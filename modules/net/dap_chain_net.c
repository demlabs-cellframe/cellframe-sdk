/*
 * Authors:
 * Dmitriy A. Gearasimov <gerasimov.dmitriy@demlabs.net>
 * Alexander Lysikov <alexander.lysikov@demlabs.net>
 * DeM Labs Inc.   https://demlabs.net
 * Kelvin Project https://github.com/kelvinblockchain
 * Copyright  (c) 2017-2018
 * All rights reserved.

 This file is part of DAP (Distributed Applications Platform) the open source project

    DAP (Distributed Applications Platform) is free software: you can redistribute it and/or modify
    it under the terms of the GNU General Public License as published by
    the Free Software Foundation, either version 3 of the License, or
    (at your option) any later version.

    DAP is distributed in the hope that it will be useful,
    but WITHOUT ANY WARRANTY; without even the implied warranty of
    MERCHANTABILITY or FITNESS FOR A PARTICULAR PURPOSE.  See the
    GNU General Public License for more details.

    You should have received a copy of the GNU General Public License
    along with any DAP based project.  If not, see <http://www.gnu.org/licenses/>.
*/

#ifndef _GNU_SOURCE
#define _GNU_SOURCE
#endif
#ifndef  _XOPEN_SOURCE
#define _XOPEN_SOURCE       /* See feature_test_macros(7) */
#endif
#ifndef __USE_XOPEN
#define __USE_XOPEN
#endif
#include <time.h>
#include <stdio.h>
#include <stdlib.h>
#include <stddef.h>
#include <stdint.h>
#include <string.h>
#include <errno.h>
#include <pthread.h>


#ifdef DAP_OS_UNIX
#include <sys/types.h>
#include <sys/socket.h>
#include <arpa/inet.h>
#include <netdb.h>
#endif

#ifdef WIN32
#include <winsock2.h>
#include <windows.h>
#include <mswsock.h>
#include <ws2tcpip.h>
#include <io.h>
#endif


#include "uthash.h"
#include "utlist.h"
#include "dap_chain.h"
#include "dap_list.h"
#include "dap_time.h"
#include "dap_common.h"
#include "dap_string.h"
#include "dap_strfuncs.h"
#include "dap_file_utils.h"
#include "dap_enc_base58.h"
#include "dap_config.h"
#include "dap_hash.h"
#include "dap_cert.h"
#include "dap_chain_datum_tx.h"
#include "dap_worker.h"
#include "dap_proc_thread.h"
#include "dap_enc_http.h"
#include "dap_chain_common.h"
#include "dap_chain_cell.h"
#include "dap_chain_datum_decree.h"
#include "dap_chain_datum_anchor.h"
#include "dap_chain_net.h"
#include "dap_chain_net_node_list.h"
#include "dap_chain_net_tx.h"
#include "dap_chain_net_anchor.h"
#include "dap_chain_net_decree.h"
#include "dap_chain_net_balancer.h"
#include "dap_chain_node_client.h"
#include "dap_chain_node_cli_cmd.h"
#include "dap_notify_srv.h"
#include "dap_chain_ledger.h"
#include "dap_global_db.h"
#include "dap_stream_ch_chain_net_pkt.h"
#include "dap_stream_ch_chain_net.h"
#include "dap_chain_ch.h"
#include "dap_stream_ch.h"
#include "dap_stream.h"
#include "dap_stream_ch_pkt.h"
#include "rand/dap_rand.h"
#include "json_object.h"
#include "dap_chain_net_srv_stake_pos_delegate.h"
#include "dap_chain_net_srv_xchange.h"
#include "dap_chain_cs_esbocs.h"
#include "dap_chain_net_srv_voting.h"
#include "dap_global_db_cluster.h"
#include "dap_link_manager.h"
#include "dap_stream_cluster.h"
#include "dap_http_ban_list_client.h"
#include "dap_net.h"

#include <stdio.h>
#include <sys/types.h>
#include <dirent.h>

#define LOG_TAG "chain_net"

#define F_DAP_CHAIN_NET_SYNC_FROM_ZERO   ( 1 << 8 )

static bool s_debug_more = false;
static const int c_sync_timer_period = 5000;  // msec

struct request_link_info {
    char addr[DAP_HOSTADDR_STRLEN + 1];
    uint16_t port;
};

struct block_reward {
    uint64_t block_number;
    uint256_t reward;
    struct block_reward *prev, *next;
};


struct chain_sync_context {
    dap_chain_sync_state_t  state;
    dap_time_t              stage_last_activity,
                            sync_idle_time;
    dap_stream_node_addr_t  current_link;
    dap_chain_t             *cur_chain;
    dap_chain_cell_t        *cur_cell;
    dap_hash_fast_t         requested_atom_hash;
    uint64_t                requested_atom_num;
};

/**
  * @struct dap_chain_net_pvt
  * @details Private part of chain_net dap object
  */
typedef struct dap_chain_net_pvt{
    pthread_t proc_tid;
    dap_chain_node_role_t node_role;
    uint32_t  flags;

    dap_chain_node_info_t *node_info;  // Current node's info

    dap_balancer_type_t balancer_type;
    bool load_mode;

    uint16_t permanent_links_count;
    dap_link_info_t **permanent_links;

    uint16_t authorized_nodes_count;
    dap_stream_node_addr_t *authorized_nodes_addrs;

    uint16_t seed_nodes_count;
    struct request_link_info **seed_nodes_info;

    struct chain_sync_context sync_context;

    _Atomic(dap_chain_net_state_t) state, state_target;
    uint16_t acl_idx;

    //Global DB clusters for different access groups. Notification with cluster contents changing
    dap_global_db_cluster_t *mempool_clusters; // List of chains mempools
    dap_global_db_cluster_t *orders_cluster;
    dap_global_db_cluster_t *nodes_cluster;
    dap_global_db_cluster_t *nodes_states;
    dap_global_db_cluster_t *common_orders;

    // Block sign rewards history
    struct block_reward *rewards;
    dap_chain_net_decree_t *decree;
    decree_table_t *decrees;
    anchor_table_t *anchors;
} dap_chain_net_pvt_t;

#define PVT(a) ((dap_chain_net_pvt_t *)a->pvt)
#define PVT_S(a) ((dap_chain_net_pvt_t *)a.pvt)

static dap_chain_net_t *s_nets_by_name = NULL, *s_nets_by_id = NULL;
static pthread_mutex_t s_net_cond_lock = PTHREAD_MUTEX_INITIALIZER;
static pthread_cond_t s_net_cond = PTHREAD_COND_INITIALIZER;
static uint16_t s_net_loading_count = 0;

static const char *c_net_states[] = {
    [NET_STATE_OFFLINE]             = "NET_STATE_OFFLINE",
    [NET_STATE_LINKS_PREPARE ]      = "NET_STATE_LINKS_PREPARE",
    [NET_STATE_LINKS_CONNECTING]    = "NET_STATE_LINKS_CONNECTING",
    [NET_STATE_LINKS_ESTABLISHED]   = "NET_STATE_LINKS_ESTABLISHED",
    [NET_STATE_SYNC_CHAINS]         = "NET_STATE_SYNC_CHAINS",
    [NET_STATE_ONLINE]              = "NET_STATE_ONLINE"
};

static inline const char * dap_chain_net_state_to_str(dap_chain_net_state_t a_state) {
    return a_state < NET_STATE_OFFLINE || a_state > NET_STATE_ONLINE ? "NET_STATE_INVALID" : c_net_states[a_state];
}

// Node link callbacks
static void s_link_manager_callback_connected(dap_link_t *a_link, uint64_t a_net_id);
static void s_link_manager_callback_error(dap_link_t *a_link, uint64_t a_net_id, int a_error);
static bool s_link_manager_callback_disconnected(dap_link_t *a_link, uint64_t a_net_id, int a_links_count);
static int s_link_manager_fill_net_info(dap_link_t *a_link);
static int s_link_manager_link_request(uint64_t a_net_id);

static const dap_link_manager_callbacks_t s_link_manager_callbacks = {
    .connected      = s_link_manager_callback_connected,
    .disconnected   = s_link_manager_callback_disconnected,
    .error          = s_link_manager_callback_error,
    .fill_net_info  = s_link_manager_fill_net_info,
    .link_request   = s_link_manager_link_request,
};

// State machine switchs here
static bool s_net_states_proc(void *a_arg);
static void s_net_states_notify(dap_chain_net_t * l_net);
static void s_nodelist_change_notify(dap_store_obj_t *a_obj, void *a_arg);
//static void s_net_proc_kill( dap_chain_net_t * a_net );
static int s_net_init(const char * a_net_name, uint16_t a_acl_idx);
static bool s_net_load(void *a_arg);
static int s_net_try_online(dap_chain_net_t *a_net);
static int s_cli_net(int argc, char ** argv, void **a_str_reply);
static uint8_t *s_net_set_acl(dap_chain_hash_fast_t *a_pkey_hash);
static void s_sync_timer_callback(void *a_arg);

/**
 * @brief
 * init network settings from cellrame-node.cfg file
 * register net* commands in cellframe-node-cli interface
 * @return
 */
int dap_chain_net_init()
{
    dap_ledger_init();
    dap_chain_ch_init();
    dap_chain_net_anchor_init();
    dap_stream_ch_chain_net_init();
    dap_chain_node_client_init();
    dap_chain_net_srv_voting_init();
    dap_http_ban_list_client_init();
    dap_link_manager_init(&s_link_manager_callbacks);
    dap_chain_node_init();
    dap_cli_server_cmd_add ("net", s_cli_net, "Network commands",
        "net list [chains -net <net_name>]\n"
            "\tList all networks or list all chains in selected network\n"
        "net -net <net_name> [-mode {update | all}] go {online | offline | sync}\n"
            "\tFind and establish links and stay online. \n"
            "\tMode \"update\" is by default when only new chains and gdb are updated. Mode \"all\" updates everything from zero\n"
        "net -net <net_name> get {status | fee | id}\n"
            "\tDisplays the current current status, current fee or net id.\n"
        "net -net <net_name> stats {tx | tps} [-from <from_time>] [-to <to_time>] [-prev_sec <seconds>] \n"
            "\tTransactions statistics. Time format is <Year>-<Month>-<Day>_<Hours>:<Minutes>:<Seconds> or just <Seconds> \n"
        "net -net <net_name> [-mode {update | all}] sync {all | gdb | chains}\n"
            "\tSyncronyze gdb, chains or everything\n"
            "\tMode \"update\" is by default when only new chains and gdb are updated. Mode \"all\" updates everything from zero\n"
        "net -net <net_name> link {list | add | del | info [-addr]| disconnect_all}\n"
            "\tList, add, del, dump or establish links\n"
        "net -net <net_name> ca add {-cert <cert_name> | -hash <cert_hash>}\n"
            "\tAdd certificate to list of authority cetificates in GDB group\n"
        "net -net <net_name> ca list\n"
            "\tPrint list of authority cetificates from GDB group\n"
        "net -net <net_name> ca del -hash <cert_hash> [-H {hex | base58(default)}]\n"
            "\tDelete certificate from list of authority cetificates in GDB group by it's hash\n"
        "net -net <net_name> ledger reload\n"
            "\tPurge the cache of chain net ledger and recalculate it from chain file\n"
        "net -net <net_name> poa_certs list\n"
            "\tPrint list of PoA cerificates for this network\n");

    s_debug_more = dap_config_get_item_bool_default(g_config,"chain_net","debug_more", s_debug_more);

    char * l_net_dir_str = dap_strdup_printf("%s/network", dap_config_path());
    DIR * l_net_dir = opendir( l_net_dir_str);
    if ( l_net_dir ){
        struct dirent * l_dir_entry = NULL;
        uint16_t l_acl_idx = 0;
        while ( (l_dir_entry = readdir(l_net_dir) ) ){
            if (l_dir_entry->d_name[0]=='\0' || l_dir_entry->d_name[0]=='.')
                continue;
            // don't search in directories
            char l_full_path[MAX_PATH + 1] = {0};
            snprintf(l_full_path, sizeof(l_full_path), "%s/%s", l_net_dir_str, l_dir_entry->d_name);
            if(dap_dir_test(l_full_path)) {
                continue;
            }
            // search only ".cfg" files
            if(strlen(l_dir_entry->d_name) > 4) { // It has non zero name excluding file extension
                if( strncmp(l_dir_entry->d_name + strlen(l_dir_entry->d_name) - 4, ".cfg", 4) ) {
                    // its not .cfg file
                    continue;
                }
            }
            log_it(L_DEBUG,"Network config %s try to load", l_dir_entry->d_name);
            //char* l_dot_pos = rindex(l_dir_entry->d_name,'.');
            char* l_dot_pos = strchr(l_dir_entry->d_name,'.');
            if ( l_dot_pos )
                *l_dot_pos = '\0';
            s_net_init(l_dir_entry->d_name, l_acl_idx++);
        }
        closedir(l_net_dir);
    } else {
        log_it(L_WARNING, "Can't open entries on path %s, error %d: \"%s\"",
                           l_net_dir_str, errno, dap_strerror(errno));
    }
    DAP_DELETE (l_net_dir_str);

    dap_enc_http_set_acl_callback(s_net_set_acl);
    log_it(L_NOTICE,"Chain networks initialized");
    return 0;
}

/**
 * @brief get certificate hash from chain config [acl_accept_ca_gdb] param
 *
 * @param a_net dap_chain_net_t chain object
 * @return char*
 */
char *dap_chain_net_get_gdb_group_acl(dap_chain_net_t *a_net)
{
    if (a_net) {
        const char *l_auth_gdb = dap_config_get_item_str(a_net->pub.config, "auth", "acl_accept_ca_gdb");
        if (l_auth_gdb) {
            return dap_strdup_printf("%s.%s", a_net->pub.gdb_groups_prefix, l_auth_gdb);
        }
    }
    return NULL;
}

DAP_STATIC_INLINE struct request_link_info *s_net_resolve_host(const char *a_addr) {
    char l_host[DAP_HOSTADDR_STRLEN + 1] = { '\0' }; uint16_t l_port = 0;
    struct sockaddr_storage l_saddr;
    if ( dap_net_parse_config_address(a_addr, l_host, &l_port, NULL, NULL) < 0
        || dap_net_resolve_host(l_host, dap_itoa(l_port), false, &l_saddr, NULL) < 0 )
        return NULL;
    struct request_link_info *l_ret = DAP_NEW_Z(struct request_link_info);
    l_ret->port = l_port;
    dap_strncpy(l_ret->addr, l_host, DAP_HOSTADDR_STRLEN);
    return l_ret;
}

static struct request_link_info *s_balancer_link_from_cfg(dap_chain_net_t *a_net)
{
    uint16_t l_idx;
    switch (PVT(a_net)->seed_nodes_count) {
    case 0: return log_it(L_ERROR, "No available links in net %s! Add them in net config", a_net->pub.name), NULL;
    case 1:
        l_idx = 0;
    break;
    default:
        l_idx = dap_random_uint16() % PVT(a_net)->seed_nodes_count;
    break;
    }
    if ( !PVT(a_net)->seed_nodes_info[l_idx] ) {
        // Unresolved before? Let's try again
        const char **l_seed_nodes_hosts = dap_config_get_array_str(a_net->pub.config, "general", "seed_nodes_hosts", NULL);
        PVT(a_net)->seed_nodes_info[l_idx] = s_net_resolve_host(l_seed_nodes_hosts[l_idx]);
    }
    return PVT(a_net)->seed_nodes_info[l_idx];
}

dap_chain_node_info_t *dap_chain_net_get_my_node_info(dap_chain_net_t *a_net)
{
    dap_return_val_if_fail(a_net, NULL);
    return PVT(a_net)->node_info;
}

bool dap_chain_net_is_my_node_authorized(dap_chain_net_t *a_net)
{
    dap_return_val_if_fail(a_net, false);
    return dap_cluster_member_find_role(PVT(a_net)->nodes_cluster->role_cluster, &g_node_addr) == DAP_GDB_MEMBER_ROLE_ROOT;
}

dap_stream_node_addr_t *dap_chain_net_get_authorized_nodes(dap_chain_net_t *a_net, size_t *a_nodes_count)
{
    dap_return_val_if_fail(a_net, false);
    return dap_cluster_get_all_members_addrs(PVT(a_net)->nodes_cluster->role_cluster, a_nodes_count, DAP_GDB_MEMBER_ROLE_ROOT);
}

int dap_chain_net_link_add(dap_chain_net_t *a_net, dap_stream_node_addr_t *a_addr, const char *a_host, uint16_t a_port)
{
    bool l_is_link_present = dap_link_manager_link_find(a_addr, a_net->pub.id.uint64);
    if (l_is_link_present || a_addr->uint64 == g_node_addr.uint64)
        return -3; // Link is already found for this net or link is to yourself
    if (dap_link_manager_link_create(a_addr, a_net->pub.id.uint64)) {
        log_it(L_ERROR, "Can't create link to addr " NODE_ADDR_FP_STR, NODE_ADDR_FP_ARGS(a_addr));
        return -1;
    }
    int rc = dap_link_manager_link_update(a_addr, a_host, a_port);
    if (rc)
        log_it(L_ERROR, "Can't update link to addr " NODE_ADDR_FP_STR, NODE_ADDR_FP_ARGS(a_addr));
    log_it(L_DEBUG, "Link "NODE_ADDR_FP_STR" successfully added", NODE_ADDR_FP_ARGS(a_addr));
    return rc;
}

/**
 * @brief s_link_manager_callback_connected
 * @param a_node_client
 * @param a_arg
 */
static void s_link_manager_callback_connected(dap_link_t *a_link, uint64_t a_net_id)
{
// sanity check
    dap_return_if_pass(!a_link || !a_net_id);
// func work
    dap_chain_net_t * l_net = dap_chain_net_by_id((dap_chain_net_id_t){.uint64 = a_net_id});
    dap_chain_net_pvt_t *l_net_pvt = PVT(l_net);

    log_it(L_NOTICE, "Established connection with %s."NODE_ADDR_FP_STR,l_net->pub.name,
           NODE_ADDR_FP_ARGS_S(a_link->addr));

    struct json_object *l_json = dap_chain_net_states_json_collect(l_net);
    char l_err_str[128] = { };
    snprintf(l_err_str, sizeof(l_err_str)
                 , "Established connection with link " NODE_ADDR_FP_STR
                 , NODE_ADDR_FP_ARGS_S(a_link->addr));
    json_object_object_add(l_json, "errorMessage", json_object_new_string(l_err_str));
    dap_notify_server_send_mt(json_object_get_string(l_json));
    json_object_put(l_json);
    if(l_net_pvt->state == NET_STATE_LINKS_CONNECTING ){
        l_net_pvt->state = NET_STATE_LINKS_ESTABLISHED;
    }
    dap_stream_ch_chain_net_pkt_hdr_t l_announce = { .version = DAP_STREAM_CH_CHAIN_NET_PKT_VERSION,
                                                     .net_id  = l_net->pub.id };
    if(dap_stream_ch_pkt_send_by_addr(&a_link->addr, DAP_STREAM_CH_CHAIN_NET_ID, DAP_STREAM_CH_CHAIN_NET_PKT_TYPE_ANNOUNCE,
                                   &l_announce, sizeof(l_announce))) {
                                   dap_link_manager_accounting_link_in_net(l_net->pub.id.uint64, &a_link->addr, false);
                                   }
}

static bool s_net_check_link_is_permanent(dap_chain_net_t *a_net, dap_stream_node_addr_t a_addr)
{
    dap_chain_net_pvt_t *l_net_pvt = PVT(a_net);
    for (uint16_t i = 0; i < l_net_pvt->permanent_links_count; i++) {
        if (l_net_pvt->permanent_links[i]->node_addr.uint64 == a_addr.uint64)
            return true;
    }
    return false;
}

/**
 * @brief s_link_manager_callback_disconnected
 * @param a_node_client
 * @param a_arg
 */

static bool s_link_manager_callback_disconnected(dap_link_t *a_link, uint64_t a_net_id, int a_links_count)
{
// sanity check
    dap_return_val_if_pass(!a_link, false);
// func work
    dap_chain_net_t *l_net = dap_chain_net_by_id((dap_chain_net_id_t){.uint64 = a_net_id});
    dap_chain_net_pvt_t *l_net_pvt = PVT(l_net);
    bool l_link_is_permanent = s_net_check_link_is_permanent(l_net, a_link->addr);
    log_it(L_INFO, "%s."NODE_ADDR_FP_STR" can't connect for now. %s", l_net ? l_net->pub.name : "(unknown)" ,
            NODE_ADDR_FP_ARGS_S(a_link->addr),
            l_link_is_permanent ? "Setting reconnection pause for it." : "Dropping it.");
    if (!a_links_count && l_net_pvt->state == NET_STATE_ONLINE)
        l_net_pvt->state = NET_STATE_LINKS_PREPARE;
    return l_link_is_permanent;
}

/**
 * @brief s_link_manager_callback_error
 * @param a_node_client
 * @param a_error
 * @param a_arg
 */
static void s_link_manager_callback_error(dap_link_t *a_link, uint64_t a_net_id, int a_error)
{
// sanity check
    dap_return_if_pass(!a_link);
// func work
    dap_chain_net_t *l_net = dap_chain_net_by_id((dap_chain_net_id_t){.uint64 = a_net_id});
    log_it(L_WARNING, "Can't establish link with %s."NODE_ADDR_FP_STR,
           l_net ? l_net->pub.name : "(unknown)", NODE_ADDR_FP_ARGS_S(a_link->addr));
    if (l_net){
        struct json_object *l_json = dap_chain_net_states_json_collect(l_net);
        char l_err_str[512] = { };
        snprintf(l_err_str, sizeof(l_err_str)
                     , "Link " NODE_ADDR_FP_STR " [%s] can't be established, errno %d"
                     , NODE_ADDR_FP_ARGS_S(a_link->addr), a_link->uplink.client->link_info.uplink_addr, a_error);
        json_object_object_add(l_json, "errorMessage", json_object_new_string(l_err_str));
        dap_notify_server_send_mt(json_object_get_string(l_json));
        json_object_put(l_json);
    }
}

/**
 * @brief Launch a connect with a link
 * @param a_net
 * @param a_link_node_info node parameters
 * @return list of dap_chain_node_info_t
 */
int s_link_manager_link_request(uint64_t a_net_id)
{
// sanity check
    dap_chain_net_t *l_net = dap_chain_net_by_id((dap_chain_net_id_t){.uint64 = a_net_id});
    dap_return_val_if_pass(!l_net, -1);
// func work
    dap_chain_net_pvt_t *l_net_pvt = PVT(l_net);
    if (l_net_pvt->state_target == NET_STATE_OFFLINE)
        return -2;
    if (l_net_pvt->state == NET_STATE_LINKS_PREPARE)
        l_net_pvt->state = NET_STATE_LINKS_CONNECTING;
    struct request_link_info *l_balancer_link = s_balancer_link_from_cfg(l_net);
    if (!l_balancer_link)
        return log_it(L_ERROR, "Can't process balancer link %s request in net %s", 
                        dap_chain_net_balancer_type_to_str(PVT(l_net)->balancer_type), l_net->pub.name), -5;
    dap_balancer_link_request_t *l_arg = DAP_NEW_Z(dap_balancer_link_request_t);
    l_arg->net = l_net;
    l_arg->host_addr = (const char*)l_balancer_link->addr;
    l_arg->host_port = l_balancer_link->port;
    l_arg->type = PVT(l_net)->balancer_type;
    return dap_worker_exec_callback_on(dap_worker_get_auto(), dap_chain_net_balancer_request, l_arg), 0;
}

int s_link_manager_fill_net_info(dap_link_t *a_link)
{
// sanity check
    dap_return_val_if_pass(!a_link, -1);
// func work
    dap_chain_node_info_t *l_node_info = NULL;
    for (dap_chain_net_t *net = s_nets_by_name; net; net = net->hh.next) {
        if (( l_node_info = dap_chain_node_info_read(net, &a_link->addr) ))
            break;
    }
    if (!l_node_info)
        return -3;
    a_link->uplink.ready = true;
    if ( dap_link_manager_link_update(&a_link->addr, l_node_info->ext_host, l_node_info->ext_port) )
        a_link->uplink.ready = true;
    DAP_DELETE(l_node_info);
    return 0;
}

json_object *s_net_sync_status(dap_chain_net_t *a_net)
{
    // sanity check
    dap_return_val_if_pass(!a_net, NULL);

    json_object *l_jobj_chains_array = json_object_new_object();
    dap_chain_t *l_chain = NULL;
    DL_FOREACH(a_net->pub.chains, l_chain) {
        json_object *l_jobj_chain = json_object_new_object();
        json_object *l_jobj_chain_status = NULL;
        json_object *l_jobj_percent = NULL;
        
        switch (l_chain->state) {
            case CHAIN_SYNC_STATE_ERROR:
                l_jobj_chain_status = json_object_new_string("error");
                break;
            case CHAIN_SYNC_STATE_IDLE:
                l_jobj_chain_status = json_object_new_string("idle");
                break;
            case CHAIN_SYNC_STATE_WAITING:
                l_jobj_chain_status = json_object_new_string("sync in process");
                break;
            case CHAIN_SYNC_STATE_SYNCED:
                l_jobj_chain_status = json_object_new_string("synced");
                break;
            default:
                l_jobj_chain_status = json_object_new_string("unknown");
                break;
        }
        if (l_chain->state == CHAIN_SYNC_STATE_IDLE) {
            l_jobj_percent = json_object_new_string(" - %");
        } else {
            double l_percent = dap_min((double)l_chain->callback_count_atom(l_chain) * 100 / l_chain->atom_num_last, 100.0);
            char *l_percent_str = dap_strdup_printf("%.3f %c", l_percent, '%');
            l_jobj_percent = json_object_new_string(l_percent_str);
            DAP_DELETE(l_percent_str);
        }
        json_object *l_jobj_current = json_object_new_uint64(l_chain->callback_count_atom(l_chain));
        json_object *l_jobj_total = json_object_new_uint64(l_chain->atom_num_last);
        json_object_object_add(l_jobj_chain, "status", l_jobj_chain_status);
        json_object_object_add(l_jobj_chain, "current", l_jobj_current);
        json_object_object_add(l_jobj_chain, "in network", l_jobj_total);
        json_object_object_add(l_jobj_chain, "percent", l_jobj_percent);
        json_object_object_add(l_jobj_chains_array, l_chain->name, l_jobj_chain);

    }
    return l_jobj_chains_array;
}

struct json_object *dap_chain_net_states_json_collect(dap_chain_net_t *a_net) {
    json_object *l_json = json_object_new_object();
    json_object_object_add(l_json, "class"            , json_object_new_string("NetStates"));
    json_object_object_add(l_json, "name"             , json_object_new_string((const char*)a_net->pub.name));
    json_object_object_add(l_json, "networkState"     , json_object_new_string(dap_chain_net_state_to_str(PVT(a_net)->state)));
    json_object_object_add(l_json, "targetState"      , json_object_new_string(dap_chain_net_state_to_str(PVT(a_net)->state_target)));
    json_object_object_add(l_json, "linksCount"       , json_object_new_int(0));
    json_object_object_add(l_json, "activeLinksCount" , json_object_new_int(dap_link_manager_links_count(a_net->pub.id.uint64)));
    char l_node_addr_str[24] = {'\0'};
    int l_tmp = snprintf(l_node_addr_str, sizeof(l_node_addr_str), NODE_ADDR_FP_STR, NODE_ADDR_FP_ARGS_S(g_node_addr));
    json_object_object_add(l_json, "nodeAddress"     , json_object_new_string(l_tmp ? l_node_addr_str : "0000::0000::0000::0000"));
    if (PVT(a_net)->state == NET_STATE_SYNC_CHAINS) {
        json_object *l_json_sync_status = s_net_sync_status(a_net);
        json_object_object_add(l_json, "processed", l_json_sync_status);
    }
    return l_json;
}

/**
 * @brief s_net_states_notify
 * @param l_net
 */
static void s_net_states_notify(dap_chain_net_t *a_net)
{
    struct json_object *l_json = dap_chain_net_states_json_collect(a_net);
    json_object_object_add(l_json, "errorMessage", json_object_new_string(" ")); // regular notify has no error
    dap_notify_server_send_mt(json_object_get_string(l_json));
    json_object_put(l_json);
}

/**
 * @brief dap_chain_net_get_role
 * @param a_net
 * @return
 */
dap_chain_node_role_t dap_chain_net_get_role(dap_chain_net_t * a_net)
{
    return  PVT(a_net)->node_role;
}

/**
 * @brief set node role
 * [root_master, root, archive, cell_master, master, full, light]
 * @param a_id
 * @param a_name
 * @param a_node_role
 * @return dap_chain_net_t*
 */
static dap_chain_net_t *s_net_new(const char *a_net_name, dap_config_t *a_cfg)
{
    dap_return_val_if_fail(a_cfg, NULL);
    dap_chain_net_t *l_ret = NULL;
    const char  *l_net_name_str = dap_config_get_item_str_default(a_cfg, "general", "name", a_net_name),
                *l_net_id_str   = dap_config_get_item_str(a_cfg, "general", "id"),
                *a_node_role    = dap_config_get_item_str(a_cfg, "general", "node-role" ),
                *a_native_ticker= dap_config_get_item_str(a_cfg, "general", "native_ticker");
    dap_chain_net_id_t l_net_id;

    if(!l_net_name_str || !l_net_id_str || dap_chain_net_id_parse(l_net_id_str, &l_net_id))
        return log_it(L_ERROR, "Can't create l_net, can't read name or ID config"), NULL;

    dap_chain_net_t *l_net_sought = NULL;
    HASH_FIND_STR(s_nets_by_name, l_net_name_str, l_net_sought);
    if (!l_net_sought)
        HASH_FIND(hh2, s_nets_by_id, &l_net_id, sizeof(l_net_id), l_net_sought);
    if (l_net_sought) {
        log_it(L_ERROR, "Can't create net %s ID %"DAP_UINT64_FORMAT_U", an already existent net "
                        "%s ID %"DAP_UINT64_FORMAT_U" has the same name or ID.\n"\
                        "Please, fix your configs and restart node",
                        l_net_name_str, l_net_id.uint64, l_net_sought->pub.name,
                        l_net_sought->pub.id.uint64);
        return NULL;
    }
    DAP_NEW_Z_SIZE_RET_VAL(l_ret, dap_chain_net_t, sizeof(dap_chain_net_t) + sizeof(dap_chain_net_pvt_t), NULL, NULL);
    DAP_NEW_Z_SIZE_RET_VAL(PVT(l_ret)->node_info, dap_chain_node_info_t, sizeof(dap_chain_node_info_t) + DAP_HOSTADDR_STRLEN + 1, NULL, l_ret);

    l_ret->pub.id = l_net_id;
    if (strcmp (a_node_role, "root_master")==0){
        PVT(l_ret)->node_role.enums = NODE_ROLE_ROOT_MASTER;
    } else if (strcmp( a_node_role,"root") == 0){
        PVT(l_ret)->node_role.enums = NODE_ROLE_ROOT;
    } else if (strcmp( a_node_role,"archive") == 0){
        PVT(l_ret)->node_role.enums = NODE_ROLE_ARCHIVE;
    } else if (strcmp( a_node_role,"cell_master") == 0){
        PVT(l_ret)->node_role.enums = NODE_ROLE_CELL_MASTER;
    }else if (strcmp( a_node_role,"master") == 0){
        PVT(l_ret)->node_role.enums = NODE_ROLE_MASTER;
    }else if (strcmp( a_node_role,"full") == 0){
        PVT(l_ret)->node_role.enums = NODE_ROLE_FULL;
    }else if (strcmp( a_node_role,"light") == 0){
        PVT(l_ret)->node_role.enums = NODE_ROLE_LIGHT;
    }else{
        log_it(L_ERROR,"Unknown node role \"%s\" for network '%s'", a_node_role, l_net_name_str);
        DAP_DELETE(l_ret);
        return NULL;
    }
    if (!( l_net_name_str ))
        return DAP_DELETE(l_ret), log_it(L_ERROR, "Invalid net name, check [general] \"name\" in netconfig"), NULL;
    dap_strncpy(l_ret->pub.name, l_net_name_str, sizeof(l_ret->pub.name));
    if (!( l_ret->pub.native_ticker = a_native_ticker ))
        return DAP_DEL_MULTY(l_ret->pub.name, l_ret),
               log_it(L_ERROR, "Invalid native ticker, check [general] \"native_ticker\" in %s.cfg",
                                l_net_name_str),
                NULL;
    log_it (L_NOTICE, "Node role \"%s\" selected for network '%s'", a_node_role, l_net_name_str);
    l_ret->pub.config = a_cfg;
    l_ret->pub.gdb_groups_prefix
        = dap_config_get_item_str_default( a_cfg, "general", "gdb_groups_prefix", dap_config_get_item_str(a_cfg, "general", "name") );
    HASH_ADD_STR(s_nets_by_name, pub.name, l_ret);
    HASH_ADD(hh2, s_nets_by_id, pub.id, sizeof(dap_chain_net_id_t), l_ret);
    return l_ret;
}

bool s_net_disk_load_notify_callback(void) {
    json_object *json_obj = json_object_new_object();
    json_object_object_add(json_obj, "class", json_object_new_string("nets_init"));
    json_object *l_jobj_nets = json_object_new_object();
    dap_chain_net_item_t *l_net_items_current = NULL, *l_net_items_tmp = NULL;
    HASH_ITER(hh, s_net_items, l_net_items_current, l_net_items_tmp) {
        json_object *json_chains = json_object_new_object();
        for (dap_chain_t *l_chain = l_net_items_current->chain_net->pub.chains; l_chain; l_chain = l_chain->next) {
            json_object *l_jobj_chain_info = json_object_new_object();
            json_object *l_jobj_atoms = json_object_new_int(l_chain->callback_count_atom(l_chain));
            json_object *l_jobj_process = json_object_new_int(l_chain->load_progress);
            json_object_object_add(l_jobj_chain_info, "count_atoms", l_jobj_atoms);
            json_object_object_add(l_jobj_chain_info, "load_process", l_jobj_process);
            json_object_object_add(json_chains, l_chain->name, l_jobj_chain_info);
            log_it(L_DEBUG, "Loading net \"%s\", chain \"%s\", ID 0x%016"DAP_UINT64_FORMAT_x " [%d%%]", l_net_items_current->name, l_chain->name, l_chain->id.uint64, l_chain->load_progress);
        }
        json_object_object_add(l_jobj_nets, l_net_items_current->name, json_chains);
    }
    json_object_object_add(json_obj, "nets", l_jobj_nets);
    dap_notify_server_send_mt(json_object_get_string(json_obj));
    json_object_put(json_obj);
    return true;
}

/**
 * @brief
 * load network config settings
 */
void dap_chain_net_load_all()
{
    pthread_mutex_lock(&s_net_cond_lock);
    s_net_loading_count = HASH_COUNT(s_nets_by_name);
    if (!s_net_loading_count) {
        log_it(L_ERROR, "Can't find any nets");
        pthread_mutex_unlock(&s_net_cond_lock);
        return;
    }
<<<<<<< HEAD
    dap_chain_net_item_t *l_net_items_current = NULL, *l_net_items_tmp = NULL;
    dap_timerfd_t* l_nets_load_notify_timer = dap_timerfd_start(5000, (dap_timerfd_callback_t)s_net_disk_load_notify_callback, NULL);
    HASH_ITER(hh, s_net_items, l_net_items_current, l_net_items_tmp)
        dap_proc_thread_callback_add(NULL, s_net_load, l_net_items_current->chain_net);
=======
    for (dap_chain_net_t *net = s_nets_by_name; net; net = net->hh.next)
        dap_proc_thread_callback_add(NULL, s_net_load, net);
>>>>>>> cb6634c7
    while (s_net_loading_count)
        pthread_cond_wait(&s_net_cond, &s_net_cond_lock);
    pthread_mutex_unlock(&s_net_cond_lock);
    s_net_disk_load_notify_callback();
    dap_timerfd_delete_unsafe(l_nets_load_notify_timer);
}

dap_string_t* dap_cli_list_net()
{
    dap_string_t *l_string_ret = dap_string_new("");
    dap_chain_net_t * l_net = NULL;
    unsigned l_net_i = 0;
    dap_string_append(l_string_ret, "Available networks and chains:\n");
    for (dap_chain_net_t *net = s_nets_by_name; net; net = net->hh.next) {
        dap_string_append_printf(l_string_ret, "\t%s:\n", l_net->pub.name);
        ++l_net_i;
        dap_chain_t *l_chain = l_net->pub.chains;
        while (l_chain) {
            dap_string_append_printf( l_string_ret, "\t\t%s\n", l_chain->name );
            l_chain = l_chain->next;
        }
    }
    return l_string_ret;
}

json_object* s_set_reply_text_node_status_json(dap_chain_net_t *a_net) {
    json_object *l_jobj_ret = json_object_new_object();
    json_object *l_jobj_net_name  = json_object_new_string(a_net->pub.name);
    if (!l_jobj_ret || !l_jobj_net_name) {
        json_object_put(l_jobj_ret);
        json_object_put(l_jobj_net_name);
        dap_json_rpc_allocation_error;
        return NULL;
    }
    json_object_object_add(l_jobj_ret, "net", l_jobj_net_name);
    dap_chain_node_addr_t l_cur_node_addr = { 0 };
    l_cur_node_addr.uint64 = dap_chain_net_get_cur_addr_int(a_net);
    json_object *l_jobj_cur_node_addr;
    if(!l_cur_node_addr.uint64) {
        l_jobj_cur_node_addr = json_object_new_string("not defined");
    } else {
        char *l_cur_node_addr_str = dap_strdup_printf(NODE_ADDR_FP_STR,NODE_ADDR_FP_ARGS_S(l_cur_node_addr));
        l_jobj_cur_node_addr = json_object_new_string(l_cur_node_addr_str);
        DAP_DELETE(l_cur_node_addr_str);
    }
    if (!l_jobj_cur_node_addr) {
        json_object_put(l_jobj_ret);
        return NULL;
    }
    json_object_object_add(l_jobj_ret, "current_addr", l_jobj_cur_node_addr);
    if (PVT(a_net)->state != NET_STATE_OFFLINE) {
        json_object *l_jobj_links = json_object_new_object();
        json_object *l_jobj_active_links = json_object_new_uint64(dap_link_manager_links_count(a_net->pub.id.uint64));
        json_object *l_jobj_required_links = json_object_new_uint64(dap_link_manager_required_links_count(a_net->pub.id.uint64));
        if (!l_jobj_links || !l_jobj_active_links || !l_jobj_required_links) {
            json_object_put(l_jobj_ret);
            json_object_put(l_jobj_links);
            json_object_put(l_jobj_active_links);
            json_object_put(l_jobj_required_links);
            dap_json_rpc_allocation_error;
            return NULL;
        }
        json_object_object_add(l_jobj_links, "active", l_jobj_active_links);
        json_object_object_add(l_jobj_links, "required", l_jobj_required_links);
        json_object_object_add(l_jobj_ret, "links", l_jobj_links);
    }

    json_object *l_json_sync_status = s_net_sync_status(a_net);
    json_object_object_add(l_jobj_ret, "processed", l_json_sync_status);

    json_object *l_jobj_states = json_object_new_object();
    json_object *l_jobj_current_states = json_object_new_string(c_net_states[PVT(a_net)->state]);
    json_object *l_jobj_target_states = json_object_new_string(c_net_states[PVT(a_net)->state_target]);
    json_object_object_add(l_jobj_states, "current", l_jobj_current_states);
    json_object_object_add(l_jobj_states, "target", l_jobj_target_states);
    json_object_object_add(l_jobj_ret, "states", l_jobj_states);
    return l_jobj_ret;
}

void s_set_reply_text_node_status(void **a_str_reply, dap_chain_net_t * a_net){
    char* l_node_address_text_block = NULL;
    dap_chain_node_addr_t l_cur_node_addr = { 0 };
    l_cur_node_addr.uint64 = dap_chain_net_get_cur_addr_int(a_net);
    if(!l_cur_node_addr.uint64)
        l_node_address_text_block = dap_strdup_printf(", cur node address not defined");
    else
        l_node_address_text_block = dap_strdup_printf(", cur node address " NODE_ADDR_FP_STR,NODE_ADDR_FP_ARGS_S(l_cur_node_addr));

    char* l_sync_current_link_text_block = NULL;
    if (PVT(a_net)->state != NET_STATE_OFFLINE)
        l_sync_current_link_text_block = dap_strdup_printf(", active links %zu from %u",
                                                           dap_link_manager_links_count(a_net->pub.id.uint64),
                                                           0 /*HASH_COUNT(PVT(a_net)->net_links)*/);
    dap_cli_server_cmd_set_reply_text(a_str_reply,
                                      "Network \"%s\" has state %s (target state %s)%s%s",
                                      a_net->pub.name, c_net_states[PVT(a_net)->state],
                                      c_net_states[PVT(a_net)->state_target],
                                      (l_sync_current_link_text_block)? l_sync_current_link_text_block: "",
                                      l_node_address_text_block
                                      );
    DAP_DELETE(l_sync_current_link_text_block);
    DAP_DELETE(l_node_address_text_block);
}
/**
 * @brief reload ledger
 * command cellframe-node-cli net -net <network_name> ledger reload
 * @param l_net
 * @return true
 * @return false
 */
void dap_chain_net_purge(dap_chain_net_t *l_net)
{
    dap_chain_net_srv_stake_purge(l_net);
    dap_chain_net_decree_deinit(l_net);
    dap_ledger_purge(l_net->pub.ledger, false);
    dap_chain_t *l_chain = NULL;
    DL_FOREACH(l_net->pub.chains, l_chain) {
        if (l_chain->callback_purge) {
            l_chain->callback_purge(l_chain);
        }
        if (!dap_strcmp(dap_chain_get_cs_type(l_chain), "esbocs")) {
            dap_chain_esbocs_set_min_validators_count(l_chain, 0);
        }
        dap_chain_load_all(l_chain);
        l_net->pub.fee_value = uint256_0;
        l_net->pub.fee_addr = c_dap_chain_addr_blank;
    }
    DL_FOREACH(l_net->pub.chains, l_chain) {
        if (l_chain->callback_atom_add_from_treshold) {
            while (l_chain->callback_atom_add_from_treshold(l_chain, NULL))
                debug_if(s_debug_more, L_DEBUG, "Added atom from treshold");
        }
    }
    dap_chain_net_decree_init(l_net);
}

/**
 * @brief update ledger cache at once
 * if you node build need ledger cache one time reload, uncomment this function
 * iat the end of s_net_init
 * @param l_net network object
 * @return true
 * @return false
 */
static bool s_chain_net_reload_ledger_cache_once(dap_chain_net_t *l_net)
{
    if (!l_net)
        return false;
    // create directory for cache checking file (cellframe-node/cache)
    char *l_cache_dir = dap_strdup_printf( "%s/%s", g_sys_dir_path, "cache");
    if (dap_mkdir_with_parents(l_cache_dir) != 0) {
        log_it(L_WARNING,"Error during disposable cache check file creation");
        DAP_DELETE(l_cache_dir);
        return false;
    }
    // Check the file with provided UUID. Change this UUID to automatically reload cache on next node startup
    char *l_cache_file = dap_strdup_printf( "%s/%s.cache", l_cache_dir, DAP_LEDGER_CACHE_RELOAD_ONCE_UUID);
    DAP_DELETE(l_cache_dir);
    // create file, if it not presented. If file exists, ledger cache operation is stopped
    if (dap_file_simple_test(l_cache_file)) {
        log_it(L_NOTICE, "Cache file '%s' already exists", l_cache_file);
        DAP_DELETE(l_cache_file);
        return false;
    }

    static FILE *s_cache_file = NULL;
    s_cache_file = fopen(l_cache_file, "a");
    if(!s_cache_file) {
        s_cache_file = fopen(l_cache_file, "w");
        if (!s_cache_file) {
            log_it(L_ERROR, "Can't open cache file %s for one time ledger cache reloading."
                "Please, do it manually using command"
                "'cellframe-node-cli net -net <network_name>> ledger reload'", l_cache_file);
            return -1;
        }
    }
    fclose(s_cache_file);
    DAP_DELETE(l_cache_file);
    return true;
}

/**
 * @brief s_chain_type_convert
 * convert dap_chain_type_t to  DAP_CNAIN* constants
 * @param a_type - dap_chain_type_t a_type [CHAIN_TYPE_TOKEN, CHAIN_TYPE_EMISSION, CHAIN_TYPE_TX]
 * @return uint16_t
 */
static const char *s_chain_type_convert_to_string(dap_chain_type_t a_type)
{
    switch (a_type) {
        case CHAIN_TYPE_TOKEN:
            return ("token");
        case CHAIN_TYPE_EMISSION:
            return ("emission");
        case CHAIN_TYPE_TX:
            return ("transaction");
        case CHAIN_TYPE_CA:
            return ("ca");
        case CHAIN_TYPE_SIGNER:
            return ("signer");

        default:
            return ("custom");
    }
}

/**
 * @brief
 * register net* command in cellframe-node-cli interface
 * @param argc arguments count
 * @param argv arguments value
 * @param arg_func
 * @param str_reply
 * @return
 */
static int s_cli_net(int argc, char **argv, void **reply)
{
    json_object ** json_arr_reply = (json_object **) reply;
    json_object *l_jobj_return = json_object_new_object();
    if (!l_jobj_return) {
        dap_json_rpc_allocation_error;
        return DAP_JSON_RPC_ERR_CODE_MEMORY_ALLOCATED;
    }
    int arg_index = 1;
    dap_chain_net_t * l_net = NULL;

    const char * l_hash_out_type = NULL;
    dap_cli_server_cmd_find_option_val(argv, arg_index, argc, "-H", &l_hash_out_type);
    if(!l_hash_out_type)
        l_hash_out_type = "hex";
    if(dap_strcmp(l_hash_out_type,"hex") && dap_strcmp(l_hash_out_type,"base58")) {
        json_object_put(l_jobj_return);
        dap_json_rpc_error_add(DAP_CHAIN_NET_JSON_RPC_INVALID_PARAMETER_HASH, "%s", "invalid parameter -H, valid values: -H <hex | base58>");
        return DAP_CHAIN_NET_JSON_RPC_INVALID_PARAMETER_HASH;

    }

    // command 'list'
    const char * l_list_cmd = NULL;

    if(dap_cli_server_cmd_find_option_val(argv, arg_index, dap_min(argc, arg_index + 1), "list", &l_list_cmd) != 0 ) {
        if (dap_strcmp(l_list_cmd,"chains")==0){
            const char * l_net_str = NULL;
            dap_chain_net_t* l_net = NULL;
            if (dap_cli_server_cmd_find_option_val(argv, arg_index, argc, "-net", &l_net_str) && !l_net_str) {
                json_object_put(l_jobj_return);
                dap_json_rpc_error_add(DAP_CHAIN_NET_JSON_RPC_CAN_NOT_PARAMETER_NET_REQUIRE, "%s", "Parameter '-net' require <net name>");
                return DAP_CHAIN_NET_JSON_RPC_CAN_NOT_PARAMETER_NET_REQUIRE;
            }

            l_net = dap_chain_net_by_name(l_net_str);
            if (l_net_str && !l_net) {
                json_object_put(l_jobj_return);
                dap_json_rpc_error_add(DAP_CHAIN_NET_JSON_RPC_WRONG_NET, "%s", "Wrong <net name>, use 'net list' "
                                                                         "command to display a list of available networks");
                return DAP_CHAIN_NET_JSON_RPC_WRONG_NET;
            }

            if (l_net){
                json_object *l_jobj_net_name = json_object_new_string(l_net->pub.name);
                json_object *l_jobj_chains = json_object_new_array();
                if (!l_jobj_net_name || !l_jobj_chains) {
                    json_object_put(l_jobj_return);
                    json_object_put(l_jobj_net_name);
                    json_object_put(l_jobj_chains);
                    dap_json_rpc_allocation_error;
                    return DAP_JSON_RPC_ERR_CODE_MEMORY_ALLOCATED;
                }
                dap_chain_t * l_chain = l_net->pub.chains;
                while (l_chain) {
                    json_object *l_jobj_chain_name = json_object_new_string(l_chain->name);
                    if (!l_jobj_chain_name) {
                        json_object_put(l_jobj_return);
                        json_object_put(l_jobj_net_name);
                        json_object_put(l_jobj_chains);
                        json_object_put(l_jobj_chain_name);
                        dap_json_rpc_allocation_error;
                        return DAP_JSON_RPC_ERR_CODE_MEMORY_ALLOCATED;
                    }
                    json_object_array_add(l_jobj_chains, l_jobj_chain_name);
                    l_chain = l_chain->next;
                }
                json_object_object_add(l_jobj_return, "net", l_jobj_net_name);
                json_object_object_add(l_jobj_return, "chains", l_jobj_chains);
            }else{
                json_object *l_jobj_networks = json_object_new_array();
                for (dap_chain_net_t *l_net = s_nets_by_name; l_net; l_net = l_net->hh.next) {
                    json_object *l_jobj_network = json_object_new_object();
                    json_object *l_jobj_chains = json_object_new_array();
                    json_object *l_jobj_network_name = json_object_new_string(l_net->pub.name);
                    if (!l_jobj_network || !l_jobj_chains || !l_jobj_network_name) {
                        json_object_put(l_jobj_return);
                        json_object_put(l_jobj_network);
                        json_object_put(l_jobj_chains);
                        json_object_put(l_jobj_network_name);
                        dap_json_rpc_allocation_error;
                        return DAP_JSON_RPC_ERR_CODE_MEMORY_ALLOCATED;
                    }
                    json_object_object_add(l_jobj_network, "name", l_jobj_network_name);

                    dap_chain_t * l_chain = l_net->pub.chains;
                    while (l_chain) {
                        json_object *l_jobj_chain = json_object_new_object();
                        json_object *l_jobj_chain_name = json_object_new_string(l_chain->name);
                        if (!l_jobj_chain || !l_jobj_chain_name) {
                            json_object_put(l_jobj_return);
                            json_object_put(l_jobj_network);
                            json_object_put(l_jobj_chains);
                            json_object_put(l_jobj_chain);
                            json_object_put(l_jobj_chain_name);
                            dap_json_rpc_allocation_error;
                            return DAP_JSON_RPC_ERR_CODE_MEMORY_ALLOCATED;
                        }
                        json_object_object_add(l_jobj_chain, "name", l_jobj_chain_name);
                        if (l_chain->default_datum_types_count) {
                            json_object *l_jobj_default_types = json_object_new_array();
                            if (!l_jobj_default_types) {
                                json_object_put(l_jobj_return);
                                json_object_put(l_jobj_chain);
                                json_object_put(l_jobj_chains);
                                json_object_put(l_jobj_network);
                                json_object_put(l_jobj_networks);
                                dap_json_rpc_allocation_error;
                                return DAP_JSON_RPC_ERR_CODE_MEMORY_ALLOCATED;
                            }
                            for (uint16_t i = 0; i < l_chain->default_datum_types_count; i++) {
                                json_object *l_jobj_type_str = json_object_new_string(s_chain_type_convert_to_string(
                                        l_chain->default_datum_types[i]));
                                if (!l_jobj_type_str) {
                                    json_object_put(l_jobj_return);
                                    json_object_put(l_jobj_default_types);
                                    json_object_put(l_jobj_chain);
                                    json_object_put(l_jobj_chains);
                                    json_object_put(l_jobj_network);
                                    json_object_put(l_jobj_networks);
                                    dap_json_rpc_allocation_error;
                                    return DAP_JSON_RPC_ERR_CODE_MEMORY_ALLOCATED;
                                }
                                json_object_array_add(l_jobj_default_types, l_jobj_type_str);
                            }
                            json_object_object_add(l_jobj_chain, "default_types", l_jobj_default_types);
                        }
                        json_object_array_add(l_jobj_chains, l_jobj_chain);
                        l_chain = l_chain->next;
                    }
                    json_object_object_add(l_jobj_network, "chain", l_jobj_chains);
                    json_object_array_add(l_jobj_networks, l_jobj_network);
                }
                json_object_object_add(l_jobj_return, "networks", l_jobj_networks);
            }
        }else{
            // plug for wrong command arguments
            if (argc > 2) {
                json_object_put(l_jobj_return);
                dap_json_rpc_error_add(DAP_CHAIN_NET_JSON_RPC_MANY_ARGUMENT_FOR_COMMAND_NET_LIST, "%s",
                                       "To many arguments for 'net list' command see help");
                return DAP_CHAIN_NET_JSON_RPC_MANY_ARGUMENT_FOR_COMMAND_NET_LIST;
            }

            json_object *l_jobj_networks = json_object_new_array();
            // show list of nets
            for (dap_chain_net_t *l_net = s_nets_by_name; l_net; l_net = l_net->hh.next) {
                json_object *l_jobj_network_name = json_object_new_string(l_net->pub.name);
                json_object_array_add(l_jobj_networks, l_jobj_network_name);
            }
            json_object_object_add(l_jobj_return, "networks", l_jobj_networks);
        }
        json_object_array_add(*reply, l_jobj_return);
        return 0;
    }

    int l_ret = dap_chain_node_cli_cmd_values_parse_net_chain_for_json(&arg_index, argc, argv, NULL, &l_net,
                                                                       CHAIN_TYPE_INVALID);

    if ( l_net ) {
        const char *l_sync_str = NULL;
        const char *l_links_str = NULL;
        const char *l_go_str = NULL;
        const char *l_get_str = NULL;
        const char *l_stats_str = NULL;
        const char *l_ca_str = NULL;
        const char *l_ledger_str = NULL;
        const char *l_list_str = NULL;
        dap_cli_server_cmd_find_option_val(argv, arg_index, argc, "sync", &l_sync_str);
        dap_cli_server_cmd_find_option_val(argv, arg_index, argc, "link", &l_links_str);
        dap_cli_server_cmd_find_option_val(argv, arg_index, argc, "go", &l_go_str);
        dap_cli_server_cmd_find_option_val(argv, arg_index, argc, "get", &l_get_str);
        dap_cli_server_cmd_find_option_val(argv, arg_index, argc, "stats", &l_stats_str);
        dap_cli_server_cmd_find_option_val(argv, arg_index, argc, "ca", &l_ca_str);
        dap_cli_server_cmd_find_option_val(argv, arg_index, argc, "ledger", &l_ledger_str);
        dap_cli_server_cmd_find_option_val(argv, arg_index, argc, "poa_certs", &l_list_str);

        const char * l_sync_mode_str = "updates";
        dap_cli_server_cmd_find_option_val(argv, arg_index, argc, "-mode", &l_sync_mode_str);
        if ( !dap_strcmp(l_sync_mode_str,"all") )
            dap_chain_net_get_flag_sync_from_zero(l_net);
        if (l_stats_str) {
            char l_from_str_new[50], l_to_str_new[50];
            const char c_time_fmt[]="%Y-%m-%d_%H:%M:%S";
            struct tm l_from_tm = {}, l_to_tm = {};
            if (strcmp(l_stats_str,"tx") == 0) {
                const char *l_to_str = NULL;
                const char *l_from_str = NULL;
                const char *l_prev_day_str = NULL;
                // Read from/to time
                dap_cli_server_cmd_find_option_val(argv, arg_index, argc, "-from", &l_from_str);
                dap_cli_server_cmd_find_option_val(argv, arg_index, argc, "-to", &l_to_str);
                dap_cli_server_cmd_find_option_val(argv, arg_index, argc, "-prev_day", &l_prev_day_str);
                time_t l_ts_now = time(NULL);
                if (l_from_str) {
                    strptime( (char *)l_from_str, c_time_fmt, &l_from_tm );
                    if (l_to_str) {
                        strptime( (char *)l_to_str, c_time_fmt, &l_to_tm );
                    } else { // If not set '-to' - we set up current time
                        localtime_r(&l_ts_now, &l_to_tm);
                    }
                } else if (l_prev_day_str) {
                    localtime_r(&l_ts_now, &l_to_tm);
                    double l_days = strtod(l_prev_day_str, NULL);
                    l_ts_now -= (time_t)(l_days * 86400);
                    localtime_r(&l_ts_now, &l_from_tm );
                } else if ( l_from_str == NULL ) { // If not set '-from' we set up current time minus 60 seconds
                    localtime_r(&l_ts_now, &l_to_tm);
                    l_ts_now -= 86400;
                    localtime_r(&l_ts_now, &l_from_tm );
                }
                // Form timestamps from/to
                time_t l_from_ts = mktime(&l_from_tm);
                time_t l_to_ts = mktime(&l_to_tm);
                // Produce strings
                strftime(l_from_str_new, sizeof(l_from_str_new), c_time_fmt,&l_from_tm );
                strftime(l_to_str_new, sizeof(l_to_str_new), c_time_fmt,&l_to_tm );
                json_object *l_jobj_stats = json_object_new_object();
                if (!l_jobj_stats) {
                    json_object_put(l_jobj_return);
                    dap_json_rpc_allocation_error;
                    return DAP_JSON_RPC_ERR_CODE_MEMORY_ALLOCATED;
                }
                json_object *l_jobj_from = json_object_new_string(l_from_str_new);
                json_object *l_jobj_to = json_object_new_string(l_to_str_new);
                if (!l_jobj_from || !l_jobj_to) {
                    json_object_put(l_jobj_return);
                    json_object_put(l_jobj_stats);
                    json_object_put(l_jobj_from);
                    json_object_put(l_jobj_to);
                    dap_json_rpc_allocation_error;
                    return DAP_JSON_RPC_ERR_CODE_MEMORY_ALLOCATED;
                }
                json_object_object_add(l_jobj_stats, "from", l_jobj_from);
                json_object_object_add(l_jobj_stats, "to", l_jobj_to);
                log_it(L_INFO, "Calc TPS from %s to %s", l_from_str_new, l_to_str_new);
                uint64_t l_tx_count = dap_ledger_count_from_to ( l_net->pub.ledger, l_from_ts * 1000000000, l_to_ts * 1000000000);
                long double l_tpd = l_to_ts == l_from_ts ? 0 :
                                                     (long double) l_tx_count / (long double) ((long double)(l_to_ts - l_from_ts) / 86400);
                char *l_tpd_str = dap_strdup_printf("%.3Lf", l_tpd);
                json_object *l_jobj_tpd = json_object_new_string(l_tpd_str);
                DAP_DELETE(l_tpd_str);
                json_object *l_jobj_total = json_object_new_uint64(l_tx_count);
#ifdef DAP_TPS_TEST
                long double l_tps = l_to_ts == l_from_ts ? 0 :
                                                     (long double) l_tx_count / (long double) (long double)(l_to_ts - l_from_ts);
                char *l_tps_str = dap_strdup_printf("%.3Lf", l_tps);
                json_object *l_jobj_tps = json_object_new_string(l_tps_str);
                DAP_DELETE(l_tps_str);
                if (!l_jobj_tpd || !l_jobj_total || !l_jobj_tps) {
                    json_object_put(l_jobj_tps);
#else
                if (!l_jobj_tpd || !l_jobj_total) {
#endif
                    
                    json_object_put(l_jobj_return);
                    json_object_put(l_jobj_stats);
                    json_object_put(l_jobj_from);
                    json_object_put(l_jobj_to);
                    json_object_put(l_jobj_tpd);
                    json_object_put(l_jobj_total);
                    dap_json_rpc_allocation_error;
                    return DAP_JSON_RPC_ERR_CODE_MEMORY_ALLOCATED;
                }
#ifdef DAP_TPS_TEST
                json_object_object_add(l_jobj_stats, "transaction_per_sec", l_jobj_tps);
#endif
                json_object_object_add(l_jobj_stats, "transaction_per_day", l_jobj_tpd);
                json_object_object_add(l_jobj_stats, "total", l_jobj_total);
                json_object_object_add(l_jobj_return, "transaction_statistics", l_jobj_stats);
                l_ret = DAP_CHAIN_NET_JSON_RPC_OK;
            } else {
                json_object_put(l_jobj_return);
                dap_json_rpc_error_add(DAP_CHAIN_NET_JSON_RPC_UNDEFINED_PARAMETER_COMMAND_STATS, "%s",
                 "Subcommand 'stats' requires one of parameter: tx");
                return DAP_CHAIN_NET_JSON_RPC_UNDEFINED_PARAMETER_COMMAND_STATS;
            }
        } else if ( l_go_str){
            json_object *l_jobj_net = json_object_new_string(l_net->pub.name);
            json_object *l_jobj_current_status = json_object_new_string(c_net_states[PVT(l_net)->state]);
            if (!l_jobj_net || !l_jobj_current_status) {
                json_object_put(l_jobj_return);
                json_object_put(l_jobj_net);
                json_object_put(l_jobj_current_status);
                dap_json_rpc_allocation_error;
                return DAP_JSON_RPC_ERR_CODE_MEMORY_ALLOCATED;
            }
            json_object_object_add(l_jobj_return, "net", l_jobj_net);
            json_object_object_add(l_jobj_return, "current", l_jobj_current_status);
            if ( strcmp(l_go_str,"online") == 0 ) {
                json_object *l_jobj_to = json_object_new_string(c_net_states[NET_STATE_ONLINE]);
                if (!l_jobj_to) {
                    json_object_put(l_jobj_return);
                    dap_json_rpc_allocation_error;
                    return DAP_JSON_RPC_ERR_CODE_MEMORY_ALLOCATED;
                }
                json_object_object_add(l_jobj_return, "to", l_jobj_to);
                dap_chain_net_state_go_to(l_net, NET_STATE_ONLINE);
                l_ret = DAP_CHAIN_NET_JSON_RPC_OK;
            } else if ( strcmp(l_go_str,"offline") == 0 ) {
                json_object *l_jobj_to = json_object_new_string(c_net_states[NET_STATE_OFFLINE]);
                if (!l_jobj_to) {
                    json_object_put(l_jobj_return);
                    dap_json_rpc_allocation_error;
                    return DAP_JSON_RPC_ERR_CODE_MEMORY_ALLOCATED;
                }
                json_object_object_add(l_jobj_return, "to", l_jobj_to);
                dap_chain_net_state_go_to(l_net, NET_STATE_OFFLINE);
                l_ret = DAP_CHAIN_NET_JSON_RPC_OK;
            } else if (strcmp(l_go_str, "sync") == 0) {
                json_object *l_jobj_to = json_object_new_string("resynchronizing");
                if (!l_jobj_to) {
                    json_object_put(l_jobj_return);
                    dap_json_rpc_allocation_error;
                    return DAP_JSON_RPC_ERR_CODE_MEMORY_ALLOCATED;
                }
                json_object_object_add(l_jobj_return, "start", l_jobj_to);
                if (PVT(l_net)->state_target == NET_STATE_ONLINE)
                    dap_chain_net_state_go_to(l_net, NET_STATE_ONLINE);
                else
                    dap_chain_net_state_go_to(l_net, NET_STATE_SYNC_CHAINS);
                l_ret = DAP_CHAIN_NET_JSON_RPC_OK;
            } else {
                json_object_put(l_jobj_return);
                dap_json_rpc_error_add(DAP_CHAIN_NET_JSON_RPC_UNDEFINED_PARAMETER_COMMAND_GO, "%s",
                                       "Subcommand 'go' requires one of parameters: online, offline, sync\n");
                return DAP_CHAIN_NET_JSON_RPC_UNDEFINED_PARAMETER_COMMAND_GO;
            }
        } else if ( l_get_str){
            if ( strcmp(l_get_str,"status") == 0 ) {
                json_object *l_jobj = s_set_reply_text_node_status_json(l_net);
                if (!l_jobj) {
                    json_object_put(l_jobj_return);
                    return DAP_JSON_RPC_ERR_CODE_MEMORY_ALLOCATED;
                }
                json_object_object_add(l_jobj_return, "status", l_jobj);
                l_ret = DAP_CHAIN_NET_JSON_RPC_OK;
            } else if ( strcmp(l_get_str, "fee") == 0) {
                json_object *l_jobj_fees = json_object_new_object();
                json_object *l_jobj_network_name = json_object_new_string(l_net->pub.name);
                if (!l_jobj_fees || !l_jobj_network_name) {
                    json_object_put(l_jobj_return);
                    json_object_put(l_jobj_fees);
                    json_object_put(l_jobj_network_name);
                    dap_json_rpc_allocation_error;
                    return DAP_JSON_RPC_ERR_CODE_MEMORY_ALLOCATED;
                }
                json_object_object_add(l_jobj_fees, "network", l_jobj_network_name);
                // Network fee
                uint256_t l_network_fee = {};
                dap_chain_addr_t l_network_fee_addr = {};
                dap_chain_net_tx_get_fee(l_net->pub.id, &l_network_fee, &l_network_fee_addr);
                const char *l_network_fee_coins_str, *l_network_fee_balance_str =
                    dap_uint256_to_char(l_network_fee, &l_network_fee_coins_str);
                json_object *l_jobj_network =  json_object_new_object();
                json_object *l_jobj_fee_coins = json_object_new_string(l_network_fee_coins_str);
                json_object *l_jobj_fee_balance = json_object_new_string(l_network_fee_balance_str);
                json_object *l_jobj_native_ticker = json_object_new_string(l_net->pub.native_ticker);
                json_object *l_jobj_fee_addr = json_object_new_string(dap_chain_addr_to_str_static(&l_network_fee_addr));
                if (!l_jobj_network || !l_jobj_fee_coins || !l_jobj_fee_balance || !l_jobj_native_ticker || !l_jobj_fee_addr) {
                    json_object_put(l_jobj_fees);
                    json_object_put(l_jobj_network);
                    json_object_put(l_jobj_fee_coins);
                    json_object_put(l_jobj_fee_balance);
                    json_object_put(l_jobj_native_ticker);
                    json_object_put(l_jobj_fee_addr);
                    json_object_put(l_jobj_return);
                    dap_json_rpc_allocation_error;
                    return DAP_JSON_RPC_ERR_CODE_MEMORY_ALLOCATED;
                }
                json_object_object_add(l_jobj_network, "coins", l_jobj_fee_coins);
                json_object_object_add(l_jobj_network, "balance", l_jobj_fee_balance);
                json_object_object_add(l_jobj_network, "ticker", l_jobj_native_ticker);
                json_object_object_add(l_jobj_network, "addr", l_jobj_fee_addr);
                json_object_object_add(l_jobj_fees, "network", l_jobj_network);
                //Get validators fee
                json_object *l_jobj_validators = dap_chain_net_srv_stake_get_fee_validators_json(l_net);
                if (!l_jobj_validators) {
                    json_object_put(l_jobj_fees);
                    json_object_put(l_jobj_return);
                    dap_json_rpc_allocation_error;
                    return DAP_JSON_RPC_ERR_CODE_MEMORY_ALLOCATED;
                }
                //Get services fee
                json_object *l_jobj_xchange = dap_chain_net_srv_xchange_print_fee_json(l_net); //Xchaneg fee
                if (!l_jobj_xchange) {
                    json_object_put(l_jobj_validators);
                    json_object_put(l_jobj_fees);
                    json_object_put(l_jobj_return);
                    dap_json_rpc_allocation_error;
                    return DAP_JSON_RPC_ERR_CODE_MEMORY_ALLOCATED;
                }
                json_object_object_add(l_jobj_fees, "validators", l_jobj_validators);
                json_object_object_add(l_jobj_fees, "xchange", l_jobj_xchange);
                json_object_object_add(l_jobj_return, "fees", l_jobj_fees);
                l_ret = DAP_CHAIN_NET_JSON_RPC_OK;
            } else if (strcmp(l_get_str,"id") == 0 ){
                json_object *l_jobj_net_name = json_object_new_string(l_net->pub.name);
                char *l_id_str = dap_strdup_printf("0x%016"DAP_UINT64_FORMAT_X, l_net->pub.id.uint64);
                json_object *l_jobj_id = json_object_new_string(l_id_str);
                DAP_DELETE(l_id_str);
                if (!l_jobj_net_name || !l_jobj_id) {
                    json_object_put(l_jobj_net_name);
                    json_object_put(l_jobj_id);
                    json_object_put(l_jobj_return);
                    dap_json_rpc_allocation_error;
                    return DAP_JSON_RPC_ERR_CODE_MEMORY_ALLOCATED;
                }
                json_object_object_add(l_jobj_return, "network", l_jobj_net_name);
                json_object_object_add(l_jobj_return, "id", l_jobj_id);
                l_ret = DAP_CHAIN_NET_JSON_RPC_OK;
            } else {
                json_object_put(l_jobj_return);
                dap_json_rpc_error_add(DAP_CHAIN_NET_JSON_RPC_UNKNOWN_SUBCOMMANDS,
                                       "Unknown \"%s\" subcommand, net get commands.", l_get_str);
                return DAP_CHAIN_NET_JSON_RPC_UNKNOWN_SUBCOMMANDS;
            }
        } else if ( l_links_str ){
            if ( strcmp(l_links_str,"list") == 0 ) {
                dap_cluster_t *l_net_cluster = dap_cluster_by_mnemonim(l_net->pub.name);
                if (!l_net_cluster) {
                    json_object_put(l_jobj_return);
                    dap_json_rpc_error_add(DAP_CHAIN_NET_JSON_RPC_CAN_NOT_GET_CLUSTER, "%s", "Failed to obtain a cluster for "
                                                                                       "the specified network.");
                    return DAP_CHAIN_NET_JSON_RPC_CAN_NOT_GET_CLUSTER;
                }
                json_object *l_jobj_links = dap_cluster_get_links_info_json(l_net_cluster);
                if (!l_jobj_links) {
                    json_object_put(l_jobj_return);
                    dap_json_rpc_allocation_error;
                    return DAP_JSON_RPC_ERR_CODE_MEMORY_ALLOCATED;
                }
                json_object_object_add(l_jobj_return, "links", l_jobj_links);
                l_ret = DAP_CHAIN_NET_JSON_RPC_OK;
            } else if ( strcmp(l_links_str,"add") == 0 ) {
                json_object *l_jobj_not_implemented = json_object_new_string("Not implemented");
                if (!l_jobj_not_implemented) {
                    json_object_put(l_jobj_return);
                    dap_json_rpc_allocation_error;
                    return DAP_JSON_RPC_ERR_CODE_MEMORY_ALLOCATED;
                }
                json_object_object_add(l_jobj_return, "add", l_jobj_not_implemented);
                l_ret = DAP_CHAIN_NET_JSON_RPC_OK;
            } else if ( strcmp(l_links_str,"del") == 0 ) {
                json_object *l_jobj_not_implemented = json_object_new_string("Not implemented");
                if (!l_jobj_not_implemented) {
                    json_object_put(l_jobj_return);
                    dap_json_rpc_allocation_error;
                    return DAP_JSON_RPC_ERR_CODE_MEMORY_ALLOCATED;
                }
                json_object_object_add(l_jobj_return, "del", l_jobj_not_implemented);
                l_ret = DAP_CHAIN_NET_JSON_RPC_OK;
            }  else if ( strcmp(l_links_str,"info") == 0 ) {
                json_object *l_jobj_not_implemented = json_object_new_string("Not implemented");
                if (!l_jobj_not_implemented) {
                    json_object_put(l_jobj_return);
                    dap_json_rpc_allocation_error;
                    return DAP_JSON_RPC_ERR_CODE_MEMORY_ALLOCATED;
                }
                json_object_object_add(l_jobj_return, "info", l_jobj_not_implemented);
                l_ret = DAP_CHAIN_NET_JSON_RPC_OK;
            } else if ( strcmp (l_links_str,"disconnect_all") == 0 ){
                dap_chain_net_stop(l_net);
                json_object *l_jobj_ret = json_object_new_string("Stopped network");
                if (!l_jobj_ret) {
                    json_object_put(l_jobj_return);
                    dap_json_rpc_allocation_error;
                    return DAP_JSON_RPC_ERR_CODE_MEMORY_ALLOCATED;
                }
                json_object_object_add(l_jobj_return, "message", l_jobj_ret);
                l_ret = DAP_CHAIN_NET_JSON_RPC_OK;
            }else {
                json_object_put(l_jobj_return);
                dap_json_rpc_error_add(DAP_CHAIN_NET_JSON_RPC_UNDEFINED_PARAMETERS_COMMAND_LINK, "%s",
                                       "Subcommand 'link' requires one of parameters: list, add, del, info, disconnect_all");
                return DAP_CHAIN_NET_JSON_RPC_UNDEFINED_PARAMETERS_COMMAND_LINK;
            }

        } else if( l_sync_str) {
            json_object *l_jobj_state_machine = json_object_new_object();
            json_object *l_jobj_requested = json_object_new_string("SYNC_ALL");
            json_object *l_jobj_current = json_object_new_string(c_net_states[PVT(l_net)->state]);
            if (!l_jobj_state_machine || !l_jobj_current) {
                json_object_put(l_jobj_state_machine);
                json_object_put(l_jobj_current);
                json_object_put(l_jobj_return);
                dap_json_rpc_allocation_error;
                return DAP_JSON_RPC_ERR_CODE_MEMORY_ALLOCATED;
            }
            dap_chain_net_sync(l_net);
            if (!l_jobj_requested) {
                json_object_put(l_jobj_state_machine);
                json_object_put(l_jobj_current);
                json_object_put(l_jobj_return);
                dap_json_rpc_allocation_error;
                return DAP_JSON_RPC_ERR_CODE_MEMORY_ALLOCATED;
            }
            json_object_object_add(l_jobj_state_machine, "current", l_jobj_current);
            json_object_object_add(l_jobj_state_machine, "requested", l_jobj_requested);
            json_object_object_add(l_jobj_return, "state_machine", l_jobj_state_machine);
            l_ret = DAP_CHAIN_NET_JSON_RPC_OK;
        } else if (l_ca_str) {
            if (strcmp(l_ca_str, "add") == 0 ) {
                const char *l_cert_string = NULL, *l_hash_string = NULL;

                dap_cli_server_cmd_find_option_val(argv, arg_index, argc, "-cert", &l_cert_string);
                dap_cli_server_cmd_find_option_val(argv, arg_index, argc, "-hash", &l_hash_string);

                if (!l_cert_string && !l_hash_string) {
                    json_object_put(l_jobj_return);
                    dap_json_rpc_error_add(DAP_CHAIN_NET_JSON_RPC_UNDEFINED_PARAMETERS_CA_ADD, "%s",
                                           "One of -cert or -hash parameters is mandatory");
                    return DAP_CHAIN_NET_JSON_RPC_UNDEFINED_PARAMETERS_CA_ADD;
                }
                
                char *l_hash_hex_str = NULL;

                if (l_cert_string) {
                    dap_cert_t * l_cert = dap_cert_find_by_name(l_cert_string);
                    if (l_cert == NULL) {
                        json_object_put(l_jobj_return);
                        dap_json_rpc_error_add(DAP_CHAIN_NET_JSON_RPC_CAN_NOT_FIND_CERT_CA_ADD,
                                               "Can't find \"%s\" certificate", l_cert_string);
                        return DAP_CHAIN_NET_JSON_RPC_CAN_NOT_FIND_CERT_CA_ADD;
                    }
                    if (l_cert->enc_key == NULL) {
                        json_object_put(l_jobj_return);
                        dap_json_rpc_error_add(DAP_CHAIN_NET_JSON_RPC_CAN_NOT_KEY_IN_CERT_CA_ADD,
                                               "No key found in \"%s\" certificate", l_cert_string);
                        return DAP_CHAIN_NET_JSON_RPC_CAN_NOT_KEY_IN_CERT_CA_ADD;
                    }
                    // Get publivc key hash
                    size_t l_pub_key_size = 0;
                    uint8_t *l_pub_key = dap_enc_key_serialize_pub_key(l_cert->enc_key, &l_pub_key_size);;
                    if (l_pub_key == NULL) {
                        json_object_put(l_jobj_return);
                        dap_json_rpc_error_add(DAP_CHAIN_NET_JSON_RPC_CAN_SERIALIZE_PUBLIC_KEY_CERT_CA_ADD,
                                               "Can't serialize public key of certificate \"%s\"", l_cert_string);
                        return DAP_CHAIN_NET_JSON_RPC_CAN_SERIALIZE_PUBLIC_KEY_CERT_CA_ADD;
                    }
                    dap_chain_hash_fast_t l_pkey_hash;
                    dap_hash_fast(l_pub_key, l_pub_key_size, &l_pkey_hash);
                    DAP_DELETE(l_pub_key);
                    l_hash_hex_str = dap_chain_hash_fast_to_str_new(&l_pkey_hash);
                    //l_hash_base58_str = dap_enc_base58_encode_hash_to_str(&l_pkey_hash);
                } else {
                    l_hash_hex_str = !dap_strncmp(l_hash_string, "0x", 2) || !dap_strncmp(l_hash_string, "0X", 2)
                        ? dap_strdup(l_hash_string)
                        : dap_enc_base58_to_hex_str_from_str(l_hash_string);
                }
                const char c = '1';
                char *l_gdb_group_str = dap_chain_net_get_gdb_group_acl(l_net);
                if (!l_gdb_group_str) {
                    DAP_DELETE(l_hash_hex_str);
                    json_object_put(l_jobj_return);
                    dap_json_rpc_error_add(DAP_CHAIN_NET_JSON_RPC_DATABASE_ACL_GROUP_NOT_DEFINED_FOR_THIS_NETWORK_CA_ADD, "%s",
                                           "Database ACL group not defined for this network");
                    return DAP_CHAIN_NET_JSON_RPC_DATABASE_ACL_GROUP_NOT_DEFINED_FOR_THIS_NETWORK_CA_ADD;
                }
                if( l_hash_hex_str ){
                    l_ret = dap_global_db_set_sync(l_gdb_group_str, l_hash_hex_str, &c, sizeof(c), false );
                    DAP_DELETE(l_gdb_group_str);
                    if (l_ret) {
                        json_object_put(l_jobj_return);
                        dap_json_rpc_error_add(DAP_CHAIN_NET_JSON_RPC_CAN_NOT_SAVE_PUBLIC_KEY_IN_DATABASE,
                                               "Can't save public key hash %s in database", l_hash_hex_str);
                        DAP_DELETE(l_hash_hex_str);
                        return DAP_CHAIN_NET_JSON_RPC_CAN_NOT_SAVE_PUBLIC_KEY_IN_DATABASE;
                    } else
                        DAP_DELETE(l_hash_hex_str);
                } else{
                    json_object_put(l_jobj_return);
                    dap_json_rpc_error_add(DAP_CHAIN_NET_JSON_RPC_CAN_NOT_SAVE_PUBLIC_KEY_IN_DATABASE, "%s",
                                           "Can't save NULL public key hash in database");
                    return DAP_CHAIN_NET_JSON_RPC_CAN_NOT_SAVE_PUBLIC_KEY_IN_DATABASE;
                }
                l_ret = DAP_CHAIN_NET_JSON_RPC_OK;
            } else if (strcmp(l_ca_str, "list") == 0 ) {
                char *l_gdb_group_str = dap_chain_net_get_gdb_group_acl(l_net);
                if (!l_gdb_group_str) {
                    dap_json_rpc_error_add(DAP_CHAIN_NET_JSON_RPC_DATABASE_ACL_GROUP_NOT_DEFINED_FOR_THIS_NETWORK_CA_LIST, "%s",
                                           "Database ACL group not defined for this network");
                    return DAP_CHAIN_NET_JSON_RPC_DATABASE_ACL_GROUP_NOT_DEFINED_FOR_THIS_NETWORK_CA_LIST;
                }
                size_t l_objs_count;
                dap_global_db_obj_t *l_objs = dap_global_db_get_all_sync(l_gdb_group_str, &l_objs_count);
                DAP_DELETE(l_gdb_group_str);
                json_object *l_jobj_list_ca = json_object_new_array();
                if (!l_jobj_list_ca) {
                    json_object_put(l_jobj_return);
                    dap_json_rpc_allocation_error;
                    return DAP_JSON_RPC_ERR_CODE_MEMORY_ALLOCATED;
                }
                for (size_t i = 0; i < l_objs_count; i++) {
                    json_object *l_jobj_key = json_object_new_string(l_objs[i].key);
                    if (!l_jobj_key) {
                        json_object_put(l_jobj_list_ca);
                        json_object_put(l_jobj_return);
                        dap_json_rpc_allocation_error;
                        return DAP_JSON_RPC_ERR_CODE_MEMORY_ALLOCATED;
                    }
                }
                dap_global_db_objs_delete(l_objs, l_objs_count);
                if (json_object_array_length(l_jobj_list_ca) > 0) {
                    json_object_object_add(l_jobj_return, "ca_list", l_jobj_list_ca);
                } else {
                    json_object_put(l_jobj_list_ca);
                    json_object *l_jobj_str_ret = json_object_new_string("No entries found");
                    if (!l_jobj_list_ca) {
                        json_object_put(l_jobj_return);
                        dap_json_rpc_allocation_error;
                        return DAP_JSON_RPC_ERR_CODE_MEMORY_ALLOCATED;
                    }
                    json_object_object_add(l_jobj_return, "ca_list", l_jobj_str_ret);
                }
                l_ret = DAP_CHAIN_NET_JSON_RPC_OK;
            } else if (strcmp(l_ca_str, "del") == 0 ) {
                const char *l_hash_string = NULL;
                dap_cli_server_cmd_find_option_val(argv, arg_index, argc, "-hash", &l_hash_string);
                if (!l_hash_string) {
                    dap_json_rpc_error_add(DAP_CHAIN_NET_JSON_RPC_UNKNOWN_HASH_CA_DEL, "%s",
                                           "Format should be 'net ca del -hash <hash string>");
                    return DAP_CHAIN_NET_JSON_RPC_UNKNOWN_HASH_CA_DEL;
                }
                char *l_gdb_group_str = dap_chain_net_get_gdb_group_acl(l_net);
                if (!l_gdb_group_str) {
                    dap_json_rpc_error_add(DAP_CHAIN_NET_JSON_RPC_DATABASE_ACL_GROUP_NOT_DEFINED_FOR_THIS_NETWORK_CA_DEL, "%s",
                                           "Database ACL group not defined for this network");
                    return DAP_CHAIN_NET_JSON_RPC_DATABASE_ACL_GROUP_NOT_DEFINED_FOR_THIS_NETWORK_CA_DEL;
                }
                char *l_ret_msg_str = dap_strdup_printf("Certificate %s has been deleted.", l_hash_string);
                json_object *l_jobj_ret = json_object_new_string(l_ret_msg_str);
                DAP_DELETE(l_ret_msg_str);
                if (l_jobj_ret) {
                    json_object_put(l_jobj_return);
                    dap_json_rpc_allocation_error;
                    return DAP_JSON_RPC_ERR_CODE_MEMORY_ALLOCATED;
                }
                l_ret = dap_global_db_del_sync(l_gdb_group_str, l_hash_string);
                DAP_DELETE(l_gdb_group_str);
                if (l_ret) {
                    json_object_put(l_jobj_return);
                    dap_json_rpc_error_add(DAP_CHAIN_NET_JSON_RPC_CAN_NOT_FIND_CERT_CA_DEL, "%s",
                                           "Can't find certificate public key hash in database");
                    return DAP_CHAIN_NET_JSON_RPC_CAN_NOT_FIND_CERT_CA_DEL;
                }
                json_object_put(l_jobj_return);
                json_object_array_add(*reply, l_jobj_ret);
                return DAP_CHAIN_NET_JSON_RPC_OK;
            } else {
                dap_json_rpc_error_add(DAP_CHAIN_NET_JSON_RPC_INVALID_PARAMETER_COMMAND_CA, "%s",
                                       "Subcommand 'ca' requires one of parameter: add, list, del");
                return DAP_CHAIN_NET_JSON_RPC_INVALID_PARAMETER_COMMAND_CA;
            }
        } else if (l_ledger_str && !strcmp(l_ledger_str, "reload")) {
            int l_return_state = dap_chain_net_stop(l_net);
            sleep(1);   // wait to net going offline
            dap_chain_net_purge(l_net);
            if (l_return_state)
                dap_chain_net_start(l_net);
        } else if (l_list_str && !strcmp(l_list_str, "list")) {
            if (!l_net->pub.keys) {
                json_object_put(l_jobj_return);
                dap_json_rpc_error_add(DAP_CHAIN_NET_JSON_RPC_NO_POA_CERTS_FOUND_POA_CERTS, "%s",
                                       "No PoA certs found for this network");
                return DAP_CHAIN_NET_JSON_RPC_NO_POA_CERTS_FOUND_POA_CERTS;
            }
            json_object *l_jobj_pkeys = json_object_new_array();
            if (!l_jobj_pkeys) {
                json_object_put(l_jobj_return);
                dap_json_rpc_allocation_error;
                return DAP_JSON_RPC_ERR_CODE_MEMORY_ALLOCATED;
            }
            for (dap_list_t *it = l_net->pub.keys; it; it = it->next) {
                dap_hash_fast_t l_pkey_hash;
                char l_pkey_hash_str[DAP_CHAIN_HASH_FAST_STR_SIZE];
                dap_pkey_get_hash(it->data, &l_pkey_hash);
                dap_chain_hash_fast_to_str(&l_pkey_hash, l_pkey_hash_str, DAP_CHAIN_HASH_FAST_STR_SIZE);
                json_object *l_jobj_hash_key = json_object_new_string(l_pkey_hash_str);
                if (!l_jobj_hash_key) {
                    json_object_put(l_jobj_pkeys);
                    json_object_put(l_jobj_return);
                    dap_json_rpc_allocation_error;
                    return DAP_JSON_RPC_ERR_CODE_MEMORY_ALLOCATED;
                }
                json_object_array_add(l_jobj_pkeys, l_jobj_hash_key);
            }
            if (json_object_array_length(l_jobj_pkeys) > 0) {
                json_object_object_add(l_jobj_return, "poa_certs", l_jobj_pkeys);
            } else {
                json_object_put(l_jobj_pkeys);
                json_object *l_jobj_info = json_object_new_string("empty");
                if (!l_jobj_info) {
                    json_object_put(l_jobj_return);
                    dap_json_rpc_allocation_error;
                    return DAP_JSON_RPC_ERR_CODE_MEMORY_ALLOCATED;
                }
                json_object_object_add(l_jobj_pkeys, "poa_certs", l_jobj_info);
            }
            l_ret = DAP_CHAIN_NET_JSON_RPC_OK;
        } else {
            dap_json_rpc_error_add(DAP_CHAIN_NET_JSON_RPC_UNKNOWN_SUBCOMMANDS, "%s",
                                   "Command 'net' requires one of subcomands: sync, link, go, get, stats, ca, ledger");
            l_ret = DAP_CHAIN_NET_JSON_RPC_UNKNOWN_SUBCOMMANDS;
        }
    } else {
        json_object_put(l_jobj_return);
        l_jobj_return = NULL;
    }
    if (l_jobj_return) {
        json_object_array_add(*json_arr_reply, l_jobj_return);
    }
    return  l_ret;
}

/**
 * @brief remove_duplicates_in_chain_by_priority
 * remove duplicates default datum types in chain by priority
 * @param *l_chain_1 chain 1
 * @param *l_chain_2 chain 2
 * @return void
 */

static void remove_duplicates_in_chain_by_priority(dap_chain_t *l_chain_1, dap_chain_t *l_chain_2)
{
    dap_chain_t *l_chain_high_priority = (l_chain_1->load_priority > l_chain_2->load_priority) ? l_chain_2 : l_chain_1; //such distribution is made for correct operation with the same priority
    dap_chain_t *l_chain_low_priority = (l_chain_1->load_priority > l_chain_2->load_priority) ? l_chain_1 : l_chain_2; //...^...^...^...

    for (int i = 0; i < l_chain_high_priority->default_datum_types_count; i++)
    {
        for (int j = 0; j < l_chain_low_priority->default_datum_types_count; j++)
        {
            if (l_chain_high_priority->default_datum_types[i] == l_chain_low_priority->default_datum_types[j])
            {
                l_chain_low_priority->default_datum_types[j] = l_chain_low_priority->default_datum_types[l_chain_low_priority->default_datum_types_count - 1];
                --l_chain_low_priority->default_datum_types_count;
                --j;
            }
        }
    }
}

// for sequential loading chains
typedef struct list_priority_{
    uint16_t prior;
    char * chains_path;
} list_priority;

static int callback_compare_prioritity_list(dap_list_t *a_item1, dap_list_t *a_item2)
{
    list_priority   *l_item1 = a_item1->data,
                    *l_item2 = a_item2->data;
    if (!l_item1 || !l_item2) {
        log_it(L_CRITICAL, "Invalid arg");
        return 0;
    }
    return l_item1->prior == l_item2->prior ? 0 : l_item1->prior > l_item2->prior ? 1 : -1;
}

/**
 * @brief dap_chain_net_deinit
 */
void dap_chain_net_deinit()
{
    dap_link_manager_deinit();
    dap_chain_net_balancer_deinit();
    dap_chain_net_t *l_net, *l_tmp;
    HASH_ITER(hh2, s_nets_by_id, l_net, l_tmp) {
        HASH_DEL(s_nets_by_name, l_net);
        HASH_DELETE(hh2, s_nets_by_id, l_net);
        dap_chain_net_delete(l_net);
    }
    dap_http_ban_list_client_deinit();
}

/**
 * @brief dap_chain_net_delete
 * free dap_chain_net_t * a_net object
 * @param a_net
 */
void dap_chain_net_delete(dap_chain_net_t *a_net)
{
    // Synchronously going to offline state
    PVT(a_net)->state = PVT(a_net)->state_target = NET_STATE_OFFLINE;
    s_net_states_proc(a_net);
    dap_global_db_cluster_t *l_mempool = PVT(a_net)->mempool_clusters;
    while (l_mempool) {
        dap_global_db_cluster_t *l_next = l_mempool->next;
        dap_global_db_cluster_delete(l_mempool);
        l_mempool = l_next;
    }
    dap_global_db_cluster_delete(PVT(a_net)->orders_cluster);
    dap_global_db_cluster_delete(PVT(a_net)->nodes_cluster);
    dap_global_db_cluster_delete(PVT(a_net)->nodes_states);
    dap_global_db_cluster_delete(PVT(a_net)->common_orders);

    DAP_DELETE(PVT(a_net)->authorized_nodes_addrs);
    DAP_DELETE(PVT(a_net)->node_info);
    if (a_net->pub.ledger) {
        dap_ledger_purge(a_net->pub.ledger, true);
        dap_ledger_handle_free(a_net->pub.ledger);
    }
    DAP_DELETE(a_net);
}

#ifdef DAP_LEDGER_TEST
int dap_chain_net_test_init()
{
    dap_chain_net_t *l_net = DAP_NEW_Z_SIZE( dap_chain_net_t, sizeof(dap_chain_net_t) + sizeof(dap_chain_net_pvt_t) );
    PVT(l_net)->node_info = DAP_NEW_Z_SIZE(dap_chain_net_t, sizeof(dap_chain_node_info_t) + DAP_HOSTADDR_STRLEN + 1 );
    l_net->pub.id.uint64 = 0xFA0;
    strcpy(l_net->pub.name, "Snet");
    l_net->pub.gdb_groups_prefix = (const char*)l_net->pub.name;
    l_net->pub.native_ticker = "TestCoin";
    PVT(l_net)->node_role.enums = NODE_ROLE_ROOT;
    HASH_ADD(hh2, s_nets_by_id, pub.id, sizeof(dap_chain_net_id_t), l_net);
    HASH_ADD_STR(s_nets_by_name, pub.name, l_net);
    return 0;
}
#endif


/**
 * @brief load network config settings from cellframe-node.cfg file
 *
 * @param a_net_name const char *: network name, for example "home21-network"
 * @param a_acl_idx currently 0
 * @return int
 */
int s_net_init(const char *a_net_name, uint16_t a_acl_idx)
{
    char *l_cfg_path = dap_strdup_printf("network/%s", a_net_name);
    dap_config_t *l_cfg = dap_config_open(l_cfg_path);
    DAP_DELETE(l_cfg_path);
    if ( !l_cfg )
        return log_it(L_ERROR,"Can't open default network config %s", l_cfg_path), -1;

    dap_chain_net_t *l_net = s_net_new(a_net_name, l_cfg);
    if ( !l_net ) 
        return log_it(L_ERROR,"Can't create net \"%s\"", a_net_name), dap_config_close(l_cfg), -1;

    dap_chain_net_pvt_t *l_net_pvt = PVT(l_net);
    l_net_pvt->load_mode = true;
    l_net_pvt->acl_idx = a_acl_idx;
    // Transaction can be sent to bridged networks
    uint16_t l_net_ids_count = 0;
    const char **l_bridged_net_ids = dap_config_get_array_str(l_cfg, "general", "bridged_network_ids", &l_net_ids_count);
    if (l_net_ids_count) {
        l_net->pub.bridged_networks = DAP_NEW_Z_COUNT(dap_chain_net_id_t, l_net_ids_count);
        unsigned i, j;
        for (i = 0, j = 0; i < l_net_ids_count; ++i) {
            if (dap_chain_net_id_parse(l_bridged_net_ids[i], &l_net->pub.bridged_networks[j]) != 0) {
                log_it(L_ERROR, "Can't add invalid net id \"%s\" to bridged net list of \"%s\"",
                                l_bridged_net_ids[i], a_net_name);
                continue;
            }   
            ++j;
        }
        l_net->pub.bridged_networks = j && j < i
            ? DAP_REALLOC_COUNT(l_net->pub.bridged_networks, j)
            : ( DAP_DELETE(l_net->pub.bridged_networks), NULL );
        l_net->pub.bridged_networks_count = j;
    }

    const char **l_permanent_nodes_addrs = dap_config_get_array_str(l_cfg, "general", "permanent_nodes_addrs", &l_net_pvt->permanent_links_count);
    if (l_net_pvt->permanent_links_count) {
        l_net_pvt->permanent_links = DAP_NEW_Z_COUNT(dap_link_info_t *, l_net_pvt->permanent_links_count);
        if (!l_net_pvt->permanent_links) {
            log_it(L_CRITICAL, "%s", c_error_memory_alloc);
            dap_chain_net_delete(l_net);
            dap_config_close(l_cfg);
            return -4;
        }
    }
    for (uint16_t i = 0; i < l_net_pvt->permanent_links_count; ++i) {
        l_net_pvt->permanent_links[i] = DAP_NEW_Z(dap_link_info_t);
        if (!l_net_pvt->permanent_links[i]) {
            log_it(L_CRITICAL, "%s", c_error_memory_alloc);
            dap_chain_net_delete(l_net);
            dap_config_close(l_cfg);
            return -4;
        }
        if (dap_stream_node_addr_from_str(&l_net_pvt->permanent_links[i]->node_addr, l_permanent_nodes_addrs[i])) {
            log_it(L_ERROR, "Incorrect format of node address \"%s\", fix net config and restart node", l_permanent_nodes_addrs[i]);
            dap_chain_net_delete(l_net);
            dap_config_close(l_cfg);
            return -16;
        }
    }
    uint16_t l_permalink_hosts_count = 0, i, e;
    const char **l_permanent_links_hosts = dap_config_get_array_str(l_cfg, "general", "permanent_nodes_hosts", &l_permalink_hosts_count);
    for (i = 0, e = 0; i < dap_min(l_permalink_hosts_count, l_net_pvt->permanent_links_count); ++i) {
        struct request_link_info *l_tmp = s_net_resolve_host( l_permanent_links_hosts[i] );
        if ( !l_tmp ) {
            log_it(L_ERROR, "Incorrect address \"%s\", fix \"%s\" network config"
                            "or check internet connection and restart node",
                            a_net_name, l_permanent_links_hosts[i]);
            ++e;
            continue;
        }
        l_net_pvt->permanent_links[i]->uplink_port = l_tmp->port;
        dap_strncpy(l_net_pvt->permanent_links[i]->uplink_addr, l_tmp->addr, DAP_HOSTADDR_STRLEN);
        DAP_DELETE(l_tmp);
    }
    if ( i && (e == i) ) {
        log_it(L_ERROR, "%d / %d permanent links are invalid or can't be accessed, fix \"%s\""
                        "network config or check internet connection and restart node",
                        e, i, a_net_name);
        //dap_chain_net_delete(l_net);
        //dap_config_close(l_cfg);
        //return -16;
    }

    const char **l_authorized_nodes_addrs = dap_config_get_array_str(l_cfg, "general", "authorized_nodes_addrs", &l_net_pvt->authorized_nodes_count);
    if (!l_net_pvt->authorized_nodes_count)
        log_it(L_WARNING, "Can't read PoA nodes addresses");
    else
        l_net_pvt->authorized_nodes_addrs = DAP_NEW_Z_COUNT(dap_chain_node_addr_t, l_net_pvt->authorized_nodes_count);
    for (i = 0; i < l_net_pvt->authorized_nodes_count; ++i) {
        dap_chain_node_addr_t l_addr;
        if (dap_stream_node_addr_from_str(&l_addr, l_authorized_nodes_addrs[i])) {
            log_it(L_ERROR, "Incorrect format of node address \"%s\", fix net config and restart node", l_authorized_nodes_addrs[i]);
            dap_chain_net_delete(l_net);
            dap_config_close(l_cfg);
            return -17;
        }
        l_net_pvt->authorized_nodes_addrs[i].uint64 = l_addr.uint64;
    }
    const char **l_seed_nodes_hosts = dap_config_get_array_str(l_cfg, "general", "seed_nodes_hosts", &l_net_pvt->seed_nodes_count);
    if (!l_net_pvt->seed_nodes_count)
         l_seed_nodes_hosts  = dap_config_get_array_str(l_cfg, "general", "bootstrap_hosts", &l_net_pvt->seed_nodes_count);
    if (!l_net_pvt->seed_nodes_count)
        log_it(L_WARNING, "Can't read seed nodes addresses, work with local balancer only");
    else if (!( l_net_pvt->seed_nodes_info = DAP_NEW_Z_COUNT(struct request_link_info*, l_net_pvt->seed_nodes_count) )) {
        log_it(L_CRITICAL, "%s", c_error_memory_alloc);
        dap_chain_net_delete(l_net);
        dap_config_close(l_cfg);
        return -4;
    }
    for (i = 0, e = 0; i < l_net_pvt->seed_nodes_count; ++i) {
        if (!( l_net_pvt->seed_nodes_info[i] = s_net_resolve_host(l_seed_nodes_hosts[i]) )) {
            log_it(L_ERROR, "Incorrect address \"%s\", fix \"%s\" network config"
                            "or check internet connection and restart node",
                            a_net_name, l_seed_nodes_hosts[i]);
            ++e;
            continue;
        }
    }
    if ( i && (e == i) ) {
        log_it(L_ERROR, "%d / %d seed links are invalid or can't be accessed, fix \"%s\""
                        "network config or check internet connection and restart node",
                        e, i, a_net_name);
        //dap_chain_net_delete(l_net);
        //dap_config_close(l_cfg);
        //return -16;
    }

    /* *** Chains init by configs *** */
    char * l_chains_path = dap_strdup_printf("%s/network/%s", dap_config_path(), l_net->pub.name);
    DIR * l_chains_dir = opendir(l_chains_path);
    DAP_DEL_Z(l_chains_path);
    if (!l_chains_dir) {
        log_it(L_ERROR, "Can't find any chains for network %s", l_net->pub.name);
        dap_chain_net_delete(l_net);
        return -7;
    }
    // for sequential loading chains
    dap_list_t *l_prior_list = NULL;

    struct dirent * l_dir_entry;
    while ( (l_dir_entry = readdir(l_chains_dir) )!= NULL ){
        if (l_dir_entry->d_name[0]=='\0')
            continue;
        char *l_entry_name = dap_strdup(l_dir_entry->d_name);
        if (!l_entry_name) {
            log_it(L_CRITICAL, "%s", c_error_memory_alloc);
            dap_chain_net_delete(l_net);
            closedir(l_chains_dir);
            return -8;
        }
        if (strlen (l_entry_name) > 4 ){ // It has non zero name excluding file extension
            if ( strncmp (l_entry_name+ strlen(l_entry_name)-4,".cfg",4) == 0 ) { // its .cfg file
                l_entry_name [strlen(l_entry_name)-4] = 0;
                log_it(L_DEBUG,"Open chain config \"%s\"...",l_entry_name);
                l_chains_path = dap_strdup_printf("network/%s/%s",l_net->pub.name,l_entry_name);
                dap_config_t * l_cfg_new = dap_config_open(l_chains_path);
                if(l_cfg_new) {
                    list_priority *l_chain_prior = DAP_NEW_Z(list_priority);
                    if (!l_chain_prior) {
                        log_it(L_CRITICAL, "%s", c_error_memory_alloc);
                        DAP_DELETE(l_entry_name);
                        dap_config_close(l_cfg_new);
                        closedir(l_chains_dir);
                        dap_chain_net_delete(l_net);
                        return -9;
                    }
                    l_chain_prior->prior = dap_config_get_item_uint16_default(l_cfg_new, "chain", "load_priority", 100);
                    log_it(L_DEBUG, "Chain priority: %u", l_chain_prior->prior);
                    l_chain_prior->chains_path = l_chains_path;
                    // add chain to load list;
                    l_prior_list = dap_list_append(l_prior_list, l_chain_prior);
                    dap_config_close(l_cfg_new);
                }
            }
        }
        DAP_DELETE(l_entry_name);
    }
    closedir(l_chains_dir);

    // sort list with chains names by priority
    l_prior_list = dap_list_sort(l_prior_list, callback_compare_prioritity_list);

    // create and load chains params by priority
    dap_chain_t *l_chain;
    dap_list_t *l_list = l_prior_list;
    while(l_list){
        list_priority *l_chain_prior = l_list->data;
        // Create chain object
        l_chain = dap_chain_load_from_cfg(l_net->pub.name, l_net->pub.id, l_chain_prior->chains_path);
        if(l_chain)
            DL_APPEND(l_net->pub.chains, l_chain);
        else
            log_it(L_WARNING, "Can't process chain from config %s", l_chain_prior->chains_path);
        DAP_DELETE (l_chain_prior->chains_path);
        l_list = dap_list_next(l_list);
    }
    dap_list_free_full(l_prior_list, NULL);
    dap_chain_t *l_chain02;
    DL_FOREACH(l_net->pub.chains, l_chain){
        DL_FOREACH(l_net->pub.chains, l_chain02){
            if (l_chain != l_chain02){
                if (l_chain->id.uint64 == l_chain02->id.uint64) {
                    log_it(L_ERROR, "Your network %s has chains with duplicate ids: 0x%"DAP_UINT64_FORMAT_U", chain01: %s, chain02: %s", l_chain->net_name,
                                    l_chain->id.uint64, l_chain->name,l_chain02->name);
                    log_it(L_ERROR, "Please, fix your configs and restart node");
                    return -10;
                }
                if (!dap_strcmp(l_chain->name, l_chain02->name)) {
                    log_it(L_ERROR, "Your network %s has chains with duplicate names %s: chain01 id = 0x%"DAP_UINT64_FORMAT_U", chain02 id = 0x%"DAP_UINT64_FORMAT_U"",l_chain->net_name,
                           l_chain->name, l_chain->id.uint64, l_chain02->id.uint64);
                    log_it(L_ERROR, "Please, fix your configs and restart node");
                    return -11;
                }
                remove_duplicates_in_chain_by_priority(l_chain, l_chain02);
            }
        }
    }
    // LEDGER model
    uint16_t l_ledger_flags = 0;
    switch ( PVT( l_net )->node_role.enums ) {
    case NODE_ROLE_LIGHT:
        break;
    case NODE_ROLE_FULL:
        l_ledger_flags |= DAP_LEDGER_CHECK_LOCAL_DS;
        if (dap_config_get_item_bool_default(g_config, "ledger", "cache_enabled", false))
            l_ledger_flags |= DAP_LEDGER_CACHE_ENABLED;
    default:
        l_ledger_flags |= DAP_LEDGER_CHECK_CELLS_DS | DAP_LEDGER_CHECK_TOKEN_EMISSION;
    }
    if (dap_config_get_item_bool_default(g_config, "ledger", "mapped", true))
        l_ledger_flags |= DAP_LEDGER_MAPPED;

    for (dap_chain_t *l_chain = l_net->pub.chains; l_chain; l_chain = l_chain->next) {
        if (l_chain->callback_load_from_gdb) {
            l_ledger_flags &= ~DAP_LEDGER_MAPPED;
            l_ledger_flags |= DAP_LEDGER_THRESHOLD_ENABLED;
            continue;
        }
        if (!l_chain->callback_get_poa_certs)
            continue;
        if (!l_net->pub.keys)
            l_net->pub.keys = l_chain->callback_get_poa_certs(l_chain, NULL, NULL);
    }
    if (!l_net->pub.keys)
        log_it(L_WARNING, "PoA certificates for net %s not found", l_net->pub.name);

    // init LEDGER model
    l_net->pub.ledger = dap_ledger_create(l_net, l_ledger_flags);
    // Decrees initializing
    dap_chain_net_decree_init(l_net);
    return 0;
}

bool s_net_load(void *a_arg)
{
    dap_chain_net_t *l_net = a_arg;
    int l_err_code = 0;

    if (!l_net->pub.config) {
        log_it(L_ERROR,"Can't open default network config");
        l_err_code = -1;
        goto ret;
    }

    dap_chain_net_pvt_t *l_net_pvt = PVT(l_net);

    // reload ledger cache at once
    if (s_chain_net_reload_ledger_cache_once(l_net)) {
        log_it(L_WARNING,"Start one time ledger cache reloading");
        dap_ledger_purge(l_net->pub.ledger, false);
        dap_chain_net_srv_stake_purge(l_net);
    } else
        dap_chain_net_srv_stake_load_cache(l_net);

    // load chains
    dap_chain_t *l_chain = l_net->pub.chains;
    clock_t l_chain_load_start_time; 
    l_chain_load_start_time = clock(); 
    while (l_chain) {
        l_net->pub.fee_value = uint256_0;
        l_net->pub.fee_addr = c_dap_chain_addr_blank;
        if (!dap_chain_load_all(l_chain)) {
            log_it (L_NOTICE, "Loaded chain files");
            if ( DAP_CHAIN_PVT(l_chain)->need_reorder ) 
            {
                log_it(L_DAP, "Reordering chain files for chain %s", l_chain->name);
                if (l_chain->callback_atom_add_from_treshold) {
                    while (l_chain->callback_atom_add_from_treshold(l_chain, NULL))
                        log_it(L_DEBUG, "Added atom from treshold");
                }
                dap_chain_save_all(l_chain);
                
                DAP_CHAIN_PVT(l_chain)->need_reorder = false;
                if (l_chain->callback_purge) {
                    dap_chain_net_decree_purge(l_net);
                    l_chain->callback_purge(l_chain);
                    dap_ledger_purge(l_net->pub.ledger, false);
                    l_net->pub.fee_value = uint256_0;
                    l_net->pub.fee_addr = c_dap_chain_addr_blank;
                    dap_chain_load_all(l_chain);
                } else
                    log_it(L_WARNING, "No purge callback for chain %s, can't reload it with correct order", l_chain->name);
            }
            if (l_chain->callback_atom_add_from_treshold) {
                while (l_chain->callback_atom_add_from_treshold(l_chain, NULL))
                    log_it(L_DEBUG, "Added atom from treshold");
            }
        } else {
            //dap_chain_save_all( l_chain );
            log_it (L_NOTICE, "Initialized chain files");
        }
        l_chain->atom_num_last = 0;
        time_t l_chain_load_time_taken = clock() - l_chain_load_start_time; 
        double time_taken = ((double)l_chain_load_time_taken)/CLOCKS_PER_SEC; // in seconds 
        log_it(L_NOTICE, "[%s] Chain [%s] processing took %f seconds", l_chain->net_name, l_chain->name, time_taken);
        l_chain = l_chain->next;
    }
    l_net_pvt->load_mode = false;
    dap_ledger_load_end(l_net->pub.ledger);

    // Do specific role actions post-chain created
    l_net_pvt->state_target = NET_STATE_OFFLINE;
    switch ( l_net_pvt->node_role.enums ) {
        case NODE_ROLE_ROOT_MASTER:{
            // Set to process everything in datum pool
            dap_chain_t * l_chain = NULL;
            DL_FOREACH(l_net->pub.chains, l_chain)
                l_chain->is_datum_pool_proc = true;
            log_it(L_INFO,"Root master node role established");
        } // Master root includes root
        case NODE_ROLE_ROOT:{
            // Set to process only zerochain
            dap_chain_id_t l_chain_id = {{0}};
            dap_chain_t *l_chain = dap_chain_find_by_id(l_net->pub.id, l_chain_id);
            if (l_chain)
                l_chain->is_datum_pool_proc = true;
            log_it(L_INFO,"Root node role established");
        } break;
        case NODE_ROLE_CELL_MASTER:
        case NODE_ROLE_MASTER:{
            uint16_t l_proc_chains_count=0;
            const char **l_proc_chains = dap_config_get_array_str(l_net->pub.config, "role-master", "proc_chains", &l_proc_chains_count);
            for (size_t i = 0; i< l_proc_chains_count ; i++) {
                dap_chain_id_t l_chain_id = {};
                if (dap_chain_id_parse(l_proc_chains[i], &l_chain_id) == 0) {
                    dap_chain_t *l_chain = dap_chain_find_by_id(l_net->pub.id, l_chain_id );
                    if (l_chain)
                        l_chain->is_datum_pool_proc = true;
                    else
                        log_it(L_WARNING, "Can't find chain id 0x%016" DAP_UINT64_FORMAT_X, l_chain_id.uint64);
                }
            }
            log_it(L_INFO,"Master node role established");
        } break;
        case NODE_ROLE_FULL:{
            log_it(L_INFO,"Full node role established");
        } break;
        case NODE_ROLE_LIGHT:
        default:
            log_it(L_INFO,"Light node role established");

    }

    l_net_pvt->balancer_type = dap_config_get_item_bool_default(l_net->pub.config, "general", "use_dns_links", false);

    // Init GlobalDB clusters for mempool, service and nodes (with aliases)
    char *l_gdb_groups_mask = NULL;
    DL_FOREACH(l_net->pub.chains, l_chain) {
        // Personal chain mempool cluster for each chain
        l_gdb_groups_mask = dap_strdup_printf("%s.chain-%s.mempool", l_net->pub.gdb_groups_prefix, l_chain->name);
        dap_global_db_cluster_t *l_cluster = dap_global_db_cluster_add(
                                                    dap_global_db_instance_get_default(),
                                                    l_net->pub.name, dap_guuid_compose(l_net->pub.id.uint64, 0),
                                                    l_gdb_groups_mask, DAP_CHAIN_NET_MEMPOOL_TTL, true,
                                                    DAP_GDB_MEMBER_ROLE_USER,
                                                    DAP_CLUSTER_TYPE_EMBEDDED);
        if (!l_cluster) {
            log_it(L_ERROR, "Can't initialize mempool cluster for network %s", l_net->pub.name);
            l_err_code = -2;
            goto ret;
        }
        dap_chain_net_add_auth_nodes_to_cluster(l_net, l_cluster);
        DAP_DELETE(l_gdb_groups_mask);
        if (l_net->pub.chains == l_chain)   // Pointer for first mempool cluster in global double-linked list of clusters
            l_net_pvt->mempool_clusters = l_cluster;
    }
    // Service orders cluster
    l_gdb_groups_mask = dap_strdup_printf("%s.service.orders", l_net->pub.gdb_groups_prefix);
    l_net_pvt->orders_cluster = dap_global_db_cluster_add(dap_global_db_instance_get_default(),
                                                          l_net->pub.name, dap_guuid_compose(l_net->pub.id.uint64, 0),
                                                          l_gdb_groups_mask, 0, true,
                                                          DAP_GDB_MEMBER_ROLE_GUEST,
                                                          DAP_CLUSTER_TYPE_EMBEDDED);
    if (!l_net_pvt->orders_cluster) {
        log_it(L_ERROR, "Can't initialize orders cluster for network %s", l_net->pub.name);
        goto ret;
    }
    dap_chain_net_add_auth_nodes_to_cluster(l_net, l_net_pvt->orders_cluster);
    DAP_DELETE(l_gdb_groups_mask);
    // Common orders cluster
    l_gdb_groups_mask = dap_strdup_printf("%s.orders", l_net->pub.gdb_groups_prefix);
    l_net_pvt->common_orders = dap_global_db_cluster_add(dap_global_db_instance_get_default(),
                                                          l_net->pub.name, dap_guuid_compose(l_net->pub.id.uint64, 0),
                                                          l_gdb_groups_mask, 336, true,
                                                          DAP_GDB_MEMBER_ROLE_USER,
                                                          DAP_CLUSTER_TYPE_EMBEDDED);
    if (!l_net_pvt->common_orders) {
        log_it(L_ERROR, "Can't initialize orders cluster for network %s", l_net->pub.name);
        goto ret;
    }
    dap_chain_net_add_auth_nodes_to_cluster(l_net, l_net_pvt->common_orders);
    DAP_DELETE(l_gdb_groups_mask);
    // Node states cluster
    l_gdb_groups_mask = dap_strdup_printf("%s.nodes.states", l_net->pub.gdb_groups_prefix);
    l_net_pvt->nodes_states = dap_global_db_cluster_add(dap_global_db_instance_get_default(),
                                                        l_net->pub.name, dap_guuid_compose(l_net->pub.id.uint64, 0),
                                                        l_gdb_groups_mask, 6, true,
                                                        DAP_GDB_MEMBER_ROLE_USER,
                                                        DAP_CLUSTER_TYPE_EMBEDDED);
    DAP_DELETE(l_gdb_groups_mask);
    // Nodes and its aliases cluster
    snprintf(l_net->pub.gdb_nodes, sizeof(l_net->pub.gdb_nodes), "%s.%s", l_net->pub.gdb_groups_prefix, s_gdb_nodes_postfix);
    l_net_pvt->nodes_cluster = dap_global_db_cluster_add(dap_global_db_instance_get_default(),
                                                         l_net->pub.name, dap_guuid_compose(l_net->pub.id.uint64, 0),
                                                         l_net->pub.gdb_nodes, 0, true,
                                                         DAP_GDB_MEMBER_ROLE_GUEST,
                                                         DAP_CLUSTER_TYPE_EMBEDDED);
    if (!l_net_pvt->nodes_cluster) {
        log_it(L_ERROR, "Can't initialize nodes cluster for network %s", l_net->pub.name);
        l_err_code = -3;
        goto ret;
    }
    dap_chain_net_add_auth_nodes_to_cluster(l_net, l_net_pvt->nodes_cluster);
    dap_chain_net_add_nodelist_notify_callback(l_net, s_nodelist_change_notify, l_net);

    if (dap_link_manager_add_net(l_net->pub.id.uint64, l_net_pvt->nodes_cluster->links_cluster,
                                dap_config_get_item_uint16_default(l_net->pub.config,
                                                                   "general", "links_required", 3))) {
        log_it(L_WARNING, "Can't add net %s to link manager", l_net->pub.name);
    }

    DL_FOREACH(l_net->pub.chains, l_chain)
        if (l_chain->callback_created)
            l_chain->callback_created(l_chain, l_net->pub.config);

    if ( dap_config_get_item_bool_default(g_config, "server", "enabled", false) ) {
        char l_local_ip[INET6_ADDRSTRLEN] = { '\0' };
        uint16_t l_in_port = 0;
        const char **l_listening = dap_config_get_array_str(g_config, "server", DAP_CFG_PARAM_LISTEN_ADDRS, NULL);
        if ( l_listening ) {
            if ( dap_net_parse_config_address(*l_listening, l_local_ip, &l_in_port, NULL, NULL) < 0 )
                log_it(L_ERROR, "Invalid server IP address, check [server] section in cellframe-node.cfg");
            else {
                // power of short-circuit
                if ( l_in_port || ( l_in_port = dap_config_get_item_int16_default(g_config, "server", DAP_CFG_PARAM_LEGACY_PORT, 8079 )))
                    log_it(L_INFO, "Server is enabled on \"%s : %u\"", l_local_ip, l_in_port);
                if (( l_net_pvt->node_info->ext_port = dap_config_get_item_uint16(g_config, "server", "ext_port") ))
                    log_it(L_INFO, "Set external port %u for adding in node list", l_net_pvt->node_info->ext_port);
            }
        }
    }

    l_net_pvt->node_info->address.uint64 = g_node_addr.uint64;

    log_it(L_NOTICE, "Net load information: node_addr " NODE_ADDR_FP_STR ", seed links %u, cell_id 0x%016"DAP_UINT64_FORMAT_X,
           NODE_ADDR_FP_ARGS_S(g_node_addr),
           l_net_pvt->seed_nodes_count,
           l_net_pvt->node_info->cell_id.uint64);

    // TODO rework alias concept
    const char * l_node_addr_type = dap_config_get_item_str_default(l_net->pub.config ,
                                                                    "general", "node_addr_type", "auto");
    if (!dap_strcmp(l_node_addr_type, "static")) {
        const char *l_node_alias_str = dap_config_get_item_str_default(l_net->pub.config, "general", "node-addr",
                                                                       dap_config_get_item_str(l_net->pub.config,
                                                                                               "general", "node-alias"));
        if (l_node_alias_str) {
            dap_stream_node_addr_t *l_alias_addr = dap_chain_node_alias_find(l_net, l_node_alias_str);
            if (!l_alias_addr)
                dap_chain_node_alias_register(l_net, l_node_alias_str, &g_node_addr);
        } else
            log_it(L_ERROR, "Can't read alias for node address from config");

    } else if (dap_strcmp(l_node_addr_type, "auto"))
        log_it(L_WARNING, "Unknown node address type will be defalted to 'auto'");

    l_net_pvt->sync_context.sync_idle_time = dap_config_get_item_uint32_default(g_config, "chain", "sync_idle_time", 60);
    dap_proc_thread_timer_add(NULL, s_sync_timer_callback, l_net, c_sync_timer_period);

    log_it(L_INFO, "Chain network \"%s\" initialized", l_net->pub.name);
ret:
    if (l_err_code)
        log_it(L_ERROR, "Loading chains of net %s finished with (%d) error code.", l_net->pub.name, l_err_code);
    pthread_mutex_lock(&s_net_cond_lock);
    s_net_loading_count--;
    pthread_cond_signal(&s_net_cond);
    pthread_mutex_unlock(&s_net_cond_lock);
    return false;
}

dap_global_db_cluster_t *dap_chain_net_get_mempool_cluster(dap_chain_t *a_chain)
{
    dap_return_val_if_fail(a_chain, NULL);
    dap_chain_net_t *l_net = dap_chain_net_by_id(a_chain->net_id);
    if (!l_net) {
        log_it(L_ERROR, "Invalid chain specified for mempool cluster search");
        return NULL;
    }
    dap_global_db_cluster_t *l_mempool = PVT(l_net)->mempool_clusters;
    dap_chain_t *l_chain;
    DL_FOREACH(l_net->pub.chains, l_chain) {
        if (l_chain == a_chain)
            return l_mempool;
        assert(l_mempool);
        l_mempool = l_mempool->next;
    }
    log_it(L_ERROR, "No mempool cluster found for chain specified");
    return NULL;
}

void dap_chain_add_mempool_notify_callback(dap_chain_t *a_chain, dap_store_obj_callback_notify_t a_callback, void *a_cb_arg)
{
    dap_global_db_cluster_add_notify_callback(dap_chain_net_get_mempool_cluster(a_chain), a_callback, a_cb_arg);
}

static void s_nodelist_change_notify(dap_store_obj_t *a_obj, void *a_arg)
{
    dap_chain_net_t *l_net = a_arg;
    dap_return_if_fail(a_obj->key && !dap_strcmp(l_net->pub.gdb_nodes, a_obj->group));
    char l_ts[DAP_TIME_STR_SIZE] = { '\0' };
    dap_nanotime_to_str_rfc822(l_ts, sizeof(l_ts), a_obj->timestamp);
    if (dap_store_obj_get_type(a_obj) == DAP_GLOBAL_DB_OPTYPE_DEL) {
        log_it(L_NOTICE, "Removed node %s from network %s at %s\n",
                                 a_obj->key, l_net->pub.name, l_ts);
        return;
    }
    dap_chain_node_info_t *l_node_info = (dap_chain_node_info_t *)a_obj->value;
    assert(dap_chain_node_info_get_size(l_node_info) == a_obj->value_len);
    log_it(L_NOTICE, "Added node "NODE_ADDR_FP_STR" [%s : %u] to network %s at %s\n",
                             NODE_ADDR_FP_ARGS_S(l_node_info->address),
                             l_node_info->ext_host, l_node_info->ext_port,
                             l_net->pub.name, l_ts);
}

void dap_chain_net_add_nodelist_notify_callback(dap_chain_net_t *a_net, dap_store_obj_callback_notify_t a_callback, void *a_cb_arg)
{
    dap_global_db_cluster_add_notify_callback(PVT(a_net)->nodes_cluster, a_callback, a_cb_arg);
}

void dap_chain_net_srv_order_add_notify_callback(dap_chain_net_t *a_net, dap_store_obj_callback_notify_t a_callback, void *a_cb_arg)
{
    dap_global_db_cluster_add_notify_callback(PVT(a_net)->orders_cluster, a_callback, a_cb_arg);
}

int dap_chain_net_add_auth_nodes_to_cluster(dap_chain_net_t *a_net, dap_global_db_cluster_t *a_cluster)
{
    dap_return_val_if_fail(a_net && a_cluster, -1);
    for (uint16_t i = 0; i < PVT(a_net)->authorized_nodes_count; i++)
        dap_global_db_cluster_member_add(a_cluster, PVT(a_net)->authorized_nodes_addrs + i, DAP_GDB_MEMBER_ROLE_ROOT);
    return 0;
}

bool dap_chain_net_add_validator_to_clusters(dap_chain_t *a_chain, dap_stream_node_addr_t *a_addr)
{
    bool l_ret = dap_global_db_cluster_member_add(dap_chain_net_get_mempool_cluster(a_chain), a_addr, DAP_GDB_MEMBER_ROLE_ROOT);
    l_ret &= (bool)dap_global_db_cluster_member_add(PVT(dap_chain_net_by_id(a_chain->net_id))->orders_cluster, a_addr, DAP_GDB_MEMBER_ROLE_USER);
    return l_ret;
}

bool dap_chain_net_remove_validator_from_clusters(dap_chain_t *a_chain, dap_stream_node_addr_t *a_addr)
{
    bool l_ret = !dap_global_db_cluster_member_delete(dap_chain_net_get_mempool_cluster(a_chain), a_addr);
    l_ret &= !dap_global_db_cluster_member_delete(PVT(dap_chain_net_by_id(a_chain->net_id))->orders_cluster, a_addr);
    return l_ret;
}

size_t dap_chain_net_count() {
    return HASH_COUNT(s_nets_by_name);
}

dap_chain_net_t *dap_chain_net_iter_start() {
    return s_nets_by_name;
}

dap_chain_net_t *dap_chain_net_iter_next(dap_chain_net_t *a_it) {
    return a_it ? a_it->hh.next : NULL;
}

/**
 * @brief dap_chain_net_by_name
 * @param a_name
 * @return
 */
dap_chain_net_t *dap_chain_net_by_name(const char *a_name)
{
    dap_chain_net_t *l_net = NULL;
    if (a_name)
        HASH_FIND_STR(s_nets_by_name, a_name, l_net);
    return l_net;
}

/**
 * @brief dap_ledger_by_net_name
 * @param a_net_name
 * @return
 */
dap_ledger_t * dap_ledger_by_net_name( const char * a_net_name)
{
    dap_chain_net_t *l_net = dap_chain_net_by_name(a_net_name);
    return l_net ? l_net->pub.ledger : NULL;
}

/**
 * @brief dap_chain_net_by_id
 * @param a_id
 * @return
 */
dap_chain_net_t *dap_chain_net_by_id(dap_chain_net_id_t a_id)
{
    dap_chain_net_t *l_net = NULL;
    HASH_FIND(hh2, s_nets_by_id, &a_id, sizeof(a_id), l_net);
    return l_net;
}

/**
 * @brief dap_chain_net_by_id
 * @param a_id
 * @return
 */
uint16_t dap_chain_net_get_acl_idx(dap_chain_net_t *a_net)
{
    return a_net ? PVT(a_net)->acl_idx : (uint16_t)-1;
}

/**
 * @brief dap_chain_net_id_by_name
 * @param a_name
 * @return
 */
dap_chain_net_id_t dap_chain_net_id_by_name( const char * a_name)
{
    dap_chain_net_t *l_net = dap_chain_net_by_name( a_name );
    dap_chain_net_id_t l_ret = {0};
    if (l_net)
        l_ret.uint64 = l_net->pub.id.uint64;
    return l_ret;
}

/**
 * @brief dap_chain_net_get_chain_by_name
 * @param l_net
 * @param a_name
 * @return
 */
dap_chain_t * dap_chain_net_get_chain_by_name( dap_chain_net_t * l_net, const char * a_name)
{
   dap_chain_t * l_chain;
   DL_FOREACH(l_net->pub.chains, l_chain){
        if(dap_strcmp(l_chain->name, a_name) == 0)
            return  l_chain;
   }
   return NULL;
}

/**
 * @brief dap_chain_net_get_chain_by_id
 * @param l_net
 * @param a_name
 * @return
 */
dap_chain_t *dap_chain_net_get_chain_by_id(dap_chain_net_t *l_net, dap_chain_id_t a_chain_id)
{
   dap_chain_t *l_chain;
   DL_FOREACH(l_net->pub.chains, l_chain)
        if (l_chain->id.uint64 == a_chain_id.uint64)
            return l_chain;
   return NULL;
}

/**
 * @brief dap_chain_net_get_chain_by_chain_type
 * @param a_datum_type
 * @return
 */
dap_chain_t *dap_chain_net_get_chain_by_chain_type(dap_chain_net_t *a_net, dap_chain_type_t a_datum_type)
{
    if (!a_net)
        return NULL;

    dap_chain_t *l_chain = dap_chain_net_get_default_chain_by_chain_type(a_net, a_datum_type);
    if (l_chain)
        return l_chain;

    DL_FOREACH(a_net->pub.chains, l_chain) {
        for(int i = 0; i < l_chain->datum_types_count; i++) {
            dap_chain_type_t l_datum_type = l_chain->datum_types[i];
            if(l_datum_type == a_datum_type)
                return l_chain;
        }
    }
    return NULL;
}

/**
 * @brief dap_chain_net_get_default_chain_by_chain_type
 * @param a_datum_type
 * @return
 */
dap_chain_t * dap_chain_net_get_default_chain_by_chain_type(dap_chain_net_t *a_net, dap_chain_type_t a_datum_type)
{
    dap_chain_t * l_chain;

    if (!a_net)
        return NULL;

    DL_FOREACH(a_net->pub.chains, l_chain)
    {
        for(int i = 0; i < l_chain->default_datum_types_count; i++) {
            if(l_chain->default_datum_types[i] == a_datum_type)
                return l_chain;
        }
    }
    return NULL;
}

/**
 * @brief dap_chain_net_get_gdb_group_mempool_by_chain_type
 * @param a_datum_type
 * @return
 */
char * dap_chain_net_get_gdb_group_mempool_by_chain_type(dap_chain_net_t *a_net, dap_chain_type_t a_datum_type)
{
    dap_chain_t *l_chain;
    if (!a_net)
        return NULL;
    DL_FOREACH(a_net->pub.chains, l_chain)
    {
        for(int i = 0; i < l_chain->datum_types_count; i++) {
            if(l_chain->datum_types[i] == a_datum_type)
                return dap_chain_net_get_gdb_group_mempool_new(l_chain);
        }
    }
    return NULL;
}

/**
 * @brief dap_chain_net_get_state
 * @param l_net
 * @return
 */
dap_chain_net_state_t dap_chain_net_get_state (dap_chain_net_t * l_net)
{
    return PVT(l_net)->state;
}

dap_chain_cell_id_t * dap_chain_net_get_cur_cell( dap_chain_net_t * l_net)
{
    return  PVT(l_net)->node_info ? &PVT(l_net)->node_info->cell_id: 0;
}

/**
 * @brief dap_chain_net_set_flag_sync_from_zero
 * @param a_net
 * @param a_flag_sync_from_zero
 */
void dap_chain_net_set_flag_sync_from_zero(dap_chain_net_t * a_net, bool a_flag_sync_from_zero)
{
    if( a_flag_sync_from_zero)
        PVT(a_net)->flags |= F_DAP_CHAIN_NET_SYNC_FROM_ZERO;
    else
        PVT(a_net)->flags ^= F_DAP_CHAIN_NET_SYNC_FROM_ZERO;
}

/**
 * @brief dap_chain_net_get_flag_sync_from_zero
 * @param a_net
 * @return
 */
bool dap_chain_net_get_flag_sync_from_zero( dap_chain_net_t * a_net)
{
    return PVT(a_net)->flags &F_DAP_CHAIN_NET_SYNC_FROM_ZERO ;
}

void dap_chain_net_proc_mempool(dap_chain_net_t *a_net)
{
    dap_chain_t *l_chain;
    DL_FOREACH(a_net->pub.chains, l_chain)
        dap_chain_node_mempool_process_all(l_chain, true);
}

/**
 * @brief dap_chain_net_verify_datum_for_add
 * process datum verification process. Can be:
 *   if DAP_CHAIN_DATUM_TX, called dap_ledger_tx_add_check
 *   if DAP_CHAIN_DATUM_TOKEN, called dap_ledger_token_add_check
 *   if DAP_CHAIN_DATUM_TOKEN_EMISSION, called dap_ledger_token_emission_add_check
 *   if DAP_CHAIN_DATUM_DECREE
 * @param a_net
 * @param a_datum
 * @return
 */
int dap_chain_net_verify_datum_for_add(dap_chain_t *a_chain, dap_chain_datum_t *a_datum, dap_hash_fast_t *a_datum_hash)
{
    if (!a_datum)
        return -10;
    if (!a_chain)
        return -11;
    dap_chain_net_t *l_net = dap_chain_net_by_id(a_chain->net_id);
    switch (a_datum->header.type_id) {
    case DAP_CHAIN_DATUM_TX:
        return dap_ledger_tx_add_check(l_net->pub.ledger, (dap_chain_datum_tx_t *)a_datum->data, a_datum->header.data_size, a_datum_hash);
    case DAP_CHAIN_DATUM_TOKEN:
        return dap_ledger_token_add_check(l_net->pub.ledger, a_datum->data, a_datum->header.data_size);
    case DAP_CHAIN_DATUM_TOKEN_EMISSION:
        return dap_ledger_token_emission_add_check(l_net->pub.ledger, a_datum->data, a_datum->header.data_size, a_datum_hash);
    case DAP_CHAIN_DATUM_DECREE:
        return dap_chain_net_decree_verify(l_net, (dap_chain_datum_decree_t *)a_datum->data, a_datum->header.data_size, a_datum_hash);
    case DAP_CHAIN_DATUM_ANCHOR: {
        int l_result = dap_chain_net_anchor_verify(l_net, (dap_chain_datum_anchor_t *)a_datum->data, a_datum->header.data_size);
        if (l_result)
            return l_result;
    }
    default:
        if (a_chain->callback_datum_find_by_hash &&
                a_chain->callback_datum_find_by_hash(a_chain, a_datum_hash, NULL, NULL))
            return -1;
    }
    return 0;
}

const char *dap_chain_net_verify_datum_err_code_to_str(dap_chain_datum_t *a_datum, int a_code){
    switch (a_datum->header.type_id) {
    case DAP_CHAIN_DATUM_TX:
    case DAP_CHAIN_DATUM_TOKEN:
    case DAP_CHAIN_DATUM_TOKEN_EMISSION:
        return dap_ledger_check_error_str(a_code);
    default:
        return !a_code ? "DAP_CHAIN_DATUM_VERIFY_OK" : dap_itoa(a_code);

    }
}

/**
 * @brief check certificate access list, written in chain config
 *
 * @param a_net - network object
 * @param a_pkey_hash - certificate hash
 * @return true
 * @return false
 */
static bool s_net_check_acl(dap_chain_net_t *a_net, dap_chain_hash_fast_t *a_pkey_hash)
{
    const char *l_auth_type = dap_config_get_item_str(a_net->pub.config, "auth", "type");
    bool l_authorized = true;
    if (l_auth_type && !strcmp(l_auth_type, "ca")) {
        if (dap_hash_fast_is_blank(a_pkey_hash)) {
            return false;
        }
        l_authorized = false;
        char l_auth_hash_str[DAP_CHAIN_HASH_FAST_STR_SIZE];
        dap_chain_hash_fast_to_str(a_pkey_hash, l_auth_hash_str, sizeof(l_auth_hash_str));
        uint16_t l_acl_list_len = 0;
        const char **l_acl_list = dap_config_get_array_str(a_net->pub.config, "auth", "acl_accept_ca_list", &l_acl_list_len);
        for (uint16_t i = 0; i < l_acl_list_len; i++) {
            if (!strcmp(l_acl_list[i], l_auth_hash_str)) {
                l_authorized = true;
                break;
            }
        }
        if (!l_authorized) {
            const char *l_acl_gdb = dap_config_get_item_str(a_net->pub.config, "auth", "acl_accept_ca_gdb");
            if (l_acl_gdb) {
                size_t l_objs_count;
                dap_global_db_obj_t *l_objs = dap_global_db_get_all_sync(l_acl_gdb, &l_objs_count);
                for (size_t i = 0; i < l_objs_count; i++) {
                    if (!strcmp(l_objs[i].key, l_auth_hash_str)) {
                        l_authorized = true;
                        break;
                    }
                }
                dap_global_db_objs_delete(l_objs, l_objs_count);
            }
        }
        if (!l_authorized) {
            const char *l_acl_chains = dap_config_get_item_str(a_net->pub.config, "auth", "acl_accept_ca_chains");
            if (l_acl_chains && !strcmp(l_acl_chains, "all")) {
                dap_list_t *l_certs = dap_cert_get_all_mem();
                for (dap_list_t *l_tmp = l_certs; l_tmp && !l_authorized; l_tmp = dap_list_next(l_tmp)) {
                    dap_cert_t *l_cert = (dap_cert_t *)l_tmp->data;
                    size_t l_pkey_size;
                    uint8_t *l_pkey_ser = dap_enc_key_serialize_pub_key(l_cert->enc_key, &l_pkey_size);
                    dap_chain_hash_fast_t l_cert_hash;
                    dap_hash_fast(l_pkey_ser, l_pkey_size, &l_cert_hash);
                    if (!memcmp(&l_cert_hash, a_pkey_hash, sizeof(dap_chain_hash_fast_t))) {
                        l_authorized = true;
                    }
                    DAP_DELETE(l_pkey_ser);
                }
            }
        }
    }
    return l_authorized;
}

/**
 * @brief s_acl_callback function. Usually called from enc_http_proc
 * set acl (l_enc_key_ks->acl_list) from acl_accept_ca_list, acl_accept_ca_gdb chain config parameters in [auth] section
 * @param a_pkey_hash dap_chain_hash_fast_t hash object
 * @return uint8_t*
 */
static uint8_t *s_net_set_acl(dap_chain_hash_fast_t *a_pkey_hash)
{
    uint16_t l_cnt = HASH_COUNT(s_nets_by_name);
    if ( !l_cnt )
        return NULL;
    uint8_t *l_ret = DAP_NEW_Z_COUNT(uint8_t, l_cnt);
    unsigned i = 0;
    for (dap_chain_net_t *l_net = s_nets_by_name; l_net; l_net = l_net->hh.next)
        l_ret[i++] = s_net_check_acl(l_net, a_pkey_hash);
    return l_ret;
}

/**
 * @brief dap_chain_datum_list
 * Get datum list by filter
 * @param a_net
 * @param a_chain  if NULL, then for all chains
 * @param a_filter_func
 * @param a_filter_func_param
 */
dap_list_t* dap_chain_datum_list(dap_chain_net_t *a_net, dap_chain_t *a_chain, dap_chain_datum_filter_func_t *a_filter_func, void *a_filter_func_param)
{
    dap_list_t *l_list = NULL;
    if (!a_net)
        return NULL;
    dap_chain_t *l_chain_cur = a_chain ? a_chain : a_net->pub.chains;
    size_t l_sz;

    while(l_chain_cur) {
        // Use chain only for selected net and with callback_atom_get_datums
        if (l_chain_cur->callback_atom_get_datums)
        {
            dap_chain_cell_t *l_cell = l_chain_cur->cells;
            size_t l_atom_size = 0;
            dap_chain_atom_iter_t *l_atom_iter = l_chain_cur->callback_atom_iter_create(l_chain_cur, l_cell->id, NULL);
            dap_chain_atom_ptr_t l_atom = l_chain_cur->callback_atom_iter_get(l_atom_iter, DAP_CHAIN_ITER_OP_FIRST, &l_atom_size);
            while(l_atom && l_atom_size)
            {
                size_t l_datums_count = 0;
                dap_chain_datum_t **l_datums = l_chain_cur->callback_atom_get_datums(l_atom, l_atom_size, &l_datums_count);
                dap_chain_datum_t *l_datum, *l_datum2;
                for(size_t l_datum_n = 0; l_datum_n < l_datums_count; l_datum_n++) {
                    if ( ! (l_datum = l_datums[l_datum_n]) )
                        continue;

                    if (a_filter_func && !a_filter_func(l_datum, l_chain_cur, a_filter_func_param))
                        continue;
                    /*
                    * Make a copy of the datum, copy is placed into the list,
                    * so don't forget to free whole list
                    */
                    l_sz = sizeof(dap_chain_datum_t) + l_datum->header.data_size + 16;
                    l_datum2 = DAP_NEW_Z_SIZE(dap_chain_datum_t, l_sz);
                    if (!l_datum2) {
                        log_it(L_ERROR, "Memory allocation in dap_chain_datum_list");
                        DAP_DEL_Z(l_datums);
                        dap_list_free(l_list);
                        return NULL;
                    }
                    memcpy(l_datum2, l_datum, l_sz);

                    /* Add new entry into the list */
                    l_list = dap_list_append(l_list, l_datum2);

                }
                DAP_DEL_Z(l_datums);
                // go to next transaction
                l_atom = l_chain_cur->callback_atom_iter_get(l_atom_iter, DAP_CHAIN_ITER_OP_NEXT, &l_atom_size);
            }
            l_chain_cur->callback_atom_iter_delete(l_atom_iter);
        }
        // Only for one chain
        if(a_chain)
            break;
        // go to next chain
        l_chain_cur = l_chain_cur->next;
    }
    return l_list;
}

/**
 * @brief Add datum to the ledger or smth else
 * @param a_chain
 * @param a_datum
 * @param a_datum_size
 * @return
 */
int dap_chain_datum_add(dap_chain_t *a_chain, dap_chain_datum_t *a_datum, size_t a_datum_size, dap_hash_fast_t *a_datum_hash, void *a_datum_index_data)
{
    size_t l_datum_data_size = a_datum->header.data_size;
    if (a_datum_size < l_datum_data_size + sizeof(a_datum->header)) {
        log_it(L_INFO,"Corrupted datum rejected: wrong size %zd not equal or less than datum size %zd",a_datum->header.data_size+ sizeof (a_datum->header),
               a_datum_size );
        return -101;
    }
    dap_ledger_t *l_ledger = dap_chain_net_by_id(a_chain->net_id)->pub.ledger;
    if ( dap_ledger_datum_is_blacklisted(l_ledger, *a_datum_hash) )
        return log_it(L_ERROR, "Datum is blackilsted"), -100;
    switch (a_datum->header.type_id) {
        case DAP_CHAIN_DATUM_DECREE: {
            dap_chain_datum_decree_t *l_decree = (dap_chain_datum_decree_t *)a_datum->data;
            size_t l_decree_size = dap_chain_datum_decree_get_size(l_decree);
            if (l_decree_size != l_datum_data_size) {
                log_it(L_WARNING, "Corrupted decree, datum size %zd is not equal to size of decree %zd", l_datum_data_size, l_decree_size);
                return -102;
            }
            return dap_chain_net_decree_load(l_decree, a_chain, a_datum_hash);
        }
        case DAP_CHAIN_DATUM_ANCHOR: {
            dap_chain_datum_anchor_t *l_anchor = (dap_chain_datum_anchor_t *)a_datum->data;
            size_t l_anchor_size = dap_chain_datum_anchor_get_size(l_anchor);
            if (l_anchor_size != l_datum_data_size) {
                log_it(L_WARNING, "Corrupted anchor, datum size %zd is not equal to size of anchor %zd", l_datum_data_size, l_anchor_size);
                return -102;
            }
            return dap_chain_net_anchor_load(l_anchor, a_chain, a_datum_hash);
        }
        case DAP_CHAIN_DATUM_TOKEN:
            return dap_ledger_token_load(l_ledger, a_datum->data, a_datum->header.data_size);

        case DAP_CHAIN_DATUM_TOKEN_EMISSION:
            return dap_ledger_token_emission_load(l_ledger, a_datum->data, a_datum->header.data_size, a_datum_hash);

        case DAP_CHAIN_DATUM_TX: {
            dap_chain_datum_tx_t *l_tx = (dap_chain_datum_tx_t *)a_datum->data;
            size_t l_tx_size = dap_chain_datum_tx_get_size(l_tx);
            if (l_tx_size != l_datum_data_size) {
                log_it(L_WARNING, "Corrupted transaction, datum size %zd is not equal to size of TX %zd", l_datum_data_size, l_tx_size);
                return -102;
            }            
            return dap_ledger_tx_load(l_ledger, l_tx, a_datum_hash, (dap_ledger_datum_iter_data_t*)a_datum_index_data);
        }
        case DAP_CHAIN_DATUM_CA:
            return dap_cert_chain_file_save(a_datum, a_chain->net_name);

        case DAP_CHAIN_DATUM_SIGNER:
        case DAP_CHAIN_DATUM_CUSTOM:
            break;
        default:
            return -666;
    }
    return 0;
}

/**
 * @brief Add datum to the ledger or smth else
 * @param a_chain
 * @param a_datum
 * @param a_datum_size
 * @return
 */
int dap_chain_datum_remove(dap_chain_t *a_chain, dap_chain_datum_t *a_datum, size_t a_datum_size, dap_hash_fast_t *a_datum_hash)
{
    size_t l_datum_data_size = a_datum->header.data_size;
    if (a_datum_size < l_datum_data_size + sizeof(a_datum->header)) {
        log_it(L_INFO,"Corrupted datum rejected: wrong size %zd not equal or less than datum size %zd",a_datum->header.data_size+ sizeof (a_datum->header),
               a_datum_size );
        return -101;
    }
    dap_ledger_t *l_ledger = dap_chain_net_by_id(a_chain->net_id)->pub.ledger;
    switch (a_datum->header.type_id) {
        case DAP_CHAIN_DATUM_DECREE: {
            return 0; 
        }
        case DAP_CHAIN_DATUM_ANCHOR: {
            dap_chain_datum_anchor_t *l_anchor = (dap_chain_datum_anchor_t *)a_datum->data;
            size_t l_anchor_size = dap_chain_datum_anchor_get_size(l_anchor);
            if (l_anchor_size != l_datum_data_size) {
                log_it(L_WARNING, "Corrupted anchor, datum size %zd is not equal to size of anchor %zd", l_datum_data_size, l_anchor_size);
                return -102;
            }
            return dap_chain_net_anchor_unload(l_anchor, a_chain, a_datum_hash);
        }
        case DAP_CHAIN_DATUM_TOKEN:
            return 0;

        case DAP_CHAIN_DATUM_TOKEN_EMISSION:
            return 0;
        case DAP_CHAIN_DATUM_TX: {
            dap_chain_datum_tx_t *l_tx = (dap_chain_datum_tx_t *)a_datum->data;
            size_t l_tx_size = dap_chain_datum_tx_get_size(l_tx);
            if (l_tx_size != l_datum_data_size) {
                log_it(L_WARNING, "Corrupted trnsaction, datum size %zd is not equal to size of TX %zd", l_datum_data_size, l_tx_size);
                return -102;
            }
            return dap_ledger_tx_remove(l_ledger, l_tx, a_datum_hash);
        }
        case DAP_CHAIN_DATUM_CA:
            return 0;//dap_cert_chain_file_save(a_datum, a_chain->net_name);

        case DAP_CHAIN_DATUM_SIGNER:
        case DAP_CHAIN_DATUM_CUSTOM:
            break;
        default:
            return -666;
    }
    return 0;
}

bool dap_chain_net_get_load_mode(dap_chain_net_t * a_net)
{
    return PVT(a_net)->load_mode;
}

int dap_chain_net_add_reward(dap_chain_net_t *a_net, uint256_t a_reward, uint64_t a_block_num)
{
    dap_return_val_if_fail(a_net, -1);
    if (PVT(a_net)->rewards && PVT(a_net)->rewards->block_number >= a_block_num) {
        log_it(L_ERROR, "Can't add retrospective reward for block");
        return -2;
    }
    struct block_reward *l_new_reward = DAP_NEW_Z(struct block_reward);
    if (!l_new_reward) {
        log_it(L_CRITICAL, "Out of memory");
        return -3;
    }
    l_new_reward->block_number = a_block_num;
    l_new_reward->reward = a_reward;
    // Place new reward at begining
    DL_PREPEND(PVT(a_net)->rewards, l_new_reward);
    return 0;
}

void dap_chain_net_remove_last_reward(dap_chain_net_t *a_net)
{
    DL_DELETE(PVT(a_net)->rewards, PVT(a_net)->rewards);
}

uint256_t dap_chain_net_get_reward(dap_chain_net_t *a_net, uint64_t a_block_num)
{
    struct block_reward *l_reward;
    DL_FOREACH(PVT(a_net)->rewards, l_reward) {
        if (l_reward->block_number <= a_block_num)
            return l_reward->reward;
    }
    return uint256_0;
}


void dap_chain_net_announce_addr_all()
{
    for (dap_chain_net_t *net = s_nets_by_name; net; net = net->hh.next)
        dap_chain_net_announce_addr(net);
}

void dap_chain_net_announce_addr(dap_chain_net_t *a_net)
{
    dap_return_if_fail(a_net);
    dap_chain_net_pvt_t *l_net_pvt = PVT(a_net);
    if ( l_net_pvt->node_info->ext_port ) {
        log_it(L_INFO, "Announce our node address "NODE_ADDR_FP_STR" [ %s : %u ] in net %s",
               NODE_ADDR_FP_ARGS_S(g_node_addr),
               l_net_pvt->node_info->ext_host,
               l_net_pvt->node_info->ext_port, a_net->pub.name);
        dap_chain_net_node_list_request(a_net, l_net_pvt->node_info->ext_port, true, 'a');
        
    }
}

dap_chain_net_decree_t *dap_chain_net_get_net_decree(dap_chain_net_t *a_net) {
    return a_net ? PVT(a_net)->decree : NULL;
}

void dap_chain_net_set_net_decree(dap_chain_net_t *a_net, dap_chain_net_decree_t *a_decree) {
    if (!a_net) {
        log_it(L_ERROR, "Net is not initialized");
        return;
    }
    PVT(a_net)->decree = a_decree;
}

decree_table_t **dap_chain_net_get_decrees(dap_chain_net_t *a_net) {
    return a_net ? &(PVT(a_net)->decrees) : NULL;
}

anchor_table_t **dap_chain_net_get_anchors(dap_chain_net_t *a_net) {
    return a_net ? &(PVT(a_net)->anchors) : NULL;
}

/*------------------------------------State machine block------------------------------------*/

/**
 * @brief try net to go online
 * @param a_net dap_chain_net_t *: network 
 * @return 0 if ok
 **/
static int s_net_try_online(dap_chain_net_t *a_net)
{
// sanity check
    dap_return_val_if_pass(!a_net || !PVT(a_net), -1);
// func work
    dap_chain_net_t *l_net = a_net;
    dap_chain_net_pvt_t * l_net_pvt = PVT(l_net);
    dap_chain_net_state_go_to(l_net, NET_STATE_ONLINE);
    log_it(L_INFO, "Network \"%s\" goes online",l_net->pub.name);
    return 0;
}

/**
 * @brief
 * change all network states according to auto-online settings
 */
void dap_chain_net_try_online_all() {
    int32_t l_ret = 0;

    if( !HASH_COUNT(s_nets_by_name) )
        return log_it(L_ERROR, "Can't find any nets");

    if ( !dap_config_get_item_bool_default(g_config ,"general", "auto_online", false) )
        return log_it(L_DEBUG, "Auto online is off in config");

    for (dap_chain_net_t *net = s_nets_by_name; net; net = net->hh.next) {
        if (( l_ret = s_net_try_online(net) ))
            log_it(L_ERROR, "Can't try online state for net %s.  Finished with (%d) error code.", net, l_ret);
    }
}

static const uint64_t s_fork_sync_step = 20; // TODO get it from config

static void s_ch_in_pkt_callback(dap_stream_ch_t *a_ch, uint8_t a_type, const void *a_data, size_t a_data_size, void *a_arg)
{
    debug_if(s_debug_more, L_DEBUG, "Got IN sync packet type %hhu size %zu from addr " NODE_ADDR_FP_STR,
                                                           a_type, a_data_size, NODE_ADDR_FP_ARGS_S(a_ch->stream->node));
    dap_chain_net_t *l_net = a_arg;
    dap_chain_net_pvt_t *l_net_pvt = PVT(l_net);
    if (l_net_pvt->state == NET_STATE_LINKS_ESTABLISHED)
        l_net_pvt->state = NET_STATE_SYNC_CHAINS;

    switch (a_type) {
    case DAP_CHAIN_CH_PKT_TYPE_CHAIN_SUMMARY:
    case DAP_CHAIN_CH_PKT_TYPE_CHAIN_MISS:
    case DAP_CHAIN_CH_PKT_TYPE_CHAIN:
    case DAP_CHAIN_CH_PKT_TYPE_SYNCED_CHAIN:
        // TODO sync state & address checking
        break;
    default:
        break;
    }

    switch (a_type) {
    case DAP_CHAIN_CH_PKT_TYPE_ERROR:
        if (!l_net_pvt->sync_context.cur_chain) {
            log_it(L_DEBUG, "Got ERROR paket with NO chain net %s", l_net->pub.name);
            return;
        }
        log_it(L_DEBUG, "Got ERROR paket to %s chain in net %s", l_net_pvt->sync_context.cur_chain->name, l_net->pub.name);
        l_net_pvt->sync_context.cur_chain->state = CHAIN_SYNC_STATE_ERROR;
        return;

    case DAP_CHAIN_CH_PKT_TYPE_SYNCED_CHAIN:
        if (!l_net_pvt->sync_context.cur_chain) {
            log_it(L_DEBUG, "Got SYNCED_CHAIN paket with NO chain net %s", l_net->pub.name);
            return;
        }
        log_it(L_DEBUG, "Got SYNCED_CHAIN paket to %s chain net %s", l_net_pvt->sync_context.cur_chain->name, l_net->pub.name);
        l_net_pvt->sync_context.cur_chain->state = CHAIN_SYNC_STATE_SYNCED;
        l_net_pvt->sync_context.cur_chain->atom_num_last = l_net_pvt->sync_context.cur_chain->callback_count_atom(l_net_pvt->sync_context.cur_chain);
        return;

    case DAP_CHAIN_CH_PKT_TYPE_CHAIN_MISS: {
        if (!l_net_pvt->sync_context.cur_chain)
            return;
        dap_chain_ch_miss_info_t *l_miss_info = (dap_chain_ch_miss_info_t *)(((dap_chain_ch_pkt_t *)(a_data))->data);
        if (!dap_hash_fast_compare(&l_miss_info->missed_hash, &l_net_pvt->sync_context.requested_atom_hash)) {
            char l_missed_hash_str[DAP_HASH_FAST_STR_SIZE];
            dap_hash_fast_to_str(&l_miss_info->missed_hash, l_missed_hash_str, DAP_HASH_FAST_STR_SIZE);
            log_it(L_WARNING, "Get irrelevant chain sync MISSED packet with missed hash %s, but requested hash is %s",
                                                                        l_missed_hash_str,
                                                                        dap_hash_fast_to_str_static(&l_net_pvt->sync_context.requested_atom_hash));
            dap_stream_ch_write_error_unsafe(a_ch, l_net->pub.id,
                                             l_net_pvt->sync_context.cur_chain->id,
                                             l_net_pvt->sync_context.cur_cell
                                             ? l_net_pvt->sync_context.cur_cell->id
                                             : c_dap_chain_cell_id_null,
                                             DAP_CHAIN_CH_ERROR_INCORRECT_SYNC_SEQUENCE);
            return;
        }
        dap_chain_atom_iter_t *l_iter = l_net_pvt->sync_context.cur_chain->callback_atom_iter_create(
                                                                            l_net_pvt->sync_context.cur_chain,
                                                                            l_net_pvt->sync_context.cur_cell
                                                                            ? l_net_pvt->sync_context.cur_cell->id
                                                                            : c_dap_chain_cell_id_null,
                                                                            NULL);
        if (!l_iter) {
            log_it(L_CRITICAL, "%s", c_error_memory_alloc);
            dap_stream_ch_write_error_unsafe(a_ch, l_net->pub.id,
                                             l_net_pvt->sync_context.cur_chain->id,
                                             l_net_pvt->sync_context.cur_cell
                                             ? l_net_pvt->sync_context.cur_cell->id
                                             : c_dap_chain_cell_id_null,
                                             DAP_CHAIN_CH_ERROR_OUT_OF_MEMORY);
            return;
        }
        dap_chain_atom_ptr_t l_atom = l_net_pvt->sync_context.cur_chain->callback_atom_find_by_hash(l_iter, &l_miss_info->last_hash, NULL);
        if (l_atom && l_iter->cur_num == l_miss_info->last_num) {       // We already have this subchain in our chain
            l_net_pvt->sync_context.cur_chain->state = CHAIN_SYNC_STATE_SYNCED;
            l_net_pvt->sync_context.cur_chain->atom_num_last = l_miss_info->last_num;
            return;
        }
        dap_chain_ch_sync_request_t l_request = {};
        l_request.num_from = l_net_pvt->sync_context.requested_atom_num > s_fork_sync_step
                            ? l_net_pvt->sync_context.requested_atom_num - s_fork_sync_step
                            : 0;
        if (l_request.num_from) {
            l_atom = l_net_pvt->sync_context.cur_chain->callback_atom_get_by_num(l_iter, l_request.num_from);
            assert(l_atom);
            l_request.hash_from = *l_iter->cur_hash;
        }
        l_net_pvt->sync_context.cur_chain->callback_atom_iter_delete(l_iter);
        debug_if(s_debug_more, L_INFO, "Send sync request to node " NODE_ADDR_FP_STR
                                        " for net %s and chain %s, hash from %s, num from %" DAP_UINT64_FORMAT_U,
                                                        NODE_ADDR_FP_ARGS_S(l_net_pvt->sync_context.current_link),
                                                        l_net->pub.name, l_net_pvt->sync_context.cur_chain->name,
                                                        dap_hash_fast_to_str_static(&l_request.hash_from), l_request.num_from);
        dap_chain_ch_pkt_write_unsafe(a_ch,
                                      DAP_CHAIN_CH_PKT_TYPE_CHAIN_REQ,
                                      l_net->pub.id,
                                      l_net_pvt->sync_context.cur_chain->id,
                                      l_net_pvt->sync_context.cur_cell
                                      ? l_net_pvt->sync_context.cur_cell->id
                                      : c_dap_chain_cell_id_null,
                                      &l_request,
                                      sizeof(l_request),
                                      DAP_CHAIN_CH_PKT_VERSION_CURRENT);
        l_net_pvt->sync_context.requested_atom_hash = l_request.hash_from;
        l_net_pvt->sync_context.requested_atom_num = l_request.num_from;
    }
    default:
        break;
    }
    l_net_pvt->sync_context.stage_last_activity = dap_time_now();
}

static void s_ch_out_pkt_callback(dap_stream_ch_t *a_ch, uint8_t a_type, const void *a_data, size_t a_data_size, void *a_arg)
{
    
    dap_chain_net_t *l_net = a_arg;
    dap_chain_net_pvt_t *l_net_pvt = PVT(l_net);
    if (!l_net_pvt->sync_context.cur_chain)
        return;
    switch (a_type) {
    case DAP_CHAIN_CH_PKT_TYPE_ERROR:
        l_net_pvt->sync_context.cur_chain->state = CHAIN_SYNC_STATE_ERROR;
        break;
    default:
        break;
    }
    l_net_pvt->sync_context.stage_last_activity = dap_time_now();
    debug_if(s_debug_more, L_DEBUG, "Sent OUT sync packet type %hhu size %zu to addr " NODE_ADDR_FP_STR,
                                    a_type, a_data_size, NODE_ADDR_FP_ARGS_S(a_ch->stream->node));
}


static int s_restart_sync_chains(dap_chain_net_t *a_net)
{
    // sanity check
    dap_return_val_if_pass(!a_net || !PVT(a_net), -1);
    dap_chain_net_pvt_t *l_net_pvt = PVT(a_net);

    dap_cluster_t *l_cluster = dap_cluster_by_mnemonim(a_net->pub.name);
    if (!dap_stream_node_addr_is_blank(&l_net_pvt->sync_context.current_link)) {
        dap_stream_ch_del_notifier(&l_net_pvt->sync_context.current_link, DAP_CHAIN_CH_ID,
                                    DAP_STREAM_PKT_DIR_IN, s_ch_in_pkt_callback, a_net);
        dap_stream_ch_del_notifier(&l_net_pvt->sync_context.current_link, DAP_CHAIN_CH_ID,
                                    DAP_STREAM_PKT_DIR_OUT, s_ch_out_pkt_callback, a_net);
    }
    l_net_pvt->sync_context.current_link = dap_cluster_get_random_link(l_cluster);
    if (dap_stream_node_addr_is_blank(&l_net_pvt->sync_context.current_link)) {
        log_it(L_DEBUG, "No links in net %s cluster", a_net->pub.name);
        return -2;     // No links in cluster
    }
    l_net_pvt->sync_context.cur_chain = a_net->pub.chains;
    if (!l_net_pvt->sync_context.cur_chain) {
        log_it(L_ERROR, "No chains in net %s", a_net->pub.name);
        return -3;
    }
    dap_stream_ch_add_notifier(&l_net_pvt->sync_context.current_link, DAP_CHAIN_CH_ID,
                                DAP_STREAM_PKT_DIR_IN, s_ch_in_pkt_callback, a_net);
    dap_stream_ch_add_notifier(&l_net_pvt->sync_context.current_link, DAP_CHAIN_CH_ID,
                                DAP_STREAM_PKT_DIR_OUT, s_ch_out_pkt_callback, a_net);
    dap_chain_t *l_chain = NULL;
    DL_FOREACH(a_net->pub.chains, l_chain) {
        l_chain->state = CHAIN_SYNC_STATE_IDLE;
    }
    l_net_pvt->sync_context.stage_last_activity = dap_time_now();
    return 0;
}

static dap_chain_t *s_switch_sync_chain(dap_chain_net_t *a_net)
{
// sanity check
    dap_return_val_if_pass(!a_net || !PVT(a_net), NULL);
    dap_chain_net_pvt_t *l_net_pvt = PVT(a_net);
// func work
    dap_chain_t *l_curr_chain = NULL;
    for (l_curr_chain = a_net->pub.chains; l_curr_chain && l_curr_chain->state == CHAIN_SYNC_STATE_SYNCED; l_curr_chain = l_curr_chain->next) {
        // find last not synced chain
    }
    l_net_pvt->sync_context.cur_chain = l_curr_chain;
    if (l_curr_chain) {
        debug_if(s_debug_more, L_DEBUG, "Go to chain \"%s\" for net %s", l_curr_chain->name, l_curr_chain->net_name);
        return l_curr_chain;
    }
    debug_if(s_debug_more, L_DEBUG, "Go to next chain: <NULL>");
    if (l_net_pvt->state_target != NET_STATE_ONLINE) {
        dap_chain_net_state_go_to(a_net, NET_STATE_OFFLINE);
        return NULL;
    }
    dap_chain_net_state_t l_prev_state = l_net_pvt->state;
    l_net_pvt->state = NET_STATE_ONLINE;
    s_net_states_proc(a_net);
    if(l_prev_state == NET_STATE_SYNC_CHAINS)
        dap_ledger_load_end(a_net->pub.ledger);
    return NULL;
}

static dap_chain_sync_state_t s_sync_context_state_forming(dap_chain_t *a_chains)
{
    dap_chain_sync_state_t l_ret = CHAIN_SYNC_STATE_SYNCED;
    dap_chain_t *l_chain = NULL;
    DL_FOREACH(a_chains, l_chain) {
        l_ret = dap_max(l_ret, l_chain->state);
    }
    return l_ret;
}

static void s_sync_timer_callback(void *a_arg)
{
    dap_chain_net_t *l_net = a_arg;
    dap_chain_net_pvt_t *l_net_pvt = PVT(l_net);
    if (l_net_pvt->state_target == NET_STATE_OFFLINE) // if offline no need sync
        return;
    l_net_pvt->sync_context.state = s_sync_context_state_forming(l_net->pub.chains);
    if ( // check if need restart sync chains
        l_net_pvt->sync_context.state == CHAIN_SYNC_STATE_ERROR ||
        dap_time_now() - l_net_pvt->sync_context.stage_last_activity > l_net_pvt->sync_context.sync_idle_time
    ) {
        if (s_restart_sync_chains(l_net)) {
            log_it(L_INFO, "Can't start sync chains in net %s, wait seccond attempt", l_net->pub.name);
            return;
        }
    } else if (l_net_pvt->state == NET_STATE_ONLINE && l_net_pvt->sync_context.state == CHAIN_SYNC_STATE_SYNCED) {
        return;
    }
    if (!s_switch_sync_chain(l_net)) {  // return if all chans synced
        log_it(L_DEBUG, "All chains in net %s synced, no need new sync request", l_net->pub.name);
        return;
    }
    if (l_net_pvt->sync_context.cur_chain->state == CHAIN_SYNC_STATE_WAITING) {
        return;
    }
    if (l_net_pvt->sync_context.cur_chain->callback_load_from_gdb) {
        // This type of chain is GDB based and not synced by chains protocol
        log_it(L_DEBUG, "Chain %s in net %s will sync from gdb", l_net_pvt->sync_context.cur_chain->name, l_net->pub.name);
        l_net_pvt->sync_context.cur_chain->state = CHAIN_SYNC_STATE_SYNCED;
        return;
    }

    l_net_pvt->sync_context.cur_cell = l_net_pvt->sync_context.cur_chain->cells;
    l_net_pvt->sync_context.cur_chain->state = CHAIN_SYNC_STATE_WAITING;
    dap_chain_ch_sync_request_t l_request = {};
    uint64_t l_last_num = l_request.num_from;
    if (!dap_chain_get_atom_last_hash_num(l_net_pvt->sync_context.cur_chain,
                                            l_net_pvt->sync_context.cur_cell
                                            ? l_net_pvt->sync_context.cur_cell->id
                                            : c_dap_chain_cell_id_null,
                                            &l_request.hash_from,
                                            &l_last_num)) {
        log_it(L_ERROR, "Can't get last atom hash and number for chain %s with net %s", l_net_pvt->sync_context.cur_chain->name,
                                                                                        l_net->pub.name);
        return;
    }

    dap_chain_ch_pkt_t *l_chain_pkt = dap_chain_ch_pkt_new(l_net->pub.id, l_net_pvt->sync_context.cur_chain->id,
                                                            l_net_pvt->sync_context.cur_cell ? l_net_pvt->sync_context.cur_cell->id : c_dap_chain_cell_id_null,
                                                            &l_request, sizeof(l_request), DAP_CHAIN_CH_PKT_VERSION_CURRENT);
    if (!l_chain_pkt) {
        log_it(L_CRITICAL, "%s", c_error_memory_alloc);
        return;
    }
    log_it(L_INFO, "Start synchronization process with " NODE_ADDR_FP_STR
                    " for net %s and chain %s, last hash %s, last num %" DAP_UINT64_FORMAT_U,
                                                    NODE_ADDR_FP_ARGS_S(l_net_pvt->sync_context.current_link),
                                                    l_net->pub.name, l_net_pvt->sync_context.cur_chain->name,
                                                    dap_hash_fast_to_str_static(&l_request.hash_from), l_last_num);
    dap_stream_ch_pkt_send_by_addr(&l_net_pvt->sync_context.current_link, DAP_CHAIN_CH_ID,
                                    DAP_CHAIN_CH_PKT_TYPE_CHAIN_REQ, l_chain_pkt,
                                    dap_chain_ch_pkt_get_size(l_chain_pkt));
    l_net_pvt->sync_context.requested_atom_hash = l_request.hash_from;
    l_net_pvt->sync_context.requested_atom_num = l_last_num;
    DAP_DELETE(l_chain_pkt);
}

/**
 * @brief s_net_states_proc
 * @param l_net
 */
static bool s_net_states_proc(void *a_arg)
{
    bool l_repeat_after_exit = false; // If true - repeat on next iteration of proc thread loop
    dap_chain_net_t *l_net = (dap_chain_net_t *) a_arg;
    assert(l_net);
    dap_chain_net_pvt_t *l_net_pvt = PVT(l_net);
    assert(l_net_pvt);
    if (l_net_pvt->state_target == NET_STATE_OFFLINE) {
        if(l_net_pvt->state == NET_STATE_SYNC_CHAINS)
            dap_ledger_load_end(l_net->pub.ledger);
        l_net_pvt->state = NET_STATE_OFFLINE;
    }

    switch ((dap_chain_net_state_t)l_net_pvt->state) {
        // State OFFLINE where we don't do anything
        case NET_STATE_OFFLINE: {
            log_it(L_NOTICE,"%s.state: %s", l_net->pub.name, c_net_states[l_net_pvt->state]);
            // delete all links
            if ( l_net_pvt->state_target != NET_STATE_OFFLINE ){
                l_net_pvt->state = NET_STATE_LINKS_PREPARE;
                l_repeat_after_exit = true;
            }
        } break;

        case NET_STATE_LINKS_PREPARE:
        case NET_STATE_LINKS_CONNECTING:
        case NET_STATE_LINKS_ESTABLISHED:
        case NET_STATE_SYNC_CHAINS:
        case NET_STATE_ONLINE:
            log_it(L_INFO,"%s.state: %s", l_net->pub.name, c_net_states[l_net_pvt->state]);
            break;
        default:
            log_it(L_DEBUG, "Unprocessed state");
    }
    s_net_states_notify(l_net);
    return l_repeat_after_exit;
}

/**
 * @brief set current network state to F_DAP_CHAIN_NET_GO_SYNC
 *
 * @param a_net dap_chain_net_t network object
 * @param a_new_state dap_chain_net_state_t new network state
 * @return int
 */
int dap_chain_net_state_go_to(dap_chain_net_t *a_net, dap_chain_net_state_t a_new_state)
{
    if (PVT(a_net)->load_mode) {
        log_it(L_ERROR, "Can't change state of loading network '%s'", a_net->pub.name);
        return -1;
    }
    if (PVT(a_net)->state_target == a_new_state) {
        log_it(L_NOTICE, "Network %s already %s state %s", a_net->pub.name,
                                PVT(a_net)->state == a_new_state ? "have" : "going to", dap_chain_net_state_to_str(a_new_state));
        return 0;
    }
    //PVT(a_net)->flags |= F_DAP_CHAIN_NET_SYNC_FROM_ZERO;  // TODO set this flag according to -mode argument from command line
    PVT(a_net)->state_target = a_new_state;
    if (a_new_state == NET_STATE_OFFLINE) {
        char l_err_str[] = "ERROR_NET_IS_OFFLINE";
        size_t l_error_size = sizeof(dap_stream_ch_chain_net_pkt_t) + sizeof(l_err_str);
        dap_stream_ch_chain_net_pkt_t *l_error = DAP_NEW_STACK_SIZE(dap_stream_ch_chain_net_pkt_t, l_error_size);
        l_error->hdr.version = DAP_STREAM_CH_CHAIN_NET_PKT_VERSION;
        l_error->hdr.net_id = a_net->pub.id;
        l_error->hdr.data_size = sizeof(l_err_str);
        memcpy(l_error->data, l_err_str, sizeof(l_err_str));
        dap_cluster_broadcast(PVT(a_net)->nodes_cluster->links_cluster, DAP_STREAM_CH_CHAIN_NET_ID,
                              DAP_STREAM_CH_CHAIN_NET_PKT_TYPE_ERROR, l_error, l_error_size, NULL, 0);
        dap_link_manager_set_net_condition(a_net->pub.id.uint64, false);
        dap_chain_esbocs_stop_timer(a_net->pub.id);
    } else if (PVT(a_net)->state == NET_STATE_OFFLINE) {
        dap_link_manager_set_net_condition(a_net->pub.id.uint64, true);
        for (uint16_t i = 0; i < PVT(a_net)->permanent_links_count; ++i) {
            dap_link_info_t *l_permalink_info = PVT(a_net)->permanent_links[i];
            if ( !*l_permalink_info->uplink_addr ) {
                // Unresolved before? Let's try again
                const char **l_permanent_nodes_addrs = dap_config_get_array_str(a_net->pub.config, "general", "permanent_nodes_addrs", NULL);
                struct request_link_info *l_tmp = s_net_resolve_host(l_permanent_nodes_addrs[i]);
                if (l_tmp) {
                    l_permalink_info->uplink_port = l_tmp->port;
                    dap_strncpy(l_permalink_info->uplink_addr, l_tmp->addr, DAP_HOSTADDR_STRLEN);
                    DAP_DELETE(l_tmp);
                } else {
                    log_it(L_ERROR, "Can't resolve permanent link address %s for net %s, possibly an internet connection issue",
                                    l_permanent_nodes_addrs[i], a_net->pub.name);
                    continue;
                }
            }
            if (dap_chain_net_link_add(a_net, &l_permalink_info->node_addr, l_permalink_info->uplink_addr, l_permalink_info->uplink_port)) {
                log_it(L_ERROR, "Can't create permanent link to addr " NODE_ADDR_FP_STR, NODE_ADDR_FP_ARGS_S(l_permalink_info->node_addr));
                continue;
            }
            PVT(a_net)->state = NET_STATE_LINKS_CONNECTING;
        }
        if (a_new_state == NET_STATE_ONLINE) {
            dap_chain_esbocs_start_timer(a_net->pub.id);
            PVT(a_net)->sync_context.current_link.uint64 = 0;
            PVT(a_net)->sync_context.cur_chain = NULL;
            PVT(a_net)->sync_context.cur_cell = NULL;
        }
    }
    return dap_proc_thread_callback_add(NULL, s_net_states_proc, a_net);
}

DAP_INLINE dap_chain_net_state_t dap_chain_net_get_target_state(dap_chain_net_t *a_net)
{
    return PVT(a_net)->state_target;
}

/*------------------------------------State machine block end---------------------------------*/<|MERGE_RESOLUTION|>--- conflicted
+++ resolved
@@ -703,28 +703,26 @@
     return l_ret;
 }
 
-bool s_net_disk_load_notify_callback(void) {
+bool s_net_disk_load_notify_callback(UNUSED_ARG void *a_arg) {
     json_object *json_obj = json_object_new_object();
     json_object_object_add(json_obj, "class", json_object_new_string("nets_init"));
     json_object *l_jobj_nets = json_object_new_object();
-    dap_chain_net_item_t *l_net_items_current = NULL, *l_net_items_tmp = NULL;
-    HASH_ITER(hh, s_net_items, l_net_items_current, l_net_items_tmp) {
+    for (dap_chain_net_t *net = s_nets_by_name; net; net = net->hh.next) {
         json_object *json_chains = json_object_new_object();
-        for (dap_chain_t *l_chain = l_net_items_current->chain_net->pub.chains; l_chain; l_chain = l_chain->next) {
+        for (dap_chain_t *l_chain = net->pub.chains; l_chain; l_chain = l_chain->next) {
             json_object *l_jobj_chain_info = json_object_new_object();
-            json_object *l_jobj_atoms = json_object_new_int(l_chain->callback_count_atom(l_chain));
-            json_object *l_jobj_process = json_object_new_int(l_chain->load_progress);
-            json_object_object_add(l_jobj_chain_info, "count_atoms", l_jobj_atoms);
-            json_object_object_add(l_jobj_chain_info, "load_process", l_jobj_process);
+            json_object_object_add(l_jobj_chain_info, "count_atoms", json_object_new_int(l_chain->callback_count_atom(l_chain)));
+            json_object_object_add(l_jobj_chain_info, "load_process", json_object_new_int(l_chain->load_progress));
             json_object_object_add(json_chains, l_chain->name, l_jobj_chain_info);
-            log_it(L_DEBUG, "Loading net \"%s\", chain \"%s\", ID 0x%016"DAP_UINT64_FORMAT_x " [%d%%]", l_net_items_current->name, l_chain->name, l_chain->id.uint64, l_chain->load_progress);
-        }
-        json_object_object_add(l_jobj_nets, l_net_items_current->name, json_chains);
+            log_it(L_DEBUG, "Loading net \"%s\", chain \"%s\", ID 0x%016"DAP_UINT64_FORMAT_x " [%d%%]",
+                            net->pub.name, l_chain->name, l_chain->id.uint64, l_chain->load_progress);
+        }
+        json_object_object_add(l_jobj_nets, net->pub.name, json_chains);
     }
     json_object_object_add(json_obj, "nets", l_jobj_nets);
     dap_notify_server_send_mt(json_object_get_string(json_obj));
     json_object_put(json_obj);
-    return true;
+    return l_chain->load_progress < 100;
 }
 
 /**
@@ -740,19 +738,12 @@
         pthread_mutex_unlock(&s_net_cond_lock);
         return;
     }
-<<<<<<< HEAD
-    dap_chain_net_item_t *l_net_items_current = NULL, *l_net_items_tmp = NULL;
-    dap_timerfd_t* l_nets_load_notify_timer = dap_timerfd_start(5000, (dap_timerfd_callback_t)s_net_disk_load_notify_callback, NULL);
-    HASH_ITER(hh, s_net_items, l_net_items_current, l_net_items_tmp)
-        dap_proc_thread_callback_add(NULL, s_net_load, l_net_items_current->chain_net);
-=======
+    dap_timerfd_start(5000, (dap_timerfd_callback_t)s_net_disk_load_notify_callback, NULL);
     for (dap_chain_net_t *net = s_nets_by_name; net; net = net->hh.next)
         dap_proc_thread_callback_add(NULL, s_net_load, net);
->>>>>>> cb6634c7
     while (s_net_loading_count)
         pthread_cond_wait(&s_net_cond, &s_net_cond_lock);
     pthread_mutex_unlock(&s_net_cond_lock);
-    s_net_disk_load_notify_callback();
     dap_timerfd_delete_unsafe(l_nets_load_notify_timer);
 }
 
