--- conflicted
+++ resolved
@@ -469,15 +469,6 @@
  */
 static bool s_net_send_records_link_remove_callback( dap_proc_thread_t *a_thread, void *a_arg )
 {
-<<<<<<< HEAD
-    struct send_records_link_send_args * l_args = (struct send_records_link_send_args *) a_arg;
-    assert(l_args);
-    pthread_rwlock_wrlock( &PVT(l_args->net)->rwlock );
-    HASH_DEL(PVT(l_args->net)->downlinks, l_args->link);
-    pthread_rwlock_unlock( &PVT(l_args->net)->rwlock );
-    DAP_DELETE(l_args->data_out);
-    DAP_DELETE(l_args->link);
-=======
     UNUSED(a_thread);
     struct send_records_link_send_args * l_args = (struct send_records_link_send_args *) a_arg;
     assert(l_args);
@@ -487,8 +478,8 @@
         HASH_DEL(PVT(l_args->net)->downlinks, l_args->link);
     pthread_rwlock_unlock( &PVT(l_args->net)->rwlock );
     DAP_DELETE(l_args->data_out);
-    DAP_DEL_Z(l_args->link);
->>>>>>> 2dbc0e91
+    DAP_DELETE(l_args->link);
+    DAP_DELETE(l_args);
     return true;
 
 }
