--- conflicted
+++ resolved
@@ -107,10 +107,7 @@
 #include "dap_chain_cs.h"
 #include "dap_chain_cs_esbocs.h"
 #include "dap_chain_policy.h"
-<<<<<<< HEAD
-=======
 #include "dap_chain_node_cli_cmd.h"
->>>>>>> 441b7363
 
 #include <stdio.h>
 #include <sys/types.h>
@@ -778,37 +775,6 @@
         DAP_DEL_MULTY(l_ret->pub.name, l_ret);
         return NULL;
     }
-<<<<<<< HEAD
-    if (!( l_net_name_str ))
-        return DAP_DELETE(l_ret), log_it(L_ERROR, "Invalid net name, check [general] \"name\" in netconfig"), NULL;
-    dap_strncpy(l_ret->pub.name, l_net_name_str, sizeof(l_ret->pub.name));
-    if (!( l_ret->pub.native_ticker = a_native_ticker ))
-        return DAP_DEL_MULTY(l_ret->pub.name, l_ret),
-               log_it(L_ERROR, "Invalid native ticker, check [general] \"native_ticker\" in %s.cfg",
-                                l_net_name_str),
-                NULL;
-    log_it (L_NOTICE, "Node role \"%s\" selected for network '%s'", a_node_role, l_net_name_str);
-    
-    if (dap_chain_policy_net_add(l_ret->pub.id.uint64)) {
-        log_it(L_ERROR, "Can't add net %s to policy module", l_ret->pub.name);
-        DAP_DEL_MULTY(l_ret->pub.name, l_ret);
-        return NULL;
-    }
-    // activate policy
-    uint32_t l_policy_num = dap_config_get_item_uint32(a_cfg, "policy", "activate");
-    if (l_policy_num) {
-        dap_chain_policy_t *l_new_policy = DAP_NEW_Z_RET_VAL_IF_FAIL(dap_chain_policy_t, NULL, l_ret->pub.name, l_ret); 
-        l_new_policy->version = DAP_CHAIN_POLICY_VERSION;
-        l_new_policy->activate.num = l_policy_num;
-        l_new_policy->activate.flags = DAP_FLAG_ADD(l_new_policy->activate.flags, DAP_CHAIN_POLICY_FLAG_ACTIVATE_BY_CONFIG);
-        dap_chain_policy_add(l_new_policy, l_ret->pub.id.uint64);
-    }
-    // deactivate policy
-    uint16_t l_policy_count = 0;
-    char **l_policy_str = dap_config_get_array_str(a_cfg, "policy", "deactivate", &l_policy_count);
-    for (uint16_t i = 0; i < l_policy_count; ++i) {
-        dap_chain_policy_add_to_exception_list(strtoll(l_policy_str[i], NULL, 10), l_ret->pub.id.uint64);
-=======
     // activate policy
     uint64_t l_policy_num = dap_config_get_item_uint64(a_cfg, "policy", "activate");
     dap_chain_policy_t *l_new_policy = NULL;
@@ -834,7 +800,6 @@
         } else {
             dap_chain_policy_add_to_exception_list(l_policy_num, l_ret->pub.id.uint64);
         }
->>>>>>> 441b7363
     }
     
     l_ret->pub.config = a_cfg;
@@ -1839,44 +1804,12 @@
  */
 void dap_chain_net_delete(dap_chain_net_t *a_net)
 {
-<<<<<<< HEAD
-    // Synchronously going to offline state
-    PVT(a_net)->state = PVT(a_net)->state_target = NET_STATE_OFFLINE;
-    s_net_states_proc(a_net);
-    dap_global_db_cluster_t *l_mempool = PVT(a_net)->mempool_clusters;
-    while (l_mempool) {
-        dap_global_db_cluster_t *l_next = l_mempool->next;
-        dap_global_db_cluster_delete(l_mempool);
-        l_mempool = l_next;
-    }
-    dap_global_db_cluster_delete(PVT(a_net)->orders_cluster);
-    dap_global_db_cluster_delete(PVT(a_net)->nodes_cluster);
-    dap_global_db_cluster_delete(PVT(a_net)->nodes_states);
-    dap_global_db_cluster_delete(PVT(a_net)->common_orders);
-
-    DAP_DELETE(PVT(a_net)->node_info);
-    if (a_net->pub.ledger) {
-        dap_ledger_purge(a_net->pub.ledger, true);
-        dap_ledger_handle_free(a_net->pub.ledger);
-    }
-    if (a_net->pub.chains) {
-        dap_chain_t
-            *l_cur = NULL,
-            *l_tmp = NULL;
-        DL_FOREACH_SAFE(a_net->pub.chains, l_cur, l_tmp) {
-            DL_DELETE(a_net->pub.chains, l_cur);
-            dap_chain_delete(l_cur);
-        }
-    }
-    dap_chain_policy_net_remove(a_net->pub.id.uint64);
-=======
     dap_chain_net_pvt_t *l_pvt = PVT(a_net);
     dap_chain_net_purge(a_net);
     DAP_DEL_ARRAY(l_pvt->permanent_links_hosts, l_pvt->permanent_links_hosts_count);
     DAP_DEL_ARRAY(l_pvt->seed_nodes_hosts, l_pvt->seed_nodes_count);
     DAP_DEL_MULTY(l_pvt->permanent_links_hosts, l_pvt->seed_nodes_hosts, l_pvt->permanent_links_addrs, l_pvt->node_info);
     // TODO: delete sync_timer and whatever else is initialized AFTER chains load
->>>>>>> 441b7363
     HASH_DEL(s_nets_by_name, a_net);
     HASH_DELETE(hh2, s_nets_by_id, a_net);
     dap_chain_policy_net_remove(a_net->pub.id.uint64);
@@ -2067,11 +2000,6 @@
                 : ( DAP_DELETE(l_net->pub.bridged_networks), NULL ); // No bridged nets is OK
     }
 
-<<<<<<< HEAD
-    // init LEDGER model
-    l_net->pub.ledger = dap_ledger_create(l_net, l_ledger_flags);
-    return 0;
-=======
     // read nodes addrs and hosts
     if (
         dap_config_stream_addrs_parse(l_cfg, "general", "permanent_nodes_addrs", &l_net_pvt->permanent_links_addrs, &l_net_pvt->permanent_links_addrs_count)
@@ -2091,7 +2019,6 @@
     int l_ret = s_chain_net_preload(l_net);
     return l_ret ? dap_chain_net_delete(l_net), l_ret : 0;
 
->>>>>>> 441b7363
 }
 
 static void *s_net_load(void *a_arg)
