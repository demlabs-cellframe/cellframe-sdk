/*
 * Authors:
 * Dmitriy A. Gearasimov <gerasimov.dmitriy@demlabs.net>
 * Alexander Lysikov <alexander.lysikov@demlabs.net>
 * DeM Labs Inc.   https://demlabs.net
 * Kelvin Project https://github.com/kelvinblockchain
 * Copyright  (c) 2017-2018
 * All rights reserved.

 This file is part of DAP (Deus Applications Prototypes) the open source project

    DAP (Deus Applicaions Prototypes) is free software: you can redistribute it and/or modify
    it under the terms of the GNU General Public License as published by
    the Free Software Foundation, either version 3 of the License, or
    (at your option) any later version.

    DAP is distributed in the hope that it will be useful,
    but WITHOUT ANY WARRANTY; without even the implied warranty of
    MERCHANTABILITY or FITNESS FOR A PARTICULAR PURPOSE.  See the
    GNU General Public License for more details.

    You should have received a copy of the GNU General Public License
    along with any DAP based project.  If not, see <http://www.gnu.org/licenses/>.
*/


#ifndef _GNU_SOURCE
#define _GNU_SOURCE
#endif
#ifndef  _XOPEN_SOURCE
#define _XOPEN_SOURCE       /* See feature_test_macros(7) */
#endif
#ifndef __USE_XOPEN
#define __USE_XOPEN
#endif
#include <time.h>
#include <stdio.h>
#include <stdlib.h>
#include <stddef.h>
#include <stdint.h>
#include <string.h>
#include <errno.h>
#include <pthread.h>


#ifdef DAP_OS_UNIX
#include <sys/types.h>
#include <sys/socket.h>
#include <arpa/inet.h>
#include <netdb.h>
#endif

#ifdef WIN32
#include <winsock2.h>
#include <windows.h>
#include <mswsock.h>
#include <ws2tcpip.h>
#include <io.h>
#endif


#include "uthash.h"
#include "utlist.h"

#include "dap_common.h"
#include "dap_string.h"
#include "dap_strfuncs.h"
#include "dap_file_utils.h"
#include "dap_enc_base58.h"
#include "dap_config.h"
#include "dap_hash.h"
#include "dap_cert.h"
#include "dap_cert_file.h"

#include "dap_timerfd.h"
#include "dap_stream_worker.h"
#include "dap_worker.h"
#include "dap_proc_queue.h"
#include "dap_proc_thread.h"

#include "dap_enc_http.h"
#include "dap_chain_common.h"
#include "dap_chain_net.h"
#include "dap_chain_pvt.h"
#include "dap_chain_node_client.h"
#include "dap_chain_node_cli.h"
#include "dap_chain_node_cli_cmd.h"
#include "dap_notify_srv.h"
#include "dap_chain_ledger.h"
#include "dap_chain_cs_none.h"

#include "dap_chain_global_db.h"
#include "dap_chain_global_db_remote.h"

#include "dap_stream_ch_chain_net_pkt.h"
#include "dap_stream_ch_chain_net.h"
#include "dap_stream_ch_chain.h"
#include "dap_stream_ch_chain_pkt.h"
#include "dap_stream_ch.h"
#include "dap_stream_ch_pkt.h"
#include "dap_chain_node_dns_client.h"

#include "dap_module.h"

#include <stdio.h>
#include <sys/types.h>
#include <dirent.h>

#define LOG_TAG "chain_net"

#define F_DAP_CHAIN_NET_SYNC_FROM_ZERO   ( 1 << 8 )
#define F_DAP_CHAIN_NET_SHUTDOWN         ( 1 << 9 )
#define F_DAP_CHAIN_NET_GO_SYNC          ( 1 << 10 )

// maximum number of connections
static size_t s_max_links_count = 5;// by default 5
// number of required connections
static size_t s_required_links_count = 3;// by default 3
static pthread_t s_net_check_pid;
static bool s_debug_more = false;

struct link_dns_request {
    uint32_t link_id;
    dap_chain_net_t * net;
    uint_fast16_t tries;
};

/**
  * @struct dap_chain_net_pvt
  * @details Private part of chain_net dap object
  */
typedef struct dap_chain_net_pvt{
    pthread_t proc_tid;
#ifndef _WIN32
    pthread_cond_t state_proc_cond;
#else
    HANDLE state_proc_cond;
#endif


    pthread_mutex_t state_mutex_cond;
    dap_chain_node_role_t node_role;
    uint32_t  flags;
    time_t    last_sync;

    dap_chain_node_addr_t * node_addr;
    dap_chain_node_info_t * node_info;  // Current node's info

    // Established links
    dap_list_t *links;                  // Links list
    size_t links_connected_count;

    // Prepared links
    dap_list_t *links_info;             // Links info list

    atomic_uint links_dns_requests;

    bool load_mode;
    char ** seed_aliases;

    uint16_t bootstrap_nodes_count;
    struct in_addr *bootstrap_nodes_addrs;
    uint16_t *bootstrap_nodes_ports;

    uint16_t gdb_sync_groups_count;
    uint16_t gdb_sync_nodes_addrs_count;
    char **gdb_sync_groups;
    dap_chain_node_addr_t *gdb_sync_nodes_addrs;

    uint16_t seed_aliases_count;

    dap_chain_net_state_t state;
    dap_chain_net_state_t state_target;
    uint16_t acl_idx;

    // Main loop timer
    dap_timerfd_t * main_timer;

    // General rwlock for structure
    pthread_rwlock_t rwlock;

} dap_chain_net_pvt_t;

typedef struct dap_chain_net_item{
    char name [DAP_CHAIN_NET_NAME_MAX];
    dap_chain_net_id_t net_id;
    dap_chain_net_t * chain_net;
    UT_hash_handle hh;
} dap_chain_net_item_t;

#define PVT(a) ( (dap_chain_net_pvt_t *) (void*) a->pvt )
#define PVT_S(a) ( (dap_chain_net_pvt_t *) (void*) a.pvt )

static dap_chain_net_item_t * s_net_items = NULL;
static dap_chain_net_item_t * s_net_items_ids = NULL;


static const char * c_net_states[]={
    [NET_STATE_OFFLINE] = "NET_STATE_OFFLINE",
    [NET_STATE_LINKS_PREPARE ] = "NET_STATE_LINKS_PREPARE",
    [NET_STATE_LINKS_CONNECTING] = "NET_STATE_LINKS_CONNECTING",
    [NET_STATE_LINKS_ESTABLISHED]= "NET_STATE_LINKS_ESTABLISHED",
    [NET_STATE_SYNC_GDB]= "NET_STATE_SYNC_GDB",
    [NET_STATE_SYNC_CHAINS]= "NET_STATE_SYNC_CHAINS",
    [NET_STATE_ADDR_REQUEST]= "NET_STATE_ADDR_REQUEST",
    [NET_STATE_ONLINE]= "NET_STATE_ONLINE"
};

static dap_chain_net_t * s_net_new(const char * a_id, const char * a_name , const char * a_node_role);
inline static const char * s_net_state_to_str(dap_chain_net_state_t l_state);


// Node link callbacks
static void s_node_link_callback_connected(dap_chain_node_client_t * a_node_client, void * a_arg);
static void s_node_link_callback_disconnected(dap_chain_node_client_t * a_node_client, void * a_arg);
static void s_node_link_callback_stage(dap_chain_node_client_t * a_node_client,dap_client_stage_t a_stage, void * a_arg);
static void s_node_link_callback_error(dap_chain_node_client_t * a_node_client, int a_error, void * a_arg);
static void s_node_link_callback_delete(dap_chain_node_client_t * a_node_client, void * a_arg);

static const dap_chain_node_client_callbacks_t s_node_link_callbacks={
    .connected=s_node_link_callback_connected,
    .disconnected=s_node_link_callback_disconnected,
    .stage=s_node_link_callback_stage,
    .error=s_node_link_callback_error
};


// State machine switchs here
static bool s_net_states_proc(dap_proc_thread_t *a_thread, void *a_arg);

// Notify about net states
static void s_net_states_notify(dap_chain_net_t * l_net );
static void s_net_links_notify(dap_chain_net_t * a_net );

// Prepare link success/error endpoints
static void s_net_state_link_prepare_success(dap_worker_t * a_worker,dap_chain_node_info_t * a_node_info, void * a_arg);
static void s_net_state_link_prepare_error(dap_worker_t * a_worker,dap_chain_node_info_t * a_node_info, void * a_arg, int a_errno);


static void s_net_proc_kill( dap_chain_net_t * a_net );
int s_net_load(const char * a_net_name, uint16_t a_acl_idx);

// Notify callback for GlobalDB changes
static void s_gbd_history_callback_notify (void * a_arg, const char a_op_code, const char * a_group,
                                                     const char * a_key, const void * a_value,
                                                     const size_t a_value_len);
static void s_chain_callback_notify(void * a_arg, dap_chain_t *a_chain, dap_chain_cell_id_t a_id, void *a_atom, size_t a_atom_size);

static int s_cli_net(int argc, char ** argv, void *arg_func, char **str_reply);

static bool s_seed_mode = false;

static uint8_t *dap_chain_net_set_acl(dap_chain_hash_fast_t *a_pkey_hash);

static dap_global_db_obj_callback_notify_t s_srv_callback_notify = NULL;


char *dap_chain_net_get_gdb_group_acl(dap_chain_net_t *a_net)
{
    if (a_net) {
        const char l_path[] = "network/";
        char l_cfg_path[strlen(a_net->pub.name) + strlen(l_path) + 1];
        strcpy(l_cfg_path, l_path);
        strcat(l_cfg_path, a_net->pub.name);
        dap_config_t *l_cfg = dap_config_open(l_cfg_path);
        const char *l_auth_gdb = dap_config_get_item_str(l_cfg, "auth", "acl_accept_ca_gdb");
        if (l_auth_gdb) {
            return dap_strdup_printf("%s.%s", a_net->pub.gdb_groups_prefix, l_auth_gdb);
        }
    }
    return NULL;
}

/**
 * @brief s_net_state_to_str
 * @param l_state
 * @return
 */
inline static const char * s_net_state_to_str(dap_chain_net_state_t l_state)
{
    return c_net_states[l_state];
}

/**
 * @brief dap_chain_net_state_go_to
 * @param a_net
 * @param a_new_state
 */
int dap_chain_net_state_go_to(dap_chain_net_t * a_net, dap_chain_net_state_t a_new_state)
{
    if (PVT(a_net)->state_target == a_new_state){
        log_it(L_WARNING,"Already going to state %s",s_net_state_to_str(a_new_state));
    }
    PVT(a_net)->state_target = a_new_state;

    pthread_mutex_lock( &PVT(a_net)->state_mutex_cond); // Preventing call of state_go_to before wait cond will be armed
    // set flag for sync
    PVT(a_net)->flags |= F_DAP_CHAIN_NET_GO_SYNC;
<<<<<<< HEAD
    //PVT(a_net)->flags |= F_DAP_CHAIN_NET_SYNC_FROM_ZERO;
=======
    dap_chain_net_set_flag_sync_from_zero(a_net, true);
>>>>>>> 45c233c1
#ifndef _WIN32
    pthread_cond_signal( &PVT(a_net)->state_proc_cond );
#else
    SetEvent( PVT(a_net)->state_proc_cond );
#endif
    pthread_mutex_unlock( &PVT(a_net)->state_mutex_cond);
    dap_proc_queue_add_callback(dap_events_worker_get_auto(), s_net_states_proc, a_net);
    return 0;
}


void dap_chain_net_set_srv_callback_notify(dap_global_db_obj_callback_notify_t a_callback)
{
    s_srv_callback_notify = a_callback;
}

void dap_chain_net_sync_gdb_broadcast(void *a_arg, const char a_op_code, const char *a_group,
                                      const char *a_key, const void *a_value, const size_t a_value_len)
{
    UNUSED(a_value);
    UNUSED(a_value_len);
    dap_chain_net_t *l_net = (dap_chain_net_t *)a_arg;
    if (PVT(l_net)->state == NET_STATE_ONLINE) {
        char *l_group;
        if (a_op_code == 'd') {
            l_group = dap_strdup_printf("%s.del", a_group);
        } else {
            l_group = (char *)a_group;
        }
        dap_store_obj_t *l_obj = (dap_store_obj_t *)dap_chain_global_db_obj_get(a_key, l_group);
        if (a_op_code == 'd') {
            DAP_DELETE(l_group);
        }
        if (!l_obj) {
            log_it(L_DEBUG, "Notified GDB event does not exist");
            return;
        }
        l_obj->type = (uint8_t)a_op_code;
        DAP_DELETE(l_obj->group);
        l_obj->group = dap_strdup(a_group);
        dap_store_obj_pkt_t *l_data_out = dap_store_packet_single(l_obj);
        dap_store_obj_free(l_obj, 1);
        dap_chain_t *l_chain = dap_chain_net_get_chain_by_name(l_net, "gdb");
        dap_chain_id_t l_chain_id = l_chain ? l_chain->id : (dap_chain_id_t) {};
        pthread_rwlock_rdlock(&PVT(l_net)->rwlock);
        for (dap_list_t *l_tmp = PVT(l_net)->links; l_tmp; l_tmp = dap_list_next(l_tmp)) {
            dap_chain_node_client_t *l_node_client = (dap_chain_node_client_t *)l_tmp->data;
            dap_stream_ch_chain_pkt_write_mt( dap_client_get_stream_worker(l_node_client->client), l_node_client->ch_chain_uuid, DAP_STREAM_CH_CHAIN_PKT_TYPE_GLOBAL_DB, l_net->pub.id.uint64,
                                                 l_chain_id.uint64, l_net->pub.cell_id.uint64, l_data_out,
                                                 sizeof(dap_store_obj_pkt_t) + l_data_out->data_size);
        }
        pthread_rwlock_unlock(&PVT(l_net)->rwlock);
        DAP_DELETE(l_data_out);
    }
}

/**
 * @brief s_gbd_history_callback_notify
 * @param a_arg
 * @param a_op_code
 * @param a_prefix
 * @param a_group
 * @param a_key
 * @param a_value
 * @param a_value_len
 */
static void s_gbd_history_callback_notify (void * a_arg, const char a_op_code, const char * a_group,
                                                     const char * a_key, const void * a_value, const size_t a_value_len)
{
    if (!a_arg) {
        return;
    }
    dap_chain_node_mempool_autoproc_notify(a_arg, a_op_code, a_group, a_key, a_value, a_value_len);
    dap_chain_net_sync_gdb_broadcast(a_arg, a_op_code, a_group, a_key, a_value, a_value_len);
    if (s_srv_callback_notify) {
        s_srv_callback_notify(a_arg, a_op_code, a_group, a_key, a_value, a_value_len);
    }
}

/**
 * @brief s_chain_callback_notify
 * @param a_arg
 * @param a_chain
 * @param a_id
 */
static void s_chain_callback_notify(void * a_arg, dap_chain_t *a_chain, dap_chain_cell_id_t a_id, void* a_atom, size_t a_atom_size)
{
    if (!a_arg)
        return;
    dap_chain_net_t *l_net = (dap_chain_net_t *)a_arg;
    if (PVT(l_net)->state == NET_STATE_ONLINE) {
        pthread_rwlock_rdlock(&PVT(l_net)->rwlock);
        for (dap_list_t *l_tmp = PVT(l_net)->links; l_tmp; l_tmp = dap_list_next(l_tmp)) {
            dap_chain_node_client_t *l_node_client = (dap_chain_node_client_t *)l_tmp->data;
            dap_stream_worker_t * l_worker = dap_client_get_stream_worker( l_node_client->client);
            if(l_worker)
                dap_stream_ch_chain_pkt_write_mt(l_worker, l_node_client->ch_chain_uuid, DAP_STREAM_CH_CHAIN_PKT_TYPE_CHAIN,
                                              l_net->pub.id.uint64, a_chain->id.uint64, a_id.uint64, a_atom, a_atom_size);
        }
        pthread_rwlock_unlock(&PVT(l_net)->rwlock);
    }
}

/**
 * @brief s_fill_links_from_root_aliases
 * @param a_net
 */
static void s_fill_links_from_root_aliases(dap_chain_net_t * a_net)
{
     dap_chain_net_pvt_t *l_pvt_net = PVT(a_net);
     uint64_t l_own_addr = dap_chain_net_get_cur_addr_int(a_net);
     for (size_t i = 0; i < MIN(s_max_links_count, l_pvt_net->seed_aliases_count); i++) {
         pthread_rwlock_rdlock(&l_pvt_net->rwlock);
         if (dap_list_length(l_pvt_net->links_info) >= s_max_links_count) {
             pthread_rwlock_unlock(&l_pvt_net->rwlock);
             break;
         }else
            pthread_rwlock_unlock(&l_pvt_net->rwlock);

         dap_chain_node_addr_t *l_link_addr = dap_chain_node_alias_find(a_net, l_pvt_net->seed_aliases[i]);
         if (!l_link_addr)
             continue;

         if (l_link_addr->uint64 == l_own_addr) {
             continue;   // Do not link with self
         }
         dap_chain_node_info_t *l_link_node_info = dap_chain_node_info_read(a_net, l_link_addr);
         if(l_link_node_info) {
             pthread_rwlock_wrlock(&l_pvt_net->rwlock);
             l_pvt_net->links_info = dap_list_append(l_pvt_net->links_info, l_link_node_info);
             pthread_rwlock_unlock(&l_pvt_net->rwlock);
         } else {
             log_it(L_WARNING, "Not found link %s."NODE_ADDR_FP_STR" in the node list", a_net->pub.name,
                    NODE_ADDR_FPS_ARGS(l_link_addr));
         }
     }
}

/**
 * @brief s_node_link_callback_connected
 * @param a_node_client
 * @param a_arg
 */
static void s_node_link_callback_connected(dap_chain_node_client_t * a_node_client, void * a_arg)
{
    dap_chain_net_t * l_net = (dap_chain_net_t *) a_arg;
    dap_chain_net_pvt_t * l_net_pvt = PVT(l_net);

    a_node_client->stream_worker = dap_client_get_stream_worker(a_node_client->client);
    if(a_node_client->stream_worker == NULL){
        log_it(L_ERROR, "Stream worker is NULL in connected() callback, do nothing");
        a_node_client->state = NODE_CLIENT_STATE_ERROR;
        return;
    }

    a_node_client->resync_gdb = l_net_pvt->flags & F_DAP_CHAIN_NET_SYNC_FROM_ZERO;
    if( !a_node_client->is_reconnecting || s_debug_more )
        log_it(L_NOTICE, "Established connection with %s."NODE_ADDR_FP_STR,l_net->pub.name,
               NODE_ADDR_FP_ARGS_S(a_node_client->remote_node_addr));
    pthread_rwlock_wrlock(&l_net_pvt->rwlock);
    l_net_pvt->links = dap_list_append(l_net_pvt->links, a_node_client);
    l_net_pvt->links_connected_count++;
    s_net_links_notify(l_net);

    if(l_net_pvt->state == NET_STATE_LINKS_CONNECTING ){
        l_net_pvt->state = NET_STATE_LINKS_ESTABLISHED;
        dap_proc_queue_add_callback_inter(a_node_client->stream_worker->worker->proc_queue_input,s_net_states_proc,l_net );
    }
    pthread_rwlock_unlock(&l_net_pvt->rwlock);

}

/**
 * @brief s_node_link_callback_disconnected
 * @param a_node_client
 * @param a_arg
 */
static void s_node_link_callback_disconnected(dap_chain_node_client_t * a_node_client, void * a_arg)
{
    dap_chain_net_t * l_net = (dap_chain_net_t *) a_arg;
    dap_chain_net_pvt_t * l_net_pvt = PVT(l_net);
    pthread_rwlock_wrlock(&l_net_pvt->rwlock);
        if ( l_net_pvt->state_target ==NET_STATE_ONLINE ){
            if(s_debug_more)
                log_it(L_NOTICE, "%s."NODE_ADDR_FP_STR" disconnected, reconnecting back...",
                   l_net->pub.name,
                   NODE_ADDR_FP_ARGS_S(a_node_client->remote_node_addr) );

            a_node_client->is_reconnecting = true;

            dap_chain_net_client_create_n_connect(l_net, a_node_client->info);
        }else if (l_net_pvt->state_target == NET_STATE_OFFLINE){
            log_it(L_INFO, "%s."NODE_ADDR_FP_STR" disconnected",l_net->pub.name,NODE_ADDR_FP_ARGS_S(a_node_client->info->hdr.address));

        }else{
            log_it(L_CRITICAL,"Link "NODE_ADDR_FP_STR" disconnected, but wrong target state %s: could be only NET_STATE_ONLINE or NET_STATE_OFFLINE "
                   ,NODE_ADDR_FP_ARGS_S(a_node_client->remote_node_addr)
                   , c_net_states[l_net_pvt->state_target]  );
        }
        if(l_net_pvt->links_connected_count)
            l_net_pvt->links_connected_count--;
        else
            log_it(L_CRITICAL,"Links count is zero in disconnected callback, looks smbd decreased it twice or forget to increase on connect/reconnect");
    pthread_rwlock_unlock(&l_net_pvt->rwlock);

    s_node_link_callback_delete(a_node_client,a_arg);
}

/**
 * @brief s_node_link_callback_stage
 * @param a_node_client
 * @param a_stage
 * @param a_arg
 */
static void s_node_link_callback_stage(dap_chain_node_client_t * a_node_client,dap_client_stage_t a_stage, void * a_arg)
{
    dap_chain_net_t * l_net = (dap_chain_net_t *) a_arg;
    if( s_debug_more)
        log_it(L_INFO,"%s."NODE_ADDR_FP_STR" stage %s",l_net->pub.name,NODE_ADDR_FP_ARGS_S(a_node_client->remote_node_addr),
                                                        dap_client_stage_str(a_stage));
    dap_notify_server_send_f_mt("{"
                            "class:\"NetLinkStage\","
                            "net_id:0x%016" DAP_UINT64_FORMAT_X ","
                            "cell_id:0x%016"DAP_UINT64_FORMAT_X","
                            "address:\""NODE_ADDR_FP_STR"\","
                            "state:\"%s\""
                        "}\n", a_node_client->net->pub.id.uint64, a_node_client->info->hdr.cell_id.uint64,
                                NODE_ADDR_FP_ARGS_S(a_node_client->info->hdr.address),
                                dap_chain_node_client_state_to_str(a_node_client->state) );
}

/**
 * @brief s_node_link_callback_error
 * @param a_node_client
 * @param a_error
 * @param a_arg
 */
static void s_node_link_callback_error(dap_chain_node_client_t * a_node_client, int a_error, void * a_arg)
{
    dap_chain_net_t * l_net = (dap_chain_net_t *) a_arg;
    log_it(L_WARNING, "Can't establish link with %s."NODE_ADDR_FP_STR, l_net->pub.name,
           NODE_ADDR_FP_ARGS_S(a_node_client->remote_node_addr));
    dap_notify_server_send_f_mt("{"
                            "class:\"NetLinkError\","
                            "net_id:0x%016" DAP_UINT64_FORMAT_X ","
                            "cell_id:0x%016"DAP_UINT64_FORMAT_X","
                            "address:\""NODE_ADDR_FP_STR"\","
                            "error:\%d"
                        "}\n", a_node_client->net->pub.id.uint64, a_node_client->info->hdr.cell_id.uint64,
                                NODE_ADDR_FP_ARGS_S(a_node_client->info->hdr.address),
                                a_error);
}

/**
 * @brief s_node_link_callback_delete
 * @param a_node_client
 * @param a_arg
 */
static void s_node_link_callback_delete(dap_chain_node_client_t * a_node_client, void * a_arg)
{
    log_it(L_DEBUG,"Remove node client from list");
    dap_chain_net_t * l_net = (dap_chain_net_t *) a_arg;
    dap_chain_net_pvt_t * l_net_pvt = PVT(l_net);
    pthread_rwlock_wrlock(&l_net_pvt->rwlock);
    for ( dap_list_t * it = l_net_pvt->links; it; it=it->next ){
        dap_chain_node_client_t * l_client =(dap_chain_node_client_t *) it->data;
        // Cut out current iterator if it equals with deleting handler
        if (l_client == a_node_client){
            if (it->prev)
                it->prev->next = it->next;
            if (it->next)
                it->next->prev = it->prev;
        }
    }
    pthread_rwlock_unlock(&l_net_pvt->rwlock);
    dap_chain_node_client_close(a_node_client);

    dap_notify_server_send_f_mt("{"
                            "class:\"NetLinkDelete\","
                            "net_id:0x%016" DAP_UINT64_FORMAT_X ","
                            "cell_id:0x%016"DAP_UINT64_FORMAT_X","
                            "address:\""NODE_ADDR_FP_STR"\""
                        "}\n", a_node_client->net->pub.id.uint64, a_node_client->info->hdr.cell_id.uint64,
                                NODE_ADDR_FP_ARGS_S(a_node_client->info->hdr.address));
}

/**
 * @brief s_net_state_link_prepare_success
 * @param a_worker
 * @param a_node_info
 * @param a_arg
 */
static void s_net_state_link_prepare_success(dap_worker_t * a_worker,dap_chain_node_info_t * a_node_info, void * a_arg)
{
    if(s_debug_more){
        char l_node_addr_str[INET_ADDRSTRLEN]={};
        inet_ntop(AF_INET,&a_node_info->hdr.ext_addr_v4,l_node_addr_str, INET_ADDRSTRLEN);
        log_it(L_DEBUG,"Link " NODE_ADDR_FP_STR " (%s) prepare success", NODE_ADDR_FP_ARGS_S(a_node_info->hdr.address),
                                                                                     l_node_addr_str );
    }

    struct link_dns_request * l_dns_request = (struct link_dns_request *) a_arg;
    dap_chain_net_t * l_net = l_dns_request->net;
    dap_chain_net_pvt_t * l_net_pvt = PVT(l_net);
    uint64_t l_own_addr =0;
    if (a_node_info->hdr.address.uint64 != l_own_addr) {
        pthread_rwlock_wrlock(&l_net_pvt->rwlock);
        l_net_pvt->links_info = dap_list_append(l_net_pvt->links_info, a_node_info);
        pthread_rwlock_unlock(&l_net_pvt->rwlock);
        l_dns_request->tries = 0;
    }
    pthread_rwlock_rdlock(&l_net_pvt->rwlock);

    l_dns_request->tries++;
    l_net_pvt->links_dns_requests--;
    if (l_net_pvt->links_dns_requests == 0){ // It was the last one
        if (l_net_pvt->state != NET_STATE_LINKS_ESTABLISHED){
            l_net_pvt->state = NET_STATE_LINKS_ESTABLISHED;
            dap_proc_queue_add_callback_inter( a_worker->proc_queue_input,s_net_states_proc,l_net );
        }
    }
    pthread_rwlock_unlock(&l_net_pvt->rwlock);
    dap_notify_server_send_f_mt("{"
                            "class:\"NetLinkPrepareSuccess\","
                            "net_id:0x%016" DAP_UINT64_FORMAT_X ","
                            "cell_id:0x%016"DAP_UINT64_FORMAT_X","
                            "address:\""NODE_ADDR_FP_STR"\""
                        "}\n", l_net->pub.id.uint64, a_node_info->hdr.cell_id.uint64,
                                NODE_ADDR_FP_ARGS_S(a_node_info->hdr.address));
    DAP_DELETE(l_dns_request);
}

/**
 * @brief s_net_state_link_prepare_error
 * @param a_worker
 * @param a_node_info
 * @param a_arg
 * @param a_errno
 */
static void s_net_state_link_prepare_error(dap_worker_t * a_worker,dap_chain_node_info_t * a_node_info, void * a_arg, int a_errno)
{
    struct link_dns_request * l_dns_request = (struct link_dns_request *) a_arg;
    dap_chain_net_t * l_net = l_dns_request->net;
    dap_chain_net_pvt_t * l_net_pvt = PVT(l_net);
    char l_node_addr_str[INET_ADDRSTRLEN]={};
    inet_ntop(AF_INET,&a_node_info->hdr.ext_addr_v4,l_node_addr_str,sizeof (a_node_info->hdr.ext_addr_v4));
    log_it(L_WARNING,"Link " NODE_ADDR_FP_STR " (%s) prepare error with code %d", NODE_ADDR_FP_ARGS_S(a_node_info->hdr.address),
                                                                                 l_node_addr_str,a_errno );

    dap_notify_server_send_f_mt("{"
                            "class:\"NetLinkPrepareError\","
                            "net_id:0x%016" DAP_UINT64_FORMAT_X ","
                            "cell_id:0x%016"DAP_UINT64_FORMAT_X","
                            "address:\""NODE_ADDR_FP_STR"\","
                            "error: %d"
                        "}\n", l_net->pub.id.uint64, a_node_info->hdr.cell_id.uint64,
                                NODE_ADDR_FP_ARGS_S(a_node_info->hdr.address),a_errno);

    pthread_rwlock_wrlock(&l_net_pvt->rwlock);
    if(l_net_pvt->links_dns_requests)
        l_net_pvt->links_dns_requests--;

    if(!l_net_pvt->links_dns_requests ){
        if( l_net_pvt->state != NET_STATE_OFFLINE){
            log_it(L_WARNING,"Can't prepare links via DNS requests. Prefilling links with root addresses");
            l_net_pvt->state = NET_STATE_LINKS_CONNECTING;
            pthread_rwlock_unlock(&l_net_pvt->rwlock);
            s_fill_links_from_root_aliases(l_net);
            dap_proc_queue_add_callback_inter( a_worker->proc_queue_input,s_net_states_proc,l_net );
            DAP_DELETE(l_dns_request);
            return;
        }
    }
    pthread_rwlock_unlock(&l_net_pvt->rwlock);
    DAP_DELETE(l_dns_request);
}

/**
 * @brief s_net_states_notify
 * @param l_net
 */
static void s_net_states_notify(dap_chain_net_t * l_net )
{
    dap_notify_server_send_f_mt("{"
                                    "class:\"NetStates\","
                                    "net_id: 0x%016" DAP_UINT64_FORMAT_X ","
                                    "state: \"%s\","
                                    "state_target:\"%s\""
                                "}\n", l_net->pub.id.uint64,
                                       dap_chain_net_state_to_str( PVT(l_net)->state),
                                       dap_chain_net_state_to_str(PVT(l_net)->state_target));

}

/**
 * @brief s_net_links_notify
 * @param l_net
 */
static void s_net_links_notify(dap_chain_net_t * a_net )
{
    dap_chain_net_pvt_t * l_net_pvt = PVT(a_net);
    dap_string_t * l_str_reply = dap_string_new("[");

    size_t i =0;
    for (dap_list_t * l_item = l_net_pvt->links; l_item;  l_item = l_item->next ) {
        dap_chain_node_client_t * l_node_client = l_item->data;

        if(l_node_client){
            dap_chain_node_info_t * l_info = l_node_client->info;
            char l_ext_addr_v4[INET_ADDRSTRLEN]={};
            char l_ext_addr_v6[INET6_ADDRSTRLEN]={};
            inet_ntop(AF_INET,&l_info->hdr.ext_addr_v4,l_ext_addr_v4,sizeof (l_info->hdr.ext_addr_v4));
            inet_ntop(AF_INET6,&l_info->hdr.ext_addr_v6,l_ext_addr_v6,sizeof (l_info->hdr.ext_addr_v6));

            dap_string_append_printf(l_str_reply,"{"
                                        "id:%u,"
                                        "address:\""NODE_ADDR_FP_STR"\","
                                        "alias:\"%s\","
                                        "cell_id:0x%016"DAP_UINT64_FORMAT_X","
                                        "ext_ipv4:\"%s\","
                                        "ext_ipv6:\"%s\","
                                        "ext_port:%u"
                                        "state:\"%s\""
                                    "}", i,NODE_ADDR_FP_ARGS_S(l_info->hdr.address), l_info->hdr.alias, l_info->hdr.cell_id.uint64,
                                     l_ext_addr_v4, l_ext_addr_v6,l_info->hdr.ext_port
                                     , dap_chain_node_client_state_to_str(l_node_client->state) );
        }
        i++;
    }


    dap_notify_server_send_f_mt("{"
                                    "class:\"NetLinks\","
                                    "net_id:0x%016" DAP_UINT64_FORMAT_X ","
                                    "links:%s"
                                "}\n", a_net->pub.id.uint64,
                                       l_str_reply->str);
    dap_string_free(l_str_reply,true);

}

/**
 * @brief s_net_states_proc
 * @param l_net
 */
static bool s_net_states_proc(dap_proc_thread_t *a_thread, void *a_arg)
{
    bool l_repeat_after_exit = false; // If true - repeat on next iteration of proc thread loop
    dap_chain_net_t *l_net = (dap_chain_net_t *) a_arg;
    assert(l_net);
    dap_chain_net_pvt_t *l_net_pvt = PVT(l_net);
    assert(l_net_pvt);
    if (l_net_pvt->state_target == NET_STATE_OFFLINE) {
        l_net_pvt->state = NET_STATE_OFFLINE;
        return true;
    }

    pthread_rwlock_wrlock(&l_net_pvt->rwlock);

    switch (l_net_pvt->state) {
        // State OFFLINE where we don't do anything
        case NET_STATE_OFFLINE: {
            // delete all links
            dap_list_t *l_tmp = l_net_pvt->links;
            while (l_tmp) {
                dap_list_t *l_next =l_tmp->next;
                dap_chain_node_client_close(l_tmp->data);
                DAP_DELETE(l_tmp);
                l_tmp = l_next;
            }
            l_net_pvt->links = NULL;
            if(l_net_pvt->links_info){
                dap_list_free_full(l_net_pvt->links_info, free);
                l_net_pvt->links_info = NULL;
            }
            if ( l_net_pvt->state_target != NET_STATE_OFFLINE ){
                l_net_pvt->state = NET_STATE_LINKS_PREPARE;
                l_repeat_after_exit = true;
                break;
            }
            // disable SYNC_GDB
            l_net_pvt->flags &= ~F_DAP_CHAIN_NET_GO_SYNC;
            l_net_pvt->last_sync = 0;
        } break;

        // Prepare links
        case NET_STATE_LINKS_PREPARE: {
            log_it(L_NOTICE,"%s.state: NET_STATE_LINKS_PREPARE", l_net->pub.name);
            s_net_states_notify(l_net);
            uint64_t l_own_addr = dap_chain_net_get_cur_addr_int(l_net);
            if (l_net_pvt->node_info) {
                for (size_t i = 0; i < l_net_pvt->node_info->hdr.links_number; i++) {
                    dap_chain_node_info_t *l_link_node_info = dap_chain_node_info_read(l_net, &l_net_pvt->node_info->links[i]);
                    if (!l_link_node_info || l_link_node_info->hdr.address.uint64 == l_own_addr) {
                        continue;   // Do not link with self
                    }
                    l_net_pvt->links_info = dap_list_append(l_net_pvt->links_info, l_link_node_info);
                    if (dap_list_length(l_net_pvt->links_info) >= s_max_links_count) {
                        break;
                    }
                }
            } else {
                log_it(L_WARNING,"No nodeinfo in global_db to prepare links for connecting, try to add links from root servers");
            }
            switch (l_net_pvt->node_role.enums) {
                case NODE_ROLE_ROOT:
                case NODE_ROLE_ROOT_MASTER:
                case NODE_ROLE_ARCHIVE:
                case NODE_ROLE_CELL_MASTER: {
                    if (l_net_pvt->seed_aliases_count) {
                        // Add other root nodes as synchronization links
                        pthread_rwlock_unlock(&l_net_pvt->rwlock);
                        s_fill_links_from_root_aliases(l_net);
                        pthread_rwlock_wrlock(&l_net_pvt->rwlock);
                        l_net_pvt->state = NET_STATE_LINKS_CONNECTING;
                        l_repeat_after_exit = true;
                        break;
                    }
                }
                case NODE_ROLE_FULL:
                case NODE_ROLE_MASTER:
                case NODE_ROLE_LIGHT:
                default: {
                    // Get DNS request result from root nodes as synchronization links
                    bool l_sync_fill_root_nodes = false;
                    uint32_t l_link_id=0;
                    if (!l_sync_fill_root_nodes){
                        for (size_t n=0; n< s_required_links_count;n++ ) {
                            struct in_addr l_addr = {};
                            uint16_t i, l_port;
                            if (l_net_pvt->seed_aliases_count) {
                                i = rand() % l_net_pvt->seed_aliases_count;
                                dap_chain_node_addr_t *l_remote_addr = dap_chain_node_alias_find(l_net, l_net_pvt->seed_aliases[i]);
                                if (l_remote_addr){
                                    dap_chain_node_info_t *l_remote_node_info = dap_chain_node_info_read(l_net, l_remote_addr);
                                    if(l_remote_node_info){
                                        l_addr.s_addr = l_remote_node_info ? l_remote_node_info->hdr.ext_addr_v4.s_addr : 0;
                                        DAP_DELETE(l_remote_node_info);
                                        l_port = DNS_LISTEN_PORT;
                                    }else{
                                        log_it(L_WARNING,"Can't find node info for node addr "NODE_ADDR_FP_STR,
                                               NODE_ADDR_FP_ARGS(l_remote_addr));
                                    }
                                }else{
                                    log_it(L_WARNING,"Can't find alias info for seed alias %s",l_net_pvt->seed_aliases[i]);
                                }
                            } else if (l_net_pvt->bootstrap_nodes_count) {
                                i = rand() % l_net_pvt->bootstrap_nodes_count;
                                l_addr = l_net_pvt->bootstrap_nodes_addrs[i];
                                l_port = l_net_pvt->bootstrap_nodes_ports[i];
                            } else {
                                log_it(L_ERROR, "No root servers present in configuration file. Can't establish DNS requests");
                                if (!dap_list_length(l_net_pvt->links_info)) {   // No links can be prepared, go offline
                                    l_net_pvt->state_target = NET_STATE_OFFLINE;
                                }
                            }
                            if (l_addr.s_addr) {
                                dap_chain_node_info_t *l_link_node_info = DAP_NEW_Z(dap_chain_node_info_t);
                                if(! l_link_node_info){
                                    log_it(L_CRITICAL,"Can't allocate memory for node link info");
                                    break;
                                }
    #ifdef DAP_OS_UNIX
                                struct in_addr _in_addr = { .s_addr = l_addr.s_addr  };
    #else
                                struct in_addr _in_addr = { { .S_addr = l_addr.S_un.S_addr } };
    #endif

                                l_sync_fill_root_nodes = false;
                                if (l_net_pvt->state_target != NET_STATE_OFFLINE) {
                                    l_net_pvt->links_dns_requests++;
                                    struct link_dns_request * l_dns_request = DAP_NEW_Z(struct link_dns_request);
                                    l_dns_request->net = l_net;
                                    l_dns_request->link_id = l_link_id;
                                    if(dap_chain_node_info_dns_request(l_addr, l_port, l_net->pub.name, l_link_node_info,
                                                                        s_net_state_link_prepare_success,
                                                                    s_net_state_link_prepare_error,l_dns_request) != 0 ){
                                        log_it(L_ERROR, "Can't process node info dns request");
                                        DAP_DEL_Z(l_link_node_info);

                                    }
                                }else{
                                    DAP_DEL_Z(l_link_node_info);
                                }
                            }
                            l_link_id++;
                        }
                    }
                    if (l_sync_fill_root_nodes){
                        log_it(L_ATT,"Not found bootstrap addresses, fill seed nodelist from root aliases");
                        pthread_rwlock_unlock(&l_net_pvt->rwlock);
                        s_fill_links_from_root_aliases(l_net);
                        pthread_rwlock_wrlock(&l_net_pvt->rwlock);
                    }
                } break;
            }
        } break;

        case NET_STATE_LINKS_CONNECTING: {
            log_it(L_INFO, "%s.state: NET_STATE_LINKS_CONNECTING",l_net->pub.name);
            for (dap_list_t *l_tmp = l_net_pvt->links_info; l_tmp; l_tmp = dap_list_next(l_tmp)) {
                dap_chain_node_info_t *l_link_info = (dap_chain_node_info_t *)l_tmp->data;
                (void) dap_chain_net_client_create_n_connect(l_net,l_link_info);
            }
        } break;
        case NET_STATE_LINKS_ESTABLISHED:{
            log_it(L_INFO,"%s.state: NET_STATE_LINKS_ESTABLISHED", l_net->pub.name);
            for (dap_list_t *l_tmp = l_net_pvt->links ; l_tmp; l_tmp = dap_list_next(l_tmp)) {
                dap_chain_node_client_t *l_link = (dap_chain_node_client_t *)l_tmp->data;
                //
            }
        }break;
        case NET_STATE_SYNC_GDB :{
            log_it(L_INFO,"%s.state: NET_STATE_SYNC_GDB", l_net->pub.name);
        }break;

        case NET_STATE_SYNC_CHAINS:{
            log_it(L_INFO,"%s.state: NET_STATE_SYNC_CHAINS", l_net->pub.name);
        }break;


        case NET_STATE_ONLINE: {
            log_it(L_NOTICE,"%s.state: NET_STATE_ONLINE", l_net->pub.name);
        }
        break;
        default: log_it (L_DEBUG, "Unprocessed state");
    }
    s_net_states_notify(l_net);
    pthread_rwlock_unlock(&l_net_pvt->rwlock);

    return ! l_repeat_after_exit;
}
/**
 * @brief dap_chain_net_client_create_n_connect
 * @param a_net
 * @param a_link_info
 * @return
 */
struct dap_chain_node_client * dap_chain_net_client_create_n_connect( dap_chain_net_t * a_net,struct dap_chain_node_info* a_link_info)
{
    return dap_chain_node_client_create_n_connect(a_net, a_link_info,"CN",(dap_chain_node_client_callbacks_t *)&s_node_link_callbacks,a_net);
}

/**
 * @brief dap_chain_net_client_create_n_connect_channels
 * @param a_net
 * @param a_link_info
 * @param a_channels
 * @return
 */
struct dap_chain_node_client * dap_chain_net_client_create_n_connect_channels( dap_chain_net_t * a_net,struct dap_chain_node_info* a_link_info,const char * a_channels )
{
    return dap_chain_node_client_create_n_connect(a_net, a_link_info,a_channels,(dap_chain_node_client_callbacks_t *)&s_node_link_callbacks,a_net);
}


/**
 * @brief dap_chain_net_get_role
 * @param a_net
 * @return
 */
dap_chain_node_role_t dap_chain_net_get_role(dap_chain_net_t * a_net)
{
    return  PVT(a_net)->node_role;
}

/**
 * @brief dap_chain_net_new
 * @param a_id
 * @param a_name
 * @param a_node_role
 * @param a_node_name
 * @return
 */
static dap_chain_net_t *s_net_new(const char * a_id, const char * a_name ,
                                    const char * a_node_role)
{
    dap_chain_net_t *ret = DAP_NEW_Z_SIZE( dap_chain_net_t, sizeof(ret->pub) + sizeof(dap_chain_net_pvt_t) );
    ret->pub.name = strdup( a_name );

#ifndef _WIN32
    pthread_condattr_t l_attr;
    pthread_condattr_init( &l_attr );
#ifndef DAP_OS_DARWIN
    pthread_condattr_setclock( &l_attr, CLOCK_MONOTONIC );
#endif
    pthread_cond_init( &PVT(ret)->state_proc_cond, &l_attr );
#else
    PVT(ret)->state_proc_cond = CreateEventA( NULL, FALSE, FALSE, NULL );
#endif

    if ( sscanf(a_id,"0x%016lx", &ret->pub.id.uint64 ) == 1 ){
        if (strcmp (a_node_role, "root_master")==0){
            PVT(ret)->node_role.enums = NODE_ROLE_ROOT_MASTER;
            log_it (L_NOTICE, "Node role \"root master\" selected");
        } else if (strcmp( a_node_role,"root") == 0){
            PVT(ret)->node_role.enums = NODE_ROLE_ROOT;
            log_it (L_NOTICE, "Node role \"root\" selected");

        } else if (strcmp( a_node_role,"archive") == 0){
            PVT(ret)->node_role.enums = NODE_ROLE_ARCHIVE;
            log_it (L_NOTICE, "Node role \"archive\" selected");

        } else if (strcmp( a_node_role,"cell_master") == 0){
            PVT(ret)->node_role.enums = NODE_ROLE_CELL_MASTER;
            log_it (L_NOTICE, "Node role \"cell master\" selected");

        }else if (strcmp( a_node_role,"master") == 0){
            PVT(ret)->node_role.enums = NODE_ROLE_MASTER;
            log_it (L_NOTICE, "Node role \"master\" selected");

        }else if (strcmp( a_node_role,"full") == 0){
            PVT(ret)->node_role.enums = NODE_ROLE_FULL;
            log_it (L_NOTICE, "Node role \"full\" selected");

        }else if (strcmp( a_node_role,"light") == 0){
            PVT(ret)->node_role.enums = NODE_ROLE_LIGHT;
            log_it (L_NOTICE, "Node role \"light\" selected");

        }else{
            log_it(L_ERROR,"Unknown node role \"%s\"",a_node_role);
            DAP_DELETE(ret);
            return  NULL;
        }
    } else {
        log_it (L_ERROR, "Wrong id format (\"%s\"). Must be like \"0x0123456789ABCDE\"" , a_id );
        DAP_DELETE(ret);
        return  NULL;
    }
    return ret;

}

/**
 * @brief dap_chain_net_delete
 * @param a_net
 */
void dap_chain_net_delete( dap_chain_net_t * a_net )
{
    if(PVT(a_net)->seed_aliases) {
        DAP_DELETE(PVT(a_net)->seed_aliases);
        PVT(a_net)->seed_aliases = NULL;
    }
    DAP_DELETE( PVT(a_net) );
}


/**
 * @brief dap_chain_net_init
 * @return
 */
int dap_chain_net_init()
{
    dap_chain_node_client_init();
    dap_chain_node_cli_cmd_item_create ("net", s_cli_net, NULL, "Network commands",
        "net list [chains -n <chain net name>]"
            "\tList all networks or list all chains in selected network"
        "net -net <chain net name> [-mode update|all] go < online | offline >\n"
            "\tFind and establish links and stay online. \n"
            "\tMode \"update\" is by default when only new chains and gdb are updated. Mode \"all\" updates everything from zero\n"
        "net -net <chain net name> get status\n"
            "\tLook at current status\n"
        "net -net <chain net name> stats tx [-from <From time>] [-to <To time>] [-prev_sec <Seconds>] \n"
            "\tTransactions statistics. Time format is <Year>-<Month>-<Day>_<Hours>:<Minutes>:<Seconds> or just <Seconds> \n"
        "net -net <chain net name> [-mode update|all] sync < all | gdb | chains >\n"
            "\tSyncronyze gdb, chains or everything\n"
            "\tMode \"update\" is by default when only new chains and gdb are updated. Mode \"all\" updates everything from zero\n"
        "net -net <chain net name> link < list | add | del | info | establish >\n"
            "\tList, add, del, dump or establish links\n"
        "net -net <chain net name> ca add {-cert <cert name> | -hash <cert hash>}\n"
            "\tAdd certificate to list of authority cetificates in GDB group\n"
        "net -net <chain net name> ca list\n"
            "\tPrint list of authority cetificates from GDB group\n"
        "net -net <chain net name> ca del -hash <cert hash> [-H hex|base58(default)]\n"
            "\tDelete certificate from list of authority cetificates in GDB group by it's hash\n"
        "net -net <chain net name> ledger reload\n"
            "\tPurge the cache of chain net ledger and recalculate it from chain file\n"                                        );
    s_seed_mode = dap_config_get_item_bool_default(g_config,"general","seed_mode",false);

    // maximum number of connections to other nodes
    s_max_links_count = dap_config_get_item_int32_default(g_config, "general", "max_links", s_max_links_count);
    // required number of connections to other nodes
    s_required_links_count = dap_config_get_item_int32_default(g_config, "general", "require_links", s_required_links_count);
    s_debug_more = dap_config_get_item_bool_default(g_config,"chain_net","debug_more",false);

    dap_chain_net_load_all();

    dap_enc_http_set_acl_callback(dap_chain_net_set_acl);
    log_it(L_NOTICE,"Chain networks initialized");
    return 0;
}

void dap_chain_net_load_all()
{
    char * l_net_dir_str = dap_strdup_printf("%s/network", dap_config_path());
    DIR * l_net_dir = opendir( l_net_dir_str);
    if ( l_net_dir ){
        struct dirent * l_dir_entry;
        uint16_t l_acl_idx = 0;
        while ( (l_dir_entry = readdir(l_net_dir) )!= NULL ){
            if (l_dir_entry->d_name[0]=='\0' || l_dir_entry->d_name[0]=='.')
                continue;
            // don't search in directories
            char * l_full_path = dap_strdup_printf("%s/%s", l_net_dir_str, l_dir_entry->d_name);
            if(dap_dir_test(l_full_path)) {
                DAP_DELETE(l_full_path);
                continue;
            }
            DAP_DELETE(l_full_path);
            // search only ".cfg" files
            if(strlen(l_dir_entry->d_name) > 4) { // It has non zero name excluding file extension
                if(strncmp(l_dir_entry->d_name + strlen(l_dir_entry->d_name) - 4, ".cfg", 4) != 0) {
                    // its not .cfg file
                    continue;
                }
            }
            log_it(L_DEBUG,"Network config %s try to load", l_dir_entry->d_name);
            //char* l_dot_pos = rindex(l_dir_entry->d_name,'.');
            char* l_dot_pos = strchr(l_dir_entry->d_name,'.');
            if ( l_dot_pos )
                *l_dot_pos = '\0';
            s_net_load(l_dir_entry->d_name, l_acl_idx++);
        }
        closedir(l_net_dir);
    }else{
        int l_errno = errno;
        char l_errbuf[128];
        l_errbuf[0] = 0;
        strerror_r(l_errno,l_errbuf,sizeof (l_errbuf));
        log_it(L_WARNING,"Can't open entries on path %s: \"%s\" (code %d)", l_net_dir_str, l_errbuf, l_errno);
    }
    DAP_DELETE (l_net_dir_str);
}

void s_set_reply_text_node_status(char **a_str_reply, dap_chain_net_t * a_net){
    char* l_node_address_text_block = NULL;
    dap_chain_node_addr_t l_cur_node_addr = { 0 };
    l_cur_node_addr.uint64 = dap_chain_net_get_cur_addr_int(a_net);
    if(!l_cur_node_addr.uint64)
        l_node_address_text_block = dap_strdup_printf(", cur node address not defined");
    else
        l_node_address_text_block = dap_strdup_printf(", cur node address " NODE_ADDR_FP_STR,NODE_ADDR_FP_ARGS_S(l_cur_node_addr));

    char* l_sync_current_link_text_block = NULL;
    if (PVT(a_net)->state != NET_STATE_OFFLINE)
        l_sync_current_link_text_block = dap_strdup_printf(", active links %u from %u",
                                                           dap_list_length(PVT(a_net)->links),
                                                           dap_list_length(PVT(a_net)->links_info));
    dap_chain_node_cli_set_reply_text(a_str_reply,
                                      "Network \"%s\" has state %s (target state %s)%s%s",
                                      a_net->pub.name, c_net_states[PVT(a_net)->state],
                                      c_net_states[PVT(a_net)->state_target],
                                      (l_sync_current_link_text_block)? l_sync_current_link_text_block: "",
                                      l_node_address_text_block
                                      );
    DAP_DELETE(l_sync_current_link_text_block);
    DAP_DELETE(l_node_address_text_block);
}

/**
 * @brief s_cli_net
 * @param argc
 * @param argv
 * @param arg_func
 * @param str_reply
 * @return
 */
static int s_cli_net( int argc, char **argv, void *arg_func, char **a_str_reply)
{
    UNUSED(arg_func);
    int arg_index = 1;
    dap_chain_net_t * l_net = NULL;

    const char * l_hash_out_type = NULL;
    dap_chain_node_cli_find_option_val(argv, arg_index, argc, "-H", &l_hash_out_type);
    if(!l_hash_out_type)
        l_hash_out_type = "hex";
    if(dap_strcmp(l_hash_out_type,"hex") && dap_strcmp(l_hash_out_type,"base58")) {
        dap_chain_node_cli_set_reply_text(a_str_reply, "invalid parameter -H, valid values: -H <hex | base58>");
        return -1;
    }

    // command 'list'
    const char * l_list_cmd = NULL;

    if(dap_chain_node_cli_find_option_val(argv, arg_index, argc, "list", &l_list_cmd) != 0 ) {
        dap_string_t *l_string_ret = dap_string_new("");
        if (dap_strcmp(l_list_cmd,"chains")==0){
            const char * l_net_str = NULL;
            dap_chain_net_t* l_net = NULL;
            dap_chain_node_cli_find_option_val(argv, arg_index, argc, "-net", &l_net_str);
            dap_chain_node_cli_find_option_val(argv, arg_index, argc, "--net", &l_net_str);
            dap_chain_node_cli_find_option_val(argv, arg_index, argc, "-n", &l_net_str);
            l_net = dap_chain_net_by_name(l_net_str);

            if (l_net){
                dap_string_append(l_string_ret,"Chains:\n ");
                dap_chain_t * l_chain = l_net->pub.chains;
                while (l_chain) {
                    dap_string_append_printf(l_string_ret, "\t%s:\n", l_chain->name );
                    l_chain = l_chain->next;
                }
            }else{
                dap_chain_net_item_t * l_net_item, *l_net_item_tmp;
                int l_net_i = 0;
                dap_string_append(l_string_ret,"Networks:\n ");
                HASH_ITER(hh, s_net_items, l_net_item, l_net_item_tmp){
                    l_net = l_net_item->chain_net;
                    dap_string_append_printf(l_string_ret, "\t%s:\n", l_net_item->name);
                    l_net_i++;

                    dap_chain_t * l_chain = l_net->pub.chains;
                    while (l_chain) {
                        dap_string_append_printf(l_string_ret, "\t\t%s:\n", l_chain->name );
                        l_chain = l_chain->next;
                    }
                }
            }

        }else{
            dap_string_append(l_string_ret,"Networks:\n ");
            // show list of nets
            dap_chain_net_item_t * l_net_item, *l_net_item_tmp;
            int l_net_i = 0;
            HASH_ITER(hh, s_net_items, l_net_item, l_net_item_tmp){
                dap_string_append_printf(l_string_ret, "%s\n", l_net_item->name);
                l_net_i++;
            }
            dap_string_append(l_string_ret, "\n");
        }

        dap_chain_node_cli_set_reply_text(a_str_reply, l_string_ret->str);
        dap_string_free(l_string_ret, true);
        return 0;
    }

    int ret = dap_chain_node_cli_cmd_values_parse_net_chain( &arg_index, argc, argv, a_str_reply, NULL, &l_net );

    if ( l_net ) {
        const char *l_sync_str = NULL;
        const char *l_links_str = NULL;
        const char *l_go_str = NULL;
        const char *l_get_str = NULL;
        const char *l_stats_str = NULL;
        const char *l_ca_str = NULL;
        const char *l_ledger_str = NULL;
        dap_chain_node_cli_find_option_val(argv, arg_index, argc, "sync", &l_sync_str);
        dap_chain_node_cli_find_option_val(argv, arg_index, argc, "link", &l_links_str);
        dap_chain_node_cli_find_option_val(argv, arg_index, argc, "go", &l_go_str);
        dap_chain_node_cli_find_option_val(argv, arg_index, argc, "get", &l_get_str);
        dap_chain_node_cli_find_option_val(argv, arg_index, argc, "stats", &l_stats_str);
        dap_chain_node_cli_find_option_val(argv, arg_index, argc, "ca", &l_ca_str);
        dap_chain_node_cli_find_option_val(argv, arg_index, argc, "ledger", &l_ledger_str);

        const char * l_sync_mode_str = "updates";
        dap_chain_node_cli_find_option_val(argv, arg_index, argc, "-mode", &l_sync_mode_str);
        if ( !dap_strcmp(l_sync_mode_str,"all") )
            dap_chain_net_get_flag_sync_from_zero(l_net);

        if ( l_stats_str ){
            if ( strcmp(l_stats_str,"tx") == 0 ) {
                const char *l_to_str = NULL;
                struct tm l_to_tm = {0};

                const char *l_from_str = NULL;
                struct tm l_from_tm = {0};

                const char *l_prev_sec_str = NULL;
                //time_t l_prev_sec_ts;

                const char c_time_fmt[]="%Y-%m-%d_%H:%M:%S";

                // Read from/to time
                dap_chain_node_cli_find_option_val(argv, arg_index, argc, "-from", &l_from_str);
                dap_chain_node_cli_find_option_val(argv, arg_index, argc, "-to", &l_to_str);
                dap_chain_node_cli_find_option_val(argv, arg_index, argc, "-prev_sec", &l_prev_sec_str);

                if (l_from_str ) {
                    strptime( (char *)l_from_str, c_time_fmt, &l_from_tm );
                }

                if (l_to_str) {
                    strptime( (char *)l_to_str, c_time_fmt, &l_to_tm );
                }

                if ( l_to_str == NULL ){ // If not set '-to' - we set up current time
                    time_t l_ts_now = time(NULL);
                    localtime_r(&l_ts_now, &l_to_tm);
                }

                if ( l_prev_sec_str ){
                    time_t l_ts_now = time(NULL);
                    l_ts_now -= strtol( l_prev_sec_str, NULL,10 );
                    localtime_r(&l_ts_now, &l_from_tm );
                }/*else if ( l_from_str == NULL ){ // If not set '-from' we set up current time minus 10 seconds
                    time_t l_ts_now = time(NULL);
                    l_ts_now -= 10;
                    localtime_r(&l_ts_now, &l_from_tm );
                }*/

                // Form timestamps from/to
                time_t l_from_ts = mktime(&l_from_tm);
                time_t l_to_ts = mktime(&l_to_tm);

                // Produce strings
                char l_from_str_new[50];
                char l_to_str_new[50];
                strftime(l_from_str_new, sizeof(l_from_str_new), c_time_fmt,&l_from_tm );
                strftime(l_to_str_new, sizeof(l_to_str_new), c_time_fmt,&l_to_tm );


                dap_string_t * l_ret_str = dap_string_new("Transactions statistics:\n");

                dap_string_append_printf( l_ret_str, "\tFrom: %s\tTo: %s\n", l_from_str_new, l_to_str_new);
                log_it(L_INFO, "Calc TPS from %s to %s", l_from_str_new, l_to_str_new);
                uint64_t l_tx_count = dap_chain_ledger_count_from_to ( l_net->pub.ledger, l_from_ts, l_to_ts);
                long double l_tps = l_to_ts == l_from_ts ? 0 :
                                                     (long double) l_tx_count / (long double) ( l_to_ts - l_from_ts );
                dap_string_append_printf( l_ret_str, "\tSpeed:  %.3Lf TPS\n", l_tps );
                dap_string_append_printf( l_ret_str, "\tTotal:  %"DAP_UINT64_FORMAT_U"\n", l_tx_count );
                dap_chain_node_cli_set_reply_text( a_str_reply, l_ret_str->str );
                dap_string_free( l_ret_str, false );
            }
        } else if ( l_go_str){
            if ( strcmp(l_go_str,"online") == 0 ) {
                dap_chain_node_cli_set_reply_text(a_str_reply, "Network \"%s\" going from state %s to %s",
                                                  l_net->pub.name,c_net_states[PVT(l_net)->state],
                                                  c_net_states[NET_STATE_ONLINE]);
                dap_chain_net_state_go_to(l_net, NET_STATE_ONLINE);
            } else if ( strcmp(l_go_str,"offline") == 0 ) {
                dap_chain_node_cli_set_reply_text(a_str_reply, "Network \"%s\" going from state %s to %s",
                                                  l_net->pub.name,c_net_states[PVT(l_net)->state],
                                                  c_net_states[NET_STATE_OFFLINE]);
                dap_chain_net_state_go_to(l_net, NET_STATE_OFFLINE);

            }
            else if(strcmp(l_go_str, "sync") == 0) {
                dap_chain_node_cli_set_reply_text(a_str_reply, "Network \"%s\" resynchronizing",
                                                  l_net->pub.name);
                dap_chain_net_state_go_to(l_net, NET_STATE_SYNC_GDB);
            }

        } else if ( l_get_str){
            if ( strcmp(l_get_str,"status") == 0 ) {
                s_set_reply_text_node_status(a_str_reply, l_net);
                ret = 0;
            }
        } else if ( l_links_str ){
            if ( strcmp(l_links_str,"list") == 0 ) {
                size_t i =0;
                dap_chain_net_pvt_t * l_net_pvt = PVT(l_net);
                pthread_rwlock_rdlock(&l_net_pvt->rwlock );
                size_t l_links_count = dap_list_length(l_net_pvt->links);
                dap_string_t *l_reply = dap_string_new("");
                dap_string_append_printf(l_reply,"Links %u:\n", l_links_count);
                for (dap_list_t * l_item = l_net_pvt->links; l_item;  l_item = l_item->next ) {
                    dap_chain_node_client_t * l_node_client = l_item->data;

                    if(l_node_client){
                        dap_chain_node_info_t * l_info = l_node_client->info;
                        char l_ext_addr_v4[INET_ADDRSTRLEN]={};
                        char l_ext_addr_v6[INET6_ADDRSTRLEN]={};
                        inet_ntop(AF_INET,&l_info->hdr.ext_addr_v4,l_ext_addr_v4,sizeof (l_info->hdr.ext_addr_v4));
                        inet_ntop(AF_INET6,&l_info->hdr.ext_addr_v6,l_ext_addr_v6,sizeof (l_info->hdr.ext_addr_v6));

                        dap_string_append_printf(l_reply,
                                                    "\t"NODE_ADDR_FP_STR":\n"
                                                    "\t\talias: %s\n"
                                                    "\t\tcell_id: 0x%016"DAP_UINT64_FORMAT_X"\n"
                                                    "\t\text_ipv4: %s\n"
                                                    "\t\text_ipv6: %s\n"
                                                    "\t\text_port: %u\n"
                                                    "\t\tstate: %s\n"
                                                , NODE_ADDR_FP_ARGS_S(l_info->hdr.address), l_info->hdr.alias, l_info->hdr.cell_id,
                                                 l_ext_addr_v4, l_ext_addr_v6,l_info->hdr.ext_port
                                                 , dap_chain_node_client_state_to_str(l_node_client->state) );
                    }
                    i++;
                }
                pthread_rwlock_unlock(&l_net_pvt->rwlock );
                dap_chain_node_cli_set_reply_text(a_str_reply,"%s",l_reply->str);
                dap_string_free(l_reply,true);

            } else if ( strcmp(l_links_str,"add") == 0 ) {
                dap_chain_node_cli_set_reply_text(a_str_reply,"Not implemented\n");
            } else if ( strcmp(l_links_str,"del") == 0 ) {
                dap_chain_node_cli_set_reply_text(a_str_reply,"Not implemented\n");

            }  else if ( strcmp(l_links_str,"info") == 0 ) {
                dap_chain_node_cli_set_reply_text(a_str_reply,"Not implemented\n");

            } else if ( strcmp (l_links_str,"disconnect_all") == 0 ){
                ret = 0;
                dap_chain_net_stop(l_net);
                dap_chain_node_cli_set_reply_text(a_str_reply,"Stopped network\n");
            }else {
                dap_chain_node_cli_set_reply_text(a_str_reply,
                                                  "Subcommand \"link\" requires one of parameter: list\n");
                ret = -3;
            }

        } else if( l_sync_str) {

            if ( strcmp(l_sync_str,"all") == 0 ) {
                dap_chain_node_cli_set_reply_text(a_str_reply,
                                                  "SYNC_ALL state requested to state machine. Current state: %s\n",
                                                  c_net_states[ PVT(l_net)->state] );
                dap_chain_net_sync_all(l_net);
            } else if ( strcmp(l_sync_str,"gdb") == 0) {
                dap_chain_node_cli_set_reply_text(a_str_reply,
                                                  "SYNC_GDB state requested to state machine. Current state: %s\n",
                                                  c_net_states[ PVT(l_net)->state] );
                dap_chain_net_sync_gdb(l_net);

            }  else if ( strcmp(l_sync_str,"chains") == 0) {
                dap_chain_node_cli_set_reply_text(a_str_reply,
                                                  "SYNC_CHAINS state requested to state machine. Current state: %s\n",
                                                  c_net_states[ PVT(l_net)->state] );
                dap_chain_net_sync_chains(l_net);

            } else {
                dap_chain_node_cli_set_reply_text(a_str_reply,
                                                  "Subcommand \"sync\" requires one of parameter: all,gdb,chains\n");
                ret = -2;
            }
        } else if (l_ca_str) {
            if (strcmp(l_ca_str, "add") == 0 ) {
                const char *l_cert_string = NULL, *l_hash_string = NULL;



                dap_chain_node_cli_find_option_val(argv, arg_index, argc, "-cert", &l_cert_string);
                dap_chain_node_cli_find_option_val(argv, arg_index, argc, "-hash", &l_hash_string);

                if (!l_cert_string && !l_hash_string) {
                    dap_chain_node_cli_set_reply_text(a_str_reply, "One of -cert or -hash parameters is mandatory");
                    return -6;
                }
                char *l_hash_hex_str;
                //char *l_hash_base58_str;
                // hash may be in hex or base58 format
                if(!dap_strncmp(l_hash_string, "0x", 2) || !dap_strncmp(l_hash_string, "0X", 2)) {
                    l_hash_hex_str = dap_strdup(l_hash_string);
                    //l_hash_base58_str = dap_enc_base58_from_hex_str_to_str(l_hash_string);
                }
                else {
                    l_hash_hex_str = dap_enc_base58_to_hex_str_from_str(l_hash_string);
                    //l_hash_base58_str = dap_strdup(l_hash_string);
                }

                if (l_cert_string) {
                    dap_cert_t * l_cert = dap_cert_find_by_name(l_cert_string);
                    if (l_cert == NULL) {
                        dap_chain_node_cli_set_reply_text(a_str_reply, "Can't find \"%s\" certificate", l_cert_string);
                        return -7;
                    }
                    if (l_cert->enc_key == NULL) {
                        dap_chain_node_cli_set_reply_text(a_str_reply, "No key found in \"%s\" certificate", l_cert_string );
                        return -8;
                    }
                    // Get publivc key hash
                    size_t l_pub_key_size = 0;
                    uint8_t *l_pub_key = dap_enc_key_serealize_pub_key(l_cert->enc_key, &l_pub_key_size);;
                    if (l_pub_key == NULL) {
                        dap_chain_node_cli_set_reply_text(a_str_reply, "Can't serialize public key of certificate \"%s\"", l_cert_string);
                        return -9;
                    }
                    dap_chain_hash_fast_t l_pkey_hash;
                    dap_hash_fast(l_pub_key, l_pub_key_size, &l_pkey_hash);
                    l_hash_hex_str = dap_chain_hash_fast_to_str_new(&l_pkey_hash);
                    //l_hash_base58_str = dap_enc_base58_encode_hash_to_str(&l_pkey_hash);
                }
                const char c = '1';
                char *l_gdb_group_str = dap_chain_net_get_gdb_group_acl(l_net);
                if (!l_gdb_group_str) {
                    dap_chain_node_cli_set_reply_text(a_str_reply, "Database ACL group not defined for this network");
                    return -11;
                }
                ret = dap_chain_global_db_gr_set(dap_strdup(l_hash_hex_str), (void *)&c, 1, dap_chain_net_get_gdb_group_acl(l_net));
                DAP_DELETE(l_gdb_group_str);
                DAP_DELETE(l_hash_hex_str);
                if (!ret) {
                    dap_chain_node_cli_set_reply_text(a_str_reply, "Can't save public key hash in database");
                    return -10;
                }
                return 0;
            } else if (strcmp(l_ca_str, "list") == 0 ) {
                char *l_gdb_group_str = dap_chain_net_get_gdb_group_acl(l_net);
                if (!l_gdb_group_str) {
                    dap_chain_node_cli_set_reply_text(a_str_reply, "Database ACL group not defined for this network");
                    return -11;
                }
                size_t l_objs_count;
                dap_global_db_obj_t *l_objs = dap_chain_global_db_gr_load(l_gdb_group_str, &l_objs_count);
                DAP_DELETE(l_gdb_group_str);
                dap_string_t *l_reply = dap_string_new("");
                for (size_t i = 0; i < l_objs_count; i++) {
                    dap_string_append(l_reply, l_objs[i].key);
                    dap_string_append(l_reply, "\n");
                }
                dap_chain_global_db_objs_delete(l_objs, l_objs_count);
                *a_str_reply = l_reply->len ? l_reply->str : dap_strdup("No entries found");
                dap_string_free(l_reply, false);
                return 0;
            } else if (strcmp(l_ca_str, "del") == 0 ) {
                const char *l_hash_string = NULL;
                dap_chain_node_cli_find_option_val(argv, arg_index, argc, "-hash", &l_hash_string);
                if (!l_hash_string) {
                    dap_chain_node_cli_set_reply_text(a_str_reply, "Format should be 'net ca del -hash <hash string>");
                    return -6;
                }
                char *l_gdb_group_str = dap_chain_net_get_gdb_group_acl(l_net);
                if (!l_gdb_group_str) {
                    dap_chain_node_cli_set_reply_text(a_str_reply, "Database ACL group not defined for this network");
                    return -11;
                }
                ret = dap_chain_global_db_gr_del((char *)l_hash_string, l_gdb_group_str);
                DAP_DELETE(l_gdb_group_str);
                if (!ret) {
                    dap_chain_node_cli_set_reply_text(a_str_reply, "Cant't find certificate public key hash in database");
                    return -10;
                }
                return 0;
            } else {
                dap_chain_node_cli_set_reply_text(a_str_reply,
                                                  "Subcommand \"ca\" requires one of parameter: add, list, del\n");
                ret = -5;
            }
        } else if (l_ledger_str && !strcmp(l_ledger_str, "reload")) {
            dap_chain_ledger_purge(l_net->pub.ledger);
            dap_chain_t *l_chain;
            DL_FOREACH(l_net->pub.chains, l_chain) {
                if (l_chain->callback_purge) {
                    l_chain->callback_purge(l_chain);
                }
                if (!strcmp(DAP_CHAIN_PVT(l_chain)->cs_name, "none")) {
                    dap_chain_gdb_ledger_load((char *)dap_chain_gdb_get_group(l_chain), l_chain);
                } else {
                    dap_chain_load_all(l_chain);
                }
            }
        } else {
            dap_chain_node_cli_set_reply_text(a_str_reply,"Command requires one of subcomand: sync, links\n");
            ret = -1;
        }

    }
    return  ret;
}

// for sequential loading chains
typedef struct list_priority_{
    uint16_t prior;
    char * chains_path;
}list_priority;

static int callback_compare_prioritity_list(const void * a_item1, const void * a_item2)
{
    list_priority *l_item1 = (list_priority*) a_item1;
    list_priority *l_item2 = (list_priority*) a_item2;
    if(!l_item1 || !l_item2 || l_item1->prior == l_item2->prior)
        return 0;
    if(l_item1->prior > l_item2->prior)
        return 1;
    return -1;
}

/**
 * @brief s_net_load
 * @param a_net_name
 * @return
 */
int s_net_load(const char * a_net_name, uint16_t a_acl_idx)
{
    dap_config_t *l_cfg=NULL;
    dap_string_t *l_cfg_path = dap_string_new("network/");
    dap_string_append(l_cfg_path,a_net_name);

    if( ( l_cfg = dap_config_open ( l_cfg_path->str ) ) == NULL ) {
        log_it(L_ERROR,"Can't open default network config");
        dap_string_free(l_cfg_path,true);
        return -1;
    } else {
        dap_string_free(l_cfg_path,true);
        dap_chain_net_t * l_net = s_net_new(
                                            dap_config_get_item_str(l_cfg , "general" , "id" ),
                                            dap_config_get_item_str(l_cfg , "general" , "name" ),
                                            dap_config_get_item_str(l_cfg , "general" , "node-role" )
                                           );
        dap_chain_net_pvt_t * l_net_pvt = PVT(l_net);
        if(!l_net) {
            log_it(L_ERROR,"Can't create l_net");
            return -1;
        }
        l_net_pvt->load_mode = true;
        l_net_pvt->acl_idx = a_acl_idx;
        l_net->pub.gdb_groups_prefix = dap_strdup (
                    dap_config_get_item_str_default(l_cfg , "general" , "gdb_groups_prefix",
                                                    dap_config_get_item_str(l_cfg , "general" , "name" ) ) );
        dap_chain_global_db_add_sync_group("global", s_gbd_history_callback_notify, l_net);
        dap_chain_global_db_add_sync_group(l_net->pub.gdb_groups_prefix, s_gbd_history_callback_notify, l_net);

        l_net->pub.gdb_nodes = dap_strdup_printf("%s.nodes",l_net->pub.gdb_groups_prefix);
        l_net->pub.gdb_nodes_aliases = dap_strdup_printf("%s.nodes.aliases",l_net->pub.gdb_groups_prefix);

        // nodes for special sync
        char **l_gdb_sync_nodes_addrs = dap_config_get_array_str(l_cfg, "general", "gdb_sync_nodes_addrs",
                &l_net_pvt->gdb_sync_nodes_addrs_count);
        if(l_gdb_sync_nodes_addrs && l_net_pvt->gdb_sync_nodes_addrs_count > 0) {
            l_net_pvt->gdb_sync_nodes_addrs = (dap_chain_node_addr_t*) DAP_NEW_Z_SIZE(char**,
                    sizeof(dap_chain_node_addr_t)*l_net_pvt->gdb_sync_nodes_addrs_count);
            for(uint16_t i = 0; i < l_net_pvt->gdb_sync_nodes_addrs_count; i++) {
                dap_chain_node_addr_from_str(l_net_pvt->gdb_sync_nodes_addrs + i, l_gdb_sync_nodes_addrs[i]);
            }
        }
        // groups for special sync
        uint16_t l_gdb_sync_groups_count;
        char **l_gdb_sync_groups = dap_config_get_array_str(l_cfg, "general", "gdb_sync_groups", &l_gdb_sync_groups_count);
        if (l_gdb_sync_groups && l_gdb_sync_groups_count > 0) {
            for(uint16_t i = 0; i < l_gdb_sync_groups_count; i++) {
                // add group to special sync
                dap_chain_global_db_add_sync_extra_group(l_gdb_sync_groups[i], s_gbd_history_callback_notify, l_net);
            }
        }


        // Add network to the list
        dap_chain_net_item_t * l_net_item = DAP_NEW_Z( dap_chain_net_item_t);
        dap_chain_net_item_t * l_net_item2 = DAP_NEW_Z( dap_chain_net_item_t);
        dap_snprintf(l_net_item->name,sizeof (l_net_item->name),"%s"
                     ,dap_config_get_item_str(l_cfg , "general" , "name" ));
        l_net_item->chain_net = l_net;
        l_net_item->net_id.uint64 = l_net->pub.id.uint64;
        HASH_ADD_STR(s_net_items,name,l_net_item);

        memcpy( l_net_item2,l_net_item,sizeof (*l_net_item));
        HASH_ADD(hh,s_net_items_ids,net_id,sizeof ( l_net_item2->net_id),l_net_item2);

        // LEDGER model
        uint16_t l_ledger_flags = 0;
        switch ( PVT( l_net )->node_role.enums ) {
            case NODE_ROLE_ROOT_MASTER:
            case NODE_ROLE_ROOT:
            case NODE_ROLE_ARCHIVE:
                l_ledger_flags |= DAP_CHAIN_LEDGER_CHECK_TOKEN_EMISSION;
            case NODE_ROLE_MASTER:
                l_ledger_flags |= DAP_CHAIN_LEDGER_CHECK_CELLS_DS;
            case NODE_ROLE_CELL_MASTER:
                l_ledger_flags |= DAP_CHAIN_LEDGER_CHECK_TOKEN_EMISSION;
            case NODE_ROLE_FULL:
            case NODE_ROLE_LIGHT:
                l_ledger_flags |= DAP_CHAIN_LEDGER_CHECK_LOCAL_DS;
        }
        // init LEDGER model
        l_net->pub.ledger = dap_chain_ledger_create(l_ledger_flags, l_net->pub.name);
        // Check if seed nodes are present in local db alias
        char **l_seed_aliases = dap_config_get_array_str( l_cfg , "general" ,"seed_nodes_aliases"
                                                             ,&l_net_pvt->seed_aliases_count);
        l_net_pvt->seed_aliases = l_net_pvt->seed_aliases_count>0 ?
                                   (char **)DAP_NEW_SIZE(char**, sizeof(char*)*PVT(l_net)->seed_aliases_count) : NULL;
        for(size_t i = 0; i < PVT(l_net)->seed_aliases_count; i++) {
            l_net_pvt->seed_aliases[i] = dap_strdup(l_seed_aliases[i]);
        }

        uint16_t l_seed_nodes_addrs_len =0;
        char ** l_seed_nodes_addrs = dap_config_get_array_str( l_cfg , "general" ,"seed_nodes_addrs"
                                                             ,&l_seed_nodes_addrs_len);

        uint16_t l_seed_nodes_ipv4_len =0;
        char ** l_seed_nodes_ipv4 = dap_config_get_array_str( l_cfg , "general" ,"seed_nodes_ipv4"
                                                             ,&l_seed_nodes_ipv4_len);

        uint16_t l_seed_nodes_ipv6_len =0;
        char ** l_seed_nodes_ipv6 = dap_config_get_array_str( l_cfg , "general" ,"seed_nodes_ipv6"
                                                             ,&l_seed_nodes_ipv6_len);

        uint16_t l_seed_nodes_hostnames_len =0;
        char ** l_seed_nodes_hostnames = dap_config_get_array_str( l_cfg , "general" ,"seed_nodes_hostnames"
                                                             ,&l_seed_nodes_hostnames_len);

        uint16_t l_seed_nodes_port_len =0;
        char ** l_seed_nodes_port = dap_config_get_array_str( l_cfg , "general" ,"seed_nodes_port"
                                                                     ,&l_seed_nodes_port_len);
        uint16_t l_bootstrap_nodes_len = 0;
        char **l_bootstrap_nodes = dap_config_get_array_str(l_cfg, "general", "bootstrap_hostnames", &l_bootstrap_nodes_len);

        const char * l_node_addr_type = dap_config_get_item_str_default(l_cfg , "general" ,"node_addr_type","auto");

        const char * l_node_addr_str = NULL;
        const char * l_node_alias_str = NULL;

        // use unique addr from pub key
        if(!dap_strcmp(l_node_addr_type, "auto")) {
            size_t l_pub_key_data_size = 0;
            uint8_t *l_pub_key_data = NULL;

            // read pub key
            l_pub_key_data = dap_chain_global_db_gr_get("cur-node-addr-pkey", &l_pub_key_data_size, GROUP_LOCAL_NODE_ADDR);
            // generate new pub key
            if(!l_pub_key_data || !l_pub_key_data_size){

                const char * l_certs_name_str = "node-addr";
                dap_cert_t ** l_certs = NULL;
                size_t l_certs_size = 0;
                dap_cert_t * l_cert = NULL;
                // Load certs or create if not found
                if(!dap_cert_parse_str_list(l_certs_name_str, &l_certs, &l_certs_size)) { // Load certs
                    const char *l_cert_folder = dap_cert_get_folder(0);
                    // create new cert
                    if(l_cert_folder) {
                        char *l_cert_path = dap_strdup_printf("%s/%s.dcert", l_cert_folder, l_certs_name_str);
                        l_cert = dap_cert_generate(l_certs_name_str, l_cert_path, DAP_ENC_KEY_TYPE_SIG_DILITHIUM);
                        DAP_DELETE(l_cert_path);
                    }
                }
                if(l_certs_size > 0)
                    l_cert = l_certs[0];
                if(l_cert) {
                    l_pub_key_data = dap_enc_key_serealize_pub_key(l_cert->enc_key, &l_pub_key_data_size);
                    // save pub key
                    if(l_pub_key_data && l_pub_key_data_size > 0)
                        dap_chain_global_db_gr_set(dap_strdup("cur-node-addr-pkey"), (uint8_t*) l_pub_key_data, l_pub_key_data_size,
                        GROUP_LOCAL_NODE_ADDR);
                }
            }
            // generate addr from pub_key
            dap_chain_hash_fast_t l_hash;
            if(l_pub_key_data_size > 0 && dap_hash_fast(l_pub_key_data, l_pub_key_data_size, &l_hash) == 1) {
                l_node_addr_str = dap_strdup_printf("%04X::%04X::%04X::%04X",
                        (uint16_t) *(uint16_t*) (l_hash.raw),
                        (uint16_t) *(uint16_t*) (l_hash.raw + 2),
                        (uint16_t) *(uint16_t*) (l_hash.raw + DAP_CHAIN_HASH_FAST_SIZE - 4),
                        (uint16_t) *(uint16_t*) (l_hash.raw + DAP_CHAIN_HASH_FAST_SIZE - 2));
            }
            DAP_DELETE(l_pub_key_data);
        }
        // use static addr from setting
        else if(!dap_strcmp(l_node_addr_type, "static")) {
            //const char * l_node_ipv4_str = dap_config_get_item_str(l_cfg , "general" ,"node-ipv4");
            l_node_addr_str = dap_strdup(dap_config_get_item_str(l_cfg, "general", "node-addr"));
            l_node_alias_str = dap_config_get_item_str(l_cfg, "general", "node-alias");
        }

        log_it (L_DEBUG, "Read %u aliases, %u address and %u ipv4 addresses, check them",
                l_net_pvt->seed_aliases_count,l_seed_nodes_addrs_len, l_seed_nodes_ipv4_len );
        // save new nodes from cfg file to db
        for ( size_t i = 0; i < PVT(l_net)->seed_aliases_count &&
                            i < l_seed_nodes_addrs_len &&
                            (
                                ( l_seed_nodes_ipv4_len  && i < l_seed_nodes_ipv4_len  ) ||
                                ( l_seed_nodes_ipv6_len  && i < l_seed_nodes_ipv6_len  ) ||
                                ( l_seed_nodes_hostnames_len  && i < l_seed_nodes_hostnames_len  )
                              )
                                                                    ; i++ ){
            dap_chain_node_addr_t * l_seed_node_addr;
            l_seed_node_addr = dap_chain_node_alias_find(l_net, l_net_pvt->seed_aliases[i] );
            //if (l_seed_node_addr == NULL){
                log_it(L_NOTICE, "Update alias %s in database, prefill it",l_net_pvt->seed_aliases[i]);
                dap_chain_node_info_t * l_node_info = DAP_NEW_Z(dap_chain_node_info_t);
                l_seed_node_addr = DAP_NEW_Z(dap_chain_node_addr_t);
                dap_snprintf( l_node_info->hdr.alias,sizeof ( l_node_info->hdr.alias),"%s",PVT(l_net)->seed_aliases[i]);
                if (sscanf(l_seed_nodes_addrs[i],NODE_ADDR_FP_STR, NODE_ADDR_FPS_ARGS(l_seed_node_addr) ) != 4 ){
                    log_it(L_ERROR,"Wrong address format,  should be like 0123::4567::890AB::CDEF");
                    DAP_DELETE(l_seed_node_addr);
                    DAP_DELETE(l_node_info);
                    l_seed_node_addr = NULL;
                    continue;
                }
                if( l_seed_node_addr ){
                    if ( l_seed_nodes_ipv4_len )
                        inet_pton( AF_INET, l_seed_nodes_ipv4[i],&l_node_info->hdr.ext_addr_v4);
                    if ( l_seed_nodes_ipv6_len )
                        inet_pton( AF_INET6, l_seed_nodes_ipv6[i],&l_node_info->hdr.ext_addr_v6);
                    if(l_seed_nodes_port_len && l_seed_nodes_port_len >= i)
                        l_node_info->hdr.ext_port = strtoul(l_seed_nodes_port[i], NULL, 10);
                    else
                        l_node_info->hdr.ext_port = 8079;

                    if ( l_seed_nodes_hostnames_len ){
                        struct addrinfo l_hints={0};

                        l_hints.ai_family = AF_UNSPEC ;    /* Allow IPv4 or IPv6 */
                        //l_hints.ai_flags = AI_PASSIVE;    /* For wildcard IP address */

                        log_it( L_DEBUG, "Resolve %s addr", l_seed_nodes_hostnames[i]);
                        struct hostent *l_he;

                        if ( (l_he = gethostbyname (l_seed_nodes_hostnames[i]) ) != NULL  ){
                            struct in_addr **l_addr_list = (struct in_addr **) l_he->h_addr_list;
                            for(int i = 0; l_addr_list[i] != NULL; i++ ) {
                                log_it( L_NOTICE, "Resolved %s to %s (ipv4)", l_seed_nodes_hostnames[i] ,
                                        inet_ntoa( *l_addr_list[i]  ) );
                                l_node_info->hdr.ext_addr_v4.s_addr = l_addr_list[i]->s_addr;
                            }
                        } else {
                            herror("gethostname");
                        }
                    }

                    l_node_info->hdr.address.uint64 = l_seed_node_addr->uint64;
                    if ( l_node_info->hdr.ext_addr_v4.s_addr ||
                    #ifdef DAP_OS_BSD
                	l_node_info->hdr.ext_addr_v6.__u6_addr.__u6_addr32[0]
                    #else
                        l_node_info->hdr.ext_addr_v6.s6_addr32[0] 
                    #endif
                            ){
                        int l_ret;
                        if ( (l_ret = dap_chain_node_info_save(l_net, l_node_info)) ==0 ){
                            if (dap_chain_node_alias_register(l_net,l_net_pvt->seed_aliases[i],l_seed_node_addr))
                                log_it(L_NOTICE,"Seed node "NODE_ADDR_FP_STR" added to the curent list",NODE_ADDR_FP_ARGS(l_seed_node_addr) );
                            else {
                                log_it(L_WARNING,"Cant register alias %s for address "NODE_ADDR_FP_STR,NODE_ADDR_FP_ARGS(l_seed_node_addr));
                            }
                        }else{
                            log_it(L_WARNING,"Cant save node info for address "NODE_ADDR_FP_STR" return code %d",
                                   NODE_ADDR_FP_ARGS(l_seed_node_addr), l_ret);
                        }
                    }
                    DAP_DELETE( l_seed_node_addr);
                }else
                    log_it(L_WARNING,"No address for seed node, can't populate global_db with it");
                DAP_DELETE( l_node_info);
            /*}else{
                log_it(L_DEBUG,"Seed alias %s is present",PVT(l_net)->seed_aliases[i]);
                dap_chain_node_info_t * l_node_info= dap_chain_node_info_read(l_net,l_seed_node_addr);
                l_node
                DAP_DELETE( l_seed_node_addr);
            }*/
        }
        PVT(l_net)->bootstrap_nodes_count = 0;
        PVT(l_net)->bootstrap_nodes_addrs = DAP_NEW_SIZE(struct in_addr, l_bootstrap_nodes_len * sizeof(struct in_addr));
        PVT(l_net)->bootstrap_nodes_ports = DAP_NEW_SIZE(uint16_t, l_bootstrap_nodes_len * sizeof(uint16_t));
        for (int i = 0; i < l_bootstrap_nodes_len; i++) {
            char *l_bootstrap_port_str = strchr(l_bootstrap_nodes[i], ':');
            if (!l_bootstrap_port_str) {
                continue;
            }
            uint16_t l_bootstrap_port = atoi(l_bootstrap_port_str + 1);
            if (!l_bootstrap_port) {
                continue;
            }
            int l_bootstrap_name_len = l_bootstrap_port_str - l_bootstrap_nodes[i];
            char *l_bootstrap_name = DAP_NEW_SIZE(char, l_bootstrap_name_len + 1);
            strncpy(l_bootstrap_name, l_bootstrap_nodes[i], l_bootstrap_name_len);
            struct in_addr l_bootstrap_addr;
            if (dap_net_resolve_host(l_bootstrap_name, AF_INET, (struct sockaddr* )&l_bootstrap_addr) == 0) {
                PVT(l_net)->bootstrap_nodes_addrs[PVT(l_net)->bootstrap_nodes_count] = l_bootstrap_addr;
                PVT(l_net)->bootstrap_nodes_ports[PVT(l_net)->bootstrap_nodes_count] = l_bootstrap_port;
                PVT(l_net)->bootstrap_nodes_count++;
            }
            DAP_DELETE(l_bootstrap_name);
        }
        if ( l_node_addr_str || l_node_alias_str ){
            dap_chain_node_addr_t * l_node_addr;
            if ( l_node_addr_str == NULL)
                l_node_addr = dap_chain_node_alias_find(l_net, l_node_alias_str);
            else{
                l_node_addr = DAP_NEW_Z(dap_chain_node_addr_t);
                bool parse_succesfully = false;
                if ( sscanf(l_node_addr_str, "0x%016" DAP_UINT64_FORMAT_x ,&l_node_addr->uint64 ) == 1 ){
                    log_it(L_DEBUG, "Parse node address with format 0x016llx");
                    parse_succesfully = true;
                }
                if ( !parse_succesfully && dap_chain_node_addr_from_str(l_node_addr, l_node_addr_str) == 0) {
                    log_it(L_DEBUG, "Parse node address with format 04hX::04hX::04hX::04hX");
                    parse_succesfully = true;
                }

                if (!parse_succesfully){
                    log_it(L_ERROR,"Can't parse node address %s", l_node_addr_str);
                    DAP_DELETE(l_node_addr);
                    l_node_addr = NULL;
                }
                if(l_node_addr)
                    log_it(L_NOTICE, "Parse node addr " NODE_ADDR_FP_STR " successfully", NODE_ADDR_FP_ARGS(l_node_addr));
                l_net_pvt->node_addr = l_node_addr;

            }
            if ( l_node_addr ) {
                char *l_addr_hash_str = dap_chain_node_addr_to_hash_str(l_node_addr);
                // save current node address
                dap_db_set_cur_node_addr(l_node_addr->uint64, l_net->pub.name);
                if(!l_addr_hash_str){
                    log_it(L_ERROR,"Can't get hash string for node address!");
                } else {
                    l_net_pvt->node_info = dap_chain_node_info_read (l_net, l_node_addr);
                    if ( !l_net_pvt->node_info ) { // If not present - create it
                        l_net_pvt->node_info = DAP_NEW_Z(dap_chain_node_info_t);
                        memcpy(&l_net_pvt->node_info->hdr.address, l_node_addr,sizeof (*l_node_addr));
                        if (dap_config_get_item_bool_default(g_config,"server","enabled",false) ){
                            const char * l_ext_addr_v4 = dap_config_get_item_str_default(g_config,"server","ext_address",NULL);
                            const char * l_ext_addr_v6 = dap_config_get_item_str_default(g_config,"server","ext_address6",NULL);
                            uint16_t l_ext_port = dap_config_get_item_uint16_default(g_config,"server","ext_port_tcp",0);
                            uint16_t l_node_info_port = l_ext_port? l_ext_port :
                                                    dap_config_get_item_uint16_default(g_config,"server","listen_port_tcp",8089);
                            if (l_ext_addr_v4)
                                inet_pton(AF_INET,l_ext_addr_v4,&l_net_pvt->node_info->hdr.ext_addr_v4 );
                            if (l_ext_addr_v6)
                                inet_pton(AF_INET6,l_ext_addr_v6,&l_net_pvt->node_info->hdr.ext_addr_v6 );
                            l_net_pvt->node_info->hdr.ext_port =l_node_info_port;
                            log_it(L_INFO,"Server is enabled on %s:%u",l_ext_addr_v4?l_ext_addr_v4:"<none>",
                                   l_node_info_port);
                        }else
                            log_it(L_INFO,"Server is disabled, add only node address in nodelist");

                        dap_chain_node_info_save(l_net,l_net_pvt->node_info);
                    }
                    log_it(L_NOTICE,"GDB Info: node_addr: " NODE_ADDR_FP_STR"  links: %u cell_id: 0x%016X ",
                           NODE_ADDR_FP_ARGS(l_node_addr),
                           l_net_pvt->node_info->hdr.links_number,
                           l_net_pvt->node_info->hdr.cell_id.uint64);
                    // save cell_id
                    l_net->pub.cell_id.uint64 = l_net_pvt->node_info->hdr.cell_id.uint64;
                }
            }
            else{
                log_it(L_WARNING, "Not present our own address %s in database", (l_node_alias_str) ? l_node_alias_str: "");
            }


         }
        char * l_chains_path = dap_strdup_printf("%s/network/%s", dap_config_path(), l_net->pub.name);
        DIR * l_chains_dir = opendir(l_chains_path);
        DAP_DELETE (l_chains_path);
        if ( l_chains_dir ){
            // for sequential loading chains
            dap_list_t *l_prior_list = NULL;

            struct dirent * l_dir_entry;
            while ( (l_dir_entry = readdir(l_chains_dir) )!= NULL ){
                if (l_dir_entry->d_name[0]=='\0')
                    continue;
                char * l_entry_name = strdup(l_dir_entry->d_name);
                if (strlen (l_entry_name) > 4 ){ // It has non zero name excluding file extension
                    if ( strncmp (l_entry_name+ strlen(l_entry_name)-4,".cfg",4) == 0 ) { // its .cfg file
                        l_entry_name [strlen(l_entry_name)-4] = 0;
                        log_it(L_DEBUG,"Open chain config \"%s\"...",l_entry_name);
                        l_chains_path = dap_strdup_printf("network/%s/%s",l_net->pub.name,l_entry_name);
                        dap_config_t * l_cfg = dap_config_open(l_chains_path);
                        if(l_cfg) {
                            list_priority *l_chain_prior = DAP_NEW_Z(list_priority);
                            l_chain_prior->prior = dap_config_get_item_uint16_default(l_cfg, "chain", "load_priority", 100);
                            l_chain_prior->chains_path = l_chains_path;
                            // add chain to load list;
                            l_prior_list = dap_list_append(l_prior_list, l_chain_prior);
                        }
                    }
                }
                DAP_DELETE (l_entry_name);
            }
            closedir(l_chains_dir);

            // sort list with chains names by priority
            l_prior_list = dap_list_sort(l_prior_list, callback_compare_prioritity_list);
            // load chains by priority
            dap_list_t *l_list = l_prior_list;
            while(l_list){
                list_priority *l_chain_prior = l_list->data;
                // Create chain object
                dap_chain_t * l_chain = dap_chain_load_from_cfg(l_net->pub.ledger, l_net->pub.name,
                        l_net->pub.id, l_chain_prior->chains_path);
                if(l_chain) {
                    DL_APPEND(l_net->pub.chains, l_chain);
                    if(l_chain->callback_created)
                        l_chain->callback_created(l_chain, l_cfg);
                    // add a callback to monitor changes in the chain
                    dap_chain_add_callback_notify(l_chain, s_chain_callback_notify, l_net);
                }
                DAP_DELETE (l_chain_prior->chains_path);
                l_list = dap_list_next(l_list);
            }
            dap_list_free(l_prior_list);

            const char* l_default_chain_name = dap_config_get_item_str(l_cfg , "general" , "default_chain");
            if(l_default_chain_name)
                l_net->pub.default_chain = dap_chain_net_get_chain_by_name(l_net, l_default_chain_name);
            else
                l_net->pub.default_chain = NULL;

        } else {
            log_it(L_ERROR,"Can't any chains for network %s",l_net->pub.name);
            l_net_pvt->load_mode = false;

            return -2;
        }
        // Do specific role actions post-chain created
        l_net_pvt->state_target = NET_STATE_OFFLINE;
        dap_chain_net_state_t l_target_state = NET_STATE_OFFLINE;
        switch ( l_net_pvt->node_role.enums ) {
            case NODE_ROLE_ROOT_MASTER:{
                // Set to process everything in datum pool
                dap_chain_t * l_chain = NULL;
                DL_FOREACH(l_net->pub.chains, l_chain ) l_chain->is_datum_pool_proc = true;
                log_it(L_INFO,"Root master node role established");
            } // Master root includes root
            case NODE_ROLE_ROOT:{
                // Set to process only zerochain
                dap_chain_id_t l_chain_id = {{0}};
                dap_chain_t * l_chain = dap_chain_find_by_id(l_net->pub.id,l_chain_id);
                if (l_chain )
                   l_chain->is_datum_pool_proc = true;

                l_target_state = NET_STATE_ONLINE;
                log_it(L_INFO,"Root node role established");
            } break;
            case NODE_ROLE_CELL_MASTER:
            case NODE_ROLE_MASTER:{

                uint16_t l_proc_chains_count=0;
                char ** l_proc_chains = dap_config_get_array_str(l_cfg,"role-master" , "proc_chains", &l_proc_chains_count );
                for ( size_t i = 0; i< l_proc_chains_count ; i++){
                    dap_chain_id_t l_chain_id = {{0}};
                    if(dap_sscanf( l_proc_chains[i], "0x%16"DAP_UINT64_FORMAT_X,  &l_chain_id.uint64) ==1 || dap_scanf("0x%16"DAP_UINT64_FORMAT_x,  &l_chain_id.uint64) == 1){
                        dap_chain_t * l_chain = dap_chain_find_by_id(l_net->pub.id, l_chain_id );
                        if ( l_chain ){
                            l_chain->is_datum_pool_proc = true;
                        }else{
                            log_it( L_WARNING, "Can't find chain id " );
                        }
                    }
                    DAP_DELETE( l_proc_chains[i]);
                    l_proc_chains[i] = NULL;
                }
                //if ( l_proc_chains )
                //    DAP_DELETE (l_proc_chains);
                //l_proc_chains = NULL;

                l_target_state = NET_STATE_ONLINE;
                log_it(L_INFO,"Master node role established");
            } break;
            case NODE_ROLE_FULL:{
                log_it(L_INFO,"Full node role established");
                l_target_state = NET_STATE_ONLINE;
            } break;
            case NODE_ROLE_LIGHT:
            default:
                log_it(L_INFO,"Light node role established");

        }

        if (s_seed_mode || !dap_config_get_item_bool_default(g_config ,"general", "auto_online",false ) ) { // If we seed we do everything manual. First think - prefil list of node_addrs and its aliases
            l_target_state = NET_STATE_OFFLINE;
        }
        l_net_pvt->load_mode = false;

        if (l_target_state != l_net_pvt->state_target)
            dap_chain_net_state_go_to(l_net, l_target_state);

        // Start the proc thread
        log_it(L_NOTICE, "Сhain network \"%s\" initialized",l_net_item->name);

        dap_config_close(l_cfg);
    }
    return 0;
}

/**
 * @brief dap_chain_net_deinit
 */
void dap_chain_net_deinit()
{
}

dap_chain_net_t **dap_chain_net_list(uint16_t *a_size)
{
    *a_size = HASH_COUNT(s_net_items);
    if(*a_size){
        dap_chain_net_t **l_net_list = DAP_NEW_SIZE(dap_chain_net_t *, (*a_size) * sizeof(dap_chain_net_t *));
        dap_chain_net_item_t *l_current_item, *l_tmp;
        int i = 0;
        HASH_ITER(hh, s_net_items, l_current_item, l_tmp) {
            l_net_list[i++] = l_current_item->chain_net;
            if(i > *a_size)
                break;
        }
        return l_net_list;
    }else
        return NULL;
}

/**
 * @brief dap_chain_net_by_name
 * @param a_name
 * @return
 */
dap_chain_net_t * dap_chain_net_by_name( const char * a_name)
{
    dap_chain_net_item_t * l_net_item = NULL;
    if(a_name)
        HASH_FIND_STR(s_net_items,a_name,l_net_item );
    return l_net_item ? l_net_item->chain_net : NULL;
}

/**
 * @brief dap_chain_ledger_by_net_name
 * @param a_net_name
 * @return
 */
dap_ledger_t * dap_chain_ledger_by_net_name( const char * a_net_name)
{
    dap_chain_net_t *l_net = dap_chain_net_by_name(a_net_name);
    return l_net ? l_net->pub.ledger : NULL;
}

/**
 * @brief dap_chain_net_by_id
 * @param a_id
 * @return
 */
dap_chain_net_t * dap_chain_net_by_id( dap_chain_net_id_t a_id)
{
    dap_chain_net_item_t * l_net_item = NULL;
    HASH_FIND(hh,s_net_items_ids,&a_id,sizeof (a_id), l_net_item );
    return l_net_item ? l_net_item->chain_net : NULL;
}

/**
 * @brief dap_chain_net_by_id
 * @param a_id
 * @return
 */
uint16_t dap_chain_net_acl_idx_by_id(dap_chain_net_id_t a_id)
{
    dap_chain_net_t *l_net = dap_chain_net_by_id(a_id);
    return l_net ? PVT(l_net)->acl_idx : (uint16_t)-1;
}


/**
 * @brief dap_chain_net_id_by_name
 * @param a_name
 * @return
 */
dap_chain_net_id_t dap_chain_net_id_by_name( const char * a_name)
{
    dap_chain_net_t *l_net = dap_chain_net_by_name( a_name );
    dap_chain_net_id_t l_ret = {0};
    if (l_net)
        l_ret.uint64 = l_net->pub.id.uint64;
    return l_ret;
}

/**
 * @brief dap_chain_net_get_chain_by_name
 * @param l_net
 * @param a_name
 * @return
 */
dap_chain_t * dap_chain_net_get_chain_by_name( dap_chain_net_t * l_net, const char * a_name)
{
   dap_chain_t * l_chain;
   DL_FOREACH(l_net->pub.chains, l_chain){
        if(dap_strcmp(l_chain->name,a_name) == 0)
            return  l_chain;
   }
   return NULL;
}

/**
 * @brief dap_chain_net_get_chain_by_chain_type
 * @param a_datum_type
 * @return
 */
dap_chain_t * dap_chain_net_get_chain_by_chain_type(dap_chain_net_t * l_net, dap_chain_type_t a_datum_type)
{
    dap_chain_t * l_chain;
    if(!l_net)
        return NULL;
    DL_FOREACH(l_net->pub.chains, l_chain)
    {
        for(uint16_t i = 0; i < l_chain->datum_types_count; i++) {
            if(l_chain->datum_types[i] == a_datum_type)
                return l_chain;
        }
    }
    return NULL;
}

/**
 * @brief dap_chain_net_get_gdb_group_mempool_by_chain_type
 * @param a_datum_type
 * @return
 */
char * dap_chain_net_get_gdb_group_mempool_by_chain_type(dap_chain_net_t * l_net, dap_chain_type_t a_datum_type)
{
    dap_chain_t * l_chain;
    if(!l_net)
        return NULL;
    DL_FOREACH(l_net->pub.chains, l_chain)
    {
        for(uint16_t i = 0; i < l_chain->datum_types_count; i++) {
            if(l_chain->datum_types[i] == a_datum_type)
                return dap_chain_net_get_gdb_group_mempool(l_chain);
        }
    }
    return NULL;
}

/**
 * @brief dap_chain_net_get_state
 * @param l_net
 * @return
 */
dap_chain_net_state_t dap_chain_net_get_state ( dap_chain_net_t * l_net)
{
    assert(l_net);
    pthread_rwlock_rdlock(&PVT(l_net)->rwlock);
    dap_chain_net_state_t l_ret = PVT(l_net)->state;
    pthread_rwlock_unlock(&PVT(l_net)->rwlock);
    return l_ret;
}

/**
 * @brief dap_chain_net_set_state
 * @param l_net
 * @param a_state
 */
void dap_chain_net_set_state ( dap_chain_net_t * l_net, dap_chain_net_state_t a_state)
{
    assert(l_net);
    log_it(L_DEBUG,"%s set state %s", l_net->pub.name, dap_chain_net_state_to_str(a_state)  );
    pthread_rwlock_wrlock(&PVT(l_net)->rwlock);
    if( a_state == PVT(l_net)->state){
        pthread_rwlock_unlock(&PVT(l_net)->rwlock);
        return;
    }
    PVT(l_net)->state = a_state;
    pthread_rwlock_unlock(&PVT(l_net)->rwlock);
    dap_proc_queue_add_callback(dap_events_worker_get_auto(), s_net_states_proc,l_net );
}


/**
 * @brief dap_chain_net_get_cur_addr
 * @param l_net
 * @return
 */
dap_chain_node_addr_t * dap_chain_net_get_cur_addr( dap_chain_net_t * l_net)
{
    return l_net ? (PVT(l_net)->node_info ? &PVT(l_net)->node_info->hdr.address : PVT(l_net)->node_addr) : NULL;
}

uint64_t dap_chain_net_get_cur_addr_int(dap_chain_net_t * l_net)
{
    if (!l_net)
        return 0;
    return dap_chain_net_get_cur_addr(l_net) ? dap_chain_net_get_cur_addr(l_net)->uint64 :
                                               dap_db_get_cur_node_addr(l_net->pub.name);
}

dap_chain_cell_id_t * dap_chain_net_get_cur_cell( dap_chain_net_t * l_net)
{
    return  PVT(l_net)->node_info ? &PVT(l_net)->node_info->hdr.cell_id: 0;
}


/**
 * Get nodes list (list of dap_chain_node_addr_t struct)
 */
dap_list_t* dap_chain_net_get_link_node_list(dap_chain_net_t * l_net, bool a_is_only_cur_cell)
{
    dap_list_t *l_node_list = NULL;
    // get cur node address
    dap_chain_node_addr_t l_cur_node_addr = { 0 };
    l_cur_node_addr.uint64 = dap_chain_net_get_cur_addr_int(l_net);

    dap_chain_node_info_t *l_cur_node_info = dap_chain_node_info_read(l_net, &l_cur_node_addr);
    // add links to nodes list only from the same cell
    if(l_cur_node_info) {
        for(unsigned int i = 0; i < l_cur_node_info->hdr.links_number; i++) {
            bool l_is_add = true;
            dap_chain_node_addr_t *l_remote_address = l_cur_node_info->links + i;
            if(a_is_only_cur_cell) {
                // get remote node list
                dap_chain_node_info_t *l_remote_node_info = dap_chain_node_info_read(l_net, l_remote_address);
                if(!l_remote_node_info || l_remote_node_info->hdr.cell_id.uint64 != l_cur_node_info->hdr.cell_id.uint64)
                    l_is_add = false;
                DAP_DELETE(l_remote_node_info);
            }
            if(l_is_add) {
                dap_chain_node_addr_t *l_address = DAP_NEW(dap_chain_node_addr_t);
                l_address->uint64 = l_cur_node_info->links[i].uint64;
                l_node_list = dap_list_append(l_node_list, l_address);
            }
        }

    }
    DAP_DELETE(l_cur_node_info);
    return l_node_list;
}

/**
 * Get remote nodes list (list of dap_chain_node_addr_t struct)
 */
dap_list_t* dap_chain_net_get_node_list(dap_chain_net_t * l_net)
{
    dap_list_t *l_node_list = NULL;
    /*
     dap_chain_net_pvt_t *l_net_pvt = PVT(l_net);
     // get nodes from seed_nodes
     for(uint16_t i = 0; i < l_net_pvt->seed_aliases_count; i++) {
     dap_chain_node_addr_t *l_node_address = dap_chain_node_alias_find(l_net, l_net_pvt->seed_aliases[i]);
     l_node_list = dap_list_append(l_node_list, l_node_address);
     }*/

    // get nodes list from global_db
    dap_global_db_obj_t *l_objs = NULL;
    size_t l_nodes_count = 0;
    // read all node
    l_objs = dap_chain_global_db_gr_load(l_net->pub.gdb_nodes, &l_nodes_count);
    if(!l_nodes_count || !l_objs)
        return l_node_list;
    for(size_t i = 0; i < l_nodes_count; i++) {
        dap_chain_node_info_t *l_node_info = (dap_chain_node_info_t *) l_objs[i].value;
        dap_chain_node_addr_t *l_address = DAP_NEW(dap_chain_node_addr_t);
        l_address->uint64 = l_node_info->hdr.address.uint64;
        l_node_list = dap_list_append(l_node_list, l_address);
    }
    dap_chain_global_db_objs_delete(l_objs, l_nodes_count);
    return l_node_list;
}

/**
 * @brief dap_chain_net_set_flag_sync_from_zero
 * @param a_net
 * @param a_flag_sync_from_zero
 */
void dap_chain_net_set_flag_sync_from_zero(dap_chain_net_t * a_net, bool a_flag_sync_from_zero)
{
    if( a_flag_sync_from_zero)
        PVT(a_net)->flags |= F_DAP_CHAIN_NET_SYNC_FROM_ZERO;
    else
        PVT(a_net)->flags ^= F_DAP_CHAIN_NET_SYNC_FROM_ZERO;
}

/**
 * @brief dap_chain_net_get_flag_sync_from_zero
 * @param a_net
 * @return
 */
bool dap_chain_net_get_flag_sync_from_zero( dap_chain_net_t * a_net)
{
    return PVT(a_net)->flags &F_DAP_CHAIN_NET_SYNC_FROM_ZERO ;
}

/**
 * @brief dap_chain_net_proc_datapool
 * @param a_net
 */
void dap_chain_net_proc_mempool (dap_chain_net_t * a_net)
{

    dap_string_t * l_str_tmp = dap_string_new(NULL);
    dap_chain_t *l_chain;
    DL_FOREACH(a_net->pub.chains, l_chain) {
        char *l_gdb_group_mempool = dap_chain_net_get_gdb_group_mempool(l_chain);

        size_t l_objs_size = 0;
        dap_global_db_obj_t * l_objs = dap_chain_global_db_gr_load(l_gdb_group_mempool, &l_objs_size);
        if(l_objs_size) {
            log_it(L_INFO, "%s.%s: Found %u records :", a_net->pub.name, l_chain->name,
                    l_objs_size);
            size_t l_datums_size = l_objs_size;
            dap_chain_datum_t ** l_datums = DAP_NEW_Z_SIZE(dap_chain_datum_t*,
                    sizeof(dap_chain_datum_t*) * l_datums_size);
            size_t l_objs_size_tmp = (l_objs_size > 15) ? min(l_objs_size, 10) : l_objs_size;
            for(size_t i = 0; i < l_objs_size; i++) {
                dap_chain_datum_t * l_datum = (dap_chain_datum_t*) l_objs[i].value;
                int l_verify_datum= dap_chain_net_verify_datum_for_add( a_net, l_datum) ;
                if (l_verify_datum != 0){
                    log_it(L_WARNING, "Datum doesn't pass verifications (code %d), delete such datum from pool",
                                             l_verify_datum);
                    dap_chain_global_db_gr_del(dap_strdup(l_objs[i].key), l_gdb_group_mempool);
                    l_datums[i] = NULL;
                }else{
                    l_datums[i] = l_datum;
                    if(i < l_objs_size_tmp) {
                        char buf[50] = { '\0' };
                        const char *l_type = NULL;
                        DAP_DATUM_TYPE_STR(l_datum->header.type_id, l_type)
                        time_t l_ts_create = (time_t) l_datum->header.ts_create;
                        log_it(L_INFO, "\t\t0x%s: type_id=%s ts_create=%s data_size=%u",
                                l_objs[i].key, l_type,
                                dap_ctime_r(&l_ts_create, buf), l_datum->header.data_size);
                    }
                }
            }
            size_t l_objs_processed = l_chain->callback_add_datums(l_chain, l_datums, l_datums_size);
            // Delete processed objects
            size_t l_objs_processed_tmp = (l_objs_processed > 15) ? min(l_objs_processed, 10) : l_objs_processed;
            for(size_t i = 0; i < l_objs_processed; i++) {
                dap_chain_global_db_gr_del(dap_strdup(l_objs[i].key), l_gdb_group_mempool);
                if(i < l_objs_processed_tmp) {
                    dap_string_append_printf(l_str_tmp, "New event created, removed datum 0x%s from mempool \n",
                            l_objs[i].key);
                }
            }
            if(l_objs_processed < l_datums_size)
                log_it(L_WARNING, "%s.%s: %d records not processed", a_net->pub.name, l_chain->name,
                        l_datums_size - l_objs_processed);
            dap_chain_global_db_objs_delete(l_objs, l_objs_size);

            // Cleanup datums array
            if(l_datums){
                for(size_t i = 0; i < l_objs_size; i++) {
                    if (l_datums[i])
                        DAP_DELETE(l_datums[i]);
                }
                DAP_DEL_Z(l_datums);
            }
        }
        else {
            log_it(L_INFO, "%s.%s: No records in mempool", a_net->pub.name, l_chain ? l_chain->name : "[no chain]");
        }
        DAP_DELETE(l_gdb_group_mempool);

    }
}

/**
 * @brief dap_chain_net_tx_get_by_hash
 * @param a_net
 * @param a_tx_hash
 * @param a_search_type
 * @return
 */
dap_chain_datum_tx_t * dap_chain_net_get_tx_by_hash(dap_chain_net_t * a_net, dap_chain_hash_fast_t * a_tx_hash,
                                                     dap_chain_net_tx_search_type_t a_search_type)
{
    dap_ledger_t * l_ledger = dap_chain_ledger_by_net_name( a_net->pub.name );
    dap_chain_datum_tx_t * l_tx = NULL;

    switch (a_search_type) {
        case TX_SEARCH_TYPE_NET:
        case TX_SEARCH_TYPE_CELL:
        case TX_SEARCH_TYPE_LOCAL:{
            if ( ! l_tx ){
                // pass all chains
                for ( dap_chain_t * l_chain = a_net->pub.chains; l_chain; l_chain = l_chain->next){
                    if ( l_chain->callback_tx_find_by_hash ){
                        // try to find transaction in chain ( inside shard )
                        l_tx = l_chain->callback_tx_find_by_hash( l_chain, a_tx_hash );
                        if (l_tx)
                            break;
                    }
                }
            }
        }break;

        case TX_SEARCH_TYPE_NET_UNSPENT:
        case TX_SEARCH_TYPE_CELL_UNSPENT:{
            l_tx = dap_chain_ledger_tx_find_by_hash( l_ledger, a_tx_hash );
        }break;
    }
    return l_tx;
}

/**
 * @brief dap_chain_net_get_add_gdb_group
 * @param a_net
 * @param a_node_addr
 * @return
 */
bool dap_chain_net_get_add_gdb_group(dap_chain_net_t *a_net, dap_chain_node_addr_t a_node_addr)
{
    if(!a_net || !PVT(a_net) || !PVT(a_net)->gdb_sync_nodes_addrs)
        return false;
    for(uint16_t i = 0; i < PVT(a_net)->gdb_sync_nodes_addrs_count; i++) {
        if(a_node_addr.uint64 == PVT(a_net)->gdb_sync_nodes_addrs[i].uint64) {
            return true;
        }
    }
    return false;
}

/**
 * @brief dap_chain_net_verify_datum_for_add
 * @param a_net
 * @param a_datum
 * @return
 */
int dap_chain_net_verify_datum_for_add(dap_chain_net_t *a_net, dap_chain_datum_t * a_datum )
{
    if( ! a_datum)
        return -10;
    if( ! a_net )
        return -11;

    switch ( a_datum->header.type_id) {
        case DAP_CHAIN_DATUM_TX: return dap_chain_ledger_tx_add_check( a_net->pub.ledger,
                                                                   (dap_chain_datum_tx_t*) a_datum->data );
        case DAP_CHAIN_DATUM_TOKEN_DECL: return dap_chain_ledger_token_decl_add_check( a_net->pub.ledger,
                                                                   (dap_chain_datum_token_t*) a_datum->data );
        case DAP_CHAIN_DATUM_TOKEN_EMISSION : return dap_chain_ledger_token_emission_add_check( a_net->pub.ledger,
                                                                   (dap_chain_datum_token_emission_t*) a_datum->data, a_datum->header.data_size );
        default: return 0;
    }
}

/**
 * @brief dap_chain_net_dump_datum
 * @param a_str_out
 * @param a_datum
 */
void dap_chain_net_dump_datum(dap_string_t * a_str_out, dap_chain_datum_t * a_datum, const char *a_hash_out_type)
{
    if( a_datum == NULL){
        dap_string_append_printf(a_str_out,"==Datum is NULL\n");
        return;
    }
    switch (a_datum->header.type_id){
        case DAP_CHAIN_DATUM_TOKEN_DECL:{
            dap_chain_datum_token_t * l_token = (dap_chain_datum_token_t*) a_datum->data;
            size_t l_token_size = a_datum->header.data_size;
            if(l_token_size < sizeof(dap_chain_datum_token_t)){
                dap_string_append_printf(a_str_out,"==Datum has incorrect size. Only %lu, while at least %lu is expected\n",
                                         l_token_size, sizeof(dap_chain_datum_token_t));
                return;
            }
            dap_string_append_printf(a_str_out,"==Datum Token Declaration\n");
            dap_string_append_printf(a_str_out, "ticker: %s\n", l_token->ticker);
            dap_string_append_printf(a_str_out, "size: %zd\n", l_token_size);
            dap_hash_fast_t l_hash ={0};
            switch (l_token->type) {
                case DAP_CHAIN_DATUM_TOKEN_TYPE_SIMPLE:{
                    dap_string_append_printf(a_str_out, "type: SIMPLE\n");
                    dap_string_append_printf(a_str_out, "sign_total: %u\n", l_token->header_private.signs_total );
                    dap_string_append_printf(a_str_out, "sign_valid: %u\n", l_token->header_private.signs_valid );
                    dap_string_append_printf(a_str_out, "total_supply: %u\n", l_token->header_private.total_supply );
                }break;
                case DAP_CHAIN_DATUM_TOKEN_TYPE_PRIVATE_UPDATE:{
                    dap_string_append_printf(a_str_out,"type: PRIVATE_UPDATE\n");
                    dap_tsd_t * l_tsd = dap_chain_datum_token_tsd_get(l_token, l_token_size);
                    if (l_tsd == NULL)
                        dap_string_append_printf(a_str_out,"<CORRUPTED TSD SECTION>\n");
                    else{
                        size_t l_offset = 0;
                        size_t l_offset_max = l_token->header_private_decl.tsd_total_size;
                        while( l_offset< l_offset_max){
                            if ( (l_tsd->size+l_offset) >l_offset_max){
                                log_it(L_WARNING, "<CORRUPTED TSD> too big size %zd when left maximum %zd",
                                       l_tsd->size, l_offset_max - l_offset);
                                return;
                            }
                            switch( l_tsd->type){
                                case DAP_CHAIN_DATUM_TOKEN_TSD_TYPE_SET_FLAGS:
                                    dap_string_append_printf(a_str_out,"flags_set: ");
                                    dap_chain_datum_token_flags_dump(a_str_out,
                                                                     dap_tsd_get_scalar(l_tsd, uint16_t));
                                break;
                                case DAP_CHAIN_DATUM_TOKEN_TSD_TYPE_UNSET_FLAGS:
                                    dap_string_append_printf(a_str_out,"flags_unset: ");
                                    dap_chain_datum_token_flags_dump(a_str_out,
                                                                     dap_tsd_get_scalar(l_tsd, uint16_t));
                                break;
                                case DAP_CHAIN_DATUM_TOKEN_TSD_TYPE_TOTAL_SUPPLY:
                                    dap_string_append_printf(a_str_out,"total_supply: %u\n",
                                                             dap_tsd_get_scalar(l_tsd, uint128_t) );
                                break;
                                case DAP_CHAIN_DATUM_TOKEN_TSD_TYPE_TOTAL_SIGNS_VALID :
                                    dap_string_append_printf(a_str_out,"total_signs_valid: %u\n",
                                                             dap_tsd_get_scalar(l_tsd, uint16_t) );
                                break;
                                case DAP_CHAIN_DATUM_TOKEN_TSD_TYPE_TOTAL_SIGNS_ADD :
                                    if(l_tsd->size == sizeof(dap_chain_hash_fast_t) ){
                                        char *l_hash_str;
                                        if(!dap_strcmp(a_hash_out_type, "hex") || !dap_strcmp(a_hash_out_type, "content_hash") )
                                            l_hash_str = dap_chain_hash_fast_to_str_new((dap_chain_hash_fast_t*) l_tsd->data);
                                        else
                                            l_hash_str = dap_enc_base58_encode_hash_to_str((dap_chain_hash_fast_t*) l_tsd->data);
                                        dap_string_append_printf(a_str_out,"total_signs_add: %s\n", l_hash_str );
                                        DAP_DELETE( l_hash_str );
                                    }else
                                        dap_string_append_printf(a_str_out,"total_signs_add: <WRONG SIZE %zd>\n", l_tsd->size);
                                break;
                                case DAP_CHAIN_DATUM_TOKEN_TSD_TYPE_TOTAL_SIGNS_REMOVE :
                                    if(l_tsd->size == sizeof(dap_chain_hash_fast_t) ){
                                        char *l_hash_str;
                                        if(!dap_strcmp(a_hash_out_type,"hex")|| !dap_strcmp(a_hash_out_type, "content_hash"))
                                            l_hash_str = dap_chain_hash_fast_to_str_new((dap_chain_hash_fast_t*) l_tsd->data);
                                        else
                                            l_hash_str = dap_enc_base58_encode_hash_to_str((dap_chain_hash_fast_t*) l_tsd->data);
                                        dap_string_append_printf(a_str_out,"total_signs_remove: %s\n", l_hash_str );
                                        DAP_DELETE( l_hash_str );
                                    }else
                                        dap_string_append_printf(a_str_out,"total_signs_add: <WRONG SIZE %zd>\n", l_tsd->size);
                                break;
                                case DAP_CHAIN_DATUM_TOKEN_TSD_TYPE_DATUM_TYPE_ALLOWED_ADD  :
                                    dap_string_append_printf(a_str_out,"datum_type_allowed_add: %s\n",
                                                             dap_tsd_get_string_const(l_tsd) );
                                break;
                                case DAP_CHAIN_DATUM_TOKEN_TSD_TYPE_DATUM_TYPE_ALLOWED_REMOVE  :
                                    dap_string_append_printf(a_str_out,"datum_type_allowed_remove: %s\n",
                                                             dap_tsd_get_string_const(l_tsd) );
                                break;
                                case DAP_CHAIN_DATUM_TOKEN_TSD_TYPE_DATUM_TYPE_BLOCKED_ADD  :
                                    dap_string_append_printf(a_str_out,"datum_type_blocked_add: %s\n",
                                                             dap_tsd_get_string_const(l_tsd) );
                                break;
                                case DAP_CHAIN_DATUM_TOKEN_TSD_TYPE_DATUM_TYPE_BLOCKED_REMOVE:
                                    dap_string_append_printf(a_str_out,"datum_type_blocked_remove: %s\n",
                                                             dap_tsd_get_string_const(l_tsd) );
                                break;
                                case DAP_CHAIN_DATUM_TOKEN_TSD_TYPE_TX_SENDER_ALLOWED_ADD:
                                    dap_string_append_printf(a_str_out,"tx_sender_allowed_add: %s\n",
                                                             dap_tsd_get_string_const(l_tsd) );
                                break;
                                case DAP_CHAIN_DATUM_TOKEN_TSD_TYPE_TX_SENDER_ALLOWED_REMOVE:
                                    dap_string_append_printf(a_str_out,"tx_sender_allowed_remove: %s\n",
                                                             dap_tsd_get_string_const(l_tsd) );
                                break;
                                case DAP_CHAIN_DATUM_TOKEN_TSD_TYPE_TX_SENDER_BLOCKED_ADD:
                                    dap_string_append_printf(a_str_out,"tx_sender_blocked_add: %s\n",
                                                             dap_tsd_get_string_const(l_tsd) );
                                break;
                                case DAP_CHAIN_DATUM_TOKEN_TSD_TYPE_TX_SENDER_BLOCKED_REMOVE:
                                    dap_string_append_printf(a_str_out,"tx_sender_blocked_remove: %s\n",
                                                             dap_tsd_get_string_const(l_tsd) );
                                break;
                                case DAP_CHAIN_DATUM_TOKEN_TSD_TYPE_TX_RECEIVER_ALLOWED_ADD:
                                    dap_string_append_printf(a_str_out,"tx_receiver_allowed_add: %s\n",
                                                             dap_tsd_get_string_const(l_tsd) );
                                break;
                                case DAP_CHAIN_DATUM_TOKEN_TSD_TYPE_TX_RECEIVER_ALLOWED_REMOVE:
                                    dap_string_append_printf(a_str_out,"tx_receiver_allowed: %s\n",
                                                             dap_tsd_get_string_const(l_tsd) );
                                break;
                                case DAP_CHAIN_DATUM_TOKEN_TSD_TYPE_TX_RECEIVER_BLOCKED_ADD:
                                    dap_string_append_printf(a_str_out, "tx_receiver_blocked_add: %s\n",
                                                             dap_tsd_get_string_const(l_tsd) );
                                break;
                                case DAP_CHAIN_DATUM_TOKEN_TSD_TYPE_TX_RECEIVER_BLOCKED_REMOVE:
                                    dap_string_append_printf(a_str_out, "tx_receiver_blocked_remove: %s\n",
                                                             dap_tsd_get_string_const(l_tsd) );
                                break;
                                default: dap_string_append_printf(a_str_out, "<0x%04X>: <size %zd>\n", l_tsd->type, l_tsd->size);
                            }
                            l_offset += dap_tsd_size(l_tsd);

                        }
                    }
                }break;
                case DAP_CHAIN_DATUM_TOKEN_TYPE_PRIVATE_DECL:{
                    dap_string_append_printf(a_str_out,"type: PRIVATE_DECL\n");
                    dap_string_append_printf(a_str_out,"flags: ");
                    dap_chain_datum_token_flags_dump(a_str_out, l_token->header_private_decl.flags);
                    dap_tsd_t * l_tsd_first = dap_chain_datum_token_tsd_get(l_token, l_token_size);
                    if (l_tsd_first == NULL)
                        dap_string_append_printf(a_str_out,"<CORRUPTED TSD SECTION>\n");
                    else{
                        size_t l_offset = 0;
                        size_t l_offset_max = l_token->header_private_decl.tsd_total_size;
                        while( l_offset< l_offset_max){
                            dap_tsd_t * l_tsd = (void*)l_tsd_first + l_offset;
                            if ( (l_tsd->size+l_offset) >l_offset_max){
                                log_it(L_WARNING, "<CORRUPTED TSD> too big size %zd when left maximum %zd",
                                       l_tsd->size, l_offset_max - l_offset);
                                return;
                            }
                            switch( l_tsd->type){
                                case DAP_CHAIN_DATUM_TOKEN_TSD_TYPE_TOTAL_SUPPLY:
                                    dap_string_append_printf(a_str_out,"total_supply: %lu\n",
                                                             dap_tsd_get_scalar(l_tsd, uint128_t) );
                                break;
                                case DAP_CHAIN_DATUM_TOKEN_TSD_TYPE_TOTAL_SIGNS_VALID :
                                    dap_string_append_printf(a_str_out,"total_signs_valid: %u\n",
                                                             dap_tsd_get_scalar(l_tsd, uint16_t) );
                                break;
                                case DAP_CHAIN_DATUM_TOKEN_TSD_TYPE_DATUM_TYPE_ALLOWED_ADD  :
                                    dap_string_append_printf(a_str_out,"datum_type_allowed: %s\n",
                                                             dap_tsd_get_string_const(l_tsd) );
                                break;
                                case DAP_CHAIN_DATUM_TOKEN_TSD_TYPE_DATUM_TYPE_BLOCKED_ADD  :
                                    dap_string_append_printf(a_str_out,"datum_type_blocked: %s\n",
                                                             dap_tsd_get_string_const(l_tsd) );
                                break;
                                case DAP_CHAIN_DATUM_TOKEN_TSD_TYPE_TX_SENDER_ALLOWED_ADD:
                                    dap_string_append_printf(a_str_out,"tx_sender_allowed: %s\n",
                                                             dap_tsd_get_string_const(l_tsd) );
                                break;
                                case DAP_CHAIN_DATUM_TOKEN_TSD_TYPE_TX_SENDER_BLOCKED_ADD:
                                    dap_string_append_printf(a_str_out,"tx_sender_blocked: %s\n",
                                                             dap_tsd_get_string_const(l_tsd) );
                                break;
                                case DAP_CHAIN_DATUM_TOKEN_TSD_TYPE_TX_RECEIVER_ALLOWED_ADD:
                                    dap_string_append_printf(a_str_out,"tx_receiver_allowed: %s\n",
                                                             dap_tsd_get_string_const(l_tsd) );
                                break;
                                case DAP_CHAIN_DATUM_TOKEN_TSD_TYPE_TX_RECEIVER_BLOCKED_ADD:
                                    dap_string_append_printf(a_str_out, "tx_receiver_blocked: %s\n",
                                                             dap_tsd_get_string_const(l_tsd) );
                                break;
                                default: dap_string_append_printf(a_str_out, "<0x%04X>: <size %zd>\n", l_tsd->type, l_tsd->size);
                            }
                            l_offset += dap_tsd_size(l_tsd);

                        }
                    }

                    size_t l_certs_field_size = l_token_size - sizeof(*l_token) - l_token->header_private_decl.tsd_total_size;
                    dap_chain_datum_token_certs_dump(a_str_out, l_token->data_n_tsd, l_certs_field_size);
                }break;
                case DAP_CHAIN_DATUM_TX:{
                    dap_chain_datum_tx_t * l_tx =(dap_chain_datum_tx_t *) a_datum->data;
                    char buf[50];
                    time_t l_ts_created = l_tx->header.ts_created;
                    dap_string_append_printf(a_str_out,"type: TX\n");
                    dap_string_append_printf(a_str_out,"type: ts_created: %s \n", dap_ctime_r(&l_ts_created, buf));
                    int l_items_count = -1;
                    dap_list_t * l_items = dap_chain_datum_tx_items_get(l_tx,TX_ITEM_TYPE_ANY,&l_items_count);
                    dap_string_append_printf(a_str_out,"type: items_count: %d \n", l_items_count );
                    if (l_items_count>0){
                        size_t n=0;
                        for( dap_list_t * l_cur = l_items; l_cur; l_cur = l_cur->next ){
                            dap_string_append_printf(a_str_out,"Item #%zd\n",n);
                            byte_t *l_tx_item = l_cur->data;
                            dap_chain_tx_item_type_t l_item_type = dap_chain_datum_tx_item_get_type(l_tx_item);
                            dap_string_append_printf(a_str_out,"\ttype: %s \n",
                                                     dap_chain_datum_tx_item_type_to_str (l_item_type) );
                            switch (l_item_type) {
                                case TX_ITEM_TYPE_IN:{
                                    dap_chain_tx_in_t * l_in = l_cur->data;
                                    dap_string_append_printf(a_str_out,"\ttx_out_prev_idx: %u\n", l_in->header.tx_out_prev_idx );
                                    dap_string_append_printf(a_str_out,"\ttx_out_prev_idx : %u\n", l_in->header.tx_prev_hash );
                                    char l_tx_prev_hash_str[70]={[0]='\0'};
                                    dap_hash_fast_to_str(&l_in->header.tx_prev_hash, l_tx_prev_hash_str,sizeof (l_tx_prev_hash_str)-1);
                                    dap_string_append_printf(a_str_out,"\ttx_prev_hash : %s\n", l_tx_prev_hash_str );
                                } break;
                                case TX_ITEM_TYPE_OUT:{
                                    dap_chain_tx_out_t * l_out = l_cur->data;
                                    dap_string_append_printf(a_str_out,"\tvalue: %u\n", l_out->header.value );
                                    char * l_addr_str = dap_chain_addr_to_str(&l_out->addr);
                                    dap_string_append_printf(a_str_out,"\taddr : %s\n", l_addr_str );
                                    DAP_DELETE(l_addr_str);
                                } break;
                                case TX_ITEM_TYPE_OUT_EXT:{
                                    dap_chain_tx_out_ext_t * l_out_ext = l_cur->data;
                                    dap_string_append_printf(a_str_out,"\tvalue: %u\n", l_out_ext->header.value );
                                    char * l_addr_str = dap_chain_addr_to_str(&l_out_ext->addr);
                                    dap_string_append_printf(a_str_out,"\taddr : %s\n", l_addr_str );
                                    dap_string_append_printf(a_str_out,"\ttoken : %s\n", l_out_ext->token );
                                    DAP_DELETE(l_addr_str);
                                } break;
                                case TX_ITEM_TYPE_SIG:{
                                    dap_chain_tx_sig_t * l_item_sign = l_cur->data;
                                    dap_sign_t *l_sign = (dap_sign_t *)l_item_sign->sig;
                                    dap_hash_fast_t l_sign_hash;
                                    char l_sign_hash_str[70]={[0]='\0'};
                                    dap_string_append_printf(a_str_out,"\tsig_size: %u\n", l_item_sign->header.sig_size );
                                    dap_string_append_printf(a_str_out,"\ttype: %s\n", dap_sign_type_to_str(l_sign->header.type) );
                                    dap_sign_get_pkey_hash(l_sign,&l_sign_hash);
                                    dap_hash_fast_to_str(&l_sign_hash,l_sign_hash_str,sizeof (l_sign_hash_str)-1);
                                    dap_string_append_printf(a_str_out,"\tpkey_hash: %s\n", l_sign_hash_str );
                                } break;
                                case TX_ITEM_TYPE_TOKEN:{
                                    dap_chain_tx_token_t * l_token = l_cur->data;
                                    dap_string_append_printf(a_str_out,"\tticker: %s\n", l_token->header.ticker );
                                    dap_string_append_printf(a_str_out,"\ttoken_emission_chain: 0x%016x\n", l_token->header.token_emission_chain_id );
                                    char l_token_emission_hash_str[70]={ [0]='\0'};
                                    dap_chain_hash_fast_to_str(& l_token->header.token_emission_hash,l_token_emission_hash_str,
                                                               sizeof (l_token_emission_hash_str)-1);
                                    dap_string_append_printf(a_str_out,"\ttoken_emission_hash: %s", l_token_emission_hash_str );
                                } break;
                                case TX_ITEM_TYPE_TOKEN_EXT:{
                                    dap_chain_tx_token_ext_t * l_token = l_cur->data;
                                    dap_string_append_printf(a_str_out,"\tversion: %u\n",l_token->header.version );
                                    dap_string_append_printf(a_str_out,"\tticker: %s\n", l_token->header.ticker );
                                    dap_string_append_printf(a_str_out,"\text_net: 0x%016x\n",l_token->header.ext_net_id );
                                    dap_string_append_printf(a_str_out,"\text_chain: 0x%016x\n",l_token->header.ext_chain_id  );
                                    dap_string_append_printf(a_str_out,"\text_tx_out_idx: %u\n",l_token->header.ext_tx_out_idx  );
                                    char l_token_emission_hash_str[70]={ [0]='\0'};
                                    dap_chain_hash_fast_to_str(& l_token->header.ext_tx_hash,l_token_emission_hash_str,
                                                               sizeof (l_token_emission_hash_str)-1);
                                    dap_string_append_printf(a_str_out,"\text_tx_hash: %s", l_token_emission_hash_str );
                                } break;
                                case TX_ITEM_TYPE_IN_COND:{
                                    dap_chain_tx_in_cond_t * l_in = l_cur->data;
                                    dap_string_append_printf(a_str_out,"\ttx_out_prev_idx: %u\n", l_in->header.tx_out_prev_idx );
                                    dap_string_append_printf(a_str_out,"\ttx_out_prev_idx : %u\n", l_in->header.tx_prev_hash );
                                    dap_string_append_printf(a_str_out,"\treceipt_idx : %u\n", l_in->header.receipt_idx );
                                    char l_tx_prev_hash_str[70]={[0]='\0'};
                                    dap_hash_fast_to_str(&l_in->header.tx_prev_hash, l_tx_prev_hash_str,sizeof (l_tx_prev_hash_str)-1);
                                    dap_string_append_printf(a_str_out,"\ttx_prev_hash : %s\n", l_tx_prev_hash_str );
                                } break;
                                case TX_ITEM_TYPE_OUT_COND:{
                                    dap_chain_tx_out_cond_t * l_out = l_cur->data;
                                    dap_string_append_printf(a_str_out,"\tvalue: %u\n", l_out->header.value );
                                    switch ( l_out->header.subtype){
                                        case DAP_CHAIN_TX_OUT_COND_SUBTYPE_SRV_PAY:{
                                            dap_string_append_printf(a_str_out,"\tsubtype: DAP_CHAIN_TX_OUT_COND_SUBTYPE_SRV_PAY\n");
                                            dap_string_append_printf(a_str_out,"\tsrv_uid: 0x%016x\n", l_out->subtype.srv_pay.srv_uid.uint64 );
                                            switch (l_out->subtype.srv_pay.unit.enm) {
                                                case SERV_UNIT_UNDEFINED: dap_string_append_printf(a_str_out,"\tunit: SERV_UNIT_UNDEFINED\n"); break;
                                                case SERV_UNIT_MB: dap_string_append_printf(a_str_out,"\tunit: SERV_UNIT_MB\n"); break;
                                                case SERV_UNIT_SEC: dap_string_append_printf(a_str_out,"\tunit: SERV_UNIT_SEC\n"); break;
                                                case SERV_UNIT_DAY: dap_string_append_printf(a_str_out,"\tunit: SERV_UNIT_DAY\n"); break;
                                                case SERV_UNIT_KB: dap_string_append_printf(a_str_out,"\tunit: SERV_UNIT_KB\n"); break;
                                                case SERV_UNIT_B : dap_string_append_printf(a_str_out,"\tunit: SERV_UNIT_B\n"); break;
                                                default: dap_string_append_printf(a_str_out,"\tunit: SERV_UNIT_UNKNOWN\n"); break;
                                            }
                                            dap_string_append_printf(a_str_out,"\tunit_price_max: %"DAP_UINT64_FORMAT_U"\n", l_out->subtype.srv_pay.unit_price_max_datoshi);
                                            char l_pkey_hash_str[70]={[0]='\0'};
                                            dap_chain_hash_fast_to_str(&l_out->subtype.srv_pay.pkey_hash, l_pkey_hash_str, sizeof (l_pkey_hash_str)-1);
                                            dap_string_append_printf(a_str_out,"\tpkey_hash: %s\n", l_pkey_hash_str );
                                        }break;
                                        case DAP_CHAIN_TX_OUT_COND_SUBTYPE_SRV_XCHANGE:{
                                            dap_string_append_printf(a_str_out,"\tsubtype: DAP_CHAIN_TX_OUT_COND_SUBTYPE_SRV_XCHANGE\n");
                                        }break;
                                        case DAP_CHAIN_TX_OUT_COND_SUBTYPE_SRV_STAKE:{
                                            dap_string_append_printf(a_str_out,"\tsubtype: DAP_CHAIN_TX_OUT_COND_SUBTYPE_SRV_STAKE\n");
                                        }break;
                                    }
                                    dap_string_append_printf(a_str_out,"\tparams_size : %u\n", l_out->params_size );
                                } break;
                                case TX_ITEM_TYPE_RECEIPT:{} break;
                                default:{}
                            }
                            n++;
                        }
                    }
                    dap_list_free(l_items);


                }break;
                case DAP_CHAIN_DATUM_TOKEN_TYPE_PUBLIC:{
                    dap_string_append_printf(a_str_out,"type: PUBLIC\n");
                }break;
                default:
                    dap_string_append_printf(a_str_out,"type: UNKNOWN\n");
            }

        }break;
    }
}

static bool s_net_check_acl(dap_chain_net_t *a_net, dap_chain_hash_fast_t *a_pkey_hash)
{
    const char l_path[] = "network/";
    char l_cfg_path[strlen(a_net->pub.name) + strlen(l_path) + 1];
    strcpy(l_cfg_path, l_path);
    strcat(l_cfg_path, a_net->pub.name);
    dap_config_t *l_cfg = dap_config_open(l_cfg_path);
    const char *l_auth_type = dap_config_get_item_str(l_cfg, "auth", "type");
    bool l_authorized = true;
    if (l_auth_type && !strcmp(l_auth_type, "ca")) {
        if (dap_hash_fast_is_blank(a_pkey_hash)) {
            return false;
        }
        l_authorized = false;
        const char *l_auth_hash_str = dap_chain_hash_fast_to_str_new(a_pkey_hash);
        uint16_t l_acl_list_len = 0;
        char **l_acl_list = dap_config_get_array_str(l_cfg, "auth", "acl_accept_ca_list", &l_acl_list_len);
        for (uint16_t i = 0; i < l_acl_list_len; i++) {
            if (!strcmp(l_acl_list[i], l_auth_hash_str)) {
                l_authorized = true;
                break;
            }
        }
        if (!l_authorized) {
            const char *l_acl_gdb = dap_config_get_item_str(l_cfg, "auth", "acl_accept_ca_gdb");
            if (l_acl_gdb) {
                size_t l_objs_count;
                dap_global_db_obj_t *l_objs = dap_chain_global_db_gr_load(l_acl_gdb, &l_objs_count);
                for (size_t i = 0; i < l_objs_count; i++) {
                    if (!strcmp(l_objs[i].key, l_auth_hash_str)) {
                        l_authorized = true;
                        break;
                    }
                }
                dap_chain_global_db_objs_delete(l_objs, l_objs_count);
            }
        }
        if (!l_authorized) {
            const char *l_acl_chains = dap_config_get_item_str(l_cfg, "auth", "acl_accept_ca_chains");
            if (l_acl_chains && !strcmp(l_acl_chains, "all")) {
                dap_list_t *l_certs = dap_cert_get_all_mem();
                for (dap_list_t *l_tmp = l_certs; l_tmp; l_tmp = dap_list_next(l_tmp)) {
                    dap_cert_t *l_cert = (dap_cert_t *)l_tmp->data;
                    size_t l_pkey_size;
                    uint8_t *l_pkey_ser = dap_enc_key_serealize_pub_key(l_cert->enc_key, &l_pkey_size);
                    dap_chain_hash_fast_t l_cert_hash;
                    dap_hash_fast(l_pkey_ser, l_pkey_size, &l_cert_hash);
                    if (!memcmp(l_pkey_ser, a_pkey_hash, sizeof(dap_chain_hash_fast_t))) {
                        l_authorized = true;
                        DAP_DELETE(l_pkey_ser);
                        break;
                    }
                    DAP_DELETE(l_pkey_ser);
                }
            }
        }
    }
    return l_authorized;
}

static uint8_t *dap_chain_net_set_acl(dap_chain_hash_fast_t *a_pkey_hash)
{
    uint16_t l_net_count;
    dap_chain_net_t **l_net_list = dap_chain_net_list(&l_net_count);
    if (l_net_count && l_net_list) {
        uint8_t *l_ret = DAP_NEW_SIZE(uint8_t, l_net_count);
        for (uint16_t i = 0; i < l_net_count; i++) {
            l_ret[i] = s_net_check_acl(l_net_list[i], a_pkey_hash);
        }
        DAP_DELETE(l_net_list);
        return l_ret;
    }
    return NULL;
}<|MERGE_RESOLUTION|>--- conflicted
+++ resolved
@@ -296,11 +296,7 @@
     pthread_mutex_lock( &PVT(a_net)->state_mutex_cond); // Preventing call of state_go_to before wait cond will be armed
     // set flag for sync
     PVT(a_net)->flags |= F_DAP_CHAIN_NET_GO_SYNC;
-<<<<<<< HEAD
     //PVT(a_net)->flags |= F_DAP_CHAIN_NET_SYNC_FROM_ZERO;
-=======
-    dap_chain_net_set_flag_sync_from_zero(a_net, true);
->>>>>>> 45c233c1
 #ifndef _WIN32
     pthread_cond_signal( &PVT(a_net)->state_proc_cond );
 #else
