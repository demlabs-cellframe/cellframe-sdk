--- conflicted
+++ resolved
@@ -720,26 +720,20 @@
         pthread_mutex_unlock(&s_net_cond_lock);
         return;
     }
-<<<<<<< HEAD
     dap_proc_thread_t *l_net_threads = DAP_NEW_Z_COUNT(dap_proc_thread_t, s_net_loading_count);
     if (!l_net_threads) {
         log_it(L_CRITICAL, "%s", c_error_memory_alloc);
         pthread_mutex_unlock(&s_net_cond_lock);
         return;
     }
-    dap_chain_net_item_t *l_net_items_current = NULL, *l_net_items_tmp = NULL;
     int l_net_counter = 0;
     uint32_t l_cpu_count = dap_get_cpu_count();
-    HASH_ITER(hh, s_net_items, l_net_items_current, l_net_items_tmp) {
+    for (dap_chain_net_t *net = s_nets_by_name; net; net = net->hh.next) {
         dap_proc_thread_create(l_net_threads + l_net_counter, dap_random_byte() % l_cpu_count);
-        dap_proc_thread_callback_add(l_net_threads + l_net_counter, s_net_load, l_net_items_current->chain_net);
+        dap_proc_thread_callback_add(l_net_threads + l_net_counter, s_net_load, net);
         ++l_net_counter;
     }
     assert(l_net_counter == s_net_loading_count);
-=======
-    for (dap_chain_net_t *net = s_nets_by_name; net; net = net->hh.next)
-        dap_proc_thread_callback_add(NULL, s_net_load, net);
->>>>>>> 44f0eec2
     while (s_net_loading_count)
         pthread_cond_wait(&s_net_cond, &s_net_cond_lock);
     for (int i = 0; i < l_net_counter; ++i)
