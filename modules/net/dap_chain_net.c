--- conflicted
+++ resolved
@@ -231,10 +231,6 @@
 
 // State machine switchs here
 static bool s_net_states_proc(void *a_arg);
-<<<<<<< HEAD
-=======
-json_object *s_net_states_json_collect(dap_chain_net_t * l_net);
->>>>>>> 20475ddf
 static void s_net_states_notify(dap_chain_net_t * l_net);
 static void s_nodelist_change_notify(dap_store_obj_t *a_obj, void *a_arg);
 //static void s_net_proc_kill( dap_chain_net_t * a_net );
@@ -467,11 +463,7 @@
     log_it(L_NOTICE, "Established connection with %s."NODE_ADDR_FP_STR,l_net->pub.name,
            NODE_ADDR_FP_ARGS_S(a_link->addr));
 
-<<<<<<< HEAD
     struct json_object *l_json = dap_chain_net_states_json_collect(l_net);
-=======
-    json_object *l_json = s_net_states_json_collect(l_net);
->>>>>>> 20475ddf
     char l_err_str[128] = { };
     snprintf(l_err_str, sizeof(l_err_str)
                  , "Established connection with link " NODE_ADDR_FP_STR
@@ -535,11 +527,7 @@
     log_it(L_WARNING, "Can't establish link with %s."NODE_ADDR_FP_STR,
            l_net ? l_net->pub.name : "(unknown)", NODE_ADDR_FP_ARGS_S(a_link->addr));
     if (l_net){
-<<<<<<< HEAD
         struct json_object *l_json = dap_chain_net_states_json_collect(l_net);
-=======
-        json_object *l_json = s_net_states_json_collect(l_net);
->>>>>>> 20475ddf
         char l_err_str[512] = { };
         snprintf(l_err_str, sizeof(l_err_str)
                      , "Link " NODE_ADDR_FP_STR " [%s] can't be established, errno %d"
@@ -594,9 +582,6 @@
     return 0;
 }
 
-<<<<<<< HEAD
-struct json_object *dap_chain_net_states_json_collect(dap_chain_net_t *a_net)
-=======
 json_object *s_net_sync_status(dap_chain_net_t *a_net) {
 // sanity check
     dap_return_val_if_pass(!a_net, NULL);
@@ -625,9 +610,7 @@
     return l_ret;
 }
 
-json_object *s_net_states_json_collect(dap_chain_net_t *a_net)
->>>>>>> 20475ddf
-{
+struct json_object *dap_chain_net_states_json_collect(dap_chain_net_t *a_net) {
     json_object *l_json = json_object_new_object();
     json_object_object_add(l_json, "class"            , json_object_new_string("NetStates"));
     json_object_object_add(l_json, "name"             , json_object_new_string((const char*)a_net->pub.name));
@@ -651,11 +634,7 @@
  */
 static void s_net_states_notify(dap_chain_net_t *a_net)
 {
-<<<<<<< HEAD
     struct json_object *l_json = dap_chain_net_states_json_collect(a_net);
-=======
-    json_object *l_json = s_net_states_json_collect(a_net);
->>>>>>> 20475ddf
     json_object_object_add(l_json, "errorMessage", json_object_new_string(" ")); // regular notify has no error
     dap_notify_server_send_mt(json_object_get_string(l_json));
     json_object_put(l_json);
