--- conflicted
+++ resolved
@@ -3149,90 +3149,6 @@
     return PVT(a_net)->flags &F_DAP_CHAIN_NET_SYNC_FROM_ZERO ;
 }
 
-<<<<<<< HEAD
-
-void s_proc_mempool_callback_load(dap_global_db_context_t *a_global_db_context,
-                                  int a_rc, const char *a_group,
-                                  const size_t a_values_total, const size_t a_values_count,
-                                  dap_global_db_obj_t *a_values, void *a_arg)
-{
-    dap_chain_t * l_chain = (dap_chain_t*) a_arg;
-    dap_chain_net_t * l_net = dap_chain_net_by_id( l_chain->net_id );
-    if(a_values_count) {
-        log_it(L_INFO, "%s.%s: Found %zu records :", l_net->pub.name, l_chain->name,
-                a_values_count);
-        size_t l_datums_size = a_values_count;
-        dap_chain_datum_t ** l_datums = DAP_NEW_Z_SIZE(dap_chain_datum_t*,
-                sizeof(dap_chain_datum_t*) * l_datums_size);
-        size_t l_objs_size_tmp = (a_values_count > 15) ? min(a_values_count, 10) : a_values_count;
-        for(size_t i = 0; i < a_values_count; i++) {
-            dap_chain_datum_t * l_datum = (dap_chain_datum_t*) a_values[i].value;
-            int l_dup_or_skip = dap_chain_datum_unledgered_search_iter(l_datum, l_chain);
-            if (l_dup_or_skip) {
-                log_it(L_WARNING, "Datum unledgered search returned '%d', delete it from mempool", l_dup_or_skip);
-                dap_global_db_del_unsafe(a_global_db_context, a_group, a_values[i].key);
-                l_datums[i] = NULL;
-                continue;
-            }
-
-            int l_verify_datum = dap_chain_net_verify_datum_for_add( l_net, l_datum) ;
-            if (l_verify_datum != 0){
-                log_it(L_WARNING, "Datum doesn't pass verifications (code %d), delete such datum from pool", l_verify_datum);
-                dap_global_db_del_unsafe(a_global_db_context, a_group, a_values[i].key);
-                l_datums[i] = NULL;
-            } else {
-                l_datums[i] = l_datum;
-                if(i < l_objs_size_tmp) {
-                    char buf[50] = { '\0' };
-                    const char *l_type = NULL;
-                    DAP_DATUM_TYPE_STR(l_datum->header.type_id, l_type)
-                    dap_time_t l_ts_create = (dap_time_t) l_datum->header.ts_create;
-                    log_it(L_INFO, "\t\t0x%s: type_id=%s ts_create=%s data_size=%u",
-                            a_values[i].key, l_type,
-                            dap_ctime_r(&l_ts_create, buf), l_datum->header.data_size);
-                }
-            }
-        }
-        size_t l_objs_processed = l_chain->callback_add_datums(l_chain, l_datums, l_datums_size);
-        // Delete processed objects
-        size_t l_objs_processed_tmp = (l_objs_processed > 15) ? min(l_objs_processed, 10) : l_objs_processed;
-        for (size_t i = 0; i < l_objs_processed; i++) {
-            dap_global_db_del_unsafe(a_global_db_context, a_group, a_values[i].key);
-            log_it(L_WARNING, "New event created, removed datum 0x%s from mempool \n", a_values[i].key);
-        }
-        debug_if(l_objs_processed < l_datums_size, L_WARNING, "%s.%s: %zu records not processed",
-                 l_net->pub.name, l_chain->name, l_datums_size - l_objs_processed);
-        dap_global_db_objs_delete(a_values, a_values_count);
-
-        // Cleanup datums array
-        if (l_datums){
-            for (size_t i = 0; i < a_values_count; i++) {
-                DAP_DEL_Z(l_datums[i]);
-            }
-            DAP_DELETE(l_datums);
-        }
-    } else {
-        log_it(L_INFO, "%s.%s: No records in mempool", l_net->pub.name, l_chain ? l_chain->name : "[no chain]");
-    }
-}
-
-
-/**
- * @brief dap_chain_net_proc_datapool
- * @param a_net
- */
-void dap_chain_net_proc_mempool (dap_chain_net_t * a_net)
-{
-    dap_chain_t *l_chain;
-    DL_FOREACH(a_net->pub.chains, l_chain) {
-        char *l_gdb_group_mempool = dap_chain_net_get_gdb_group_mempool_new(l_chain);
-        dap_global_db_get_all(l_gdb_group_mempool,0,s_proc_mempool_callback_load, l_chain);
-        DAP_DELETE(l_gdb_group_mempool);
-    }
-}
-
-=======
->>>>>>> a3add0d8
 /**
  * @brief dap_chain_net_get_extra_gdb_group
  * @param a_net
