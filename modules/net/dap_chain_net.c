/*
 * Authors:
 * Dmitriy A. Gearasimov <gerasimov.dmitriy@demlabs.net>
 * Alexander Lysikov <alexander.lysikov@demlabs.net>
 * DeM Labs Inc.   https://demlabs.net
 * Kelvin Project https://github.com/kelvinblockchain
 * Copyright  (c) 2017-2018
 * All rights reserved.

 This file is part of DAP (Deus Applications Prototypes) the open source project

    DAP (Deus Applicaions Prototypes) is free software: you can redistribute it and/or modify
    it under the terms of the GNU General Public License as published by
    the Free Software Foundation, either version 3 of the License, or
    (at your option) any later version.

    DAP is distributed in the hope that it will be useful,
    but WITHOUT ANY WARRANTY; without even the implied warranty of
    MERCHANTABILITY or FITNESS FOR A PARTICULAR PURPOSE.  See the
    GNU General Public License for more details.

    You should have received a copy of the GNU General Public License
    along with any DAP based project.  If not, see <http://www.gnu.org/licenses/>.
*/


#ifndef _GNU_SOURCE
#define _GNU_SOURCE
#endif
#ifndef  _XOPEN_SOURCE
#define _XOPEN_SOURCE       /* See feature_test_macros(7) */
#endif
#ifndef __USE_XOPEN
#define __USE_XOPEN
#endif
#include <time.h>
#include <stdio.h>
#include <stdlib.h>
#include <stddef.h>
#include <stdint.h>
#include <string.h>
#include <errno.h>
#include <pthread.h>


#ifdef DAP_OS_UNIX
#include <sys/types.h>
#include <sys/socket.h>
#include <arpa/inet.h>
#include <netdb.h>
#endif

#ifdef WIN32
#include <winsock2.h>
#include <windows.h>
#include <mswsock.h>
#include <ws2tcpip.h>
#include <io.h>
#endif


#include "uthash.h"
#include "utlist.h"
#include "dap_chain.h"
#include "dap_list.h"
#include "dap_time.h"
#include "dap_common.h"
#include "dap_string.h"
#include "dap_strfuncs.h"
#include "dap_file_utils.h"
#include "dap_enc_base58.h"
#include "dap_config.h"
#include "dap_hash.h"
#include "dap_cert.h"
#include "dap_cert_file.h"
#include "dap_chain_datum_tx.h"
#include "dap_chain_datum_tx_in_cond.h"
#include "dap_chain_datum_tx_items.h"
#include "dap_chain_datum_tx_out.h"
#include "dap_chain_datum_tx_out_cond.h"
#include "dap_timerfd.h"
#include "dap_stream_worker.h"
#include "dap_worker.h"
#include "dap_proc_queue.h"
#include "dap_proc_thread.h"
#include "dap_enc_http.h"
#include "dap_chain_common.h"
#include "dap_chain_datum_decree.h"
#include "dap_chain_datum_anchor.h"
#include "dap_chain_tx.h"
#include "dap_chain_net.h"
#include "dap_chain_net_node_list.h"
#include "dap_chain_net_tx.h"
#include "dap_chain_net_anchor.h"
#include "dap_chain_net_decree.h"
#include "dap_chain_net_srv.h"
#include "dap_chain_net_balancer.h"
#include "dap_chain_pvt.h"
#include "dap_chain_node_client.h"
#include "dap_chain_node_cli.h"
#include "dap_chain_node_cli_cmd.h"
#include "dap_notify_srv.h"
#include "dap_chain_ledger.h"
#include "dap_chain_cs_none.h"
#include "dap_client_http.h"
#include "dap_global_db.h"
#include "dap_global_db_remote.h"

#include "dap_stream_ch_chain_net_pkt.h"
#include "dap_stream_ch_chain_net.h"
#include "dap_stream_ch_chain.h"
#include "dap_stream_ch_chain_pkt.h"
#include "dap_stream_ch.h"
#include "dap_stream.h"
#include "dap_stream_ch_pkt.h"
#include "dap_chain_node_dns_client.h"
#include "dap_module.h"
#include "rand/dap_rand.h"
#include "json.h"
#include "json_object.h"
#include "dap_chain_net_srv_stake_pos_delegate.h"
#include "dap_chain_net_srv_xchange.h"

#include <stdio.h>
#include <sys/types.h>
#include <dirent.h>

#define LOG_TAG "chain_net"

#define F_DAP_CHAIN_NET_SYNC_FROM_ZERO   ( 1 << 8 )

static bool s_debug_more = false;

struct balancer_link_request {
    dap_chain_node_info_t *link_info;
    dap_chain_net_t *net;
    dap_worker_t *worker;
    bool from_http;
    int link_replace_tries;
};

struct net_link {
    uint64_t uplink_ip;
    dap_chain_node_info_t *link_info;
    dap_chain_node_client_t *link;
    dap_timerfd_t *delay_timer;
    UT_hash_handle hh;
};

struct downlink {
    dap_stream_worker_t *worker;
    dap_stream_ch_uuid_t ch_uuid;
    dap_events_socket_uuid_t esocket_uuid;
    char addr[INET_ADDRSTRLEN];
    int port;
    UT_hash_handle hh;
};

/**
  * @struct dap_chain_net_pvt
  * @details Private part of chain_net dap object
  */
typedef struct dap_chain_net_pvt{
    pthread_t proc_tid;
    dap_chain_node_role_t node_role;
    uint32_t  flags;
    time_t    last_sync;

    dap_chain_node_addr_t * node_addr;
    dap_chain_node_info_t * node_info;  // Current node's info

    atomic_uint balancer_link_requests;
    bool balancer_http;
    //Active synchronizing link
    dap_chain_node_client_t *active_link;
    dap_list_t *links_queue;            // Links waiting for sync

    struct net_link *net_links;         // Links HT
    bool only_static_links;
    uint16_t required_links_count;
    uint16_t max_links_count;
    uint16_t reconnect_delay;         // sec

    struct downlink *downlinks;         // HT of links who sent SYNC REQ, it used for sync broadcasting

    bool load_mode;
    char ** seed_aliases;

    uint16_t bootstrap_nodes_count;
    struct in_addr *bootstrap_nodes_addrs;
    uint16_t *bootstrap_nodes_ports;

    uint16_t gdb_sync_groups_count;
    uint16_t gdb_sync_nodes_addrs_count;
    uint16_t gdb_sync_nodes_links_count;
    char **gdb_sync_groups;
    dap_chain_node_addr_t *gdb_sync_nodes_addrs;
    uint32_t *gdb_sync_nodes_links_ips;
    uint16_t *gdb_sync_nodes_links_ports;

    uint16_t seed_aliases_count;
    struct in_addr *seed_nodes_addrs_v4;
    uint16_t *seed_nodes_ports;
    uint64_t *seed_nodes_addrs;

    dap_chain_net_state_t state;
    dap_chain_net_state_t state_target;
    uint16_t acl_idx;


    // Main loop timer
    dap_interval_timer_t main_timer;

    pthread_mutex_t uplinks_mutex;
    pthread_rwlock_t downlinks_lock;
    pthread_rwlock_t states_lock;

    dap_list_t *gdb_notifiers;

    dap_interval_timer_t update_links_timer;
} dap_chain_net_pvt_t;

typedef struct dap_chain_net_item{
    char name [DAP_CHAIN_NET_NAME_MAX];
    dap_chain_net_id_t net_id;
    dap_chain_net_t * chain_net;
    UT_hash_handle hh;
    UT_hash_handle hh2;
} dap_chain_net_item_t;

#define PVT(a) ( (dap_chain_net_pvt_t *) (void*) a->pvt )
#define PVT_S(a) ( (dap_chain_net_pvt_t *) (void*) a.pvt )

static pthread_rwlock_t s_net_items_rwlock = PTHREAD_RWLOCK_INITIALIZER;
static dap_chain_net_item_t *s_net_items = NULL, *s_net_ids = NULL;

static const char * c_net_states[]={
    [NET_STATE_OFFLINE] = "NET_STATE_OFFLINE",
    [NET_STATE_LINKS_PREPARE ] = "NET_STATE_LINKS_PREPARE",
    [NET_STATE_LINKS_CONNECTING] = "NET_STATE_LINKS_CONNECTING",
    [NET_STATE_LINKS_ESTABLISHED]= "NET_STATE_LINKS_ESTABLISHED",
    [NET_STATE_SYNC_GDB]= "NET_STATE_SYNC_GDB",
    [NET_STATE_SYNC_CHAINS]= "NET_STATE_SYNC_CHAINS",
    [NET_STATE_ADDR_REQUEST]= "NET_STATE_ADDR_REQUEST",
    [NET_STATE_ONLINE]= "NET_STATE_ONLINE"
};

// Node link callbacks
static void s_node_link_callback_connected(dap_chain_node_client_t * a_node_client, void * a_arg);
static void s_node_link_callback_disconnected(dap_chain_node_client_t * a_node_client, void * a_arg);
static void s_node_link_callback_stage(dap_chain_node_client_t * a_node_client,dap_client_stage_t a_stage, void * a_arg);
static void s_node_link_callback_error(dap_chain_node_client_t * a_node_client, int a_error, void * a_arg);
static void s_node_link_callback_delete(dap_chain_node_client_t * a_node_client, void * a_arg);

static const dap_chain_node_client_callbacks_t s_node_link_callbacks = {
    .connected      = s_node_link_callback_connected,
    .disconnected   = s_node_link_callback_disconnected,
    .stage          = s_node_link_callback_stage,
    .error          = s_node_link_callback_error,
    .delete         = s_node_link_callback_delete
};

// State machine switchs here
static bool s_net_states_proc(dap_proc_thread_t *a_thread, void *a_arg);

struct json_object *s_net_states_json_collect(dap_chain_net_t * l_net);

static void s_net_states_notify(dap_chain_net_t * l_net);

//static void s_net_proc_kill( dap_chain_net_t * a_net );
int s_net_init(const char * a_net_name, uint16_t a_acl_idx);

int s_net_load(dap_chain_net_t *a_net);

// Notify callback for GlobalDB changes
static void s_gbd_history_callback_notify(dap_global_db_context_t *a_context, dap_store_obj_t *a_obj, void *a_arg);
static void s_chain_callback_notify(void * a_arg, dap_chain_t *a_chain, dap_chain_cell_id_t a_id, void *a_atom, size_t a_atom_size);
static int s_cli_net(int argc, char ** argv, char **str_reply);
static uint8_t *s_net_set_acl(dap_chain_hash_fast_t *a_pkey_hash);
static void s_prepare_links_from_balancer(dap_chain_net_t *a_net);
static bool s_new_balancer_link_request(dap_chain_net_t *a_net, int a_link_replace_tries);

//Timer update links

static void s_update_links_timer_callback(void *a_arg){
    dap_chain_net_t *l_net = (dap_chain_net_t*)a_arg;
    //Updated links
   dap_chain_net_node_list_request_update(l_net);
}

/**
 * @brief
 * init network settings from cellrame-node.cfg file
 * register net* commands in cellframe-node-cli interface
 * @return
 */
int dap_chain_net_init()
{
    dap_stream_ch_chain_init();
    dap_stream_ch_chain_net_init();
    dap_chain_node_client_init();
    dap_cli_server_cmd_add ("net", s_cli_net, "Network commands",
        "net list [chains -n <chain net name>]"
            "\tList all networks or list all chains in selected network"
        "net -net <chain net name> [-mode {update | all}] go {online | offline | sync}\n"
            "\tFind and establish links and stay online. \n"
            "\tMode \"update\" is by default when only new chains and gdb are updated. Mode \"all\" updates everything from zero\n"
        "net -net <chain net name> get {status | fee | id}\n"
            "\tDisplays the current current status, current fee or net id.\n"
        "net -net <chain net name> stats {tx | tps} [-from <From time>] [-to <To time>] [-prev_sec <Seconds>] \n"
            "\tTransactions statistics. Time format is <Year>-<Month>-<Day>_<Hours>:<Minutes>:<Seconds> or just <Seconds> \n"
        "net -net <chain net name> [-mode {update | all}] sync {all | gdb | chains}\n"
            "\tSyncronyze gdb, chains or everything\n"
            "\tMode \"update\" is by default when only new chains and gdb are updated. Mode \"all\" updates everything from zero\n"
        "net -net <chain net name> link {list | add | del | info | disconnect_all}\n"
            "\tList, add, del, dump or establish links\n"
        "net -net <chain net name> ca add {-cert <cert name> | -hash <cert hash>}\n"
            "\tAdd certificate to list of authority cetificates in GDB group\n"
        "net -net <chain net name> ca list\n"
            "\tPrint list of authority cetificates from GDB group\n"
        "net -net <chain net name> ca del -hash <cert hash> [-H {hex | base58(default)}]\n"
            "\tDelete certificate from list of authority cetificates in GDB group by it's hash\n"
        "net -net <chain net name> ledger reload\n"
            "\tPurge the cache of chain net ledger and recalculate it from chain file\n"
        "net -net <chain net name> poa_cets list\n"
            "\tPrint list of PoA cerificates for this network\n");

    s_debug_more = dap_config_get_item_bool_default(g_config,"chain_net","debug_more",false);

    char * l_net_dir_str = dap_strdup_printf("%s/network", dap_config_path());
    DIR * l_net_dir = opendir( l_net_dir_str);
    if ( l_net_dir ){
        struct dirent * l_dir_entry = NULL;
        uint16_t l_acl_idx = 0;
        while ( (l_dir_entry = readdir(l_net_dir) ) ){
            if (l_dir_entry->d_name[0]=='\0' || l_dir_entry->d_name[0]=='.')
                continue;
            // don't search in directories
            char l_full_path[MAX_PATH + 1] = {0};
            dap_snprintf(l_full_path, sizeof(l_full_path), "%s/%s", l_net_dir_str, l_dir_entry->d_name);
            if(dap_dir_test(l_full_path)) {
                continue;
            }
            // search only ".cfg" files
            if(strlen(l_dir_entry->d_name) > 4) { // It has non zero name excluding file extension
                if( strncmp(l_dir_entry->d_name + strlen(l_dir_entry->d_name) - 4, ".cfg", 4) ) {
                    // its not .cfg file
                    continue;
                }
            }
            log_it(L_DEBUG,"Network config %s try to load", l_dir_entry->d_name);
            //char* l_dot_pos = rindex(l_dir_entry->d_name,'.');
            char* l_dot_pos = strchr(l_dir_entry->d_name,'.');
            if ( l_dot_pos )
                *l_dot_pos = '\0';
            s_net_init(l_dir_entry->d_name, l_acl_idx++);
        }
        closedir(l_net_dir);
    }else{
        int l_errno = errno;
        char l_errbuf[128];
        l_errbuf[0] = 0;
        strerror_r(l_errno,l_errbuf,sizeof (l_errbuf));
        log_it(L_WARNING,"Can't open entries on path %s: \"%s\" (code %d)", l_net_dir_str, l_errbuf, l_errno);
    }
    DAP_DELETE (l_net_dir_str);

    dap_enc_http_set_acl_callback(s_net_set_acl);
    log_it(L_NOTICE,"Chain networks initialized");
    return 0;
}

/**
 * @brief get certificate hash from chain config [acl_accept_ca_gdb] param
 *
 * @param a_net dap_chain_net_t chain object
 * @return char*
 */
char *dap_chain_net_get_gdb_group_acl(dap_chain_net_t *a_net)
{
    if (a_net) {
        const char l_path[] = "network/";
        char l_cfg_path[strlen(a_net->pub.name) + strlen(l_path) + 1];
        strcpy(l_cfg_path, l_path);
        strcat(l_cfg_path, a_net->pub.name);
        dap_config_t *l_cfg = dap_config_open(l_cfg_path);
        const char *l_auth_gdb = dap_config_get_item_str(l_cfg, "auth", "acl_accept_ca_gdb");
        if (l_auth_gdb) {
            return dap_strdup_printf("%s.%s", a_net->pub.gdb_groups_prefix, l_auth_gdb);
        }
    }
    return NULL;
}

/**
 * @brief set current network state to F_DAP_CHAIN_NET_GO_SYNC
 *
 * @param a_net dap_chain_net_t network object
 * @param a_new_state dap_chain_net_state_t new network state
 * @return int
 */
int dap_chain_net_state_go_to(dap_chain_net_t * a_net, dap_chain_net_state_t a_new_state)
{
    if (PVT(a_net)->load_mode) {
        log_it(L_ERROR, "Can't change state of loading network '%s'", a_net->pub.name);
        return -1;
    }
    pthread_rwlock_wrlock(&PVT(a_net)->states_lock);
    if (PVT(a_net)->state != NET_STATE_OFFLINE){
        PVT(a_net)->state = PVT(a_net)->state_target = NET_STATE_OFFLINE;
        pthread_rwlock_unlock(&PVT(a_net)->states_lock);
        s_net_states_proc(NULL, a_net);
        pthread_rwlock_wrlock(&PVT(a_net)->states_lock);
    }
    PVT(a_net)->state_target = a_new_state;
    //PVT(a_net)->flags |= F_DAP_CHAIN_NET_SYNC_FROM_ZERO;  // TODO set this flag according to -mode argument from command line
    pthread_rwlock_unlock(&PVT(a_net)->states_lock);
    if (a_new_state == NET_STATE_OFFLINE)
        return 0;
    return dap_proc_queue_add_callback(dap_events_worker_get_auto(), s_net_states_proc, a_net);
}

dap_chain_net_state_t dap_chain_net_get_target_state(dap_chain_net_t *a_net)
{
    pthread_rwlock_rdlock(&PVT(a_net)->states_lock);
    dap_chain_net_state_t l_ret = PVT(a_net)->state_target;
    pthread_rwlock_unlock(&PVT(a_net)->states_lock);
    return l_ret;
}

/**
 * @brief set s_srv_callback_notify
 *
 * @param a_callback dap_global_db_obj_callback_notify_t callback function
 */
void dap_chain_net_add_gdb_notify_callback(dap_chain_net_t *a_net, dap_store_obj_callback_notify_t a_callback, void *a_cb_arg)
{
    dap_chain_gdb_notifier_t *l_notifier = DAP_NEW(dap_chain_gdb_notifier_t);
    if (!l_notifier) {
        log_it(L_CRITICAL, "Memory allocation error");
        return;
    }
    l_notifier->callback = a_callback;
    l_notifier->cb_arg = a_cb_arg;
    PVT(a_net)->gdb_notifiers = dap_list_append(PVT(a_net)->gdb_notifiers, l_notifier);
}

int dap_chain_net_add_downlink(dap_chain_net_t *a_net, dap_stream_worker_t *a_worker,
                               dap_stream_ch_uuid_t a_ch_uuid, dap_events_socket_uuid_t a_esocket_uuid,
                               char *a_addr, int a_port)
{
    if (!a_net || !a_worker)
        return -1;
    dap_chain_net_pvt_t *l_net_pvt = PVT(a_net);
    unsigned a_hash_value;
    HASH_VALUE(&a_ch_uuid, sizeof(a_ch_uuid), a_hash_value);
    struct downlink *l_downlink = NULL;
    pthread_rwlock_wrlock(&l_net_pvt->downlinks_lock);
    HASH_FIND_BYHASHVALUE(hh, l_net_pvt->downlinks, &a_ch_uuid, sizeof(a_ch_uuid), a_hash_value, l_downlink);
    if (l_downlink) {
        pthread_rwlock_unlock(&l_net_pvt->downlinks_lock);
        return -2;
    }
    l_downlink = DAP_NEW_Z(struct downlink);
    if (!l_downlink) {
        log_it(L_CRITICAL, "Memory allocation error");
        pthread_rwlock_unlock(&l_net_pvt->downlinks_lock);
        return -1;
    }
    *l_downlink = (struct downlink) {
            .worker     = a_worker,
            .ch_uuid    = a_ch_uuid,
            .esocket_uuid = a_esocket_uuid,
            .port       = a_port
    };
    strncpy(l_downlink->addr, a_addr, INET_ADDRSTRLEN - 1);
    HASH_ADD_BYHASHVALUE(hh, l_net_pvt->downlinks, ch_uuid, sizeof(a_ch_uuid), a_hash_value, l_downlink);
    pthread_rwlock_unlock(&l_net_pvt->downlinks_lock);
    return 0;
}

<<<<<<< HEAD
int dap_chain_net_get_downlink_count(dap_chain_net_t *a_net,uint32_t * a_count)
{
    uint32_t l_count = 0;
    if (!a_net)
        return -1;
    dap_chain_net_pvt_t *l_net_pvt = PVT(a_net);
    pthread_rwlock_rdlock(&l_net_pvt->downlinks_lock);
    l_count = HASH_COUNT(l_net_pvt->downlinks);
    *a_count = l_count;
    pthread_rwlock_unlock(&l_net_pvt->downlinks_lock);
    return 0;
}
=======
void dap_chain_net_del_downlink(dap_stream_ch_uuid_t a_ch_uuid) {
    pthread_rwlock_rdlock(&s_net_items_rwlock);
    for (dap_chain_net_item_t *l_net_item = s_net_items; l_net_item; l_net_item = l_net_item->hh.next) {
        dap_chain_net_pvt_t *l_net_pvt = PVT(l_net_item->chain_net);
        pthread_rwlock_wrlock(&l_net_pvt->downlinks_lock);
        struct downlink *l_downlink = NULL;
        HASH_FIND(hh, l_net_pvt->downlinks, &a_ch_uuid, sizeof(a_ch_uuid), l_downlink);
        if (l_downlink) {
            HASH_DEL(l_net_pvt->downlinks, l_downlink);
            log_it(L_MSG, "Remove downlink %s : %d from net ht", l_downlink->addr, l_downlink->port);
            DAP_DELETE(l_downlink);
            pthread_rwlock_unlock(&PVT(l_net_item->chain_net)->downlinks_lock);
            break;
        } else {
            pthread_rwlock_unlock(&PVT(l_net_item->chain_net)->downlinks_lock);
        }
    }
    pthread_rwlock_unlock(&s_net_items_rwlock);
}

>>>>>>> 72e9d708
/**
 * @brief executes, when you add data to gdb and sends it to current network connected nodes
 * @param a_arg arguments. Can be network object (dap_chain_net_t)
 * @param a_op_code object type (f.e. l_net->type from dap_store_obj)
 * @param a_group group, for example "chain-gdb.home21-network.chain-F"
 * @param a_key key hex value, f.e. 0x12EFA084271BAA5EEE93B988E73444B76B4DF5F63DADA4B300B051E29C2F93
 * @param a_value buffer with data
 * @param a_value_size buffer size
 */
void dap_chain_net_sync_gdb_broadcast(dap_global_db_context_t *a_context, dap_store_obj_t *a_obj, void *a_arg)
{
    if (!a_arg || !a_obj || !a_obj->group || !a_obj->key)
        return;
    // Check object lifetime for broadcasting decision
    dap_time_t l_time_diff = dap_nanotime_to_sec(dap_nanotime_now() - a_obj->timestamp);
    if (l_time_diff > DAP_BROADCAST_LIFETIME * 60)
        return;

    dap_chain_net_t *l_net = (dap_chain_net_t *)a_arg;
    dap_global_db_pkt_t *l_data_out = dap_global_db_pkt_serialize(a_obj);
    struct downlink *l_link, *l_tmp;
    pthread_rwlock_wrlock(&PVT(l_net)->downlinks_lock);
    HASH_ITER(hh, PVT(l_net)->downlinks, l_link, l_tmp) {
        bool l_ch_alive = dap_stream_ch_check_uuid_mt(l_link->worker, l_link->ch_uuid);
        if (!l_ch_alive) {
            HASH_DEL(PVT(l_net)->downlinks, l_link);
            DAP_DELETE(l_link);
            continue;
        }
        if (!dap_stream_ch_chain_pkt_write_mt(l_link->worker, //_inter(a_context->queue_worker_ch_io_input[l_link->worker->worker->id],
                                             l_link->ch_uuid,
                                             DAP_STREAM_CH_CHAIN_PKT_TYPE_GLOBAL_DB, l_net->pub.id.uint64,
                                             0, 0, l_data_out,
                                             sizeof(dap_global_db_pkt_t) + l_data_out->data_size))
            debug_if(g_debug_reactor, L_ERROR, "Can't send pkt to worker (%d) for writing", l_link->worker->worker->id);
    }
    pthread_rwlock_unlock(&PVT(l_net)->downlinks_lock);
}

struct net_broadcast_atoms_args {
    dap_chain_atom_ptr_t atom;
    size_t atom_size;
    dap_chain_net_t *net;
    uint64_t chain_id;
    uint64_t cell_id;
};

static bool s_net_send_atoms(dap_proc_thread_t *a_thread, void *a_arg)
{
    UNUSED(a_thread);

    struct net_broadcast_atoms_args *l_args = a_arg;
    dap_chain_net_t *l_net = l_args->net;
    struct downlink *l_link, *l_tmp;
    pthread_rwlock_wrlock(&PVT(l_net)->downlinks_lock);
    HASH_ITER(hh, PVT(l_net)->downlinks, l_link, l_tmp) {
        bool l_ch_alive = dap_stream_ch_check_uuid_mt(l_link->worker, l_link->ch_uuid);
        if (!l_ch_alive) {
            HASH_DEL(PVT(l_net)->downlinks, l_link);
            DAP_DELETE(l_link);
            continue;
        }
        if(!dap_stream_ch_chain_pkt_write_mt(l_link->worker, l_link->ch_uuid, DAP_STREAM_CH_CHAIN_PKT_TYPE_CHAIN,
                                         l_net->pub.id.uint64, l_args->chain_id, l_args->cell_id,
                                         l_args->atom, l_args->atom_size))
            debug_if(g_debug_reactor, L_ERROR, "Can't send atom to worker (%d) for writing", l_link->worker->worker->id);
    }
    pthread_rwlock_unlock(&PVT(l_net)->downlinks_lock);
    DAP_DELETE(l_args->atom);
    DAP_DELETE(l_args);
    return true;
}

/**
 * @brief s_chain_callback_notify
 * @param a_arg
 * @param a_chain
 * @param a_id
 */
static void s_chain_callback_notify(void *a_arg, dap_chain_t *a_chain, dap_chain_cell_id_t a_id, void* a_atom, size_t a_atom_size)
{
    if (!a_arg || !a_chain || !a_atom) {
        log_it(L_ERROR, "Argument is NULL for s_chain_callback_notify");
        return;
    }
    dap_chain_net_t *l_net = (dap_chain_net_t *)a_arg;
    if (!HASH_COUNT(PVT(l_net)->downlinks))
        return;
    // Check object lifetime for broadcasting decision
    dap_time_t l_time_diff = dap_time_now() - a_chain->callback_atom_get_timestamp(a_atom);
    if (l_time_diff > DAP_BROADCAST_LIFETIME * 60)
        return;

    struct net_broadcast_atoms_args *l_args = DAP_NEW(struct net_broadcast_atoms_args);
    if (!l_args) {
        log_it(L_CRITICAL, "Memory allocation error");
        return;
    }
    l_args->net = l_net;
    l_args->atom = DAP_DUP_SIZE(a_atom, a_atom_size);
    l_args->atom_size = a_atom_size;
    l_args->chain_id = a_chain->id.uint64;
    l_args->cell_id = a_id.uint64;
    dap_proc_queue_add_callback(dap_events_worker_get_auto(), s_net_send_atoms, l_args);
}

/**
 * @brief added like callback in dap_global_db_add_sync_group
 *
 * @param a_arg arguments. Can be network object (dap_chain_net_t)
 * @param a_op_code object type (f.e. l_net->type from dap_store_obj)
 * @param a_group group, for example "chain-gdb.home21-network.chain-F"
 * @param a_key key hex value, f.e. 0x12EFA084271BAA5EEE93B988E73444B76B4DF5F63DADA4B300B051E29C2F93
 * @param a_value buffer with data
 * @param a_value_len buffer size
 */
static void s_gbd_history_callback_notify(dap_global_db_context_t *a_context, dap_store_obj_t *a_obj, void *a_arg)
{
    if (!a_obj || !a_arg)
        return;
    dap_chain_net_t *l_net = (dap_chain_net_t *)a_arg;
    for (dap_list_t *it = PVT(l_net)->gdb_notifiers; it; it = it->next) {
        dap_chain_gdb_notifier_t *el = (dap_chain_gdb_notifier_t *)it->data;
        if (!el)
            continue;
        if (el->callback)
            el->callback(a_context, a_obj, el->cb_arg);
    }
    dap_chain_t *l_chain;
    DL_FOREACH(l_net->pub.chains, l_chain) {
        if (!l_chain) {
            continue;
        }
        char *l_gdb_group_str = dap_chain_net_get_gdb_group_mempool_new(l_chain);
        if (!strcmp(a_obj->group, l_gdb_group_str)) {
            for (dap_list_t *it = DAP_CHAIN_PVT(l_chain)->mempool_notifires; it; it = it->next) {
                dap_chain_gdb_notifier_t *el = (dap_chain_gdb_notifier_t *)it->data;
                if (!el)
                    continue;
                if (el->callback)
                    el->callback(a_context, a_obj, el->cb_arg);
            }
        }
        DAP_DELETE(l_gdb_group_str);
    }
}

dap_chain_node_info_t *dap_get_balancer_link_from_cfg(dap_chain_net_t *a_net)
{
    dap_chain_net_pvt_t *l_net_pvt = a_net ? PVT(a_net) : NULL;
    if(!l_net_pvt) return NULL;
    struct in_addr l_addr = {};
    uint16_t i, l_port = 0;
    uint64_t l_node_adrr = 0;
    if (l_net_pvt->seed_aliases_count) {
        do {
            i = dap_random_uint16() % l_net_pvt->seed_aliases_count;
        } while (l_net_pvt->seed_nodes_addrs[i] == l_net_pvt->node_addr->uint64);

        /*dap_chain_node_addr_t *l_remote_addr = dap_chain_node_alias_find(a_net, l_net_pvt->seed_aliases[i]);
        if (l_remote_addr){
            */
            dap_chain_node_info_t *l_link_node_info = DAP_NEW_Z(dap_chain_node_info_t);
            if(l_link_node_info){
                l_link_node_info->hdr.address.uint64 = l_net_pvt->seed_nodes_addrs[i];
                l_link_node_info->hdr.ext_addr_v4.s_addr = l_net_pvt->seed_nodes_addrs_v4[i].s_addr;
                l_link_node_info->hdr.ext_port = l_net_pvt->seed_nodes_ports[i];
                return l_link_node_info;
            }else{
                log_it(L_WARNING,"Can't allocate memory");
                return NULL;
            }
        /*}
        else{
            log_it(L_WARNING,"Can't find alias info for seed alias %s",l_net_pvt->seed_aliases[i]);
            return NULL;
        }*/
    } else if (l_net_pvt->bootstrap_nodes_count) {
        i = dap_random_uint16() % l_net_pvt->bootstrap_nodes_count;
        l_node_adrr = 0;
        l_addr = l_net_pvt->bootstrap_nodes_addrs[i];
        l_port = l_net_pvt->bootstrap_nodes_ports[i];
    }
    dap_chain_node_info_t *l_link_node_info = DAP_NEW_Z(dap_chain_node_info_t);
    if(! l_link_node_info){
        log_it(L_CRITICAL,"Can't allocate memory for node link info");
        return NULL;
    }
    l_link_node_info->hdr.address.uint64 = l_node_adrr;
    l_link_node_info->hdr.ext_addr_v4 = l_addr;
    l_link_node_info->hdr.ext_port = l_port;
    return l_link_node_info;
}

dap_chain_node_info_t *dap_chain_get_root_addr(dap_chain_net_t *a_net, dap_chain_node_addr_t* a_node_addr )
{
    dap_chain_net_pvt_t *l_net_pvt = a_net ? PVT(a_net) : NULL;
    if(!l_net_pvt) return NULL;

    for(int i = 0; i < l_net_pvt->seed_aliases_count; i++)
    {
        if(l_net_pvt->seed_nodes_addrs[i] == a_node_addr->uint64)
        {
            dap_chain_node_info_t *l_link_node_info = DAP_NEW_Z(dap_chain_node_info_t);
            if(l_link_node_info){
                l_link_node_info->hdr.address.uint64 = l_net_pvt->seed_nodes_addrs[i];
                l_link_node_info->hdr.ext_addr_v4.s_addr = l_net_pvt->seed_nodes_addrs_v4[i].s_addr;
                l_link_node_info->hdr.ext_port = l_net_pvt->seed_nodes_ports[i];
                return l_link_node_info;
            }else{
                log_it(L_WARNING,"Can't allocate memory");
                return NULL;
            }

        }
    }
    return NULL;
}

/**
 * @brief Check if the current link is already present or not
 *
 * @param a_net Network
 * @param a_link_node_info Node info
 */
static struct net_link *s_net_link_find(dap_chain_net_t *a_net, dap_chain_node_info_t *a_link_node_info)
{
    uint64_t l_addr = a_link_node_info->hdr.ext_addr_v4.s_addr;
    struct net_link *l_present;
    pthread_mutex_lock(&PVT(a_net)->uplinks_mutex);
    HASH_FIND(hh, PVT(a_net)->net_links, &l_addr, sizeof(l_addr), l_present);
    pthread_mutex_unlock(&PVT(a_net)->uplinks_mutex);
    return l_present;
}

static int s_net_link_add(dap_chain_net_t *a_net, dap_chain_node_info_t *a_link_node_info)
{
    dap_chain_net_pvt_t *l_pvt_net = PVT(a_net);
    if (HASH_COUNT(PVT(a_net)->net_links) >= PVT(a_net)->max_links_count)
        return +1;
    if (!a_link_node_info)
        return -1;
    uint64_t l_own_addr = dap_chain_net_get_cur_addr_int(a_net);
    if (a_link_node_info->hdr.address.uint64 == l_own_addr)
        return -2;
    uint64_t l_addr = a_link_node_info->hdr.ext_addr_v4.s_addr;
    struct net_link *l_new_link;
    pthread_mutex_lock(&PVT(a_net)->uplinks_mutex);
    HASH_FIND(hh, PVT(a_net)->net_links, &l_addr, sizeof(l_addr), l_new_link);
    if (l_new_link) {
        pthread_mutex_unlock(&PVT(a_net)->uplinks_mutex);
        return -3;
    }
    l_new_link = DAP_NEW_Z(struct net_link);
    if (!l_new_link) {
        log_it(L_CRITICAL, "Memory allocation error");
        pthread_mutex_unlock(&PVT(a_net)->uplinks_mutex);
        return -4;
    }
    l_new_link->link_info = DAP_DUP(a_link_node_info);
    l_new_link->uplink_ip = a_link_node_info->hdr.ext_addr_v4.s_addr;
    HASH_ADD(hh, l_pvt_net->net_links, uplink_ip, sizeof(l_new_link->uplink_ip), l_new_link);
    pthread_mutex_unlock(&l_pvt_net->uplinks_mutex);
    return 0;
}

static void s_net_link_remove(dap_chain_net_pvt_t *a_net_pvt, dap_chain_node_client_t *a_link, bool a_rebase)
{
    struct net_link *l_link = NULL, *l_link_tmp = NULL, *l_link_found = NULL;
    HASH_ITER(hh, a_net_pvt->net_links, l_link, l_link_tmp) {
        if (l_link->link == a_link) {
            l_link_found = l_link;
            break;
        }
    }
    if (!l_link_found) {
        log_it(L_WARNING, "Can't find link %p to remove it from links HT", a_link);
        return;
    }
    HASH_DEL(a_net_pvt->net_links, l_link_found);
    if (l_link_found->delay_timer) {
        dap_timerfd_delete_mt(l_link_found->delay_timer->worker, l_link_found->delay_timer->esocket_uuid);
        l_link_found->delay_timer = NULL;
    }
    dap_chain_node_client_t *l_client = l_link_found->link;
    a_net_pvt->links_queue = dap_list_remove_all(a_net_pvt->links_queue, l_client);
    if (a_rebase) {
        l_link_found->link = NULL;
        // Add it to the list end
        HASH_ADD(hh, a_net_pvt->net_links, uplink_ip, sizeof(l_link_found->uplink_ip), l_link_found);
    } else {
        DAP_DEL_Z(l_link_found->link_info);
        DAP_DELETE(l_link_found);
    }
}

static size_t s_net_get_active_links_count(dap_chain_net_t * a_net)
{
    int l_ret = 0;
    struct net_link *l_link, *l_link_tmp;
    HASH_ITER(hh, PVT(a_net)->net_links, l_link, l_link_tmp)
        if (l_link->link)
            l_ret++;
    return l_ret;
}

static struct net_link *s_get_free_link(dap_chain_net_t *a_net)
{
    struct net_link *l_link, *l_link_tmp;
    HASH_ITER(hh,  PVT(a_net)->net_links, l_link, l_link_tmp) {
        if (l_link->link == NULL)  // We have a free prepared link
            return l_link;
    }
    return NULL;
}

static bool s_net_link_callback_connect_delayed(void *a_arg)
{
    struct net_link *l_link = a_arg;
    dap_chain_node_client_t *l_client = l_link->link;
    log_it(L_MSG, "Connecting to link "NODE_ADDR_FP_STR" [%s]",
           NODE_ADDR_FP_ARGS_S(l_client->info->hdr.address), inet_ntoa(l_client->info->hdr.ext_addr_v4));
    dap_chain_node_client_connect(l_client, "CN");
    l_link->delay_timer = NULL;
    return false;
}

static bool s_net_link_start(dap_chain_net_t *a_net, struct net_link *a_link, uint16_t a_delay)
{
    assert(a_net && a_link);
    dap_chain_node_info_t *l_link_info = a_link->link_info;
    dap_chain_node_client_t *l_client = dap_chain_node_client_create(a_net, l_link_info, &s_node_link_callbacks, a_net);
    if (l_client)
        l_client->keep_connection = true;
    else
        return false;
    a_link->link = l_client;
    if (a_delay) {
        a_link->delay_timer = dap_timerfd_start(a_delay * 1000, s_net_link_callback_connect_delayed, a_link);
        return true;
    }
    log_it(L_MSG, "Connecting to link "NODE_ADDR_FP_STR" [%s]", NODE_ADDR_FP_ARGS_S(l_link_info->hdr.address), inet_ntoa(l_link_info->hdr.ext_addr_v4));
    return dap_chain_node_client_connect(l_client, "CN");
}

/**
 * @brief s_fill_links_from_root_aliases
 * @param a_net
 */
static void s_fill_links_from_root_aliases(dap_chain_net_t * a_net)
{
    int ret = 0;
    dap_chain_net_pvt_t *l_pvt_net = PVT(a_net);
    for (size_t i = 0; i < l_pvt_net->seed_aliases_count; i++) {
        /*
        dap_chain_node_addr_t *l_link_addr = dap_chain_node_alias_find(a_net, l_pvt_net->seed_aliases[i]);
        if (!l_link_addr)
            continue;
        dap_chain_node_info_t *l_link_node_info = dap_chain_node_info_read(a_net, l_link_addr);
        */
        dap_chain_node_info_t *l_link_node_info = dap_get_balancer_link_from_cfg(a_net);
        if (!l_link_node_info)
            log_it(L_WARNING, "Not found any root nodes");
        else {
            ret = s_net_link_add(a_net, l_link_node_info);
            DAP_DELETE(l_link_node_info);
        }
        if (ret > 0)    // Maximum links count reached
            break;
    }
}

/**
 * @brief s_node_link_callback_connected
 * @param a_node_client
 * @param a_arg
 */
static void s_node_link_callback_connected(dap_chain_node_client_t * a_node_client, void * a_arg)
{
    dap_chain_net_t * l_net = (dap_chain_net_t *) a_arg;
    dap_chain_net_pvt_t * l_net_pvt = PVT(l_net);

    a_node_client->stream_worker = dap_client_get_stream_worker(a_node_client->client);
    if(a_node_client->stream_worker == NULL){
        log_it(L_ERROR, "Stream worker is NULL in connected() callback, do nothing");
        a_node_client->state = NODE_CLIENT_STATE_ERROR;
        return;
    }

    a_node_client->resync_gdb = l_net_pvt->flags & F_DAP_CHAIN_NET_SYNC_FROM_ZERO;
    if ( s_debug_more )
    log_it(L_NOTICE, "Established connection with %s."NODE_ADDR_FP_STR,l_net->pub.name,
           NODE_ADDR_FP_ARGS_S(a_node_client->remote_node_addr));
    pthread_mutex_lock(&l_net_pvt->uplinks_mutex);
    a_node_client->is_connected = true;
    struct json_object *l_json = s_net_states_json_collect(l_net);
    char l_err_str[128] = { };
    snprintf(l_err_str, sizeof(l_err_str)
                 , "Established connection with link " NODE_ADDR_FP_STR
                 , NODE_ADDR_FP_ARGS_S(a_node_client->info->hdr.address));
    json_object_object_add(l_json, "errorMessage", json_object_new_string(l_err_str));
    dap_notify_server_send_mt(json_object_get_string(l_json));
    json_object_put(l_json);
    if(l_net_pvt->state == NET_STATE_LINKS_CONNECTING ){
        l_net_pvt->state = NET_STATE_LINKS_ESTABLISHED;
        dap_proc_queue_add_callback_inter(a_node_client->stream_worker->worker->proc_queue_input,s_net_states_proc,l_net );
    }
    pthread_mutex_unlock(&l_net_pvt->uplinks_mutex);

}

/**
 * @brief s_node_link_callback_disconnected
 * @param a_node_client
 * @param a_arg
 */

static void s_node_link_callback_disconnected(dap_chain_node_client_t *a_node_client, void *a_arg)
{
    dap_chain_net_t *l_net = (dap_chain_net_t *)a_arg;
    dap_chain_net_pvt_t *l_net_pvt = PVT(l_net);
    if (a_node_client->is_connected) {
        a_node_client->is_connected = false;
        log_it(L_INFO, "%s."NODE_ADDR_FP_STR" disconnected.%s",l_net->pub.name,
               NODE_ADDR_FP_ARGS_S(a_node_client->info->hdr.address),
               l_net_pvt->state_target == NET_STATE_OFFLINE ? "" : " Replace it...");
    }
    if (l_net_pvt->state_target != NET_STATE_OFFLINE) {
        pthread_mutex_lock(&l_net_pvt->uplinks_mutex);
        s_net_link_remove(l_net_pvt, a_node_client, l_net_pvt->only_static_links);
        //char *l_key = dap_chain_node_addr_to_hash_str(&a_node_client->info->hdr.address);
        //dap_global_db_del_sync(l_net->pub.gdb_nodes, l_key);
        //DAP_DELETE(l_key);

        a_node_client->keep_connection = false;
        a_node_client->callbacks.delete = NULL;
        dap_chain_node_client_close_mt(a_node_client);  // Remove it on next context iteration
        struct net_link *l_free_link = s_get_free_link(l_net);
        if (l_free_link) {
            s_net_link_start(l_net, l_free_link, l_net_pvt->reconnect_delay);
            pthread_mutex_unlock(&l_net_pvt->uplinks_mutex);
            return;
        }
        if (!l_net_pvt->only_static_links) {
            size_t l_current_links_prepared = HASH_COUNT(l_net_pvt->net_links);
            for (size_t i = l_current_links_prepared; i < l_net_pvt->max_links_count ; i++) {
                s_new_balancer_link_request(l_net, 0);
            }
        }
        pthread_mutex_unlock(&l_net_pvt->uplinks_mutex);
    }
}

/**
 * @brief s_node_link_callback_stage
 * @param a_node_client
 * @param a_stage
 * @param a_arg
 */
static void s_node_link_callback_stage(dap_chain_node_client_t * a_node_client,dap_client_stage_t a_stage, void * a_arg)
{
    dap_chain_net_t * l_net = (dap_chain_net_t *) a_arg;
    if( s_debug_more)
        log_it(L_INFO,"%s."NODE_ADDR_FP_STR" stage %s",l_net->pub.name,NODE_ADDR_FP_ARGS_S(a_node_client->remote_node_addr),
                                                        dap_client_stage_str(a_stage));
    struct json_object *l_json = s_net_states_json_collect(l_net);
    json_object_object_add(l_json, "errorMessage", json_object_new_string(" "));
    dap_notify_server_send_mt(json_object_get_string(l_json));
    json_object_put(l_json);
}

/**
 * @brief s_node_link_callback_error
 * @param a_node_client
 * @param a_error
 * @param a_arg
 */
static void s_node_link_callback_error(dap_chain_node_client_t * a_node_client, int a_error, void * a_arg)
{
    dap_chain_net_t * l_net = (dap_chain_net_t *) a_arg;
    log_it(L_WARNING, "Can't establish link with %s."NODE_ADDR_FP_STR, l_net? l_net->pub.name : "(unknown)" ,
           NODE_ADDR_FP_ARGS_S(a_node_client->remote_node_addr));
    if (l_net){
        struct json_object *l_json = s_net_states_json_collect(l_net);
        char l_node_addr_str[INET_ADDRSTRLEN] = {};
        inet_ntop(AF_INET, &a_node_client->info->hdr.ext_addr_v4, l_node_addr_str, INET_ADDRSTRLEN);
        char l_err_str[128] = { };
        snprintf(l_err_str, sizeof(l_err_str)
                     , "Link " NODE_ADDR_FP_STR " [%s] can't be established, errno %d"
                     , NODE_ADDR_FP_ARGS_S(a_node_client->info->hdr.address), l_node_addr_str, a_error);
        json_object_object_add(l_json, "errorMessage", json_object_new_string(l_err_str));
        dap_notify_server_send_mt(json_object_get_string(l_json));
        json_object_put(l_json);
    }
}

/**
 * @brief s_node_link_callback_delete
 * @param a_node_client
 * @param a_arg
 */
static void s_node_link_callback_delete(dap_chain_node_client_t * a_node_client, void * a_arg)
{
    dap_chain_net_t * l_net = (dap_chain_net_t *) a_arg;
    dap_chain_net_pvt_t * l_net_pvt = PVT(l_net);
    if (!a_node_client->keep_connection) {
        struct json_object *l_json = s_net_states_json_collect(l_net);
        json_object_object_add(l_json, "errorMessage", json_object_new_string("Link deleted"));
        dap_notify_server_send_mt(json_object_get_string(l_json));
        json_object_put(l_json);
        return;
    } else if (a_node_client->is_connected)
        a_node_client->is_connected = false;
    dap_chain_net_sync_unlock(l_net, a_node_client);
    pthread_mutex_lock(&l_net_pvt->uplinks_mutex);
    struct net_link *l_link, *l_link_tmp;
    HASH_ITER(hh, l_net_pvt->net_links, l_link, l_link_tmp) {
        if (l_link->link == a_node_client) {
            log_it(L_DEBUG, "Replace node client with new one with %d sec", l_net_pvt->reconnect_delay);
            s_net_link_start(l_net, l_link, l_net_pvt->reconnect_delay);
        }
    }
    pthread_mutex_unlock(&l_net_pvt->uplinks_mutex);
    struct json_object *l_json = s_net_states_json_collect(l_net);
    json_object_object_add(l_json, "errorMessage", json_object_new_string("Link restart"));
    dap_notify_server_send_mt(json_object_get_string(l_json));
    json_object_put(l_json);
    // Then a_node_client will be destroyed in a right way
}

static void s_net_links_complete_and_start(dap_chain_net_t *a_net, dap_worker_t *a_worker)
{
    dap_chain_net_pvt_t * l_net_pvt = PVT(a_net);
    if (--l_net_pvt->balancer_link_requests == 0){ // It was the last one
        // No links obtained from DNS
        if (HASH_COUNT(l_net_pvt->net_links) == 0 && !l_net_pvt->balancer_http) {
            // Try to get links from HTTP balancer
            l_net_pvt->balancer_http = true;
            s_prepare_links_from_balancer(a_net);
            return;
        }
        if (HASH_COUNT(l_net_pvt->net_links) < l_net_pvt->max_links_count)
            s_fill_links_from_root_aliases(a_net);  // Comlete the sentence
        pthread_rwlock_wrlock(&l_net_pvt->states_lock);
        if (l_net_pvt->state_target != NET_STATE_OFFLINE){
            l_net_pvt->state = NET_STATE_LINKS_CONNECTING;
        }
        pthread_rwlock_unlock(&l_net_pvt->states_lock);
        dap_proc_queue_add_callback_inter(a_worker->proc_queue_input, s_net_states_proc, a_net);
    }
}

/**
 * @brief s_net_state_link_prepare_success
 * @param a_worker
 * @param a_node_info
 * @param a_arg
 */
static void s_net_balancer_link_prepare_success(dap_worker_t * a_worker, dap_chain_net_node_balancer_t * a_link_full_node_list, void * a_arg)
{
    if(s_debug_more){
        char l_node_addr_str[INET_ADDRSTRLEN]={};
        dap_chain_node_info_t * l_node_info = (dap_chain_node_info_t *)a_link_full_node_list->nodes_info;
        for(size_t i=0;i<a_link_full_node_list->count_node;i++){
            inet_ntop(AF_INET,&(l_node_info + i)->hdr.ext_addr_v4,l_node_addr_str, INET_ADDRSTRLEN);
            log_it(L_DEBUG,"Link " NODE_ADDR_FP_STR " (%s) prepare success", NODE_ADDR_FP_ARGS_S((l_node_info + i)->hdr.address),
                                                                                         l_node_addr_str );
        }
    }

    struct balancer_link_request *l_balancer_request = (struct balancer_link_request *) a_arg;
    dap_chain_net_t * l_net = l_balancer_request->net;
    dap_chain_node_info_t * l_node_info = (dap_chain_node_info_t *)a_link_full_node_list->nodes_info;
    int l_res = 0;
    size_t i = 0;
    char l_err_str[128] = { };
    struct json_object *l_json;
    while(!l_res){
        if(i >= a_link_full_node_list->count_node)
            break;
        l_res = s_net_link_add(l_net, l_node_info + i);
        switch (l_res) {
        case 0:
            l_json = s_net_states_json_collect(l_net);

            snprintf(l_err_str, sizeof(l_err_str)
                         , "Link " NODE_ADDR_FP_STR " prepared"
                         , NODE_ADDR_FP_ARGS_S((l_node_info + i)->hdr.address));
            json_object_object_add(l_json, "errorMessage", json_object_new_string(l_err_str));
            dap_notify_server_send_mt(json_object_get_string(l_json));
            json_object_put(l_json);
            debug_if(s_debug_more, L_DEBUG, "Link "NODE_ADDR_FP_STR" successfully added",
                                                   NODE_ADDR_FP_ARGS_S((l_node_info + i)->hdr.address));
            break;
        case 1:
            debug_if(s_debug_more, L_DEBUG, "Maximum prepared links reached");
            break;
        case -1:

            break;
        default:
            break;
        }
        i++;
    }
    if (l_balancer_request->link_replace_tries &&
            s_net_get_active_links_count(l_net) < PVT(l_net)->required_links_count) {
        // Auto-start new link
        pthread_rwlock_rdlock(&PVT(l_net)->states_lock);
        dap_chain_net_state_t l_net_state = PVT(l_net)->state_target;
        pthread_rwlock_unlock(&PVT(l_net)->states_lock);
        if (l_net_state != NET_STATE_OFFLINE) {
            struct net_link *l_free_link = s_get_free_link(l_net);
            if (l_free_link)
                s_net_link_start(l_net, l_free_link, PVT(l_net)->reconnect_delay);
            else
                s_new_balancer_link_request(l_net, l_balancer_request->link_replace_tries);
        }

    }

    if (!l_balancer_request->link_replace_tries)
        s_net_links_complete_and_start(l_net, a_worker);
    DAP_DELETE(l_balancer_request->link_info);
    DAP_DELETE(l_balancer_request);

}

/**
 * @brief s_net_state_link_prepare_error
 * @param a_worker
 * @param a_node_info
 * @param a_arg
 * @param a_errno
 */
static void s_net_balancer_link_prepare_error(dap_worker_t * a_worker, void * a_arg, int a_errno)
{
    struct balancer_link_request *l_balancer_request = (struct balancer_link_request *)a_arg;
    dap_chain_net_t * l_net = l_balancer_request->net;
    dap_chain_node_info_t *l_node_info = l_balancer_request->link_info;
    char l_node_addr_str[INET_ADDRSTRLEN]={};
    inet_ntop(AF_INET, &l_node_info->hdr.ext_addr_v4, l_node_addr_str, INET_ADDRSTRLEN);
    log_it(L_WARNING, "Link from balancer "NODE_ADDR_FP_STR" (%s) prepare error with code %d",
                                NODE_ADDR_FP_ARGS_S(l_node_info->hdr.address), l_node_addr_str,a_errno);
    struct json_object *l_json = s_net_states_json_collect(l_net);
    char l_err_str[128] = { };
    snprintf(l_err_str, sizeof(l_err_str)
                 , "Link from balancer " NODE_ADDR_FP_STR " [%s] can't be prepared, errno %d"
                 , NODE_ADDR_FP_ARGS_S(l_node_info->hdr.address), l_node_addr_str, a_errno);
    json_object_object_add(l_json, "errorMessage", json_object_new_string(l_err_str));
    dap_notify_server_send_mt(json_object_get_string(l_json));
    json_object_put(l_json);
    if (!l_balancer_request->link_replace_tries)
        s_net_links_complete_and_start(l_net, a_worker);
    else
        s_new_balancer_link_request(l_net, l_balancer_request->link_replace_tries);
    DAP_DELETE(l_node_info);
    DAP_DELETE(l_balancer_request);
}


void s_net_http_link_prepare_success(void *a_response, size_t a_response_size, void *a_arg)
{
    struct balancer_link_request *l_balancer_request = (struct balancer_link_request *)a_arg;
    dap_chain_net_node_balancer_t* l_link_full_node_list = (dap_chain_net_node_balancer_t*)a_response;


    size_t l_response_size_need = sizeof(dap_chain_net_node_balancer_t) + (sizeof(dap_chain_node_info_t) * l_link_full_node_list->count_node);
    log_it(L_WARNING, "Get data size - %lu need - (%lu)", a_response_size, l_response_size_need);
    if (a_response_size != l_response_size_need) {
        log_it(L_ERROR, "Invalid balancer response size %lu (expected %lu)", a_response_size, l_response_size_need);
        s_new_balancer_link_request(l_balancer_request->net, l_balancer_request->link_replace_tries);
        DAP_DELETE(l_balancer_request);
        return;
    }
    s_net_balancer_link_prepare_success(l_balancer_request->worker, l_link_full_node_list, a_arg);
}

void s_net_http_link_prepare_error(int a_error_code, void *a_arg)
{
    struct balancer_link_request *l_balancer_request = (struct balancer_link_request *)a_arg;
    s_net_balancer_link_prepare_error(l_balancer_request->worker, a_arg, a_error_code);
}

/**
 * @brief Launch a connect with a link
 * @param a_net
 * @param a_link_node_info node parameters
 * @return list of dap_chain_node_info_t
 */
static bool s_new_balancer_link_request(dap_chain_net_t *a_net, int a_link_replace_tries)
{
    dap_chain_net_pvt_t *l_net_pvt = a_net ? PVT(a_net) : NULL;
    if (!l_net_pvt)
        return false;
    pthread_rwlock_rdlock(&l_net_pvt->states_lock);
    if (l_net_pvt->state_target == NET_STATE_OFFLINE) {
        pthread_rwlock_unlock(&l_net_pvt->states_lock);
        return false;
    }
    pthread_rwlock_unlock(&l_net_pvt->states_lock);
    if (a_link_replace_tries >= 3) {
        // network problems, make static links
        s_fill_links_from_root_aliases(a_net);
        pthread_mutex_lock(&l_net_pvt->uplinks_mutex);
        struct net_link *l_free_link = s_get_free_link(a_net);
        if (l_free_link)
            s_net_link_start(a_net, l_free_link, l_net_pvt->reconnect_delay);
        pthread_mutex_unlock(&l_net_pvt->uplinks_mutex);
        return true;
    }
    if(!a_link_replace_tries){

        dap_chain_net_node_balancer_t *l_link_full_node_list = dap_chain_net_balancer_get_node(a_net->pub.name,l_net_pvt->max_links_count*2);
        size_t node_cnt = 0,i = 0;
        if(l_link_full_node_list)
        {
            dap_chain_node_info_t * l_node_info = (dap_chain_node_info_t *)l_link_full_node_list->nodes_info;
            node_cnt = l_link_full_node_list->count_node;
            int l_net_link_add = 0;
            size_t l_links_count = 0;
            while(!l_net_link_add){
                if(i >= node_cnt)
                    break;
                l_net_link_add = s_net_link_add(a_net, l_node_info + i);
                switch (l_net_link_add) {
                case 0:
                    log_it(L_MSG, "Network LOCAL balancer issues link IP %s, [%ld blocks]", inet_ntoa((l_node_info + i)->hdr.ext_addr_v4),l_node_info->hdr.blocks_events);
                    break;
                case -1:
                    log_it(L_MSG, "Network LOCAL balancer: IP %s is already among links", inet_ntoa((l_node_info + i)->hdr.ext_addr_v4));
                    break;
                case 1:
                    log_it(L_MSG, "Network links table is full");
                    break;
                default:
                    break;
                }
                l_links_count = HASH_COUNT(l_net_pvt->net_links);
                if(l_net_link_add && l_links_count < l_net_pvt->required_links_count && i < node_cnt)l_net_link_add = 0;
                i++;
            }
            DAP_DELETE(l_link_full_node_list);
            pthread_mutex_lock(&l_net_pvt->uplinks_mutex);
            struct net_link *l_free_link = s_get_free_link(a_net);
            if (l_free_link){
                s_net_link_start(a_net, l_free_link, l_net_pvt->reconnect_delay);
                pthread_mutex_unlock(&l_net_pvt->uplinks_mutex);
                return true;
            }
            else
            {
                pthread_mutex_unlock(&l_net_pvt->uplinks_mutex);
                return false;
            }
        }
    }
    dap_chain_node_info_t *l_link_node_info = dap_get_balancer_link_from_cfg(a_net);
    if (!l_link_node_info)
        return false;
    char l_node_addr_str[INET_ADDRSTRLEN] = {};
    inet_ntop(AF_INET, &l_link_node_info->hdr.ext_addr_v4, l_node_addr_str, INET_ADDRSTRLEN);
    log_it(L_DEBUG, "Start balancer %s request to %s", PVT(a_net)->balancer_http ? "HTTP" : "DNS", l_node_addr_str);
    struct balancer_link_request *l_balancer_request = DAP_NEW_Z(struct balancer_link_request);
    if (!l_balancer_request) {
        log_it(L_CRITICAL, "Memory allocation error");
        DAP_DELETE(l_link_node_info);
        return false;
    }
    l_balancer_request->net = a_net;
    l_balancer_request->link_info = l_link_node_info;
    l_balancer_request->worker = dap_events_worker_get_auto();
    l_balancer_request->link_replace_tries = a_link_replace_tries + 1;
    int ret;
    if (PVT(a_net)->balancer_http) {
        l_balancer_request->from_http = true;
        char *l_request = dap_strdup_printf("%s/%s?version=1,method=r,needlink=%d,net=%s",
                                                DAP_UPLINK_PATH_BALANCER,
                                                DAP_BALANCER_URI_HASH,
                                                l_net_pvt->required_links_count,
                                                a_net->pub.name);
        ret = dap_client_http_request(l_balancer_request->worker,
                                                l_node_addr_str,
                                                l_link_node_info->hdr.ext_port,
                                                "GET",
                                                "text/text",
                                                l_request,
                                                NULL,
                                                0,
                                                NULL,
                                                s_net_http_link_prepare_success,
                                                s_net_http_link_prepare_error,
                                                l_balancer_request,
                                                NULL) == NULL;
        DAP_DELETE(l_request);
    } else {
        l_link_node_info->hdr.ext_port = DNS_LISTEN_PORT;
        ret = dap_chain_node_info_dns_request(l_balancer_request->worker,
                                                l_link_node_info->hdr.ext_addr_v4,
                                                l_link_node_info->hdr.ext_port,
                                                a_net->pub.name,
                                                s_net_balancer_link_prepare_success,
                                                s_net_balancer_link_prepare_error,
                                                l_balancer_request);
    }
    if (ret) {
        log_it(L_ERROR, "Can't process balancer link %s request", PVT(a_net)->balancer_http ? "HTTP" : "DNS");
        DAP_DELETE(l_balancer_request->link_info);
        DAP_DELETE(l_balancer_request);
        return false;
    }
    if (!a_link_replace_tries)
        l_net_pvt->balancer_link_requests++;
    return true;
}

static void s_prepare_links_from_balancer(dap_chain_net_t *a_net)
{
    if (!a_net) {
        log_it(L_ERROR, "Invalid arguments in s_prepare_links_from_balancer");
        return;
    }
    // Get list of the unique links for l_net
    size_t l_max_links_count = PVT(a_net)->max_links_count;   // Not all will be success
    for (size_t l_cur_links_count = 0, n = 0; n < 100 && l_cur_links_count < l_max_links_count; ++n) {
        if (s_new_balancer_link_request(a_net, 0))
            l_cur_links_count++;
    }
}

struct json_object *s_net_states_json_collect(dap_chain_net_t *a_net)
{
    struct json_object *l_json = json_object_new_object();
    json_object_object_add(l_json, "class"            , json_object_new_string("NetStates"));
    json_object_object_add(l_json, "name"             , json_object_new_string((const char*)a_net->pub.name));
    json_object_object_add(l_json, "networkState"     , json_object_new_string(dap_chain_net_state_to_str(PVT(a_net)->state)));
    json_object_object_add(l_json, "targetState"      , json_object_new_string(dap_chain_net_state_to_str(PVT(a_net)->state_target)));
    json_object_object_add(l_json, "linksCount"       , json_object_new_int(PVT(a_net)->net_links ? HASH_COUNT(PVT(a_net)->net_links) : 0));
    json_object_object_add(l_json, "activeLinksCount" , json_object_new_int(s_net_get_active_links_count(a_net)));
    char l_node_addr_str[24] = {'\0'};
    int l_tmp = PVT(a_net)->node_addr
            ? snprintf(l_node_addr_str, sizeof(l_node_addr_str), NODE_ADDR_FP_STR, NODE_ADDR_FP_ARGS(PVT(a_net)->node_addr))
            : 0;
    json_object_object_add(l_json, "nodeAddress"     , json_object_new_string(l_tmp ? l_node_addr_str : "0000::0000::0000::0000"));
    return l_json;
}

/**
 * @brief s_net_states_notify
 * @param l_net
 */
static void s_net_states_notify(dap_chain_net_t *a_net)
{
    struct json_object *l_json = s_net_states_json_collect(a_net);
    json_object_object_add(l_json, "errorMessage", json_object_new_string(" ")); // regular notify has no error
    dap_notify_server_send_mt(json_object_get_string(l_json));
    json_object_put(l_json);
}

/**
 * @brief s_net_states_proc
 * @param l_net
 */
static bool s_net_states_proc(dap_proc_thread_t *a_thread, void *a_arg)
{
    UNUSED(a_thread);
    bool l_repeat_after_exit = false; // If true - repeat on next iteration of proc thread loop
    dap_chain_net_t *l_net = (dap_chain_net_t *) a_arg;
    assert(l_net);
    dap_chain_net_pvt_t *l_net_pvt = PVT(l_net);
    assert(l_net_pvt);
    if (l_net_pvt->state_target == NET_STATE_OFFLINE) {
        l_net_pvt->state = NET_STATE_OFFLINE;
    }

    pthread_rwlock_wrlock(&l_net_pvt->states_lock);

    switch (l_net_pvt->state) {
        // State OFFLINE where we don't do anything
        case NET_STATE_OFFLINE: {
            log_it(L_NOTICE,"%s.state: NET_STATE_OFFLINE", l_net->pub.name);
            // delete all links
            struct net_link *l_link, *l_link_tmp;
            struct downlink *l_downlink, *l_dltmp;
            HASH_ITER(hh, l_net_pvt->net_links, l_link, l_link_tmp) {
                if (l_link->delay_timer)
                    dap_timerfd_delete_mt(l_link->delay_timer->worker, l_link->delay_timer->esocket_uuid);
                if (l_link->link) {
                    dap_chain_node_client_t *l_client = l_link->link;
                    HASH_FIND(hh, l_net_pvt->downlinks, &l_client->ch_chain_uuid,
                              sizeof(dap_stream_ch_uuid_t), l_downlink);
                    if (l_downlink) {
                        HASH_DEL(l_net_pvt->downlinks, l_downlink);
                        DAP_DELETE(l_downlink);
                    }
                    l_client->callbacks.delete = NULL;
                    dap_chain_node_client_close_mt(l_client);
                }
                HASH_DEL(l_net_pvt->net_links, l_link);
                DAP_DEL_Z(l_link->link_info);
                DAP_DELETE(l_link);
            }
            HASH_ITER(hh, l_net_pvt->downlinks, l_downlink, l_dltmp) {
                HASH_DEL(l_net_pvt->downlinks, l_downlink);
                dap_events_socket_delete_mt(l_downlink->worker->worker, l_downlink->esocket_uuid);
                DAP_DELETE(l_downlink);
            }
            l_net_pvt->balancer_link_requests = 0;
            l_net_pvt->active_link = NULL;
            dap_list_free(l_net_pvt->links_queue);
            l_net_pvt->links_queue = NULL;
            if ( l_net_pvt->state_target != NET_STATE_OFFLINE ){
                l_net_pvt->state = NET_STATE_LINKS_PREPARE;
                l_repeat_after_exit = true;
            }
            l_net_pvt->last_sync = 0;
        } break;

        // Prepare links
        case NET_STATE_LINKS_PREPARE: {
            log_it(L_NOTICE,"%s.state: NET_STATE_LINKS_PREPARE", l_net->pub.name);
            s_net_states_notify(l_net);
            // Extra links from cfg
            for (int i = 0; i < l_net_pvt->gdb_sync_nodes_links_count; i++) {
                if (i >= l_net_pvt->gdb_sync_nodes_addrs_count)
                    break;
                dap_chain_node_info_t *l_link_node_info = DAP_NEW_Z(dap_chain_node_info_t);
                if (!l_link_node_info) {
        log_it(L_CRITICAL, "Memory allocation error");
                    pthread_rwlock_unlock(&l_net_pvt->states_lock);
                    return false;
                }
                l_link_node_info->hdr.address.uint64 = l_net_pvt->gdb_sync_nodes_addrs[i].uint64;
                l_link_node_info->hdr.ext_addr_v4.s_addr = l_net_pvt->gdb_sync_nodes_links_ips[i];
                l_link_node_info->hdr.ext_port = l_net_pvt->gdb_sync_nodes_links_ports[i];
                s_net_link_add(l_net, l_link_node_info);
                DAP_DELETE(l_link_node_info);
            }
            // Links from node info structure (currently empty)
            if (l_net_pvt->node_info) {
                for (size_t i = 0; i < l_net_pvt->node_info->hdr.links_number; i++) {
                    dap_chain_node_info_t *l_link_node_info = dap_chain_node_info_read(l_net, &l_net_pvt->node_info->links[i]);
                    s_net_link_add(l_net, l_link_node_info);
                    DAP_DEL_Z(l_link_node_info);
                }
            } else {
                log_it(L_WARNING,"No nodeinfo in global_db to prepare links for connecting, try to add links from root servers");
            }

            if (!l_net_pvt->seed_aliases_count && ! l_net_pvt->bootstrap_nodes_count){
               log_it(L_ERROR, "No root servers present in configuration file. Can't establish DNS requests");
               if (l_net_pvt->net_links) { // We have other links
                   l_net_pvt->state = NET_STATE_LINKS_CONNECTING;
                   l_repeat_after_exit = true;
               }
               break;
            }
            // Get DNS request result from root nodes as synchronization links
            if (!l_net_pvt->only_static_links) {
                pthread_rwlock_unlock(&l_net_pvt->states_lock);
                s_prepare_links_from_balancer(l_net);
                pthread_rwlock_wrlock(&l_net_pvt->states_lock);
            } else {
                log_it(L_ATT, "Not use bootstrap addresses, fill seed nodelist from root aliases");
                // Add other root nodes as synchronization links
                s_fill_links_from_root_aliases(l_net);
                l_net_pvt->state = NET_STATE_LINKS_CONNECTING;
                l_repeat_after_exit = true;
                break;
            }
        } break;

        case NET_STATE_LINKS_CONNECTING: {
            log_it(L_INFO, "%s.state: NET_STATE_LINKS_CONNECTING",l_net->pub.name);
            size_t l_used_links = 0;
            struct net_link *l_link, *l_link_tmp;
            HASH_ITER(hh, l_net_pvt->net_links, l_link, l_link_tmp) {
                s_net_link_start(l_net, l_link, 0);
                if (++l_used_links == l_net_pvt->required_links_count)
                    break;
            }
        } break;

        case NET_STATE_LINKS_ESTABLISHED:{
            log_it(L_INFO,"%s.state: NET_STATE_LINKS_ESTABLISHED", l_net->pub.name);
        }break;

        case NET_STATE_SYNC_GDB :{
            log_it(L_INFO,"%s.state: NET_STATE_SYNC_GDB", l_net->pub.name);
        }break;

        case NET_STATE_SYNC_CHAINS:{
            log_it(L_INFO,"%s.state: NET_STATE_SYNC_CHAINS", l_net->pub.name);
        }break;

        case NET_STATE_ONLINE: {
            log_it(L_NOTICE,"%s.state: NET_STATE_ONLINE", l_net->pub.name);
            l_net_pvt->last_sync = dap_time_now();
        }
        break;

        default: log_it (L_DEBUG, "Unprocessed state");
    }
    s_net_states_notify(l_net);
    pthread_rwlock_unlock(&l_net_pvt->states_lock);

    return ! l_repeat_after_exit;
}

bool dap_chain_net_sync_trylock(dap_chain_net_t *a_net, dap_chain_node_client_t *a_client)
{
    dap_chain_net_pvt_t *l_net_pvt = PVT(a_net);
    int a_err = pthread_mutex_lock(&l_net_pvt->uplinks_mutex);
    bool l_found = false;
    if (l_net_pvt->active_link) {
        struct net_link *l_link, *l_link_tmp;
        HASH_ITER(hh, l_net_pvt->net_links, l_link, l_link_tmp) {
            dap_chain_node_client_t *l_client = l_link->link;
            if (l_client == l_net_pvt->active_link &&
                        l_client->state >= NODE_CLIENT_STATE_ESTABLISHED &&
                        l_client->state < NODE_CLIENT_STATE_SYNCED &&
                        a_client != l_client) {
                l_found = true;
                break;
            }
        }
    }
    if (!l_found) {
        l_net_pvt->active_link = a_client;
    }
    if (l_found && !dap_list_find(l_net_pvt->links_queue, a_client, NULL))
        l_net_pvt->links_queue = dap_list_append(l_net_pvt->links_queue, a_client);
    if (a_err != EDEADLK)
        pthread_mutex_unlock(&l_net_pvt->uplinks_mutex);
    return !l_found;
}

bool dap_chain_net_sync_unlock(dap_chain_net_t *a_net, dap_chain_node_client_t *a_client)
{
    if (!a_net)
        return false;
    dap_chain_net_pvt_t *l_net_pvt = PVT(a_net);
    pthread_mutex_lock(&l_net_pvt->uplinks_mutex);
    bool l_ret = false;
    if (!a_client || l_net_pvt->active_link == a_client)
        l_net_pvt->active_link = NULL;
    while (l_net_pvt->active_link == NULL && l_net_pvt->links_queue) {
        dap_chain_node_client_t *l_link = l_net_pvt->links_queue->data;
        dap_chain_node_sync_status_t l_status = dap_chain_node_client_start_sync(l_link);
        if (l_status != NODE_SYNC_STATUS_WAITING)
            // Remove list head
            l_net_pvt->links_queue = dap_list_delete_link(l_net_pvt->links_queue, l_net_pvt->links_queue);
        else
            break;
    }
    l_ret = l_net_pvt->active_link;
    pthread_mutex_unlock(&l_net_pvt->uplinks_mutex);
    if (!l_ret && l_net_pvt->state_target == NET_STATE_ONLINE && l_net_pvt->last_sync) {
        pthread_rwlock_wrlock(&l_net_pvt->states_lock);
        l_net_pvt->state = NET_STATE_ONLINE;
        pthread_rwlock_unlock(&l_net_pvt->states_lock);
    }
    return l_ret;
}

/**
 * @brief dap_chain_net_get_role
 * @param a_net
 * @return
 */
dap_chain_node_role_t dap_chain_net_get_role(dap_chain_net_t * a_net)
{
    return  PVT(a_net)->node_role;
}

/**
 * @brief set node role
 * [root_master, root, archive, cell_master, master, full, light]
 * @param a_id
 * @param a_name
 * @param a_node_role
 * @return dap_chain_net_t*
 */
static dap_chain_net_t *s_net_new(const char *a_id, const char *a_name,
                                  const char *a_native_ticker, const char *a_node_role)
{
    if (!a_id || !a_name || !a_native_ticker || !a_node_role)
        return NULL;
    dap_chain_net_t *l_ret = DAP_NEW_Z_SIZE(dap_chain_net_t, sizeof(dap_chain_net_t) + sizeof(dap_chain_net_pvt_t));
    if (!l_ret) {
        log_it(L_CRITICAL, "Memory allocation error");
        return NULL;
    }
    l_ret->pub.name = strdup( a_name );
    l_ret->pub.native_ticker = strdup( a_native_ticker );
    pthread_mutexattr_t l_mutex_attr;
    pthread_mutexattr_init(&l_mutex_attr);
    pthread_mutexattr_settype(&l_mutex_attr, PTHREAD_MUTEX_RECURSIVE);
    pthread_mutex_init(&PVT(l_ret)->uplinks_mutex, &l_mutex_attr);
    pthread_mutex_init(&l_ret->pub.balancer_mutex, &l_mutex_attr);
    pthread_mutexattr_destroy(&l_mutex_attr);
    pthread_rwlock_init(&PVT(l_ret)->downlinks_lock, NULL);
    pthread_rwlock_init(&PVT(l_ret)->states_lock, NULL);
    if (dap_chain_net_id_parse(a_id, &l_ret->pub.id) != 0) {
        DAP_DELETE(l_ret);
        return NULL;
    }
    if (strcmp (a_node_role, "root_master")==0){
        PVT(l_ret)->node_role.enums = NODE_ROLE_ROOT_MASTER;
    } else if (strcmp( a_node_role,"root") == 0){
        PVT(l_ret)->node_role.enums = NODE_ROLE_ROOT;
    } else if (strcmp( a_node_role,"archive") == 0){
        PVT(l_ret)->node_role.enums = NODE_ROLE_ARCHIVE;
    } else if (strcmp( a_node_role,"cell_master") == 0){
        PVT(l_ret)->node_role.enums = NODE_ROLE_CELL_MASTER;
    }else if (strcmp( a_node_role,"master") == 0){
        PVT(l_ret)->node_role.enums = NODE_ROLE_MASTER;
    }else if (strcmp( a_node_role,"full") == 0){
        PVT(l_ret)->node_role.enums = NODE_ROLE_FULL;
    }else if (strcmp( a_node_role,"light") == 0){
        PVT(l_ret)->node_role.enums = NODE_ROLE_LIGHT;
    }else{
        log_it(L_ERROR,"Unknown node role \"%s\" for network '%s'", a_node_role, a_name);
        DAP_DELETE(l_ret);
        return NULL;
    }
    log_it (L_NOTICE, "Node role \"%s\" selected for network '%s'", a_node_role, a_name);
    return l_ret;
}

/**
 * @brief dap_chain_net_delete
 * free dap_chain_net_t * a_net object
 * @param a_net
 */
void dap_chain_net_delete( dap_chain_net_t * a_net )
{
    pthread_mutex_destroy(&PVT(a_net)->uplinks_mutex);
    pthread_mutex_destroy(&a_net->pub.balancer_mutex);
    pthread_rwlock_destroy(&PVT(a_net)->downlinks_lock);
    pthread_rwlock_destroy(&PVT(a_net)->states_lock);
    if(PVT(a_net)->seed_aliases) {
        DAP_DELETE(PVT(a_net)->seed_aliases);
        PVT(a_net)->seed_aliases = NULL;
    }
    DAP_DELETE(a_net);
}


/**
 * @brief
 * load network config settings
 */
void dap_chain_net_load_all() {
    int32_t l_ret = 0;

    if(!HASH_COUNT(s_net_items)){
        log_it(L_ERROR, "Can't find any nets");
        return;
    }
    pthread_rwlock_rdlock(&s_net_items_rwlock);
    dap_chain_net_item_t *l_net_items_current = NULL, *l_net_items_tmp = NULL;
    HASH_ITER(hh, s_net_items, l_net_items_current, l_net_items_tmp) {
        if( (l_ret = s_net_load(l_net_items_current->chain_net)) ) {
            log_it(L_ERROR, "Loading chains of net %s finished with (%d) error code.", l_net_items_current->name, l_ret);
        }
    }
    pthread_rwlock_unlock(&s_net_items_rwlock);
}

dap_string_t* dap_cli_list_net()
{
    dap_chain_net_item_t * l_net_item, *l_net_item_tmp;
    dap_string_t *l_string_ret = dap_string_new("");
    dap_chain_net_t * l_net = NULL;
    int l_net_i = 0;
    dap_string_append(l_string_ret,"Available networks and chains:\n");
    pthread_rwlock_rdlock(&s_net_items_rwlock);
    HASH_ITER(hh, s_net_items, l_net_item, l_net_item_tmp){
        l_net = l_net_item->chain_net;
        dap_string_append_printf(l_string_ret, "\t%s:\n", l_net_item->name);
        l_net_i++;

        dap_chain_t * l_chain = l_net->pub.chains;
        while (l_chain) {
            dap_string_append_printf(l_string_ret, "\t\t%s\n", l_chain->name );
            l_chain = l_chain->next;
        }
    }
    pthread_rwlock_unlock(&s_net_items_rwlock);
    return l_string_ret;
}

void s_set_reply_text_node_status(char **a_str_reply, dap_chain_net_t * a_net){
    char* l_node_address_text_block = NULL;
    dap_chain_node_addr_t l_cur_node_addr = { 0 };
    l_cur_node_addr.uint64 = dap_chain_net_get_cur_addr_int(a_net);
    if(!l_cur_node_addr.uint64)
        l_node_address_text_block = dap_strdup_printf(", cur node address not defined");
    else
        l_node_address_text_block = dap_strdup_printf(", cur node address " NODE_ADDR_FP_STR,NODE_ADDR_FP_ARGS_S(l_cur_node_addr));

    char* l_sync_current_link_text_block = NULL;
    if (PVT(a_net)->state != NET_STATE_OFFLINE)
        l_sync_current_link_text_block = dap_strdup_printf(", active links %zu from %u",
                                                           s_net_get_active_links_count(a_net),
                                                           HASH_COUNT(PVT(a_net)->net_links));
    dap_cli_server_cmd_set_reply_text(a_str_reply,
                                      "Network \"%s\" has state %s (target state %s)%s%s",
                                      a_net->pub.name, c_net_states[PVT(a_net)->state],
                                      c_net_states[PVT(a_net)->state_target],
                                      (l_sync_current_link_text_block)? l_sync_current_link_text_block: "",
                                      l_node_address_text_block
                                      );
    DAP_DELETE(l_sync_current_link_text_block);
    DAP_DELETE(l_node_address_text_block);
}

/**
 * @brief get type of chain
 *
 * @param l_chain
 * @return char*
 */
const char* dap_chain_net_get_type(dap_chain_t *l_chain)
{
    if (!l_chain){
        log_it(L_DEBUG, "dap_get_chain_type. Chain object is 0");
        return NULL;
    }
    return (const char*)DAP_CHAIN_PVT(l_chain)->cs_name;
}

/**
 * @brief reload ledger
 * command cellframe-node-cli net -net <network_name> ledger reload
 * @param l_net
 * @return true
 * @return false
 */
static void s_chain_net_ledger_cache_reload(dap_chain_net_t *l_net)
{
    dap_chain_ledger_purge(l_net->pub.ledger, false);
    dap_chain_net_srv_stake_purge(l_net);
    dap_chain_net_decree_purge(l_net);
    dap_chain_t *l_chain = NULL;
    DL_FOREACH(l_net->pub.chains, l_chain) {
        if (l_chain->callback_purge)
            l_chain->callback_purge(l_chain);
        if (l_chain->callback_set_min_validators_count)
            l_chain->callback_set_min_validators_count(l_chain, 0);
        dap_chain_ledger_set_fee(l_net->pub.ledger, uint256_0, c_dap_chain_addr_blank);
        dap_chain_load_all(l_chain);
    }
    DL_FOREACH(l_net->pub.chains, l_chain) {
        if (l_chain->callback_atom_add_from_treshold) {
            while (l_chain->callback_atom_add_from_treshold(l_chain, NULL))
                debug_if(s_debug_more, L_DEBUG, "Added atom from treshold");
        }
    }
}

/**
 * @brief update ledger cache at once
 * if you node build need ledger cache one time reload, uncomment this function
 * iat the end of s_net_init
 * @param l_net network object
 * @return true
 * @return false
 */
static bool s_chain_net_reload_ledger_cache_once(dap_chain_net_t *l_net)
{
    if (!l_net)
        return false;
    // create directory for cache checking file (cellframe-node/cache)
    char *l_cache_dir = dap_strdup_printf( "%s/%s", g_sys_dir_path, "cache");
    if (dap_mkdir_with_parents(l_cache_dir) != 0) {
        log_it(L_WARNING,"Error during disposable cache check file creation");
        DAP_DELETE(l_cache_dir);
        return false;
    }
    // Check the file with provided UUID. Change this UUID to automatically reload cache on next node startup
    char *l_cache_file = dap_strdup_printf( "%s/%s.cache", l_cache_dir, DAP_CHAIN_LEDGER_CACHE_RELOAD_ONCE_UUID);
    DAP_DELETE(l_cache_dir);
    // create file, if it not presented. If file exists, ledger cache operation is stopped
    if (dap_file_simple_test(l_cache_file)) {
        log_it(L_WARNING, "Cache file '%s' already exists", l_cache_file);
        DAP_DELETE(l_cache_file);
        return false;
    }

    static FILE *s_cache_file = NULL;
    s_cache_file = fopen(l_cache_file, "a");
    if(!s_cache_file) {
        s_cache_file = fopen(l_cache_file, "w");
        if (!s_cache_file) {
            log_it(L_ERROR, "Can't open cache file %s for one time ledger cache reloading."
                "Please, do it manually using command"
                "'cellframe-node-cli net -net <network_name>> ledger reload'", l_cache_file);
            return -1;
        }
    }
    fclose(s_cache_file);
    DAP_DELETE(l_cache_file);
    return true;
}

/**
 * @brief s_chain_type_convert
 * convert dap_chain_type_t to  DAP_CNAIN* constants
 * @param a_type - dap_chain_type_t a_type [CHAIN_TYPE_TOKEN, CHAIN_TYPE_EMISSION, CHAIN_TYPE_TX]
 * @return uint16_t
 */
static const char *s_chain_type_convert_to_string(dap_chain_type_t a_type)
{
    switch (a_type) {
        case CHAIN_TYPE_TOKEN:
            return ("token");
        case CHAIN_TYPE_EMISSION:
            return ("emission");
        case CHAIN_TYPE_TX:
            return ("transaction");
        case CHAIN_TYPE_CA:
            return ("ca");
        case CHAIN_TYPE_SIGNER:
            return ("signer");

        default:
            return ("custom");
    }
}

/**
 * @brief
 * register net* command in cellframe-node-cli interface
 * @param argc arguments count
 * @param argv arguments value
 * @param arg_func
 * @param str_reply
 * @return
 */
static int s_cli_net(int argc, char **argv, char **a_str_reply)
{
    int arg_index = 1;
    dap_chain_net_t * l_net = NULL;

    const char * l_hash_out_type = NULL;
    dap_cli_server_cmd_find_option_val(argv, arg_index, argc, "-H", &l_hash_out_type);
    if(!l_hash_out_type)
        l_hash_out_type = "hex";
    if(dap_strcmp(l_hash_out_type,"hex") && dap_strcmp(l_hash_out_type,"base58")) {
        dap_cli_server_cmd_set_reply_text(a_str_reply, "invalid parameter -H, valid values: -H <hex | base58>");
        return -1;
    }

    // command 'list'
    const char * l_list_cmd = NULL;

    if(dap_cli_server_cmd_find_option_val(argv, arg_index, MIN(argc, arg_index + 1), "list", &l_list_cmd) != 0 ) {
        dap_string_t *l_string_ret = dap_string_new("");
        if (dap_strcmp(l_list_cmd,"chains")==0){
            const char * l_net_str = NULL;
            dap_chain_net_t* l_net = NULL;
            dap_cli_server_cmd_find_option_val(argv, arg_index, argc, "-net", &l_net_str);

            l_net = dap_chain_net_by_name(l_net_str);

            if (l_net){
                dap_string_append(l_string_ret,"Chains:\n");
                dap_chain_t * l_chain = l_net->pub.chains;
                while (l_chain) {
                    dap_string_append_printf(l_string_ret, "\t%s:\n", l_chain->name );
                    l_chain = l_chain->next;
                }
            }else{
                dap_chain_net_item_t * l_net_item, *l_net_item_tmp;
                int l_net_i = 0;
                dap_string_append(l_string_ret,"Networks:\n");
                pthread_rwlock_rdlock(&s_net_items_rwlock);
                HASH_ITER(hh, s_net_items, l_net_item, l_net_item_tmp){
                    l_net = l_net_item->chain_net;
                    dap_string_append_printf(l_string_ret, "\t%s:\n", l_net_item->name);
                    l_net_i++;

                    dap_chain_t * l_chain = l_net->pub.chains;
                    while (l_chain) {
                        dap_string_append_printf(l_string_ret, "\t\t%s:\n", l_chain->name );
                        if (l_chain->default_datum_types_count)
                        {
                            dap_string_append_printf(l_string_ret, "\t\t");
                            for (uint16_t i = 0; i < l_chain->default_datum_types_count; i++)
                                dap_string_append_printf(l_string_ret, "| %s ", s_chain_type_convert_to_string(l_chain->default_datum_types[i]) );
                            dap_string_append_printf(l_string_ret, "|\n");
                        }
                        l_chain = l_chain->next;
                    }
                }
                pthread_rwlock_unlock(&s_net_items_rwlock);
            }

        }else{
            dap_string_append(l_string_ret,"Networks:\n");
            // show list of nets
            dap_chain_net_item_t * l_net_item, *l_net_item_tmp;
            int l_net_i = 0;
            pthread_rwlock_rdlock(&s_net_items_rwlock);
            HASH_ITER(hh, s_net_items, l_net_item, l_net_item_tmp){
                dap_string_append_printf(l_string_ret, "\t%s\n", l_net_item->name);
                l_net_i++;
            }
            pthread_rwlock_unlock(&s_net_items_rwlock);
            dap_string_append(l_string_ret, "\n");
        }

        dap_cli_server_cmd_set_reply_text(a_str_reply, "%s", l_string_ret->str);
        dap_string_free(l_string_ret, true);
        return 0;
    }

    int l_ret = dap_chain_node_cli_cmd_values_parse_net_chain( &arg_index, argc, argv, a_str_reply, NULL, &l_net );

    if ( l_net ) {
        const char *l_sync_str = NULL;
        const char *l_links_str = NULL;
        const char *l_go_str = NULL;
        const char *l_get_str = NULL;
        const char *l_stats_str = NULL;
        const char *l_ca_str = NULL;
        const char *l_ledger_str = NULL;
        const char *l_list_str = NULL;
        dap_cli_server_cmd_find_option_val(argv, arg_index, argc, "sync", &l_sync_str);
        dap_cli_server_cmd_find_option_val(argv, arg_index, argc, "link", &l_links_str);
        dap_cli_server_cmd_find_option_val(argv, arg_index, argc, "go", &l_go_str);
        dap_cli_server_cmd_find_option_val(argv, arg_index, argc, "get", &l_get_str);
        dap_cli_server_cmd_find_option_val(argv, arg_index, argc, "stats", &l_stats_str);
        dap_cli_server_cmd_find_option_val(argv, arg_index, argc, "ca", &l_ca_str);
        dap_cli_server_cmd_find_option_val(argv, arg_index, argc, "ledger", &l_ledger_str);
        dap_cli_server_cmd_find_option_val(argv, arg_index, argc, "poa_certs", &l_list_str);

        const char * l_sync_mode_str = "updates";
        dap_cli_server_cmd_find_option_val(argv, arg_index, argc, "-mode", &l_sync_mode_str);
        if ( !dap_strcmp(l_sync_mode_str,"all") )
            dap_chain_net_get_flag_sync_from_zero(l_net);
        if (l_stats_str) {
            char l_from_str_new[50], l_to_str_new[50];
            const char c_time_fmt[]="%Y-%m-%d_%H:%M:%S";
            struct tm l_from_tm = {}, l_to_tm = {};
            if (strcmp(l_stats_str,"tx") == 0) {
                const char *l_to_str = NULL;
                const char *l_from_str = NULL;
                const char *l_prev_sec_str = NULL;
                // Read from/to time
                dap_cli_server_cmd_find_option_val(argv, arg_index, argc, "-from", &l_from_str);
                dap_cli_server_cmd_find_option_val(argv, arg_index, argc, "-to", &l_to_str);
                dap_cli_server_cmd_find_option_val(argv, arg_index, argc, "-prev_sec", &l_prev_sec_str);
                time_t l_ts_now = time(NULL);
                if (l_from_str) {
                    strptime( (char *)l_from_str, c_time_fmt, &l_from_tm );
                    if (l_to_str) {
                        strptime( (char *)l_to_str, c_time_fmt, &l_to_tm );
                    } else { // If not set '-to' - we set up current time
                        localtime_r(&l_ts_now, &l_to_tm);
                    }
                } else if (l_prev_sec_str) {
                    l_ts_now -= strtol( l_prev_sec_str, NULL,10 );
                    localtime_r(&l_ts_now, &l_from_tm );
                } else if ( l_from_str == NULL ) { // If not set '-from' we set up current time minus 60 seconds
                    l_ts_now -= 60;
                    localtime_r(&l_ts_now, &l_from_tm );
                }
                // Form timestamps from/to
                time_t l_from_ts = mktime(&l_from_tm);
                time_t l_to_ts = mktime(&l_to_tm);
                // Produce strings
                char l_from_str_new[50];
                char l_to_str_new[50];
                strftime(l_from_str_new, sizeof(l_from_str_new), c_time_fmt,&l_from_tm );
                strftime(l_to_str_new, sizeof(l_to_str_new), c_time_fmt,&l_to_tm );
                dap_string_t * l_ret_str = dap_string_new("Transactions statistics:\n");
                dap_string_append_printf( l_ret_str, "\tFrom: %s\tTo: %s\n", l_from_str_new, l_to_str_new);
                log_it(L_INFO, "Calc TPS from %s to %s", l_from_str_new, l_to_str_new);
                uint64_t l_tx_count = dap_chain_ledger_count_from_to ( l_net->pub.ledger, l_from_ts, l_to_ts);
                long double l_tps = l_to_ts == l_from_ts ? 0 :
                                                     (long double) l_tx_count / (long double) ( l_to_ts - l_from_ts );
                dap_string_append_printf( l_ret_str, "\tSpeed:  %.3Lf TPS\n", l_tps );
                dap_string_append_printf( l_ret_str, "\tTotal:  %"DAP_UINT64_FORMAT_U"\n", l_tx_count );
                dap_cli_server_cmd_set_reply_text(a_str_reply, "%s", l_ret_str->str);
                dap_string_free(l_ret_str, true);
            } else if (strcmp(l_stats_str, "tps") == 0) {
                struct timespec l_from_time_acc = {}, l_to_time_acc = {};
                dap_string_t * l_ret_str = dap_string_new("Transactions per second peak values:\n");
                size_t l_tx_num = dap_chain_ledger_count_tps(l_net->pub.ledger, &l_from_time_acc, &l_to_time_acc);
                if (l_tx_num) {
                    localtime_r(&l_from_time_acc.tv_sec, &l_from_tm);
                    strftime(l_from_str_new, sizeof(l_from_str_new), c_time_fmt, &l_from_tm);
                    localtime_r(&l_to_time_acc.tv_sec, &l_to_tm);
                    strftime(l_to_str_new, sizeof(l_to_str_new), c_time_fmt, &l_to_tm);
                    dap_string_append_printf(l_ret_str, "\tFrom: %s\tTo: %s\n", l_from_str_new, l_to_str_new);
                    uint64_t l_diff_ns = (l_to_time_acc.tv_sec - l_from_time_acc.tv_sec) * 1000000000 +
                                            l_to_time_acc.tv_nsec - l_from_time_acc.tv_nsec;
                    long double l_tps = (long double)(l_tx_num * 1000000000) / (long double)(l_diff_ns);
                    dap_string_append_printf(l_ret_str, "\tSpeed:  %.3Lf TPS\n", l_tps);
                }
                dap_string_append_printf(l_ret_str, "\tTotal:  %zu\n", l_tx_num);
                dap_cli_server_cmd_set_reply_text(a_str_reply, "%s", l_ret_str->str);
                dap_string_free(l_ret_str, true);
            } else {
                dap_cli_server_cmd_set_reply_text(a_str_reply,
                                                  "Subcommand 'stats' requires one of parameter: tx, tps\n");
            }
        } else if ( l_go_str){
            if ( strcmp(l_go_str,"online") == 0 ) {
                dap_cli_server_cmd_set_reply_text(a_str_reply, "Network \"%s\" going from state %s to %s",
                                                  l_net->pub.name,c_net_states[PVT(l_net)->state],
                                                  c_net_states[NET_STATE_ONLINE]);

                dap_chain_net_balancer_prepare_list_links(l_net->pub.name,true);
                dap_chain_net_state_go_to(l_net, NET_STATE_ONLINE);
            } else if ( strcmp(l_go_str,"offline") == 0 ) {
                dap_cli_server_cmd_set_reply_text(a_str_reply, "Network \"%s\" going from state %s to %s",
                                                  l_net->pub.name,c_net_states[PVT(l_net)->state],
                                                  c_net_states[NET_STATE_OFFLINE]);
                dap_chain_net_state_go_to(l_net, NET_STATE_OFFLINE);

            } else if (strcmp(l_go_str, "sync") == 0) {
                dap_cli_server_cmd_set_reply_text(a_str_reply, "Network \"%s\" resynchronizing",
                                                  l_net->pub.name);
                if (PVT(l_net)->state_target == NET_STATE_ONLINE)
                    dap_chain_net_state_go_to(l_net, NET_STATE_ONLINE);
                else
                    dap_chain_net_state_go_to(l_net, NET_STATE_SYNC_CHAINS);
            } else {
                dap_cli_server_cmd_set_reply_text(a_str_reply,
                                                  "Subcommand 'go' requires one of parameters: online, offline, sync\n");
            }
        } else if ( l_get_str){
            if ( strcmp(l_get_str,"status") == 0 ) {
                s_set_reply_text_node_status(a_str_reply, l_net);
                l_ret = 0;
            } else if ( strcmp(l_get_str, "fee") == 0) {
                dap_string_t *l_str = dap_string_new("\0");
                // Network fee
                uint256_t l_network_fee = {};
                dap_chain_addr_t l_network_fee_addr = {};
                dap_chain_net_tx_get_fee(l_net->pub.id, &l_network_fee, &l_network_fee_addr);
                char *l_network_fee_balance_str = dap_chain_balance_print(l_network_fee);
                char *l_network_fee_coins_str = dap_chain_balance_to_coins(l_network_fee);
                char *l_network_fee_addr_str = dap_chain_addr_to_str(&l_network_fee_addr);
                dap_string_append_printf(l_str, "Fees on %s network:\n"
                                                "\t Network: %s (%s) %s Addr: %s\n",
                                                  l_net->pub.name, l_network_fee_coins_str, l_network_fee_balance_str,
                                                  l_net->pub.native_ticker, l_network_fee_addr_str);
                DAP_DELETE(l_network_fee_coins_str);
                DAP_DELETE(l_network_fee_balance_str);
                DAP_DELETE(l_network_fee_addr_str);

                //Get validators fee
                dap_chain_net_srv_stake_get_fee_validators_str(l_net, l_str);
                //Get services fee
                dap_string_append_printf(l_str, "Services fee: \n");
                dap_chain_net_srv_xchange_print_fee(l_net, l_str); //Xchaneg fee

                *a_str_reply = dap_string_free(l_str, false);
                l_ret = 0;
            } else if (strcmp(l_get_str,"id") == 0 ){
                dap_cli_server_cmd_set_reply_text(a_str_reply, "Net %s has id 0x%016"DAP_UINT64_FORMAT_X,
                                                                l_net->pub.name, l_net->pub.id.uint64);
                l_ret = 0;
            }
        } else if ( l_links_str ){
            if ( strcmp(l_links_str,"list") == 0 ) {
                size_t i =0;
                dap_chain_net_pvt_t * l_net_pvt = PVT(l_net);
                pthread_mutex_lock(&l_net_pvt->uplinks_mutex);
                size_t l_links_count = HASH_COUNT(l_net_pvt->net_links);
                dap_string_t *l_reply = dap_string_new("");
                dap_string_append_printf(l_reply,"Links %zu:\n", l_links_count);
                struct net_link *l_link, *l_link_tmp;
                HASH_ITER(hh, l_net_pvt->net_links, l_link, l_link_tmp) {
                    dap_chain_node_client_t *l_node_client = l_link->link;
                    if(l_node_client){
                        dap_chain_node_info_t * l_info = l_node_client->info;
                        char l_ext_addr_v4[INET_ADDRSTRLEN]={};
                        char l_ext_addr_v6[INET6_ADDRSTRLEN]={};
                        inet_ntop(AF_INET,&l_info->hdr.ext_addr_v4,l_ext_addr_v4,sizeof (l_info->hdr.ext_addr_v4));
                        inet_ntop(AF_INET6,&l_info->hdr.ext_addr_v6,l_ext_addr_v6,sizeof (l_info->hdr.ext_addr_v6));

                        dap_string_append_printf(l_reply,
                                                    "\t"NODE_ADDR_FP_STR":\n"
                                                    "\t\talias: %s\n"
                                                    "\t\tcell_id: 0x%016"DAP_UINT64_FORMAT_X"\n"
                                                    "\t\text_ipv4: %s\n"
                                                    "\t\text_ipv6: %s\n"
                                                    "\t\text_port: %u\n"
                                                    "\t\tstate: %s\n",
                                                 NODE_ADDR_FP_ARGS_S(l_info->hdr.address), l_info->hdr.alias, l_info->hdr.cell_id.uint64,
                                                 l_ext_addr_v4, l_ext_addr_v6, l_info->hdr.ext_port,
                                                 dap_chain_node_client_state_to_str(l_node_client->state) );
                    }
                    i++;
                }
                pthread_mutex_unlock(&l_net_pvt->uplinks_mutex);
                dap_cli_server_cmd_set_reply_text(a_str_reply,"%s",l_reply->str);
                dap_string_free(l_reply,true);

            } else if ( strcmp(l_links_str,"add") == 0 ) {
                dap_cli_server_cmd_set_reply_text(a_str_reply,"Not implemented\n");
            } else if ( strcmp(l_links_str,"del") == 0 ) {
                dap_cli_server_cmd_set_reply_text(a_str_reply,"Not implemented\n");

            }  else if ( strcmp(l_links_str,"info") == 0 ) {
                dap_cli_server_cmd_set_reply_text(a_str_reply,"Not implemented\n");

            } else if ( strcmp (l_links_str,"disconnect_all") == 0 ){
                l_ret = 0;
                dap_chain_net_stop(l_net);
                dap_cli_server_cmd_set_reply_text(a_str_reply,"Stopped network\n");
            }else {
                dap_cli_server_cmd_set_reply_text(a_str_reply,
                                                  "Subcommand 'link' requires one of parameters: list, add, del, info, disconnect_all\n");
                l_ret = -3;
            }

        } else if( l_sync_str) {

            if ( strcmp(l_sync_str,"all") == 0 ) {
                dap_cli_server_cmd_set_reply_text(a_str_reply,
                                                  "SYNC_ALL state requested to state machine. Current state: %s\n",
                                                  c_net_states[ PVT(l_net)->state] );
                dap_chain_net_sync_all(l_net);
            } else if ( strcmp(l_sync_str,"gdb") == 0) {
                dap_cli_server_cmd_set_reply_text(a_str_reply,
                                                  "SYNC_GDB state requested to state machine. Current state: %s\n",
                                                  c_net_states[ PVT(l_net)->state] );
                dap_chain_net_sync_gdb(l_net);

            }  else if ( strcmp(l_sync_str,"chains") == 0) {
                dap_cli_server_cmd_set_reply_text(a_str_reply,
                                                  "SYNC_CHAINS state requested to state machine. Current state: %s\n",
                                                  c_net_states[ PVT(l_net)->state] );
                // TODO set PVT flag to exclude GDB sync
                dap_chain_net_sync_chains(l_net);

            } else {
                dap_cli_server_cmd_set_reply_text(a_str_reply,
                                                  "Subcommand 'sync' requires one of parameters: all, gdb, chains\n");
                l_ret = -2;
            }
        } else if (l_ca_str) {
            if (strcmp(l_ca_str, "add") == 0 ) {
                const char *l_cert_string = NULL, *l_hash_string = NULL;



                dap_cli_server_cmd_find_option_val(argv, arg_index, argc, "-cert", &l_cert_string);
                dap_cli_server_cmd_find_option_val(argv, arg_index, argc, "-hash", &l_hash_string);

                if (!l_cert_string && !l_hash_string) {
                    dap_cli_server_cmd_set_reply_text(a_str_reply, "One of -cert or -hash parameters is mandatory");
                    return -6;
                }
                char *l_hash_hex_str = NULL;
                //char *l_hash_base58_str;
                // hash may be in hex or base58 format
                if(!dap_strncmp(l_hash_string, "0x", 2) || !dap_strncmp(l_hash_string, "0X", 2)) {
                    l_hash_hex_str = dap_strdup(l_hash_string);
                    //l_hash_base58_str = dap_enc_base58_from_hex_str_to_str(l_hash_string);
                }
                else {
                    l_hash_hex_str = dap_enc_base58_to_hex_str_from_str(l_hash_string);
                    //l_hash_base58_str = dap_strdup(l_hash_string);
                }

                if (l_cert_string) {
                    dap_cert_t * l_cert = dap_cert_find_by_name(l_cert_string);
                    if (l_cert == NULL) {
                        dap_cli_server_cmd_set_reply_text(a_str_reply, "Can't find \"%s\" certificate", l_cert_string);
                        DAP_DEL_Z(l_hash_hex_str);
                        return -7;
                    }
                    if (l_cert->enc_key == NULL) {
                        dap_cli_server_cmd_set_reply_text(a_str_reply, "No key found in \"%s\" certificate", l_cert_string );
                        DAP_DEL_Z(l_hash_hex_str);
                        return -8;
                    }
                    // Get publivc key hash
                    size_t l_pub_key_size = 0;
                    uint8_t *l_pub_key = dap_enc_key_serialize_pub_key(l_cert->enc_key, &l_pub_key_size);;
                    if (l_pub_key == NULL) {
                        dap_cli_server_cmd_set_reply_text(a_str_reply, "Can't serialize public key of certificate \"%s\"", l_cert_string);
                        DAP_DEL_Z(l_hash_hex_str);
                        return -9;
                    }
                    dap_chain_hash_fast_t l_pkey_hash;
                    dap_hash_fast(l_pub_key, l_pub_key_size, &l_pkey_hash);
                    DAP_DEL_Z(l_hash_hex_str);
                    l_hash_hex_str = dap_chain_hash_fast_to_str_new(&l_pkey_hash);
                    //l_hash_base58_str = dap_enc_base58_encode_hash_to_str(&l_pkey_hash);
                }
                const char c = '1';
                char *l_gdb_group_str = dap_chain_net_get_gdb_group_acl(l_net);
                if (!l_gdb_group_str) {
                    dap_cli_server_cmd_set_reply_text(a_str_reply, "Database ACL group not defined for this network");
                    return -11;
                }
                if( l_hash_hex_str ){
                    l_ret = dap_global_db_set_sync(l_gdb_group_str, l_hash_hex_str, &c, sizeof(c), false );
                    DAP_DELETE(l_gdb_group_str);
                    if (l_ret) {
                        dap_cli_server_cmd_set_reply_text(a_str_reply,
                                                          "Can't save public key hash %s in database", l_hash_hex_str);
                        DAP_DELETE(l_hash_hex_str);
                        return -10;
                    }
                    DAP_DELETE(l_hash_hex_str);
                } else{
                    dap_cli_server_cmd_set_reply_text(a_str_reply, "Can't save NULL public key hash in database");
                    return -10;
                }
                return 0;
            } else if (strcmp(l_ca_str, "list") == 0 ) {
                char *l_gdb_group_str = dap_chain_net_get_gdb_group_acl(l_net);
                if (!l_gdb_group_str) {
                    dap_cli_server_cmd_set_reply_text(a_str_reply, "Database ACL group not defined for this network");
                    return -11;
                }
                size_t l_objs_count;
                dap_global_db_obj_t *l_objs = dap_global_db_get_all_sync(l_gdb_group_str, &l_objs_count);
                DAP_DELETE(l_gdb_group_str);
                dap_string_t *l_reply = dap_string_new("");
                for (size_t i = 0; i < l_objs_count; i++) {
                    dap_string_append(l_reply, l_objs[i].key);
                    dap_string_append(l_reply, "\n");
                }
                dap_global_db_objs_delete(l_objs, l_objs_count);
                *a_str_reply = l_reply->len ? l_reply->str : dap_strdup("No entries found");
                dap_string_free(l_reply, false);
                return 0;
            } else if (strcmp(l_ca_str, "del") == 0 ) {
                const char *l_hash_string = NULL;
                dap_cli_server_cmd_find_option_val(argv, arg_index, argc, "-hash", &l_hash_string);
                if (!l_hash_string) {
                    dap_cli_server_cmd_set_reply_text(a_str_reply, "Format should be 'net ca del -hash <hash string>");
                    return -6;
                }
                char *l_gdb_group_str = dap_chain_net_get_gdb_group_acl(l_net);
                if (!l_gdb_group_str) {
                    dap_cli_server_cmd_set_reply_text(a_str_reply, "Database ACL group not defined for this network");
                    return -11;
                }
                l_ret = dap_global_db_del_sync(l_gdb_group_str, l_hash_string);
                DAP_DELETE(l_gdb_group_str);
                if (l_ret) {
                    dap_cli_server_cmd_set_reply_text(a_str_reply, "Cant't find certificate public key hash in database");
                    return -10;
                }
                return 0;
            } else {
                dap_cli_server_cmd_set_reply_text(a_str_reply,
                                                  "Subcommand 'ca' requires one of parameter: add, list, del\n");
                l_ret = -5;
            }
        } else if (l_ledger_str && !strcmp(l_ledger_str, "reload")) {
            int l_return_state = dap_chain_net_stop(l_net);
            sleep(1);   // wait to net going offline
            s_chain_net_ledger_cache_reload(l_net);
            if (l_return_state)
                dap_chain_net_start(l_net);
        } else if (l_list_str && !strcmp(l_list_str, "list")) {
            dap_list_t *l_net_keys = NULL;
            for (dap_chain_t *l_chain = l_net->pub.chains; l_chain; l_chain = l_chain->next) {
                if (!l_chain->callback_get_poa_certs)
                    continue;
                l_net_keys = l_chain->callback_get_poa_certs(l_chain, NULL, NULL);
                if (l_net_keys)
                    break;
            }
            if (!l_net_keys) {
                dap_cli_server_cmd_set_reply_text(a_str_reply, "No PoA certs found for this network");
                return -11;
            }
            dap_string_t *l_str_out = dap_string_new("List of network PoA certificates:\n");
            int i = 0;
            for (dap_list_t *it = l_net_keys; it; it = it->next) {
                dap_hash_fast_t l_pkey_hash;
                char l_pkey_hash_str[DAP_CHAIN_HASH_FAST_STR_SIZE];
                dap_pkey_get_hash(it->data, &l_pkey_hash);
                dap_chain_hash_fast_to_str(&l_pkey_hash, l_pkey_hash_str, DAP_CHAIN_HASH_FAST_STR_SIZE);
                dap_string_append_printf(l_str_out, "%d) %s\n", i++, l_pkey_hash_str);
            }
            *a_str_reply = l_str_out->str;
            dap_string_free(l_str_out, false);

        } else {
            dap_cli_server_cmd_set_reply_text(a_str_reply,
                                              "Command 'net' requires one of subcomands: sync, link, go, get, stats, ca, ledger");
            l_ret = -1;
        }

    }
    return  l_ret;
}

/**
 * @brief remove_duplicates_in_chain_by_priority
 * remove duplicates default datum types in chain by priority
 * @param *l_chain_1 chain 1
 * @param *l_chain_2 chain 2
 * @return void
 */

static void remove_duplicates_in_chain_by_priority(dap_chain_t *l_chain_1, dap_chain_t *l_chain_2)
{
    dap_chain_t *l_chain_high_priority = (l_chain_1->load_priority > l_chain_2->load_priority) ? l_chain_2 : l_chain_1; //such distribution is made for correct operation with the same priority
    dap_chain_t *l_chain_low_priority = (l_chain_1->load_priority > l_chain_2->load_priority) ? l_chain_1 : l_chain_2; //...^...^...^...

    for (int i = 0; i < l_chain_high_priority->default_datum_types_count; i++)
    {
        for (int j = 0; j < l_chain_low_priority->default_datum_types_count; j++)
        {
            if (l_chain_high_priority->default_datum_types[i] == l_chain_low_priority->default_datum_types[j])
            {
                l_chain_low_priority->default_datum_types[j] = l_chain_low_priority->default_datum_types[l_chain_low_priority->default_datum_types_count - 1];
                --l_chain_low_priority->default_datum_types_count;
                --j;
            }
        }
    }
}

// for sequential loading chains
typedef struct list_priority_{
    uint16_t prior;
    char * chains_path;
} list_priority;

static int callback_compare_prioritity_list(const void *a_item1, const void *a_item2)
{
    list_priority   *l_item1 = (list_priority*)((dap_list_t*)a_item1)->data,
                    *l_item2 = (list_priority*)((dap_list_t*)a_item2)->data;
    if (!l_item1 || !l_item2) {
        log_it(L_CRITICAL, "Invalid arg");
        return 0;
    }
    return l_item1->prior == l_item2->prior ? 0 : l_item1->prior > l_item2->prior ? 1 : -1;
}

void s_main_timer_callback(void *a_arg)
{
    dap_chain_net_t *l_net = (dap_chain_net_t *)a_arg;
    dap_chain_net_pvt_t *l_net_pvt = PVT(l_net);
    if (l_net_pvt->state_target == NET_STATE_ONLINE &&
            l_net_pvt->state >= NET_STATE_LINKS_ESTABLISHED &&
            !s_net_get_active_links_count(l_net)) // restart network
        dap_chain_net_start(l_net);
    dap_chain_net_balancer_prepare_list_links(l_net->pub.name,false);
}

/**
 * @brief load network config settings from cellframe-node.cfg file
 *
 * @param a_net_name const char *: network name, for example "home21-network"
 * @param a_acl_idx currently 0
 * @return int
 */
int s_net_init(const char * a_net_name, uint16_t a_acl_idx)
{
    dap_config_t *l_cfg = NULL;
    dap_string_t *l_cfg_path = dap_string_new("network/");
    dap_string_append(l_cfg_path,a_net_name);

    if( !(l_cfg = dap_config_open(l_cfg_path->str)) ) {
        log_it(L_ERROR,"Can't open default network config");
        dap_string_free(l_cfg_path,true);
        return -1;
    }
    dap_string_free(l_cfg_path,true);
    dap_chain_net_t * l_net = s_net_new(
                                        dap_config_get_item_str(l_cfg , "general" , "id" ),
                                        dap_config_get_item_str(l_cfg , "general" , "name" ),
                                        dap_config_get_item_str(l_cfg , "general" , "native_ticker"),
                                        dap_config_get_item_str(l_cfg , "general" , "node-role" )
                                       );
    if(!l_net) {
        log_it(L_ERROR,"Can't create l_net");
        return -1;
    }
    // check nets with same IDs and names
    pthread_rwlock_rdlock(&s_net_items_rwlock);
    dap_chain_net_item_t *l_net_items_current = NULL, *l_net_items_tmp = NULL;
    HASH_ITER(hh, s_net_items, l_net_items_current, l_net_items_tmp) {
        if (l_net_items_current->net_id.uint64 == l_net->pub.id.uint64) {
            log_it(L_ERROR,"Can't create net %s, net %s has the same ID %"DAP_UINT64_FORMAT_U"", l_net->pub.name, l_net_items_current->name, l_net->pub.id.uint64);
            log_it(L_ERROR, "Please, fix your configs and restart node");
            dap_chain_net_delete(l_net);
            pthread_rwlock_unlock(&s_net_items_rwlock);
            return -1;
        }
        if (!strcmp(l_net_items_current->name, l_net->pub.name)) {
            log_it(L_ERROR,"Can't create l_net ID %"DAP_UINT64_FORMAT_U", net ID %"DAP_UINT64_FORMAT_U" has the same name %s", l_net->pub.id.uint64, l_net_items_current->net_id.uint64, l_net->pub.name);
            log_it(L_ERROR, "Please, fix your configs and restart node");
            dap_chain_net_delete(l_net);
            pthread_rwlock_unlock(&s_net_items_rwlock);
            return -1;
        }
    }
    pthread_rwlock_unlock(&s_net_items_rwlock);
    dap_chain_net_pvt_t * l_net_pvt = PVT(l_net);
    l_net_pvt->load_mode = true;
    l_net_pvt->acl_idx = a_acl_idx;
    l_net->pub.gdb_groups_prefix = dap_strdup (
                dap_config_get_item_str_default(l_cfg , "general" , "gdb_groups_prefix",
                                                dap_config_get_item_str(l_cfg , "general" , "name" ) ) );
    dap_global_db_add_sync_group(l_net->pub.name, "global", s_gbd_history_callback_notify, l_net);
    dap_global_db_add_sync_group(l_net->pub.name, l_net->pub.gdb_groups_prefix, s_gbd_history_callback_notify, l_net);

    l_net->pub.gdb_nodes = dap_strdup_printf("%s.nodes",l_net->pub.gdb_groups_prefix);
    l_net->pub.gdb_nodes_aliases = dap_strdup_printf("%s.nodes.aliases",l_net->pub.gdb_groups_prefix);

    // Bridged netwoks allowed to send transactions to
    uint16_t l_net_ids_count = 0;
    char **l_bridged_net_ids = dap_config_get_array_str(l_cfg, "general", "bridged_network_ids", &l_net_ids_count);
    for (uint16_t i = 0; i< l_net_ids_count; i++) {
        dap_chain_net_id_t l_id;
        if (dap_chain_net_id_parse(l_bridged_net_ids[i], &l_id) != 0)
            continue;
        l_net->pub.bridged_networks = dap_list_append(l_net->pub.bridged_networks, DAP_DUP(&l_id));
    }

    // nodes for special sync
    char **l_gdb_sync_nodes_addrs = dap_config_get_array_str(l_cfg, "general", "gdb_sync_nodes_addrs",
            &l_net_pvt->gdb_sync_nodes_addrs_count);
    if(l_gdb_sync_nodes_addrs && l_net_pvt->gdb_sync_nodes_addrs_count > 0) {
        l_net_pvt->gdb_sync_nodes_addrs = DAP_NEW_Z_SIZE(dap_chain_node_addr_t,
                sizeof(dap_chain_node_addr_t)*l_net_pvt->gdb_sync_nodes_addrs_count);
        if (!l_net_pvt->gdb_sync_nodes_addrs) {
            log_it(L_CRITICAL, "Memory allocation error");
            dap_config_close(l_cfg);
            return -1;
        }
        for(uint16_t i = 0; i < l_net_pvt->gdb_sync_nodes_addrs_count; i++) {
            dap_chain_node_addr_from_str(l_net_pvt->gdb_sync_nodes_addrs + i, l_gdb_sync_nodes_addrs[i]);
        }
    }
    // links for special sync
    uint16_t l_gdb_links_count = 0;
    PVT(l_net)->gdb_sync_nodes_links_count = 0;
    char **l_gdb_sync_nodes_links = dap_config_get_array_str(l_cfg, "general", "gdb_sync_nodes_links", &l_gdb_links_count);
    if (l_gdb_sync_nodes_links && l_gdb_links_count > 0) {
        l_net_pvt->gdb_sync_nodes_links_ips = DAP_NEW_Z_SIZE(uint32_t, l_gdb_links_count * sizeof(uint32_t));
        if (!l_net_pvt->gdb_sync_nodes_links_ips) {
            log_it(L_CRITICAL, "Memory allocation error");
            dap_config_close(l_cfg);
            return -1;
        }
        l_net_pvt->gdb_sync_nodes_links_ports = DAP_NEW_SIZE(uint16_t, l_gdb_links_count * sizeof(uint16_t));
        if (!l_net_pvt->gdb_sync_nodes_links_ports) {
            log_it(L_CRITICAL, "Memory allocation error");
            DAP_DEL_Z(l_net_pvt->gdb_sync_nodes_links_ips);
            dap_config_close(l_cfg);
            return -1;
        }
        for(uint16_t i = 0; i < l_gdb_links_count; i++) {
            char *l_gdb_link_port_str = strchr(l_gdb_sync_nodes_links[i], ':');
            if (!l_gdb_link_port_str) {
                continue;
            }
            uint16_t l_gdb_link_port = atoi(l_gdb_link_port_str + 1);
            if (!l_gdb_link_port)
                continue;
            int l_gdb_link_len = l_gdb_link_port_str - l_gdb_sync_nodes_links[i];
            char l_gdb_link_ip_str[l_gdb_link_len + 1];
            memcpy(l_gdb_link_ip_str, l_gdb_sync_nodes_links[i], l_gdb_link_len);
            l_gdb_link_ip_str[l_gdb_link_len] = '\0';
            struct in_addr l_in_addr;
            if (inet_pton(AF_INET, (const char *)l_gdb_link_ip_str, &l_in_addr) > 0) {
                PVT(l_net)->gdb_sync_nodes_links_ips[PVT(l_net)->gdb_sync_nodes_links_count] = l_in_addr.s_addr;
                PVT(l_net)->gdb_sync_nodes_links_ports[PVT(l_net)->gdb_sync_nodes_links_count] = l_gdb_link_port;
                PVT(l_net)->gdb_sync_nodes_links_count++;
            }
        }
    }
    // groups for special sync
    uint16_t l_gdb_sync_groups_count;
    char **l_gdb_sync_groups = dap_config_get_array_str(l_cfg, "general", "gdb_sync_groups", &l_gdb_sync_groups_count);
    if (l_gdb_sync_groups && l_gdb_sync_groups_count > 0) {
        for(uint16_t i = 0; i < l_gdb_sync_groups_count; i++) {
            // add group to special sync
            dap_global_db_add_sync_extra_group(l_net->pub.name, l_gdb_sync_groups[i], s_gbd_history_callback_notify, l_net);
        }
    }

    // Add network to the list
    dap_chain_net_item_t * l_net_item = DAP_NEW_Z( dap_chain_net_item_t);
    if (!l_net_item) {
        log_it(L_CRITICAL, "Memory allocation error");
        dap_config_close(l_cfg);
        return -1;
    }
    snprintf(l_net_item->name,sizeof (l_net_item->name),"%s"
                 ,dap_config_get_item_str(l_cfg , "general" , "name" ));
    l_net_item->chain_net = l_net;
    l_net_item->net_id.uint64 = l_net->pub.id.uint64;
    pthread_rwlock_wrlock(&s_net_items_rwlock);
    HASH_ADD_STR(s_net_items,name,l_net_item);
    HASH_ADD(hh2, s_net_ids, net_id, sizeof(l_net_item->net_id), l_net_item);
    pthread_rwlock_unlock(&s_net_items_rwlock);

    // Check if seed nodes are present in local db alias
    char **l_seed_aliases = dap_config_get_array_str(l_cfg, "general", "seed_nodes_aliases",
                                                     &l_net_pvt->seed_aliases_count);
    if (l_net_pvt->seed_aliases_count)
        l_net_pvt->seed_aliases = DAP_NEW_Z_SIZE(char*, sizeof(char*) * l_net_pvt->seed_aliases_count);
    for(size_t i = 0; i < l_net_pvt->seed_aliases_count; i++)
        l_net_pvt->seed_aliases[i] = dap_strdup(l_seed_aliases[i]);
    // randomize seed nodes list
    for (int j = l_net_pvt->seed_aliases_count - 1; j > 0; j--) {
        short n = dap_random_uint16() % j;
        char *tmp = l_net_pvt->seed_aliases[n];
        l_net_pvt->seed_aliases[n] = l_net_pvt->seed_aliases[j];
        l_net_pvt->seed_aliases[j] = tmp;
    }

    uint16_t l_seed_nodes_addrs_len =0;
    char ** l_seed_nodes_addrs = dap_config_get_array_str( l_cfg , "general" ,"seed_nodes_addrs"
                                                         ,&l_seed_nodes_addrs_len);

    uint16_t l_seed_nodes_ipv4_len =0;
    char ** l_seed_nodes_ipv4 = dap_config_get_array_str( l_cfg , "general" ,"seed_nodes_ipv4"
                                                         ,&l_seed_nodes_ipv4_len);

    uint16_t l_seed_nodes_ipv6_len =0;
    char ** l_seed_nodes_ipv6 = dap_config_get_array_str( l_cfg , "general" ,"seed_nodes_ipv6"
                                                         ,&l_seed_nodes_ipv6_len);

    uint16_t l_seed_nodes_hostnames_len =0;
    char ** l_seed_nodes_hostnames = dap_config_get_array_str( l_cfg , "general" ,"seed_nodes_hostnames"
                                                         ,&l_seed_nodes_hostnames_len);

    uint16_t l_seed_nodes_port_len =0;
    char ** l_seed_nodes_port = dap_config_get_array_str( l_cfg , "general" ,"seed_nodes_port"
                                                                 ,&l_seed_nodes_port_len);
    uint16_t l_bootstrap_nodes_len = 0;
    char **l_bootstrap_nodes = dap_config_get_array_str(l_cfg, "general", "bootstrap_hostnames", &l_bootstrap_nodes_len);

    // maximum number of prepared connections to other nodes
    l_net_pvt->max_links_count = dap_config_get_item_int16_default(l_cfg, "general", "max_links", 5);
    // required number of active connections to other nodes
    l_net_pvt->required_links_count = dap_config_get_item_int16_default(l_cfg, "general", "require_links", 3);
    // wait time before reconnect attempt with same link
    l_net_pvt->reconnect_delay = dap_config_get_item_int16_default(l_cfg, "general", "reconnect_delay", 10);

    const char * l_node_addr_type = dap_config_get_item_str_default(l_cfg , "general" ,"node_addr_type","auto");

    const char * l_node_addr_str = NULL;
    const char * l_node_alias_str = NULL;

    // use unique addr from pub key
    if(!dap_strcmp(l_node_addr_type, "auto")) {
        size_t l_pub_key_data_size = 0;
        uint8_t *l_pub_key_data = NULL;

        // read pub key
        char *l_addr_key = dap_strdup_printf("node-addr-%s", l_net->pub.name);
        l_pub_key_data = dap_global_db_get_sync(GROUP_LOCAL_NODE_ADDR, l_addr_key, &l_pub_key_data_size, NULL, NULL);
        // generate a new pub key if it doesn't exist
        if(!l_pub_key_data || !l_pub_key_data_size){

            const char * l_certs_name_str = l_addr_key;
            dap_cert_t ** l_certs = NULL;
            size_t l_certs_size = 0;
            dap_cert_t * l_cert = NULL;
            // Load certs or create if not found
            if(!dap_cert_parse_str_list(l_certs_name_str, &l_certs, &l_certs_size)) { // Load certs
                const char *l_cert_folder = dap_cert_get_folder(0);
                // create new cert
                if(l_cert_folder) {
                    char *l_cert_path = dap_strdup_printf("%s/%s.dcert", l_cert_folder, l_certs_name_str);
                    l_cert = dap_cert_generate(l_certs_name_str, l_cert_path, DAP_ENC_KEY_TYPE_SIG_DILITHIUM);
                    DAP_DELETE(l_cert_path);
                }
            }
            if(l_certs_size > 0)
                l_cert = l_certs[0];
            if(l_cert) {
                l_pub_key_data = dap_enc_key_serialize_pub_key(l_cert->enc_key, &l_pub_key_data_size);
                // save pub key
                if(l_pub_key_data && l_pub_key_data_size > 0)
                    dap_global_db_set(GROUP_LOCAL_NODE_ADDR, l_addr_key, l_pub_key_data, l_pub_key_data_size, false,
                                        NULL, NULL);
            }
        }
        // generate addr from pub_key
        dap_chain_hash_fast_t l_hash;
        if(l_pub_key_data_size > 0 && dap_hash_fast(l_pub_key_data, l_pub_key_data_size, &l_hash) == 1) {
            l_node_addr_str = dap_strdup_printf("%04X::%04X::%04X::%04X",
                    (uint16_t) *(uint16_t*) (l_hash.raw),
                    (uint16_t) *(uint16_t*) (l_hash.raw + 2),
                    (uint16_t) *(uint16_t*) (l_hash.raw + DAP_CHAIN_HASH_FAST_SIZE - 4),
                    (uint16_t) *(uint16_t*) (l_hash.raw + DAP_CHAIN_HASH_FAST_SIZE - 2));
        }
        DAP_DELETE(l_addr_key);
        DAP_DELETE(l_pub_key_data);
    }
    // use static addr from setting
    else if(!dap_strcmp(l_node_addr_type, "static")) {
        //const char * l_node_ipv4_str = dap_config_get_item_str(l_cfg , "general" ,"node-ipv4");
        l_node_addr_str = dap_strdup(dap_config_get_item_str(l_cfg, "general", "node-addr"));
        l_node_alias_str = dap_config_get_item_str(l_cfg, "general", "node-alias");
    }

    log_it (L_DEBUG, "Read %u aliases, %u address and %u ipv4 addresses, check them",
            l_net_pvt->seed_aliases_count,l_seed_nodes_addrs_len, l_seed_nodes_ipv4_len );
    PVT(l_net)->seed_nodes_addrs_v4 = DAP_NEW_SIZE(struct in_addr, l_net_pvt->seed_aliases_count * sizeof(struct in_addr));
    PVT(l_net)->seed_nodes_addrs = DAP_NEW_SIZE(uint64_t, l_net_pvt->seed_aliases_count * sizeof(uint64_t));
    PVT(l_net)->seed_nodes_ports = DAP_NEW_SIZE(uint16_t, l_net_pvt->seed_aliases_count * sizeof(uint16_t));
    // save new nodes from cfg file to db
    for ( size_t i = 0; i < PVT(l_net)->seed_aliases_count &&
                        i < l_seed_nodes_addrs_len &&
                        (
                            ( l_seed_nodes_ipv4_len  && i < l_seed_nodes_ipv4_len  ) ||
                            ( l_seed_nodes_ipv6_len  && i < l_seed_nodes_ipv6_len  ) ||
                            ( l_seed_nodes_hostnames_len  && i < l_seed_nodes_hostnames_len  )
                        ); i++) {
        dap_chain_node_addr_t l_seed_node_addr  = { 0 }, *l_seed_node_addr_gdb  = NULL;
        dap_chain_node_info_t l_node_info       = { 0 }, *l_node_info_gdb       = NULL;

        log_it(L_NOTICE, "Check alias %s in db", l_net_pvt->seed_aliases[i]);
        snprintf(l_node_info.hdr.alias,sizeof (l_node_info.hdr.alias),"%s", PVT(l_net)->seed_aliases[i]);
        if (dap_chain_node_addr_from_str(&l_seed_node_addr, l_seed_nodes_addrs[i])) {
            log_it(L_ERROR,"Wrong address format, must be 0123::4567::89AB::CDEF");
            continue;
        }
        if (l_seed_nodes_ipv4_len)
            inet_pton(AF_INET, l_seed_nodes_ipv4[i], &l_node_info.hdr.ext_addr_v4);
        if (l_seed_nodes_ipv6_len)
            inet_pton(AF_INET6, l_seed_nodes_ipv6[i], &l_node_info.hdr.ext_addr_v6);
        l_node_info.hdr.ext_port = l_seed_nodes_port_len && l_seed_nodes_port_len >= i ?
            strtoul(l_seed_nodes_port[i], NULL, 10) : 8079;
        l_net_pvt->seed_nodes_ports[i] = l_node_info.hdr.ext_port;
        l_net_pvt->seed_nodes_addrs[i] = l_seed_node_addr.uint64;

        if (l_seed_nodes_hostnames_len) {
            struct sockaddr l_sa = {};
            log_it(L_DEBUG, "Resolve %s addr", l_seed_nodes_hostnames[i]);
            int l_ret_code = dap_net_resolve_host(l_seed_nodes_hostnames[i], AF_INET, &l_sa);
            if (l_ret_code == 0) {
                struct in_addr *l_res = (struct in_addr *)&l_sa;
                log_it(L_NOTICE, "Resolved %s to %s (ipv4)", l_seed_nodes_hostnames[i], inet_ntoa(*l_res));
                l_node_info.hdr.ext_addr_v4.s_addr = l_res->s_addr;
                l_net_pvt->seed_nodes_addrs_v4[i].s_addr = l_res->s_addr;
            } else {
                log_it(L_ERROR, "%s", gai_strerror(l_ret_code));
            }
        }
/*
        l_seed_node_addr_gdb    = dap_chain_node_alias_find(l_net, l_net_pvt->seed_aliases[i]);
        l_node_info_gdb         = l_seed_node_addr_gdb ? dap_chain_node_info_read(l_net, l_seed_node_addr_gdb) : NULL;

        l_node_info.hdr.address = l_seed_node_addr;
        if (l_node_info.hdr.ext_addr_v4.s_addr ||
#ifdef DAP_OS_BSD
            l_node_info.hdr.ext_addr_v6.__u6_addr.__u6_addr32[0]
#else
            l_node_info.hdr.ext_addr_v6.s6_addr32[0]
#endif
        ) {
             //Let's check if config was altered
            int l_ret = l_node_info_gdb ? memcmp(&l_node_info, l_node_info_gdb, sizeof(dap_chain_node_info_t)) : 1;
            if (!l_ret) {
                log_it(L_NOTICE,"Seed node "NODE_ADDR_FP_STR" already in list", NODE_ADDR_FP_ARGS_S(l_seed_node_addr));
            } else {
                // Either not yet added or must be altered
                l_ret = dap_chain_node_info_save(l_net, &l_node_info);
                if (!l_ret) {
                    if (dap_chain_node_alias_register(l_net,l_net_pvt->seed_aliases[i], &l_seed_node_addr))
                        log_it(L_NOTICE,"Seed node "NODE_ADDR_FP_STR" added to the curent list", NODE_ADDR_FP_ARGS_S(l_seed_node_addr));
                    else
                        log_it(L_WARNING,"Cant register alias %s for address "NODE_ADDR_FP_STR, l_net_pvt->seed_aliases[i], NODE_ADDR_FP_ARGS_S(l_seed_node_addr));
                } else {
                    log_it(L_WARNING,"Cant save node info for address "NODE_ADDR_FP_STR" return code %d", NODE_ADDR_FP_ARGS_S(l_seed_node_addr), l_ret);
                }
            }
        } else
            log_it(L_WARNING,"No address for seed node, can't populate global_db with it");
        DAP_DEL_Z(l_seed_node_addr_gdb);
        DAP_DEL_Z(l_node_info_gdb);*/
    }

    dap_chain_net_node_list_init();

    PVT(l_net)->bootstrap_nodes_count = 0;
    PVT(l_net)->bootstrap_nodes_addrs = DAP_NEW_SIZE(struct in_addr, l_bootstrap_nodes_len * sizeof(struct in_addr));
    PVT(l_net)->bootstrap_nodes_ports = DAP_NEW_SIZE(uint16_t, l_bootstrap_nodes_len * sizeof(uint16_t));
    for (int i = 0; i < l_bootstrap_nodes_len; i++) {
        char *l_bootstrap_port_str = strchr(l_bootstrap_nodes[i], ':');
        if (!l_bootstrap_port_str) {
            continue;
        }
        uint16_t l_bootstrap_port = atoi(l_bootstrap_port_str + 1);
        if (!l_bootstrap_port) {
            continue;
        }
        int l_bootstrap_name_len = l_bootstrap_port_str - l_bootstrap_nodes[i];
        char *l_bootstrap_name = DAP_NEW_SIZE(char, l_bootstrap_name_len + 1);
        strncpy(l_bootstrap_name, l_bootstrap_nodes[i], l_bootstrap_name_len);
        struct in_addr l_bootstrap_addr;
        if (dap_net_resolve_host(l_bootstrap_name, AF_INET, (struct sockaddr* )&l_bootstrap_addr) == 0) {
            PVT(l_net)->bootstrap_nodes_addrs[PVT(l_net)->bootstrap_nodes_count] = l_bootstrap_addr;
            PVT(l_net)->bootstrap_nodes_ports[PVT(l_net)->bootstrap_nodes_count] = l_bootstrap_port;
            PVT(l_net)->bootstrap_nodes_count++;
        }
        DAP_DELETE(l_bootstrap_name);
    }
    if ( l_node_addr_str || l_node_alias_str ){
        dap_chain_node_addr_t * l_node_addr;
        if ( l_node_addr_str == NULL)
            l_node_addr = dap_chain_node_alias_find(l_net, l_node_alias_str);
        else {
            l_node_addr = DAP_NEW_Z(dap_chain_node_addr_t);
            if (!l_node_addr) {
                log_it(L_CRITICAL, "Memory allocation error");
                dap_config_close(l_cfg);
                return -1;
            }
            if (dap_chain_node_addr_from_str(l_node_addr, l_node_addr_str) == 0)
                log_it(L_NOTICE, "Parse node addr "NODE_ADDR_FP_STR" successfully", NODE_ADDR_FP_ARGS(l_node_addr));
            else
                DAP_DEL_Z(l_node_addr);
            l_net_pvt->node_addr = l_node_addr;
        }
        if ( l_node_addr ) {
            char *l_addr_hash_str = dap_chain_node_addr_to_hash_str(l_node_addr);
            // save current node address
            dap_db_set_cur_node_addr(l_node_addr->uint64, l_net->pub.name);
            if(!l_addr_hash_str){
                log_it(L_ERROR,"Can't get hash string for node address!");
            } else {
                l_net_pvt->node_info = dap_chain_node_info_read (l_net, l_node_addr);
                if ( !l_net_pvt->node_info ) { // If not present - create it
                    l_net_pvt->node_info = DAP_NEW_Z(dap_chain_node_info_t);
                    if (!l_net_pvt->node_info) {
                        log_it(L_CRITICAL, "Memory allocation error");
                        DAP_DEL_Z(l_node_addr);
                        dap_config_close(l_cfg);
                        return -1;
                    }
                    l_net_pvt->node_info->hdr.address = *l_node_addr;
                    if (dap_config_get_item_bool_default(g_config,"server","enabled",false) ){
                        const char * l_ext_addr_v4 = dap_config_get_item_str_default(g_config,"server","ext_address",NULL);
                        const char * l_ext_addr_v6 = dap_config_get_item_str_default(g_config,"server","ext_address6",NULL);
                        uint16_t l_ext_port = dap_config_get_item_uint16_default(g_config,"server","ext_port_tcp", 8079);
                        uint16_t l_node_info_port = l_ext_port ? l_ext_port :
                                                dap_config_get_item_uint16_default(g_config,"server","listen_port_tcp",8079);
                        if (l_ext_addr_v4)
                            inet_pton(AF_INET,l_ext_addr_v4,&l_net_pvt->node_info->hdr.ext_addr_v4 );
                        if (l_ext_addr_v6)
                            inet_pton(AF_INET6,l_ext_addr_v6,&l_net_pvt->node_info->hdr.ext_addr_v6 );
                        l_net_pvt->node_info->hdr.ext_port =l_node_info_port;
                    } else
                        log_it(L_INFO,"Server is disabled, add only node address in nodelist");
                }
                log_it(L_NOTICE,"GDB Info: node_addr: " NODE_ADDR_FP_STR"  links: %u cell_id: 0x%016"DAP_UINT64_FORMAT_X,
                       NODE_ADDR_FP_ARGS(l_node_addr),
                       l_net_pvt->node_info->hdr.links_number,
                       l_net_pvt->node_info->hdr.cell_id.uint64);
            }
            DAP_DELETE(l_addr_hash_str);
        }
        else{
            log_it(L_WARNING, "Not present our own address %s in database", (l_node_alias_str) ? l_node_alias_str: "");
        }
    }

    /* *** Chaiins init by configs *** */
    char * l_chains_path = dap_strdup_printf("%s/network/%s", dap_config_path(), l_net->pub.name);
    DIR * l_chains_dir = opendir(l_chains_path);
    DAP_DEL_Z(l_chains_path);
    if (!l_chains_dir) {
        log_it(L_ERROR, "Can't find any chains for network %s", l_net->pub.name);
        l_net_pvt->load_mode = false;
        dap_config_close(l_cfg);
        return -2;
    }
    // for sequential loading chains
    dap_list_t *l_prior_list = NULL;

    struct dirent * l_dir_entry;
    while ( (l_dir_entry = readdir(l_chains_dir) )!= NULL ){
        if (l_dir_entry->d_name[0]=='\0')
            continue;
        char * l_entry_name = strdup(l_dir_entry->d_name);
        if (!l_entry_name) {
        log_it(L_CRITICAL, "Memory allocation error");
            dap_config_close(l_cfg);
            closedir(l_chains_dir);
            return -1;
        }
        if (strlen (l_entry_name) > 4 ){ // It has non zero name excluding file extension
            if ( strncmp (l_entry_name+ strlen(l_entry_name)-4,".cfg",4) == 0 ) { // its .cfg file
                l_entry_name [strlen(l_entry_name)-4] = 0;
                log_it(L_DEBUG,"Open chain config \"%s\"...",l_entry_name);
                l_chains_path = dap_strdup_printf("network/%s/%s",l_net->pub.name,l_entry_name);
                dap_config_t * l_cfg_new = dap_config_open(l_chains_path);
                if(l_cfg_new) {
                    list_priority *l_chain_prior = DAP_NEW_Z(list_priority);
                    if (!l_chain_prior) {
                        log_it(L_CRITICAL, "Memory allocation error");
                        DAP_DELETE(l_entry_name);
                        closedir(l_chains_dir);
                        dap_config_close(l_cfg_new);
                        dap_config_close(l_cfg);
                        return -1;
                    }
                    l_chain_prior->prior = dap_config_get_item_uint16_default(l_cfg_new, "chain", "load_priority", 100);
                    log_it(L_DEBUG, "Chain priority: %u", l_chain_prior->prior);
                    l_chain_prior->chains_path = l_chains_path;
                    // add chain to load list;
                    l_prior_list = dap_list_append(l_prior_list, l_chain_prior);
                    dap_config_close(l_cfg_new);
                }
            }
        }
        DAP_DEL_Z (l_entry_name);
    }
    closedir(l_chains_dir);

    // sort list with chains names by priority
    l_prior_list = dap_list_sort(l_prior_list, callback_compare_prioritity_list);

    // create and load chains params by priority
    dap_chain_t *l_chain;
    dap_list_t *l_list = l_prior_list;
    while(l_list){
        list_priority *l_chain_prior = l_list->data;
        // Create chain object
        l_chain = dap_chain_load_from_cfg(l_net->pub.ledger, l_net->pub.name,
                                          l_net->pub.id, l_chain_prior->chains_path);
        if(l_chain)
            DL_APPEND(l_net->pub.chains, l_chain);
        else
            log_it(L_WARNING, "Can't process chain from config %s", l_chain_prior->chains_path);
        DAP_DELETE (l_chain_prior->chains_path);
        l_list = dap_list_next(l_list);
    }
    dap_list_free_full(l_prior_list, NULL);
    dap_chain_t *l_chain02;
    DL_FOREACH(l_net->pub.chains, l_chain){
        DL_FOREACH(l_net->pub.chains, l_chain02){
            if (l_chain != l_chain02){
                if (l_chain->id.uint64 == l_chain02->id.uint64) {
                    log_it(L_ERROR, "Your network %s has chains with duplicate ids: 0x%"DAP_UINT64_FORMAT_U", chain01: %s, chain02: %s", l_chain->net_name,
                                    l_chain->id.uint64, l_chain->name,l_chain02->name);
                    log_it(L_ERROR, "Please, fix your configs and restart node");
                    return -2;
                }
                if (!dap_strcmp(l_chain->name, l_chain02->name)) {
                    log_it(L_ERROR, "Your network %s has chains with duplicate names %s: chain01 id = 0x%"DAP_UINT64_FORMAT_U", chain02 id = 0x%"DAP_UINT64_FORMAT_U"",l_chain->net_name,
                           l_chain->name, l_chain->id.uint64, l_chain02->id.uint64);
                    log_it(L_ERROR, "Please, fix your configs and restart node");
                    return -2;
                }
                remove_duplicates_in_chain_by_priority(l_chain, l_chain02);
            }
        }
    }
    // LEDGER model
    uint16_t l_ledger_flags = 0;
    switch ( PVT( l_net )->node_role.enums ) {
    case NODE_ROLE_LIGHT:
        break;
    case NODE_ROLE_FULL:
        l_ledger_flags |= DAP_CHAIN_LEDGER_CHECK_LOCAL_DS;
        if (dap_config_get_item_bool_default(g_config, "ledger", "cache_enabled", false))
            l_ledger_flags |= DAP_CHAIN_LEDGER_CACHE_ENABLED;
    default:
        l_ledger_flags |= DAP_CHAIN_LEDGER_CHECK_CELLS_DS | DAP_CHAIN_LEDGER_CHECK_TOKEN_EMISSION;
    }
    dap_list_t *l_net_keys = NULL;
    for (dap_chain_t *l_chain = l_net->pub.chains; l_chain; l_chain = l_chain->next) {
        if (!l_chain->callback_get_poa_certs)
            continue;
        l_net_keys = l_chain->callback_get_poa_certs(l_chain, NULL, NULL);
        if (l_net_keys)
            break;
    }
    if (!l_net_keys)
        log_it(L_WARNING,"PoA certificates for net %s not found.", l_net->pub.name);
    // init LEDGER model
    l_net->pub.ledger = dap_chain_ledger_create(l_ledger_flags, l_net->pub.id, l_net->pub.name, l_net->pub.native_ticker, l_net_keys);

    DAP_DELETE(l_node_addr_str);
    dap_config_close(l_cfg);
    return 0;
}

int s_net_load(dap_chain_net_t *a_net)
{
    dap_chain_net_t *l_net = a_net;

    dap_config_t *l_cfg = NULL;
    dap_string_t *l_cfg_path = dap_string_new("network/");
    dap_string_append(l_cfg_path,a_net->pub.name);

    if( !( l_cfg = dap_config_open ( l_cfg_path->str ) ) ) {
        log_it(L_ERROR,"Can't open default network config");
        dap_string_free(l_cfg_path,true);
        return -1;
    }

    dap_chain_net_pvt_t * l_net_pvt = PVT(l_net);

    // reload ledger cache at once
    if (s_chain_net_reload_ledger_cache_once(l_net)) {
        log_it(L_WARNING,"Start one time ledger cache reloading");
        dap_chain_ledger_purge(l_net->pub.ledger, false);
        dap_chain_net_srv_stake_purge(l_net);
    } else
        dap_chain_net_srv_stake_load_cache(l_net);

    //load decree
    dap_chain_net_decree_init(l_net);
    // load chains
    dap_chain_t *l_chain = l_net->pub.chains;
    while(l_chain){
        dap_chain_ledger_set_fee(l_net->pub.ledger, uint256_0, c_dap_chain_addr_blank);
        if (!dap_chain_load_all(l_chain)) {
            log_it (L_NOTICE, "Loaded chain files");
            if (DAP_CHAIN_PVT(l_chain)->need_reorder) {
                log_it(L_DAP, "Reordering chain files for chain %s", l_chain->name);
                if (l_chain->callback_atom_add_from_treshold)
                    while (l_chain->callback_atom_add_from_treshold(l_chain, NULL))
                        log_it(L_DEBUG, "Added atom from treshold");
                dap_chain_save_all(l_chain);
                DAP_CHAIN_PVT(l_chain)->need_reorder = false;
                if (l_chain->callback_purge) {
                    l_chain->callback_purge(l_chain);
                    dap_chain_ledger_purge(l_net->pub.ledger, false);
                    dap_chain_ledger_set_fee(l_net->pub.ledger, uint256_0, c_dap_chain_addr_blank);
                    dap_chain_net_decree_purge(l_net);
                    dap_chain_load_all(l_chain);
                } else
                    log_it(L_WARNING, "No purge callback for chain %s, can't reload it with correct order", l_chain->name);
            }
        } else {
            dap_chain_save_all( l_chain );
            log_it (L_NOTICE, "Initialized chain files");
        }

        if (l_chain->callback_created)
            l_chain->callback_created(l_chain, l_cfg);

        l_chain = l_chain->next;
    }
    // Process thresholds if any
    bool l_processed;
    do {
        l_processed = false;
        DL_FOREACH(l_net->pub.chains, l_chain) {
            if (l_chain->callback_atom_add_from_treshold) {
                while (l_chain->callback_atom_add_from_treshold(l_chain, NULL)) {
                    log_it(L_DEBUG, "Added atom from treshold");
                    l_processed = true;
                }
            }
        }
    } while (l_processed);

    // Do specific role actions post-chain created
    l_net_pvt->state_target = NET_STATE_OFFLINE;
    dap_chain_net_state_t l_target_state = NET_STATE_OFFLINE;
    l_net_pvt->only_static_links = false;
    switch ( l_net_pvt->node_role.enums ) {
        case NODE_ROLE_ROOT_MASTER:{
            // Set to process everything in datum pool
            dap_chain_t * l_chain = NULL;
            DL_FOREACH(l_net->pub.chains, l_chain)
                l_chain->is_datum_pool_proc = true;
            log_it(L_INFO,"Root master node role established");
        } // Master root includes root
        case NODE_ROLE_ROOT:{
            // Set to process only zerochain
            dap_chain_id_t l_chain_id = {{0}};
            dap_chain_t * l_chain = dap_chain_find_by_id(l_net->pub.id,l_chain_id);
            if (l_chain )
               l_chain->is_datum_pool_proc = true;
            l_net_pvt->only_static_links = true;
            log_it(L_INFO,"Root node role established");
        } break;
        case NODE_ROLE_CELL_MASTER:
        case NODE_ROLE_MASTER:{
            uint16_t l_proc_chains_count=0;
            char ** l_proc_chains = dap_config_get_array_str(l_cfg,"role-master" , "proc_chains", &l_proc_chains_count );
            for ( size_t i = 0; i< l_proc_chains_count ; i++) {
                dap_chain_id_t l_chain_id = {};
                if (dap_chain_id_parse(l_proc_chains[i], &l_chain_id) == 0) {
                    dap_chain_t * l_chain = dap_chain_find_by_id(l_net->pub.id, l_chain_id );
                    if (l_chain)
                        l_chain->is_datum_pool_proc = true;
                    else
                        log_it(L_WARNING, "Can't find chain id 0x%016" DAP_UINT64_FORMAT_X, l_chain_id.uint64);
                }
            }
            log_it(L_INFO,"Master node role established");
        } break;
        case NODE_ROLE_FULL:{
            log_it(L_INFO,"Full node role established");
        } break;
        case NODE_ROLE_LIGHT:
        default:
            log_it(L_INFO,"Light node role established");

    }
    if (!l_net_pvt->only_static_links)
        l_net_pvt->only_static_links = dap_config_get_item_bool_default(l_cfg, "general", "links_static_only", false);
    if (dap_config_get_item_bool_default(g_config ,"general", "auto_online", false))
    {
        dap_chain_net_balancer_prepare_list_links(l_net->pub.name,true);
        l_target_state = NET_STATE_ONLINE;
    }

    l_net_pvt->load_mode = false;
    if (l_net->pub.ledger)
        dap_chain_ledger_load_end(l_net->pub.ledger);

    l_net_pvt->balancer_http = !dap_config_get_item_bool_default(l_cfg, "general", "use_dns_links", false);

    dap_chain_net_add_gdb_notify_callback(l_net, dap_chain_net_sync_gdb_broadcast, l_net);
    DL_FOREACH(l_net->pub.chains, l_chain)
        // add a callback to monitor changes in the chain
        dap_chain_add_callback_notify(l_chain, s_chain_callback_notify, l_net);

    uint32_t l_timeout = dap_config_get_item_uint32_default(g_config, "node_client", "timer_update_states", 600);
    PVT(l_net)->main_timer = dap_interval_timer_create(l_timeout * 1000, s_main_timer_callback, l_net);
    log_it(L_INFO, "Chain network \"%s\" initialized",l_net->pub.name);
    PVT(l_net)->update_links_timer = dap_interval_timer_create(600 * 1000, s_update_links_timer_callback, l_net);

    dap_config_close(l_cfg);

    if (l_target_state != l_net_pvt->state_target)
        dap_chain_net_state_go_to(l_net, l_target_state);

    return 0;
}

/**
 * @brief dap_chain_net_deinit
 */
void dap_chain_net_deinit()
{
    pthread_rwlock_rdlock(&s_net_items_rwlock);
    dap_chain_net_item_t *l_current_item, *l_tmp;
    HASH_ITER(hh, s_net_items, l_current_item, l_tmp) {
        HASH_DEL(s_net_items, l_current_item);
        dap_chain_net_t *l_net = l_current_item->chain_net;
        dap_interval_timer_delete(PVT(l_net)->main_timer);
        DAP_DEL_Z(l_net);
        DAP_DEL_Z(l_current_item);
    }
    pthread_rwlock_unlock(&s_net_items_rwlock);
    pthread_rwlock_destroy(&s_net_items_rwlock);

}

/**
 * @brief dap_chain_net_list
 * @return NULL if error
 */
dap_chain_net_t **dap_chain_net_list(uint16_t *a_size)
{
    if (!a_size)
        return NULL;
    pthread_rwlock_rdlock(&s_net_items_rwlock);
    *a_size = HASH_COUNT(s_net_items);
    if(*a_size){
        dap_chain_net_t **l_net_list = DAP_NEW_SIZE(dap_chain_net_t *, (*a_size) * sizeof(dap_chain_net_t *));
        if (!l_net_list) {
            log_it(L_CRITICAL, "Memory allocation error");
            pthread_rwlock_unlock(&s_net_items_rwlock);
            return NULL;
        }
        dap_chain_net_item_t *l_current_item = NULL, *l_tmp = NULL;
        int i = 0;
        HASH_ITER(hh, s_net_items, l_current_item, l_tmp) {
            l_net_list[i++] = l_current_item->chain_net;
            if(i >= *a_size)
                break;
        }
        pthread_rwlock_unlock(&s_net_items_rwlock);
        return l_net_list;
    } else {
        pthread_rwlock_unlock(&s_net_items_rwlock);
        return NULL;
    }
}

/**
 * @brief dap_chain_net_by_name
 * @param a_name
 * @return
 */
dap_chain_net_t * dap_chain_net_by_name( const char * a_name)
{
    dap_chain_net_item_t * l_net_item = NULL;
    if(a_name) {
        pthread_rwlock_rdlock(&s_net_items_rwlock);
        HASH_FIND_STR(s_net_items,a_name,l_net_item );
        pthread_rwlock_unlock(&s_net_items_rwlock);
    }
    return l_net_item ? l_net_item->chain_net : NULL;
}

/**
 * @brief dap_chain_ledger_by_net_name
 * @param a_net_name
 * @return
 */
dap_ledger_t * dap_chain_ledger_by_net_name( const char * a_net_name)
{
    dap_chain_net_t *l_net = dap_chain_net_by_name(a_net_name);
    return l_net ? l_net->pub.ledger : NULL;
}

/**
 * @brief dap_chain_net_by_id
 * @param a_id
 * @return
 */
dap_chain_net_t * dap_chain_net_by_id( dap_chain_net_id_t a_id)
{
    dap_chain_net_item_t * l_net_item = NULL;
    pthread_rwlock_rdlock(&s_net_items_rwlock);
    HASH_FIND(hh2, s_net_ids, &a_id, sizeof(a_id), l_net_item);
    pthread_rwlock_unlock(&s_net_items_rwlock);
    return l_net_item ? l_net_item->chain_net : NULL;
}

/**
 * @brief dap_chain_net_by_id
 * @param a_id
 * @return
 */
uint16_t dap_chain_net_get_acl_idx(dap_chain_net_t *a_net)
{
    return a_net ? PVT(a_net)->acl_idx : (uint16_t)-1;
}

/**
 * @brief dap_chain_net_id_by_name
 * @param a_name
 * @return
 */
dap_chain_net_id_t dap_chain_net_id_by_name( const char * a_name)
{
    dap_chain_net_t *l_net = dap_chain_net_by_name( a_name );
    dap_chain_net_id_t l_ret = {0};
    if (l_net)
        l_ret.uint64 = l_net->pub.id.uint64;
    return l_ret;
}

/**
 * @brief dap_chain_net_get_chain_by_name
 * @param l_net
 * @param a_name
 * @return
 */
dap_chain_t * dap_chain_net_get_chain_by_name( dap_chain_net_t * l_net, const char * a_name)
{
   dap_chain_t * l_chain;
   DL_FOREACH(l_net->pub.chains, l_chain){
        if(dap_strcmp(l_chain->name, a_name) == 0)
            return  l_chain;
   }
   return NULL;
}

/**
 * @brief dap_chain_net_get_chain_by_id
 * @param l_net
 * @param a_name
 * @return
 */
dap_chain_t *dap_chain_net_get_chain_by_id(dap_chain_net_t *l_net, dap_chain_id_t a_chain_id)
{
   dap_chain_t *l_chain;
   DL_FOREACH(l_net->pub.chains, l_chain)
        if (l_chain->id.uint64 == a_chain_id.uint64)
            return l_chain;
   return NULL;
}

/**
 * @brief dap_chain_net_get_chain_by_chain_type
 * @param a_datum_type
 * @return
 */
dap_chain_t *dap_chain_net_get_chain_by_chain_type(dap_chain_net_t *a_net, dap_chain_type_t a_datum_type)
{
    if (!a_net)
        return NULL;

    dap_chain_t *l_chain = dap_chain_net_get_default_chain_by_chain_type(a_net, a_datum_type);
    if (l_chain)
        return l_chain;

    DL_FOREACH(a_net->pub.chains, l_chain) {
        for(int i = 0; i < l_chain->datum_types_count; i++) {
            dap_chain_type_t l_datum_type = l_chain->datum_types[i];
            if(l_datum_type == a_datum_type)
                return l_chain;
        }
    }
    return NULL;
}

/**
 * @brief dap_chain_net_get_default_chain_by_chain_type
 * @param a_datum_type
 * @return
 */
dap_chain_t * dap_chain_net_get_default_chain_by_chain_type(dap_chain_net_t *a_net, dap_chain_type_t a_datum_type)
{
    dap_chain_t * l_chain;

    if (!a_net)
        return NULL;

    DL_FOREACH(a_net->pub.chains, l_chain)
    {
        for(int i = 0; i < l_chain->default_datum_types_count; i++) {
            if(l_chain->default_datum_types[i] == a_datum_type)
                return l_chain;
        }
    }
    return NULL;
}

/**
 * @brief dap_chain_net_get_gdb_group_mempool_by_chain_type
 * @param a_datum_type
 * @return
 */
char * dap_chain_net_get_gdb_group_mempool_by_chain_type(dap_chain_net_t *a_net, dap_chain_type_t a_datum_type)
{
    dap_chain_t *l_chain;
    if (!a_net)
        return NULL;
    DL_FOREACH(a_net->pub.chains, l_chain)
    {
        for(int i = 0; i < l_chain->datum_types_count; i++) {
            if(l_chain->datum_types[i] == a_datum_type)
                return dap_chain_net_get_gdb_group_mempool_new(l_chain);
        }
    }
    return NULL;
}

/**
 * @brief dap_chain_net_get_state
 * @param l_net
 * @return
 */
dap_chain_net_state_t dap_chain_net_get_state ( dap_chain_net_t * l_net)
{
    assert(l_net);
    pthread_rwlock_rdlock(&PVT(l_net)->states_lock);
    dap_chain_net_state_t l_ret = PVT(l_net)->state;
    pthread_rwlock_unlock(&PVT(l_net)->states_lock);
    return l_ret;
}

/**
 * @brief dap_chain_net_set_state
 * @param l_net
 * @param a_state
 */
void dap_chain_net_set_state(dap_chain_net_t *l_net, dap_chain_net_state_t a_state)
{
    assert(l_net);
    log_it(L_DEBUG,"%s set state %s", l_net->pub.name, dap_chain_net_state_to_str(a_state));
    pthread_rwlock_wrlock(&PVT(l_net)->states_lock);
    if( a_state == PVT(l_net)->state){
        pthread_rwlock_unlock(&PVT(l_net)->states_lock);
        return;
    }
    PVT(l_net)->state = a_state;
    pthread_rwlock_unlock(&PVT(l_net)->states_lock);
    dap_proc_queue_add_callback(dap_events_worker_get_auto(), s_net_states_proc,l_net);
}


/**
 * @brief dap_chain_net_get_cur_addr
 * @param l_net
 * @return
 */
dap_chain_node_addr_t *dap_chain_net_get_cur_addr( dap_chain_net_t *a_net)
{
    return a_net ? (PVT(a_net)->node_info ? &PVT(a_net)->node_info->hdr.address : PVT(a_net)->node_addr) : NULL;
}

uint64_t dap_chain_net_get_cur_addr_int(dap_chain_net_t *a_net)
{
    if (!a_net)
        return 0;
    uint64_t l_ret = 0;
    if (PVT(a_net)->node_addr == NULL) { // Cache address if not present
        l_ret = dap_chain_net_get_cur_node_addr_gdb_sync(a_net->pub.name);
        if (l_ret) {
            PVT(a_net)->node_addr = DAP_NEW_Z(dap_chain_node_addr_t);
            PVT(a_net)->node_addr->uint64 = l_ret;
        }
    } else
        l_ret = PVT(a_net)->node_addr->uint64;
    return l_ret;
}

dap_chain_cell_id_t * dap_chain_net_get_cur_cell( dap_chain_net_t * l_net)
{
    return  PVT(l_net)->node_info ? &PVT(l_net)->node_info->hdr.cell_id: 0;
}


/**
 * Get nodes list (list of dap_chain_node_addr_t struct)
 */
dap_list_t* dap_chain_net_get_link_node_list(dap_chain_net_t * l_net, bool a_is_only_cur_cell)
{
    dap_list_t *l_node_list = NULL;
    // get cur node address
    dap_chain_node_addr_t l_cur_node_addr = { 0 };
    l_cur_node_addr.uint64 = dap_chain_net_get_cur_addr_int(l_net);

    dap_chain_node_info_t *l_cur_node_info = dap_chain_node_info_read(l_net, &l_cur_node_addr);
    // add links to nodes list only from the same cell
    if(l_cur_node_info) {
        for(unsigned int i = 0; i < l_cur_node_info->hdr.links_number; i++) {
            bool l_is_add = true;
            dap_chain_node_addr_t *l_remote_address = l_cur_node_info->links + i;
            if(a_is_only_cur_cell) {
                // get remote node list
                dap_chain_node_info_t *l_remote_node_info = dap_chain_node_info_read(l_net, l_remote_address);
                if(!l_remote_node_info || l_remote_node_info->hdr.cell_id.uint64 != l_cur_node_info->hdr.cell_id.uint64)
                    l_is_add = false;
                if (l_remote_node_info)
                    DAP_DELETE(l_remote_node_info);
            }
            if(l_is_add) {
                dap_chain_node_addr_t *l_address = DAP_NEW_Z(dap_chain_node_addr_t);
                if (!l_address) {
                    log_it(L_CRITICAL, "Memory allocation error");
                    return NULL;
                }
                l_address->uint64 = l_cur_node_info->links[i].uint64;
                l_node_list = dap_list_append(l_node_list, l_address);
            }
        }
        DAP_DELETE(l_cur_node_info);
    }
    return l_node_list;
}

/**
 * Get remote nodes list (list of dap_chain_node_addr_t struct)
 */
dap_list_t* dap_chain_net_get_node_list(dap_chain_net_t * l_net)
{
    dap_list_t *l_node_list = NULL;
    /*
     dap_chain_net_pvt_t *l_net_pvt = PVT(l_net);
     // get nodes from seed_nodes
     for(uint16_t i = 0; i < l_net_pvt->seed_aliases_count; i++) {
     dap_chain_node_addr_t *l_node_address = dap_chain_node_alias_find(l_net, l_net_pvt->seed_aliases[i]);
     l_node_list = dap_list_append(l_node_list, l_node_address);
     }*/

    // get nodes list from global_db
    dap_global_db_obj_t *l_objs = NULL;
    size_t l_nodes_count = 0;
    // read all node
    l_objs = dap_global_db_get_all_sync(l_net->pub.gdb_nodes, &l_nodes_count);
    if(!l_nodes_count || !l_objs)
        return l_node_list;
    for(size_t i = 0; i < l_nodes_count; i++) {
        dap_chain_node_info_t *l_node_info = (dap_chain_node_info_t *) l_objs[i].value;
        dap_chain_node_addr_t *l_address = DAP_NEW(dap_chain_node_addr_t);
        if (!l_address) {
        log_it(L_CRITICAL, "Memory allocation error");
            return NULL;
        }
        l_address->uint64 = l_node_info->hdr.address.uint64;
        l_node_list = dap_list_append(l_node_list, l_address);
    }
    dap_global_db_objs_delete(l_objs, l_nodes_count);
    return l_node_list;
}

/**
 * Get nodes list from config file (list of dap_chain_node_addr_t struct)
 */
dap_list_t* dap_chain_net_get_node_list_cfg(dap_chain_net_t * a_net)
{
    dap_list_t *l_node_list = NULL;
    dap_chain_net_pvt_t *l_pvt_net = PVT(a_net);
    for(size_t i=0; i < l_pvt_net->seed_aliases_count;i++)
    {
        l_node_list = dap_list_append(l_node_list, &l_pvt_net->seed_nodes_addrs_v4[i]);
    }
    return l_node_list;
}

/**
 * @brief dap_chain_net_set_flag_sync_from_zero
 * @param a_net
 * @param a_flag_sync_from_zero
 */
void dap_chain_net_set_flag_sync_from_zero(dap_chain_net_t * a_net, bool a_flag_sync_from_zero)
{
    if( a_flag_sync_from_zero)
        PVT(a_net)->flags |= F_DAP_CHAIN_NET_SYNC_FROM_ZERO;
    else
        PVT(a_net)->flags ^= F_DAP_CHAIN_NET_SYNC_FROM_ZERO;
}

/**
 * @brief dap_chain_net_get_flag_sync_from_zero
 * @param a_net
 * @return
 */
bool dap_chain_net_get_flag_sync_from_zero( dap_chain_net_t * a_net)
{
    return PVT(a_net)->flags &F_DAP_CHAIN_NET_SYNC_FROM_ZERO ;
}

/**
 * @brief dap_chain_net_get_extra_gdb_group
 * @param a_net
 * @param a_node_addr
 * @return
 */
bool dap_chain_net_get_extra_gdb_group(dap_chain_net_t *a_net, dap_chain_node_addr_t a_node_addr)
{
    if (!a_net || !PVT(a_net)->gdb_sync_nodes_addrs)
        return false;
    for(uint16_t i = 0; i < PVT(a_net)->gdb_sync_nodes_addrs_count; i++) {
        if(a_node_addr.uint64 == PVT(a_net)->gdb_sync_nodes_addrs[i].uint64) {
            return true;
        }
    }
    return false;
}

void dap_chain_net_proc_mempool(dap_chain_net_t *a_net)
{
    dap_chain_t *l_chain;
    DL_FOREACH(a_net->pub.chains, l_chain)
        dap_chain_node_mempool_process_all(l_chain, true);
}

/**
 * @brief dap_chain_net_verify_datum_for_add
 * process datum verification process. Can be:
 *   if DAP_CHAIN_DATUM_TX, called dap_chain_ledger_tx_add_check
 *   if DAP_CHAIN_DATUM_TOKEN_DECL, called dap_chain_ledger_token_decl_add_check
 *   if DAP_CHAIN_DATUM_TOKEN_EMISSION, called dap_chain_ledger_token_emission_add_check
 *   if DAP_CHAIN_DATUM_DECREE
 * @param a_net
 * @param a_datum
 * @return
 */
int dap_chain_net_verify_datum_for_add(dap_chain_t *a_chain, dap_chain_datum_t *a_datum, dap_hash_fast_t *a_datum_hash)
{
    if (!a_datum)
        return -10;
    if (!a_chain)
        return -11;
    dap_chain_net_t *l_net = dap_chain_net_by_id(a_chain->net_id);
    switch (a_datum->header.type_id) {
    case DAP_CHAIN_DATUM_TX:
        return dap_chain_ledger_tx_add_check(l_net->pub.ledger, (dap_chain_datum_tx_t *)a_datum->data, a_datum->header.data_size, a_datum_hash);
    case DAP_CHAIN_DATUM_TOKEN_DECL:
        return dap_chain_ledger_token_decl_add_check(l_net->pub.ledger, (dap_chain_datum_token_t *)a_datum->data, a_datum->header.data_size);
    case DAP_CHAIN_DATUM_TOKEN_EMISSION:
        return dap_chain_ledger_token_emission_add_check(l_net->pub.ledger, a_datum->data, a_datum->header.data_size, a_datum_hash);
    case DAP_CHAIN_DATUM_DECREE:
        return dap_chain_net_decree_verify((dap_chain_datum_decree_t *)a_datum->data, l_net, a_datum->header.data_size, a_datum_hash);
    case DAP_CHAIN_DATUM_ANCHOR:
        return dap_chain_net_anchor_verify((dap_chain_datum_anchor_t *)a_datum->data, a_datum->header.data_size);
    default:
        if (a_chain->callback_datum_find_by_hash &&
                a_chain->callback_datum_find_by_hash(a_chain, a_datum_hash, NULL, NULL))
            return -1;
    }
    return 0;
}

char *dap_chain_net_verify_datum_err_code_to_str(dap_chain_datum_t *a_datum, int a_code){
    switch (a_datum->header.type_id) {
    case DAP_CHAIN_DATUM_TX:
        return dap_chain_ledger_tx_check_err_str(a_code);
    case DAP_CHAIN_DATUM_TOKEN_DECL:
        return dap_chain_ledger_token_decl_add_err_code_to_str(a_code);
    case DAP_CHAIN_DATUM_TOKEN_EMISSION:
        return dap_chain_ledger_token_emission_err_code_to_str(a_code);
    default:
        return !a_code ? "DAP_CHAIN_DATUM_VERIFY_OK" : dap_itoa(a_code);

    }
}

/**
 * @brief check certificate access list, written in chain config
 *
 * @param a_net - network object
 * @param a_pkey_hash - certificate hash
 * @return true
 * @return false
 */
static bool s_net_check_acl(dap_chain_net_t *a_net, dap_chain_hash_fast_t *a_pkey_hash)
{
    const char l_path[] = "network/";
    char l_cfg_path[strlen(a_net->pub.name) + strlen(l_path) + 1];
    dap_snprintf(l_cfg_path, sizeof(l_cfg_path), "%s%s", l_path, a_net->pub.name);
    dap_config_t *l_cfg = dap_config_open(l_cfg_path);
    const char *l_auth_type = dap_config_get_item_str(l_cfg, "auth", "type");
    bool l_authorized = true;
    if (l_auth_type && !strcmp(l_auth_type, "ca")) {
        if (dap_hash_fast_is_blank(a_pkey_hash)) {
            return false;
        }
        l_authorized = false;
        char l_auth_hash_str[DAP_CHAIN_HASH_FAST_STR_SIZE];
        dap_chain_hash_fast_to_str(a_pkey_hash, l_auth_hash_str, sizeof(l_auth_hash_str));
        uint16_t l_acl_list_len = 0;
        char **l_acl_list = dap_config_get_array_str(l_cfg, "auth", "acl_accept_ca_list", &l_acl_list_len);
        for (uint16_t i = 0; i < l_acl_list_len; i++) {
            if (!strcmp(l_acl_list[i], l_auth_hash_str)) {
                l_authorized = true;
                break;
            }
        }
        if (!l_authorized) {
            const char *l_acl_gdb = dap_config_get_item_str(l_cfg, "auth", "acl_accept_ca_gdb");
            if (l_acl_gdb) {
                size_t l_objs_count;
                dap_global_db_obj_t *l_objs = dap_global_db_get_all_sync(l_acl_gdb, &l_objs_count);
                for (size_t i = 0; i < l_objs_count; i++) {
                    if (!strcmp(l_objs[i].key, l_auth_hash_str)) {
                        l_authorized = true;
                        break;
                    }
                }
                dap_global_db_objs_delete(l_objs, l_objs_count);
            }
        }
        if (!l_authorized) {
            const char *l_acl_chains = dap_config_get_item_str(l_cfg, "auth", "acl_accept_ca_chains");
            if (l_acl_chains && !strcmp(l_acl_chains, "all")) {
                dap_list_t *l_certs = dap_cert_get_all_mem();
                for (dap_list_t *l_tmp = l_certs; l_tmp && !l_authorized; l_tmp = dap_list_next(l_tmp)) {
                    dap_cert_t *l_cert = (dap_cert_t *)l_tmp->data;
                    size_t l_pkey_size;
                    uint8_t *l_pkey_ser = dap_enc_key_serialize_pub_key(l_cert->enc_key, &l_pkey_size);
                    dap_chain_hash_fast_t l_cert_hash;
                    dap_hash_fast(l_pkey_ser, l_pkey_size, &l_cert_hash);
                    if (!memcmp(&l_cert_hash, a_pkey_hash, sizeof(dap_chain_hash_fast_t))) {
                        l_authorized = true;
                    }
                    DAP_DELETE(l_pkey_ser);
                }
            }
        }
    }
    dap_config_close(l_cfg);
    return l_authorized;
}

/**
 * @brief s_acl_callback function. Usually called from enc_http_proc
 * set acl (l_enc_key_ks->acl_list) from acl_accept_ca_list, acl_accept_ca_gdb chain config parameters in [auth] section
 * @param a_pkey_hash dap_chain_hash_fast_t hash object
 * @return uint8_t*
 */
static uint8_t *s_net_set_acl(dap_chain_hash_fast_t *a_pkey_hash)
{
    uint16_t l_net_count;
    dap_chain_net_t **l_net_list = dap_chain_net_list(&l_net_count);
    if (l_net_count && l_net_list) {
        uint8_t *l_ret = DAP_NEW_SIZE(uint8_t, l_net_count);
        if (!l_ret) {
            log_it(L_CRITICAL, "Memory allocation error");
            DAP_DELETE(l_net_list);
            return NULL;
        }
        for (uint16_t i = 0; i < l_net_count; i++) {
            l_ret[i] = s_net_check_acl(l_net_list[i], a_pkey_hash);
        }
        DAP_DELETE(l_net_list);
        return l_ret;
    }
    if (l_net_list)
        DAP_DELETE(l_net_list);
    return NULL;
}

/**
 * @brief dap_chain_datum_list
 * Get datum list by filter
 * @param a_net
 * @param a_chain  if NULL, then for all chains
 * @param a_filter_func
 * @param a_filter_func_param
 */
dap_list_t* dap_chain_datum_list(dap_chain_net_t *a_net, dap_chain_t *a_chain, dap_chain_datum_filter_func_t *a_filter_func, void *a_filter_func_param)
{
    dap_list_t *l_list = NULL;
    if (!a_net)
        return NULL;
    dap_chain_t *l_chain_cur = a_chain ? a_chain : a_net->pub.chains;
    size_t l_sz;

    while(l_chain_cur) {
        // Use chain only for selected net and with callback_atom_get_datums
        if (l_chain_cur->callback_atom_get_datums)
        {
            dap_chain_cell_t *l_cell = l_chain_cur->cells;
            size_t l_atom_size = 0;
            dap_chain_atom_iter_t *l_atom_iter = l_chain_cur->callback_atom_iter_create(l_chain_cur, l_cell->id, 0);
            dap_chain_atom_ptr_t l_atom = l_chain_cur->callback_atom_iter_get_first(l_atom_iter, &l_atom_size);
            while(l_atom && l_atom_size)
            {
                size_t l_datums_count = 0;
                dap_chain_datum_t **l_datums = l_chain_cur->callback_atom_get_datums(l_atom, l_atom_size, &l_datums_count);
                dap_chain_datum_t *l_datum, *l_datum2;
                for(size_t l_datum_n = 0; l_datum_n < l_datums_count; l_datum_n++) {
                    if ( ! (l_datum = l_datums[l_datum_n]) )
                        continue;

                    if (a_filter_func && !a_filter_func(l_datum, l_chain_cur, a_filter_func_param))
                        continue;
                    /*
                    * Make a copy of the datum, copy is placed into the list,
                    * so don't forget to free whole list
                    */
                    l_sz = sizeof(dap_chain_datum_t) + l_datum->header.data_size + 16;
                    l_datum2 = DAP_NEW_Z_SIZE(dap_chain_datum_t, l_sz);
                    if (!l_datum2) {
                        log_it(L_ERROR, "Memory allocation in dap_chain_datum_list");
                        DAP_DEL_Z(l_datums);
                        dap_list_free(l_list);
                        return NULL;
                    }
                    memcpy(l_datum2, l_datum, l_sz);

                    /* Add new entry into the list */
                    l_list = dap_list_append(l_list, l_datum2);

                }
                DAP_DEL_Z(l_datums);
                // go to next transaction
                l_atom = l_chain_cur->callback_atom_iter_get_next(l_atom_iter, &l_atom_size);
            }
            l_chain_cur->callback_atom_iter_delete(l_atom_iter);
        }
        // Only for one chain
        if(a_chain)
            break;
        // go to next chain
        l_chain_cur = l_chain_cur->next;
    }
    return l_list;
}

/**
 * @brief Add datum to the ledger or smth else
 * @param a_chain
 * @param a_datum
 * @param a_datum_size
 * @return
 */
int dap_chain_datum_add(dap_chain_t *a_chain, dap_chain_datum_t *a_datum, size_t a_datum_size, dap_hash_fast_t *a_datum_hash)
{
    size_t l_datum_data_size = a_datum->header.data_size;
    if (a_datum_size < l_datum_data_size + sizeof(a_datum->header)) {
        log_it(L_INFO,"Corrupted datum rejected: wrong size %zd not equal or less than datum size %zd",a_datum->header.data_size+ sizeof (a_datum->header),
               a_datum_size );
        return -101;
    }
    dap_ledger_t *l_ledger = dap_chain_net_by_id(a_chain->net_id)->pub.ledger;
    switch (a_datum->header.type_id) {
        case DAP_CHAIN_DATUM_DECREE: {
            dap_chain_datum_decree_t *l_decree = (dap_chain_datum_decree_t *)a_datum->data;
            size_t l_decree_size = dap_chain_datum_decree_get_size(l_decree);
            if (l_decree_size != l_datum_data_size) {
                log_it(L_WARNING, "Corrupted decree, datum size %zd is not equal to size of decree %zd", l_datum_data_size, l_decree_size);
                return -102;
            }
            return dap_chain_net_decree_load(l_decree, a_chain, a_datum_hash);
        }
        case DAP_CHAIN_DATUM_ANCHOR: {
            dap_chain_datum_anchor_t *l_anchor = (dap_chain_datum_anchor_t *)a_datum->data;
            size_t l_anchor_size = dap_chain_datum_anchor_get_size(l_anchor);
            if (l_anchor_size != l_datum_data_size) {
                log_it(L_WARNING, "Corrupted anchor, datum size %zd is not equal to size of anchor %zd", l_datum_data_size, l_anchor_size);
                return -102;
            }
            return dap_chain_net_anchor_load(l_anchor, a_chain);
        }
        case DAP_CHAIN_DATUM_TOKEN_DECL:
            return dap_chain_ledger_token_load(l_ledger, (dap_chain_datum_token_t *)a_datum->data, a_datum->header.data_size);

        case DAP_CHAIN_DATUM_TOKEN_EMISSION:
            return dap_chain_ledger_token_emission_load(l_ledger, a_datum->data, a_datum->header.data_size, a_datum_hash);

        case DAP_CHAIN_DATUM_TX: {
            dap_chain_datum_tx_t *l_tx = (dap_chain_datum_tx_t *)a_datum->data;
            size_t l_tx_size = dap_chain_datum_tx_get_size(l_tx);
            if (l_tx_size != l_datum_data_size) {
                log_it(L_WARNING, "Corrupted trnsaction, datum size %zd is not equal to size of TX %zd", l_datum_data_size, l_tx_size);
                return -102;
            }
            return dap_chain_ledger_tx_load(l_ledger, l_tx, a_datum_hash);
        }
        case DAP_CHAIN_DATUM_CA:
            return dap_cert_chain_file_save(a_datum, a_chain->net_name);

        case DAP_CHAIN_DATUM_SIGNER:
        case DAP_CHAIN_DATUM_CUSTOM:
            break;
        default:
            return -666;
    }
    return 0;
}

bool dap_chain_net_get_load_mode(dap_chain_net_t * a_net)
{
    return PVT(a_net)->load_mode;
}

void dap_chain_net_announce_addrs() {
    if(!HASH_COUNT(s_net_items)){
        log_it(L_ERROR, "Can't find any nets");
        return;
    }
    pthread_rwlock_rdlock(&s_net_items_rwlock);
    dap_chain_net_item_t *l_net_item = NULL, *l_tmp = NULL;
    HASH_ITER(hh, s_net_items, l_net_item, l_tmp) {
        dap_chain_net_pvt_t *l_net_pvt = PVT(l_net_item->chain_net);
        if (l_net_pvt->node_info->hdr.ext_port &&
                (l_net_pvt->node_info->hdr.ext_addr_v4.s_addr != INADDR_ANY
                 || memcmp(&l_net_pvt->node_info->hdr.ext_addr_v6, &in6addr_any, sizeof(struct in6_addr))))
        {
            dap_chain_net_node_list_request(l_net_item->chain_net, l_net_pvt->node_info, false);
            char l_node_addr_str[INET_ADDRSTRLEN] = { '\0' };
            inet_ntop(AF_INET, &l_net_pvt->node_info->hdr.ext_addr_v4, l_node_addr_str, INET_ADDRSTRLEN);
            log_it(L_MSG, "Announce our node address "NODE_ADDR_FP_STR" < %s:%u > in net %s",
                   NODE_ADDR_FP_ARGS(l_net_pvt->node_addr), l_node_addr_str, l_net_pvt->node_info->hdr.ext_port, l_net_item->name);
        }
    }
    pthread_rwlock_unlock(&s_net_items_rwlock);
}

char *dap_chain_net_links_dump(dap_chain_net_t *a_net) {
    dap_chain_net_pvt_t *l_net_pvt = PVT(a_net);
    pthread_mutex_lock(&l_net_pvt->uplinks_mutex);
    dap_string_t *l_str_uplinks = dap_string_new("---------------------------\n"
                                         "| ↑\\↓ |\t#\t|\t\tIP\t\t|\tPort\t|\n");
    struct net_link *l_link, *l_link_tmp = NULL;
    size_t l_up_count = 0;
    HASH_ITER(hh, l_net_pvt->net_links, l_link, l_link_tmp) {
        dap_string_append_printf(l_str_uplinks, "|  ↑  |\t%zu\t|\t%s\t\t|\t%u\t|\n",
                                 ++l_up_count,
                                 inet_ntoa(l_link->link_info->hdr.ext_addr_v4),
                                 l_link->link_info->hdr.ext_port);
    }

    size_t l_down_count = 0;
    dap_string_t *l_str_downlinks = dap_string_new("---------------------------\n"
                                                 "| ↑\\↓ |\t#\t|\t\tIP\t\t|\tPort\t|\n");
    pthread_mutex_unlock(&l_net_pvt->uplinks_mutex);
    pthread_rwlock_rdlock(&l_net_pvt->downlinks_lock);
    struct downlink *l_downlink = NULL, *l_downtmp = NULL;
    HASH_ITER(hh, l_net_pvt->downlinks, l_downlink, l_downtmp) {
        dap_string_append_printf(l_str_downlinks, "|  ↓  |\t%zu\t|\t%s\t\t|\t%u\t|\n",
                                     ++l_down_count,
                                     l_downlink->addr, l_downlink->port);
    }
    pthread_rwlock_unlock(&l_net_pvt->downlinks_lock);
    char *l_res_str = dap_strdup_printf("Count links: %zu\n\nUplinks: %zu\n%s\n\nDownlinks: %zu\n%s\n",
                                        l_up_count + l_down_count, l_up_count, l_str_uplinks->str,
                                        l_down_count, l_str_downlinks->str);
    dap_string_free(l_str_uplinks, true);
    dap_string_free(l_str_downlinks, true);
    return l_res_str;
}<|MERGE_RESOLUTION|>--- conflicted
+++ resolved
@@ -479,7 +479,7 @@
     return 0;
 }
 
-<<<<<<< HEAD
+
 int dap_chain_net_get_downlink_count(dap_chain_net_t *a_net,uint32_t * a_count)
 {
     uint32_t l_count = 0;
@@ -492,7 +492,7 @@
     pthread_rwlock_unlock(&l_net_pvt->downlinks_lock);
     return 0;
 }
-=======
+
 void dap_chain_net_del_downlink(dap_stream_ch_uuid_t a_ch_uuid) {
     pthread_rwlock_rdlock(&s_net_items_rwlock);
     for (dap_chain_net_item_t *l_net_item = s_net_items; l_net_item; l_net_item = l_net_item->hh.next) {
@@ -513,7 +513,6 @@
     pthread_rwlock_unlock(&s_net_items_rwlock);
 }
 
->>>>>>> 72e9d708
 /**
  * @brief executes, when you add data to gdb and sends it to current network connected nodes
  * @param a_arg arguments. Can be network object (dap_chain_net_t)
