/*
 * Authors:
 * Dmitriy A. Gearasimov <gerasimov.dmitriy@demlabs.net>
 * Alexander Lysikov <alexander.lysikov@demlabs.net>
 * DeM Labs Inc.   https://demlabs.net
 * Kelvin Project https://github.com/kelvinblockchain
 * Copyright  (c) 2017-2018
 * All rights reserved.

 This file is part of DAP (Distributed Applications Platform) the open source project

    DAP (Distributed Applications Platform) is free software: you can redistribute it and/or modify
    it under the terms of the GNU General Public License as published by
    the Free Software Foundation, either version 3 of the License, or
    (at your option) any later version.

    DAP is distributed in the hope that it will be useful,
    but WITHOUT ANY WARRANTY; without even the implied warranty of
    MERCHANTABILITY or FITNESS FOR A PARTICULAR PURPOSE.  See the
    GNU General Public License for more details.

    You should have received a copy of the GNU General Public License
    along with any DAP based project.  If not, see <http://www.gnu.org/licenses/>.
*/

#ifndef _GNU_SOURCE
#define _GNU_SOURCE
#endif
#ifndef  _XOPEN_SOURCE
#define _XOPEN_SOURCE       /* See feature_test_macros(7) */
#endif
#ifndef __USE_XOPEN
#define __USE_XOPEN
#endif
#include <time.h>
#include <stdio.h>
#include <stdlib.h>
#include <stddef.h>
#include <stdint.h>
#include <string.h>
#include <errno.h>
#include <pthread.h>


#ifdef DAP_OS_UNIX
#include <sys/types.h>
#include <sys/socket.h>
#include <arpa/inet.h>
#include <netdb.h>
#endif

#ifdef WIN32
#include <winsock2.h>
#include <windows.h>
#include <mswsock.h>
#include <ws2tcpip.h>
#include <io.h>
#endif


#include "uthash.h"
#include "utlist.h"
#include "dap_chain.h"
#include "dap_list.h"
#include "dap_time.h"
#include "dap_common.h"
#include "dap_string.h"
#include "dap_strfuncs.h"
#include "dap_file_utils.h"
#include "dap_enc_base58.h"
#include "dap_config.h"
#include "dap_hash.h"
#include "dap_cert.h"
#include "dap_chain_datum_tx.h"
#include "dap_worker.h"
#include "dap_proc_thread.h"
#include "dap_enc_http.h"
#include "dap_chain_common.h"
#include "dap_chain_cell.h"
#include "dap_chain_datum_decree.h"
#include "dap_chain_datum_anchor.h"
#include "dap_chain_net.h"
#include "dap_chain_net_node_list.h"
#include "dap_chain_net_tx.h"
#include "dap_chain_net_anchor.h"
#include "dap_chain_net_decree.h"
#include "dap_chain_net_balancer.h"
#include "dap_chain_node_client.h"
#include "dap_chain_node_cli_cmd.h"
#include "dap_notify_srv.h"
#include "dap_chain_ledger.h"
#include "dap_global_db.h"
#include "dap_stream_ch_chain_net_pkt.h"
#include "dap_stream_ch_chain_net.h"
#include "dap_chain_ch.h"
#include "dap_stream_ch.h"
#include "dap_stream.h"
#include "dap_stream_ch_pkt.h"
#include "rand/dap_rand.h"
#include "json_object.h"
#include "dap_chain_net_srv_stake_pos_delegate.h"
#include "dap_chain_net_srv_xchange.h"
#include "dap_chain_cs_esbocs.h"
#include "dap_chain_net_srv_voting.h"
#include "dap_global_db_cluster.h"
#include "dap_link_manager.h"
#include "dap_stream_cluster.h"
#include "dap_http_ban_list_client.h"
#include "dap_net.h"
#include "dap_context.h"
#include "dap_chain_cs_esbocs.h"
#include "dap_chain_policy.h"

#include <stdio.h>
#include <sys/types.h>
#include <dirent.h>

#define LOG_TAG "chain_net"

#define F_DAP_CHAIN_NET_SYNC_FROM_ZERO   ( 1 << 8 )

static bool s_debug_more = false;
static const int c_sync_timer_period = 5000;  // msec
static bool s_server_enabled = false;

struct request_link_info {
    char addr[DAP_HOSTADDR_STRLEN + 1];
    uint16_t port;
};

struct block_reward {
    uint64_t block_number;
    uint256_t reward;
    struct block_reward *prev, *next;
};


struct chain_sync_context {
    dap_chain_sync_state_t  state;
    dap_time_t              stage_last_activity,
                            sync_idle_time;
    dap_stream_node_addr_t  current_link;
    dap_chain_t             *cur_chain;
    dap_chain_cell_t        *cur_cell;
    dap_hash_fast_t         requested_atom_hash;
    uint64_t                requested_atom_num;
};

/**
  * @struct dap_chain_net_pvt
  * @details Private part of chain_net dap object
  */
typedef struct dap_chain_net_pvt{
    pthread_t proc_tid;
    dap_chain_node_role_t node_role;
    uint32_t  flags;

    dap_chain_node_info_t *node_info;  // Current node's info

    dap_balancer_type_t balancer_type;

    uint16_t permanent_links_addrs_count;
    dap_stream_node_addr_t *permanent_links_addrs;

    uint16_t permanent_links_hosts_count;
    struct request_link_info **permanent_links_hosts;
    
    uint16_t seed_nodes_count;
    struct request_link_info **seed_nodes_hosts;

    struct chain_sync_context sync_context;

    _Atomic(dap_chain_net_state_t) state, state_target;
    uint16_t acl_idx;

    //Global DB clusters for different access groups. Notification with cluster contents changing
    dap_global_db_cluster_t *mempool_clusters; // List of chains mempools
    dap_global_db_cluster_t *orders_cluster;
    dap_global_db_cluster_t *nodes_cluster;
    dap_global_db_cluster_t *nodes_states;
    dap_global_db_cluster_t *common_orders;

    // Block sign rewards history
    struct block_reward *rewards;
    dap_chain_net_decree_t *decree;
    decree_table_t *decrees;
    anchor_table_t *anchors;
} dap_chain_net_pvt_t;

#define PVT(a) ((dap_chain_net_pvt_t *)a->pvt)
#define PVT_S(a) ((dap_chain_net_pvt_t *)a.pvt)

static dap_chain_net_t *s_nets_by_name = NULL, *s_nets_by_id = NULL;
static size_t s_node_list_ttl = 3600 * 2;

static const char *c_net_states[] = {
    [NET_STATE_LOADING]             = "NET_STATE_LOADING",
    [NET_STATE_OFFLINE]             = "NET_STATE_OFFLINE",
    [NET_STATE_LINKS_PREPARE ]      = "NET_STATE_LINKS_PREPARE",
    [NET_STATE_LINKS_CONNECTING]    = "NET_STATE_LINKS_CONNECTING",
    [NET_STATE_LINKS_ESTABLISHED]   = "NET_STATE_LINKS_ESTABLISHED",
    [NET_STATE_SYNC_CHAINS]         = "NET_STATE_SYNC_CHAINS",
    [NET_STATE_ONLINE]              = "NET_STATE_ONLINE"
};

static inline const char * dap_chain_net_state_to_str(dap_chain_net_state_t a_state) {
    return a_state < NET_STATE_LOADING || a_state > NET_STATE_ONLINE ? "NET_STATE_INVALID" : c_net_states[a_state];
}

// Node link callbacks
static void s_link_manager_callback_connected(dap_link_t *a_link, uint64_t a_net_id);
static void s_link_manager_callback_error(dap_link_t *a_link, uint64_t a_net_id, int a_error);
static bool s_link_manager_callback_disconnected(dap_link_t *a_link, uint64_t a_net_id, int a_links_count);
static int s_link_manager_fill_net_info(dap_link_t *a_link);
static int s_link_manager_link_request(uint64_t a_net_id);
static int s_link_manager_link_count_changed();

static const dap_link_manager_callbacks_t s_link_manager_callbacks = {
    .connected      = s_link_manager_callback_connected,
    .disconnected   = s_link_manager_callback_disconnected,
    .error          = s_link_manager_callback_error,
    .fill_net_info  = s_link_manager_fill_net_info,
    .link_request   = s_link_manager_link_request,
    .link_count_changed = s_link_manager_link_count_changed,
};

// State machine switchs here
static bool s_net_states_proc(void *a_arg);
static void s_net_states_notify(dap_chain_net_t * l_net);
static void s_nodelist_change_notify(dap_store_obj_t *a_obj, void *a_arg);
//static void s_net_proc_kill( dap_chain_net_t * a_net );
static int s_net_init(const char *a_net_name, const char *a_path, uint16_t a_acl_idx);
static void *s_net_load(void *a_arg);
static int s_net_try_online(dap_chain_net_t *a_net);
static int s_cli_net(int argc, char ** argv, void **a_str_reply, int a_version);
static uint8_t *s_net_set_acl(dap_chain_hash_fast_t *a_pkey_hash);
static void s_sync_timer_callback(void *a_arg);
static void s_set_reply_text_node_status_json(dap_chain_net_t *a_net, json_object *a_json_out, int a_version);

/**
 * @brief
 * init network settings from cellrame-node.cfg file
 * register net* commands in cellframe-node-cli interface
 * @return
 */
int dap_chain_net_init()
{
    dap_ledger_init();
    dap_chain_ch_init();
    dap_chain_net_anchor_init();
    dap_stream_ch_chain_net_init();
    dap_chain_node_client_init();
    dap_chain_net_srv_voting_init();
    dap_http_ban_list_client_init();
    dap_link_manager_init(&s_link_manager_callbacks);
    dap_chain_node_init();
    dap_cli_server_cmd_add ("net", s_cli_net, "Network commands",
        "net list [chains -net <net_name>]\n"
            "\tList all networks or list all chains in selected network\n"
        "net -net <net_name> [-mode {update | all}] go {online | offline | sync}\n"
            "\tFind and establish links and stay online. \n"
            "\tMode \"update\" is by default when only new chains and gdb are updated. Mode \"all\" updates everything from zero\n"
        "net -net <net_name> get {status | fee | id}\n"
            "\tDisplays the current current status, current fee or net id.\n"
        "net -net <net_name> stats {tx | tps} [-from <from_time>] [-to <to_time>] [-prev_sec <seconds>] \n"
            "\tTransactions statistics. Time format is <Year>-<Month>-<Day>_<Hours>:<Minutes>:<Seconds> or just <Seconds> \n"
        "net -net <net_name> [-mode {update | all}] sync {all | gdb | chains}\n"
            "\tSyncronyze gdb, chains or everything\n"
            "\tMode \"update\" is by default when only new chains and gdb are updated. Mode \"all\" updates everything from zero\n"
        "net -net <net_name> link {list | add | del | info [-addr]| disconnect_all}\n"
            "\tList, add, del, dump or establish links\n"
        "net -net <net_name> ca add {-cert <cert_name> | -hash <cert_hash>}\n"
            "\tAdd certificate to list of authority cetificates in GDB group\n"
        "net -net <net_name> ca list\n"
            "\tPrint list of authority cetificates from GDB group\n"
        "net -net <net_name> ca del -hash <cert_hash> [-H {hex | base58(default)}]\n"
            "\tDelete certificate from list of authority cetificates in GDB group by it's hash\n"
        "net -net <net_name> ledger reload\n"
            "\tPurge the cache of chain net ledger and recalculate it from chain file\n"
        "net -net <net_name> poa_certs list\n"
            "\tPrint list of PoA cerificates for this network\n");

    s_debug_more = dap_config_get_item_bool_default(g_config,"chain_net","debug_more", s_debug_more);
    s_node_list_ttl = dap_config_get_item_int32_default(g_config, "global_db", "node_list_ttl", s_node_list_ttl);
    char l_path[MAX_PATH + 1], *l_end = NULL;
    int l_pos = snprintf(l_path, MAX_PATH, "%s/network/", dap_config_path());
    if (l_pos >= MAX_PATH - 4)
        return log_it(L_ERROR, "Invalid path to net configs, fix it!"), -1;
    DIR *l_dir = opendir(l_path);
    if ( l_dir ){
        struct dirent *l_dir_entry = NULL;
        uint16_t l_acl_idx = 0;
        while ( (l_dir_entry = readdir(l_dir)) ) {
            if (*l_dir_entry->d_name =='\0' || *l_dir_entry->d_name =='.')
                continue;
            // don't search in directories
            l_end = dap_strncpy(l_path + l_pos, l_dir_entry->d_name, MAX_PATH - l_pos);
            if ( dap_dir_test(l_path) )
                continue;
            // search only ".cfg" files
            if ( (int)(l_end - l_path) + l_pos > 4 && strncmp(l_end - 4, ".cfg", 4) )
                continue;

            log_it(L_DEBUG, "Loading net config \"%s\"", l_dir_entry->d_name);
            *(l_end - 4) = '\0';
            if ( !dap_dir_test(l_path) ) {
                log_it(L_ERROR, "Path \"%s\" not found, skipping it", l_path);
                continue;
            }
            s_net_init(l_path + l_pos, l_path, l_acl_idx++);
        }
        closedir(l_dir);
    } else
        log_it(L_WARNING, "Can't open entries on path %s, error %d: \"%s\"", l_path, errno, dap_strerror(errno));

    dap_enc_http_set_acl_callback(s_net_set_acl);
    log_it(L_NOTICE,"Chain networks initialized");
    return 0;
}

/**
 * @brief get certificate hash from chain config [acl_accept_ca_gdb] param
 *
 * @param a_net dap_chain_net_t chain object
 * @return char*
 */
char *dap_chain_net_get_gdb_group_acl(dap_chain_net_t *a_net)
{
    if (a_net) {
        const char *l_auth_gdb = dap_config_get_item_str(a_net->pub.config, "auth", "acl_accept_ca_gdb");
        if (l_auth_gdb) {
            return dap_strdup_printf("%s.%s", a_net->pub.gdb_groups_prefix, l_auth_gdb);
        }
    }
    return NULL;
}

DAP_STATIC_INLINE struct request_link_info *s_net_resolve_host(const char *a_addr) {
    char l_host[DAP_HOSTADDR_STRLEN + 1] = { '\0' }; uint16_t l_port = 0;
    struct sockaddr_storage l_saddr;
    if ( dap_net_parse_config_address(a_addr, l_host, &l_port, NULL, NULL) < 0
        || dap_net_resolve_host(l_host, dap_itoa(l_port), false, &l_saddr, NULL) < 0 )
        return NULL;
    struct request_link_info *l_ret = DAP_NEW_Z(struct request_link_info);
    l_ret->port = l_port;
    dap_strncpy(l_ret->addr, l_host, DAP_HOSTADDR_STRLEN);
    return l_ret;
}

static struct request_link_info *s_balancer_link_from_cfg(dap_chain_net_t *a_net)
{
    uint16_t l_idx;
    switch (PVT(a_net)->seed_nodes_count) {
    case 0: return log_it(L_ERROR, "No available links in net %s! Add them in net config", a_net->pub.name), NULL;
    case 1:
        l_idx = 0;
    break;
    default:
        l_idx = dap_random_uint16() % PVT(a_net)->seed_nodes_count;
    break;
    }
    if ( !PVT(a_net)->seed_nodes_hosts[l_idx] ) {
        // Unresolved before? Let's try again
        const char **l_seed_nodes_hosts = dap_config_get_array_str(a_net->pub.config, "general", "seed_nodes_hosts", NULL);
        PVT(a_net)->seed_nodes_hosts[l_idx] = s_net_resolve_host(l_seed_nodes_hosts[l_idx]);
    }
    return PVT(a_net)->seed_nodes_hosts[l_idx];
}

dap_chain_node_info_t *dap_chain_net_get_my_node_info(dap_chain_net_t *a_net)
{
    dap_return_val_if_fail(a_net, NULL);
    return PVT(a_net)->node_info;
}

bool dap_chain_net_is_my_node_authorized(dap_chain_net_t *a_net)
{
    dap_return_val_if_fail(a_net, false);
    return dap_cluster_member_find_role(PVT(a_net)->nodes_cluster->role_cluster, &g_node_addr) == DAP_GDB_MEMBER_ROLE_ROOT;
}

dap_stream_node_addr_t *dap_chain_net_get_authorized_nodes(dap_chain_net_t *a_net, size_t *a_nodes_count)
{
    dap_return_val_if_fail(a_net, false);
    return dap_cluster_get_all_members_addrs(PVT(a_net)->nodes_cluster->role_cluster, a_nodes_count, DAP_GDB_MEMBER_ROLE_ROOT);
}

int dap_chain_net_link_add(dap_chain_net_t *a_net, dap_stream_node_addr_t *a_addr, const char *a_host, uint16_t a_port)
{
    bool l_is_link_present = dap_link_manager_link_find(a_addr, a_net->pub.id.uint64);
    if (l_is_link_present || a_addr->uint64 == g_node_addr.uint64) {
        debug_if(l_is_link_present, L_DEBUG, "Link to addr "NODE_ADDR_FP_STR" is already persent in net %s", NODE_ADDR_FP_ARGS(a_addr), a_net->pub.name);
        return -3; // Link is already found for this net or link is to yourself
    }
    if (dap_link_manager_link_create(a_addr, a_net->pub.id.uint64)) {
        log_it(L_ERROR, "Can't create link to addr " NODE_ADDR_FP_STR, NODE_ADDR_FP_ARGS(a_addr));
        return -1;
    }
    int rc = dap_link_manager_link_update(a_addr, a_host, a_port);
    if (rc)
        log_it(L_ERROR, "Can't update link to addr " NODE_ADDR_FP_STR, NODE_ADDR_FP_ARGS(a_addr));
    log_it(L_DEBUG, "Link "NODE_ADDR_FP_STR" successfully added", NODE_ADDR_FP_ARGS(a_addr));
    return rc;
}

/**
 * @brief s_link_manager_callback_connected
 * @param a_node_client
 * @param a_arg
 */
static void s_link_manager_callback_connected(dap_link_t *a_link, uint64_t a_net_id)
{
// sanity check
    dap_return_if_pass(!a_link || !a_net_id);
// func work
    dap_chain_net_t * l_net = dap_chain_net_by_id((dap_chain_net_id_t){.uint64 = a_net_id});
    dap_chain_net_pvt_t *l_net_pvt = PVT(l_net);

    log_it(L_NOTICE, "Established connection with %s."NODE_ADDR_FP_STR,l_net->pub.name,
           NODE_ADDR_FP_ARGS_S(a_link->addr));

    if(l_net_pvt->state == NET_STATE_LINKS_CONNECTING ){
        l_net_pvt->state = NET_STATE_LINKS_ESTABLISHED;
    }
    dap_stream_ch_chain_net_pkt_hdr_t l_announce = { .version = DAP_STREAM_CH_CHAIN_NET_PKT_VERSION,
                                                     .net_id  = l_net->pub.id };
    if(dap_stream_ch_pkt_send_by_addr(&a_link->addr, DAP_STREAM_CH_CHAIN_NET_ID, DAP_STREAM_CH_CHAIN_NET_PKT_TYPE_ANNOUNCE,
                                   &l_announce, sizeof(l_announce))) {
                                   dap_link_manager_accounting_link_in_net(l_net->pub.id.uint64, &a_link->addr, false);
                                   }
}

static bool s_net_check_link_is_permanent(dap_chain_net_t *a_net, dap_stream_node_addr_t a_addr)
{
    dap_chain_net_pvt_t *l_net_pvt = PVT(a_net);
    for (uint16_t i = 0; i < l_net_pvt->permanent_links_addrs_count; i++) {
        if (l_net_pvt->permanent_links_addrs[i].uint64 == a_addr.uint64)
            return true;
    }
    return false;
}

/**
 * @brief s_link_manager_callback_disconnected
 * @param a_node_client
 * @param a_arg
 */

static bool s_link_manager_callback_disconnected(dap_link_t *a_link, uint64_t a_net_id, int a_links_count)
{
// sanity check
    dap_return_val_if_pass(!a_link, false);
// func work
    dap_chain_net_t *l_net = dap_chain_net_by_id((dap_chain_net_id_t){.uint64 = a_net_id});
    dap_chain_net_pvt_t *l_net_pvt = PVT(l_net);
    bool l_link_is_permanent = s_net_check_link_is_permanent(l_net, a_link->addr);
    log_it(L_INFO, "%s."NODE_ADDR_FP_STR" can't connect for now. %s", l_net ? l_net->pub.name : "(unknown)" ,
            NODE_ADDR_FP_ARGS_S(a_link->addr),
            l_link_is_permanent ? "Setting reconnection pause for it." : "Dropping it.");
    if (!a_links_count && l_net_pvt->state != NET_STATE_OFFLINE) {
        l_net_pvt->state = NET_STATE_LINKS_PREPARE;
        s_net_states_proc(l_net);
    }
    return l_link_is_permanent;
}

/**
 * @brief s_link_manager_callback_error
 * @param a_node_client
 * @param a_error
 * @param a_arg
 */
static void s_link_manager_callback_error(dap_link_t *a_link, uint64_t a_net_id, int a_error)
{
// sanity check
    dap_return_if_pass(!a_link);
// func work
    dap_chain_net_t *l_net = dap_chain_net_by_id((dap_chain_net_id_t){.uint64 = a_net_id});
    log_it(L_WARNING, "Can't establish link with %s."NODE_ADDR_FP_STR,
           l_net ? l_net->pub.name : "(unknown)", NODE_ADDR_FP_ARGS_S(a_link->addr));
    if (l_net){
        struct json_object *l_json = dap_chain_net_states_json_collect(l_net, dap_config_get_item_int32_default(g_config, "cli-server", "version", 1));
        char l_err_str[DAP_HOSTADDR_STRLEN + 80];
        snprintf(l_err_str, sizeof(l_err_str)
                     , "Link " NODE_ADDR_FP_STR " [%s] can't be established, errno %d"
                     , NODE_ADDR_FP_ARGS_S(a_link->addr), a_link->uplink.client->link_info.uplink_addr, a_error);
<<<<<<< HEAD
        json_object_object_add(l_json, "error_message", json_object_new_string(l_err_str));
=======
        json_object_object_add(l_json, dap_cli_server_get_version() == 1 ? "errorMessage" : "error_message", json_object_new_string(l_err_str));
>>>>>>> d32ad4bf
        dap_notify_server_send_mt(json_object_get_string(l_json));
        json_object_put(l_json);
    }
}

/**
 * @brief Launch a connect with a link
 * @param a_net
 * @param a_link_node_info node parameters
 * @return list of dap_chain_node_info_t
 */
int s_link_manager_link_request(uint64_t a_net_id)
{
// sanity check
    dap_chain_net_t *l_net = dap_chain_net_by_id((dap_chain_net_id_t){.uint64 = a_net_id});
    dap_return_val_if_pass(!l_net, -1);
// func work
    dap_chain_net_pvt_t *l_net_pvt = PVT(l_net);
    if (l_net_pvt->state_target == NET_STATE_OFFLINE)
        return -2;
    if (l_net_pvt->state == NET_STATE_LINKS_PREPARE)
        l_net_pvt->state = NET_STATE_LINKS_CONNECTING;
    struct request_link_info *l_balancer_link = s_balancer_link_from_cfg(l_net);
    if (!l_balancer_link)
        return log_it(L_ERROR, "Can't process balancer link %s request in net %s", 
                        dap_chain_net_balancer_type_to_str(PVT(l_net)->balancer_type), l_net->pub.name), -5;
    dap_balancer_link_request_t *l_arg = DAP_NEW_Z(dap_balancer_link_request_t);
    l_arg->net = l_net;
    l_arg->host_addr = (const char*)l_balancer_link->addr;
    l_arg->host_port = l_balancer_link->port;
    l_arg->type = PVT(l_net)->balancer_type;
    return dap_worker_exec_callback_on(dap_worker_get_auto(), dap_chain_net_balancer_request, l_arg), 0;
}

static int s_link_manager_link_count_changed()
{
    int l_version = dap_cli_server_get_version();
    struct json_object *l_json = dap_chain_nets_info_json_collect(l_version);
    json_object_object_add(l_json, l_version == 1 ? "errorMessage" : "error_message", json_object_new_string(" ")); // regular notify has no error
    dap_notify_server_send_mt(json_object_get_string(l_json));
    json_object_put(l_json);
    return 0;
}

struct request_link_info *s_get_permanent_link_info(dap_chain_net_t *a_net, dap_chain_node_addr_t *a_address)
{
    dap_chain_net_pvt_t *l_net_pvt = PVT(a_net);
    for (uint16_t i = 0; i < l_net_pvt->permanent_links_addrs_count; ++i) {
        if (l_net_pvt->permanent_links_addrs[i].uint64 == a_address->uint64 &&
            i < l_net_pvt->permanent_links_hosts_count &&
            i < l_net_pvt->permanent_links_hosts[i]->addr[0] && 
            i < l_net_pvt->permanent_links_hosts[i]->port)
            return l_net_pvt->permanent_links_hosts[i];
    }
    return NULL;
}

int s_link_manager_fill_net_info(dap_link_t *a_link)
{
// sanity check
    dap_return_val_if_pass(!a_link, -1);
// func work
    const char *l_host = NULL;
    uint16_t l_port = 0;
    struct request_link_info *l_permanent_link = NULL;
    for (dap_chain_net_t *l_net = s_nets_by_name; l_net; l_net = l_net->hh.next) {
        if ( dap_chain_net_get_state(l_net) > NET_STATE_OFFLINE && ( l_permanent_link = s_get_permanent_link_info(l_net, &a_link->addr) )) {
            l_host = l_permanent_link->addr;
            l_port = l_permanent_link->port;
            break;
        }
    }
    dap_chain_node_info_t *l_node_info = NULL;
    if (!l_host || !l_host[0] || !l_port) {
        for (dap_chain_net_t *net = s_nets_by_name; net; net = net->hh.next) {
            if (( l_node_info = dap_chain_node_info_read(net, &a_link->addr) ))
                break;
        }
        if (!l_node_info)
            return -3;
        l_host = l_node_info->ext_host;
        l_port = l_node_info->ext_port;
    }
    a_link->uplink.ready = !dap_link_manager_link_update(&a_link->addr, l_host, l_port);
    return DAP_DELETE(l_node_info), 0;
}

json_object *s_net_sync_status(dap_chain_net_t *a_net, int a_version)
{
    // sanity check
    dap_return_val_if_pass(!a_net, NULL);

    json_object *l_jobj_chains_array = json_object_new_object();
    dap_chain_t *l_chain = NULL;
    DL_FOREACH(a_net->pub.chains, l_chain) {
        json_object *l_jobj_chain = json_object_new_object();
        json_object *l_jobj_chain_status = NULL;
        json_object *l_jobj_percent = NULL;
        
        switch (l_chain->state) {
            case CHAIN_SYNC_STATE_ERROR:
                l_jobj_chain_status = json_object_new_string("error");
                break;
            case CHAIN_SYNC_STATE_IDLE:
                l_jobj_chain_status = json_object_new_string("idle");
                break;
            case CHAIN_SYNC_STATE_WAITING:
                l_jobj_chain_status = json_object_new_string("sync in process");
                break;
            case CHAIN_SYNC_STATE_SYNCED:
                l_jobj_chain_status = json_object_new_string("synced");
                break;
            default:
                l_jobj_chain_status = json_object_new_string("unknown");
                break;
        }
        if (dap_chain_net_get_load_mode(a_net)) {
            char *l_percent_str = dap_strdup_printf("%d %c", l_chain->load_progress, '%');
            l_jobj_percent = json_object_new_string(l_percent_str);
            DAP_DELETE(l_percent_str);
        } else if (l_chain->state == CHAIN_SYNC_STATE_IDLE) {
            l_jobj_percent = json_object_new_string(" - %");
        } else {
            double l_percent = dap_min((double)l_chain->callback_count_atom(l_chain) * 100 / l_chain->atom_num_last, 100.0);
            char *l_percent_str = dap_strdup_printf("%.3f %c", l_percent, '%');
            l_jobj_percent = json_object_new_string(l_percent_str);
            DAP_DELETE(l_percent_str);
        }
        json_object *l_jobj_current = json_object_new_uint64(l_chain->callback_count_atom(l_chain));
        json_object *l_jobj_total = json_object_new_uint64(l_chain->atom_num_last);
        json_object_object_add(l_jobj_chain, "status", l_jobj_chain_status);
        json_object_object_add(l_jobj_chain, "current", l_jobj_current);
        json_object_object_add(l_jobj_chain, a_version == 1 ? "in network" : "in_network", l_jobj_total);
        json_object_object_add(l_jobj_chain, "percent", l_jobj_percent);
        json_object_object_add(l_jobj_chains_array, l_chain->name, l_jobj_chain);

    }
    return l_jobj_chains_array;
}

void s_chain_net_states_to_json(dap_chain_net_t *a_net, json_object *a_json_out, int a_version) {
    json_object_object_add(a_json_out, "name", json_object_new_string((const char *) a_net->pub.name));
    json_object_object_add(a_json_out, a_version == 1 ? "networkState" : "network_state",
                           json_object_new_string(dap_chain_net_state_to_str(PVT(a_net)->state)));
    json_object_object_add(a_json_out, a_version == 1 ? "targetState" : "target_state",
                           json_object_new_string(dap_chain_net_state_to_str(PVT(a_net)->state_target)));
    json_object_object_add(a_json_out, a_version == 1 ? "linksCount" : "links_count", json_object_new_int(0));
    json_object_object_add(a_json_out, a_version == 1 ? "activeLinksCount" : "active_links_count",
                           json_object_new_int(dap_link_manager_links_count(a_net->pub.id.uint64)));
    char l_node_addr_str[24] = {'\0'};
    int l_tmp = snprintf(l_node_addr_str, sizeof(l_node_addr_str), NODE_ADDR_FP_STR, NODE_ADDR_FP_ARGS_S(g_node_addr));
    json_object_object_add(a_json_out, a_version == 1 ? "nodeAddress" : "node_addr", json_object_new_string(l_tmp ? l_node_addr_str : "0000::0000::0000::0000"));
    if (PVT(a_net)->state == NET_STATE_SYNC_CHAINS) {
        json_object *l_json_sync_status = s_net_sync_status(a_net, a_version);
        json_object_object_add(a_json_out, "processed", l_json_sync_status);
    }
}

struct json_object *dap_chain_net_states_json_collect(dap_chain_net_t *a_net, int a_version) {
    json_object *l_json = json_object_new_object();
    json_object_object_add(l_json, "class", json_object_new_string(a_version == 1 ? "NetInfo" : "net_info"));
    s_set_reply_text_node_status_json(a_net, l_json, a_version);
    s_chain_net_states_to_json(a_net, l_json, a_version);
    return l_json;
}

struct json_object *dap_chain_net_list_json_collect(int a_version){
    json_object *l_json = json_object_new_object();
    json_object_object_add(l_json, "class", json_object_new_string(a_version == 1 ? "NetList" : "net_list"));
    json_object *l_json_networks = json_object_new_array();
    for (dap_chain_net_t *l_net = dap_chain_net_iter_start(); l_net; l_net = dap_chain_net_iter_next(l_net)) {
        json_object_array_add(l_json_networks, json_object_new_string(l_net->pub.name));
    }
    json_object_object_add(l_json, "networks", l_json_networks);
    return l_json;
}

struct json_object *dap_chain_nets_info_json_collect(int a_version){
    json_object *l_json = json_object_new_object();
    json_object_object_add(l_json, "class", json_object_new_string(a_version == 1 ? "NetsInfo" : "nets_info"));
    json_object *l_json_networks = json_object_new_object();
    for (dap_chain_net_t *l_net = dap_chain_net_iter_start(); l_net; l_net = dap_chain_net_iter_next(l_net)) {
        json_object *l_jobj_net_info = json_object_new_object();
        s_set_reply_text_node_status_json(l_net, l_jobj_net_info, a_version);
        json_object_object_add(l_json_networks, l_net->pub.name, l_jobj_net_info);
    }
    json_object_object_add(l_json, "networks", l_json_networks);
    return l_json;
}

/**
 * @brief s_net_states_notify
 * @param l_net
 */
static void s_net_states_notify(dap_chain_net_t *a_net)
{
    int l_version = dap_cli_server_get_version();
    struct json_object *l_json = dap_chain_net_states_json_collect(a_net, l_version);
    json_object_object_add(l_json, l_version == 1 ? "errorMessage" : "error_message", json_object_new_string(" ")); // regular notify has no error
    dap_notify_server_send_mt(json_object_get_string(l_json));
    json_object_put(l_json);
}

/**
 * @brief s_net_states_notify
 * @param l_net
 */
static bool s_net_states_notify_timer_callback(UNUSED_ARG void *a_arg)
{
    int l_version = dap_cli_server_get_version();
    for (dap_chain_net_t *net = s_nets_by_name; net; net = net->hh.next) {
        struct json_object *l_json = dap_chain_net_states_json_collect(net, l_version);
        json_object_object_add(l_json, l_version == 1 ? "errorMessage" : "error_message", json_object_new_string(" ")); // regular notify has no error
        dap_notify_server_send_mt(json_object_get_string(l_json));
        json_object_put(l_json);
    }

    return true;
}

/**
 * @brief dap_chain_net_get_role
 * @param a_net
 * @return
 */
dap_chain_node_role_t dap_chain_net_get_role(dap_chain_net_t * a_net)
{
    return PVT(a_net)->node_role;
}

/**
 * @brief set node role
 * [root_master, root, archive, cell_master, master, full, light]
 * @param a_id
 * @param a_name
 * @param a_node_role
 * @return dap_chain_net_t*
 */
static dap_chain_net_t *s_net_new(const char *a_net_name, dap_config_t *a_cfg)
{
    dap_return_val_if_fail(a_cfg, NULL);
    const char  *l_net_name_str = dap_config_get_item_str_default(a_cfg, "general", "name", a_net_name),
                *l_net_id_str   = dap_config_get_item_str(a_cfg, "general", "id"),
                *a_node_role    = dap_config_get_item_str(a_cfg, "general", "node-role" ),
                *a_native_ticker= dap_config_get_item_str(a_cfg, "general", "native_ticker");
    dap_chain_net_id_t l_net_id;

    if(!a_node_role)
        return log_it(L_ERROR, "Can't create l_net, can't read node role config"), NULL;

    if(!l_net_name_str || !l_net_id_str || dap_chain_net_id_parse(l_net_id_str, &l_net_id))
        return log_it(L_ERROR, "Can't create l_net, can't read name or ID config"), NULL;

    dap_chain_net_t *l_net_sought = NULL;
    HASH_FIND_STR(s_nets_by_name, l_net_name_str, l_net_sought);
    if (!l_net_sought)
        HASH_FIND(hh2, s_nets_by_id, &l_net_id, sizeof(l_net_id), l_net_sought);
    if (l_net_sought) {
        log_it(L_ERROR, "Can't create net %s ID %"DAP_UINT64_FORMAT_U", an already existent net "
                        "%s ID %"DAP_UINT64_FORMAT_U" has the same name or ID.\n"\
                        "Please, fix your configs and restart node",
                        l_net_name_str, l_net_id.uint64, l_net_sought->pub.name,
                        l_net_sought->pub.id.uint64);
        return NULL;
    }
    dap_chain_net_t *l_ret = DAP_NEW_Z_SIZE_RET_VAL_IF_FAIL(dap_chain_net_t, sizeof(dap_chain_net_t) + sizeof(dap_chain_net_pvt_t), NULL);
    PVT(l_ret)->node_info = DAP_NEW_Z_SIZE_RET_VAL_IF_FAIL(dap_chain_node_info_t, sizeof(dap_chain_node_info_t) + DAP_HOSTADDR_STRLEN + 1, NULL, l_ret);

    l_ret->pub.id = l_net_id;
    if (strcmp (a_node_role, "root_master")==0){
        PVT(l_ret)->node_role.enums = NODE_ROLE_ROOT_MASTER;
    } else if (strcmp( a_node_role,"root") == 0){
        PVT(l_ret)->node_role.enums = NODE_ROLE_ROOT;
    } else if (strcmp( a_node_role,"archive") == 0){
        PVT(l_ret)->node_role.enums = NODE_ROLE_ARCHIVE;
    } else if (strcmp( a_node_role,"cell_master") == 0){
        PVT(l_ret)->node_role.enums = NODE_ROLE_CELL_MASTER;
    }else if (strcmp( a_node_role,"master") == 0){
        PVT(l_ret)->node_role.enums = NODE_ROLE_MASTER;
    }else if (strcmp( a_node_role,"full") == 0){
        PVT(l_ret)->node_role.enums = NODE_ROLE_FULL;
    }else if (strcmp( a_node_role,"light") == 0){
        PVT(l_ret)->node_role.enums = NODE_ROLE_LIGHT;
    }else{
        log_it(L_ERROR,"Unknown node role \"%s\" for network '%s'", a_node_role, l_net_name_str);
        DAP_DELETE(l_ret);
        return NULL;
    }
    if (!( l_net_name_str ))
        return DAP_DELETE(l_ret), log_it(L_ERROR, "Invalid net name, check [general] \"name\" in netconfig"), NULL;
    dap_strncpy(l_ret->pub.name, l_net_name_str, sizeof(l_ret->pub.name));
    if (!( l_ret->pub.native_ticker = a_native_ticker ))
        return DAP_DEL_MULTY(l_ret->pub.name, l_ret),
               log_it(L_ERROR, "Invalid native ticker, check [general] \"native_ticker\" in %s.cfg",
                                l_net_name_str),
                NULL;
    log_it (L_NOTICE, "Node role \"%s\" selected for network '%s'", a_node_role, l_net_name_str);
    
    if ( dap_chain_policy_net_add(l_ret->pub.id, a_cfg) ) {
        log_it(L_ERROR, "Can't add net %s to policy module", l_ret->pub.name);
        DAP_DEL_MULTY(l_ret->pub.name, l_ret);
        return NULL;
    }
    
    l_ret->pub.config = a_cfg;
    l_ret->pub.gdb_groups_prefix
        = dap_config_get_item_str_default( a_cfg, "general", "gdb_groups_prefix", dap_config_get_item_str(a_cfg, "general", "name") );
    HASH_ADD_STR(s_nets_by_name, pub.name, l_ret);
    HASH_ADD(hh2, s_nets_by_id, pub.id, sizeof(dap_chain_net_id_t), l_ret);
    return l_ret;
}

bool s_net_disk_load_notify_callback(UNUSED_ARG void *a_arg) {
    json_object *json_obj = json_object_new_object();
    json_object_object_add(json_obj, "class", json_object_new_string("nets_init"));
    json_object *l_jobj_nets = json_object_new_object();
    for (dap_chain_net_t *net = s_nets_by_name; net; net = net->hh.next) {
        json_object *json_chains = json_object_new_object();
        for (dap_chain_t *l_chain = net->pub.chains; l_chain; l_chain = l_chain->next) {
            json_object *l_jobj_chain_info = json_object_new_object();
            json_object_object_add(l_jobj_chain_info, "count_atoms", json_object_new_int(l_chain->callback_count_atom(l_chain)));
            json_object_object_add(l_jobj_chain_info, "load_process", json_object_new_int(l_chain->load_progress));
            json_object_object_add(json_chains, l_chain->name, l_jobj_chain_info);
            log_it(L_DEBUG, "Loading net \"%s\", chain \"%s\", ID 0x%016"DAP_UINT64_FORMAT_x " [%d%%]",
                            net->pub.name, l_chain->name, l_chain->id.uint64, l_chain->load_progress);
        }
        json_object_object_add(l_jobj_nets, net->pub.name, json_chains);
    }
    json_object_object_add(json_obj, "nets", l_jobj_nets);
    dap_notify_server_send_mt(json_object_get_string(json_obj));
    json_object_put(json_obj);
    s_net_states_notify_timer_callback(NULL);
    return true;
}

/**
 * @brief
 * load network config settings
 */
void dap_chain_net_load_all()
{
    if ( dap_config_get_item_bool_default(g_config, "server", "enabled", false) ) {
        char l_local_ip[INET6_ADDRSTRLEN] = { '\0' };
        uint16_t l_in_port = 0;
        const char **l_listening = dap_config_get_array_str(g_config, "server", DAP_CFG_PARAM_LISTEN_ADDRS, NULL);
        if ( l_listening ) {
            if ( dap_net_parse_config_address(*l_listening, l_local_ip, &l_in_port, NULL, NULL) < 0 )
                log_it(L_ERROR, "Invalid server IP address, check [server] section in cellframe-node.cfg");
            else {
                // power of short-circuit
                if ( l_in_port || ( l_in_port = dap_config_get_item_int16_default(g_config, "server", DAP_CFG_PARAM_LEGACY_PORT, 8079 ))) {
                    s_server_enabled = true;
                    log_it(L_INFO, "Server is enabled on [%s : %u]", l_local_ip, l_in_port);
                }
            }
        }
    }
    uint16_t l_nets_count = HASH_COUNT(s_nets_by_name);
    if (!l_nets_count)
        return log_it(L_ERROR, "No networks initialized!");
    pthread_t l_tids[l_nets_count];
    dap_chain_net_t *l_net = s_nets_by_name;
    dap_timerfd_t *l_load_notify_timer = dap_timerfd_start(5000, (dap_timerfd_callback_t)s_net_disk_load_notify_callback, NULL);
    for (int i = 0; i < l_nets_count; ++i) {
        pthread_create(&l_tids[i], NULL, s_net_load, l_net);
        l_net = l_net->hh.next;
    }
    for (int i = 0; i < l_nets_count; ++i) {
        pthread_join(l_tids[i], NULL);
    }
    dap_timerfd_delete_mt(l_load_notify_timer->worker, l_load_notify_timer->esocket_uuid);
}

dap_string_t* dap_cli_list_net()
{
    dap_string_t *l_string_ret = dap_string_new("");
    dap_string_append(l_string_ret, "Available networks and chains:\n");
    for (dap_chain_net_t *net = s_nets_by_name; net; net = net->hh.next) {
        dap_string_append_printf(l_string_ret, "\t%s:\n", net->pub.name);
        dap_chain_t *l_chain = net->pub.chains;
        while (l_chain) {
            dap_string_append_printf( l_string_ret, "\t\t%s\n", l_chain->name );
            l_chain = l_chain->next;
        }
    }
    return l_string_ret;
}

static void s_set_reply_text_node_status_json(dap_chain_net_t *a_net, json_object *a_json_out, int a_version) {
    if (!a_net || !a_json_out)
        return;
    json_object *l_jobj_net_name  = json_object_new_string(a_net->pub.name);
    json_object_object_add(a_json_out, "net", l_jobj_net_name);
    dap_chain_node_addr_t l_cur_node_addr = { 0 };
    l_cur_node_addr.uint64 = dap_chain_net_get_cur_addr_int(a_net);
    json_object *l_jobj_cur_node_addr;
    if(!l_cur_node_addr.uint64) {
        l_jobj_cur_node_addr = json_object_new_string("not defined");
    } else {
        char *l_cur_node_addr_str = dap_strdup_printf(NODE_ADDR_FP_STR,NODE_ADDR_FP_ARGS_S(l_cur_node_addr));
        l_jobj_cur_node_addr = json_object_new_string(l_cur_node_addr_str);
        DAP_DELETE(l_cur_node_addr_str);
    }
    if (!l_jobj_cur_node_addr) {
        return ;
    }
    json_object_object_add(a_json_out, "current_addr", l_jobj_cur_node_addr);
    if (PVT(a_net)->state != NET_STATE_OFFLINE) {
        json_object *l_jobj_links = json_object_new_object();
        json_object *l_jobj_active_links = json_object_new_uint64(dap_link_manager_links_count(a_net->pub.id.uint64));
        json_object *l_jobj_required_links = json_object_new_uint64(dap_link_manager_required_links_count(a_net->pub.id.uint64));
        json_object_object_add(l_jobj_links, "active", l_jobj_active_links);
        json_object_object_add(l_jobj_links, "required", l_jobj_required_links);
        json_object_object_add(a_json_out, "links", l_jobj_links);
    }

    json_object *l_json_sync_status = s_net_sync_status(a_net, a_version);
    json_object_object_add(a_json_out, "processed", l_json_sync_status);

    json_object *l_jobj_states = json_object_new_object();
    json_object *l_jobj_current_states = json_object_new_string(c_net_states[PVT(a_net)->state]);
    json_object *l_jobj_target_states = json_object_new_string(c_net_states[PVT(a_net)->state_target]);
    json_object_object_add(l_jobj_states, "current", l_jobj_current_states);
    json_object_object_add(l_jobj_states, "target", l_jobj_target_states);
    json_object_object_add(a_json_out, "states", l_jobj_states);
}

void s_set_reply_text_node_status(void **a_str_reply, dap_chain_net_t * a_net){
    char* l_node_address_text_block = NULL;
    dap_chain_node_addr_t l_cur_node_addr = { 0 };
    l_cur_node_addr.uint64 = dap_chain_net_get_cur_addr_int(a_net);
    if(!l_cur_node_addr.uint64)
        l_node_address_text_block = dap_strdup_printf(", cur node address not defined");
    else
        l_node_address_text_block = dap_strdup_printf(", cur node address " NODE_ADDR_FP_STR,NODE_ADDR_FP_ARGS_S(l_cur_node_addr));

    char* l_sync_current_link_text_block = NULL;
    if (PVT(a_net)->state != NET_STATE_OFFLINE)
        l_sync_current_link_text_block = dap_strdup_printf(", active links %zu from %u",
                                                           dap_link_manager_links_count(a_net->pub.id.uint64), 0);
    dap_cli_server_cmd_set_reply_text(a_str_reply,
                                      "Network \"%s\" has state %s (target state %s)%s%s",
                                      a_net->pub.name, c_net_states[PVT(a_net)->state],
                                      c_net_states[PVT(a_net)->state_target],
                                      (l_sync_current_link_text_block)? l_sync_current_link_text_block: "",
                                      l_node_address_text_block
                                      );
    DAP_DELETE(l_sync_current_link_text_block);
    DAP_DELETE(l_node_address_text_block);
}
/**
 * @brief reload ledger
 * command cellframe-node-cli net -net <network_name> ledger reload
 * @param l_net
 * @return true
 * @return false
 */
void dap_chain_net_purge(dap_chain_net_t *l_net)
{
    dap_chain_net_srv_stake_purge(l_net);
    dap_chain_net_decree_deinit(l_net);
    dap_ledger_purge(l_net->pub.ledger, false);
    dap_chain_t *l_chain = NULL;
    DL_FOREACH(l_net->pub.chains, l_chain) {
        if (l_chain->callback_purge) {
            l_chain->callback_purge(l_chain);
        }
        if (!dap_strcmp(dap_chain_get_cs_type(l_chain), "esbocs")) {
            dap_chain_esbocs_set_min_validators_count(l_chain, 0);
        }
        dap_chain_load_all(l_chain);
        l_net->pub.fee_value = uint256_0;
        l_net->pub.fee_addr = c_dap_chain_addr_blank;
    }
    DL_FOREACH(l_net->pub.chains, l_chain) {
        if (l_chain->callback_atom_add_from_treshold) {
            while (l_chain->callback_atom_add_from_treshold(l_chain, NULL))
                debug_if(s_debug_more, L_DEBUG, "Added atom from treshold");
        }
    }
    dap_chain_net_decree_init(l_net);
}

/**
 * @brief update ledger cache at once
 * if you node build need ledger cache one time reload, uncomment this function
 * iat the end of s_net_init
 * @param l_net network object
 * @return true
 * @return false
 */
static bool s_chain_net_reload_ledger_cache_once(dap_chain_net_t *l_net)
{
    if (!l_net)
        return false;
    // create directory for cache checking file (cellframe-node/cache)
    char *l_cache_dir = dap_strdup_printf( "%s/%s", g_sys_dir_path, "cache");
    if (dap_mkdir_with_parents(l_cache_dir) != 0) {
        log_it(L_WARNING,"Error during disposable cache check file creation");
        DAP_DELETE(l_cache_dir);
        return false;
    }
    // Check the file with provided UUID. Change this UUID to automatically reload cache on next node startup
    char *l_cache_file = dap_strdup_printf( "%s/%s.cache", l_cache_dir, DAP_LEDGER_CACHE_RELOAD_ONCE_UUID);
    DAP_DELETE(l_cache_dir);
    // create file, if it not presented. If file exists, ledger cache operation is stopped
    if (dap_file_simple_test(l_cache_file)) {
        log_it(L_NOTICE, "Cache file '%s' already exists", l_cache_file);
        DAP_DELETE(l_cache_file);
        return false;
    }

    static FILE *s_cache_file = NULL;
    s_cache_file = fopen(l_cache_file, "a");
    if(!s_cache_file) {
        s_cache_file = fopen(l_cache_file, "w");
        if (!s_cache_file) {
            log_it(L_ERROR, "Can't open cache file %s for one time ledger cache reloading."
                "Please, do it manually using command"
                "'cellframe-node-cli net -net <network_name>> ledger reload'", l_cache_file);
            return -1;
        }
    }
    fclose(s_cache_file);
    DAP_DELETE(l_cache_file);
    return true;
}


/**
 * @brief
 * register net* command in cellframe-node-cli interface
 * @param argc arguments count
 * @param argv arguments value
 * @param arg_func
 * @param str_reply
 * @return
 */
static int s_cli_net(int argc, char **argv, void **reply, int a_version)
{
    json_object ** a_json_arr_reply = (json_object **) reply;
    json_object *l_jobj_return = json_object_new_object();
    if (!l_jobj_return) {
        dap_json_rpc_allocation_error(*a_json_arr_reply);
        return DAP_JSON_RPC_ERR_CODE_MEMORY_ALLOCATED;
    }
    int arg_index = 1;
    dap_chain_net_t * l_net = NULL;

    const char * l_hash_out_type = NULL;
    dap_cli_server_cmd_find_option_val(argv, arg_index, argc, "-H", &l_hash_out_type);
    if(!l_hash_out_type)
        l_hash_out_type = "hex";
    if(dap_strcmp(l_hash_out_type,"hex") && dap_strcmp(l_hash_out_type,"base58")) {
        json_object_put(l_jobj_return);
        dap_json_rpc_error_add(*a_json_arr_reply, DAP_CHAIN_NET_JSON_RPC_INVALID_PARAMETER_HASH, "%s", "invalid parameter -H, valid values: -H <hex | base58>");
        return DAP_CHAIN_NET_JSON_RPC_INVALID_PARAMETER_HASH;

    }

    // command 'list'
    const char * l_list_cmd = NULL;

    if(dap_cli_server_cmd_find_option_val(argv, arg_index, dap_min(argc, arg_index + 1), "list", &l_list_cmd) != 0 ) {
        if (dap_strcmp(l_list_cmd,"chains")==0){
            const char * l_net_str = NULL;
            dap_chain_net_t* l_net = NULL;
            if (dap_cli_server_cmd_find_option_val(argv, arg_index, argc, "-net", &l_net_str) && !l_net_str) {
                json_object_put(l_jobj_return);
                dap_json_rpc_error_add(*a_json_arr_reply, DAP_CHAIN_NET_JSON_RPC_CAN_NOT_PARAMETER_NET_REQUIRE, "%s", "Parameter '-net' require <net name>");
                return DAP_CHAIN_NET_JSON_RPC_CAN_NOT_PARAMETER_NET_REQUIRE;
            }

            l_net = dap_chain_net_by_name(l_net_str);
            if (l_net_str && !l_net) {
                json_object_put(l_jobj_return);
                dap_json_rpc_error_add(*a_json_arr_reply, DAP_CHAIN_NET_JSON_RPC_WRONG_NET, "%s", "Wrong <net name>, use 'net list' "
                                                                         "command to display a list of available networks");
                return DAP_CHAIN_NET_JSON_RPC_WRONG_NET;
            }

            if (l_net){
                json_object *l_jobj_net_name = json_object_new_string(l_net->pub.name);
                json_object *l_jobj_chains = json_object_new_array();
                if (!l_jobj_net_name || !l_jobj_chains) {
                    json_object_put(l_jobj_return);
                    json_object_put(l_jobj_net_name);
                    json_object_put(l_jobj_chains);
                    dap_json_rpc_allocation_error(*a_json_arr_reply);
                    return DAP_JSON_RPC_ERR_CODE_MEMORY_ALLOCATED;
                }
                dap_chain_t * l_chain = l_net->pub.chains;
                while (l_chain) {
                    json_object *l_jobj_chain_name = json_object_new_string(l_chain->name);
                    if (!l_jobj_chain_name) {
                        json_object_put(l_jobj_return);
                        json_object_put(l_jobj_net_name);
                        json_object_put(l_jobj_chains);
                        json_object_put(l_jobj_chain_name);
                        dap_json_rpc_allocation_error(*a_json_arr_reply);
                        return DAP_JSON_RPC_ERR_CODE_MEMORY_ALLOCATED;
                    }
                    json_object_array_add(l_jobj_chains, l_jobj_chain_name);
                    l_chain = l_chain->next;
                }
                json_object_object_add(l_jobj_return, "net", l_jobj_net_name);
                json_object_object_add(l_jobj_return, "chains", l_jobj_chains);
            }else{
                json_object *l_jobj_networks = json_object_new_array();
                for (dap_chain_net_t *l_net = s_nets_by_name; l_net; l_net = l_net->hh.next) {
                    json_object *l_jobj_network = json_object_new_object();
                    json_object *l_jobj_chains = json_object_new_array();
                    json_object *l_jobj_network_name = json_object_new_string(l_net->pub.name);
                    if (!l_jobj_network || !l_jobj_chains || !l_jobj_network_name) {
                        json_object_put(l_jobj_return);
                        json_object_put(l_jobj_network);
                        json_object_put(l_jobj_chains);
                        json_object_put(l_jobj_network_name);
                        dap_json_rpc_allocation_error(*a_json_arr_reply);
                        return DAP_JSON_RPC_ERR_CODE_MEMORY_ALLOCATED;
                    }
                    json_object_object_add(l_jobj_network, "name", l_jobj_network_name);

                    dap_chain_t * l_chain = l_net->pub.chains;
                    while (l_chain) {
                        json_object *l_jobj_chain = json_object_new_object();
                        json_object *l_jobj_chain_name = json_object_new_string(l_chain->name);
                        if (!l_jobj_chain || !l_jobj_chain_name) {
                            json_object_put(l_jobj_return);
                            json_object_put(l_jobj_network);
                            json_object_put(l_jobj_chains);
                            json_object_put(l_jobj_chain);
                            json_object_put(l_jobj_chain_name);
                            dap_json_rpc_allocation_error(*a_json_arr_reply);
                            return DAP_JSON_RPC_ERR_CODE_MEMORY_ALLOCATED;
                        }
                        json_object_object_add(l_jobj_chain, "name", l_jobj_chain_name);
                        if (l_chain->default_datum_types_count) {
                            json_object *l_jobj_default_types = json_object_new_array();
                            if (!l_jobj_default_types) {
                                json_object_put(l_jobj_return);
                                json_object_put(l_jobj_chain);
                                json_object_put(l_jobj_chains);
                                json_object_put(l_jobj_network);
                                json_object_put(l_jobj_networks);
                                dap_json_rpc_allocation_error(*a_json_arr_reply);
                                return DAP_JSON_RPC_ERR_CODE_MEMORY_ALLOCATED;
                            }
                            for (uint16_t i = 0; i < l_chain->default_datum_types_count; i++) {
                                json_object *l_jobj_type_str = json_object_new_string(dap_chain_type_to_str(l_chain->default_datum_types[i]));
                                if (!l_jobj_type_str) {
                                    json_object_put(l_jobj_return);
                                    json_object_put(l_jobj_default_types);
                                    json_object_put(l_jobj_chain);
                                    json_object_put(l_jobj_chains);
                                    json_object_put(l_jobj_network);
                                    json_object_put(l_jobj_networks);
                                    dap_json_rpc_allocation_error(*a_json_arr_reply);
                                    return DAP_JSON_RPC_ERR_CODE_MEMORY_ALLOCATED;
                                }
                                json_object_array_add(l_jobj_default_types, l_jobj_type_str);
                            }
                            json_object_object_add(l_jobj_chain, "default_types", l_jobj_default_types);
                        }
                        json_object_array_add(l_jobj_chains, l_jobj_chain);
                        l_chain = l_chain->next;
                    }
                    json_object_object_add(l_jobj_network, "chain", l_jobj_chains);
                    json_object_array_add(l_jobj_networks, l_jobj_network);
                }
                json_object_object_add(l_jobj_return, "networks", l_jobj_networks);
            }
        }else{
            // plug for wrong command arguments
            if (argc > 2) {
                json_object_put(l_jobj_return);
                dap_json_rpc_error_add(*a_json_arr_reply, DAP_CHAIN_NET_JSON_RPC_MANY_ARGUMENT_FOR_COMMAND_NET_LIST, "%s",
                                       "To many arguments for 'net list' command see help");
                return DAP_CHAIN_NET_JSON_RPC_MANY_ARGUMENT_FOR_COMMAND_NET_LIST;
            }

            json_object *l_jobj_networks = json_object_new_array();
            // show list of nets
            for (dap_chain_net_t *l_net = s_nets_by_name; l_net; l_net = l_net->hh.next) {
                json_object *l_jobj_network_name = json_object_new_string(l_net->pub.name);
                json_object_array_add(l_jobj_networks, l_jobj_network_name);
            }
            json_object_object_add(l_jobj_return, "networks", l_jobj_networks);
        }
        json_object_array_add(*reply, l_jobj_return);
        return 0;
    }

    int l_ret = dap_chain_node_cli_cmd_values_parse_net_chain_for_json(*a_json_arr_reply, &arg_index, argc, argv, NULL, &l_net,
                                                                       CHAIN_TYPE_INVALID);

    if ( l_net ) {
        const char *l_sync_str = NULL;
        const char *l_links_str = NULL;
        const char *l_go_str = NULL;
        const char *l_get_str = NULL;
        const char *l_stats_str = NULL;
        const char *l_ca_str = NULL;
        const char *l_ledger_str = NULL;
        const char *l_list_str = NULL;
        dap_cli_server_cmd_find_option_val(argv, arg_index, argc, "sync", &l_sync_str);
        dap_cli_server_cmd_find_option_val(argv, arg_index, argc, "link", &l_links_str);
        dap_cli_server_cmd_find_option_val(argv, arg_index, argc, "go", &l_go_str);
        dap_cli_server_cmd_find_option_val(argv, arg_index, argc, "get", &l_get_str);
        dap_cli_server_cmd_find_option_val(argv, arg_index, argc, "stats", &l_stats_str);
        dap_cli_server_cmd_find_option_val(argv, arg_index, argc, "ca", &l_ca_str);
        dap_cli_server_cmd_find_option_val(argv, arg_index, argc, "ledger", &l_ledger_str);
        dap_cli_server_cmd_find_option_val(argv, arg_index, argc, "poa_certs", &l_list_str);

        const char * l_sync_mode_str = "updates";
        dap_cli_server_cmd_find_option_val(argv, arg_index, argc, "-mode", &l_sync_mode_str);
        if ( !dap_strcmp(l_sync_mode_str,"all") )
            dap_chain_net_get_flag_sync_from_zero(l_net);
        if (l_stats_str) {
            char l_from_str_new[50], l_to_str_new[50];
            const char c_time_fmt[]="%Y-%m-%d_%H:%M:%S";
            struct tm l_from_tm = {}, l_to_tm = {};
            if (strcmp(l_stats_str,"tx") == 0) {
                const char *l_to_str = NULL;
                const char *l_from_str = NULL;
                const char *l_prev_day_str = NULL;
                // Read from/to time
                dap_cli_server_cmd_find_option_val(argv, arg_index, argc, "-from", &l_from_str);
                dap_cli_server_cmd_find_option_val(argv, arg_index, argc, "-to", &l_to_str);
                dap_cli_server_cmd_find_option_val(argv, arg_index, argc, "-prev_day", &l_prev_day_str);
                time_t l_ts_now = time(NULL);
                if (l_from_str) {
                    strptime( (char *)l_from_str, c_time_fmt, &l_from_tm );
                    if (l_to_str) {
                        strptime( (char *)l_to_str, c_time_fmt, &l_to_tm );
                    } else { // If not set '-to' - we set up current time
                        localtime_r(&l_ts_now, &l_to_tm);
                    }
                } else if (l_prev_day_str) {
                    localtime_r(&l_ts_now, &l_to_tm);
                    double l_days = strtod(l_prev_day_str, NULL);
                    l_ts_now -= (time_t)(l_days * 86400);
                    localtime_r(&l_ts_now, &l_from_tm );
                } else if ( l_from_str == NULL ) { // If not set '-from' we set up current time minus 60 seconds
                    localtime_r(&l_ts_now, &l_to_tm);
                    l_ts_now -= 86400;
                    localtime_r(&l_ts_now, &l_from_tm );
                }
                // Form timestamps from/to
                time_t l_from_ts = mktime(&l_from_tm);
                time_t l_to_ts = mktime(&l_to_tm);
                // Produce strings
                strftime(l_from_str_new, sizeof(l_from_str_new), c_time_fmt,&l_from_tm );
                strftime(l_to_str_new, sizeof(l_to_str_new), c_time_fmt,&l_to_tm );
                json_object *l_jobj_stats = json_object_new_object();
                if (!l_jobj_stats) {
                    json_object_put(l_jobj_return);
                    dap_json_rpc_allocation_error(*a_json_arr_reply);
                    return DAP_JSON_RPC_ERR_CODE_MEMORY_ALLOCATED;
                }
                json_object *l_jobj_from = json_object_new_string(l_from_str_new);
                json_object *l_jobj_to = json_object_new_string(l_to_str_new);
                if (!l_jobj_from || !l_jobj_to) {
                    json_object_put(l_jobj_return);
                    json_object_put(l_jobj_stats);
                    json_object_put(l_jobj_from);
                    json_object_put(l_jobj_to);
                    dap_json_rpc_allocation_error(*a_json_arr_reply);
                    return DAP_JSON_RPC_ERR_CODE_MEMORY_ALLOCATED;
                }
                json_object_object_add(l_jobj_stats, "from", l_jobj_from);
                json_object_object_add(l_jobj_stats, "to", l_jobj_to);
                log_it(L_INFO, "Calc TPS from %s to %s", l_from_str_new, l_to_str_new);
                uint64_t l_tx_count = dap_ledger_count_from_to ( l_net->pub.ledger, l_from_ts * 1000000000, l_to_ts * 1000000000);
                long double l_tpd = l_to_ts == l_from_ts ? 0 :
                                                     (long double) l_tx_count / (long double) ((long double)(l_to_ts - l_from_ts) / 86400);
                char *l_tpd_str = dap_strdup_printf("%.3Lf", l_tpd);
                json_object *l_jobj_tpd = json_object_new_string(l_tpd_str);
                DAP_DELETE(l_tpd_str);
                json_object *l_jobj_total = json_object_new_uint64(l_tx_count);
#ifdef DAP_TPS_TEST
                long double l_tps = l_to_ts == l_from_ts ? 0 :
                                                     (long double) l_tx_count / (long double) (long double)(l_to_ts - l_from_ts);
                char *l_tps_str = dap_strdup_printf("%.3Lf", l_tps);
                json_object *l_jobj_tps = json_object_new_string(l_tps_str);
                DAP_DELETE(l_tps_str);
                if (!l_jobj_tpd || !l_jobj_total || !l_jobj_tps) {
                    json_object_put(l_jobj_tps);
#else
                if (!l_jobj_tpd || !l_jobj_total) {
#endif
                    
                    json_object_put(l_jobj_return);
                    json_object_put(l_jobj_stats);
                    json_object_put(l_jobj_from);
                    json_object_put(l_jobj_to);
                    json_object_put(l_jobj_tpd);
                    json_object_put(l_jobj_total);
                    dap_json_rpc_allocation_error(*a_json_arr_reply);
                    return DAP_JSON_RPC_ERR_CODE_MEMORY_ALLOCATED;
                }
#ifdef DAP_TPS_TEST
                json_object_object_add(l_jobj_stats, "transaction_per_sec", l_jobj_tps);
#endif
                json_object_object_add(l_jobj_stats, "transaction_per_day", l_jobj_tpd);
                json_object_object_add(l_jobj_stats, "total", l_jobj_total);
                json_object_object_add(l_jobj_return, "transaction_statistics", l_jobj_stats);
                l_ret = DAP_CHAIN_NET_JSON_RPC_OK;
            } else {
                json_object_put(l_jobj_return);
                dap_json_rpc_error_add(*a_json_arr_reply, DAP_CHAIN_NET_JSON_RPC_UNDEFINED_PARAMETER_COMMAND_STATS, "%s",
                 "Subcommand 'stats' requires one of parameter: tx");
                return DAP_CHAIN_NET_JSON_RPC_UNDEFINED_PARAMETER_COMMAND_STATS;
            }
        } else if ( l_go_str){
            json_object *l_jobj_net = json_object_new_string(l_net->pub.name);
            json_object *l_jobj_current_status = json_object_new_string(c_net_states[PVT(l_net)->state]);
            if (!l_jobj_net || !l_jobj_current_status) {
                json_object_put(l_jobj_return);
                json_object_put(l_jobj_net);
                json_object_put(l_jobj_current_status);
                dap_json_rpc_allocation_error(*a_json_arr_reply);
                return DAP_JSON_RPC_ERR_CODE_MEMORY_ALLOCATED;
            }
            json_object_object_add(l_jobj_return, "net", l_jobj_net);
            json_object_object_add(l_jobj_return, "current", l_jobj_current_status);
            if ( strcmp(l_go_str,"online") == 0 ) {
                json_object *l_jobj_to = json_object_new_string(c_net_states[NET_STATE_ONLINE]);
                if (!l_jobj_to) {
                    json_object_put(l_jobj_return);
                    dap_json_rpc_allocation_error(*a_json_arr_reply);
                    return DAP_JSON_RPC_ERR_CODE_MEMORY_ALLOCATED;
                }
                json_object_object_add(l_jobj_return, "to", l_jobj_to);
                if (dap_chain_net_state_go_to(l_net, NET_STATE_ONLINE)) {
                    json_object_put(l_jobj_return);
                    dap_json_rpc_error_add(*a_json_arr_reply, DAP_JSON_RPC_ERR_CODE_METHOD_ERR_START, "%s",
                                            "Can't change state of loading network\n");
                    return DAP_JSON_RPC_ERR_CODE_METHOD_ERR_START;
                }
                l_ret = DAP_CHAIN_NET_JSON_RPC_OK;
            } else if ( strcmp(l_go_str,"offline") == 0 ) {
                json_object *l_jobj_to = json_object_new_string(c_net_states[NET_STATE_OFFLINE]);
                if (!l_jobj_to) {
                    json_object_put(l_jobj_return);
                    dap_json_rpc_allocation_error(*a_json_arr_reply);
                    return DAP_JSON_RPC_ERR_CODE_MEMORY_ALLOCATED;
                }
                json_object_object_add(l_jobj_return, "to", l_jobj_to);
                if ( dap_chain_net_state_go_to(l_net, NET_STATE_OFFLINE) ) {
                    json_object_put(l_jobj_return);
                    dap_json_rpc_error_add(*a_json_arr_reply, DAP_JSON_RPC_ERR_CODE_METHOD_ERR_START, "%s",
                                            "Can't change state of loading network\n");
                    return DAP_JSON_RPC_ERR_CODE_METHOD_ERR_START;
                }
                l_ret = DAP_CHAIN_NET_JSON_RPC_OK;
            } else if (strcmp(l_go_str, "sync") == 0) {
                json_object *l_jobj_to = json_object_new_string("resynchronizing");
                if (!l_jobj_to) {
                    json_object_put(l_jobj_return);
                    dap_json_rpc_allocation_error(*a_json_arr_reply);
                    return DAP_JSON_RPC_ERR_CODE_MEMORY_ALLOCATED;
                }
                json_object_object_add(l_jobj_return, "start", l_jobj_to);
                if (PVT(l_net)->state_target == NET_STATE_ONLINE)
                    l_ret = dap_chain_net_state_go_to(l_net, NET_STATE_ONLINE);
                else
                    l_ret = dap_chain_net_state_go_to(l_net, NET_STATE_SYNC_CHAINS);
                if (l_ret) {
                    json_object_put(l_jobj_return);
                    dap_json_rpc_error_add(*a_json_arr_reply, DAP_JSON_RPC_ERR_CODE_METHOD_ERR_START, "%s",
                                            "Can't change state of loading network\n");
                    return DAP_JSON_RPC_ERR_CODE_METHOD_ERR_START;
                }
                l_ret = DAP_CHAIN_NET_JSON_RPC_OK;
            } else {
                json_object_put(l_jobj_return);
                dap_json_rpc_error_add(*a_json_arr_reply, DAP_CHAIN_NET_JSON_RPC_UNDEFINED_PARAMETER_COMMAND_GO, "%s",
                                       "Subcommand 'go' requires one of parameters: online, offline, sync\n");
                return DAP_CHAIN_NET_JSON_RPC_UNDEFINED_PARAMETER_COMMAND_GO;
            }
        } else if ( l_get_str){
            if ( strcmp(l_get_str,"status") == 0 ) {
                json_object *l_jobj = json_object_new_object();
                s_set_reply_text_node_status_json(l_net, l_jobj, a_version);
                if (!l_jobj) {
                    json_object_put(l_jobj_return);
                    return DAP_JSON_RPC_ERR_CODE_MEMORY_ALLOCATED;
                }
                json_object_object_add(l_jobj_return, "status", l_jobj);
                l_ret = DAP_CHAIN_NET_JSON_RPC_OK;
            } else if ( strcmp(l_get_str, "fee") == 0) {
                json_object *l_jobj_fees = json_object_new_object();
                json_object *l_jobj_network_name = json_object_new_string(l_net->pub.name);
                if (!l_jobj_fees || !l_jobj_network_name) {
                    json_object_put(l_jobj_return);
                    json_object_put(l_jobj_fees);
                    json_object_put(l_jobj_network_name);
                    dap_json_rpc_allocation_error(*a_json_arr_reply);
                    return DAP_JSON_RPC_ERR_CODE_MEMORY_ALLOCATED;
                }
                json_object_object_add(l_jobj_fees, "network", l_jobj_network_name);
                // Network fee
                uint256_t l_network_fee = {};
                dap_chain_addr_t l_network_fee_addr = {};
                dap_chain_net_tx_get_fee(l_net->pub.id, &l_network_fee, &l_network_fee_addr);
                const char *l_network_fee_coins_str, *l_network_fee_balance_str =
                    dap_uint256_to_char(l_network_fee, &l_network_fee_coins_str);
                json_object *l_jobj_network =  json_object_new_object();
                json_object *l_jobj_fee_coins = json_object_new_string(l_network_fee_coins_str);
                json_object *l_jobj_fee_balance = json_object_new_string(l_network_fee_balance_str);
                json_object *l_jobj_native_ticker = json_object_new_string(l_net->pub.native_ticker);
                json_object *l_jobj_fee_addr = json_object_new_string(dap_chain_addr_to_str_static(&l_network_fee_addr));
                if (!l_jobj_network || !l_jobj_fee_coins || !l_jobj_fee_balance || !l_jobj_native_ticker || !l_jobj_fee_addr) {
                    json_object_put(l_jobj_fees);
                    json_object_put(l_jobj_network);
                    json_object_put(l_jobj_fee_coins);
                    json_object_put(l_jobj_fee_balance);
                    json_object_put(l_jobj_native_ticker);
                    json_object_put(l_jobj_fee_addr);
                    json_object_put(l_jobj_return);
                    dap_json_rpc_allocation_error(*a_json_arr_reply);
                    return DAP_JSON_RPC_ERR_CODE_MEMORY_ALLOCATED;
                }
                json_object_object_add(l_jobj_network, "coins", l_jobj_fee_coins);
                json_object_object_add(l_jobj_network, "balance", l_jobj_fee_balance);
                json_object_object_add(l_jobj_network, "ticker", l_jobj_native_ticker);
                json_object_object_add(l_jobj_network, "addr", l_jobj_fee_addr);
                json_object_object_add(l_jobj_fees, "network", l_jobj_network);
                //Get validators fee
                json_object *l_jobj_validators = dap_chain_net_srv_stake_get_fee_validators_json(l_net);
                if (!l_jobj_validators) {
                    json_object_put(l_jobj_fees);
                    json_object_put(l_jobj_return);
                    dap_json_rpc_allocation_error(*a_json_arr_reply);
                    return DAP_JSON_RPC_ERR_CODE_MEMORY_ALLOCATED;
                }
                //Get services fee
                json_object *l_jobj_xchange = dap_chain_net_srv_xchange_print_fee_json(l_net); //Xchaneg fee
                if (!l_jobj_xchange) {
                    json_object_put(l_jobj_validators);
                    json_object_put(l_jobj_fees);
                    json_object_put(l_jobj_return);
                    dap_json_rpc_allocation_error(*a_json_arr_reply);
                    return DAP_JSON_RPC_ERR_CODE_MEMORY_ALLOCATED;
                }
                json_object_object_add(l_jobj_fees, "validators", l_jobj_validators);
                json_object_object_add(l_jobj_fees, "xchange", l_jobj_xchange);
                json_object_object_add(l_jobj_return, "fees", l_jobj_fees);
                l_ret = DAP_CHAIN_NET_JSON_RPC_OK;
            } else if (strcmp(l_get_str,"id") == 0 ){
                json_object *l_jobj_net_name = json_object_new_string(l_net->pub.name);
                char *l_id_str = dap_strdup_printf("0x%016"DAP_UINT64_FORMAT_X, l_net->pub.id.uint64);
                json_object *l_jobj_id = json_object_new_string(l_id_str);
                DAP_DELETE(l_id_str);
                if (!l_jobj_net_name || !l_jobj_id) {
                    json_object_put(l_jobj_net_name);
                    json_object_put(l_jobj_id);
                    json_object_put(l_jobj_return);
                    dap_json_rpc_allocation_error(*a_json_arr_reply);
                    return DAP_JSON_RPC_ERR_CODE_MEMORY_ALLOCATED;
                }
                json_object_object_add(l_jobj_return, "network", l_jobj_net_name);
                json_object_object_add(l_jobj_return, "id", l_jobj_id);
                l_ret = DAP_CHAIN_NET_JSON_RPC_OK;
            } else {
                json_object_put(l_jobj_return);
                dap_json_rpc_error_add(*a_json_arr_reply, DAP_CHAIN_NET_JSON_RPC_UNKNOWN_SUBCOMMANDS,
                                       "Unknown \"%s\" subcommand, net get commands.", l_get_str);
                return DAP_CHAIN_NET_JSON_RPC_UNKNOWN_SUBCOMMANDS;
            }
        } else if ( l_links_str ){
            if ( strcmp(l_links_str,"list") == 0 ) {
                dap_cluster_t *l_net_cluster = dap_cluster_by_mnemonim(l_net->pub.name);
                if (!l_net_cluster) {
                    json_object_put(l_jobj_return);
                    dap_json_rpc_error_add(*a_json_arr_reply, DAP_CHAIN_NET_JSON_RPC_CAN_NOT_GET_CLUSTER, "%s", "Failed to obtain a cluster for "
                                                                                       "the specified network.");
                    return DAP_CHAIN_NET_JSON_RPC_CAN_NOT_GET_CLUSTER;
                }
                json_object *l_jobj_links = dap_cluster_get_links_info_json(l_net_cluster);
                if (!l_jobj_links) {
                    json_object_put(l_jobj_return);
                    dap_json_rpc_allocation_error(*a_json_arr_reply);
                    return DAP_JSON_RPC_ERR_CODE_MEMORY_ALLOCATED;
                }
                json_object_object_add(l_jobj_return, "links", l_jobj_links);
                l_ret = DAP_CHAIN_NET_JSON_RPC_OK;
            } else if ( strcmp(l_links_str,"add") == 0 ) {
                json_object *l_jobj_not_implemented = json_object_new_string("Not implemented");
                if (!l_jobj_not_implemented) {
                    json_object_put(l_jobj_return);
                    dap_json_rpc_allocation_error(*a_json_arr_reply);
                    return DAP_JSON_RPC_ERR_CODE_MEMORY_ALLOCATED;
                }
                json_object_object_add(l_jobj_return, "add", l_jobj_not_implemented);
                l_ret = DAP_CHAIN_NET_JSON_RPC_OK;
            } else if ( strcmp(l_links_str,"del") == 0 ) {
                json_object *l_jobj_not_implemented = json_object_new_string("Not implemented");
                if (!l_jobj_not_implemented) {
                    json_object_put(l_jobj_return);
                    dap_json_rpc_allocation_error(*a_json_arr_reply);
                    return DAP_JSON_RPC_ERR_CODE_MEMORY_ALLOCATED;
                }
                json_object_object_add(l_jobj_return, "del", l_jobj_not_implemented);
                l_ret = DAP_CHAIN_NET_JSON_RPC_OK;
            }  else if ( strcmp(l_links_str,"info") == 0 ) {
                json_object *l_jobj_not_implemented = json_object_new_string("Not implemented");
                if (!l_jobj_not_implemented) {
                    json_object_put(l_jobj_return);
                    dap_json_rpc_allocation_error(*a_json_arr_reply);
                    return DAP_JSON_RPC_ERR_CODE_MEMORY_ALLOCATED;
                }
                json_object_object_add(l_jobj_return, "info", l_jobj_not_implemented);
                l_ret = DAP_CHAIN_NET_JSON_RPC_OK;
            } else if ( strcmp (l_links_str,"disconnect_all") == 0 ){
                dap_chain_net_stop(l_net);
                json_object *l_jobj_ret = json_object_new_string("Stopped network");
                if (!l_jobj_ret) {
                    json_object_put(l_jobj_return);
                    dap_json_rpc_allocation_error(*a_json_arr_reply);
                    return DAP_JSON_RPC_ERR_CODE_MEMORY_ALLOCATED;
                }
                json_object_object_add(l_jobj_return, "message", l_jobj_ret);
                l_ret = DAP_CHAIN_NET_JSON_RPC_OK;
            }else {
                json_object_put(l_jobj_return);
                dap_json_rpc_error_add(*a_json_arr_reply, DAP_CHAIN_NET_JSON_RPC_UNDEFINED_PARAMETERS_COMMAND_LINK, "%s",
                                       "Subcommand 'link' requires one of parameters: list, add, del, info, disconnect_all");
                return DAP_CHAIN_NET_JSON_RPC_UNDEFINED_PARAMETERS_COMMAND_LINK;
            }

        } else if( l_sync_str) {
            json_object *l_jobj_state_machine = json_object_new_object();
            json_object *l_jobj_requested = json_object_new_string("SYNC_ALL");
            json_object *l_jobj_current = json_object_new_string(c_net_states[PVT(l_net)->state]);
            if (!l_jobj_state_machine || !l_jobj_current) {
                json_object_put(l_jobj_state_machine);
                json_object_put(l_jobj_current);
                json_object_put(l_jobj_return);
                dap_json_rpc_allocation_error(*a_json_arr_reply);
                return DAP_JSON_RPC_ERR_CODE_MEMORY_ALLOCATED;
            }
            dap_chain_net_sync(l_net);
            if (!l_jobj_requested) {
                json_object_put(l_jobj_state_machine);
                json_object_put(l_jobj_current);
                json_object_put(l_jobj_return);
                dap_json_rpc_allocation_error(*a_json_arr_reply);
                return DAP_JSON_RPC_ERR_CODE_MEMORY_ALLOCATED;
            }
            json_object_object_add(l_jobj_state_machine, "current", l_jobj_current);
            json_object_object_add(l_jobj_state_machine, "requested", l_jobj_requested);
            json_object_object_add(l_jobj_return, "state_machine", l_jobj_state_machine);
            l_ret = DAP_CHAIN_NET_JSON_RPC_OK;
        } else if (l_ca_str) {
            if (strcmp(l_ca_str, "add") == 0 ) {
                const char *l_cert_string = NULL, *l_hash_string = NULL;

                dap_cli_server_cmd_find_option_val(argv, arg_index, argc, "-cert", &l_cert_string);
                dap_cli_server_cmd_find_option_val(argv, arg_index, argc, "-hash", &l_hash_string);

                if (!l_cert_string && !l_hash_string) {
                    json_object_put(l_jobj_return);
                    dap_json_rpc_error_add(*a_json_arr_reply, DAP_CHAIN_NET_JSON_RPC_UNDEFINED_PARAMETERS_CA_ADD, "%s",
                                           "One of -cert or -hash parameters is mandatory");
                    return DAP_CHAIN_NET_JSON_RPC_UNDEFINED_PARAMETERS_CA_ADD;
                }
                
                char *l_hash_hex_str = NULL;

                if (l_cert_string) {
                    dap_cert_t * l_cert = dap_cert_find_by_name(l_cert_string);
                    if (l_cert == NULL) {
                        json_object_put(l_jobj_return);
                        dap_json_rpc_error_add(*a_json_arr_reply, DAP_CHAIN_NET_JSON_RPC_CAN_NOT_FIND_CERT_CA_ADD,
                                               "Can't find \"%s\" certificate", l_cert_string);
                        return DAP_CHAIN_NET_JSON_RPC_CAN_NOT_FIND_CERT_CA_ADD;
                    }
                    if (l_cert->enc_key == NULL) {
                        json_object_put(l_jobj_return);
                        dap_json_rpc_error_add(*a_json_arr_reply, DAP_CHAIN_NET_JSON_RPC_CAN_NOT_KEY_IN_CERT_CA_ADD,
                                               "No key found in \"%s\" certificate", l_cert_string);
                        return DAP_CHAIN_NET_JSON_RPC_CAN_NOT_KEY_IN_CERT_CA_ADD;
                    }
                    // Get publivc key hash
                    size_t l_pub_key_size = 0;
                    uint8_t *l_pub_key = dap_enc_key_serialize_pub_key(l_cert->enc_key, &l_pub_key_size);;
                    if (l_pub_key == NULL) {
                        json_object_put(l_jobj_return);
                        dap_json_rpc_error_add(*a_json_arr_reply, DAP_CHAIN_NET_JSON_RPC_CAN_SERIALIZE_PUBLIC_KEY_CERT_CA_ADD,
                                               "Can't serialize public key of certificate \"%s\"", l_cert_string);
                        return DAP_CHAIN_NET_JSON_RPC_CAN_SERIALIZE_PUBLIC_KEY_CERT_CA_ADD;
                    }
                    dap_chain_hash_fast_t l_pkey_hash;
                    dap_hash_fast(l_pub_key, l_pub_key_size, &l_pkey_hash);
                    DAP_DELETE(l_pub_key);
                    l_hash_hex_str = dap_chain_hash_fast_to_str_new(&l_pkey_hash);
                    //l_hash_base58_str = dap_enc_base58_encode_hash_to_str(&l_pkey_hash);
                } else {
                    l_hash_hex_str = !dap_strncmp(l_hash_string, "0x", 2) || !dap_strncmp(l_hash_string, "0X", 2)
                        ? dap_strdup(l_hash_string)
                        : dap_enc_base58_to_hex_str_from_str(l_hash_string);
                }
                const char c = '1';
                char *l_gdb_group_str = dap_chain_net_get_gdb_group_acl(l_net);
                if (!l_gdb_group_str) {
                    DAP_DELETE(l_hash_hex_str);
                    json_object_put(l_jobj_return);
                    dap_json_rpc_error_add(*a_json_arr_reply, DAP_CHAIN_NET_JSON_RPC_DATABASE_ACL_GROUP_NOT_DEFINED_FOR_THIS_NETWORK_CA_ADD, "%s",
                                           "Database ACL group not defined for this network");
                    return DAP_CHAIN_NET_JSON_RPC_DATABASE_ACL_GROUP_NOT_DEFINED_FOR_THIS_NETWORK_CA_ADD;
                }
                if( l_hash_hex_str ){
                    l_ret = dap_global_db_set_sync(l_gdb_group_str, l_hash_hex_str, &c, sizeof(c), false );
                    DAP_DELETE(l_gdb_group_str);
                    if (l_ret) {
                        json_object_put(l_jobj_return);
                        dap_json_rpc_error_add(*a_json_arr_reply, DAP_CHAIN_NET_JSON_RPC_CAN_NOT_SAVE_PUBLIC_KEY_IN_DATABASE,
                                               "Can't save public key hash %s in database", l_hash_hex_str);
                        DAP_DELETE(l_hash_hex_str);
                        return DAP_CHAIN_NET_JSON_RPC_CAN_NOT_SAVE_PUBLIC_KEY_IN_DATABASE;
                    } else
                        DAP_DELETE(l_hash_hex_str);
                } else{
                    json_object_put(l_jobj_return);
                    dap_json_rpc_error_add(*a_json_arr_reply, DAP_CHAIN_NET_JSON_RPC_CAN_NOT_SAVE_PUBLIC_KEY_IN_DATABASE, "%s",
                                           "Can't save NULL public key hash in database");
                    return DAP_CHAIN_NET_JSON_RPC_CAN_NOT_SAVE_PUBLIC_KEY_IN_DATABASE;
                }
                l_ret = DAP_CHAIN_NET_JSON_RPC_OK;
            } else if (strcmp(l_ca_str, "list") == 0 ) {
                char *l_gdb_group_str = dap_chain_net_get_gdb_group_acl(l_net);
                if (!l_gdb_group_str) {
                    dap_json_rpc_error_add(*a_json_arr_reply, DAP_CHAIN_NET_JSON_RPC_DATABASE_ACL_GROUP_NOT_DEFINED_FOR_THIS_NETWORK_CA_LIST, "%s",
                                           "Database ACL group not defined for this network");
                    return DAP_CHAIN_NET_JSON_RPC_DATABASE_ACL_GROUP_NOT_DEFINED_FOR_THIS_NETWORK_CA_LIST;
                }
                size_t l_objs_count;
                dap_global_db_obj_t *l_objs = dap_global_db_get_all_sync(l_gdb_group_str, &l_objs_count);
                DAP_DELETE(l_gdb_group_str);
                json_object *l_jobj_list_ca = json_object_new_array();
                if (!l_jobj_list_ca) {
                    json_object_put(l_jobj_return);
                    dap_json_rpc_allocation_error(*a_json_arr_reply);
                    return DAP_JSON_RPC_ERR_CODE_MEMORY_ALLOCATED;
                }
                for (size_t i = 0; i < l_objs_count; i++) {
                    json_object *l_jobj_key = json_object_new_string(l_objs[i].key);
                    if (!l_jobj_key) {
                        json_object_put(l_jobj_list_ca);
                        json_object_put(l_jobj_return);
                        dap_json_rpc_allocation_error(*a_json_arr_reply);
                        return DAP_JSON_RPC_ERR_CODE_MEMORY_ALLOCATED;
                    }
                }
                dap_global_db_objs_delete(l_objs, l_objs_count);
                if (json_object_array_length(l_jobj_list_ca) > 0) {
                    json_object_object_add(l_jobj_return, "ca_list", l_jobj_list_ca);
                } else {
                    json_object_put(l_jobj_list_ca);
                    json_object *l_jobj_str_ret = json_object_new_string("No entries found");
                    if (!l_jobj_list_ca) {
                        json_object_put(l_jobj_return);
                        dap_json_rpc_allocation_error(*a_json_arr_reply);
                        return DAP_JSON_RPC_ERR_CODE_MEMORY_ALLOCATED;
                    }
                    json_object_object_add(l_jobj_return, "ca_list", l_jobj_str_ret);
                }
                l_ret = DAP_CHAIN_NET_JSON_RPC_OK;
            } else if (strcmp(l_ca_str, "del") == 0 ) {
                const char *l_hash_string = NULL;
                dap_cli_server_cmd_find_option_val(argv, arg_index, argc, "-hash", &l_hash_string);
                if (!l_hash_string) {
                    dap_json_rpc_error_add(*a_json_arr_reply, DAP_CHAIN_NET_JSON_RPC_UNKNOWN_HASH_CA_DEL, "%s",
                                           "Format should be 'net ca del -hash <hash string>");
                    return DAP_CHAIN_NET_JSON_RPC_UNKNOWN_HASH_CA_DEL;
                }
                char *l_gdb_group_str = dap_chain_net_get_gdb_group_acl(l_net);
                if (!l_gdb_group_str) {
                    dap_json_rpc_error_add(*a_json_arr_reply, DAP_CHAIN_NET_JSON_RPC_DATABASE_ACL_GROUP_NOT_DEFINED_FOR_THIS_NETWORK_CA_DEL, "%s",
                                           "Database ACL group not defined for this network");
                    return DAP_CHAIN_NET_JSON_RPC_DATABASE_ACL_GROUP_NOT_DEFINED_FOR_THIS_NETWORK_CA_DEL;
                }
                char *l_ret_msg_str = dap_strdup_printf("Certificate %s has been deleted.", l_hash_string);
                json_object *l_jobj_ret = json_object_new_string(l_ret_msg_str);
                DAP_DELETE(l_ret_msg_str);
                if (l_jobj_ret) {
                    json_object_put(l_jobj_return);
                    dap_json_rpc_allocation_error(*a_json_arr_reply);
                    return DAP_JSON_RPC_ERR_CODE_MEMORY_ALLOCATED;
                }
                l_ret = dap_global_db_del_sync(l_gdb_group_str, l_hash_string);
                DAP_DELETE(l_gdb_group_str);
                if (l_ret) {
                    json_object_put(l_jobj_return);
                    dap_json_rpc_error_add(*a_json_arr_reply, DAP_CHAIN_NET_JSON_RPC_CAN_NOT_FIND_CERT_CA_DEL, "%s",
                                           "Can't find certificate public key hash in database");
                    return DAP_CHAIN_NET_JSON_RPC_CAN_NOT_FIND_CERT_CA_DEL;
                }
                json_object_put(l_jobj_return);
                json_object_array_add(*reply, l_jobj_ret);
                return DAP_CHAIN_NET_JSON_RPC_OK;
            } else {
                dap_json_rpc_error_add(*a_json_arr_reply, DAP_CHAIN_NET_JSON_RPC_INVALID_PARAMETER_COMMAND_CA, "%s",
                                       "Subcommand 'ca' requires one of parameter: add, list, del");
                return DAP_CHAIN_NET_JSON_RPC_INVALID_PARAMETER_COMMAND_CA;
            }
        } else if (l_ledger_str && !strcmp(l_ledger_str, "reload")) {
            int l_return_state = dap_chain_net_stop(l_net);
            sleep(1);   // wait to net going offline
            dap_chain_net_purge(l_net);
            if (l_return_state)
                dap_chain_net_start(l_net);
        } else if (l_list_str && !strcmp(l_list_str, "list")) {
            if (!l_net->pub.keys) {
                json_object_put(l_jobj_return);
                dap_json_rpc_error_add(*a_json_arr_reply, DAP_CHAIN_NET_JSON_RPC_NO_POA_CERTS_FOUND_POA_CERTS, "%s",
                                       "No PoA certs found for this network");
                return DAP_CHAIN_NET_JSON_RPC_NO_POA_CERTS_FOUND_POA_CERTS;
            }
            json_object *l_jobj_pkeys = json_object_new_array();
            if (!l_jobj_pkeys) {
                json_object_put(l_jobj_return);
                dap_json_rpc_allocation_error(*a_json_arr_reply);
                return DAP_JSON_RPC_ERR_CODE_MEMORY_ALLOCATED;
            }
            for (dap_list_t *it = l_net->pub.keys; it; it = it->next) {
                dap_hash_fast_t l_pkey_hash;
                char l_pkey_hash_str[DAP_CHAIN_HASH_FAST_STR_SIZE];
                dap_pkey_get_hash(it->data, &l_pkey_hash);
                dap_chain_hash_fast_to_str(&l_pkey_hash, l_pkey_hash_str, DAP_CHAIN_HASH_FAST_STR_SIZE);
                json_object *l_jobj_hash_key = json_object_new_string(l_pkey_hash_str);
                if (!l_jobj_hash_key) {
                    json_object_put(l_jobj_pkeys);
                    json_object_put(l_jobj_return);
                    dap_json_rpc_allocation_error(*a_json_arr_reply);
                    return DAP_JSON_RPC_ERR_CODE_MEMORY_ALLOCATED;
                }
                json_object_array_add(l_jobj_pkeys, l_jobj_hash_key);
            }
            if (json_object_array_length(l_jobj_pkeys) > 0) {
                json_object_object_add(l_jobj_return, "poa_certs", l_jobj_pkeys);
            } else {
                json_object_put(l_jobj_pkeys);
                json_object *l_jobj_info = json_object_new_string("empty");
                if (!l_jobj_info) {
                    json_object_put(l_jobj_return);
                    dap_json_rpc_allocation_error(*a_json_arr_reply);
                    return DAP_JSON_RPC_ERR_CODE_MEMORY_ALLOCATED;
                }
                json_object_object_add(l_jobj_pkeys, "poa_certs", l_jobj_info);
            }
            l_ret = DAP_CHAIN_NET_JSON_RPC_OK;
        } else {
            dap_json_rpc_error_add(*a_json_arr_reply, DAP_CHAIN_NET_JSON_RPC_UNKNOWN_SUBCOMMANDS, "%s",
                                   "Command 'net' requires one of subcomands: sync, link, go, get, stats, ca, ledger");
            l_ret = DAP_CHAIN_NET_JSON_RPC_UNKNOWN_SUBCOMMANDS;
        }
    } else {
        json_object_put(l_jobj_return);
        l_jobj_return = NULL;
    }
    if (l_jobj_return) {
        json_object_array_add(*a_json_arr_reply, l_jobj_return);
    }
    return  l_ret;
}

static int s_cmp_cfg_pri(dap_config_t *cfg1, dap_config_t *cfg2) {
    uint16_t l_pri1 = dap_config_get_item_uint16_default(cfg1, "chain", "load_priority", 100),
             l_pri2 = dap_config_get_item_uint16_default(cfg2, "chain", "load_priority", 100);
    return l_pri1 == l_pri2 ? 0 : l_pri1 > l_pri2 ? 1 : -1;
}

/**
 * @brief dap_chain_net_deinit
 */
void dap_chain_net_deinit()
{
    dap_link_manager_deinit();
    dap_chain_net_balancer_deinit();
    dap_chain_net_t *l_net, *l_tmp;
    HASH_ITER(hh2, s_nets_by_id, l_net, l_tmp) {
        dap_chain_net_delete(l_net);
    }
    dap_http_ban_list_client_deinit();
    dap_chain_policy_deinit();
}

/**
 * @brief dap_chain_net_delete
 * free dap_chain_net_t * a_net object
 * @param a_net
 */
void dap_chain_net_delete(dap_chain_net_t *a_net)
{
    // Synchronously going to offline state
    PVT(a_net)->state = PVT(a_net)->state_target = NET_STATE_OFFLINE;
    s_net_states_proc(a_net);
    dap_global_db_cluster_t *l_mempool = PVT(a_net)->mempool_clusters;
    while (l_mempool) {
        dap_global_db_cluster_t *l_next = l_mempool->next;
        dap_global_db_cluster_delete(l_mempool);
        l_mempool = l_next;
    }
    dap_global_db_cluster_delete(PVT(a_net)->orders_cluster);
    dap_global_db_cluster_delete(PVT(a_net)->nodes_cluster);
    dap_global_db_cluster_delete(PVT(a_net)->nodes_states);
    dap_global_db_cluster_delete(PVT(a_net)->common_orders);

    DAP_DELETE(PVT(a_net)->node_info);
    if (a_net->pub.ledger) {
        dap_ledger_purge(a_net->pub.ledger, true);
        dap_ledger_handle_free(a_net->pub.ledger);
    }
    if (a_net->pub.chains) {
        dap_chain_t
            *l_cur = NULL,
            *l_tmp = NULL;
        DL_FOREACH_SAFE(a_net->pub.chains, l_cur, l_tmp) {
            DL_DELETE(a_net->pub.chains, l_cur);
            dap_chain_delete(l_cur);
        }
    }
    dap_chain_policy_net_remove(a_net->pub.id);
    HASH_DEL(s_nets_by_name, a_net);
    HASH_DELETE(hh2, s_nets_by_id, a_net);
    DAP_DELETE(a_net);
}

#ifdef DAP_LEDGER_TEST
int dap_chain_net_test_init()
{
    dap_chain_net_t *l_net = DAP_NEW_Z_SIZE( dap_chain_net_t, sizeof(dap_chain_net_t) + sizeof(dap_chain_net_pvt_t) );
    PVT(l_net)->node_info = DAP_NEW_Z_SIZE(dap_chain_node_info_t, sizeof(dap_chain_node_info_t) + DAP_HOSTADDR_STRLEN + 1 );
    l_net->pub.id.uint64 = 0xFA0;
    strcpy(l_net->pub.name, "Snet");
    l_net->pub.gdb_groups_prefix = (const char*)l_net->pub.name;
    l_net->pub.native_ticker = "TestCoin";
    PVT(l_net)->node_role.enums = NODE_ROLE_ROOT;
    HASH_ADD(hh2, s_nets_by_id, pub.id, sizeof(dap_chain_net_id_t), l_net);
    HASH_ADD_STR(s_nets_by_name, pub.name, l_net);
    return 0;
}
#endif


static int s_nodes_hosts_init(dap_chain_net_t *a_net, dap_config_t *a_cfg, const char *a_hosts_type, struct request_link_info ***a_hosts, uint16_t *a_hosts_count)
{
    dap_return_val_if_pass(!a_cfg || !a_hosts_type || !a_hosts || !a_hosts_count, -1);
    const char **l_nodes_addrs = dap_config_get_array_str(a_cfg, "general", a_hosts_type, a_hosts_count);
    if (*a_hosts_count) {
        *a_hosts = DAP_NEW_Z_COUNT(struct request_link_info *, *a_hosts_count);
        if (!*a_hosts) {
            log_it(L_CRITICAL, "%s", c_error_memory_alloc);
            return -1;
        }
        uint16_t i = 0, e = 0;
        for (; i < *a_hosts_count; ++i) {
            if (!( (*a_hosts)[i] = s_net_resolve_host(l_nodes_addrs[i]) )) {
                log_it(L_ERROR, "Incorrect address %s, fix \"%s\" network config "
                                "or check internet connection and restart node",
                                l_nodes_addrs[i],  a_net->pub.name);
                ++e;
                continue;
            }
        }
        debug_if(e, L_ERROR, "%d / %d %s links are invalid or can't be accessed, fix \"%s\""
                        "network config or check internet connection and restart node",
                        e, i, a_hosts_type, a_net->pub.name);

    }
    return 0;
}

/**
 * @brief load network config settings from cellframe-node.cfg file
 *
 * @param a_net_name const char *: network name, for example "home21-network"
 * @param a_acl_idx currently 0
 * @return int
 */
int s_net_init(const char *a_net_name, const char *a_path, uint16_t a_acl_idx)
{
    dap_config_t *l_cfg = dap_config_open(a_path);
    if (!l_cfg)
        return log_it(L_ERROR,"Can't open default network config %s", a_path), -1;

    dap_chain_net_t *l_net = s_net_new(a_net_name, l_cfg);
    if ( !l_net )
        return log_it(L_ERROR,"Can't create net \"%s\"", a_net_name), dap_config_close(l_cfg), -1;

    dap_chain_net_pvt_t *l_net_pvt = PVT(l_net);
    l_net_pvt->acl_idx = a_acl_idx;
    // Transaction can be sent to bridged networks
    uint16_t l_net_ids_count = 0;
    const char **l_bridged_net_ids = dap_config_get_array_str(l_cfg, "general", "bridged_network_ids", &l_net_ids_count);
    if (l_net_ids_count) {
        l_net->pub.bridged_networks = DAP_NEW_Z_COUNT(dap_chain_net_id_t, l_net_ids_count);
        unsigned i, j;
        for (i = 0, j = 0; i < l_net_ids_count; ++i) {
            if (dap_chain_net_id_parse(l_bridged_net_ids[i], &l_net->pub.bridged_networks[j]) != 0) {
                log_it(L_ERROR, "Can't add invalid net id \"%s\" to bridged net list of \"%s\"",
                                l_bridged_net_ids[i], a_net_name);
                continue;
            }
            ++j;
        }
        l_net->pub.bridged_networks_count = j;
        if (j < i)
            l_net->pub.bridged_networks = DAP_REALLOC_COUNT(l_net->pub.bridged_networks, j); // Can be NULL, it's ok
    }

    // read nodes addrs and hosts
    if (
        dap_config_stream_addrs_parse(l_cfg, "general", "permanent_nodes_addrs", &l_net_pvt->permanent_links_addrs, &l_net_pvt->permanent_links_addrs_count) ||
        s_nodes_hosts_init(l_net, l_cfg, "permanent_nodes_hosts", &l_net_pvt->permanent_links_hosts, &l_net_pvt->permanent_links_hosts_count) ||
        s_nodes_hosts_init(l_net, l_cfg, "seed_nodes_hosts", &l_net_pvt->seed_nodes_hosts, &l_net_pvt->seed_nodes_count) || 
        (!l_net_pvt->seed_nodes_count && s_nodes_hosts_init(l_net, l_cfg, "bootstrap_hosts", &l_net_pvt->seed_nodes_hosts, &l_net_pvt->seed_nodes_count) )
    ) {
        dap_chain_net_delete(l_net);
        dap_config_close(l_cfg);
        return -4;
    }
    if (!l_net_pvt->seed_nodes_count)
        log_it(L_WARNING, "Can't read seed nodes addresses, work with local balancer only");

    // Get list chains name for enabled debug mode
    bool is_esbocs_debug = dap_config_get_item_bool_default(l_cfg, "esbocs", "consensus_debug", false);

    /* *** Chains init by configs *** */
    DIR *l_chains_dir = opendir(a_path);
    if (!l_chains_dir)
        return log_it(L_ERROR, "Can't find any chains for network %s", l_net->pub.name), dap_chain_net_delete(l_net), -7;

    struct dirent *l_dir_entry;
    dap_config_t *l_chain_config, *l_all_chain_configs = NULL, *l_tmp_cfg;
    char l_chain_cfg_path[MAX_PATH + 1] = { '\0' };
    int l_pos = snprintf(l_chain_cfg_path, MAX_PATH, "network/%s/", a_net_name);
    while (( l_dir_entry = readdir(l_chains_dir) )) {
        unsigned short l_len = strlen(l_dir_entry->d_name);
        if ( l_len > 4 && !dap_strncmp(l_dir_entry->d_name + l_len - 4, ".cfg", 4) ) {
            *(l_dir_entry->d_name + l_len - 4) = '\0';
            log_it(L_DEBUG, "Opening chain config \"%s.%s\"", a_net_name, l_dir_entry->d_name);
            dap_strncpy(l_chain_cfg_path + l_pos, l_dir_entry->d_name, MAX_PATH - l_pos);
            if (!( l_chain_config = dap_config_open(l_chain_cfg_path) )) {
                log_it(L_ERROR, "Can't open chain config %s, skip it", l_dir_entry->d_name);
                continue;
            }
            HASH_ADD_KEYPTR(hh, l_all_chain_configs, l_chain_config->path, strlen(l_chain_config->path), l_chain_config);
        }
    }
    closedir(l_chains_dir);
    if (!l_all_chain_configs)
        return log_it(L_ERROR, "Can't find any chains for network %s", l_net->pub.name), dap_chain_net_delete(l_net), -8;

    HASH_SORT(l_all_chain_configs, s_cmp_cfg_pri);
    dap_chain_t *l_chain;
    dap_chain_type_t *l_types_arr;
    char l_occupied_default_types[CHAIN_TYPE_MAX] = { 0 };
    HASH_ITER(hh, l_all_chain_configs, l_chain_config, l_tmp_cfg) {
        if (( l_chain = dap_chain_load_from_cfg(l_net->pub.name, l_net->pub.id, l_chain_config) )) {
            DL_APPEND(l_net->pub.chains, l_chain);
            l_types_arr = l_chain->default_datum_types;
            uint16_t
                i = 0,
                k = l_chain->default_datum_types_count;
            for ( ; i < k; ++i) {
                if ( l_occupied_default_types[l_types_arr[i]] ) {
                    if ( i < k - 1 )
                        l_types_arr[i] =
                            l_types_arr[k - 1];
                    --i;
                    --k;
                } else
                    l_occupied_default_types[l_types_arr[i]] = 1;
            }
            if ( k < l_chain->default_datum_types_count ) {
                l_chain->default_datum_types_count = k;
                l_chain->default_datum_types = DAP_REALLOC_COUNT(l_chain->default_datum_types, k);
            }
            if (!dap_strcmp(DAP_CHAIN_PVT(l_chain)->cs_name, "esbocs") && is_esbocs_debug) {
                dap_chain_esbocs_change_debug_mode(l_chain, true);
            }
        } else {
            HASH_DEL(l_all_chain_configs, l_chain_config);
            dap_config_close(l_chain_config);
            dap_chain_net_delete(l_net);
            return -5;
        }
    }
    HASH_CLEAR(hh, l_all_chain_configs);
    // LEDGER model
    uint16_t l_ledger_flags = 0;
    switch ( PVT( l_net )->node_role.enums ) {
    case NODE_ROLE_LIGHT:
        //break;
        PVT( l_net )->node_role.enums = NODE_ROLE_FULL; // TODO: implement light mode
    case NODE_ROLE_FULL:
        l_ledger_flags |= DAP_LEDGER_CHECK_LOCAL_DS;
        if (dap_config_get_item_bool_default(g_config, "ledger", "cache_enabled", false))
            l_ledger_flags |= DAP_LEDGER_CACHE_ENABLED;
    default:
        l_ledger_flags |= DAP_LEDGER_CHECK_CELLS_DS | DAP_LEDGER_CHECK_TOKEN_EMISSION;
    }
    if (dap_config_get_item_bool_default(g_config, "ledger", "mapped", true))
        l_ledger_flags |= DAP_LEDGER_MAPPED;

    for (dap_chain_t *l_chain = l_net->pub.chains; l_chain; l_chain = l_chain->next) {
        if (l_chain->callback_load_from_gdb) {
            l_ledger_flags &= ~DAP_LEDGER_MAPPED;
            l_ledger_flags |= DAP_LEDGER_THRESHOLD_ENABLED;
            continue;
        }
        if (!l_chain->callback_get_poa_certs)
            continue;
        if (!l_net->pub.keys)
            l_net->pub.keys = l_chain->callback_get_poa_certs(l_chain, NULL, NULL);
    }
    if (!l_net->pub.keys)
        log_it(L_WARNING, "PoA certificates for net %s not found", l_net->pub.name);

    // init LEDGER model
    l_net->pub.ledger = dap_ledger_create(l_net, l_ledger_flags);
    // Decrees initializing
    dap_chain_net_decree_init(l_net);
    return 0;
}

static void *s_net_load(void *a_arg)
{
    dap_chain_net_t *l_net = a_arg;
    int l_err_code = 0;

    if (!l_net->pub.config) {
        log_it(L_ERROR,"Can't open default network config");
        l_err_code = -1;
        goto ret;
    }

    dap_chain_net_pvt_t *l_net_pvt = PVT(l_net);

    // reload ledger cache at once
    /*if (s_chain_net_reload_ledger_cache_once(l_net)) {
        log_it(L_WARNING,"Start one time ledger cache reloading");
        dap_ledger_purge(l_net->pub.ledger, false);
        dap_chain_net_srv_stake_purge(l_net);
    } else
        dap_chain_net_srv_stake_load_cache(l_net);*/

    // load chains
    dap_chain_t *l_chain = l_net->pub.chains;
    clock_t l_chain_load_start_time; 
    l_chain_load_start_time = clock(); 
    while (l_chain) {
        l_net->pub.fee_value = uint256_0;
        l_net->pub.fee_addr = c_dap_chain_addr_blank;
        if (!dap_chain_load_all(l_chain)) {
            log_it (L_NOTICE, "Loaded chain files");
            if ( DAP_CHAIN_PVT(l_chain)->need_reorder ) 
            {
                log_it(L_DAP, "Reordering chain files for chain %s", l_chain->name);
                if (l_chain->callback_atom_add_from_treshold) {
                    while (l_chain->callback_atom_add_from_treshold(l_chain, NULL))
                        log_it(L_DEBUG, "Added atom from treshold");
                }
                dap_chain_save_all(l_chain);
                
                DAP_CHAIN_PVT(l_chain)->need_reorder = false;
                if (l_chain->callback_purge) {
                    dap_chain_net_decree_purge(l_net);
                    l_chain->callback_purge(l_chain);
                    dap_ledger_purge(l_net->pub.ledger, false);
                    l_net->pub.fee_value = uint256_0;
                    l_net->pub.fee_addr = c_dap_chain_addr_blank;
                    dap_chain_load_all(l_chain);
                } else
                    log_it(L_WARNING, "No purge callback for chain %s, can't reload it with correct order", l_chain->name);
            }
            if (l_chain->callback_atom_add_from_treshold) {
                while (l_chain->callback_atom_add_from_treshold(l_chain, NULL))
                    log_it(L_DEBUG, "Added atom from treshold");
            }
        } else {
            //dap_chain_save_all( l_chain );
            log_it (L_NOTICE, "Initialized chain files");
        }
        l_chain->atom_num_last = 0;
        time_t l_chain_load_time_taken = clock() - l_chain_load_start_time; 
        double time_taken = ((double)l_chain_load_time_taken)/CLOCKS_PER_SEC; // in seconds 
        log_it(L_NOTICE, "[%s] Chain [%s] processing took %f seconds", l_chain->net_name, l_chain->name, time_taken);
        l_chain = l_chain->next;
    }
    dap_ledger_load_end(l_net->pub.ledger);

    // Do specific role actions post-chain created
    l_net_pvt->state_target = NET_STATE_OFFLINE;
    switch ( l_net_pvt->node_role.enums ) {
        case NODE_ROLE_ROOT_MASTER:{
            // Set to process everything in datum pool
            dap_chain_t * l_chain = NULL;
            DL_FOREACH(l_net->pub.chains, l_chain)
                l_chain->is_datum_pool_proc = true;
            log_it(L_INFO,"Root master node role established");
        } // Master root includes root
        case NODE_ROLE_ROOT:{
            // Set to process only zerochain
            dap_chain_id_t l_chain_id = {{0}};
            dap_chain_t *l_chain = dap_chain_find_by_id(l_net->pub.id, l_chain_id);
            if (l_chain)
                l_chain->is_datum_pool_proc = true;
            log_it(L_INFO,"Root node role established");
        } break;
        case NODE_ROLE_CELL_MASTER:
        case NODE_ROLE_MASTER:{
            uint16_t l_proc_chains_count=0;
            const char **l_proc_chains = dap_config_get_array_str(l_net->pub.config, "role-master", "proc_chains", &l_proc_chains_count);
            for (size_t i = 0; i< l_proc_chains_count ; i++) {
                dap_chain_id_t l_chain_id = {};
                if (dap_chain_id_parse(l_proc_chains[i], &l_chain_id) == 0) {
                    dap_chain_t *l_chain = dap_chain_find_by_id(l_net->pub.id, l_chain_id );
                    if (l_chain)
                        l_chain->is_datum_pool_proc = true;
                    else
                        log_it(L_WARNING, "Can't find chain id 0x%016" DAP_UINT64_FORMAT_X, l_chain_id.uint64);
                }
            }
            log_it(L_INFO,"Master node role established");
        } break;
        case NODE_ROLE_FULL:{
            log_it(L_INFO,"Full node role established");
        } break;
        case NODE_ROLE_LIGHT:
        default:
            log_it(L_INFO,"Light node role established");

    }

    l_net_pvt->balancer_type = dap_config_get_item_bool_default(l_net->pub.config, "general", "use_dns_links", false);

    // Init GlobalDB clusters for mempool, service and nodes (with aliases)
    char *l_gdb_groups_mask = NULL;
    DL_FOREACH(l_net->pub.chains, l_chain) {
        // Personal chain mempool cluster for each chain
        l_gdb_groups_mask = dap_strdup_printf("%s.chain-%s.mempool", l_net->pub.gdb_groups_prefix, l_chain->name);
        dap_global_db_cluster_t *l_cluster = dap_global_db_cluster_add(
                                                dap_global_db_instance_get_default(), l_net->pub.name,
                                                dap_guuid_compose(l_net->pub.id.uint64, 0), l_gdb_groups_mask,
                                                dap_config_get_item_int32_default(l_net->pub.config, "global_db", "mempool_ttl", DAP_CHAIN_NET_MEMPOOL_TTL),
                                                true, DAP_GDB_MEMBER_ROLE_USER, DAP_CLUSTER_TYPE_EMBEDDED);
        if (!l_cluster) {
            log_it(L_ERROR, "Can't initialize mempool cluster for network %s", l_net->pub.name);
            l_err_code = -2;
            goto ret;
        }
        dap_chain_net_add_auth_nodes_to_cluster(l_net, l_cluster);
        DAP_DELETE(l_gdb_groups_mask);
        if (l_net->pub.chains == l_chain)   // Pointer for first mempool cluster in global double-linked list of clusters
            l_net_pvt->mempool_clusters = l_cluster;
    }
    // Service orders cluster
    l_gdb_groups_mask = dap_strdup_printf("%s.service.orders", l_net->pub.gdb_groups_prefix);
    l_net_pvt->orders_cluster = dap_global_db_cluster_add(dap_global_db_instance_get_default(),
                                                          l_net->pub.name, dap_guuid_compose(l_net->pub.id.uint64, 0),
                                                          l_gdb_groups_mask, 0, true,
                                                          DAP_GDB_MEMBER_ROLE_GUEST,
                                                          DAP_CLUSTER_TYPE_EMBEDDED);
    if (!l_net_pvt->orders_cluster) {
        log_it(L_ERROR, "Can't initialize orders cluster for network %s", l_net->pub.name);
        goto ret;
    }
    dap_chain_net_add_auth_nodes_to_cluster(l_net, l_net_pvt->orders_cluster);
    DAP_DELETE(l_gdb_groups_mask);
    // Common orders cluster
    l_gdb_groups_mask = dap_strdup_printf("%s.orders", l_net->pub.gdb_groups_prefix);
    l_net_pvt->common_orders = dap_global_db_cluster_add(dap_global_db_instance_get_default(),
                                                          l_net->pub.name, dap_guuid_compose(l_net->pub.id.uint64, 0),
                                                          l_gdb_groups_mask, 0, true,
                                                          DAP_GDB_MEMBER_ROLE_USER,
                                                          DAP_CLUSTER_TYPE_EMBEDDED);
    if (!l_net_pvt->common_orders) {
        log_it(L_ERROR, "Can't initialize orders cluster for network %s", l_net->pub.name);
        goto ret;
    }
    dap_chain_net_add_auth_nodes_to_cluster(l_net, l_net_pvt->common_orders);
    DAP_DELETE(l_gdb_groups_mask);
    // Node states cluster
    l_gdb_groups_mask = dap_strdup_printf("%s.nodes.states", l_net->pub.gdb_groups_prefix);
    l_net_pvt->nodes_states = dap_global_db_cluster_add(dap_global_db_instance_get_default(),
                                                        l_net->pub.name, dap_guuid_compose(l_net->pub.id.uint64, 0),
                                                        l_gdb_groups_mask, DAP_CHAIN_NET_NODES_TTL, true,
                                                        DAP_GDB_MEMBER_ROLE_USER,
                                                        DAP_CLUSTER_TYPE_EMBEDDED);
    DAP_DELETE(l_gdb_groups_mask);
    // Nodes and its aliases cluster
    snprintf(l_net->pub.gdb_nodes, sizeof(l_net->pub.gdb_nodes), "%s.%s", l_net->pub.gdb_groups_prefix, s_gdb_nodes_postfix);
    l_net_pvt->nodes_cluster = dap_global_db_cluster_add(dap_global_db_instance_get_default(),
                                                         l_net->pub.name, dap_guuid_compose(l_net->pub.id.uint64, 0),
                                                         l_net->pub.gdb_nodes, s_node_list_ttl, true,
                                                         DAP_GDB_MEMBER_ROLE_GUEST,
                                                         DAP_CLUSTER_TYPE_EMBEDDED);
    if (!l_net_pvt->nodes_cluster) {
        log_it(L_ERROR, "Can't initialize nodes cluster for network %s", l_net->pub.name);
        l_err_code = -3;
        goto ret;
    }
    dap_chain_net_add_auth_nodes_to_cluster(l_net, l_net_pvt->nodes_cluster);
    dap_chain_net_add_nodelist_notify_callback(l_net, s_nodelist_change_notify, l_net);

    if (dap_link_manager_add_net(l_net->pub.id.uint64, l_net_pvt->nodes_cluster->links_cluster,
                                dap_config_get_item_uint16_default(l_net->pub.config,
                                                                   "general", "links_required", 3))) {
        log_it(L_WARNING, "Can't add net %s to link manager", l_net->pub.name);
    }

    DL_FOREACH(l_net->pub.chains, l_chain)
        if (l_chain->callback_created)
            l_chain->callback_created(l_chain, l_net->pub.config);

    if ( s_server_enabled ) {
        if (( l_net_pvt->node_info->ext_port = dap_config_get_item_uint16(g_config, "server", "ext_port") ))
            log_it(L_INFO, "Set external port %u for adding in node list", l_net_pvt->node_info->ext_port);
    }

    l_net_pvt->node_info->address.uint64 = g_node_addr.uint64;

    log_it(L_NOTICE, "Net load information: node_addr " NODE_ADDR_FP_STR ", seed links %u, cell_id 0x%016"DAP_UINT64_FORMAT_X,
           NODE_ADDR_FP_ARGS_S(g_node_addr),
           l_net_pvt->seed_nodes_count,
           l_net_pvt->node_info->cell_id.uint64);

    // TODO rework alias concept
    const char * l_node_addr_type = dap_config_get_item_str_default(l_net->pub.config ,
                                                                    "general", "node_addr_type", "auto");
    if (!dap_strcmp(l_node_addr_type, "static")) {
        const char *l_node_alias_str = dap_config_get_item_str_default(l_net->pub.config, "general", "node-addr",
                                                                       dap_config_get_item_str(l_net->pub.config,
                                                                                               "general", "node-alias"));
        if (l_node_alias_str) {
            dap_stream_node_addr_t *l_alias_addr = dap_chain_node_alias_find(l_net, l_node_alias_str);
            if (!l_alias_addr)
                dap_chain_node_alias_register(l_net, l_node_alias_str, &g_node_addr);
        } else
            log_it(L_ERROR, "Can't read alias for node address from config");

    } else if (dap_strcmp(l_node_addr_type, "auto"))
        log_it(L_WARNING, "Unknown node address type will be defalted to 'auto'");

    l_net_pvt->sync_context.sync_idle_time = dap_config_get_item_uint32_default(g_config, "chain", "sync_idle_time", 60);
    dap_proc_thread_timer_add(NULL, s_sync_timer_callback, l_net, c_sync_timer_period);

    log_it(L_INFO, "Chain network \"%s\" initialized", l_net->pub.name);
    l_net_pvt->state = NET_STATE_OFFLINE;
ret:
    if (l_err_code)
        log_it(L_ERROR, "Loading chains of net %s finished with (%d) error code.", l_net->pub.name, l_err_code);
    return NULL;
}

dap_global_db_cluster_t *dap_chain_net_get_mempool_cluster(dap_chain_t *a_chain)
{
    dap_return_val_if_fail(a_chain, NULL);
    dap_chain_net_t *l_net = dap_chain_net_by_id(a_chain->net_id);
    if (!l_net) {
        log_it(L_ERROR, "Invalid chain specified for mempool cluster search");
        return NULL;
    }
    dap_global_db_cluster_t *l_mempool = PVT(l_net)->mempool_clusters;
    dap_chain_t *l_chain;
    DL_FOREACH(l_net->pub.chains, l_chain) {
        if (l_chain == a_chain)
            return l_mempool;
        assert(l_mempool);
        l_mempool = l_mempool->next;
    }
    log_it(L_ERROR, "No mempool cluster found for chain specified");
    return NULL;
}

void dap_chain_add_mempool_notify_callback(dap_chain_t *a_chain, dap_store_obj_callback_notify_t a_callback, void *a_cb_arg)
{
    dap_global_db_cluster_add_notify_callback(dap_chain_net_get_mempool_cluster(a_chain), a_callback, a_cb_arg);
}

static void s_nodelist_change_notify(dap_store_obj_t *a_obj, void *a_arg)
{
    dap_chain_net_t *l_net = a_arg;
    dap_return_if_fail(a_obj->key && !dap_strcmp(l_net->pub.gdb_nodes, a_obj->group));
    char l_ts[DAP_TIME_STR_SIZE] = { '\0' };
    dap_nanotime_to_str_rfc822(l_ts, sizeof(l_ts), a_obj->timestamp);
    if (dap_store_obj_get_type(a_obj) == DAP_GLOBAL_DB_OPTYPE_DEL) {
        log_it(L_NOTICE, "Removed node %s from network %s at %s",
                                 a_obj->key, l_net->pub.name, l_ts);
        return;
    }
    dap_chain_node_info_t *l_node_info = (dap_chain_node_info_t *)a_obj->value;
    assert(dap_chain_node_info_get_size(l_node_info) == a_obj->value_len);
    log_it(L_NOTICE, "Added node "NODE_ADDR_FP_STR" [%s : %u] to network %s at %s",
                             NODE_ADDR_FP_ARGS_S(l_node_info->address),
                             l_node_info->ext_host, l_node_info->ext_port,
                             l_net->pub.name, l_ts);
}

void dap_chain_net_add_nodelist_notify_callback(dap_chain_net_t *a_net, dap_store_obj_callback_notify_t a_callback, void *a_cb_arg)
{
    dap_global_db_cluster_add_notify_callback(PVT(a_net)->nodes_cluster, a_callback, a_cb_arg);
}

void dap_chain_net_srv_order_add_notify_callback(dap_chain_net_t *a_net, dap_store_obj_callback_notify_t a_callback, void *a_cb_arg)
{
    dap_global_db_cluster_add_notify_callback(PVT(a_net)->orders_cluster, a_callback, a_cb_arg);
}

int dap_chain_net_add_auth_nodes_to_cluster(dap_chain_net_t *a_net, dap_global_db_cluster_t *a_cluster)
{
    dap_return_val_if_fail(a_net && a_cluster, -1);
    for (dap_chain_t *l_chain = a_net->pub.chains; l_chain; l_chain = l_chain->next){
        for (uint16_t i = 0; i < l_chain->authorized_nodes_count; i++)
            dap_global_db_cluster_member_add(a_cluster, l_chain->authorized_nodes_addrs + i, DAP_GDB_MEMBER_ROLE_ROOT);
    }
    return 0;
}

bool dap_chain_net_add_validator_to_clusters(dap_chain_t *a_chain, dap_stream_node_addr_t *a_addr)
{
    bool l_ret = dap_global_db_cluster_member_add(dap_chain_net_get_mempool_cluster(a_chain), a_addr, DAP_GDB_MEMBER_ROLE_ROOT);
    l_ret &= (bool)dap_global_db_cluster_member_add(PVT(dap_chain_net_by_id(a_chain->net_id))->orders_cluster, a_addr, DAP_GDB_MEMBER_ROLE_USER);
    return l_ret;
}

bool dap_chain_net_remove_validator_from_clusters(dap_chain_t *a_chain, dap_stream_node_addr_t *a_addr)
{
    bool l_ret = !dap_global_db_cluster_member_delete(dap_chain_net_get_mempool_cluster(a_chain), a_addr);
    l_ret &= !dap_global_db_cluster_member_delete(PVT(dap_chain_net_by_id(a_chain->net_id))->orders_cluster, a_addr);
    return l_ret;
}

size_t dap_chain_net_count() {
    return HASH_COUNT(s_nets_by_name);
}

dap_chain_net_t *dap_chain_net_iter_start() {
    return s_nets_by_name;
}

dap_chain_net_t *dap_chain_net_iter_next(dap_chain_net_t *a_it) {
    return a_it ? a_it->hh.next : NULL;
}

/**
 * @brief dap_chain_net_by_name
 * @param a_name
 * @return
 */
dap_chain_net_t *dap_chain_net_by_name(const char *a_name)
{
    dap_chain_net_t *l_net = NULL;
    if (a_name)
        HASH_FIND_STR(s_nets_by_name, a_name, l_net);
    return l_net;
}

/**
 * @brief dap_ledger_by_net_name
 * @param a_net_name
 * @return
 */
dap_ledger_t * dap_ledger_by_net_name( const char * a_net_name)
{
    dap_chain_net_t *l_net = dap_chain_net_by_name(a_net_name);
    return l_net ? l_net->pub.ledger : NULL;
}

/**
 * @brief dap_chain_net_by_id
 * @param a_id
 * @return
 */
dap_chain_net_t *dap_chain_net_by_id(dap_chain_net_id_t a_id)
{
    dap_chain_net_t *l_net = NULL;
    HASH_FIND(hh2, s_nets_by_id, &a_id, sizeof(a_id), l_net);
    return l_net;
}

/**
 * @brief dap_chain_net_by_id
 * @param a_id
 * @return
 */
uint16_t dap_chain_net_get_acl_idx(dap_chain_net_t *a_net)
{
    return a_net ? PVT(a_net)->acl_idx : (uint16_t)-1;
}

/**
 * @brief dap_chain_net_id_by_name
 * @param a_name
 * @return
 */
dap_chain_net_id_t dap_chain_net_id_by_name( const char * a_name)
{
    dap_chain_net_t *l_net = dap_chain_net_by_name( a_name );
    dap_chain_net_id_t l_ret = {0};
    if (l_net)
        l_ret.uint64 = l_net->pub.id.uint64;
    return l_ret;
}

/**
 * @brief dap_chain_net_get_chain_by_name
 * @param l_net
 * @param a_name
 * @return
 */
dap_chain_t * dap_chain_net_get_chain_by_name( dap_chain_net_t * l_net, const char * a_name)
{
   dap_chain_t * l_chain;
   DL_FOREACH(l_net->pub.chains, l_chain){
        if(dap_strcmp(l_chain->name, a_name) == 0)
            return  l_chain;
   }
   return NULL;
}

/**
 * @brief dap_chain_net_get_chain_by_id
 * @param l_net
 * @param a_name
 * @return
 */
dap_chain_t *dap_chain_net_get_chain_by_id(dap_chain_net_t *l_net, dap_chain_id_t a_chain_id)
{
   dap_chain_t *l_chain;
   DL_FOREACH(l_net->pub.chains, l_chain)
        if (l_chain->id.uint64 == a_chain_id.uint64)
            return l_chain;
   return NULL;
}

/**
 * @brief dap_chain_net_get_chain_by_chain_type
 * @param a_datum_type
 * @return
 */
dap_chain_t *dap_chain_net_get_chain_by_chain_type(dap_chain_net_t *a_net, dap_chain_type_t a_datum_type)
{
    if (!a_net)
        return NULL;

    dap_chain_t *l_chain = dap_chain_net_get_default_chain_by_chain_type(a_net, a_datum_type);
    if (l_chain)
        return l_chain;

    DL_FOREACH(a_net->pub.chains, l_chain) {
        for(int i = 0; i < l_chain->datum_types_count; i++) {
            dap_chain_type_t l_datum_type = l_chain->datum_types[i];
            if(l_datum_type == a_datum_type)
                return l_chain;
        }
    }
    return NULL;
}

/**
 * @brief dap_chain_net_get_default_chain_by_chain_type
 * @param a_datum_type
 * @return
 */
dap_chain_t * dap_chain_net_get_default_chain_by_chain_type(dap_chain_net_t *a_net, dap_chain_type_t a_datum_type)
{
    dap_chain_t * l_chain;

    if (!a_net)
        return NULL;

    DL_FOREACH(a_net->pub.chains, l_chain)
    {
        for(int i = 0; i < l_chain->default_datum_types_count; i++) {
            if(l_chain->default_datum_types[i] == a_datum_type)
                return l_chain;
        }
    }
    return NULL;
}

/**
 * @brief dap_chain_net_get_gdb_group_mempool_by_chain_type
 * @param a_datum_type
 * @return
 */
char * dap_chain_net_get_gdb_group_mempool_by_chain_type(dap_chain_net_t *a_net, dap_chain_type_t a_datum_type)
{
    dap_chain_t *l_chain;
    if (!a_net)
        return NULL;
    DL_FOREACH(a_net->pub.chains, l_chain)
    {
        for(int i = 0; i < l_chain->datum_types_count; i++) {
            if(l_chain->datum_types[i] == a_datum_type)
                return dap_chain_net_get_gdb_group_mempool_new(l_chain);
        }
    }
    return NULL;
}

/**
 * @brief dap_chain_net_get_state
 * @param l_net
 * @return
 */
DAP_INLINE dap_chain_net_state_t dap_chain_net_get_state (dap_chain_net_t *a_net)
{
    return PVT(a_net)->state;
}

dap_chain_cell_id_t *dap_chain_net_get_cur_cell( dap_chain_net_t *a_net)
{
    return  PVT(a_net)->node_info ? &PVT(a_net)->node_info->cell_id: 0;
}

/**
 * @brief dap_chain_net_set_flag_sync_from_zero
 * @param a_net
 * @param a_flag_sync_from_zero
 */
void dap_chain_net_set_flag_sync_from_zero(dap_chain_net_t * a_net, bool a_flag_sync_from_zero)
{
    if( a_flag_sync_from_zero)
        PVT(a_net)->flags |= F_DAP_CHAIN_NET_SYNC_FROM_ZERO;
    else
        PVT(a_net)->flags ^= F_DAP_CHAIN_NET_SYNC_FROM_ZERO;
}

/**
 * @brief dap_chain_net_get_flag_sync_from_zero
 * @param a_net
 * @return
 */
bool dap_chain_net_get_flag_sync_from_zero( dap_chain_net_t * a_net)
{
    return PVT(a_net)->flags &F_DAP_CHAIN_NET_SYNC_FROM_ZERO ;
}

void dap_chain_net_proc_mempool(dap_chain_net_t *a_net)
{
    dap_chain_t *l_chain;
    DL_FOREACH(a_net->pub.chains, l_chain)
        dap_chain_node_mempool_process_all(l_chain, true);
}

/**
 * @brief dap_chain_net_verify_datum_for_add
 * process datum verification process. Can be:
 *   if DAP_CHAIN_DATUM_TX, called dap_ledger_tx_add_check
 *   if DAP_CHAIN_DATUM_TOKEN, called dap_ledger_token_add_check
 *   if DAP_CHAIN_DATUM_TOKEN_EMISSION, called dap_ledger_token_emission_add_check
 *   if DAP_CHAIN_DATUM_DECREE
 * @param a_net
 * @param a_datum
 * @return
 */
int dap_chain_net_verify_datum_for_add(dap_chain_t *a_chain, dap_chain_datum_t *a_datum, dap_hash_fast_t *a_datum_hash)
{
    if (!a_datum)
        return -10;
    if (!a_chain)
        return -11;
    dap_chain_net_t *l_net = dap_chain_net_by_id(a_chain->net_id);
    switch (a_datum->header.type_id) {
    case DAP_CHAIN_DATUM_TX:
        return dap_ledger_tx_add_check(l_net->pub.ledger, (dap_chain_datum_tx_t *)a_datum->data, a_datum->header.data_size, a_datum_hash);
    case DAP_CHAIN_DATUM_TOKEN:
        return dap_ledger_token_add_check(l_net->pub.ledger, a_datum->data, a_datum->header.data_size);
    case DAP_CHAIN_DATUM_TOKEN_EMISSION:
        return dap_ledger_token_emission_add_check(l_net->pub.ledger, a_datum->data, a_datum->header.data_size, a_datum_hash);
    case DAP_CHAIN_DATUM_DECREE:
        return dap_chain_net_decree_verify(l_net, (dap_chain_datum_decree_t *)a_datum->data, a_datum->header.data_size, a_datum_hash);
    case DAP_CHAIN_DATUM_ANCHOR: {
        int l_result = dap_chain_net_anchor_verify(l_net, (dap_chain_datum_anchor_t *)a_datum->data, a_datum->header.data_size);
        if (l_result)
            return l_result;
    }
    default:
        if (a_chain->callback_datum_find_by_hash &&
                a_chain->callback_datum_find_by_hash(a_chain, a_datum_hash, NULL, NULL))
            return -1;
    }
    return 0;
}

const char *dap_chain_net_verify_datum_err_code_to_str(dap_chain_datum_t *a_datum, int a_code){
    switch (a_datum->header.type_id) {
    case DAP_CHAIN_DATUM_TX:
    case DAP_CHAIN_DATUM_TOKEN:
    case DAP_CHAIN_DATUM_TOKEN_EMISSION:
        return dap_ledger_check_error_str(a_code);
    default:
        return !a_code ? "DAP_CHAIN_DATUM_VERIFY_OK" : "UNKNOWN_ERROR";

    }
}

/**
 * @brief check certificate access list, written in chain config
 *
 * @param a_net - network object
 * @param a_pkey_hash - certificate hash
 * @return true
 * @return false
 */
static bool s_net_check_acl(dap_chain_net_t *a_net, dap_chain_hash_fast_t *a_pkey_hash)
{
    const char *l_auth_type = dap_config_get_item_str(a_net->pub.config, "auth", "type");
    bool l_authorized = true;
    if (l_auth_type && !strcmp(l_auth_type, "ca")) {
        if (dap_hash_fast_is_blank(a_pkey_hash)) {
            return false;
        }
        l_authorized = false;
        char l_auth_hash_str[DAP_CHAIN_HASH_FAST_STR_SIZE];
        dap_chain_hash_fast_to_str(a_pkey_hash, l_auth_hash_str, sizeof(l_auth_hash_str));
        uint16_t l_acl_list_len = 0;
        const char **l_acl_list = dap_config_get_array_str(a_net->pub.config, "auth", "acl_accept_ca_list", &l_acl_list_len);
        for (uint16_t i = 0; i < l_acl_list_len; i++) {
            if (!strcmp(l_acl_list[i], l_auth_hash_str)) {
                l_authorized = true;
                break;
            }
        }
        if (!l_authorized) {
            const char *l_acl_gdb = dap_config_get_item_str(a_net->pub.config, "auth", "acl_accept_ca_gdb");
            if (l_acl_gdb) {
                size_t l_objs_count;
                dap_global_db_obj_t *l_objs = dap_global_db_get_all_sync(l_acl_gdb, &l_objs_count);
                for (size_t i = 0; i < l_objs_count; i++) {
                    if (!strcmp(l_objs[i].key, l_auth_hash_str)) {
                        l_authorized = true;
                        break;
                    }
                }
                dap_global_db_objs_delete(l_objs, l_objs_count);
            }
        }
        if (!l_authorized) {
            const char *l_acl_chains = dap_config_get_item_str(a_net->pub.config, "auth", "acl_accept_ca_chains");
            if (l_acl_chains && !strcmp(l_acl_chains, "all")) {
                dap_list_t *l_certs = dap_cert_get_all_mem();
                for (dap_list_t *l_tmp = l_certs; l_tmp && !l_authorized; l_tmp = dap_list_next(l_tmp)) {
                    dap_cert_t *l_cert = (dap_cert_t *)l_tmp->data;
                    size_t l_pkey_size;
                    uint8_t *l_pkey_ser = dap_enc_key_serialize_pub_key(l_cert->enc_key, &l_pkey_size);
                    dap_chain_hash_fast_t l_cert_hash;
                    dap_hash_fast(l_pkey_ser, l_pkey_size, &l_cert_hash);
                    if (!memcmp(&l_cert_hash, a_pkey_hash, sizeof(dap_chain_hash_fast_t))) {
                        l_authorized = true;
                    }
                    DAP_DELETE(l_pkey_ser);
                }
            }
        }
    }
    return l_authorized;
}

/**
 * @brief s_acl_callback function. Usually called from enc_http_proc
 * set acl (l_enc_key_ks->acl_list) from acl_accept_ca_list, acl_accept_ca_gdb chain config parameters in [auth] section
 * @param a_pkey_hash dap_chain_hash_fast_t hash object
 * @return uint8_t*
 */
static uint8_t *s_net_set_acl(dap_chain_hash_fast_t *a_pkey_hash)
{
    uint16_t l_cnt = HASH_COUNT(s_nets_by_name);
    if ( !l_cnt )
        return NULL;
    uint8_t *l_ret = DAP_NEW_Z_COUNT(uint8_t, l_cnt);
    unsigned i = 0;
    for (dap_chain_net_t *l_net = s_nets_by_name; l_net; l_net = l_net->hh.next)
        l_ret[i++] = s_net_check_acl(l_net, a_pkey_hash);
    return l_ret;
}

/**
 * @brief dap_chain_datum_list
 * Get datum list by filter
 * @param a_net
 * @param a_chain  if NULL, then for all chains
 * @param a_filter_func
 * @param a_filter_func_param
 */
dap_list_t* dap_chain_datum_list(dap_chain_net_t *a_net, dap_chain_t *a_chain, dap_chain_datum_filter_func_t *a_filter_func, void *a_filter_func_param)
{
    dap_list_t *l_list = NULL;
    if (!a_net)
        return NULL;
    dap_chain_t *l_chain_cur = a_chain ? a_chain : a_net->pub.chains;
    size_t l_sz;

    while(l_chain_cur) {
        // Use chain only for selected net and with callback_atom_get_datums
        if (l_chain_cur->callback_atom_get_datums)
        {
            dap_chain_cell_t *l_cell = l_chain_cur->cells;
            size_t l_atom_size = 0;
            dap_chain_atom_iter_t *l_atom_iter = l_chain_cur->callback_atom_iter_create(l_chain_cur, l_cell->id, NULL);
            dap_chain_atom_ptr_t l_atom = l_chain_cur->callback_atom_iter_get(l_atom_iter, DAP_CHAIN_ITER_OP_FIRST, &l_atom_size);
            while(l_atom && l_atom_size)
            {
                size_t l_datums_count = 0;
                dap_chain_datum_t **l_datums = l_chain_cur->callback_atom_get_datums(l_atom, l_atom_size, &l_datums_count);
                dap_chain_datum_t *l_datum, *l_datum2;
                for(size_t l_datum_n = 0; l_datum_n < l_datums_count; l_datum_n++) {
                    if ( ! (l_datum = l_datums[l_datum_n]) )
                        continue;

                    if (a_filter_func && !a_filter_func(l_datum, l_chain_cur, a_filter_func_param))
                        continue;
                    /*
                    * Make a copy of the datum, copy is placed into the list,
                    * so don't forget to free whole list
                    */
                    l_sz = sizeof(dap_chain_datum_t) + l_datum->header.data_size + 16;
                    l_datum2 = DAP_NEW_Z_SIZE(dap_chain_datum_t, l_sz);
                    if (!l_datum2) {
                        log_it(L_ERROR, "Memory allocation in dap_chain_datum_list");
                        DAP_DEL_Z(l_datums);
                        dap_list_free(l_list);
                        return NULL;
                    }
                    memcpy(l_datum2, l_datum, l_sz);

                    /* Add new entry into the list */
                    l_list = dap_list_append(l_list, l_datum2);

                }
                DAP_DEL_Z(l_datums);
                // go to next transaction
                l_atom = l_chain_cur->callback_atom_iter_get(l_atom_iter, DAP_CHAIN_ITER_OP_NEXT, &l_atom_size);
            }
            l_chain_cur->callback_atom_iter_delete(l_atom_iter);
        }
        // Only for one chain
        if(a_chain)
            break;
        // go to next chain
        l_chain_cur = l_chain_cur->next;
    }
    return l_list;
}

/**
 * @brief Add datum to the ledger or smth else
 * @param a_chain
 * @param a_datum
 * @param a_datum_size
 * @return
 */
int dap_chain_datum_add(dap_chain_t *a_chain, dap_chain_datum_t *a_datum, size_t a_datum_size, dap_hash_fast_t *a_datum_hash, void *a_datum_index_data)
{
    size_t l_datum_data_size = a_datum->header.data_size;
    if (a_datum_size < l_datum_data_size + sizeof(a_datum->header)) {
        log_it(L_INFO,"Corrupted datum rejected: wrong size %zd not equal or less than datum size %zd",a_datum->header.data_size+ sizeof (a_datum->header),
               a_datum_size );
        return -101;
    }
    dap_ledger_t *l_ledger = dap_chain_net_by_id(a_chain->net_id)->pub.ledger;
    if ( dap_ledger_datum_is_blacklisted(l_ledger, *a_datum_hash) )
        return log_it(L_ERROR, "Datum is blackilsted"), -100;
    switch (a_datum->header.type_id) {
        case DAP_CHAIN_DATUM_DECREE: {
            dap_chain_datum_decree_t *l_decree = (dap_chain_datum_decree_t *)a_datum->data;
            size_t l_decree_size = dap_chain_datum_decree_get_size(l_decree);
            if (l_decree_size != l_datum_data_size) {
                log_it(L_WARNING, "Corrupted decree, datum size %zd is not equal to size of decree %zd", l_datum_data_size, l_decree_size);
                return -102;
            }
            return dap_chain_net_decree_load(l_decree, a_chain, a_datum_hash);
        }
        case DAP_CHAIN_DATUM_ANCHOR: {
            dap_chain_datum_anchor_t *l_anchor = (dap_chain_datum_anchor_t *)a_datum->data;
            size_t l_anchor_size = dap_chain_datum_anchor_get_size(l_anchor);
            if (l_anchor_size != l_datum_data_size) {
                log_it(L_WARNING, "Corrupted anchor, datum size %zd is not equal to size of anchor %zd", l_datum_data_size, l_anchor_size);
                return -102;
            }
            return dap_chain_net_anchor_load(l_anchor, a_chain, a_datum_hash);
        }
        case DAP_CHAIN_DATUM_TOKEN:
            return dap_ledger_token_load(l_ledger, a_datum->data, a_datum->header.data_size);

        case DAP_CHAIN_DATUM_TOKEN_EMISSION:
            return dap_ledger_token_emission_load(l_ledger, a_datum->data, a_datum->header.data_size, a_datum_hash);

        case DAP_CHAIN_DATUM_TX: {
            dap_chain_datum_tx_t *l_tx = (dap_chain_datum_tx_t *)a_datum->data;
            size_t l_tx_size = dap_chain_datum_tx_get_size(l_tx);
            if (l_tx_size != l_datum_data_size) {
                log_it(L_WARNING, "Corrupted transaction, datum size %zd is not equal to size of TX %zd", l_datum_data_size, l_tx_size);
                return -102;
            }
            dap_sign_t *l_sig = dap_chain_datum_tx_get_sign(l_tx, 0);
            if (l_sig && dap_sign_type_is_depricated(l_sig->header.type)){
                dap_chain_addr_t l_addr = {};
                dap_chain_addr_fill_from_sign(&l_addr, l_sig, a_chain->net_id);
                log_it(L_WARNING, "Depricated\nsign type: %s\naddress: %s\nnet: %s\ndatum: %s", dap_sign_type_to_str(l_sig->header.type), dap_chain_addr_to_str_static(&l_addr), a_chain->net_name, dap_chain_hash_fast_to_str_static(a_datum_hash));
            }
            return dap_ledger_tx_load(l_ledger, l_tx, a_datum_hash, (dap_ledger_datum_iter_data_t*)a_datum_index_data);
        }
        case DAP_CHAIN_DATUM_CA:
            return dap_cert_chain_file_save(a_datum, a_chain->net_name);

        case DAP_CHAIN_DATUM_SIGNER:
        case DAP_CHAIN_DATUM_CUSTOM:
            break;
        default:
            return -666;
    }
    return 0;
}

/**
 * @brief Add datum to the ledger or smth else
 * @param a_chain
 * @param a_datum
 * @param a_datum_size
 * @return
 */
int dap_chain_datum_remove(dap_chain_t *a_chain, dap_chain_datum_t *a_datum, size_t a_datum_size, dap_hash_fast_t *a_datum_hash)
{
    size_t l_datum_data_size = a_datum->header.data_size;
    if (a_datum_size < l_datum_data_size + sizeof(a_datum->header)) {
        log_it(L_INFO,"Corrupted datum rejected: wrong size %zd not equal or less than datum size %zd",a_datum->header.data_size+ sizeof (a_datum->header),
               a_datum_size );
        return -101;
    }
    dap_ledger_t *l_ledger = dap_chain_net_by_id(a_chain->net_id)->pub.ledger;
    switch (a_datum->header.type_id) {
        case DAP_CHAIN_DATUM_DECREE: {
            return 0; 
        }
        case DAP_CHAIN_DATUM_ANCHOR: {
            dap_chain_datum_anchor_t *l_anchor = (dap_chain_datum_anchor_t *)a_datum->data;
            size_t l_anchor_size = dap_chain_datum_anchor_get_size(l_anchor);
            if (l_anchor_size != l_datum_data_size) {
                log_it(L_WARNING, "Corrupted anchor, datum size %zd is not equal to size of anchor %zd", l_datum_data_size, l_anchor_size);
                return -102;
            }
            return dap_chain_net_anchor_unload(l_anchor, a_chain, a_datum_hash);
        }
        case DAP_CHAIN_DATUM_TOKEN:
            return 0;

        case DAP_CHAIN_DATUM_TOKEN_EMISSION:
            return 0;
        case DAP_CHAIN_DATUM_TX: {
            dap_chain_datum_tx_t *l_tx = (dap_chain_datum_tx_t *)a_datum->data;
            size_t l_tx_size = dap_chain_datum_tx_get_size(l_tx);
            if (l_tx_size != l_datum_data_size) {
                log_it(L_WARNING, "Corrupted trnsaction, datum size %zd is not equal to size of TX %zd", l_datum_data_size, l_tx_size);
                return -102;
            }
            return dap_ledger_tx_remove(l_ledger, l_tx, a_datum_hash);
        }
        case DAP_CHAIN_DATUM_CA:
            return 0;//dap_cert_chain_file_save(a_datum, a_chain->net_name);

        case DAP_CHAIN_DATUM_SIGNER:
        case DAP_CHAIN_DATUM_CUSTOM:
            break;
        default:
            return -666;
    }
    return 0;
}

DAP_INLINE bool dap_chain_net_get_load_mode(dap_chain_net_t * a_net)
{
    return PVT(a_net)->state == NET_STATE_LOADING;
}

int dap_chain_net_add_reward(dap_chain_net_t *a_net, uint256_t a_reward, uint64_t a_block_num)
{
    dap_return_val_if_fail(a_net, -1);
    if (PVT(a_net)->rewards && PVT(a_net)->rewards->block_number >= a_block_num) {
        log_it(L_ERROR, "Can't add retrospective reward for block");
        return -2;
    }
    struct block_reward *l_new_reward = DAP_NEW_Z(struct block_reward);
    if (!l_new_reward) {
        log_it(L_CRITICAL, "Out of memory");
        return -3;
    }
    l_new_reward->block_number = a_block_num;
    l_new_reward->reward = a_reward;
    // Place new reward at begining
    DL_PREPEND(PVT(a_net)->rewards, l_new_reward);
    return 0;
}

void dap_chain_net_remove_last_reward(dap_chain_net_t *a_net)
{
    DL_DELETE(PVT(a_net)->rewards, PVT(a_net)->rewards);
}

uint256_t dap_chain_net_get_reward(dap_chain_net_t *a_net, uint64_t a_block_num)
{
    struct block_reward *l_reward;
    DL_FOREACH(PVT(a_net)->rewards, l_reward) {
        if (l_reward->block_number <= a_block_num)
            return l_reward->reward;
    }
    return uint256_0;
}


void dap_chain_net_announce_addr_all()
{
    for (dap_chain_net_t *net = s_nets_by_name; net; net = net->hh.next)
        dap_chain_net_announce_addr(net);
}

void dap_chain_net_announce_addr(dap_chain_net_t *a_net)
{
    dap_return_if_fail(a_net);
    dap_chain_net_pvt_t *l_net_pvt = PVT(a_net);
    if ( l_net_pvt->node_info->ext_port && l_net_pvt->node_role.enums >= NODE_ROLE_MASTER ) {
        log_it(L_INFO, "Announce our node address "NODE_ADDR_FP_STR" [ %s : %u ] in net %s",
               NODE_ADDR_FP_ARGS_S(g_node_addr),
               l_net_pvt->node_info->ext_host,
               l_net_pvt->node_info->ext_port, a_net->pub.name);
        dap_chain_net_node_list_request(a_net, l_net_pvt->node_info->ext_port, true, 'a');
    }
}

dap_chain_net_decree_t *dap_chain_net_get_net_decree(dap_chain_net_t *a_net) {
    return a_net ? PVT(a_net)->decree : NULL;
}

void dap_chain_net_set_net_decree(dap_chain_net_t *a_net, dap_chain_net_decree_t *a_decree) {
    if (!a_net) {
        log_it(L_ERROR, "Net is not initialized");
        return;
    }
    PVT(a_net)->decree = a_decree;
}

decree_table_t **dap_chain_net_get_decrees(dap_chain_net_t *a_net) {
    return a_net ? &(PVT(a_net)->decrees) : NULL;
}

anchor_table_t **dap_chain_net_get_anchors(dap_chain_net_t *a_net) {
    return a_net ? &(PVT(a_net)->anchors) : NULL;
}

/*------------------------------------State machine block------------------------------------*/

/**
 * @brief try net to go online
 * @param a_net dap_chain_net_t *: network 
 * @return 0 if ok
 **/
static int s_net_try_online(dap_chain_net_t *a_net)
{
// sanity check
    dap_return_val_if_pass(!a_net || !PVT(a_net), -1);
// func work
    log_it(L_INFO, "Network \"%s\" goes online",a_net->pub.name);
    return dap_chain_net_state_go_to(a_net, NET_STATE_ONLINE);
}

/**
 * @brief
 * change all network states according to auto-online settings
 */
void dap_chain_net_try_online_all() {
    int32_t l_ret = 0;

    if( !HASH_COUNT(s_nets_by_name) )
        return log_it(L_ERROR, "Can't find any nets");

    if ( !dap_config_get_item_bool_default(g_config ,"general", "auto_online", false) )
        return log_it(L_DEBUG, "Auto online is off in config");

    for (dap_chain_net_t *net = s_nets_by_name; net; net = net->hh.next) {
        if (( l_ret = s_net_try_online(net) ))
            log_it(L_ERROR, "Can't try online state for net %s.  Finished with (%d) error code.", net->pub.name, l_ret);
    }
}

static const uint64_t s_fork_sync_step = 20; // TODO get it from config

static void s_ch_in_pkt_callback(dap_stream_ch_t *a_ch, uint8_t a_type, const void *a_data, size_t a_data_size, void *a_arg)
{
    debug_if(s_debug_more, L_DEBUG, "Got IN sync packet type %hhu size %zu from addr " NODE_ADDR_FP_STR,
                                                           a_type, a_data_size, NODE_ADDR_FP_ARGS_S(a_ch->stream->node));
    dap_chain_net_t *l_net = a_arg;
    dap_chain_net_pvt_t *l_net_pvt = PVT(l_net);
    if (l_net_pvt->state == NET_STATE_LINKS_ESTABLISHED)
        l_net_pvt->state = NET_STATE_SYNC_CHAINS;

    switch (a_type) {
    case DAP_CHAIN_CH_PKT_TYPE_CHAIN_SUMMARY:
    case DAP_CHAIN_CH_PKT_TYPE_CHAIN_MISS:
    case DAP_CHAIN_CH_PKT_TYPE_CHAIN:
    case DAP_CHAIN_CH_PKT_TYPE_SYNCED_CHAIN:
        // TODO sync state & address checking
        break;
    default:
        break;
    }

    switch (a_type) {
    case DAP_CHAIN_CH_PKT_TYPE_ERROR:
        if (!l_net_pvt->sync_context.cur_chain) {
            log_it(L_DEBUG, "Got ERROR paket with NO chain net %s", l_net->pub.name);
            return;
        }
        log_it(L_DEBUG, "Got ERROR paket to %s chain in net %s", l_net_pvt->sync_context.cur_chain->name, l_net->pub.name);
        l_net_pvt->sync_context.cur_chain->state = CHAIN_SYNC_STATE_ERROR;
        return;

    case DAP_CHAIN_CH_PKT_TYPE_SYNCED_CHAIN:
        if (!l_net_pvt->sync_context.cur_chain) {
            log_it(L_DEBUG, "Got SYNCED_CHAIN paket with NO chain net %s", l_net->pub.name);
            return;
        }
        log_it(L_DEBUG, "Got SYNCED_CHAIN paket to %s chain net %s", l_net_pvt->sync_context.cur_chain->name, l_net->pub.name);
        l_net_pvt->sync_context.cur_chain->state = CHAIN_SYNC_STATE_SYNCED;
        l_net_pvt->sync_context.cur_chain->atom_num_last = l_net_pvt->sync_context.cur_chain->callback_count_atom(l_net_pvt->sync_context.cur_chain);
        return;

    case DAP_CHAIN_CH_PKT_TYPE_CHAIN_MISS: {
        if (!l_net_pvt->sync_context.cur_chain)
            return;
        dap_chain_ch_miss_info_t *l_miss_info = (dap_chain_ch_miss_info_t *)(((dap_chain_ch_pkt_t *)(a_data))->data);
        if (!dap_hash_fast_compare(&l_miss_info->missed_hash, &l_net_pvt->sync_context.requested_atom_hash)) {
            char l_missed_hash_str[DAP_HASH_FAST_STR_SIZE];
            dap_hash_fast_to_str(&l_miss_info->missed_hash, l_missed_hash_str, DAP_HASH_FAST_STR_SIZE);
            log_it(L_WARNING, "Get irrelevant chain sync MISSED packet with missed hash %s, but requested hash is %s. Net %s chain %s",
                                                                        l_missed_hash_str,
                                                                        dap_hash_fast_to_str_static(&l_net_pvt->sync_context.requested_atom_hash),
                                                                        l_net->pub.name, l_net_pvt->sync_context.cur_chain->name);
            dap_stream_ch_write_error_unsafe(a_ch, l_net->pub.id,
                                             l_net_pvt->sync_context.cur_chain->id,
                                             l_net_pvt->sync_context.cur_cell
                                             ? l_net_pvt->sync_context.cur_cell->id
                                             : c_dap_chain_cell_id_null,
                                             DAP_CHAIN_CH_ERROR_INCORRECT_SYNC_SEQUENCE);
            return;
        }
        dap_chain_atom_iter_t *l_iter = l_net_pvt->sync_context.cur_chain->callback_atom_iter_create(
                                                                            l_net_pvt->sync_context.cur_chain,
                                                                            l_net_pvt->sync_context.cur_cell
                                                                            ? l_net_pvt->sync_context.cur_cell->id
                                                                            : c_dap_chain_cell_id_null,
                                                                            NULL);
        if (!l_iter) {
            log_it(L_CRITICAL, "%s", c_error_memory_alloc);
            dap_stream_ch_write_error_unsafe(a_ch, l_net->pub.id,
                                             l_net_pvt->sync_context.cur_chain->id,
                                             l_net_pvt->sync_context.cur_cell
                                             ? l_net_pvt->sync_context.cur_cell->id
                                             : c_dap_chain_cell_id_null,
                                             DAP_CHAIN_CH_ERROR_OUT_OF_MEMORY);
            return;
        }
        dap_chain_atom_ptr_t l_atom = l_net_pvt->sync_context.cur_chain->callback_atom_find_by_hash(l_iter, &l_miss_info->last_hash, NULL);
        if (l_atom && l_iter->cur_num == l_miss_info->last_num) {       // We already have this subchain in our chain
            l_net_pvt->sync_context.cur_chain->state = CHAIN_SYNC_STATE_SYNCED;
            l_net_pvt->sync_context.cur_chain->atom_num_last = l_miss_info->last_num;
            return;
        }
        dap_chain_ch_sync_request_t l_request = {};
        l_request.num_from = l_net_pvt->sync_context.requested_atom_num > s_fork_sync_step
                            ? l_net_pvt->sync_context.requested_atom_num - s_fork_sync_step
                            : 0;
        if (l_request.num_from) {
            l_atom = l_net_pvt->sync_context.cur_chain->callback_atom_get_by_num(l_iter, l_request.num_from);
            assert(l_atom);
            l_request.hash_from = *l_iter->cur_hash;
        }
        l_net_pvt->sync_context.cur_chain->callback_atom_iter_delete(l_iter);
        debug_if(s_debug_more, L_INFO, "Send sync request to node " NODE_ADDR_FP_STR
                                        " for net %s and chain %s, hash from %s, num from %" DAP_UINT64_FORMAT_U,
                                                        NODE_ADDR_FP_ARGS_S(l_net_pvt->sync_context.current_link),
                                                        l_net->pub.name, l_net_pvt->sync_context.cur_chain->name,
                                                        dap_hash_fast_to_str_static(&l_request.hash_from), l_request.num_from);
        dap_chain_ch_pkt_write_unsafe(a_ch,
                                      DAP_CHAIN_CH_PKT_TYPE_CHAIN_REQ,
                                      l_net->pub.id,
                                      l_net_pvt->sync_context.cur_chain->id,
                                      l_net_pvt->sync_context.cur_cell
                                      ? l_net_pvt->sync_context.cur_cell->id
                                      : c_dap_chain_cell_id_null,
                                      &l_request,
                                      sizeof(l_request),
                                      DAP_CHAIN_CH_PKT_VERSION_CURRENT);
        l_net_pvt->sync_context.requested_atom_hash = l_request.hash_from;
        l_net_pvt->sync_context.requested_atom_num = l_request.num_from;
    }
    default:
        break;
    }
    l_net_pvt->sync_context.stage_last_activity = dap_time_now();
}

static void s_ch_out_pkt_callback(dap_stream_ch_t *a_ch, uint8_t a_type, const void *a_data, size_t a_data_size, void *a_arg)
{
    
    dap_chain_net_t *l_net = a_arg;
    dap_chain_net_pvt_t *l_net_pvt = PVT(l_net);
    if (!l_net_pvt->sync_context.cur_chain)
        return;
    switch (a_type) {
    case DAP_CHAIN_CH_PKT_TYPE_ERROR:
        l_net_pvt->sync_context.cur_chain->state = CHAIN_SYNC_STATE_ERROR;
        break;
    default:
        break;
    }
    debug_if(s_debug_more, L_DEBUG, "Sent OUT sync packet type %hhu size %zu to addr " NODE_ADDR_FP_STR,
                                    a_type, a_data_size, NODE_ADDR_FP_ARGS_S(a_ch->stream->node));
}


static int s_restart_sync_chains(dap_chain_net_t *a_net)
{
    // sanity check
    dap_return_val_if_pass(!a_net || !PVT(a_net), -1);
    dap_chain_net_pvt_t *l_net_pvt = PVT(a_net);

    dap_cluster_t *l_cluster = dap_cluster_by_mnemonim(a_net->pub.name);
    if (!dap_stream_node_addr_is_blank(&l_net_pvt->sync_context.current_link)) {
        dap_stream_ch_del_notifier(&l_net_pvt->sync_context.current_link, DAP_CHAIN_CH_ID,
                                    DAP_STREAM_PKT_DIR_IN, s_ch_in_pkt_callback, a_net);
        dap_stream_ch_del_notifier(&l_net_pvt->sync_context.current_link, DAP_CHAIN_CH_ID,
                                    DAP_STREAM_PKT_DIR_OUT, s_ch_out_pkt_callback, a_net);
    }
    l_net_pvt->sync_context.current_link = dap_cluster_get_random_link(l_cluster);
    if (dap_stream_node_addr_is_blank(&l_net_pvt->sync_context.current_link)) {
        log_it(L_DEBUG, "No links in net %s cluster", a_net->pub.name);
        return -2;     // No links in cluster
    }
    l_net_pvt->sync_context.cur_chain = a_net->pub.chains;
    if (!l_net_pvt->sync_context.cur_chain) {
        log_it(L_ERROR, "No chains in net %s", a_net->pub.name);
        return -3;
    }
    dap_stream_ch_add_notifier(&l_net_pvt->sync_context.current_link, DAP_CHAIN_CH_ID,
                                DAP_STREAM_PKT_DIR_IN, s_ch_in_pkt_callback, a_net);
    dap_stream_ch_add_notifier(&l_net_pvt->sync_context.current_link, DAP_CHAIN_CH_ID,
                                DAP_STREAM_PKT_DIR_OUT, s_ch_out_pkt_callback, a_net);
    dap_chain_t *l_chain = NULL;
    DL_FOREACH(a_net->pub.chains, l_chain) {
        l_chain->state = CHAIN_SYNC_STATE_IDLE;
    }
    l_net_pvt->sync_context.stage_last_activity = dap_time_now();
    return 0;
}

static dap_chain_t *s_switch_sync_chain(dap_chain_net_t *a_net)
{
// sanity check
    dap_return_val_if_pass(!a_net || !PVT(a_net), NULL);
    dap_chain_net_pvt_t *l_net_pvt = PVT(a_net);
// func work
    dap_chain_t *l_curr_chain = NULL;
    for (l_curr_chain = a_net->pub.chains; l_curr_chain && l_curr_chain->state == CHAIN_SYNC_STATE_SYNCED; l_curr_chain = l_curr_chain->next) {
        // find last not synced chain
    }
    l_net_pvt->sync_context.cur_chain = l_curr_chain;
    if (l_curr_chain) {
        debug_if(s_debug_more, L_DEBUG, "Go to chain \"%s\" for net %s", l_curr_chain->name, l_curr_chain->net_name);
        return l_curr_chain;
    }
    debug_if(s_debug_more, L_DEBUG, "Go to next chain: <NULL>");
    if (l_net_pvt->state_target != NET_STATE_ONLINE) {
        dap_chain_net_state_go_to(a_net, NET_STATE_OFFLINE);
        return NULL;
    }
    dap_chain_net_state_t l_prev_state = l_net_pvt->state;
    l_net_pvt->state = NET_STATE_ONLINE;
    s_net_states_proc(a_net);
    if(l_prev_state == NET_STATE_SYNC_CHAINS)
        dap_ledger_load_end(a_net->pub.ledger);
    return NULL;
}

static dap_chain_sync_state_t s_sync_context_state_forming(dap_chain_t *a_chains)
{
    dap_chain_sync_state_t l_ret = CHAIN_SYNC_STATE_SYNCED;
    dap_chain_t *l_chain = NULL;
    DL_FOREACH(a_chains, l_chain) {
        l_ret = dap_max(l_ret, l_chain->state);
    }
    return l_ret;
}

static void s_sync_timer_callback(void *a_arg)
{
    dap_chain_net_t *l_net = a_arg;
    dap_chain_net_pvt_t *l_net_pvt = PVT(l_net);
    if (l_net_pvt->state_target == NET_STATE_OFFLINE) // if offline no need sync
        return;
    l_net_pvt->sync_context.state = s_sync_context_state_forming(l_net->pub.chains);
    if ( // check if need restart sync chains
        l_net_pvt->sync_context.state == CHAIN_SYNC_STATE_ERROR ||
        dap_time_now() - l_net_pvt->sync_context.stage_last_activity > l_net_pvt->sync_context.sync_idle_time
    ) {
        if (s_restart_sync_chains(l_net)) {
            log_it(L_INFO, "Can't start sync chains in net %s, wait seccond attempt", l_net->pub.name);
            return;
        }
    } else if (l_net_pvt->state == NET_STATE_ONLINE && l_net_pvt->sync_context.state == CHAIN_SYNC_STATE_SYNCED) {
        return;
    }
    if (!s_switch_sync_chain(l_net)) {  // return if all chans synced
        log_it(L_DEBUG, "All chains in net %s synced, no need new sync request", l_net->pub.name);
        return;
    }
    if (l_net_pvt->sync_context.cur_chain->state == CHAIN_SYNC_STATE_WAITING) {
        return;
    }
    if (l_net_pvt->sync_context.cur_chain->callback_load_from_gdb) {
        // This type of chain is GDB based and not synced by chains protocol
        log_it(L_DEBUG, "Chain %s in net %s will sync from gdb", l_net_pvt->sync_context.cur_chain->name, l_net->pub.name);
        l_net_pvt->sync_context.cur_chain->state = CHAIN_SYNC_STATE_SYNCED;
        return;
    }
    // if sync more than 3 mins after online state, change state to SYNC
    if (l_net_pvt->state == NET_STATE_ONLINE && l_net_pvt->sync_context.state == CHAIN_SYNC_STATE_WAITING &&
        dap_time_now() - l_net_pvt->sync_context.stage_last_activity > l_net_pvt->sync_context.sync_idle_time ) {
        l_net_pvt->state = NET_STATE_SYNC_CHAINS;
        s_net_states_proc(l_net);
    }

    l_net_pvt->sync_context.cur_cell = l_net_pvt->sync_context.cur_chain->cells;
    l_net_pvt->sync_context.cur_chain->state = CHAIN_SYNC_STATE_WAITING;
    dap_chain_ch_sync_request_t l_request = {};
    uint64_t l_last_num = 0;
    if (!dap_chain_get_atom_last_hash_num(l_net_pvt->sync_context.cur_chain,
                                            l_net_pvt->sync_context.cur_cell
                                            ? l_net_pvt->sync_context.cur_cell->id
                                            : c_dap_chain_cell_id_null,
                                            &l_request.hash_from,
                                            &l_last_num)) {
        log_it(L_ERROR, "Can't get last atom hash and number for chain %s with net %s", l_net_pvt->sync_context.cur_chain->name,
                                                                                        l_net->pub.name);
        return;
    }
    l_request.num_from = l_last_num;

    dap_chain_ch_pkt_t *l_chain_pkt = dap_chain_ch_pkt_new(l_net->pub.id, l_net_pvt->sync_context.cur_chain->id,
                                                            l_net_pvt->sync_context.cur_cell ? l_net_pvt->sync_context.cur_cell->id : c_dap_chain_cell_id_null,
                                                            &l_request, sizeof(l_request), DAP_CHAIN_CH_PKT_VERSION_CURRENT);
    if (!l_chain_pkt) {
        log_it(L_CRITICAL, "%s", c_error_memory_alloc);
        return;
    }
    log_it(L_INFO, "Start synchronization process with " NODE_ADDR_FP_STR
                    " for net %s and chain %s, last hash %s, last num %" DAP_UINT64_FORMAT_U,
                                                    NODE_ADDR_FP_ARGS_S(l_net_pvt->sync_context.current_link),
                                                    l_net->pub.name, l_net_pvt->sync_context.cur_chain->name,
                                                    dap_hash_fast_to_str_static(&l_request.hash_from), l_last_num);
    dap_stream_ch_pkt_send_by_addr(&l_net_pvt->sync_context.current_link, DAP_CHAIN_CH_ID,
                                    DAP_CHAIN_CH_PKT_TYPE_CHAIN_REQ, l_chain_pkt,
                                    dap_chain_ch_pkt_get_size(l_chain_pkt));
    l_net_pvt->sync_context.requested_atom_hash = l_request.hash_from;
    l_net_pvt->sync_context.requested_atom_num = l_last_num;
    DAP_DELETE(l_chain_pkt);
}

/**
 * @brief s_net_states_proc
 * @param l_net
 */
static bool s_net_states_proc(void *a_arg)
{
    bool l_repeat_after_exit = false; // If true - repeat on next iteration of proc thread loop
    dap_chain_net_t *l_net = (dap_chain_net_t *) a_arg;
    assert(l_net);
    dap_chain_net_pvt_t *l_net_pvt = PVT(l_net);
    assert(l_net_pvt);
    if (l_net_pvt->state_target == NET_STATE_OFFLINE) {
        if(l_net_pvt->state == NET_STATE_SYNC_CHAINS)
            dap_ledger_load_end(l_net->pub.ledger);
        l_net_pvt->state = NET_STATE_OFFLINE;
    }

    switch ((dap_chain_net_state_t)l_net_pvt->state) {
        // State OFFLINE where we don't do anything
        case NET_STATE_OFFLINE: {
            log_it(L_NOTICE,"%s.state: %s", l_net->pub.name, c_net_states[l_net_pvt->state]);
            // delete all links
            if ( l_net_pvt->state_target != NET_STATE_OFFLINE ){
                l_net_pvt->state = NET_STATE_LINKS_PREPARE;
                l_repeat_after_exit = true;
            }
        } break;

        case NET_STATE_LINKS_PREPARE:
        case NET_STATE_LINKS_CONNECTING:
        case NET_STATE_LINKS_ESTABLISHED:
        case NET_STATE_SYNC_CHAINS:
        case NET_STATE_ONLINE:
            log_it(L_INFO,"%s.state: %s", l_net->pub.name, c_net_states[l_net_pvt->state]);
            break;
        default:
            log_it(L_DEBUG, "Unprocessed state");
    }
    s_net_states_notify(l_net);
    return l_repeat_after_exit;
}

/**
 * @brief set current network state to F_DAP_CHAIN_NET_GO_SYNC
 *
 * @param a_net dap_chain_net_t network object
 * @param a_new_state dap_chain_net_state_t new network state
 * @return int
 */
int dap_chain_net_state_go_to(dap_chain_net_t *a_net, dap_chain_net_state_t a_new_state)
{
    if (dap_chain_net_get_load_mode(a_net)) {
        log_it(L_ERROR, "Can't change state of loading network '%s'", a_net->pub.name);
        return -1;
    }
    if (PVT(a_net)->state_target == a_new_state) {
        log_it(L_NOTICE, "Network %s already %s state %s", a_net->pub.name,
                                PVT(a_net)->state == a_new_state ? "have" : "going to", dap_chain_net_state_to_str(a_new_state));
        return 0;
    }
    //PVT(a_net)->flags |= F_DAP_CHAIN_NET_SYNC_FROM_ZERO;  // TODO set this flag according to -mode argument from command line
    PVT(a_net)->state_target = a_new_state;
    if (a_new_state == NET_STATE_OFFLINE) {
        char l_err_str[] = "ERROR_NET_IS_OFFLINE";
        size_t l_error_size = sizeof(dap_stream_ch_chain_net_pkt_t) + sizeof(l_err_str);
        dap_stream_ch_chain_net_pkt_t *l_error = DAP_NEW_STACK_SIZE(dap_stream_ch_chain_net_pkt_t, l_error_size);
        l_error->hdr.version = DAP_STREAM_CH_CHAIN_NET_PKT_VERSION;
        l_error->hdr.net_id = a_net->pub.id;
        l_error->hdr.data_size = sizeof(l_err_str);
        memcpy(l_error->data, l_err_str, sizeof(l_err_str));
        dap_cluster_broadcast(PVT(a_net)->nodes_cluster->links_cluster, DAP_STREAM_CH_CHAIN_NET_ID,
                              DAP_STREAM_CH_CHAIN_NET_PKT_TYPE_ERROR, l_error, l_error_size, NULL, 0);
        dap_link_manager_set_net_condition(a_net->pub.id.uint64, false);
        dap_chain_esbocs_stop_timer(a_net->pub.id);
    } else if (PVT(a_net)->state == NET_STATE_OFFLINE) {
        dap_link_manager_set_net_condition(a_net->pub.id.uint64, true);
        uint16_t l_permalink_hosts_count = 0;
        dap_config_get_array_str(a_net->pub.config, "general", "permanent_nodes_hosts", &l_permalink_hosts_count);
        for (uint16_t i = 0; i < PVT(a_net)->permanent_links_addrs_count; ++i) {
            if (dap_chain_net_link_add(a_net, PVT(a_net)->permanent_links_addrs + i, 
                i < PVT(a_net)->permanent_links_hosts_count ? (PVT(a_net)->permanent_links_hosts[i])->addr : NULL,
                i < PVT(a_net)->permanent_links_hosts_count ? (PVT(a_net)->permanent_links_hosts[i])->port : 0)
             ) {
                log_it(L_ERROR, "Can't create permanent link to addr " NODE_ADDR_FP_STR, NODE_ADDR_FP_ARGS(PVT(a_net)->permanent_links_addrs + i));
                continue;
            }
            PVT(a_net)->state = NET_STATE_LINKS_CONNECTING;
        }
        if (a_new_state == NET_STATE_ONLINE) {
            dap_chain_esbocs_start_timer(a_net->pub.id);
            PVT(a_net)->sync_context.current_link.uint64 = 0;
            PVT(a_net)->sync_context.cur_chain = NULL;
            PVT(a_net)->sync_context.cur_cell = NULL;
        }
    }
    return dap_proc_thread_callback_add(NULL, s_net_states_proc, a_net);
}

DAP_INLINE dap_chain_net_state_t dap_chain_net_get_target_state(dap_chain_net_t *a_net)
{
    return PVT(a_net)->state_target;
}

bool dap_chain_net_stop(dap_chain_net_t *a_net)
{
    int l_attempts_count = 0;
    bool l_ret = false;
    if (dap_chain_net_get_target_state(a_net) == NET_STATE_ONLINE) {
        dap_chain_net_state_go_to(a_net, NET_STATE_OFFLINE);
        l_ret = true;
    } else if (dap_chain_net_get_state(a_net) != NET_STATE_OFFLINE) {
        dap_chain_net_state_go_to(a_net, NET_STATE_OFFLINE);
    }
    while (dap_chain_net_get_state(a_net) != NET_STATE_OFFLINE && l_attempts_count++ < 5) { sleep(1); }
    if (dap_chain_net_get_state(a_net) != NET_STATE_OFFLINE) {
        log_it(L_ERROR, "Can't stop net %s", a_net->pub.name);
    }
    return l_ret;
}

/*------------------------------------State machine block end---------------------------------*/<|MERGE_RESOLUTION|>--- conflicted
+++ resolved
@@ -484,11 +484,7 @@
         snprintf(l_err_str, sizeof(l_err_str)
                      , "Link " NODE_ADDR_FP_STR " [%s] can't be established, errno %d"
                      , NODE_ADDR_FP_ARGS_S(a_link->addr), a_link->uplink.client->link_info.uplink_addr, a_error);
-<<<<<<< HEAD
-        json_object_object_add(l_json, "error_message", json_object_new_string(l_err_str));
-=======
         json_object_object_add(l_json, dap_cli_server_get_version() == 1 ? "errorMessage" : "error_message", json_object_new_string(l_err_str));
->>>>>>> d32ad4bf
         dap_notify_server_send_mt(json_object_get_string(l_json));
         json_object_put(l_json);
     }
