--- conflicted
+++ resolved
@@ -291,7 +291,7 @@
             // search only ".cfg" files
             if ( (int)(l_end - l_path) + l_pos > 4 && strncmp(l_end - 4, ".cfg", 4) )
                 continue;
-            
+
             log_it(L_DEBUG, "Loading net config \"%s\"", l_dir_entry->d_name);
             *(l_end - 4) = '\0';
             if ( !dap_dir_test(l_path) ) {
@@ -699,7 +699,6 @@
     return l_ret;
 }
 
-
 bool s_net_disk_load_notify_callback(UNUSED_ARG void *a_arg) {
     json_object *json_obj = json_object_new_object();
     json_object_object_add(json_obj, "class", json_object_new_string("nets_init"));
@@ -712,7 +711,7 @@
             json_object_object_add(l_jobj_chain_info, "load_process", json_object_new_int(l_chain->load_progress));
             json_object_object_add(json_chains, l_chain->name, l_jobj_chain_info);
             log_it(L_DEBUG, "Loading net \"%s\", chain \"%s\", ID 0x%016"DAP_UINT64_FORMAT_x " [%d%%]",
-                   net->pub.name, l_chain->name, l_chain->id.uint64, l_chain->load_progress);
+                            net->pub.name, l_chain->name, l_chain->id.uint64, l_chain->load_progress);
         }
         json_object_object_add(l_jobj_nets, net->pub.name, json_chains);
     }
@@ -1858,43 +1857,6 @@
 
     HASH_SORT(l_all_chain_configs, s_cmp_cfg_pri);
     dap_chain_t *l_chain;
-<<<<<<< HEAD
-    dap_list_t *l_list = l_prior_list;
-    while(l_list){
-        list_priority *l_chain_prior = l_list->data;
-        // Create chain object
-        l_chain = dap_chain_load_from_cfg(l_net->pub.name, l_net->pub.id, l_chain_prior->chains_path);
-        if(l_chain) {
-            DL_APPEND(l_net->pub.chains, l_chain);
-            if (!dap_strcmp(DAP_CHAIN_PVT(l_chain)->cs_name, "esbocs") && is_esbocs_debug) {
-                dap_chain_esbocs_change_debug_mode(l_chain, true);
-            }
-        } else {
-            log_it(L_WARNING, "Can't process chain from config %s", l_chain_prior->chains_path);
-        }
-        DAP_DELETE (l_chain_prior->chains_path);
-        // Enabled debug for name
-        l_list = dap_list_next(l_list);
-    }
-    dap_list_free_full(l_prior_list, NULL);
-    dap_chain_t *l_chain02;
-    DL_FOREACH(l_net->pub.chains, l_chain){
-        DL_FOREACH(l_net->pub.chains, l_chain02){
-            if (l_chain != l_chain02){
-                if (l_chain->id.uint64 == l_chain02->id.uint64) {
-                    log_it(L_ERROR, "Your network %s has chains with duplicate ids: 0x%"DAP_UINT64_FORMAT_U", chain01: %s, chain02: %s", l_chain->net_name,
-                                    l_chain->id.uint64, l_chain->name,l_chain02->name);
-                    log_it(L_ERROR, "Please, fix your configs and restart node");
-                    return -10;
-                }
-                if (!dap_strcmp(l_chain->name, l_chain02->name)) {
-                    log_it(L_ERROR, "Your network %s has chains with duplicate names %s: chain01 id = 0x%"DAP_UINT64_FORMAT_U", chain02 id = 0x%"DAP_UINT64_FORMAT_U"",l_chain->net_name,
-                           l_chain->name, l_chain->id.uint64, l_chain02->id.uint64);
-                    log_it(L_ERROR, "Please, fix your configs and restart node");
-                    return -11;
-                }
-                remove_duplicates_in_chain_by_priority(l_chain, l_chain02);
-=======
     dap_chain_type_t *l_types_arr;
     char l_occupied_default_types[CHAIN_TYPE_MAX] = { 0 };
     uint16_t k;
@@ -1915,7 +1877,9 @@
             if ( k < l_chain->default_datum_types_count ) {
                 l_chain->default_datum_types_count = k;
                 l_chain->default_datum_types = DAP_REALLOC_COUNT(l_chain->default_datum_types, k);
->>>>>>> 5bc73b62
+            }
+            if (!dap_strcmp(DAP_CHAIN_PVT(l_chain)->cs_name, "esbocs") && is_esbocs_debug) {
+                dap_chain_esbocs_change_debug_mode(l_chain, true);
             }
         } else {
             HASH_DEL(l_all_chain_configs, l_chain_config);
@@ -2078,8 +2042,8 @@
         // Personal chain mempool cluster for each chain
         l_gdb_groups_mask = dap_strdup_printf("%s.chain-%s.mempool", l_net->pub.gdb_groups_prefix, l_chain->name);
         dap_global_db_cluster_t *l_cluster = dap_global_db_cluster_add(
-                                                dap_global_db_instance_get_default(), l_net->pub.name, 
-                                                dap_guuid_compose(l_net->pub.id.uint64, 0), l_gdb_groups_mask, 
+                                                dap_global_db_instance_get_default(), l_net->pub.name,
+                                                dap_guuid_compose(l_net->pub.id.uint64, 0), l_gdb_groups_mask,
                                                 dap_config_get_item_int32_default(l_net->pub.config, "global_db", "mempool_ttl", DAP_CHAIN_NET_MEMPOOL_TTL),
                                                 true, DAP_GDB_MEMBER_ROLE_USER, DAP_CLUSTER_TYPE_EMBEDDED);
         if (!l_cluster) {
@@ -2873,7 +2837,7 @@
                l_net_pvt->node_info->ext_host,
                l_net_pvt->node_info->ext_port, a_net->pub.name);
         dap_chain_net_node_list_request(a_net, l_net_pvt->node_info->ext_port, true, 'a');
-
+        
     }
 }
 
@@ -3054,7 +3018,7 @@
 
 static void s_ch_out_pkt_callback(dap_stream_ch_t *a_ch, uint8_t a_type, const void *a_data, size_t a_data_size, void *a_arg)
 {
-
+    
     dap_chain_net_t *l_net = a_arg;
     dap_chain_net_pvt_t *l_net_pvt = PVT(l_net);
     if (!l_net_pvt->sync_context.cur_chain)
