--- conflicted
+++ resolved
@@ -156,7 +156,7 @@
 
     uint16_t permanent_links_hosts_count;
     struct request_link_info **permanent_links_hosts;
-    
+
     uint16_t authorized_nodes_count;
     dap_stream_node_addr_t *authorized_nodes_addrs;
 
@@ -285,7 +285,7 @@
             // search only ".cfg" files
             if ( (int)(l_end - l_path) + l_pos > 4 && strncmp(l_end - 4, ".cfg", 4) )
                 continue;
-            
+
             log_it(L_DEBUG, "Loading net config \"%s\"", l_dir_entry->d_name);
             *(l_end - 4) = '\0';
             if ( !dap_dir_test(l_path) ) {
@@ -518,7 +518,7 @@
     for (uint16_t i = 0; i < l_net_pvt->permanent_links_addrs_count; ++i) {
         if (l_net_pvt->permanent_links_addrs[i].uint64 == a_address->uint64 &&
             i < l_net_pvt->permanent_links_hosts_count &&
-            i < l_net_pvt->permanent_links_hosts[i]->addr[0] && 
+            i < l_net_pvt->permanent_links_hosts[i]->addr[0] &&
             i < l_net_pvt->permanent_links_hosts[i]->port)
             return l_net_pvt->permanent_links_hosts[i];
     }
@@ -1034,13 +1034,8 @@
                         json_object_put(l_jobj_return);
                         json_object_put(l_jobj_net_name);
                         json_object_put(l_jobj_chains);
-<<<<<<< HEAD
                         json_object_put(l_obj_chain);
-                        dap_json_rpc_allocation_error;
-=======
-                        json_object_put(l_jobj_chain_name);
                         dap_json_rpc_allocation_error(*a_json_arr_reply);
->>>>>>> c5f277ca
                         return DAP_JSON_RPC_ERR_CODE_MEMORY_ALLOCATED;
                     }
                     _s_print_chains(l_obj_chain, l_chain);
@@ -1072,47 +1067,10 @@
                             json_object_put(l_jobj_return);
                             json_object_put(l_jobj_network);
                             json_object_put(l_jobj_chains);
-<<<<<<< HEAD
-                            dap_json_rpc_allocation_error;
+                            dap_json_rpc_allocation_error(*a_json_arr_reply);
                             return DAP_JSON_RPC_ERR_CODE_MEMORY_ALLOCATED;
                         }
                         _s_print_chains(l_jobj_chain, l_chain);
-=======
-                            json_object_put(l_jobj_chain);
-                            json_object_put(l_jobj_chain_name);
-                            dap_json_rpc_allocation_error(*a_json_arr_reply);
-                            return DAP_JSON_RPC_ERR_CODE_MEMORY_ALLOCATED;
-                        }
-                        json_object_object_add(l_jobj_chain, "name", l_jobj_chain_name);
-                        if (l_chain->default_datum_types_count) {
-                            json_object *l_jobj_default_types = json_object_new_array();
-                            if (!l_jobj_default_types) {
-                                json_object_put(l_jobj_return);
-                                json_object_put(l_jobj_chain);
-                                json_object_put(l_jobj_chains);
-                                json_object_put(l_jobj_network);
-                                json_object_put(l_jobj_networks);
-                                dap_json_rpc_allocation_error(*a_json_arr_reply);
-                                return DAP_JSON_RPC_ERR_CODE_MEMORY_ALLOCATED;
-                            }
-                            for (uint16_t i = 0; i < l_chain->default_datum_types_count; i++) {
-                                json_object *l_jobj_type_str = json_object_new_string(s_chain_type_convert_to_string(
-                                        l_chain->default_datum_types[i]));
-                                if (!l_jobj_type_str) {
-                                    json_object_put(l_jobj_return);
-                                    json_object_put(l_jobj_default_types);
-                                    json_object_put(l_jobj_chain);
-                                    json_object_put(l_jobj_chains);
-                                    json_object_put(l_jobj_network);
-                                    json_object_put(l_jobj_networks);
-                                    dap_json_rpc_allocation_error(*a_json_arr_reply);
-                                    return DAP_JSON_RPC_ERR_CODE_MEMORY_ALLOCATED;
-                                }
-                                json_object_array_add(l_jobj_default_types, l_jobj_type_str);
-                            }
-                            json_object_object_add(l_jobj_chain, "default_types", l_jobj_default_types);
-                        }
->>>>>>> c5f277ca
                         json_object_array_add(l_jobj_chains, l_jobj_chain);
                         l_chain = l_chain->next;
                     }
@@ -1879,7 +1837,7 @@
         s_nodes_addrs_init(l_cfg, "permanent_nodes_addrs", &l_net_pvt->permanent_links_addrs, &l_net_pvt->permanent_links_addrs_count) ||
         s_nodes_addrs_init(l_cfg, "authorized_nodes_addrs", &l_net_pvt->authorized_nodes_addrs, &l_net_pvt->authorized_nodes_count) ||
         s_nodes_hosts_init(l_net, l_cfg, "permanent_nodes_hosts", &l_net_pvt->permanent_links_hosts, &l_net_pvt->permanent_links_hosts_count) ||
-        s_nodes_hosts_init(l_net, l_cfg, "seed_nodes_hosts", &l_net_pvt->seed_nodes_hosts, &l_net_pvt->seed_nodes_count) || 
+        s_nodes_hosts_init(l_net, l_cfg, "seed_nodes_hosts", &l_net_pvt->seed_nodes_hosts, &l_net_pvt->seed_nodes_count) ||
         (!l_net_pvt->seed_nodes_count && s_nodes_hosts_init(l_net, l_cfg, "bootstrap_hosts", &l_net_pvt->seed_nodes_hosts, &l_net_pvt->seed_nodes_count) )
     ) {
         dap_chain_net_delete(l_net);
@@ -2126,8 +2084,8 @@
         // Personal chain mempool cluster for each chain
         l_gdb_groups_mask = dap_strdup_printf("%s.chain-%s.mempool", l_net->pub.gdb_groups_prefix, l_chain->name);
         dap_global_db_cluster_t *l_cluster = dap_global_db_cluster_add(
-                                                dap_global_db_instance_get_default(), l_net->pub.name, 
-                                                dap_guuid_compose(l_net->pub.id.uint64, 0), l_gdb_groups_mask, 
+                                                dap_global_db_instance_get_default(), l_net->pub.name,
+                                                dap_guuid_compose(l_net->pub.id.uint64, 0), l_gdb_groups_mask,
                                                 dap_config_get_item_int32_default(l_net->pub.config, "global_db", "mempool_ttl", DAP_CHAIN_NET_MEMPOOL_TTL),
                                                 true, DAP_GDB_MEMBER_ROLE_USER, DAP_CLUSTER_TYPE_EMBEDDED);
         if (!l_cluster) {
@@ -2913,7 +2871,7 @@
                l_net_pvt->node_info->ext_host,
                l_net_pvt->node_info->ext_port, a_net->pub.name);
         dap_chain_net_node_list_request(a_net, l_net_pvt->node_info->ext_port, true, 'a');
-        
+
     }
 }
 
@@ -3074,7 +3032,7 @@
 
 static void s_ch_out_pkt_callback(dap_stream_ch_t *a_ch, uint8_t a_type, const void *a_data, size_t a_data_size, void *a_arg)
 {
-    
+
     dap_chain_net_t *l_net = a_arg;
     dap_chain_net_pvt_t *l_net_pvt = PVT(l_net);
     if (!l_net_pvt->sync_context.cur_chain)
@@ -3320,7 +3278,7 @@
         uint16_t l_permalink_hosts_count = 0;
         dap_config_get_array_str(a_net->pub.config, "general", "permanent_nodes_hosts", &l_permalink_hosts_count);
         for (uint16_t i = 0; i < PVT(a_net)->permanent_links_addrs_count; ++i) {
-            if (dap_chain_net_link_add(a_net, PVT(a_net)->permanent_links_addrs + i, 
+            if (dap_chain_net_link_add(a_net, PVT(a_net)->permanent_links_addrs + i,
                 i < PVT(a_net)->permanent_links_hosts_count ? (PVT(a_net)->permanent_links_hosts[i])->addr : NULL,
                 i < PVT(a_net)->permanent_links_hosts_count ? (PVT(a_net)->permanent_links_hosts[i])->port : 0)
              ) {
