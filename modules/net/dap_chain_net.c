--- conflicted
+++ resolved
@@ -3055,13 +3055,6 @@
     } else
         dap_chain_net_srv_stake_load_cache(l_net);
 
-<<<<<<< HEAD
-
-
-    //load decree
-    dap_chain_net_decree_init(l_net);
-=======
->>>>>>> 72e49cad
     // load chains
     dap_chain_t *l_chain = l_net->pub.chains;
     while(l_chain){
