--- conflicted
+++ resolved
@@ -2597,7 +2597,6 @@
         return -11;
 
     switch ( a_datum->header.type_id) {
-<<<<<<< HEAD
         case DAP_CHAIN_DATUM_256_TX: // 256
         case DAP_CHAIN_DATUM_TX:
             return dap_chain_ledger_tx_add_check( a_net->pub.ledger,
@@ -2610,19 +2609,8 @@
 
         case DAP_CHAIN_DATUM_256_TOKEN_EMISSION: // 256
         case DAP_CHAIN_DATUM_TOKEN_EMISSION: {
-            // dap_chain_datum_token_emission_t *l_token_em = (dap_chain_datum_token_emission_t*) a_datum->data;
-            // l_token_em->hdr.type_value_256 = a_datum->header.type_id == DAP_CHAIN_DATUM_256_TOKEN_EMISSION ?
-            //                                     true : false;
-            return dap_chain_ledger_token_emission_add_check( a_net->pub.ledger, (dap_chain_datum_token_emission_t*) a_datum->data, a_datum->header.data_size );
-        }
-=======
-        case DAP_CHAIN_DATUM_TX: return dap_chain_ledger_tx_add_check( a_net->pub.ledger,
-                                                                   (dap_chain_datum_tx_t*) a_datum->data );
-        case DAP_CHAIN_DATUM_TOKEN_DECL: return dap_chain_ledger_token_decl_add_check( a_net->pub.ledger,
-                                                                   (dap_chain_datum_token_t*) a_datum->data );
-        case DAP_CHAIN_DATUM_TOKEN_EMISSION : return dap_chain_ledger_token_emission_add_check( a_net->pub.ledger,
-                                                                    a_datum->data, a_datum->header.data_size );
->>>>>>> 2634720f
+            return dap_chain_ledger_token_emission_add_check( a_net->pub.ledger, a_datum->data, a_datum->header.data_size );
+        }
         default: return 0;
     }
 }
@@ -2879,7 +2867,6 @@
                                     dap_hash_fast_to_str(&l_in->header.tx_prev_hash, l_tx_prev_hash_str, sizeof (l_tx_prev_hash_str)-1);
                                     dap_string_append_printf(a_str_out,"\ttx_prev_hash : %s\n", l_tx_prev_hash_str );
                                 } break;
-<<<<<<< HEAD
                                 case TX_ITEM_TYPE_256_OUT: { // 256
                                     dap_string_append_printf(a_str_out,"\tvalue: %s\n", 
                                                 dap_chain_u256tostr(((dap_chain_256_tx_out_t *)l_cur->data)->header.value)
@@ -2902,28 +2889,16 @@
                                                 dap_chain_u256tostr(((dap_chain_256_tx_out_ext_t *)l_cur->data)->header.value)
                                             );
                                     char * l_addr_str = dap_chain_addr_to_str( &((dap_chain_256_tx_out_ext_t *)l_cur->data)->addr );
-=======
-                                case TX_ITEM_TYPE_OUT:{
-                                    dap_chain_tx_out_t * l_out = l_cur->data;
-                                    dap_string_append_printf(a_str_out,"\tvalue: %"DAP_UINT64_FORMAT_U"\n", l_out->header.value );
-                                    char * l_addr_str = dap_chain_addr_to_str(&l_out->addr);
->>>>>>> 2634720f
                                     dap_string_append_printf(a_str_out,"\taddr : %s\n", l_addr_str );
                                     dap_string_append_printf(a_str_out,"\ttoken : %s\n", ((dap_chain_256_tx_out_ext_t *)l_cur->data)->token );
                                     DAP_DELETE(l_addr_str);
                                 } break;
                                 case TX_ITEM_TYPE_OUT_EXT:{
-<<<<<<< HEAD
                                     // dap_chain_tx_out_ext_t * l_out_ext = l_cur->data;
                                     dap_string_append_printf(a_str_out,"\tvalue: %"DAP_UINT64_FORMAT_U"\n",
                                                 ((dap_chain_tx_out_ext_t *)l_cur->data)->header.value
                                             );
                                     char * l_addr_str = dap_chain_addr_to_str( &((dap_chain_tx_out_ext_t *)l_cur->data)->addr );
-=======
-                                    dap_chain_tx_out_ext_t * l_out_ext = l_cur->data;
-                                    dap_string_append_printf(a_str_out,"\tvalue: %"DAP_UINT64_FORMAT_U"\n", l_out_ext->header.value );
-                                    char * l_addr_str = dap_chain_addr_to_str(&l_out_ext->addr);
->>>>>>> 2634720f
                                     dap_string_append_printf(a_str_out,"\taddr : %s\n", l_addr_str );
                                     dap_string_append_printf(a_str_out,"\ttoken : %s\n", ((dap_chain_tx_out_ext_t *)l_cur->data)->token );
                                     DAP_DELETE(l_addr_str);
@@ -2968,7 +2943,6 @@
                                     dap_hash_fast_to_str(&l_in->header.tx_prev_hash, l_tx_prev_hash_str,sizeof (l_tx_prev_hash_str)-1);
                                     dap_string_append_printf(a_str_out,"\ttx_prev_hash : %s\n", l_tx_prev_hash_str );
                                 } break;
-<<<<<<< HEAD
                                 case TX_ITEM_TYPE_256_OUT_COND: { // 256
                                     dap_chain_256_tx_out_cond_t * l_out = l_cur->data;
                                     dap_string_append_printf(a_str_out,"\tvalue: %s\n", dap_chain_u256tostr(l_out->header.value) );
@@ -3004,8 +2978,6 @@
                                     }
                                     dap_string_append_printf(a_str_out,"\tparams_size : %u\n", l_out->params_size );
                                 } break;
-=======
->>>>>>> 2634720f
                                 case TX_ITEM_TYPE_OUT_COND:{
                                     dap_chain_tx_out_cond_t * l_out = l_cur->data;
                                     dap_string_append_printf(a_str_out,"\tvalue: %"DAP_UINT64_FORMAT_U"\n", l_out->header.value );
@@ -3022,14 +2994,8 @@
                                                 case SERV_UNIT_B : dap_string_append_printf(a_str_out,"\tunit: SERV_UNIT_B\n"); break;
                                                 default: dap_string_append_printf(a_str_out,"\tunit: SERV_UNIT_UNKNOWN\n"); break;
                                             }
-<<<<<<< HEAD
                                             dap_string_append_printf(a_str_out,"\tunit_price_max: %"DAP_UINT64_FORMAT_U"\n",
-                                                        l_out->subtype.srv_pay.unit_price_max_datoshi
-                                                    );
-
-=======
-                                            dap_string_append_printf(a_str_out,"\tunit_price_max: %"DAP_UINT64_FORMAT_U"\n", l_out->subtype.srv_pay.unit_price_max_datoshi);
->>>>>>> 2634720f
+                                                        l_out->subtype.srv_pay.unit_price_max_datoshi);
                                             char l_pkey_hash_str[70]={[0]='\0'};
                                             dap_chain_hash_fast_to_str(&l_out->subtype.srv_pay.pkey_hash, l_pkey_hash_str, sizeof (l_pkey_hash_str)-1);
                                             dap_string_append_printf(a_str_out,"\tpkey_hash: %s\n", l_pkey_hash_str );
