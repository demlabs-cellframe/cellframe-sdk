--- conflicted
+++ resolved
@@ -554,39 +554,6 @@
                     // wait for finishing of request
                     int timeout_ms = 120000; // 2 min = 120 sec = 120 000 ms
                     // TODO add progress info to console
-<<<<<<< HEAD
-                    int l_res = dap_chain_node_client_wait(l_node_client, NODE_CLIENT_STATE_SYNCED, timeout_ms);
-                    switch (l_res) {
-                    case -1:
-                        log_it(L_WARNING,"Timeout with sync of chain '%s' ", l_chain->name);
-                        break;
-                    case 0:
-                        l_need_flush = true;
-                        log_it(L_INFO, "Sync of chain '%s' completed ", l_chain->name);
-                        break;
-                    default:
-                        log_it(L_ERROR, "Sync of chain '%s' error %d", l_chain->name,l_res);
-                    }
-                    dap_stream_ch_chain_pkt_write(l_ch_chain, DAP_STREAM_CH_CHAIN_PKT_TYPE_SYNC_CHAINS_RVRS, l_net->pub.id,
-                                                  l_chain->id, l_net->pub.cell_id, &l_request, sizeof(l_request));
-                    l_res = dap_chain_node_client_wait(l_node_client, NODE_CLIENT_STATE_SYNCED, timeout_ms);
-                    switch (l_res) {
-                    case -1:
-                        log_it(L_WARNING,"Timeout with reverse sync of chain '%s' ", l_chain->name);
-                        break;
-                    case 0:
-                        l_need_flush = true;
-                        log_it(L_INFO, "Reverse sync of chain '%s' completed ", l_chain->name);
-                        // set time of last sync
-                        {
-                            struct timespec l_to;
-                            clock_gettime(CLOCK_MONOTONIC, &l_to);
-                            l_pvt_net->last_sync = l_to.tv_sec;
-                        }
-                        break;
-                    default:
-                        log_it(L_ERROR, "Reverse sync of chain '%s' error %d", l_chain->name,l_res);
-=======
                     if (dap_client_get_stream_ch(l_node_client->client, dap_stream_ch_chain_get_id())) {
                         l_res = dap_chain_node_client_wait(l_node_client, NODE_CLIENT_STATE_SYNCED, timeout_ms);
                         switch (l_res) {
@@ -622,7 +589,6 @@
                         default:
                             log_it(L_ERROR, "Reverse sync of chain '%s' error %d", l_chain->name,l_res);
                         }
->>>>>>> 9b2cb1a1
                     }
                 }
                 l_tmp = dap_list_next(l_tmp);
@@ -718,11 +684,7 @@
 
 #endif
         // checking whether new sync is needed
-<<<<<<< HEAD
         time_t l_sync_timeout = 1800; // 1800 sec = 30 min
-=======
-        time_t l_sync_timeout = 180; // 1800 sec = 30 min
->>>>>>> 9b2cb1a1
         clock_gettime(CLOCK_MONOTONIC, &l_to);
         // start sync every l_sync_timeout sec
         if(l_to.tv_sec >= p_net->last_sync + l_sync_timeout) {
