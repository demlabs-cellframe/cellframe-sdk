--- conflicted
+++ resolved
@@ -763,7 +763,6 @@
  */
 void dap_chain_net_load_all()
 {
-<<<<<<< HEAD
     if ( dap_config_get_item_bool_default(g_config, "server", "enabled", false) ) {
         char l_local_ip[INET6_ADDRSTRLEN] = { '\0' };
         uint16_t l_in_port = 0;
@@ -780,8 +779,6 @@
             }
         }
     }
-    pthread_mutex_lock(&s_net_cond_lock);
-=======
     uint16_t l_nets_count = HASH_COUNT(s_nets_by_name);
     if (!l_nets_count)
         return log_it(L_ERROR, "No networks initialized!");
@@ -798,7 +795,6 @@
     dap_timerfd_delete_mt(l_load_notify_timer->worker, l_load_notify_timer->esocket_uuid);
 
     /*pthread_mutex_lock(&s_net_cond_lock);
->>>>>>> 15fb9cf2
     s_net_loading_count = HASH_COUNT(s_nets_by_name);
     if (!s_net_loading_count) {
         log_it(L_ERROR, "Can't find any nets");
