--- conflicted
+++ resolved
@@ -2122,17 +2122,9 @@
                                                          l_net->pub.name, dap_guuid_compose(l_net->pub.id.uint64, 0),
                                                          l_net->pub.gdb_nodes, 7200, true,
                                                          DAP_GDB_MEMBER_ROLE_GUEST,
-                                                         DAP_CLUSTER_TYPE_EMBEDDED);   // TODO 7200
-<<<<<<< HEAD
-    if (!l_net_pvt->nodes_cluster) {
-        log_it(L_ERROR, "Can't initialize nodes cluster for network %s", l_net->pub.name);
-        l_err_code = -3;
-        goto ret;
-    }
-=======
+                                                         DAP_CLUSTER_TYPE_EMBEDDED);
     dap_return_val_if_fail_err(l_net_pvt->nodes_cluster, NULL, "Net \"%s\" loading error %d: can't initialize nodes cluster",
                                                                l_net->pub.name, -6);
->>>>>>> 10c3d7e0
     dap_chain_net_add_auth_nodes_to_cluster(l_net, l_net_pvt->nodes_cluster);
     dap_chain_net_add_nodelist_notify_callback(l_net, s_nodelist_change_notify, l_net);
 
