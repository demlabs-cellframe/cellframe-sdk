--- conflicted
+++ resolved
@@ -347,12 +347,7 @@
                                                  l_chain_id.uint64, l_net->pub.cell_id.uint64, l_data_out,
                                                  sizeof(dap_store_obj_pkt_t) + l_data_out->data_size);
         }
-<<<<<<< HEAD
         DAP_DELETE(l_data_out);
-=======
-        pthread_rwlock_unlock(&PVT(l_net)->rwlock);
-        dap_list_free_full(l_list_out, free);
->>>>>>> bc776cb9
     }
 }
 
@@ -448,21 +443,14 @@
     dap_chain_net_t * l_net = (dap_chain_net_t *) a_arg;
     dap_chain_net_pvt_t * l_net_pvt = PVT(l_net);
 
-
-
     a_node_client->stream_worker = dap_client_get_stream_worker(a_node_client->client);
-<<<<<<< HEAD
-    a_node_client->resync_gdb = l_net_pvt->flags & F_DAP_CHAIN_NET_SYNC_FROM_ZERO;
-=======
     if(a_node_client->stream_worker == NULL){
         log_it(L_ERROR, "Stream worker is NULL in connected() callback, do nothing");
         a_node_client->state = NODE_CLIENT_STATE_ERROR;
         return;
     }
 
-    a_node_client->state = NODE_CLIENT_STATE_ESTABLISHED;
-
->>>>>>> bc776cb9
+    a_node_client->resync_gdb = l_net_pvt->flags & F_DAP_CHAIN_NET_SYNC_FROM_ZERO;
     if( !a_node_client->is_reconnecting || s_debug_more )
         log_it(L_NOTICE, "Established connection with %s."NODE_ADDR_FP_STR,l_net->pub.name,
                NODE_ADDR_FP_ARGS_S(a_node_client->remote_node_addr));
@@ -471,35 +459,6 @@
     l_net_pvt->links_connected_count++;
     s_net_links_notify(l_net);
 
-<<<<<<< HEAD
-=======
-    // If we're fist time here - initiate the GDB sync
-    if (! a_node_client->is_reconnecting){
-        dap_stream_ch_chain_sync_request_t l_sync_gdb = {};
-        // Get last timestamp in log if wasn't SYNC_FROM_ZERO flag
-        if (! (l_net_pvt->flags & F_DAP_CHAIN_NET_SYNC_FROM_ZERO) )
-            l_sync_gdb.id_start = (uint64_t) dap_db_get_last_id_remote(a_node_client->remote_node_addr.uint64);
-        l_sync_gdb.node_addr.uint64 = dap_chain_net_get_cur_addr_int(l_net);
-        log_it(L_DEBUG, "Prepared request to gdb sync from %"DAP_UINT64_FORMAT_U" to %"DAP_UINT64_FORMAT_U"", l_sync_gdb.id_start, l_sync_gdb.id_end?l_sync_gdb.id_end:-1 );
-        // find dap_chain_id_t
-        dap_chain_t *l_chain = l_net->pub.chains;
-        dap_chain_id_t l_chain_id = l_chain ? l_chain->id : (dap_chain_id_t ) {0};
-
-        a_node_client->ch_chain = dap_client_get_stream_ch_unsafe(a_node_client->client,dap_stream_ch_chain_get_id() );
-        if (a_node_client->ch_chain)
-            a_node_client->ch_chain_uuid = a_node_client->ch_chain->uuid;
-
-        a_node_client->ch_chain_net = dap_client_get_stream_ch_unsafe(a_node_client->client,dap_stream_ch_chain_get_id() );
-        if(a_node_client->ch_chain_net)
-            a_node_client->ch_chain_net_uuid = a_node_client->ch_chain_net->uuid;
-
-        dap_stream_ch_chain_pkt_write_unsafe( a_node_client->ch_chain ,
-                                                           DAP_STREAM_CH_CHAIN_PKT_TYPE_UPDATE_GLOBAL_DB_REQ, l_net->pub.id.uint64,
-                                                        l_chain_id.uint64, l_net->pub.cell_id.uint64, &l_sync_gdb, sizeof(l_sync_gdb));
-    }
-    a_node_client->is_reconnecting = false;
-
->>>>>>> bc776cb9
     if(l_net_pvt->state == NET_STATE_LINKS_CONNECTING ){
         l_net_pvt->state = NET_STATE_LINKS_ESTABLISHED;
         dap_proc_queue_add_callback_inter(a_node_client->stream_worker->worker->proc_queue_input,s_net_states_proc,l_net );
