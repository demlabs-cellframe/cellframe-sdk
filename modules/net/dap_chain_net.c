/*
 * Authors:
 * Dmitriy A. Gearasimov <gerasimov.dmitriy@demlabs.net>
 * Alexander Lysikov <alexander.lysikov@demlabs.net>
 * DeM Labs Inc.   https://demlabs.net
 * Kelvin Project https://github.com/kelvinblockchain
 * Copyright  (c) 2017-2018
 * All rights reserved.

 This file is part of DAP (Deus Applications Prototypes) the open source project

    DAP (Deus Applicaions Prototypes) is free software: you can redistribute it and/or modify
    it under the terms of the GNU General Public License as published by
    the Free Software Foundation, either version 3 of the License, or
    (at your option) any later version.

    DAP is distributed in the hope that it will be useful,
    but WITHOUT ANY WARRANTY; without even the implied warranty of
    MERCHANTABILITY or FITNESS FOR A PARTICULAR PURPOSE.  See the
    GNU General Public License for more details.

    You should have received a copy of the GNU General Public License
    along with any DAP based project.  If not, see <http://www.gnu.org/licenses/>.
*/


#ifndef _GNU_SOURCE
#define _GNU_SOURCE
#endif
#ifndef  _XOPEN_SOURCE
#define _XOPEN_SOURCE       /* See feature_test_macros(7) */
#endif
#ifndef __USE_XOPEN
#define __USE_XOPEN
#endif
#include <time.h>
#include <stdio.h>
#include <stdlib.h>
#include <stddef.h>
#include <stdint.h>
#include <string.h>
#include <errno.h>
#include <pthread.h>


#ifdef DAP_OS_UNIX
#include <sys/types.h>
#include <sys/socket.h>
#include <arpa/inet.h>
#include <netdb.h>
#endif

#ifdef WIN32
#include <winsock2.h>
#include <windows.h>
#include <mswsock.h>
#include <ws2tcpip.h>
#include <io.h>
#endif


#include "uthash.h"
#include "utlist.h"
#include "dap_chain.h"
#include "dap_list.h"
#include "dap_time.h"
#include "dap_common.h"
#include "dap_string.h"
#include "dap_strfuncs.h"
#include "dap_file_utils.h"
#include "dap_enc_base58.h"
#include "dap_config.h"
#include "dap_hash.h"
#include "dap_cert.h"
#include "dap_cert_file.h"
#include "dap_chain_datum_tx.h"
#include "dap_chain_datum_tx_in_cond.h"
#include "dap_chain_datum_tx_items.h"
#include "dap_chain_datum_tx_out.h"
#include "dap_chain_datum_tx_out_cond.h"
#include "dap_timerfd.h"
#include "dap_stream_worker.h"
#include "dap_worker.h"
#include "dap_proc_queue.h"
#include "dap_proc_thread.h"
#include "dap_enc_http.h"
#include "dap_chain_common.h"
#include "dap_chain_datum_decree.h"
#include "dap_chain_datum_anchor.h"
#include "dap_chain_tx.h"
#include "dap_chain_net.h"
#include "dap_chain_net_node_list.h"
#include "dap_chain_net_tx.h"
#include "dap_chain_net_anchor.h"
#include "dap_chain_net_decree.h"
#include "dap_chain_net_srv.h"
#include "dap_chain_net_balancer.h"
#include "dap_chain_pvt.h"
#include "dap_chain_node_client.h"
#include "dap_chain_node_cli.h"
#include "dap_chain_node_cli_cmd.h"
#include "dap_notify_srv.h"
#include "dap_chain_ledger.h"
#include "dap_chain_cs_none.h"
#include "dap_client_http.h"
#include "dap_global_db.h"
#include "dap_global_db_remote.h"

#include "dap_stream_ch_chain_net_pkt.h"
#include "dap_stream_ch_chain_net.h"
#include "dap_stream_ch_chain.h"
#include "dap_stream_ch_chain_pkt.h"
#include "dap_stream_ch.h"
#include "dap_stream.h"
#include "dap_stream_ch_pkt.h"
#include "dap_chain_node_dns_client.h"
#include "dap_module.h"
#include "rand/dap_rand.h"
#include "json.h"
#include "json_object.h"
#include "dap_chain_net_srv_stake_pos_delegate.h"
#include "dap_chain_net_srv_xchange.h"
#include "dap_chain_node_net_ban_list.h"

#include <stdio.h>
#include <sys/types.h>
#include <dirent.h>

#define LOG_TAG "chain_net"

#define F_DAP_CHAIN_NET_SYNC_FROM_ZERO   ( 1 << 8 )

static bool s_debug_more = false;

struct balancer_link_request {
    dap_chain_node_info_t *link_info;
    dap_chain_net_t *net;
    dap_worker_t *worker;
    bool from_http;
    int link_replace_tries;
};

struct net_link {
    uint64_t uplink_ip;
    dap_chain_node_info_t *link_info;
    dap_chain_node_client_t *link;
    dap_timerfd_t *delay_timer;
    UT_hash_handle hh;
};

struct downlink {
    dap_chain_net_t *net;
    dap_stream_worker_t *worker;
    dap_stream_ch_uuid_t ch_uuid;
    dap_events_socket_uuid_t esocket_uuid;
    char addr[INET_ADDRSTRLEN];
    int port;
    UT_hash_handle hh;
};

/**
  * @struct dap_chain_net_pvt
  * @details Private part of chain_net dap object
  */
typedef struct dap_chain_net_pvt{
    pthread_t proc_tid;
    dap_chain_node_role_t node_role;
    uint32_t  flags;
    time_t    last_sync;

    dap_chain_node_addr_t * node_addr;
    dap_chain_node_info_t * node_info;  // Current node's info

    atomic_uint balancer_link_requests;
    bool balancer_http;
    //Active synchronizing link
    dap_chain_node_client_t *active_link;
    dap_list_t *links_queue;            // Links waiting for sync

    struct net_link *net_links;         // Links HT
    bool only_static_links;
    uint16_t required_links_count;
    uint16_t max_links_count;
    uint16_t reconnect_delay;         // sec

    struct downlink *downlinks;         // HT of links who sent SYNC REQ, it used for sync broadcasting

    bool load_mode;
    char ** seed_aliases;

    uint16_t bootstrap_nodes_count;
    struct in_addr *bootstrap_nodes_addrs;
    uint16_t *bootstrap_nodes_ports;

    uint16_t gdb_sync_groups_count;
    uint16_t gdb_sync_nodes_addrs_count;
    uint16_t gdb_sync_nodes_links_count;
    char **gdb_sync_groups;
    dap_chain_node_addr_t *gdb_sync_nodes_addrs;
    uint32_t *gdb_sync_nodes_links_ips;
    uint16_t *gdb_sync_nodes_links_ports;

    uint16_t seed_aliases_count;
    struct in_addr *seed_nodes_addrs_v4;
    uint16_t *seed_nodes_ports;
    uint64_t *seed_nodes_addrs;

    _Atomic(dap_chain_net_state_t) state, state_target;
    uint16_t acl_idx;


    // Main loop timer
    dap_interval_timer_t main_timer;
    pthread_mutex_t uplinks_mutex, downlinks_mutex;
    pthread_rwlock_t states_lock;

    dap_list_t *gdb_notifiers;

    dap_interval_timer_t update_links_timer;
} dap_chain_net_pvt_t;

typedef struct dap_chain_net_item{
    char name[DAP_CHAIN_NET_NAME_MAX];
    dap_chain_net_id_t net_id;
    dap_chain_net_t *chain_net;
    UT_hash_handle hh, hh2;
} dap_chain_net_item_t;

#define PVT(a) ( (dap_chain_net_pvt_t *) (void*) a->pvt )
#define PVT_S(a) ( (dap_chain_net_pvt_t *) (void*) a.pvt )

static dap_chain_net_item_t *s_net_items = NULL, *s_net_ids = NULL;

static const char *c_net_states[] = {
    [NET_STATE_OFFLINE]             = "NET_STATE_OFFLINE",
    [NET_STATE_LINKS_PREPARE ]      = "NET_STATE_LINKS_PREPARE",
    [NET_STATE_LINKS_CONNECTING]    = "NET_STATE_LINKS_CONNECTING",
    [NET_STATE_LINKS_ESTABLISHED]   = "NET_STATE_LINKS_ESTABLISHED",
    [NET_STATE_SYNC_GDB]            = "NET_STATE_SYNC_GDB",
    [NET_STATE_SYNC_CHAINS]         = "NET_STATE_SYNC_CHAINS",
    [NET_STATE_ADDR_REQUEST]        = "NET_STATE_ADDR_REQUEST",
    [NET_STATE_ONLINE]              = "NET_STATE_ONLINE"
};

static inline const char * dap_chain_net_state_to_str(dap_chain_net_state_t a_state) {
    return a_state < NET_STATE_OFFLINE || a_state > NET_STATE_ONLINE ? "NET_STATE_INVALID" : c_net_states[a_state];
}

// Node link callbacks
static void s_node_link_callback_connected(dap_chain_node_client_t * a_node_client, void * a_arg);
static void s_node_link_callback_disconnected(dap_chain_node_client_t * a_node_client, void * a_arg);
static void s_node_link_callback_stage(dap_chain_node_client_t * a_node_client,dap_client_stage_t a_stage, void * a_arg);
static void s_node_link_callback_error(dap_chain_node_client_t * a_node_client, int a_error, void * a_arg);
static void s_node_link_callback_delete(dap_chain_node_client_t * a_node_client, void * a_arg);

static const dap_chain_node_client_callbacks_t s_node_link_callbacks = {
    .connected      = s_node_link_callback_connected,
    .disconnected   = s_node_link_callback_disconnected,
    .stage          = s_node_link_callback_stage,
    .error          = s_node_link_callback_error,
    .delete         = s_node_link_callback_delete
};

// State machine switchs here
static bool s_net_states_proc(dap_proc_thread_t *a_thread, void *a_arg);

struct json_object *s_net_states_json_collect(dap_chain_net_t * l_net);

static void s_net_states_notify(dap_chain_net_t * l_net);

//static void s_net_proc_kill( dap_chain_net_t * a_net );
static int s_net_init(const char * a_net_name, uint16_t a_acl_idx);

static int s_net_load(dap_chain_net_t *a_net);

static int s_net_init_node_addr_cert();

// Notify callback for GlobalDB changes
static void s_gbd_history_callback_notify(dap_global_db_context_t *a_context, dap_store_obj_t *a_obj, void *a_arg);
static void s_chain_callback_notify(void * a_arg, dap_chain_t *a_chain, dap_chain_cell_id_t a_id, void *a_atom, size_t a_atom_size);
static int s_cli_net(int argc, char ** argv, char **str_reply);
static uint8_t *s_net_set_acl(dap_chain_hash_fast_t *a_pkey_hash);
static void s_prepare_links_from_balancer(dap_chain_net_t *a_net);
static bool s_new_balancer_link_request(dap_chain_net_t *a_net, int a_link_replace_tries);

//Timer update links

static void s_update_links_timer_callback(void *a_arg){
    dap_chain_net_t *l_net = (dap_chain_net_t*)a_arg;
    //Updated links
    size_t l_count_downlinks = 0,l_blocks_events = 0;
    dap_chain_node_addr_t *l_current_addr = dap_chain_net_get_cur_addr(l_net);
    dap_chain_node_info_t *l_node_info = dap_chain_node_info_read(l_net, l_current_addr);
    if (!l_node_info)
        return;
    l_node_info->hdr.links_number = l_count_downlinks;
    dap_chain_t *l_chain;
    DL_FOREACH(l_net->pub.chains, l_chain) {
        if(l_chain->callback_count_atom)
            l_blocks_events += l_chain->callback_count_atom(l_chain);
    }
    l_node_info->hdr.blocks_events = l_blocks_events;
    char *l_key = dap_chain_node_addr_to_hash_str(l_current_addr);
    //dap_global_db_set_sync(l_net->pub.gdb_nodes, l_key, l_node_info, dap_chain_node_info_get_size(l_node_info), false);
    DAP_DELETE(l_node_info);
}

/**
 * @brief
 * init network settings from cellrame-node.cfg file
 * register net* commands in cellframe-node-cli interface
 * @return
 */
int dap_chain_net_init()
{
    dap_stream_ch_chain_init();
    dap_stream_ch_chain_net_init();
    dap_chain_node_client_init();
    dap_chain_node_net_ban_list_init();
    dap_cli_server_cmd_add ("net", s_cli_net, "Network commands",
        "net list [chains -n <chain net name>]"
            "\tList all networks or list all chains in selected network"
        "net -net <chain net name> [-mode {update | all}] go {online | offline | sync}\n"
            "\tFind and establish links and stay online. \n"
            "\tMode \"update\" is by default when only new chains and gdb are updated. Mode \"all\" updates everything from zero\n"
        "net -net <chain net name> get {status | fee | id}\n"
            "\tDisplays the current current status, current fee or net id.\n"
        "net -net <chain net name> stats {tx | tps} [-from <From time>] [-to <To time>] [-prev_sec <Seconds>] \n"
            "\tTransactions statistics. Time format is <Year>-<Month>-<Day>_<Hours>:<Minutes>:<Seconds> or just <Seconds> \n"
        "net -net <chain net name> [-mode {update | all}] sync {all | gdb | chains}\n"
            "\tSyncronyze gdb, chains or everything\n"
            "\tMode \"update\" is by default when only new chains and gdb are updated. Mode \"all\" updates everything from zero\n"
        "net -net <chain net name> link {list | add | del | info | disconnect_all}\n"
            "\tList, add, del, dump or establish links\n"
        "net -net <chain net name> ca add {-cert <cert name> | -hash <cert hash>}\n"
            "\tAdd certificate to list of authority cetificates in GDB group\n"
        "net -net <chain net name> ca list\n"
            "\tPrint list of authority cetificates from GDB group\n"
        "net -net <chain net name> ca del -hash <cert hash> [-H {hex | base58(default)}]\n"
            "\tDelete certificate from list of authority cetificates in GDB group by it's hash\n"
        "net -net <chain net name> ledger reload\n"
            "\tPurge the cache of chain net ledger and recalculate it from chain file\n"
        "net -net <chain net name> poa_cets list\n"
            "\tPrint list of PoA cerificates for this network\n");

    s_debug_more = dap_config_get_item_bool_default(g_config,"chain_net","debug_more",false);
    if(s_net_init_node_addr_cert()) {
        log_it(L_ERROR,"Error init node-addr cert");
        return -1;
    }

    char * l_net_dir_str = dap_strdup_printf("%s/network", dap_config_path());
    DIR * l_net_dir = opendir( l_net_dir_str);
    if ( l_net_dir ){
        struct dirent * l_dir_entry = NULL;
        uint16_t l_acl_idx = 0;
        while ( (l_dir_entry = readdir(l_net_dir) ) ){
            if (l_dir_entry->d_name[0]=='\0' || l_dir_entry->d_name[0]=='.')
                continue;
            // don't search in directories
            char l_full_path[MAX_PATH + 1] = {0};
            dap_snprintf(l_full_path, sizeof(l_full_path), "%s/%s", l_net_dir_str, l_dir_entry->d_name);
            if(dap_dir_test(l_full_path)) {
                continue;
            }
            // search only ".cfg" files
            if(strlen(l_dir_entry->d_name) > 4) { // It has non zero name excluding file extension
                if( strncmp(l_dir_entry->d_name + strlen(l_dir_entry->d_name) - 4, ".cfg", 4) ) {
                    // its not .cfg file
                    continue;
                }
            }
            log_it(L_DEBUG,"Network config %s try to load", l_dir_entry->d_name);
            //char* l_dot_pos = rindex(l_dir_entry->d_name,'.');
            char* l_dot_pos = strchr(l_dir_entry->d_name,'.');
            if ( l_dot_pos )
                *l_dot_pos = '\0';
            s_net_init(l_dir_entry->d_name, l_acl_idx++);
        }
        closedir(l_net_dir);
    }else{
        int l_errno = errno;
        char l_errbuf[128];
        l_errbuf[0] = 0;
        strerror_r(l_errno,l_errbuf,sizeof (l_errbuf));
        log_it(L_WARNING,"Can't open entries on path %s: \"%s\" (code %d)", l_net_dir_str, l_errbuf, l_errno);
    }
    DAP_DELETE (l_net_dir_str);

    dap_enc_http_set_acl_callback(s_net_set_acl);
    log_it(L_NOTICE,"Chain networks initialized");
    return 0;
}

/**
 * @brief get certificate hash from chain config [acl_accept_ca_gdb] param
 *
 * @param a_net dap_chain_net_t chain object
 * @return char*
 */
char *dap_chain_net_get_gdb_group_acl(dap_chain_net_t *a_net)
{
    if (a_net) {
        const char l_path[] = "network/";
        char l_cfg_path[strlen(a_net->pub.name) + strlen(l_path) + 1];
        strcpy(l_cfg_path, l_path);
        strcat(l_cfg_path, a_net->pub.name);
        dap_config_t *l_cfg = dap_config_open(l_cfg_path);
        const char *l_auth_gdb = dap_config_get_item_str(l_cfg, "auth", "acl_accept_ca_gdb");
        if (l_auth_gdb) {
            return dap_strdup_printf("%s.%s", a_net->pub.gdb_groups_prefix, l_auth_gdb);
        }
    }
    return NULL;
}

/**
 * @brief set current network state to F_DAP_CHAIN_NET_GO_SYNC
 *
 * @param a_net dap_chain_net_t network object
 * @param a_new_state dap_chain_net_state_t new network state
 * @return int
 */
int dap_chain_net_state_go_to(dap_chain_net_t * a_net, dap_chain_net_state_t a_new_state)
{
    if (PVT(a_net)->load_mode) {
        log_it(L_ERROR, "Can't change state of loading network '%s'", a_net->pub.name);
        return -1;
    }
    if (PVT(a_net)->state != NET_STATE_OFFLINE){
        PVT(a_net)->state = PVT(a_net)->state_target = NET_STATE_OFFLINE;
        s_net_states_proc(NULL, a_net);
    }
    PVT(a_net)->state_target = a_new_state;
    //PVT(a_net)->flags |= F_DAP_CHAIN_NET_SYNC_FROM_ZERO;  // TODO set this flag according to -mode argument from command line
    if (a_new_state == NET_STATE_OFFLINE)
        return 0;
    return dap_proc_queue_add_callback(dap_events_worker_get_auto(), s_net_states_proc, a_net);
}

dap_chain_net_state_t dap_chain_net_get_target_state(dap_chain_net_t *a_net)
{
    dap_chain_net_state_t l_ret = PVT(a_net)->state_target;
    return l_ret;
}

/**
 * @brief set s_srv_callback_notify
 *
 * @param a_callback dap_global_db_obj_callback_notify_t callback function
 */
void dap_chain_net_add_gdb_notify_callback(dap_chain_net_t *a_net, dap_store_obj_callback_notify_t a_callback, void *a_cb_arg)
{
    dap_chain_gdb_notifier_t *l_notifier = DAP_NEW(dap_chain_gdb_notifier_t);
    if (!l_notifier) {
        log_it(L_CRITICAL, "Memory allocation error");
        return;
    }
    l_notifier->callback = a_callback;
    l_notifier->cb_arg = a_cb_arg;
    PVT(a_net)->gdb_notifiers = dap_list_append(PVT(a_net)->gdb_notifiers, l_notifier);
}

void dap_chain_net_add_downlink_cb(UNUSED_ARG dap_worker_t *a_worker, void *a_arg) {
    struct downlink *l_downlink = (struct downlink*)a_arg;
    if (!l_downlink->net) {
        DAP_DELETE(l_downlink);
        return;
    }
    dap_chain_net_pvt_t *l_net_pvt = PVT(l_downlink->net);
    unsigned a_hash_value;
    HASH_VALUE(&l_downlink->ch_uuid, sizeof(l_downlink->ch_uuid), a_hash_value);
    struct downlink *l_sought_downlink = NULL;
    pthread_mutex_lock(&l_net_pvt->downlinks_mutex);
    HASH_FIND_BYHASHVALUE(hh, l_net_pvt->downlinks, &l_downlink->ch_uuid, sizeof(l_downlink->ch_uuid), a_hash_value, l_sought_downlink);
    if (l_sought_downlink) {
        pthread_mutex_unlock(&l_net_pvt->downlinks_mutex);
        DAP_DELETE(l_downlink);
        return;
    }
    HASH_ADD_BYHASHVALUE(hh, l_net_pvt->downlinks, ch_uuid, sizeof(l_downlink->ch_uuid), a_hash_value, l_downlink);
    pthread_mutex_unlock(&l_net_pvt->downlinks_mutex);
}

void dap_chain_net_add_downlink(dap_chain_net_t *a_net, dap_stream_worker_t *a_worker,
                               dap_stream_ch_uuid_t a_ch_uuid, dap_events_socket_uuid_t a_esocket_uuid,
                               char *a_addr, int a_port)
{
    struct downlink *l_downlink = DAP_NEW_Z(struct downlink);
    if (!l_downlink) {
        log_it(L_CRITICAL, "Memory allocation error");
        return;
    }
    *l_downlink = (struct downlink) {
            .net            = a_net,
            .worker         = a_worker,
            .ch_uuid        = a_ch_uuid,
            .esocket_uuid   = a_esocket_uuid,
            .port           = a_port
    };
    strncpy(l_downlink->addr, a_addr, INET_ADDRSTRLEN - 1);
    dap_worker_exec_callback_on(a_worker->worker, dap_chain_net_add_downlink_cb, l_downlink);
}

void dap_chain_net_del_downlink(dap_stream_ch_uuid_t *a_ch_uuid) {
    unsigned l_hash_value;
    HASH_VALUE(a_ch_uuid, sizeof(*a_ch_uuid), l_hash_value);
    struct downlink *l_downlink = NULL;
    for (dap_chain_net_item_t *l_net_item = s_net_items; l_net_item && !l_downlink; l_net_item = l_net_item->hh.next) {
        dap_chain_net_pvt_t *l_net_pvt = PVT(l_net_item->chain_net);
        pthread_mutex_lock(&l_net_pvt->downlinks_mutex);
        HASH_FIND_BYHASHVALUE(hh, l_net_pvt->downlinks, a_ch_uuid, sizeof(*a_ch_uuid), l_hash_value, l_downlink);
        if (l_downlink) {
            HASH_DEL(l_net_pvt->downlinks, l_downlink);
            log_it(L_MSG, "Remove downlink %s : %d from net ht", l_downlink->addr, l_downlink->port);
            DAP_DELETE(l_downlink);
        }
        pthread_mutex_unlock(&l_net_pvt->downlinks_mutex);
    }
}

/**
 * @brief executes, when you add data to gdb and sends it to current network connected nodes
 * @param a_arg arguments. Can be network object (dap_chain_net_t)
 * @param a_op_code object type (f.e. l_net->type from dap_store_obj)
 * @param a_group group, for example "chain-gdb.home21-network.chain-F"
 * @param a_key key hex value, f.e. 0x12EFA084271BAA5EEE93B988E73444B76B4DF5F63DADA4B300B051E29C2F93
 * @param a_value buffer with data
 * @param a_value_size buffer size
 */
void dap_chain_net_sync_gdb_broadcast(dap_global_db_context_t *a_context, dap_store_obj_t *a_obj, void *a_arg)
{
    if (!a_arg || !a_obj || !a_obj->group || !a_obj->key)
        return;
    // Check object lifetime for broadcasting decision
    dap_time_t l_time_diff = dap_nanotime_to_sec(dap_nanotime_now() - a_obj->timestamp);
    if (l_time_diff > DAP_BROADCAST_LIFETIME * 60)
        return;

    dap_chain_net_t *l_net = (dap_chain_net_t*)a_arg;
    dap_global_db_pkt_t *l_data_out = dap_global_db_pkt_serialize(a_obj);
    struct downlink *l_link, *l_tmp;
    dap_stream_ch_cachet_t *l_active_downs = NULL;
    pthread_mutex_lock(&PVT(l_net)->downlinks_mutex);
    size_t l_new_count = 0, l_count = HASH_COUNT(PVT(l_net)->downlinks);
    l_active_downs = DAP_NEW_Z_COUNT(dap_stream_ch_cachet_t, l_count);
    HASH_ITER(hh, PVT(l_net)->downlinks, l_link, l_tmp) {
        if (dap_stream_ch_check_uuid_mt(l_link->worker, l_link->ch_uuid)) {
            l_active_downs[l_new_count++] = (dap_stream_ch_cachet_t){ .stream_worker = l_link->worker, .uuid = l_link->ch_uuid };
        }
    }
    pthread_mutex_unlock(&PVT(l_net)->downlinks_mutex);
    if (l_new_count < l_count) {
        l_active_downs = DAP_REALLOC_COUNT(l_active_downs, l_new_count);
    }
    if (!dap_stream_ch_chain_pkt_write_multi_mt(l_active_downs, //_inter(a_context->queue_worker_ch_io_input[l_link->worker->worker->id],
                                         l_new_count,
                                         DAP_STREAM_CH_CHAIN_PKT_TYPE_GLOBAL_DB, l_net->pub.id.uint64,
                                         0, 0, l_data_out,
                                         sizeof(dap_global_db_pkt_t) + l_data_out->data_size))
        debug_if(g_debug_reactor, L_ERROR, "Can't broadcast pkt");

    DAP_DELETE(l_active_downs);
    DAP_DELETE(l_data_out);
}

struct net_broadcast_atoms_args {
    dap_chain_atom_ptr_t atom;
    size_t atom_size;
    dap_chain_net_t *net;
    uint64_t chain_id;
    uint64_t cell_id;
};

static bool s_net_send_atoms(dap_proc_thread_t *a_thread, void *a_arg)
{
    UNUSED(a_thread);

    struct net_broadcast_atoms_args *l_args = a_arg;
    dap_chain_net_t *l_net = l_args->net;
    struct downlink *l_link, *l_tmp;
    dap_stream_ch_cachet_t *l_active_downs = NULL;
    pthread_mutex_lock(&PVT(l_net)->downlinks_mutex);
    size_t l_new_count = 0, l_count = HASH_COUNT(PVT(l_net)->downlinks);
    l_active_downs = DAP_NEW_Z_COUNT(dap_stream_ch_cachet_t, l_count);
    HASH_ITER(hh, PVT(l_net)->downlinks, l_link, l_tmp) {
        if (dap_stream_ch_check_uuid_mt(l_link->worker, l_link->ch_uuid)) {
            l_active_downs[l_new_count++] = (dap_stream_ch_cachet_t){ .stream_worker = l_link->worker, .uuid = l_link->ch_uuid };
        }
    }
    pthread_mutex_unlock(&PVT(l_net)->downlinks_mutex);
    if (l_new_count < l_count) {
        l_active_downs = DAP_REALLOC_COUNT(l_active_downs, l_new_count);
    }
    if(!dap_stream_ch_chain_pkt_write_multi_mt(l_active_downs, l_new_count, DAP_STREAM_CH_CHAIN_PKT_TYPE_CHAIN,
                                     l_net->pub.id.uint64, l_args->chain_id, l_args->cell_id,
                                     l_args->atom, l_args->atom_size))
        debug_if(g_debug_reactor, L_ERROR, "Can't broadcast atom");
    DAP_DELETE(l_active_downs);
    DAP_DELETE(l_args->atom);
    DAP_DELETE(l_args);
    return true;
}

/**
 * @brief s_chain_callback_notify
 * @param a_arg
 * @param a_chain
 * @param a_id
 */
static void s_chain_callback_notify(void *a_arg, dap_chain_t *a_chain, dap_chain_cell_id_t a_id, void* a_atom, size_t a_atom_size)
{
    if (!a_arg || !a_chain || !a_atom) {
        log_it(L_ERROR, "Argument is NULL for s_chain_callback_notify");
        return;
    }
    dap_chain_net_t *l_net = (dap_chain_net_t*)a_arg;
    // Check object lifetime for broadcasting decision
    dap_time_t l_time_diff = dap_time_now() - a_chain->callback_atom_get_timestamp(a_atom);
    if (l_time_diff > DAP_BROADCAST_LIFETIME * 60)
        return;

    struct net_broadcast_atoms_args *l_args = DAP_NEW(struct net_broadcast_atoms_args);
    if (!l_args) {
        log_it(L_CRITICAL, "Memory allocation error");
        return;
    }
    l_args->net = l_net;
    l_args->atom = DAP_DUP_SIZE(a_atom, a_atom_size);
    l_args->atom_size = a_atom_size;
    l_args->chain_id = a_chain->id.uint64;
    l_args->cell_id = a_id.uint64;
    dap_proc_queue_add_callback(dap_events_worker_get_auto(), s_net_send_atoms, l_args);
}

/**
 * @brief added like callback in dap_global_db_add_sync_group
 *
 * @param a_arg arguments. Can be network object (dap_chain_net_t)
 * @param a_op_code object type (f.e. l_net->type from dap_store_obj)
 * @param a_group group, for example "chain-gdb.home21-network.chain-F"
 * @param a_key key hex value, f.e. 0x12EFA084271BAA5EEE93B988E73444B76B4DF5F63DADA4B300B051E29C2F93
 * @param a_value buffer with data
 * @param a_value_len buffer size
 */
static void s_gbd_history_callback_notify(dap_global_db_context_t *a_context, dap_store_obj_t *a_obj, void *a_arg)
{
    if (!a_obj || !a_arg)
        return;
    dap_chain_net_t *l_net = (dap_chain_net_t *)a_arg;
    for (dap_list_t *it = PVT(l_net)->gdb_notifiers; it; it = it->next) {
        dap_chain_gdb_notifier_t *el = (dap_chain_gdb_notifier_t *)it->data;
        if (!el)
            continue;
        if (el->callback)
            el->callback(a_context, a_obj, el->cb_arg);
    }
    dap_chain_t *l_chain;
    DL_FOREACH(l_net->pub.chains, l_chain) {
        if (!l_chain) {
            continue;
        }
        char *l_gdb_group_str = dap_chain_net_get_gdb_group_mempool_new(l_chain);
        if (!strcmp(a_obj->group, l_gdb_group_str)) {
            for (dap_list_t *it = DAP_CHAIN_PVT(l_chain)->mempool_notifires; it; it = it->next) {
                dap_chain_gdb_notifier_t *el = (dap_chain_gdb_notifier_t *)it->data;
                if (!el)
                    continue;
                if (el->callback)
                    el->callback(a_context, a_obj, el->cb_arg);
            }
        }
        DAP_DELETE(l_gdb_group_str);
    }
}

dap_chain_node_info_t *dap_get_balancer_link_from_cfg(dap_chain_net_t *a_net)
{
    dap_chain_net_pvt_t *l_net_pvt = a_net ? PVT(a_net) : NULL;
    if(!l_net_pvt) return NULL;
    struct in_addr l_addr = {};
    uint16_t i, l_port = 0;
    uint64_t l_node_adrr = 0;
    if (l_net_pvt->seed_aliases_count) {
        do {
            i = dap_random_uint16() % l_net_pvt->seed_aliases_count;
        } while (l_net_pvt->seed_nodes_addrs[i] == l_net_pvt->node_addr->uint64);

        /*dap_chain_node_addr_t *l_remote_addr = dap_chain_node_alias_find(a_net, l_net_pvt->seed_aliases[i]);
        if (l_remote_addr){
            */
            dap_chain_node_info_t *l_link_node_info = DAP_NEW_Z(dap_chain_node_info_t);
            if(l_link_node_info){
                l_link_node_info->hdr.address.uint64 = l_net_pvt->seed_nodes_addrs[i];
                l_link_node_info->hdr.ext_addr_v4.s_addr = l_net_pvt->seed_nodes_addrs_v4[i].s_addr;
                l_link_node_info->hdr.ext_port = l_net_pvt->seed_nodes_ports[i];
                return l_link_node_info;
            }else{
                log_it(L_WARNING,"Can't allocate memory");
                return NULL;
            }
        /*}
        else{
            log_it(L_WARNING,"Can't find alias info for seed alias %s",l_net_pvt->seed_aliases[i]);
            return NULL;
        }*/
    } else if (l_net_pvt->bootstrap_nodes_count) {
        i = dap_random_uint16() % l_net_pvt->bootstrap_nodes_count;
        l_node_adrr = 0;
        l_addr = l_net_pvt->bootstrap_nodes_addrs[i];
        l_port = l_net_pvt->bootstrap_nodes_ports[i];
    }
    dap_chain_node_info_t *l_link_node_info = DAP_NEW_Z(dap_chain_node_info_t);
    if(! l_link_node_info){
        log_it(L_CRITICAL,"Can't allocate memory for node link info");
        return NULL;
    }
    l_link_node_info->hdr.address.uint64 = l_node_adrr;
    l_link_node_info->hdr.ext_addr_v4 = l_addr;
    l_link_node_info->hdr.ext_port = l_port;
    return l_link_node_info;
}

/**
 * @brief Check if the current link is already present or not
 *
 * @param a_net Network
 * @param a_link_node_info Node info
 */
static struct net_link *s_net_link_find(dap_chain_net_t *a_net, dap_chain_node_info_t *a_link_node_info)
{
    uint64_t l_addr = a_link_node_info->hdr.ext_addr_v4.s_addr;
    struct net_link *l_present;
    pthread_mutex_lock(&PVT(a_net)->uplinks_mutex);
    HASH_FIND(hh, PVT(a_net)->net_links, &l_addr, sizeof(l_addr), l_present);
    pthread_mutex_unlock(&PVT(a_net)->uplinks_mutex);
    return l_present;
}

static int s_net_link_add(dap_chain_net_t *a_net, dap_chain_node_info_t *a_link_node_info)
{
    if (!a_link_node_info)
        return -1;
    dap_chain_net_pvt_t *l_pvt_net = PVT(a_net);
    pthread_mutex_lock(&l_pvt_net->uplinks_mutex);
    if (HASH_COUNT(l_pvt_net->net_links) >= PVT(a_net)->max_links_count) {
        pthread_mutex_unlock(&l_pvt_net->uplinks_mutex);
        return 1;
    }
    uint64_t l_own_addr = dap_chain_net_get_cur_addr_int(a_net);
    if (a_link_node_info->hdr.address.uint64 == l_own_addr) {
        pthread_mutex_unlock(&l_pvt_net->uplinks_mutex);
        return -2;
    }
    uint64_t l_addr = a_link_node_info->hdr.ext_addr_v4.s_addr;
    struct net_link *l_new_link;
    HASH_FIND(hh, l_pvt_net->net_links, &l_addr, sizeof(l_addr), l_new_link);
    if (l_new_link) {
        pthread_mutex_unlock(&l_pvt_net->uplinks_mutex);
        return -3;
    }
    l_new_link = DAP_NEW_Z(struct net_link);
    if (!l_new_link) {
        log_it(L_CRITICAL, "Memory allocation error");
        pthread_mutex_unlock(&PVT(a_net)->uplinks_mutex);
        return -4;
    }
    l_new_link->link_info = DAP_DUP(a_link_node_info);
    l_new_link->uplink_ip = a_link_node_info->hdr.ext_addr_v4.s_addr;
    HASH_ADD(hh, l_pvt_net->net_links, uplink_ip, sizeof(l_new_link->uplink_ip), l_new_link);
    pthread_mutex_unlock(&l_pvt_net->uplinks_mutex);
    return 0;
}

static void s_net_link_remove(dap_chain_net_pvt_t *a_net_pvt, dap_chain_node_client_t *a_link, bool a_rebase)
{
    struct net_link *l_link = NULL, *l_link_tmp = NULL, *l_link_found = NULL;
    HASH_ITER(hh, a_net_pvt->net_links, l_link, l_link_tmp) {
        if (l_link->link == a_link) {
            l_link_found = l_link;
            break;
        }
    }
    if (!l_link_found) {
        log_it(L_WARNING, "Can't find link %p to remove it from links HT", a_link);
        return;
    }
    HASH_DEL(a_net_pvt->net_links, l_link_found);
    if (l_link_found->delay_timer) {
        dap_timerfd_delete_mt(l_link_found->delay_timer->worker, l_link_found->delay_timer->esocket_uuid);
        l_link_found->delay_timer = NULL;
    }
    dap_chain_node_client_t *l_client = l_link_found->link;
    a_net_pvt->links_queue = dap_list_remove_all(a_net_pvt->links_queue, l_client);
    if (a_rebase) {
        l_link_found->link = NULL;
        // Add it to the list end
        HASH_ADD(hh, a_net_pvt->net_links, uplink_ip, sizeof(l_link_found->uplink_ip), l_link_found);
    } else {
        DAP_DEL_Z(l_link_found->link_info);
        DAP_DELETE(l_link_found);
    }
}

static size_t s_net_get_active_links_count(dap_chain_net_t * a_net)
{
    int l_ret = 0;
    struct net_link *l_link, *l_link_tmp;
    HASH_ITER(hh, PVT(a_net)->net_links, l_link, l_link_tmp)
        if (l_link->link)
            l_ret++;
    return l_ret;
}

static struct net_link *s_get_free_link(dap_chain_net_t *a_net)
{
    struct net_link *l_link, *l_link_tmp;
    HASH_ITER(hh,  PVT(a_net)->net_links, l_link, l_link_tmp) {
        if (l_link->link == NULL)  // We have a free prepared link
            return l_link;
    }
    return NULL;
}

static bool s_net_link_callback_connect_delayed(void *a_arg)
{
    struct net_link *l_link = a_arg;
    dap_chain_node_client_t *l_client = l_link->link;
    log_it(L_MSG, "Connecting to link "NODE_ADDR_FP_STR" [%s]",
           NODE_ADDR_FP_ARGS_S(l_client->info->hdr.address), inet_ntoa(l_client->info->hdr.ext_addr_v4));
    dap_chain_node_client_connect(l_client, "CN");
    l_link->delay_timer = NULL;
    return false;
}

static bool s_net_link_start(dap_chain_net_t *a_net, struct net_link *a_link, uint16_t a_delay)
{
    assert(a_net && a_link);
    dap_chain_node_info_t *l_link_info = a_link->link_info;
    dap_chain_node_client_t *l_client = dap_chain_node_client_create(a_net, l_link_info, &s_node_link_callbacks, a_net);
    if (l_client)
        l_client->keep_connection = true;
    else
        return false;
    a_link->link = l_client;
    if (a_delay) {
        a_link->delay_timer = dap_timerfd_start(a_delay * 1000, s_net_link_callback_connect_delayed, a_link);
        return true;
    }
    log_it(L_MSG, "Connecting to link "NODE_ADDR_FP_STR" [%s]", NODE_ADDR_FP_ARGS_S(l_link_info->hdr.address), inet_ntoa(l_link_info->hdr.ext_addr_v4));
    return dap_chain_node_client_connect(l_client, "CN");
}

/**
 * @brief s_fill_links_from_root_aliases
 * @param a_net
 */
static void s_fill_links_from_root_aliases(dap_chain_net_t * a_net)
{
    int ret = 0;
    dap_chain_net_pvt_t *l_pvt_net = PVT(a_net);
    for (size_t i = 0; i < l_pvt_net->seed_aliases_count; i++) {
        /*
        dap_chain_node_addr_t *l_link_addr = dap_chain_node_alias_find(a_net, l_pvt_net->seed_aliases[i]);
        if (!l_link_addr)
            continue;
        dap_chain_node_info_t *l_link_node_info = dap_chain_node_info_read(a_net, l_link_addr);
        */
        dap_chain_node_info_t *l_link_node_info = dap_get_balancer_link_from_cfg(a_net);
        if (!l_link_node_info)
            log_it(L_WARNING, "Not found any root nodes");
        else {
            ret = s_net_link_add(a_net, l_link_node_info);
            DAP_DELETE(l_link_node_info);
        }
        if (ret > 0)    // Maximum links count reached
            break;
    }
}

/**
 * @brief s_node_link_callback_connected
 * @param a_node_client
 * @param a_arg
 */
static void s_node_link_callback_connected(dap_chain_node_client_t * a_node_client, void * a_arg)
{
    dap_chain_net_t * l_net = (dap_chain_net_t *) a_arg;
    dap_chain_net_pvt_t * l_net_pvt = PVT(l_net);

    a_node_client->stream_worker = dap_client_get_stream_worker(a_node_client->client);
    if(a_node_client->stream_worker == NULL){
        log_it(L_ERROR, "Stream worker is NULL in connected() callback, do nothing");
        a_node_client->state = NODE_CLIENT_STATE_ERROR;
        return;
    }

    a_node_client->resync_gdb = l_net_pvt->flags & F_DAP_CHAIN_NET_SYNC_FROM_ZERO;
    if ( s_debug_more )
    log_it(L_NOTICE, "Established connection with %s."NODE_ADDR_FP_STR,l_net->pub.name,
           NODE_ADDR_FP_ARGS_S(a_node_client->remote_node_addr));
    pthread_rwlock_wrlock(&l_net_pvt->states_lock);
    a_node_client->is_connected = true;
    struct json_object *l_json = s_net_states_json_collect(l_net);
    char l_err_str[128] = { };
    snprintf(l_err_str, sizeof(l_err_str)
                 , "Established connection with link " NODE_ADDR_FP_STR
                 , NODE_ADDR_FP_ARGS_S(a_node_client->info->hdr.address));
    json_object_object_add(l_json, "errorMessage", json_object_new_string(l_err_str));
    dap_notify_server_send_mt(json_object_get_string(l_json));
    json_object_put(l_json);
    if(l_net_pvt->state == NET_STATE_LINKS_CONNECTING ){
        l_net_pvt->state = NET_STATE_LINKS_ESTABLISHED;
        dap_proc_queue_add_callback_inter(a_node_client->stream_worker->worker->proc_queue_input,s_net_states_proc,l_net );
    }
    pthread_rwlock_unlock(&l_net_pvt->states_lock);
}

/**
 * @brief s_node_link_callback_disconnected
 * @param a_node_client
 * @param a_arg
 */

static void s_node_link_callback_disconnected(dap_chain_node_client_t *a_node_client, void *a_arg)
{
    dap_chain_net_t *l_net = (dap_chain_net_t *)a_arg;
    dap_chain_net_pvt_t *l_net_pvt = PVT(l_net);
    if (a_node_client->is_connected) {
        a_node_client->is_connected = false;
        log_it(L_INFO, "%s."NODE_ADDR_FP_STR" disconnected.%s",l_net->pub.name,
               NODE_ADDR_FP_ARGS_S(a_node_client->info->hdr.address),
               l_net_pvt->state_target == NET_STATE_OFFLINE ? "" : " Replace it...");
    }
    if (l_net_pvt->state_target != NET_STATE_OFFLINE) {
        pthread_mutex_lock(&l_net_pvt->uplinks_mutex);
        s_net_link_remove(l_net_pvt, a_node_client, l_net_pvt->only_static_links);
        //char *l_key = dap_chain_node_addr_to_hash_str(&a_node_client->info->hdr.address);
        //dap_global_db_del_sync(l_net->pub.gdb_nodes, l_key);
        //DAP_DELETE(l_key);

        a_node_client->keep_connection = false;
        a_node_client->callbacks.delete = NULL;
        dap_chain_node_client_close_mt(a_node_client);  // Remove it on next context iteration
        struct net_link *l_free_link = s_get_free_link(l_net);
        if (l_free_link) {
            pthread_mutex_unlock(&l_net_pvt->uplinks_mutex);
            s_net_link_start(l_net, l_free_link, l_net_pvt->reconnect_delay);
            return;
        }
        size_t l_current_links_prepared = HASH_COUNT(l_net_pvt->net_links);
        pthread_mutex_unlock(&l_net_pvt->uplinks_mutex);
        if (!l_net_pvt->only_static_links) {
            for (size_t i = l_current_links_prepared; i < l_net_pvt->max_links_count ; i++) {
                s_new_balancer_link_request(l_net, 0);
            }
        }
    }
}

/**
 * @brief s_node_link_callback_stage
 * @param a_node_client
 * @param a_stage
 * @param a_arg
 */
static void s_node_link_callback_stage(dap_chain_node_client_t * a_node_client,dap_client_stage_t a_stage, void * a_arg)
{
    dap_chain_net_t * l_net = (dap_chain_net_t *) a_arg;
    if( s_debug_more)
        log_it(L_INFO,"%s."NODE_ADDR_FP_STR" stage %s",l_net->pub.name,NODE_ADDR_FP_ARGS_S(a_node_client->remote_node_addr),
                                                        dap_client_stage_str(a_stage));
    struct json_object *l_json = s_net_states_json_collect(l_net);
    json_object_object_add(l_json, "errorMessage", json_object_new_string(" "));
    dap_notify_server_send_mt(json_object_get_string(l_json));
    json_object_put(l_json);
}

/**
 * @brief s_node_link_callback_error
 * @param a_node_client
 * @param a_error
 * @param a_arg
 */
static void s_node_link_callback_error(dap_chain_node_client_t * a_node_client, int a_error, void * a_arg)
{
    dap_chain_net_t * l_net = (dap_chain_net_t *) a_arg;
    log_it(L_WARNING, "Can't establish link with %s."NODE_ADDR_FP_STR, l_net? l_net->pub.name : "(unknown)" ,
           NODE_ADDR_FP_ARGS_S(a_node_client->remote_node_addr));
    if (l_net){
        struct json_object *l_json = s_net_states_json_collect(l_net);
        char l_node_addr_str[INET_ADDRSTRLEN] = {};
        inet_ntop(AF_INET, &a_node_client->info->hdr.ext_addr_v4, l_node_addr_str, INET_ADDRSTRLEN);
        char l_err_str[128] = { };
        snprintf(l_err_str, sizeof(l_err_str)
                     , "Link " NODE_ADDR_FP_STR " [%s] can't be established, errno %d"
                     , NODE_ADDR_FP_ARGS_S(a_node_client->info->hdr.address), l_node_addr_str, a_error);
        json_object_object_add(l_json, "errorMessage", json_object_new_string(l_err_str));
        dap_notify_server_send_mt(json_object_get_string(l_json));
        json_object_put(l_json);
    }
}

/**
 * @brief s_node_link_callback_delete
 * @param a_node_client
 * @param a_arg
 */
static void s_node_link_callback_delete(dap_chain_node_client_t * a_node_client, void * a_arg)
{
    dap_chain_net_t * l_net = (dap_chain_net_t *) a_arg;
    dap_chain_net_pvt_t * l_net_pvt = PVT(l_net);
    if (!a_node_client->keep_connection) {
        struct json_object *l_json = s_net_states_json_collect(l_net);
        json_object_object_add(l_json, "errorMessage", json_object_new_string("Link deleted"));
        dap_notify_server_send_mt(json_object_get_string(l_json));
        json_object_put(l_json);
        return;
    } else if (a_node_client->is_connected)
        a_node_client->is_connected = false;
    dap_chain_net_sync_unlock(l_net, a_node_client);
    pthread_mutex_lock(&l_net_pvt->uplinks_mutex);
    struct net_link *l_link, *l_link_tmp;
    HASH_ITER(hh, l_net_pvt->net_links, l_link, l_link_tmp) {
        if (l_link->link == a_node_client) {
            log_it(L_DEBUG, "Replace node client with new one with %d sec", l_net_pvt->reconnect_delay);
            s_net_link_start(l_net, l_link, l_net_pvt->reconnect_delay);
        }
    }
    pthread_mutex_unlock(&l_net_pvt->uplinks_mutex);
    struct json_object *l_json = s_net_states_json_collect(l_net);
    json_object_object_add(l_json, "errorMessage", json_object_new_string("Link restart"));
    dap_notify_server_send_mt(json_object_get_string(l_json));
    json_object_put(l_json);
    // Then a_node_client will be destroyed in a right way
}

static void s_net_links_complete_and_start(dap_chain_net_t *a_net, dap_worker_t *a_worker)
{
    dap_chain_net_pvt_t * l_net_pvt = PVT(a_net);
    if (--l_net_pvt->balancer_link_requests == 0){ // It was the last one
        // No links obtained from DNS
        if (HASH_COUNT(l_net_pvt->net_links) == 0 && !l_net_pvt->balancer_http) {
            // Try to get links from HTTP balancer
            l_net_pvt->balancer_http = true;
            s_prepare_links_from_balancer(a_net);
            return;
        }
        if (HASH_COUNT(l_net_pvt->net_links) < l_net_pvt->max_links_count)
            s_fill_links_from_root_aliases(a_net);  // Comlete the sentence
        if (l_net_pvt->state_target != NET_STATE_OFFLINE){
            l_net_pvt->state = NET_STATE_LINKS_CONNECTING;
        }
        dap_proc_queue_add_callback_inter(a_worker->proc_queue_input, s_net_states_proc, a_net);
    }
}

/**
 * @brief s_net_state_link_prepare_success
 * @param a_worker
 * @param a_node_info
 * @param a_arg
 */
static void s_net_balancer_link_prepare_success(dap_worker_t * a_worker, dap_chain_net_node_balancer_t * a_link_full_node_list, void * a_arg)
{
    if(s_debug_more){
        char l_node_addr_str[INET_ADDRSTRLEN]={};
        dap_chain_node_info_t * l_node_info = (dap_chain_node_info_t *)a_link_full_node_list->nodes_info;
        for(size_t i=0;i<a_link_full_node_list->count_node;i++){
            inet_ntop(AF_INET,&(l_node_info + i)->hdr.ext_addr_v4,l_node_addr_str, INET_ADDRSTRLEN);
            log_it(L_DEBUG,"Link " NODE_ADDR_FP_STR " (%s) prepare success", NODE_ADDR_FP_ARGS_S((l_node_info + i)->hdr.address),
                                                                                         l_node_addr_str );
        }
    }

    struct balancer_link_request *l_balancer_request = (struct balancer_link_request *) a_arg;
    dap_chain_net_t * l_net = l_balancer_request->net;
    dap_chain_node_info_t * l_node_info = (dap_chain_node_info_t *)a_link_full_node_list->nodes_info;
    int l_res = 0;
    size_t i = 0;
    char l_err_str[128] = { };
    struct json_object *l_json;
    while(!l_res){
        if(i >= a_link_full_node_list->count_node)
            break;
        l_res = s_net_link_add(l_net, l_node_info + i);
        switch (l_res) {
        case 0:
            l_json = s_net_states_json_collect(l_net);

            snprintf(l_err_str, sizeof(l_err_str)
                         , "Link " NODE_ADDR_FP_STR " prepared"
                         , NODE_ADDR_FP_ARGS_S((l_node_info + i)->hdr.address));
            json_object_object_add(l_json, "errorMessage", json_object_new_string(l_err_str));
            dap_notify_server_send_mt(json_object_get_string(l_json));
            json_object_put(l_json);
            debug_if(s_debug_more, L_DEBUG, "Link "NODE_ADDR_FP_STR" successfully added",
                                                   NODE_ADDR_FP_ARGS_S((l_node_info + i)->hdr.address));
            break;
        case 1:
            debug_if(s_debug_more, L_DEBUG, "Maximum prepared links reached");
            break;
        case -1:

            break;
        default:
            break;
        }
        i++;
    }
    if (l_balancer_request->link_replace_tries &&
            s_net_get_active_links_count(l_net) < PVT(l_net)->required_links_count) {
        // Auto-start new link
        dap_chain_net_state_t l_net_state = PVT(l_net)->state_target;
        if (l_net_state != NET_STATE_OFFLINE) {
            struct net_link *l_free_link = s_get_free_link(l_net);
            if (l_free_link)
                s_net_link_start(l_net, l_free_link, PVT(l_net)->reconnect_delay);
            else
                s_new_balancer_link_request(l_net, l_balancer_request->link_replace_tries);
        }

    }

    if (!l_balancer_request->link_replace_tries)
        s_net_links_complete_and_start(l_net, a_worker);
    DAP_DELETE(l_balancer_request->link_info);
    DAP_DELETE(l_balancer_request);

}

/**
 * @brief s_net_state_link_prepare_error
 * @param a_worker
 * @param a_node_info
 * @param a_arg
 * @param a_errno
 */
static void s_net_balancer_link_prepare_error(dap_worker_t * a_worker, void * a_arg, int a_errno)
{
    struct balancer_link_request *l_balancer_request = (struct balancer_link_request *)a_arg;
    dap_chain_net_t * l_net = l_balancer_request->net;
    dap_chain_node_info_t *l_node_info = l_balancer_request->link_info;
    char l_node_addr_str[INET_ADDRSTRLEN]={};
    inet_ntop(AF_INET, &l_node_info->hdr.ext_addr_v4, l_node_addr_str, INET_ADDRSTRLEN);
    log_it(L_WARNING, "Link from balancer "NODE_ADDR_FP_STR" (%s) prepare error with code %d",
                                NODE_ADDR_FP_ARGS_S(l_node_info->hdr.address), l_node_addr_str,a_errno);
    struct json_object *l_json = s_net_states_json_collect(l_net);
    char l_err_str[128] = { };
    snprintf(l_err_str, sizeof(l_err_str)
                 , "Link from balancer " NODE_ADDR_FP_STR " [%s] can't be prepared, errno %d"
                 , NODE_ADDR_FP_ARGS_S(l_node_info->hdr.address), l_node_addr_str, a_errno);
    json_object_object_add(l_json, "errorMessage", json_object_new_string(l_err_str));
    dap_notify_server_send_mt(json_object_get_string(l_json));
    json_object_put(l_json);
    if (!l_balancer_request->link_replace_tries)
        s_net_links_complete_and_start(l_net, a_worker);
    else
        s_new_balancer_link_request(l_net, l_balancer_request->link_replace_tries);
    DAP_DELETE(l_node_info);
    DAP_DELETE(l_balancer_request);
}


void s_net_http_link_prepare_success(void *a_response, size_t a_response_size, void *a_arg)
{
    struct balancer_link_request *l_balancer_request = (struct balancer_link_request *)a_arg;
    dap_chain_net_node_balancer_t* l_link_full_node_list = (dap_chain_net_node_balancer_t*)a_response;


    size_t l_response_size_need = sizeof(dap_chain_net_node_balancer_t) + (sizeof(dap_chain_node_info_t) * l_link_full_node_list->count_node);
    log_it(L_WARNING, "Get data size - %lu need - (%lu)", a_response_size, l_response_size_need);
    if (a_response_size != l_response_size_need) {
        log_it(L_ERROR, "Invalid balancer response size %lu (expected %lu)", a_response_size, l_response_size_need);
        s_new_balancer_link_request(l_balancer_request->net, l_balancer_request->link_replace_tries);
        DAP_DELETE(l_balancer_request);
        return;
    }
    s_net_balancer_link_prepare_success(l_balancer_request->worker, l_link_full_node_list, a_arg);
}

void s_net_http_link_prepare_error(int a_error_code, void *a_arg)
{
    struct balancer_link_request *l_balancer_request = (struct balancer_link_request *)a_arg;
    s_net_balancer_link_prepare_error(l_balancer_request->worker, a_arg, a_error_code);
}

/**
 * @brief Launch a connect with a link
 * @param a_net
 * @param a_link_node_info node parameters
 * @return list of dap_chain_node_info_t
 */
static bool s_new_balancer_link_request(dap_chain_net_t *a_net, int a_link_replace_tries)
{
    dap_chain_net_pvt_t *l_net_pvt = a_net ? PVT(a_net) : NULL;
    if (!l_net_pvt)
        return false;
    if (l_net_pvt->state_target == NET_STATE_OFFLINE) {
        return false;
    }
    if (a_link_replace_tries >= 3) {
        // network problems, make static links
        s_fill_links_from_root_aliases(a_net);
        pthread_mutex_lock(&l_net_pvt->uplinks_mutex);
        struct net_link *l_free_link = s_get_free_link(a_net);
        if (l_free_link)
            s_net_link_start(a_net, l_free_link, l_net_pvt->reconnect_delay);
        pthread_mutex_unlock(&l_net_pvt->uplinks_mutex);
        return true;
    }
    if(!a_link_replace_tries){

        dap_chain_net_node_balancer_t *l_link_full_node_list = dap_chain_net_balancer_get_node(a_net->pub.name,l_net_pvt->max_links_count*2);
        size_t node_cnt = 0,i = 0;
        if(l_link_full_node_list)
        {
            dap_chain_node_info_t * l_node_info = (dap_chain_node_info_t *)l_link_full_node_list->nodes_info;
            node_cnt = l_link_full_node_list->count_node;
            int l_net_link_add = 0;
            size_t l_links_count = 0;
            while(!l_net_link_add){
                if(i >= node_cnt)
                    break;
                l_net_link_add = s_net_link_add(a_net, l_node_info + i);
                switch (l_net_link_add) {
                case 0:
                    log_it(L_MSG, "Network LOCAL balancer issues link IP %s, [%ld blocks]", inet_ntoa((l_node_info + i)->hdr.ext_addr_v4),l_node_info->hdr.blocks_events);
                    break;
                case -1:
                    log_it(L_MSG, "Network LOCAL balancer: IP %s is already among links", inet_ntoa((l_node_info + i)->hdr.ext_addr_v4));
                    break;
                case 1:
                    log_it(L_MSG, "Network links table is full");
                    break;
                default:
                    break;
                }
                l_links_count = HASH_COUNT(l_net_pvt->net_links);
                if(l_net_link_add && l_links_count < l_net_pvt->required_links_count && i < node_cnt)l_net_link_add = 0;
                i++;
            }
            DAP_DELETE(l_link_full_node_list);
            pthread_mutex_lock(&l_net_pvt->uplinks_mutex);
            struct net_link *l_free_link = s_get_free_link(a_net);
            if (l_free_link){
                s_net_link_start(a_net, l_free_link, l_net_pvt->reconnect_delay);
                pthread_mutex_unlock(&l_net_pvt->uplinks_mutex);
                return true;
            }
            else
            {
                pthread_mutex_unlock(&l_net_pvt->uplinks_mutex);
                return false;
            }
        }
    }
    dap_chain_node_info_t *l_link_node_info = dap_get_balancer_link_from_cfg(a_net);
    if (!l_link_node_info)
        return false;
    char l_node_addr_str[INET_ADDRSTRLEN] = {};
    inet_ntop(AF_INET, &l_link_node_info->hdr.ext_addr_v4, l_node_addr_str, INET_ADDRSTRLEN);
    log_it(L_DEBUG, "Start balancer %s request to %s", PVT(a_net)->balancer_http ? "HTTP" : "DNS", l_node_addr_str);
    struct balancer_link_request *l_balancer_request = DAP_NEW_Z(struct balancer_link_request);
    if (!l_balancer_request) {
        log_it(L_CRITICAL, "Memory allocation error");
        DAP_DELETE(l_link_node_info);
        return false;
    }
    l_balancer_request->net = a_net;
    l_balancer_request->link_info = l_link_node_info;
    l_balancer_request->worker = dap_events_worker_get_auto();
    l_balancer_request->link_replace_tries = a_link_replace_tries + 1;
    int ret;
    if (PVT(a_net)->balancer_http) {
        l_balancer_request->from_http = true;
        char *l_request = dap_strdup_printf("%s/%s?version=1,method=r,needlink=%d,net=%s",
                                                DAP_UPLINK_PATH_BALANCER,
                                                DAP_BALANCER_URI_HASH,
                                                l_net_pvt->required_links_count,
                                                a_net->pub.name);
        ret = dap_client_http_request(l_balancer_request->worker,
                                                l_node_addr_str,
                                                l_link_node_info->hdr.ext_port,
                                                "GET",
                                                "text/text",
                                                l_request,
                                                NULL,
                                                0,
                                                NULL,
                                                s_net_http_link_prepare_success,
                                                s_net_http_link_prepare_error,
                                                l_balancer_request,
                                                NULL) == NULL;
        DAP_DELETE(l_request);
    } else {
        l_link_node_info->hdr.ext_port = DNS_LISTEN_PORT;
        ret = dap_chain_node_info_dns_request(l_balancer_request->worker,
                                                l_link_node_info->hdr.ext_addr_v4,
                                                l_link_node_info->hdr.ext_port,
                                                a_net->pub.name,
                                                s_net_balancer_link_prepare_success,
                                                s_net_balancer_link_prepare_error,
                                                l_balancer_request);
    }
    if (ret) {
        log_it(L_ERROR, "Can't process balancer link %s request", PVT(a_net)->balancer_http ? "HTTP" : "DNS");
        DAP_DELETE(l_balancer_request->link_info);
        DAP_DELETE(l_balancer_request);
        return false;
    }
    if (!a_link_replace_tries)
        l_net_pvt->balancer_link_requests++;
    return true;
}

static void s_prepare_links_from_balancer(dap_chain_net_t *a_net)
{
    if (!a_net) {
        log_it(L_ERROR, "Invalid arguments in s_prepare_links_from_balancer");
        return;
    }
    // Get list of the unique links for l_net
    size_t l_max_links_count = PVT(a_net)->max_links_count;   // Not all will be success
    for (size_t l_cur_links_count = 0, n = 0; n < 100 && l_cur_links_count < l_max_links_count; ++n) {
        if (s_new_balancer_link_request(a_net, 0))
            l_cur_links_count++;
    }
}

struct json_object *s_net_states_json_collect(dap_chain_net_t *a_net)
{
    struct json_object *l_json = json_object_new_object();
    json_object_object_add(l_json, "class"            , json_object_new_string("NetStates"));
    json_object_object_add(l_json, "name"             , json_object_new_string((const char*)a_net->pub.name));
    json_object_object_add(l_json, "networkState"     , json_object_new_string(dap_chain_net_state_to_str(PVT(a_net)->state)));
    json_object_object_add(l_json, "targetState"      , json_object_new_string(dap_chain_net_state_to_str(PVT(a_net)->state_target)));
    json_object_object_add(l_json, "linksCount"       , json_object_new_int(PVT(a_net)->net_links ? HASH_COUNT(PVT(a_net)->net_links) : 0));
    json_object_object_add(l_json, "activeLinksCount" , json_object_new_int(s_net_get_active_links_count(a_net)));
    char l_node_addr_str[24] = {'\0'};
    int l_tmp = PVT(a_net)->node_addr
            ? snprintf(l_node_addr_str, sizeof(l_node_addr_str), NODE_ADDR_FP_STR, NODE_ADDR_FP_ARGS(PVT(a_net)->node_addr))
            : 0;
    json_object_object_add(l_json, "nodeAddress"     , json_object_new_string(l_tmp ? l_node_addr_str : "0000::0000::0000::0000"));
    return l_json;
}

/**
 * @brief s_net_states_notify
 * @param l_net
 */
static void s_net_states_notify(dap_chain_net_t *a_net)
{
    struct json_object *l_json = s_net_states_json_collect(a_net);
    json_object_object_add(l_json, "errorMessage", json_object_new_string(" ")); // regular notify has no error
    dap_notify_server_send_mt(json_object_get_string(l_json));
    json_object_put(l_json);
}

/**
 * @brief s_net_states_proc
 * @param l_net
 */
static bool s_net_states_proc(dap_proc_thread_t *a_thread, void *a_arg)
{
    UNUSED(a_thread);
    bool l_repeat_after_exit = false; // If true - repeat on next iteration of proc thread loop
    dap_chain_net_t *l_net = (dap_chain_net_t *) a_arg;
    assert(l_net);
    dap_chain_net_pvt_t *l_net_pvt = PVT(l_net);
    assert(l_net_pvt);
    if (l_net_pvt->state_target == NET_STATE_OFFLINE) {
        l_net_pvt->state = NET_STATE_OFFLINE;
    }

    switch ((dap_chain_net_state_t)l_net_pvt->state) {
        // State OFFLINE where we don't do anything
        case NET_STATE_OFFLINE: {
            log_it(L_NOTICE,"%s.state: NET_STATE_OFFLINE", l_net->pub.name);
            // delete all links
            struct net_link *l_link, *l_link_tmp;
            struct downlink *l_downlink, *l_dltmp;
            pthread_mutex_lock(&l_net_pvt->uplinks_mutex);
            HASH_ITER(hh, l_net_pvt->net_links, l_link, l_link_tmp) {
                if (l_link->delay_timer)
                    dap_timerfd_delete_mt(l_link->delay_timer->worker, l_link->delay_timer->esocket_uuid);
                if (l_link->link) {
                    dap_chain_node_client_t *l_client = l_link->link;
                    l_client->callbacks.delete = NULL;
                    dap_chain_node_client_close_mt(l_client);
                }
                HASH_DEL(l_net_pvt->net_links, l_link);
                DAP_DEL_Z(l_link->link_info);
                DAP_DELETE(l_link);
            }
            pthread_mutex_unlock(&l_net_pvt->uplinks_mutex);
            pthread_mutex_lock(&l_net_pvt->downlinks_mutex);
            HASH_ITER(hh, l_net_pvt->downlinks, l_downlink, l_dltmp) {
                HASH_DEL(l_net_pvt->downlinks, l_downlink);
                dap_events_socket_delete_mt(l_downlink->worker->worker, l_downlink->esocket_uuid);
                DAP_DELETE(l_downlink);
            }
            pthread_mutex_unlock(&l_net_pvt->downlinks_mutex);
            l_net_pvt->balancer_link_requests = 0;
            l_net_pvt->active_link = NULL;
            dap_list_free(l_net_pvt->links_queue);
            l_net_pvt->links_queue = NULL;
            if ( l_net_pvt->state_target != NET_STATE_OFFLINE ){
                l_net_pvt->state = NET_STATE_LINKS_PREPARE;
                l_repeat_after_exit = true;
            }
            l_net_pvt->last_sync = 0;
        } break;

        // Prepare links
        case NET_STATE_LINKS_PREPARE: {
            log_it(L_NOTICE,"%s.state: NET_STATE_LINKS_PREPARE", l_net->pub.name);
            s_net_states_notify(l_net);
            // Extra links from cfg
            for (int i = 0; i < l_net_pvt->gdb_sync_nodes_links_count; i++) {
                if (i >= l_net_pvt->gdb_sync_nodes_addrs_count)
                    break;
                dap_chain_node_info_t *l_link_node_info = DAP_NEW_Z(dap_chain_node_info_t);
                if (!l_link_node_info) {
                    log_it(L_CRITICAL, "Memory allocation error");
                    return false;
                }
                l_link_node_info->hdr.address.uint64 = l_net_pvt->gdb_sync_nodes_addrs[i].uint64;
                l_link_node_info->hdr.ext_addr_v4.s_addr = l_net_pvt->gdb_sync_nodes_links_ips[i];
                l_link_node_info->hdr.ext_port = l_net_pvt->gdb_sync_nodes_links_ports[i];
                s_net_link_add(l_net, l_link_node_info);
                DAP_DELETE(l_link_node_info);
            }
            // Links from node info structure (currently empty)
            if (l_net_pvt->node_info) {
                for (size_t i = 0; i < l_net_pvt->node_info->hdr.links_number; i++) {
                    dap_chain_node_info_t *l_link_node_info = dap_chain_node_info_read(l_net, &l_net_pvt->node_info->links[i]);
                    s_net_link_add(l_net, l_link_node_info);
                    DAP_DEL_Z(l_link_node_info);
                }
            } else {
                log_it(L_WARNING,"No nodeinfo in global_db to prepare links for connecting, try to add links from root servers");
            }

            if (!l_net_pvt->seed_aliases_count && ! l_net_pvt->bootstrap_nodes_count){
               log_it(L_ERROR, "No root servers present in configuration file. Can't establish DNS requests");
               if (l_net_pvt->net_links) { // We have other links
                   l_net_pvt->state = NET_STATE_LINKS_CONNECTING;
                   l_repeat_after_exit = true;
               }
               break;
            }
            // Get DNS request result from root nodes as synchronization links
            if (!l_net_pvt->only_static_links) {
                s_prepare_links_from_balancer(l_net);
            } else {
                log_it(L_ATT, "Not use bootstrap addresses, fill seed nodelist from root aliases");
                // Add other root nodes as synchronization links
                s_fill_links_from_root_aliases(l_net);
                l_net_pvt->state = NET_STATE_LINKS_CONNECTING;
                l_repeat_after_exit = true;
                break;
            }
        } break;

        case NET_STATE_LINKS_CONNECTING: {
            log_it(L_INFO, "%s.state: NET_STATE_LINKS_CONNECTING",l_net->pub.name);
            size_t l_used_links = 0;
            struct net_link *l_link, *l_link_tmp;
            HASH_ITER(hh, l_net_pvt->net_links, l_link, l_link_tmp) {
                s_net_link_start(l_net, l_link, 0);
                if (++l_used_links == l_net_pvt->required_links_count)
                    break;
            }
        } break;

        case NET_STATE_LINKS_ESTABLISHED:{
            log_it(L_INFO,"%s.state: NET_STATE_LINKS_ESTABLISHED", l_net->pub.name);
        }break;

        case NET_STATE_SYNC_GDB :{
            log_it(L_INFO,"%s.state: NET_STATE_SYNC_GDB", l_net->pub.name);
        }break;

        case NET_STATE_SYNC_CHAINS:{
            log_it(L_INFO,"%s.state: NET_STATE_SYNC_CHAINS", l_net->pub.name);
        }break;

        case NET_STATE_ONLINE: {
            log_it(L_NOTICE,"%s.state: NET_STATE_ONLINE", l_net->pub.name);
            l_net_pvt->last_sync = dap_time_now();
        }
        break;

        default: log_it (L_DEBUG, "Unprocessed state");
    }
    s_net_states_notify(l_net);
    return !l_repeat_after_exit;
}

bool dap_chain_net_sync_trylock(dap_chain_net_t *a_net, dap_chain_node_client_t *a_client)
{
    dap_chain_net_pvt_t *l_net_pvt = PVT(a_net);
    pthread_mutex_lock(&l_net_pvt->uplinks_mutex);
    bool l_found = false;
    if (l_net_pvt->active_link) {
        struct net_link *l_link, *l_link_tmp;
        HASH_ITER(hh, l_net_pvt->net_links, l_link, l_link_tmp) {
            dap_chain_node_client_t *l_client = l_link->link;
            if (l_client == l_net_pvt->active_link &&
                        l_client->state >= NODE_CLIENT_STATE_ESTABLISHED &&
                        l_client->state < NODE_CLIENT_STATE_SYNCED &&
                        a_client != l_client) {
                l_found = true;
                break;
            }
        }
    }
    if (!l_found) {
        l_net_pvt->active_link = a_client;
    }
    if (l_found && !dap_list_find(l_net_pvt->links_queue, a_client, NULL))
        l_net_pvt->links_queue = dap_list_append(l_net_pvt->links_queue, a_client);
    pthread_mutex_unlock(&l_net_pvt->uplinks_mutex);
    return !l_found;
}

bool dap_chain_net_sync_unlock(dap_chain_net_t *a_net, dap_chain_node_client_t *a_client)
{
    if (!a_net)
        return false;
    dap_chain_net_pvt_t *l_net_pvt = PVT(a_net);
    pthread_mutex_lock(&l_net_pvt->uplinks_mutex);
    bool l_ret = false;
    if (!a_client || l_net_pvt->active_link == a_client)
        l_net_pvt->active_link = NULL;
    while (l_net_pvt->active_link == NULL && l_net_pvt->links_queue) {
        dap_chain_node_client_t *l_link = l_net_pvt->links_queue->data;
        dap_chain_node_sync_status_t l_status = dap_chain_node_client_start_sync(l_link);
        if (l_status != NODE_SYNC_STATUS_WAITING)
            // Remove list head
            l_net_pvt->links_queue = dap_list_delete_link(l_net_pvt->links_queue, l_net_pvt->links_queue);
        else
            break;
    }
    l_ret = l_net_pvt->active_link;
    pthread_mutex_unlock(&l_net_pvt->uplinks_mutex);
    if (!l_ret && l_net_pvt->state_target == NET_STATE_ONLINE && l_net_pvt->last_sync) {
        l_net_pvt->state = NET_STATE_ONLINE;
    }
    return l_ret;
}

/**
 * @brief dap_chain_net_get_role
 * @param a_net
 * @return
 */
dap_chain_node_role_t dap_chain_net_get_role(dap_chain_net_t * a_net)
{
    return  PVT(a_net)->node_role;
}

/**
 * @brief set node role
 * [root_master, root, archive, cell_master, master, full, light]
 * @param a_id
 * @param a_name
 * @param a_node_role
 * @return dap_chain_net_t*
 */
static dap_chain_net_t *s_net_new(const char *a_id, const char *a_name,
                                  const char *a_native_ticker, const char *a_node_role)
{
    if (!a_id || !a_name || !a_native_ticker || !a_node_role)
        return NULL;
    dap_chain_net_t *l_ret = DAP_NEW_Z_SIZE(dap_chain_net_t, sizeof(dap_chain_net_t) + sizeof(dap_chain_net_pvt_t));
    if (!l_ret) {
        log_it(L_CRITICAL, "Memory allocation error");
        return NULL;
    }
    l_ret->pub.name = strdup( a_name );
    l_ret->pub.native_ticker = strdup( a_native_ticker );
    pthread_mutexattr_t l_mutex_attr;
    pthread_mutexattr_init(&l_mutex_attr);
    pthread_mutexattr_settype(&l_mutex_attr, PTHREAD_MUTEX_RECURSIVE);
    pthread_mutex_init(&PVT(l_ret)->uplinks_mutex, &l_mutex_attr);
    pthread_mutex_init(&l_ret->pub.balancer_mutex, &l_mutex_attr);
    pthread_mutex_init(&PVT(l_ret)->downlinks_mutex, &l_mutex_attr);
    pthread_mutexattr_destroy(&l_mutex_attr);
    pthread_rwlock_init(&PVT(l_ret)->states_lock, NULL);
    if (dap_chain_net_id_parse(a_id, &l_ret->pub.id) != 0) {
        DAP_DELETE(l_ret);
        return NULL;
    }
    if (strcmp (a_node_role, "root_master")==0){
        PVT(l_ret)->node_role.enums = NODE_ROLE_ROOT_MASTER;
    } else if (strcmp( a_node_role,"root") == 0){
        PVT(l_ret)->node_role.enums = NODE_ROLE_ROOT;
    } else if (strcmp( a_node_role,"archive") == 0){
        PVT(l_ret)->node_role.enums = NODE_ROLE_ARCHIVE;
    } else if (strcmp( a_node_role,"cell_master") == 0){
        PVT(l_ret)->node_role.enums = NODE_ROLE_CELL_MASTER;
    }else if (strcmp( a_node_role,"master") == 0){
        PVT(l_ret)->node_role.enums = NODE_ROLE_MASTER;
    }else if (strcmp( a_node_role,"full") == 0){
        PVT(l_ret)->node_role.enums = NODE_ROLE_FULL;
    }else if (strcmp( a_node_role,"light") == 0){
        PVT(l_ret)->node_role.enums = NODE_ROLE_LIGHT;
    }else{
        log_it(L_ERROR,"Unknown node role \"%s\" for network '%s'", a_node_role, a_name);
        DAP_DELETE(l_ret);
        return NULL;
    }
    log_it (L_NOTICE, "Node role \"%s\" selected for network '%s'", a_node_role, a_name);
    return l_ret;
}

/**
 * @brief dap_chain_net_delete
 * free dap_chain_net_t * a_net object
 * @param a_net
 */
void dap_chain_net_delete( dap_chain_net_t * a_net )
{
    pthread_mutex_destroy(&PVT(a_net)->uplinks_mutex);
    pthread_mutex_destroy(&PVT(a_net)->downlinks_mutex);
    pthread_mutex_destroy(&a_net->pub.balancer_mutex);
    pthread_rwlock_destroy(&PVT(a_net)->states_lock);
    if(PVT(a_net)->seed_aliases) {
        DAP_DELETE(PVT(a_net)->seed_aliases);
        PVT(a_net)->seed_aliases = NULL;
    }
    DAP_DELETE(a_net);
}


/**
 * @brief
 * load network config settings
 */
void dap_chain_net_load_all()
{
    int l_ret = 0;
    if(!HASH_COUNT(s_net_items)){
        log_it(L_ERROR, "Can't find any nets");
        return;
<<<<<<< HEAD
    }    pthread_rwlock_rdlock(&s_net_items_rwlock);
=======
    }
>>>>>>> 61c9dc64
    dap_chain_net_item_t *l_net_items_current = NULL, *l_net_items_tmp = NULL;
    HASH_ITER(hh, s_net_items, l_net_items_current, l_net_items_tmp) {
        if( (l_ret = s_net_load(l_net_items_current->chain_net)) ) {
            log_it(L_ERROR, "Loading chains of net %s finished with (%d) error code.", l_net_items_current->name, l_ret);
        }
    }
}

dap_string_t* dap_cli_list_net()
{
    dap_chain_net_item_t * l_net_item, *l_net_item_tmp;
    dap_string_t *l_string_ret = dap_string_new("");
    dap_chain_net_t * l_net = NULL;
    int l_net_i = 0;
    dap_string_append(l_string_ret,"Available networks and chains:\n");
    HASH_ITER(hh, s_net_items, l_net_item, l_net_item_tmp){
        l_net = l_net_item->chain_net;
        dap_string_append_printf(l_string_ret, "\t%s:\n", l_net_item->name);
        l_net_i++;

        dap_chain_t * l_chain = l_net->pub.chains;
        while (l_chain) {
            dap_string_append_printf(l_string_ret, "\t\t%s\n", l_chain->name );
            l_chain = l_chain->next;
        }
    }
    return l_string_ret;
}

void s_set_reply_text_node_status(char **a_str_reply, dap_chain_net_t * a_net){
    char* l_node_address_text_block = NULL;
    dap_chain_node_addr_t l_cur_node_addr = { 0 };
    l_cur_node_addr.uint64 = dap_chain_net_get_cur_addr_int(a_net);
    if(!l_cur_node_addr.uint64)
        l_node_address_text_block = dap_strdup_printf(", cur node address not defined");
    else
        l_node_address_text_block = dap_strdup_printf(", cur node address " NODE_ADDR_FP_STR,NODE_ADDR_FP_ARGS_S(l_cur_node_addr));

    char* l_sync_current_link_text_block = NULL;
    if (PVT(a_net)->state != NET_STATE_OFFLINE)
        l_sync_current_link_text_block = dap_strdup_printf(", active links %zu from %u",
                                                           s_net_get_active_links_count(a_net),
                                                           HASH_COUNT(PVT(a_net)->net_links));
    dap_cli_server_cmd_set_reply_text(a_str_reply,
                                      "Network \"%s\" has state %s (target state %s)%s%s",
                                      a_net->pub.name, c_net_states[PVT(a_net)->state],
                                      c_net_states[PVT(a_net)->state_target],
                                      (l_sync_current_link_text_block)? l_sync_current_link_text_block: "",
                                      l_node_address_text_block
                                      );
    DAP_DELETE(l_sync_current_link_text_block);
    DAP_DELETE(l_node_address_text_block);
}

/**
 * @brief get type of chain
 *
 * @param l_chain
 * @return char*
 */
const char* dap_chain_net_get_type(dap_chain_t *l_chain)
{
    if (!l_chain){
        log_it(L_DEBUG, "dap_get_chain_type. Chain object is 0");
        return NULL;
    }
    return (const char*)DAP_CHAIN_PVT(l_chain)->cs_name;
}

/**
 * @brief reload ledger
 * command cellframe-node-cli net -net <network_name> ledger reload
 * @param l_net
 * @return true
 * @return false
 */
static void s_chain_net_ledger_cache_reload(dap_chain_net_t *l_net)
{
    dap_chain_ledger_purge(l_net->pub.ledger, false);
    dap_chain_net_srv_stake_purge(l_net);
    dap_chain_net_decree_purge(l_net);
    dap_chain_t *l_chain = NULL;
    DL_FOREACH(l_net->pub.chains, l_chain) {
        if (l_chain->callback_purge)
            l_chain->callback_purge(l_chain);
        if (l_chain->callback_set_min_validators_count)
            l_chain->callback_set_min_validators_count(l_chain, 0);
        dap_chain_ledger_set_fee(l_net->pub.ledger, uint256_0, c_dap_chain_addr_blank);
        dap_chain_load_all(l_chain);
    }
    DL_FOREACH(l_net->pub.chains, l_chain) {
        if (l_chain->callback_atom_add_from_treshold) {
            while (l_chain->callback_atom_add_from_treshold(l_chain, NULL))
                debug_if(s_debug_more, L_DEBUG, "Added atom from treshold");
        }
    }
}

/**
 * @brief update ledger cache at once
 * if you node build need ledger cache one time reload, uncomment this function
 * iat the end of s_net_init
 * @param l_net network object
 * @return true
 * @return false
 */
static bool s_chain_net_reload_ledger_cache_once(dap_chain_net_t *l_net)
{
    if (!l_net)
        return false;
    // create directory for cache checking file (cellframe-node/cache)
    char *l_cache_dir = dap_strdup_printf( "%s/%s", g_sys_dir_path, "cache");
    if (dap_mkdir_with_parents(l_cache_dir) != 0) {
        log_it(L_WARNING,"Error during disposable cache check file creation");
        DAP_DELETE(l_cache_dir);
        return false;
    }
    // Check the file with provided UUID. Change this UUID to automatically reload cache on next node startup
    char *l_cache_file = dap_strdup_printf( "%s/%s.cache", l_cache_dir, DAP_CHAIN_LEDGER_CACHE_RELOAD_ONCE_UUID);
    DAP_DELETE(l_cache_dir);
    // create file, if it not presented. If file exists, ledger cache operation is stopped
    if (dap_file_simple_test(l_cache_file)) {
        log_it(L_WARNING, "Cache file '%s' already exists", l_cache_file);
        DAP_DELETE(l_cache_file);
        return false;
    }

    static FILE *s_cache_file = NULL;
    s_cache_file = fopen(l_cache_file, "a");
    if(!s_cache_file) {
        s_cache_file = fopen(l_cache_file, "w");
        if (!s_cache_file) {
            log_it(L_ERROR, "Can't open cache file %s for one time ledger cache reloading."
                "Please, do it manually using command"
                "'cellframe-node-cli net -net <network_name>> ledger reload'", l_cache_file);
            return -1;
        }
    }
    fclose(s_cache_file);
    DAP_DELETE(l_cache_file);
    return true;
}

/**
 * @brief s_chain_type_convert
 * convert dap_chain_type_t to  DAP_CNAIN* constants
 * @param a_type - dap_chain_type_t a_type [CHAIN_TYPE_TOKEN, CHAIN_TYPE_EMISSION, CHAIN_TYPE_TX]
 * @return uint16_t
 */
static const char *s_chain_type_convert_to_string(dap_chain_type_t a_type)
{
    switch (a_type) {
        case CHAIN_TYPE_TOKEN:
            return ("token");
        case CHAIN_TYPE_EMISSION:
            return ("emission");
        case CHAIN_TYPE_TX:
            return ("transaction");
        case CHAIN_TYPE_CA:
            return ("ca");
        case CHAIN_TYPE_SIGNER:
            return ("signer");

        default:
            return ("custom");
    }
}

/**
 * @brief
 * register net* command in cellframe-node-cli interface
 * @param argc arguments count
 * @param argv arguments value
 * @param arg_func
 * @param str_reply
 * @return
 */
static int s_cli_net(int argc, char **argv, char **a_str_reply)
{
    int arg_index = 1;
    dap_chain_net_t * l_net = NULL;

    const char * l_hash_out_type = NULL;
    dap_cli_server_cmd_find_option_val(argv, arg_index, argc, "-H", &l_hash_out_type);
    if(!l_hash_out_type)
        l_hash_out_type = "hex";
    if(dap_strcmp(l_hash_out_type,"hex") && dap_strcmp(l_hash_out_type,"base58")) {
        dap_cli_server_cmd_set_reply_text(a_str_reply, "invalid parameter -H, valid values: -H <hex | base58>");
        return -1;
    }

    // command 'list'
    const char * l_list_cmd = NULL;

    if(dap_cli_server_cmd_find_option_val(argv, arg_index, MIN(argc, arg_index + 1), "list", &l_list_cmd) != 0 ) {
        dap_string_t *l_string_ret = dap_string_new("");
        if (dap_strcmp(l_list_cmd,"chains")==0){
            const char * l_net_str = NULL;
            dap_chain_net_t* l_net = NULL;
            dap_cli_server_cmd_find_option_val(argv, arg_index, argc, "-net", &l_net_str);

            l_net = dap_chain_net_by_name(l_net_str);

            if (l_net){
                dap_string_append(l_string_ret,"Chains:\n");
                dap_chain_t * l_chain = l_net->pub.chains;
                while (l_chain) {
                    dap_string_append_printf(l_string_ret, "\t%s:\n", l_chain->name );
                    l_chain = l_chain->next;
                }
            }else{
                dap_chain_net_item_t * l_net_item, *l_net_item_tmp;
                int l_net_i = 0;
                dap_string_append(l_string_ret,"Networks:\n");
                HASH_ITER(hh, s_net_items, l_net_item, l_net_item_tmp){
                    l_net = l_net_item->chain_net;
                    dap_string_append_printf(l_string_ret, "\t%s:\n", l_net_item->name);
                    l_net_i++;

                    dap_chain_t * l_chain = l_net->pub.chains;
                    while (l_chain) {
                        dap_string_append_printf(l_string_ret, "\t\t%s:\n", l_chain->name );
                        if (l_chain->default_datum_types_count)
                        {
                            dap_string_append_printf(l_string_ret, "\t\t");
                            for (uint16_t i = 0; i < l_chain->default_datum_types_count; i++)
                                dap_string_append_printf(l_string_ret, "| %s ", s_chain_type_convert_to_string(l_chain->default_datum_types[i]) );
                            dap_string_append_printf(l_string_ret, "|\n");
                        }
                        l_chain = l_chain->next;
                    }
                }
            }

        }else{
            dap_string_append(l_string_ret,"Networks:\n");
            // show list of nets
            dap_chain_net_item_t * l_net_item, *l_net_item_tmp;
            int l_net_i = 0;
            HASH_ITER(hh, s_net_items, l_net_item, l_net_item_tmp){
                dap_string_append_printf(l_string_ret, "\t%s\n", l_net_item->name);
                l_net_i++;
            }
            dap_string_append(l_string_ret, "\n");
        }

        dap_cli_server_cmd_set_reply_text(a_str_reply, "%s", l_string_ret->str);
        dap_string_free(l_string_ret, true);
        return 0;
    }

    int l_ret = dap_chain_node_cli_cmd_values_parse_net_chain( &arg_index, argc, argv, a_str_reply, NULL, &l_net );

    if ( l_net ) {
        const char *l_sync_str = NULL;
        const char *l_links_str = NULL;
        const char *l_go_str = NULL;
        const char *l_get_str = NULL;
        const char *l_stats_str = NULL;
        const char *l_ca_str = NULL;
        const char *l_ledger_str = NULL;
        const char *l_list_str = NULL;
        dap_cli_server_cmd_find_option_val(argv, arg_index, argc, "sync", &l_sync_str);
        dap_cli_server_cmd_find_option_val(argv, arg_index, argc, "link", &l_links_str);
        dap_cli_server_cmd_find_option_val(argv, arg_index, argc, "go", &l_go_str);
        dap_cli_server_cmd_find_option_val(argv, arg_index, argc, "get", &l_get_str);
        dap_cli_server_cmd_find_option_val(argv, arg_index, argc, "stats", &l_stats_str);
        dap_cli_server_cmd_find_option_val(argv, arg_index, argc, "ca", &l_ca_str);
        dap_cli_server_cmd_find_option_val(argv, arg_index, argc, "ledger", &l_ledger_str);
        dap_cli_server_cmd_find_option_val(argv, arg_index, argc, "poa_certs", &l_list_str);

        const char * l_sync_mode_str = "updates";
        dap_cli_server_cmd_find_option_val(argv, arg_index, argc, "-mode", &l_sync_mode_str);
        if ( !dap_strcmp(l_sync_mode_str,"all") )
            dap_chain_net_get_flag_sync_from_zero(l_net);
        if (l_stats_str) {
            char l_from_str_new[50], l_to_str_new[50];
            const char c_time_fmt[]="%Y-%m-%d_%H:%M:%S";
            struct tm l_from_tm = {}, l_to_tm = {};
            if (strcmp(l_stats_str,"tx") == 0) {
                const char *l_to_str = NULL;
                const char *l_from_str = NULL;
                const char *l_prev_sec_str = NULL;
                // Read from/to time
                dap_cli_server_cmd_find_option_val(argv, arg_index, argc, "-from", &l_from_str);
                dap_cli_server_cmd_find_option_val(argv, arg_index, argc, "-to", &l_to_str);
                dap_cli_server_cmd_find_option_val(argv, arg_index, argc, "-prev_sec", &l_prev_sec_str);
                time_t l_ts_now = time(NULL);
                if (l_from_str) {
                    strptime( (char *)l_from_str, c_time_fmt, &l_from_tm );
                    if (l_to_str) {
                        strptime( (char *)l_to_str, c_time_fmt, &l_to_tm );
                    } else { // If not set '-to' - we set up current time
                        localtime_r(&l_ts_now, &l_to_tm);
                    }
                } else if (l_prev_sec_str) {
                    l_ts_now -= strtol( l_prev_sec_str, NULL,10 );
                    localtime_r(&l_ts_now, &l_from_tm );
                } else if ( l_from_str == NULL ) { // If not set '-from' we set up current time minus 60 seconds
                    l_ts_now -= 60;
                    localtime_r(&l_ts_now, &l_from_tm );
                }
                // Form timestamps from/to
                time_t l_from_ts = mktime(&l_from_tm);
                time_t l_to_ts = mktime(&l_to_tm);
                // Produce strings
                char l_from_str_new[50];
                char l_to_str_new[50];
                strftime(l_from_str_new, sizeof(l_from_str_new), c_time_fmt,&l_from_tm );
                strftime(l_to_str_new, sizeof(l_to_str_new), c_time_fmt,&l_to_tm );
                dap_string_t * l_ret_str = dap_string_new("Transactions statistics:\n");
                dap_string_append_printf( l_ret_str, "\tFrom: %s\tTo: %s\n", l_from_str_new, l_to_str_new);
                log_it(L_INFO, "Calc TPS from %s to %s", l_from_str_new, l_to_str_new);
                uint64_t l_tx_count = dap_chain_ledger_count_from_to ( l_net->pub.ledger, l_from_ts, l_to_ts);
                long double l_tps = l_to_ts == l_from_ts ? 0 :
                                                     (long double) l_tx_count / (long double) ( l_to_ts - l_from_ts );
                dap_string_append_printf( l_ret_str, "\tSpeed:  %.3Lf TPS\n", l_tps );
                dap_string_append_printf( l_ret_str, "\tTotal:  %"DAP_UINT64_FORMAT_U"\n", l_tx_count );
                dap_cli_server_cmd_set_reply_text(a_str_reply, "%s", l_ret_str->str);
                dap_string_free(l_ret_str, true);
            } else if (strcmp(l_stats_str, "tps") == 0) {
                struct timespec l_from_time_acc = {}, l_to_time_acc = {};
                dap_string_t * l_ret_str = dap_string_new("Transactions per second peak values:\n");
                size_t l_tx_num = dap_chain_ledger_count_tps(l_net->pub.ledger, &l_from_time_acc, &l_to_time_acc);
                if (l_tx_num) {
                    localtime_r(&l_from_time_acc.tv_sec, &l_from_tm);
                    strftime(l_from_str_new, sizeof(l_from_str_new), c_time_fmt, &l_from_tm);
                    localtime_r(&l_to_time_acc.tv_sec, &l_to_tm);
                    strftime(l_to_str_new, sizeof(l_to_str_new), c_time_fmt, &l_to_tm);
                    dap_string_append_printf(l_ret_str, "\tFrom: %s\tTo: %s\n", l_from_str_new, l_to_str_new);
                    uint64_t l_diff_ns = (l_to_time_acc.tv_sec - l_from_time_acc.tv_sec) * 1000000000 +
                                            l_to_time_acc.tv_nsec - l_from_time_acc.tv_nsec;
                    long double l_tps = (long double)(l_tx_num * 1000000000) / (long double)(l_diff_ns);
                    dap_string_append_printf(l_ret_str, "\tSpeed:  %.3Lf TPS\n", l_tps);
                }
                dap_string_append_printf(l_ret_str, "\tTotal:  %zu\n", l_tx_num);
                dap_cli_server_cmd_set_reply_text(a_str_reply, "%s", l_ret_str->str);
                dap_string_free(l_ret_str, true);
            } else {
                dap_cli_server_cmd_set_reply_text(a_str_reply,
                                                  "Subcommand 'stats' requires one of parameter: tx, tps\n");
            }
        } else if ( l_go_str){
            if ( strcmp(l_go_str,"online") == 0 ) {
                dap_cli_server_cmd_set_reply_text(a_str_reply, "Network \"%s\" going from state %s to %s",
                                                  l_net->pub.name,c_net_states[PVT(l_net)->state],
                                                  c_net_states[NET_STATE_ONLINE]);

                dap_chain_net_balancer_prepare_list_links(l_net->pub.name,true);
                dap_chain_net_state_go_to(l_net, NET_STATE_ONLINE);
            } else if ( strcmp(l_go_str,"offline") == 0 ) {
                dap_cli_server_cmd_set_reply_text(a_str_reply, "Network \"%s\" going from state %s to %s",
                                                  l_net->pub.name,c_net_states[PVT(l_net)->state],
                                                  c_net_states[NET_STATE_OFFLINE]);
                dap_chain_net_state_go_to(l_net, NET_STATE_OFFLINE);

            } else if (strcmp(l_go_str, "sync") == 0) {
                dap_cli_server_cmd_set_reply_text(a_str_reply, "Network \"%s\" resynchronizing",
                                                  l_net->pub.name);
                if (PVT(l_net)->state_target == NET_STATE_ONLINE)
                    dap_chain_net_state_go_to(l_net, NET_STATE_ONLINE);
                else
                    dap_chain_net_state_go_to(l_net, NET_STATE_SYNC_CHAINS);
            } else {
                dap_cli_server_cmd_set_reply_text(a_str_reply,
                                                  "Subcommand 'go' requires one of parameters: online, offline, sync\n");
            }
        } else if ( l_get_str){
            if ( strcmp(l_get_str,"status") == 0 ) {
                s_set_reply_text_node_status(a_str_reply, l_net);
                l_ret = 0;
            } else if ( strcmp(l_get_str, "fee") == 0) {
                dap_string_t *l_str = dap_string_new("\0");
                // Network fee
                uint256_t l_network_fee = {};
                dap_chain_addr_t l_network_fee_addr = {};
                dap_chain_net_tx_get_fee(l_net->pub.id, &l_network_fee, &l_network_fee_addr);
                char *l_network_fee_balance_str = dap_chain_balance_print(l_network_fee);
                char *l_network_fee_coins_str = dap_chain_balance_to_coins(l_network_fee);
                char *l_network_fee_addr_str = dap_chain_addr_to_str(&l_network_fee_addr);
                dap_string_append_printf(l_str, "Fees on %s network:\n"
                                                "\t Network: %s (%s) %s Addr: %s\n",
                                                  l_net->pub.name, l_network_fee_coins_str, l_network_fee_balance_str,
                                                  l_net->pub.native_ticker, l_network_fee_addr_str);
                DAP_DELETE(l_network_fee_coins_str);
                DAP_DELETE(l_network_fee_balance_str);
                DAP_DELETE(l_network_fee_addr_str);

                //Get validators fee
                dap_chain_net_srv_stake_get_fee_validators_str(l_net, l_str);
                //Get services fee
                dap_string_append_printf(l_str, "Services fee: \n");
                dap_chain_net_srv_xchange_print_fee(l_net, l_str); //Xchaneg fee

                *a_str_reply = dap_string_free(l_str, false);
                l_ret = 0;
            } else if (strcmp(l_get_str,"id") == 0 ){
                dap_cli_server_cmd_set_reply_text(a_str_reply, "Net %s has id 0x%016"DAP_UINT64_FORMAT_X,
                                                                l_net->pub.name, l_net->pub.id.uint64);
                l_ret = 0;
            }
        } else if ( l_links_str ){
            if ( strcmp(l_links_str,"list") == 0 ) {
                size_t i =0;
                dap_chain_net_pvt_t * l_net_pvt = PVT(l_net);
                pthread_mutex_lock(&l_net_pvt->uplinks_mutex);
                size_t l_links_count = HASH_COUNT(l_net_pvt->net_links);
                dap_string_t *l_reply = dap_string_new("");
                dap_string_append_printf(l_reply,"Links %zu:\n", l_links_count);
                struct net_link *l_link, *l_link_tmp;
                HASH_ITER(hh, l_net_pvt->net_links, l_link, l_link_tmp) {
                    dap_chain_node_client_t *l_node_client = l_link->link;
                    if(l_node_client){
                        dap_chain_node_info_t * l_info = l_node_client->info;
                        char l_ext_addr_v4[INET_ADDRSTRLEN]={};
                        char l_ext_addr_v6[INET6_ADDRSTRLEN]={};
                        inet_ntop(AF_INET,&l_info->hdr.ext_addr_v4,l_ext_addr_v4,sizeof (l_info->hdr.ext_addr_v4));
                        inet_ntop(AF_INET6,&l_info->hdr.ext_addr_v6,l_ext_addr_v6,sizeof (l_info->hdr.ext_addr_v6));

                        dap_string_append_printf(l_reply,
                                                    "\t"NODE_ADDR_FP_STR":\n"
                                                    "\t\talias: %s\n"
                                                    "\t\tcell_id: 0x%016"DAP_UINT64_FORMAT_X"\n"
                                                    "\t\text_ipv4: %s\n"
                                                    "\t\text_ipv6: %s\n"
                                                    "\t\text_port: %u\n"
                                                    "\t\tstate: %s\n",
                                                 NODE_ADDR_FP_ARGS_S(l_info->hdr.address), l_info->hdr.alias, l_info->hdr.cell_id.uint64,
                                                 l_ext_addr_v4, l_ext_addr_v6, l_info->hdr.ext_port,
                                                 dap_chain_node_client_state_to_str(l_node_client->state) );
                    }
                    i++;
                }
                pthread_mutex_unlock(&l_net_pvt->uplinks_mutex);
                dap_cli_server_cmd_set_reply_text(a_str_reply,"%s",l_reply->str);
                dap_string_free(l_reply,true);

            } else if ( strcmp(l_links_str,"add") == 0 ) {
                dap_cli_server_cmd_set_reply_text(a_str_reply,"Not implemented\n");
            } else if ( strcmp(l_links_str,"del") == 0 ) {
                dap_cli_server_cmd_set_reply_text(a_str_reply,"Not implemented\n");

            }  else if ( strcmp(l_links_str,"info") == 0 ) {
                dap_cli_server_cmd_set_reply_text(a_str_reply,"Not implemented\n");

            } else if ( strcmp (l_links_str,"disconnect_all") == 0 ){
                l_ret = 0;
                dap_chain_net_stop(l_net);
                dap_cli_server_cmd_set_reply_text(a_str_reply,"Stopped network\n");
            }else {
                dap_cli_server_cmd_set_reply_text(a_str_reply,
                                                  "Subcommand 'link' requires one of parameters: list, add, del, info, disconnect_all\n");
                l_ret = -3;
            }

        } else if( l_sync_str) {

            if ( strcmp(l_sync_str,"all") == 0 ) {
                dap_cli_server_cmd_set_reply_text(a_str_reply,
                                                  "SYNC_ALL state requested to state machine. Current state: %s\n",
                                                  c_net_states[ PVT(l_net)->state] );
                dap_chain_net_sync_all(l_net);
            } else if ( strcmp(l_sync_str,"gdb") == 0) {
                dap_cli_server_cmd_set_reply_text(a_str_reply,
                                                  "SYNC_GDB state requested to state machine. Current state: %s\n",
                                                  c_net_states[ PVT(l_net)->state] );
                dap_chain_net_sync_gdb(l_net);

            }  else if ( strcmp(l_sync_str,"chains") == 0) {
                dap_cli_server_cmd_set_reply_text(a_str_reply,
                                                  "SYNC_CHAINS state requested to state machine. Current state: %s\n",
                                                  c_net_states[ PVT(l_net)->state] );
                // TODO set PVT flag to exclude GDB sync
                dap_chain_net_sync_chains(l_net);

            } else {
                dap_cli_server_cmd_set_reply_text(a_str_reply,
                                                  "Subcommand 'sync' requires one of parameters: all, gdb, chains\n");
                l_ret = -2;
            }
        } else if (l_ca_str) {
            if (strcmp(l_ca_str, "add") == 0 ) {
                const char *l_cert_string = NULL, *l_hash_string = NULL;



                dap_cli_server_cmd_find_option_val(argv, arg_index, argc, "-cert", &l_cert_string);
                dap_cli_server_cmd_find_option_val(argv, arg_index, argc, "-hash", &l_hash_string);

                if (!l_cert_string && !l_hash_string) {
                    dap_cli_server_cmd_set_reply_text(a_str_reply, "One of -cert or -hash parameters is mandatory");
                    return -6;
                }
                char *l_hash_hex_str = NULL;
                //char *l_hash_base58_str;
                // hash may be in hex or base58 format
                if(!dap_strncmp(l_hash_string, "0x", 2) || !dap_strncmp(l_hash_string, "0X", 2)) {
                    l_hash_hex_str = dap_strdup(l_hash_string);
                    //l_hash_base58_str = dap_enc_base58_from_hex_str_to_str(l_hash_string);
                }
                else {
                    l_hash_hex_str = dap_enc_base58_to_hex_str_from_str(l_hash_string);
                    //l_hash_base58_str = dap_strdup(l_hash_string);
                }

                if (l_cert_string) {
                    dap_cert_t * l_cert = dap_cert_find_by_name(l_cert_string);
                    if (l_cert == NULL) {
                        dap_cli_server_cmd_set_reply_text(a_str_reply, "Can't find \"%s\" certificate", l_cert_string);
                        DAP_DEL_Z(l_hash_hex_str);
                        return -7;
                    }
                    if (l_cert->enc_key == NULL) {
                        dap_cli_server_cmd_set_reply_text(a_str_reply, "No key found in \"%s\" certificate", l_cert_string );
                        DAP_DEL_Z(l_hash_hex_str);
                        return -8;
                    }
                    // Get publivc key hash
                    size_t l_pub_key_size = 0;
                    uint8_t *l_pub_key = dap_enc_key_serialize_pub_key(l_cert->enc_key, &l_pub_key_size);;
                    if (l_pub_key == NULL) {
                        dap_cli_server_cmd_set_reply_text(a_str_reply, "Can't serialize public key of certificate \"%s\"", l_cert_string);
                        DAP_DEL_Z(l_hash_hex_str);
                        return -9;
                    }
                    dap_chain_hash_fast_t l_pkey_hash;
                    dap_hash_fast(l_pub_key, l_pub_key_size, &l_pkey_hash);
                    DAP_DEL_Z(l_hash_hex_str);
                    l_hash_hex_str = dap_chain_hash_fast_to_str_new(&l_pkey_hash);
                    //l_hash_base58_str = dap_enc_base58_encode_hash_to_str(&l_pkey_hash);
                }
                const char c = '1';
                char *l_gdb_group_str = dap_chain_net_get_gdb_group_acl(l_net);
                if (!l_gdb_group_str) {
                    dap_cli_server_cmd_set_reply_text(a_str_reply, "Database ACL group not defined for this network");
                    return -11;
                }
                if( l_hash_hex_str ){
                    l_ret = dap_global_db_set_sync(l_gdb_group_str, l_hash_hex_str, &c, sizeof(c), false );
                    DAP_DELETE(l_gdb_group_str);
                    if (l_ret) {
                        dap_cli_server_cmd_set_reply_text(a_str_reply,
                                                          "Can't save public key hash %s in database", l_hash_hex_str);
                        DAP_DELETE(l_hash_hex_str);
                        return -10;
                    }
                    DAP_DELETE(l_hash_hex_str);
                } else{
                    dap_cli_server_cmd_set_reply_text(a_str_reply, "Can't save NULL public key hash in database");
                    return -10;
                }
                return 0;
            } else if (strcmp(l_ca_str, "list") == 0 ) {
                char *l_gdb_group_str = dap_chain_net_get_gdb_group_acl(l_net);
                if (!l_gdb_group_str) {
                    dap_cli_server_cmd_set_reply_text(a_str_reply, "Database ACL group not defined for this network");
                    return -11;
                }
                size_t l_objs_count;
                dap_global_db_obj_t *l_objs = dap_global_db_get_all_sync(l_gdb_group_str, &l_objs_count);
                DAP_DELETE(l_gdb_group_str);
                dap_string_t *l_reply = dap_string_new("");
                for (size_t i = 0; i < l_objs_count; i++) {
                    dap_string_append(l_reply, l_objs[i].key);
                    dap_string_append(l_reply, "\n");
                }
                dap_global_db_objs_delete(l_objs, l_objs_count);
                *a_str_reply = l_reply->len ? l_reply->str : dap_strdup("No entries found");
                dap_string_free(l_reply, false);
                return 0;
            } else if (strcmp(l_ca_str, "del") == 0 ) {
                const char *l_hash_string = NULL;
                dap_cli_server_cmd_find_option_val(argv, arg_index, argc, "-hash", &l_hash_string);
                if (!l_hash_string) {
                    dap_cli_server_cmd_set_reply_text(a_str_reply, "Format should be 'net ca del -hash <hash string>");
                    return -6;
                }
                char *l_gdb_group_str = dap_chain_net_get_gdb_group_acl(l_net);
                if (!l_gdb_group_str) {
                    dap_cli_server_cmd_set_reply_text(a_str_reply, "Database ACL group not defined for this network");
                    return -11;
                }
                l_ret = dap_global_db_del_sync(l_gdb_group_str, l_hash_string);
                DAP_DELETE(l_gdb_group_str);
                if (l_ret) {
                    dap_cli_server_cmd_set_reply_text(a_str_reply, "Cant't find certificate public key hash in database");
                    return -10;
                }
                return 0;
            } else {
                dap_cli_server_cmd_set_reply_text(a_str_reply,
                                                  "Subcommand 'ca' requires one of parameter: add, list, del\n");
                l_ret = -5;
            }
        } else if (l_ledger_str && !strcmp(l_ledger_str, "reload")) {
            int l_return_state = dap_chain_net_stop(l_net);
            sleep(1);   // wait to net going offline
            s_chain_net_ledger_cache_reload(l_net);
            if (l_return_state)
                dap_chain_net_start(l_net);
        } else if (l_list_str && !strcmp(l_list_str, "list")) {
            dap_list_t *l_net_keys = NULL;
            for (dap_chain_t *l_chain = l_net->pub.chains; l_chain; l_chain = l_chain->next) {
                if (!l_chain->callback_get_poa_certs)
                    continue;
                l_net_keys = l_chain->callback_get_poa_certs(l_chain, NULL, NULL);
                if (l_net_keys)
                    break;
            }
            if (!l_net_keys) {
                dap_cli_server_cmd_set_reply_text(a_str_reply, "No PoA certs found for this network");
                return -11;
            }
            dap_string_t *l_str_out = dap_string_new("List of network PoA certificates:\n");
            int i = 0;
            for (dap_list_t *it = l_net_keys; it; it = it->next) {
                dap_hash_fast_t l_pkey_hash;
                char l_pkey_hash_str[DAP_CHAIN_HASH_FAST_STR_SIZE];
                dap_pkey_get_hash(it->data, &l_pkey_hash);
                dap_chain_hash_fast_to_str(&l_pkey_hash, l_pkey_hash_str, DAP_CHAIN_HASH_FAST_STR_SIZE);
                dap_string_append_printf(l_str_out, "%d) %s\n", i++, l_pkey_hash_str);
            }
            *a_str_reply = l_str_out->str;
            dap_string_free(l_str_out, false);

        } else {
            dap_cli_server_cmd_set_reply_text(a_str_reply,
                                              "Command 'net' requires one of subcomands: sync, link, go, get, stats, ca, ledger");
            l_ret = -1;
        }

    }
    return  l_ret;
}

/**
 * @brief remove_duplicates_in_chain_by_priority
 * remove duplicates default datum types in chain by priority
 * @param *l_chain_1 chain 1
 * @param *l_chain_2 chain 2
 * @return void
 */

static void remove_duplicates_in_chain_by_priority(dap_chain_t *l_chain_1, dap_chain_t *l_chain_2)
{
    dap_chain_t *l_chain_high_priority = (l_chain_1->load_priority > l_chain_2->load_priority) ? l_chain_2 : l_chain_1; //such distribution is made for correct operation with the same priority
    dap_chain_t *l_chain_low_priority = (l_chain_1->load_priority > l_chain_2->load_priority) ? l_chain_1 : l_chain_2; //...^...^...^...

    for (int i = 0; i < l_chain_high_priority->default_datum_types_count; i++)
    {
        for (int j = 0; j < l_chain_low_priority->default_datum_types_count; j++)
        {
            if (l_chain_high_priority->default_datum_types[i] == l_chain_low_priority->default_datum_types[j])
            {
                l_chain_low_priority->default_datum_types[j] = l_chain_low_priority->default_datum_types[l_chain_low_priority->default_datum_types_count - 1];
                --l_chain_low_priority->default_datum_types_count;
                --j;
            }
        }
    }
}

// for sequential loading chains
typedef struct list_priority_{
    uint16_t prior;
    char * chains_path;
} list_priority;

static int callback_compare_prioritity_list(const void *a_item1, const void *a_item2)
{
    list_priority   *l_item1 = (list_priority*)((dap_list_t*)a_item1)->data,
                    *l_item2 = (list_priority*)((dap_list_t*)a_item2)->data;
    if (!l_item1 || !l_item2) {
        log_it(L_CRITICAL, "Invalid arg");
        return 0;
    }
    return l_item1->prior == l_item2->prior ? 0 : l_item1->prior > l_item2->prior ? 1 : -1;
}

void s_main_timer_callback(void *a_arg)
{
    dap_chain_net_t *l_net = (dap_chain_net_t *)a_arg;
    dap_chain_net_pvt_t *l_net_pvt = PVT(l_net);
    if (l_net_pvt->state_target == NET_STATE_ONLINE &&
            l_net_pvt->state >= NET_STATE_LINKS_ESTABLISHED &&
            !s_net_get_active_links_count(l_net)) // restart network
        dap_chain_net_start(l_net);
    dap_chain_net_balancer_prepare_list_links(l_net->pub.name,false);
}

/**
 * @brief load network config settings from cellframe-node.cfg file
 *
 * @param a_net_name const char *: network name, for example "home21-network"
 * @param a_acl_idx currently 0
 * @return int
 */
int s_net_init(const char * a_net_name, uint16_t a_acl_idx)
{
    dap_config_t *l_cfg = NULL;
    dap_string_t *l_cfg_path = dap_string_new("network/");
    dap_string_append(l_cfg_path,a_net_name);

    if( !(l_cfg = dap_config_open(l_cfg_path->str)) ) {
        log_it(L_ERROR,"Can't open default network config");
        dap_string_free(l_cfg_path,true);
        return -1;
    }
    dap_string_free(l_cfg_path,true);
    dap_chain_net_t * l_net = s_net_new(
                                        dap_config_get_item_str(l_cfg , "general" , "id" ),
                                        dap_config_get_item_str(l_cfg , "general" , "name" ),
                                        dap_config_get_item_str(l_cfg , "general" , "native_ticker"),
                                        dap_config_get_item_str(l_cfg , "general" , "node-role" )
                                       );
    if(!l_net) {
        log_it(L_ERROR,"Can't create l_net");
        return -1;
    }
    // check nets with same IDs and names
    dap_chain_net_item_t *l_net_items_current = NULL, *l_net_items_tmp = NULL;
    HASH_ITER(hh, s_net_items, l_net_items_current, l_net_items_tmp) {
        if (l_net_items_current->net_id.uint64 == l_net->pub.id.uint64) {
            log_it(L_ERROR,"Can't create net %s, net %s has the same ID %"DAP_UINT64_FORMAT_U"", l_net->pub.name, l_net_items_current->name, l_net->pub.id.uint64);
            log_it(L_ERROR, "Please, fix your configs and restart node");
            dap_chain_net_delete(l_net);
            return -1;
        }
        if (!strcmp(l_net_items_current->name, l_net->pub.name)) {
            log_it(L_ERROR,"Can't create l_net ID %"DAP_UINT64_FORMAT_U", net ID %"DAP_UINT64_FORMAT_U" has the same name %s", l_net->pub.id.uint64, l_net_items_current->net_id.uint64, l_net->pub.name);
            log_it(L_ERROR, "Please, fix your configs and restart node");
            dap_chain_net_delete(l_net);
            return -1;
        }
    }
    dap_chain_net_pvt_t * l_net_pvt = PVT(l_net);
    l_net_pvt->load_mode = true;
    l_net_pvt->acl_idx = a_acl_idx;
    l_net->pub.gdb_groups_prefix = dap_strdup (
                dap_config_get_item_str_default(l_cfg , "general" , "gdb_groups_prefix",
                                                dap_config_get_item_str(l_cfg , "general" , "name" ) ) );
    dap_global_db_add_sync_group(l_net->pub.name, "global", s_gbd_history_callback_notify, l_net);
    dap_global_db_add_sync_group(l_net->pub.name, l_net->pub.gdb_groups_prefix, s_gbd_history_callback_notify, l_net);

    l_net->pub.gdb_nodes = dap_strdup_printf("%s.nodes",l_net->pub.gdb_groups_prefix);
    l_net->pub.gdb_nodes_aliases = dap_strdup_printf("%s.nodes.aliases",l_net->pub.gdb_groups_prefix);

    // Bridged netwoks allowed to send transactions to
    uint16_t l_net_ids_count = 0;
    char **l_bridged_net_ids = dap_config_get_array_str(l_cfg, "general", "bridged_network_ids", &l_net_ids_count);
    for (uint16_t i = 0; i< l_net_ids_count; i++) {
        dap_chain_net_id_t l_id;
        if (dap_chain_net_id_parse(l_bridged_net_ids[i], &l_id) != 0)
            continue;
        l_net->pub.bridged_networks = dap_list_append(l_net->pub.bridged_networks, DAP_DUP(&l_id));
    }

    // nodes for special sync
    char **l_gdb_sync_nodes_addrs = dap_config_get_array_str(l_cfg, "general", "gdb_sync_nodes_addrs",
            &l_net_pvt->gdb_sync_nodes_addrs_count);
    if(l_gdb_sync_nodes_addrs && l_net_pvt->gdb_sync_nodes_addrs_count > 0) {
        l_net_pvt->gdb_sync_nodes_addrs = DAP_NEW_Z_SIZE(dap_chain_node_addr_t,
                sizeof(dap_chain_node_addr_t)*l_net_pvt->gdb_sync_nodes_addrs_count);
        if (!l_net_pvt->gdb_sync_nodes_addrs) {
            log_it(L_CRITICAL, "Memory allocation error");
            dap_config_close(l_cfg);
            return -1;
        }
        for(uint16_t i = 0; i < l_net_pvt->gdb_sync_nodes_addrs_count; i++) {
            dap_chain_node_addr_from_str(l_net_pvt->gdb_sync_nodes_addrs + i, l_gdb_sync_nodes_addrs[i]);
        }
    }
    // links for special sync
    uint16_t l_gdb_links_count = 0;
    PVT(l_net)->gdb_sync_nodes_links_count = 0;
    char **l_gdb_sync_nodes_links = dap_config_get_array_str(l_cfg, "general", "gdb_sync_nodes_links", &l_gdb_links_count);
    if (l_gdb_sync_nodes_links && l_gdb_links_count > 0) {
        l_net_pvt->gdb_sync_nodes_links_ips = DAP_NEW_Z_SIZE(uint32_t, l_gdb_links_count * sizeof(uint32_t));
        if (!l_net_pvt->gdb_sync_nodes_links_ips) {
            log_it(L_CRITICAL, "Memory allocation error");
            dap_config_close(l_cfg);
            return -1;
        }
        l_net_pvt->gdb_sync_nodes_links_ports = DAP_NEW_SIZE(uint16_t, l_gdb_links_count * sizeof(uint16_t));
        if (!l_net_pvt->gdb_sync_nodes_links_ports) {
            log_it(L_CRITICAL, "Memory allocation error");
            DAP_DEL_Z(l_net_pvt->gdb_sync_nodes_links_ips);
            dap_config_close(l_cfg);
            return -1;
        }
        for(uint16_t i = 0; i < l_gdb_links_count; i++) {
            char *l_gdb_link_port_str = strchr(l_gdb_sync_nodes_links[i], ':');
            if (!l_gdb_link_port_str) {
                continue;
            }
            uint16_t l_gdb_link_port = atoi(l_gdb_link_port_str + 1);
            if (!l_gdb_link_port)
                continue;
            int l_gdb_link_len = l_gdb_link_port_str - l_gdb_sync_nodes_links[i];
            char l_gdb_link_ip_str[l_gdb_link_len + 1];
            memcpy(l_gdb_link_ip_str, l_gdb_sync_nodes_links[i], l_gdb_link_len);
            l_gdb_link_ip_str[l_gdb_link_len] = '\0';
            struct in_addr l_in_addr;
            if (inet_pton(AF_INET, (const char *)l_gdb_link_ip_str, &l_in_addr) > 0) {
                PVT(l_net)->gdb_sync_nodes_links_ips[PVT(l_net)->gdb_sync_nodes_links_count] = l_in_addr.s_addr;
                PVT(l_net)->gdb_sync_nodes_links_ports[PVT(l_net)->gdb_sync_nodes_links_count] = l_gdb_link_port;
                PVT(l_net)->gdb_sync_nodes_links_count++;
            }
        }
    }
    // groups for special sync
    uint16_t l_gdb_sync_groups_count;
    char **l_gdb_sync_groups = dap_config_get_array_str(l_cfg, "general", "gdb_sync_groups", &l_gdb_sync_groups_count);
    if (l_gdb_sync_groups && l_gdb_sync_groups_count > 0) {
        for(uint16_t i = 0; i < l_gdb_sync_groups_count; i++) {
            // add group to special sync
            dap_global_db_add_sync_extra_group(l_net->pub.name, l_gdb_sync_groups[i], s_gbd_history_callback_notify, l_net);
        }
    }

    // Add network to the list
    dap_chain_net_item_t * l_net_item = DAP_NEW_Z( dap_chain_net_item_t);
    if (!l_net_item) {
        log_it(L_CRITICAL, "Memory allocation error");
        dap_config_close(l_cfg);
        return -1;
    }
    snprintf(l_net_item->name,sizeof (l_net_item->name),"%s"
                 ,dap_config_get_item_str(l_cfg , "general" , "name" ));
    l_net_item->chain_net = l_net;
    l_net_item->net_id.uint64 = l_net->pub.id.uint64;
    HASH_ADD_STR(s_net_items,name,l_net_item);
    HASH_ADD(hh2, s_net_ids, net_id, sizeof(l_net_item->net_id), l_net_item);

    // Check if seed nodes are present in local db alias
    char **l_seed_aliases = dap_config_get_array_str(l_cfg, "general", "seed_nodes_aliases",
                                                     &l_net_pvt->seed_aliases_count);
    if (l_net_pvt->seed_aliases_count)
        l_net_pvt->seed_aliases = DAP_NEW_Z_SIZE(char*, sizeof(char*) * l_net_pvt->seed_aliases_count);
    for(size_t i = 0; i < l_net_pvt->seed_aliases_count; i++)
        l_net_pvt->seed_aliases[i] = dap_strdup(l_seed_aliases[i]);
    // randomize seed nodes list
    for (int j = l_net_pvt->seed_aliases_count - 1; j > 0; j--) {
        short n = dap_random_uint16() % j;
        char *tmp = l_net_pvt->seed_aliases[n];
        l_net_pvt->seed_aliases[n] = l_net_pvt->seed_aliases[j];
        l_net_pvt->seed_aliases[j] = tmp;
    }

    uint16_t l_seed_nodes_addrs_len =0;
    char ** l_seed_nodes_addrs = dap_config_get_array_str( l_cfg , "general" ,"seed_nodes_addrs"
                                                         ,&l_seed_nodes_addrs_len);

    uint16_t l_seed_nodes_ipv4_len =0;
    char ** l_seed_nodes_ipv4 = dap_config_get_array_str( l_cfg , "general" ,"seed_nodes_ipv4"
                                                         ,&l_seed_nodes_ipv4_len);

    uint16_t l_seed_nodes_ipv6_len =0;
    char ** l_seed_nodes_ipv6 = dap_config_get_array_str( l_cfg , "general" ,"seed_nodes_ipv6"
                                                         ,&l_seed_nodes_ipv6_len);

    uint16_t l_seed_nodes_hostnames_len =0;
    char ** l_seed_nodes_hostnames = dap_config_get_array_str( l_cfg , "general" ,"seed_nodes_hostnames"
                                                         ,&l_seed_nodes_hostnames_len);

    uint16_t l_seed_nodes_port_len =0;
    char ** l_seed_nodes_port = dap_config_get_array_str( l_cfg , "general" ,"seed_nodes_port"
                                                                 ,&l_seed_nodes_port_len);
    uint16_t l_bootstrap_nodes_len = 0;
    char **l_bootstrap_nodes = dap_config_get_array_str(l_cfg, "general", "bootstrap_hostnames", &l_bootstrap_nodes_len);

    // maximum number of prepared connections to other nodes
    l_net_pvt->max_links_count = dap_config_get_item_int16_default(l_cfg, "general", "max_links", 5);
    // required number of active connections to other nodes
    l_net_pvt->required_links_count = dap_config_get_item_int16_default(l_cfg, "general", "require_links", 3);
    // wait time before reconnect attempt with same link
    l_net_pvt->reconnect_delay = dap_config_get_item_int16_default(l_cfg, "general", "reconnect_delay", 10);

    const char * l_node_addr_type = dap_config_get_item_str_default(l_cfg , "general" ,"node_addr_type","auto");

    const char * l_node_addr_str = NULL;
    const char * l_node_alias_str = NULL;

    // use unique addr from pub key
    if(!dap_strcmp(l_node_addr_type, "auto")) {
        size_t l_pub_key_data_size = 0;
        uint8_t *l_pub_key_data = NULL;

        // read pub key
        char *l_addr_key = dap_strdup_printf("node-addr");
        l_pub_key_data = dap_global_db_get_sync(GROUP_LOCAL_NODE_ADDR, l_addr_key, &l_pub_key_data_size, NULL, NULL);
        // generate a new pub key if it doesn't exist
        if(!l_pub_key_data || !l_pub_key_data_size){
            log_it(L_CRITICAL, "Memory allocation error");
            dap_config_close(l_cfg);
            return -1;
        }
        // generate addr from pub_key
        dap_chain_hash_fast_t l_hash;
        if(l_pub_key_data_size > 0 && dap_hash_fast(l_pub_key_data, l_pub_key_data_size, &l_hash) == 1) {
            l_node_addr_str = dap_strdup_printf("%04X::%04X::%04X::%04X",
                    (uint16_t) *(uint16_t*) (l_hash.raw),
                    (uint16_t) *(uint16_t*) (l_hash.raw + 2),
                    (uint16_t) *(uint16_t*) (l_hash.raw + DAP_CHAIN_HASH_FAST_SIZE - 4),
                    (uint16_t) *(uint16_t*) (l_hash.raw + DAP_CHAIN_HASH_FAST_SIZE - 2));
        }
        DAP_DELETE(l_addr_key);
        DAP_DELETE(l_pub_key_data);
    }
    // use static addr from setting
    else if(!dap_strcmp(l_node_addr_type, "static")) {
        //const char * l_node_ipv4_str = dap_config_get_item_str(l_cfg , "general" ,"node-ipv4");
        l_node_addr_str = dap_strdup(dap_config_get_item_str(l_cfg, "general", "node-addr"));
        l_node_alias_str = dap_config_get_item_str(l_cfg, "general", "node-alias");
    }

    log_it (L_DEBUG, "Read %u aliases, %u address and %u ipv4 addresses, check them",
            l_net_pvt->seed_aliases_count,l_seed_nodes_addrs_len, l_seed_nodes_ipv4_len );
    PVT(l_net)->seed_nodes_addrs_v4 = DAP_NEW_SIZE(struct in_addr, l_net_pvt->seed_aliases_count * sizeof(struct in_addr));
    PVT(l_net)->seed_nodes_addrs = DAP_NEW_SIZE(uint64_t, l_net_pvt->seed_aliases_count * sizeof(uint64_t));
    PVT(l_net)->seed_nodes_ports = DAP_NEW_SIZE(uint16_t, l_net_pvt->seed_aliases_count * sizeof(uint16_t));
    // save new nodes from cfg file to db
    for ( size_t i = 0; i < PVT(l_net)->seed_aliases_count &&
                        i < l_seed_nodes_addrs_len &&
                        (
                            ( l_seed_nodes_ipv4_len  && i < l_seed_nodes_ipv4_len  ) ||
                            ( l_seed_nodes_ipv6_len  && i < l_seed_nodes_ipv6_len  ) ||
                            ( l_seed_nodes_hostnames_len  && i < l_seed_nodes_hostnames_len  )
                        ); i++) {
        dap_chain_node_addr_t l_seed_node_addr  = { 0 }, *l_seed_node_addr_gdb  = NULL;
        dap_chain_node_info_t l_node_info       = { 0 }, *l_node_info_gdb       = NULL;

        log_it(L_NOTICE, "Check alias %s in db", l_net_pvt->seed_aliases[i]);
        snprintf(l_node_info.hdr.alias,sizeof (l_node_info.hdr.alias),"%s", PVT(l_net)->seed_aliases[i]);
        if (dap_chain_node_addr_from_str(&l_seed_node_addr, l_seed_nodes_addrs[i])) {
            log_it(L_ERROR,"Wrong address format, must be 0123::4567::89AB::CDEF");
            continue;
        }
        if (l_seed_nodes_ipv4_len)
            inet_pton(AF_INET, l_seed_nodes_ipv4[i], &l_node_info.hdr.ext_addr_v4);
        if (l_seed_nodes_ipv6_len)
            inet_pton(AF_INET6, l_seed_nodes_ipv6[i], &l_node_info.hdr.ext_addr_v6);
        l_node_info.hdr.ext_port = l_seed_nodes_port_len && l_seed_nodes_port_len >= i ?
            strtoul(l_seed_nodes_port[i], NULL, 10) : 8079;
        l_net_pvt->seed_nodes_ports[i] = l_node_info.hdr.ext_port;
        l_net_pvt->seed_nodes_addrs[i] = l_seed_node_addr.uint64;

        if (l_seed_nodes_hostnames_len) {
            struct sockaddr l_sa = {};
            log_it(L_DEBUG, "Resolve %s addr", l_seed_nodes_hostnames[i]);
            int l_ret_code = dap_net_resolve_host(l_seed_nodes_hostnames[i], AF_INET, &l_sa);
            if (l_ret_code == 0) {
                struct in_addr *l_res = (struct in_addr *)&l_sa;
                log_it(L_NOTICE, "Resolved %s to %s (ipv4)", l_seed_nodes_hostnames[i], inet_ntoa(*l_res));
                l_node_info.hdr.ext_addr_v4.s_addr = l_res->s_addr;
                l_net_pvt->seed_nodes_addrs_v4[i].s_addr = l_res->s_addr;
            } else {
                log_it(L_ERROR, "%s", gai_strerror(l_ret_code));
            }
        }
/*
        l_seed_node_addr_gdb    = dap_chain_node_alias_find(l_net, l_net_pvt->seed_aliases[i]);
        l_node_info_gdb         = l_seed_node_addr_gdb ? dap_chain_node_info_read(l_net, l_seed_node_addr_gdb) : NULL;

        l_node_info.hdr.address = l_seed_node_addr;
        if (l_node_info.hdr.ext_addr_v4.s_addr ||
#ifdef DAP_OS_BSD
            l_node_info.hdr.ext_addr_v6.__u6_addr.__u6_addr32[0]
#else
            l_node_info.hdr.ext_addr_v6.s6_addr32[0]
#endif
        ) {
             //Let's check if config was altered
            int l_ret = l_node_info_gdb ? memcmp(&l_node_info, l_node_info_gdb, sizeof(dap_chain_node_info_t)) : 1;
            if (!l_ret) {
                log_it(L_NOTICE,"Seed node "NODE_ADDR_FP_STR" already in list", NODE_ADDR_FP_ARGS_S(l_seed_node_addr));
            } else {
                // Either not yet added or must be altered
                l_ret = dap_chain_node_info_save(l_net, &l_node_info);
                if (!l_ret) {
                    if (dap_chain_node_alias_register(l_net,l_net_pvt->seed_aliases[i], &l_seed_node_addr))
                        log_it(L_NOTICE,"Seed node "NODE_ADDR_FP_STR" added to the curent list", NODE_ADDR_FP_ARGS_S(l_seed_node_addr));
                    else
                        log_it(L_WARNING,"Cant register alias %s for address "NODE_ADDR_FP_STR, l_net_pvt->seed_aliases[i], NODE_ADDR_FP_ARGS_S(l_seed_node_addr));
                } else {
                    log_it(L_WARNING,"Cant save node info for address "NODE_ADDR_FP_STR" return code %d", NODE_ADDR_FP_ARGS_S(l_seed_node_addr), l_ret);
                }
            }
        } else
            log_it(L_WARNING,"No address for seed node, can't populate global_db with it");
        DAP_DEL_Z(l_seed_node_addr_gdb);
        DAP_DEL_Z(l_node_info_gdb);*/
    }

    dap_chain_net_node_list_init();

    PVT(l_net)->bootstrap_nodes_count = 0;
    PVT(l_net)->bootstrap_nodes_addrs = DAP_NEW_SIZE(struct in_addr, l_bootstrap_nodes_len * sizeof(struct in_addr));
    PVT(l_net)->bootstrap_nodes_ports = DAP_NEW_SIZE(uint16_t, l_bootstrap_nodes_len * sizeof(uint16_t));
    for (int i = 0; i < l_bootstrap_nodes_len; i++) {
        char *l_bootstrap_port_str = strchr(l_bootstrap_nodes[i], ':');
        if (!l_bootstrap_port_str) {
            continue;
        }
        uint16_t l_bootstrap_port = atoi(l_bootstrap_port_str + 1);
        if (!l_bootstrap_port) {
            continue;
        }
        int l_bootstrap_name_len = l_bootstrap_port_str - l_bootstrap_nodes[i];
        char *l_bootstrap_name = DAP_NEW_SIZE(char, l_bootstrap_name_len + 1);
        strncpy(l_bootstrap_name, l_bootstrap_nodes[i], l_bootstrap_name_len);
        struct in_addr l_bootstrap_addr;
        if (dap_net_resolve_host(l_bootstrap_name, AF_INET, (struct sockaddr* )&l_bootstrap_addr) == 0) {
            PVT(l_net)->bootstrap_nodes_addrs[PVT(l_net)->bootstrap_nodes_count] = l_bootstrap_addr;
            PVT(l_net)->bootstrap_nodes_ports[PVT(l_net)->bootstrap_nodes_count] = l_bootstrap_port;
            PVT(l_net)->bootstrap_nodes_count++;
        }
        DAP_DELETE(l_bootstrap_name);
    }
    if ( l_node_addr_str || l_node_alias_str ){
        dap_chain_node_addr_t * l_node_addr;
        if ( l_node_addr_str == NULL)
            l_node_addr = dap_chain_node_alias_find(l_net, l_node_alias_str);
        else {
            l_node_addr = DAP_NEW_Z(dap_chain_node_addr_t);
            if (!l_node_addr) {
                log_it(L_CRITICAL, "Memory allocation error");
                dap_config_close(l_cfg);
                return -1;
            }
            if (dap_chain_node_addr_from_str(l_node_addr, l_node_addr_str) == 0)
                log_it(L_NOTICE, "Parse node addr "NODE_ADDR_FP_STR" successfully", NODE_ADDR_FP_ARGS(l_node_addr));
            else
                DAP_DEL_Z(l_node_addr);
            l_net_pvt->node_addr = l_node_addr;
        }
        if ( l_node_addr ) {
            char *l_addr_hash_str = dap_chain_node_addr_to_hash_str(l_node_addr);
            // save current node address
            dap_db_set_cur_node_addr(l_node_addr->uint64, l_net->pub.name);
            if(!l_addr_hash_str){
                log_it(L_ERROR,"Can't get hash string for node address!");
            } else {
                l_net_pvt->node_info = dap_chain_node_info_read (l_net, l_node_addr);
                if ( !l_net_pvt->node_info ) { // If not present - create it
                    l_net_pvt->node_info = DAP_NEW_Z(dap_chain_node_info_t);
                    if (!l_net_pvt->node_info) {
                        log_it(L_CRITICAL, "Memory allocation error");
                        DAP_DEL_Z(l_node_addr);
                        dap_config_close(l_cfg);
                        return -1;
                    }
                    l_net_pvt->node_info->hdr.address = *l_node_addr;
                    if (dap_config_get_item_bool_default(g_config,"server","enabled",false) ){
                        const char * l_ext_addr_v4 = dap_config_get_item_str_default(g_config,"server","ext_address",NULL);
                        const char * l_ext_addr_v6 = dap_config_get_item_str_default(g_config,"server","ext_address6",NULL);
                        uint16_t l_ext_port = dap_config_get_item_uint16_default(g_config,"server","ext_port_tcp", 8079);
                        uint16_t l_node_info_port = l_ext_port ? l_ext_port :
                                                dap_config_get_item_uint16_default(g_config,"server","listen_port_tcp",8079);
                        if (l_ext_addr_v4)
                            inet_pton(AF_INET,l_ext_addr_v4,&l_net_pvt->node_info->hdr.ext_addr_v4 );
                        if (l_ext_addr_v6)
                            inet_pton(AF_INET6,l_ext_addr_v6,&l_net_pvt->node_info->hdr.ext_addr_v6 );
                        l_net_pvt->node_info->hdr.ext_port =l_node_info_port;
                    } else
                        log_it(L_INFO,"Server is disabled, add only node address in nodelist");
                }
                log_it(L_NOTICE,"GDB Info: node_addr: " NODE_ADDR_FP_STR"  links: %u cell_id: 0x%016"DAP_UINT64_FORMAT_X,
                       NODE_ADDR_FP_ARGS(l_node_addr),
                       l_net_pvt->node_info->hdr.links_number,
                       l_net_pvt->node_info->hdr.cell_id.uint64);
            }
            DAP_DELETE(l_addr_hash_str);
        }
        else{
            log_it(L_WARNING, "Not present our own address %s in database", (l_node_alias_str) ? l_node_alias_str: "");
        }
    }

    /* *** Chaiins init by configs *** */
    char * l_chains_path = dap_strdup_printf("%s/network/%s", dap_config_path(), l_net->pub.name);
    DIR * l_chains_dir = opendir(l_chains_path);
    DAP_DEL_Z(l_chains_path);
    if (!l_chains_dir) {
        log_it(L_ERROR, "Can't find any chains for network %s", l_net->pub.name);
        l_net_pvt->load_mode = false;
        dap_config_close(l_cfg);
        return -2;
    }
    // for sequential loading chains
    dap_list_t *l_prior_list = NULL;

    struct dirent * l_dir_entry;
    while ( (l_dir_entry = readdir(l_chains_dir) )!= NULL ){
        if (l_dir_entry->d_name[0]=='\0')
            continue;
        char * l_entry_name = strdup(l_dir_entry->d_name);
        if (!l_entry_name) {
        log_it(L_CRITICAL, "Memory allocation error");
            dap_config_close(l_cfg);
            closedir(l_chains_dir);
            return -1;
        }
        if (strlen (l_entry_name) > 4 ){ // It has non zero name excluding file extension
            if ( strncmp (l_entry_name+ strlen(l_entry_name)-4,".cfg",4) == 0 ) { // its .cfg file
                l_entry_name [strlen(l_entry_name)-4] = 0;
                log_it(L_DEBUG,"Open chain config \"%s\"...",l_entry_name);
                l_chains_path = dap_strdup_printf("network/%s/%s",l_net->pub.name,l_entry_name);
                dap_config_t * l_cfg_new = dap_config_open(l_chains_path);
                if(l_cfg_new) {
                    list_priority *l_chain_prior = DAP_NEW_Z(list_priority);
                    if (!l_chain_prior) {
                        log_it(L_CRITICAL, "Memory allocation error");
                        DAP_DELETE(l_entry_name);
                        closedir(l_chains_dir);
                        dap_config_close(l_cfg_new);
                        dap_config_close(l_cfg);
                        return -1;
                    }
                    l_chain_prior->prior = dap_config_get_item_uint16_default(l_cfg_new, "chain", "load_priority", 100);
                    log_it(L_DEBUG, "Chain priority: %u", l_chain_prior->prior);
                    l_chain_prior->chains_path = l_chains_path;
                    // add chain to load list;
                    l_prior_list = dap_list_append(l_prior_list, l_chain_prior);
                    dap_config_close(l_cfg_new);
                }
            }
        }
        DAP_DEL_Z (l_entry_name);
    }
    closedir(l_chains_dir);

    // sort list with chains names by priority
    l_prior_list = dap_list_sort(l_prior_list, callback_compare_prioritity_list);

    // create and load chains params by priority
    dap_chain_t *l_chain;
    dap_list_t *l_list = l_prior_list;
    while(l_list){
        list_priority *l_chain_prior = l_list->data;
        // Create chain object
        l_chain = dap_chain_load_from_cfg(l_net->pub.ledger, l_net->pub.name,
                                          l_net->pub.id, l_chain_prior->chains_path);
        if(l_chain)
            DL_APPEND(l_net->pub.chains, l_chain);
        else
            log_it(L_WARNING, "Can't process chain from config %s", l_chain_prior->chains_path);
        DAP_DELETE (l_chain_prior->chains_path);
        l_list = dap_list_next(l_list);
    }
    dap_list_free_full(l_prior_list, NULL);
    dap_chain_t *l_chain02;
    DL_FOREACH(l_net->pub.chains, l_chain){
        DL_FOREACH(l_net->pub.chains, l_chain02){
            if (l_chain != l_chain02){
                if (l_chain->id.uint64 == l_chain02->id.uint64) {
                    log_it(L_ERROR, "Your network %s has chains with duplicate ids: 0x%"DAP_UINT64_FORMAT_U", chain01: %s, chain02: %s", l_chain->net_name,
                                    l_chain->id.uint64, l_chain->name,l_chain02->name);
                    log_it(L_ERROR, "Please, fix your configs and restart node");
                    return -2;
                }
                if (!dap_strcmp(l_chain->name, l_chain02->name)) {
                    log_it(L_ERROR, "Your network %s has chains with duplicate names %s: chain01 id = 0x%"DAP_UINT64_FORMAT_U", chain02 id = 0x%"DAP_UINT64_FORMAT_U"",l_chain->net_name,
                           l_chain->name, l_chain->id.uint64, l_chain02->id.uint64);
                    log_it(L_ERROR, "Please, fix your configs and restart node");
                    return -2;
                }
                remove_duplicates_in_chain_by_priority(l_chain, l_chain02);
            }
        }
    }
    // LEDGER model
    uint16_t l_ledger_flags = 0;
    switch ( PVT( l_net )->node_role.enums ) {
    case NODE_ROLE_LIGHT:
        break;
    case NODE_ROLE_FULL:
        l_ledger_flags |= DAP_CHAIN_LEDGER_CHECK_LOCAL_DS;
        if (dap_config_get_item_bool_default(g_config, "ledger", "cache_enabled", false))
            l_ledger_flags |= DAP_CHAIN_LEDGER_CACHE_ENABLED;
    default:
        l_ledger_flags |= DAP_CHAIN_LEDGER_CHECK_CELLS_DS | DAP_CHAIN_LEDGER_CHECK_TOKEN_EMISSION;
    }
    dap_list_t *l_net_keys = NULL;
    for (dap_chain_t *l_chain = l_net->pub.chains; l_chain; l_chain = l_chain->next) {
        if (!l_chain->callback_get_poa_certs)
            continue;
        l_net_keys = l_chain->callback_get_poa_certs(l_chain, NULL, NULL);
        if (l_net_keys)
            break;
    }
    if (!l_net_keys)
        log_it(L_WARNING,"PoA certificates for net %s not found.", l_net->pub.name);
    // init LEDGER model
    l_net->pub.ledger = dap_chain_ledger_create(l_ledger_flags, l_net->pub.id, l_net->pub.name, l_net->pub.native_ticker, l_net_keys);

    DAP_DELETE(l_node_addr_str);
    dap_config_close(l_cfg);
    return 0;
}

int s_net_load(dap_chain_net_t *a_net)
{
    dap_chain_net_t *l_net = a_net;

    dap_config_t *l_cfg = NULL;
    dap_string_t *l_cfg_path = dap_string_new("network/");
    dap_string_append(l_cfg_path,a_net->pub.name);

    if( !( l_cfg = dap_config_open ( l_cfg_path->str ) ) ) {
        log_it(L_ERROR,"Can't open default network config");
        dap_string_free(l_cfg_path,true);
        return -1;
    }

    dap_chain_net_pvt_t * l_net_pvt = PVT(l_net);

    // reload ledger cache at once
    if (s_chain_net_reload_ledger_cache_once(l_net)) {
        log_it(L_WARNING,"Start one time ledger cache reloading");
        dap_chain_ledger_purge(l_net->pub.ledger, false);
        dap_chain_net_srv_stake_purge(l_net);
    } else
        dap_chain_net_srv_stake_load_cache(l_net);

    //load decree
    dap_chain_net_decree_init(l_net);
    // load chains
    dap_chain_t *l_chain = l_net->pub.chains;
    while(l_chain){
        dap_chain_ledger_set_fee(l_net->pub.ledger, uint256_0, c_dap_chain_addr_blank);
        if (!dap_chain_load_all(l_chain)) {
            log_it (L_NOTICE, "Loaded chain files");
            if (DAP_CHAIN_PVT(l_chain)->need_reorder) {
                log_it(L_DAP, "Reordering chain files for chain %s", l_chain->name);
                if (l_chain->callback_atom_add_from_treshold)
                    while (l_chain->callback_atom_add_from_treshold(l_chain, NULL))
                        log_it(L_DEBUG, "Added atom from treshold");
                dap_chain_save_all(l_chain);
                DAP_CHAIN_PVT(l_chain)->need_reorder = false;
                if (l_chain->callback_purge) {
                    l_chain->callback_purge(l_chain);
                    dap_chain_ledger_purge(l_net->pub.ledger, false);
                    dap_chain_ledger_set_fee(l_net->pub.ledger, uint256_0, c_dap_chain_addr_blank);
                    dap_chain_net_decree_purge(l_net);
                    dap_chain_load_all(l_chain);
                } else
                    log_it(L_WARNING, "No purge callback for chain %s, can't reload it with correct order", l_chain->name);
            }
        } else {
            dap_chain_save_all( l_chain );
            log_it (L_NOTICE, "Initialized chain files");
        }

        if (l_chain->callback_created)
            l_chain->callback_created(l_chain, l_cfg);

        l_chain = l_chain->next;
    }
    // Process thresholds if any
    bool l_processed;
    do {
        l_processed = false;
        DL_FOREACH(l_net->pub.chains, l_chain) {
            if (l_chain->callback_atom_add_from_treshold) {
                while (l_chain->callback_atom_add_from_treshold(l_chain, NULL)) {
                    log_it(L_DEBUG, "Added atom from treshold");
                    l_processed = true;
                }
            }
        }
    } while (l_processed);

    // Do specific role actions post-chain created
    l_net_pvt->state_target = NET_STATE_OFFLINE;
    dap_chain_net_state_t l_target_state = NET_STATE_OFFLINE;
    l_net_pvt->only_static_links = false;
    switch ( l_net_pvt->node_role.enums ) {
        case NODE_ROLE_ROOT_MASTER:{
            // Set to process everything in datum pool
            dap_chain_t * l_chain = NULL;
            DL_FOREACH(l_net->pub.chains, l_chain)
                l_chain->is_datum_pool_proc = true;
            log_it(L_INFO,"Root master node role established");
        } // Master root includes root
        case NODE_ROLE_ROOT:{
            // Set to process only zerochain
            dap_chain_id_t l_chain_id = {{0}};
            dap_chain_t * l_chain = dap_chain_find_by_id(l_net->pub.id,l_chain_id);
            if (l_chain )
               l_chain->is_datum_pool_proc = true;
            l_net_pvt->only_static_links = true;
            log_it(L_INFO,"Root node role established");
        } break;
        case NODE_ROLE_CELL_MASTER:
        case NODE_ROLE_MASTER:{
            uint16_t l_proc_chains_count=0;
            char ** l_proc_chains = dap_config_get_array_str(l_cfg,"role-master" , "proc_chains", &l_proc_chains_count );
            for ( size_t i = 0; i< l_proc_chains_count ; i++) {
                dap_chain_id_t l_chain_id = {};
                if (dap_chain_id_parse(l_proc_chains[i], &l_chain_id) == 0) {
                    dap_chain_t * l_chain = dap_chain_find_by_id(l_net->pub.id, l_chain_id );
                    if (l_chain)
                        l_chain->is_datum_pool_proc = true;
                    else
                        log_it(L_WARNING, "Can't find chain id 0x%016" DAP_UINT64_FORMAT_X, l_chain_id.uint64);
                }
            }
            log_it(L_INFO,"Master node role established");
        } break;
        case NODE_ROLE_FULL:{
            log_it(L_INFO,"Full node role established");
        } break;
        case NODE_ROLE_LIGHT:
        default:
            log_it(L_INFO,"Light node role established");

    }
    if (!l_net_pvt->only_static_links)
        l_net_pvt->only_static_links = dap_config_get_item_bool_default(l_cfg, "general", "links_static_only", false);
    if (dap_config_get_item_bool_default(g_config ,"general", "auto_online", false))
    {
        dap_chain_net_balancer_prepare_list_links(l_net->pub.name,true);
        l_target_state = NET_STATE_ONLINE;
    }

    l_net_pvt->load_mode = false;
    if (l_net->pub.ledger)
        dap_chain_ledger_load_end(l_net->pub.ledger);

    l_net_pvt->balancer_http = !dap_config_get_item_bool_default(l_cfg, "general", "use_dns_links", false);

    dap_chain_net_add_gdb_notify_callback(l_net, dap_chain_net_sync_gdb_broadcast, l_net);
    DL_FOREACH(l_net->pub.chains, l_chain)
        // add a callback to monitor changes in the chain
        dap_chain_add_callback_notify(l_chain, s_chain_callback_notify, l_net);

    uint32_t l_timeout = dap_config_get_item_uint32_default(g_config, "node_client", "timer_update_states", 600);
    PVT(l_net)->main_timer = dap_interval_timer_create(l_timeout * 1000, s_main_timer_callback, l_net);
    log_it(L_INFO, "Chain network \"%s\" initialized",l_net->pub.name);
    PVT(l_net)->update_links_timer = dap_interval_timer_create(600 * 1000, s_update_links_timer_callback, l_net);

    dap_config_close(l_cfg);

    if (l_target_state != l_net_pvt->state_target)
        dap_chain_net_state_go_to(l_net, l_target_state);

    return 0;
}

/**
 * @brief dap_chain_net_deinit
 */
void dap_chain_net_deinit()
{
    dap_chain_net_item_t *l_current_item, *l_tmp;
    HASH_ITER(hh, s_net_items, l_current_item, l_tmp) {
        HASH_DEL(s_net_items, l_current_item);
        dap_chain_net_t *l_net = l_current_item->chain_net;
        dap_interval_timer_delete(PVT(l_net)->main_timer);
        DAP_DEL_Z(l_net);
        DAP_DEL_Z(l_current_item);
    }
<<<<<<< HEAD
    dap_chain_node_net_ban_list_deinit();
    pthread_rwlock_unlock(&s_net_items_rwlock);
    pthread_rwlock_destroy(&s_net_items_rwlock);

=======
>>>>>>> 61c9dc64
}

/**
 * @brief dap_chain_net_list
 * @return NULL if error
 */
dap_chain_net_t **dap_chain_net_list(uint16_t *a_size)
{
    if (!a_size)
        return NULL;
    *a_size = HASH_COUNT(s_net_items);
    if(*a_size){
        dap_chain_net_t **l_net_list = DAP_NEW_SIZE(dap_chain_net_t *, (*a_size) * sizeof(dap_chain_net_t *));
        if (!l_net_list) {
            log_it(L_CRITICAL, "Memory allocation error");
            return NULL;
        }
        dap_chain_net_item_t *l_current_item = NULL, *l_tmp = NULL;
        int i = 0;
        HASH_ITER(hh, s_net_items, l_current_item, l_tmp) {
            l_net_list[i++] = l_current_item->chain_net;
            if(i >= *a_size)
                break;
        }
        return l_net_list;
    } else {
        return NULL;
    }
}

/**
 * @brief dap_chain_net_by_name
 * @param a_name
 * @return
 */
dap_chain_net_t *dap_chain_net_by_name(const char *a_name)
{
    dap_chain_net_item_t *l_net_item = NULL;
    if (a_name) {
        HASH_FIND_STR(s_net_items,a_name,l_net_item);
    }
    return l_net_item ? l_net_item->chain_net : NULL;
}

/**
 * @brief dap_chain_ledger_by_net_name
 * @param a_net_name
 * @return
 */
dap_ledger_t * dap_chain_ledger_by_net_name( const char * a_net_name)
{
    dap_chain_net_t *l_net = dap_chain_net_by_name(a_net_name);
    return l_net ? l_net->pub.ledger : NULL;
}

/**
 * @brief dap_chain_net_by_id
 * @param a_id
 * @return
 */
dap_chain_net_t *dap_chain_net_by_id(dap_chain_net_id_t a_id)
{
    dap_chain_net_item_t *l_net_item = NULL;
    HASH_FIND(hh2, s_net_ids, &a_id, sizeof(a_id), l_net_item);
    return l_net_item ? l_net_item->chain_net : NULL;
}

/**
 * @brief dap_chain_net_by_id
 * @param a_id
 * @return
 */
uint16_t dap_chain_net_get_acl_idx(dap_chain_net_t *a_net)
{
    return a_net ? PVT(a_net)->acl_idx : (uint16_t)-1;
}

/**
 * @brief dap_chain_net_id_by_name
 * @param a_name
 * @return
 */
dap_chain_net_id_t dap_chain_net_id_by_name( const char * a_name)
{
    dap_chain_net_t *l_net = dap_chain_net_by_name( a_name );
    dap_chain_net_id_t l_ret = {0};
    if (l_net)
        l_ret.uint64 = l_net->pub.id.uint64;
    return l_ret;
}

/**
 * @brief dap_chain_net_get_chain_by_name
 * @param l_net
 * @param a_name
 * @return
 */
dap_chain_t * dap_chain_net_get_chain_by_name( dap_chain_net_t * l_net, const char * a_name)
{
   dap_chain_t * l_chain;
   DL_FOREACH(l_net->pub.chains, l_chain){
        if(dap_strcmp(l_chain->name, a_name) == 0)
            return  l_chain;
   }
   return NULL;
}

/**
 * @brief dap_chain_net_get_chain_by_id
 * @param l_net
 * @param a_name
 * @return
 */
dap_chain_t *dap_chain_net_get_chain_by_id(dap_chain_net_t *l_net, dap_chain_id_t a_chain_id)
{
   dap_chain_t *l_chain;
   DL_FOREACH(l_net->pub.chains, l_chain)
        if (l_chain->id.uint64 == a_chain_id.uint64)
            return l_chain;
   return NULL;
}

/**
 * @brief dap_chain_net_get_chain_by_chain_type
 * @param a_datum_type
 * @return
 */
dap_chain_t *dap_chain_net_get_chain_by_chain_type(dap_chain_net_t *a_net, dap_chain_type_t a_datum_type)
{
    if (!a_net)
        return NULL;

    dap_chain_t *l_chain = dap_chain_net_get_default_chain_by_chain_type(a_net, a_datum_type);
    if (l_chain)
        return l_chain;

    DL_FOREACH(a_net->pub.chains, l_chain) {
        for(int i = 0; i < l_chain->datum_types_count; i++) {
            dap_chain_type_t l_datum_type = l_chain->datum_types[i];
            if(l_datum_type == a_datum_type)
                return l_chain;
        }
    }
    return NULL;
}

/**
 * @brief dap_chain_net_get_default_chain_by_chain_type
 * @param a_datum_type
 * @return
 */
dap_chain_t * dap_chain_net_get_default_chain_by_chain_type(dap_chain_net_t *a_net, dap_chain_type_t a_datum_type)
{
    dap_chain_t * l_chain;

    if (!a_net)
        return NULL;

    DL_FOREACH(a_net->pub.chains, l_chain)
    {
        for(int i = 0; i < l_chain->default_datum_types_count; i++) {
            if(l_chain->default_datum_types[i] == a_datum_type)
                return l_chain;
        }
    }
    return NULL;
}

/**
 * @brief dap_chain_net_get_gdb_group_mempool_by_chain_type
 * @param a_datum_type
 * @return
 */
char * dap_chain_net_get_gdb_group_mempool_by_chain_type(dap_chain_net_t *a_net, dap_chain_type_t a_datum_type)
{
    dap_chain_t *l_chain;
    if (!a_net)
        return NULL;
    DL_FOREACH(a_net->pub.chains, l_chain)
    {
        for(int i = 0; i < l_chain->datum_types_count; i++) {
            if(l_chain->datum_types[i] == a_datum_type)
                return dap_chain_net_get_gdb_group_mempool_new(l_chain);
        }
    }
    return NULL;
}

/**
 * @brief dap_chain_net_get_state
 * @param l_net
 * @return
 */
dap_chain_net_state_t dap_chain_net_get_state (dap_chain_net_t * l_net)
{
    return PVT(l_net)->state;
}

/**
 * @brief dap_chain_net_set_state
 * @param l_net
 * @param a_state
 */
void dap_chain_net_set_state(dap_chain_net_t *l_net, dap_chain_net_state_t a_state)
{
    assert(l_net);
    log_it(L_DEBUG,"%s set state %s", l_net->pub.name, dap_chain_net_state_to_str(a_state));
    if(a_state == PVT(l_net)->state){
        return;
    }
    PVT(l_net)->state = a_state;
    dap_proc_queue_add_callback(dap_events_worker_get_auto(), s_net_states_proc,l_net);
}


/**
 * @brief dap_chain_net_get_cur_addr
 * @param l_net
 * @return
 */
dap_chain_node_addr_t *dap_chain_net_get_cur_addr( dap_chain_net_t *a_net)
{
    return a_net ? (PVT(a_net)->node_info ? &PVT(a_net)->node_info->hdr.address : PVT(a_net)->node_addr) : NULL;
}

uint64_t dap_chain_net_get_cur_addr_int(dap_chain_net_t *a_net)
{
    if (!a_net)
        return 0;
    uint64_t l_ret = 0;
    if (PVT(a_net)->node_addr == NULL) { // Cache address if not present
        l_ret = dap_chain_net_get_cur_node_addr_gdb_sync(a_net->pub.name);
        if (l_ret) {
            PVT(a_net)->node_addr = DAP_NEW_Z(dap_chain_node_addr_t);
            PVT(a_net)->node_addr->uint64 = l_ret;
        }
    } else
        l_ret = PVT(a_net)->node_addr->uint64;
    return l_ret;
}

dap_chain_cell_id_t * dap_chain_net_get_cur_cell( dap_chain_net_t * l_net)
{
    return  PVT(l_net)->node_info ? &PVT(l_net)->node_info->hdr.cell_id: 0;
}


/**
 * Get nodes list (list of dap_chain_node_addr_t struct)
 */
dap_list_t* dap_chain_net_get_link_node_list(dap_chain_net_t * l_net, bool a_is_only_cur_cell)
{
    dap_list_t *l_node_list = NULL;
    // get cur node address
    dap_chain_node_addr_t l_cur_node_addr = { 0 };
    l_cur_node_addr.uint64 = dap_chain_net_get_cur_addr_int(l_net);

    dap_chain_node_info_t *l_cur_node_info = dap_chain_node_info_read(l_net, &l_cur_node_addr);
    // add links to nodes list only from the same cell
    if(l_cur_node_info) {
        for(unsigned int i = 0; i < l_cur_node_info->hdr.links_number; i++) {
            bool l_is_add = true;
            dap_chain_node_addr_t *l_remote_address = l_cur_node_info->links + i;
            if(a_is_only_cur_cell) {
                // get remote node list
                dap_chain_node_info_t *l_remote_node_info = dap_chain_node_info_read(l_net, l_remote_address);
                if(!l_remote_node_info || l_remote_node_info->hdr.cell_id.uint64 != l_cur_node_info->hdr.cell_id.uint64)
                    l_is_add = false;
                if (l_remote_node_info)
                    DAP_DELETE(l_remote_node_info);
            }
            if(l_is_add) {
                dap_chain_node_addr_t *l_address = DAP_NEW_Z(dap_chain_node_addr_t);
                if (!l_address) {
                    log_it(L_CRITICAL, "Memory allocation error");
                    return NULL;
                }
                l_address->uint64 = l_cur_node_info->links[i].uint64;
                l_node_list = dap_list_append(l_node_list, l_address);
            }
        }
        DAP_DELETE(l_cur_node_info);
    }
    return l_node_list;
}

/**
 * Get remote nodes list (list of dap_chain_node_addr_t struct)
 */
dap_list_t* dap_chain_net_get_node_list(dap_chain_net_t * l_net)
{
    dap_list_t *l_node_list = NULL;
    /*
     dap_chain_net_pvt_t *l_net_pvt = PVT(l_net);
     // get nodes from seed_nodes
     for(uint16_t i = 0; i < l_net_pvt->seed_aliases_count; i++) {
     dap_chain_node_addr_t *l_node_address = dap_chain_node_alias_find(l_net, l_net_pvt->seed_aliases[i]);
     l_node_list = dap_list_append(l_node_list, l_node_address);
     }*/

    // get nodes list from global_db
    dap_global_db_obj_t *l_objs = NULL;
    size_t l_nodes_count = 0;
    // read all node
    l_objs = dap_global_db_get_all_sync(l_net->pub.gdb_nodes, &l_nodes_count);
    if(!l_nodes_count || !l_objs)
        return l_node_list;
    for(size_t i = 0; i < l_nodes_count; i++) {
        dap_chain_node_info_t *l_node_info = (dap_chain_node_info_t *) l_objs[i].value;
        dap_chain_node_addr_t *l_address = DAP_NEW(dap_chain_node_addr_t);
        if (!l_address) {
        log_it(L_CRITICAL, "Memory allocation error");
            return NULL;
        }
        l_address->uint64 = l_node_info->hdr.address.uint64;
        l_node_list = dap_list_append(l_node_list, l_address);
    }
    dap_global_db_objs_delete(l_objs, l_nodes_count);
    return l_node_list;
}

/**
 * Get nodes list from config file (list of dap_chain_node_addr_t struct)
 */
dap_list_t* dap_chain_net_get_node_list_cfg(dap_chain_net_t * a_net)
{
    dap_list_t *l_node_list = NULL;
    dap_chain_net_pvt_t *l_pvt_net = PVT(a_net);
    for(size_t i=0; i < l_pvt_net->seed_aliases_count;i++)
    {
        l_node_list = dap_list_append(l_node_list, &l_pvt_net->seed_nodes_addrs_v4[i]);
    }
    return l_node_list;
}

/**
 * @brief dap_chain_net_set_flag_sync_from_zero
 * @param a_net
 * @param a_flag_sync_from_zero
 */
void dap_chain_net_set_flag_sync_from_zero(dap_chain_net_t * a_net, bool a_flag_sync_from_zero)
{
    if( a_flag_sync_from_zero)
        PVT(a_net)->flags |= F_DAP_CHAIN_NET_SYNC_FROM_ZERO;
    else
        PVT(a_net)->flags ^= F_DAP_CHAIN_NET_SYNC_FROM_ZERO;
}

/**
 * @brief dap_chain_net_get_flag_sync_from_zero
 * @param a_net
 * @return
 */
bool dap_chain_net_get_flag_sync_from_zero( dap_chain_net_t * a_net)
{
    return PVT(a_net)->flags &F_DAP_CHAIN_NET_SYNC_FROM_ZERO ;
}

/**
 * @brief dap_chain_net_get_extra_gdb_group
 * @param a_net
 * @param a_node_addr
 * @return
 */
bool dap_chain_net_get_extra_gdb_group(dap_chain_net_t *a_net, dap_chain_node_addr_t a_node_addr)
{
    if (!a_net || !PVT(a_net)->gdb_sync_nodes_addrs)
        return false;
    for(uint16_t i = 0; i < PVT(a_net)->gdb_sync_nodes_addrs_count; i++) {
        if(a_node_addr.uint64 == PVT(a_net)->gdb_sync_nodes_addrs[i].uint64) {
            return true;
        }
    }
    return false;
}

void dap_chain_net_proc_mempool(dap_chain_net_t *a_net)
{
    dap_chain_t *l_chain;
    DL_FOREACH(a_net->pub.chains, l_chain)
        dap_chain_node_mempool_process_all(l_chain, true);
}

/**
 * @brief dap_chain_net_verify_datum_for_add
 * process datum verification process. Can be:
 *   if DAP_CHAIN_DATUM_TX, called dap_chain_ledger_tx_add_check
 *   if DAP_CHAIN_DATUM_TOKEN_DECL, called dap_chain_ledger_token_decl_add_check
 *   if DAP_CHAIN_DATUM_TOKEN_EMISSION, called dap_chain_ledger_token_emission_add_check
 *   if DAP_CHAIN_DATUM_DECREE
 * @param a_net
 * @param a_datum
 * @return
 */
int dap_chain_net_verify_datum_for_add(dap_chain_t *a_chain, dap_chain_datum_t *a_datum, dap_hash_fast_t *a_datum_hash)
{
    if (!a_datum)
        return -10;
    if (!a_chain)
        return -11;
    dap_chain_net_t *l_net = dap_chain_net_by_id(a_chain->net_id);
    switch (a_datum->header.type_id) {
    case DAP_CHAIN_DATUM_TX:
        return dap_chain_ledger_tx_add_check(l_net->pub.ledger, (dap_chain_datum_tx_t *)a_datum->data, a_datum->header.data_size, a_datum_hash);
    case DAP_CHAIN_DATUM_TOKEN_DECL:
        return dap_chain_ledger_token_decl_add_check(l_net->pub.ledger, (dap_chain_datum_token_t *)a_datum->data, a_datum->header.data_size);
    case DAP_CHAIN_DATUM_TOKEN_EMISSION:
        return dap_chain_ledger_token_emission_add_check(l_net->pub.ledger, a_datum->data, a_datum->header.data_size, a_datum_hash);
    case DAP_CHAIN_DATUM_DECREE:
        return dap_chain_net_decree_verify((dap_chain_datum_decree_t *)a_datum->data, l_net, a_datum->header.data_size, a_datum_hash);
    case DAP_CHAIN_DATUM_ANCHOR:
        return dap_chain_net_anchor_verify((dap_chain_datum_anchor_t *)a_datum->data, a_datum->header.data_size);
    default:
        if (a_chain->callback_datum_find_by_hash &&
                a_chain->callback_datum_find_by_hash(a_chain, a_datum_hash, NULL, NULL))
            return -1;
    }
    return 0;
}

char *dap_chain_net_verify_datum_err_code_to_str(dap_chain_datum_t *a_datum, int a_code){
    switch (a_datum->header.type_id) {
    case DAP_CHAIN_DATUM_TX:
        return dap_chain_ledger_tx_check_err_str(a_code);
    case DAP_CHAIN_DATUM_TOKEN_DECL:
        return dap_chain_ledger_token_decl_add_err_code_to_str(a_code);
    case DAP_CHAIN_DATUM_TOKEN_EMISSION:
        return dap_chain_ledger_token_emission_err_code_to_str(a_code);
    default:
        return !a_code ? "DAP_CHAIN_DATUM_VERIFY_OK" : dap_itoa(a_code);

    }
}

/**
 * @brief check certificate access list, written in chain config
 *
 * @param a_net - network object
 * @param a_pkey_hash - certificate hash
 * @return true
 * @return false
 */
static bool s_net_check_acl(dap_chain_net_t *a_net, dap_chain_hash_fast_t *a_pkey_hash)
{
    const char l_path[] = "network/";
    char l_cfg_path[strlen(a_net->pub.name) + strlen(l_path) + 1];
    dap_snprintf(l_cfg_path, sizeof(l_cfg_path), "%s%s", l_path, a_net->pub.name);
    dap_config_t *l_cfg = dap_config_open(l_cfg_path);
    const char *l_auth_type = dap_config_get_item_str(l_cfg, "auth", "type");
    bool l_authorized = true;
    if (l_auth_type && !strcmp(l_auth_type, "ca")) {
        if (dap_hash_fast_is_blank(a_pkey_hash)) {
            return false;
        }
        l_authorized = false;
        char l_auth_hash_str[DAP_CHAIN_HASH_FAST_STR_SIZE];
        dap_chain_hash_fast_to_str(a_pkey_hash, l_auth_hash_str, sizeof(l_auth_hash_str));
        uint16_t l_acl_list_len = 0;
        char **l_acl_list = dap_config_get_array_str(l_cfg, "auth", "acl_accept_ca_list", &l_acl_list_len);
        for (uint16_t i = 0; i < l_acl_list_len; i++) {
            if (!strcmp(l_acl_list[i], l_auth_hash_str)) {
                l_authorized = true;
                break;
            }
        }
        if (!l_authorized) {
            const char *l_acl_gdb = dap_config_get_item_str(l_cfg, "auth", "acl_accept_ca_gdb");
            if (l_acl_gdb) {
                size_t l_objs_count;
                dap_global_db_obj_t *l_objs = dap_global_db_get_all_sync(l_acl_gdb, &l_objs_count);
                for (size_t i = 0; i < l_objs_count; i++) {
                    if (!strcmp(l_objs[i].key, l_auth_hash_str)) {
                        l_authorized = true;
                        break;
                    }
                }
                dap_global_db_objs_delete(l_objs, l_objs_count);
            }
        }
        if (!l_authorized) {
            const char *l_acl_chains = dap_config_get_item_str(l_cfg, "auth", "acl_accept_ca_chains");
            if (l_acl_chains && !strcmp(l_acl_chains, "all")) {
                dap_list_t *l_certs = dap_cert_get_all_mem();
                for (dap_list_t *l_tmp = l_certs; l_tmp && !l_authorized; l_tmp = dap_list_next(l_tmp)) {
                    dap_cert_t *l_cert = (dap_cert_t *)l_tmp->data;
                    size_t l_pkey_size;
                    uint8_t *l_pkey_ser = dap_enc_key_serialize_pub_key(l_cert->enc_key, &l_pkey_size);
                    dap_chain_hash_fast_t l_cert_hash;
                    dap_hash_fast(l_pkey_ser, l_pkey_size, &l_cert_hash);
                    if (!memcmp(&l_cert_hash, a_pkey_hash, sizeof(dap_chain_hash_fast_t))) {
                        l_authorized = true;
                    }
                    DAP_DELETE(l_pkey_ser);
                }
            }
        }
    }
    dap_config_close(l_cfg);
    return l_authorized;
}

/**
 * @brief s_acl_callback function. Usually called from enc_http_proc
 * set acl (l_enc_key_ks->acl_list) from acl_accept_ca_list, acl_accept_ca_gdb chain config parameters in [auth] section
 * @param a_pkey_hash dap_chain_hash_fast_t hash object
 * @return uint8_t*
 */
static uint8_t *s_net_set_acl(dap_chain_hash_fast_t *a_pkey_hash)
{
    uint16_t l_net_count;
    dap_chain_net_t **l_net_list = dap_chain_net_list(&l_net_count);
    if (l_net_count && l_net_list) {
        uint8_t *l_ret = DAP_NEW_SIZE(uint8_t, l_net_count);
        if (!l_ret) {
            log_it(L_CRITICAL, "Memory allocation error");
            DAP_DELETE(l_net_list);
            return NULL;
        }
        for (uint16_t i = 0; i < l_net_count; i++) {
            l_ret[i] = s_net_check_acl(l_net_list[i], a_pkey_hash);
        }
        DAP_DELETE(l_net_list);
        return l_ret;
    }
    if (l_net_list)
        DAP_DELETE(l_net_list);
    return NULL;
}

/**
 * @brief dap_chain_datum_list
 * Get datum list by filter
 * @param a_net
 * @param a_chain  if NULL, then for all chains
 * @param a_filter_func
 * @param a_filter_func_param
 */
dap_list_t* dap_chain_datum_list(dap_chain_net_t *a_net, dap_chain_t *a_chain, dap_chain_datum_filter_func_t *a_filter_func, void *a_filter_func_param)
{
    dap_list_t *l_list = NULL;
    if (!a_net)
        return NULL;
    dap_chain_t *l_chain_cur = a_chain ? a_chain : a_net->pub.chains;
    size_t l_sz;

    while(l_chain_cur) {
        // Use chain only for selected net and with callback_atom_get_datums
        if (l_chain_cur->callback_atom_get_datums)
        {
            dap_chain_cell_t *l_cell = l_chain_cur->cells;
            size_t l_atom_size = 0;
            dap_chain_atom_iter_t *l_atom_iter = l_chain_cur->callback_atom_iter_create(l_chain_cur, l_cell->id, 0);
            dap_chain_atom_ptr_t l_atom = l_chain_cur->callback_atom_iter_get_first(l_atom_iter, &l_atom_size);
            while(l_atom && l_atom_size)
            {
                size_t l_datums_count = 0;
                dap_chain_datum_t **l_datums = l_chain_cur->callback_atom_get_datums(l_atom, l_atom_size, &l_datums_count);
                dap_chain_datum_t *l_datum, *l_datum2;
                for(size_t l_datum_n = 0; l_datum_n < l_datums_count; l_datum_n++) {
                    if ( ! (l_datum = l_datums[l_datum_n]) )
                        continue;

                    if (a_filter_func && !a_filter_func(l_datum, l_chain_cur, a_filter_func_param))
                        continue;
                    /*
                    * Make a copy of the datum, copy is placed into the list,
                    * so don't forget to free whole list
                    */
                    l_sz = sizeof(dap_chain_datum_t) + l_datum->header.data_size + 16;
                    l_datum2 = DAP_NEW_Z_SIZE(dap_chain_datum_t, l_sz);
                    if (!l_datum2) {
                        log_it(L_ERROR, "Memory allocation in dap_chain_datum_list");
                        DAP_DEL_Z(l_datums);
                        dap_list_free(l_list);
                        return NULL;
                    }
                    memcpy(l_datum2, l_datum, l_sz);

                    /* Add new entry into the list */
                    l_list = dap_list_append(l_list, l_datum2);

                }
                DAP_DEL_Z(l_datums);
                // go to next transaction
                l_atom = l_chain_cur->callback_atom_iter_get_next(l_atom_iter, &l_atom_size);
            }
            l_chain_cur->callback_atom_iter_delete(l_atom_iter);
        }
        // Only for one chain
        if(a_chain)
            break;
        // go to next chain
        l_chain_cur = l_chain_cur->next;
    }
    return l_list;
}

/**
 * @brief Add datum to the ledger or smth else
 * @param a_chain
 * @param a_datum
 * @param a_datum_size
 * @return
 */
int dap_chain_datum_add(dap_chain_t *a_chain, dap_chain_datum_t *a_datum, size_t a_datum_size, dap_hash_fast_t *a_datum_hash)
{
    size_t l_datum_data_size = a_datum->header.data_size;
    if (a_datum_size < l_datum_data_size + sizeof(a_datum->header)) {
        log_it(L_INFO,"Corrupted datum rejected: wrong size %zd not equal or less than datum size %zd",a_datum->header.data_size+ sizeof (a_datum->header),
               a_datum_size );
        return -101;
    }
    dap_ledger_t *l_ledger = dap_chain_net_by_id(a_chain->net_id)->pub.ledger;
    switch (a_datum->header.type_id) {
        case DAP_CHAIN_DATUM_DECREE: {
            dap_chain_datum_decree_t *l_decree = (dap_chain_datum_decree_t *)a_datum->data;
            size_t l_decree_size = dap_chain_datum_decree_get_size(l_decree);
            if (l_decree_size != l_datum_data_size) {
                log_it(L_WARNING, "Corrupted decree, datum size %zd is not equal to size of decree %zd", l_datum_data_size, l_decree_size);
                return -102;
            }
            return dap_chain_net_decree_load(l_decree, a_chain, a_datum_hash);
        }
        case DAP_CHAIN_DATUM_ANCHOR: {
            dap_chain_datum_anchor_t *l_anchor = (dap_chain_datum_anchor_t *)a_datum->data;
            size_t l_anchor_size = dap_chain_datum_anchor_get_size(l_anchor);
            if (l_anchor_size != l_datum_data_size) {
                log_it(L_WARNING, "Corrupted anchor, datum size %zd is not equal to size of anchor %zd", l_datum_data_size, l_anchor_size);
                return -102;
            }
            return dap_chain_net_anchor_load(l_anchor, a_chain);
        }
        case DAP_CHAIN_DATUM_TOKEN_DECL:
            return dap_chain_ledger_token_load(l_ledger, (dap_chain_datum_token_t *)a_datum->data, a_datum->header.data_size);

        case DAP_CHAIN_DATUM_TOKEN_EMISSION:
            return dap_chain_ledger_token_emission_load(l_ledger, a_datum->data, a_datum->header.data_size, a_datum_hash);

        case DAP_CHAIN_DATUM_TX: {
            dap_chain_datum_tx_t *l_tx = (dap_chain_datum_tx_t *)a_datum->data;
            size_t l_tx_size = dap_chain_datum_tx_get_size(l_tx);
            if (l_tx_size != l_datum_data_size) {
                log_it(L_WARNING, "Corrupted trnsaction, datum size %zd is not equal to size of TX %zd", l_datum_data_size, l_tx_size);
                return -102;
            }
            return dap_chain_ledger_tx_load(l_ledger, l_tx, a_datum_hash);
        }
        case DAP_CHAIN_DATUM_CA:
            return dap_cert_chain_file_save(a_datum, a_chain->net_name);

        case DAP_CHAIN_DATUM_SIGNER:
        case DAP_CHAIN_DATUM_CUSTOM:
            break;
        default:
            return -666;
    }
    return 0;
}

bool dap_chain_net_get_load_mode(dap_chain_net_t * a_net)
{
    return PVT(a_net)->load_mode;
}

void dap_chain_net_announce_addrs() {
    if(!HASH_COUNT(s_net_items)){
        log_it(L_ERROR, "Can't find any nets");
        return;
    }
    dap_chain_net_item_t *l_net_item = NULL, *l_tmp = NULL;
    HASH_ITER(hh, s_net_items, l_net_item, l_tmp) {
        dap_chain_net_pvt_t *l_net_pvt = PVT(l_net_item->chain_net);
        if (l_net_pvt->node_info->hdr.ext_port &&
                (l_net_pvt->node_info->hdr.ext_addr_v4.s_addr != INADDR_ANY
                 || memcmp(&l_net_pvt->node_info->hdr.ext_addr_v6, &in6addr_any, sizeof(struct in6_addr))))
        {
            dap_chain_net_node_list_request(l_net_item->chain_net, l_net_pvt->node_info, false);
            char l_node_addr_str[INET_ADDRSTRLEN] = { '\0' };
            inet_ntop(AF_INET, &l_net_pvt->node_info->hdr.ext_addr_v4, l_node_addr_str, INET_ADDRSTRLEN);
            log_it(L_MSG, "Announce our node address "NODE_ADDR_FP_STR" < %s:%u > in net %s",
                   NODE_ADDR_FP_ARGS(l_net_pvt->node_addr), l_node_addr_str, l_net_pvt->node_info->hdr.ext_port, l_net_item->name);
        }
    }
}

char *dap_chain_net_links_dump(dap_chain_net_t *a_net) {
    dap_chain_net_pvt_t *l_net_pvt = PVT(a_net);
    pthread_mutex_lock(&l_net_pvt->uplinks_mutex);
    dap_string_t *l_str_uplinks = dap_string_new("---------------------------\n"
                                         "| ↑\\↓ |\t#\t|\t\tIP\t\t|\tPort\t|\n");
    struct net_link *l_link, *l_link_tmp = NULL;
    size_t l_up_count = 0;
    HASH_ITER(hh, l_net_pvt->net_links, l_link, l_link_tmp) {
        dap_string_append_printf(l_str_uplinks, "|  ↑  |\t%zu\t|\t%s\t\t|\t%u\t|\n",
                                 ++l_up_count,
                                 inet_ntoa(l_link->link_info->hdr.ext_addr_v4),
                                 l_link->link_info->hdr.ext_port);
    }

    size_t l_down_count = 0;
    dap_string_t *l_str_downlinks = dap_string_new("---------------------------\n"
                                                 "| ↑\\↓ |\t#\t|\t\tIP\t\t|\tPort\t|\n");
    pthread_mutex_unlock(&l_net_pvt->uplinks_mutex);
    pthread_mutex_lock(&l_net_pvt->downlinks_mutex);
    struct downlink *l_downlink = NULL, *l_downtmp = NULL;
    HASH_ITER(hh, l_net_pvt->downlinks, l_downlink, l_downtmp) {
        dap_string_append_printf(l_str_downlinks, "|  ↓  |\t%zu\t|\t%s\t\t|\t%u\t|\n",
                                     ++l_down_count,
                                     l_downlink->addr, l_downlink->port);
    }
    pthread_mutex_unlock(&l_net_pvt->downlinks_mutex);
    char *l_res_str = dap_strdup_printf("Count links: %zu\n\nUplinks: %zu\n%s\n\nDownlinks: %zu\n%s\n",
                                        l_up_count + l_down_count, l_up_count, l_str_uplinks->str,
                                        l_down_count, l_str_downlinks->str);
    dap_string_free(l_str_uplinks, true);
    dap_string_free(l_str_downlinks, true);
    return l_res_str;
}

/**
 * @brief init node addr and set in gdb
 * @param -
 * @return 0 if no errors
 */
int s_net_init_node_addr_cert() 
{
    dap_config_t *l_cfg = NULL;
    dap_string_t *l_cfg_path = dap_string_new("cellframe-node");

    if( !(l_cfg = dap_config_open(l_cfg_path->str)) ) {
        log_it(L_ERROR,"Can't open default node config");
        dap_string_free(l_cfg_path,true);
        return -1;
    }
    dap_string_free(l_cfg_path,true);

    const char * l_node_addr_type = dap_config_get_item_str_default(l_cfg , "general" ,"node_addr_type","auto");
    // use unique addr from pub key
    size_t l_pub_key_data_size = 0;
    uint8_t *l_pub_key_data = NULL;

    // read pub key
    char *l_addr_key = dap_strdup_printf("node-addr");
    l_pub_key_data = dap_global_db_get_sync(GROUP_LOCAL_NODE_ADDR, l_addr_key, &l_pub_key_data_size, NULL, NULL);
    // generate a new pub key if it doesn't exist
    if(!l_pub_key_data || !l_pub_key_data_size) {
        const char *l_certs_name_str = l_addr_key;
        dap_cert_t **l_certs = NULL;
        size_t l_certs_size = 0;
        dap_cert_t *l_cert = NULL;
        // Load certs or create if not found
        if(!dap_cert_parse_str_list(l_certs_name_str, &l_certs, &l_certs_size)) { // Load certs
            const char *l_cert_folder = dap_cert_get_folder(0);
            // create new cert
            if(l_cert_folder) {
                char *l_cert_path = dap_strdup_printf("%s/%s.dcert", l_cert_folder, l_certs_name_str);
                l_cert = dap_cert_generate(l_certs_name_str, l_cert_path, DAP_ENC_KEY_TYPE_SIG_DILITHIUM);
                DAP_DELETE(l_cert_path);
            }
        }
        if(l_certs_size > 0)
            l_cert = l_certs[0];
        if(l_cert) {
            l_pub_key_data = dap_enc_key_serialize_pub_key(l_cert->enc_key, &l_pub_key_data_size);
            // save pub key
            if(l_pub_key_data && l_pub_key_data_size > 0)
                dap_global_db_set(GROUP_LOCAL_NODE_ADDR, l_addr_key, l_pub_key_data, l_pub_key_data_size, false,
                                    NULL, NULL);
        }
    }
    return 0;
}<|MERGE_RESOLUTION|>--- conflicted
+++ resolved
@@ -1645,11 +1645,7 @@
     if(!HASH_COUNT(s_net_items)){
         log_it(L_ERROR, "Can't find any nets");
         return;
-<<<<<<< HEAD
-    }    pthread_rwlock_rdlock(&s_net_items_rwlock);
-=======
-    }
->>>>>>> 61c9dc64
+    }
     dap_chain_net_item_t *l_net_items_current = NULL, *l_net_items_tmp = NULL;
     HASH_ITER(hh, s_net_items, l_net_items_current, l_net_items_tmp) {
         if( (l_ret = s_net_load(l_net_items_current->chain_net)) ) {
@@ -3013,13 +3009,7 @@
         DAP_DEL_Z(l_net);
         DAP_DEL_Z(l_current_item);
     }
-<<<<<<< HEAD
     dap_chain_node_net_ban_list_deinit();
-    pthread_rwlock_unlock(&s_net_items_rwlock);
-    pthread_rwlock_destroy(&s_net_items_rwlock);
-
-=======
->>>>>>> 61c9dc64
 }
 
 /**
@@ -3744,7 +3734,7 @@
  * @param -
  * @return 0 if no errors
  */
-int s_net_init_node_addr_cert() 
+int s_net_init_node_addr_cert()
 {
     dap_config_t *l_cfg = NULL;
     dap_string_t *l_cfg_path = dap_string_new("cellframe-node");
