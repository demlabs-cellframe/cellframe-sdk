--- conflicted
+++ resolved
@@ -144,19 +144,6 @@
     UT_hash_handle hh;
 };
 
-<<<<<<< HEAD
-struct downlink {
-    dap_chain_net_t *net;
-    dap_stream_worker_t *worker;
-    dap_stream_ch_uuid_t ch_uuid;
-    dap_events_socket_uuid_t esocket_uuid;
-    char addr[INET_ADDRSTRLEN];
-    int port;
-    UT_hash_handle hh;
-};
-
-=======
->>>>>>> 48784b7f
 /**
   * @struct dap_chain_net_pvt
   * @details Private part of chain_net dap object
@@ -182,30 +169,6 @@
     uint16_t reconnect_delay;           // sec
 
     bool load_mode;
-<<<<<<< HEAD
-    char ** seed_aliases;
-
-    uint16_t bootstrap_nodes_count;
-    struct in_addr *bootstrap_nodes_addrs;
-    uint16_t *bootstrap_nodes_ports;
-
-    uint16_t gdb_sync_groups_count;
-    uint16_t gdb_sync_nodes_addrs_count;
-    uint16_t gdb_sync_nodes_links_count;
-    char **gdb_sync_groups;
-    dap_chain_node_addr_t *gdb_sync_nodes_addrs;
-    uint32_t *gdb_sync_nodes_links_ips;
-    uint16_t *gdb_sync_nodes_links_ports;
-
-    uint16_t seed_aliases_count;
-    struct in_addr *seed_nodes_addrs_v4;
-    uint16_t *seed_nodes_ports;
-    uint64_t *seed_nodes_addrs;
-
-    _Atomic(dap_chain_net_state_t) state, state_target;
-    uint16_t acl_idx;
-=======
->>>>>>> 48784b7f
 
     uint16_t permanent_links_count;
     dap_stream_node_addr_t *permanent_links; // TODO realize permanent links from config
@@ -213,20 +176,12 @@
     uint16_t seed_nodes_count;
     struct sockaddr_in *seed_nodes_ipv4;
     struct sockaddr_in6 *seed_nodes_ipv6;       // TODO
-
     _Atomic(dap_chain_net_state_t) state, state_target;
     uint16_t acl_idx;
 
     // Main loop timer
     dap_interval_timer_t main_timer;
-<<<<<<< HEAD
-    pthread_mutex_t uplinks_mutex, downlinks_mutex;
-    pthread_rwlock_t states_lock;
-
-    dap_list_t *gdb_notifiers;
-=======
     pthread_mutex_t uplinks_mutex;
->>>>>>> 48784b7f
 
     //Global DB clusters for different access groups. Notification with cluster contents changing
     dap_global_db_cluster_t *mempool_clusters; // List of chains mempools
@@ -428,247 +383,10 @@
     return l_ret;
 }
 
-<<<<<<< HEAD
-/**
- * @brief set s_srv_callback_notify
- *
- * @param a_callback dap_global_db_obj_callback_notify_t callback function
- */
-void dap_chain_net_add_gdb_notify_callback(dap_chain_net_t *a_net, dap_store_obj_callback_notify_t a_callback, void *a_cb_arg)
-{
-    dap_chain_gdb_notifier_t *l_notifier = DAP_NEW(dap_chain_gdb_notifier_t);
-    if (!l_notifier) {
-        log_it(L_CRITICAL, "Memory allocation error");
-        return;
-    }
-    l_notifier->callback = a_callback;
-    l_notifier->cb_arg = a_cb_arg;
-    PVT(a_net)->gdb_notifiers = dap_list_append(PVT(a_net)->gdb_notifiers, l_notifier);
-}
-
-void dap_chain_net_add_downlink_cb(UNUSED_ARG dap_worker_t *a_worker, void *a_arg) {
-    struct downlink *l_downlink = (struct downlink*)a_arg;
-    if (!l_downlink->net) {
-        DAP_DELETE(l_downlink);
-        return;
-    }
-    dap_chain_net_pvt_t *l_net_pvt = PVT(l_downlink->net);
-    unsigned a_hash_value;
-    HASH_VALUE(&l_downlink->ch_uuid, sizeof(l_downlink->ch_uuid), a_hash_value);
-    struct downlink *l_sought_downlink = NULL;
-    pthread_mutex_lock(&l_net_pvt->downlinks_mutex);
-    HASH_FIND_BYHASHVALUE(hh, l_net_pvt->downlinks, &l_downlink->ch_uuid, sizeof(l_downlink->ch_uuid), a_hash_value, l_sought_downlink);
-    if (l_sought_downlink) {
-        pthread_mutex_unlock(&l_net_pvt->downlinks_mutex);
-        DAP_DELETE(l_downlink);
-        return;
-    }
-    HASH_ADD_BYHASHVALUE(hh, l_net_pvt->downlinks, ch_uuid, sizeof(l_downlink->ch_uuid), a_hash_value, l_downlink);
-    pthread_mutex_unlock(&l_net_pvt->downlinks_mutex);
-}
-
-void dap_chain_net_add_downlink(dap_chain_net_t *a_net, dap_stream_worker_t *a_worker,
-                               dap_stream_ch_uuid_t a_ch_uuid, dap_events_socket_uuid_t a_esocket_uuid,
-                               char *a_addr, int a_port)
-{
-    struct downlink *l_downlink = DAP_NEW_Z(struct downlink);
-    if (!l_downlink) {
-        log_it(L_CRITICAL, "Memory allocation error");
-        return;
-    }
-    *l_downlink = (struct downlink) {
-            .net            = a_net,
-            .worker         = a_worker,
-            .ch_uuid        = a_ch_uuid,
-            .esocket_uuid   = a_esocket_uuid,
-            .port           = a_port
-    };
-    strncpy(l_downlink->addr, a_addr, INET_ADDRSTRLEN - 1);
-    dap_worker_exec_callback_on(a_worker->worker, dap_chain_net_add_downlink_cb, l_downlink);
-}
-
-void dap_chain_net_del_downlink(dap_stream_ch_uuid_t *a_ch_uuid) {
-    unsigned l_hash_value;
-    HASH_VALUE(a_ch_uuid, sizeof(*a_ch_uuid), l_hash_value);
-    struct downlink *l_downlink = NULL;
-    for (dap_chain_net_item_t *l_net_item = s_net_items; l_net_item && !l_downlink; l_net_item = l_net_item->hh.next) {
-        dap_chain_net_pvt_t *l_net_pvt = PVT(l_net_item->chain_net);
-        pthread_mutex_lock(&l_net_pvt->downlinks_mutex);
-        HASH_FIND_BYHASHVALUE(hh, l_net_pvt->downlinks, a_ch_uuid, sizeof(*a_ch_uuid), l_hash_value, l_downlink);
-        if (l_downlink) {
-            HASH_DEL(l_net_pvt->downlinks, l_downlink);
-            log_it(L_MSG, "Remove downlink %s : %d from net ht", l_downlink->addr, l_downlink->port);
-            DAP_DELETE(l_downlink);
-        }
-        pthread_mutex_unlock(&l_net_pvt->downlinks_mutex);
-    }
-}
-
-/**
- * @brief executes, when you add data to gdb and sends it to current network connected nodes
- * @param a_arg arguments. Can be network object (dap_chain_net_t)
- * @param a_op_code object type (f.e. l_net->type from dap_store_obj)
- * @param a_group group, for example "chain-gdb.home21-network.chain-F"
- * @param a_key key hex value, f.e. 0x12EFA084271BAA5EEE93B988E73444B76B4DF5F63DADA4B300B051E29C2F93
- * @param a_value buffer with data
- * @param a_value_size buffer size
- */
-void dap_chain_net_sync_gdb_broadcast(dap_global_db_context_t *a_context, dap_store_obj_t *a_obj, void *a_arg)
-{
-    if (!a_arg || !a_obj || !a_obj->group || !a_obj->key)
-        return;
-    // Check object lifetime for broadcasting decision
-    dap_time_t l_time_diff = dap_nanotime_to_sec(dap_nanotime_now() - a_obj->timestamp);
-    if (l_time_diff > DAP_BROADCAST_LIFETIME * 60)
-        return;
-
-    dap_chain_net_t *l_net = (dap_chain_net_t*)a_arg;
-    dap_global_db_pkt_t *l_data_out = dap_global_db_pkt_serialize(a_obj);
-    struct downlink *l_link, *l_tmp;
-    dap_stream_ch_cachet_t *l_active_downs = NULL;
-    pthread_mutex_lock(&PVT(l_net)->downlinks_mutex);
-    size_t l_new_count = 0, l_count = HASH_COUNT(PVT(l_net)->downlinks);
-    l_active_downs = DAP_NEW_Z_COUNT(dap_stream_ch_cachet_t, l_count);
-    HASH_ITER(hh, PVT(l_net)->downlinks, l_link, l_tmp) {
-        if (dap_stream_ch_check_uuid_mt(l_link->worker, l_link->ch_uuid)) {
-            l_active_downs[l_new_count++] = (dap_stream_ch_cachet_t){ .stream_worker = l_link->worker, .uuid = l_link->ch_uuid };
-        }
-    }
-    pthread_mutex_unlock(&PVT(l_net)->downlinks_mutex);
-    if (l_new_count < l_count) {
-        l_active_downs = DAP_REALLOC_COUNT(l_active_downs, l_new_count);
-    }
-    if (!dap_stream_ch_chain_pkt_write_multi_mt(l_active_downs, //_inter(a_context->queue_worker_ch_io_input[l_link->worker->worker->id],
-                                         l_new_count,
-                                         DAP_STREAM_CH_CHAIN_PKT_TYPE_GLOBAL_DB, l_net->pub.id.uint64,
-                                         0, 0, l_data_out,
-                                         sizeof(dap_global_db_pkt_t) + l_data_out->data_size))
-        debug_if(g_debug_reactor, L_ERROR, "Can't broadcast pkt");
-
-    DAP_DELETE(l_active_downs);
-    DAP_DELETE(l_data_out);
-}
-
-struct net_broadcast_atoms_args {
-    dap_chain_atom_ptr_t atom;
-    size_t atom_size;
-    dap_chain_net_t *net;
-    uint64_t chain_id;
-    uint64_t cell_id;
-};
-
-static bool s_net_send_atoms(dap_proc_thread_t *a_thread, void *a_arg)
-{
-    UNUSED(a_thread);
-
-    struct net_broadcast_atoms_args *l_args = a_arg;
-    dap_chain_net_t *l_net = l_args->net;
-    struct downlink *l_link, *l_tmp;
-    dap_stream_ch_cachet_t *l_active_downs = NULL;
-    pthread_mutex_lock(&PVT(l_net)->downlinks_mutex);
-    size_t l_new_count = 0, l_count = HASH_COUNT(PVT(l_net)->downlinks);
-    l_active_downs = DAP_NEW_Z_COUNT(dap_stream_ch_cachet_t, l_count);
-    HASH_ITER(hh, PVT(l_net)->downlinks, l_link, l_tmp) {
-        if (dap_stream_ch_check_uuid_mt(l_link->worker, l_link->ch_uuid)) {
-            l_active_downs[l_new_count++] = (dap_stream_ch_cachet_t){ .stream_worker = l_link->worker, .uuid = l_link->ch_uuid };
-        }
-    }
-    pthread_mutex_unlock(&PVT(l_net)->downlinks_mutex);
-    if (l_new_count < l_count) {
-        l_active_downs = DAP_REALLOC_COUNT(l_active_downs, l_new_count);
-    }
-    if(!dap_stream_ch_chain_pkt_write_multi_mt(l_active_downs, l_new_count, DAP_STREAM_CH_CHAIN_PKT_TYPE_CHAIN,
-                                     l_net->pub.id.uint64, l_args->chain_id, l_args->cell_id,
-                                     l_args->atom, l_args->atom_size))
-        debug_if(g_debug_reactor, L_ERROR, "Can't broadcast atom");
-    DAP_DELETE(l_active_downs);
-    DAP_DELETE(l_args->atom);
-    DAP_DELETE(l_args);
-    return true;
-}
-
-/**
- * @brief s_chain_callback_notify
- * @param a_arg
- * @param a_chain
- * @param a_id
- */
-static void s_chain_callback_notify(void *a_arg, dap_chain_t *a_chain, dap_chain_cell_id_t a_id, void* a_atom, size_t a_atom_size)
-{
-    if (!a_arg || !a_chain || !a_atom) {
-        log_it(L_ERROR, "Argument is NULL for s_chain_callback_notify");
-        return;
-    }
-    dap_chain_net_t *l_net = (dap_chain_net_t*)a_arg;
-    // Check object lifetime for broadcasting decision
-    dap_time_t l_time_diff = dap_time_now() - a_chain->callback_atom_get_timestamp(a_atom);
-    if (l_time_diff > DAP_BROADCAST_LIFETIME * 60)
-        return;
-
-    struct net_broadcast_atoms_args *l_args = DAP_NEW(struct net_broadcast_atoms_args);
-    if (!l_args) {
-        log_it(L_CRITICAL, "Memory allocation error");
-        return;
-    }
-    l_args->net = l_net;
-    l_args->atom = DAP_DUP_SIZE(a_atom, a_atom_size);
-    l_args->atom_size = a_atom_size;
-    l_args->chain_id = a_chain->id.uint64;
-    l_args->cell_id = a_id.uint64;
-    dap_proc_queue_add_callback(dap_events_worker_get_auto(), s_net_send_atoms, l_args);
-}
-
-/**
- * @brief added like callback in dap_global_db_add_sync_group
- *
- * @param a_arg arguments. Can be network object (dap_chain_net_t)
- * @param a_op_code object type (f.e. l_net->type from dap_store_obj)
- * @param a_group group, for example "chain-gdb.home21-network.chain-F"
- * @param a_key key hex value, f.e. 0x12EFA084271BAA5EEE93B988E73444B76B4DF5F63DADA4B300B051E29C2F93
- * @param a_value buffer with data
- * @param a_value_len buffer size
- */
-static void s_gbd_history_callback_notify(dap_global_db_context_t *a_context, dap_store_obj_t *a_obj, void *a_arg)
-{
-    if (!a_obj || !a_arg)
-        return;
-    dap_chain_net_t *l_net = (dap_chain_net_t *)a_arg;
-    for (dap_list_t *it = PVT(l_net)->gdb_notifiers; it; it = it->next) {
-        dap_chain_gdb_notifier_t *el = (dap_chain_gdb_notifier_t *)it->data;
-        if (!el)
-            continue;
-        if (el->callback)
-            el->callback(a_context, a_obj, el->cb_arg);
-    }
-    dap_chain_t *l_chain;
-    DL_FOREACH(l_net->pub.chains, l_chain) {
-        if (!l_chain) {
-            continue;
-        }
-        char *l_gdb_group_str = dap_chain_net_get_gdb_group_mempool_new(l_chain);
-        if (!strcmp(a_obj->group, l_gdb_group_str)) {
-            for (dap_list_t *it = DAP_CHAIN_PVT(l_chain)->mempool_notifires; it; it = it->next) {
-                dap_chain_gdb_notifier_t *el = (dap_chain_gdb_notifier_t *)it->data;
-                if (!el)
-                    continue;
-                if (el->callback)
-                    el->callback(a_context, a_obj, el->cb_arg);
-            }
-        }
-        DAP_DELETE(l_gdb_group_str);
-    }
-}
-
-dap_chain_node_info_t *dap_get_balancer_link_from_cfg(dap_chain_net_t *a_net)
-{
-    dap_chain_net_pvt_t *l_net_pvt = a_net ? PVT(a_net) : NULL;
-    if(!l_net_pvt) return NULL;
-=======
 dap_chain_node_info_t *dap_chain_net_balancer_link_from_cfg(dap_chain_net_t *a_net)
 {
     dap_chain_net_pvt_t *l_net_pvt = PVT(a_net);
->>>>>>> 48784b7f
-    struct in_addr l_addr = {};
+    struct in_addr l_addr = { };
     uint16_t i, l_port = 0;
     if (l_net_pvt->seed_nodes_count) {
         i = dap_random_uint16() % l_net_pvt->seed_nodes_count;
@@ -865,10 +583,6 @@
     if ( s_debug_more )
     log_it(L_NOTICE, "Established connection with %s."NODE_ADDR_FP_STR,l_net->pub.name,
            NODE_ADDR_FP_ARGS_S(a_node_client->remote_node_addr));
-<<<<<<< HEAD
-    pthread_rwlock_wrlock(&l_net_pvt->states_lock);
-=======
->>>>>>> 48784b7f
     a_node_client->is_connected = true;
     dap_stream_t *l_stream = dap_client_get_stream(a_node_client->client);
     assert(l_stream);
@@ -885,10 +599,6 @@
         l_net_pvt->state = NET_STATE_LINKS_ESTABLISHED;
         dap_proc_thread_callback_add(a_node_client->stream_worker->worker->proc_queue_input,s_net_states_proc,l_net );
     }
-<<<<<<< HEAD
-    pthread_rwlock_unlock(&l_net_pvt->states_lock);
-=======
->>>>>>> 48784b7f
 }
 
 /**
@@ -1026,11 +736,7 @@
         if (l_net_pvt->state_target != NET_STATE_OFFLINE){
             l_net_pvt->state = NET_STATE_LINKS_CONNECTING;
         }
-<<<<<<< HEAD
-        dap_proc_queue_add_callback_inter(a_worker->proc_queue_input, s_net_states_proc, a_net);
-=======
         dap_proc_thread_callback_add(a_worker->proc_queue_input, s_net_states_proc, a_net);
->>>>>>> 48784b7f
     }
 }
 
@@ -1356,10 +1062,6 @@
             log_it(L_NOTICE,"%s.state: NET_STATE_OFFLINE", l_net->pub.name);
             // delete all links
             struct net_link *l_link, *l_link_tmp;
-<<<<<<< HEAD
-            struct downlink *l_downlink, *l_dltmp;
-=======
->>>>>>> 48784b7f
             pthread_mutex_lock(&l_net_pvt->uplinks_mutex);
             HASH_ITER(hh, l_net_pvt->net_links, l_link, l_link_tmp) {
                 if (l_link->delay_timer)
@@ -1374,16 +1076,6 @@
                 DAP_DELETE(l_link);
             }
             pthread_mutex_unlock(&l_net_pvt->uplinks_mutex);
-<<<<<<< HEAD
-            pthread_mutex_lock(&l_net_pvt->downlinks_mutex);
-            HASH_ITER(hh, l_net_pvt->downlinks, l_downlink, l_dltmp) {
-                HASH_DEL(l_net_pvt->downlinks, l_downlink);
-                dap_events_socket_delete_mt(l_downlink->worker->worker, l_downlink->esocket_uuid);
-                DAP_DELETE(l_downlink);
-            }
-            pthread_mutex_unlock(&l_net_pvt->downlinks_mutex);
-=======
->>>>>>> 48784b7f
             l_net_pvt->balancer_link_requests = 0;
             l_net_pvt->active_link = NULL;
             dap_list_free(l_net_pvt->links_queue);
@@ -1403,14 +1095,9 @@
             for (int i = 0; i < l_net_pvt->permanent_links_count; i++) {
                 dap_chain_node_info_t *l_link_node_info = dap_chain_node_info_read(l_net, l_net_pvt->permanent_links + i);
                 if (!l_link_node_info) {
-<<<<<<< HEAD
-                    log_it(L_CRITICAL, "Memory allocation error");
-                    return false;
-=======
                     log_it(L_WARNING, "Can't find addr info for permanent link " NODE_ADDR_FP_STR,
                            NODE_ADDR_FP_ARGS(l_net_pvt->permanent_links + i));
                     continue;
->>>>>>> 48784b7f
                 }
                 s_net_link_add(l_net, l_link_node_info);
                 DAP_DELETE(l_link_node_info);
@@ -1471,11 +1158,7 @@
             log_it(L_DEBUG, "Unprocessed state");
     }
     s_net_states_notify(l_net);
-<<<<<<< HEAD
-    return !l_repeat_after_exit;
-=======
     return l_repeat_after_exit;
->>>>>>> 48784b7f
 }
 
 bool dap_chain_net_sync_trylock(dap_chain_net_t *a_net, dap_chain_node_client_t *a_client)
@@ -1566,12 +1249,7 @@
     pthread_mutexattr_settype(&l_mutex_attr, PTHREAD_MUTEX_RECURSIVE);
     pthread_mutex_init(&PVT(l_ret)->uplinks_mutex, &l_mutex_attr);
     pthread_mutex_init(&l_ret->pub.balancer_mutex, &l_mutex_attr);
-    pthread_mutex_init(&PVT(l_ret)->downlinks_mutex, &l_mutex_attr);
     pthread_mutexattr_destroy(&l_mutex_attr);
-<<<<<<< HEAD
-    pthread_rwlock_init(&PVT(l_ret)->states_lock, NULL);
-=======
->>>>>>> 48784b7f
     if (dap_chain_net_id_parse(a_id, &l_ret->pub.id) != 0) {
         DAP_DELETE(l_ret);
         return NULL;
@@ -1600,28 +1278,6 @@
 }
 
 /**
-<<<<<<< HEAD
- * @brief dap_chain_net_delete
- * free dap_chain_net_t * a_net object
- * @param a_net
- */
-void dap_chain_net_delete( dap_chain_net_t * a_net )
-{
-    pthread_mutex_destroy(&PVT(a_net)->uplinks_mutex);
-    pthread_mutex_destroy(&PVT(a_net)->downlinks_mutex);
-    pthread_mutex_destroy(&a_net->pub.balancer_mutex);
-    pthread_rwlock_destroy(&PVT(a_net)->states_lock);
-    if(PVT(a_net)->seed_aliases) {
-        DAP_DELETE(PVT(a_net)->seed_aliases);
-        PVT(a_net)->seed_aliases = NULL;
-    }
-    DAP_DELETE(a_net);
-}
-
-
-/**
-=======
->>>>>>> 48784b7f
  * @brief
  * load network config settings
  */
@@ -2073,13 +1729,8 @@
                                                     "\t\text_ipv6: %s\n"
                                                     "\t\text_port: %u\n"
                                                     "\t\tstate: %s\n",
-<<<<<<< HEAD
-                                                 NODE_ADDR_FP_ARGS_S(l_info->hdr.address), l_info->hdr.alias, l_info->hdr.cell_id.uint64,
-                                                 inet_ntoa(l_link->link_info->hdr.ext_addr_v4), l_ext_addr_v6, l_info->hdr.ext_port,
-=======
                                                  NODE_ADDR_FP_ARGS_S(l_info->hdr.address), l_info->alias, l_info->hdr.cell_id.uint64,
                                                  l_ext_addr_v4, l_ext_addr_v6, l_info->hdr.ext_port,
->>>>>>> 48784b7f
                                                  dap_chain_node_client_state_to_str(l_node_client->state) );
                     }
                     i++;
@@ -2094,76 +1745,7 @@
                 dap_cli_server_cmd_set_reply_text(a_str_reply,"Not implemented\n");
 
             }  else if ( strcmp(l_links_str,"info") == 0 ) {
-                const char *l_addr_str = NULL;
-                dap_chain_node_addr_t l_node_addr = { 0 };
-                dap_cli_server_cmd_find_option_val(argv, arg_index, argc, "-addr", &l_addr_str);
-                if(l_addr_str) {
-                    if(dap_chain_node_addr_from_str(&l_node_addr, l_addr_str) != 0) {
-                        dap_digit_from_string(l_addr_str, l_node_addr.raw, sizeof(l_node_addr.raw));
-                    }
-                }else
-                {
-                    dap_cli_server_cmd_set_reply_text(a_str_reply,
-                                                      "Subcommand 'info' requires parameter: addr\n");
-                    return -12;
-                }
-
-                char *l_key = dap_chain_node_addr_to_hash_str(&l_node_addr);
-                if(!l_key)
-                {
-                    dap_cli_server_cmd_set_reply_text(a_str_reply,"Can't calculate hash for addr\n");
-                    return -12;
-                } else{
-                    size_t node_info_size = 0;
-                    dap_chain_node_info_t *l_node_inf_check;
-                    l_node_inf_check = (dap_chain_node_info_t *) dap_global_db_get_sync(l_net->pub.gdb_nodes, l_key, &node_info_size, NULL, NULL);
-                    if(!l_node_inf_check){
-                        for(int i=0;i<PVT(l_net)->seed_aliases_count;i++)
-                        {
-                            if(PVT(l_net)->seed_nodes_addrs[i] == l_node_addr.uint64){
-                                l_node_inf_check = DAP_NEW_Z(dap_chain_node_info_t);
-                                l_node_inf_check->hdr.ext_addr_v4.s_addr = PVT(l_net)->seed_nodes_addrs_v4[i].s_addr;
-                                break;
-                            }
-                        }
-                    }
-                    if(l_node_inf_check){
-
-                        uint64_t l_addr = l_node_inf_check->hdr.ext_addr_v4.s_addr;
-                        struct net_link *l_new_link;
-                        HASH_FIND(hh,  PVT(l_net)->net_links, &l_addr, sizeof(l_addr), l_new_link);
-                        if(l_new_link)
-                        {
-                            dap_string_t *l_reply = dap_string_new("");
-                            dap_chain_node_client_t *l_node_client = l_new_link->link;
-                            if(l_node_client){
-                                dap_chain_node_info_t * l_info = l_node_client->info;
-                                char l_ext_addr_v6[INET6_ADDRSTRLEN]={};
-                                inet_ntop(AF_INET6,&l_info->hdr.ext_addr_v6,l_ext_addr_v6,sizeof (l_info->hdr.ext_addr_v6));
-
-                                dap_string_append_printf(l_reply,
-                                                            "\t"NODE_ADDR_FP_STR":\n"
-                                                            "\t\talias: %s\n"
-                                                            "\t\tcell_id: 0x%016"DAP_UINT64_FORMAT_X"\n"
-                                                            "\t\text_ipv4: %s\n"
-                                                            "\t\text_ipv6: %s\n"
-                                                            "\t\text_port: %u\n"
-                                                            "\t\tstate: %s\n",
-                                                         NODE_ADDR_FP_ARGS_S(l_info->hdr.address), l_info->hdr.alias, l_info->hdr.cell_id.uint64,
-                                                         inet_ntoa(l_new_link->link_info->hdr.ext_addr_v4), l_ext_addr_v6, l_info->hdr.ext_port,
-                                                         dap_chain_node_client_state_to_str(l_node_client->state) );
-                            }
-                            dap_cli_server_cmd_set_reply_text(a_str_reply,"%s",l_reply->str);
-                            dap_string_free(l_reply,true);
-                        }
-                        DAP_DELETE(l_node_inf_check);
-                    }else{
-                        dap_cli_server_cmd_set_reply_text(a_str_reply,
-                                                          "Can't find this address in global db");
-                        l_ret = -12;
-                    }
-                }
-                DAP_DELETE(l_key);
+                dap_cli_server_cmd_set_reply_text(a_str_reply,"Not implemented\n");
 
             } else if ( strcmp (l_links_str,"disconnect_all") == 0 ){
                 l_ret = 0;
@@ -2478,23 +2060,13 @@
             log_it(L_ERROR,"Can't create net %s, net %s has the same ID %"DAP_UINT64_FORMAT_U"", l_net->pub.name, l_net_items_current->name, l_net->pub.id.uint64);
             log_it(L_ERROR, "Please, fix your configs and restart node");
             dap_chain_net_delete(l_net);
-<<<<<<< HEAD
-            return -1;
-=======
             dap_config_close(l_cfg);
             return -2;
->>>>>>> 48784b7f
         }
         if (!strcmp(l_net_items_current->name, l_net->pub.name)) {
             log_it(L_ERROR,"Can't create l_net ID %"DAP_UINT64_FORMAT_U", net ID %"DAP_UINT64_FORMAT_U" has the same name %s", l_net->pub.id.uint64, l_net_items_current->net_id.uint64, l_net->pub.name);
             log_it(L_ERROR, "Please, fix your configs and restart node");
             dap_chain_net_delete(l_net);
-<<<<<<< HEAD
-            return -1;
-        }
-    }
-    dap_chain_net_pvt_t * l_net_pvt = PVT(l_net);
-=======
             dap_config_close(l_cfg);
             return -3;
         }
@@ -2503,7 +2075,6 @@
                 dap_config_get_item_str_default(l_cfg, "general", "gdb_groups_prefix",
                                                 dap_config_get_item_str(l_cfg, "general", "name")));
     dap_chain_net_pvt_t *l_net_pvt = PVT(l_net);
->>>>>>> 48784b7f
     l_net_pvt->load_mode = true;
     l_net_pvt->acl_idx = a_acl_idx;
 
@@ -2529,40 +2100,8 @@
                  ,dap_config_get_item_str(l_cfg , "general" , "name" ));
     l_net_item->chain_net = l_net;
     l_net_item->net_id.uint64 = l_net->pub.id.uint64;
-<<<<<<< HEAD
-    HASH_ADD_STR(s_net_items,name,l_net_item);
+    HASH_ADD_STR(s_net_items, name, l_net_item);
     HASH_ADD(hh2, s_net_ids, net_id, sizeof(l_net_item->net_id), l_net_item);
-
-    // Check if seed nodes are present in local db alias
-    char **l_seed_aliases = dap_config_get_array_str(l_cfg, "general", "seed_nodes_aliases",
-                                                     &l_net_pvt->seed_aliases_count);
-    if (l_net_pvt->seed_aliases_count)
-        l_net_pvt->seed_aliases = DAP_NEW_Z_SIZE(char*, sizeof(char*) * l_net_pvt->seed_aliases_count);
-    for(size_t i = 0; i < l_net_pvt->seed_aliases_count; i++)
-        l_net_pvt->seed_aliases[i] = dap_strdup(l_seed_aliases[i]);
-    // randomize seed nodes list
-    for (int j = l_net_pvt->seed_aliases_count - 1; j > 0; j--) {
-        short n = dap_random_uint16() % j;
-        char *tmp = l_net_pvt->seed_aliases[n];
-        l_net_pvt->seed_aliases[n] = l_net_pvt->seed_aliases[j];
-        l_net_pvt->seed_aliases[j] = tmp;
-    }
-
-    uint16_t l_seed_nodes_addrs_len =0;
-    char ** l_seed_nodes_addrs = dap_config_get_array_str( l_cfg , "general" ,"seed_nodes_addrs"
-                                                         ,&l_seed_nodes_addrs_len);
-
-    uint16_t l_seed_nodes_ipv4_len =0;
-    char ** l_seed_nodes_ipv4 = dap_config_get_array_str( l_cfg , "general" ,"seed_nodes_ipv4"
-                                                         ,&l_seed_nodes_ipv4_len);
-
-    uint16_t l_seed_nodes_ipv6_len =0;
-    char ** l_seed_nodes_ipv6 = dap_config_get_array_str( l_cfg , "general" ,"seed_nodes_ipv6"
-                                                         ,&l_seed_nodes_ipv6_len);
-=======
-    HASH_ADD_STR(s_net_items, name,l_net_item);
-    HASH_ADD(hh2, s_net_ids, net_id, sizeof(l_net_item->net_id), l_net_item);
->>>>>>> 48784b7f
 
     // Maximum number of prepared connections to other nodes
     l_net_pvt->max_links_count = dap_config_get_item_int16_default(l_cfg, "general", "max_links", 5);
@@ -3010,16 +2549,6 @@
 
 dap_global_db_cluster_t *dap_chain_net_get_mempool_cluster(dap_chain_t *a_chain)
 {
-<<<<<<< HEAD
-    dap_chain_net_item_t *l_current_item, *l_tmp;
-    HASH_ITER(hh, s_net_items, l_current_item, l_tmp) {
-        HASH_DEL(s_net_items, l_current_item);
-        dap_chain_net_t *l_net = l_current_item->chain_net;
-        dap_interval_timer_delete(PVT(l_net)->main_timer);
-        DAP_DEL_Z(l_net);
-        DAP_DEL_Z(l_current_item);
-    }
-=======
     dap_return_val_if_fail(a_chain, NULL);
     dap_chain_net_t *l_net = dap_chain_net_by_id(a_chain->net_id);
     if (!l_net) {
@@ -3088,7 +2617,6 @@
                 dap_chain_net_get_mempool_cluster(a_chain), a_addr, DAP_GDB_MEMBER_ROLE_ROOT);
     return !l_ret ? false : dap_global_db_cluster_member_add(
                         PVT(dap_chain_net_by_id(a_chain->net_id))->orders_cluster, a_addr, DAP_GDB_MEMBER_ROLE_USER);
->>>>>>> 48784b7f
 }
 
 /**
@@ -3127,14 +2655,8 @@
 dap_chain_net_t *dap_chain_net_by_name(const char *a_name)
 {
     dap_chain_net_item_t *l_net_item = NULL;
-<<<<<<< HEAD
-    if (a_name) {
-        HASH_FIND_STR(s_net_items,a_name,l_net_item);
-    }
-=======
     if (a_name)
         HASH_FIND(hh, s_net_items, a_name, strlen(a_name), l_net_item);
->>>>>>> 48784b7f
     return l_net_item ? l_net_item->chain_net : NULL;
 }
 
@@ -3305,38 +2827,7 @@
         return;
     }
     PVT(l_net)->state = a_state;
-<<<<<<< HEAD
-    dap_proc_queue_add_callback(dap_events_worker_get_auto(), s_net_states_proc,l_net);
-}
-
-
-/**
- * @brief dap_chain_net_get_cur_addr
- * @param l_net
- * @return
- */
-dap_chain_node_addr_t *dap_chain_net_get_cur_addr( dap_chain_net_t *a_net)
-{
-    return a_net ? (PVT(a_net)->node_info ? &PVT(a_net)->node_info->hdr.address : PVT(a_net)->node_addr) : NULL;
-}
-
-uint64_t dap_chain_net_get_cur_addr_int(dap_chain_net_t *a_net)
-{
-    if (!a_net)
-        return 0;
-    uint64_t l_ret = 0;
-    if (PVT(a_net)->node_addr == NULL) { // Cache address if not present
-        l_ret = dap_chain_net_get_cur_node_addr_gdb_sync(a_net->pub.name);
-        if (l_ret) {
-            PVT(a_net)->node_addr = DAP_NEW_Z(dap_chain_node_addr_t);
-            PVT(a_net)->node_addr->uint64 = l_ret;
-        }
-    } else
-        l_ret = PVT(a_net)->node_addr->uint64;
-    return l_ret;
-=======
     dap_proc_thread_callback_add(NULL, s_net_states_proc, l_net);
->>>>>>> 48784b7f
 }
 
 dap_chain_cell_id_t * dap_chain_net_get_cur_cell( dap_chain_net_t * l_net)
@@ -3714,41 +3205,4 @@
                    NODE_ADDR_FP_ARGS_S(g_node_addr), l_node_addr_str, l_net_pvt->node_info->hdr.ext_port, l_net_item->name);
         }
     }
-<<<<<<< HEAD
-}
-
-char *dap_chain_net_links_dump(dap_chain_net_t *a_net) {
-    dap_chain_net_pvt_t *l_net_pvt = PVT(a_net);
-    pthread_mutex_lock(&l_net_pvt->uplinks_mutex);
-    dap_string_t *l_str_uplinks = dap_string_new("---------------------------\n"
-                                         "| ↑\\↓ |\t#\t|\t\tIP\t\t|\tPort\t|\n");
-    struct net_link *l_link, *l_link_tmp = NULL;
-    size_t l_up_count = 0;
-    HASH_ITER(hh, l_net_pvt->net_links, l_link, l_link_tmp) {
-        dap_string_append_printf(l_str_uplinks, "|  ↑  |\t%zu\t|\t%s\t\t|\t%u\t|\n",
-                                 ++l_up_count,
-                                 inet_ntoa(l_link->link_info->hdr.ext_addr_v4),
-                                 l_link->link_info->hdr.ext_port);
-    }
-
-    size_t l_down_count = 0;
-    dap_string_t *l_str_downlinks = dap_string_new("---------------------------\n"
-                                                 "| ↑\\↓ |\t#\t|\t\tIP\t\t|\tPort\t|\n");
-    pthread_mutex_unlock(&l_net_pvt->uplinks_mutex);
-    pthread_mutex_lock(&l_net_pvt->downlinks_mutex);
-    struct downlink *l_downlink = NULL, *l_downtmp = NULL;
-    HASH_ITER(hh, l_net_pvt->downlinks, l_downlink, l_downtmp) {
-        dap_string_append_printf(l_str_downlinks, "|  ↓  |\t%zu\t|\t%s\t\t|\t%u\t|\n",
-                                     ++l_down_count,
-                                     l_downlink->addr, l_downlink->port);
-    }
-    pthread_mutex_unlock(&l_net_pvt->downlinks_mutex);
-    char *l_res_str = dap_strdup_printf("Count links: %zu\n\nUplinks: %zu\n%s\n\nDownlinks: %zu\n%s\n",
-                                        l_up_count + l_down_count, l_up_count, l_str_uplinks->str,
-                                        l_down_count, l_str_downlinks->str);
-    dap_string_free(l_str_uplinks, true);
-    dap_string_free(l_str_downlinks, true);
-    return l_res_str;
-=======
->>>>>>> 48784b7f
 }