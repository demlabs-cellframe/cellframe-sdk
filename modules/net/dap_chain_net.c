/*
 * Authors:
 * Dmitriy A. Gearasimov <gerasimov.dmitriy@demlabs.net>
 * Alexander Lysikov <alexander.lysikov@demlabs.net>
 * DeM Labs Inc.   https://demlabs.net
 * Kelvin Project https://github.com/kelvinblockchain
 * Copyright  (c) 2017-2018
 * All rights reserved.

 This file is part of DAP (Distributed Applications Platform) the open source project

    DAP (Distributed Applications Platform) is free software: you can redistribute it and/or modify
    it under the terms of the GNU General Public License as published by
    the Free Software Foundation, either version 3 of the License, or
    (at your option) any later version.

    DAP is distributed in the hope that it will be useful,
    but WITHOUT ANY WARRANTY; without even the implied warranty of
    MERCHANTABILITY or FITNESS FOR A PARTICULAR PURPOSE.  See the
    GNU General Public License for more details.

    You should have received a copy of the GNU General Public License
    along with any DAP based project.  If not, see <http://www.gnu.org/licenses/>.
*/

#ifndef _GNU_SOURCE
#define _GNU_SOURCE
#endif
#ifndef  _XOPEN_SOURCE
#define _XOPEN_SOURCE       /* See feature_test_macros(7) */
#endif
#ifndef __USE_XOPEN
#define __USE_XOPEN
#endif
#include <time.h>
#include <stdio.h>
#include <stdlib.h>
#include <stddef.h>
#include <stdint.h>
#include <string.h>
#include <errno.h>
#include <pthread.h>


#ifdef DAP_OS_UNIX
#include <sys/types.h>
#include <sys/socket.h>
#include <arpa/inet.h>
#include <netdb.h>
#endif

#ifdef WIN32
#include <winsock2.h>
#include <windows.h>
#include <mswsock.h>
#include <ws2tcpip.h>
#include <io.h>
#endif


#include "uthash.h"
#include "utlist.h"
#include "dap_chain.h"
#include "dap_list.h"
#include "dap_time.h"
#include "dap_common.h"
#include "dap_string.h"
#include "dap_strfuncs.h"
#include "dap_file_utils.h"
#include "dap_enc_base58.h"
#include "dap_config.h"
#include "dap_hash.h"
#include "dap_cert.h"
#include "dap_chain_datum_tx.h"
#include "dap_worker.h"
#include "dap_proc_thread.h"
#include "dap_enc_http.h"
#include "dap_chain_common.h"
#include "dap_chain_cell.h"
#include "dap_chain_datum_decree.h"
#include "dap_chain_datum_anchor.h"
#include "dap_chain_net.h"
#include "dap_chain_net_node_list.h"
#include "dap_chain_net_tx.h"
#include "dap_chain_net_anchor.h"
#include "dap_chain_net_decree.h"
#include "dap_chain_net_balancer.h"
#include "dap_chain_node_client.h"
#include "dap_chain_node_cli_cmd.h"
#include "dap_notify_srv.h"
#include "dap_chain_ledger.h"
#include "dap_global_db.h"
#include "dap_stream_ch_chain_net_pkt.h"
#include "dap_stream_ch_chain_net.h"
#include "dap_chain_ch.h"
#include "dap_stream_ch.h"
#include "dap_stream.h"
#include "dap_stream_ch_pkt.h"
#include "rand/dap_rand.h"
#include "json_object.h"
#include "dap_chain_net_srv_stake_pos_delegate.h"
#include "dap_chain_net_srv_xchange.h"
#include "dap_chain_cs_esbocs.h"
#include "dap_chain_net_srv_voting.h"
#include "dap_global_db_cluster.h"
#include "dap_link_manager.h"
#include "dap_stream_cluster.h"
#include "dap_http_ban_list_client.h"
#include "dap_net.h"

#include <stdio.h>
#include <sys/types.h>
#include <dirent.h>

#define LOG_TAG "chain_net"

#define F_DAP_CHAIN_NET_SYNC_FROM_ZERO   ( 1 << 8 )

static bool s_debug_more = false;
static const int c_sync_timer_period = 5000;  // msec

struct request_link_info {
    char addr[DAP_HOSTADDR_STRLEN + 1];
    uint16_t port;
};

struct block_reward {
    uint64_t block_number;
    uint256_t reward;
    struct block_reward *prev, *next;
};


struct chain_sync_context {
    dap_chain_sync_state_t  state;
    dap_time_t              stage_last_activity,
                            sync_idle_time;
    dap_stream_node_addr_t  current_link;
    dap_chain_t             *cur_chain;
    dap_chain_cell_t        *cur_cell;
    dap_hash_fast_t         requested_atom_hash;
    uint64_t                requested_atom_num;
};

/**
  * @struct dap_chain_net_pvt
  * @details Private part of chain_net dap object
  */
typedef struct dap_chain_net_pvt{
    pthread_t proc_tid;
    dap_chain_node_role_t node_role;
    uint32_t  flags;

    dap_chain_node_info_t *node_info;  // Current node's info

    dap_balancer_type_t balancer_type;
    bool load_mode;

    uint16_t permanent_links_count;
    dap_link_info_t **permanent_links;

    uint16_t authorized_nodes_count;
    dap_stream_node_addr_t *authorized_nodes_addrs;

    uint16_t seed_nodes_count;
    struct request_link_info **seed_nodes_info;

    struct chain_sync_context sync_context;

    _Atomic(dap_chain_net_state_t) state, state_target;
    uint16_t acl_idx;

    //Global DB clusters for different access groups. Notification with cluster contents changing
    dap_global_db_cluster_t *mempool_clusters; // List of chains mempools
    dap_global_db_cluster_t *orders_cluster;
    dap_global_db_cluster_t *nodes_cluster;
    dap_global_db_cluster_t *nodes_states;
    dap_global_db_cluster_t *common_orders;

    // Block sign rewards history
    struct block_reward *rewards;
    dap_chain_net_decree_t *decree;
    decree_table_t *decrees;
    anchor_table_t *anchors;
} dap_chain_net_pvt_t;

#define PVT(a) ((dap_chain_net_pvt_t *)a->pvt)
#define PVT_S(a) ((dap_chain_net_pvt_t *)a.pvt)

static dap_chain_net_t *s_nets_by_name = NULL, *s_nets_by_id = NULL;
static pthread_mutex_t s_net_cond_lock = PTHREAD_MUTEX_INITIALIZER;
static pthread_cond_t s_net_cond = PTHREAD_COND_INITIALIZER;
static uint16_t s_net_loading_count = 0;

static const char *c_net_states[] = {
    [NET_STATE_OFFLINE]             = "NET_STATE_OFFLINE",
    [NET_STATE_LINKS_PREPARE ]      = "NET_STATE_LINKS_PREPARE",
    [NET_STATE_LINKS_CONNECTING]    = "NET_STATE_LINKS_CONNECTING",
    [NET_STATE_LINKS_ESTABLISHED]   = "NET_STATE_LINKS_ESTABLISHED",
    [NET_STATE_SYNC_CHAINS]         = "NET_STATE_SYNC_CHAINS",
    [NET_STATE_ONLINE]              = "NET_STATE_ONLINE"
};

static inline const char * dap_chain_net_state_to_str(dap_chain_net_state_t a_state) {
    return a_state < NET_STATE_OFFLINE || a_state > NET_STATE_ONLINE ? "NET_STATE_INVALID" : c_net_states[a_state];
}

// Node link callbacks
static void s_link_manager_callback_connected(dap_link_t *a_link, uint64_t a_net_id);
static void s_link_manager_callback_error(dap_link_t *a_link, uint64_t a_net_id, int a_error);
static bool s_link_manager_callback_disconnected(dap_link_t *a_link, uint64_t a_net_id, int a_links_count);
static int s_link_manager_fill_net_info(dap_link_t *a_link);
static int s_link_manager_link_request(uint64_t a_net_id);

static const dap_link_manager_callbacks_t s_link_manager_callbacks = {
    .connected      = s_link_manager_callback_connected,
    .disconnected   = s_link_manager_callback_disconnected,
    .error          = s_link_manager_callback_error,
    .fill_net_info  = s_link_manager_fill_net_info,
    .link_request   = s_link_manager_link_request,
};

// State machine switchs here
static bool s_net_states_proc(void *a_arg);
static void s_net_states_notify(dap_chain_net_t * l_net);
static void s_nodelist_change_notify(dap_store_obj_t *a_obj, void *a_arg);
//static void s_net_proc_kill( dap_chain_net_t * a_net );
static int s_net_init(const char * a_net_name, uint16_t a_acl_idx);
static bool s_net_load(void *a_arg);
static int s_net_try_online(dap_chain_net_t *a_net);
static int s_cli_net(int argc, char ** argv, void **a_str_reply);
static uint8_t *s_net_set_acl(dap_chain_hash_fast_t *a_pkey_hash);
static void s_sync_timer_callback(void *a_arg);

/**
 * @brief
 * init network settings from cellrame-node.cfg file
 * register net* commands in cellframe-node-cli interface
 * @return
 */
int dap_chain_net_init()
{
    dap_ledger_init();
    dap_chain_ch_init();
    dap_chain_net_anchor_init();
    dap_stream_ch_chain_net_init();
    dap_chain_node_client_init();
    dap_chain_net_srv_voting_init();
    dap_http_ban_list_client_init();
    dap_link_manager_init(&s_link_manager_callbacks);
    dap_chain_node_init();
    dap_cli_server_cmd_add ("net", s_cli_net, "Network commands",
        "net list [chains -net <net_name>]\n"
            "\tList all networks or list all chains in selected network\n"
        "net -net <net_name> [-mode {update | all}] go {online | offline | sync}\n"
            "\tFind and establish links and stay online. \n"
            "\tMode \"update\" is by default when only new chains and gdb are updated. Mode \"all\" updates everything from zero\n"
        "net -net <net_name> get {status | fee | id}\n"
            "\tDisplays the current current status, current fee or net id.\n"
        "net -net <net_name> stats {tx | tps} [-from <from_time>] [-to <to_time>] [-prev_sec <seconds>] \n"
            "\tTransactions statistics. Time format is <Year>-<Month>-<Day>_<Hours>:<Minutes>:<Seconds> or just <Seconds> \n"
        "net -net <net_name> [-mode {update | all}] sync {all | gdb | chains}\n"
            "\tSyncronyze gdb, chains or everything\n"
            "\tMode \"update\" is by default when only new chains and gdb are updated. Mode \"all\" updates everything from zero\n"
        "net -net <net_name> link {list | add | del | info [-addr]| disconnect_all}\n"
            "\tList, add, del, dump or establish links\n"
        "net -net <net_name> ca add {-cert <cert_name> | -hash <cert_hash>}\n"
            "\tAdd certificate to list of authority cetificates in GDB group\n"
        "net -net <net_name> ca list\n"
            "\tPrint list of authority cetificates from GDB group\n"
        "net -net <net_name> ca del -hash <cert_hash> [-H {hex | base58(default)}]\n"
            "\tDelete certificate from list of authority cetificates in GDB group by it's hash\n"
        "net -net <net_name> ledger reload\n"
            "\tPurge the cache of chain net ledger and recalculate it from chain file\n"
        "net -net <net_name> poa_certs list\n"
            "\tPrint list of PoA cerificates for this network\n");

    s_debug_more = dap_config_get_item_bool_default(g_config,"chain_net","debug_more", s_debug_more);

    char * l_net_dir_str = dap_strdup_printf("%s/network", dap_config_path());
    DIR * l_net_dir = opendir( l_net_dir_str);
    if ( l_net_dir ){
        struct dirent * l_dir_entry = NULL;
        uint16_t l_acl_idx = 0;
        while ( (l_dir_entry = readdir(l_net_dir) ) ){
            if (l_dir_entry->d_name[0]=='\0' || l_dir_entry->d_name[0]=='.')
                continue;
            // don't search in directories
            char l_full_path[MAX_PATH + 1] = {0};
            snprintf(l_full_path, sizeof(l_full_path), "%s/%s", l_net_dir_str, l_dir_entry->d_name);
            if(dap_dir_test(l_full_path)) {
                continue;
            }
            // search only ".cfg" files
            if(strlen(l_dir_entry->d_name) > 4) { // It has non zero name excluding file extension
                if( strncmp(l_dir_entry->d_name + strlen(l_dir_entry->d_name) - 4, ".cfg", 4) ) {
                    // its not .cfg file
                    continue;
                }
            }
            log_it(L_DEBUG,"Network config %s try to load", l_dir_entry->d_name);
            //char* l_dot_pos = rindex(l_dir_entry->d_name,'.');
            char* l_dot_pos = strchr(l_dir_entry->d_name,'.');
            if ( l_dot_pos )
                *l_dot_pos = '\0';
            s_net_init(l_dir_entry->d_name, l_acl_idx++);
        }
        closedir(l_net_dir);
    } else {
        log_it(L_WARNING, "Can't open entries on path %s, error %d: \"%s\"",
                           l_net_dir_str, errno, dap_strerror(errno));
    }
    DAP_DELETE (l_net_dir_str);

    dap_enc_http_set_acl_callback(s_net_set_acl);
    log_it(L_NOTICE,"Chain networks initialized");
    return 0;
}

/**
 * @brief get certificate hash from chain config [acl_accept_ca_gdb] param
 *
 * @param a_net dap_chain_net_t chain object
 * @return char*
 */
char *dap_chain_net_get_gdb_group_acl(dap_chain_net_t *a_net)
{
    if (a_net) {
        const char *l_auth_gdb = dap_config_get_item_str(a_net->pub.config, "auth", "acl_accept_ca_gdb");
        if (l_auth_gdb) {
            return dap_strdup_printf("%s.%s", a_net->pub.gdb_groups_prefix, l_auth_gdb);
        }
    }
    return NULL;
}

DAP_STATIC_INLINE struct request_link_info *s_net_resolve_host(const char *a_addr) {
    char l_host[DAP_HOSTADDR_STRLEN + 1] = { '\0' }; uint16_t l_port = 0;
    struct sockaddr_storage l_saddr;
    if ( dap_net_parse_config_address(a_addr, l_host, &l_port, NULL, NULL) < 0
        || dap_net_resolve_host(l_host, dap_itoa(l_port), false, &l_saddr, NULL) < 0 )
        return NULL;
    struct request_link_info *l_ret = DAP_NEW_Z(struct request_link_info);
    l_ret->port = l_port;
    dap_strncpy(l_ret->addr, l_host, DAP_HOSTADDR_STRLEN);
    return l_ret;
}

static struct request_link_info *s_balancer_link_from_cfg(dap_chain_net_t *a_net)
{
    uint16_t l_idx;
    switch (PVT(a_net)->seed_nodes_count) {
    case 0: return log_it(L_ERROR, "No available links in net %s! Add them in net config", a_net->pub.name), NULL;
    case 1:
        l_idx = 0;
    break;
    default:
        l_idx = dap_random_uint16() % PVT(a_net)->seed_nodes_count;
    break;
<<<<<<< HEAD
    }
    if ( !PVT(a_net)->seed_nodes_info[l_idx] ) {
        // Unresolved before? Let's try again
        const char **l_seed_nodes_hosts = dap_config_get_array_str(a_net->pub.config, "general", "seed_nodes_hosts", NULL);
        PVT(a_net)->seed_nodes_info[l_idx] = s_net_resolve_host(l_seed_nodes_hosts[l_idx]);
    }
=======
    }
    if ( !PVT(a_net)->seed_nodes_info[l_idx] ) {
        // Unresolved before? Let's try again
        const char **l_seed_nodes_hosts = dap_config_get_array_str(a_net->pub.config, "general", "seed_nodes_hosts", NULL);
        PVT(a_net)->seed_nodes_info[l_idx] = s_net_resolve_host(l_seed_nodes_hosts[l_idx]);
    }
>>>>>>> 63c82b97
    return PVT(a_net)->seed_nodes_info[l_idx];
}

dap_chain_node_info_t *dap_chain_net_get_my_node_info(dap_chain_net_t *a_net)
{
    dap_return_val_if_fail(a_net, NULL);
    return PVT(a_net)->node_info;
}

bool dap_chain_net_is_my_node_authorized(dap_chain_net_t *a_net)
{
    dap_return_val_if_fail(a_net, false);
    return dap_cluster_member_find_role(PVT(a_net)->nodes_cluster->role_cluster, &g_node_addr) == DAP_GDB_MEMBER_ROLE_ROOT;
}

dap_stream_node_addr_t *dap_chain_net_get_authorized_nodes(dap_chain_net_t *a_net, size_t *a_nodes_count)
{
    dap_return_val_if_fail(a_net, false);
    return dap_cluster_get_all_members_addrs(PVT(a_net)->nodes_cluster->role_cluster, a_nodes_count, DAP_GDB_MEMBER_ROLE_ROOT);
}

int dap_chain_net_link_add(dap_chain_net_t *a_net, dap_stream_node_addr_t *a_addr, const char *a_host, uint16_t a_port)
{
    bool l_is_link_present = dap_link_manager_link_find(a_addr, a_net->pub.id.uint64);
    if (l_is_link_present || a_addr->uint64 == g_node_addr.uint64) {
        debug_if(l_is_link_present, L_DEBUG, "Link to addr "NODE_ADDR_FP_STR" is already persent in net %s", NODE_ADDR_FP_ARGS(a_addr), a_net->pub.name);
        return -3; // Link is already found for this net or link is to yourself
    }
    if (dap_link_manager_link_create(a_addr, a_net->pub.id.uint64)) {
        log_it(L_ERROR, "Can't create link to addr " NODE_ADDR_FP_STR, NODE_ADDR_FP_ARGS(a_addr));
        return -1;
    }
    int rc = dap_link_manager_link_update(a_addr, a_host, a_port);
    if (rc)
        log_it(L_ERROR, "Can't update link to addr " NODE_ADDR_FP_STR, NODE_ADDR_FP_ARGS(a_addr));
    log_it(L_DEBUG, "Link "NODE_ADDR_FP_STR" successfully added", NODE_ADDR_FP_ARGS(a_addr));
    return rc;
}

/**
 * @brief s_link_manager_callback_connected
 * @param a_node_client
 * @param a_arg
 */
static void s_link_manager_callback_connected(dap_link_t *a_link, uint64_t a_net_id)
{
// sanity check
    dap_return_if_pass(!a_link || !a_net_id);
// func work
    dap_chain_net_t * l_net = dap_chain_net_by_id((dap_chain_net_id_t){.uint64 = a_net_id});
    dap_chain_net_pvt_t *l_net_pvt = PVT(l_net);

    log_it(L_NOTICE, "Established connection with %s."NODE_ADDR_FP_STR,l_net->pub.name,
           NODE_ADDR_FP_ARGS_S(a_link->addr));

    struct json_object *l_json = dap_chain_net_states_json_collect(l_net);
    char l_err_str[128] = { };
    snprintf(l_err_str, sizeof(l_err_str)
                 , "Established connection with link " NODE_ADDR_FP_STR
                 , NODE_ADDR_FP_ARGS_S(a_link->addr));
    json_object_object_add(l_json, "errorMessage", json_object_new_string(l_err_str));
    dap_notify_server_send_mt(json_object_get_string(l_json));
    json_object_put(l_json);
    if(l_net_pvt->state == NET_STATE_LINKS_CONNECTING ){
        l_net_pvt->state = NET_STATE_LINKS_ESTABLISHED;
    }
    dap_stream_ch_chain_net_pkt_hdr_t l_announce = { .version = DAP_STREAM_CH_CHAIN_NET_PKT_VERSION,
                                                     .net_id  = l_net->pub.id };
    if(dap_stream_ch_pkt_send_by_addr(&a_link->addr, DAP_STREAM_CH_CHAIN_NET_ID, DAP_STREAM_CH_CHAIN_NET_PKT_TYPE_ANNOUNCE,
                                   &l_announce, sizeof(l_announce))) {
                                   dap_link_manager_accounting_link_in_net(l_net->pub.id.uint64, &a_link->addr, false);
                                   }
}

static bool s_net_check_link_is_permanent(dap_chain_net_t *a_net, dap_stream_node_addr_t a_addr)
{
    dap_chain_net_pvt_t *l_net_pvt = PVT(a_net);
    for (uint16_t i = 0; i < l_net_pvt->permanent_links_count; i++) {
        if (l_net_pvt->permanent_links[i]->node_addr.uint64 == a_addr.uint64)
            return true;
    }
    return false;
}

/**
 * @brief s_link_manager_callback_disconnected
 * @param a_node_client
 * @param a_arg
 */

static bool s_link_manager_callback_disconnected(dap_link_t *a_link, uint64_t a_net_id, int a_links_count)
{
// sanity check
    dap_return_val_if_pass(!a_link, false);
// func work
    dap_chain_net_t *l_net = dap_chain_net_by_id((dap_chain_net_id_t){.uint64 = a_net_id});
    dap_chain_net_pvt_t *l_net_pvt = PVT(l_net);
    bool l_link_is_permanent = s_net_check_link_is_permanent(l_net, a_link->addr);
    log_it(L_INFO, "%s."NODE_ADDR_FP_STR" can't connect for now. %s", l_net ? l_net->pub.name : "(unknown)" ,
            NODE_ADDR_FP_ARGS_S(a_link->addr),
            l_link_is_permanent ? "Setting reconnection pause for it." : "Dropping it.");
    if (!a_links_count && l_net_pvt->state != NET_STATE_OFFLINE) {
        l_net_pvt->state = NET_STATE_LINKS_PREPARE;
        s_net_states_proc(l_net);
    }
    return l_link_is_permanent;
}

/**
 * @brief s_link_manager_callback_error
 * @param a_node_client
 * @param a_error
 * @param a_arg
 */
static void s_link_manager_callback_error(dap_link_t *a_link, uint64_t a_net_id, int a_error)
{
// sanity check
    dap_return_if_pass(!a_link);
// func work
    dap_chain_net_t *l_net = dap_chain_net_by_id((dap_chain_net_id_t){.uint64 = a_net_id});
    log_it(L_WARNING, "Can't establish link with %s."NODE_ADDR_FP_STR,
           l_net ? l_net->pub.name : "(unknown)", NODE_ADDR_FP_ARGS_S(a_link->addr));
    if (l_net){
        struct json_object *l_json = dap_chain_net_states_json_collect(l_net);
        char l_err_str[512] = { };
        snprintf(l_err_str, sizeof(l_err_str)
                     , "Link " NODE_ADDR_FP_STR " [%s] can't be established, errno %d"
                     , NODE_ADDR_FP_ARGS_S(a_link->addr), a_link->uplink.client->link_info.uplink_addr, a_error);
        json_object_object_add(l_json, "errorMessage", json_object_new_string(l_err_str));
        dap_notify_server_send_mt(json_object_get_string(l_json));
        json_object_put(l_json);
    }
}

/**
 * @brief Launch a connect with a link
 * @param a_net
 * @param a_link_node_info node parameters
 * @return list of dap_chain_node_info_t
 */
int s_link_manager_link_request(uint64_t a_net_id)
{
// sanity check
    dap_chain_net_t *l_net = dap_chain_net_by_id((dap_chain_net_id_t){.uint64 = a_net_id});
    dap_return_val_if_pass(!l_net, -1);
// func work
    dap_chain_net_pvt_t *l_net_pvt = PVT(l_net);
    if (l_net_pvt->state_target == NET_STATE_OFFLINE)
        return -2;
    if (l_net_pvt->state == NET_STATE_LINKS_PREPARE)
        l_net_pvt->state = NET_STATE_LINKS_CONNECTING;
    struct request_link_info *l_balancer_link = s_balancer_link_from_cfg(l_net);
    if (!l_balancer_link)
        return log_it(L_ERROR, "Can't process balancer link %s request in net %s", 
                        dap_chain_net_balancer_type_to_str(PVT(l_net)->balancer_type), l_net->pub.name), -5;
    dap_balancer_link_request_t *l_arg = DAP_NEW_Z(dap_balancer_link_request_t);
    l_arg->net = l_net;
    l_arg->host_addr = (const char*)l_balancer_link->addr;
    l_arg->host_port = l_balancer_link->port;
    l_arg->type = PVT(l_net)->balancer_type;
    return dap_worker_exec_callback_on(dap_worker_get_auto(), dap_chain_net_balancer_request, l_arg), 0;
}

int s_link_manager_fill_net_info(dap_link_t *a_link)
{
// sanity check
    dap_return_val_if_pass(!a_link, -1);
// func work
    dap_chain_node_info_t *l_node_info = NULL;
    for (dap_chain_net_t *net = s_nets_by_name; net; net = net->hh.next) {
        if (( l_node_info = dap_chain_node_info_read(net, &a_link->addr) ))
            break;
    }
    if (!l_node_info)
        return -3;
    a_link->uplink.ready = true;
    if ( dap_link_manager_link_update(&a_link->addr, l_node_info->ext_host, l_node_info->ext_port) )
        a_link->uplink.ready = true;
    DAP_DELETE(l_node_info);
    return 0;
}

json_object *s_net_sync_status(dap_chain_net_t *a_net)
{
    // sanity check
    dap_return_val_if_pass(!a_net, NULL);

    json_object *l_jobj_chains_array = json_object_new_object();
    dap_chain_t *l_chain = NULL;
    DL_FOREACH(a_net->pub.chains, l_chain) {
        json_object *l_jobj_chain = json_object_new_object();
        json_object *l_jobj_chain_status = NULL;
        json_object *l_jobj_percent = NULL;
        
        switch (l_chain->state) {
            case CHAIN_SYNC_STATE_ERROR:
                l_jobj_chain_status = json_object_new_string("error");
                break;
            case CHAIN_SYNC_STATE_IDLE:
                l_jobj_chain_status = json_object_new_string("idle");
                break;
            case CHAIN_SYNC_STATE_WAITING:
                l_jobj_chain_status = json_object_new_string("sync in process");
                break;
            case CHAIN_SYNC_STATE_SYNCED:
                l_jobj_chain_status = json_object_new_string("synced");
                break;
            default:
                l_jobj_chain_status = json_object_new_string("unknown");
                break;
        }
        if (l_chain->state == CHAIN_SYNC_STATE_IDLE) {
            l_jobj_percent = json_object_new_string(" - %");
        } else {
            double l_percent = dap_min((double)l_chain->callback_count_atom(l_chain) * 100 / l_chain->atom_num_last, 100.0);
            char *l_percent_str = dap_strdup_printf("%.3f %c", l_percent, '%');
            l_jobj_percent = json_object_new_string(l_percent_str);
            DAP_DELETE(l_percent_str);
        }
        json_object *l_jobj_current = json_object_new_uint64(l_chain->callback_count_atom(l_chain));
        json_object *l_jobj_total = json_object_new_uint64(l_chain->atom_num_last);
        json_object_object_add(l_jobj_chain, "status", l_jobj_chain_status);
        json_object_object_add(l_jobj_chain, "current", l_jobj_current);
        json_object_object_add(l_jobj_chain, "in network", l_jobj_total);
        json_object_object_add(l_jobj_chain, "percent", l_jobj_percent);
        json_object_object_add(l_jobj_chains_array, l_chain->name, l_jobj_chain);

    }
    return l_jobj_chains_array;
}

struct json_object *dap_chain_net_states_json_collect(dap_chain_net_t *a_net) {
    json_object *l_json = json_object_new_object();
    json_object_object_add(l_json, "class"            , json_object_new_string("NetStates"));
    json_object_object_add(l_json, "name"             , json_object_new_string((const char*)a_net->pub.name));
    json_object_object_add(l_json, "networkState"     , json_object_new_string(dap_chain_net_state_to_str(PVT(a_net)->state)));
    json_object_object_add(l_json, "targetState"      , json_object_new_string(dap_chain_net_state_to_str(PVT(a_net)->state_target)));
    json_object_object_add(l_json, "linksCount"       , json_object_new_int(0));
    json_object_object_add(l_json, "activeLinksCount" , json_object_new_int(dap_link_manager_links_count(a_net->pub.id.uint64)));
    char l_node_addr_str[24] = {'\0'};
    int l_tmp = snprintf(l_node_addr_str, sizeof(l_node_addr_str), NODE_ADDR_FP_STR, NODE_ADDR_FP_ARGS_S(g_node_addr));
    json_object_object_add(l_json, "nodeAddress"     , json_object_new_string(l_tmp ? l_node_addr_str : "0000::0000::0000::0000"));
    if (PVT(a_net)->state == NET_STATE_SYNC_CHAINS) {
        json_object *l_json_sync_status = s_net_sync_status(a_net);
        json_object_object_add(l_json, "processed", l_json_sync_status);
    }
    return l_json;
}

/**
 * @brief s_net_states_notify
 * @param l_net
 */
static void s_net_states_notify(dap_chain_net_t *a_net)
{
    struct json_object *l_json = dap_chain_net_states_json_collect(a_net);
    json_object_object_add(l_json, "errorMessage", json_object_new_string(" ")); // regular notify has no error
    dap_notify_server_send_mt(json_object_get_string(l_json));
    json_object_put(l_json);
}

/**
 * @brief dap_chain_net_get_role
 * @param a_net
 * @return
 */
dap_chain_node_role_t dap_chain_net_get_role(dap_chain_net_t * a_net)
{
    return  PVT(a_net)->node_role;
}

/**
 * @brief set node role
 * [root_master, root, archive, cell_master, master, full, light]
 * @param a_id
 * @param a_name
 * @param a_node_role
 * @return dap_chain_net_t*
 */
static dap_chain_net_t *s_net_new(const char *a_net_name, dap_config_t *a_cfg)
{
    dap_return_val_if_fail(a_cfg, NULL);
    dap_chain_net_t *l_ret = NULL;
    const char  *l_net_name_str = dap_config_get_item_str_default(a_cfg, "general", "name", a_net_name),
                *l_net_id_str   = dap_config_get_item_str(a_cfg, "general", "id"),
                *a_node_role    = dap_config_get_item_str(a_cfg, "general", "node-role" ),
                *a_native_ticker= dap_config_get_item_str(a_cfg, "general", "native_ticker");
    dap_chain_net_id_t l_net_id;

    if(!l_net_name_str || !l_net_id_str || dap_chain_net_id_parse(l_net_id_str, &l_net_id))
        return log_it(L_ERROR, "Can't create l_net, can't read name or ID config"), NULL;

    dap_chain_net_t *l_net_sought = NULL;
    HASH_FIND_STR(s_nets_by_name, l_net_name_str, l_net_sought);
    if (!l_net_sought)
        HASH_FIND(hh2, s_nets_by_id, &l_net_id, sizeof(l_net_id), l_net_sought);
    if (l_net_sought) {
        log_it(L_ERROR, "Can't create net %s ID %"DAP_UINT64_FORMAT_U", an already existent net "
                        "%s ID %"DAP_UINT64_FORMAT_U" has the same name or ID.\n"\
                        "Please, fix your configs and restart node",
                        l_net_name_str, l_net_id.uint64, l_net_sought->pub.name,
                        l_net_sought->pub.id.uint64);
        return NULL;
    }
    DAP_NEW_Z_SIZE_RET_VAL(l_ret, dap_chain_net_t, sizeof(dap_chain_net_t) + sizeof(dap_chain_net_pvt_t), NULL, NULL);
    DAP_NEW_Z_SIZE_RET_VAL(PVT(l_ret)->node_info, dap_chain_node_info_t, sizeof(dap_chain_node_info_t) + DAP_HOSTADDR_STRLEN + 1, NULL, l_ret);

    l_ret->pub.id = l_net_id;
    if (strcmp (a_node_role, "root_master")==0){
        PVT(l_ret)->node_role.enums = NODE_ROLE_ROOT_MASTER;
    } else if (strcmp( a_node_role,"root") == 0){
        PVT(l_ret)->node_role.enums = NODE_ROLE_ROOT;
    } else if (strcmp( a_node_role,"archive") == 0){
        PVT(l_ret)->node_role.enums = NODE_ROLE_ARCHIVE;
    } else if (strcmp( a_node_role,"cell_master") == 0){
        PVT(l_ret)->node_role.enums = NODE_ROLE_CELL_MASTER;
    }else if (strcmp( a_node_role,"master") == 0){
        PVT(l_ret)->node_role.enums = NODE_ROLE_MASTER;
    }else if (strcmp( a_node_role,"full") == 0){
        PVT(l_ret)->node_role.enums = NODE_ROLE_FULL;
    }else if (strcmp( a_node_role,"light") == 0){
        PVT(l_ret)->node_role.enums = NODE_ROLE_LIGHT;
    }else{
        log_it(L_ERROR,"Unknown node role \"%s\" for network '%s'", a_node_role, l_net_name_str);
        DAP_DELETE(l_ret);
        return NULL;
    }
    if (!( l_net_name_str ))
        return DAP_DELETE(l_ret), log_it(L_ERROR, "Invalid net name, check [general] \"name\" in netconfig"), NULL;
    dap_strncpy(l_ret->pub.name, l_net_name_str, sizeof(l_ret->pub.name));
    if (!( l_ret->pub.native_ticker = a_native_ticker ))
        return DAP_DEL_MULTY(l_ret->pub.name, l_ret),
               log_it(L_ERROR, "Invalid native ticker, check [general] \"native_ticker\" in %s.cfg",
                                l_net_name_str),
                NULL;
    log_it (L_NOTICE, "Node role \"%s\" selected for network '%s'", a_node_role, l_net_name_str);
    l_ret->pub.config = a_cfg;
    l_ret->pub.gdb_groups_prefix
        = dap_config_get_item_str_default( a_cfg, "general", "gdb_groups_prefix", dap_config_get_item_str(a_cfg, "general", "name") );
    HASH_ADD_STR(s_nets_by_name, pub.name, l_ret);
    HASH_ADD(hh2, s_nets_by_id, pub.id, sizeof(dap_chain_net_id_t), l_ret);
    return l_ret;
}

bool s_net_disk_load_notify_callback(UNUSED_ARG void *a_arg) {
    json_object *json_obj = json_object_new_object();
    json_object_object_add(json_obj, "class", json_object_new_string("nets_init"));
    json_object *l_jobj_nets = json_object_new_object();
    for (dap_chain_net_t *net = s_nets_by_name; net; net = net->hh.next) {
        json_object *json_chains = json_object_new_object();
        for (dap_chain_t *l_chain = net->pub.chains; l_chain; l_chain = l_chain->next) {
            json_object *l_jobj_chain_info = json_object_new_object();
            json_object_object_add(l_jobj_chain_info, "count_atoms", json_object_new_int(l_chain->callback_count_atom(l_chain)));
            json_object_object_add(l_jobj_chain_info, "load_process", json_object_new_int(l_chain->load_progress));
            json_object_object_add(json_chains, l_chain->name, l_jobj_chain_info);
            log_it(L_DEBUG, "Loading net \"%s\", chain \"%s\", ID 0x%016"DAP_UINT64_FORMAT_x " [%d%%]",
                            net->pub.name, l_chain->name, l_chain->id.uint64, l_chain->load_progress);
        }
        json_object_object_add(l_jobj_nets, net->pub.name, json_chains);
    }
    json_object_object_add(json_obj, "nets", l_jobj_nets);
    dap_notify_server_send_mt(json_object_get_string(json_obj));
    json_object_put(json_obj);
    return true;
}

/**
 * @brief
 * load network config settings
 */
void dap_chain_net_load_all()
{
    pthread_mutex_lock(&s_net_cond_lock);
    s_net_loading_count = HASH_COUNT(s_nets_by_name);
    if (!s_net_loading_count) {
        log_it(L_ERROR, "Can't find any nets");
        pthread_mutex_unlock(&s_net_cond_lock);
        return;
    }
<<<<<<< HEAD
=======
    dap_timerfd_t *l_load_notify_timer = dap_timerfd_start(5000, (dap_timerfd_callback_t)s_net_disk_load_notify_callback, NULL);
>>>>>>> 63c82b97
    for (dap_chain_net_t *net = s_nets_by_name; net; net = net->hh.next)
        dap_proc_thread_callback_add(NULL, s_net_load, net);
    while (s_net_loading_count)
        pthread_cond_wait(&s_net_cond, &s_net_cond_lock);
    pthread_mutex_unlock(&s_net_cond_lock);
    dap_timerfd_delete_mt(l_load_notify_timer->worker, l_load_notify_timer->esocket_uuid);
}

dap_string_t* dap_cli_list_net()
{
    dap_string_t *l_string_ret = dap_string_new("");
<<<<<<< HEAD
    dap_chain_net_t * l_net = NULL;
    unsigned l_net_i = 0;
    dap_string_append(l_string_ret, "Available networks and chains:\n");
    for (dap_chain_net_t *net = s_nets_by_name; net; net = net->hh.next) {
        dap_string_append_printf(l_string_ret, "\t%s:\n", l_net->pub.name);
        ++l_net_i;
        dap_chain_t *l_chain = l_net->pub.chains;
=======
    unsigned l_net_i = 0;
    dap_string_append(l_string_ret, "Available networks and chains:\n");
    for (dap_chain_net_t *net = s_nets_by_name; net; net = net->hh.next) {
        dap_string_append_printf(l_string_ret, "\t%s:\n", net->pub.name);
        ++l_net_i;
        dap_chain_t *l_chain = net->pub.chains;
>>>>>>> 63c82b97
        while (l_chain) {
            dap_string_append_printf( l_string_ret, "\t\t%s\n", l_chain->name );
            l_chain = l_chain->next;
        }
    }
    return l_string_ret;
}

json_object* s_set_reply_text_node_status_json(dap_chain_net_t *a_net) {
    json_object *l_jobj_ret = json_object_new_object();
    json_object *l_jobj_net_name  = json_object_new_string(a_net->pub.name);
    if (!l_jobj_ret || !l_jobj_net_name) {
        json_object_put(l_jobj_ret);
        json_object_put(l_jobj_net_name);
        dap_json_rpc_allocation_error;
        return NULL;
    }
    json_object_object_add(l_jobj_ret, "net", l_jobj_net_name);
    dap_chain_node_addr_t l_cur_node_addr = { 0 };
    l_cur_node_addr.uint64 = dap_chain_net_get_cur_addr_int(a_net);
    json_object *l_jobj_cur_node_addr;
    if(!l_cur_node_addr.uint64) {
        l_jobj_cur_node_addr = json_object_new_string("not defined");
    } else {
        char *l_cur_node_addr_str = dap_strdup_printf(NODE_ADDR_FP_STR,NODE_ADDR_FP_ARGS_S(l_cur_node_addr));
        l_jobj_cur_node_addr = json_object_new_string(l_cur_node_addr_str);
        DAP_DELETE(l_cur_node_addr_str);
    }
    if (!l_jobj_cur_node_addr) {
        json_object_put(l_jobj_ret);
        return NULL;
    }
    json_object_object_add(l_jobj_ret, "current_addr", l_jobj_cur_node_addr);
    if (PVT(a_net)->state != NET_STATE_OFFLINE) {
        json_object *l_jobj_links = json_object_new_object();
        json_object *l_jobj_active_links = json_object_new_uint64(dap_link_manager_links_count(a_net->pub.id.uint64));
        json_object *l_jobj_required_links = json_object_new_uint64(dap_link_manager_required_links_count(a_net->pub.id.uint64));
        if (!l_jobj_links || !l_jobj_active_links || !l_jobj_required_links) {
            json_object_put(l_jobj_ret);
            json_object_put(l_jobj_links);
            json_object_put(l_jobj_active_links);
            json_object_put(l_jobj_required_links);
            dap_json_rpc_allocation_error;
            return NULL;
        }
        json_object_object_add(l_jobj_links, "active", l_jobj_active_links);
        json_object_object_add(l_jobj_links, "required", l_jobj_required_links);
        json_object_object_add(l_jobj_ret, "links", l_jobj_links);
    }

    json_object *l_json_sync_status = s_net_sync_status(a_net);
    json_object_object_add(l_jobj_ret, "processed", l_json_sync_status);

    json_object *l_jobj_states = json_object_new_object();
    json_object *l_jobj_current_states = json_object_new_string(c_net_states[PVT(a_net)->state]);
    json_object *l_jobj_target_states = json_object_new_string(c_net_states[PVT(a_net)->state_target]);
    json_object_object_add(l_jobj_states, "current", l_jobj_current_states);
    json_object_object_add(l_jobj_states, "target", l_jobj_target_states);
    json_object_object_add(l_jobj_ret, "states", l_jobj_states);
    return l_jobj_ret;
}

void s_set_reply_text_node_status(void **a_str_reply, dap_chain_net_t * a_net){
    char* l_node_address_text_block = NULL;
    dap_chain_node_addr_t l_cur_node_addr = { 0 };
    l_cur_node_addr.uint64 = dap_chain_net_get_cur_addr_int(a_net);
    if(!l_cur_node_addr.uint64)
        l_node_address_text_block = dap_strdup_printf(", cur node address not defined");
    else
        l_node_address_text_block = dap_strdup_printf(", cur node address " NODE_ADDR_FP_STR,NODE_ADDR_FP_ARGS_S(l_cur_node_addr));

    char* l_sync_current_link_text_block = NULL;
    if (PVT(a_net)->state != NET_STATE_OFFLINE)
        l_sync_current_link_text_block = dap_strdup_printf(", active links %zu from %u",
                                                           dap_link_manager_links_count(a_net->pub.id.uint64),
                                                           0 /*HASH_COUNT(PVT(a_net)->net_links)*/);
    dap_cli_server_cmd_set_reply_text(a_str_reply,
                                      "Network \"%s\" has state %s (target state %s)%s%s",
                                      a_net->pub.name, c_net_states[PVT(a_net)->state],
                                      c_net_states[PVT(a_net)->state_target],
                                      (l_sync_current_link_text_block)? l_sync_current_link_text_block: "",
                                      l_node_address_text_block
                                      );
    DAP_DELETE(l_sync_current_link_text_block);
    DAP_DELETE(l_node_address_text_block);
}
/**
 * @brief reload ledger
 * command cellframe-node-cli net -net <network_name> ledger reload
 * @param l_net
 * @return true
 * @return false
 */
void dap_chain_net_purge(dap_chain_net_t *l_net)
{
    dap_chain_net_srv_stake_purge(l_net);
    dap_chain_net_decree_deinit(l_net);
    dap_ledger_purge(l_net->pub.ledger, false);
    dap_chain_t *l_chain = NULL;
    DL_FOREACH(l_net->pub.chains, l_chain) {
        if (l_chain->callback_purge) {
            l_chain->callback_purge(l_chain);
        }
        if (!dap_strcmp(dap_chain_get_cs_type(l_chain), "esbocs")) {
            dap_chain_esbocs_set_min_validators_count(l_chain, 0);
        }
        dap_chain_load_all(l_chain);
        l_net->pub.fee_value = uint256_0;
        l_net->pub.fee_addr = c_dap_chain_addr_blank;
    }
    DL_FOREACH(l_net->pub.chains, l_chain) {
        if (l_chain->callback_atom_add_from_treshold) {
            while (l_chain->callback_atom_add_from_treshold(l_chain, NULL))
                debug_if(s_debug_more, L_DEBUG, "Added atom from treshold");
        }
    }
    dap_chain_net_decree_init(l_net);
}

/**
 * @brief update ledger cache at once
 * if you node build need ledger cache one time reload, uncomment this function
 * iat the end of s_net_init
 * @param l_net network object
 * @return true
 * @return false
 */
static bool s_chain_net_reload_ledger_cache_once(dap_chain_net_t *l_net)
{
    if (!l_net)
        return false;
    // create directory for cache checking file (cellframe-node/cache)
    char *l_cache_dir = dap_strdup_printf( "%s/%s", g_sys_dir_path, "cache");
    if (dap_mkdir_with_parents(l_cache_dir) != 0) {
        log_it(L_WARNING,"Error during disposable cache check file creation");
        DAP_DELETE(l_cache_dir);
        return false;
    }
    // Check the file with provided UUID. Change this UUID to automatically reload cache on next node startup
    char *l_cache_file = dap_strdup_printf( "%s/%s.cache", l_cache_dir, DAP_LEDGER_CACHE_RELOAD_ONCE_UUID);
    DAP_DELETE(l_cache_dir);
    // create file, if it not presented. If file exists, ledger cache operation is stopped
    if (dap_file_simple_test(l_cache_file)) {
        log_it(L_NOTICE, "Cache file '%s' already exists", l_cache_file);
        DAP_DELETE(l_cache_file);
        return false;
    }

    static FILE *s_cache_file = NULL;
    s_cache_file = fopen(l_cache_file, "a");
    if(!s_cache_file) {
        s_cache_file = fopen(l_cache_file, "w");
        if (!s_cache_file) {
            log_it(L_ERROR, "Can't open cache file %s for one time ledger cache reloading."
                "Please, do it manually using command"
                "'cellframe-node-cli net -net <network_name>> ledger reload'", l_cache_file);
            return -1;
        }
    }
    fclose(s_cache_file);
    DAP_DELETE(l_cache_file);
    return true;
}

/**
 * @brief s_chain_type_convert
 * convert dap_chain_type_t to  DAP_CNAIN* constants
 * @param a_type - dap_chain_type_t a_type [CHAIN_TYPE_TOKEN, CHAIN_TYPE_EMISSION, CHAIN_TYPE_TX]
 * @return uint16_t
 */
static const char *s_chain_type_convert_to_string(dap_chain_type_t a_type)
{
    switch (a_type) {
        case CHAIN_TYPE_TOKEN:
            return ("token");
        case CHAIN_TYPE_EMISSION:
            return ("emission");
        case CHAIN_TYPE_TX:
            return ("transaction");
        case CHAIN_TYPE_CA:
            return ("ca");
        case CHAIN_TYPE_SIGNER:
            return ("signer");

        default:
            return ("custom");
    }
}

/**
 * @brief
 * register net* command in cellframe-node-cli interface
 * @param argc arguments count
 * @param argv arguments value
 * @param arg_func
 * @param str_reply
 * @return
 */
static int s_cli_net(int argc, char **argv, void **reply)
{
    json_object ** json_arr_reply = (json_object **) reply;
    json_object *l_jobj_return = json_object_new_object();
    if (!l_jobj_return) {
        dap_json_rpc_allocation_error;
        return DAP_JSON_RPC_ERR_CODE_MEMORY_ALLOCATED;
    }
    int arg_index = 1;
    dap_chain_net_t * l_net = NULL;

    const char * l_hash_out_type = NULL;
    dap_cli_server_cmd_find_option_val(argv, arg_index, argc, "-H", &l_hash_out_type);
    if(!l_hash_out_type)
        l_hash_out_type = "hex";
    if(dap_strcmp(l_hash_out_type,"hex") && dap_strcmp(l_hash_out_type,"base58")) {
        json_object_put(l_jobj_return);
        dap_json_rpc_error_add(DAP_CHAIN_NET_JSON_RPC_INVALID_PARAMETER_HASH, "%s", "invalid parameter -H, valid values: -H <hex | base58>");
        return DAP_CHAIN_NET_JSON_RPC_INVALID_PARAMETER_HASH;

    }

    // command 'list'
    const char * l_list_cmd = NULL;

    if(dap_cli_server_cmd_find_option_val(argv, arg_index, dap_min(argc, arg_index + 1), "list", &l_list_cmd) != 0 ) {
        if (dap_strcmp(l_list_cmd,"chains")==0){
            const char * l_net_str = NULL;
            dap_chain_net_t* l_net = NULL;
            if (dap_cli_server_cmd_find_option_val(argv, arg_index, argc, "-net", &l_net_str) && !l_net_str) {
                json_object_put(l_jobj_return);
                dap_json_rpc_error_add(DAP_CHAIN_NET_JSON_RPC_CAN_NOT_PARAMETER_NET_REQUIRE, "%s", "Parameter '-net' require <net name>");
                return DAP_CHAIN_NET_JSON_RPC_CAN_NOT_PARAMETER_NET_REQUIRE;
            }

            l_net = dap_chain_net_by_name(l_net_str);
            if (l_net_str && !l_net) {
                json_object_put(l_jobj_return);
                dap_json_rpc_error_add(DAP_CHAIN_NET_JSON_RPC_WRONG_NET, "%s", "Wrong <net name>, use 'net list' "
                                                                         "command to display a list of available networks");
                return DAP_CHAIN_NET_JSON_RPC_WRONG_NET;
            }

            if (l_net){
                json_object *l_jobj_net_name = json_object_new_string(l_net->pub.name);
                json_object *l_jobj_chains = json_object_new_array();
                if (!l_jobj_net_name || !l_jobj_chains) {
                    json_object_put(l_jobj_return);
                    json_object_put(l_jobj_net_name);
                    json_object_put(l_jobj_chains);
                    dap_json_rpc_allocation_error;
                    return DAP_JSON_RPC_ERR_CODE_MEMORY_ALLOCATED;
                }
                dap_chain_t * l_chain = l_net->pub.chains;
                while (l_chain) {
                    json_object *l_jobj_chain_name = json_object_new_string(l_chain->name);
                    if (!l_jobj_chain_name) {
                        json_object_put(l_jobj_return);
                        json_object_put(l_jobj_net_name);
                        json_object_put(l_jobj_chains);
                        json_object_put(l_jobj_chain_name);
                        dap_json_rpc_allocation_error;
                        return DAP_JSON_RPC_ERR_CODE_MEMORY_ALLOCATED;
                    }
                    json_object_array_add(l_jobj_chains, l_jobj_chain_name);
                    l_chain = l_chain->next;
                }
                json_object_object_add(l_jobj_return, "net", l_jobj_net_name);
                json_object_object_add(l_jobj_return, "chains", l_jobj_chains);
            }else{
                json_object *l_jobj_networks = json_object_new_array();
                for (dap_chain_net_t *l_net = s_nets_by_name; l_net; l_net = l_net->hh.next) {
                    json_object *l_jobj_network = json_object_new_object();
                    json_object *l_jobj_chains = json_object_new_array();
                    json_object *l_jobj_network_name = json_object_new_string(l_net->pub.name);
                    if (!l_jobj_network || !l_jobj_chains || !l_jobj_network_name) {
                        json_object_put(l_jobj_return);
                        json_object_put(l_jobj_network);
                        json_object_put(l_jobj_chains);
                        json_object_put(l_jobj_network_name);
                        dap_json_rpc_allocation_error;
                        return DAP_JSON_RPC_ERR_CODE_MEMORY_ALLOCATED;
                    }
                    json_object_object_add(l_jobj_network, "name", l_jobj_network_name);

                    dap_chain_t * l_chain = l_net->pub.chains;
                    while (l_chain) {
                        json_object *l_jobj_chain = json_object_new_object();
                        json_object *l_jobj_chain_name = json_object_new_string(l_chain->name);
                        if (!l_jobj_chain || !l_jobj_chain_name) {
                            json_object_put(l_jobj_return);
                            json_object_put(l_jobj_network);
                            json_object_put(l_jobj_chains);
                            json_object_put(l_jobj_chain);
                            json_object_put(l_jobj_chain_name);
                            dap_json_rpc_allocation_error;
                            return DAP_JSON_RPC_ERR_CODE_MEMORY_ALLOCATED;
                        }
                        json_object_object_add(l_jobj_chain, "name", l_jobj_chain_name);
                        if (l_chain->default_datum_types_count) {
                            json_object *l_jobj_default_types = json_object_new_array();
                            if (!l_jobj_default_types) {
                                json_object_put(l_jobj_return);
                                json_object_put(l_jobj_chain);
                                json_object_put(l_jobj_chains);
                                json_object_put(l_jobj_network);
                                json_object_put(l_jobj_networks);
                                dap_json_rpc_allocation_error;
                                return DAP_JSON_RPC_ERR_CODE_MEMORY_ALLOCATED;
                            }
                            for (uint16_t i = 0; i < l_chain->default_datum_types_count; i++) {
                                json_object *l_jobj_type_str = json_object_new_string(s_chain_type_convert_to_string(
                                        l_chain->default_datum_types[i]));
                                if (!l_jobj_type_str) {
                                    json_object_put(l_jobj_return);
                                    json_object_put(l_jobj_default_types);
                                    json_object_put(l_jobj_chain);
                                    json_object_put(l_jobj_chains);
                                    json_object_put(l_jobj_network);
                                    json_object_put(l_jobj_networks);
                                    dap_json_rpc_allocation_error;
                                    return DAP_JSON_RPC_ERR_CODE_MEMORY_ALLOCATED;
                                }
                                json_object_array_add(l_jobj_default_types, l_jobj_type_str);
                            }
                            json_object_object_add(l_jobj_chain, "default_types", l_jobj_default_types);
                        }
                        json_object_array_add(l_jobj_chains, l_jobj_chain);
                        l_chain = l_chain->next;
                    }
                    json_object_object_add(l_jobj_network, "chain", l_jobj_chains);
                    json_object_array_add(l_jobj_networks, l_jobj_network);
                }
                json_object_object_add(l_jobj_return, "networks", l_jobj_networks);
            }
        }else{
            // plug for wrong command arguments
            if (argc > 2) {
                json_object_put(l_jobj_return);
                dap_json_rpc_error_add(DAP_CHAIN_NET_JSON_RPC_MANY_ARGUMENT_FOR_COMMAND_NET_LIST, "%s",
                                       "To many arguments for 'net list' command see help");
                return DAP_CHAIN_NET_JSON_RPC_MANY_ARGUMENT_FOR_COMMAND_NET_LIST;
            }

            json_object *l_jobj_networks = json_object_new_array();
            // show list of nets
            for (dap_chain_net_t *l_net = s_nets_by_name; l_net; l_net = l_net->hh.next) {
                json_object *l_jobj_network_name = json_object_new_string(l_net->pub.name);
                json_object_array_add(l_jobj_networks, l_jobj_network_name);
            }
            json_object_object_add(l_jobj_return, "networks", l_jobj_networks);
        }
        json_object_array_add(*reply, l_jobj_return);
        return 0;
    }

    int l_ret = dap_chain_node_cli_cmd_values_parse_net_chain_for_json(&arg_index, argc, argv, NULL, &l_net,
                                                                       CHAIN_TYPE_INVALID);

    if ( l_net ) {
        const char *l_sync_str = NULL;
        const char *l_links_str = NULL;
        const char *l_go_str = NULL;
        const char *l_get_str = NULL;
        const char *l_stats_str = NULL;
        const char *l_ca_str = NULL;
        const char *l_ledger_str = NULL;
        const char *l_list_str = NULL;
        dap_cli_server_cmd_find_option_val(argv, arg_index, argc, "sync", &l_sync_str);
        dap_cli_server_cmd_find_option_val(argv, arg_index, argc, "link", &l_links_str);
        dap_cli_server_cmd_find_option_val(argv, arg_index, argc, "go", &l_go_str);
        dap_cli_server_cmd_find_option_val(argv, arg_index, argc, "get", &l_get_str);
        dap_cli_server_cmd_find_option_val(argv, arg_index, argc, "stats", &l_stats_str);
        dap_cli_server_cmd_find_option_val(argv, arg_index, argc, "ca", &l_ca_str);
        dap_cli_server_cmd_find_option_val(argv, arg_index, argc, "ledger", &l_ledger_str);
        dap_cli_server_cmd_find_option_val(argv, arg_index, argc, "poa_certs", &l_list_str);

        const char * l_sync_mode_str = "updates";
        dap_cli_server_cmd_find_option_val(argv, arg_index, argc, "-mode", &l_sync_mode_str);
        if ( !dap_strcmp(l_sync_mode_str,"all") )
            dap_chain_net_get_flag_sync_from_zero(l_net);
        if (l_stats_str) {
            char l_from_str_new[50], l_to_str_new[50];
            const char c_time_fmt[]="%Y-%m-%d_%H:%M:%S";
            struct tm l_from_tm = {}, l_to_tm = {};
            if (strcmp(l_stats_str,"tx") == 0) {
                const char *l_to_str = NULL;
                const char *l_from_str = NULL;
                const char *l_prev_day_str = NULL;
                // Read from/to time
                dap_cli_server_cmd_find_option_val(argv, arg_index, argc, "-from", &l_from_str);
                dap_cli_server_cmd_find_option_val(argv, arg_index, argc, "-to", &l_to_str);
                dap_cli_server_cmd_find_option_val(argv, arg_index, argc, "-prev_day", &l_prev_day_str);
                time_t l_ts_now = time(NULL);
                if (l_from_str) {
                    strptime( (char *)l_from_str, c_time_fmt, &l_from_tm );
                    if (l_to_str) {
                        strptime( (char *)l_to_str, c_time_fmt, &l_to_tm );
                    } else { // If not set '-to' - we set up current time
                        localtime_r(&l_ts_now, &l_to_tm);
                    }
                } else if (l_prev_day_str) {
                    localtime_r(&l_ts_now, &l_to_tm);
                    double l_days = strtod(l_prev_day_str, NULL);
                    l_ts_now -= (time_t)(l_days * 86400);
                    localtime_r(&l_ts_now, &l_from_tm );
                } else if ( l_from_str == NULL ) { // If not set '-from' we set up current time minus 60 seconds
                    localtime_r(&l_ts_now, &l_to_tm);
                    l_ts_now -= 86400;
                    localtime_r(&l_ts_now, &l_from_tm );
                }
                // Form timestamps from/to
                time_t l_from_ts = mktime(&l_from_tm);
                time_t l_to_ts = mktime(&l_to_tm);
                // Produce strings
                strftime(l_from_str_new, sizeof(l_from_str_new), c_time_fmt,&l_from_tm );
                strftime(l_to_str_new, sizeof(l_to_str_new), c_time_fmt,&l_to_tm );
                json_object *l_jobj_stats = json_object_new_object();
                if (!l_jobj_stats) {
                    json_object_put(l_jobj_return);
                    dap_json_rpc_allocation_error;
                    return DAP_JSON_RPC_ERR_CODE_MEMORY_ALLOCATED;
                }
                json_object *l_jobj_from = json_object_new_string(l_from_str_new);
                json_object *l_jobj_to = json_object_new_string(l_to_str_new);
                if (!l_jobj_from || !l_jobj_to) {
                    json_object_put(l_jobj_return);
                    json_object_put(l_jobj_stats);
                    json_object_put(l_jobj_from);
                    json_object_put(l_jobj_to);
                    dap_json_rpc_allocation_error;
                    return DAP_JSON_RPC_ERR_CODE_MEMORY_ALLOCATED;
                }
                json_object_object_add(l_jobj_stats, "from", l_jobj_from);
                json_object_object_add(l_jobj_stats, "to", l_jobj_to);
                log_it(L_INFO, "Calc TPS from %s to %s", l_from_str_new, l_to_str_new);
                uint64_t l_tx_count = dap_ledger_count_from_to ( l_net->pub.ledger, l_from_ts * 1000000000, l_to_ts * 1000000000);
                long double l_tpd = l_to_ts == l_from_ts ? 0 :
                                                     (long double) l_tx_count / (long double) ((long double)(l_to_ts - l_from_ts) / 86400);
                char *l_tpd_str = dap_strdup_printf("%.3Lf", l_tpd);
                json_object *l_jobj_tpd = json_object_new_string(l_tpd_str);
                DAP_DELETE(l_tpd_str);
                json_object *l_jobj_total = json_object_new_uint64(l_tx_count);
#ifdef DAP_TPS_TEST
                long double l_tps = l_to_ts == l_from_ts ? 0 :
                                                     (long double) l_tx_count / (long double) (long double)(l_to_ts - l_from_ts);
                char *l_tps_str = dap_strdup_printf("%.3Lf", l_tps);
                json_object *l_jobj_tps = json_object_new_string(l_tps_str);
                DAP_DELETE(l_tps_str);
                if (!l_jobj_tpd || !l_jobj_total || !l_jobj_tps) {
                    json_object_put(l_jobj_tps);
#else
                if (!l_jobj_tpd || !l_jobj_total) {
#endif
                    
                    json_object_put(l_jobj_return);
                    json_object_put(l_jobj_stats);
                    json_object_put(l_jobj_from);
                    json_object_put(l_jobj_to);
                    json_object_put(l_jobj_tpd);
                    json_object_put(l_jobj_total);
                    dap_json_rpc_allocation_error;
                    return DAP_JSON_RPC_ERR_CODE_MEMORY_ALLOCATED;
                }
#ifdef DAP_TPS_TEST
                json_object_object_add(l_jobj_stats, "transaction_per_sec", l_jobj_tps);
#endif
                json_object_object_add(l_jobj_stats, "transaction_per_day", l_jobj_tpd);
                json_object_object_add(l_jobj_stats, "total", l_jobj_total);
                json_object_object_add(l_jobj_return, "transaction_statistics", l_jobj_stats);
                l_ret = DAP_CHAIN_NET_JSON_RPC_OK;
            } else {
                json_object_put(l_jobj_return);
                dap_json_rpc_error_add(DAP_CHAIN_NET_JSON_RPC_UNDEFINED_PARAMETER_COMMAND_STATS, "%s",
                 "Subcommand 'stats' requires one of parameter: tx");
                return DAP_CHAIN_NET_JSON_RPC_UNDEFINED_PARAMETER_COMMAND_STATS;
            }
        } else if ( l_go_str){
            json_object *l_jobj_net = json_object_new_string(l_net->pub.name);
            json_object *l_jobj_current_status = json_object_new_string(c_net_states[PVT(l_net)->state]);
            if (!l_jobj_net || !l_jobj_current_status) {
                json_object_put(l_jobj_return);
                json_object_put(l_jobj_net);
                json_object_put(l_jobj_current_status);
                dap_json_rpc_allocation_error;
                return DAP_JSON_RPC_ERR_CODE_MEMORY_ALLOCATED;
            }
            json_object_object_add(l_jobj_return, "net", l_jobj_net);
            json_object_object_add(l_jobj_return, "current", l_jobj_current_status);
            if ( strcmp(l_go_str,"online") == 0 ) {
                json_object *l_jobj_to = json_object_new_string(c_net_states[NET_STATE_ONLINE]);
                if (!l_jobj_to) {
                    json_object_put(l_jobj_return);
                    dap_json_rpc_allocation_error;
                    return DAP_JSON_RPC_ERR_CODE_MEMORY_ALLOCATED;
                }
                json_object_object_add(l_jobj_return, "to", l_jobj_to);
                dap_chain_net_state_go_to(l_net, NET_STATE_ONLINE);
                l_ret = DAP_CHAIN_NET_JSON_RPC_OK;
            } else if ( strcmp(l_go_str,"offline") == 0 ) {
                json_object *l_jobj_to = json_object_new_string(c_net_states[NET_STATE_OFFLINE]);
                if (!l_jobj_to) {
                    json_object_put(l_jobj_return);
                    dap_json_rpc_allocation_error;
                    return DAP_JSON_RPC_ERR_CODE_MEMORY_ALLOCATED;
                }
                json_object_object_add(l_jobj_return, "to", l_jobj_to);
                dap_chain_net_state_go_to(l_net, NET_STATE_OFFLINE);
                l_ret = DAP_CHAIN_NET_JSON_RPC_OK;
            } else if (strcmp(l_go_str, "sync") == 0) {
                json_object *l_jobj_to = json_object_new_string("resynchronizing");
                if (!l_jobj_to) {
                    json_object_put(l_jobj_return);
                    dap_json_rpc_allocation_error;
                    return DAP_JSON_RPC_ERR_CODE_MEMORY_ALLOCATED;
                }
                json_object_object_add(l_jobj_return, "start", l_jobj_to);
                if (PVT(l_net)->state_target == NET_STATE_ONLINE)
                    dap_chain_net_state_go_to(l_net, NET_STATE_ONLINE);
                else
                    dap_chain_net_state_go_to(l_net, NET_STATE_SYNC_CHAINS);
                l_ret = DAP_CHAIN_NET_JSON_RPC_OK;
            } else {
                json_object_put(l_jobj_return);
                dap_json_rpc_error_add(DAP_CHAIN_NET_JSON_RPC_UNDEFINED_PARAMETER_COMMAND_GO, "%s",
                                       "Subcommand 'go' requires one of parameters: online, offline, sync\n");
                return DAP_CHAIN_NET_JSON_RPC_UNDEFINED_PARAMETER_COMMAND_GO;
            }
        } else if ( l_get_str){
            if ( strcmp(l_get_str,"status") == 0 ) {
                json_object *l_jobj = s_set_reply_text_node_status_json(l_net);
                if (!l_jobj) {
                    json_object_put(l_jobj_return);
                    return DAP_JSON_RPC_ERR_CODE_MEMORY_ALLOCATED;
                }
                json_object_object_add(l_jobj_return, "status", l_jobj);
                l_ret = DAP_CHAIN_NET_JSON_RPC_OK;
            } else if ( strcmp(l_get_str, "fee") == 0) {
                json_object *l_jobj_fees = json_object_new_object();
                json_object *l_jobj_network_name = json_object_new_string(l_net->pub.name);
                if (!l_jobj_fees || !l_jobj_network_name) {
                    json_object_put(l_jobj_return);
                    json_object_put(l_jobj_fees);
                    json_object_put(l_jobj_network_name);
                    dap_json_rpc_allocation_error;
                    return DAP_JSON_RPC_ERR_CODE_MEMORY_ALLOCATED;
                }
                json_object_object_add(l_jobj_fees, "network", l_jobj_network_name);
                // Network fee
                uint256_t l_network_fee = {};
                dap_chain_addr_t l_network_fee_addr = {};
                dap_chain_net_tx_get_fee(l_net->pub.id, &l_network_fee, &l_network_fee_addr);
                const char *l_network_fee_coins_str, *l_network_fee_balance_str =
                    dap_uint256_to_char(l_network_fee, &l_network_fee_coins_str);
                json_object *l_jobj_network =  json_object_new_object();
                json_object *l_jobj_fee_coins = json_object_new_string(l_network_fee_coins_str);
                json_object *l_jobj_fee_balance = json_object_new_string(l_network_fee_balance_str);
                json_object *l_jobj_native_ticker = json_object_new_string(l_net->pub.native_ticker);
                json_object *l_jobj_fee_addr = json_object_new_string(dap_chain_addr_to_str_static(&l_network_fee_addr));
                if (!l_jobj_network || !l_jobj_fee_coins || !l_jobj_fee_balance || !l_jobj_native_ticker || !l_jobj_fee_addr) {
                    json_object_put(l_jobj_fees);
                    json_object_put(l_jobj_network);
                    json_object_put(l_jobj_fee_coins);
                    json_object_put(l_jobj_fee_balance);
                    json_object_put(l_jobj_native_ticker);
                    json_object_put(l_jobj_fee_addr);
                    json_object_put(l_jobj_return);
                    dap_json_rpc_allocation_error;
                    return DAP_JSON_RPC_ERR_CODE_MEMORY_ALLOCATED;
                }
                json_object_object_add(l_jobj_network, "coins", l_jobj_fee_coins);
                json_object_object_add(l_jobj_network, "balance", l_jobj_fee_balance);
                json_object_object_add(l_jobj_network, "ticker", l_jobj_native_ticker);
                json_object_object_add(l_jobj_network, "addr", l_jobj_fee_addr);
                json_object_object_add(l_jobj_fees, "network", l_jobj_network);
                //Get validators fee
                json_object *l_jobj_validators = dap_chain_net_srv_stake_get_fee_validators_json(l_net);
                if (!l_jobj_validators) {
                    json_object_put(l_jobj_fees);
                    json_object_put(l_jobj_return);
                    dap_json_rpc_allocation_error;
                    return DAP_JSON_RPC_ERR_CODE_MEMORY_ALLOCATED;
                }
                //Get services fee
                json_object *l_jobj_xchange = dap_chain_net_srv_xchange_print_fee_json(l_net); //Xchaneg fee
                if (!l_jobj_xchange) {
                    json_object_put(l_jobj_validators);
                    json_object_put(l_jobj_fees);
                    json_object_put(l_jobj_return);
                    dap_json_rpc_allocation_error;
                    return DAP_JSON_RPC_ERR_CODE_MEMORY_ALLOCATED;
                }
                json_object_object_add(l_jobj_fees, "validators", l_jobj_validators);
                json_object_object_add(l_jobj_fees, "xchange", l_jobj_xchange);
                json_object_object_add(l_jobj_return, "fees", l_jobj_fees);
                l_ret = DAP_CHAIN_NET_JSON_RPC_OK;
            } else if (strcmp(l_get_str,"id") == 0 ){
                json_object *l_jobj_net_name = json_object_new_string(l_net->pub.name);
                char *l_id_str = dap_strdup_printf("0x%016"DAP_UINT64_FORMAT_X, l_net->pub.id.uint64);
                json_object *l_jobj_id = json_object_new_string(l_id_str);
                DAP_DELETE(l_id_str);
                if (!l_jobj_net_name || !l_jobj_id) {
                    json_object_put(l_jobj_net_name);
                    json_object_put(l_jobj_id);
                    json_object_put(l_jobj_return);
                    dap_json_rpc_allocation_error;
                    return DAP_JSON_RPC_ERR_CODE_MEMORY_ALLOCATED;
                }
                json_object_object_add(l_jobj_return, "network", l_jobj_net_name);
                json_object_object_add(l_jobj_return, "id", l_jobj_id);
                l_ret = DAP_CHAIN_NET_JSON_RPC_OK;
            } else {
                json_object_put(l_jobj_return);
                dap_json_rpc_error_add(DAP_CHAIN_NET_JSON_RPC_UNKNOWN_SUBCOMMANDS,
                                       "Unknown \"%s\" subcommand, net get commands.", l_get_str);
                return DAP_CHAIN_NET_JSON_RPC_UNKNOWN_SUBCOMMANDS;
            }
        } else if ( l_links_str ){
            if ( strcmp(l_links_str,"list") == 0 ) {
                dap_cluster_t *l_net_cluster = dap_cluster_by_mnemonim(l_net->pub.name);
                if (!l_net_cluster) {
                    json_object_put(l_jobj_return);
                    dap_json_rpc_error_add(DAP_CHAIN_NET_JSON_RPC_CAN_NOT_GET_CLUSTER, "%s", "Failed to obtain a cluster for "
                                                                                       "the specified network.");
                    return DAP_CHAIN_NET_JSON_RPC_CAN_NOT_GET_CLUSTER;
                }
                json_object *l_jobj_links = dap_cluster_get_links_info_json(l_net_cluster);
                if (!l_jobj_links) {
                    json_object_put(l_jobj_return);
                    dap_json_rpc_allocation_error;
                    return DAP_JSON_RPC_ERR_CODE_MEMORY_ALLOCATED;
                }
                json_object_object_add(l_jobj_return, "links", l_jobj_links);
                l_ret = DAP_CHAIN_NET_JSON_RPC_OK;
            } else if ( strcmp(l_links_str,"add") == 0 ) {
                json_object *l_jobj_not_implemented = json_object_new_string("Not implemented");
                if (!l_jobj_not_implemented) {
                    json_object_put(l_jobj_return);
                    dap_json_rpc_allocation_error;
                    return DAP_JSON_RPC_ERR_CODE_MEMORY_ALLOCATED;
                }
                json_object_object_add(l_jobj_return, "add", l_jobj_not_implemented);
                l_ret = DAP_CHAIN_NET_JSON_RPC_OK;
            } else if ( strcmp(l_links_str,"del") == 0 ) {
                json_object *l_jobj_not_implemented = json_object_new_string("Not implemented");
                if (!l_jobj_not_implemented) {
                    json_object_put(l_jobj_return);
                    dap_json_rpc_allocation_error;
                    return DAP_JSON_RPC_ERR_CODE_MEMORY_ALLOCATED;
                }
                json_object_object_add(l_jobj_return, "del", l_jobj_not_implemented);
                l_ret = DAP_CHAIN_NET_JSON_RPC_OK;
            }  else if ( strcmp(l_links_str,"info") == 0 ) {
                json_object *l_jobj_not_implemented = json_object_new_string("Not implemented");
                if (!l_jobj_not_implemented) {
                    json_object_put(l_jobj_return);
                    dap_json_rpc_allocation_error;
                    return DAP_JSON_RPC_ERR_CODE_MEMORY_ALLOCATED;
                }
                json_object_object_add(l_jobj_return, "info", l_jobj_not_implemented);
                l_ret = DAP_CHAIN_NET_JSON_RPC_OK;
            } else if ( strcmp (l_links_str,"disconnect_all") == 0 ){
                dap_chain_net_stop(l_net);
                json_object *l_jobj_ret = json_object_new_string("Stopped network");
                if (!l_jobj_ret) {
                    json_object_put(l_jobj_return);
                    dap_json_rpc_allocation_error;
                    return DAP_JSON_RPC_ERR_CODE_MEMORY_ALLOCATED;
                }
                json_object_object_add(l_jobj_return, "message", l_jobj_ret);
                l_ret = DAP_CHAIN_NET_JSON_RPC_OK;
            }else {
                json_object_put(l_jobj_return);
                dap_json_rpc_error_add(DAP_CHAIN_NET_JSON_RPC_UNDEFINED_PARAMETERS_COMMAND_LINK, "%s",
                                       "Subcommand 'link' requires one of parameters: list, add, del, info, disconnect_all");
                return DAP_CHAIN_NET_JSON_RPC_UNDEFINED_PARAMETERS_COMMAND_LINK;
            }

        } else if( l_sync_str) {
            json_object *l_jobj_state_machine = json_object_new_object();
            json_object *l_jobj_requested = json_object_new_string("SYNC_ALL");
            json_object *l_jobj_current = json_object_new_string(c_net_states[PVT(l_net)->state]);
            if (!l_jobj_state_machine || !l_jobj_current) {
                json_object_put(l_jobj_state_machine);
                json_object_put(l_jobj_current);
                json_object_put(l_jobj_return);
                dap_json_rpc_allocation_error;
                return DAP_JSON_RPC_ERR_CODE_MEMORY_ALLOCATED;
            }
            dap_chain_net_sync(l_net);
            if (!l_jobj_requested) {
                json_object_put(l_jobj_state_machine);
                json_object_put(l_jobj_current);
                json_object_put(l_jobj_return);
                dap_json_rpc_allocation_error;
                return DAP_JSON_RPC_ERR_CODE_MEMORY_ALLOCATED;
            }
            json_object_object_add(l_jobj_state_machine, "current", l_jobj_current);
            json_object_object_add(l_jobj_state_machine, "requested", l_jobj_requested);
            json_object_object_add(l_jobj_return, "state_machine", l_jobj_state_machine);
            l_ret = DAP_CHAIN_NET_JSON_RPC_OK;
        } else if (l_ca_str) {
            if (strcmp(l_ca_str, "add") == 0 ) {
                const char *l_cert_string = NULL, *l_hash_string = NULL;

                dap_cli_server_cmd_find_option_val(argv, arg_index, argc, "-cert", &l_cert_string);
                dap_cli_server_cmd_find_option_val(argv, arg_index, argc, "-hash", &l_hash_string);

                if (!l_cert_string && !l_hash_string) {
                    json_object_put(l_jobj_return);
                    dap_json_rpc_error_add(DAP_CHAIN_NET_JSON_RPC_UNDEFINED_PARAMETERS_CA_ADD, "%s",
                                           "One of -cert or -hash parameters is mandatory");
                    return DAP_CHAIN_NET_JSON_RPC_UNDEFINED_PARAMETERS_CA_ADD;
                }
                
                char *l_hash_hex_str = NULL;

                if (l_cert_string) {
                    dap_cert_t * l_cert = dap_cert_find_by_name(l_cert_string);
                    if (l_cert == NULL) {
                        json_object_put(l_jobj_return);
                        dap_json_rpc_error_add(DAP_CHAIN_NET_JSON_RPC_CAN_NOT_FIND_CERT_CA_ADD,
                                               "Can't find \"%s\" certificate", l_cert_string);
                        return DAP_CHAIN_NET_JSON_RPC_CAN_NOT_FIND_CERT_CA_ADD;
                    }
                    if (l_cert->enc_key == NULL) {
                        json_object_put(l_jobj_return);
                        dap_json_rpc_error_add(DAP_CHAIN_NET_JSON_RPC_CAN_NOT_KEY_IN_CERT_CA_ADD,
                                               "No key found in \"%s\" certificate", l_cert_string);
                        return DAP_CHAIN_NET_JSON_RPC_CAN_NOT_KEY_IN_CERT_CA_ADD;
                    }
                    // Get publivc key hash
                    size_t l_pub_key_size = 0;
                    uint8_t *l_pub_key = dap_enc_key_serialize_pub_key(l_cert->enc_key, &l_pub_key_size);;
                    if (l_pub_key == NULL) {
                        json_object_put(l_jobj_return);
                        dap_json_rpc_error_add(DAP_CHAIN_NET_JSON_RPC_CAN_SERIALIZE_PUBLIC_KEY_CERT_CA_ADD,
                                               "Can't serialize public key of certificate \"%s\"", l_cert_string);
                        return DAP_CHAIN_NET_JSON_RPC_CAN_SERIALIZE_PUBLIC_KEY_CERT_CA_ADD;
                    }
                    dap_chain_hash_fast_t l_pkey_hash;
                    dap_hash_fast(l_pub_key, l_pub_key_size, &l_pkey_hash);
                    DAP_DELETE(l_pub_key);
                    l_hash_hex_str = dap_chain_hash_fast_to_str_new(&l_pkey_hash);
                    //l_hash_base58_str = dap_enc_base58_encode_hash_to_str(&l_pkey_hash);
                } else {
                    l_hash_hex_str = !dap_strncmp(l_hash_string, "0x", 2) || !dap_strncmp(l_hash_string, "0X", 2)
                        ? dap_strdup(l_hash_string)
                        : dap_enc_base58_to_hex_str_from_str(l_hash_string);
                }
                const char c = '1';
                char *l_gdb_group_str = dap_chain_net_get_gdb_group_acl(l_net);
                if (!l_gdb_group_str) {
                    DAP_DELETE(l_hash_hex_str);
                    json_object_put(l_jobj_return);
                    dap_json_rpc_error_add(DAP_CHAIN_NET_JSON_RPC_DATABASE_ACL_GROUP_NOT_DEFINED_FOR_THIS_NETWORK_CA_ADD, "%s",
                                           "Database ACL group not defined for this network");
                    return DAP_CHAIN_NET_JSON_RPC_DATABASE_ACL_GROUP_NOT_DEFINED_FOR_THIS_NETWORK_CA_ADD;
                }
                if( l_hash_hex_str ){
                    l_ret = dap_global_db_set_sync(l_gdb_group_str, l_hash_hex_str, &c, sizeof(c), false );
                    DAP_DELETE(l_gdb_group_str);
                    if (l_ret) {
                        json_object_put(l_jobj_return);
                        dap_json_rpc_error_add(DAP_CHAIN_NET_JSON_RPC_CAN_NOT_SAVE_PUBLIC_KEY_IN_DATABASE,
                                               "Can't save public key hash %s in database", l_hash_hex_str);
                        DAP_DELETE(l_hash_hex_str);
                        return DAP_CHAIN_NET_JSON_RPC_CAN_NOT_SAVE_PUBLIC_KEY_IN_DATABASE;
                    } else
                        DAP_DELETE(l_hash_hex_str);
                } else{
                    json_object_put(l_jobj_return);
                    dap_json_rpc_error_add(DAP_CHAIN_NET_JSON_RPC_CAN_NOT_SAVE_PUBLIC_KEY_IN_DATABASE, "%s",
                                           "Can't save NULL public key hash in database");
                    return DAP_CHAIN_NET_JSON_RPC_CAN_NOT_SAVE_PUBLIC_KEY_IN_DATABASE;
                }
                l_ret = DAP_CHAIN_NET_JSON_RPC_OK;
            } else if (strcmp(l_ca_str, "list") == 0 ) {
                char *l_gdb_group_str = dap_chain_net_get_gdb_group_acl(l_net);
                if (!l_gdb_group_str) {
                    dap_json_rpc_error_add(DAP_CHAIN_NET_JSON_RPC_DATABASE_ACL_GROUP_NOT_DEFINED_FOR_THIS_NETWORK_CA_LIST, "%s",
                                           "Database ACL group not defined for this network");
                    return DAP_CHAIN_NET_JSON_RPC_DATABASE_ACL_GROUP_NOT_DEFINED_FOR_THIS_NETWORK_CA_LIST;
                }
                size_t l_objs_count;
                dap_global_db_obj_t *l_objs = dap_global_db_get_all_sync(l_gdb_group_str, &l_objs_count);
                DAP_DELETE(l_gdb_group_str);
                json_object *l_jobj_list_ca = json_object_new_array();
                if (!l_jobj_list_ca) {
                    json_object_put(l_jobj_return);
                    dap_json_rpc_allocation_error;
                    return DAP_JSON_RPC_ERR_CODE_MEMORY_ALLOCATED;
                }
                for (size_t i = 0; i < l_objs_count; i++) {
                    json_object *l_jobj_key = json_object_new_string(l_objs[i].key);
                    if (!l_jobj_key) {
                        json_object_put(l_jobj_list_ca);
                        json_object_put(l_jobj_return);
                        dap_json_rpc_allocation_error;
                        return DAP_JSON_RPC_ERR_CODE_MEMORY_ALLOCATED;
                    }
                }
                dap_global_db_objs_delete(l_objs, l_objs_count);
                if (json_object_array_length(l_jobj_list_ca) > 0) {
                    json_object_object_add(l_jobj_return, "ca_list", l_jobj_list_ca);
                } else {
                    json_object_put(l_jobj_list_ca);
                    json_object *l_jobj_str_ret = json_object_new_string("No entries found");
                    if (!l_jobj_list_ca) {
                        json_object_put(l_jobj_return);
                        dap_json_rpc_allocation_error;
                        return DAP_JSON_RPC_ERR_CODE_MEMORY_ALLOCATED;
                    }
                    json_object_object_add(l_jobj_return, "ca_list", l_jobj_str_ret);
                }
                l_ret = DAP_CHAIN_NET_JSON_RPC_OK;
            } else if (strcmp(l_ca_str, "del") == 0 ) {
                const char *l_hash_string = NULL;
                dap_cli_server_cmd_find_option_val(argv, arg_index, argc, "-hash", &l_hash_string);
                if (!l_hash_string) {
                    dap_json_rpc_error_add(DAP_CHAIN_NET_JSON_RPC_UNKNOWN_HASH_CA_DEL, "%s",
                                           "Format should be 'net ca del -hash <hash string>");
                    return DAP_CHAIN_NET_JSON_RPC_UNKNOWN_HASH_CA_DEL;
                }
                char *l_gdb_group_str = dap_chain_net_get_gdb_group_acl(l_net);
                if (!l_gdb_group_str) {
                    dap_json_rpc_error_add(DAP_CHAIN_NET_JSON_RPC_DATABASE_ACL_GROUP_NOT_DEFINED_FOR_THIS_NETWORK_CA_DEL, "%s",
                                           "Database ACL group not defined for this network");
                    return DAP_CHAIN_NET_JSON_RPC_DATABASE_ACL_GROUP_NOT_DEFINED_FOR_THIS_NETWORK_CA_DEL;
                }
                char *l_ret_msg_str = dap_strdup_printf("Certificate %s has been deleted.", l_hash_string);
                json_object *l_jobj_ret = json_object_new_string(l_ret_msg_str);
                DAP_DELETE(l_ret_msg_str);
                if (l_jobj_ret) {
                    json_object_put(l_jobj_return);
                    dap_json_rpc_allocation_error;
                    return DAP_JSON_RPC_ERR_CODE_MEMORY_ALLOCATED;
                }
                l_ret = dap_global_db_del_sync(l_gdb_group_str, l_hash_string);
                DAP_DELETE(l_gdb_group_str);
                if (l_ret) {
                    json_object_put(l_jobj_return);
                    dap_json_rpc_error_add(DAP_CHAIN_NET_JSON_RPC_CAN_NOT_FIND_CERT_CA_DEL, "%s",
                                           "Can't find certificate public key hash in database");
                    return DAP_CHAIN_NET_JSON_RPC_CAN_NOT_FIND_CERT_CA_DEL;
                }
                json_object_put(l_jobj_return);
                json_object_array_add(*reply, l_jobj_ret);
                return DAP_CHAIN_NET_JSON_RPC_OK;
            } else {
                dap_json_rpc_error_add(DAP_CHAIN_NET_JSON_RPC_INVALID_PARAMETER_COMMAND_CA, "%s",
                                       "Subcommand 'ca' requires one of parameter: add, list, del");
                return DAP_CHAIN_NET_JSON_RPC_INVALID_PARAMETER_COMMAND_CA;
            }
        } else if (l_ledger_str && !strcmp(l_ledger_str, "reload")) {
            int l_return_state = dap_chain_net_stop(l_net);
            sleep(1);   // wait to net going offline
            dap_chain_net_purge(l_net);
            if (l_return_state)
                dap_chain_net_start(l_net);
        } else if (l_list_str && !strcmp(l_list_str, "list")) {
            if (!l_net->pub.keys) {
                json_object_put(l_jobj_return);
                dap_json_rpc_error_add(DAP_CHAIN_NET_JSON_RPC_NO_POA_CERTS_FOUND_POA_CERTS, "%s",
                                       "No PoA certs found for this network");
                return DAP_CHAIN_NET_JSON_RPC_NO_POA_CERTS_FOUND_POA_CERTS;
            }
            json_object *l_jobj_pkeys = json_object_new_array();
            if (!l_jobj_pkeys) {
                json_object_put(l_jobj_return);
                dap_json_rpc_allocation_error;
                return DAP_JSON_RPC_ERR_CODE_MEMORY_ALLOCATED;
            }
            for (dap_list_t *it = l_net->pub.keys; it; it = it->next) {
                dap_hash_fast_t l_pkey_hash;
                char l_pkey_hash_str[DAP_CHAIN_HASH_FAST_STR_SIZE];
                dap_pkey_get_hash(it->data, &l_pkey_hash);
                dap_chain_hash_fast_to_str(&l_pkey_hash, l_pkey_hash_str, DAP_CHAIN_HASH_FAST_STR_SIZE);
                json_object *l_jobj_hash_key = json_object_new_string(l_pkey_hash_str);
                if (!l_jobj_hash_key) {
                    json_object_put(l_jobj_pkeys);
                    json_object_put(l_jobj_return);
                    dap_json_rpc_allocation_error;
                    return DAP_JSON_RPC_ERR_CODE_MEMORY_ALLOCATED;
                }
                json_object_array_add(l_jobj_pkeys, l_jobj_hash_key);
            }
            if (json_object_array_length(l_jobj_pkeys) > 0) {
                json_object_object_add(l_jobj_return, "poa_certs", l_jobj_pkeys);
            } else {
                json_object_put(l_jobj_pkeys);
                json_object *l_jobj_info = json_object_new_string("empty");
                if (!l_jobj_info) {
                    json_object_put(l_jobj_return);
                    dap_json_rpc_allocation_error;
                    return DAP_JSON_RPC_ERR_CODE_MEMORY_ALLOCATED;
                }
                json_object_object_add(l_jobj_pkeys, "poa_certs", l_jobj_info);
            }
            l_ret = DAP_CHAIN_NET_JSON_RPC_OK;
        } else {
            dap_json_rpc_error_add(DAP_CHAIN_NET_JSON_RPC_UNKNOWN_SUBCOMMANDS, "%s",
                                   "Command 'net' requires one of subcomands: sync, link, go, get, stats, ca, ledger");
            l_ret = DAP_CHAIN_NET_JSON_RPC_UNKNOWN_SUBCOMMANDS;
        }
    } else {
        json_object_put(l_jobj_return);
        l_jobj_return = NULL;
    }
    if (l_jobj_return) {
        json_object_array_add(*json_arr_reply, l_jobj_return);
    }
    return  l_ret;
}

/**
 * @brief remove_duplicates_in_chain_by_priority
 * remove duplicates default datum types in chain by priority
 * @param *l_chain_1 chain 1
 * @param *l_chain_2 chain 2
 * @return void
 */

static void remove_duplicates_in_chain_by_priority(dap_chain_t *l_chain_1, dap_chain_t *l_chain_2)
{
    dap_chain_t *l_chain_high_priority = (l_chain_1->load_priority > l_chain_2->load_priority) ? l_chain_2 : l_chain_1; //such distribution is made for correct operation with the same priority
    dap_chain_t *l_chain_low_priority = (l_chain_1->load_priority > l_chain_2->load_priority) ? l_chain_1 : l_chain_2; //...^...^...^...

    for (int i = 0; i < l_chain_high_priority->default_datum_types_count; i++)
    {
        for (int j = 0; j < l_chain_low_priority->default_datum_types_count; j++)
        {
            if (l_chain_high_priority->default_datum_types[i] == l_chain_low_priority->default_datum_types[j])
            {
                l_chain_low_priority->default_datum_types[j] = l_chain_low_priority->default_datum_types[l_chain_low_priority->default_datum_types_count - 1];
                --l_chain_low_priority->default_datum_types_count;
                --j;
            }
        }
    }
}

// for sequential loading chains
typedef struct list_priority_{
    uint16_t prior;
    char * chains_path;
} list_priority;

static int callback_compare_prioritity_list(dap_list_t *a_item1, dap_list_t *a_item2)
{
    list_priority   *l_item1 = a_item1->data,
                    *l_item2 = a_item2->data;
    if (!l_item1 || !l_item2) {
        log_it(L_CRITICAL, "Invalid arg");
        return 0;
    }
    return l_item1->prior == l_item2->prior ? 0 : l_item1->prior > l_item2->prior ? 1 : -1;
}

/**
 * @brief dap_chain_net_deinit
 */
void dap_chain_net_deinit()
{
    dap_link_manager_deinit();
    dap_chain_net_balancer_deinit();
    dap_chain_net_t *l_net, *l_tmp;
    HASH_ITER(hh2, s_nets_by_id, l_net, l_tmp) {
        HASH_DEL(s_nets_by_name, l_net);
        HASH_DELETE(hh2, s_nets_by_id, l_net);
        dap_chain_net_delete(l_net);
    }
    dap_http_ban_list_client_deinit();
}

/**
 * @brief dap_chain_net_delete
 * free dap_chain_net_t * a_net object
 * @param a_net
 */
void dap_chain_net_delete(dap_chain_net_t *a_net)
{
    // Synchronously going to offline state
    PVT(a_net)->state = PVT(a_net)->state_target = NET_STATE_OFFLINE;
    s_net_states_proc(a_net);
    dap_global_db_cluster_t *l_mempool = PVT(a_net)->mempool_clusters;
    while (l_mempool) {
        dap_global_db_cluster_t *l_next = l_mempool->next;
        dap_global_db_cluster_delete(l_mempool);
        l_mempool = l_next;
    }
    dap_global_db_cluster_delete(PVT(a_net)->orders_cluster);
    dap_global_db_cluster_delete(PVT(a_net)->nodes_cluster);
    dap_global_db_cluster_delete(PVT(a_net)->nodes_states);
    dap_global_db_cluster_delete(PVT(a_net)->common_orders);

    DAP_DELETE(PVT(a_net)->authorized_nodes_addrs);
    DAP_DELETE(PVT(a_net)->node_info);
    if (a_net->pub.ledger) {
        dap_ledger_purge(a_net->pub.ledger, true);
        dap_ledger_handle_free(a_net->pub.ledger);
    }
    DAP_DELETE(a_net);
}

#ifdef DAP_LEDGER_TEST
int dap_chain_net_test_init()
{
<<<<<<< HEAD
    dap_chain_net_t *l_net = DAP_NEW_Z_SIZE( sizeof(dap_chain_net_t) + sizeof(dap_chain_net_pvt_t) );
    PVT(l_net)->node_info = DAP_NEW_Z_SIZE( sizeof(dap_chain_node_info_t) + DAP_HOSTADDR_STRLEN + 1 );
=======
    dap_chain_net_t *l_net = DAP_NEW_Z_SIZE( dap_chain_net_t, sizeof(dap_chain_net_t) + sizeof(dap_chain_net_pvt_t) );
    PVT(l_net)->node_info = DAP_NEW_Z_SIZE(dap_chain_net_t, sizeof(dap_chain_node_info_t) + DAP_HOSTADDR_STRLEN + 1 );
>>>>>>> 63c82b97
    l_net->pub.id.uint64 = 0xFA0;
    strcpy(l_net->pub.name, "Snet");
    l_net->pub.gdb_groups_prefix = (const char*)l_net->pub.name;
    l_net->pub.native_ticker = "TestCoin";
    PVT(l_net)->node_role.enums = NODE_ROLE_ROOT;
    HASH_ADD(hh2, s_nets_by_id, pub.id, sizeof(dap_chain_net_id_t), l_net);
    HASH_ADD_STR(s_nets_by_name, pub.name, l_net);
    return 0;
}
#endif


/**
 * @brief load network config settings from cellframe-node.cfg file
 *
 * @param a_net_name const char *: network name, for example "home21-network"
 * @param a_acl_idx currently 0
 * @return int
 */
int s_net_init(const char *a_net_name, uint16_t a_acl_idx)
{
    char *l_cfg_path = dap_strdup_printf("network/%s", a_net_name);
    dap_config_t *l_cfg = dap_config_open(l_cfg_path);
    DAP_DELETE(l_cfg_path);
    if ( !l_cfg )
        return log_it(L_ERROR,"Can't open default network config %s", l_cfg_path), -1;

    dap_chain_net_t *l_net = s_net_new(a_net_name, l_cfg);
    if ( !l_net ) 
        return log_it(L_ERROR,"Can't create net \"%s\"", a_net_name), dap_config_close(l_cfg), -1;

    dap_chain_net_pvt_t *l_net_pvt = PVT(l_net);
    l_net_pvt->load_mode = true;
    l_net_pvt->acl_idx = a_acl_idx;
    // Transaction can be sent to bridged networks
    uint16_t l_net_ids_count = 0;
    const char **l_bridged_net_ids = dap_config_get_array_str(l_cfg, "general", "bridged_network_ids", &l_net_ids_count);
    if (l_net_ids_count) {
        l_net->pub.bridged_networks = DAP_NEW_Z_COUNT(dap_chain_net_id_t, l_net_ids_count);
        unsigned i, j;
        for (i = 0, j = 0; i < l_net_ids_count; ++i) {
            if (dap_chain_net_id_parse(l_bridged_net_ids[i], &l_net->pub.bridged_networks[j]) != 0) {
                log_it(L_ERROR, "Can't add invalid net id \"%s\" to bridged net list of \"%s\"",
                                l_bridged_net_ids[i], a_net_name);
                continue;
            }   
            ++j;
        }
        l_net->pub.bridged_networks = j && j < i
            ? DAP_REALLOC_COUNT(l_net->pub.bridged_networks, j)
            : ( DAP_DELETE(l_net->pub.bridged_networks), NULL );
        l_net->pub.bridged_networks_count = j;
    }

    const char **l_permanent_nodes_addrs = dap_config_get_array_str(l_cfg, "general", "permanent_nodes_addrs", &l_net_pvt->permanent_links_count);
    if (l_net_pvt->permanent_links_count) {
        l_net_pvt->permanent_links = DAP_NEW_Z_COUNT(dap_link_info_t *, l_net_pvt->permanent_links_count);
        if (!l_net_pvt->permanent_links) {
            log_it(L_CRITICAL, "%s", c_error_memory_alloc);
            dap_chain_net_delete(l_net);
            dap_config_close(l_cfg);
            return -4;
        }
    }
    for (uint16_t i = 0; i < l_net_pvt->permanent_links_count; ++i) {
        l_net_pvt->permanent_links[i] = DAP_NEW_Z(dap_link_info_t);
        if (!l_net_pvt->permanent_links[i]) {
            log_it(L_CRITICAL, "%s", c_error_memory_alloc);
            dap_chain_net_delete(l_net);
            dap_config_close(l_cfg);
            return -4;
        }
        if (dap_stream_node_addr_from_str(&l_net_pvt->permanent_links[i]->node_addr, l_permanent_nodes_addrs[i])) {
            log_it(L_ERROR, "Incorrect format of node address \"%s\", fix net config and restart node", l_permanent_nodes_addrs[i]);
            dap_chain_net_delete(l_net);
            dap_config_close(l_cfg);
            return -16;
        }
    }
    uint16_t l_permalink_hosts_count = 0, i, e;
    const char **l_permanent_links_hosts = dap_config_get_array_str(l_cfg, "general", "permanent_nodes_hosts", &l_permalink_hosts_count);
    for (i = 0, e = 0; i < dap_min(l_permalink_hosts_count, l_net_pvt->permanent_links_count); ++i) {
        struct request_link_info *l_tmp = s_net_resolve_host( l_permanent_links_hosts[i] );
        if ( !l_tmp ) {
            log_it(L_ERROR, "Incorrect address \"%s\", fix \"%s\" network config"
                            "or check internet connection and restart node",
                            a_net_name, l_permanent_links_hosts[i]);
            ++e;
            continue;
        }
        l_net_pvt->permanent_links[i]->uplink_port = l_tmp->port;
        dap_strncpy(l_net_pvt->permanent_links[i]->uplink_addr, l_tmp->addr, DAP_HOSTADDR_STRLEN);
        DAP_DELETE(l_tmp);
<<<<<<< HEAD
=======
    }
    if ( i && (e == i) ) {
        log_it(L_ERROR, "%d / %d permanent links are invalid or can't be accessed, fix \"%s\""
                        "network config or check internet connection and restart node",
                        e, i, a_net_name);
        //dap_chain_net_delete(l_net);
        //dap_config_close(l_cfg);
        //return -16;
>>>>>>> 63c82b97
    }
    debug_if(e, L_ERROR, "%d / %d permanent links are invalid or can't be accessed, fix \"%s\""
                    "network config or check internet connection and restart node",
                    e, i, a_net_name);

    const char **l_authorized_nodes_addrs = dap_config_get_array_str(l_cfg, "general", "authorized_nodes_addrs", &l_net_pvt->authorized_nodes_count);
    if (!l_net_pvt->authorized_nodes_count)
        log_it(L_WARNING, "Can't read PoA nodes addresses");
    else
        l_net_pvt->authorized_nodes_addrs = DAP_NEW_Z_COUNT(dap_chain_node_addr_t, l_net_pvt->authorized_nodes_count);
    for (i = 0; i < l_net_pvt->authorized_nodes_count; ++i) {
        dap_chain_node_addr_t l_addr;
        if (dap_stream_node_addr_from_str(&l_addr, l_authorized_nodes_addrs[i])) {
            log_it(L_ERROR, "Incorrect format of node address \"%s\", fix net config and restart node", l_authorized_nodes_addrs[i]);
            dap_chain_net_delete(l_net);
            dap_config_close(l_cfg);
            return -17;
        }
        l_net_pvt->authorized_nodes_addrs[i].uint64 = l_addr.uint64;
    }
    const char **l_seed_nodes_hosts = dap_config_get_array_str(l_cfg, "general", "seed_nodes_hosts", &l_net_pvt->seed_nodes_count);
    if (!l_net_pvt->seed_nodes_count)
         l_seed_nodes_hosts  = dap_config_get_array_str(l_cfg, "general", "bootstrap_hosts", &l_net_pvt->seed_nodes_count);
    if (!l_net_pvt->seed_nodes_count)
        log_it(L_WARNING, "Can't read seed nodes addresses, work with local balancer only");
    else if (!( l_net_pvt->seed_nodes_info = DAP_NEW_Z_COUNT(struct request_link_info*, l_net_pvt->seed_nodes_count) )) {
        log_it(L_CRITICAL, "%s", c_error_memory_alloc);
        dap_chain_net_delete(l_net);
        dap_config_close(l_cfg);
        return -4;
    }
    for (i = 0, e = 0; i < l_net_pvt->seed_nodes_count; ++i) {
        if (!( l_net_pvt->seed_nodes_info[i] = s_net_resolve_host(l_seed_nodes_hosts[i]) )) {
            log_it(L_ERROR, "Incorrect address \"%s\", fix \"%s\" network config"
                            "or check internet connection and restart node",
                            a_net_name, l_seed_nodes_hosts[i]);
            ++e;
            continue;
        }
<<<<<<< HEAD
=======
    }
    if ( i && (e == i) ) {
        log_it(L_ERROR, "%d / %d seed links are invalid or can't be accessed, fix \"%s\""
                        "network config or check internet connection and restart node",
                        e, i, a_net_name);
        //dap_chain_net_delete(l_net);
        //dap_config_close(l_cfg);
        //return -16;
>>>>>>> 63c82b97
    }
    debug_if(e, L_ERROR, "%d / %d seed links are invalid or can't be accessed, fix \"%s\""
                    "network config or check internet connection and restart node",
                    e, i, a_net_name);

    /* *** Chains init by configs *** */
    char * l_chains_path = dap_strdup_printf("%s/network/%s", dap_config_path(), l_net->pub.name);
    DIR * l_chains_dir = opendir(l_chains_path);
    DAP_DEL_Z(l_chains_path);
    if (!l_chains_dir) {
        log_it(L_ERROR, "Can't find any chains for network %s", l_net->pub.name);
        dap_chain_net_delete(l_net);
        return -7;
    }
    // for sequential loading chains
    dap_list_t *l_prior_list = NULL;

    struct dirent * l_dir_entry;
    while ( (l_dir_entry = readdir(l_chains_dir) )!= NULL ){
        if (l_dir_entry->d_name[0]=='\0')
            continue;
        char *l_entry_name = dap_strdup(l_dir_entry->d_name);
        if (!l_entry_name) {
            log_it(L_CRITICAL, "%s", c_error_memory_alloc);
            dap_chain_net_delete(l_net);
            closedir(l_chains_dir);
            return -8;
        }
        if (strlen (l_entry_name) > 4 ){ // It has non zero name excluding file extension
            if ( strncmp (l_entry_name+ strlen(l_entry_name)-4,".cfg",4) == 0 ) { // its .cfg file
                l_entry_name [strlen(l_entry_name)-4] = 0;
                log_it(L_DEBUG,"Open chain config \"%s\"...",l_entry_name);
                l_chains_path = dap_strdup_printf("network/%s/%s",l_net->pub.name,l_entry_name);
                dap_config_t * l_cfg_new = dap_config_open(l_chains_path);
                if(l_cfg_new) {
                    list_priority *l_chain_prior = DAP_NEW_Z(list_priority);
                    if (!l_chain_prior) {
                        log_it(L_CRITICAL, "%s", c_error_memory_alloc);
                        DAP_DELETE(l_entry_name);
                        dap_config_close(l_cfg_new);
                        closedir(l_chains_dir);
                        dap_chain_net_delete(l_net);
                        return -9;
                    }
                    l_chain_prior->prior = dap_config_get_item_uint16_default(l_cfg_new, "chain", "load_priority", 100);
                    log_it(L_DEBUG, "Chain priority: %u", l_chain_prior->prior);
                    l_chain_prior->chains_path = l_chains_path;
                    // add chain to load list;
                    l_prior_list = dap_list_append(l_prior_list, l_chain_prior);
                    dap_config_close(l_cfg_new);
                }
            }
        }
        DAP_DELETE(l_entry_name);
    }
    closedir(l_chains_dir);

    // sort list with chains names by priority
    l_prior_list = dap_list_sort(l_prior_list, callback_compare_prioritity_list);

    // create and load chains params by priority
    dap_chain_t *l_chain;
    dap_list_t *l_list = l_prior_list;
    while(l_list){
        list_priority *l_chain_prior = l_list->data;
        // Create chain object
        l_chain = dap_chain_load_from_cfg(l_net->pub.name, l_net->pub.id, l_chain_prior->chains_path);
        if(l_chain)
            DL_APPEND(l_net->pub.chains, l_chain);
        else
            log_it(L_WARNING, "Can't process chain from config %s", l_chain_prior->chains_path);
        DAP_DELETE (l_chain_prior->chains_path);
        l_list = dap_list_next(l_list);
    }
    dap_list_free_full(l_prior_list, NULL);
    dap_chain_t *l_chain02;
    DL_FOREACH(l_net->pub.chains, l_chain){
        DL_FOREACH(l_net->pub.chains, l_chain02){
            if (l_chain != l_chain02){
                if (l_chain->id.uint64 == l_chain02->id.uint64) {
                    log_it(L_ERROR, "Your network %s has chains with duplicate ids: 0x%"DAP_UINT64_FORMAT_U", chain01: %s, chain02: %s", l_chain->net_name,
                                    l_chain->id.uint64, l_chain->name,l_chain02->name);
                    log_it(L_ERROR, "Please, fix your configs and restart node");
                    return -10;
                }
                if (!dap_strcmp(l_chain->name, l_chain02->name)) {
                    log_it(L_ERROR, "Your network %s has chains with duplicate names %s: chain01 id = 0x%"DAP_UINT64_FORMAT_U", chain02 id = 0x%"DAP_UINT64_FORMAT_U"",l_chain->net_name,
                           l_chain->name, l_chain->id.uint64, l_chain02->id.uint64);
                    log_it(L_ERROR, "Please, fix your configs and restart node");
                    return -11;
                }
                remove_duplicates_in_chain_by_priority(l_chain, l_chain02);
            }
        }
    }
    // LEDGER model
    uint16_t l_ledger_flags = 0;
    switch ( PVT( l_net )->node_role.enums ) {
    case NODE_ROLE_LIGHT:
        break;
    case NODE_ROLE_FULL:
        l_ledger_flags |= DAP_LEDGER_CHECK_LOCAL_DS;
        if (dap_config_get_item_bool_default(g_config, "ledger", "cache_enabled", false))
            l_ledger_flags |= DAP_LEDGER_CACHE_ENABLED;
    default:
        l_ledger_flags |= DAP_LEDGER_CHECK_CELLS_DS | DAP_LEDGER_CHECK_TOKEN_EMISSION;
    }
    if (dap_config_get_item_bool_default(g_config, "ledger", "mapped", true))
        l_ledger_flags |= DAP_LEDGER_MAPPED;

    for (dap_chain_t *l_chain = l_net->pub.chains; l_chain; l_chain = l_chain->next) {
        if (l_chain->callback_load_from_gdb) {
            l_ledger_flags &= ~DAP_LEDGER_MAPPED;
            l_ledger_flags |= DAP_LEDGER_THRESHOLD_ENABLED;
            continue;
        }
        if (!l_chain->callback_get_poa_certs)
            continue;
        if (!l_net->pub.keys)
            l_net->pub.keys = l_chain->callback_get_poa_certs(l_chain, NULL, NULL);
    }
    if (!l_net->pub.keys)
        log_it(L_WARNING, "PoA certificates for net %s not found", l_net->pub.name);

    // init LEDGER model
    l_net->pub.ledger = dap_ledger_create(l_net, l_ledger_flags);
    // Decrees initializing
    dap_chain_net_decree_init(l_net);
    return 0;
}

bool s_net_load(void *a_arg)
{
    dap_chain_net_t *l_net = a_arg;
    int l_err_code = 0;

    if (!l_net->pub.config) {
        log_it(L_ERROR,"Can't open default network config");
        l_err_code = -1;
        goto ret;
    }

    dap_chain_net_pvt_t *l_net_pvt = PVT(l_net);

    // reload ledger cache at once
    if (s_chain_net_reload_ledger_cache_once(l_net)) {
        log_it(L_WARNING,"Start one time ledger cache reloading");
        dap_ledger_purge(l_net->pub.ledger, false);
        dap_chain_net_srv_stake_purge(l_net);
    } else
        dap_chain_net_srv_stake_load_cache(l_net);

    // load chains
    dap_chain_t *l_chain = l_net->pub.chains;
    clock_t l_chain_load_start_time; 
    l_chain_load_start_time = clock(); 
    while (l_chain) {
        l_net->pub.fee_value = uint256_0;
        l_net->pub.fee_addr = c_dap_chain_addr_blank;
        if (!dap_chain_load_all(l_chain)) {
            log_it (L_NOTICE, "Loaded chain files");
            if ( DAP_CHAIN_PVT(l_chain)->need_reorder ) 
            {
                log_it(L_DAP, "Reordering chain files for chain %s", l_chain->name);
                if (l_chain->callback_atom_add_from_treshold) {
                    while (l_chain->callback_atom_add_from_treshold(l_chain, NULL))
                        log_it(L_DEBUG, "Added atom from treshold");
                }
                dap_chain_save_all(l_chain);
                
                DAP_CHAIN_PVT(l_chain)->need_reorder = false;
                if (l_chain->callback_purge) {
                    dap_chain_net_decree_purge(l_net);
                    l_chain->callback_purge(l_chain);
                    dap_ledger_purge(l_net->pub.ledger, false);
                    l_net->pub.fee_value = uint256_0;
                    l_net->pub.fee_addr = c_dap_chain_addr_blank;
                    dap_chain_load_all(l_chain);
                } else
                    log_it(L_WARNING, "No purge callback for chain %s, can't reload it with correct order", l_chain->name);
            }
            if (l_chain->callback_atom_add_from_treshold) {
                while (l_chain->callback_atom_add_from_treshold(l_chain, NULL))
                    log_it(L_DEBUG, "Added atom from treshold");
            }
        } else {
            //dap_chain_save_all( l_chain );
            log_it (L_NOTICE, "Initialized chain files");
        }
        l_chain->atom_num_last = 0;
        time_t l_chain_load_time_taken = clock() - l_chain_load_start_time; 
        double time_taken = ((double)l_chain_load_time_taken)/CLOCKS_PER_SEC; // in seconds 
        log_it(L_NOTICE, "[%s] Chain [%s] processing took %f seconds", l_chain->net_name, l_chain->name, time_taken);
        l_chain = l_chain->next;
    }
    l_net_pvt->load_mode = false;
    dap_ledger_load_end(l_net->pub.ledger);

    // Do specific role actions post-chain created
    l_net_pvt->state_target = NET_STATE_OFFLINE;
    switch ( l_net_pvt->node_role.enums ) {
        case NODE_ROLE_ROOT_MASTER:{
            // Set to process everything in datum pool
            dap_chain_t * l_chain = NULL;
            DL_FOREACH(l_net->pub.chains, l_chain)
                l_chain->is_datum_pool_proc = true;
            log_it(L_INFO,"Root master node role established");
        } // Master root includes root
        case NODE_ROLE_ROOT:{
            // Set to process only zerochain
            dap_chain_id_t l_chain_id = {{0}};
            dap_chain_t *l_chain = dap_chain_find_by_id(l_net->pub.id, l_chain_id);
            if (l_chain)
                l_chain->is_datum_pool_proc = true;
            log_it(L_INFO,"Root node role established");
        } break;
        case NODE_ROLE_CELL_MASTER:
        case NODE_ROLE_MASTER:{
            uint16_t l_proc_chains_count=0;
            const char **l_proc_chains = dap_config_get_array_str(l_net->pub.config, "role-master", "proc_chains", &l_proc_chains_count);
            for (size_t i = 0; i< l_proc_chains_count ; i++) {
                dap_chain_id_t l_chain_id = {};
                if (dap_chain_id_parse(l_proc_chains[i], &l_chain_id) == 0) {
                    dap_chain_t *l_chain = dap_chain_find_by_id(l_net->pub.id, l_chain_id );
                    if (l_chain)
                        l_chain->is_datum_pool_proc = true;
                    else
                        log_it(L_WARNING, "Can't find chain id 0x%016" DAP_UINT64_FORMAT_X, l_chain_id.uint64);
                }
            }
            log_it(L_INFO,"Master node role established");
        } break;
        case NODE_ROLE_FULL:{
            log_it(L_INFO,"Full node role established");
        } break;
        case NODE_ROLE_LIGHT:
        default:
            log_it(L_INFO,"Light node role established");

    }

    l_net_pvt->balancer_type = dap_config_get_item_bool_default(l_net->pub.config, "general", "use_dns_links", false);

    // Init GlobalDB clusters for mempool, service and nodes (with aliases)
    char *l_gdb_groups_mask = NULL;
    DL_FOREACH(l_net->pub.chains, l_chain) {
        // Personal chain mempool cluster for each chain
        l_gdb_groups_mask = dap_strdup_printf("%s.chain-%s.mempool", l_net->pub.gdb_groups_prefix, l_chain->name);
        dap_global_db_cluster_t *l_cluster = dap_global_db_cluster_add(
                                                    dap_global_db_instance_get_default(),
                                                    l_net->pub.name, dap_guuid_compose(l_net->pub.id.uint64, 0),
                                                    l_gdb_groups_mask, DAP_CHAIN_NET_MEMPOOL_TTL, true,
                                                    DAP_GDB_MEMBER_ROLE_USER,
                                                    DAP_CLUSTER_TYPE_EMBEDDED);
        if (!l_cluster) {
            log_it(L_ERROR, "Can't initialize mempool cluster for network %s", l_net->pub.name);
            l_err_code = -2;
            goto ret;
        }
        dap_chain_net_add_auth_nodes_to_cluster(l_net, l_cluster);
        DAP_DELETE(l_gdb_groups_mask);
        if (l_net->pub.chains == l_chain)   // Pointer for first mempool cluster in global double-linked list of clusters
            l_net_pvt->mempool_clusters = l_cluster;
    }
    // Service orders cluster
    l_gdb_groups_mask = dap_strdup_printf("%s.service.orders", l_net->pub.gdb_groups_prefix);
    l_net_pvt->orders_cluster = dap_global_db_cluster_add(dap_global_db_instance_get_default(),
                                                          l_net->pub.name, dap_guuid_compose(l_net->pub.id.uint64, 0),
                                                          l_gdb_groups_mask, 0, true,
                                                          DAP_GDB_MEMBER_ROLE_GUEST,
                                                          DAP_CLUSTER_TYPE_EMBEDDED);
    if (!l_net_pvt->orders_cluster) {
        log_it(L_ERROR, "Can't initialize orders cluster for network %s", l_net->pub.name);
        goto ret;
    }
    dap_chain_net_add_auth_nodes_to_cluster(l_net, l_net_pvt->orders_cluster);
    DAP_DELETE(l_gdb_groups_mask);
    // Common orders cluster
    l_gdb_groups_mask = dap_strdup_printf("%s.orders", l_net->pub.gdb_groups_prefix);
    l_net_pvt->common_orders = dap_global_db_cluster_add(dap_global_db_instance_get_default(),
                                                          l_net->pub.name, dap_guuid_compose(l_net->pub.id.uint64, 0),
                                                          l_gdb_groups_mask, 336, true,
                                                          DAP_GDB_MEMBER_ROLE_USER,
                                                          DAP_CLUSTER_TYPE_EMBEDDED);
    if (!l_net_pvt->common_orders) {
        log_it(L_ERROR, "Can't initialize orders cluster for network %s", l_net->pub.name);
        goto ret;
    }
    dap_chain_net_add_auth_nodes_to_cluster(l_net, l_net_pvt->common_orders);
    DAP_DELETE(l_gdb_groups_mask);
    // Node states cluster
    l_gdb_groups_mask = dap_strdup_printf("%s.nodes.states", l_net->pub.gdb_groups_prefix);
    l_net_pvt->nodes_states = dap_global_db_cluster_add(dap_global_db_instance_get_default(),
                                                        l_net->pub.name, dap_guuid_compose(l_net->pub.id.uint64, 0),
                                                        l_gdb_groups_mask, 6, true,
                                                        DAP_GDB_MEMBER_ROLE_USER,
                                                        DAP_CLUSTER_TYPE_EMBEDDED);
    DAP_DELETE(l_gdb_groups_mask);
    // Nodes and its aliases cluster
    snprintf(l_net->pub.gdb_nodes, sizeof(l_net->pub.gdb_nodes), "%s.%s", l_net->pub.gdb_groups_prefix, s_gdb_nodes_postfix);
    l_net_pvt->nodes_cluster = dap_global_db_cluster_add(dap_global_db_instance_get_default(),
                                                         l_net->pub.name, dap_guuid_compose(l_net->pub.id.uint64, 0),
                                                         l_net->pub.gdb_nodes, 0, true,
                                                         DAP_GDB_MEMBER_ROLE_GUEST,
                                                         DAP_CLUSTER_TYPE_EMBEDDED);
    if (!l_net_pvt->nodes_cluster) {
        log_it(L_ERROR, "Can't initialize nodes cluster for network %s", l_net->pub.name);
        l_err_code = -3;
        goto ret;
    }
    dap_chain_net_add_auth_nodes_to_cluster(l_net, l_net_pvt->nodes_cluster);
    dap_chain_net_add_nodelist_notify_callback(l_net, s_nodelist_change_notify, l_net);

    if (dap_link_manager_add_net(l_net->pub.id.uint64, l_net_pvt->nodes_cluster->links_cluster,
                                dap_config_get_item_uint16_default(l_net->pub.config,
                                                                   "general", "links_required", 3))) {
        log_it(L_WARNING, "Can't add net %s to link manager", l_net->pub.name);
    }

    DL_FOREACH(l_net->pub.chains, l_chain)
        if (l_chain->callback_created)
            l_chain->callback_created(l_chain, l_net->pub.config);

    if ( dap_config_get_item_bool_default(g_config, "server", "enabled", false) ) {
        char l_local_ip[INET6_ADDRSTRLEN] = { '\0' };
        uint16_t l_in_port = 0;
        const char **l_listening = dap_config_get_array_str(g_config, "server", DAP_CFG_PARAM_LISTEN_ADDRS, NULL);
        if ( l_listening ) {
            if ( dap_net_parse_config_address(*l_listening, l_local_ip, &l_in_port, NULL, NULL) < 0 )
                log_it(L_ERROR, "Invalid server IP address, check [server] section in cellframe-node.cfg");
            else {
                // power of short-circuit
                if ( l_in_port || ( l_in_port = dap_config_get_item_int16_default(g_config, "server", DAP_CFG_PARAM_LEGACY_PORT, 8079 )))
                    log_it(L_INFO, "Server is enabled on \"%s : %u\"", l_local_ip, l_in_port);
                if (( l_net_pvt->node_info->ext_port = dap_config_get_item_uint16(g_config, "server", "ext_port") ))
                    log_it(L_INFO, "Set external port %u for adding in node list", l_net_pvt->node_info->ext_port);
            }
        }
    }

    l_net_pvt->node_info->address.uint64 = g_node_addr.uint64;

    log_it(L_NOTICE, "Net load information: node_addr " NODE_ADDR_FP_STR ", seed links %u, cell_id 0x%016"DAP_UINT64_FORMAT_X,
           NODE_ADDR_FP_ARGS_S(g_node_addr),
           l_net_pvt->seed_nodes_count,
           l_net_pvt->node_info->cell_id.uint64);

    // TODO rework alias concept
    const char * l_node_addr_type = dap_config_get_item_str_default(l_net->pub.config ,
                                                                    "general", "node_addr_type", "auto");
    if (!dap_strcmp(l_node_addr_type, "static")) {
        const char *l_node_alias_str = dap_config_get_item_str_default(l_net->pub.config, "general", "node-addr",
                                                                       dap_config_get_item_str(l_net->pub.config,
                                                                                               "general", "node-alias"));
        if (l_node_alias_str) {
            dap_stream_node_addr_t *l_alias_addr = dap_chain_node_alias_find(l_net, l_node_alias_str);
            if (!l_alias_addr)
                dap_chain_node_alias_register(l_net, l_node_alias_str, &g_node_addr);
        } else
            log_it(L_ERROR, "Can't read alias for node address from config");

    } else if (dap_strcmp(l_node_addr_type, "auto"))
        log_it(L_WARNING, "Unknown node address type will be defalted to 'auto'");

    l_net_pvt->sync_context.sync_idle_time = dap_config_get_item_uint32_default(g_config, "chain", "sync_idle_time", 60);
    dap_proc_thread_timer_add(NULL, s_sync_timer_callback, l_net, c_sync_timer_period);

    log_it(L_INFO, "Chain network \"%s\" initialized", l_net->pub.name);
ret:
    if (l_err_code)
        log_it(L_ERROR, "Loading chains of net %s finished with (%d) error code.", l_net->pub.name, l_err_code);
    pthread_mutex_lock(&s_net_cond_lock);
    s_net_loading_count--;
    pthread_cond_signal(&s_net_cond);
    pthread_mutex_unlock(&s_net_cond_lock);
    return false;
}

dap_global_db_cluster_t *dap_chain_net_get_mempool_cluster(dap_chain_t *a_chain)
{
    dap_return_val_if_fail(a_chain, NULL);
    dap_chain_net_t *l_net = dap_chain_net_by_id(a_chain->net_id);
    if (!l_net) {
        log_it(L_ERROR, "Invalid chain specified for mempool cluster search");
        return NULL;
    }
    dap_global_db_cluster_t *l_mempool = PVT(l_net)->mempool_clusters;
    dap_chain_t *l_chain;
    DL_FOREACH(l_net->pub.chains, l_chain) {
        if (l_chain == a_chain)
            return l_mempool;
        assert(l_mempool);
        l_mempool = l_mempool->next;
    }
    log_it(L_ERROR, "No mempool cluster found for chain specified");
    return NULL;
}

void dap_chain_add_mempool_notify_callback(dap_chain_t *a_chain, dap_store_obj_callback_notify_t a_callback, void *a_cb_arg)
{
    dap_global_db_cluster_add_notify_callback(dap_chain_net_get_mempool_cluster(a_chain), a_callback, a_cb_arg);
}

static void s_nodelist_change_notify(dap_store_obj_t *a_obj, void *a_arg)
{
    dap_chain_net_t *l_net = a_arg;
    dap_return_if_fail(a_obj->key && !dap_strcmp(l_net->pub.gdb_nodes, a_obj->group));
    char l_ts[DAP_TIME_STR_SIZE] = { '\0' };
    dap_nanotime_to_str_rfc822(l_ts, sizeof(l_ts), a_obj->timestamp);
    if (dap_store_obj_get_type(a_obj) == DAP_GLOBAL_DB_OPTYPE_DEL) {
        log_it(L_NOTICE, "Removed node %s from network %s at %s\n",
                                 a_obj->key, l_net->pub.name, l_ts);
        return;
    }
    dap_chain_node_info_t *l_node_info = (dap_chain_node_info_t *)a_obj->value;
    assert(dap_chain_node_info_get_size(l_node_info) == a_obj->value_len);
    log_it(L_NOTICE, "Added node "NODE_ADDR_FP_STR" [%s : %u] to network %s at %s\n",
                             NODE_ADDR_FP_ARGS_S(l_node_info->address),
                             l_node_info->ext_host, l_node_info->ext_port,
                             l_net->pub.name, l_ts);
}

void dap_chain_net_add_nodelist_notify_callback(dap_chain_net_t *a_net, dap_store_obj_callback_notify_t a_callback, void *a_cb_arg)
{
    dap_global_db_cluster_add_notify_callback(PVT(a_net)->nodes_cluster, a_callback, a_cb_arg);
}

void dap_chain_net_srv_order_add_notify_callback(dap_chain_net_t *a_net, dap_store_obj_callback_notify_t a_callback, void *a_cb_arg)
{
    dap_global_db_cluster_add_notify_callback(PVT(a_net)->orders_cluster, a_callback, a_cb_arg);
}

int dap_chain_net_add_auth_nodes_to_cluster(dap_chain_net_t *a_net, dap_global_db_cluster_t *a_cluster)
{
    dap_return_val_if_fail(a_net && a_cluster, -1);
    for (uint16_t i = 0; i < PVT(a_net)->authorized_nodes_count; i++)
        dap_global_db_cluster_member_add(a_cluster, PVT(a_net)->authorized_nodes_addrs + i, DAP_GDB_MEMBER_ROLE_ROOT);
    return 0;
}

bool dap_chain_net_add_validator_to_clusters(dap_chain_t *a_chain, dap_stream_node_addr_t *a_addr)
{
    bool l_ret = dap_global_db_cluster_member_add(dap_chain_net_get_mempool_cluster(a_chain), a_addr, DAP_GDB_MEMBER_ROLE_ROOT);
    l_ret &= (bool)dap_global_db_cluster_member_add(PVT(dap_chain_net_by_id(a_chain->net_id))->orders_cluster, a_addr, DAP_GDB_MEMBER_ROLE_USER);
    return l_ret;
}

bool dap_chain_net_remove_validator_from_clusters(dap_chain_t *a_chain, dap_stream_node_addr_t *a_addr)
{
    bool l_ret = !dap_global_db_cluster_member_delete(dap_chain_net_get_mempool_cluster(a_chain), a_addr);
    l_ret &= !dap_global_db_cluster_member_delete(PVT(dap_chain_net_by_id(a_chain->net_id))->orders_cluster, a_addr);
    return l_ret;
}

size_t dap_chain_net_count() {
    return HASH_COUNT(s_nets_by_name);
}

dap_chain_net_t *dap_chain_net_iter_start() {
    return s_nets_by_name;
}

dap_chain_net_t *dap_chain_net_iter_next(dap_chain_net_t *a_it) {
    return a_it ? a_it->hh.next : NULL;
}

/**
 * @brief dap_chain_net_by_name
 * @param a_name
 * @return
 */
dap_chain_net_t *dap_chain_net_by_name(const char *a_name)
{
    dap_chain_net_t *l_net = NULL;
    if (a_name)
        HASH_FIND_STR(s_nets_by_name, a_name, l_net);
    return l_net;
}

/**
 * @brief dap_ledger_by_net_name
 * @param a_net_name
 * @return
 */
dap_ledger_t * dap_ledger_by_net_name( const char * a_net_name)
{
    dap_chain_net_t *l_net = dap_chain_net_by_name(a_net_name);
    return l_net ? l_net->pub.ledger : NULL;
}

/**
 * @brief dap_chain_net_by_id
 * @param a_id
 * @return
 */
dap_chain_net_t *dap_chain_net_by_id(dap_chain_net_id_t a_id)
{
    dap_chain_net_t *l_net = NULL;
    HASH_FIND(hh2, s_nets_by_id, &a_id, sizeof(a_id), l_net);
    return l_net;
}

/**
 * @brief dap_chain_net_by_id
 * @param a_id
 * @return
 */
uint16_t dap_chain_net_get_acl_idx(dap_chain_net_t *a_net)
{
    return a_net ? PVT(a_net)->acl_idx : (uint16_t)-1;
}

/**
 * @brief dap_chain_net_id_by_name
 * @param a_name
 * @return
 */
dap_chain_net_id_t dap_chain_net_id_by_name( const char * a_name)
{
    dap_chain_net_t *l_net = dap_chain_net_by_name( a_name );
    dap_chain_net_id_t l_ret = {0};
    if (l_net)
        l_ret.uint64 = l_net->pub.id.uint64;
    return l_ret;
}

/**
 * @brief dap_chain_net_get_chain_by_name
 * @param l_net
 * @param a_name
 * @return
 */
dap_chain_t * dap_chain_net_get_chain_by_name( dap_chain_net_t * l_net, const char * a_name)
{
   dap_chain_t * l_chain;
   DL_FOREACH(l_net->pub.chains, l_chain){
        if(dap_strcmp(l_chain->name, a_name) == 0)
            return  l_chain;
   }
   return NULL;
}

/**
 * @brief dap_chain_net_get_chain_by_id
 * @param l_net
 * @param a_name
 * @return
 */
dap_chain_t *dap_chain_net_get_chain_by_id(dap_chain_net_t *l_net, dap_chain_id_t a_chain_id)
{
   dap_chain_t *l_chain;
   DL_FOREACH(l_net->pub.chains, l_chain)
        if (l_chain->id.uint64 == a_chain_id.uint64)
            return l_chain;
   return NULL;
}

/**
 * @brief dap_chain_net_get_chain_by_chain_type
 * @param a_datum_type
 * @return
 */
dap_chain_t *dap_chain_net_get_chain_by_chain_type(dap_chain_net_t *a_net, dap_chain_type_t a_datum_type)
{
    if (!a_net)
        return NULL;

    dap_chain_t *l_chain = dap_chain_net_get_default_chain_by_chain_type(a_net, a_datum_type);
    if (l_chain)
        return l_chain;

    DL_FOREACH(a_net->pub.chains, l_chain) {
        for(int i = 0; i < l_chain->datum_types_count; i++) {
            dap_chain_type_t l_datum_type = l_chain->datum_types[i];
            if(l_datum_type == a_datum_type)
                return l_chain;
        }
    }
    return NULL;
}

/**
 * @brief dap_chain_net_get_default_chain_by_chain_type
 * @param a_datum_type
 * @return
 */
dap_chain_t * dap_chain_net_get_default_chain_by_chain_type(dap_chain_net_t *a_net, dap_chain_type_t a_datum_type)
{
    dap_chain_t * l_chain;

    if (!a_net)
        return NULL;

    DL_FOREACH(a_net->pub.chains, l_chain)
    {
        for(int i = 0; i < l_chain->default_datum_types_count; i++) {
            if(l_chain->default_datum_types[i] == a_datum_type)
                return l_chain;
        }
    }
    return NULL;
}

/**
 * @brief dap_chain_net_get_gdb_group_mempool_by_chain_type
 * @param a_datum_type
 * @return
 */
char * dap_chain_net_get_gdb_group_mempool_by_chain_type(dap_chain_net_t *a_net, dap_chain_type_t a_datum_type)
{
    dap_chain_t *l_chain;
    if (!a_net)
        return NULL;
    DL_FOREACH(a_net->pub.chains, l_chain)
    {
        for(int i = 0; i < l_chain->datum_types_count; i++) {
            if(l_chain->datum_types[i] == a_datum_type)
                return dap_chain_net_get_gdb_group_mempool_new(l_chain);
        }
    }
    return NULL;
}

/**
 * @brief dap_chain_net_get_state
 * @param l_net
 * @return
 */
dap_chain_net_state_t dap_chain_net_get_state (dap_chain_net_t * l_net)
{
    return PVT(l_net)->state;
}

dap_chain_cell_id_t * dap_chain_net_get_cur_cell( dap_chain_net_t * l_net)
{
    return  PVT(l_net)->node_info ? &PVT(l_net)->node_info->cell_id: 0;
}

/**
 * @brief dap_chain_net_set_flag_sync_from_zero
 * @param a_net
 * @param a_flag_sync_from_zero
 */
void dap_chain_net_set_flag_sync_from_zero(dap_chain_net_t * a_net, bool a_flag_sync_from_zero)
{
    if( a_flag_sync_from_zero)
        PVT(a_net)->flags |= F_DAP_CHAIN_NET_SYNC_FROM_ZERO;
    else
        PVT(a_net)->flags ^= F_DAP_CHAIN_NET_SYNC_FROM_ZERO;
}

/**
 * @brief dap_chain_net_get_flag_sync_from_zero
 * @param a_net
 * @return
 */
bool dap_chain_net_get_flag_sync_from_zero( dap_chain_net_t * a_net)
{
    return PVT(a_net)->flags &F_DAP_CHAIN_NET_SYNC_FROM_ZERO ;
}

void dap_chain_net_proc_mempool(dap_chain_net_t *a_net)
{
    dap_chain_t *l_chain;
    DL_FOREACH(a_net->pub.chains, l_chain)
        dap_chain_node_mempool_process_all(l_chain, true);
}

/**
 * @brief dap_chain_net_verify_datum_for_add
 * process datum verification process. Can be:
 *   if DAP_CHAIN_DATUM_TX, called dap_ledger_tx_add_check
 *   if DAP_CHAIN_DATUM_TOKEN, called dap_ledger_token_add_check
 *   if DAP_CHAIN_DATUM_TOKEN_EMISSION, called dap_ledger_token_emission_add_check
 *   if DAP_CHAIN_DATUM_DECREE
 * @param a_net
 * @param a_datum
 * @return
 */
int dap_chain_net_verify_datum_for_add(dap_chain_t *a_chain, dap_chain_datum_t *a_datum, dap_hash_fast_t *a_datum_hash)
{
    if (!a_datum)
        return -10;
    if (!a_chain)
        return -11;
    dap_chain_net_t *l_net = dap_chain_net_by_id(a_chain->net_id);
    switch (a_datum->header.type_id) {
    case DAP_CHAIN_DATUM_TX:
        return dap_ledger_tx_add_check(l_net->pub.ledger, (dap_chain_datum_tx_t *)a_datum->data, a_datum->header.data_size, a_datum_hash);
    case DAP_CHAIN_DATUM_TOKEN:
        return dap_ledger_token_add_check(l_net->pub.ledger, a_datum->data, a_datum->header.data_size);
    case DAP_CHAIN_DATUM_TOKEN_EMISSION:
        return dap_ledger_token_emission_add_check(l_net->pub.ledger, a_datum->data, a_datum->header.data_size, a_datum_hash);
    case DAP_CHAIN_DATUM_DECREE:
        return dap_chain_net_decree_verify(l_net, (dap_chain_datum_decree_t *)a_datum->data, a_datum->header.data_size, a_datum_hash);
    case DAP_CHAIN_DATUM_ANCHOR: {
        int l_result = dap_chain_net_anchor_verify(l_net, (dap_chain_datum_anchor_t *)a_datum->data, a_datum->header.data_size);
        if (l_result)
            return l_result;
    }
    default:
        if (a_chain->callback_datum_find_by_hash &&
                a_chain->callback_datum_find_by_hash(a_chain, a_datum_hash, NULL, NULL))
            return -1;
    }
    return 0;
}

const char *dap_chain_net_verify_datum_err_code_to_str(dap_chain_datum_t *a_datum, int a_code){
    switch (a_datum->header.type_id) {
    case DAP_CHAIN_DATUM_TX:
    case DAP_CHAIN_DATUM_TOKEN:
    case DAP_CHAIN_DATUM_TOKEN_EMISSION:
        return dap_ledger_check_error_str(a_code);
    default:
        return !a_code ? "DAP_CHAIN_DATUM_VERIFY_OK" : dap_itoa(a_code);

    }
}

/**
 * @brief check certificate access list, written in chain config
 *
 * @param a_net - network object
 * @param a_pkey_hash - certificate hash
 * @return true
 * @return false
 */
static bool s_net_check_acl(dap_chain_net_t *a_net, dap_chain_hash_fast_t *a_pkey_hash)
{
    const char *l_auth_type = dap_config_get_item_str(a_net->pub.config, "auth", "type");
    bool l_authorized = true;
    if (l_auth_type && !strcmp(l_auth_type, "ca")) {
        if (dap_hash_fast_is_blank(a_pkey_hash)) {
            return false;
        }
        l_authorized = false;
        char l_auth_hash_str[DAP_CHAIN_HASH_FAST_STR_SIZE];
        dap_chain_hash_fast_to_str(a_pkey_hash, l_auth_hash_str, sizeof(l_auth_hash_str));
        uint16_t l_acl_list_len = 0;
        const char **l_acl_list = dap_config_get_array_str(a_net->pub.config, "auth", "acl_accept_ca_list", &l_acl_list_len);
        for (uint16_t i = 0; i < l_acl_list_len; i++) {
            if (!strcmp(l_acl_list[i], l_auth_hash_str)) {
                l_authorized = true;
                break;
            }
        }
        if (!l_authorized) {
            const char *l_acl_gdb = dap_config_get_item_str(a_net->pub.config, "auth", "acl_accept_ca_gdb");
            if (l_acl_gdb) {
                size_t l_objs_count;
                dap_global_db_obj_t *l_objs = dap_global_db_get_all_sync(l_acl_gdb, &l_objs_count);
                for (size_t i = 0; i < l_objs_count; i++) {
                    if (!strcmp(l_objs[i].key, l_auth_hash_str)) {
                        l_authorized = true;
                        break;
                    }
                }
                dap_global_db_objs_delete(l_objs, l_objs_count);
            }
        }
        if (!l_authorized) {
            const char *l_acl_chains = dap_config_get_item_str(a_net->pub.config, "auth", "acl_accept_ca_chains");
            if (l_acl_chains && !strcmp(l_acl_chains, "all")) {
                dap_list_t *l_certs = dap_cert_get_all_mem();
                for (dap_list_t *l_tmp = l_certs; l_tmp && !l_authorized; l_tmp = dap_list_next(l_tmp)) {
                    dap_cert_t *l_cert = (dap_cert_t *)l_tmp->data;
                    size_t l_pkey_size;
                    uint8_t *l_pkey_ser = dap_enc_key_serialize_pub_key(l_cert->enc_key, &l_pkey_size);
                    dap_chain_hash_fast_t l_cert_hash;
                    dap_hash_fast(l_pkey_ser, l_pkey_size, &l_cert_hash);
                    if (!memcmp(&l_cert_hash, a_pkey_hash, sizeof(dap_chain_hash_fast_t))) {
                        l_authorized = true;
                    }
                    DAP_DELETE(l_pkey_ser);
                }
            }
        }
    }
    return l_authorized;
}

/**
 * @brief s_acl_callback function. Usually called from enc_http_proc
 * set acl (l_enc_key_ks->acl_list) from acl_accept_ca_list, acl_accept_ca_gdb chain config parameters in [auth] section
 * @param a_pkey_hash dap_chain_hash_fast_t hash object
 * @return uint8_t*
 */
static uint8_t *s_net_set_acl(dap_chain_hash_fast_t *a_pkey_hash)
{
    uint16_t l_cnt = HASH_COUNT(s_nets_by_name);
    if ( !l_cnt )
        return NULL;
    uint8_t *l_ret = DAP_NEW_Z_COUNT(uint8_t, l_cnt);
    unsigned i = 0;
    for (dap_chain_net_t *l_net = s_nets_by_name; l_net; l_net = l_net->hh.next)
        l_ret[i++] = s_net_check_acl(l_net, a_pkey_hash);
    return l_ret;
}

/**
 * @brief dap_chain_datum_list
 * Get datum list by filter
 * @param a_net
 * @param a_chain  if NULL, then for all chains
 * @param a_filter_func
 * @param a_filter_func_param
 */
dap_list_t* dap_chain_datum_list(dap_chain_net_t *a_net, dap_chain_t *a_chain, dap_chain_datum_filter_func_t *a_filter_func, void *a_filter_func_param)
{
    dap_list_t *l_list = NULL;
    if (!a_net)
        return NULL;
    dap_chain_t *l_chain_cur = a_chain ? a_chain : a_net->pub.chains;
    size_t l_sz;

    while(l_chain_cur) {
        // Use chain only for selected net and with callback_atom_get_datums
        if (l_chain_cur->callback_atom_get_datums)
        {
            dap_chain_cell_t *l_cell = l_chain_cur->cells;
            size_t l_atom_size = 0;
            dap_chain_atom_iter_t *l_atom_iter = l_chain_cur->callback_atom_iter_create(l_chain_cur, l_cell->id, NULL);
            dap_chain_atom_ptr_t l_atom = l_chain_cur->callback_atom_iter_get(l_atom_iter, DAP_CHAIN_ITER_OP_FIRST, &l_atom_size);
            while(l_atom && l_atom_size)
            {
                size_t l_datums_count = 0;
                dap_chain_datum_t **l_datums = l_chain_cur->callback_atom_get_datums(l_atom, l_atom_size, &l_datums_count);
                dap_chain_datum_t *l_datum, *l_datum2;
                for(size_t l_datum_n = 0; l_datum_n < l_datums_count; l_datum_n++) {
                    if ( ! (l_datum = l_datums[l_datum_n]) )
                        continue;

                    if (a_filter_func && !a_filter_func(l_datum, l_chain_cur, a_filter_func_param))
                        continue;
                    /*
                    * Make a copy of the datum, copy is placed into the list,
                    * so don't forget to free whole list
                    */
                    l_sz = sizeof(dap_chain_datum_t) + l_datum->header.data_size + 16;
                    l_datum2 = DAP_NEW_Z_SIZE(dap_chain_datum_t, l_sz);
                    if (!l_datum2) {
                        log_it(L_ERROR, "Memory allocation in dap_chain_datum_list");
                        DAP_DEL_Z(l_datums);
                        dap_list_free(l_list);
                        return NULL;
                    }
                    memcpy(l_datum2, l_datum, l_sz);

                    /* Add new entry into the list */
                    l_list = dap_list_append(l_list, l_datum2);

                }
                DAP_DEL_Z(l_datums);
                // go to next transaction
                l_atom = l_chain_cur->callback_atom_iter_get(l_atom_iter, DAP_CHAIN_ITER_OP_NEXT, &l_atom_size);
            }
            l_chain_cur->callback_atom_iter_delete(l_atom_iter);
        }
        // Only for one chain
        if(a_chain)
            break;
        // go to next chain
        l_chain_cur = l_chain_cur->next;
    }
    return l_list;
}

/**
 * @brief Add datum to the ledger or smth else
 * @param a_chain
 * @param a_datum
 * @param a_datum_size
 * @return
 */
int dap_chain_datum_add(dap_chain_t *a_chain, dap_chain_datum_t *a_datum, size_t a_datum_size, dap_hash_fast_t *a_datum_hash, void *a_datum_index_data)
{
    size_t l_datum_data_size = a_datum->header.data_size;
    if (a_datum_size < l_datum_data_size + sizeof(a_datum->header)) {
        log_it(L_INFO,"Corrupted datum rejected: wrong size %zd not equal or less than datum size %zd",a_datum->header.data_size+ sizeof (a_datum->header),
               a_datum_size );
        return -101;
    }
    dap_ledger_t *l_ledger = dap_chain_net_by_id(a_chain->net_id)->pub.ledger;
    if ( dap_ledger_datum_is_blacklisted(l_ledger, *a_datum_hash) )
        return log_it(L_ERROR, "Datum is blackilsted"), -100;
    switch (a_datum->header.type_id) {
        case DAP_CHAIN_DATUM_DECREE: {
            dap_chain_datum_decree_t *l_decree = (dap_chain_datum_decree_t *)a_datum->data;
            size_t l_decree_size = dap_chain_datum_decree_get_size(l_decree);
            if (l_decree_size != l_datum_data_size) {
                log_it(L_WARNING, "Corrupted decree, datum size %zd is not equal to size of decree %zd", l_datum_data_size, l_decree_size);
                return -102;
            }
            return dap_chain_net_decree_load(l_decree, a_chain, a_datum_hash);
        }
        case DAP_CHAIN_DATUM_ANCHOR: {
            dap_chain_datum_anchor_t *l_anchor = (dap_chain_datum_anchor_t *)a_datum->data;
            size_t l_anchor_size = dap_chain_datum_anchor_get_size(l_anchor);
            if (l_anchor_size != l_datum_data_size) {
                log_it(L_WARNING, "Corrupted anchor, datum size %zd is not equal to size of anchor %zd", l_datum_data_size, l_anchor_size);
                return -102;
            }
            return dap_chain_net_anchor_load(l_anchor, a_chain, a_datum_hash);
        }
        case DAP_CHAIN_DATUM_TOKEN:
            return dap_ledger_token_load(l_ledger, a_datum->data, a_datum->header.data_size);

        case DAP_CHAIN_DATUM_TOKEN_EMISSION:
            return dap_ledger_token_emission_load(l_ledger, a_datum->data, a_datum->header.data_size, a_datum_hash);

        case DAP_CHAIN_DATUM_TX: {
            dap_chain_datum_tx_t *l_tx = (dap_chain_datum_tx_t *)a_datum->data;
            size_t l_tx_size = dap_chain_datum_tx_get_size(l_tx);
            if (l_tx_size != l_datum_data_size) {
                log_it(L_WARNING, "Corrupted transaction, datum size %zd is not equal to size of TX %zd", l_datum_data_size, l_tx_size);
                return -102;
            }            
            return dap_ledger_tx_load(l_ledger, l_tx, a_datum_hash, (dap_ledger_datum_iter_data_t*)a_datum_index_data);
        }
        case DAP_CHAIN_DATUM_CA:
            return dap_cert_chain_file_save(a_datum, a_chain->net_name);

        case DAP_CHAIN_DATUM_SIGNER:
        case DAP_CHAIN_DATUM_CUSTOM:
            break;
        default:
            return -666;
    }
    return 0;
}

/**
 * @brief Add datum to the ledger or smth else
 * @param a_chain
 * @param a_datum
 * @param a_datum_size
 * @return
 */
int dap_chain_datum_remove(dap_chain_t *a_chain, dap_chain_datum_t *a_datum, size_t a_datum_size, dap_hash_fast_t *a_datum_hash)
{
    size_t l_datum_data_size = a_datum->header.data_size;
    if (a_datum_size < l_datum_data_size + sizeof(a_datum->header)) {
        log_it(L_INFO,"Corrupted datum rejected: wrong size %zd not equal or less than datum size %zd",a_datum->header.data_size+ sizeof (a_datum->header),
               a_datum_size );
        return -101;
    }
    dap_ledger_t *l_ledger = dap_chain_net_by_id(a_chain->net_id)->pub.ledger;
    switch (a_datum->header.type_id) {
        case DAP_CHAIN_DATUM_DECREE: {
            return 0; 
        }
        case DAP_CHAIN_DATUM_ANCHOR: {
            dap_chain_datum_anchor_t *l_anchor = (dap_chain_datum_anchor_t *)a_datum->data;
            size_t l_anchor_size = dap_chain_datum_anchor_get_size(l_anchor);
            if (l_anchor_size != l_datum_data_size) {
                log_it(L_WARNING, "Corrupted anchor, datum size %zd is not equal to size of anchor %zd", l_datum_data_size, l_anchor_size);
                return -102;
            }
            return dap_chain_net_anchor_unload(l_anchor, a_chain, a_datum_hash);
        }
        case DAP_CHAIN_DATUM_TOKEN:
            return 0;

        case DAP_CHAIN_DATUM_TOKEN_EMISSION:
            return 0;
        case DAP_CHAIN_DATUM_TX: {
            dap_chain_datum_tx_t *l_tx = (dap_chain_datum_tx_t *)a_datum->data;
            size_t l_tx_size = dap_chain_datum_tx_get_size(l_tx);
            if (l_tx_size != l_datum_data_size) {
                log_it(L_WARNING, "Corrupted trnsaction, datum size %zd is not equal to size of TX %zd", l_datum_data_size, l_tx_size);
                return -102;
            }
            return dap_ledger_tx_remove(l_ledger, l_tx, a_datum_hash);
        }
        case DAP_CHAIN_DATUM_CA:
            return 0;//dap_cert_chain_file_save(a_datum, a_chain->net_name);

        case DAP_CHAIN_DATUM_SIGNER:
        case DAP_CHAIN_DATUM_CUSTOM:
            break;
        default:
            return -666;
    }
    return 0;
}

bool dap_chain_net_get_load_mode(dap_chain_net_t * a_net)
{
    return PVT(a_net)->load_mode;
}

int dap_chain_net_add_reward(dap_chain_net_t *a_net, uint256_t a_reward, uint64_t a_block_num)
{
    dap_return_val_if_fail(a_net, -1);
    if (PVT(a_net)->rewards && PVT(a_net)->rewards->block_number >= a_block_num) {
        log_it(L_ERROR, "Can't add retrospective reward for block");
        return -2;
    }
    struct block_reward *l_new_reward = DAP_NEW_Z(struct block_reward);
    if (!l_new_reward) {
        log_it(L_CRITICAL, "Out of memory");
        return -3;
    }
    l_new_reward->block_number = a_block_num;
    l_new_reward->reward = a_reward;
    // Place new reward at begining
    DL_PREPEND(PVT(a_net)->rewards, l_new_reward);
    return 0;
}

void dap_chain_net_remove_last_reward(dap_chain_net_t *a_net)
{
    DL_DELETE(PVT(a_net)->rewards, PVT(a_net)->rewards);
}

uint256_t dap_chain_net_get_reward(dap_chain_net_t *a_net, uint64_t a_block_num)
{
    struct block_reward *l_reward;
    DL_FOREACH(PVT(a_net)->rewards, l_reward) {
        if (l_reward->block_number <= a_block_num)
            return l_reward->reward;
    }
    return uint256_0;
}


void dap_chain_net_announce_addr_all()
{
    for (dap_chain_net_t *net = s_nets_by_name; net; net = net->hh.next)
        dap_chain_net_announce_addr(net);
}

void dap_chain_net_announce_addr(dap_chain_net_t *a_net)
{
    dap_return_if_fail(a_net);
    dap_chain_net_pvt_t *l_net_pvt = PVT(a_net);
    if ( l_net_pvt->node_info->ext_port ) {
        log_it(L_INFO, "Announce our node address "NODE_ADDR_FP_STR" [ %s : %u ] in net %s",
               NODE_ADDR_FP_ARGS_S(g_node_addr),
               l_net_pvt->node_info->ext_host,
               l_net_pvt->node_info->ext_port, a_net->pub.name);
        dap_chain_net_node_list_request(a_net, l_net_pvt->node_info->ext_port, true, 'a');
        
    }
}

dap_chain_net_decree_t *dap_chain_net_get_net_decree(dap_chain_net_t *a_net) {
    return a_net ? PVT(a_net)->decree : NULL;
}

void dap_chain_net_set_net_decree(dap_chain_net_t *a_net, dap_chain_net_decree_t *a_decree) {
    if (!a_net) {
        log_it(L_ERROR, "Net is not initialized");
        return;
    }
    PVT(a_net)->decree = a_decree;
}

decree_table_t **dap_chain_net_get_decrees(dap_chain_net_t *a_net) {
    return a_net ? &(PVT(a_net)->decrees) : NULL;
}

anchor_table_t **dap_chain_net_get_anchors(dap_chain_net_t *a_net) {
    return a_net ? &(PVT(a_net)->anchors) : NULL;
}

/*------------------------------------State machine block------------------------------------*/

/**
 * @brief try net to go online
 * @param a_net dap_chain_net_t *: network 
 * @return 0 if ok
 **/
static int s_net_try_online(dap_chain_net_t *a_net)
{
// sanity check
    dap_return_val_if_pass(!a_net || !PVT(a_net), -1);
// func work
    dap_chain_net_t *l_net = a_net;
    dap_chain_net_pvt_t * l_net_pvt = PVT(l_net);
    dap_chain_net_state_go_to(l_net, NET_STATE_ONLINE);
    log_it(L_INFO, "Network \"%s\" goes online",l_net->pub.name);
    return 0;
}

/**
 * @brief
 * change all network states according to auto-online settings
 */
void dap_chain_net_try_online_all() {
    int32_t l_ret = 0;

    if( !HASH_COUNT(s_nets_by_name) )
        return log_it(L_ERROR, "Can't find any nets");

    if ( !dap_config_get_item_bool_default(g_config ,"general", "auto_online", false) )
        return log_it(L_DEBUG, "Auto online is off in config");

    for (dap_chain_net_t *net = s_nets_by_name; net; net = net->hh.next) {
        if (( l_ret = s_net_try_online(net) ))
            log_it(L_ERROR, "Can't try online state for net %s.  Finished with (%d) error code.", net, l_ret);
    }
}

static const uint64_t s_fork_sync_step = 20; // TODO get it from config

static void s_ch_in_pkt_callback(dap_stream_ch_t *a_ch, uint8_t a_type, const void *a_data, size_t a_data_size, void *a_arg)
{
    debug_if(s_debug_more, L_DEBUG, "Got IN sync packet type %hhu size %zu from addr " NODE_ADDR_FP_STR,
                                                           a_type, a_data_size, NODE_ADDR_FP_ARGS_S(a_ch->stream->node));
    dap_chain_net_t *l_net = a_arg;
    dap_chain_net_pvt_t *l_net_pvt = PVT(l_net);
    if (l_net_pvt->state == NET_STATE_LINKS_ESTABLISHED)
        l_net_pvt->state = NET_STATE_SYNC_CHAINS;

    switch (a_type) {
    case DAP_CHAIN_CH_PKT_TYPE_CHAIN_SUMMARY:
    case DAP_CHAIN_CH_PKT_TYPE_CHAIN_MISS:
    case DAP_CHAIN_CH_PKT_TYPE_CHAIN:
    case DAP_CHAIN_CH_PKT_TYPE_SYNCED_CHAIN:
        // TODO sync state & address checking
        break;
    default:
        break;
    }

    switch (a_type) {
    case DAP_CHAIN_CH_PKT_TYPE_ERROR:
        if (!l_net_pvt->sync_context.cur_chain) {
            log_it(L_DEBUG, "Got ERROR paket with NO chain net %s", l_net->pub.name);
            return;
        }
        log_it(L_DEBUG, "Got ERROR paket to %s chain in net %s", l_net_pvt->sync_context.cur_chain->name, l_net->pub.name);
        l_net_pvt->sync_context.cur_chain->state = CHAIN_SYNC_STATE_ERROR;
        return;

    case DAP_CHAIN_CH_PKT_TYPE_SYNCED_CHAIN:
        if (!l_net_pvt->sync_context.cur_chain) {
            log_it(L_DEBUG, "Got SYNCED_CHAIN paket with NO chain net %s", l_net->pub.name);
            return;
        }
        log_it(L_DEBUG, "Got SYNCED_CHAIN paket to %s chain net %s", l_net_pvt->sync_context.cur_chain->name, l_net->pub.name);
        l_net_pvt->sync_context.cur_chain->state = CHAIN_SYNC_STATE_SYNCED;
        l_net_pvt->sync_context.cur_chain->atom_num_last = l_net_pvt->sync_context.cur_chain->callback_count_atom(l_net_pvt->sync_context.cur_chain);
        return;

    case DAP_CHAIN_CH_PKT_TYPE_CHAIN_MISS: {
        if (!l_net_pvt->sync_context.cur_chain)
            return;
        dap_chain_ch_miss_info_t *l_miss_info = (dap_chain_ch_miss_info_t *)(((dap_chain_ch_pkt_t *)(a_data))->data);
        if (!dap_hash_fast_compare(&l_miss_info->missed_hash, &l_net_pvt->sync_context.requested_atom_hash)) {
            char l_missed_hash_str[DAP_HASH_FAST_STR_SIZE];
            dap_hash_fast_to_str(&l_miss_info->missed_hash, l_missed_hash_str, DAP_HASH_FAST_STR_SIZE);
            log_it(L_WARNING, "Get irrelevant chain sync MISSED packet with missed hash %s, but requested hash is %s. Net %s chain %s",
                                                                        l_missed_hash_str,
                                                                        dap_hash_fast_to_str_static(&l_net_pvt->sync_context.requested_atom_hash),
                                                                        l_net->pub.name, l_net_pvt->sync_context.cur_chain->name);
            dap_stream_ch_write_error_unsafe(a_ch, l_net->pub.id,
                                             l_net_pvt->sync_context.cur_chain->id,
                                             l_net_pvt->sync_context.cur_cell
                                             ? l_net_pvt->sync_context.cur_cell->id
                                             : c_dap_chain_cell_id_null,
                                             DAP_CHAIN_CH_ERROR_INCORRECT_SYNC_SEQUENCE);
            return;
        }
        dap_chain_atom_iter_t *l_iter = l_net_pvt->sync_context.cur_chain->callback_atom_iter_create(
                                                                            l_net_pvt->sync_context.cur_chain,
                                                                            l_net_pvt->sync_context.cur_cell
                                                                            ? l_net_pvt->sync_context.cur_cell->id
                                                                            : c_dap_chain_cell_id_null,
                                                                            NULL);
        if (!l_iter) {
            log_it(L_CRITICAL, "%s", c_error_memory_alloc);
            dap_stream_ch_write_error_unsafe(a_ch, l_net->pub.id,
                                             l_net_pvt->sync_context.cur_chain->id,
                                             l_net_pvt->sync_context.cur_cell
                                             ? l_net_pvt->sync_context.cur_cell->id
                                             : c_dap_chain_cell_id_null,
                                             DAP_CHAIN_CH_ERROR_OUT_OF_MEMORY);
            return;
        }
        dap_chain_atom_ptr_t l_atom = l_net_pvt->sync_context.cur_chain->callback_atom_find_by_hash(l_iter, &l_miss_info->last_hash, NULL);
        if (l_atom && l_iter->cur_num == l_miss_info->last_num) {       // We already have this subchain in our chain
            l_net_pvt->sync_context.cur_chain->state = CHAIN_SYNC_STATE_SYNCED;
            l_net_pvt->sync_context.cur_chain->atom_num_last = l_miss_info->last_num;
            return;
        }
        dap_chain_ch_sync_request_t l_request = {};
        l_request.num_from = l_net_pvt->sync_context.requested_atom_num > s_fork_sync_step
                            ? l_net_pvt->sync_context.requested_atom_num - s_fork_sync_step
                            : 0;
        if (l_request.num_from) {
            l_atom = l_net_pvt->sync_context.cur_chain->callback_atom_get_by_num(l_iter, l_request.num_from);
            assert(l_atom);
            l_request.hash_from = *l_iter->cur_hash;
        }
        l_net_pvt->sync_context.cur_chain->callback_atom_iter_delete(l_iter);
        debug_if(s_debug_more, L_INFO, "Send sync request to node " NODE_ADDR_FP_STR
                                        " for net %s and chain %s, hash from %s, num from %" DAP_UINT64_FORMAT_U,
                                                        NODE_ADDR_FP_ARGS_S(l_net_pvt->sync_context.current_link),
                                                        l_net->pub.name, l_net_pvt->sync_context.cur_chain->name,
                                                        dap_hash_fast_to_str_static(&l_request.hash_from), l_request.num_from);
        dap_chain_ch_pkt_write_unsafe(a_ch,
                                      DAP_CHAIN_CH_PKT_TYPE_CHAIN_REQ,
                                      l_net->pub.id,
                                      l_net_pvt->sync_context.cur_chain->id,
                                      l_net_pvt->sync_context.cur_cell
                                      ? l_net_pvt->sync_context.cur_cell->id
                                      : c_dap_chain_cell_id_null,
                                      &l_request,
                                      sizeof(l_request),
                                      DAP_CHAIN_CH_PKT_VERSION_CURRENT);
        l_net_pvt->sync_context.requested_atom_hash = l_request.hash_from;
        l_net_pvt->sync_context.requested_atom_num = l_request.num_from;
    }
    default:
        break;
    }
    l_net_pvt->sync_context.stage_last_activity = dap_time_now();
}

static void s_ch_out_pkt_callback(dap_stream_ch_t *a_ch, uint8_t a_type, const void *a_data, size_t a_data_size, void *a_arg)
{
    
    dap_chain_net_t *l_net = a_arg;
    dap_chain_net_pvt_t *l_net_pvt = PVT(l_net);
    if (!l_net_pvt->sync_context.cur_chain)
        return;
    switch (a_type) {
    case DAP_CHAIN_CH_PKT_TYPE_ERROR:
        l_net_pvt->sync_context.cur_chain->state = CHAIN_SYNC_STATE_ERROR;
        break;
    default:
        break;
    }
    l_net_pvt->sync_context.stage_last_activity = dap_time_now();
    debug_if(s_debug_more, L_DEBUG, "Sent OUT sync packet type %hhu size %zu to addr " NODE_ADDR_FP_STR,
                                    a_type, a_data_size, NODE_ADDR_FP_ARGS_S(a_ch->stream->node));
}


static int s_restart_sync_chains(dap_chain_net_t *a_net)
{
    // sanity check
    dap_return_val_if_pass(!a_net || !PVT(a_net), -1);
    dap_chain_net_pvt_t *l_net_pvt = PVT(a_net);

    dap_cluster_t *l_cluster = dap_cluster_by_mnemonim(a_net->pub.name);
    if (!dap_stream_node_addr_is_blank(&l_net_pvt->sync_context.current_link)) {
        dap_stream_ch_del_notifier(&l_net_pvt->sync_context.current_link, DAP_CHAIN_CH_ID,
                                    DAP_STREAM_PKT_DIR_IN, s_ch_in_pkt_callback, a_net);
        dap_stream_ch_del_notifier(&l_net_pvt->sync_context.current_link, DAP_CHAIN_CH_ID,
                                    DAP_STREAM_PKT_DIR_OUT, s_ch_out_pkt_callback, a_net);
    }
    l_net_pvt->sync_context.current_link = dap_cluster_get_random_link(l_cluster);
    if (dap_stream_node_addr_is_blank(&l_net_pvt->sync_context.current_link)) {
        log_it(L_DEBUG, "No links in net %s cluster", a_net->pub.name);
        return -2;     // No links in cluster
    }
    l_net_pvt->sync_context.cur_chain = a_net->pub.chains;
    if (!l_net_pvt->sync_context.cur_chain) {
        log_it(L_ERROR, "No chains in net %s", a_net->pub.name);
        return -3;
    }
    dap_stream_ch_add_notifier(&l_net_pvt->sync_context.current_link, DAP_CHAIN_CH_ID,
                                DAP_STREAM_PKT_DIR_IN, s_ch_in_pkt_callback, a_net);
    dap_stream_ch_add_notifier(&l_net_pvt->sync_context.current_link, DAP_CHAIN_CH_ID,
                                DAP_STREAM_PKT_DIR_OUT, s_ch_out_pkt_callback, a_net);
    dap_chain_t *l_chain = NULL;
    DL_FOREACH(a_net->pub.chains, l_chain) {
        l_chain->state = CHAIN_SYNC_STATE_IDLE;
    }
    l_net_pvt->sync_context.stage_last_activity = dap_time_now();
    return 0;
}

static dap_chain_t *s_switch_sync_chain(dap_chain_net_t *a_net)
{
// sanity check
    dap_return_val_if_pass(!a_net || !PVT(a_net), NULL);
    dap_chain_net_pvt_t *l_net_pvt = PVT(a_net);
// func work
    dap_chain_t *l_curr_chain = NULL;
    for (l_curr_chain = a_net->pub.chains; l_curr_chain && l_curr_chain->state == CHAIN_SYNC_STATE_SYNCED; l_curr_chain = l_curr_chain->next) {
        // find last not synced chain
    }
    l_net_pvt->sync_context.cur_chain = l_curr_chain;
    if (l_curr_chain) {
        debug_if(s_debug_more, L_DEBUG, "Go to chain \"%s\" for net %s", l_curr_chain->name, l_curr_chain->net_name);
        return l_curr_chain;
    }
    debug_if(s_debug_more, L_DEBUG, "Go to next chain: <NULL>");
    if (l_net_pvt->state_target != NET_STATE_ONLINE) {
        dap_chain_net_state_go_to(a_net, NET_STATE_OFFLINE);
        return NULL;
    }
    dap_chain_net_state_t l_prev_state = l_net_pvt->state;
    l_net_pvt->state = NET_STATE_ONLINE;
    s_net_states_proc(a_net);
    if(l_prev_state == NET_STATE_SYNC_CHAINS)
        dap_ledger_load_end(a_net->pub.ledger);
    return NULL;
}

static dap_chain_sync_state_t s_sync_context_state_forming(dap_chain_t *a_chains)
{
    dap_chain_sync_state_t l_ret = CHAIN_SYNC_STATE_SYNCED;
    dap_chain_t *l_chain = NULL;
    DL_FOREACH(a_chains, l_chain) {
        l_ret = dap_max(l_ret, l_chain->state);
    }
    return l_ret;
}

static void s_sync_timer_callback(void *a_arg)
{
    dap_chain_net_t *l_net = a_arg;
    dap_chain_net_pvt_t *l_net_pvt = PVT(l_net);
    if (l_net_pvt->state_target == NET_STATE_OFFLINE) // if offline no need sync
        return;
    l_net_pvt->sync_context.state = s_sync_context_state_forming(l_net->pub.chains);
    if ( // check if need restart sync chains
        l_net_pvt->sync_context.state == CHAIN_SYNC_STATE_ERROR ||
        dap_time_now() - l_net_pvt->sync_context.stage_last_activity > l_net_pvt->sync_context.sync_idle_time
    ) {
        if (s_restart_sync_chains(l_net)) {
            log_it(L_INFO, "Can't start sync chains in net %s, wait seccond attempt", l_net->pub.name);
            return;
        }
    } else if (l_net_pvt->state == NET_STATE_ONLINE && l_net_pvt->sync_context.state == CHAIN_SYNC_STATE_SYNCED) {
        return;
    }
    if (!s_switch_sync_chain(l_net)) {  // return if all chans synced
        log_it(L_DEBUG, "All chains in net %s synced, no need new sync request", l_net->pub.name);
        return;
    }
    if (l_net_pvt->sync_context.cur_chain->state == CHAIN_SYNC_STATE_WAITING) {
        return;
    }
    if (l_net_pvt->sync_context.cur_chain->callback_load_from_gdb) {
        // This type of chain is GDB based and not synced by chains protocol
        log_it(L_DEBUG, "Chain %s in net %s will sync from gdb", l_net_pvt->sync_context.cur_chain->name, l_net->pub.name);
        l_net_pvt->sync_context.cur_chain->state = CHAIN_SYNC_STATE_SYNCED;
        return;
    }
    // if sync more than 3 mins after online state, change state to SYNC
    if (l_net_pvt->state == NET_STATE_ONLINE && l_net_pvt->sync_context.state == CHAIN_SYNC_STATE_WAITING &&
        dap_time_now() - l_net_pvt->sync_context.stage_last_activity > l_net_pvt->sync_context.sync_idle_time ) {
        l_net_pvt->state = NET_STATE_SYNC_CHAINS;
        s_net_states_proc(l_net);
    }

    l_net_pvt->sync_context.cur_cell = l_net_pvt->sync_context.cur_chain->cells;
    l_net_pvt->sync_context.cur_chain->state = CHAIN_SYNC_STATE_WAITING;
    dap_chain_ch_sync_request_t l_request = {};
    uint64_t l_last_num = l_request.num_from;
    if (!dap_chain_get_atom_last_hash_num(l_net_pvt->sync_context.cur_chain,
                                            l_net_pvt->sync_context.cur_cell
                                            ? l_net_pvt->sync_context.cur_cell->id
                                            : c_dap_chain_cell_id_null,
                                            &l_request.hash_from,
                                            &l_last_num)) {
        log_it(L_ERROR, "Can't get last atom hash and number for chain %s with net %s", l_net_pvt->sync_context.cur_chain->name,
                                                                                        l_net->pub.name);
        return;
    }

    dap_chain_ch_pkt_t *l_chain_pkt = dap_chain_ch_pkt_new(l_net->pub.id, l_net_pvt->sync_context.cur_chain->id,
                                                            l_net_pvt->sync_context.cur_cell ? l_net_pvt->sync_context.cur_cell->id : c_dap_chain_cell_id_null,
                                                            &l_request, sizeof(l_request), DAP_CHAIN_CH_PKT_VERSION_CURRENT);
    if (!l_chain_pkt) {
        log_it(L_CRITICAL, "%s", c_error_memory_alloc);
        return;
    }
    log_it(L_INFO, "Start synchronization process with " NODE_ADDR_FP_STR
                    " for net %s and chain %s, last hash %s, last num %" DAP_UINT64_FORMAT_U,
                                                    NODE_ADDR_FP_ARGS_S(l_net_pvt->sync_context.current_link),
                                                    l_net->pub.name, l_net_pvt->sync_context.cur_chain->name,
                                                    dap_hash_fast_to_str_static(&l_request.hash_from), l_last_num);
    dap_stream_ch_pkt_send_by_addr(&l_net_pvt->sync_context.current_link, DAP_CHAIN_CH_ID,
                                    DAP_CHAIN_CH_PKT_TYPE_CHAIN_REQ, l_chain_pkt,
                                    dap_chain_ch_pkt_get_size(l_chain_pkt));
    l_net_pvt->sync_context.requested_atom_hash = l_request.hash_from;
    l_net_pvt->sync_context.requested_atom_num = l_last_num;
    DAP_DELETE(l_chain_pkt);
}

/**
 * @brief s_net_states_proc
 * @param l_net
 */
static bool s_net_states_proc(void *a_arg)
{
    bool l_repeat_after_exit = false; // If true - repeat on next iteration of proc thread loop
    dap_chain_net_t *l_net = (dap_chain_net_t *) a_arg;
    assert(l_net);
    dap_chain_net_pvt_t *l_net_pvt = PVT(l_net);
    assert(l_net_pvt);
    if (l_net_pvt->state_target == NET_STATE_OFFLINE) {
        if(l_net_pvt->state == NET_STATE_SYNC_CHAINS)
            dap_ledger_load_end(l_net->pub.ledger);
        l_net_pvt->state = NET_STATE_OFFLINE;
    }

    switch ((dap_chain_net_state_t)l_net_pvt->state) {
        // State OFFLINE where we don't do anything
        case NET_STATE_OFFLINE: {
            log_it(L_NOTICE,"%s.state: %s", l_net->pub.name, c_net_states[l_net_pvt->state]);
            // delete all links
            if ( l_net_pvt->state_target != NET_STATE_OFFLINE ){
                l_net_pvt->state = NET_STATE_LINKS_PREPARE;
                l_repeat_after_exit = true;
            }
        } break;

        case NET_STATE_LINKS_PREPARE:
        case NET_STATE_LINKS_CONNECTING:
        case NET_STATE_LINKS_ESTABLISHED:
        case NET_STATE_SYNC_CHAINS:
        case NET_STATE_ONLINE:
            log_it(L_INFO,"%s.state: %s", l_net->pub.name, c_net_states[l_net_pvt->state]);
            break;
        default:
            log_it(L_DEBUG, "Unprocessed state");
    }
    s_net_states_notify(l_net);
    return l_repeat_after_exit;
}

/**
 * @brief set current network state to F_DAP_CHAIN_NET_GO_SYNC
 *
 * @param a_net dap_chain_net_t network object
 * @param a_new_state dap_chain_net_state_t new network state
 * @return int
 */
int dap_chain_net_state_go_to(dap_chain_net_t *a_net, dap_chain_net_state_t a_new_state)
{
    if (PVT(a_net)->load_mode) {
        log_it(L_ERROR, "Can't change state of loading network '%s'", a_net->pub.name);
        return -1;
    }
    if (PVT(a_net)->state_target == a_new_state) {
        log_it(L_NOTICE, "Network %s already %s state %s", a_net->pub.name,
                                PVT(a_net)->state == a_new_state ? "have" : "going to", dap_chain_net_state_to_str(a_new_state));
        return 0;
    }
    //PVT(a_net)->flags |= F_DAP_CHAIN_NET_SYNC_FROM_ZERO;  // TODO set this flag according to -mode argument from command line
    PVT(a_net)->state_target = a_new_state;
    if (a_new_state == NET_STATE_OFFLINE) {
        char l_err_str[] = "ERROR_NET_IS_OFFLINE";
        size_t l_error_size = sizeof(dap_stream_ch_chain_net_pkt_t) + sizeof(l_err_str);
        dap_stream_ch_chain_net_pkt_t *l_error = DAP_NEW_STACK_SIZE(dap_stream_ch_chain_net_pkt_t, l_error_size);
        l_error->hdr.version = DAP_STREAM_CH_CHAIN_NET_PKT_VERSION;
        l_error->hdr.net_id = a_net->pub.id;
        l_error->hdr.data_size = sizeof(l_err_str);
        memcpy(l_error->data, l_err_str, sizeof(l_err_str));
        dap_cluster_broadcast(PVT(a_net)->nodes_cluster->links_cluster, DAP_STREAM_CH_CHAIN_NET_ID,
                              DAP_STREAM_CH_CHAIN_NET_PKT_TYPE_ERROR, l_error, l_error_size, NULL, 0);
        dap_link_manager_set_net_condition(a_net->pub.id.uint64, false);
        dap_chain_esbocs_stop_timer(a_net->pub.id);
    } else if (PVT(a_net)->state == NET_STATE_OFFLINE) {
        dap_link_manager_set_net_condition(a_net->pub.id.uint64, true);
        uint16_t l_permalink_hosts_count = 0;
        dap_config_get_array_str(a_net->pub.config, "general", "permanent_nodes_hosts", &l_permalink_hosts_count);
        l_permalink_hosts_count = dap_min(l_permalink_hosts_count, PVT(a_net)->permanent_links_count);
        for (uint16_t i = 0; i < l_permalink_hosts_count; ++i) {
            dap_link_info_t *l_permalink_info = PVT(a_net)->permanent_links[i];
            if ( !*l_permalink_info->uplink_addr ) {
                // Unresolved before? Let's try again
<<<<<<< HEAD
                const char **l_permanent_links_hosts = dap_config_get_array_str(a_net->pub.config, "general", "permanent_nodes_hosts", NULL);
                struct request_link_info *l_tmp = s_net_resolve_host(l_permanent_links_hosts[i]);
=======
                const char **l_permanent_nodes_addrs = dap_config_get_array_str(a_net->pub.config, "general", "permanent_nodes_addrs", NULL);
                struct request_link_info *l_tmp = s_net_resolve_host(l_permanent_nodes_addrs[i]);
>>>>>>> 63c82b97
                if (l_tmp) {
                    l_permalink_info->uplink_port = l_tmp->port;
                    dap_strncpy(l_permalink_info->uplink_addr, l_tmp->addr, DAP_HOSTADDR_STRLEN);
                    DAP_DELETE(l_tmp);
                } else {
                    log_it(L_ERROR, "Can't resolve permanent link address %s for net %s, possibly an internet connection issue",
<<<<<<< HEAD
                                    l_permanent_links_hosts[i], a_net->pub.name);
=======
                                    l_permanent_nodes_addrs[i], a_net->pub.name);
>>>>>>> 63c82b97
                    continue;
                }
            }
            if (dap_chain_net_link_add(a_net, &l_permalink_info->node_addr, l_permalink_info->uplink_addr, l_permalink_info->uplink_port)) {
                log_it(L_ERROR, "Can't create permanent link to addr " NODE_ADDR_FP_STR, NODE_ADDR_FP_ARGS_S(l_permalink_info->node_addr));
                continue;
            }
            PVT(a_net)->state = NET_STATE_LINKS_CONNECTING;
        }
        if (a_new_state == NET_STATE_ONLINE) {
            dap_chain_esbocs_start_timer(a_net->pub.id);
            PVT(a_net)->sync_context.current_link.uint64 = 0;
            PVT(a_net)->sync_context.cur_chain = NULL;
            PVT(a_net)->sync_context.cur_cell = NULL;
        }
    }
    return dap_proc_thread_callback_add(NULL, s_net_states_proc, a_net);
}

DAP_INLINE dap_chain_net_state_t dap_chain_net_get_target_state(dap_chain_net_t *a_net)
{
    return PVT(a_net)->state_target;
}

/*------------------------------------State machine block end---------------------------------*/<|MERGE_RESOLUTION|>--- conflicted
+++ resolved
@@ -357,21 +357,12 @@
     default:
         l_idx = dap_random_uint16() % PVT(a_net)->seed_nodes_count;
     break;
-<<<<<<< HEAD
     }
     if ( !PVT(a_net)->seed_nodes_info[l_idx] ) {
         // Unresolved before? Let's try again
         const char **l_seed_nodes_hosts = dap_config_get_array_str(a_net->pub.config, "general", "seed_nodes_hosts", NULL);
         PVT(a_net)->seed_nodes_info[l_idx] = s_net_resolve_host(l_seed_nodes_hosts[l_idx]);
     }
-=======
-    }
-    if ( !PVT(a_net)->seed_nodes_info[l_idx] ) {
-        // Unresolved before? Let's try again
-        const char **l_seed_nodes_hosts = dap_config_get_array_str(a_net->pub.config, "general", "seed_nodes_hosts", NULL);
-        PVT(a_net)->seed_nodes_info[l_idx] = s_net_resolve_host(l_seed_nodes_hosts[l_idx]);
-    }
->>>>>>> 63c82b97
     return PVT(a_net)->seed_nodes_info[l_idx];
 }
 
@@ -751,10 +742,7 @@
         pthread_mutex_unlock(&s_net_cond_lock);
         return;
     }
-<<<<<<< HEAD
-=======
     dap_timerfd_t *l_load_notify_timer = dap_timerfd_start(5000, (dap_timerfd_callback_t)s_net_disk_load_notify_callback, NULL);
->>>>>>> 63c82b97
     for (dap_chain_net_t *net = s_nets_by_name; net; net = net->hh.next)
         dap_proc_thread_callback_add(NULL, s_net_load, net);
     while (s_net_loading_count)
@@ -766,22 +754,12 @@
 dap_string_t* dap_cli_list_net()
 {
     dap_string_t *l_string_ret = dap_string_new("");
-<<<<<<< HEAD
-    dap_chain_net_t * l_net = NULL;
-    unsigned l_net_i = 0;
-    dap_string_append(l_string_ret, "Available networks and chains:\n");
-    for (dap_chain_net_t *net = s_nets_by_name; net; net = net->hh.next) {
-        dap_string_append_printf(l_string_ret, "\t%s:\n", l_net->pub.name);
-        ++l_net_i;
-        dap_chain_t *l_chain = l_net->pub.chains;
-=======
     unsigned l_net_i = 0;
     dap_string_append(l_string_ret, "Available networks and chains:\n");
     for (dap_chain_net_t *net = s_nets_by_name; net; net = net->hh.next) {
         dap_string_append_printf(l_string_ret, "\t%s:\n", net->pub.name);
         ++l_net_i;
         dap_chain_t *l_chain = net->pub.chains;
->>>>>>> 63c82b97
         while (l_chain) {
             dap_string_append_printf( l_string_ret, "\t\t%s\n", l_chain->name );
             l_chain = l_chain->next;
@@ -1788,13 +1766,8 @@
 #ifdef DAP_LEDGER_TEST
 int dap_chain_net_test_init()
 {
-<<<<<<< HEAD
-    dap_chain_net_t *l_net = DAP_NEW_Z_SIZE( sizeof(dap_chain_net_t) + sizeof(dap_chain_net_pvt_t) );
-    PVT(l_net)->node_info = DAP_NEW_Z_SIZE( sizeof(dap_chain_node_info_t) + DAP_HOSTADDR_STRLEN + 1 );
-=======
     dap_chain_net_t *l_net = DAP_NEW_Z_SIZE( dap_chain_net_t, sizeof(dap_chain_net_t) + sizeof(dap_chain_net_pvt_t) );
     PVT(l_net)->node_info = DAP_NEW_Z_SIZE(dap_chain_net_t, sizeof(dap_chain_node_info_t) + DAP_HOSTADDR_STRLEN + 1 );
->>>>>>> 63c82b97
     l_net->pub.id.uint64 = 0xFA0;
     strcpy(l_net->pub.name, "Snet");
     l_net->pub.gdb_groups_prefix = (const char*)l_net->pub.name;
@@ -1888,17 +1861,6 @@
         l_net_pvt->permanent_links[i]->uplink_port = l_tmp->port;
         dap_strncpy(l_net_pvt->permanent_links[i]->uplink_addr, l_tmp->addr, DAP_HOSTADDR_STRLEN);
         DAP_DELETE(l_tmp);
-<<<<<<< HEAD
-=======
-    }
-    if ( i && (e == i) ) {
-        log_it(L_ERROR, "%d / %d permanent links are invalid or can't be accessed, fix \"%s\""
-                        "network config or check internet connection and restart node",
-                        e, i, a_net_name);
-        //dap_chain_net_delete(l_net);
-        //dap_config_close(l_cfg);
-        //return -16;
->>>>>>> 63c82b97
     }
     debug_if(e, L_ERROR, "%d / %d permanent links are invalid or can't be accessed, fix \"%s\""
                     "network config or check internet connection and restart node",
@@ -1938,17 +1900,6 @@
             ++e;
             continue;
         }
-<<<<<<< HEAD
-=======
-    }
-    if ( i && (e == i) ) {
-        log_it(L_ERROR, "%d / %d seed links are invalid or can't be accessed, fix \"%s\""
-                        "network config or check internet connection and restart node",
-                        e, i, a_net_name);
-        //dap_chain_net_delete(l_net);
-        //dap_config_close(l_cfg);
-        //return -16;
->>>>>>> 63c82b97
     }
     debug_if(e, L_ERROR, "%d / %d seed links are invalid or can't be accessed, fix \"%s\""
                     "network config or check internet connection and restart node",
@@ -3420,24 +3371,15 @@
             dap_link_info_t *l_permalink_info = PVT(a_net)->permanent_links[i];
             if ( !*l_permalink_info->uplink_addr ) {
                 // Unresolved before? Let's try again
-<<<<<<< HEAD
                 const char **l_permanent_links_hosts = dap_config_get_array_str(a_net->pub.config, "general", "permanent_nodes_hosts", NULL);
                 struct request_link_info *l_tmp = s_net_resolve_host(l_permanent_links_hosts[i]);
-=======
-                const char **l_permanent_nodes_addrs = dap_config_get_array_str(a_net->pub.config, "general", "permanent_nodes_addrs", NULL);
-                struct request_link_info *l_tmp = s_net_resolve_host(l_permanent_nodes_addrs[i]);
->>>>>>> 63c82b97
                 if (l_tmp) {
                     l_permalink_info->uplink_port = l_tmp->port;
                     dap_strncpy(l_permalink_info->uplink_addr, l_tmp->addr, DAP_HOSTADDR_STRLEN);
                     DAP_DELETE(l_tmp);
                 } else {
                     log_it(L_ERROR, "Can't resolve permanent link address %s for net %s, possibly an internet connection issue",
-<<<<<<< HEAD
                                     l_permanent_links_hosts[i], a_net->pub.name);
-=======
-                                    l_permanent_nodes_addrs[i], a_net->pub.name);
->>>>>>> 63c82b97
                     continue;
                 }
             }
