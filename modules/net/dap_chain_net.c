/*
 * Authors:
 * Dmitriy A. Gearasimov <gerasimov.dmitriy@demlabs.net>
 * Alexander Lysikov <alexander.lysikov@demlabs.net>
 * DeM Labs Inc.   https://demlabs.net
 * Kelvin Project https://github.com/kelvinblockchain
 * Copyright  (c) 2017-2018
 * All rights reserved.

 This file is part of DAP (Distributed Applications Platform) the open source project

    DAP (Distributed Applications Platform) is free software: you can redistribute it and/or modify
    it under the terms of the GNU General Public License as published by
    the Free Software Foundation, either version 3 of the License, or
    (at your option) any later version.

    DAP is distributed in the hope that it will be useful,
    but WITHOUT ANY WARRANTY; without even the implied warranty of
    MERCHANTABILITY or FITNESS FOR A PARTICULAR PURPOSE.  See the
    GNU General Public License for more details.

    You should have received a copy of the GNU General Public License
    along with any DAP based project.  If not, see <http://www.gnu.org/licenses/>.
*/

#ifndef _GNU_SOURCE
#define _GNU_SOURCE
#endif
#ifndef  _XOPEN_SOURCE
#define _XOPEN_SOURCE       /* See feature_test_macros(7) */
#endif
#ifndef __USE_XOPEN
#define __USE_XOPEN
#endif
#include <time.h>
#include <stdio.h>
#include <stdlib.h>
#include <stddef.h>
#include <stdint.h>
#include <string.h>
#include <errno.h>
#include <pthread.h>


#ifdef DAP_OS_UNIX
#include <sys/types.h>
#include <sys/socket.h>
#include <arpa/inet.h>
#include <netdb.h>
#endif

#ifdef WIN32
#include <winsock2.h>
#include <windows.h>
#include <mswsock.h>
#include <ws2tcpip.h>
#include <io.h>
#endif


#include "uthash.h"
#include "utlist.h"
#include "dap_chain.h"
#include "dap_list.h"
#include "dap_time.h"
#include "dap_common.h"
#include "dap_string.h"
#include "dap_strfuncs.h"
#include "dap_file_utils.h"
#include "dap_enc_base58.h"
#include "dap_config.h"
#include "dap_hash.h"
#include "dap_cert.h"
#include "dap_chain_datum_tx.h"
#include "dap_worker.h"
#include "dap_proc_thread.h"
#include "dap_enc_http.h"
#include "dap_chain_common.h"
#include "dap_chain_cell.h"
#include "dap_chain_datum_decree.h"
#include "dap_chain_datum_anchor.h"
#include "dap_chain_net.h"
#include "dap_chain_net_node_list.h"
#include "dap_chain_net_tx.h"
#include "dap_chain_net_anchor.h"
#include "dap_chain_net_decree.h"
#include "dap_chain_net_balancer.h"
#include "dap_chain_node_client.h"
#include "dap_chain_node_cli_cmd.h"
#include "dap_notify_srv.h"
#include "dap_chain_ledger.h"
#include "dap_global_db.h"
#include "dap_stream_ch_chain_net_pkt.h"
#include "dap_stream_ch_chain_net.h"
#include "dap_chain_ch.h"
#include "dap_stream_ch.h"
#include "dap_stream.h"
#include "dap_stream_ch_pkt.h"
#include "rand/dap_rand.h"
#include "json_object.h"
#include "dap_chain_net_srv_stake_pos_delegate.h"
#include "dap_chain_net_srv_xchange.h"
#include "dap_chain_cs_esbocs.h"
#include "dap_chain_net_srv_voting.h"
#include "dap_global_db_cluster.h"
#include "dap_link_manager.h"
#include "dap_stream_cluster.h"
#include "dap_http_ban_list_client.h"
#include "dap_net.h"

#include <stdio.h>
#include <sys/types.h>
#include <dirent.h>

#define LOG_TAG "chain_net"

#define F_DAP_CHAIN_NET_SYNC_FROM_ZERO   ( 1 << 8 )

static bool s_debug_more = false;
static const int c_sync_timer_period = 5000;  // msec

struct request_link_info {
    char addr[DAP_HOSTADDR_STRLEN + 1];
    uint16_t port;
};

struct block_reward {
    uint64_t block_number;
    uint256_t reward;
    struct block_reward *prev, *next;
};


struct chain_sync_context {
    dap_chain_sync_state_t  state;
    dap_time_t              stage_last_activity,
                            sync_idle_time;
    dap_stream_node_addr_t  current_link;
    dap_chain_t             *cur_chain;
    dap_chain_cell_t        *cur_cell;
    dap_hash_fast_t         requested_atom_hash;
    uint64_t                requested_atom_num;
};

/**
  * @struct dap_chain_net_pvt
  * @details Private part of chain_net dap object
  */
typedef struct dap_chain_net_pvt{
    pthread_t proc_tid;
    dap_chain_node_role_t node_role;
    uint32_t  flags;

    dap_chain_node_info_t *node_info;  // Current node's info

    dap_balancer_type_t balancer_type;
    bool load_mode;

    uint16_t permanent_links_count;
    dap_link_info_t **permanent_links;

    uint16_t authorized_nodes_count;
    dap_stream_node_addr_t *authorized_nodes_addrs;

    uint16_t seed_nodes_count;
    struct request_link_info **seed_nodes_info;

    struct chain_sync_context sync_context;

    _Atomic(dap_chain_net_state_t) state, state_target;
    uint16_t acl_idx;

    //Global DB clusters for different access groups. Notification with cluster contents changing
    dap_global_db_cluster_t *mempool_clusters; // List of chains mempools
    dap_global_db_cluster_t *orders_cluster;
    dap_global_db_cluster_t *nodes_cluster;
    dap_global_db_cluster_t *nodes_states;
    dap_global_db_cluster_t *common_orders;

    // Block sign rewards history
    struct block_reward *rewards;
    dap_chain_net_decree_t *decree;
    decree_table_t *decrees;
    anchor_table_t *anchors;
} dap_chain_net_pvt_t;

#define PVT(a) ((dap_chain_net_pvt_t *)a->pvt)
#define PVT_S(a) ((dap_chain_net_pvt_t *)a.pvt)

static dap_chain_net_t *s_nets_by_name = NULL, *s_nets_by_id = NULL;
static pthread_mutex_t s_net_cond_lock = PTHREAD_MUTEX_INITIALIZER;
static pthread_cond_t s_net_cond = PTHREAD_COND_INITIALIZER;
static uint16_t s_net_loading_count = 0;

static const char *c_net_states[] = {
    [NET_STATE_OFFLINE]             = "NET_STATE_OFFLINE",
    [NET_STATE_LINKS_PREPARE ]      = "NET_STATE_LINKS_PREPARE",
    [NET_STATE_LINKS_CONNECTING]    = "NET_STATE_LINKS_CONNECTING",
    [NET_STATE_LINKS_ESTABLISHED]   = "NET_STATE_LINKS_ESTABLISHED",
    [NET_STATE_SYNC_CHAINS]         = "NET_STATE_SYNC_CHAINS",
    [NET_STATE_ONLINE]              = "NET_STATE_ONLINE"
};

static inline const char * dap_chain_net_state_to_str(dap_chain_net_state_t a_state) {
    return a_state < NET_STATE_OFFLINE || a_state > NET_STATE_ONLINE ? "NET_STATE_INVALID" : c_net_states[a_state];
}

// Node link callbacks
static void s_link_manager_callback_connected(dap_link_t *a_link, uint64_t a_net_id);
static void s_link_manager_callback_error(dap_link_t *a_link, uint64_t a_net_id, int a_error);
static bool s_link_manager_callback_disconnected(dap_link_t *a_link, uint64_t a_net_id, int a_links_count);
static int s_link_manager_fill_net_info(dap_link_t *a_link);
static int s_link_manager_link_request(uint64_t a_net_id);

static const dap_link_manager_callbacks_t s_link_manager_callbacks = {
    .connected      = s_link_manager_callback_connected,
    .disconnected   = s_link_manager_callback_disconnected,
    .error          = s_link_manager_callback_error,
    .fill_net_info  = s_link_manager_fill_net_info,
    .link_request   = s_link_manager_link_request,
};

// State machine switchs here
static bool s_net_states_proc(void *a_arg);
static void s_net_states_notify(dap_chain_net_t * l_net);
static void s_nodelist_change_notify(dap_store_obj_t *a_obj, void *a_arg);
//static void s_net_proc_kill( dap_chain_net_t * a_net );
static int s_net_init(const char * a_net_name, uint16_t a_acl_idx);
static bool s_net_load(void *a_arg);
static int s_net_try_online(dap_chain_net_t *a_net);
static int s_cli_net(int argc, char ** argv, void **a_str_reply);
static uint8_t *s_net_set_acl(dap_chain_hash_fast_t *a_pkey_hash);
static void s_sync_timer_callback(void *a_arg);

/**
 * @brief
 * init network settings from cellrame-node.cfg file
 * register net* commands in cellframe-node-cli interface
 * @return
 */
int dap_chain_net_init()
{
    dap_ledger_init();
    dap_chain_ch_init();
    dap_chain_net_anchor_init();
    dap_stream_ch_chain_net_init();
    dap_chain_node_client_init();
    dap_chain_net_srv_voting_init();
    dap_http_ban_list_client_init();
    dap_link_manager_init(&s_link_manager_callbacks);
    dap_chain_node_init();
    dap_cli_server_cmd_add ("net", s_cli_net, "Network commands",
        "net list [chains -net <net_name>]\n"
            "\tList all networks or list all chains in selected network\n"
        "net -net <net_name> [-mode {update | all}] go {online | offline | sync}\n"
            "\tFind and establish links and stay online. \n"
            "\tMode \"update\" is by default when only new chains and gdb are updated. Mode \"all\" updates everything from zero\n"
        "net -net <net_name> get {status | fee | id}\n"
            "\tDisplays the current current status, current fee or net id.\n"
        "net -net <net_name> stats {tx | tps} [-from <from_time>] [-to <to_time>] [-prev_sec <seconds>] \n"
            "\tTransactions statistics. Time format is <Year>-<Month>-<Day>_<Hours>:<Minutes>:<Seconds> or just <Seconds> \n"
        "net -net <net_name> [-mode {update | all}] sync {all | gdb | chains}\n"
            "\tSyncronyze gdb, chains or everything\n"
            "\tMode \"update\" is by default when only new chains and gdb are updated. Mode \"all\" updates everything from zero\n"
        "net -net <net_name> link {list | add | del | info [-addr]| disconnect_all}\n"
            "\tList, add, del, dump or establish links\n"
        "net -net <net_name> ca add {-cert <cert_name> | -hash <cert_hash>}\n"
            "\tAdd certificate to list of authority cetificates in GDB group\n"
        "net -net <net_name> ca list\n"
            "\tPrint list of authority cetificates from GDB group\n"
        "net -net <net_name> ca del -hash <cert_hash> [-H {hex | base58(default)}]\n"
            "\tDelete certificate from list of authority cetificates in GDB group by it's hash\n"
        "net -net <net_name> ledger reload\n"
            "\tPurge the cache of chain net ledger and recalculate it from chain file\n"
        "net -net <net_name> poa_certs list\n"
            "\tPrint list of PoA cerificates for this network\n");

    s_debug_more = dap_config_get_item_bool_default(g_config,"chain_net","debug_more", s_debug_more);

    char * l_net_dir_str = dap_strdup_printf("%s/network", dap_config_path());
    DIR * l_net_dir = opendir( l_net_dir_str);
    if ( l_net_dir ){
        struct dirent * l_dir_entry = NULL;
        uint16_t l_acl_idx = 0;
        while ( (l_dir_entry = readdir(l_net_dir) ) ){
            if (l_dir_entry->d_name[0]=='\0' || l_dir_entry->d_name[0]=='.')
                continue;
            // don't search in directories
            char l_full_path[MAX_PATH + 1] = {0};
            snprintf(l_full_path, sizeof(l_full_path), "%s/%s", l_net_dir_str, l_dir_entry->d_name);
            if(dap_dir_test(l_full_path)) {
                continue;
            }
            // search only ".cfg" files
            if(strlen(l_dir_entry->d_name) > 4) { // It has non zero name excluding file extension
                if( strncmp(l_dir_entry->d_name + strlen(l_dir_entry->d_name) - 4, ".cfg", 4) ) {
                    // its not .cfg file
                    continue;
                }
            }
            log_it(L_DEBUG,"Network config %s try to load", l_dir_entry->d_name);
            //char* l_dot_pos = rindex(l_dir_entry->d_name,'.');
            char* l_dot_pos = strchr(l_dir_entry->d_name,'.');
            if ( l_dot_pos )
                *l_dot_pos = '\0';
            s_net_init(l_dir_entry->d_name, l_acl_idx++);
        }
        closedir(l_net_dir);
    } else {
        log_it(L_WARNING, "Can't open entries on path %s, error %d: \"%s\"",
                           l_net_dir_str, errno, dap_strerror(errno));
    }
    DAP_DELETE (l_net_dir_str);

    dap_enc_http_set_acl_callback(s_net_set_acl);
    log_it(L_NOTICE,"Chain networks initialized");
    return 0;
}

/**
 * @brief get certificate hash from chain config [acl_accept_ca_gdb] param
 *
 * @param a_net dap_chain_net_t chain object
 * @return char*
 */
char *dap_chain_net_get_gdb_group_acl(dap_chain_net_t *a_net)
{
    if (a_net) {
        const char *l_auth_gdb = dap_config_get_item_str(a_net->pub.config, "auth", "acl_accept_ca_gdb");
        if (l_auth_gdb) {
            return dap_strdup_printf("%s.%s", a_net->pub.gdb_groups_prefix, l_auth_gdb);
        }
    }
    return NULL;
}

static struct request_link_info *s_balancer_link_from_cfg(dap_chain_net_t *a_net)
{
    switch (PVT(a_net)->seed_nodes_count) {
    case 0: return log_it(L_ERROR, "No available links in net %s! Add them in net config", a_net->pub.name), NULL;
    case 1: return PVT(a_net)->seed_nodes_info[0];
    default: return PVT(a_net)->seed_nodes_info[dap_random_uint16() % PVT(a_net)->seed_nodes_count];
    }
}

dap_chain_node_info_t *dap_chain_net_get_my_node_info(dap_chain_net_t *a_net)
{
    dap_return_val_if_fail(a_net, NULL);
    return PVT(a_net)->node_info;
}

bool dap_chain_net_is_my_node_authorized(dap_chain_net_t *a_net)
{
    dap_return_val_if_fail(a_net, false);
    return dap_cluster_member_find_role(PVT(a_net)->nodes_cluster->role_cluster, &g_node_addr) == DAP_GDB_MEMBER_ROLE_ROOT;
}

dap_stream_node_addr_t *dap_chain_net_get_authorized_nodes(dap_chain_net_t *a_net, size_t *a_nodes_count)
{
    dap_return_val_if_fail(a_net, false);
    return dap_cluster_get_all_members_addrs(PVT(a_net)->nodes_cluster->role_cluster, a_nodes_count, DAP_GDB_MEMBER_ROLE_ROOT);
}

int dap_chain_net_link_add(dap_chain_net_t *a_net, dap_stream_node_addr_t *a_addr, const char *a_host, uint16_t a_port)
{
    bool l_is_link_present = dap_link_manager_link_find(a_addr, a_net->pub.id.uint64);
    if (l_is_link_present || a_addr->uint64 == g_node_addr.uint64)
        return -3; // Link is already found for this net or link is to yourself
    if (dap_link_manager_link_create(a_addr, a_net->pub.id.uint64)) {
        log_it(L_ERROR, "Can't create link to addr " NODE_ADDR_FP_STR, NODE_ADDR_FP_ARGS(a_addr));
        return -1;
    }
    int rc = dap_link_manager_link_update(a_addr, a_host, a_port);
    if (rc)
        log_it(L_ERROR, "Can't update link to addr " NODE_ADDR_FP_STR, NODE_ADDR_FP_ARGS(a_addr));
    log_it(L_DEBUG, "Link "NODE_ADDR_FP_STR" successfully added", NODE_ADDR_FP_ARGS(a_addr));
    return rc;
}

/**
 * @brief s_link_manager_callback_connected
 * @param a_node_client
 * @param a_arg
 */
static void s_link_manager_callback_connected(dap_link_t *a_link, uint64_t a_net_id)
{
// sanity check
    dap_return_if_pass(!a_link || !a_net_id);
// func work
    dap_chain_net_t * l_net = dap_chain_net_by_id((dap_chain_net_id_t){.uint64 = a_net_id});
    dap_chain_net_pvt_t *l_net_pvt = PVT(l_net);

    log_it(L_NOTICE, "Established connection with %s."NODE_ADDR_FP_STR,l_net->pub.name,
           NODE_ADDR_FP_ARGS_S(a_link->addr));

    struct json_object *l_json = dap_chain_net_states_json_collect(l_net);
    char l_err_str[128] = { };
    snprintf(l_err_str, sizeof(l_err_str)
                 , "Established connection with link " NODE_ADDR_FP_STR
                 , NODE_ADDR_FP_ARGS_S(a_link->addr));
    json_object_object_add(l_json, "errorMessage", json_object_new_string(l_err_str));
    dap_notify_server_send_mt(json_object_get_string(l_json));
    json_object_put(l_json);
    if(l_net_pvt->state == NET_STATE_LINKS_CONNECTING ){
        l_net_pvt->state = NET_STATE_LINKS_ESTABLISHED;
    }
    dap_stream_ch_chain_net_pkt_hdr_t l_announce = { .version = DAP_STREAM_CH_CHAIN_NET_PKT_VERSION,
                                                     .net_id  = l_net->pub.id };
    if(dap_stream_ch_pkt_send_by_addr(&a_link->addr, DAP_STREAM_CH_CHAIN_NET_ID, DAP_STREAM_CH_CHAIN_NET_PKT_TYPE_ANNOUNCE,
                                   &l_announce, sizeof(l_announce))) {
                                   dap_link_manager_accounting_link_in_net(l_net->pub.id.uint64, &a_link->addr, false);
                                   }
}

static bool s_net_check_link_is_permanent(dap_chain_net_t *a_net, dap_stream_node_addr_t a_addr)
{
    dap_chain_net_pvt_t *l_net_pvt = PVT(a_net);
    for (uint16_t i = 0; i < l_net_pvt->permanent_links_count; i++) {
        if (l_net_pvt->permanent_links[i]->node_addr.uint64 == a_addr.uint64)
            return true;
    }
    return false;
}

/**
 * @brief s_link_manager_callback_disconnected
 * @param a_node_client
 * @param a_arg
 */

static bool s_link_manager_callback_disconnected(dap_link_t *a_link, uint64_t a_net_id, int a_links_count)
{
// sanity check
    dap_return_val_if_pass(!a_link, false);
// func work
    dap_chain_net_t *l_net = dap_chain_net_by_id((dap_chain_net_id_t){.uint64 = a_net_id});
    dap_chain_net_pvt_t *l_net_pvt = PVT(l_net);
    bool l_link_is_permanent = s_net_check_link_is_permanent(l_net, a_link->addr);
    log_it(L_INFO, "%s."NODE_ADDR_FP_STR" can't connect for now. %s", l_net ? l_net->pub.name : "(unknown)" ,
            NODE_ADDR_FP_ARGS_S(a_link->addr),
            l_link_is_permanent ? "Setting reconnection pause for it." : "Dropping it.");
    if (!a_links_count && l_net_pvt->state == NET_STATE_ONLINE)
        l_net_pvt->state = NET_STATE_LINKS_PREPARE;
    return l_link_is_permanent;
}

/**
 * @brief s_link_manager_callback_error
 * @param a_node_client
 * @param a_error
 * @param a_arg
 */
static void s_link_manager_callback_error(dap_link_t *a_link, uint64_t a_net_id, int a_error)
{
// sanity check
    dap_return_if_pass(!a_link);
// func work
    dap_chain_net_t *l_net = dap_chain_net_by_id((dap_chain_net_id_t){.uint64 = a_net_id});
    log_it(L_WARNING, "Can't establish link with %s."NODE_ADDR_FP_STR,
           l_net ? l_net->pub.name : "(unknown)", NODE_ADDR_FP_ARGS_S(a_link->addr));
    if (l_net){
        struct json_object *l_json = dap_chain_net_states_json_collect(l_net);
        char l_err_str[512] = { };
        snprintf(l_err_str, sizeof(l_err_str)
                     , "Link " NODE_ADDR_FP_STR " [%s] can't be established, errno %d"
                     , NODE_ADDR_FP_ARGS_S(a_link->addr), a_link->uplink.client->link_info.uplink_addr, a_error);
        json_object_object_add(l_json, "errorMessage", json_object_new_string(l_err_str));
        dap_notify_server_send_mt(json_object_get_string(l_json));
        json_object_put(l_json);
    }
}

/**
 * @brief Launch a connect with a link
 * @param a_net
 * @param a_link_node_info node parameters
 * @return list of dap_chain_node_info_t
 */
int s_link_manager_link_request(uint64_t a_net_id)
{
// sanity check
    dap_chain_net_t *l_net = dap_chain_net_by_id((dap_chain_net_id_t){.uint64 = a_net_id});
    dap_return_val_if_pass(!l_net, -1);
// func work
    dap_chain_net_pvt_t *l_net_pvt = PVT(l_net);
    if (l_net_pvt->state_target == NET_STATE_OFFLINE)
        return -2;
    if (l_net_pvt->state == NET_STATE_LINKS_PREPARE)
        l_net_pvt->state = NET_STATE_LINKS_CONNECTING;
    struct request_link_info *l_balancer_link = s_balancer_link_from_cfg(l_net);
<<<<<<< HEAD
    if (!l_balancer_link) {
        log_it(L_ERROR, "Can't process balancer link %s request in net %s", dap_chain_net_balancer_type_to_str(PVT(l_net)->balancer_type), l_net->pub.name);
        return -5;
    }
    return dap_chain_net_balancer_request(l_net, l_balancer_link->addr,  l_balancer_link->port, PVT(l_net)->balancer_type);
=======
    if (!l_balancer_link)
        return log_it(L_ERROR, "Can't process balancer link %s request in net %s", 
                        dap_chain_net_balancer_type_to_str(PVT(l_net)->balancer_type), l_net->pub.name), -5;
    dap_balancer_link_request_t *l_arg = DAP_NEW_Z(dap_balancer_link_request_t);
    l_arg->net = l_net;
    l_arg->host_addr = (const char*)l_balancer_link->addr;
    l_arg->host_port = l_balancer_link->port;
    l_arg->type = PVT(l_net)->balancer_type;
    return dap_worker_exec_callback_on(dap_worker_get_auto(), dap_chain_net_balancer_request, l_arg), 0;
>>>>>>> f15a8dfa
}

int s_link_manager_fill_net_info(dap_link_t *a_link)
{
// sanity check
    dap_return_val_if_pass(!a_link, -1);
// func work
    dap_chain_node_info_t *l_node_info = NULL;
    for (dap_chain_net_t *net = s_nets_by_name; net; net = net->hh.next) {
        if (( l_node_info = dap_chain_node_info_read(net, &a_link->addr) ))
            break;
    }
    if (!l_node_info)
        return -3;
    a_link->uplink.ready = true;
    if ( dap_link_manager_link_update(&a_link->addr, l_node_info->ext_host, l_node_info->ext_port) )
        a_link->uplink.ready = true;
    DAP_DELETE(l_node_info);
    return 0;
}

json_object *s_net_sync_status(dap_chain_net_t *a_net)
{
    // sanity check
    dap_return_val_if_pass(!a_net, NULL);

    json_object *l_jobj_chains_array = json_object_new_object();
    dap_chain_t *l_chain = NULL;
    DL_FOREACH(a_net->pub.chains, l_chain) {
        json_object *l_jobj_chain = json_object_new_object();
        json_object *l_jobj_chain_status = NULL;
        json_object *l_jobj_percent = NULL;
        
        switch (l_chain->state) {
            case CHAIN_SYNC_STATE_ERROR:
                l_jobj_chain_status = json_object_new_string("error");
                break;
            case CHAIN_SYNC_STATE_IDLE:
                l_jobj_chain_status = json_object_new_string("idle");
                break;
            case CHAIN_SYNC_STATE_WAITING:
                l_jobj_chain_status = json_object_new_string("sync in process");
                break;
            case CHAIN_SYNC_STATE_SYNCED:
                l_jobj_chain_status = json_object_new_string("synced");
                break;
            default:
                l_jobj_chain_status = json_object_new_string("unknown");
                break;
        }
        if (l_chain->state == CHAIN_SYNC_STATE_IDLE) {
            l_jobj_percent = json_object_new_string(" - %");
        } else {
            double l_percent = dap_min((double)l_chain->callback_count_atom(l_chain) * 100 / l_chain->atom_num_last, 100.0);
            char *l_percent_str = dap_strdup_printf("%.3f %c", l_percent, '%');
            l_jobj_percent = json_object_new_string(l_percent_str);
            DAP_DELETE(l_percent_str);
        }
        json_object *l_jobj_current = json_object_new_uint64(l_chain->callback_count_atom(l_chain));
        json_object *l_jobj_total = json_object_new_uint64(l_chain->atom_num_last);
        json_object_object_add(l_jobj_chain, "status", l_jobj_chain_status);
        json_object_object_add(l_jobj_chain, "current", l_jobj_current);
        json_object_object_add(l_jobj_chain, "in network", l_jobj_total);
        json_object_object_add(l_jobj_chain, "percent", l_jobj_percent);
        json_object_object_add(l_jobj_chains_array, l_chain->name, l_jobj_chain);

    }
    return l_jobj_chains_array;
}

struct json_object *dap_chain_net_states_json_collect(dap_chain_net_t *a_net) {
    json_object *l_json = json_object_new_object();
    json_object_object_add(l_json, "class"            , json_object_new_string("NetStates"));
    json_object_object_add(l_json, "name"             , json_object_new_string((const char*)a_net->pub.name));
    json_object_object_add(l_json, "networkState"     , json_object_new_string(dap_chain_net_state_to_str(PVT(a_net)->state)));
    json_object_object_add(l_json, "targetState"      , json_object_new_string(dap_chain_net_state_to_str(PVT(a_net)->state_target)));
    json_object_object_add(l_json, "linksCount"       , json_object_new_int(0));
    json_object_object_add(l_json, "activeLinksCount" , json_object_new_int(dap_link_manager_links_count(a_net->pub.id.uint64)));
    char l_node_addr_str[24] = {'\0'};
    int l_tmp = snprintf(l_node_addr_str, sizeof(l_node_addr_str), NODE_ADDR_FP_STR, NODE_ADDR_FP_ARGS_S(g_node_addr));
    json_object_object_add(l_json, "nodeAddress"     , json_object_new_string(l_tmp ? l_node_addr_str : "0000::0000::0000::0000"));
    if (PVT(a_net)->state == NET_STATE_SYNC_CHAINS) {
        json_object *l_json_sync_status = s_net_sync_status(a_net);
        json_object_object_add(l_json, "processed", l_json_sync_status);
    }
    return l_json;
}

/**
 * @brief s_net_states_notify
 * @param l_net
 */
static void s_net_states_notify(dap_chain_net_t *a_net)
{
    struct json_object *l_json = dap_chain_net_states_json_collect(a_net);
    json_object_object_add(l_json, "errorMessage", json_object_new_string(" ")); // regular notify has no error
    dap_notify_server_send_mt(json_object_get_string(l_json));
    json_object_put(l_json);
}

/**
 * @brief dap_chain_net_get_role
 * @param a_net
 * @return
 */
dap_chain_node_role_t dap_chain_net_get_role(dap_chain_net_t * a_net)
{
    return  PVT(a_net)->node_role;
}

/**
 * @brief set node role
 * [root_master, root, archive, cell_master, master, full, light]
 * @param a_id
 * @param a_name
 * @param a_node_role
 * @return dap_chain_net_t*
 */
static dap_chain_net_t *s_net_new(const char *a_net_name, dap_config_t *a_cfg)
{
    dap_return_val_if_fail(a_cfg, NULL);
    dap_chain_net_t *l_ret = NULL;
    const char  *l_net_name_str = dap_config_get_item_str_default(a_cfg, "general", "name", a_net_name),
                *l_net_id_str   = dap_config_get_item_str(a_cfg, "general", "id"),
                *a_node_role    = dap_config_get_item_str(a_cfg, "general", "node-role" ),
                *a_native_ticker= dap_config_get_item_str(a_cfg, "general", "native_ticker"),
                *a_net_name     = dap_config_get_item_str(a_cfg, "general", "name" );
    dap_chain_net_id_t l_net_id;

    if(!l_net_name_str || !l_net_id_str || dap_chain_net_id_parse(l_net_id_str, &l_net_id))
        return log_it(L_ERROR, "Can't create l_net, can't read name or ID config"), NULL;

    dap_chain_net_t *l_net_sought = NULL;
    HASH_FIND_STR(s_nets_by_name, l_net_name_str, l_net_sought);
    if (!l_net_sought)
        HASH_FIND(hh2, s_nets_by_id, &l_net_id, sizeof(l_net_id), l_net_sought);
    if (l_net_sought) {
        log_it(L_ERROR, "Can't create net %s ID %"DAP_UINT64_FORMAT_U", an already existent net "
                        "%s ID %"DAP_UINT64_FORMAT_U" has the same name or ID.\n"\
                        "Please, fix your configs and restart node",
                        l_net_name_str, l_net_id.uint64, l_net_sought->pub.name,
                        l_net_sought->pub.id.uint64);
        return NULL;
    }
    DAP_NEW_Z_SIZE_RET_VAL(l_ret, dap_chain_net_t, sizeof(dap_chain_net_t) + sizeof(dap_chain_net_pvt_t), NULL, NULL);
    DAP_NEW_Z_SIZE_RET_VAL(PVT(l_ret)->node_info, dap_chain_node_info_t, sizeof(dap_chain_node_info_t) + DAP_HOSTADDR_STRLEN + 1, NULL, l_ret);

    l_ret->pub.id = l_net_id;
    if (strcmp (a_node_role, "root_master")==0){
        PVT(l_ret)->node_role.enums = NODE_ROLE_ROOT_MASTER;
    } else if (strcmp( a_node_role,"root") == 0){
        PVT(l_ret)->node_role.enums = NODE_ROLE_ROOT;
    } else if (strcmp( a_node_role,"archive") == 0){
        PVT(l_ret)->node_role.enums = NODE_ROLE_ARCHIVE;
    } else if (strcmp( a_node_role,"cell_master") == 0){
        PVT(l_ret)->node_role.enums = NODE_ROLE_CELL_MASTER;
    }else if (strcmp( a_node_role,"master") == 0){
        PVT(l_ret)->node_role.enums = NODE_ROLE_MASTER;
    }else if (strcmp( a_node_role,"full") == 0){
        PVT(l_ret)->node_role.enums = NODE_ROLE_FULL;
    }else if (strcmp( a_node_role,"light") == 0){
        PVT(l_ret)->node_role.enums = NODE_ROLE_LIGHT;
    }else{
        log_it(L_ERROR,"Unknown node role \"%s\" for network '%s'", a_node_role, l_net_name_str);
        DAP_DELETE(l_ret);
        return NULL;
    }
    if (!( l_net_name_str ))
        return DAP_DELETE(l_ret), log_it(L_ERROR, "Invalid net name, check [general] \"name\" in netconfig"), NULL;
    dap_strncpy(l_ret->pub.name, l_net_name_str, sizeof(l_ret->pub.name));
    if (!( l_ret->pub.native_ticker = a_native_ticker ))
        return DAP_DEL_MULTY(l_ret->pub.name, l_ret),
               log_it(L_ERROR, "Invalid native ticker, check [general] \"native_ticker\" in %s.cfg",
                                l_net_name_str),
                NULL;
    log_it (L_NOTICE, "Node role \"%s\" selected for network '%s'", a_node_role, l_net_name_str);
    l_ret->pub.config = a_cfg;
    l_ret->pub.gdb_groups_prefix
        = dap_config_get_item_str_default( a_cfg, "general", "gdb_groups_prefix", dap_config_get_item_str(a_cfg, "general", "name") );
    HASH_ADD_STR(s_nets_by_name, pub.name, l_ret);
    HASH_ADD(hh2, s_nets_by_id, pub.id, sizeof(dap_chain_net_id_t), l_ret);
    return l_ret;
}

/**
 * @brief
 * load network config settings
 */
void dap_chain_net_load_all()
{
    pthread_mutex_lock(&s_net_cond_lock);
    s_net_loading_count = HASH_COUNT(s_nets_by_name);
    if (!s_net_loading_count) {
        log_it(L_ERROR, "Can't find any nets");
        pthread_mutex_unlock(&s_net_cond_lock);
        return;
    }
    for (dap_chain_net_t *net = s_nets_by_name; net; net = net->hh.next)
        dap_proc_thread_callback_add(NULL, s_net_load, net);
    while (s_net_loading_count)
        pthread_cond_wait(&s_net_cond, &s_net_cond_lock);
    pthread_mutex_unlock(&s_net_cond_lock);
}

dap_string_t* dap_cli_list_net()
{
    dap_string_t *l_string_ret = dap_string_new("");
    dap_chain_net_t * l_net = NULL;
    unsigned l_net_i = 0;
    dap_string_append(l_string_ret, "Available networks and chains:\n");
    for (dap_chain_net_t *net = s_nets_by_name; net; net = net->hh.next) {
        dap_string_append_printf(l_string_ret, "\t%s:\n", l_net->pub.name);
        ++l_net_i;
        dap_chain_t *l_chain = l_net->pub.chains;
        while (l_chain) {
            dap_string_append_printf( l_string_ret, "\t\t%s\n", l_chain->name );
            l_chain = l_chain->next;
        }
    }
    return l_string_ret;
}

json_object* s_set_reply_text_node_status_json(dap_chain_net_t *a_net) {
    json_object *l_jobj_ret = json_object_new_object();
    json_object *l_jobj_net_name  = json_object_new_string(a_net->pub.name);
    if (!l_jobj_ret || !l_jobj_net_name) {
        json_object_put(l_jobj_ret);
        json_object_put(l_jobj_net_name);
        dap_json_rpc_allocation_error;
        return NULL;
    }
    json_object_object_add(l_jobj_ret, "net", l_jobj_net_name);
    dap_chain_node_addr_t l_cur_node_addr = { 0 };
    l_cur_node_addr.uint64 = dap_chain_net_get_cur_addr_int(a_net);
    json_object *l_jobj_cur_node_addr;
    if(!l_cur_node_addr.uint64) {
        l_jobj_cur_node_addr = json_object_new_string("not defined");
    } else {
        char *l_cur_node_addr_str = dap_strdup_printf(NODE_ADDR_FP_STR,NODE_ADDR_FP_ARGS_S(l_cur_node_addr));
        l_jobj_cur_node_addr = json_object_new_string(l_cur_node_addr_str);
        DAP_DELETE(l_cur_node_addr_str);
    }
    if (!l_jobj_cur_node_addr) {
        json_object_put(l_jobj_ret);
        return NULL;
    }
    json_object_object_add(l_jobj_ret, "current_addr", l_jobj_cur_node_addr);
    if (PVT(a_net)->state != NET_STATE_OFFLINE) {
        json_object *l_jobj_links = json_object_new_object();
        json_object *l_jobj_active_links = json_object_new_uint64(dap_link_manager_links_count(a_net->pub.id.uint64));
        json_object *l_jobj_required_links = json_object_new_uint64(dap_link_manager_required_links_count(a_net->pub.id.uint64));
        if (!l_jobj_links || !l_jobj_active_links || !l_jobj_required_links) {
            json_object_put(l_jobj_ret);
            json_object_put(l_jobj_links);
            json_object_put(l_jobj_active_links);
            json_object_put(l_jobj_required_links);
            dap_json_rpc_allocation_error;
            return NULL;
        }
        json_object_object_add(l_jobj_links, "active", l_jobj_active_links);
        json_object_object_add(l_jobj_links, "required", l_jobj_required_links);
        json_object_object_add(l_jobj_ret, "links", l_jobj_links);
    }

    json_object *l_json_sync_status = s_net_sync_status(a_net);
    json_object_object_add(l_jobj_ret, "processed", l_json_sync_status);

    json_object *l_jobj_states = json_object_new_object();
    json_object *l_jobj_current_states = json_object_new_string(c_net_states[PVT(a_net)->state]);
    json_object *l_jobj_target_states = json_object_new_string(c_net_states[PVT(a_net)->state_target]);
    json_object_object_add(l_jobj_states, "current", l_jobj_current_states);
    json_object_object_add(l_jobj_states, "target", l_jobj_target_states);
    json_object_object_add(l_jobj_ret, "states", l_jobj_states);
    return l_jobj_ret;
}

void s_set_reply_text_node_status(void **a_str_reply, dap_chain_net_t * a_net){
    char* l_node_address_text_block = NULL;
    dap_chain_node_addr_t l_cur_node_addr = { 0 };
    l_cur_node_addr.uint64 = dap_chain_net_get_cur_addr_int(a_net);
    if(!l_cur_node_addr.uint64)
        l_node_address_text_block = dap_strdup_printf(", cur node address not defined");
    else
        l_node_address_text_block = dap_strdup_printf(", cur node address " NODE_ADDR_FP_STR,NODE_ADDR_FP_ARGS_S(l_cur_node_addr));

    char* l_sync_current_link_text_block = NULL;
    if (PVT(a_net)->state != NET_STATE_OFFLINE)
        l_sync_current_link_text_block = dap_strdup_printf(", active links %zu from %u",
                                                           dap_link_manager_links_count(a_net->pub.id.uint64),
                                                           0 /*HASH_COUNT(PVT(a_net)->net_links)*/);
    dap_cli_server_cmd_set_reply_text(a_str_reply,
                                      "Network \"%s\" has state %s (target state %s)%s%s",
                                      a_net->pub.name, c_net_states[PVT(a_net)->state],
                                      c_net_states[PVT(a_net)->state_target],
                                      (l_sync_current_link_text_block)? l_sync_current_link_text_block: "",
                                      l_node_address_text_block
                                      );
    DAP_DELETE(l_sync_current_link_text_block);
    DAP_DELETE(l_node_address_text_block);
}
/**
 * @brief reload ledger
 * command cellframe-node-cli net -net <network_name> ledger reload
 * @param l_net
 * @return true
 * @return false
 */
void dap_chain_net_purge(dap_chain_net_t *l_net)
{
    dap_chain_net_srv_stake_purge(l_net);
    dap_chain_net_decree_deinit(l_net);
    dap_ledger_purge(l_net->pub.ledger, false);
    dap_chain_t *l_chain = NULL;
    DL_FOREACH(l_net->pub.chains, l_chain) {
        if (l_chain->callback_purge) {
            l_chain->callback_purge(l_chain);
        }
        if (!dap_strcmp(dap_chain_get_cs_type(l_chain), "esbocs")) {
            dap_chain_esbocs_set_min_validators_count(l_chain, 0);
        }
        dap_chain_load_all(l_chain);
        l_net->pub.fee_value = uint256_0;
        l_net->pub.fee_addr = c_dap_chain_addr_blank;
    }
    DL_FOREACH(l_net->pub.chains, l_chain) {
        if (l_chain->callback_atom_add_from_treshold) {
            while (l_chain->callback_atom_add_from_treshold(l_chain, NULL))
                debug_if(s_debug_more, L_DEBUG, "Added atom from treshold");
        }
    }
    dap_chain_net_decree_init(l_net);
}

/**
 * @brief update ledger cache at once
 * if you node build need ledger cache one time reload, uncomment this function
 * iat the end of s_net_init
 * @param l_net network object
 * @return true
 * @return false
 */
static bool s_chain_net_reload_ledger_cache_once(dap_chain_net_t *l_net)
{
    if (!l_net)
        return false;
    // create directory for cache checking file (cellframe-node/cache)
    char *l_cache_dir = dap_strdup_printf( "%s/%s", g_sys_dir_path, "cache");
    if (dap_mkdir_with_parents(l_cache_dir) != 0) {
        log_it(L_WARNING,"Error during disposable cache check file creation");
        DAP_DELETE(l_cache_dir);
        return false;
    }
    // Check the file with provided UUID. Change this UUID to automatically reload cache on next node startup
    char *l_cache_file = dap_strdup_printf( "%s/%s.cache", l_cache_dir, DAP_LEDGER_CACHE_RELOAD_ONCE_UUID);
    DAP_DELETE(l_cache_dir);
    // create file, if it not presented. If file exists, ledger cache operation is stopped
    if (dap_file_simple_test(l_cache_file)) {
        log_it(L_NOTICE, "Cache file '%s' already exists", l_cache_file);
        DAP_DELETE(l_cache_file);
        return false;
    }

    static FILE *s_cache_file = NULL;
    s_cache_file = fopen(l_cache_file, "a");
    if(!s_cache_file) {
        s_cache_file = fopen(l_cache_file, "w");
        if (!s_cache_file) {
            log_it(L_ERROR, "Can't open cache file %s for one time ledger cache reloading."
                "Please, do it manually using command"
                "'cellframe-node-cli net -net <network_name>> ledger reload'", l_cache_file);
            return -1;
        }
    }
    fclose(s_cache_file);
    DAP_DELETE(l_cache_file);
    return true;
}

/**
 * @brief s_chain_type_convert
 * convert dap_chain_type_t to  DAP_CNAIN* constants
 * @param a_type - dap_chain_type_t a_type [CHAIN_TYPE_TOKEN, CHAIN_TYPE_EMISSION, CHAIN_TYPE_TX]
 * @return uint16_t
 */
static const char *s_chain_type_convert_to_string(dap_chain_type_t a_type)
{
    switch (a_type) {
        case CHAIN_TYPE_TOKEN:
            return ("token");
        case CHAIN_TYPE_EMISSION:
            return ("emission");
        case CHAIN_TYPE_TX:
            return ("transaction");
        case CHAIN_TYPE_CA:
            return ("ca");
        case CHAIN_TYPE_SIGNER:
            return ("signer");

        default:
            return ("custom");
    }
}

/**
 * @brief
 * register net* command in cellframe-node-cli interface
 * @param argc arguments count
 * @param argv arguments value
 * @param arg_func
 * @param str_reply
 * @return
 */
static int s_cli_net(int argc, char **argv, void **reply)
{
    json_object ** json_arr_reply = (json_object **) reply;
    json_object *l_jobj_return = json_object_new_object();
    if (!l_jobj_return) {
        dap_json_rpc_allocation_error;
        return DAP_JSON_RPC_ERR_CODE_MEMORY_ALLOCATED;
    }
    int arg_index = 1;
    dap_chain_net_t * l_net = NULL;

    const char * l_hash_out_type = NULL;
    dap_cli_server_cmd_find_option_val(argv, arg_index, argc, "-H", &l_hash_out_type);
    if(!l_hash_out_type)
        l_hash_out_type = "hex";
    if(dap_strcmp(l_hash_out_type,"hex") && dap_strcmp(l_hash_out_type,"base58")) {
        json_object_put(l_jobj_return);
        dap_json_rpc_error_add(DAP_CHAIN_NET_JSON_RPC_INVALID_PARAMETER_HASH, "%s", "invalid parameter -H, valid values: -H <hex | base58>");
        return DAP_CHAIN_NET_JSON_RPC_INVALID_PARAMETER_HASH;

    }

    // command 'list'
    const char * l_list_cmd = NULL;

    if(dap_cli_server_cmd_find_option_val(argv, arg_index, dap_min(argc, arg_index + 1), "list", &l_list_cmd) != 0 ) {
        if (dap_strcmp(l_list_cmd,"chains")==0){
            const char * l_net_str = NULL;
            dap_chain_net_t* l_net = NULL;
            if (dap_cli_server_cmd_find_option_val(argv, arg_index, argc, "-net", &l_net_str) && !l_net_str) {
                json_object_put(l_jobj_return);
                dap_json_rpc_error_add(DAP_CHAIN_NET_JSON_RPC_CAN_NOT_PARAMETER_NET_REQUIRE, "%s", "Parameter '-net' require <net name>");
                return DAP_CHAIN_NET_JSON_RPC_CAN_NOT_PARAMETER_NET_REQUIRE;
            }

            l_net = dap_chain_net_by_name(l_net_str);
            if (l_net_str && !l_net) {
                json_object_put(l_jobj_return);
                dap_json_rpc_error_add(DAP_CHAIN_NET_JSON_RPC_WRONG_NET, "%s", "Wrong <net name>, use 'net list' "
                                                                         "command to display a list of available networks");
                return DAP_CHAIN_NET_JSON_RPC_WRONG_NET;
            }

            if (l_net){
                json_object *l_jobj_net_name = json_object_new_string(l_net->pub.name);
                json_object *l_jobj_chains = json_object_new_array();
                if (!l_jobj_net_name || !l_jobj_chains) {
                    json_object_put(l_jobj_return);
                    json_object_put(l_jobj_net_name);
                    json_object_put(l_jobj_chains);
                    dap_json_rpc_allocation_error;
                    return DAP_JSON_RPC_ERR_CODE_MEMORY_ALLOCATED;
                }
                dap_chain_t * l_chain = l_net->pub.chains;
                while (l_chain) {
                    json_object *l_jobj_chain_name = json_object_new_string(l_chain->name);
                    if (!l_jobj_chain_name) {
                        json_object_put(l_jobj_return);
                        json_object_put(l_jobj_net_name);
                        json_object_put(l_jobj_chains);
                        json_object_put(l_jobj_chain_name);
                        dap_json_rpc_allocation_error;
                        return DAP_JSON_RPC_ERR_CODE_MEMORY_ALLOCATED;
                    }
                    json_object_array_add(l_jobj_chains, l_jobj_chain_name);
                    l_chain = l_chain->next;
                }
                json_object_object_add(l_jobj_return, "net", l_jobj_net_name);
                json_object_object_add(l_jobj_return, "chains", l_jobj_chains);
            }else{
                json_object *l_jobj_networks = json_object_new_array();
                for (dap_chain_net_t *l_net = s_nets_by_name; l_net; l_net = l_net->hh.next) {
                    json_object *l_jobj_network = json_object_new_object();
                    json_object *l_jobj_chains = json_object_new_array();
                    json_object *l_jobj_network_name = json_object_new_string(l_net->pub.name);
                    if (!l_jobj_network || !l_jobj_chains || !l_jobj_network_name) {
                        json_object_put(l_jobj_return);
                        json_object_put(l_jobj_network);
                        json_object_put(l_jobj_chains);
                        json_object_put(l_jobj_network_name);
                        dap_json_rpc_allocation_error;
                        return DAP_JSON_RPC_ERR_CODE_MEMORY_ALLOCATED;
                    }
                    json_object_object_add(l_jobj_network, "name", l_jobj_network_name);

                    dap_chain_t * l_chain = l_net->pub.chains;
                    while (l_chain) {
                        json_object *l_jobj_chain = json_object_new_object();
                        json_object *l_jobj_chain_name = json_object_new_string(l_chain->name);
                        if (!l_jobj_chain || !l_jobj_chain_name) {
                            json_object_put(l_jobj_return);
                            json_object_put(l_jobj_network);
                            json_object_put(l_jobj_chains);
                            json_object_put(l_jobj_chain);
                            json_object_put(l_jobj_chain_name);
                            dap_json_rpc_allocation_error;
                            return DAP_JSON_RPC_ERR_CODE_MEMORY_ALLOCATED;
                        }
                        json_object_object_add(l_jobj_chain, "name", l_jobj_chain_name);
                        if (l_chain->default_datum_types_count) {
                            json_object *l_jobj_default_types = json_object_new_array();
                            if (!l_jobj_default_types) {
                                json_object_put(l_jobj_return);
                                json_object_put(l_jobj_chain);
                                json_object_put(l_jobj_chains);
                                json_object_put(l_jobj_network);
                                json_object_put(l_jobj_networks);
                                dap_json_rpc_allocation_error;
                                return DAP_JSON_RPC_ERR_CODE_MEMORY_ALLOCATED;
                            }
                            for (uint16_t i = 0; i < l_chain->default_datum_types_count; i++) {
                                json_object *l_jobj_type_str = json_object_new_string(s_chain_type_convert_to_string(
                                        l_chain->default_datum_types[i]));
                                if (!l_jobj_type_str) {
                                    json_object_put(l_jobj_return);
                                    json_object_put(l_jobj_default_types);
                                    json_object_put(l_jobj_chain);
                                    json_object_put(l_jobj_chains);
                                    json_object_put(l_jobj_network);
                                    json_object_put(l_jobj_networks);
                                    dap_json_rpc_allocation_error;
                                    return DAP_JSON_RPC_ERR_CODE_MEMORY_ALLOCATED;
                                }
                                json_object_array_add(l_jobj_default_types, l_jobj_type_str);
                            }
                            json_object_object_add(l_jobj_chain, "default_types", l_jobj_default_types);
                        }
                        json_object_array_add(l_jobj_chains, l_jobj_chain);
                        l_chain = l_chain->next;
                    }
                    json_object_object_add(l_jobj_network, "chain", l_jobj_chains);
                    json_object_array_add(l_jobj_networks, l_jobj_network);
                }
                json_object_object_add(l_jobj_return, "networks", l_jobj_networks);
            }
        }else{
            // plug for wrong command arguments
            if (argc > 2) {
                json_object_put(l_jobj_return);
                dap_json_rpc_error_add(DAP_CHAIN_NET_JSON_RPC_MANY_ARGUMENT_FOR_COMMAND_NET_LIST, "%s",
                                       "To many arguments for 'net list' command see help");
                return DAP_CHAIN_NET_JSON_RPC_MANY_ARGUMENT_FOR_COMMAND_NET_LIST;
            }

            json_object *l_jobj_networks = json_object_new_array();
            // show list of nets
            for (dap_chain_net_t *l_net = s_nets_by_name; l_net; l_net = l_net->hh.next) {
                json_object *l_jobj_network_name = json_object_new_string(l_net->pub.name);
                json_object_array_add(l_jobj_networks, l_jobj_network_name);
            }
            json_object_object_add(l_jobj_return, "networks", l_jobj_networks);
        }
        json_object_array_add(*reply, l_jobj_return);
        return 0;
    }

    int l_ret = dap_chain_node_cli_cmd_values_parse_net_chain_for_json(&arg_index, argc, argv, NULL, &l_net,
                                                                       CHAIN_TYPE_INVALID);

    if ( l_net ) {
        const char *l_sync_str = NULL;
        const char *l_links_str = NULL;
        const char *l_go_str = NULL;
        const char *l_get_str = NULL;
        const char *l_stats_str = NULL;
        const char *l_ca_str = NULL;
        const char *l_ledger_str = NULL;
        const char *l_list_str = NULL;
        dap_cli_server_cmd_find_option_val(argv, arg_index, argc, "sync", &l_sync_str);
        dap_cli_server_cmd_find_option_val(argv, arg_index, argc, "link", &l_links_str);
        dap_cli_server_cmd_find_option_val(argv, arg_index, argc, "go", &l_go_str);
        dap_cli_server_cmd_find_option_val(argv, arg_index, argc, "get", &l_get_str);
        dap_cli_server_cmd_find_option_val(argv, arg_index, argc, "stats", &l_stats_str);
        dap_cli_server_cmd_find_option_val(argv, arg_index, argc, "ca", &l_ca_str);
        dap_cli_server_cmd_find_option_val(argv, arg_index, argc, "ledger", &l_ledger_str);
        dap_cli_server_cmd_find_option_val(argv, arg_index, argc, "poa_certs", &l_list_str);

        const char * l_sync_mode_str = "updates";
        dap_cli_server_cmd_find_option_val(argv, arg_index, argc, "-mode", &l_sync_mode_str);
        if ( !dap_strcmp(l_sync_mode_str,"all") )
            dap_chain_net_get_flag_sync_from_zero(l_net);
        if (l_stats_str) {
            char l_from_str_new[50], l_to_str_new[50];
            const char c_time_fmt[]="%Y-%m-%d_%H:%M:%S";
            struct tm l_from_tm = {}, l_to_tm = {};
            if (strcmp(l_stats_str,"tx") == 0) {
                const char *l_to_str = NULL;
                const char *l_from_str = NULL;
                const char *l_prev_day_str = NULL;
                // Read from/to time
                dap_cli_server_cmd_find_option_val(argv, arg_index, argc, "-from", &l_from_str);
                dap_cli_server_cmd_find_option_val(argv, arg_index, argc, "-to", &l_to_str);
                dap_cli_server_cmd_find_option_val(argv, arg_index, argc, "-prev_day", &l_prev_day_str);
                time_t l_ts_now = time(NULL);
                if (l_from_str) {
                    strptime( (char *)l_from_str, c_time_fmt, &l_from_tm );
                    if (l_to_str) {
                        strptime( (char *)l_to_str, c_time_fmt, &l_to_tm );
                    } else { // If not set '-to' - we set up current time
                        localtime_r(&l_ts_now, &l_to_tm);
                    }
                } else if (l_prev_day_str) {
                    localtime_r(&l_ts_now, &l_to_tm);
                    double l_days = strtod(l_prev_day_str, NULL);
                    l_ts_now -= (time_t)(l_days * 86400);
                    localtime_r(&l_ts_now, &l_from_tm );
                } else if ( l_from_str == NULL ) { // If not set '-from' we set up current time minus 60 seconds
                    localtime_r(&l_ts_now, &l_to_tm);
                    l_ts_now -= 86400;
                    localtime_r(&l_ts_now, &l_from_tm );
                }
                // Form timestamps from/to
                time_t l_from_ts = mktime(&l_from_tm);
                time_t l_to_ts = mktime(&l_to_tm);
                // Produce strings
                strftime(l_from_str_new, sizeof(l_from_str_new), c_time_fmt,&l_from_tm );
                strftime(l_to_str_new, sizeof(l_to_str_new), c_time_fmt,&l_to_tm );
                json_object *l_jobj_stats = json_object_new_object();
                if (!l_jobj_stats) {
                    json_object_put(l_jobj_return);
                    dap_json_rpc_allocation_error;
                    return DAP_JSON_RPC_ERR_CODE_MEMORY_ALLOCATED;
                }
                json_object *l_jobj_from = json_object_new_string(l_from_str_new);
                json_object *l_jobj_to = json_object_new_string(l_to_str_new);
                if (!l_jobj_from || !l_jobj_to) {
                    json_object_put(l_jobj_return);
                    json_object_put(l_jobj_stats);
                    json_object_put(l_jobj_from);
                    json_object_put(l_jobj_to);
                    dap_json_rpc_allocation_error;
                    return DAP_JSON_RPC_ERR_CODE_MEMORY_ALLOCATED;
                }
                json_object_object_add(l_jobj_stats, "from", l_jobj_from);
                json_object_object_add(l_jobj_stats, "to", l_jobj_to);
                log_it(L_INFO, "Calc TPS from %s to %s", l_from_str_new, l_to_str_new);
                uint64_t l_tx_count = dap_ledger_count_from_to ( l_net->pub.ledger, l_from_ts * 1000000000, l_to_ts * 1000000000);
                long double l_tpd = l_to_ts == l_from_ts ? 0 :
                                                     (long double) l_tx_count / (long double) ((long double)(l_to_ts - l_from_ts) / 86400);
                char *l_tpd_str = dap_strdup_printf("%.3Lf", l_tpd);
                json_object *l_jobj_tpd = json_object_new_string(l_tpd_str);
                DAP_DELETE(l_tpd_str);
                json_object *l_jobj_total = json_object_new_uint64(l_tx_count);
#ifdef DAP_TPS_TEST
                long double l_tps = l_to_ts == l_from_ts ? 0 :
                                                     (long double) l_tx_count / (long double) (long double)(l_to_ts - l_from_ts);
                char *l_tps_str = dap_strdup_printf("%.3Lf", l_tps);
                json_object *l_jobj_tps = json_object_new_string(l_tps_str);
                DAP_DELETE(l_tps_str);
                if (!l_jobj_tpd || !l_jobj_total || !l_jobj_tps) {
                    json_object_put(l_jobj_tps);
#else
                if (!l_jobj_tpd || !l_jobj_total) {
#endif
                    
                    json_object_put(l_jobj_return);
                    json_object_put(l_jobj_stats);
                    json_object_put(l_jobj_from);
                    json_object_put(l_jobj_to);
                    json_object_put(l_jobj_tpd);
                    json_object_put(l_jobj_total);
                    dap_json_rpc_allocation_error;
                    return DAP_JSON_RPC_ERR_CODE_MEMORY_ALLOCATED;
                }
#ifdef DAP_TPS_TEST
                json_object_object_add(l_jobj_stats, "transaction_per_sec", l_jobj_tps);
#endif
                json_object_object_add(l_jobj_stats, "transaction_per_day", l_jobj_tpd);
                json_object_object_add(l_jobj_stats, "total", l_jobj_total);
                json_object_object_add(l_jobj_return, "transaction_statistics", l_jobj_stats);
                l_ret = DAP_CHAIN_NET_JSON_RPC_OK;
            } else {
                json_object_put(l_jobj_return);
                dap_json_rpc_error_add(DAP_CHAIN_NET_JSON_RPC_UNDEFINED_PARAMETER_COMMAND_STATS, "%s",
                 "Subcommand 'stats' requires one of parameter: tx");
                return DAP_CHAIN_NET_JSON_RPC_UNDEFINED_PARAMETER_COMMAND_STATS;
            }
        } else if ( l_go_str){
            json_object *l_jobj_net = json_object_new_string(l_net->pub.name);
            json_object *l_jobj_current_status = json_object_new_string(c_net_states[PVT(l_net)->state]);
            if (!l_jobj_net || !l_jobj_current_status) {
                json_object_put(l_jobj_return);
                json_object_put(l_jobj_net);
                json_object_put(l_jobj_current_status);
                dap_json_rpc_allocation_error;
                return DAP_JSON_RPC_ERR_CODE_MEMORY_ALLOCATED;
            }
            json_object_object_add(l_jobj_return, "net", l_jobj_net);
            json_object_object_add(l_jobj_return, "current", l_jobj_current_status);
            if ( strcmp(l_go_str,"online") == 0 ) {
                json_object *l_jobj_to = json_object_new_string(c_net_states[NET_STATE_ONLINE]);
                if (!l_jobj_to) {
                    json_object_put(l_jobj_return);
                    dap_json_rpc_allocation_error;
                    return DAP_JSON_RPC_ERR_CODE_MEMORY_ALLOCATED;
                }
                json_object_object_add(l_jobj_return, "to", l_jobj_to);
                dap_chain_net_state_go_to(l_net, NET_STATE_ONLINE);
                l_ret = DAP_CHAIN_NET_JSON_RPC_OK;
            } else if ( strcmp(l_go_str,"offline") == 0 ) {
                json_object *l_jobj_to = json_object_new_string(c_net_states[NET_STATE_OFFLINE]);
                if (!l_jobj_to) {
                    json_object_put(l_jobj_return);
                    dap_json_rpc_allocation_error;
                    return DAP_JSON_RPC_ERR_CODE_MEMORY_ALLOCATED;
                }
                json_object_object_add(l_jobj_return, "to", l_jobj_to);
                dap_chain_net_state_go_to(l_net, NET_STATE_OFFLINE);
                l_ret = DAP_CHAIN_NET_JSON_RPC_OK;
            } else if (strcmp(l_go_str, "sync") == 0) {
                json_object *l_jobj_to = json_object_new_string("resynchronizing");
                if (!l_jobj_to) {
                    json_object_put(l_jobj_return);
                    dap_json_rpc_allocation_error;
                    return DAP_JSON_RPC_ERR_CODE_MEMORY_ALLOCATED;
                }
                json_object_object_add(l_jobj_return, "start", l_jobj_to);
                if (PVT(l_net)->state_target == NET_STATE_ONLINE)
                    dap_chain_net_state_go_to(l_net, NET_STATE_ONLINE);
                else
                    dap_chain_net_state_go_to(l_net, NET_STATE_SYNC_CHAINS);
                l_ret = DAP_CHAIN_NET_JSON_RPC_OK;
            } else {
                json_object_put(l_jobj_return);
                dap_json_rpc_error_add(DAP_CHAIN_NET_JSON_RPC_UNDEFINED_PARAMETER_COMMAND_GO, "%s",
                                       "Subcommand 'go' requires one of parameters: online, offline, sync\n");
                return DAP_CHAIN_NET_JSON_RPC_UNDEFINED_PARAMETER_COMMAND_GO;
            }
        } else if ( l_get_str){
            if ( strcmp(l_get_str,"status") == 0 ) {
                json_object *l_jobj = s_set_reply_text_node_status_json(l_net);
                if (!l_jobj) {
                    json_object_put(l_jobj_return);
                    return DAP_JSON_RPC_ERR_CODE_MEMORY_ALLOCATED;
                }
                json_object_object_add(l_jobj_return, "status", l_jobj);
                l_ret = DAP_CHAIN_NET_JSON_RPC_OK;
            } else if ( strcmp(l_get_str, "fee") == 0) {
                json_object *l_jobj_fees = json_object_new_object();
                json_object *l_jobj_network_name = json_object_new_string(l_net->pub.name);
                if (!l_jobj_fees || !l_jobj_network_name) {
                    json_object_put(l_jobj_return);
                    json_object_put(l_jobj_fees);
                    json_object_put(l_jobj_network_name);
                    dap_json_rpc_allocation_error;
                    return DAP_JSON_RPC_ERR_CODE_MEMORY_ALLOCATED;
                }
                json_object_object_add(l_jobj_fees, "network", l_jobj_network_name);
                // Network fee
                uint256_t l_network_fee = {};
                dap_chain_addr_t l_network_fee_addr = {};
                dap_chain_net_tx_get_fee(l_net->pub.id, &l_network_fee, &l_network_fee_addr);
                const char *l_network_fee_coins_str, *l_network_fee_balance_str =
                    dap_uint256_to_char(l_network_fee, &l_network_fee_coins_str);
                json_object *l_jobj_network =  json_object_new_object();
                json_object *l_jobj_fee_coins = json_object_new_string(l_network_fee_coins_str);
                json_object *l_jobj_fee_balance = json_object_new_string(l_network_fee_balance_str);
                json_object *l_jobj_native_ticker = json_object_new_string(l_net->pub.native_ticker);
                json_object *l_jobj_fee_addr = json_object_new_string(dap_chain_addr_to_str_static(&l_network_fee_addr));
                if (!l_jobj_network || !l_jobj_fee_coins || !l_jobj_fee_balance || !l_jobj_native_ticker || !l_jobj_fee_addr) {
                    json_object_put(l_jobj_fees);
                    json_object_put(l_jobj_network);
                    json_object_put(l_jobj_fee_coins);
                    json_object_put(l_jobj_fee_balance);
                    json_object_put(l_jobj_native_ticker);
                    json_object_put(l_jobj_fee_addr);
                    json_object_put(l_jobj_return);
                    dap_json_rpc_allocation_error;
                    return DAP_JSON_RPC_ERR_CODE_MEMORY_ALLOCATED;
                }
                json_object_object_add(l_jobj_network, "coins", l_jobj_fee_coins);
                json_object_object_add(l_jobj_network, "balance", l_jobj_fee_balance);
                json_object_object_add(l_jobj_network, "ticker", l_jobj_native_ticker);
                json_object_object_add(l_jobj_network, "addr", l_jobj_fee_addr);
                json_object_object_add(l_jobj_fees, "network", l_jobj_network);
                //Get validators fee
                json_object *l_jobj_validators = dap_chain_net_srv_stake_get_fee_validators_json(l_net);
                if (!l_jobj_validators) {
                    json_object_put(l_jobj_fees);
                    json_object_put(l_jobj_return);
                    dap_json_rpc_allocation_error;
                    return DAP_JSON_RPC_ERR_CODE_MEMORY_ALLOCATED;
                }
                //Get services fee
                json_object *l_jobj_xchange = dap_chain_net_srv_xchange_print_fee_json(l_net); //Xchaneg fee
                if (!l_jobj_xchange) {
                    json_object_put(l_jobj_validators);
                    json_object_put(l_jobj_fees);
                    json_object_put(l_jobj_return);
                    dap_json_rpc_allocation_error;
                    return DAP_JSON_RPC_ERR_CODE_MEMORY_ALLOCATED;
                }
                json_object_object_add(l_jobj_fees, "validators", l_jobj_validators);
                json_object_object_add(l_jobj_fees, "xchange", l_jobj_xchange);
                json_object_object_add(l_jobj_return, "fees", l_jobj_fees);
                l_ret = DAP_CHAIN_NET_JSON_RPC_OK;
            } else if (strcmp(l_get_str,"id") == 0 ){
                json_object *l_jobj_net_name = json_object_new_string(l_net->pub.name);
                char *l_id_str = dap_strdup_printf("0x%016"DAP_UINT64_FORMAT_X, l_net->pub.id.uint64);
                json_object *l_jobj_id = json_object_new_string(l_id_str);
                DAP_DELETE(l_id_str);
                if (!l_jobj_net_name || !l_jobj_id) {
                    json_object_put(l_jobj_net_name);
                    json_object_put(l_jobj_id);
                    json_object_put(l_jobj_return);
                    dap_json_rpc_allocation_error;
                    return DAP_JSON_RPC_ERR_CODE_MEMORY_ALLOCATED;
                }
                json_object_object_add(l_jobj_return, "network", l_jobj_net_name);
                json_object_object_add(l_jobj_return, "id", l_jobj_id);
                l_ret = DAP_CHAIN_NET_JSON_RPC_OK;
            } else {
                json_object_put(l_jobj_return);
                dap_json_rpc_error_add(DAP_CHAIN_NET_JSON_RPC_UNKNOWN_SUBCOMMANDS,
                                       "Unknown \"%s\" subcommand, net get commands.", l_get_str);
                return DAP_CHAIN_NET_JSON_RPC_UNKNOWN_SUBCOMMANDS;
            }
        } else if ( l_links_str ){
            if ( strcmp(l_links_str,"list") == 0 ) {
                dap_cluster_t *l_net_cluster = dap_cluster_by_mnemonim(l_net->pub.name);
                if (!l_net_cluster) {
                    json_object_put(l_jobj_return);
                    dap_json_rpc_error_add(DAP_CHAIN_NET_JSON_RPC_CAN_NOT_GET_CLUSTER, "%s", "Failed to obtain a cluster for "
                                                                                       "the specified network.");
                    return DAP_CHAIN_NET_JSON_RPC_CAN_NOT_GET_CLUSTER;
                }
                json_object *l_jobj_links = dap_cluster_get_links_info_json(l_net_cluster);
                if (!l_jobj_links) {
                    json_object_put(l_jobj_return);
                    dap_json_rpc_allocation_error;
                    return DAP_JSON_RPC_ERR_CODE_MEMORY_ALLOCATED;
                }
                json_object_object_add(l_jobj_return, "links", l_jobj_links);
                l_ret = DAP_CHAIN_NET_JSON_RPC_OK;
            } else if ( strcmp(l_links_str,"add") == 0 ) {
                json_object *l_jobj_not_implemented = json_object_new_string("Not implemented");
                if (!l_jobj_not_implemented) {
                    json_object_put(l_jobj_return);
                    dap_json_rpc_allocation_error;
                    return DAP_JSON_RPC_ERR_CODE_MEMORY_ALLOCATED;
                }
                json_object_object_add(l_jobj_return, "add", l_jobj_not_implemented);
                l_ret = DAP_CHAIN_NET_JSON_RPC_OK;
            } else if ( strcmp(l_links_str,"del") == 0 ) {
                json_object *l_jobj_not_implemented = json_object_new_string("Not implemented");
                if (!l_jobj_not_implemented) {
                    json_object_put(l_jobj_return);
                    dap_json_rpc_allocation_error;
                    return DAP_JSON_RPC_ERR_CODE_MEMORY_ALLOCATED;
                }
                json_object_object_add(l_jobj_return, "del", l_jobj_not_implemented);
                l_ret = DAP_CHAIN_NET_JSON_RPC_OK;
            }  else if ( strcmp(l_links_str,"info") == 0 ) {
                json_object *l_jobj_not_implemented = json_object_new_string("Not implemented");
                if (!l_jobj_not_implemented) {
                    json_object_put(l_jobj_return);
                    dap_json_rpc_allocation_error;
                    return DAP_JSON_RPC_ERR_CODE_MEMORY_ALLOCATED;
                }
                json_object_object_add(l_jobj_return, "info", l_jobj_not_implemented);
                l_ret = DAP_CHAIN_NET_JSON_RPC_OK;
            } else if ( strcmp (l_links_str,"disconnect_all") == 0 ){
                dap_chain_net_stop(l_net);
                json_object *l_jobj_ret = json_object_new_string("Stopped network");
                if (!l_jobj_ret) {
                    json_object_put(l_jobj_return);
                    dap_json_rpc_allocation_error;
                    return DAP_JSON_RPC_ERR_CODE_MEMORY_ALLOCATED;
                }
                json_object_object_add(l_jobj_return, "message", l_jobj_ret);
                l_ret = DAP_CHAIN_NET_JSON_RPC_OK;
            }else {
                json_object_put(l_jobj_return);
                dap_json_rpc_error_add(DAP_CHAIN_NET_JSON_RPC_UNDEFINED_PARAMETERS_COMMAND_LINK, "%s",
                                       "Subcommand 'link' requires one of parameters: list, add, del, info, disconnect_all");
                return DAP_CHAIN_NET_JSON_RPC_UNDEFINED_PARAMETERS_COMMAND_LINK;
            }

        } else if( l_sync_str) {
            json_object *l_jobj_state_machine = json_object_new_object();
            json_object *l_jobj_requested = json_object_new_string("SYNC_ALL");
            json_object *l_jobj_current = json_object_new_string(c_net_states[PVT(l_net)->state]);
            if (!l_jobj_state_machine || !l_jobj_current) {
                json_object_put(l_jobj_state_machine);
                json_object_put(l_jobj_current);
                json_object_put(l_jobj_return);
                dap_json_rpc_allocation_error;
                return DAP_JSON_RPC_ERR_CODE_MEMORY_ALLOCATED;
            }
            dap_chain_net_sync(l_net);
            if (!l_jobj_requested) {
                json_object_put(l_jobj_state_machine);
                json_object_put(l_jobj_current);
                json_object_put(l_jobj_return);
                dap_json_rpc_allocation_error;
                return DAP_JSON_RPC_ERR_CODE_MEMORY_ALLOCATED;
            }
            json_object_object_add(l_jobj_state_machine, "current", l_jobj_current);
            json_object_object_add(l_jobj_state_machine, "requested", l_jobj_requested);
            json_object_object_add(l_jobj_return, "state_machine", l_jobj_state_machine);
            l_ret = DAP_CHAIN_NET_JSON_RPC_OK;
        } else if (l_ca_str) {
            if (strcmp(l_ca_str, "add") == 0 ) {
                const char *l_cert_string = NULL, *l_hash_string = NULL;

                dap_cli_server_cmd_find_option_val(argv, arg_index, argc, "-cert", &l_cert_string);
                dap_cli_server_cmd_find_option_val(argv, arg_index, argc, "-hash", &l_hash_string);

                if (!l_cert_string && !l_hash_string) {
                    json_object_put(l_jobj_return);
                    dap_json_rpc_error_add(DAP_CHAIN_NET_JSON_RPC_UNDEFINED_PARAMETERS_CA_ADD, "%s",
                                           "One of -cert or -hash parameters is mandatory");
                    return DAP_CHAIN_NET_JSON_RPC_UNDEFINED_PARAMETERS_CA_ADD;
                }
                
                char *l_hash_hex_str = NULL;

                if (l_cert_string) {
                    dap_cert_t * l_cert = dap_cert_find_by_name(l_cert_string);
                    if (l_cert == NULL) {
                        json_object_put(l_jobj_return);
                        dap_json_rpc_error_add(DAP_CHAIN_NET_JSON_RPC_CAN_NOT_FIND_CERT_CA_ADD,
                                               "Can't find \"%s\" certificate", l_cert_string);
                        return DAP_CHAIN_NET_JSON_RPC_CAN_NOT_FIND_CERT_CA_ADD;
                    }
                    if (l_cert->enc_key == NULL) {
                        json_object_put(l_jobj_return);
                        dap_json_rpc_error_add(DAP_CHAIN_NET_JSON_RPC_CAN_NOT_KEY_IN_CERT_CA_ADD,
                                               "No key found in \"%s\" certificate", l_cert_string);
                        return DAP_CHAIN_NET_JSON_RPC_CAN_NOT_KEY_IN_CERT_CA_ADD;
                    }
                    // Get publivc key hash
                    size_t l_pub_key_size = 0;
                    uint8_t *l_pub_key = dap_enc_key_serialize_pub_key(l_cert->enc_key, &l_pub_key_size);;
                    if (l_pub_key == NULL) {
                        json_object_put(l_jobj_return);
                        dap_json_rpc_error_add(DAP_CHAIN_NET_JSON_RPC_CAN_SERIALIZE_PUBLIC_KEY_CERT_CA_ADD,
                                               "Can't serialize public key of certificate \"%s\"", l_cert_string);
                        return DAP_CHAIN_NET_JSON_RPC_CAN_SERIALIZE_PUBLIC_KEY_CERT_CA_ADD;
                    }
                    dap_chain_hash_fast_t l_pkey_hash;
                    dap_hash_fast(l_pub_key, l_pub_key_size, &l_pkey_hash);
                    DAP_DELETE(l_pub_key);
                    l_hash_hex_str = dap_chain_hash_fast_to_str_new(&l_pkey_hash);
                    //l_hash_base58_str = dap_enc_base58_encode_hash_to_str(&l_pkey_hash);
                } else {
                    l_hash_hex_str = !dap_strncmp(l_hash_string, "0x", 2) || !dap_strncmp(l_hash_string, "0X", 2)
                        ? dap_strdup(l_hash_string)
                        : dap_enc_base58_to_hex_str_from_str(l_hash_string);
                }
                const char c = '1';
                char *l_gdb_group_str = dap_chain_net_get_gdb_group_acl(l_net);
                if (!l_gdb_group_str) {
                    DAP_DELETE(l_hash_hex_str);
                    json_object_put(l_jobj_return);
                    dap_json_rpc_error_add(DAP_CHAIN_NET_JSON_RPC_DATABASE_ACL_GROUP_NOT_DEFINED_FOR_THIS_NETWORK_CA_ADD, "%s",
                                           "Database ACL group not defined for this network");
                    return DAP_CHAIN_NET_JSON_RPC_DATABASE_ACL_GROUP_NOT_DEFINED_FOR_THIS_NETWORK_CA_ADD;
                }
                if( l_hash_hex_str ){
                    l_ret = dap_global_db_set_sync(l_gdb_group_str, l_hash_hex_str, &c, sizeof(c), false );
                    DAP_DELETE(l_gdb_group_str);
                    if (l_ret) {
                        json_object_put(l_jobj_return);
                        dap_json_rpc_error_add(DAP_CHAIN_NET_JSON_RPC_CAN_NOT_SAVE_PUBLIC_KEY_IN_DATABASE,
                                               "Can't save public key hash %s in database", l_hash_hex_str);
                        DAP_DELETE(l_hash_hex_str);
                        return DAP_CHAIN_NET_JSON_RPC_CAN_NOT_SAVE_PUBLIC_KEY_IN_DATABASE;
                    } else
                        DAP_DELETE(l_hash_hex_str);
                } else{
                    json_object_put(l_jobj_return);
                    dap_json_rpc_error_add(DAP_CHAIN_NET_JSON_RPC_CAN_NOT_SAVE_PUBLIC_KEY_IN_DATABASE, "%s",
                                           "Can't save NULL public key hash in database");
                    return DAP_CHAIN_NET_JSON_RPC_CAN_NOT_SAVE_PUBLIC_KEY_IN_DATABASE;
                }
                l_ret = DAP_CHAIN_NET_JSON_RPC_OK;
            } else if (strcmp(l_ca_str, "list") == 0 ) {
                char *l_gdb_group_str = dap_chain_net_get_gdb_group_acl(l_net);
                if (!l_gdb_group_str) {
                    dap_json_rpc_error_add(DAP_CHAIN_NET_JSON_RPC_DATABASE_ACL_GROUP_NOT_DEFINED_FOR_THIS_NETWORK_CA_LIST, "%s",
                                           "Database ACL group not defined for this network");
                    return DAP_CHAIN_NET_JSON_RPC_DATABASE_ACL_GROUP_NOT_DEFINED_FOR_THIS_NETWORK_CA_LIST;
                }
                size_t l_objs_count;
                dap_global_db_obj_t *l_objs = dap_global_db_get_all_sync(l_gdb_group_str, &l_objs_count);
                DAP_DELETE(l_gdb_group_str);
                json_object *l_jobj_list_ca = json_object_new_array();
                if (!l_jobj_list_ca) {
                    json_object_put(l_jobj_return);
                    dap_json_rpc_allocation_error;
                    return DAP_JSON_RPC_ERR_CODE_MEMORY_ALLOCATED;
                }
                for (size_t i = 0; i < l_objs_count; i++) {
                    json_object *l_jobj_key = json_object_new_string(l_objs[i].key);
                    if (!l_jobj_key) {
                        json_object_put(l_jobj_list_ca);
                        json_object_put(l_jobj_return);
                        dap_json_rpc_allocation_error;
                        return DAP_JSON_RPC_ERR_CODE_MEMORY_ALLOCATED;
                    }
                }
                dap_global_db_objs_delete(l_objs, l_objs_count);
                if (json_object_array_length(l_jobj_list_ca) > 0) {
                    json_object_object_add(l_jobj_return, "ca_list", l_jobj_list_ca);
                } else {
                    json_object_put(l_jobj_list_ca);
                    json_object *l_jobj_str_ret = json_object_new_string("No entries found");
                    if (!l_jobj_list_ca) {
                        json_object_put(l_jobj_return);
                        dap_json_rpc_allocation_error;
                        return DAP_JSON_RPC_ERR_CODE_MEMORY_ALLOCATED;
                    }
                    json_object_object_add(l_jobj_return, "ca_list", l_jobj_str_ret);
                }
                l_ret = DAP_CHAIN_NET_JSON_RPC_OK;
            } else if (strcmp(l_ca_str, "del") == 0 ) {
                const char *l_hash_string = NULL;
                dap_cli_server_cmd_find_option_val(argv, arg_index, argc, "-hash", &l_hash_string);
                if (!l_hash_string) {
                    dap_json_rpc_error_add(DAP_CHAIN_NET_JSON_RPC_UNKNOWN_HASH_CA_DEL, "%s",
                                           "Format should be 'net ca del -hash <hash string>");
                    return DAP_CHAIN_NET_JSON_RPC_UNKNOWN_HASH_CA_DEL;
                }
                char *l_gdb_group_str = dap_chain_net_get_gdb_group_acl(l_net);
                if (!l_gdb_group_str) {
                    dap_json_rpc_error_add(DAP_CHAIN_NET_JSON_RPC_DATABASE_ACL_GROUP_NOT_DEFINED_FOR_THIS_NETWORK_CA_DEL, "%s",
                                           "Database ACL group not defined for this network");
                    return DAP_CHAIN_NET_JSON_RPC_DATABASE_ACL_GROUP_NOT_DEFINED_FOR_THIS_NETWORK_CA_DEL;
                }
                char *l_ret_msg_str = dap_strdup_printf("Certificate %s has been deleted.", l_hash_string);
                json_object *l_jobj_ret = json_object_new_string(l_ret_msg_str);
                DAP_DELETE(l_ret_msg_str);
                if (l_jobj_ret) {
                    json_object_put(l_jobj_return);
                    dap_json_rpc_allocation_error;
                    return DAP_JSON_RPC_ERR_CODE_MEMORY_ALLOCATED;
                }
                l_ret = dap_global_db_del_sync(l_gdb_group_str, l_hash_string);
                DAP_DELETE(l_gdb_group_str);
                if (l_ret) {
                    json_object_put(l_jobj_return);
                    dap_json_rpc_error_add(DAP_CHAIN_NET_JSON_RPC_CAN_NOT_FIND_CERT_CA_DEL, "%s",
                                           "Can't find certificate public key hash in database");
                    return DAP_CHAIN_NET_JSON_RPC_CAN_NOT_FIND_CERT_CA_DEL;
                }
                json_object_put(l_jobj_return);
                json_object_array_add(*reply, l_jobj_ret);
                return DAP_CHAIN_NET_JSON_RPC_OK;
            } else {
                dap_json_rpc_error_add(DAP_CHAIN_NET_JSON_RPC_INVALID_PARAMETER_COMMAND_CA, "%s",
                                       "Subcommand 'ca' requires one of parameter: add, list, del");
                return DAP_CHAIN_NET_JSON_RPC_INVALID_PARAMETER_COMMAND_CA;
            }
        } else if (l_ledger_str && !strcmp(l_ledger_str, "reload")) {
            int l_return_state = dap_chain_net_stop(l_net);
            sleep(1);   // wait to net going offline
            dap_chain_net_purge(l_net);
            if (l_return_state)
                dap_chain_net_start(l_net);
        } else if (l_list_str && !strcmp(l_list_str, "list")) {
            if (!l_net->pub.keys) {
                json_object_put(l_jobj_return);
                dap_json_rpc_error_add(DAP_CHAIN_NET_JSON_RPC_NO_POA_CERTS_FOUND_POA_CERTS, "%s",
                                       "No PoA certs found for this network");
                return DAP_CHAIN_NET_JSON_RPC_NO_POA_CERTS_FOUND_POA_CERTS;
            }
            json_object *l_jobj_pkeys = json_object_new_array();
            if (!l_jobj_pkeys) {
                json_object_put(l_jobj_return);
                dap_json_rpc_allocation_error;
                return DAP_JSON_RPC_ERR_CODE_MEMORY_ALLOCATED;
            }
            for (dap_list_t *it = l_net->pub.keys; it; it = it->next) {
                dap_hash_fast_t l_pkey_hash;
                char l_pkey_hash_str[DAP_CHAIN_HASH_FAST_STR_SIZE];
                dap_pkey_get_hash(it->data, &l_pkey_hash);
                dap_chain_hash_fast_to_str(&l_pkey_hash, l_pkey_hash_str, DAP_CHAIN_HASH_FAST_STR_SIZE);
                json_object *l_jobj_hash_key = json_object_new_string(l_pkey_hash_str);
                if (!l_jobj_hash_key) {
                    json_object_put(l_jobj_pkeys);
                    json_object_put(l_jobj_return);
                    dap_json_rpc_allocation_error;
                    return DAP_JSON_RPC_ERR_CODE_MEMORY_ALLOCATED;
                }
                json_object_array_add(l_jobj_pkeys, l_jobj_hash_key);
            }
            if (json_object_array_length(l_jobj_pkeys) > 0) {
                json_object_object_add(l_jobj_return, "poa_certs", l_jobj_pkeys);
            } else {
                json_object_put(l_jobj_pkeys);
                json_object *l_jobj_info = json_object_new_string("empty");
                if (!l_jobj_info) {
                    json_object_put(l_jobj_return);
                    dap_json_rpc_allocation_error;
                    return DAP_JSON_RPC_ERR_CODE_MEMORY_ALLOCATED;
                }
                json_object_object_add(l_jobj_pkeys, "poa_certs", l_jobj_info);
            }
            l_ret = DAP_CHAIN_NET_JSON_RPC_OK;
        } else {
            dap_json_rpc_error_add(DAP_CHAIN_NET_JSON_RPC_UNKNOWN_SUBCOMMANDS, "%s",
                                   "Command 'net' requires one of subcomands: sync, link, go, get, stats, ca, ledger");
            l_ret = DAP_CHAIN_NET_JSON_RPC_UNKNOWN_SUBCOMMANDS;
        }
    } else {
        json_object_put(l_jobj_return);
        l_jobj_return = NULL;
    }
    if (l_jobj_return) {
        json_object_array_add(*json_arr_reply, l_jobj_return);
    }
    return  l_ret;
}

/**
 * @brief remove_duplicates_in_chain_by_priority
 * remove duplicates default datum types in chain by priority
 * @param *l_chain_1 chain 1
 * @param *l_chain_2 chain 2
 * @return void
 */

static void remove_duplicates_in_chain_by_priority(dap_chain_t *l_chain_1, dap_chain_t *l_chain_2)
{
    dap_chain_t *l_chain_high_priority = (l_chain_1->load_priority > l_chain_2->load_priority) ? l_chain_2 : l_chain_1; //such distribution is made for correct operation with the same priority
    dap_chain_t *l_chain_low_priority = (l_chain_1->load_priority > l_chain_2->load_priority) ? l_chain_1 : l_chain_2; //...^...^...^...

    for (int i = 0; i < l_chain_high_priority->default_datum_types_count; i++)
    {
        for (int j = 0; j < l_chain_low_priority->default_datum_types_count; j++)
        {
            if (l_chain_high_priority->default_datum_types[i] == l_chain_low_priority->default_datum_types[j])
            {
                l_chain_low_priority->default_datum_types[j] = l_chain_low_priority->default_datum_types[l_chain_low_priority->default_datum_types_count - 1];
                --l_chain_low_priority->default_datum_types_count;
                --j;
            }
        }
    }
}

// for sequential loading chains
typedef struct list_priority_{
    uint16_t prior;
    char * chains_path;
} list_priority;

static int callback_compare_prioritity_list(dap_list_t *a_item1, dap_list_t *a_item2)
{
    list_priority   *l_item1 = a_item1->data,
                    *l_item2 = a_item2->data;
    if (!l_item1 || !l_item2) {
        log_it(L_CRITICAL, "Invalid arg");
        return 0;
    }
    return l_item1->prior == l_item2->prior ? 0 : l_item1->prior > l_item2->prior ? 1 : -1;
}

/**
 * @brief dap_chain_net_deinit
 */
void dap_chain_net_deinit()
{
    dap_link_manager_deinit();
    dap_chain_net_balancer_deinit();
    dap_chain_net_t *l_net, *l_tmp;
    HASH_ITER(hh2, s_nets_by_id, l_net, l_tmp) {
        HASH_DEL(s_nets_by_name, l_net);
        HASH_DELETE(hh2, s_nets_by_id, l_net);
        dap_chain_net_delete(l_net);
    }
    dap_http_ban_list_client_deinit();
}

/**
 * @brief dap_chain_net_delete
 * free dap_chain_net_t * a_net object
 * @param a_net
 */
void dap_chain_net_delete(dap_chain_net_t *a_net)
{
    // Synchronously going to offline state
    PVT(a_net)->state = PVT(a_net)->state_target = NET_STATE_OFFLINE;
    s_net_states_proc(a_net);
    dap_global_db_cluster_t *l_mempool = PVT(a_net)->mempool_clusters;
    while (l_mempool) {
        dap_global_db_cluster_t *l_next = l_mempool->next;
        dap_global_db_cluster_delete(l_mempool);
        l_mempool = l_next;
    }
    dap_global_db_cluster_delete(PVT(a_net)->orders_cluster);
    dap_global_db_cluster_delete(PVT(a_net)->nodes_cluster);
    dap_global_db_cluster_delete(PVT(a_net)->nodes_states);
    dap_global_db_cluster_delete(PVT(a_net)->common_orders);

    DAP_DELETE(PVT(a_net)->authorized_nodes_addrs);
    DAP_DELETE(PVT(a_net)->node_info);
    if (a_net->pub.ledger) {
        dap_ledger_purge(a_net->pub.ledger, true);
        dap_ledger_handle_free(a_net->pub.ledger);
    }
    DAP_DELETE(a_net);
}

#ifdef DAP_LEDGER_TEST
int dap_chain_net_test_init()
{
    dap_chain_net_t *l_net = DAP_NEW_Z_SIZE( sizeof(dap_chain_net_t) + sizeof(dap_chain_net_pvt_t) );
    PVT(l_net)->node_info = DAP_NEW_Z_SIZE( sizeof(dap_chain_node_info_t) + DAP_HOSTADDR_STRLEN + 1 );
    l_net->pub.id.uint64 = 0xFA0;
    strcpy(l_net->pub.name, "Snet");
    l_net->pub.gdb_groups_prefix = (const char*)l_net->pub.name;
    l_net->pub.native_ticker = "TestCoin";
    PVT(l_net)->node_role.enums = NODE_ROLE_ROOT;
    HASH_ADD(hh2, s_nets_by_id, pub.id, sizeof(dap_chain_net_id_t), l_net);
    HASH_ADD_STR(s_nets_by_name, pub.name, l_net);
    return 0;
}
#endif


/**
 * @brief load network config settings from cellframe-node.cfg file
 *
 * @param a_net_name const char *: network name, for example "home21-network"
 * @param a_acl_idx currently 0
 * @return int
 */
int s_net_init(const char *a_net_name, uint16_t a_acl_idx)
{
    char *l_cfg_path = dap_strdup_printf("network/%s", a_net_name);
    dap_config_t *l_cfg = dap_config_open(l_cfg_path);
    DAP_DELETE(l_cfg_path);
    if ( !l_cfg )
        return log_it(L_ERROR,"Can't open default network config %s", l_cfg_path), -1;

    dap_chain_net_t *l_net = s_net_new(a_net_name, l_cfg);
    if ( !l_net ) 
        return log_it(L_ERROR,"Can't create net \"%s\"", a_net_name), dap_config_close(l_cfg), -1;

    dap_chain_net_pvt_t *l_net_pvt = PVT(l_net);
    l_net_pvt->load_mode = true;
    l_net_pvt->acl_idx = a_acl_idx;
    // Transaction can be sent to bridged networks
    uint16_t l_net_ids_count = 0;
    const char **l_bridged_net_ids = dap_config_get_array_str(l_cfg, "general", "bridged_network_ids", &l_net_ids_count);
    if (l_net_ids_count) {
        l_net->pub.bridged_networks = DAP_NEW_Z_COUNT(dap_chain_net_id_t, l_net_ids_count);
        unsigned i, j;
        for (i = 0, j = 0; i < l_net_ids_count; ++i) {
            if (dap_chain_net_id_parse(l_bridged_net_ids[i], &l_net->pub.bridged_networks[j]) != 0)
                continue;
            ++j;
        }
        l_net->pub.bridged_networks = j && j < i
            ? DAP_REALLOC_COUNT(l_net->pub.bridged_networks, j)
            : ( DAP_DELETE(l_net->pub.bridged_networks), NULL );
    }

    const char **l_permanent_nodes_addrs = dap_config_get_array_str(l_cfg, "general", "permanent_nodes_addrs", &l_net_pvt->permanent_links_count);
    if (l_net_pvt->permanent_links_count) {
        l_net_pvt->permanent_links = DAP_NEW_Z_COUNT(dap_link_info_t *, l_net_pvt->permanent_links_count);
        if (!l_net_pvt->permanent_links) {
            log_it(L_CRITICAL, "%s", c_error_memory_alloc);
            dap_chain_net_delete(l_net);
            dap_config_close(l_cfg);
            return -4;
        }
    }
    for (uint16_t i = 0; i < l_net_pvt->permanent_links_count; ++i) {
        l_net_pvt->permanent_links[i] = DAP_NEW_Z(dap_link_info_t);
        if (!l_net_pvt->permanent_links[i]) {
            log_it(L_CRITICAL, "%s", c_error_memory_alloc);
            dap_chain_net_delete(l_net);
            dap_config_close(l_cfg);
            return -4;
        }
        if (dap_stream_node_addr_from_str(&l_net_pvt->permanent_links[i]->node_addr, l_permanent_nodes_addrs[i])) {
            log_it(L_ERROR, "Incorrect format of node address \"%s\", fix net config and restart node", l_permanent_nodes_addrs[i]);
            dap_chain_net_delete(l_net);
            dap_config_close(l_cfg);
            return -16;
        }
    }
    uint16_t l_permalink_hosts_count = 0, i, e;
    const char **l_permanent_links_hosts = dap_config_get_array_str(l_cfg, "general", "permanent_nodes_hosts", &l_permalink_hosts_count);
    for (i = 0, e = 0; i < dap_min(l_permalink_hosts_count, l_net_pvt->permanent_links_count); ++i) {
        char l_host[DAP_HOSTADDR_STRLEN + 1] = { '\0' }; uint16_t l_port = 0;
        struct sockaddr_storage l_saddr;
        if ( dap_net_parse_config_address(l_permanent_links_hosts[i], l_host, &l_port, NULL, NULL) < 0
            || dap_net_resolve_host(l_host, dap_itoa(l_port), false, &l_saddr, NULL) < 0 )
        {
            log_it(L_ERROR, "Incorrect address \"%s\", fix \"%s\" network config"
                            "or check internet connection and restart node",
                            a_net_name, l_permanent_links_hosts[i]);
            ++e;
            continue;
        }
        l_net_pvt->permanent_links[i]->uplink_port = l_port;
        dap_strncpy(l_net_pvt->permanent_links[i]->uplink_addr, l_host, DAP_HOSTADDR_STRLEN);
    }
    if ( i && (e == i) ) {
        log_it(L_ERROR, "%d / %d permanent links are invalid or can't be accessed, fix \"%s\""
                        "network config or check internet connection and restart node",
                        e, i, a_net_name);
        dap_chain_net_delete(l_net);
        dap_config_close(l_cfg);
        return -16;
    }

    const char **l_authorized_nodes_addrs = dap_config_get_array_str(l_cfg, "general", "authorized_nodes_addrs", &l_net_pvt->authorized_nodes_count);
    if (!l_net_pvt->authorized_nodes_count)
        log_it(L_WARNING, "Can't read PoA nodes addresses");
    else
        l_net_pvt->authorized_nodes_addrs = DAP_NEW_Z_COUNT(dap_chain_node_addr_t, l_net_pvt->authorized_nodes_count);
    for (i = 0; i < l_net_pvt->authorized_nodes_count; ++i) {
        dap_chain_node_addr_t l_addr;
        if (dap_stream_node_addr_from_str(&l_addr, l_authorized_nodes_addrs[i])) {
            log_it(L_ERROR, "Incorrect format of node address \"%s\", fix net config and restart node", l_authorized_nodes_addrs[i]);
            dap_chain_net_delete(l_net);
            dap_config_close(l_cfg);
            return -17;
        }
        l_net_pvt->authorized_nodes_addrs[i].uint64 = l_addr.uint64;
    }
    const char **l_seed_nodes_hosts = dap_config_get_array_str(l_cfg, "general", "seed_nodes_hosts", &l_net_pvt->seed_nodes_count);
    if (!l_net_pvt->seed_nodes_count)
         l_seed_nodes_hosts  = dap_config_get_array_str(l_cfg, "general", "bootstrap_hosts", &l_net_pvt->seed_nodes_count);
    if (!l_net_pvt->seed_nodes_count)
        log_it(L_WARNING, "Can't read seed nodes addresses, work with local balancer only");
    else if (!(l_net_pvt->seed_nodes_info = DAP_NEW_Z_COUNT(struct request_link_info *, l_net_pvt->seed_nodes_count))) {
        log_it(L_CRITICAL, "%s", c_error_memory_alloc);
        dap_chain_net_delete(l_net);
        dap_config_close(l_cfg);
        return -4;
    }
    for (i = 0, e = 0; i < l_net_pvt->seed_nodes_count; ++i) {
        char l_host[DAP_HOSTADDR_STRLEN + 1] = { '\0' }; uint16_t l_port = 0;
        struct sockaddr_storage l_saddr;
        if ( dap_net_parse_config_address(l_seed_nodes_hosts[i], l_host, &l_port, NULL, NULL) < 0
            || dap_net_resolve_host(l_host, dap_itoa(l_port), false, &l_saddr, NULL) < 0)
        {
            log_it(L_ERROR, "Incorrect address \"%s\", fix \"%s\" network config"
                            "or check internet connection and restart node",
                            a_net_name, l_seed_nodes_hosts[i]);
            ++e;
            continue;
        }
        l_net_pvt->seed_nodes_info[i] = DAP_NEW_Z(struct request_link_info);
        if (!l_net_pvt->seed_nodes_info[i]) {
            log_it(L_CRITICAL, "%s", c_error_memory_alloc);
            dap_chain_net_delete(l_net);
            dap_config_close(l_cfg);
            return -4;
        }
        l_net_pvt->seed_nodes_info[i]->port = l_port;
        dap_strncpy(l_net_pvt->seed_nodes_info[i]->addr, l_host, DAP_HOSTADDR_STRLEN);
    }
    if ( i && (e == i) ) {
        log_it(L_ERROR, "%d / %d seed links are invalid or can't be accessed, fix \"%s\""
                        "network config or check internet connection and restart node",
                        e, i, a_net_name);
        dap_chain_net_delete(l_net);
        dap_config_close(l_cfg);
        return -16;
    }

    /* *** Chains init by configs *** */
    char * l_chains_path = dap_strdup_printf("%s/network/%s", dap_config_path(), l_net->pub.name);
    DIR * l_chains_dir = opendir(l_chains_path);
    DAP_DEL_Z(l_chains_path);
    if (!l_chains_dir) {
        log_it(L_ERROR, "Can't find any chains for network %s", l_net->pub.name);
        dap_chain_net_delete(l_net);
        return -7;
    }
    // for sequential loading chains
    dap_list_t *l_prior_list = NULL;

    struct dirent * l_dir_entry;
    while ( (l_dir_entry = readdir(l_chains_dir) )!= NULL ){
        if (l_dir_entry->d_name[0]=='\0')
            continue;
        char *l_entry_name = dap_strdup(l_dir_entry->d_name);
        if (!l_entry_name) {
            log_it(L_CRITICAL, "%s", c_error_memory_alloc);
            dap_chain_net_delete(l_net);
            closedir(l_chains_dir);
            return -8;
        }
        if (strlen (l_entry_name) > 4 ){ // It has non zero name excluding file extension
            if ( strncmp (l_entry_name+ strlen(l_entry_name)-4,".cfg",4) == 0 ) { // its .cfg file
                l_entry_name [strlen(l_entry_name)-4] = 0;
                log_it(L_DEBUG,"Open chain config \"%s\"...",l_entry_name);
                l_chains_path = dap_strdup_printf("network/%s/%s",l_net->pub.name,l_entry_name);
                dap_config_t * l_cfg_new = dap_config_open(l_chains_path);
                if(l_cfg_new) {
                    list_priority *l_chain_prior = DAP_NEW_Z(list_priority);
                    if (!l_chain_prior) {
                        log_it(L_CRITICAL, "%s", c_error_memory_alloc);
                        DAP_DELETE(l_entry_name);
                        dap_config_close(l_cfg_new);
                        closedir(l_chains_dir);
                        dap_chain_net_delete(l_net);
                        return -9;
                    }
                    l_chain_prior->prior = dap_config_get_item_uint16_default(l_cfg_new, "chain", "load_priority", 100);
                    log_it(L_DEBUG, "Chain priority: %u", l_chain_prior->prior);
                    l_chain_prior->chains_path = l_chains_path;
                    // add chain to load list;
                    l_prior_list = dap_list_append(l_prior_list, l_chain_prior);
                    dap_config_close(l_cfg_new);
                }
            }
        }
        DAP_DELETE(l_entry_name);
    }
    closedir(l_chains_dir);

    // sort list with chains names by priority
    l_prior_list = dap_list_sort(l_prior_list, callback_compare_prioritity_list);

    // create and load chains params by priority
    dap_chain_t *l_chain;
    dap_list_t *l_list = l_prior_list;
    while(l_list){
        list_priority *l_chain_prior = l_list->data;
        // Create chain object
        l_chain = dap_chain_load_from_cfg(l_net->pub.name, l_net->pub.id, l_chain_prior->chains_path);
        if(l_chain)
            DL_APPEND(l_net->pub.chains, l_chain);
        else
            log_it(L_WARNING, "Can't process chain from config %s", l_chain_prior->chains_path);
        DAP_DELETE (l_chain_prior->chains_path);
        l_list = dap_list_next(l_list);
    }
    dap_list_free_full(l_prior_list, NULL);
    dap_chain_t *l_chain02;
    DL_FOREACH(l_net->pub.chains, l_chain){
        DL_FOREACH(l_net->pub.chains, l_chain02){
            if (l_chain != l_chain02){
                if (l_chain->id.uint64 == l_chain02->id.uint64) {
                    log_it(L_ERROR, "Your network %s has chains with duplicate ids: 0x%"DAP_UINT64_FORMAT_U", chain01: %s, chain02: %s", l_chain->net_name,
                                    l_chain->id.uint64, l_chain->name,l_chain02->name);
                    log_it(L_ERROR, "Please, fix your configs and restart node");
                    return -10;
                }
                if (!dap_strcmp(l_chain->name, l_chain02->name)) {
                    log_it(L_ERROR, "Your network %s has chains with duplicate names %s: chain01 id = 0x%"DAP_UINT64_FORMAT_U", chain02 id = 0x%"DAP_UINT64_FORMAT_U"",l_chain->net_name,
                           l_chain->name, l_chain->id.uint64, l_chain02->id.uint64);
                    log_it(L_ERROR, "Please, fix your configs and restart node");
                    return -11;
                }
                remove_duplicates_in_chain_by_priority(l_chain, l_chain02);
            }
        }
    }
    // LEDGER model
    uint16_t l_ledger_flags = 0;
    switch ( PVT( l_net )->node_role.enums ) {
    case NODE_ROLE_LIGHT:
        break;
    case NODE_ROLE_FULL:
        l_ledger_flags |= DAP_LEDGER_CHECK_LOCAL_DS;
        if (dap_config_get_item_bool_default(g_config, "ledger", "cache_enabled", false))
            l_ledger_flags |= DAP_LEDGER_CACHE_ENABLED;
    default:
        l_ledger_flags |= DAP_LEDGER_CHECK_CELLS_DS | DAP_LEDGER_CHECK_TOKEN_EMISSION;
    }
    if (dap_config_get_item_bool_default(g_config, "ledger", "mapped", true))
        l_ledger_flags |= DAP_LEDGER_MAPPED;

    for (dap_chain_t *l_chain = l_net->pub.chains; l_chain; l_chain = l_chain->next) {
        if (l_chain->callback_load_from_gdb) {
            l_ledger_flags &= ~DAP_LEDGER_MAPPED;
            l_ledger_flags |= DAP_LEDGER_THRESHOLD_ENABLED;
            continue;
        }
        if (!l_chain->callback_get_poa_certs)
            continue;
        if (!l_net->pub.keys)
            l_net->pub.keys = l_chain->callback_get_poa_certs(l_chain, NULL, NULL);
    }
    if (!l_net->pub.keys)
        log_it(L_WARNING, "PoA certificates for net %s not found", l_net->pub.name);

    // init LEDGER model
    l_net->pub.ledger = dap_ledger_create(l_net, l_ledger_flags);
    // Decrees initializing
    dap_chain_net_decree_init(l_net);
    return 0;
}

bool s_net_load(void *a_arg)
{
    dap_chain_net_t *l_net = a_arg;
    int l_err_code = 0;

    if (!l_net->pub.config) {
        log_it(L_ERROR,"Can't open default network config");
        l_err_code = -1;
        goto ret;
    }

    dap_chain_net_pvt_t *l_net_pvt = PVT(l_net);

    // reload ledger cache at once
    if (s_chain_net_reload_ledger_cache_once(l_net)) {
        log_it(L_WARNING,"Start one time ledger cache reloading");
        dap_ledger_purge(l_net->pub.ledger, false);
        dap_chain_net_srv_stake_purge(l_net);
    } else
        dap_chain_net_srv_stake_load_cache(l_net);

    // load chains
    dap_chain_t *l_chain = l_net->pub.chains;
    clock_t l_chain_load_start_time; 
    l_chain_load_start_time = clock(); 
    while (l_chain) {
        l_net->pub.fee_value = uint256_0;
        l_net->pub.fee_addr = c_dap_chain_addr_blank;
        if (!dap_chain_load_all(l_chain)) {
            log_it (L_NOTICE, "Loaded chain files");
            if ( DAP_CHAIN_PVT(l_chain)->need_reorder ) 
            {
                log_it(L_DAP, "Reordering chain files for chain %s", l_chain->name);
                if (l_chain->callback_atom_add_from_treshold) {
                    while (l_chain->callback_atom_add_from_treshold(l_chain, NULL))
                        log_it(L_DEBUG, "Added atom from treshold");
                }
                dap_chain_save_all(l_chain);
                
                DAP_CHAIN_PVT(l_chain)->need_reorder = false;
                if (l_chain->callback_purge) {
                    dap_chain_net_decree_purge(l_net);
                    l_chain->callback_purge(l_chain);
                    dap_ledger_purge(l_net->pub.ledger, false);
                    l_net->pub.fee_value = uint256_0;
                    l_net->pub.fee_addr = c_dap_chain_addr_blank;
                    dap_chain_load_all(l_chain);
                } else
                    log_it(L_WARNING, "No purge callback for chain %s, can't reload it with correct order", l_chain->name);
            }
            if (l_chain->callback_atom_add_from_treshold) {
                while (l_chain->callback_atom_add_from_treshold(l_chain, NULL))
                    log_it(L_DEBUG, "Added atom from treshold");
            }
        } else {
            //dap_chain_save_all( l_chain );
            log_it (L_NOTICE, "Initialized chain files");
        }
        l_chain->atom_num_last = 0;
        time_t l_chain_load_time_taken = clock() - l_chain_load_start_time; 
        double time_taken = ((double)l_chain_load_time_taken)/CLOCKS_PER_SEC; // in seconds 
        log_it(L_NOTICE, "[%s] Chain [%s] processing took %f seconds", l_chain->net_name, l_chain->name, time_taken);
        l_chain = l_chain->next;
    }
    l_net_pvt->load_mode = false;
    dap_ledger_load_end(l_net->pub.ledger);

    // Do specific role actions post-chain created
    l_net_pvt->state_target = NET_STATE_OFFLINE;
    switch ( l_net_pvt->node_role.enums ) {
        case NODE_ROLE_ROOT_MASTER:{
            // Set to process everything in datum pool
            dap_chain_t * l_chain = NULL;
            DL_FOREACH(l_net->pub.chains, l_chain)
                l_chain->is_datum_pool_proc = true;
            log_it(L_INFO,"Root master node role established");
        } // Master root includes root
        case NODE_ROLE_ROOT:{
            // Set to process only zerochain
            dap_chain_id_t l_chain_id = {{0}};
            dap_chain_t *l_chain = dap_chain_find_by_id(l_net->pub.id, l_chain_id);
            if (l_chain)
                l_chain->is_datum_pool_proc = true;
            log_it(L_INFO,"Root node role established");
        } break;
        case NODE_ROLE_CELL_MASTER:
        case NODE_ROLE_MASTER:{
            uint16_t l_proc_chains_count=0;
            const char **l_proc_chains = dap_config_get_array_str(l_net->pub.config, "role-master", "proc_chains", &l_proc_chains_count);
            for (size_t i = 0; i< l_proc_chains_count ; i++) {
                dap_chain_id_t l_chain_id = {};
                if (dap_chain_id_parse(l_proc_chains[i], &l_chain_id) == 0) {
                    dap_chain_t *l_chain = dap_chain_find_by_id(l_net->pub.id, l_chain_id );
                    if (l_chain)
                        l_chain->is_datum_pool_proc = true;
                    else
                        log_it(L_WARNING, "Can't find chain id 0x%016" DAP_UINT64_FORMAT_X, l_chain_id.uint64);
                }
            }
            log_it(L_INFO,"Master node role established");
        } break;
        case NODE_ROLE_FULL:{
            log_it(L_INFO,"Full node role established");
        } break;
        case NODE_ROLE_LIGHT:
        default:
            log_it(L_INFO,"Light node role established");

    }

    l_net_pvt->balancer_type = dap_config_get_item_bool_default(l_net->pub.config, "general", "use_dns_links", false);

    // Init GlobalDB clusters for mempool, service and nodes (with aliases)
    char *l_gdb_groups_mask = NULL;
    DL_FOREACH(l_net->pub.chains, l_chain) {
        // Personal chain mempool cluster for each chain
        l_gdb_groups_mask = dap_strdup_printf("%s.chain-%s.mempool", l_net->pub.gdb_groups_prefix, l_chain->name);
        dap_global_db_cluster_t *l_cluster = dap_global_db_cluster_add(
                                                    dap_global_db_instance_get_default(),
                                                    l_net->pub.name, dap_guuid_compose(l_net->pub.id.uint64, 0),
                                                    l_gdb_groups_mask, DAP_CHAIN_NET_MEMPOOL_TTL, true,
                                                    DAP_GDB_MEMBER_ROLE_USER,
                                                    DAP_CLUSTER_TYPE_EMBEDDED);
        if (!l_cluster) {
            log_it(L_ERROR, "Can't initialize mempool cluster for network %s", l_net->pub.name);
            l_err_code = -2;
            goto ret;
        }
        dap_chain_net_add_auth_nodes_to_cluster(l_net, l_cluster);
        DAP_DELETE(l_gdb_groups_mask);
        if (l_net->pub.chains == l_chain)   // Pointer for first mempool cluster in global double-linked list of clusters
            l_net_pvt->mempool_clusters = l_cluster;
    }
    // Service orders cluster
    l_gdb_groups_mask = dap_strdup_printf("%s.service.orders", l_net->pub.gdb_groups_prefix);
    l_net_pvt->orders_cluster = dap_global_db_cluster_add(dap_global_db_instance_get_default(),
                                                          l_net->pub.name, dap_guuid_compose(l_net->pub.id.uint64, 0),
                                                          l_gdb_groups_mask, 0, true,
                                                          DAP_GDB_MEMBER_ROLE_GUEST,
                                                          DAP_CLUSTER_TYPE_EMBEDDED);
    if (!l_net_pvt->orders_cluster) {
        log_it(L_ERROR, "Can't initialize orders cluster for network %s", l_net->pub.name);
        goto ret;
    }
    dap_chain_net_add_auth_nodes_to_cluster(l_net, l_net_pvt->orders_cluster);
    DAP_DELETE(l_gdb_groups_mask);
    // Common orders cluster
    l_gdb_groups_mask = dap_strdup_printf("%s.orders", l_net->pub.gdb_groups_prefix);
    l_net_pvt->common_orders = dap_global_db_cluster_add(dap_global_db_instance_get_default(),
                                                          l_net->pub.name, dap_guuid_compose(l_net->pub.id.uint64, 0),
                                                          l_gdb_groups_mask, 336, true,
                                                          DAP_GDB_MEMBER_ROLE_USER,
                                                          DAP_CLUSTER_TYPE_EMBEDDED);
    if (!l_net_pvt->common_orders) {
        log_it(L_ERROR, "Can't initialize orders cluster for network %s", l_net->pub.name);
        goto ret;
    }
    dap_chain_net_add_auth_nodes_to_cluster(l_net, l_net_pvt->common_orders);
    DAP_DELETE(l_gdb_groups_mask);
    // Node states cluster
    l_gdb_groups_mask = dap_strdup_printf("%s.nodes.states", l_net->pub.gdb_groups_prefix);
    l_net_pvt->nodes_states = dap_global_db_cluster_add(dap_global_db_instance_get_default(),
                                                        l_net->pub.name, dap_guuid_compose(l_net->pub.id.uint64, 0),
                                                        l_gdb_groups_mask, 6, true,
                                                        DAP_GDB_MEMBER_ROLE_USER,
                                                        DAP_CLUSTER_TYPE_EMBEDDED);
    DAP_DELETE(l_gdb_groups_mask);
    // Nodes and its aliases cluster
    snprintf(l_net->pub.gdb_nodes, sizeof(l_net->pub.gdb_nodes), "%s.%s", l_net->pub.gdb_groups_prefix, s_gdb_nodes_postfix);
    l_net_pvt->nodes_cluster = dap_global_db_cluster_add(dap_global_db_instance_get_default(),
                                                         l_net->pub.name, dap_guuid_compose(l_net->pub.id.uint64, 0),
                                                         l_net->pub.gdb_nodes, 0, true,
                                                         DAP_GDB_MEMBER_ROLE_GUEST,
                                                         DAP_CLUSTER_TYPE_EMBEDDED);
    if (!l_net_pvt->nodes_cluster) {
        log_it(L_ERROR, "Can't initialize nodes cluster for network %s", l_net->pub.name);
        l_err_code = -3;
        goto ret;
    }
    dap_chain_net_add_auth_nodes_to_cluster(l_net, l_net_pvt->nodes_cluster);
    dap_chain_net_add_nodelist_notify_callback(l_net, s_nodelist_change_notify, l_net);

    if (dap_link_manager_add_net(l_net->pub.id.uint64, l_net_pvt->nodes_cluster->links_cluster,
                                dap_config_get_item_uint16_default(l_net->pub.config,
                                                                   "general", "links_required", 3))) {
        log_it(L_WARNING, "Can't add net %s to link manager", l_net->pub.name);
    }

    DL_FOREACH(l_net->pub.chains, l_chain)
        if (l_chain->callback_created)
            l_chain->callback_created(l_chain, l_net->pub.config);

    if ( dap_config_get_item_bool_default(g_config, "server", "enabled", false) ) {
        char l_local_ip[INET6_ADDRSTRLEN] = { '\0' };
        uint16_t l_in_port = 0;
        const char **l_listening = dap_config_get_array_str(g_config, "server", DAP_CFG_PARAM_LISTEN_ADDRS, NULL);
        if ( l_listening ) {
            if ( dap_net_parse_config_address(*l_listening, l_local_ip, &l_in_port, NULL, NULL) < 0 )
                log_it(L_ERROR, "Invalid server IP address, check [server] section in cellframe-node.cfg");
            else {
                // power of short-circuit
                if ( l_in_port || ( l_in_port = dap_config_get_item_int16_default(g_config, "server", DAP_CFG_PARAM_LEGACY_PORT, 8079 )))
                    log_it(L_INFO, "Server is enabled on \"%s : %u\"", l_local_ip, l_in_port);
                if (( l_net_pvt->node_info->ext_port = dap_config_get_item_uint16(g_config, "server", "ext_port") ))
                    log_it(L_INFO, "Set external port %u for adding in node list", l_net_pvt->node_info->ext_port);
            }
        }
    }

    l_net_pvt->node_info->address.uint64 = g_node_addr.uint64;

    log_it(L_NOTICE, "Net load information: node_addr " NODE_ADDR_FP_STR ", seed links %u, cell_id 0x%016"DAP_UINT64_FORMAT_X,
           NODE_ADDR_FP_ARGS_S(g_node_addr),
           l_net_pvt->seed_nodes_count,
           l_net_pvt->node_info->cell_id.uint64);

    // TODO rework alias concept
    const char * l_node_addr_type = dap_config_get_item_str_default(l_net->pub.config ,
                                                                    "general", "node_addr_type", "auto");
    if (!dap_strcmp(l_node_addr_type, "static")) {
        const char *l_node_alias_str = dap_config_get_item_str_default(l_net->pub.config, "general", "node-addr",
                                                                       dap_config_get_item_str(l_net->pub.config,
                                                                                               "general", "node-alias"));
        if (l_node_alias_str) {
            dap_stream_node_addr_t *l_alias_addr = dap_chain_node_alias_find(l_net, l_node_alias_str);
            if (!l_alias_addr)
                dap_chain_node_alias_register(l_net, l_node_alias_str, &g_node_addr);
        } else
            log_it(L_ERROR, "Can't read alias for node address from config");

    } else if (dap_strcmp(l_node_addr_type, "auto"))
        log_it(L_WARNING, "Unknown node address type will be defalted to 'auto'");

    l_net_pvt->sync_context.sync_idle_time = dap_config_get_item_uint32_default(g_config, "chain", "sync_idle_time", 60);
    dap_proc_thread_timer_add(NULL, s_sync_timer_callback, l_net, c_sync_timer_period);

    log_it(L_INFO, "Chain network \"%s\" initialized", l_net->pub.name);
ret:
    if (l_err_code)
        log_it(L_ERROR, "Loading chains of net %s finished with (%d) error code.", l_net->pub.name, l_err_code);
    pthread_mutex_lock(&s_net_cond_lock);
    s_net_loading_count--;
    pthread_cond_signal(&s_net_cond);
    pthread_mutex_unlock(&s_net_cond_lock);
    return false;
}

dap_global_db_cluster_t *dap_chain_net_get_mempool_cluster(dap_chain_t *a_chain)
{
    dap_return_val_if_fail(a_chain, NULL);
    dap_chain_net_t *l_net = dap_chain_net_by_id(a_chain->net_id);
    if (!l_net) {
        log_it(L_ERROR, "Invalid chain specified for mempool cluster search");
        return NULL;
    }
    dap_global_db_cluster_t *l_mempool = PVT(l_net)->mempool_clusters;
    dap_chain_t *l_chain;
    DL_FOREACH(l_net->pub.chains, l_chain) {
        if (l_chain == a_chain)
            return l_mempool;
        assert(l_mempool);
        l_mempool = l_mempool->next;
    }
    log_it(L_ERROR, "No mempool cluster found for chain specified");
    return NULL;
}

void dap_chain_add_mempool_notify_callback(dap_chain_t *a_chain, dap_store_obj_callback_notify_t a_callback, void *a_cb_arg)
{
    dap_global_db_cluster_add_notify_callback(dap_chain_net_get_mempool_cluster(a_chain), a_callback, a_cb_arg);
}

static void s_nodelist_change_notify(dap_store_obj_t *a_obj, void *a_arg)
{
    dap_chain_net_t *l_net = a_arg;
    dap_return_if_fail(a_obj->key && !dap_strcmp(l_net->pub.gdb_nodes, a_obj->group));
    char l_ts[DAP_TIME_STR_SIZE] = { '\0' };
    dap_nanotime_to_str_rfc822(l_ts, sizeof(l_ts), a_obj->timestamp);
    if (dap_store_obj_get_type(a_obj) == DAP_GLOBAL_DB_OPTYPE_DEL) {
        log_it(L_NOTICE, "Removed node %s from network %s at %s\n",
                                 a_obj->key, l_net->pub.name, l_ts);
        return;
    }
    dap_chain_node_info_t *l_node_info = (dap_chain_node_info_t *)a_obj->value;
    assert(dap_chain_node_info_get_size(l_node_info) == a_obj->value_len);
    log_it(L_NOTICE, "Added node "NODE_ADDR_FP_STR" [%s : %u] to network %s at %s\n",
                             NODE_ADDR_FP_ARGS_S(l_node_info->address),
                             l_node_info->ext_host, l_node_info->ext_port,
                             l_net->pub.name, l_ts);
}

void dap_chain_net_add_nodelist_notify_callback(dap_chain_net_t *a_net, dap_store_obj_callback_notify_t a_callback, void *a_cb_arg)
{
    dap_global_db_cluster_add_notify_callback(PVT(a_net)->nodes_cluster, a_callback, a_cb_arg);
}

void dap_chain_net_srv_order_add_notify_callback(dap_chain_net_t *a_net, dap_store_obj_callback_notify_t a_callback, void *a_cb_arg)
{
    dap_global_db_cluster_add_notify_callback(PVT(a_net)->orders_cluster, a_callback, a_cb_arg);
}

int dap_chain_net_add_auth_nodes_to_cluster(dap_chain_net_t *a_net, dap_global_db_cluster_t *a_cluster)
{
    dap_return_val_if_fail(a_net && a_cluster, -1);
    for (uint16_t i = 0; i < PVT(a_net)->authorized_nodes_count; i++)
        dap_global_db_cluster_member_add(a_cluster, PVT(a_net)->authorized_nodes_addrs + i, DAP_GDB_MEMBER_ROLE_ROOT);
    return 0;
}

bool dap_chain_net_add_validator_to_clusters(dap_chain_t *a_chain, dap_stream_node_addr_t *a_addr)
{
    bool l_ret = dap_global_db_cluster_member_add(dap_chain_net_get_mempool_cluster(a_chain), a_addr, DAP_GDB_MEMBER_ROLE_ROOT);
    l_ret &= (bool)dap_global_db_cluster_member_add(PVT(dap_chain_net_by_id(a_chain->net_id))->orders_cluster, a_addr, DAP_GDB_MEMBER_ROLE_USER);
    return l_ret;
}

bool dap_chain_net_remove_validator_from_clusters(dap_chain_t *a_chain, dap_stream_node_addr_t *a_addr)
{
    bool l_ret = !dap_global_db_cluster_member_delete(dap_chain_net_get_mempool_cluster(a_chain), a_addr);
    l_ret &= !dap_global_db_cluster_member_delete(PVT(dap_chain_net_by_id(a_chain->net_id))->orders_cluster, a_addr);
    return l_ret;
}

size_t dap_chain_net_count() {
    return HASH_COUNT(s_nets_by_name);
}

dap_chain_net_t *dap_chain_net_iter_start() {
    return s_nets_by_name;
}

dap_chain_net_t *dap_chain_net_iter_next(dap_chain_net_t *a_it) {
    return a_it ? a_it->hh.next : NULL;
}

/**
 * @brief dap_chain_net_by_name
 * @param a_name
 * @return
 */
dap_chain_net_t *dap_chain_net_by_name(const char *a_name)
{
    dap_chain_net_t *l_net = NULL;
    if (a_name)
        HASH_FIND_STR(s_nets_by_name, a_name, l_net);
    return l_net;
}

/**
 * @brief dap_ledger_by_net_name
 * @param a_net_name
 * @return
 */
dap_ledger_t * dap_ledger_by_net_name( const char * a_net_name)
{
    dap_chain_net_t *l_net = dap_chain_net_by_name(a_net_name);
    return l_net ? l_net->pub.ledger : NULL;
}

/**
 * @brief dap_chain_net_by_id
 * @param a_id
 * @return
 */
dap_chain_net_t *dap_chain_net_by_id(dap_chain_net_id_t a_id)
{
    dap_chain_net_t *l_net = NULL;
    HASH_FIND(hh2, s_nets_by_id, &a_id, sizeof(a_id), l_net);
    return l_net;
}

/**
 * @brief dap_chain_net_by_id
 * @param a_id
 * @return
 */
uint16_t dap_chain_net_get_acl_idx(dap_chain_net_t *a_net)
{
    return a_net ? PVT(a_net)->acl_idx : (uint16_t)-1;
}

/**
 * @brief dap_chain_net_id_by_name
 * @param a_name
 * @return
 */
dap_chain_net_id_t dap_chain_net_id_by_name( const char * a_name)
{
    dap_chain_net_t *l_net = dap_chain_net_by_name( a_name );
    dap_chain_net_id_t l_ret = {0};
    if (l_net)
        l_ret.uint64 = l_net->pub.id.uint64;
    return l_ret;
}

/**
 * @brief dap_chain_net_get_chain_by_name
 * @param l_net
 * @param a_name
 * @return
 */
dap_chain_t * dap_chain_net_get_chain_by_name( dap_chain_net_t * l_net, const char * a_name)
{
   dap_chain_t * l_chain;
   DL_FOREACH(l_net->pub.chains, l_chain){
        if(dap_strcmp(l_chain->name, a_name) == 0)
            return  l_chain;
   }
   return NULL;
}

/**
 * @brief dap_chain_net_get_chain_by_id
 * @param l_net
 * @param a_name
 * @return
 */
dap_chain_t *dap_chain_net_get_chain_by_id(dap_chain_net_t *l_net, dap_chain_id_t a_chain_id)
{
   dap_chain_t *l_chain;
   DL_FOREACH(l_net->pub.chains, l_chain)
        if (l_chain->id.uint64 == a_chain_id.uint64)
            return l_chain;
   return NULL;
}

/**
 * @brief dap_chain_net_get_chain_by_chain_type
 * @param a_datum_type
 * @return
 */
dap_chain_t *dap_chain_net_get_chain_by_chain_type(dap_chain_net_t *a_net, dap_chain_type_t a_datum_type)
{
    if (!a_net)
        return NULL;

    dap_chain_t *l_chain = dap_chain_net_get_default_chain_by_chain_type(a_net, a_datum_type);
    if (l_chain)
        return l_chain;

    DL_FOREACH(a_net->pub.chains, l_chain) {
        for(int i = 0; i < l_chain->datum_types_count; i++) {
            dap_chain_type_t l_datum_type = l_chain->datum_types[i];
            if(l_datum_type == a_datum_type)
                return l_chain;
        }
    }
    return NULL;
}

/**
 * @brief dap_chain_net_get_default_chain_by_chain_type
 * @param a_datum_type
 * @return
 */
dap_chain_t * dap_chain_net_get_default_chain_by_chain_type(dap_chain_net_t *a_net, dap_chain_type_t a_datum_type)
{
    dap_chain_t * l_chain;

    if (!a_net)
        return NULL;

    DL_FOREACH(a_net->pub.chains, l_chain)
    {
        for(int i = 0; i < l_chain->default_datum_types_count; i++) {
            if(l_chain->default_datum_types[i] == a_datum_type)
                return l_chain;
        }
    }
    return NULL;
}

/**
 * @brief dap_chain_net_get_gdb_group_mempool_by_chain_type
 * @param a_datum_type
 * @return
 */
char * dap_chain_net_get_gdb_group_mempool_by_chain_type(dap_chain_net_t *a_net, dap_chain_type_t a_datum_type)
{
    dap_chain_t *l_chain;
    if (!a_net)
        return NULL;
    DL_FOREACH(a_net->pub.chains, l_chain)
    {
        for(int i = 0; i < l_chain->datum_types_count; i++) {
            if(l_chain->datum_types[i] == a_datum_type)
                return dap_chain_net_get_gdb_group_mempool_new(l_chain);
        }
    }
    return NULL;
}

/**
 * @brief dap_chain_net_get_state
 * @param l_net
 * @return
 */
dap_chain_net_state_t dap_chain_net_get_state (dap_chain_net_t * l_net)
{
    return PVT(l_net)->state;
}

dap_chain_cell_id_t * dap_chain_net_get_cur_cell( dap_chain_net_t * l_net)
{
    return  PVT(l_net)->node_info ? &PVT(l_net)->node_info->cell_id: 0;
}

/**
 * @brief dap_chain_net_set_flag_sync_from_zero
 * @param a_net
 * @param a_flag_sync_from_zero
 */
void dap_chain_net_set_flag_sync_from_zero(dap_chain_net_t * a_net, bool a_flag_sync_from_zero)
{
    if( a_flag_sync_from_zero)
        PVT(a_net)->flags |= F_DAP_CHAIN_NET_SYNC_FROM_ZERO;
    else
        PVT(a_net)->flags ^= F_DAP_CHAIN_NET_SYNC_FROM_ZERO;
}

/**
 * @brief dap_chain_net_get_flag_sync_from_zero
 * @param a_net
 * @return
 */
bool dap_chain_net_get_flag_sync_from_zero( dap_chain_net_t * a_net)
{
    return PVT(a_net)->flags &F_DAP_CHAIN_NET_SYNC_FROM_ZERO ;
}

void dap_chain_net_proc_mempool(dap_chain_net_t *a_net)
{
    dap_chain_t *l_chain;
    DL_FOREACH(a_net->pub.chains, l_chain)
        dap_chain_node_mempool_process_all(l_chain, true);
}

/**
 * @brief dap_chain_net_verify_datum_for_add
 * process datum verification process. Can be:
 *   if DAP_CHAIN_DATUM_TX, called dap_ledger_tx_add_check
 *   if DAP_CHAIN_DATUM_TOKEN, called dap_ledger_token_add_check
 *   if DAP_CHAIN_DATUM_TOKEN_EMISSION, called dap_ledger_token_emission_add_check
 *   if DAP_CHAIN_DATUM_DECREE
 * @param a_net
 * @param a_datum
 * @return
 */
int dap_chain_net_verify_datum_for_add(dap_chain_t *a_chain, dap_chain_datum_t *a_datum, dap_hash_fast_t *a_datum_hash)
{
    if (!a_datum)
        return -10;
    if (!a_chain)
        return -11;
    dap_chain_net_t *l_net = dap_chain_net_by_id(a_chain->net_id);
    switch (a_datum->header.type_id) {
    case DAP_CHAIN_DATUM_TX:
        return dap_ledger_tx_add_check(l_net->pub.ledger, (dap_chain_datum_tx_t *)a_datum->data, a_datum->header.data_size, a_datum_hash);
    case DAP_CHAIN_DATUM_TOKEN:
        return dap_ledger_token_add_check(l_net->pub.ledger, a_datum->data, a_datum->header.data_size);
    case DAP_CHAIN_DATUM_TOKEN_EMISSION:
        return dap_ledger_token_emission_add_check(l_net->pub.ledger, a_datum->data, a_datum->header.data_size, a_datum_hash);
    case DAP_CHAIN_DATUM_DECREE:
        return dap_chain_net_decree_verify(l_net, (dap_chain_datum_decree_t *)a_datum->data, a_datum->header.data_size, a_datum_hash);
    case DAP_CHAIN_DATUM_ANCHOR: {
        int l_result = dap_chain_net_anchor_verify(l_net, (dap_chain_datum_anchor_t *)a_datum->data, a_datum->header.data_size);
        if (l_result)
            return l_result;
    }
    default:
        if (a_chain->callback_datum_find_by_hash &&
                a_chain->callback_datum_find_by_hash(a_chain, a_datum_hash, NULL, NULL))
            return -1;
    }
    return 0;
}

const char *dap_chain_net_verify_datum_err_code_to_str(dap_chain_datum_t *a_datum, int a_code){
    switch (a_datum->header.type_id) {
    case DAP_CHAIN_DATUM_TX:
    case DAP_CHAIN_DATUM_TOKEN:
    case DAP_CHAIN_DATUM_TOKEN_EMISSION:
        return dap_ledger_check_error_str(a_code);
    default:
        return !a_code ? "DAP_CHAIN_DATUM_VERIFY_OK" : dap_itoa(a_code);

    }
}

/**
 * @brief check certificate access list, written in chain config
 *
 * @param a_net - network object
 * @param a_pkey_hash - certificate hash
 * @return true
 * @return false
 */
static bool s_net_check_acl(dap_chain_net_t *a_net, dap_chain_hash_fast_t *a_pkey_hash)
{
    const char *l_auth_type = dap_config_get_item_str(a_net->pub.config, "auth", "type");
    bool l_authorized = true;
    if (l_auth_type && !strcmp(l_auth_type, "ca")) {
        if (dap_hash_fast_is_blank(a_pkey_hash)) {
            return false;
        }
        l_authorized = false;
        char l_auth_hash_str[DAP_CHAIN_HASH_FAST_STR_SIZE];
        dap_chain_hash_fast_to_str(a_pkey_hash, l_auth_hash_str, sizeof(l_auth_hash_str));
        uint16_t l_acl_list_len = 0;
        const char **l_acl_list = dap_config_get_array_str(a_net->pub.config, "auth", "acl_accept_ca_list", &l_acl_list_len);
        for (uint16_t i = 0; i < l_acl_list_len; i++) {
            if (!strcmp(l_acl_list[i], l_auth_hash_str)) {
                l_authorized = true;
                break;
            }
        }
        if (!l_authorized) {
            const char *l_acl_gdb = dap_config_get_item_str(a_net->pub.config, "auth", "acl_accept_ca_gdb");
            if (l_acl_gdb) {
                size_t l_objs_count;
                dap_global_db_obj_t *l_objs = dap_global_db_get_all_sync(l_acl_gdb, &l_objs_count);
                for (size_t i = 0; i < l_objs_count; i++) {
                    if (!strcmp(l_objs[i].key, l_auth_hash_str)) {
                        l_authorized = true;
                        break;
                    }
                }
                dap_global_db_objs_delete(l_objs, l_objs_count);
            }
        }
        if (!l_authorized) {
            const char *l_acl_chains = dap_config_get_item_str(a_net->pub.config, "auth", "acl_accept_ca_chains");
            if (l_acl_chains && !strcmp(l_acl_chains, "all")) {
                dap_list_t *l_certs = dap_cert_get_all_mem();
                for (dap_list_t *l_tmp = l_certs; l_tmp && !l_authorized; l_tmp = dap_list_next(l_tmp)) {
                    dap_cert_t *l_cert = (dap_cert_t *)l_tmp->data;
                    size_t l_pkey_size;
                    uint8_t *l_pkey_ser = dap_enc_key_serialize_pub_key(l_cert->enc_key, &l_pkey_size);
                    dap_chain_hash_fast_t l_cert_hash;
                    dap_hash_fast(l_pkey_ser, l_pkey_size, &l_cert_hash);
                    if (!memcmp(&l_cert_hash, a_pkey_hash, sizeof(dap_chain_hash_fast_t))) {
                        l_authorized = true;
                    }
                    DAP_DELETE(l_pkey_ser);
                }
            }
        }
    }
    return l_authorized;
}

/**
 * @brief s_acl_callback function. Usually called from enc_http_proc
 * set acl (l_enc_key_ks->acl_list) from acl_accept_ca_list, acl_accept_ca_gdb chain config parameters in [auth] section
 * @param a_pkey_hash dap_chain_hash_fast_t hash object
 * @return uint8_t*
 */
static uint8_t *s_net_set_acl(dap_chain_hash_fast_t *a_pkey_hash)
{
    uint16_t l_cnt = HASH_COUNT(s_nets_by_name);
    if ( !l_cnt )
        return NULL;
    uint8_t *l_ret = DAP_NEW_Z_COUNT(uint8_t, l_cnt);
    unsigned i = 0;
    for (dap_chain_net_t *l_net = s_nets_by_name; l_net; l_net = l_net->hh.next)
        l_ret[i++] = s_net_check_acl(l_net, a_pkey_hash);
    return l_ret;
}

/**
 * @brief dap_chain_datum_list
 * Get datum list by filter
 * @param a_net
 * @param a_chain  if NULL, then for all chains
 * @param a_filter_func
 * @param a_filter_func_param
 */
dap_list_t* dap_chain_datum_list(dap_chain_net_t *a_net, dap_chain_t *a_chain, dap_chain_datum_filter_func_t *a_filter_func, void *a_filter_func_param)
{
    dap_list_t *l_list = NULL;
    if (!a_net)
        return NULL;
    dap_chain_t *l_chain_cur = a_chain ? a_chain : a_net->pub.chains;
    size_t l_sz;

    while(l_chain_cur) {
        // Use chain only for selected net and with callback_atom_get_datums
        if (l_chain_cur->callback_atom_get_datums)
        {
            dap_chain_cell_t *l_cell = l_chain_cur->cells;
            size_t l_atom_size = 0;
            dap_chain_atom_iter_t *l_atom_iter = l_chain_cur->callback_atom_iter_create(l_chain_cur, l_cell->id, NULL);
            dap_chain_atom_ptr_t l_atom = l_chain_cur->callback_atom_iter_get(l_atom_iter, DAP_CHAIN_ITER_OP_FIRST, &l_atom_size);
            while(l_atom && l_atom_size)
            {
                size_t l_datums_count = 0;
                dap_chain_datum_t **l_datums = l_chain_cur->callback_atom_get_datums(l_atom, l_atom_size, &l_datums_count);
                dap_chain_datum_t *l_datum, *l_datum2;
                for(size_t l_datum_n = 0; l_datum_n < l_datums_count; l_datum_n++) {
                    if ( ! (l_datum = l_datums[l_datum_n]) )
                        continue;

                    if (a_filter_func && !a_filter_func(l_datum, l_chain_cur, a_filter_func_param))
                        continue;
                    /*
                    * Make a copy of the datum, copy is placed into the list,
                    * so don't forget to free whole list
                    */
                    l_sz = sizeof(dap_chain_datum_t) + l_datum->header.data_size + 16;
                    l_datum2 = DAP_NEW_Z_SIZE(dap_chain_datum_t, l_sz);
                    if (!l_datum2) {
                        log_it(L_ERROR, "Memory allocation in dap_chain_datum_list");
                        DAP_DEL_Z(l_datums);
                        dap_list_free(l_list);
                        return NULL;
                    }
                    memcpy(l_datum2, l_datum, l_sz);

                    /* Add new entry into the list */
                    l_list = dap_list_append(l_list, l_datum2);

                }
                DAP_DEL_Z(l_datums);
                // go to next transaction
                l_atom = l_chain_cur->callback_atom_iter_get(l_atom_iter, DAP_CHAIN_ITER_OP_NEXT, &l_atom_size);
            }
            l_chain_cur->callback_atom_iter_delete(l_atom_iter);
        }
        // Only for one chain
        if(a_chain)
            break;
        // go to next chain
        l_chain_cur = l_chain_cur->next;
    }
    return l_list;
}

/**
 * @brief Add datum to the ledger or smth else
 * @param a_chain
 * @param a_datum
 * @param a_datum_size
 * @return
 */
int dap_chain_datum_add(dap_chain_t *a_chain, dap_chain_datum_t *a_datum, size_t a_datum_size, dap_hash_fast_t *a_datum_hash)
{
    size_t l_datum_data_size = a_datum->header.data_size;
    if (a_datum_size < l_datum_data_size + sizeof(a_datum->header)) {
        log_it(L_INFO,"Corrupted datum rejected: wrong size %zd not equal or less than datum size %zd",a_datum->header.data_size+ sizeof (a_datum->header),
               a_datum_size );
        return -101;
    }
    dap_ledger_t *l_ledger = dap_chain_net_by_id(a_chain->net_id)->pub.ledger;
    if ( dap_ledger_datum_is_blacklisted(l_ledger, *a_datum_hash) )
        return log_it(L_ERROR, "Datum is blackilsted"), -100;
    switch (a_datum->header.type_id) {
        case DAP_CHAIN_DATUM_DECREE: {
            dap_chain_datum_decree_t *l_decree = (dap_chain_datum_decree_t *)a_datum->data;
            size_t l_decree_size = dap_chain_datum_decree_get_size(l_decree);
            if (l_decree_size != l_datum_data_size) {
                log_it(L_WARNING, "Corrupted decree, datum size %zd is not equal to size of decree %zd", l_datum_data_size, l_decree_size);
                return -102;
            }
            return dap_chain_net_decree_load(l_decree, a_chain, a_datum_hash);
        }
        case DAP_CHAIN_DATUM_ANCHOR: {
            dap_chain_datum_anchor_t *l_anchor = (dap_chain_datum_anchor_t *)a_datum->data;
            size_t l_anchor_size = dap_chain_datum_anchor_get_size(l_anchor);
            if (l_anchor_size != l_datum_data_size) {
                log_it(L_WARNING, "Corrupted anchor, datum size %zd is not equal to size of anchor %zd", l_datum_data_size, l_anchor_size);
                return -102;
            }
            return dap_chain_net_anchor_load(l_anchor, a_chain, a_datum_hash);
        }
        case DAP_CHAIN_DATUM_TOKEN:
            return dap_ledger_token_load(l_ledger, a_datum->data, a_datum->header.data_size);

        case DAP_CHAIN_DATUM_TOKEN_EMISSION:
            return dap_ledger_token_emission_load(l_ledger, a_datum->data, a_datum->header.data_size, a_datum_hash);

        case DAP_CHAIN_DATUM_TX: {
            dap_chain_datum_tx_t *l_tx = (dap_chain_datum_tx_t *)a_datum->data;
            size_t l_tx_size = dap_chain_datum_tx_get_size(l_tx);
            if (l_tx_size != l_datum_data_size) {
                log_it(L_WARNING, "Corrupted transaction, datum size %zd is not equal to size of TX %zd", l_datum_data_size, l_tx_size);
                return -102;
            }
            return dap_ledger_tx_load(l_ledger, l_tx, a_datum_hash);
        }
        case DAP_CHAIN_DATUM_CA:
            return dap_cert_chain_file_save(a_datum, a_chain->net_name);

        case DAP_CHAIN_DATUM_SIGNER:
        case DAP_CHAIN_DATUM_CUSTOM:
            break;
        default:
            return -666;
    }
    return 0;
}

/**
 * @brief Add datum to the ledger or smth else
 * @param a_chain
 * @param a_datum
 * @param a_datum_size
 * @return
 */
int dap_chain_datum_remove(dap_chain_t *a_chain, dap_chain_datum_t *a_datum, size_t a_datum_size, dap_hash_fast_t *a_datum_hash)
{
    size_t l_datum_data_size = a_datum->header.data_size;
    if (a_datum_size < l_datum_data_size + sizeof(a_datum->header)) {
        log_it(L_INFO,"Corrupted datum rejected: wrong size %zd not equal or less than datum size %zd",a_datum->header.data_size+ sizeof (a_datum->header),
               a_datum_size );
        return -101;
    }
    dap_ledger_t *l_ledger = dap_chain_net_by_id(a_chain->net_id)->pub.ledger;
    switch (a_datum->header.type_id) {
        case DAP_CHAIN_DATUM_DECREE: {
            return 0; 
        }
        case DAP_CHAIN_DATUM_ANCHOR: {
            dap_chain_datum_anchor_t *l_anchor = (dap_chain_datum_anchor_t *)a_datum->data;
            size_t l_anchor_size = dap_chain_datum_anchor_get_size(l_anchor);
            if (l_anchor_size != l_datum_data_size) {
                log_it(L_WARNING, "Corrupted anchor, datum size %zd is not equal to size of anchor %zd", l_datum_data_size, l_anchor_size);
                return -102;
            }
            return dap_chain_net_anchor_unload(l_anchor, a_chain, a_datum_hash);
        }
        case DAP_CHAIN_DATUM_TOKEN:
            return 0;

        case DAP_CHAIN_DATUM_TOKEN_EMISSION:
            return 0;
        case DAP_CHAIN_DATUM_TX: {
            dap_chain_datum_tx_t *l_tx = (dap_chain_datum_tx_t *)a_datum->data;
            size_t l_tx_size = dap_chain_datum_tx_get_size(l_tx);
            if (l_tx_size != l_datum_data_size) {
                log_it(L_WARNING, "Corrupted trnsaction, datum size %zd is not equal to size of TX %zd", l_datum_data_size, l_tx_size);
                return -102;
            }
            return dap_ledger_tx_remove(l_ledger, l_tx, a_datum_hash);
        }
        case DAP_CHAIN_DATUM_CA:
            return 0;//dap_cert_chain_file_save(a_datum, a_chain->net_name);

        case DAP_CHAIN_DATUM_SIGNER:
        case DAP_CHAIN_DATUM_CUSTOM:
            break;
        default:
            return -666;
    }
    return 0;
}

bool dap_chain_net_get_load_mode(dap_chain_net_t * a_net)
{
    return PVT(a_net)->load_mode;
}

int dap_chain_net_add_reward(dap_chain_net_t *a_net, uint256_t a_reward, uint64_t a_block_num)
{
    dap_return_val_if_fail(a_net, -1);
    if (PVT(a_net)->rewards && PVT(a_net)->rewards->block_number >= a_block_num) {
        log_it(L_ERROR, "Can't add retrospective reward for block");
        return -2;
    }
    struct block_reward *l_new_reward = DAP_NEW_Z(struct block_reward);
    if (!l_new_reward) {
        log_it(L_CRITICAL, "Out of memory");
        return -3;
    }
    l_new_reward->block_number = a_block_num;
    l_new_reward->reward = a_reward;
    // Place new reward at begining
    DL_PREPEND(PVT(a_net)->rewards, l_new_reward);
    return 0;
}

void dap_chain_net_remove_last_reward(dap_chain_net_t *a_net)
{
    DL_DELETE(PVT(a_net)->rewards, PVT(a_net)->rewards);
}

uint256_t dap_chain_net_get_reward(dap_chain_net_t *a_net, uint64_t a_block_num)
{
    struct block_reward *l_reward;
    DL_FOREACH(PVT(a_net)->rewards, l_reward) {
        if (l_reward->block_number <= a_block_num)
            return l_reward->reward;
    }
    return uint256_0;
}


void dap_chain_net_announce_addr_all()
{
    for (dap_chain_net_t *net = s_nets_by_name; net; net = net->hh.next)
        dap_chain_net_announce_addr(net);
}

void dap_chain_net_announce_addr(dap_chain_net_t *a_net)
{
    dap_return_if_fail(a_net);
    dap_chain_net_pvt_t *l_net_pvt = PVT(a_net);
    if ( l_net_pvt->node_info->ext_port ) {
        dap_chain_net_node_list_request(a_net, l_net_pvt->node_info->ext_port, false, 'a');
        log_it(L_INFO, "Announce our node address "NODE_ADDR_FP_STR" [ %s : %u ] in net %s",
               NODE_ADDR_FP_ARGS_S(g_node_addr),
               l_net_pvt->node_info->ext_host,
               l_net_pvt->node_info->ext_port, a_net->pub.name);
    }
}

dap_chain_net_decree_t *dap_chain_net_get_net_decree(dap_chain_net_t *a_net) {
    return a_net ? PVT(a_net)->decree : NULL;
}

void dap_chain_net_set_net_decree(dap_chain_net_t *a_net, dap_chain_net_decree_t *a_decree) {
    if (!a_net) {
        log_it(L_ERROR, "Net is not initialized");
        return;
    }
    PVT(a_net)->decree = a_decree;
}

decree_table_t **dap_chain_net_get_decrees(dap_chain_net_t *a_net) {
    return a_net ? &(PVT(a_net)->decrees) : NULL;
}

anchor_table_t **dap_chain_net_get_anchors(dap_chain_net_t *a_net) {
    return a_net ? &(PVT(a_net)->anchors) : NULL;
}

/*------------------------------------State machine block------------------------------------*/

/**
 * @brief try net to go online
 * @param a_net dap_chain_net_t *: network 
 * @return 0 if ok
 **/
static int s_net_try_online(dap_chain_net_t *a_net)
{
// sanity check
    dap_return_val_if_pass(!a_net || !PVT(a_net), -1);
// func work
    dap_chain_net_t *l_net = a_net;
    dap_chain_net_pvt_t * l_net_pvt = PVT(l_net);
    dap_chain_net_state_go_to(l_net, NET_STATE_ONLINE);
    log_it(L_INFO, "Network \"%s\" goes online",l_net->pub.name);
    return 0;
}

/**
 * @brief
 * change all network states according to auto-online settings
 */
void dap_chain_net_try_online_all() {
    int32_t l_ret = 0;

    if( !HASH_COUNT(s_nets_by_name) )
        return log_it(L_ERROR, "Can't find any nets");

    if ( !dap_config_get_item_bool_default(g_config ,"general", "auto_online", false) )
        return log_it(L_DEBUG, "Auto online is off in config");

    for (dap_chain_net_t *net = s_nets_by_name; net; net = net->hh.next) {
        if (( l_ret = s_net_try_online(net) ))
            log_it(L_ERROR, "Can't try online state for net %s.  Finished with (%d) error code.", net, l_ret);
    }
}

static const uint64_t s_fork_sync_step = 20; // TODO get it from config

static void s_ch_in_pkt_callback(dap_stream_ch_t *a_ch, uint8_t a_type, const void *a_data, size_t a_data_size, void *a_arg)
{
    debug_if(s_debug_more, L_DEBUG, "Got IN sync packet type %hhu size %zu from addr " NODE_ADDR_FP_STR,
                                                           a_type, a_data_size, NODE_ADDR_FP_ARGS_S(a_ch->stream->node));
    dap_chain_net_t *l_net = a_arg;
    dap_chain_net_pvt_t *l_net_pvt = PVT(l_net);
    if (l_net_pvt->state == NET_STATE_LINKS_ESTABLISHED)
        l_net_pvt->state = NET_STATE_SYNC_CHAINS;

    switch (a_type) {
    case DAP_CHAIN_CH_PKT_TYPE_CHAIN_SUMMARY:
    case DAP_CHAIN_CH_PKT_TYPE_CHAIN_MISS:
    case DAP_CHAIN_CH_PKT_TYPE_CHAIN:
    case DAP_CHAIN_CH_PKT_TYPE_SYNCED_CHAIN:
        // TODO sync state & address checking
        break;
    default:
        break;
    }

    switch (a_type) {
    case DAP_CHAIN_CH_PKT_TYPE_ERROR:
        if (!l_net_pvt->sync_context.cur_chain) {
            log_it(L_DEBUG, "Got ERROR paket with NO chain net %s", l_net->pub.name);
            return;
        }
        log_it(L_DEBUG, "Got ERROR paket to %s chain in net %s", l_net_pvt->sync_context.cur_chain->name, l_net->pub.name);
        l_net_pvt->sync_context.cur_chain->state = CHAIN_SYNC_STATE_ERROR;
        return;

    case DAP_CHAIN_CH_PKT_TYPE_SYNCED_CHAIN:
        if (!l_net_pvt->sync_context.cur_chain) {
            log_it(L_DEBUG, "Got SYNCED_CHAIN paket with NO chain net %s", l_net->pub.name);
            return;
        }
        log_it(L_DEBUG, "Got SYNCED_CHAIN paket to %s chain net %s", l_net_pvt->sync_context.cur_chain->name, l_net->pub.name);
        l_net_pvt->sync_context.cur_chain->state = CHAIN_SYNC_STATE_SYNCED;
        l_net_pvt->sync_context.cur_chain->atom_num_last = l_net_pvt->sync_context.cur_chain->callback_count_atom(l_net_pvt->sync_context.cur_chain);
        return;

    case DAP_CHAIN_CH_PKT_TYPE_CHAIN_MISS: {
        if (!l_net_pvt->sync_context.cur_chain)
            return;
        dap_chain_ch_miss_info_t *l_miss_info = (dap_chain_ch_miss_info_t *)(((dap_chain_ch_pkt_t *)(a_data))->data);
        if (!dap_hash_fast_compare(&l_miss_info->missed_hash, &l_net_pvt->sync_context.requested_atom_hash)) {
            char l_missed_hash_str[DAP_HASH_FAST_STR_SIZE];
            dap_hash_fast_to_str(&l_miss_info->missed_hash, l_missed_hash_str, DAP_HASH_FAST_STR_SIZE);
            log_it(L_WARNING, "Get irrelevant chain sync MISSED packet with missed hash %s, but requested hash is %s",
                                                                        l_missed_hash_str,
                                                                        dap_hash_fast_to_str_static(&l_net_pvt->sync_context.requested_atom_hash));
            dap_stream_ch_write_error_unsafe(a_ch, l_net->pub.id,
                                             l_net_pvt->sync_context.cur_chain->id,
                                             l_net_pvt->sync_context.cur_cell
                                             ? l_net_pvt->sync_context.cur_cell->id
                                             : c_dap_chain_cell_id_null,
                                             DAP_CHAIN_CH_ERROR_INCORRECT_SYNC_SEQUENCE);
            return;
        }
        dap_chain_atom_iter_t *l_iter = l_net_pvt->sync_context.cur_chain->callback_atom_iter_create(
                                                                            l_net_pvt->sync_context.cur_chain,
                                                                            l_net_pvt->sync_context.cur_cell
                                                                            ? l_net_pvt->sync_context.cur_cell->id
                                                                            : c_dap_chain_cell_id_null,
                                                                            NULL);
        if (!l_iter) {
            log_it(L_CRITICAL, "%s", c_error_memory_alloc);
            dap_stream_ch_write_error_unsafe(a_ch, l_net->pub.id,
                                             l_net_pvt->sync_context.cur_chain->id,
                                             l_net_pvt->sync_context.cur_cell
                                             ? l_net_pvt->sync_context.cur_cell->id
                                             : c_dap_chain_cell_id_null,
                                             DAP_CHAIN_CH_ERROR_OUT_OF_MEMORY);
            return;
        }
        dap_chain_atom_ptr_t l_atom = l_net_pvt->sync_context.cur_chain->callback_atom_find_by_hash(l_iter, &l_miss_info->last_hash, NULL);
        if (l_atom && l_iter->cur_num == l_miss_info->last_num) {       // We already have this subchain in our chain
            l_net_pvt->sync_context.cur_chain->state = CHAIN_SYNC_STATE_SYNCED;
            l_net_pvt->sync_context.cur_chain->atom_num_last = l_miss_info->last_num;
            return;
        }
        dap_chain_ch_sync_request_t l_request = {};
        l_request.num_from = l_net_pvt->sync_context.requested_atom_num > s_fork_sync_step
                            ? l_net_pvt->sync_context.requested_atom_num - s_fork_sync_step
                            : 0;
        if (l_request.num_from) {
            l_atom = l_net_pvt->sync_context.cur_chain->callback_atom_get_by_num(l_iter, l_request.num_from);
            assert(l_atom);
            l_request.hash_from = *l_iter->cur_hash;
        }
        l_net_pvt->sync_context.cur_chain->callback_atom_iter_delete(l_iter);
        debug_if(s_debug_more, L_INFO, "Send sync request to node " NODE_ADDR_FP_STR
                                        " for net %s and chain %s, hash from %s, num from %" DAP_UINT64_FORMAT_U,
                                                        NODE_ADDR_FP_ARGS_S(l_net_pvt->sync_context.current_link),
                                                        l_net->pub.name, l_net_pvt->sync_context.cur_chain->name,
                                                        dap_hash_fast_to_str_static(&l_request.hash_from), l_request.num_from);
        dap_chain_ch_pkt_write_unsafe(a_ch,
                                      DAP_CHAIN_CH_PKT_TYPE_CHAIN_REQ,
                                      l_net->pub.id,
                                      l_net_pvt->sync_context.cur_chain->id,
                                      l_net_pvt->sync_context.cur_cell
                                      ? l_net_pvt->sync_context.cur_cell->id
                                      : c_dap_chain_cell_id_null,
                                      &l_request,
                                      sizeof(l_request),
                                      DAP_CHAIN_CH_PKT_VERSION_CURRENT);
        l_net_pvt->sync_context.requested_atom_hash = l_request.hash_from;
        l_net_pvt->sync_context.requested_atom_num = l_request.num_from;
    }
    default:
        break;
    }
    l_net_pvt->sync_context.stage_last_activity = dap_time_now();
}

static void s_ch_out_pkt_callback(dap_stream_ch_t *a_ch, uint8_t a_type, const void *a_data, size_t a_data_size, void *a_arg)
{
    debug_if(s_debug_more, L_DEBUG, "Sent OUT sync packet type %hhu size %zu to addr " NODE_ADDR_FP_STR,
                                                           a_type, a_data_size, NODE_ADDR_FP_ARGS_S(a_ch->stream->node));
    dap_chain_net_t *l_net = a_arg;
    dap_chain_net_pvt_t *l_net_pvt = PVT(l_net);
    switch (a_type) {
    case DAP_CHAIN_CH_PKT_TYPE_ERROR:
        l_net_pvt->sync_context.cur_chain->state = CHAIN_SYNC_STATE_ERROR;
        break;
    default:
        break;
    }
    l_net_pvt->sync_context.stage_last_activity = dap_time_now();
}


static int s_restart_sync_chains(dap_chain_net_t *a_net)
{
    // sanity check
    dap_return_val_if_pass(!a_net || !PVT(a_net), -1);
    dap_chain_net_pvt_t *l_net_pvt = PVT(a_net);

    dap_cluster_t *l_cluster = dap_cluster_by_mnemonim(a_net->pub.name);
    if (!dap_stream_node_addr_is_blank(&l_net_pvt->sync_context.current_link)) {
        dap_stream_ch_del_notifier(&l_net_pvt->sync_context.current_link, DAP_CHAIN_CH_ID,
                                    DAP_STREAM_PKT_DIR_IN, s_ch_in_pkt_callback, a_net);
        dap_stream_ch_del_notifier(&l_net_pvt->sync_context.current_link, DAP_CHAIN_CH_ID,
                                    DAP_STREAM_PKT_DIR_OUT, s_ch_out_pkt_callback, a_net);
    }
    l_net_pvt->sync_context.current_link = dap_cluster_get_random_link(l_cluster);
    if (dap_stream_node_addr_is_blank(&l_net_pvt->sync_context.current_link)) {
        log_it(L_DEBUG, "No links in net %s cluster", a_net->pub.name);
        return -2;     // No links in cluster
    }
    l_net_pvt->sync_context.cur_chain = a_net->pub.chains;
    if (!l_net_pvt->sync_context.cur_chain) {
        log_it(L_ERROR, "No chains in net %s", a_net->pub.name);
        return -3;
    }
    dap_stream_ch_add_notifier(&l_net_pvt->sync_context.current_link, DAP_CHAIN_CH_ID,
                                DAP_STREAM_PKT_DIR_IN, s_ch_in_pkt_callback, a_net);
    dap_stream_ch_add_notifier(&l_net_pvt->sync_context.current_link, DAP_CHAIN_CH_ID,
                                DAP_STREAM_PKT_DIR_OUT, s_ch_out_pkt_callback, a_net);
    dap_chain_t *l_chain = NULL;
    DL_FOREACH(a_net->pub.chains, l_chain) {
        l_chain->state = CHAIN_SYNC_STATE_IDLE;
    }
    l_net_pvt->sync_context.stage_last_activity = dap_time_now();
    return 0;
}

static dap_chain_t *s_switch_sync_chain(dap_chain_net_t *a_net)
{
// sanity check
    dap_return_val_if_pass(!a_net || !PVT(a_net), NULL);
    dap_chain_net_pvt_t *l_net_pvt = PVT(a_net);
// func work
    dap_chain_t *l_curr_chain = NULL;
    for (l_curr_chain = a_net->pub.chains; l_curr_chain && l_curr_chain->state == CHAIN_SYNC_STATE_SYNCED; l_curr_chain = l_curr_chain->next) {
        // find last not synced chain
    }
    l_net_pvt->sync_context.cur_chain = l_curr_chain;
    if (l_curr_chain) {
        debug_if(s_debug_more, L_DEBUG, "Go to chain \"%s\" for net %s", l_curr_chain->name, l_curr_chain->net_name);
        return l_curr_chain;
    }
    debug_if(s_debug_more, L_DEBUG, "Go to next chain: <NULL>");
    if (l_net_pvt->state_target != NET_STATE_ONLINE) {
        dap_chain_net_state_go_to(a_net, NET_STATE_OFFLINE);
        return NULL;
    }
    dap_chain_net_state_t l_prev_state = l_net_pvt->state;
    l_net_pvt->state = NET_STATE_ONLINE;
    s_net_states_proc(a_net);
    if(l_prev_state == NET_STATE_SYNC_CHAINS)
        dap_ledger_load_end(a_net->pub.ledger);
    return NULL;
}

static dap_chain_sync_state_t s_sync_context_state_forming(dap_chain_t *a_chains)
{
    dap_chain_sync_state_t l_ret = CHAIN_SYNC_STATE_SYNCED;
    dap_chain_t *l_chain = NULL;
    DL_FOREACH(a_chains, l_chain) {
        l_ret = dap_max(l_ret, l_chain->state);
    }
    return l_ret;
}

static void s_sync_timer_callback(void *a_arg)
{
    dap_chain_net_t *l_net = a_arg;
    dap_chain_net_pvt_t *l_net_pvt = PVT(l_net);
    if (l_net_pvt->state_target == NET_STATE_OFFLINE) // if offline no need sync
        return;
    l_net_pvt->sync_context.state = s_sync_context_state_forming(l_net->pub.chains);
    if ( // check if need restart sync chains
        l_net_pvt->sync_context.state == CHAIN_SYNC_STATE_ERROR ||
        dap_time_now() - l_net_pvt->sync_context.stage_last_activity > l_net_pvt->sync_context.sync_idle_time
    ) {
        if (s_restart_sync_chains(l_net)) {
            log_it(L_INFO, "Can't start sync chains in net %s, wait seccond attempt", l_net->pub.name);
            return;
        }
    } else if (l_net_pvt->state == NET_STATE_ONLINE && l_net_pvt->sync_context.state == CHAIN_SYNC_STATE_SYNCED) {
        return;
    }
    if (!s_switch_sync_chain(l_net)) {  // return if all chans synced
        log_it(L_DEBUG, "All chains in net %s synced, no need new sync request", l_net->pub.name);
        return;
    }
    if (l_net_pvt->sync_context.cur_chain->state == CHAIN_SYNC_STATE_WAITING) {
        return;
    }
    if (l_net_pvt->sync_context.cur_chain->callback_load_from_gdb) {
        // This type of chain is GDB based and not synced by chains protocol
        log_it(L_DEBUG, "Chain %s in net %s will sync from gdb", l_net_pvt->sync_context.cur_chain->name, l_net->pub.name);
        l_net_pvt->sync_context.cur_chain->state = CHAIN_SYNC_STATE_SYNCED;
        return;
    }

    l_net_pvt->sync_context.cur_cell = l_net_pvt->sync_context.cur_chain->cells;
    l_net_pvt->sync_context.cur_chain->state = CHAIN_SYNC_STATE_WAITING;
    dap_chain_ch_sync_request_t l_request = {};
    uint64_t l_last_num = l_request.num_from;
    if (!dap_chain_get_atom_last_hash_num(l_net_pvt->sync_context.cur_chain,
                                            l_net_pvt->sync_context.cur_cell
                                            ? l_net_pvt->sync_context.cur_cell->id
                                            : c_dap_chain_cell_id_null,
                                            &l_request.hash_from,
                                            &l_last_num)) {
        log_it(L_ERROR, "Can't get last atom hash and number for chain %s with net %s", l_net_pvt->sync_context.cur_chain->name,
                                                                                        l_net->pub.name);
        return;
    }

    dap_chain_ch_pkt_t *l_chain_pkt = dap_chain_ch_pkt_new(l_net->pub.id, l_net_pvt->sync_context.cur_chain->id,
                                                            l_net_pvt->sync_context.cur_cell ? l_net_pvt->sync_context.cur_cell->id : c_dap_chain_cell_id_null,
                                                            &l_request, sizeof(l_request), DAP_CHAIN_CH_PKT_VERSION_CURRENT);
    if (!l_chain_pkt) {
        log_it(L_CRITICAL, "%s", c_error_memory_alloc);
        return;
    }
    log_it(L_INFO, "Start synchronization process with " NODE_ADDR_FP_STR
                    " for net %s and chain %s, last hash %s, last num %" DAP_UINT64_FORMAT_U,
                                                    NODE_ADDR_FP_ARGS_S(l_net_pvt->sync_context.current_link),
                                                    l_net->pub.name, l_net_pvt->sync_context.cur_chain->name,
                                                    dap_hash_fast_to_str_static(&l_request.hash_from), l_last_num);
    dap_stream_ch_pkt_send_by_addr(&l_net_pvt->sync_context.current_link, DAP_CHAIN_CH_ID,
                                    DAP_CHAIN_CH_PKT_TYPE_CHAIN_REQ, l_chain_pkt,
                                    dap_chain_ch_pkt_get_size(l_chain_pkt));
    l_net_pvt->sync_context.requested_atom_hash = l_request.hash_from;
    l_net_pvt->sync_context.requested_atom_num = l_last_num;
    DAP_DELETE(l_chain_pkt);
}

/**
 * @brief s_net_states_proc
 * @param l_net
 */
static bool s_net_states_proc(void *a_arg)
{
    bool l_repeat_after_exit = false; // If true - repeat on next iteration of proc thread loop
    dap_chain_net_t *l_net = (dap_chain_net_t *) a_arg;
    assert(l_net);
    dap_chain_net_pvt_t *l_net_pvt = PVT(l_net);
    assert(l_net_pvt);
    if (l_net_pvt->state_target == NET_STATE_OFFLINE) {
        if(l_net_pvt->state == NET_STATE_SYNC_CHAINS)
            dap_ledger_load_end(l_net->pub.ledger);
        l_net_pvt->state = NET_STATE_OFFLINE;
    }

    switch ((dap_chain_net_state_t)l_net_pvt->state) {
        // State OFFLINE where we don't do anything
        case NET_STATE_OFFLINE: {
            log_it(L_NOTICE,"%s.state: %s", l_net->pub.name, c_net_states[l_net_pvt->state]);
            // delete all links
            if ( l_net_pvt->state_target != NET_STATE_OFFLINE ){
                l_net_pvt->state = NET_STATE_LINKS_PREPARE;
                l_repeat_after_exit = true;
            }
        } break;

        case NET_STATE_LINKS_PREPARE:
        case NET_STATE_LINKS_CONNECTING:
        case NET_STATE_LINKS_ESTABLISHED:
        case NET_STATE_SYNC_CHAINS:
        case NET_STATE_ONLINE:
            log_it(L_INFO,"%s.state: %s", l_net->pub.name, c_net_states[l_net_pvt->state]);
            break;
        default:
            log_it(L_DEBUG, "Unprocessed state");
    }
    s_net_states_notify(l_net);
    return l_repeat_after_exit;
}

/**
 * @brief set current network state to F_DAP_CHAIN_NET_GO_SYNC
 *
 * @param a_net dap_chain_net_t network object
 * @param a_new_state dap_chain_net_state_t new network state
 * @return int
 */
int dap_chain_net_state_go_to(dap_chain_net_t *a_net, dap_chain_net_state_t a_new_state)
{
    if (PVT(a_net)->load_mode) {
        log_it(L_ERROR, "Can't change state of loading network '%s'", a_net->pub.name);
        return -1;
    }
    if (PVT(a_net)->state_target == a_new_state) {
        log_it(L_NOTICE, "Network %s already %s state %s", a_net->pub.name,
                                PVT(a_net)->state == a_new_state ? "have" : "going to", dap_chain_net_state_to_str(a_new_state));
        return 0;
    }
    //PVT(a_net)->flags |= F_DAP_CHAIN_NET_SYNC_FROM_ZERO;  // TODO set this flag according to -mode argument from command line
    PVT(a_net)->state_target = a_new_state;
    if (a_new_state == NET_STATE_OFFLINE) {
        char l_err_str[] = "ERROR_NET_IS_OFFLINE";
        size_t l_error_size = sizeof(dap_stream_ch_chain_net_pkt_t) + sizeof(l_err_str);
        dap_stream_ch_chain_net_pkt_t *l_error = DAP_NEW_STACK_SIZE(dap_stream_ch_chain_net_pkt_t, l_error_size);
        l_error->hdr.version = DAP_STREAM_CH_CHAIN_NET_PKT_VERSION;
        l_error->hdr.net_id = a_net->pub.id;
        l_error->hdr.data_size = sizeof(l_err_str);
        memcpy(l_error->data, l_err_str, sizeof(l_err_str));
        dap_cluster_broadcast(PVT(a_net)->nodes_cluster->links_cluster, DAP_STREAM_CH_CHAIN_NET_ID,
                              DAP_STREAM_CH_CHAIN_NET_PKT_TYPE_ERROR, l_error, l_error_size, NULL, 0);
        dap_link_manager_set_net_condition(a_net->pub.id.uint64, false);
        dap_chain_esbocs_stop_timer(a_net->pub.id);
    } else if (PVT(a_net)->state == NET_STATE_OFFLINE) {
        dap_link_manager_set_net_condition(a_net->pub.id.uint64, true);
        for (uint16_t i = 0; i < PVT(a_net)->permanent_links_count; ++i) {
            dap_link_info_t *l_permalink_info = PVT(a_net)->permanent_links[i];
            if (dap_chain_net_link_add(a_net, &l_permalink_info->node_addr, l_permalink_info->uplink_addr, l_permalink_info->uplink_port)) {
                log_it(L_ERROR, "Can't create permanent link to addr " NODE_ADDR_FP_STR, NODE_ADDR_FP_ARGS_S(l_permalink_info->node_addr));
                continue;
            }
            PVT(a_net)->state = NET_STATE_LINKS_CONNECTING;
        }
        if (a_new_state == NET_STATE_ONLINE) {
            dap_chain_esbocs_start_timer(a_net->pub.id);
            PVT(a_net)->sync_context.current_link.uint64 = 0;
            PVT(a_net)->sync_context.cur_chain = NULL;
            PVT(a_net)->sync_context.cur_cell = NULL;
        }
    }
    return dap_proc_thread_callback_add(NULL, s_net_states_proc, a_net);
}

DAP_INLINE dap_chain_net_state_t dap_chain_net_get_target_state(dap_chain_net_t *a_net)
{
    return PVT(a_net)->state_target;
}

/*------------------------------------State machine block end---------------------------------*/<|MERGE_RESOLUTION|>--- conflicted
+++ resolved
@@ -488,13 +488,6 @@
     if (l_net_pvt->state == NET_STATE_LINKS_PREPARE)
         l_net_pvt->state = NET_STATE_LINKS_CONNECTING;
     struct request_link_info *l_balancer_link = s_balancer_link_from_cfg(l_net);
-<<<<<<< HEAD
-    if (!l_balancer_link) {
-        log_it(L_ERROR, "Can't process balancer link %s request in net %s", dap_chain_net_balancer_type_to_str(PVT(l_net)->balancer_type), l_net->pub.name);
-        return -5;
-    }
-    return dap_chain_net_balancer_request(l_net, l_balancer_link->addr,  l_balancer_link->port, PVT(l_net)->balancer_type);
-=======
     if (!l_balancer_link)
         return log_it(L_ERROR, "Can't process balancer link %s request in net %s", 
                         dap_chain_net_balancer_type_to_str(PVT(l_net)->balancer_type), l_net->pub.name), -5;
@@ -504,7 +497,6 @@
     l_arg->host_port = l_balancer_link->port;
     l_arg->type = PVT(l_net)->balancer_type;
     return dap_worker_exec_callback_on(dap_worker_get_auto(), dap_chain_net_balancer_request, l_arg), 0;
->>>>>>> f15a8dfa
 }
 
 int s_link_manager_fill_net_info(dap_link_t *a_link)
