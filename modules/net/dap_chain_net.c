/*
 * Authors:
 * Dmitriy A. Gearasimov <gerasimov.dmitriy@demlabs.net>
 * Alexander Lysikov <alexander.lysikov@demlabs.net>
 * DeM Labs Inc.   https://demlabs.net
 * Kelvin Project https://github.com/kelvinblockchain
 * Copyright  (c) 2017-2018
 * All rights reserved.

 This file is part of DAP (Distributed Applications Platform) the open source project

    DAP (Distributed Applications Platform) is free software: you can redistribute it and/or modify
    it under the terms of the GNU General Public License as published by
    the Free Software Foundation, either version 3 of the License, or
    (at your option) any later version.

    DAP is distributed in the hope that it will be useful,
    but WITHOUT ANY WARRANTY; without even the implied warranty of
    MERCHANTABILITY or FITNESS FOR A PARTICULAR PURPOSE.  See the
    GNU General Public License for more details.

    You should have received a copy of the GNU General Public License
    along with any DAP based project.  If not, see <http://www.gnu.org/licenses/>.
*/

#ifndef _GNU_SOURCE
#define _GNU_SOURCE
#endif
#ifndef  _XOPEN_SOURCE
#define _XOPEN_SOURCE       /* See feature_test_macros(7) */
#endif
#ifndef __USE_XOPEN
#define __USE_XOPEN
#endif
#include <time.h>
#include <stdio.h>
#include <stdlib.h>
#include <stddef.h>
#include <stdint.h>
#include <string.h>
#include <errno.h>
#include <pthread.h>


#ifdef DAP_OS_UNIX
#include <sys/types.h>
#include <sys/socket.h>
#include <arpa/inet.h>
#include <netdb.h>
#endif

#ifdef WIN32
#include <winsock2.h>
#include <windows.h>
#include <mswsock.h>
#include <ws2tcpip.h>
#include <io.h>
#endif


#include "uthash.h"
#include "utlist.h"
#include "dap_chain.h"
#include "dap_list.h"
#include "dap_time.h"
#include "dap_common.h"
#include "dap_string.h"
#include "dap_strfuncs.h"
#include "dap_file_utils.h"
#include "dap_enc_base58.h"
#include "dap_config.h"
#include "dap_hash.h"
#include "dap_cert.h"
#include "dap_chain_datum_tx.h"
#include "dap_worker.h"
#include "dap_proc_thread.h"
#include "dap_enc_http.h"
#include "dap_chain_common.h"
#include "dap_chain_cell.h"
#include "dap_chain_datum_decree.h"
#include "dap_chain_datum_anchor.h"
#include "dap_chain_net.h"
#include "dap_chain_net_node_list.h"
#include "dap_chain_net_tx.h"
#include "dap_chain_net_anchor.h"
#include "dap_chain_net_decree.h"
#include "dap_chain_net_balancer.h"
#include "dap_chain_node_client.h"
#include "dap_chain_node_cli_cmd.h"
#include "dap_notify_srv.h"
#include "dap_chain_ledger.h"
#include "dap_global_db.h"
#include "dap_stream_ch_chain_net_pkt.h"
#include "dap_stream_ch_chain_net.h"
#include "dap_chain_ch.h"
#include "dap_stream_ch.h"
#include "dap_stream.h"
#include "dap_stream_ch_pkt.h"
#include "rand/dap_rand.h"
#include "json_object.h"
#include "dap_chain_net_srv_stake_pos_delegate.h"
#include "dap_chain_net_srv_xchange.h"
#include "dap_chain_cs_esbocs.h"
#include "dap_chain_net_srv_voting.h"
#include "dap_global_db_cluster.h"
#include "dap_link_manager.h"
#include "dap_stream_cluster.h"
#include "dap_http_ban_list_client.h"
#include "dap_net.h"
#include "dap_context.h"

#include <stdio.h>
#include <sys/types.h>
#include <dirent.h>

#define LOG_TAG "chain_net"

#define F_DAP_CHAIN_NET_SYNC_FROM_ZERO   ( 1 << 8 )

static bool s_debug_more = false;
static const int c_sync_timer_period = 5000;  // msec

struct request_link_info {
    char addr[DAP_HOSTADDR_STRLEN + 1];
    uint16_t port;
};

struct block_reward {
    uint64_t block_number;
    uint256_t reward;
    struct block_reward *prev, *next;
};


struct chain_sync_context {
    dap_chain_sync_state_t  state;
    dap_time_t              stage_last_activity,
                            sync_idle_time;
    dap_stream_node_addr_t  current_link;
    dap_chain_t             *cur_chain;
    dap_chain_cell_t        *cur_cell;
    dap_hash_fast_t         requested_atom_hash;
    uint64_t                requested_atom_num;
};

/**
  * @struct dap_chain_net_pvt
  * @details Private part of chain_net dap object
  */
typedef struct dap_chain_net_pvt{
    pthread_t proc_tid;
    dap_chain_node_role_t node_role;
    uint32_t  flags;

    dap_chain_node_info_t *node_info;  // Current node's info

    dap_balancer_type_t balancer_type;

    uint16_t permanent_links_addrs_count;
    dap_stream_node_addr_t *permanent_links_addrs;

    uint16_t permanent_links_hosts_count;
    struct request_link_info **permanent_links_hosts;
    
    uint16_t seed_nodes_count;
    struct request_link_info **seed_nodes_hosts;

    struct chain_sync_context sync_context;

    _Atomic(dap_chain_net_state_t) state, state_target;
    uint16_t acl_idx;

    //Global DB clusters for different access groups. Notification with cluster contents changing
    dap_global_db_cluster_t *mempool_clusters; // List of chains mempools
    dap_global_db_cluster_t *orders_cluster;
    dap_global_db_cluster_t *nodes_cluster;
    dap_global_db_cluster_t *nodes_states;
    dap_global_db_cluster_t *common_orders;

    // Block sign rewards history
    struct block_reward *rewards;
    dap_chain_net_decree_t *decree;
    decree_table_t *decrees;
    anchor_table_t *anchors;
} dap_chain_net_pvt_t;

#define PVT(a) ((dap_chain_net_pvt_t *)a->pvt)
#define PVT_S(a) ((dap_chain_net_pvt_t *)a.pvt)

static dap_chain_net_t *s_nets_by_name = NULL, *s_nets_by_id = NULL;

static const char *c_net_states[] = {
    [NET_STATE_LOADING]             = "NET_STATE_LOADING",
    [NET_STATE_OFFLINE]             = "NET_STATE_OFFLINE",
    [NET_STATE_LINKS_PREPARE ]      = "NET_STATE_LINKS_PREPARE",
    [NET_STATE_LINKS_CONNECTING]    = "NET_STATE_LINKS_CONNECTING",
    [NET_STATE_LINKS_ESTABLISHED]   = "NET_STATE_LINKS_ESTABLISHED",
    [NET_STATE_SYNC_CHAINS]         = "NET_STATE_SYNC_CHAINS",
    [NET_STATE_ONLINE]              = "NET_STATE_ONLINE"
};

static inline const char * dap_chain_net_state_to_str(dap_chain_net_state_t a_state) {
    return a_state < NET_STATE_LOADING || a_state > NET_STATE_ONLINE ? "NET_STATE_INVALID" : c_net_states[a_state];
}

// Node link callbacks
static void s_link_manager_callback_connected(dap_link_t *a_link, uint64_t a_net_id);
static void s_link_manager_callback_error(dap_link_t *a_link, uint64_t a_net_id, int a_error);
static bool s_link_manager_callback_disconnected(dap_link_t *a_link, uint64_t a_net_id, int a_links_count);
static int s_link_manager_fill_net_info(dap_link_t *a_link);
static int s_link_manager_link_request(uint64_t a_net_id);

static const dap_link_manager_callbacks_t s_link_manager_callbacks = {
    .connected      = s_link_manager_callback_connected,
    .disconnected   = s_link_manager_callback_disconnected,
    .error          = s_link_manager_callback_error,
    .fill_net_info  = s_link_manager_fill_net_info,
    .link_request   = s_link_manager_link_request,
};

// State machine switchs here
static bool s_net_states_proc(void *a_arg);
static void s_net_states_notify(dap_chain_net_t * l_net);
static void s_nodelist_change_notify(dap_store_obj_t *a_obj, void *a_arg);
//static void s_net_proc_kill( dap_chain_net_t * a_net );
static int s_net_init(const char *a_net_name, const char *a_path, uint16_t a_acl_idx);
static void *s_net_load(void *a_arg);
static int s_net_try_online(dap_chain_net_t *a_net);
static int s_cli_net(int argc, char ** argv, void **a_str_reply);
static uint8_t *s_net_set_acl(dap_chain_hash_fast_t *a_pkey_hash);
static void s_sync_timer_callback(void *a_arg);
static void s_set_reply_text_node_status_json(dap_chain_net_t *a_net, json_object *a_json_out);

/**
 * @brief
 * init network settings from cellrame-node.cfg file
 * register net* commands in cellframe-node-cli interface
 * @return
 */
int dap_chain_net_init()
{
    dap_ledger_init();
    dap_chain_ch_init();
    dap_chain_net_anchor_init();
    dap_stream_ch_chain_net_init();
    dap_chain_node_client_init();
    dap_chain_net_srv_voting_init();
    dap_http_ban_list_client_init();
    dap_link_manager_init(&s_link_manager_callbacks);
    dap_chain_node_init();
    dap_cli_server_cmd_add ("net", s_cli_net, "Network commands",
        "net list [chains -net <net_name>]\n"
            "\tList all networks or list all chains in selected network\n"
        "net -net <net_name> [-mode {update | all}] go {online | offline | sync}\n"
            "\tFind and establish links and stay online. \n"
            "\tMode \"update\" is by default when only new chains and gdb are updated. Mode \"all\" updates everything from zero\n"
        "net -net <net_name> get {status | fee | id}\n"
            "\tDisplays the current current status, current fee or net id.\n"
        "net -net <net_name> stats {tx | tps} [-from <from_time>] [-to <to_time>] [-prev_sec <seconds>] \n"
            "\tTransactions statistics. Time format is <Year>-<Month>-<Day>_<Hours>:<Minutes>:<Seconds> or just <Seconds> \n"
        "net -net <net_name> [-mode {update | all}] sync {all | gdb | chains}\n"
            "\tSyncronyze gdb, chains or everything\n"
            "\tMode \"update\" is by default when only new chains and gdb are updated. Mode \"all\" updates everything from zero\n"
        "net -net <net_name> link {list | add | del | info [-addr]| disconnect_all}\n"
            "\tList, add, del, dump or establish links\n"
        "net -net <net_name> ca add {-cert <cert_name> | -hash <cert_hash>}\n"
            "\tAdd certificate to list of authority cetificates in GDB group\n"
        "net -net <net_name> ca list\n"
            "\tPrint list of authority cetificates from GDB group\n"
        "net -net <net_name> ca del -hash <cert_hash> [-H {hex | base58(default)}]\n"
            "\tDelete certificate from list of authority cetificates in GDB group by it's hash\n"
        "net -net <net_name> ledger reload\n"
            "\tPurge the cache of chain net ledger and recalculate it from chain file\n"
        "net -net <net_name> poa_certs list\n"
            "\tPrint list of PoA cerificates for this network\n");

    s_debug_more = dap_config_get_item_bool_default(g_config,"chain_net","debug_more", s_debug_more);
    char l_path[MAX_PATH + 1], *l_end = NULL;
    int l_pos = snprintf(l_path, MAX_PATH, "%s/network/", dap_config_path());
    if (l_pos >= MAX_PATH - 4)
        return log_it(L_ERROR, "Invalid path to net configs, fix it!"), -1;
    DIR *l_dir = opendir(l_path);
    if ( l_dir ){
        struct dirent *l_dir_entry = NULL;
        uint16_t l_acl_idx = 0;
        while ( (l_dir_entry = readdir(l_dir)) ) {
            if (*l_dir_entry->d_name =='\0' || *l_dir_entry->d_name =='.')
                continue;
            // don't search in directories
            l_end = dap_strncpy(l_path + l_pos, l_dir_entry->d_name, MAX_PATH - l_pos);
            if ( dap_dir_test(l_path) )
                continue;
            // search only ".cfg" files
            if ( (int)(l_end - l_path) + l_pos > 4 && strncmp(l_end - 4, ".cfg", 4) )
                continue;

            log_it(L_DEBUG, "Loading net config \"%s\"", l_dir_entry->d_name);
            *(l_end - 4) = '\0';
            if ( !dap_dir_test(l_path) ) {
                log_it(L_ERROR, "Path \"%s\" not found, skipping it", l_path);
                continue;
            }
            s_net_init(l_path + l_pos, l_path, l_acl_idx++);
        }
        closedir(l_dir);
    } else
        log_it(L_WARNING, "Can't open entries on path %s, error %d: \"%s\"", l_path, errno, dap_strerror(errno));

    dap_enc_http_set_acl_callback(s_net_set_acl);
    log_it(L_NOTICE,"Chain networks initialized");
    return 0;
}

/**
 * @brief get certificate hash from chain config [acl_accept_ca_gdb] param
 *
 * @param a_net dap_chain_net_t chain object
 * @return char*
 */
char *dap_chain_net_get_gdb_group_acl(dap_chain_net_t *a_net)
{
    if (a_net) {
        const char *l_auth_gdb = dap_config_get_item_str(a_net->pub.config, "auth", "acl_accept_ca_gdb");
        if (l_auth_gdb) {
            return dap_strdup_printf("%s.%s", a_net->pub.gdb_groups_prefix, l_auth_gdb);
        }
    }
    return NULL;
}

DAP_STATIC_INLINE struct request_link_info *s_net_resolve_host(const char *a_addr) {
    char l_host[DAP_HOSTADDR_STRLEN + 1] = { '\0' }; uint16_t l_port = 0;
    struct sockaddr_storage l_saddr;
    if ( dap_net_parse_config_address(a_addr, l_host, &l_port, NULL, NULL) < 0
        || dap_net_resolve_host(l_host, dap_itoa(l_port), false, &l_saddr, NULL) < 0 )
        return NULL;
    struct request_link_info *l_ret = DAP_NEW_Z(struct request_link_info);
    l_ret->port = l_port;
    dap_strncpy(l_ret->addr, l_host, DAP_HOSTADDR_STRLEN);
    return l_ret;
}

static struct request_link_info *s_balancer_link_from_cfg(dap_chain_net_t *a_net)
{
    uint16_t l_idx;
    switch (PVT(a_net)->seed_nodes_count) {
    case 0: return log_it(L_ERROR, "No available links in net %s! Add them in net config", a_net->pub.name), NULL;
    case 1:
        l_idx = 0;
    break;
    default:
        l_idx = dap_random_uint16() % PVT(a_net)->seed_nodes_count;
    break;
    }
    if ( !PVT(a_net)->seed_nodes_hosts[l_idx] ) {
        // Unresolved before? Let's try again
        const char **l_seed_nodes_hosts = dap_config_get_array_str(a_net->pub.config, "general", "seed_nodes_hosts", NULL);
        PVT(a_net)->seed_nodes_hosts[l_idx] = s_net_resolve_host(l_seed_nodes_hosts[l_idx]);
    }
    return PVT(a_net)->seed_nodes_hosts[l_idx];
}

dap_chain_node_info_t *dap_chain_net_get_my_node_info(dap_chain_net_t *a_net)
{
    dap_return_val_if_fail(a_net, NULL);
    return PVT(a_net)->node_info;
}

bool dap_chain_net_is_my_node_authorized(dap_chain_net_t *a_net)
{
    dap_return_val_if_fail(a_net, false);
    return dap_cluster_member_find_role(PVT(a_net)->nodes_cluster->role_cluster, &g_node_addr) == DAP_GDB_MEMBER_ROLE_ROOT;
}

dap_stream_node_addr_t *dap_chain_net_get_authorized_nodes(dap_chain_net_t *a_net, size_t *a_nodes_count)
{
    dap_return_val_if_fail(a_net, false);
    return dap_cluster_get_all_members_addrs(PVT(a_net)->nodes_cluster->role_cluster, a_nodes_count, DAP_GDB_MEMBER_ROLE_ROOT);
}

int dap_chain_net_link_add(dap_chain_net_t *a_net, dap_stream_node_addr_t *a_addr, const char *a_host, uint16_t a_port)
{
    bool l_is_link_present = dap_link_manager_link_find(a_addr, a_net->pub.id.uint64);
    if (l_is_link_present || a_addr->uint64 == g_node_addr.uint64) {
        debug_if(l_is_link_present, L_DEBUG, "Link to addr "NODE_ADDR_FP_STR" is already persent in net %s", NODE_ADDR_FP_ARGS(a_addr), a_net->pub.name);
        return -3; // Link is already found for this net or link is to yourself
    }
    if (dap_link_manager_link_create(a_addr, a_net->pub.id.uint64)) {
        log_it(L_ERROR, "Can't create link to addr " NODE_ADDR_FP_STR, NODE_ADDR_FP_ARGS(a_addr));
        return -1;
    }
    int rc = dap_link_manager_link_update(a_addr, a_host, a_port);
    if (rc)
        log_it(L_ERROR, "Can't update link to addr " NODE_ADDR_FP_STR, NODE_ADDR_FP_ARGS(a_addr));
    log_it(L_DEBUG, "Link "NODE_ADDR_FP_STR" successfully added", NODE_ADDR_FP_ARGS(a_addr));
    return rc;
}

/**
 * @brief s_link_manager_callback_connected
 * @param a_node_client
 * @param a_arg
 */
static void s_link_manager_callback_connected(dap_link_t *a_link, uint64_t a_net_id)
{
// sanity check
    dap_return_if_pass(!a_link || !a_net_id);
// func work
    dap_chain_net_t * l_net = dap_chain_net_by_id((dap_chain_net_id_t){.uint64 = a_net_id});
    dap_chain_net_pvt_t *l_net_pvt = PVT(l_net);

    log_it(L_NOTICE, "Established connection with %s."NODE_ADDR_FP_STR,l_net->pub.name,
           NODE_ADDR_FP_ARGS_S(a_link->addr));

    struct json_object *l_json = dap_chain_net_states_json_collect(l_net);
    char l_err_str[128] = { };
    snprintf(l_err_str, sizeof(l_err_str)
                 , "Established connection with link " NODE_ADDR_FP_STR
                 , NODE_ADDR_FP_ARGS_S(a_link->addr));
    json_object_object_add(l_json, "errorMessage", json_object_new_string(l_err_str));
    dap_notify_server_send_mt(json_object_get_string(l_json));
    json_object_put(l_json);
    if(l_net_pvt->state == NET_STATE_LINKS_CONNECTING ){
        l_net_pvt->state = NET_STATE_LINKS_ESTABLISHED;
    }
    dap_stream_ch_chain_net_pkt_hdr_t l_announce = { .version = DAP_STREAM_CH_CHAIN_NET_PKT_VERSION,
                                                     .net_id  = l_net->pub.id };
    if(dap_stream_ch_pkt_send_by_addr(&a_link->addr, DAP_STREAM_CH_CHAIN_NET_ID, DAP_STREAM_CH_CHAIN_NET_PKT_TYPE_ANNOUNCE,
                                   &l_announce, sizeof(l_announce))) {
                                   dap_link_manager_accounting_link_in_net(l_net->pub.id.uint64, &a_link->addr, false);
                                   }
}

static bool s_net_check_link_is_permanent(dap_chain_net_t *a_net, dap_stream_node_addr_t a_addr)
{
    dap_chain_net_pvt_t *l_net_pvt = PVT(a_net);
    for (uint16_t i = 0; i < l_net_pvt->permanent_links_addrs_count; i++) {
        if (l_net_pvt->permanent_links_addrs[i].uint64 == a_addr.uint64)
            return true;
    }
    return false;
}

/**
 * @brief s_link_manager_callback_disconnected
 * @param a_node_client
 * @param a_arg
 */

static bool s_link_manager_callback_disconnected(dap_link_t *a_link, uint64_t a_net_id, int a_links_count)
{
// sanity check
    dap_return_val_if_pass(!a_link, false);
// func work
    dap_chain_net_t *l_net = dap_chain_net_by_id((dap_chain_net_id_t){.uint64 = a_net_id});
    dap_chain_net_pvt_t *l_net_pvt = PVT(l_net);
    bool l_link_is_permanent = s_net_check_link_is_permanent(l_net, a_link->addr);
    log_it(L_INFO, "%s."NODE_ADDR_FP_STR" can't connect for now. %s", l_net ? l_net->pub.name : "(unknown)" ,
            NODE_ADDR_FP_ARGS_S(a_link->addr),
            l_link_is_permanent ? "Setting reconnection pause for it." : "Dropping it.");
    if (!a_links_count && l_net_pvt->state != NET_STATE_OFFLINE) {
        l_net_pvt->state = NET_STATE_LINKS_PREPARE;
        s_net_states_proc(l_net);
    }
    return l_link_is_permanent;
}

/**
 * @brief s_link_manager_callback_error
 * @param a_node_client
 * @param a_error
 * @param a_arg
 */
static void s_link_manager_callback_error(dap_link_t *a_link, uint64_t a_net_id, int a_error)
{
// sanity check
    dap_return_if_pass(!a_link);
// func work
    dap_chain_net_t *l_net = dap_chain_net_by_id((dap_chain_net_id_t){.uint64 = a_net_id});
    log_it(L_WARNING, "Can't establish link with %s."NODE_ADDR_FP_STR,
           l_net ? l_net->pub.name : "(unknown)", NODE_ADDR_FP_ARGS_S(a_link->addr));
    if (l_net){
        struct json_object *l_json = dap_chain_net_states_json_collect(l_net);
        char l_err_str[DAP_HOSTADDR_STRLEN + 80];
        snprintf(l_err_str, sizeof(l_err_str)
                     , "Link " NODE_ADDR_FP_STR " [%s] can't be established, errno %d"
                     , NODE_ADDR_FP_ARGS_S(a_link->addr), a_link->uplink.client->link_info.uplink_addr, a_error);
        json_object_object_add(l_json, "errorMessage", json_object_new_string(l_err_str));
        dap_notify_server_send_mt(json_object_get_string(l_json));
        json_object_put(l_json);
    }
}

/**
 * @brief Launch a connect with a link
 * @param a_net
 * @param a_link_node_info node parameters
 * @return list of dap_chain_node_info_t
 */
int s_link_manager_link_request(uint64_t a_net_id)
{
// sanity check
    dap_chain_net_t *l_net = dap_chain_net_by_id((dap_chain_net_id_t){.uint64 = a_net_id});
    dap_return_val_if_pass(!l_net, -1);
// func work
    dap_chain_net_pvt_t *l_net_pvt = PVT(l_net);
    if (l_net_pvt->state_target == NET_STATE_OFFLINE)
        return -2;
    if (l_net_pvt->state == NET_STATE_LINKS_PREPARE)
        l_net_pvt->state = NET_STATE_LINKS_CONNECTING;
    struct request_link_info *l_balancer_link = s_balancer_link_from_cfg(l_net);
    if (!l_balancer_link)
        return log_it(L_ERROR, "Can't process balancer link %s request in net %s", 
                        dap_chain_net_balancer_type_to_str(PVT(l_net)->balancer_type), l_net->pub.name), -5;
    dap_balancer_link_request_t *l_arg = DAP_NEW_Z(dap_balancer_link_request_t);
    l_arg->net = l_net;
    l_arg->host_addr = (const char*)l_balancer_link->addr;
    l_arg->host_port = l_balancer_link->port;
    l_arg->type = PVT(l_net)->balancer_type;
    return dap_worker_exec_callback_on(dap_worker_get_auto(), dap_chain_net_balancer_request, l_arg), 0;
}

struct request_link_info *s_get_permanent_link_info(dap_chain_net_t *a_net, dap_chain_node_addr_t *a_address)
{
    dap_chain_net_pvt_t *l_net_pvt = PVT(a_net);
    for (uint16_t i = 0; i < l_net_pvt->permanent_links_addrs_count; ++i) {
        if (l_net_pvt->permanent_links_addrs[i].uint64 == a_address->uint64 &&
            i < l_net_pvt->permanent_links_hosts_count &&
            i < l_net_pvt->permanent_links_hosts[i]->addr[0] && 
            i < l_net_pvt->permanent_links_hosts[i]->port)
            return l_net_pvt->permanent_links_hosts[i];
    }
    return NULL;
}

int s_link_manager_fill_net_info(dap_link_t *a_link)
{
// sanity check
    dap_return_val_if_pass(!a_link, -1);
// func work
    const char *l_host = NULL;
    uint16_t l_port = 0;
    struct request_link_info *l_permanent_link = NULL;
    for (dap_chain_net_t *l_net = s_nets_by_name; l_net; l_net = l_net->hh.next) {
        if ( dap_chain_net_get_state(l_net) > NET_STATE_OFFLINE && ( l_permanent_link = s_get_permanent_link_info(l_net, &a_link->addr) )) {
            l_host = l_permanent_link->addr;
            l_port = l_permanent_link->port;
            break;
        }
    }
    dap_chain_node_info_t *l_node_info = NULL;
    if (!l_host || !*l_host || !l_port) {
        for (dap_chain_net_t *net = s_nets_by_name; net; net = net->hh.next) {
            if (( l_node_info = dap_chain_node_info_read(net, &a_link->addr) ))
                break;
        }
        if (!l_node_info)
            return -3;
        l_host = l_node_info->ext_host;
        l_port = l_node_info->ext_port;
    }
    a_link->uplink.ready = !dap_link_manager_link_update(&a_link->addr, l_host, l_port);
    return DAP_DELETE(l_node_info), 0;
}

json_object *s_net_sync_status(dap_chain_net_t *a_net)
{
    // sanity check
    dap_return_val_if_pass(!a_net, NULL);

    json_object *l_jobj_chains_array = json_object_new_object();
    dap_chain_t *l_chain = NULL;
    DL_FOREACH(a_net->pub.chains, l_chain) {
        json_object *l_jobj_chain = json_object_new_object();
        json_object *l_jobj_chain_status = NULL;
        json_object *l_jobj_percent = NULL;
        
        switch (l_chain->state) {
            case CHAIN_SYNC_STATE_ERROR:
                l_jobj_chain_status = json_object_new_string("error");
                break;
            case CHAIN_SYNC_STATE_IDLE:
                l_jobj_chain_status = json_object_new_string("idle");
                break;
            case CHAIN_SYNC_STATE_WAITING:
                l_jobj_chain_status = json_object_new_string("sync in process");
                break;
            case CHAIN_SYNC_STATE_SYNCED:
                l_jobj_chain_status = json_object_new_string("synced");
                break;
            default:
                l_jobj_chain_status = json_object_new_string("unknown");
                break;
        }
        if (dap_chain_net_get_load_mode(a_net)) {
            char *l_percent_str = dap_strdup_printf("%d %c", l_chain->load_progress, '%');
            l_jobj_percent = json_object_new_string(l_percent_str);
            DAP_DELETE(l_percent_str);
        } else if (l_chain->state == CHAIN_SYNC_STATE_IDLE) {
            l_jobj_percent = json_object_new_string(" - %");
        } else {
            double l_percent = dap_min((double)l_chain->callback_count_atom(l_chain) * 100 / l_chain->atom_num_last, 100.0);
            char *l_percent_str = dap_strdup_printf("%.3f %c", l_percent, '%');
            l_jobj_percent = json_object_new_string(l_percent_str);
            DAP_DELETE(l_percent_str);
        }
        json_object *l_jobj_current = json_object_new_uint64(l_chain->callback_count_atom(l_chain));
        json_object *l_jobj_total = json_object_new_uint64(l_chain->atom_num_last);
        json_object_object_add(l_jobj_chain, "status", l_jobj_chain_status);
        json_object_object_add(l_jobj_chain, "current", l_jobj_current);
        json_object_object_add(l_jobj_chain, "in network", l_jobj_total);
        json_object_object_add(l_jobj_chain, "percent", l_jobj_percent);
        json_object_object_add(l_jobj_chains_array, l_chain->name, l_jobj_chain);

    }
    return l_jobj_chains_array;
}

void s_chain_net_states_to_json(dap_chain_net_t *a_net, json_object *a_json_out) {
    json_object_object_add(a_json_out, "name", json_object_new_string((const char *) a_net->pub.name));
    json_object_object_add(a_json_out, "networkState",
                           json_object_new_string(dap_chain_net_state_to_str(PVT(a_net)->state)));
    json_object_object_add(a_json_out, "targetState",
                           json_object_new_string(dap_chain_net_state_to_str(PVT(a_net)->state_target)));
    json_object_object_add(a_json_out, "linksCount", json_object_new_int(0));
    json_object_object_add(a_json_out, "activeLinksCount",
                           json_object_new_int(dap_link_manager_links_count(a_net->pub.id.uint64)));
    char l_node_addr_str[24] = {'\0'};
    int l_tmp = snprintf(l_node_addr_str, sizeof(l_node_addr_str), NODE_ADDR_FP_STR, NODE_ADDR_FP_ARGS_S(g_node_addr));
    json_object_object_add(a_json_out, "nodeAddress"     , json_object_new_string(l_tmp ? l_node_addr_str : "0000::0000::0000::0000"));
    if (PVT(a_net)->state == NET_STATE_SYNC_CHAINS) {
        json_object *l_json_sync_status = s_net_sync_status(a_net);
        json_object_object_add(a_json_out, "processed", l_json_sync_status);
    }
}

struct json_object *dap_chain_net_states_json_collect(dap_chain_net_t *a_net) {
    json_object *l_json = json_object_new_object();
    json_object_object_add(l_json, "class"            , json_object_new_string("NetInfo"));
    s_set_reply_text_node_status_json(a_net, l_json);
    s_chain_net_states_to_json(a_net, l_json);
    return l_json;
}

struct json_object *dap_chain_net_list_json_collect(){
    json_object *l_json = json_object_new_object();
    json_object_object_add(l_json, "class", json_object_new_string("NetList"));
    json_object *l_json_networks = json_object_new_array();
    for (dap_chain_net_t *l_net = dap_chain_net_iter_start(); l_net; l_net = dap_chain_net_iter_next(l_net)) {
        json_object_array_add(l_json_networks, json_object_new_string(l_net->pub.name));
    }
    json_object_object_add(l_json, "networks", l_json_networks);
    return l_json;
}

struct json_object *dap_chain_nets_info_json_collect(){
    json_object *l_json = json_object_new_object();
    json_object_object_add(l_json, "class", json_object_new_string("NetsInfo"));
    json_object *l_json_networks = json_object_new_object();
    for (dap_chain_net_t *l_net = dap_chain_net_iter_start(); l_net; l_net = dap_chain_net_iter_next(l_net)) {
        json_object *l_jobj_net_info = json_object_new_object();
        s_set_reply_text_node_status_json(l_net, l_jobj_net_info);
        json_object_object_add(l_json_networks, l_net->pub.name, l_jobj_net_info);
    }
    json_object_object_add(l_json, "networks", l_json_networks);
    return l_json;
}

/**
 * @brief s_net_states_notify
 * @param l_net
 */
static void s_net_states_notify(dap_chain_net_t *a_net)
{
    struct json_object *l_json = dap_chain_net_states_json_collect(a_net);
    json_object_object_add(l_json, "errorMessage", json_object_new_string(" ")); // regular notify has no error
    dap_notify_server_send_mt(json_object_get_string(l_json));
    json_object_put(l_json);
}

/**
 * @brief dap_chain_net_get_role
 * @param a_net
 * @return
 */
dap_chain_node_role_t dap_chain_net_get_role(dap_chain_net_t * a_net)
{
    return PVT(a_net)->node_role;
}

/**
 * @brief set node role
 * [root_master, root, archive, cell_master, master, full, light]
 * @param a_id
 * @param a_name
 * @param a_node_role
 * @return dap_chain_net_t*
 */
static dap_chain_net_t *s_net_new(const char *a_net_name, dap_config_t *a_cfg)
{
    dap_return_val_if_fail(a_cfg, NULL);
    const char  *l_net_name_str = dap_config_get_item_str_default(a_cfg, "general", "name", a_net_name),
                *l_net_id_str   = dap_config_get_item_str(a_cfg, "general", "id"),
                *a_node_role    = dap_config_get_item_str(a_cfg, "general", "node-role" ),
                *a_native_ticker= dap_config_get_item_str(a_cfg, "general", "native_ticker");
    dap_chain_net_id_t l_net_id;

    if (!l_net_name_str || !*l_net_name_str || !l_net_id_str || dap_chain_net_id_parse(l_net_id_str, &l_net_id))
        return log_it(L_ERROR, "Can't create l_net, can't read name or ID config"), NULL;

    dap_chain_net_t *l_net_sought = NULL;
    HASH_FIND_STR(s_nets_by_name, l_net_name_str, l_net_sought);
    if (!l_net_sought)
        HASH_FIND(hh2, s_nets_by_id, &l_net_id, sizeof(l_net_id), l_net_sought);
    if (l_net_sought) {
        log_it(L_ERROR, "Can't create net %s ID %"DAP_UINT64_FORMAT_U", an already existent net "
                        "%s ID %"DAP_UINT64_FORMAT_U" has the same name or ID.\n"\
                        "Please, fix your configs and restart node",
                        l_net_name_str, l_net_id.uint64, l_net_sought->pub.name,
                        l_net_sought->pub.id.uint64);
        return NULL;
    }

    if (!a_native_ticker)
        return log_it(L_ERROR, "Invalid native ticker, check [general] \"native_ticker\" in %s.cfg", l_net_name_str), NULL;
    
    if (!a_node_role)
        return log_it(L_ERROR, "Can't create l_net, can't read node role config"), NULL;

    uint32_t l_role;
    if ( !strcmp (a_node_role, "root_master") )
        l_role = NODE_ROLE_ROOT_MASTER;
    else if ( !strcmp(a_node_role,"root") )
        l_role = NODE_ROLE_ROOT;
    else if ( !strcmp(a_node_role,"archive") )
        l_role = NODE_ROLE_ARCHIVE;
    else if ( !strcmp(a_node_role,"cell_master") )
        l_role = NODE_ROLE_CELL_MASTER;
    else if ( !strcmp(a_node_role,"master") )
        l_role = NODE_ROLE_MASTER;
    else if ( !strcmp(a_node_role,"full") )
        l_role = NODE_ROLE_FULL;
    else if ( !strcmp(a_node_role,"light") )
        l_role = NODE_ROLE_LIGHT;
    else
        return log_it(L_ERROR,"Unknown node role \"%s\" for network '%s'", a_node_role, l_net_name_str), NULL;

    dap_chain_net_t *l_ret = DAP_NEW_Z_SIZE_RET_VAL_IF_FAIL(dap_chain_net_t, sizeof(dap_chain_net_t) + sizeof(dap_chain_net_pvt_t), NULL);
    PVT(l_ret)->node_info = DAP_NEW_Z_SIZE_RET_VAL_IF_FAIL(dap_chain_node_info_t, sizeof(dap_chain_node_info_t) + DAP_HOSTADDR_STRLEN + 1, NULL, l_ret);
    l_ret->pub.id = l_net_id;
    PVT(l_ret)->node_role.enums = l_role;
    log_it (L_NOTICE, "Node role \"%s\" selected for network '%s'", a_node_role, l_net_name_str);
    dap_strncpy(l_ret->pub.name, l_net_name_str, sizeof(l_ret->pub.name));
    l_ret->pub.native_ticker = a_native_ticker;
    l_ret->pub.config = a_cfg;
    l_ret->pub.gdb_groups_prefix
        = dap_config_get_item_str_default( a_cfg, "general", "gdb_groups_prefix", dap_config_get_item_str(a_cfg, "general", "name") );
    HASH_ADD_STR(s_nets_by_name, pub.name, l_ret);
    HASH_ADD(hh2, s_nets_by_id, pub.id, sizeof(dap_chain_net_id_t), l_ret);
    return l_ret;
}

bool s_net_disk_load_notify_callback(UNUSED_ARG void *a_arg) {
    json_object *json_obj = json_object_new_object();
    json_object_object_add(json_obj, "class", json_object_new_string("nets_init"));
    json_object *l_jobj_nets = json_object_new_object();
    for (dap_chain_net_t *net = s_nets_by_name; net; net = net->hh.next) {
        json_object *json_chains = json_object_new_object();
        for (dap_chain_t *l_chain = net->pub.chains; l_chain; l_chain = l_chain->next) {
            json_object *l_jobj_chain_info = json_object_new_object();
            json_object_object_add(l_jobj_chain_info, "count_atoms", json_object_new_int(l_chain->callback_count_atom(l_chain)));
            json_object_object_add(l_jobj_chain_info, "load_process", json_object_new_int(l_chain->load_progress));
            json_object_object_add(json_chains, l_chain->name, l_jobj_chain_info);
            log_it(L_DEBUG, "Loading net \"%s\", chain \"%s\", ID 0x%016"DAP_UINT64_FORMAT_x " [%d%%]",
                            net->pub.name, l_chain->name, l_chain->id.uint64, l_chain->load_progress);
        }
        json_object_object_add(l_jobj_nets, net->pub.name, json_chains);
    }
    json_object_object_add(json_obj, "nets", l_jobj_nets);
    dap_notify_server_send_mt(json_object_get_string(json_obj));
    json_object_put(json_obj);
    return true;
}

/**
 * @brief
 * load network config settings
 */
void dap_chain_net_load_all()
{
    int l_nets_count = HASH_COUNT(s_nets_by_name), i = 0, l_err;
    if (!l_nets_count)
        return log_it(L_ERROR, "No networks initialized!");
    pthread_t l_tids[l_nets_count];
    dap_timerfd_t *l_load_notify_timer = dap_timerfd_start(5000, (dap_timerfd_callback_t)s_net_disk_load_notify_callback, NULL);
    for ( dap_chain_net_t *l_net = s_nets_by_name; l_net && !( l_err = pthread_create(&l_tids[i], NULL, s_net_load, l_net) ); l_net = l_net->hh.next, ++i );
    if ( i < l_nets_count ) {
        log_it(L_ERROR, "%s%d of %d nets are loading! Thread creation error %d: \"%s\"",
                        i ? "Only " : "", i, l_nets_count, l_err, dap_strerror(l_err));
        l_nets_count = i;
    }
    for ( i = 0; i < l_nets_count; ++i ) {
        if (( l_err = pthread_join(l_tids[i], NULL) ))
            log_it(L_ERROR, "Thread %d join error %d: \"%s\"", l_err, dap_strerror(l_err));
    }
    dap_timerfd_delete_mt(l_load_notify_timer->worker, l_load_notify_timer->esocket_uuid);
}

dap_string_t* dap_cli_list_net()
{
    dap_string_t *l_string_ret = dap_string_new("");
    dap_string_append(l_string_ret, "Available networks and chains:\n");
    for (dap_chain_net_t *net = s_nets_by_name; net; net = net->hh.next) {
        dap_string_append_printf(l_string_ret, "\t%s:\n", net->pub.name);
        dap_chain_t *l_chain = net->pub.chains;
        while (l_chain) {
            dap_string_append_printf( l_string_ret, "\t\t%s\n", l_chain->name );
            l_chain = l_chain->next;
        }
    }
    return l_string_ret;
}

static void s_set_reply_text_node_status_json(dap_chain_net_t *a_net, json_object *a_json_out) {
    if (!a_net || !a_json_out)
        return;
    json_object *l_jobj_net_name  = json_object_new_string(a_net->pub.name);
    json_object_object_add(a_json_out, "net", l_jobj_net_name);
    dap_chain_node_addr_t l_cur_node_addr = { 0 };
    l_cur_node_addr.uint64 = dap_chain_net_get_cur_addr_int(a_net);
    json_object *l_jobj_cur_node_addr;
    if(!l_cur_node_addr.uint64) {
        l_jobj_cur_node_addr = json_object_new_string("not defined");
    } else {
        char *l_cur_node_addr_str = dap_strdup_printf(NODE_ADDR_FP_STR,NODE_ADDR_FP_ARGS_S(l_cur_node_addr));
        l_jobj_cur_node_addr = json_object_new_string(l_cur_node_addr_str);
        DAP_DELETE(l_cur_node_addr_str);
    }
    if (!l_jobj_cur_node_addr) {
        return ;
    }
    json_object_object_add(a_json_out, "current_addr", l_jobj_cur_node_addr);
    if (PVT(a_net)->state != NET_STATE_OFFLINE) {
        json_object *l_jobj_links = json_object_new_object();
        json_object *l_jobj_active_links = json_object_new_uint64(dap_link_manager_links_count(a_net->pub.id.uint64));
        json_object *l_jobj_required_links = json_object_new_uint64(dap_link_manager_required_links_count(a_net->pub.id.uint64));
        json_object_object_add(l_jobj_links, "active", l_jobj_active_links);
        json_object_object_add(l_jobj_links, "required", l_jobj_required_links);
        json_object_object_add(a_json_out, "links", l_jobj_links);
    }

    json_object *l_json_sync_status = s_net_sync_status(a_net);
    json_object_object_add(a_json_out, "processed", l_json_sync_status);

    json_object *l_jobj_states = json_object_new_object();
    json_object *l_jobj_current_states = json_object_new_string(c_net_states[PVT(a_net)->state]);
    json_object *l_jobj_target_states = json_object_new_string(c_net_states[PVT(a_net)->state_target]);
    json_object_object_add(l_jobj_states, "current", l_jobj_current_states);
    json_object_object_add(l_jobj_states, "target", l_jobj_target_states);
    json_object_object_add(a_json_out, "states", l_jobj_states);
}

void s_set_reply_text_node_status(void **a_str_reply, dap_chain_net_t * a_net){
    char* l_node_address_text_block = NULL;
    dap_chain_node_addr_t l_cur_node_addr = { 0 };
    l_cur_node_addr.uint64 = dap_chain_net_get_cur_addr_int(a_net);
    if(!l_cur_node_addr.uint64)
        l_node_address_text_block = dap_strdup_printf(", cur node address not defined");
    else
        l_node_address_text_block = dap_strdup_printf(", cur node address " NODE_ADDR_FP_STR,NODE_ADDR_FP_ARGS_S(l_cur_node_addr));

    char* l_sync_current_link_text_block = NULL;
    if (PVT(a_net)->state != NET_STATE_OFFLINE)
        l_sync_current_link_text_block = dap_strdup_printf(", active links %zu from %u",
                                                           dap_link_manager_links_count(a_net->pub.id.uint64), 0);
    dap_cli_server_cmd_set_reply_text(a_str_reply,
                                      "Network \"%s\" has state %s (target state %s)%s%s",
                                      a_net->pub.name, c_net_states[PVT(a_net)->state],
                                      c_net_states[PVT(a_net)->state_target],
                                      (l_sync_current_link_text_block)? l_sync_current_link_text_block: "",
                                      l_node_address_text_block
                                      );
    DAP_DELETE(l_sync_current_link_text_block);
    DAP_DELETE(l_node_address_text_block);
}
/**
 * @brief reload ledger
 * command cellframe-node-cli net -net <network_name> ledger reload
 * @param l_net
 * @return true
 * @return false
 */
void dap_chain_net_purge(dap_chain_net_t *l_net)
{
    dap_chain_net_srv_stake_purge(l_net);
    dap_chain_net_decree_deinit(l_net);
    dap_ledger_purge(l_net->pub.ledger, false);
    dap_chain_t *l_chain = NULL;
    DL_FOREACH(l_net->pub.chains, l_chain) {
        if (l_chain->callback_purge) {
            l_chain->callback_purge(l_chain);
        }
        if (!dap_strcmp(dap_chain_get_cs_type(l_chain), "esbocs")) {
            dap_chain_esbocs_set_min_validators_count(l_chain, 0);
        }
        dap_chain_load_all(l_chain);
        l_net->pub.fee_value = uint256_0;
        l_net->pub.fee_addr = c_dap_chain_addr_blank;
    }
    DL_FOREACH(l_net->pub.chains, l_chain) {
        if (l_chain->callback_atom_add_from_treshold) {
            while (l_chain->callback_atom_add_from_treshold(l_chain, NULL))
                debug_if(s_debug_more, L_DEBUG, "Added atom from treshold");
        }
    }
    dap_chain_net_decree_init(l_net);
}

/**
 * @brief update ledger cache at once
 * if you node build need ledger cache one time reload, uncomment this function
 * iat the end of s_net_init
 * @param l_net network object
 * @return true
 * @return false
 */
static bool s_chain_net_reload_ledger_cache_once(dap_chain_net_t *l_net)
{
    if (!l_net)
        return false;
    // create directory for cache checking file (cellframe-node/cache)
    char *l_cache_dir = dap_strdup_printf( "%s/%s", g_sys_dir_path, "cache");
    if (dap_mkdir_with_parents(l_cache_dir) != 0) {
        log_it(L_WARNING,"Error during disposable cache check file creation");
        DAP_DELETE(l_cache_dir);
        return false;
    }
    // Check the file with provided UUID. Change this UUID to automatically reload cache on next node startup
    char *l_cache_file = dap_strdup_printf( "%s/%s.cache", l_cache_dir, DAP_LEDGER_CACHE_RELOAD_ONCE_UUID);
    DAP_DELETE(l_cache_dir);
    // create file, if it not presented. If file exists, ledger cache operation is stopped
    if (dap_file_simple_test(l_cache_file)) {
        log_it(L_NOTICE, "Cache file '%s' already exists", l_cache_file);
        DAP_DELETE(l_cache_file);
        return false;
    }

    static FILE *s_cache_file = NULL;
    s_cache_file = fopen(l_cache_file, "a");
    if(!s_cache_file) {
        s_cache_file = fopen(l_cache_file, "w");
        if (!s_cache_file) {
            log_it(L_ERROR, "Can't open cache file %s for one time ledger cache reloading."
                "Please, do it manually using command"
                "'cellframe-node-cli net -net <network_name>> ledger reload'", l_cache_file);
            return -1;
        }
    }
    fclose(s_cache_file);
    DAP_DELETE(l_cache_file);
    return true;
}

/**
 * @brief s_chain_type_convert
 * convert dap_chain_type_t to  DAP_CNAIN* constants
 * @param a_type - dap_chain_type_t a_type [CHAIN_TYPE_TOKEN, CHAIN_TYPE_EMISSION, CHAIN_TYPE_TX]
 * @return uint16_t
 */
static const char *s_chain_type_convert_to_string(dap_chain_type_t a_type)
{
    switch (a_type) {
        case CHAIN_TYPE_TOKEN:
            return ("token");
        case CHAIN_TYPE_EMISSION:
            return ("emission");
        case CHAIN_TYPE_TX:
            return ("transaction");
        case CHAIN_TYPE_CA:
            return ("ca");
        case CHAIN_TYPE_SIGNER:
            return ("signer");

        default:
            return ("custom");
    }
}

/**
 * @brief
 * register net* command in cellframe-node-cli interface
 * @param argc arguments count
 * @param argv arguments value
 * @param arg_func
 * @param str_reply
 * @return
 */
static int s_cli_net(int argc, char **argv, void **reply)
{
    json_object ** a_json_arr_reply = (json_object **) reply;
    json_object *l_jobj_return = json_object_new_object();
    if (!l_jobj_return) {
        dap_json_rpc_allocation_error(*a_json_arr_reply);
        return DAP_JSON_RPC_ERR_CODE_MEMORY_ALLOCATED;
    }
    int arg_index = 1;
    dap_chain_net_t * l_net = NULL;

    const char * l_hash_out_type = NULL;
    dap_cli_server_cmd_find_option_val(argv, arg_index, argc, "-H", &l_hash_out_type);
    if(!l_hash_out_type)
        l_hash_out_type = "hex";
    if(dap_strcmp(l_hash_out_type,"hex") && dap_strcmp(l_hash_out_type,"base58")) {
        json_object_put(l_jobj_return);
        dap_json_rpc_error_add(*a_json_arr_reply, DAP_CHAIN_NET_JSON_RPC_INVALID_PARAMETER_HASH, "%s", "invalid parameter -H, valid values: -H <hex | base58>");
        return DAP_CHAIN_NET_JSON_RPC_INVALID_PARAMETER_HASH;

    }

    // command 'list'
    const char * l_list_cmd = NULL;

    if(dap_cli_server_cmd_find_option_val(argv, arg_index, dap_min(argc, arg_index + 1), "list", &l_list_cmd) != 0 ) {
        if (dap_strcmp(l_list_cmd,"chains")==0){
            const char * l_net_str = NULL;
            dap_chain_net_t* l_net = NULL;
            if (dap_cli_server_cmd_find_option_val(argv, arg_index, argc, "-net", &l_net_str) && !l_net_str) {
                json_object_put(l_jobj_return);
                dap_json_rpc_error_add(*a_json_arr_reply, DAP_CHAIN_NET_JSON_RPC_CAN_NOT_PARAMETER_NET_REQUIRE, "%s", "Parameter '-net' require <net name>");
                return DAP_CHAIN_NET_JSON_RPC_CAN_NOT_PARAMETER_NET_REQUIRE;
            }

            l_net = dap_chain_net_by_name(l_net_str);
            if (l_net_str && !l_net) {
                json_object_put(l_jobj_return);
                dap_json_rpc_error_add(*a_json_arr_reply, DAP_CHAIN_NET_JSON_RPC_WRONG_NET, "%s", "Wrong <net name>, use 'net list' "
                                                                         "command to display a list of available networks");
                return DAP_CHAIN_NET_JSON_RPC_WRONG_NET;
            }

            if (l_net){
                json_object *l_jobj_net_name = json_object_new_string(l_net->pub.name);
                json_object *l_jobj_chains = json_object_new_array();
                if (!l_jobj_net_name || !l_jobj_chains) {
                    json_object_put(l_jobj_return);
                    json_object_put(l_jobj_net_name);
                    json_object_put(l_jobj_chains);
                    dap_json_rpc_allocation_error(*a_json_arr_reply);
                    return DAP_JSON_RPC_ERR_CODE_MEMORY_ALLOCATED;
                }
                dap_chain_t * l_chain = l_net->pub.chains;
                while (l_chain) {
                    json_object *l_jobj_chain_name = json_object_new_string(l_chain->name);
                    if (!l_jobj_chain_name) {
                        json_object_put(l_jobj_return);
                        json_object_put(l_jobj_net_name);
                        json_object_put(l_jobj_chains);
                        json_object_put(l_jobj_chain_name);
                        dap_json_rpc_allocation_error(*a_json_arr_reply);
                        return DAP_JSON_RPC_ERR_CODE_MEMORY_ALLOCATED;
                    }
                    json_object_array_add(l_jobj_chains, l_jobj_chain_name);
                    l_chain = l_chain->next;
                }
                json_object_object_add(l_jobj_return, "net", l_jobj_net_name);
                json_object_object_add(l_jobj_return, "chains", l_jobj_chains);
            }else{
                json_object *l_jobj_networks = json_object_new_array();
                for (dap_chain_net_t *l_net = s_nets_by_name; l_net; l_net = l_net->hh.next) {
                    json_object *l_jobj_network = json_object_new_object();
                    json_object *l_jobj_chains = json_object_new_array();
                    json_object *l_jobj_network_name = json_object_new_string(l_net->pub.name);
                    if (!l_jobj_network || !l_jobj_chains || !l_jobj_network_name) {
                        json_object_put(l_jobj_return);
                        json_object_put(l_jobj_network);
                        json_object_put(l_jobj_chains);
                        json_object_put(l_jobj_network_name);
                        dap_json_rpc_allocation_error(*a_json_arr_reply);
                        return DAP_JSON_RPC_ERR_CODE_MEMORY_ALLOCATED;
                    }
                    json_object_object_add(l_jobj_network, "name", l_jobj_network_name);

                    dap_chain_t * l_chain = l_net->pub.chains;
                    while (l_chain) {
                        json_object *l_jobj_chain = json_object_new_object();
                        json_object *l_jobj_chain_name = json_object_new_string(l_chain->name);
                        if (!l_jobj_chain || !l_jobj_chain_name) {
                            json_object_put(l_jobj_return);
                            json_object_put(l_jobj_network);
                            json_object_put(l_jobj_chains);
                            json_object_put(l_jobj_chain);
                            json_object_put(l_jobj_chain_name);
                            dap_json_rpc_allocation_error(*a_json_arr_reply);
                            return DAP_JSON_RPC_ERR_CODE_MEMORY_ALLOCATED;
                        }
                        json_object_object_add(l_jobj_chain, "name", l_jobj_chain_name);
                        if (l_chain->default_datum_types_count) {
                            json_object *l_jobj_default_types = json_object_new_array();
                            if (!l_jobj_default_types) {
                                json_object_put(l_jobj_return);
                                json_object_put(l_jobj_chain);
                                json_object_put(l_jobj_chains);
                                json_object_put(l_jobj_network);
                                json_object_put(l_jobj_networks);
                                dap_json_rpc_allocation_error(*a_json_arr_reply);
                                return DAP_JSON_RPC_ERR_CODE_MEMORY_ALLOCATED;
                            }
                            for (uint16_t i = 0; i < l_chain->default_datum_types_count; i++) {
                                json_object *l_jobj_type_str = json_object_new_string(s_chain_type_convert_to_string(
                                        l_chain->default_datum_types[i]));
                                if (!l_jobj_type_str) {
                                    json_object_put(l_jobj_return);
                                    json_object_put(l_jobj_default_types);
                                    json_object_put(l_jobj_chain);
                                    json_object_put(l_jobj_chains);
                                    json_object_put(l_jobj_network);
                                    json_object_put(l_jobj_networks);
                                    dap_json_rpc_allocation_error(*a_json_arr_reply);
                                    return DAP_JSON_RPC_ERR_CODE_MEMORY_ALLOCATED;
                                }
                                json_object_array_add(l_jobj_default_types, l_jobj_type_str);
                            }
                            json_object_object_add(l_jobj_chain, "default_types", l_jobj_default_types);
                        }
                        json_object_array_add(l_jobj_chains, l_jobj_chain);
                        l_chain = l_chain->next;
                    }
                    json_object_object_add(l_jobj_network, "chain", l_jobj_chains);
                    json_object_array_add(l_jobj_networks, l_jobj_network);
                }
                json_object_object_add(l_jobj_return, "networks", l_jobj_networks);
            }
        }else{
            // plug for wrong command arguments
            if (argc > 2) {
                json_object_put(l_jobj_return);
                dap_json_rpc_error_add(*a_json_arr_reply, DAP_CHAIN_NET_JSON_RPC_MANY_ARGUMENT_FOR_COMMAND_NET_LIST, "%s",
                                       "To many arguments for 'net list' command see help");
                return DAP_CHAIN_NET_JSON_RPC_MANY_ARGUMENT_FOR_COMMAND_NET_LIST;
            }

            json_object *l_jobj_networks = json_object_new_array();
            // show list of nets
            for (dap_chain_net_t *l_net = s_nets_by_name; l_net; l_net = l_net->hh.next) {
                json_object *l_jobj_network_name = json_object_new_string(l_net->pub.name);
                json_object_array_add(l_jobj_networks, l_jobj_network_name);
            }
            json_object_object_add(l_jobj_return, "networks", l_jobj_networks);
        }
        json_object_array_add(*reply, l_jobj_return);
        return 0;
    }

    int l_ret = dap_chain_node_cli_cmd_values_parse_net_chain_for_json(*a_json_arr_reply, &arg_index, argc, argv, NULL, &l_net,
                                                                       CHAIN_TYPE_INVALID);

    if ( l_net ) {
        const char *l_sync_str = NULL;
        const char *l_links_str = NULL;
        const char *l_go_str = NULL;
        const char *l_get_str = NULL;
        const char *l_stats_str = NULL;
        const char *l_ca_str = NULL;
        const char *l_ledger_str = NULL;
        const char *l_list_str = NULL;
        dap_cli_server_cmd_find_option_val(argv, arg_index, argc, "sync", &l_sync_str);
        dap_cli_server_cmd_find_option_val(argv, arg_index, argc, "link", &l_links_str);
        dap_cli_server_cmd_find_option_val(argv, arg_index, argc, "go", &l_go_str);
        dap_cli_server_cmd_find_option_val(argv, arg_index, argc, "get", &l_get_str);
        dap_cli_server_cmd_find_option_val(argv, arg_index, argc, "stats", &l_stats_str);
        dap_cli_server_cmd_find_option_val(argv, arg_index, argc, "ca", &l_ca_str);
        dap_cli_server_cmd_find_option_val(argv, arg_index, argc, "ledger", &l_ledger_str);
        dap_cli_server_cmd_find_option_val(argv, arg_index, argc, "poa_certs", &l_list_str);

        const char * l_sync_mode_str = "updates";
        dap_cli_server_cmd_find_option_val(argv, arg_index, argc, "-mode", &l_sync_mode_str);
        if ( !dap_strcmp(l_sync_mode_str,"all") )
            dap_chain_net_get_flag_sync_from_zero(l_net);
        if (l_stats_str) {
            char l_from_str_new[50], l_to_str_new[50];
            const char c_time_fmt[]="%Y-%m-%d_%H:%M:%S";
            struct tm l_from_tm = {}, l_to_tm = {};
            if (strcmp(l_stats_str,"tx") == 0) {
                const char *l_to_str = NULL;
                const char *l_from_str = NULL;
                const char *l_prev_day_str = NULL;
                // Read from/to time
                dap_cli_server_cmd_find_option_val(argv, arg_index, argc, "-from", &l_from_str);
                dap_cli_server_cmd_find_option_val(argv, arg_index, argc, "-to", &l_to_str);
                dap_cli_server_cmd_find_option_val(argv, arg_index, argc, "-prev_day", &l_prev_day_str);
                time_t l_ts_now = time(NULL);
                if (l_from_str) {
                    strptime( (char *)l_from_str, c_time_fmt, &l_from_tm );
                    if (l_to_str) {
                        strptime( (char *)l_to_str, c_time_fmt, &l_to_tm );
                    } else { // If not set '-to' - we set up current time
                        localtime_r(&l_ts_now, &l_to_tm);
                    }
                } else if (l_prev_day_str) {
                    localtime_r(&l_ts_now, &l_to_tm);
                    double l_days = strtod(l_prev_day_str, NULL);
                    l_ts_now -= (time_t)(l_days * 86400);
                    localtime_r(&l_ts_now, &l_from_tm );
                } else if ( l_from_str == NULL ) { // If not set '-from' we set up current time minus 60 seconds
                    localtime_r(&l_ts_now, &l_to_tm);
                    l_ts_now -= 86400;
                    localtime_r(&l_ts_now, &l_from_tm );
                }
                // Form timestamps from/to
                time_t l_from_ts = mktime(&l_from_tm);
                time_t l_to_ts = mktime(&l_to_tm);
                // Produce strings
                strftime(l_from_str_new, sizeof(l_from_str_new), c_time_fmt,&l_from_tm );
                strftime(l_to_str_new, sizeof(l_to_str_new), c_time_fmt,&l_to_tm );
                json_object *l_jobj_stats = json_object_new_object();
                if (!l_jobj_stats) {
                    json_object_put(l_jobj_return);
                    dap_json_rpc_allocation_error(*a_json_arr_reply);
                    return DAP_JSON_RPC_ERR_CODE_MEMORY_ALLOCATED;
                }
                json_object *l_jobj_from = json_object_new_string(l_from_str_new);
                json_object *l_jobj_to = json_object_new_string(l_to_str_new);
                if (!l_jobj_from || !l_jobj_to) {
                    json_object_put(l_jobj_return);
                    json_object_put(l_jobj_stats);
                    json_object_put(l_jobj_from);
                    json_object_put(l_jobj_to);
                    dap_json_rpc_allocation_error(*a_json_arr_reply);
                    return DAP_JSON_RPC_ERR_CODE_MEMORY_ALLOCATED;
                }
                json_object_object_add(l_jobj_stats, "from", l_jobj_from);
                json_object_object_add(l_jobj_stats, "to", l_jobj_to);
                log_it(L_INFO, "Calc TPS from %s to %s", l_from_str_new, l_to_str_new);
                uint64_t l_tx_count = dap_ledger_count_from_to ( l_net->pub.ledger, l_from_ts * 1000000000, l_to_ts * 1000000000);
                long double l_tpd = l_to_ts == l_from_ts ? 0 :
                                                     (long double) l_tx_count / (long double) ((long double)(l_to_ts - l_from_ts) / 86400);
                char *l_tpd_str = dap_strdup_printf("%.3Lf", l_tpd);
                json_object *l_jobj_tpd = json_object_new_string(l_tpd_str);
                DAP_DELETE(l_tpd_str);
                json_object *l_jobj_total = json_object_new_uint64(l_tx_count);
#ifdef DAP_TPS_TEST
                long double l_tps = l_to_ts == l_from_ts ? 0 :
                                                     (long double) l_tx_count / (long double) (long double)(l_to_ts - l_from_ts);
                char *l_tps_str = dap_strdup_printf("%.3Lf", l_tps);
                json_object *l_jobj_tps = json_object_new_string(l_tps_str);
                DAP_DELETE(l_tps_str);
                if (!l_jobj_tpd || !l_jobj_total || !l_jobj_tps) {
                    json_object_put(l_jobj_tps);
#else
                if (!l_jobj_tpd || !l_jobj_total) {
#endif
                    
                    json_object_put(l_jobj_return);
                    json_object_put(l_jobj_stats);
                    json_object_put(l_jobj_from);
                    json_object_put(l_jobj_to);
                    json_object_put(l_jobj_tpd);
                    json_object_put(l_jobj_total);
                    dap_json_rpc_allocation_error(*a_json_arr_reply);
                    return DAP_JSON_RPC_ERR_CODE_MEMORY_ALLOCATED;
                }
#ifdef DAP_TPS_TEST
                json_object_object_add(l_jobj_stats, "transaction_per_sec", l_jobj_tps);
#endif
                json_object_object_add(l_jobj_stats, "transaction_per_day", l_jobj_tpd);
                json_object_object_add(l_jobj_stats, "total", l_jobj_total);
                json_object_object_add(l_jobj_return, "transaction_statistics", l_jobj_stats);
                l_ret = DAP_CHAIN_NET_JSON_RPC_OK;
            } else {
                json_object_put(l_jobj_return);
                dap_json_rpc_error_add(*a_json_arr_reply, DAP_CHAIN_NET_JSON_RPC_UNDEFINED_PARAMETER_COMMAND_STATS, "%s",
                 "Subcommand 'stats' requires one of parameter: tx");
                return DAP_CHAIN_NET_JSON_RPC_UNDEFINED_PARAMETER_COMMAND_STATS;
            }
        } else if ( l_go_str){
            json_object *l_jobj_net = json_object_new_string(l_net->pub.name);
            json_object *l_jobj_current_status = json_object_new_string(c_net_states[PVT(l_net)->state]);
            if (!l_jobj_net || !l_jobj_current_status) {
                json_object_put(l_jobj_return);
                json_object_put(l_jobj_net);
                json_object_put(l_jobj_current_status);
                dap_json_rpc_allocation_error(*a_json_arr_reply);
                return DAP_JSON_RPC_ERR_CODE_MEMORY_ALLOCATED;
            }
            json_object_object_add(l_jobj_return, "net", l_jobj_net);
            json_object_object_add(l_jobj_return, "current", l_jobj_current_status);
            if ( strcmp(l_go_str,"online") == 0 ) {
                json_object *l_jobj_to = json_object_new_string(c_net_states[NET_STATE_ONLINE]);
                if (!l_jobj_to) {
                    json_object_put(l_jobj_return);
                    dap_json_rpc_allocation_error(*a_json_arr_reply);
                    return DAP_JSON_RPC_ERR_CODE_MEMORY_ALLOCATED;
                }
                json_object_object_add(l_jobj_return, "to", l_jobj_to);
                if (dap_chain_net_state_go_to(l_net, NET_STATE_ONLINE)) {
                    json_object_put(l_jobj_return);
                    dap_json_rpc_error_add(*a_json_arr_reply, DAP_JSON_RPC_ERR_CODE_METHOD_ERR_START, "%s",
                                            "Can't change state of loading network\n");
                    return DAP_JSON_RPC_ERR_CODE_METHOD_ERR_START;
                }
                l_ret = DAP_CHAIN_NET_JSON_RPC_OK;
            } else if ( strcmp(l_go_str,"offline") == 0 ) {
                json_object *l_jobj_to = json_object_new_string(c_net_states[NET_STATE_OFFLINE]);
                if (!l_jobj_to) {
                    json_object_put(l_jobj_return);
                    dap_json_rpc_allocation_error(*a_json_arr_reply);
                    return DAP_JSON_RPC_ERR_CODE_MEMORY_ALLOCATED;
                }
                json_object_object_add(l_jobj_return, "to", l_jobj_to);
                if ( dap_chain_net_state_go_to(l_net, NET_STATE_OFFLINE) ) {
                    json_object_put(l_jobj_return);
                    dap_json_rpc_error_add(*a_json_arr_reply, DAP_JSON_RPC_ERR_CODE_METHOD_ERR_START, "%s",
                                            "Can't change state of loading network\n");
                    return DAP_JSON_RPC_ERR_CODE_METHOD_ERR_START;
                }
                l_ret = DAP_CHAIN_NET_JSON_RPC_OK;
            } else if (strcmp(l_go_str, "sync") == 0) {
                json_object *l_jobj_to = json_object_new_string("resynchronizing");
                if (!l_jobj_to) {
                    json_object_put(l_jobj_return);
                    dap_json_rpc_allocation_error(*a_json_arr_reply);
                    return DAP_JSON_RPC_ERR_CODE_MEMORY_ALLOCATED;
                }
                json_object_object_add(l_jobj_return, "start", l_jobj_to);
                if (PVT(l_net)->state_target == NET_STATE_ONLINE)
                    l_ret = dap_chain_net_state_go_to(l_net, NET_STATE_ONLINE);
                else
                    l_ret = dap_chain_net_state_go_to(l_net, NET_STATE_SYNC_CHAINS);
                if (l_ret) {
                    json_object_put(l_jobj_return);
                    dap_json_rpc_error_add(*a_json_arr_reply, DAP_JSON_RPC_ERR_CODE_METHOD_ERR_START, "%s",
                                            "Can't change state of loading network\n");
                    return DAP_JSON_RPC_ERR_CODE_METHOD_ERR_START;
                }
                l_ret = DAP_CHAIN_NET_JSON_RPC_OK;
            } else {
                json_object_put(l_jobj_return);
                dap_json_rpc_error_add(*a_json_arr_reply, DAP_CHAIN_NET_JSON_RPC_UNDEFINED_PARAMETER_COMMAND_GO, "%s",
                                       "Subcommand 'go' requires one of parameters: online, offline, sync\n");
                return DAP_CHAIN_NET_JSON_RPC_UNDEFINED_PARAMETER_COMMAND_GO;
            }
        } else if ( l_get_str){
            if ( strcmp(l_get_str,"status") == 0 ) {
                json_object *l_jobj = json_object_new_object();
                s_set_reply_text_node_status_json(l_net, l_jobj);
                if (!l_jobj) {
                    json_object_put(l_jobj_return);
                    return DAP_JSON_RPC_ERR_CODE_MEMORY_ALLOCATED;
                }
                json_object_object_add(l_jobj_return, "status", l_jobj);
                l_ret = DAP_CHAIN_NET_JSON_RPC_OK;
            } else if ( strcmp(l_get_str, "fee") == 0) {
                json_object *l_jobj_fees = json_object_new_object();
                json_object *l_jobj_network_name = json_object_new_string(l_net->pub.name);
                if (!l_jobj_fees || !l_jobj_network_name) {
                    json_object_put(l_jobj_return);
                    json_object_put(l_jobj_fees);
                    json_object_put(l_jobj_network_name);
                    dap_json_rpc_allocation_error(*a_json_arr_reply);
                    return DAP_JSON_RPC_ERR_CODE_MEMORY_ALLOCATED;
                }
                json_object_object_add(l_jobj_fees, "network", l_jobj_network_name);
                // Network fee
                uint256_t l_network_fee = {};
                dap_chain_addr_t l_network_fee_addr = {};
                dap_chain_net_tx_get_fee(l_net->pub.id, &l_network_fee, &l_network_fee_addr);
                const char *l_network_fee_coins_str, *l_network_fee_balance_str =
                    dap_uint256_to_char(l_network_fee, &l_network_fee_coins_str);
                json_object *l_jobj_network =  json_object_new_object();
                json_object *l_jobj_fee_coins = json_object_new_string(l_network_fee_coins_str);
                json_object *l_jobj_fee_balance = json_object_new_string(l_network_fee_balance_str);
                json_object *l_jobj_native_ticker = json_object_new_string(l_net->pub.native_ticker);
                json_object *l_jobj_fee_addr = json_object_new_string(dap_chain_addr_to_str_static(&l_network_fee_addr));
                if (!l_jobj_network || !l_jobj_fee_coins || !l_jobj_fee_balance || !l_jobj_native_ticker || !l_jobj_fee_addr) {
                    json_object_put(l_jobj_fees);
                    json_object_put(l_jobj_network);
                    json_object_put(l_jobj_fee_coins);
                    json_object_put(l_jobj_fee_balance);
                    json_object_put(l_jobj_native_ticker);
                    json_object_put(l_jobj_fee_addr);
                    json_object_put(l_jobj_return);
                    dap_json_rpc_allocation_error(*a_json_arr_reply);
                    return DAP_JSON_RPC_ERR_CODE_MEMORY_ALLOCATED;
                }
                json_object_object_add(l_jobj_network, "coins", l_jobj_fee_coins);
                json_object_object_add(l_jobj_network, "balance", l_jobj_fee_balance);
                json_object_object_add(l_jobj_network, "ticker", l_jobj_native_ticker);
                json_object_object_add(l_jobj_network, "addr", l_jobj_fee_addr);
                json_object_object_add(l_jobj_fees, "network", l_jobj_network);
                //Get validators fee
                json_object *l_jobj_validators = dap_chain_net_srv_stake_get_fee_validators_json(l_net);
                if (!l_jobj_validators) {
                    json_object_put(l_jobj_fees);
                    json_object_put(l_jobj_return);
                    dap_json_rpc_allocation_error(*a_json_arr_reply);
                    return DAP_JSON_RPC_ERR_CODE_MEMORY_ALLOCATED;
                }
                //Get services fee
                json_object *l_jobj_xchange = dap_chain_net_srv_xchange_print_fee_json(l_net); //Xchaneg fee
                if (!l_jobj_xchange) {
                    json_object_put(l_jobj_validators);
                    json_object_put(l_jobj_fees);
                    json_object_put(l_jobj_return);
                    dap_json_rpc_allocation_error(*a_json_arr_reply);
                    return DAP_JSON_RPC_ERR_CODE_MEMORY_ALLOCATED;
                }
                json_object_object_add(l_jobj_fees, "validators", l_jobj_validators);
                json_object_object_add(l_jobj_fees, "xchange", l_jobj_xchange);
                json_object_object_add(l_jobj_return, "fees", l_jobj_fees);
                l_ret = DAP_CHAIN_NET_JSON_RPC_OK;
            } else if (strcmp(l_get_str,"id") == 0 ){
                json_object *l_jobj_net_name = json_object_new_string(l_net->pub.name);
                char *l_id_str = dap_strdup_printf("0x%016"DAP_UINT64_FORMAT_X, l_net->pub.id.uint64);
                json_object *l_jobj_id = json_object_new_string(l_id_str);
                DAP_DELETE(l_id_str);
                if (!l_jobj_net_name || !l_jobj_id) {
                    json_object_put(l_jobj_net_name);
                    json_object_put(l_jobj_id);
                    json_object_put(l_jobj_return);
                    dap_json_rpc_allocation_error(*a_json_arr_reply);
                    return DAP_JSON_RPC_ERR_CODE_MEMORY_ALLOCATED;
                }
                json_object_object_add(l_jobj_return, "network", l_jobj_net_name);
                json_object_object_add(l_jobj_return, "id", l_jobj_id);
                l_ret = DAP_CHAIN_NET_JSON_RPC_OK;
            } else {
                json_object_put(l_jobj_return);
                dap_json_rpc_error_add(*a_json_arr_reply, DAP_CHAIN_NET_JSON_RPC_UNKNOWN_SUBCOMMANDS,
                                       "Unknown \"%s\" subcommand, net get commands.", l_get_str);
                return DAP_CHAIN_NET_JSON_RPC_UNKNOWN_SUBCOMMANDS;
            }
        } else if ( l_links_str ){
            if ( strcmp(l_links_str,"list") == 0 ) {
                dap_cluster_t *l_net_cluster = dap_cluster_by_mnemonim(l_net->pub.name);
                if (!l_net_cluster) {
                    json_object_put(l_jobj_return);
                    dap_json_rpc_error_add(*a_json_arr_reply, DAP_CHAIN_NET_JSON_RPC_CAN_NOT_GET_CLUSTER, "%s", "Failed to obtain a cluster for "
                                                                                       "the specified network.");
                    return DAP_CHAIN_NET_JSON_RPC_CAN_NOT_GET_CLUSTER;
                }
                json_object *l_jobj_links = dap_cluster_get_links_info_json(l_net_cluster);
                if (!l_jobj_links) {
                    json_object_put(l_jobj_return);
                    dap_json_rpc_allocation_error(*a_json_arr_reply);
                    return DAP_JSON_RPC_ERR_CODE_MEMORY_ALLOCATED;
                }
                json_object_object_add(l_jobj_return, "links", l_jobj_links);
                l_ret = DAP_CHAIN_NET_JSON_RPC_OK;
            } else if ( strcmp(l_links_str,"add") == 0 ) {
                json_object *l_jobj_not_implemented = json_object_new_string("Not implemented");
                if (!l_jobj_not_implemented) {
                    json_object_put(l_jobj_return);
                    dap_json_rpc_allocation_error(*a_json_arr_reply);
                    return DAP_JSON_RPC_ERR_CODE_MEMORY_ALLOCATED;
                }
                json_object_object_add(l_jobj_return, "add", l_jobj_not_implemented);
                l_ret = DAP_CHAIN_NET_JSON_RPC_OK;
            } else if ( strcmp(l_links_str,"del") == 0 ) {
                json_object *l_jobj_not_implemented = json_object_new_string("Not implemented");
                if (!l_jobj_not_implemented) {
                    json_object_put(l_jobj_return);
                    dap_json_rpc_allocation_error(*a_json_arr_reply);
                    return DAP_JSON_RPC_ERR_CODE_MEMORY_ALLOCATED;
                }
                json_object_object_add(l_jobj_return, "del", l_jobj_not_implemented);
                l_ret = DAP_CHAIN_NET_JSON_RPC_OK;
            }  else if ( strcmp(l_links_str,"info") == 0 ) {
                json_object *l_jobj_not_implemented = json_object_new_string("Not implemented");
                if (!l_jobj_not_implemented) {
                    json_object_put(l_jobj_return);
                    dap_json_rpc_allocation_error(*a_json_arr_reply);
                    return DAP_JSON_RPC_ERR_CODE_MEMORY_ALLOCATED;
                }
                json_object_object_add(l_jobj_return, "info", l_jobj_not_implemented);
                l_ret = DAP_CHAIN_NET_JSON_RPC_OK;
            } else if ( strcmp (l_links_str,"disconnect_all") == 0 ){
                dap_chain_net_stop(l_net);
                json_object *l_jobj_ret = json_object_new_string("Stopped network");
                if (!l_jobj_ret) {
                    json_object_put(l_jobj_return);
                    dap_json_rpc_allocation_error(*a_json_arr_reply);
                    return DAP_JSON_RPC_ERR_CODE_MEMORY_ALLOCATED;
                }
                json_object_object_add(l_jobj_return, "message", l_jobj_ret);
                l_ret = DAP_CHAIN_NET_JSON_RPC_OK;
            }else {
                json_object_put(l_jobj_return);
                dap_json_rpc_error_add(*a_json_arr_reply, DAP_CHAIN_NET_JSON_RPC_UNDEFINED_PARAMETERS_COMMAND_LINK, "%s",
                                       "Subcommand 'link' requires one of parameters: list, add, del, info, disconnect_all");
                return DAP_CHAIN_NET_JSON_RPC_UNDEFINED_PARAMETERS_COMMAND_LINK;
            }

        } else if( l_sync_str) {
            json_object *l_jobj_state_machine = json_object_new_object();
            json_object *l_jobj_requested = json_object_new_string("SYNC_ALL");
            json_object *l_jobj_current = json_object_new_string(c_net_states[PVT(l_net)->state]);
            if (!l_jobj_state_machine || !l_jobj_current) {
                json_object_put(l_jobj_state_machine);
                json_object_put(l_jobj_current);
                json_object_put(l_jobj_return);
                dap_json_rpc_allocation_error(*a_json_arr_reply);
                return DAP_JSON_RPC_ERR_CODE_MEMORY_ALLOCATED;
            }
            dap_chain_net_sync(l_net);
            if (!l_jobj_requested) {
                json_object_put(l_jobj_state_machine);
                json_object_put(l_jobj_current);
                json_object_put(l_jobj_return);
                dap_json_rpc_allocation_error(*a_json_arr_reply);
                return DAP_JSON_RPC_ERR_CODE_MEMORY_ALLOCATED;
            }
            json_object_object_add(l_jobj_state_machine, "current", l_jobj_current);
            json_object_object_add(l_jobj_state_machine, "requested", l_jobj_requested);
            json_object_object_add(l_jobj_return, "state_machine", l_jobj_state_machine);
            l_ret = DAP_CHAIN_NET_JSON_RPC_OK;
        } else if (l_ca_str) {
            if (strcmp(l_ca_str, "add") == 0 ) {
                const char *l_cert_string = NULL, *l_hash_string = NULL;

                dap_cli_server_cmd_find_option_val(argv, arg_index, argc, "-cert", &l_cert_string);
                dap_cli_server_cmd_find_option_val(argv, arg_index, argc, "-hash", &l_hash_string);

                if (!l_cert_string && !l_hash_string) {
                    json_object_put(l_jobj_return);
                    dap_json_rpc_error_add(*a_json_arr_reply, DAP_CHAIN_NET_JSON_RPC_UNDEFINED_PARAMETERS_CA_ADD, "%s",
                                           "One of -cert or -hash parameters is mandatory");
                    return DAP_CHAIN_NET_JSON_RPC_UNDEFINED_PARAMETERS_CA_ADD;
                }
                
                char *l_hash_hex_str = NULL;

                if (l_cert_string) {
                    dap_cert_t * l_cert = dap_cert_find_by_name(l_cert_string);
                    if (l_cert == NULL) {
                        json_object_put(l_jobj_return);
                        dap_json_rpc_error_add(*a_json_arr_reply, DAP_CHAIN_NET_JSON_RPC_CAN_NOT_FIND_CERT_CA_ADD,
                                               "Can't find \"%s\" certificate", l_cert_string);
                        return DAP_CHAIN_NET_JSON_RPC_CAN_NOT_FIND_CERT_CA_ADD;
                    }
                    if (l_cert->enc_key == NULL) {
                        json_object_put(l_jobj_return);
                        dap_json_rpc_error_add(*a_json_arr_reply, DAP_CHAIN_NET_JSON_RPC_CAN_NOT_KEY_IN_CERT_CA_ADD,
                                               "No key found in \"%s\" certificate", l_cert_string);
                        return DAP_CHAIN_NET_JSON_RPC_CAN_NOT_KEY_IN_CERT_CA_ADD;
                    }
                    // Get publivc key hash
                    size_t l_pub_key_size = 0;
                    uint8_t *l_pub_key = dap_enc_key_serialize_pub_key(l_cert->enc_key, &l_pub_key_size);;
                    if (l_pub_key == NULL) {
                        json_object_put(l_jobj_return);
                        dap_json_rpc_error_add(*a_json_arr_reply, DAP_CHAIN_NET_JSON_RPC_CAN_SERIALIZE_PUBLIC_KEY_CERT_CA_ADD,
                                               "Can't serialize public key of certificate \"%s\"", l_cert_string);
                        return DAP_CHAIN_NET_JSON_RPC_CAN_SERIALIZE_PUBLIC_KEY_CERT_CA_ADD;
                    }
                    dap_chain_hash_fast_t l_pkey_hash;
                    dap_hash_fast(l_pub_key, l_pub_key_size, &l_pkey_hash);
                    DAP_DELETE(l_pub_key);
                    l_hash_hex_str = dap_chain_hash_fast_to_str_new(&l_pkey_hash);
                    //l_hash_base58_str = dap_enc_base58_encode_hash_to_str(&l_pkey_hash);
                } else {
                    l_hash_hex_str = !dap_strncmp(l_hash_string, "0x", 2) || !dap_strncmp(l_hash_string, "0X", 2)
                        ? dap_strdup(l_hash_string)
                        : dap_enc_base58_to_hex_str_from_str(l_hash_string);
                }
                const char c = '1';
                char *l_gdb_group_str = dap_chain_net_get_gdb_group_acl(l_net);
                if (!l_gdb_group_str) {
                    DAP_DELETE(l_hash_hex_str);
                    json_object_put(l_jobj_return);
                    dap_json_rpc_error_add(*a_json_arr_reply, DAP_CHAIN_NET_JSON_RPC_DATABASE_ACL_GROUP_NOT_DEFINED_FOR_THIS_NETWORK_CA_ADD, "%s",
                                           "Database ACL group not defined for this network");
                    return DAP_CHAIN_NET_JSON_RPC_DATABASE_ACL_GROUP_NOT_DEFINED_FOR_THIS_NETWORK_CA_ADD;
                }
                if( l_hash_hex_str ){
                    l_ret = dap_global_db_set_sync(l_gdb_group_str, l_hash_hex_str, &c, sizeof(c), false );
                    DAP_DELETE(l_gdb_group_str);
                    if (l_ret) {
                        json_object_put(l_jobj_return);
                        dap_json_rpc_error_add(*a_json_arr_reply, DAP_CHAIN_NET_JSON_RPC_CAN_NOT_SAVE_PUBLIC_KEY_IN_DATABASE,
                                               "Can't save public key hash %s in database", l_hash_hex_str);
                        DAP_DELETE(l_hash_hex_str);
                        return DAP_CHAIN_NET_JSON_RPC_CAN_NOT_SAVE_PUBLIC_KEY_IN_DATABASE;
                    } else
                        DAP_DELETE(l_hash_hex_str);
                } else{
                    json_object_put(l_jobj_return);
                    dap_json_rpc_error_add(*a_json_arr_reply, DAP_CHAIN_NET_JSON_RPC_CAN_NOT_SAVE_PUBLIC_KEY_IN_DATABASE, "%s",
                                           "Can't save NULL public key hash in database");
                    return DAP_CHAIN_NET_JSON_RPC_CAN_NOT_SAVE_PUBLIC_KEY_IN_DATABASE;
                }
                l_ret = DAP_CHAIN_NET_JSON_RPC_OK;
            } else if (strcmp(l_ca_str, "list") == 0 ) {
                char *l_gdb_group_str = dap_chain_net_get_gdb_group_acl(l_net);
                if (!l_gdb_group_str) {
                    dap_json_rpc_error_add(*a_json_arr_reply, DAP_CHAIN_NET_JSON_RPC_DATABASE_ACL_GROUP_NOT_DEFINED_FOR_THIS_NETWORK_CA_LIST, "%s",
                                           "Database ACL group not defined for this network");
                    return DAP_CHAIN_NET_JSON_RPC_DATABASE_ACL_GROUP_NOT_DEFINED_FOR_THIS_NETWORK_CA_LIST;
                }
                size_t l_objs_count;
                dap_global_db_obj_t *l_objs = dap_global_db_get_all_sync(l_gdb_group_str, &l_objs_count);
                DAP_DELETE(l_gdb_group_str);
                json_object *l_jobj_list_ca = json_object_new_array();
                if (!l_jobj_list_ca) {
                    json_object_put(l_jobj_return);
                    dap_json_rpc_allocation_error(*a_json_arr_reply);
                    return DAP_JSON_RPC_ERR_CODE_MEMORY_ALLOCATED;
                }
                for (size_t i = 0; i < l_objs_count; i++) {
                    json_object *l_jobj_key = json_object_new_string(l_objs[i].key);
                    if (!l_jobj_key) {
                        json_object_put(l_jobj_list_ca);
                        json_object_put(l_jobj_return);
                        dap_json_rpc_allocation_error(*a_json_arr_reply);
                        return DAP_JSON_RPC_ERR_CODE_MEMORY_ALLOCATED;
                    }
                }
                dap_global_db_objs_delete(l_objs, l_objs_count);
                if (json_object_array_length(l_jobj_list_ca) > 0) {
                    json_object_object_add(l_jobj_return, "ca_list", l_jobj_list_ca);
                } else {
                    json_object_put(l_jobj_list_ca);
                    json_object *l_jobj_str_ret = json_object_new_string("No entries found");
                    if (!l_jobj_list_ca) {
                        json_object_put(l_jobj_return);
                        dap_json_rpc_allocation_error(*a_json_arr_reply);
                        return DAP_JSON_RPC_ERR_CODE_MEMORY_ALLOCATED;
                    }
                    json_object_object_add(l_jobj_return, "ca_list", l_jobj_str_ret);
                }
                l_ret = DAP_CHAIN_NET_JSON_RPC_OK;
            } else if (strcmp(l_ca_str, "del") == 0 ) {
                const char *l_hash_string = NULL;
                dap_cli_server_cmd_find_option_val(argv, arg_index, argc, "-hash", &l_hash_string);
                if (!l_hash_string) {
                    dap_json_rpc_error_add(*a_json_arr_reply, DAP_CHAIN_NET_JSON_RPC_UNKNOWN_HASH_CA_DEL, "%s",
                                           "Format should be 'net ca del -hash <hash string>");
                    return DAP_CHAIN_NET_JSON_RPC_UNKNOWN_HASH_CA_DEL;
                }
                char *l_gdb_group_str = dap_chain_net_get_gdb_group_acl(l_net);
                if (!l_gdb_group_str) {
                    dap_json_rpc_error_add(*a_json_arr_reply, DAP_CHAIN_NET_JSON_RPC_DATABASE_ACL_GROUP_NOT_DEFINED_FOR_THIS_NETWORK_CA_DEL, "%s",
                                           "Database ACL group not defined for this network");
                    return DAP_CHAIN_NET_JSON_RPC_DATABASE_ACL_GROUP_NOT_DEFINED_FOR_THIS_NETWORK_CA_DEL;
                }
                char *l_ret_msg_str = dap_strdup_printf("Certificate %s has been deleted.", l_hash_string);
                json_object *l_jobj_ret = json_object_new_string(l_ret_msg_str);
                DAP_DELETE(l_ret_msg_str);
                if (l_jobj_ret) {
                    json_object_put(l_jobj_return);
                    dap_json_rpc_allocation_error(*a_json_arr_reply);
                    return DAP_JSON_RPC_ERR_CODE_MEMORY_ALLOCATED;
                }
                l_ret = dap_global_db_del_sync(l_gdb_group_str, l_hash_string);
                DAP_DELETE(l_gdb_group_str);
                if (l_ret) {
                    json_object_put(l_jobj_return);
                    dap_json_rpc_error_add(*a_json_arr_reply, DAP_CHAIN_NET_JSON_RPC_CAN_NOT_FIND_CERT_CA_DEL, "%s",
                                           "Can't find certificate public key hash in database");
                    return DAP_CHAIN_NET_JSON_RPC_CAN_NOT_FIND_CERT_CA_DEL;
                }
                json_object_put(l_jobj_return);
                json_object_array_add(*reply, l_jobj_ret);
                return DAP_CHAIN_NET_JSON_RPC_OK;
            } else {
                dap_json_rpc_error_add(*a_json_arr_reply, DAP_CHAIN_NET_JSON_RPC_INVALID_PARAMETER_COMMAND_CA, "%s",
                                       "Subcommand 'ca' requires one of parameter: add, list, del");
                return DAP_CHAIN_NET_JSON_RPC_INVALID_PARAMETER_COMMAND_CA;
            }
        } else if (l_ledger_str && !strcmp(l_ledger_str, "reload")) {
            int l_return_state = dap_chain_net_stop(l_net);
            sleep(1);   // wait to net going offline
            dap_chain_net_purge(l_net);
            if (l_return_state)
                dap_chain_net_start(l_net);
        } else if (l_list_str && !strcmp(l_list_str, "list")) {
            if (!l_net->pub.keys) {
                json_object_put(l_jobj_return);
                dap_json_rpc_error_add(*a_json_arr_reply, DAP_CHAIN_NET_JSON_RPC_NO_POA_CERTS_FOUND_POA_CERTS, "%s",
                                       "No PoA certs found for this network");
                return DAP_CHAIN_NET_JSON_RPC_NO_POA_CERTS_FOUND_POA_CERTS;
            }
            json_object *l_jobj_pkeys = json_object_new_array();
            if (!l_jobj_pkeys) {
                json_object_put(l_jobj_return);
                dap_json_rpc_allocation_error(*a_json_arr_reply);
                return DAP_JSON_RPC_ERR_CODE_MEMORY_ALLOCATED;
            }
            for (dap_list_t *it = l_net->pub.keys; it; it = it->next) {
                dap_hash_fast_t l_pkey_hash;
                char l_pkey_hash_str[DAP_CHAIN_HASH_FAST_STR_SIZE];
                dap_pkey_get_hash(it->data, &l_pkey_hash);
                dap_chain_hash_fast_to_str(&l_pkey_hash, l_pkey_hash_str, DAP_CHAIN_HASH_FAST_STR_SIZE);
                json_object *l_jobj_hash_key = json_object_new_string(l_pkey_hash_str);
                if (!l_jobj_hash_key) {
                    json_object_put(l_jobj_pkeys);
                    json_object_put(l_jobj_return);
                    dap_json_rpc_allocation_error(*a_json_arr_reply);
                    return DAP_JSON_RPC_ERR_CODE_MEMORY_ALLOCATED;
                }
                json_object_array_add(l_jobj_pkeys, l_jobj_hash_key);
            }
            if (json_object_array_length(l_jobj_pkeys) > 0) {
                json_object_object_add(l_jobj_return, "poa_certs", l_jobj_pkeys);
            } else {
                json_object_put(l_jobj_pkeys);
                json_object *l_jobj_info = json_object_new_string("empty");
                if (!l_jobj_info) {
                    json_object_put(l_jobj_return);
                    dap_json_rpc_allocation_error(*a_json_arr_reply);
                    return DAP_JSON_RPC_ERR_CODE_MEMORY_ALLOCATED;
                }
                json_object_object_add(l_jobj_pkeys, "poa_certs", l_jobj_info);
            }
            l_ret = DAP_CHAIN_NET_JSON_RPC_OK;
        } else {
            dap_json_rpc_error_add(*a_json_arr_reply, DAP_CHAIN_NET_JSON_RPC_UNKNOWN_SUBCOMMANDS, "%s",
                                   "Command 'net' requires one of subcomands: sync, link, go, get, stats, ca, ledger");
            l_ret = DAP_CHAIN_NET_JSON_RPC_UNKNOWN_SUBCOMMANDS;
        }
    } else {
        json_object_put(l_jobj_return);
        l_jobj_return = NULL;
    }
    if (l_jobj_return) {
        json_object_array_add(*a_json_arr_reply, l_jobj_return);
    }
    return  l_ret;
}

static int s_cmp_cfg_pri(dap_config_t *cfg1, dap_config_t *cfg2) {
    uint16_t l_pri1 = dap_config_get_item_uint16_default(cfg1, "chain", "load_priority", 100),
             l_pri2 = dap_config_get_item_uint16_default(cfg2, "chain", "load_priority", 100);
    return l_pri1 == l_pri2 ? 0 : l_pri1 > l_pri2 ? 1 : -1;
}

/**
 * @brief dap_chain_net_deinit
 */
void dap_chain_net_deinit()
{
    dap_link_manager_deinit();
    dap_chain_net_balancer_deinit();
    dap_chain_net_t *l_net, *l_tmp;
    HASH_ITER(hh2, s_nets_by_id, l_net, l_tmp) {
        dap_chain_net_delete(l_net);
    }
    dap_http_ban_list_client_deinit();
}

/**
 * @brief dap_chain_net_delete
 * free dap_chain_net_t * a_net object
 * @param a_net
 */
void dap_chain_net_delete(dap_chain_net_t *a_net)
{
    // Synchronously going to offline state
    PVT(a_net)->state = PVT(a_net)->state_target = NET_STATE_OFFLINE;
    s_net_states_proc(a_net);
    dap_global_db_cluster_t *l_mempool = PVT(a_net)->mempool_clusters;
    while (l_mempool) {
        dap_global_db_cluster_t *l_next = l_mempool->next;
        dap_global_db_cluster_delete(l_mempool);
        l_mempool = l_next;
    }
    dap_global_db_cluster_delete(PVT(a_net)->orders_cluster);
    dap_global_db_cluster_delete(PVT(a_net)->nodes_cluster);
    dap_global_db_cluster_delete(PVT(a_net)->nodes_states);
    dap_global_db_cluster_delete(PVT(a_net)->common_orders);

    DAP_DELETE(PVT(a_net)->node_info);
    if (a_net->pub.ledger) {
        dap_ledger_purge(a_net->pub.ledger, true);
        dap_ledger_handle_free(a_net->pub.ledger);
    }
    if (a_net->pub.chains) {
        dap_chain_t
            *l_cur = NULL,
            *l_tmp = NULL;
        DL_FOREACH_SAFE(a_net->pub.chains, l_cur, l_tmp) {
            DL_DELETE(a_net->pub.chains, l_cur);
            dap_chain_delete(l_cur);
        }
    }
    HASH_DEL(s_nets_by_name, a_net);
    HASH_DELETE(hh2, s_nets_by_id, a_net);
    DAP_DELETE(a_net);
}

#ifdef DAP_LEDGER_TEST
int dap_chain_net_test_init()
{
    dap_chain_net_t *l_net = DAP_NEW_Z_SIZE( dap_chain_net_t, sizeof(dap_chain_net_t) + sizeof(dap_chain_net_pvt_t) );
    PVT(l_net)->node_info = DAP_NEW_Z_SIZE(dap_chain_node_info_t, sizeof(dap_chain_node_info_t) + DAP_HOSTADDR_STRLEN + 1 );
    l_net->pub.id.uint64 = 0xFA0;
    strcpy(l_net->pub.name, "Snet");
    l_net->pub.gdb_groups_prefix = (const char*)l_net->pub.name;
    l_net->pub.native_ticker = "TestCoin";
    PVT(l_net)->node_role.enums = NODE_ROLE_ROOT;
    HASH_ADD(hh2, s_nets_by_id, pub.id, sizeof(dap_chain_net_id_t), l_net);
    HASH_ADD_STR(s_nets_by_name, pub.name, l_net);
    return 0;
}
#endif


static int s_nodes_hosts_init(dap_chain_net_t *a_net, dap_config_t *a_cfg, const char *a_hosts_type, struct request_link_info ***a_hosts, uint16_t *a_hosts_count)
{
    dap_return_val_if_pass(!a_cfg || !a_hosts_type || !a_hosts || !a_hosts_count, -1);
    const char **l_nodes_addrs = dap_config_get_array_str(a_cfg, "general", a_hosts_type, a_hosts_count);
    if (*a_hosts_count) {
        *a_hosts = DAP_NEW_Z_COUNT(struct request_link_info *, *a_hosts_count);
        if (!*a_hosts) {
            log_it(L_CRITICAL, "%s", c_error_memory_alloc);
            return -1;
        }
        uint16_t i = 0, e = 0;
        for (; i < *a_hosts_count; ++i) {
            if (!( (*a_hosts)[i] = s_net_resolve_host(l_nodes_addrs[i]) )) {
                log_it(L_ERROR, "Incorrect address %s, fix \"%s\" network config "
                                "or check internet connection and restart node",
                                l_nodes_addrs[i],  a_net->pub.name);
                ++e;
                continue;
            }
        }
        debug_if(e, L_ERROR, "%d / %d %s links are invalid or can't be accessed, fix \"%s\""
                        "network config or check internet connection and restart node",
                        e, i, a_hosts_type, a_net->pub.name);

    }
    return 0;
}

/**
 * @brief load network config settings from cellframe-node.cfg file
 *
 * @param a_net_name const char *: network name, for example "home21-network"
 * @param a_acl_idx currently 0
 * @return int
 */
int s_net_init(const char *a_net_name, const char *a_path, uint16_t a_acl_idx)
{
    dap_config_t *l_cfg = dap_config_open(a_path);
    if (!l_cfg)
        return log_it(L_ERROR,"Can't open default network config %s", a_path), -1;

    dap_chain_net_t *l_net = s_net_new(a_net_name, l_cfg);
    if ( !l_net )
        return log_it(L_ERROR,"Can't create net \"%s\"", a_net_name), dap_config_close(l_cfg), -1;

    dap_chain_net_pvt_t *l_net_pvt = PVT(l_net);
    l_net_pvt->acl_idx = a_acl_idx;
    // Transaction can be sent to bridged networks
    uint16_t l_net_ids_count = 0;
    const char **l_bridged_net_ids = dap_config_get_array_str(l_cfg, "general", "bridged_network_ids", &l_net_ids_count);
    if (l_net_ids_count) {
        l_net->pub.bridged_networks = DAP_NEW_Z_COUNT(dap_chain_net_id_t, l_net_ids_count);
        unsigned i, j;
        for (i = 0, j = 0; i < l_net_ids_count; ++i) {
            if (dap_chain_net_id_parse(l_bridged_net_ids[i], &l_net->pub.bridged_networks[j]) != 0) {
                log_it(L_ERROR, "Can't add invalid net id \"%s\" to bridged net list of \"%s\"",
                                l_bridged_net_ids[i], a_net_name);
                continue;
            }
            ++j;
        }
        l_net->pub.bridged_networks_count = j;
        if (j < i) 
            l_net->pub.bridged_networks = j ? DAP_REALLOC_COUNT(l_net->pub.bridged_networks, j) : ( DAP_DELETE(l_net->pub.bridged_networks), NULL );
    }

    // read nodes addrs and hosts
    if (
        dap_config_stream_addrs_parse(l_cfg, "general", "permanent_nodes_addrs", &l_net_pvt->permanent_links_addrs, &l_net_pvt->permanent_links_addrs_count)
     || s_nodes_hosts_init(l_net, l_cfg, "permanent_nodes_hosts", &l_net_pvt->permanent_links_hosts, &l_net_pvt->permanent_links_hosts_count)
     || s_nodes_hosts_init(l_net, l_cfg, "seed_nodes_hosts", &l_net_pvt->seed_nodes_hosts, &l_net_pvt->seed_nodes_count)
     || ( !l_net_pvt->seed_nodes_count && s_nodes_hosts_init(l_net, l_cfg, "bootstrap_hosts", &l_net_pvt->seed_nodes_hosts, &l_net_pvt->seed_nodes_count) )
    ) {
        dap_chain_net_delete(l_net);
        dap_config_close(l_cfg);
        return -4;
    }
    if (!l_net_pvt->seed_nodes_count)
        log_it(L_WARNING, "Can't read seed nodes addresses, work with local balancer only");

    // Get list chains name for enabled debug mode
    bool is_esbocs_debug = dap_config_get_item_bool_default(l_cfg, "esbocs", "consensus_debug", false);

    if ( dap_server_enabled() && ( l_net_pvt->node_info->ext_port = dap_config_get_item_uint16(g_config, "server", "ext_port") ))
        log_it(L_INFO, "Set external port %u for adding in node list", l_net_pvt->node_info->ext_port);

    
    /* *** Chains init by configs *** */
    DIR *l_chains_dir = opendir(a_path);
    if (!l_chains_dir)
        return log_it(L_ERROR, "Can't find any chains for network %s", l_net->pub.name), dap_chain_net_delete(l_net), -7;

    struct dirent *l_dir_entry;
    dap_config_t *l_chain_config, *l_all_chain_configs = NULL, *l_tmp_cfg;
    char l_chain_cfg_path[MAX_PATH + 1] = { '\0' };
    int l_pos = snprintf(l_chain_cfg_path, MAX_PATH, "network/%s/", a_net_name);
    while (( l_dir_entry = readdir(l_chains_dir) )) {
        unsigned short l_len = strlen(l_dir_entry->d_name);
        if ( l_len > 4 && !dap_strncmp(l_dir_entry->d_name + l_len - 4, ".cfg", 4) ) {
            *(l_dir_entry->d_name + l_len - 4) = '\0';
            log_it(L_DEBUG, "Opening chain config \"%s.%s\"", a_net_name, l_dir_entry->d_name);
            dap_strncpy(l_chain_cfg_path + l_pos, l_dir_entry->d_name, MAX_PATH - l_pos);
            if (!( l_chain_config = dap_config_open(l_chain_cfg_path) )) {
                log_it(L_ERROR, "Can't open chain config %s, skip it", l_dir_entry->d_name);
                continue;
            }
            HASH_ADD_KEYPTR(hh, l_all_chain_configs, l_chain_config->path, strlen(l_chain_config->path), l_chain_config);
        }
    }
    closedir(l_chains_dir);
    if (!l_all_chain_configs)
        return log_it(L_ERROR, "Can't find any chains for network %s", l_net->pub.name), dap_chain_net_delete(l_net), -8;

    HASH_SORT(l_all_chain_configs, s_cmp_cfg_pri);
    dap_chain_t *l_chain;
    dap_chain_type_t *l_types_arr;
    char l_occupied_default_types[CHAIN_TYPE_MAX] = { 0 };
    HASH_ITER(hh, l_all_chain_configs, l_chain_config, l_tmp_cfg) {
        if (( l_chain = dap_chain_load_from_cfg(l_net->pub.name, l_net->pub.id, l_chain_config) )) {
            DL_APPEND(l_net->pub.chains, l_chain);
            l_types_arr = l_chain->default_datum_types;
            uint16_t
                i = 0,
                k = l_chain->default_datum_types_count;
            for ( ; i < k; ++i) {
                if ( l_occupied_default_types[l_types_arr[i]] ) {
                    if ( i < k - 1 )
                        l_types_arr[i] = l_types_arr[k - 1];
                    --i;
                    --k;
                } else
                    l_occupied_default_types[l_types_arr[i]] = 1;
            }
            if ( k < l_chain->default_datum_types_count ) {
                l_chain->default_datum_types_count = k;
                l_chain->default_datum_types = DAP_REALLOC_COUNT(l_chain->default_datum_types, k);
            }
            if (!dap_strcmp(DAP_CHAIN_PVT(l_chain)->cs_name, "esbocs") && is_esbocs_debug) {
                dap_chain_esbocs_change_debug_mode(l_chain, true);
            }
        } else
            HASH_DEL(l_all_chain_configs, l_chain_config);
<<<<<<< HEAD
=======
            dap_config_close(l_chain_config);
            dap_chain_net_delete(l_net);
            return -5;
        }
>>>>>>> 6a007c0d
    }
    HASH_CLEAR(hh, l_all_chain_configs);
    // LEDGER model
    uint16_t l_ledger_flags = 0;
    switch ( PVT( l_net )->node_role.enums ) {
    case NODE_ROLE_LIGHT:
        //break;
        PVT( l_net )->node_role.enums = NODE_ROLE_FULL; // TODO: implement light mode
    case NODE_ROLE_FULL:
        l_ledger_flags |= DAP_LEDGER_CHECK_LOCAL_DS;
        if (dap_config_get_item_bool_default(g_config, "ledger", "cache_enabled", false))
            l_ledger_flags |= DAP_LEDGER_CACHE_ENABLED;
    default:
        l_ledger_flags |= DAP_LEDGER_CHECK_CELLS_DS | DAP_LEDGER_CHECK_TOKEN_EMISSION;
    }
    if (dap_config_get_item_bool_default(g_config, "ledger", "mapped", true))
        l_ledger_flags |= DAP_LEDGER_MAPPED;

    for (dap_chain_t *l_chain = l_net->pub.chains; l_chain; l_chain = l_chain->next) {
        if (l_chain->callback_load_from_gdb) {
            l_ledger_flags &= ~DAP_LEDGER_MAPPED;
            l_ledger_flags |= DAP_LEDGER_THRESHOLD_ENABLED;
            continue;
        }
        if (!l_chain->callback_get_poa_certs)
            continue;
        if (!l_net->pub.keys)
            l_net->pub.keys = l_chain->callback_get_poa_certs(l_chain, NULL, NULL);
    }
    if (!l_net->pub.keys)
        log_it(L_WARNING, "PoA certificates for net %s not found", l_net->pub.name);
    
    // init LEDGER model
    l_net->pub.ledger = dap_ledger_create(l_net, l_ledger_flags);
    // Decrees initializing
    dap_chain_net_decree_init(l_net);
    return 0;
}

static void *s_net_load(void *a_arg)
{
    dap_chain_net_t *l_net = a_arg;
    int l_err_code = 0;

    if (!l_net->pub.config) {
        log_it(L_ERROR,"Can't open default network config");
        l_err_code = -1;
        goto ret;
    }
    
    dap_chain_net_pvt_t *l_net_pvt = PVT(l_net);

    // load chains
    dap_chain_t *l_chain = l_net->pub.chains;
    clock_t l_chain_load_start_time; 
    l_chain_load_start_time = clock(); 
    while (l_chain) {
        l_net->pub.fee_value = uint256_0;
        l_net->pub.fee_addr = c_dap_chain_addr_blank;
        if (!dap_chain_load_all(l_chain)) {
            log_it (L_NOTICE, "Loaded chain files");
            if ( DAP_CHAIN_PVT(l_chain)->need_reorder ) 
            {
                log_it(L_DAP, "Reordering chain files for chain %s", l_chain->name);
                if (l_chain->callback_atom_add_from_treshold) {
                    while (l_chain->callback_atom_add_from_treshold(l_chain, NULL))
                        log_it(L_DEBUG, "Added atom from treshold");
                }
                dap_chain_save_all(l_chain);
                
                DAP_CHAIN_PVT(l_chain)->need_reorder = false;
                if (l_chain->callback_purge) {
                    dap_chain_net_decree_purge(l_net);
                    l_chain->callback_purge(l_chain);
                    dap_ledger_purge(l_net->pub.ledger, false);
                    l_net->pub.fee_value = uint256_0;
                    l_net->pub.fee_addr = c_dap_chain_addr_blank;
                    dap_chain_load_all(l_chain);
                } else
                    log_it(L_WARNING, "No purge callback for chain %s, can't reload it with correct order", l_chain->name);
            }
            if (l_chain->callback_atom_add_from_treshold) {
                while (l_chain->callback_atom_add_from_treshold(l_chain, NULL))
                    log_it(L_DEBUG, "Added atom from treshold");
            }
        } else {
            //dap_chain_save_all( l_chain );
            log_it (L_NOTICE, "Initialized chain files");
        }
        l_chain->atom_num_last = 0;
        time_t l_chain_load_time_taken = clock() - l_chain_load_start_time; 
        double time_taken = ((double)l_chain_load_time_taken)/CLOCKS_PER_SEC; // in seconds 
        log_it(L_NOTICE, "[%s] Chain [%s] processing took %f seconds", l_chain->net_name, l_chain->name, time_taken);
        l_chain = l_chain->next;
    }
    dap_ledger_load_end(l_net->pub.ledger);

    // Do specific role actions post-chain created
    l_net_pvt->state_target = NET_STATE_OFFLINE;
    switch ( l_net_pvt->node_role.enums ) {
        case NODE_ROLE_ROOT_MASTER:{
            // Set to process everything in datum pool
            dap_chain_t * l_chain = NULL;
            DL_FOREACH(l_net->pub.chains, l_chain)
                l_chain->is_datum_pool_proc = true;
            log_it(L_INFO,"Root master node role established");
        } // Master root includes root
        case NODE_ROLE_ROOT:{
            // Set to process only zerochain
            dap_chain_id_t l_chain_id = {{0}};
            dap_chain_t *l_chain = dap_chain_find_by_id(l_net->pub.id, l_chain_id);
            if (l_chain)
                l_chain->is_datum_pool_proc = true;
            log_it(L_INFO,"Root node role established");
        } break;
        case NODE_ROLE_CELL_MASTER:
        case NODE_ROLE_MASTER:{
            uint16_t l_proc_chains_count=0;
            const char **l_proc_chains = dap_config_get_array_str(l_net->pub.config, "role-master", "proc_chains", &l_proc_chains_count);
            for (size_t i = 0; i< l_proc_chains_count ; i++) {
                dap_chain_id_t l_chain_id = {};
                if (dap_chain_id_parse(l_proc_chains[i], &l_chain_id) == 0) {
                    dap_chain_t *l_chain = dap_chain_find_by_id(l_net->pub.id, l_chain_id );
                    if (l_chain)
                        l_chain->is_datum_pool_proc = true;
                    else
                        log_it(L_WARNING, "Can't find chain id 0x%016" DAP_UINT64_FORMAT_X, l_chain_id.uint64);
                }
            }
            log_it(L_INFO,"Master node role established");
        } break;
        case NODE_ROLE_FULL:{
            log_it(L_INFO,"Full node role established");
        } break;
        case NODE_ROLE_LIGHT:
        default:
            log_it(L_INFO,"Light node role established");

    }

    l_net_pvt->balancer_type = dap_config_get_item_bool_default(l_net->pub.config, "general", "use_dns_links", false);

    // Init GlobalDB clusters for mempool, service and nodes (with aliases)
    char *l_gdb_groups_mask = NULL;
    DL_FOREACH(l_net->pub.chains, l_chain) {
        // Personal chain mempool cluster for each chain
        l_gdb_groups_mask = dap_strdup_printf("%s.chain-%s.mempool", l_net->pub.gdb_groups_prefix, l_chain->name);
        dap_global_db_cluster_t *l_cluster = dap_global_db_cluster_add(
                                                dap_global_db_instance_get_default(), l_net->pub.name,
                                                dap_guuid_compose(l_net->pub.id.uint64, 0), l_gdb_groups_mask,
                                                dap_config_get_item_int32_default(l_net->pub.config, "global_db", "mempool_ttl", DAP_CHAIN_NET_MEMPOOL_TTL),
                                                true, DAP_GDB_MEMBER_ROLE_USER, DAP_CLUSTER_TYPE_EMBEDDED);
        if (!l_cluster) {
            log_it(L_ERROR, "Can't initialize mempool cluster for network %s", l_net->pub.name);
            l_err_code = -2;
            goto ret;
        }
        dap_chain_net_add_auth_nodes_to_cluster(l_net, l_cluster);
        DAP_DELETE(l_gdb_groups_mask);
        if (l_net->pub.chains == l_chain)   // Pointer for first mempool cluster in global double-linked list of clusters
            l_net_pvt->mempool_clusters = l_cluster;
    }
    // Service orders cluster
    l_gdb_groups_mask = dap_strdup_printf("%s.service.orders", l_net->pub.gdb_groups_prefix);
    l_net_pvt->orders_cluster = dap_global_db_cluster_add(dap_global_db_instance_get_default(),
                                                          l_net->pub.name, dap_guuid_compose(l_net->pub.id.uint64, 0),
                                                          l_gdb_groups_mask, 0, true,
                                                          DAP_GDB_MEMBER_ROLE_GUEST,
                                                          DAP_CLUSTER_TYPE_EMBEDDED);
    if (!l_net_pvt->orders_cluster) {
        log_it(L_ERROR, "Can't initialize orders cluster for network %s", l_net->pub.name);
        goto ret;
    }
    dap_chain_net_add_auth_nodes_to_cluster(l_net, l_net_pvt->orders_cluster);
    DAP_DELETE(l_gdb_groups_mask);
    // Common orders cluster
    l_gdb_groups_mask = dap_strdup_printf("%s.orders", l_net->pub.gdb_groups_prefix);
    l_net_pvt->common_orders = dap_global_db_cluster_add(dap_global_db_instance_get_default(),
                                                          l_net->pub.name, dap_guuid_compose(l_net->pub.id.uint64, 0),
                                                          l_gdb_groups_mask, 0, true,
                                                          DAP_GDB_MEMBER_ROLE_USER,
                                                          DAP_CLUSTER_TYPE_EMBEDDED);
    if (!l_net_pvt->common_orders) {
        log_it(L_ERROR, "Can't initialize orders cluster for network %s", l_net->pub.name);
        goto ret;
    }
    dap_chain_net_add_auth_nodes_to_cluster(l_net, l_net_pvt->common_orders);
    DAP_DELETE(l_gdb_groups_mask);
    // Node states cluster
    l_gdb_groups_mask = dap_strdup_printf("%s.nodes.states", l_net->pub.gdb_groups_prefix);
    l_net_pvt->nodes_states = dap_global_db_cluster_add(dap_global_db_instance_get_default(),
                                                        l_net->pub.name, dap_guuid_compose(l_net->pub.id.uint64, 0),
                                                        l_gdb_groups_mask, DAP_CHAIN_NET_NODES_TTL, true,
                                                        DAP_GDB_MEMBER_ROLE_USER,
                                                        DAP_CLUSTER_TYPE_EMBEDDED);
    DAP_DELETE(l_gdb_groups_mask);
    // Nodes and its aliases cluster
    snprintf(l_net->pub.gdb_nodes, sizeof(l_net->pub.gdb_nodes), "%s.%s", l_net->pub.gdb_groups_prefix, s_gdb_nodes_postfix);
    l_net_pvt->nodes_cluster = dap_global_db_cluster_add(dap_global_db_instance_get_default(),
                                                         l_net->pub.name, dap_guuid_compose(l_net->pub.id.uint64, 0),
                                                         l_net->pub.gdb_nodes, 0, true,
                                                         DAP_GDB_MEMBER_ROLE_GUEST,
                                                         DAP_CLUSTER_TYPE_EMBEDDED);
    if (!l_net_pvt->nodes_cluster) {
        log_it(L_ERROR, "Can't initialize nodes cluster for network %s", l_net->pub.name);
        l_err_code = -3;
        goto ret;
    }
    dap_chain_net_add_auth_nodes_to_cluster(l_net, l_net_pvt->nodes_cluster);
    dap_chain_net_add_nodelist_notify_callback(l_net, s_nodelist_change_notify, l_net);

    if (dap_link_manager_add_net(l_net->pub.id.uint64, l_net_pvt->nodes_cluster->links_cluster,
                                dap_config_get_item_uint16_default(l_net->pub.config,
                                                                   "general", "links_required", 3))) {
        log_it(L_WARNING, "Can't add net %s to link manager", l_net->pub.name);
    }

    DL_FOREACH(l_net->pub.chains, l_chain)
        if (l_chain->callback_created)
            l_chain->callback_created(l_chain, l_net->pub.config);

    l_net_pvt->node_info->address.uint64 = g_node_addr.uint64;

    log_it(L_NOTICE, "Net load information: node_addr " NODE_ADDR_FP_STR ", seed links %u, cell_id 0x%016"DAP_UINT64_FORMAT_X,
           NODE_ADDR_FP_ARGS_S(g_node_addr),
           l_net_pvt->seed_nodes_count,
           l_net_pvt->node_info->cell_id.uint64);

    // TODO rework alias concept
    const char * l_node_addr_type = dap_config_get_item_str_default(l_net->pub.config ,
                                                                    "general", "node_addr_type", "auto");
    if (!dap_strcmp(l_node_addr_type, "static")) {
        const char *l_node_alias_str = dap_config_get_item_str_default(l_net->pub.config, "general", "node-addr",
                                                                       dap_config_get_item_str(l_net->pub.config,
                                                                                               "general", "node-alias"));
        if (l_node_alias_str) {
            dap_stream_node_addr_t *l_alias_addr = dap_chain_node_alias_find(l_net, l_node_alias_str);
            if (!l_alias_addr)
                dap_chain_node_alias_register(l_net, l_node_alias_str, &g_node_addr);
        } else
            log_it(L_ERROR, "Can't read alias for node address from config");

    } else if (dap_strcmp(l_node_addr_type, "auto"))
        log_it(L_WARNING, "Unknown node address type will be defalted to 'auto'");

    l_net_pvt->sync_context.sync_idle_time = dap_config_get_item_uint32_default(g_config, "chain", "sync_idle_time", 60);
    dap_proc_thread_timer_add(NULL, s_sync_timer_callback, l_net, c_sync_timer_period);

    log_it(L_INFO, "Chain network \"%s\" initialized", l_net->pub.name);
    l_net_pvt->state = NET_STATE_OFFLINE;
ret:
    if (l_err_code)
        log_it(L_ERROR, "Loading chains of net %s finished with (%d) error code.", l_net->pub.name, l_err_code);
    return NULL;
}

dap_global_db_cluster_t *dap_chain_net_get_mempool_cluster(dap_chain_t *a_chain)
{
    dap_return_val_if_fail(a_chain, NULL);
    dap_chain_net_t *l_net = dap_chain_net_by_id(a_chain->net_id);
    if (!l_net) {
        log_it(L_ERROR, "Invalid chain specified for mempool cluster search");
        return NULL;
    }
    dap_global_db_cluster_t *l_mempool = PVT(l_net)->mempool_clusters;
    dap_chain_t *l_chain;
    DL_FOREACH(l_net->pub.chains, l_chain) {
        if (l_chain == a_chain)
            return l_mempool;
        assert(l_mempool);
        l_mempool = l_mempool->next;
    }
    log_it(L_ERROR, "No mempool cluster found for chain specified");
    return NULL;
}

void dap_chain_add_mempool_notify_callback(dap_chain_t *a_chain, dap_store_obj_callback_notify_t a_callback, void *a_cb_arg)
{
    dap_global_db_cluster_add_notify_callback(dap_chain_net_get_mempool_cluster(a_chain), a_callback, a_cb_arg);
}

static void s_nodelist_change_notify(dap_store_obj_t *a_obj, void *a_arg)
{
    dap_chain_net_t *l_net = a_arg;
    dap_return_if_fail(a_obj->key && !dap_strcmp(l_net->pub.gdb_nodes, a_obj->group));
    char l_ts[DAP_TIME_STR_SIZE] = { '\0' };
    dap_nanotime_to_str_rfc822(l_ts, sizeof(l_ts), a_obj->timestamp);
    if (dap_store_obj_get_type(a_obj) == DAP_GLOBAL_DB_OPTYPE_DEL) {
        log_it(L_NOTICE, "Removed node %s from network %s at %s\n",
                                 a_obj->key, l_net->pub.name, l_ts);
        return;
    }
    dap_chain_node_info_t *l_node_info = (dap_chain_node_info_t *)a_obj->value;
    assert(dap_chain_node_info_get_size(l_node_info) == a_obj->value_len);
    log_it(L_NOTICE, "Added node "NODE_ADDR_FP_STR" [%s : %u] to network %s at %s\n",
                             NODE_ADDR_FP_ARGS_S(l_node_info->address),
                             l_node_info->ext_host, l_node_info->ext_port,
                             l_net->pub.name, l_ts);
}

void dap_chain_net_add_nodelist_notify_callback(dap_chain_net_t *a_net, dap_store_obj_callback_notify_t a_callback, void *a_cb_arg)
{
    dap_global_db_cluster_add_notify_callback(PVT(a_net)->nodes_cluster, a_callback, a_cb_arg);
}

void dap_chain_net_srv_order_add_notify_callback(dap_chain_net_t *a_net, dap_store_obj_callback_notify_t a_callback, void *a_cb_arg)
{
    dap_global_db_cluster_add_notify_callback(PVT(a_net)->orders_cluster, a_callback, a_cb_arg);
}

int dap_chain_net_add_auth_nodes_to_cluster(dap_chain_net_t *a_net, dap_global_db_cluster_t *a_cluster)
{
    dap_return_val_if_fail(a_net && a_cluster, -1);
    for (dap_chain_t *l_chain = a_net->pub.chains; l_chain; l_chain = l_chain->next){
        for (uint16_t i = 0; i < l_chain->authorized_nodes_count; i++)
            dap_global_db_cluster_member_add(a_cluster, l_chain->authorized_nodes_addrs + i, DAP_GDB_MEMBER_ROLE_ROOT);
    }
    return 0;
}

bool dap_chain_net_add_validator_to_clusters(dap_chain_t *a_chain, dap_stream_node_addr_t *a_addr)
{
    bool l_ret = dap_global_db_cluster_member_add(dap_chain_net_get_mempool_cluster(a_chain), a_addr, DAP_GDB_MEMBER_ROLE_ROOT);
    l_ret &= (bool)dap_global_db_cluster_member_add(PVT(dap_chain_net_by_id(a_chain->net_id))->orders_cluster, a_addr, DAP_GDB_MEMBER_ROLE_USER);
    return l_ret;
}

bool dap_chain_net_remove_validator_from_clusters(dap_chain_t *a_chain, dap_stream_node_addr_t *a_addr)
{
    bool l_ret = !dap_global_db_cluster_member_delete(dap_chain_net_get_mempool_cluster(a_chain), a_addr);
    l_ret &= !dap_global_db_cluster_member_delete(PVT(dap_chain_net_by_id(a_chain->net_id))->orders_cluster, a_addr);
    return l_ret;
}

size_t dap_chain_net_count() {
    return HASH_COUNT(s_nets_by_name);
}

dap_chain_net_t *dap_chain_net_iter_start() {
    return s_nets_by_name;
}

dap_chain_net_t *dap_chain_net_iter_next(dap_chain_net_t *a_it) {
    return a_it ? a_it->hh.next : NULL;
}

/**
 * @brief dap_chain_net_by_name
 * @param a_name
 * @return
 */
dap_chain_net_t *dap_chain_net_by_name(const char *a_name)
{
    dap_chain_net_t *l_net = NULL;
    if (a_name)
        HASH_FIND_STR(s_nets_by_name, a_name, l_net);
    return l_net;
}

/**
 * @brief dap_ledger_by_net_name
 * @param a_net_name
 * @return
 */
dap_ledger_t * dap_ledger_by_net_name( const char * a_net_name)
{
    dap_chain_net_t *l_net = dap_chain_net_by_name(a_net_name);
    return l_net ? l_net->pub.ledger : NULL;
}

/**
 * @brief dap_chain_net_by_id
 * @param a_id
 * @return
 */
dap_chain_net_t *dap_chain_net_by_id(dap_chain_net_id_t a_id)
{
    dap_chain_net_t *l_net = NULL;
    HASH_FIND(hh2, s_nets_by_id, &a_id, sizeof(a_id), l_net);
    return l_net;
}

/**
 * @brief dap_chain_net_by_id
 * @param a_id
 * @return
 */
uint16_t dap_chain_net_get_acl_idx(dap_chain_net_t *a_net)
{
    return a_net ? PVT(a_net)->acl_idx : (uint16_t)-1;
}

/**
 * @brief dap_chain_net_id_by_name
 * @param a_name
 * @return
 */
dap_chain_net_id_t dap_chain_net_id_by_name( const char * a_name)
{
    dap_chain_net_t *l_net = dap_chain_net_by_name( a_name );
    dap_chain_net_id_t l_ret = {0};
    if (l_net)
        l_ret.uint64 = l_net->pub.id.uint64;
    return l_ret;
}

/**
 * @brief dap_chain_net_get_chain_by_name
 * @param l_net
 * @param a_name
 * @return
 */
dap_chain_t * dap_chain_net_get_chain_by_name( dap_chain_net_t * l_net, const char * a_name)
{
   dap_chain_t * l_chain;
   DL_FOREACH(l_net->pub.chains, l_chain){
        if(dap_strcmp(l_chain->name, a_name) == 0)
            return  l_chain;
   }
   return NULL;
}

/**
 * @brief dap_chain_net_get_chain_by_id
 * @param l_net
 * @param a_name
 * @return
 */
dap_chain_t *dap_chain_net_get_chain_by_id(dap_chain_net_t *l_net, dap_chain_id_t a_chain_id)
{
   dap_chain_t *l_chain;
   DL_FOREACH(l_net->pub.chains, l_chain)
        if (l_chain->id.uint64 == a_chain_id.uint64)
            return l_chain;
   return NULL;
}

/**
 * @brief dap_chain_net_get_chain_by_chain_type
 * @param a_datum_type
 * @return
 */
dap_chain_t *dap_chain_net_get_chain_by_chain_type(dap_chain_net_t *a_net, dap_chain_type_t a_datum_type)
{
    if (!a_net)
        return NULL;

    dap_chain_t *l_chain = dap_chain_net_get_default_chain_by_chain_type(a_net, a_datum_type);
    if (l_chain)
        return l_chain;

    DL_FOREACH(a_net->pub.chains, l_chain) {
        for(int i = 0; i < l_chain->datum_types_count; i++) {
            dap_chain_type_t l_datum_type = l_chain->datum_types[i];
            if(l_datum_type == a_datum_type)
                return l_chain;
        }
    }
    return NULL;
}

/**
 * @brief dap_chain_net_get_default_chain_by_chain_type
 * @param a_datum_type
 * @return
 */
dap_chain_t * dap_chain_net_get_default_chain_by_chain_type(dap_chain_net_t *a_net, dap_chain_type_t a_datum_type)
{
    dap_chain_t * l_chain;

    if (!a_net)
        return NULL;

    DL_FOREACH(a_net->pub.chains, l_chain)
    {
        for(int i = 0; i < l_chain->default_datum_types_count; i++) {
            if(l_chain->default_datum_types[i] == a_datum_type)
                return l_chain;
        }
    }
    return NULL;
}

/**
 * @brief dap_chain_net_get_gdb_group_mempool_by_chain_type
 * @param a_datum_type
 * @return
 */
char * dap_chain_net_get_gdb_group_mempool_by_chain_type(dap_chain_net_t *a_net, dap_chain_type_t a_datum_type)
{
    dap_chain_t *l_chain;
    if (!a_net)
        return NULL;
    DL_FOREACH(a_net->pub.chains, l_chain)
    {
        for(int i = 0; i < l_chain->datum_types_count; i++) {
            if(l_chain->datum_types[i] == a_datum_type)
                return dap_chain_net_get_gdb_group_mempool_new(l_chain);
        }
    }
    return NULL;
}

/**
 * @brief dap_chain_net_get_state
 * @param l_net
 * @return
 */
dap_chain_net_state_t dap_chain_net_get_state (dap_chain_net_t *a_net)
{
    return PVT(a_net)->state;
}

dap_chain_cell_id_t * dap_chain_net_get_cur_cell( dap_chain_net_t *a_net)
{
    return  PVT(a_net)->node_info ? &PVT(a_net)->node_info->cell_id: 0;
}

/**
 * @brief dap_chain_net_set_flag_sync_from_zero
 * @param a_net
 * @param a_flag_sync_from_zero
 */
void dap_chain_net_set_flag_sync_from_zero(dap_chain_net_t * a_net, bool a_flag_sync_from_zero)
{
    if( a_flag_sync_from_zero)
        PVT(a_net)->flags |= F_DAP_CHAIN_NET_SYNC_FROM_ZERO;
    else
        PVT(a_net)->flags ^= F_DAP_CHAIN_NET_SYNC_FROM_ZERO;
}

/**
 * @brief dap_chain_net_get_flag_sync_from_zero
 * @param a_net
 * @return
 */
bool dap_chain_net_get_flag_sync_from_zero( dap_chain_net_t * a_net)
{
    return PVT(a_net)->flags &F_DAP_CHAIN_NET_SYNC_FROM_ZERO ;
}

void dap_chain_net_proc_mempool(dap_chain_net_t *a_net)
{
    dap_chain_t *l_chain;
    DL_FOREACH(a_net->pub.chains, l_chain)
        dap_chain_node_mempool_process_all(l_chain, true);
}

/**
 * @brief dap_chain_net_verify_datum_for_add
 * process datum verification process. Can be:
 *   if DAP_CHAIN_DATUM_TX, called dap_ledger_tx_add_check
 *   if DAP_CHAIN_DATUM_TOKEN, called dap_ledger_token_add_check
 *   if DAP_CHAIN_DATUM_TOKEN_EMISSION, called dap_ledger_token_emission_add_check
 *   if DAP_CHAIN_DATUM_DECREE
 * @param a_net
 * @param a_datum
 * @return
 */
int dap_chain_net_verify_datum_for_add(dap_chain_t *a_chain, dap_chain_datum_t *a_datum, dap_hash_fast_t *a_datum_hash)
{
    if (!a_datum)
        return -10;
    if (!a_chain)
        return -11;
    dap_chain_net_t *l_net = dap_chain_net_by_id(a_chain->net_id);
    switch (a_datum->header.type_id) {
    case DAP_CHAIN_DATUM_TX:
        return dap_ledger_tx_add_check(l_net->pub.ledger, (dap_chain_datum_tx_t *)a_datum->data, a_datum->header.data_size, a_datum_hash);
    case DAP_CHAIN_DATUM_TOKEN:
        return dap_ledger_token_add_check(l_net->pub.ledger, a_datum->data, a_datum->header.data_size);
    case DAP_CHAIN_DATUM_TOKEN_EMISSION:
        return dap_ledger_token_emission_add_check(l_net->pub.ledger, a_datum->data, a_datum->header.data_size, a_datum_hash);
    case DAP_CHAIN_DATUM_DECREE:
        return dap_chain_net_decree_verify(l_net, (dap_chain_datum_decree_t *)a_datum->data, a_datum->header.data_size, a_datum_hash);
    case DAP_CHAIN_DATUM_ANCHOR: {
        int l_result = dap_chain_net_anchor_verify(l_net, (dap_chain_datum_anchor_t *)a_datum->data, a_datum->header.data_size);
        if (l_result)
            return l_result;
    }
    default:
        if (a_chain->callback_datum_find_by_hash &&
                a_chain->callback_datum_find_by_hash(a_chain, a_datum_hash, NULL, NULL))
            return -1;
    }
    return 0;
}

const char *dap_chain_net_verify_datum_err_code_to_str(dap_chain_datum_t *a_datum, int a_code){
    switch (a_datum->header.type_id) {
    case DAP_CHAIN_DATUM_TX:
    case DAP_CHAIN_DATUM_TOKEN:
    case DAP_CHAIN_DATUM_TOKEN_EMISSION:
        return dap_ledger_check_error_str(a_code);
    default:
        return !a_code ? "DAP_CHAIN_DATUM_VERIFY_OK" : "UNKNOWN_ERROR";

    }
}

/**
 * @brief check certificate access list, written in chain config
 *
 * @param a_net - network object
 * @param a_pkey_hash - certificate hash
 * @return true
 * @return false
 */
static bool s_net_check_acl(dap_chain_net_t *a_net, dap_chain_hash_fast_t *a_pkey_hash)
{
    const char *l_auth_type = dap_config_get_item_str(a_net->pub.config, "auth", "type");
    bool l_authorized = true;
    if (l_auth_type && !strcmp(l_auth_type, "ca")) {
        if (dap_hash_fast_is_blank(a_pkey_hash)) {
            return false;
        }
        l_authorized = false;
        char l_auth_hash_str[DAP_CHAIN_HASH_FAST_STR_SIZE];
        dap_chain_hash_fast_to_str(a_pkey_hash, l_auth_hash_str, sizeof(l_auth_hash_str));
        uint16_t l_acl_list_len = 0;
        const char **l_acl_list = dap_config_get_array_str(a_net->pub.config, "auth", "acl_accept_ca_list", &l_acl_list_len);
        for (uint16_t i = 0; i < l_acl_list_len; i++) {
            if (!strcmp(l_acl_list[i], l_auth_hash_str)) {
                l_authorized = true;
                break;
            }
        }
        if (!l_authorized) {
            const char *l_acl_gdb = dap_config_get_item_str(a_net->pub.config, "auth", "acl_accept_ca_gdb");
            if (l_acl_gdb) {
                size_t l_objs_count;
                dap_global_db_obj_t *l_objs = dap_global_db_get_all_sync(l_acl_gdb, &l_objs_count);
                for (size_t i = 0; i < l_objs_count; i++) {
                    if (!strcmp(l_objs[i].key, l_auth_hash_str)) {
                        l_authorized = true;
                        break;
                    }
                }
                dap_global_db_objs_delete(l_objs, l_objs_count);
            }
        }
        if (!l_authorized) {
            const char *l_acl_chains = dap_config_get_item_str(a_net->pub.config, "auth", "acl_accept_ca_chains");
            if (l_acl_chains && !strcmp(l_acl_chains, "all")) {
                dap_list_t *l_certs = dap_cert_get_all_mem();
                for (dap_list_t *l_tmp = l_certs; l_tmp && !l_authorized; l_tmp = dap_list_next(l_tmp)) {
                    dap_cert_t *l_cert = (dap_cert_t *)l_tmp->data;
                    size_t l_pkey_size;
                    uint8_t *l_pkey_ser = dap_enc_key_serialize_pub_key(l_cert->enc_key, &l_pkey_size);
                    dap_chain_hash_fast_t l_cert_hash;
                    dap_hash_fast(l_pkey_ser, l_pkey_size, &l_cert_hash);
                    if (!memcmp(&l_cert_hash, a_pkey_hash, sizeof(dap_chain_hash_fast_t))) {
                        l_authorized = true;
                    }
                    DAP_DELETE(l_pkey_ser);
                }
            }
        }
    }
    return l_authorized;
}

/**
 * @brief s_acl_callback function. Usually called from enc_http_proc
 * set acl (l_enc_key_ks->acl_list) from acl_accept_ca_list, acl_accept_ca_gdb chain config parameters in [auth] section
 * @param a_pkey_hash dap_chain_hash_fast_t hash object
 * @return uint8_t*
 */
static uint8_t *s_net_set_acl(dap_chain_hash_fast_t *a_pkey_hash)
{
    uint16_t l_cnt = HASH_COUNT(s_nets_by_name);
    if ( !l_cnt )
        return NULL;
    uint8_t *l_ret = DAP_NEW_Z_COUNT(uint8_t, l_cnt);
    unsigned i = 0;
    for (dap_chain_net_t *l_net = s_nets_by_name; l_net; l_net = l_net->hh.next)
        l_ret[i++] = s_net_check_acl(l_net, a_pkey_hash);
    return l_ret;
}

/**
 * @brief dap_chain_datum_list
 * Get datum list by filter
 * @param a_net
 * @param a_chain  if NULL, then for all chains
 * @param a_filter_func
 * @param a_filter_func_param
 */
dap_list_t* dap_chain_datum_list(dap_chain_net_t *a_net, dap_chain_t *a_chain, dap_chain_datum_filter_func_t *a_filter_func, void *a_filter_func_param)
{
    dap_list_t *l_list = NULL;
    if (!a_net)
        return NULL;
    dap_chain_t *l_chain_cur = a_chain ? a_chain : a_net->pub.chains;
    size_t l_sz;

    while(l_chain_cur) {
        // Use chain only for selected net and with callback_atom_get_datums
        if (l_chain_cur->callback_atom_get_datums)
        {
            dap_chain_cell_t *l_cell = l_chain_cur->cells;
            size_t l_atom_size = 0;
            dap_chain_atom_iter_t *l_atom_iter = l_chain_cur->callback_atom_iter_create(l_chain_cur, l_cell->id, NULL);
            dap_chain_atom_ptr_t l_atom = l_chain_cur->callback_atom_iter_get(l_atom_iter, DAP_CHAIN_ITER_OP_FIRST, &l_atom_size);
            while(l_atom && l_atom_size)
            {
                size_t l_datums_count = 0;
                dap_chain_datum_t **l_datums = l_chain_cur->callback_atom_get_datums(l_atom, l_atom_size, &l_datums_count);
                dap_chain_datum_t *l_datum, *l_datum2;
                for(size_t l_datum_n = 0; l_datum_n < l_datums_count; l_datum_n++) {
                    if ( ! (l_datum = l_datums[l_datum_n]) )
                        continue;

                    if (a_filter_func && !a_filter_func(l_datum, l_chain_cur, a_filter_func_param))
                        continue;
                    /*
                    * Make a copy of the datum, copy is placed into the list,
                    * so don't forget to free whole list
                    */
                    l_sz = sizeof(dap_chain_datum_t) + l_datum->header.data_size + 16;
                    l_datum2 = DAP_NEW_Z_SIZE(dap_chain_datum_t, l_sz);
                    if (!l_datum2) {
                        log_it(L_ERROR, "Memory allocation in dap_chain_datum_list");
                        DAP_DEL_Z(l_datums);
                        dap_list_free(l_list);
                        return NULL;
                    }
                    memcpy(l_datum2, l_datum, l_sz);

                    /* Add new entry into the list */
                    l_list = dap_list_append(l_list, l_datum2);

                }
                DAP_DEL_Z(l_datums);
                // go to next transaction
                l_atom = l_chain_cur->callback_atom_iter_get(l_atom_iter, DAP_CHAIN_ITER_OP_NEXT, &l_atom_size);
            }
            l_chain_cur->callback_atom_iter_delete(l_atom_iter);
        }
        // Only for one chain
        if(a_chain)
            break;
        // go to next chain
        l_chain_cur = l_chain_cur->next;
    }
    return l_list;
}

/**
 * @brief Add datum to the ledger or smth else
 * @param a_chain
 * @param a_datum
 * @param a_datum_size
 * @return
 */
int dap_chain_datum_add(dap_chain_t *a_chain, dap_chain_datum_t *a_datum, size_t a_datum_size, dap_hash_fast_t *a_datum_hash, void *a_datum_index_data)
{
    size_t l_datum_data_size = a_datum->header.data_size;
    if (a_datum_size < l_datum_data_size + sizeof(a_datum->header)) {
        log_it(L_INFO,"Corrupted datum rejected: wrong size %zd not equal or less than datum size %zd",a_datum->header.data_size+ sizeof (a_datum->header),
               a_datum_size );
        return -101;
    }
    dap_ledger_t *l_ledger = dap_chain_net_by_id(a_chain->net_id)->pub.ledger;
    if ( dap_ledger_datum_is_blacklisted(l_ledger, *a_datum_hash) )
        return log_it(L_ERROR, "Datum is blackilsted"), -100;
    switch (a_datum->header.type_id) {
        case DAP_CHAIN_DATUM_DECREE: {
            dap_chain_datum_decree_t *l_decree = (dap_chain_datum_decree_t *)a_datum->data;
            size_t l_decree_size = dap_chain_datum_decree_get_size(l_decree);
            if (l_decree_size != l_datum_data_size) {
                log_it(L_WARNING, "Corrupted decree, datum size %zd is not equal to size of decree %zd", l_datum_data_size, l_decree_size);
                return -102;
            }
            return dap_chain_net_decree_load(l_decree, a_chain, a_datum_hash);
        }
        case DAP_CHAIN_DATUM_ANCHOR: {
            dap_chain_datum_anchor_t *l_anchor = (dap_chain_datum_anchor_t *)a_datum->data;
            size_t l_anchor_size = dap_chain_datum_anchor_get_size(l_anchor);
            if (l_anchor_size != l_datum_data_size) {
                log_it(L_WARNING, "Corrupted anchor, datum size %zd is not equal to size of anchor %zd", l_datum_data_size, l_anchor_size);
                return -102;
            }
            return dap_chain_net_anchor_load(l_anchor, a_chain, a_datum_hash);
        }
        case DAP_CHAIN_DATUM_TOKEN:
            return dap_ledger_token_load(l_ledger, a_datum->data, a_datum->header.data_size);

        case DAP_CHAIN_DATUM_TOKEN_EMISSION:
            return dap_ledger_token_emission_load(l_ledger, a_datum->data, a_datum->header.data_size, a_datum_hash);

        case DAP_CHAIN_DATUM_TX: {
            dap_chain_datum_tx_t *l_tx = (dap_chain_datum_tx_t *)a_datum->data;
            size_t l_tx_size = dap_chain_datum_tx_get_size(l_tx);
            if (l_tx_size != l_datum_data_size) {
                log_it(L_WARNING, "Corrupted transaction, datum size %zd is not equal to size of TX %zd", l_datum_data_size, l_tx_size);
                return -102;
            }
            return dap_ledger_tx_load(l_ledger, l_tx, a_datum_hash, (dap_ledger_datum_iter_data_t*)a_datum_index_data);
        }
        case DAP_CHAIN_DATUM_CA:
            return dap_cert_chain_file_save(a_datum, a_chain->net_name);

        case DAP_CHAIN_DATUM_SIGNER:
        case DAP_CHAIN_DATUM_CUSTOM:
            break;
        default:
            return -666;
    }
    return 0;
}

/**
 * @brief Add datum to the ledger or smth else
 * @param a_chain
 * @param a_datum
 * @param a_datum_size
 * @return
 */
int dap_chain_datum_remove(dap_chain_t *a_chain, dap_chain_datum_t *a_datum, size_t a_datum_size, dap_hash_fast_t *a_datum_hash)
{
    size_t l_datum_data_size = a_datum->header.data_size;
    if (a_datum_size < l_datum_data_size + sizeof(a_datum->header)) {
        log_it(L_INFO,"Corrupted datum rejected: wrong size %zd not equal or less than datum size %zd",a_datum->header.data_size+ sizeof (a_datum->header),
               a_datum_size );
        return -101;
    }
    dap_ledger_t *l_ledger = dap_chain_net_by_id(a_chain->net_id)->pub.ledger;
    switch (a_datum->header.type_id) {
        case DAP_CHAIN_DATUM_DECREE: {
            return 0; 
        }
        case DAP_CHAIN_DATUM_ANCHOR: {
            dap_chain_datum_anchor_t *l_anchor = (dap_chain_datum_anchor_t *)a_datum->data;
            size_t l_anchor_size = dap_chain_datum_anchor_get_size(l_anchor);
            if (l_anchor_size != l_datum_data_size) {
                log_it(L_WARNING, "Corrupted anchor, datum size %zd is not equal to size of anchor %zd", l_datum_data_size, l_anchor_size);
                return -102;
            }
            return dap_chain_net_anchor_unload(l_anchor, a_chain, a_datum_hash);
        }
        case DAP_CHAIN_DATUM_TOKEN:
            return 0;

        case DAP_CHAIN_DATUM_TOKEN_EMISSION:
            return 0;
        case DAP_CHAIN_DATUM_TX: {
            dap_chain_datum_tx_t *l_tx = (dap_chain_datum_tx_t *)a_datum->data;
            size_t l_tx_size = dap_chain_datum_tx_get_size(l_tx);
            if (l_tx_size != l_datum_data_size) {
                log_it(L_WARNING, "Corrupted trnsaction, datum size %zd is not equal to size of TX %zd", l_datum_data_size, l_tx_size);
                return -102;
            }
            return dap_ledger_tx_remove(l_ledger, l_tx, a_datum_hash);
        }
        case DAP_CHAIN_DATUM_CA:
            return 0;//dap_cert_chain_file_save(a_datum, a_chain->net_name);

        case DAP_CHAIN_DATUM_SIGNER:
        case DAP_CHAIN_DATUM_CUSTOM:
            break;
        default:
            return -666;
    }
    return 0;
}

bool dap_chain_net_get_load_mode(dap_chain_net_t * a_net)
{
    return PVT(a_net)->state == NET_STATE_LOADING;
}

int dap_chain_net_add_reward(dap_chain_net_t *a_net, uint256_t a_reward, uint64_t a_block_num)
{
    dap_return_val_if_fail(a_net, -1);
    if (PVT(a_net)->rewards && PVT(a_net)->rewards->block_number >= a_block_num) {
        log_it(L_ERROR, "Can't add retrospective reward for block");
        return -2;
    }
    struct block_reward *l_new_reward = DAP_NEW_Z(struct block_reward);
    if (!l_new_reward) {
        log_it(L_CRITICAL, "Out of memory");
        return -3;
    }
    l_new_reward->block_number = a_block_num;
    l_new_reward->reward = a_reward;
    // Place new reward at begining
    DL_PREPEND(PVT(a_net)->rewards, l_new_reward);
    return 0;
}

void dap_chain_net_remove_last_reward(dap_chain_net_t *a_net)
{
    DL_DELETE(PVT(a_net)->rewards, PVT(a_net)->rewards);
}

uint256_t dap_chain_net_get_reward(dap_chain_net_t *a_net, uint64_t a_block_num)
{
    struct block_reward *l_reward;
    DL_FOREACH(PVT(a_net)->rewards, l_reward) {
        if (l_reward->block_number <= a_block_num)
            return l_reward->reward;
    }
    return uint256_0;
}


void dap_chain_net_announce_addr_all()
{
    for (dap_chain_net_t *net = s_nets_by_name; net; net = net->hh.next)
        dap_chain_net_announce_addr(net);
}

void dap_chain_net_announce_addr(dap_chain_net_t *a_net)
{
    dap_return_if_fail(a_net);
    dap_chain_net_pvt_t *l_net_pvt = PVT(a_net);
    if ( l_net_pvt->node_info->ext_port ) {
        log_it(L_INFO, "Announce our node address "NODE_ADDR_FP_STR" [ %s : %u ] in net %s",
               NODE_ADDR_FP_ARGS_S(g_node_addr),
               l_net_pvt->node_info->ext_host,
               l_net_pvt->node_info->ext_port, a_net->pub.name);
        dap_chain_net_node_list_request(a_net, l_net_pvt->node_info->ext_port, true, 'a');
        
    }
}

dap_chain_net_decree_t *dap_chain_net_get_net_decree(dap_chain_net_t *a_net) {
    return a_net ? PVT(a_net)->decree : NULL;
}

void dap_chain_net_set_net_decree(dap_chain_net_t *a_net, dap_chain_net_decree_t *a_decree) {
    if (!a_net) {
        log_it(L_ERROR, "Net is not initialized");
        return;
    }
    PVT(a_net)->decree = a_decree;
}

decree_table_t **dap_chain_net_get_decrees(dap_chain_net_t *a_net) {
    return a_net ? &(PVT(a_net)->decrees) : NULL;
}

anchor_table_t **dap_chain_net_get_anchors(dap_chain_net_t *a_net) {
    return a_net ? &(PVT(a_net)->anchors) : NULL;
}

/*------------------------------------State machine block------------------------------------*/

/**
 * @brief try net to go online
 * @param a_net dap_chain_net_t *: network 
 * @return 0 if ok
 **/
static int s_net_try_online(dap_chain_net_t *a_net)
{
// sanity check
    dap_return_val_if_pass(!a_net || !PVT(a_net), -1);
// func work
    log_it(L_INFO, "Network \"%s\" goes online",a_net->pub.name);
    return dap_chain_net_state_go_to(a_net, NET_STATE_ONLINE);
}

/**
 * @brief
 * change all network states according to auto-online settings
 */
void dap_chain_net_try_online_all() {
    int32_t l_ret = 0;

    if( !HASH_COUNT(s_nets_by_name) )
        return log_it(L_ERROR, "Can't find any nets");

    if ( !dap_config_get_item_bool_default(g_config ,"general", "auto_online", false) )
        return log_it(L_DEBUG, "Auto online is off in config");

    for (dap_chain_net_t *net = s_nets_by_name; net; net = net->hh.next) {
        if (( l_ret = s_net_try_online(net) ))
            log_it(L_ERROR, "Can't try online state for net %s.  Finished with (%d) error code.", net->pub.name, l_ret);
    }
}

static const uint64_t s_fork_sync_step = 20; // TODO get it from config

static void s_ch_in_pkt_callback(dap_stream_ch_t *a_ch, uint8_t a_type, const void *a_data, size_t a_data_size, void *a_arg)
{
    debug_if(s_debug_more, L_DEBUG, "Got IN sync packet type %hhu size %zu from addr " NODE_ADDR_FP_STR,
                                                           a_type, a_data_size, NODE_ADDR_FP_ARGS_S(a_ch->stream->node));
    dap_chain_net_t *l_net = a_arg;
    dap_chain_net_pvt_t *l_net_pvt = PVT(l_net);
    if (l_net_pvt->state == NET_STATE_LINKS_ESTABLISHED)
        l_net_pvt->state = NET_STATE_SYNC_CHAINS;

    switch (a_type) {
    case DAP_CHAIN_CH_PKT_TYPE_CHAIN_SUMMARY:
    case DAP_CHAIN_CH_PKT_TYPE_CHAIN_MISS:
    case DAP_CHAIN_CH_PKT_TYPE_CHAIN:
    case DAP_CHAIN_CH_PKT_TYPE_SYNCED_CHAIN:
        // TODO sync state & address checking
        break;
    default:
        break;
    }

    switch (a_type) {
    case DAP_CHAIN_CH_PKT_TYPE_ERROR:
        if (!l_net_pvt->sync_context.cur_chain) {
            log_it(L_DEBUG, "Got ERROR paket with NO chain net %s", l_net->pub.name);
            return;
        }
        log_it(L_DEBUG, "Got ERROR paket to %s chain in net %s", l_net_pvt->sync_context.cur_chain->name, l_net->pub.name);
        l_net_pvt->sync_context.cur_chain->state = CHAIN_SYNC_STATE_ERROR;
        return;

    case DAP_CHAIN_CH_PKT_TYPE_SYNCED_CHAIN:
        if (!l_net_pvt->sync_context.cur_chain) {
            log_it(L_DEBUG, "Got SYNCED_CHAIN paket with NO chain net %s", l_net->pub.name);
            return;
        }
        log_it(L_DEBUG, "Got SYNCED_CHAIN paket to %s chain net %s", l_net_pvt->sync_context.cur_chain->name, l_net->pub.name);
        l_net_pvt->sync_context.cur_chain->state = CHAIN_SYNC_STATE_SYNCED;
        l_net_pvt->sync_context.cur_chain->atom_num_last = l_net_pvt->sync_context.cur_chain->callback_count_atom(l_net_pvt->sync_context.cur_chain);
        return;

    case DAP_CHAIN_CH_PKT_TYPE_CHAIN_MISS: {
        if (!l_net_pvt->sync_context.cur_chain)
            return;
        dap_chain_ch_miss_info_t *l_miss_info = (dap_chain_ch_miss_info_t *)(((dap_chain_ch_pkt_t *)(a_data))->data);
        if (!dap_hash_fast_compare(&l_miss_info->missed_hash, &l_net_pvt->sync_context.requested_atom_hash)) {
            char l_missed_hash_str[DAP_HASH_FAST_STR_SIZE];
            dap_hash_fast_to_str(&l_miss_info->missed_hash, l_missed_hash_str, DAP_HASH_FAST_STR_SIZE);
            log_it(L_WARNING, "Get irrelevant chain sync MISSED packet with missed hash %s, but requested hash is %s. Net %s chain %s",
                                                                        l_missed_hash_str,
                                                                        dap_hash_fast_to_str_static(&l_net_pvt->sync_context.requested_atom_hash),
                                                                        l_net->pub.name, l_net_pvt->sync_context.cur_chain->name);
            dap_stream_ch_write_error_unsafe(a_ch, l_net->pub.id,
                                             l_net_pvt->sync_context.cur_chain->id,
                                             l_net_pvt->sync_context.cur_cell
                                             ? l_net_pvt->sync_context.cur_cell->id
                                             : c_dap_chain_cell_id_null,
                                             DAP_CHAIN_CH_ERROR_INCORRECT_SYNC_SEQUENCE);
            return;
        }
        dap_chain_atom_iter_t *l_iter = l_net_pvt->sync_context.cur_chain->callback_atom_iter_create(
                                                                            l_net_pvt->sync_context.cur_chain,
                                                                            l_net_pvt->sync_context.cur_cell
                                                                            ? l_net_pvt->sync_context.cur_cell->id
                                                                            : c_dap_chain_cell_id_null,
                                                                            NULL);
        if (!l_iter) {
            log_it(L_CRITICAL, "%s", c_error_memory_alloc);
            dap_stream_ch_write_error_unsafe(a_ch, l_net->pub.id,
                                             l_net_pvt->sync_context.cur_chain->id,
                                             l_net_pvt->sync_context.cur_cell
                                             ? l_net_pvt->sync_context.cur_cell->id
                                             : c_dap_chain_cell_id_null,
                                             DAP_CHAIN_CH_ERROR_OUT_OF_MEMORY);
            return;
        }
        dap_chain_atom_ptr_t l_atom = l_net_pvt->sync_context.cur_chain->callback_atom_find_by_hash(l_iter, &l_miss_info->last_hash, NULL);
        if (l_atom && l_iter->cur_num == l_miss_info->last_num) {       // We already have this subchain in our chain
            l_net_pvt->sync_context.cur_chain->state = CHAIN_SYNC_STATE_SYNCED;
            l_net_pvt->sync_context.cur_chain->atom_num_last = l_miss_info->last_num;
            return;
        }
        dap_chain_ch_sync_request_t l_request = {};
        l_request.num_from = l_net_pvt->sync_context.requested_atom_num > s_fork_sync_step
                            ? l_net_pvt->sync_context.requested_atom_num - s_fork_sync_step
                            : 0;
        if (l_request.num_from) {
            l_atom = l_net_pvt->sync_context.cur_chain->callback_atom_get_by_num(l_iter, l_request.num_from);
            assert(l_atom);
            l_request.hash_from = *l_iter->cur_hash;
        }
        l_net_pvt->sync_context.cur_chain->callback_atom_iter_delete(l_iter);
        debug_if(s_debug_more, L_INFO, "Send sync request to node " NODE_ADDR_FP_STR
                                        " for net %s and chain %s, hash from %s, num from %" DAP_UINT64_FORMAT_U,
                                                        NODE_ADDR_FP_ARGS_S(l_net_pvt->sync_context.current_link),
                                                        l_net->pub.name, l_net_pvt->sync_context.cur_chain->name,
                                                        dap_hash_fast_to_str_static(&l_request.hash_from), l_request.num_from);
        dap_chain_ch_pkt_write_unsafe(a_ch,
                                      DAP_CHAIN_CH_PKT_TYPE_CHAIN_REQ,
                                      l_net->pub.id,
                                      l_net_pvt->sync_context.cur_chain->id,
                                      l_net_pvt->sync_context.cur_cell
                                      ? l_net_pvt->sync_context.cur_cell->id
                                      : c_dap_chain_cell_id_null,
                                      &l_request,
                                      sizeof(l_request),
                                      DAP_CHAIN_CH_PKT_VERSION_CURRENT);
        l_net_pvt->sync_context.requested_atom_hash = l_request.hash_from;
        l_net_pvt->sync_context.requested_atom_num = l_request.num_from;
    }
    default:
        break;
    }
    l_net_pvt->sync_context.stage_last_activity = dap_time_now();
}

static void s_ch_out_pkt_callback(dap_stream_ch_t *a_ch, uint8_t a_type, const void *a_data, size_t a_data_size, void *a_arg)
{
    
    dap_chain_net_t *l_net = a_arg;
    dap_chain_net_pvt_t *l_net_pvt = PVT(l_net);
    if (!l_net_pvt->sync_context.cur_chain)
        return;
    switch (a_type) {
    case DAP_CHAIN_CH_PKT_TYPE_ERROR:
        l_net_pvt->sync_context.cur_chain->state = CHAIN_SYNC_STATE_ERROR;
        break;
    default:
        break;
    }
    l_net_pvt->sync_context.stage_last_activity = dap_time_now();
    debug_if(s_debug_more, L_DEBUG, "Sent OUT sync packet type %hhu size %zu to addr " NODE_ADDR_FP_STR,
                                    a_type, a_data_size, NODE_ADDR_FP_ARGS_S(a_ch->stream->node));
}


static int s_restart_sync_chains(dap_chain_net_t *a_net)
{
    // sanity check
    dap_return_val_if_pass(!a_net || !PVT(a_net), -1);
    dap_chain_net_pvt_t *l_net_pvt = PVT(a_net);

    dap_cluster_t *l_cluster = dap_cluster_by_mnemonim(a_net->pub.name);
    if (!dap_stream_node_addr_is_blank(&l_net_pvt->sync_context.current_link)) {
        dap_stream_ch_del_notifier(&l_net_pvt->sync_context.current_link, DAP_CHAIN_CH_ID,
                                    DAP_STREAM_PKT_DIR_IN, s_ch_in_pkt_callback, a_net);
        dap_stream_ch_del_notifier(&l_net_pvt->sync_context.current_link, DAP_CHAIN_CH_ID,
                                    DAP_STREAM_PKT_DIR_OUT, s_ch_out_pkt_callback, a_net);
    }
    l_net_pvt->sync_context.current_link = dap_cluster_get_random_link(l_cluster);
    if (dap_stream_node_addr_is_blank(&l_net_pvt->sync_context.current_link)) {
        log_it(L_DEBUG, "No links in net %s cluster", a_net->pub.name);
        return -2;     // No links in cluster
    }
    l_net_pvt->sync_context.cur_chain = a_net->pub.chains;
    if (!l_net_pvt->sync_context.cur_chain) {
        log_it(L_ERROR, "No chains in net %s", a_net->pub.name);
        return -3;
    }
    dap_stream_ch_add_notifier(&l_net_pvt->sync_context.current_link, DAP_CHAIN_CH_ID,
                                DAP_STREAM_PKT_DIR_IN, s_ch_in_pkt_callback, a_net);
    dap_stream_ch_add_notifier(&l_net_pvt->sync_context.current_link, DAP_CHAIN_CH_ID,
                                DAP_STREAM_PKT_DIR_OUT, s_ch_out_pkt_callback, a_net);
    dap_chain_t *l_chain = NULL;
    DL_FOREACH(a_net->pub.chains, l_chain) {
        l_chain->state = CHAIN_SYNC_STATE_IDLE;
    }
    l_net_pvt->sync_context.stage_last_activity = dap_time_now();
    return 0;
}

static dap_chain_t *s_switch_sync_chain(dap_chain_net_t *a_net)
{
// sanity check
    dap_return_val_if_pass(!a_net || !PVT(a_net), NULL);
    dap_chain_net_pvt_t *l_net_pvt = PVT(a_net);
// func work
    dap_chain_t *l_curr_chain = NULL;
    for (l_curr_chain = a_net->pub.chains; l_curr_chain && l_curr_chain->state == CHAIN_SYNC_STATE_SYNCED; l_curr_chain = l_curr_chain->next) {
        // find last not synced chain
    }
    l_net_pvt->sync_context.cur_chain = l_curr_chain;
    if (l_curr_chain) {
        debug_if(s_debug_more, L_DEBUG, "Go to chain \"%s\" for net %s", l_curr_chain->name, l_curr_chain->net_name);
        return l_curr_chain;
    }
    debug_if(s_debug_more, L_DEBUG, "Go to next chain: <NULL>");
    if (l_net_pvt->state_target != NET_STATE_ONLINE) {
        dap_chain_net_state_go_to(a_net, NET_STATE_OFFLINE);
        return NULL;
    }
    dap_chain_net_state_t l_prev_state = l_net_pvt->state;
    l_net_pvt->state = NET_STATE_ONLINE;
    s_net_states_proc(a_net);
    if(l_prev_state == NET_STATE_SYNC_CHAINS)
        dap_ledger_load_end(a_net->pub.ledger);
    return NULL;
}

static dap_chain_sync_state_t s_sync_context_state_forming(dap_chain_t *a_chains)
{
    dap_chain_sync_state_t l_ret = CHAIN_SYNC_STATE_SYNCED;
    dap_chain_t *l_chain = NULL;
    DL_FOREACH(a_chains, l_chain) {
        l_ret = dap_max(l_ret, l_chain->state);
    }
    return l_ret;
}

static void s_sync_timer_callback(void *a_arg)
{
    dap_chain_net_t *l_net = a_arg;
    dap_chain_net_pvt_t *l_net_pvt = PVT(l_net);
    if (l_net_pvt->state_target == NET_STATE_OFFLINE) // if offline no need sync
        return;
    l_net_pvt->sync_context.state = s_sync_context_state_forming(l_net->pub.chains);
    if ( // check if need restart sync chains
        l_net_pvt->sync_context.state == CHAIN_SYNC_STATE_ERROR ||
        dap_time_now() - l_net_pvt->sync_context.stage_last_activity > l_net_pvt->sync_context.sync_idle_time
    ) {
        if (s_restart_sync_chains(l_net)) {
            log_it(L_INFO, "Can't start sync chains in net %s, wait seccond attempt", l_net->pub.name);
            return;
        }
    } else if (l_net_pvt->state == NET_STATE_ONLINE && l_net_pvt->sync_context.state == CHAIN_SYNC_STATE_SYNCED) {
        return;
    }
    if (!s_switch_sync_chain(l_net)) {  // return if all chans synced
        log_it(L_DEBUG, "All chains in net %s synced, no need new sync request", l_net->pub.name);
        return;
    }
    if (l_net_pvt->sync_context.cur_chain->state == CHAIN_SYNC_STATE_WAITING) {
        return;
    }
    if (l_net_pvt->sync_context.cur_chain->callback_load_from_gdb) {
        // This type of chain is GDB based and not synced by chains protocol
        log_it(L_DEBUG, "Chain %s in net %s will sync from gdb", l_net_pvt->sync_context.cur_chain->name, l_net->pub.name);
        l_net_pvt->sync_context.cur_chain->state = CHAIN_SYNC_STATE_SYNCED;
        return;
    }
    // if sync more than 3 mins after online state, change state to SYNC
    if (l_net_pvt->state == NET_STATE_ONLINE && l_net_pvt->sync_context.state == CHAIN_SYNC_STATE_WAITING &&
        dap_time_now() - l_net_pvt->sync_context.stage_last_activity > l_net_pvt->sync_context.sync_idle_time ) {
        l_net_pvt->state = NET_STATE_SYNC_CHAINS;
        s_net_states_proc(l_net);
    }

    l_net_pvt->sync_context.cur_cell = l_net_pvt->sync_context.cur_chain->cells;
    l_net_pvt->sync_context.cur_chain->state = CHAIN_SYNC_STATE_WAITING;
    dap_chain_ch_sync_request_t l_request = {};
    uint64_t l_last_num = 0;
    if (!dap_chain_get_atom_last_hash_num(l_net_pvt->sync_context.cur_chain,
                                            l_net_pvt->sync_context.cur_cell
                                            ? l_net_pvt->sync_context.cur_cell->id
                                            : c_dap_chain_cell_id_null,
                                            &l_request.hash_from,
                                            &l_last_num)) {
        log_it(L_ERROR, "Can't get last atom hash and number for chain %s with net %s", l_net_pvt->sync_context.cur_chain->name,
                                                                                        l_net->pub.name);
        return;
    }
    l_request.num_from = l_last_num;

    dap_chain_ch_pkt_t *l_chain_pkt = dap_chain_ch_pkt_new(l_net->pub.id, l_net_pvt->sync_context.cur_chain->id,
                                                            l_net_pvt->sync_context.cur_cell ? l_net_pvt->sync_context.cur_cell->id : c_dap_chain_cell_id_null,
                                                            &l_request, sizeof(l_request), DAP_CHAIN_CH_PKT_VERSION_CURRENT);
    if (!l_chain_pkt) {
        log_it(L_CRITICAL, "%s", c_error_memory_alloc);
        return;
    }
    log_it(L_INFO, "Start synchronization process with " NODE_ADDR_FP_STR
                    " for net %s and chain %s, last hash %s, last num %" DAP_UINT64_FORMAT_U,
                                                    NODE_ADDR_FP_ARGS_S(l_net_pvt->sync_context.current_link),
                                                    l_net->pub.name, l_net_pvt->sync_context.cur_chain->name,
                                                    dap_hash_fast_to_str_static(&l_request.hash_from), l_last_num);
    dap_stream_ch_pkt_send_by_addr(&l_net_pvt->sync_context.current_link, DAP_CHAIN_CH_ID,
                                    DAP_CHAIN_CH_PKT_TYPE_CHAIN_REQ, l_chain_pkt,
                                    dap_chain_ch_pkt_get_size(l_chain_pkt));
    l_net_pvt->sync_context.requested_atom_hash = l_request.hash_from;
    l_net_pvt->sync_context.requested_atom_num = l_last_num;
    DAP_DELETE(l_chain_pkt);
}

/**
 * @brief s_net_states_proc
 * @param l_net
 */
static bool s_net_states_proc(void *a_arg)
{
    bool l_repeat_after_exit = false; // If true - repeat on next iteration of proc thread loop
    dap_chain_net_t *l_net = (dap_chain_net_t *) a_arg;
    assert(l_net);
    dap_chain_net_pvt_t *l_net_pvt = PVT(l_net);
    assert(l_net_pvt);
    if (l_net_pvt->state_target == NET_STATE_OFFLINE) {
        if(l_net_pvt->state == NET_STATE_SYNC_CHAINS)
            dap_ledger_load_end(l_net->pub.ledger);
        l_net_pvt->state = NET_STATE_OFFLINE;
    }

    switch ((dap_chain_net_state_t)l_net_pvt->state) {
        // State OFFLINE where we don't do anything
        case NET_STATE_OFFLINE: {
            log_it(L_NOTICE,"%s.state: %s", l_net->pub.name, c_net_states[l_net_pvt->state]);
            // delete all links
            if ( l_net_pvt->state_target != NET_STATE_OFFLINE ){
                l_net_pvt->state = NET_STATE_LINKS_PREPARE;
                l_repeat_after_exit = true;
            }
        } break;

        case NET_STATE_LINKS_PREPARE:
        case NET_STATE_LINKS_CONNECTING:
        case NET_STATE_LINKS_ESTABLISHED:
        case NET_STATE_SYNC_CHAINS:
        case NET_STATE_ONLINE:
            log_it(L_INFO,"%s.state: %s", l_net->pub.name, c_net_states[l_net_pvt->state]);
            break;
        default:
            log_it(L_DEBUG, "Unprocessed state");
    }
    s_net_states_notify(l_net);
    return l_repeat_after_exit;
}

/**
 * @brief set current network state to F_DAP_CHAIN_NET_GO_SYNC
 *
 * @param a_net dap_chain_net_t network object
 * @param a_new_state dap_chain_net_state_t new network state
 * @return int
 */
int dap_chain_net_state_go_to(dap_chain_net_t *a_net, dap_chain_net_state_t a_new_state)
{
    if (dap_chain_net_get_load_mode(a_net)) {
        log_it(L_ERROR, "Can't change state of loading network '%s'", a_net->pub.name);
        return -1;
    }
    if (PVT(a_net)->state_target == a_new_state) {
        log_it(L_NOTICE, "Network %s already %s state %s", a_net->pub.name,
                                PVT(a_net)->state == a_new_state ? "have" : "going to", dap_chain_net_state_to_str(a_new_state));
        return 0;
    }
    //PVT(a_net)->flags |= F_DAP_CHAIN_NET_SYNC_FROM_ZERO;  // TODO set this flag according to -mode argument from command line
    PVT(a_net)->state_target = a_new_state;
    if (a_new_state == NET_STATE_OFFLINE) {
        char l_err_str[] = "ERROR_NET_IS_OFFLINE";
        size_t l_error_size = sizeof(dap_stream_ch_chain_net_pkt_t) + sizeof(l_err_str);
        dap_stream_ch_chain_net_pkt_t *l_error = DAP_NEW_STACK_SIZE(dap_stream_ch_chain_net_pkt_t, l_error_size);
        l_error->hdr.version = DAP_STREAM_CH_CHAIN_NET_PKT_VERSION;
        l_error->hdr.net_id = a_net->pub.id;
        l_error->hdr.data_size = sizeof(l_err_str);
        memcpy(l_error->data, l_err_str, sizeof(l_err_str));
        dap_cluster_broadcast(PVT(a_net)->nodes_cluster->links_cluster, DAP_STREAM_CH_CHAIN_NET_ID,
                              DAP_STREAM_CH_CHAIN_NET_PKT_TYPE_ERROR, l_error, l_error_size, NULL, 0);
        dap_link_manager_set_net_condition(a_net->pub.id.uint64, false);
        dap_chain_esbocs_stop_timer(a_net->pub.id);
    } else if (PVT(a_net)->state == NET_STATE_OFFLINE) {
        dap_link_manager_set_net_condition(a_net->pub.id.uint64, true);
        uint16_t l_permalink_hosts_count = 0;
        dap_config_get_array_str(a_net->pub.config, "general", "permanent_nodes_hosts", &l_permalink_hosts_count);
        for (uint16_t i = 0; i < PVT(a_net)->permanent_links_addrs_count; ++i) {
            if (dap_chain_net_link_add(a_net, PVT(a_net)->permanent_links_addrs + i, 
                i < PVT(a_net)->permanent_links_hosts_count ? (PVT(a_net)->permanent_links_hosts[i])->addr : NULL,
                i < PVT(a_net)->permanent_links_hosts_count ? (PVT(a_net)->permanent_links_hosts[i])->port : 0)
             ) {
                log_it(L_ERROR, "Can't create permanent link to addr " NODE_ADDR_FP_STR, NODE_ADDR_FP_ARGS(PVT(a_net)->permanent_links_addrs + i));
                continue;
            }
            PVT(a_net)->state = NET_STATE_LINKS_CONNECTING;
        }
        if (a_new_state == NET_STATE_ONLINE) {
            dap_chain_esbocs_start_timer(a_net->pub.id);
            PVT(a_net)->sync_context.current_link.uint64 = 0;
            PVT(a_net)->sync_context.cur_chain = NULL;
            PVT(a_net)->sync_context.cur_cell = NULL;
        }
    }
    return dap_proc_thread_callback_add(NULL, s_net_states_proc, a_net);
}

DAP_INLINE dap_chain_net_state_t dap_chain_net_get_target_state(dap_chain_net_t *a_net)
{
    return PVT(a_net)->state_target;
}

/*------------------------------------State machine block end---------------------------------*/<|MERGE_RESOLUTION|>--- conflicted
+++ resolved
@@ -1944,15 +1944,12 @@
             if (!dap_strcmp(DAP_CHAIN_PVT(l_chain)->cs_name, "esbocs") && is_esbocs_debug) {
                 dap_chain_esbocs_change_debug_mode(l_chain, true);
             }
-        } else
+        } else {
             HASH_DEL(l_all_chain_configs, l_chain_config);
-<<<<<<< HEAD
-=======
             dap_config_close(l_chain_config);
             dap_chain_net_delete(l_net);
             return -5;
         }
->>>>>>> 6a007c0d
     }
     HASH_CLEAR(hh, l_all_chain_configs);
     // LEDGER model
