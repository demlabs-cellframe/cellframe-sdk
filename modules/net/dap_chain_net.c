/*
 * Authors:
 * Dmitriy A. Gearasimov <gerasimov.dmitriy@demlabs.net>
 * Alexander Lysikov <alexander.lysikov@demlabs.net>
 * DeM Labs Inc.   https://demlabs.net
 * Kelvin Project https://github.com/kelvinblockchain
 * Copyright  (c) 2017-2018
 * All rights reserved.

 This file is part of DAP (Deus Applications Prototypes) the open source project

    DAP (Deus Applicaions Prototypes) is free software: you can redistribute it and/or modify
    it under the terms of the GNU General Public License as published by
    the Free Software Foundation, either version 3 of the License, or
    (at your option) any later version.

    DAP is distributed in the hope that it will be useful,
    but WITHOUT ANY WARRANTY; without even the implied warranty of
    MERCHANTABILITY or FITNESS FOR A PARTICULAR PURPOSE.  See the
    GNU General Public License for more details.

    You should have received a copy of the GNU General Public License
    along with any DAP based project.  If not, see <http://www.gnu.org/licenses/>.
*/


#ifndef _GNU_SOURCE
#define _GNU_SOURCE
#endif
#ifndef  _XOPEN_SOURCE
#define _XOPEN_SOURCE       /* See feature_test_macros(7) */
#endif
#ifndef __USE_XOPEN
#define __USE_XOPEN
#endif
#include <time.h>
#include <stdio.h>
#include <stdlib.h>
#include <stddef.h>
#include <stdint.h>
#include <string.h>
#include <errno.h>
#include <pthread.h>


#ifdef DAP_OS_UNIX
#include <sys/types.h>
#include <sys/socket.h>
#include <arpa/inet.h>
#include <netdb.h>
#endif

#ifdef WIN32
#include <winsock2.h>
#include <windows.h>
#include <mswsock.h>
#include <ws2tcpip.h>
#include <io.h>
#endif


#include "uthash.h"
#include "utlist.h"

#include "dap_common.h"
#include "dap_string.h"
#include "dap_strfuncs.h"
#include "dap_file_utils.h"
#include "dap_enc_base58.h"
#include "dap_config.h"
#include "dap_hash.h"
#include "dap_cert.h"
#include "dap_cert_file.h"
#include "dap_chain_datum_tx.h"
#include "dap_chain_datum_tx_in_cond.h"
#include "dap_chain_datum_tx_items.h"
#include "dap_chain_datum_tx_out.h"
#include "dap_chain_datum_tx_out_cond.h"
#include "dap_chain_node.h"
#include "dap_list.h"
#include "dap_timerfd.h"
#include "dap_stream_worker.h"
#include "dap_worker.h"
#include "dap_proc_queue.h"
#include "dap_proc_thread.h"
#include "dap_client_http.h"
#include "dap_enc_http.h"
#include "dap_chain_common.h"
#include "dap_chain_datum_decree.h"
#include "dap_chain_tx.h"
#include "dap_chain_net.h"
#include "dap_chain_net_tx.h"
#include "dap_chain_net_srv.h"
#include "dap_chain_pvt.h"
#include "dap_chain_node_client.h"
#include "dap_chain_node_cli.h"
#include "dap_chain_node_cli_cmd.h"
#include "dap_notify_srv.h"
#include "dap_chain_ledger.h"
#include "dap_chain_cs_none.h"

#include "dap_chain_global_db.h"
#include "dap_chain_global_db_remote.h"

#include "dap_stream_ch_chain_net_pkt.h"
#include "dap_stream_ch_chain_net.h"
#include "dap_stream_ch_chain.h"
#include "dap_stream_ch_chain_pkt.h"
#include "dap_stream_ch.h"
#include "dap_stream_ch_pkt.h"
#include "dap_chain_node_dns_client.h"
#include "dap_module.h"

#include "json-c/json.h"
#include "json-c/json_object.h"

#include <stdio.h>
#include <sys/types.h>
#include <dirent.h>

#define LOG_TAG "chain_net"

#define F_DAP_CHAIN_NET_SYNC_FROM_ZERO   ( 1 << 8 )

static bool s_debug_more = false;

extern uint32_t s_timer_update_states;

struct balancer_link_request {
    dap_chain_node_info_t *link_info;
    dap_chain_net_t *net;
    dap_worker_t *worker;
    bool from_http;
    bool link_replace;
};

struct net_link {
    uint64_t uplink_ip;
    dap_chain_node_info_t *link_info;
    dap_chain_node_client_t *link;
    dap_events_socket_uuid_t client_uuid;
    UT_hash_handle hh;
};

struct downlink {
    dap_stream_worker_t *worker;
    dap_stream_ch_uuid_t uuid;
    UT_hash_handle hh;
};

/**
  * @struct dap_chain_net_pvt
  * @details Private part of chain_net dap object
  */
typedef struct dap_chain_net_pvt{
    pthread_t proc_tid;

    dap_chain_node_role_t node_role;
    uint32_t  flags;
    time_t    last_sync;

    dap_chain_node_addr_t * node_addr;
    dap_chain_node_info_t * node_info;  // Current node's info

    atomic_uint balancer_link_requests;
    bool balancer_http;
    //Active synchronizing link
    dap_chain_node_client_t *active_link;
    dap_list_t *links_queue;            // Links waiting for sync

    struct net_link *net_links;         // Links HT
    bool only_static_links;
    uint16_t required_links_count;
    uint16_t max_links_count;

    struct downlink *downlinks;         // HT of links who sent SYNC REQ, it used for sync broadcasting
    dap_list_t *records_queue;
    dap_list_t *atoms_queue; 

    bool load_mode;
    char ** seed_aliases;

    uint16_t bootstrap_nodes_count;
    struct in_addr *bootstrap_nodes_addrs;
    uint16_t *bootstrap_nodes_ports;

    uint16_t gdb_sync_groups_count;
    uint16_t gdb_sync_nodes_addrs_count;
    uint16_t gdb_sync_nodes_links_count;
    char **gdb_sync_groups;
    dap_chain_node_addr_t *gdb_sync_nodes_addrs;
    uint32_t *gdb_sync_nodes_links_ips;
    uint16_t *gdb_sync_nodes_links_ports;

    uint16_t seed_aliases_count;

    dap_chain_net_state_t state;
    dap_chain_net_state_t state_target;
    uint16_t acl_idx;

    // Main loop timer
    dap_interval_timer_t main_timer;

    pthread_rwlock_t uplinks_lock;
    pthread_rwlock_t downlinks_lock;
    pthread_rwlock_t balancer_lock;
    pthread_rwlock_t states_lock;
    pthread_rwlock_t gdbs_lock;
    pthread_rwlock_t atoms_lock;

    dap_list_t *gdb_notifiers;
} dap_chain_net_pvt_t;

typedef struct dap_chain_net_item{
    char name [DAP_CHAIN_NET_NAME_MAX];
    dap_chain_net_id_t net_id;
    dap_chain_net_t * chain_net;
    UT_hash_handle hh;
} dap_chain_net_item_t;

#define PVT(a) ( (dap_chain_net_pvt_t *) (void*) a->pvt )
#define PVT_S(a) ( (dap_chain_net_pvt_t *) (void*) a.pvt )

pthread_rwlock_t    g_net_items_rwlock  = PTHREAD_RWLOCK_INITIALIZER,
                    g_net_ids_rwlock    = PTHREAD_RWLOCK_INITIALIZER;
static dap_chain_net_item_t     *s_net_items        = NULL,
                                *s_net_items_ids    = NULL;


static const char * c_net_states[]={
    [NET_STATE_OFFLINE] = "NET_STATE_OFFLINE",
    [NET_STATE_LINKS_PREPARE ] = "NET_STATE_LINKS_PREPARE",
    [NET_STATE_LINKS_CONNECTING] = "NET_STATE_LINKS_CONNECTING",
    [NET_STATE_LINKS_ESTABLISHED]= "NET_STATE_LINKS_ESTABLISHED",
    [NET_STATE_SYNC_GDB]= "NET_STATE_SYNC_GDB",
    [NET_STATE_SYNC_CHAINS]= "NET_STATE_SYNC_CHAINS",
    [NET_STATE_ADDR_REQUEST]= "NET_STATE_ADDR_REQUEST",
    [NET_STATE_ONLINE]= "NET_STATE_ONLINE"
};

static dap_chain_net_t * s_net_new(const char * a_id, const char * a_name , const char * a_node_role);

// Node link callbacks
static void s_node_link_callback_connected(dap_chain_node_client_t * a_node_client, void * a_arg);
static void s_node_link_callback_disconnected(dap_chain_node_client_t * a_node_client, void * a_arg);
static void s_node_link_callback_stage(dap_chain_node_client_t * a_node_client,dap_client_stage_t a_stage, void * a_arg);
static void s_node_link_callback_error(dap_chain_node_client_t * a_node_client, int a_error, void * a_arg);
static void s_node_link_callback_delete(dap_chain_node_client_t * a_node_client, void * a_arg);

static const dap_chain_node_client_callbacks_t s_node_link_callbacks={
    .connected=s_node_link_callback_connected,
    .disconnected=s_node_link_callback_disconnected,
    .stage=s_node_link_callback_stage,
    .error=s_node_link_callback_error,
    .delete=s_node_link_callback_delete
};

// State machine switchs here
static bool s_net_states_proc(dap_proc_thread_t *a_thread, void *a_arg);
// Notify about net states
struct json_object *s_net_states_json_collect(dap_chain_net_t * l_net);

static void s_net_states_notify(dap_chain_net_t * l_net);

int s_net_load(const char * a_net_name, uint16_t a_acl_idx);
// Notify callback for GlobalDB changes
static void s_gbd_history_callback_notify (void * a_arg, const char a_op_code, const char * a_group,
                                                     const char * a_key, const void * a_value,
                                                     const size_t a_value_len);
static void s_chain_callback_notify(void * a_arg, dap_chain_t *a_chain, dap_chain_cell_id_t a_id, void *a_atom, size_t a_atom_size);

static int s_cli_net(int argc, char ** argv, char **str_reply);

static uint8_t *s_net_set_acl(dap_chain_hash_fast_t *a_pkey_hash);
static bool s_balancer_start_dns_request(dap_chain_net_t *a_net, dap_chain_node_info_t *a_link_node_info, bool a_link_replace);
static bool s_balancer_start_http_request(dap_chain_net_t *a_net, dap_chain_node_info_t *a_link_node_info, bool a_link_replace);

static bool s_seed_mode = false;

/**
 * @brief
 * init network settings from cellrame-node.cfg file
 * register net* commands in cellframe-node-cli interface
 * @return
 */
int dap_chain_net_init()
{
    dap_stream_ch_chain_init();
    dap_stream_ch_chain_net_init();
    dap_chain_node_client_init();
    dap_chain_node_cli_cmd_item_create ("net", s_cli_net, "Network commands",
        "net list [chains -net <net_name>]"
            "\tList all networks or list all chains in selected network"
        "net -net <net_name> [-mode {update | all}] go {online | offline | sync}\n"
            "\tFind and establish links and stay online. \n"
            "\tMode \"update\" is by default when only new chains and gdb are updated. Mode \"all\" updates everything from zero\n"
        "net -net <net_name> get status\n"
            "\tLook at current status\n"
        "net -net <net_name> stats {tx | tps} [-from <From time>] [-to <To time>] [-prev_sec <Seconds>] \n"
            "\tTransactions statistics. Time format is <Year>-<Month>-<Day>_<Hours>:<Minutes>:<Seconds> or just <Seconds> \n"
        "net -net <net_name> [-mode {update | all}] sync {all | gdb | chains}\n"
            "\tSyncronyze gdb, chains or everything\n"
            "\tMode \"update\" is by default when only new chains and gdb are updated. Mode \"all\" updates everything from zero\n"
        "net -net <net_name> link {list | add | del | info | disconnect_all}\n"
            "\tList, add, del, dump or establish links\n"
        "net -net <net_name> ca add {-cert <priv_cert_name> | -hash <cert hash>}\n"
            "\tAdd certificate to list of authority cetificates in GDB group\n"
        "net -net <net_name> ca list\n"
            "\tPrint list of authority cetificates from GDB group\n"
        "net -net <net_name> ca del -hash <cert hash> [-H {hex | base58(default)}]\n"
            "\tDelete certificate from list of authority cetificates in GDB group by it's hash\n"
        "net -net <net_name> ledger reload\n"
            "\tPurge the cache of chain net ledger and recalculate it from chain file\n");
    s_seed_mode = dap_config_get_item_bool_default(g_config,"general","seed_mode",false);
    s_debug_more = dap_config_get_item_bool_default(g_config,"chain_net","debug_more",false);

    dap_enc_http_set_acl_callback(s_net_set_acl);
    log_it(L_NOTICE,"Chain networks initialized");
    return 0;
}

/**
 * @brief get certificate hash from chain config [acl_accept_ca_gdb] param
 *
 * @param a_net dap_chain_net_t chain object
 * @return char*
 */
char *dap_chain_net_get_gdb_group_acl(dap_chain_net_t *a_net)
{
    if (a_net) {
        const char l_path[] = "network/";
        char l_cfg_path[strlen(a_net->pub.name) + strlen(l_path) + 1];
        strcpy(l_cfg_path, l_path);
        strcat(l_cfg_path, a_net->pub.name);
        dap_config_t *l_cfg = dap_config_open(l_cfg_path);
        const char *l_auth_gdb = dap_config_get_item_str(l_cfg, "auth", "acl_accept_ca_gdb");
        if (l_auth_gdb) {
            return dap_strdup_printf("%s.%s", a_net->pub.gdb_groups_prefix, l_auth_gdb);
        }
    }
    return NULL;
}

/**
 * @brief set current network state to F_DAP_CHAIN_NET_GO_SYNC
 *
 * @param a_net dap_chain_net_t network object
 * @param a_new_state dap_chain_net_state_t new network state
 * @return int
 */
int dap_chain_net_state_go_to(dap_chain_net_t * a_net, dap_chain_net_state_t a_new_state)
{
    if (PVT(a_net)->state != NET_STATE_OFFLINE){
        PVT(a_net)->state = PVT(a_net)->state_target = NET_STATE_OFFLINE;
        s_net_states_proc(NULL, a_net);
    }
    PVT(a_net)->state_target = a_new_state;
<<<<<<< HEAD
=======
    // set flag for sync
    PVT(a_net)->flags |= F_DAP_CHAIN_NET_GO_SYNC;
>>>>>>> eeedcd09
    //PVT(a_net)->flags |= F_DAP_CHAIN_NET_SYNC_FROM_ZERO;  // TODO set this flag according to -mode argument from command line
    dap_proc_queue_add_callback(dap_events_worker_get_auto(), s_net_states_proc, a_net);
    return 0;
}

dap_chain_net_state_t dap_chain_net_get_target_state(dap_chain_net_t *a_net)
{
    return PVT(a_net)->state_target;
}

/**
 * @brief set s_srv_callback_notify
 *
 * @param a_callback dap_global_db_obj_callback_notify_t callback function
 */
void dap_chain_net_add_gdb_notify_callback(dap_chain_net_t *a_net, dap_global_db_obj_callback_notify_t a_callback, void *a_cb_arg)
{
    dap_chain_gdb_notifier_t *l_notifier = DAP_NEW(dap_chain_gdb_notifier_t);
    l_notifier->callback = a_callback;
    l_notifier->cb_arg = a_cb_arg;
    PVT(a_net)->gdb_notifiers = dap_list_append(PVT(a_net)->gdb_notifiers, l_notifier);
}

int dap_chain_net_add_downlink(dap_chain_net_t *a_net, dap_stream_worker_t *a_worker, dap_stream_ch_uuid_t a_ch_uuid)
{
    if (!a_net || !a_worker)
        return -1;
    dap_chain_net_pvt_t *l_net_pvt = PVT(a_net);
    unsigned a_hash_value;
    HASH_VALUE(&a_ch_uuid, sizeof(a_ch_uuid), a_hash_value);
    struct downlink *l_downlink = NULL;
    pthread_rwlock_rdlock(&l_net_pvt->downlinks_lock);
    HASH_FIND_BYHASHVALUE(hh, l_net_pvt->downlinks, &a_ch_uuid, sizeof(a_ch_uuid), a_hash_value, l_downlink);
    if (l_downlink) {
        pthread_rwlock_unlock(&l_net_pvt->downlinks_lock);
        return -2;
    }
    l_downlink = DAP_NEW_Z(struct downlink);
    l_downlink->worker = a_worker;
    l_downlink->uuid = a_ch_uuid;
    HASH_ADD_BYHASHVALUE(hh, l_net_pvt->downlinks, uuid, sizeof(a_ch_uuid), a_hash_value, l_downlink);
    pthread_rwlock_unlock(&l_net_pvt->downlinks_lock);
    return 0;
}

/**
 * @brief The send_records_link_send_args struct
 */
struct send_records_link_send_args
{
    dap_store_obj_pkt_t *data_out;
    struct downlink *link;

    dap_stream_ch_uuid_t ch_uuid;
    dap_chain_id_t chain_id;
    dap_chain_cell_id_t cell_id;
    dap_chain_net_t * net;
};

/**
 * @brief s_net_send_records_link_remove_callback
 * @param a_thread
 * @param a_arg
 * @return
 */
static bool s_net_send_records_link_remove_callback( dap_proc_thread_t *a_thread, void *a_arg )
{
    UNUSED(a_thread);
    struct send_records_link_send_args * l_args = (struct send_records_link_send_args *) a_arg;
    assert(l_args);
    pthread_rwlock_wrlock( &PVT(l_args->net)->downlinks_lock );
    HASH_FIND(hh, PVT(l_args->net)->downlinks, &l_args->ch_uuid, sizeof(l_args->ch_uuid), l_args->link);
    if (l_args->link)
        HASH_DEL(PVT(l_args->net)->downlinks, l_args->link);
    pthread_rwlock_unlock( &PVT(l_args->net)->downlinks_lock );
    DAP_DELETE(l_args->data_out);
    DAP_DELETE(l_args->link);
    DAP_DELETE(l_args);
    return true;

}

/**
 * @brief s_net_send_records_link_send_callback
 * @param a_worker
 * @param a_arg
 */
static void s_net_send_records_link_send_callback(dap_worker_t * a_worker,void * a_arg)
{
    struct send_records_link_send_args * l_args = (struct send_records_link_send_args *) a_arg;
    assert(l_args);
    dap_stream_worker_t * l_stream_worker = DAP_STREAM_WORKER(a_worker);
    assert(l_stream_worker);

    dap_stream_ch_t *l_ch = dap_stream_ch_find_by_uuid_unsafe(l_stream_worker, l_args->ch_uuid);
    if (!l_ch) { // Go out from worker because we need to lock rwlock
        dap_proc_queue_add_callback(a_worker,s_net_send_records_link_remove_callback, l_args);
        return;
    }
    dap_stream_ch_chain_pkt_write_unsafe( l_ch ,DAP_STREAM_CH_CHAIN_PKT_TYPE_GLOBAL_DB,
                                               l_args->net->pub.id.uint64,
                                         l_args->chain_id.uint64,l_args->cell_id.uint64, l_args->data_out,
                                         sizeof(dap_store_obj_pkt_t) + l_args->data_out->data_size);
    DAP_DELETE(l_args->data_out);
    DAP_DELETE(l_args);
}

/**
 * @brief s_net_send_records
 * @param a_thread
 * @param a_arg
 * @return
 */
static bool s_net_send_records(dap_proc_thread_t *a_thread, void *a_arg)
{
    UNUSED(a_thread);
    dap_store_obj_t *l_obj, *l_arg = (dap_store_obj_t *)a_arg;
    dap_chain_net_t *l_net = (dap_chain_net_t *)l_arg->cb_arg;
    if (l_arg->type == DAP_DB$K_OPTYPE_DEL) {
        char *l_group = dap_strdup_printf("%s.del", l_arg->group);
        l_obj = dap_chain_global_db_obj_get(l_arg->key, l_group);
        DAP_DELETE(l_group);
    } else
        l_obj = dap_chain_global_db_obj_get(l_arg->key, l_arg->group);

    if (!l_obj) {
        if(s_debug_more)
            log_it(L_DEBUG, "Notified GDB event does not exist");
        return true;
    }
    if (!l_obj->group || !l_obj->key) {
        dap_store_obj_free_one(l_obj);
        return true;
    }
    l_obj->type = l_arg->type;
    if (l_obj->type == DAP_DB$K_OPTYPE_DEL) {
        DAP_DELETE(l_obj->group);
        l_obj->group = l_arg->group;
    } else
        DAP_DELETE(l_arg->group);
    DAP_DELETE(l_arg->key);
    DAP_DELETE(l_arg);
    pthread_rwlock_wrlock(&PVT(l_net)->gdbs_lock);
    if (PVT(l_net)->state) {
        dap_list_t *it = NULL;
        do {
            dap_store_obj_t *l_obj_cur = it ? (dap_store_obj_t *)it->data : l_obj;
            dap_chain_t *l_chain = NULL;
            if (l_obj_cur->type == DAP_DB$K_OPTYPE_ADD)
                l_chain = dap_chain_get_chain_from_group_name(l_net->pub.id, l_obj->group);
            dap_chain_id_t l_chain_id = l_chain ? l_chain->id : (dap_chain_id_t) {};
            dap_chain_cell_id_t l_cell_id = l_chain ? l_chain->cells->id : (dap_chain_cell_id_t){};
            struct downlink *l_link, *l_tmp;
            pthread_rwlock_rdlock(&PVT(l_net)->downlinks_lock);
            HASH_ITER(hh, PVT(l_net)->downlinks, l_link, l_tmp) {
                struct send_records_link_send_args *l_args = DAP_NEW_Z(struct send_records_link_send_args);
                l_args->data_out = dap_store_packet_single(l_obj_cur);
                l_args->ch_uuid = l_link->uuid;
                l_args->cell_id = l_cell_id;
                l_args->chain_id = l_chain_id;
                l_args->net = l_net;
                l_args->link = l_link;
                dap_proc_thread_worker_exec_callback(a_thread, l_link->worker->worker->id, s_net_send_records_link_send_callback, l_args);
            }
            pthread_rwlock_unlock(&PVT(l_net)->downlinks_lock);
            dap_store_obj_free_one(l_obj_cur);
            if (it)
                PVT(l_net)->records_queue = dap_list_delete_link(PVT(l_net)->records_queue, it);
            it = PVT(l_net)->records_queue;
        } while (it);
    } else
        //PVT(l_net)->records_queue = dap_list_append(PVT(l_net)->records_queue, l_obj);
        dap_store_obj_free_one(l_obj);
    pthread_rwlock_unlock(&PVT(l_net)->gdbs_lock);
    return true;
}

static void s_record_obj_free(void *a_obj) { return dap_store_obj_free_one((dap_store_obj_t *)a_obj); }

/**
 * @brief executes, when you add data to gdb and sends it to current network connected nodes
 * @param a_arg arguments. Can be network object (dap_chain_net_t)
 * @param a_op_code object type (f.e. l_net->type from dap_store_obj)
 * @param a_group group, for example "chain-gdb.home21-network.chain-F"
 * @param a_key key hex value, f.e. 0x12EFA084271BAA5EEE93B988E73444B76B4DF5F63DADA4B300B051E29C2F93
 * @param a_value buffer with data
 * @param a_value_len buffer size
 */
void dap_chain_net_sync_gdb_broadcast(void *a_arg, const char a_op_code, const char *a_group,
                                      const char *a_key, const void *a_value, const size_t a_value_len)
{
    UNUSED(a_value);
    UNUSED(a_value_len);
    if (!a_arg || !a_group || !a_key)
        return;
    dap_chain_net_t *l_net = (dap_chain_net_t *)a_arg;
    if (!HASH_COUNT(PVT(l_net)->downlinks)) {
        if (PVT(l_net)->records_queue) {
            pthread_rwlock_wrlock(&PVT(l_net)->gdbs_lock);
            dap_list_free_full(PVT(l_net)->records_queue, s_record_obj_free);
            PVT(l_net)->records_queue = NULL;
            pthread_rwlock_unlock(&PVT(l_net)->gdbs_lock);
        }
        return;
    }
    // Use it instead of new type definition to pack params in one callback arg
    dap_store_obj_t *l_obj = DAP_NEW(dap_store_obj_t);
    l_obj->type = a_op_code;
    l_obj->key = dap_strdup(a_key);
    l_obj->group = dap_strdup(a_group);
    l_obj->cb_arg = a_arg;
    dap_proc_queue_add_callback(dap_events_worker_get_auto(), s_net_send_records, l_obj);
}

static void s_atom_obj_free(void *a_atom_obj)
{
    dap_store_obj_t *l_obj = (dap_store_obj_t *)a_atom_obj;
    DAP_DELETE(l_obj->value);
    DAP_DELETE(l_obj);
}

static bool s_net_send_atoms(dap_proc_thread_t *a_thread, void *a_arg)
{
    UNUSED(a_thread);
    dap_store_obj_t *l_arg = (dap_store_obj_t *)a_arg;
    dap_chain_net_t *l_net = (dap_chain_net_t *)l_arg->cb_arg;
    pthread_rwlock_wrlock(&PVT(l_net)->atoms_lock);
    if (PVT(l_net)->state != NET_STATE_SYNC_CHAINS) {
        dap_list_t *it = NULL;
        do {
            dap_store_obj_t *l_obj_cur = it ? (dap_store_obj_t *)it->data : l_arg;
            dap_chain_t *l_chain = (dap_chain_t *)l_obj_cur->group;
            uint64_t l_cell_id = l_obj_cur->timestamp;
            struct downlink *l_link, *l_tmp;
            pthread_rwlock_wrlock(&PVT(l_net)->downlinks_lock);
            HASH_ITER(hh, PVT(l_net)->downlinks, l_link, l_tmp) {
                bool l_ch_alive = dap_stream_ch_check_by_uuid_mt(l_link->worker, l_link->uuid);
                if (!l_ch_alive) {
                    HASH_DEL(PVT(l_net)->downlinks, l_link);
                    DAP_DELETE(l_link);
                    continue;
                }
                if(!dap_stream_ch_chain_pkt_write_mt(l_link->worker, l_link->uuid, DAP_STREAM_CH_CHAIN_PKT_TYPE_CHAIN,
                                                 l_net->pub.id.uint64, l_chain->id.uint64, l_cell_id,
                                                 l_obj_cur->value, l_obj_cur->value_len))
                    debug_if(g_debug_reactor, L_ERROR, "Can't send atom to worker (%d) for writing", l_link->worker->worker->id);
            }
            pthread_rwlock_unlock(&PVT(l_net)->downlinks_lock);
            s_atom_obj_free(l_obj_cur);
            if (it)
                PVT(l_net)->atoms_queue = dap_list_delete_link(PVT(l_net)->atoms_queue, it);
            it = PVT(l_net)->atoms_queue;
        } while (it);
    } else
        //PVT(l_net)->atoms_queue = dap_list_append(PVT(l_net)->atoms_queue, l_arg);
        s_atom_obj_free(a_arg);
    pthread_rwlock_unlock(&PVT(l_net)->atoms_lock);
    return true;
}

/**
 * @brief s_chain_callback_notify
 * @param a_arg
 * @param a_chain
 * @param a_id
 */
static void s_chain_callback_notify(void *a_arg, dap_chain_t *a_chain, dap_chain_cell_id_t a_id, void* a_atom, size_t a_atom_size)
{
    if (!a_arg)
        return;
    dap_chain_net_t *l_net = (dap_chain_net_t *)a_arg;
    if (!HASH_COUNT(PVT(l_net)->downlinks)) {
        if (PVT(l_net)->atoms_queue) {
            pthread_rwlock_wrlock(&PVT(l_net)->atoms_lock);
            dap_list_free_full(PVT(l_net)->atoms_queue, s_atom_obj_free);
            PVT(l_net)->atoms_queue = NULL;
            pthread_rwlock_unlock(&PVT(l_net)->atoms_lock);
        }
        return;
    }
    // Use it instead of new type definition to pack params in one callback arg
    dap_store_obj_t *l_obj = DAP_NEW(dap_store_obj_t);
    l_obj->timestamp = a_id.uint64;
    l_obj->value = DAP_DUP_SIZE(a_atom, a_atom_size);
    l_obj->value_len = a_atom_size;
    l_obj->group = (char *)a_chain;
    l_obj->cb_arg = a_arg;
    dap_proc_queue_add_callback(dap_events_worker_get_auto(), s_net_send_atoms, l_obj);
}

/**
 * @brief added like callback in dap_chain_global_db_add_sync_group
 *
 * @param a_arg arguments. Can be network object (dap_chain_net_t)
 * @param a_op_code object type (f.e. l_net->type from dap_store_obj)
 * @param a_group group, for example "chain-gdb.home21-network.chain-F"
 * @param a_key key hex value, f.e. 0x12EFA084271BAA5EEE93B988E73444B76B4DF5F63DADA4B300B051E29C2F93
 * @param a_value buffer with data
 * @param a_value_len buffer size
 */
static void s_gbd_history_callback_notify(void *a_arg, const char a_op_code, const char *a_group,
                                          const char *a_key, const void *a_value, const size_t a_value_len)
{
    if (!a_arg) {
        return;
    }
    dap_chain_net_t *l_net = (dap_chain_net_t *)a_arg;
    for (dap_list_t *it = PVT(l_net)->gdb_notifiers; it; it = it->next) {
        dap_chain_gdb_notifier_t *el = (dap_chain_gdb_notifier_t *)it->data;
        if (!el)
            continue;
        dap_global_db_obj_callback_notify_t l_callback = el->callback;
        if (l_callback)
            l_callback(el->cb_arg, a_op_code, a_group, a_key, a_value, a_value_len);
    }
    dap_chain_t *l_chain;
    DL_FOREACH(l_net->pub.chains, l_chain) {
        if (!l_chain) {
            continue;
        }
        char *l_gdb_group_str = dap_chain_net_get_gdb_group_mempool(l_chain);
        if (!strcmp(a_group, l_gdb_group_str)) {
            for (dap_list_t *it = DAP_CHAIN_PVT(l_chain)->mempool_notifires; it; it = it->next) {
                dap_chain_gdb_notifier_t *el = (dap_chain_gdb_notifier_t *)it->data;
                if (!el)
                    continue;
                dap_global_db_obj_callback_notify_t l_callback = el->callback;
                if (l_callback)
                    l_callback(el->cb_arg, a_op_code, a_group, a_key, a_value, a_value_len);
            }
        }
        DAP_DELETE(l_gdb_group_str);
    }
}

/**
 * @brief Get one random link
 */
static dap_chain_node_info_t *s_get_balancer_link_from_cfg(dap_chain_net_t *a_net)
{
    dap_chain_net_pvt_t *l_net_pvt = a_net ? PVT(a_net) : NULL;
    if(!l_net_pvt) return NULL;
    struct in_addr l_addr = {};
    uint16_t i, l_port;
    uint64_t l_node_adrr = 0;
    if (l_net_pvt->seed_aliases_count) {
        i = rand() % l_net_pvt->seed_aliases_count;
        dap_chain_node_addr_t *l_remote_addr = dap_chain_node_alias_find(a_net, l_net_pvt->seed_aliases[i]);
        if (l_remote_addr){
            dap_chain_node_info_t *l_remote_node_info = dap_chain_node_info_read(a_net, l_remote_addr);
            if(l_remote_node_info){
                l_node_adrr = l_remote_node_info->hdr.address.uint64;
                l_addr.s_addr = l_remote_node_info ? l_remote_node_info->hdr.ext_addr_v4.s_addr : 0;
                DAP_DELETE(l_remote_node_info);
                l_port = DNS_LISTEN_PORT;
            }else{
                log_it(L_WARNING,"Can't find node info for node addr "NODE_ADDR_FP_STR,
                       NODE_ADDR_FP_ARGS(l_remote_addr));
            }
        }else{
            log_it(L_WARNING,"Can't find alias info for seed alias %s",l_net_pvt->seed_aliases[i]);
        }
    } else if (l_net_pvt->bootstrap_nodes_count) {
        i = rand() % l_net_pvt->bootstrap_nodes_count;
        l_node_adrr = 0;
        l_addr = l_net_pvt->bootstrap_nodes_addrs[i];
        l_port = l_net_pvt->bootstrap_nodes_ports[i];
    }
    if (!l_addr.s_addr)
        return NULL;
    dap_chain_node_info_t *l_link_node_info = DAP_NEW_Z(dap_chain_node_info_t);
    if(! l_link_node_info){
        log_it(L_CRITICAL,"Can't allocate memory for node link info");
        return NULL;
    }
    l_link_node_info->hdr.address.uint64 = l_node_adrr;
    l_link_node_info->hdr.ext_addr_v4 = l_addr;
    l_link_node_info->hdr.ext_port = l_port;
    return l_link_node_info;
}

/**
 * @brief Check if the current link is already present or not
 *
 * @param a_net Network
 * @param a_link_node_info Node info
 */
static struct net_link *s_net_link_find(dap_chain_net_t *a_net, dap_chain_node_info_t *a_link_node_info)
{
    uint64_t l_addr = a_link_node_info->hdr.ext_addr_v4.s_addr;
    struct net_link *l_present;
    pthread_rwlock_rdlock(&PVT(a_net)->uplinks_lock);
    HASH_FIND(hh, PVT(a_net)->net_links, &l_addr, sizeof(l_addr), l_present);
    pthread_rwlock_unlock(&PVT(a_net)->uplinks_lock);
    return l_present;
}

static int s_net_link_add(dap_chain_net_t *a_net, dap_chain_node_info_t *a_link_node_info)
{
<<<<<<< HEAD
    dap_chain_net_pvt_t *l_pvt_net = PVT(a_net);
    if (HASH_COUNT(PVT(a_net)->net_links) >= PVT(a_net)->max_links_count)
        return +1;
    if (!a_link_node_info)
        return -1;
    uint64_t l_own_addr = dap_chain_net_get_cur_addr_int(a_net);
    if (a_link_node_info->hdr.address.uint64 == l_own_addr)
        return -2;
    uint64_t l_addr = a_link_node_info->hdr.ext_addr_v4.s_addr;
    struct net_link *l_new_link;
    pthread_rwlock_wrlock(&PVT(a_net)->uplinks_lock);
    HASH_FIND(hh, PVT(a_net)->net_links, &l_addr, sizeof(l_addr), l_new_link);
    if (l_new_link) {
        pthread_rwlock_unlock(&PVT(a_net)->uplinks_lock);
        return -3;
    }
    l_new_link = DAP_NEW_Z(struct net_link);
    l_new_link->link_info = DAP_DUP(a_link_node_info);
    l_new_link->uplink_ip = a_link_node_info->hdr.ext_addr_v4.s_addr;
    HASH_ADD(hh, l_pvt_net->net_links, uplink_ip, sizeof(l_new_link->uplink_ip), l_new_link);
    pthread_rwlock_unlock(&l_pvt_net->uplinks_lock);
    return 0;
=======
     dap_chain_net_pvt_t *l_pvt_net = PVT(a_net);
     uint64_t l_own_addr = dap_chain_net_get_cur_addr_int(a_net);
     for (size_t i = 0; i < MIN(s_max_links_count, l_pvt_net->seed_aliases_count); i++) {
         pthread_rwlock_rdlock(&l_pvt_net->uplinks_lock);
         if (dap_list_length(l_pvt_net->net_links) >= s_max_links_count) {
             pthread_rwlock_unlock(&l_pvt_net->uplinks_lock);
             break;
         } else
            pthread_rwlock_unlock(&l_pvt_net->uplinks_lock);

         dap_chain_node_addr_t *l_link_addr = dap_chain_node_alias_find(a_net, l_pvt_net->seed_aliases[i]);
         if (!l_link_addr)
             continue;

         if (l_link_addr->uint64 == l_own_addr) {
             DAP_DELETE(l_link_addr);
             continue;   // Do not link with self
         }
         dap_chain_node_info_t *l_link_node_info = dap_chain_node_info_read(a_net, l_link_addr);
         if(l_link_node_info && !dap_chain_net_link_is_present(a_net, l_link_node_info)) {
             struct net_link *l_new_link = DAP_NEW_Z(struct net_link);
             l_new_link->link_info = l_link_node_info;
             pthread_rwlock_wrlock(&l_pvt_net->uplinks_lock);
             l_pvt_net->net_links = dap_list_append(l_pvt_net->net_links, l_new_link);
             pthread_rwlock_unlock(&l_pvt_net->uplinks_lock);
         } else {
             log_it(L_WARNING, "Not found link %s."NODE_ADDR_FP_STR" in the node list or link is already in use", a_net->pub.name,
                    NODE_ADDR_FP_ARGS(l_link_addr));
             DAP_DELETE(l_link_node_info);
         }
         DAP_DELETE(l_link_addr);
     }
>>>>>>> eeedcd09
}

static void s_net_link_remove(dap_chain_net_pvt_t *a_net_pvt, dap_events_socket_uuid_t a_client_uuid, bool a_rebase)
{
    struct net_link *l_link, *l_link_tmp, *l_link_found = NULL;
    HASH_ITER(hh, a_net_pvt->net_links, l_link, l_link_tmp) {
        if (l_link->client_uuid == a_client_uuid) {
            l_link_found = l_link;
            break;
        }
    }
    if (!l_link_found) {
        log_it(L_WARNING, "Can't find link UUID 0x%"DAP_UINT64_FORMAT_x" to remove it from links HT", a_client_uuid);
        return;
    }
    HASH_DEL(a_net_pvt->net_links, l_link_found);
    if (a_rebase) {
        l_link_found->link = NULL;
        l_link_found->client_uuid = 0;
        // Add it to the list end
        HASH_ADD(hh, a_net_pvt->net_links, uplink_ip, sizeof(l_link_found->uplink_ip), l_link_found);
    } else {
        DAP_DELETE(l_link_found->link_info);
        DAP_DELETE(l_link_found);
    }
}

static size_t s_net_get_active_links_count(dap_chain_net_t * a_net)
{
    int l_ret = 0;
    struct net_link *l_link, *l_link_tmp;
    HASH_ITER(hh, PVT(a_net)->net_links, l_link, l_link_tmp)
        if (l_link->client_uuid)
            l_ret++;
    return l_ret;
}

/**
 * @brief s_fill_links_from_root_aliases
 * @param a_net
 */
static void s_fill_links_from_root_aliases(dap_chain_net_t * a_net)
{
    int ret = 0;
    dap_chain_net_pvt_t *l_pvt_net = PVT(a_net);
    for (size_t i = 0; i < l_pvt_net->seed_aliases_count; i++) {
        dap_chain_node_addr_t *l_link_addr = dap_chain_node_alias_find(a_net, l_pvt_net->seed_aliases[i]);
        if (!l_link_addr)
            continue;
        dap_chain_node_info_t *l_link_node_info = dap_chain_node_info_read(a_net, l_link_addr);
        if (!l_link_node_info)
            log_it(L_WARNING, "Not found link %s."NODE_ADDR_FP_STR" in the node list",
                                              a_net->pub.name, NODE_ADDR_FP_ARGS(l_link_addr));
        else {
            ret = s_net_link_add(a_net, l_link_node_info);
            DAP_DELETE(l_link_node_info);
        }
        DAP_DELETE(l_link_addr);
        if (ret > 0)    // Maximum links count reached
            break;
    }
}

/**
 * @brief s_node_link_callback_connected
 * @param a_node_client
 * @param a_arg
 */
static void s_node_link_callback_connected(dap_chain_node_client_t * a_node_client, void * a_arg)
{
    dap_chain_net_t * l_net = (dap_chain_net_t *) a_arg;
    dap_chain_net_pvt_t * l_net_pvt = PVT(l_net);

    a_node_client->stream_worker = dap_client_get_stream_worker(a_node_client->client);
    if(a_node_client->stream_worker == NULL){
        log_it(L_ERROR, "Stream worker is NULL in connected() callback, do nothing");
        a_node_client->state = NODE_CLIENT_STATE_ERROR;
        return;
    }

    a_node_client->resync_gdb = l_net_pvt->flags & F_DAP_CHAIN_NET_SYNC_FROM_ZERO;
    if ( s_debug_more )
    log_it(L_NOTICE, "Established connection with %s."NODE_ADDR_FP_STR,l_net->pub.name,
           NODE_ADDR_FP_ARGS_S(a_node_client->remote_node_addr));
    pthread_rwlock_wrlock(&l_net_pvt->uplinks_lock);
<<<<<<< HEAD
=======
    l_net_pvt->links_connected_count++;
>>>>>>> eeedcd09
    a_node_client->is_connected = true;
    struct json_object *l_json = s_net_states_json_collect(l_net);
    char l_err_str[128] = { };
    dap_snprintf(l_err_str, sizeof(l_err_str)
                 , "Established connection with link " NODE_ADDR_FP_STR
                 , NODE_ADDR_FP_ARGS_S(a_node_client->info->hdr.address));
    json_object_object_add(l_json, "errorMessage", json_object_new_string(l_err_str));
    dap_notify_server_send_mt(json_object_get_string(l_json));
    json_object_put(l_json);
    if(l_net_pvt->state == NET_STATE_LINKS_CONNECTING ){
        l_net_pvt->state = NET_STATE_LINKS_ESTABLISHED;
        dap_proc_queue_add_callback_inter(a_node_client->stream_worker->worker->proc_queue_input,s_net_states_proc,l_net );
    }
    pthread_rwlock_unlock(&l_net_pvt->uplinks_lock);
<<<<<<< HEAD
=======

}
>>>>>>> eeedcd09

}

/**
 * @brief s_node_link_callback_disconnected
 * @param a_node_client
 * @param a_arg
 */

static void s_node_link_callback_disconnected(dap_chain_node_client_t *a_node_client, void *a_arg)
{
    dap_chain_net_t *l_net = (dap_chain_net_t *)a_arg;
    dap_chain_net_pvt_t *l_net_pvt = PVT(l_net);
<<<<<<< HEAD
=======
    pthread_rwlock_wrlock(&l_net_pvt->uplinks_lock);
>>>>>>> eeedcd09
    if (a_node_client->is_connected) {
        a_node_client->is_connected = false;
        log_it(L_INFO, "%s."NODE_ADDR_FP_STR" disconnected.%s",l_net->pub.name,
               NODE_ADDR_FP_ARGS_S(a_node_client->info->hdr.address),
               l_net_pvt->state_target == NET_STATE_OFFLINE ? "" : " Replace it...");
    }
    if (l_net_pvt->state_target != NET_STATE_OFFLINE) {
<<<<<<< HEAD
        pthread_rwlock_wrlock(&l_net_pvt->uplinks_lock);
        s_net_link_remove(l_net_pvt, a_node_client->uuid, l_net_pvt->only_static_links);
        a_node_client->keep_connection = false;
        struct net_link *l_link, *l_link_tmp;
        HASH_ITER(hh, l_net_pvt->net_links, l_link, l_link_tmp) {
            if (l_link->link == NULL) {  // We have a free prepared link
                dap_chain_node_client_t *l_client_new = dap_chain_net_client_create_n_connect(
                                                                  l_net, l_link->link_info);
                l_link->link = l_client_new;
                l_link->client_uuid = l_client_new->uuid;
=======
        for (dap_list_t *it = l_net_pvt->net_links; it; it = it->next) {
            if (((struct net_link *)it->data)->link == NULL) {  // We have a free prepared link
                s_node_link_remove(l_net_pvt, a_node_client, l_net_pvt->only_static_links);
                a_node_client->keep_connection = false;
                dap_chain_node_client_t *l_client_new = dap_chain_net_client_create_n_connect(l_net,
                                                                                             ((struct net_link *)it->data)->link_info);
                ((struct net_link *)it->data)->link = l_client_new;
                ((struct net_link *)it->data)->client_uuid = l_client_new->uuid;
>>>>>>> eeedcd09
                pthread_rwlock_unlock(&l_net_pvt->uplinks_lock);
                return;
            }
        }
<<<<<<< HEAD
        if (!l_net_pvt->only_static_links) {
            size_t l_current_links_prepared = HASH_COUNT(l_net_pvt->net_links);
            for (size_t i = l_current_links_prepared; i < l_net_pvt->max_links_count ; i++) {
                dap_chain_node_info_t *l_link_node_info = s_get_balancer_link_from_cfg(l_net);
                if (l_link_node_info) {
                    if (!s_balancer_start_dns_request(l_net, l_link_node_info, true))
                        log_it(L_ERROR, "Can't process node info dns request");
                    DAP_DELETE(l_link_node_info);
                }
=======
        if (l_net_pvt->only_static_links) {
            a_node_client->keep_connection = true;
            pthread_rwlock_unlock(&l_net_pvt->uplinks_lock);
            return;
        }
        dap_chain_node_info_t *l_link_node_info = NULL;
        int l_n = 0;
        while(l_n < 100) {
            l_n++;
            l_link_node_info = s_get_dns_link_from_cfg(l_net);
            // If this connect not exists
            if(l_link_node_info && !dap_chain_net_link_is_present(l_net, l_link_node_info)) {
                break;
            }
        }

        if (l_link_node_info) {
            if(!s_start_dns_request(l_net, l_link_node_info)) {
                log_it(L_ERROR, "Can't process node info dns request");
                DAP_DELETE(l_link_node_info);
            } else {
                s_node_link_remove(l_net_pvt, a_node_client, false);
                a_node_client->keep_connection = false;
>>>>>>> eeedcd09
            }
        }
        pthread_rwlock_unlock(&l_net_pvt->uplinks_lock);
    }
<<<<<<< HEAD
=======
    pthread_rwlock_unlock(&l_net_pvt->uplinks_lock);
>>>>>>> eeedcd09
}

/**
 * @brief s_node_link_callback_stage
 * @param a_node_client
 * @param a_stage
 * @param a_arg
 */
static void s_node_link_callback_stage(dap_chain_node_client_t * a_node_client,dap_client_stage_t a_stage, void * a_arg)
{
    dap_chain_net_t * l_net = (dap_chain_net_t *) a_arg;
    if( s_debug_more)
        log_it(L_INFO,"%s."NODE_ADDR_FP_STR" stage %s",l_net->pub.name,NODE_ADDR_FP_ARGS_S(a_node_client->remote_node_addr),
                                                        dap_client_stage_str(a_stage));
    struct json_object *l_json = s_net_states_json_collect(l_net);
    json_object_object_add(l_json, "errorMessage", json_object_new_string(" "));
    dap_notify_server_send_mt(json_object_get_string(l_json));
    json_object_put(l_json);
}

/**
 * @brief s_node_link_callback_error
 * @param a_node_client
 * @param a_error
 * @param a_arg
 */
static void s_node_link_callback_error(dap_chain_node_client_t * a_node_client, int a_error, void * a_arg)
{
    dap_chain_net_t * l_net = (dap_chain_net_t *) a_arg;
    log_it(L_WARNING, "Can't establish link with %s."NODE_ADDR_FP_STR, l_net? l_net->pub.name : "(unknown)" ,
           NODE_ADDR_FP_ARGS_S(a_node_client->remote_node_addr));

    if(l_net){
        struct json_object *l_json = s_net_states_json_collect(l_net);
        char l_node_addr_str[INET_ADDRSTRLEN] = {};
        inet_ntop(AF_INET, &a_node_client->info->hdr.ext_addr_v4, l_node_addr_str, sizeof (a_node_client->info->hdr.ext_addr_v4));
        char l_err_str[128] = { };
        dap_snprintf(l_err_str, sizeof(l_err_str)
                     , "Link " NODE_ADDR_FP_STR " [%s] can't be established, errno %d"
                     , NODE_ADDR_FP_ARGS_S(a_node_client->info->hdr.address), l_node_addr_str, a_error);
        json_object_object_add(l_json, "errorMessage", json_object_new_string(l_err_str));
        dap_notify_server_send_mt(json_object_get_string(l_json));
        json_object_put(l_json);
    }
}

/**
 * @brief s_node_link_callback_delete
 * @param a_node_client
 * @param a_arg
 */
static void s_node_link_callback_delete(dap_chain_node_client_t * a_node_client, void * a_arg)
{
    dap_chain_net_t * l_net = (dap_chain_net_t *) a_arg;
    dap_chain_net_pvt_t * l_net_pvt = PVT(l_net);
    if (!a_node_client->keep_connection) {
        struct json_object *l_json = s_net_states_json_collect(l_net);
        json_object_object_add(l_json, "errorMessage", json_object_new_string("Link deleted"));
        dap_notify_server_send_mt(json_object_get_string(l_json));
        json_object_put(l_json);
        return;
    } else if (a_node_client->is_connected)
        a_node_client->is_connected = false;
    dap_chain_net_sync_unlock(l_net, a_node_client);
    pthread_rwlock_wrlock(&l_net_pvt->uplinks_lock);
<<<<<<< HEAD
    struct net_link *l_link, *l_link_tmp;
    HASH_ITER(hh, l_net_pvt->net_links, l_link, l_link_tmp) {
        if (l_link->link == a_node_client) {
=======
    for ( dap_list_t * it = l_net_pvt->net_links; it; it=it->next ){
        if (((struct net_link *)it->data)->link == a_node_client) {
>>>>>>> eeedcd09
            log_it(L_DEBUG,"Replace node client with new one");
            dap_chain_node_client_t *l_client = dap_chain_net_client_create_n_connect(l_net, a_node_client->info);
            l_link->link = l_client;
            l_link->client_uuid = l_client->uuid;
        }
    }
    pthread_rwlock_unlock(&l_net_pvt->uplinks_lock);
<<<<<<< HEAD
    struct json_object *l_json = s_net_states_json_collect(l_net);
=======
    struct json_object *l_json = net_states_json_collect(l_net);
>>>>>>> eeedcd09
    json_object_object_add(l_json, "errorMessage", json_object_new_string("Link restart"));
    dap_notify_server_send_mt(json_object_get_string(l_json));
    json_object_put(l_json);
    // Then a_alient wiil be destroyed in a right way
}

static void s_net_links_complete_and_start(dap_chain_net_t *a_net, dap_worker_t *a_worker)
{
    dap_chain_net_pvt_t * l_net_pvt = PVT(a_net);
    pthread_rwlock_rdlock(&l_net_pvt->balancer_lock);
    if (--l_net_pvt->balancer_link_requests == 0){ // It was the last one
        if (HASH_COUNT(l_net_pvt->net_links) < l_net_pvt->max_links_count)
            s_fill_links_from_root_aliases(a_net);  // Comlete the sentence
        pthread_rwlock_wrlock(&l_net_pvt->states_lock);
        if (l_net_pvt->state_target != NET_STATE_OFFLINE){
            l_net_pvt->state = NET_STATE_LINKS_CONNECTING;
        }
        pthread_rwlock_unlock(&l_net_pvt->states_lock);
        dap_proc_queue_add_callback_inter(a_worker->proc_queue_input, s_net_states_proc, a_net);
    }
    pthread_rwlock_unlock(&l_net_pvt->balancer_lock);
}

/**
 * @brief s_net_state_link_prepare_success
 * @param a_worker
 * @param a_node_info
 * @param a_arg
 */
static void s_net_balancer_link_prepare_success(dap_worker_t * a_worker, dap_chain_node_info_t * a_node_info, void * a_arg)
{
    if(s_debug_more){
        char l_node_addr_str[INET_ADDRSTRLEN]={};
        inet_ntop(AF_INET,&a_node_info->hdr.ext_addr_v4,l_node_addr_str, INET_ADDRSTRLEN);
        log_it(L_DEBUG,"Link " NODE_ADDR_FP_STR " (%s) prepare success", NODE_ADDR_FP_ARGS_S(a_node_info->hdr.address),
                                                                                     l_node_addr_str );
    }
<<<<<<< HEAD
    struct balancer_link_request *l_balancer_request = (struct balancer_link_request *) a_arg;
    dap_chain_net_t * l_net = l_balancer_request->net;
    int l_res = s_net_link_add(l_net, a_node_info);
    if (l_res < 0) {    // Can't add this link
        debug_if(s_debug_more, L_DEBUG, "Can't add link "NODE_ADDR_FP_STR, NODE_ADDR_FP_ARGS_S(a_node_info->hdr.address));
        if (l_balancer_request->link_replace) {
            // Just try a new one
            dap_chain_node_info_t *l_link_node_info = s_get_balancer_link_from_cfg(l_net);
            if (l_link_node_info) {
                if (!s_balancer_start_dns_request(l_net, l_link_node_info, true))
                    log_it(L_ERROR, "Can't process node info dns request");
                DAP_DELETE(l_link_node_info);
            }
        }
    } else if (l_res == 0) {
        struct json_object *l_json = s_net_states_json_collect(l_net);
        char l_err_str[128] = { };
        dap_snprintf(l_err_str, sizeof(l_err_str)
                     , "Link " NODE_ADDR_FP_STR " prepared"
                     , NODE_ADDR_FP_ARGS_S(a_node_info->hdr.address));
        json_object_object_add(l_json, "errorMessage", json_object_new_string(l_err_str));
        dap_notify_server_send_mt(json_object_get_string(l_json));
        json_object_put(l_json);
        debug_if(s_debug_more, L_DEBUG, "Link "NODE_ADDR_FP_STR" successfully added",
                                               NODE_ADDR_FP_ARGS_S(a_node_info->hdr.address));
        if (l_balancer_request->link_replace &&
                s_net_get_active_links_count(l_net) < PVT(l_net)->required_links_count) {
            // Auto-start new link
            debug_if(s_debug_more, L_DEBUG, "Link "NODE_ADDR_FP_STR" started",
                                                   NODE_ADDR_FP_ARGS_S(a_node_info->hdr.address));
            dap_chain_node_client_t *l_client = dap_chain_net_client_create_n_connect(l_net, a_node_info);
            struct net_link *l_new_link = s_net_link_find(l_net, a_node_info);
            l_new_link->link = l_client;
            l_new_link->client_uuid = l_client->uuid;
        }
    } else
        debug_if(s_debug_more, L_DEBUG, "Maximum prepared links reached");
    if (!l_balancer_request->link_replace)
        s_net_links_complete_and_start(l_net, a_worker);
    DAP_DELETE(l_balancer_request->link_info);
    DAP_DELETE(l_balancer_request);
=======

    struct link_dns_request * l_dns_request = (struct link_dns_request *) a_arg;
    dap_chain_net_t * l_net = l_dns_request->net;
    dap_chain_net_pvt_t * l_net_pvt = PVT(l_net);
    uint64_t l_own_addr = dap_chain_net_get_cur_addr_int(l_net);
    if (a_node_info->hdr.address.uint64 != l_own_addr) {
        struct net_link *l_new_link = DAP_NEW_Z(struct net_link);
        l_new_link->link_info = a_node_info;
        pthread_rwlock_wrlock(&l_net_pvt->uplinks_lock);
        l_net_pvt->net_links = dap_list_append(l_net_pvt->net_links, l_new_link);
        pthread_rwlock_unlock(&l_net_pvt->uplinks_lock);
        l_dns_request->tries = 0;
    }
    pthread_rwlock_rdlock(&l_net_pvt->balancer_lock);

    l_dns_request->tries++;
    l_net_pvt->links_dns_requests--;
    if (l_net_pvt->links_dns_requests == 0){ // It was the last one
        pthread_rwlock_wrlock(&l_net_pvt->states_lock);
        if (l_net_pvt->state != NET_STATE_LINKS_CONNECTING){
            l_net_pvt->state = NET_STATE_LINKS_CONNECTING;
        }
        pthread_rwlock_unlock(&l_net_pvt->states_lock);
        dap_proc_queue_add_callback_inter( a_worker->proc_queue_input,s_net_states_proc,l_net );
    }
    pthread_rwlock_unlock(&l_net_pvt->balancer_lock);
    struct json_object *l_json = net_states_json_collect(l_net);
    char l_err_str[128] = { };
    dap_snprintf(l_err_str, sizeof(l_err_str)
                 , "Link " NODE_ADDR_FP_STR " prepared"
                 , NODE_ADDR_FP_ARGS_S(a_node_info->hdr.address));
    json_object_object_add(l_json, "errorMessage", json_object_new_string(l_err_str));
    dap_notify_server_send_mt(json_object_get_string(l_json));
    json_object_put(l_json);
    DAP_DELETE(l_dns_request);
>>>>>>> eeedcd09
}

/**
 * @brief s_net_state_link_prepare_error
 * @param a_worker
 * @param a_node_info
 * @param a_arg
 * @param a_errno
 */
static void s_net_balancer_link_prepare_error(dap_worker_t * a_worker, void * a_arg, int a_errno)
{
    struct balancer_link_request *l_balancer_request = (struct balancer_link_request *)a_arg;
    dap_chain_net_t * l_net = l_balancer_request->net;
    dap_chain_node_info_t *l_node_info = l_balancer_request->link_info;
    char l_node_addr_str[INET_ADDRSTRLEN]={};
    inet_ntop(AF_INET, &l_node_info->hdr.ext_addr_v4, l_node_addr_str, INET_ADDRSTRLEN);
    log_it(L_WARNING, "Link from balancer "NODE_ADDR_FP_STR" (%s) prepare error with code %d",
                                NODE_ADDR_FP_ARGS_S(l_node_info->hdr.address), l_node_addr_str,a_errno);
    struct json_object *l_json = s_net_states_json_collect(l_net);
    char l_err_str[128] = { };
    dap_snprintf(l_err_str, sizeof(l_err_str)
                 , "Link from balancer " NODE_ADDR_FP_STR " [%s] can't be prepared, errno %d"
                 , NODE_ADDR_FP_ARGS_S(l_node_info->hdr.address), l_node_addr_str, a_errno);
    json_object_object_add(l_json, "errorMessage", json_object_new_string(l_err_str));
    dap_notify_server_send_mt(json_object_get_string(l_json));
    json_object_put(l_json);
<<<<<<< HEAD
    if (!l_balancer_request->link_replace)
        s_net_links_complete_and_start(l_net, a_worker);
    DAP_DELETE(l_node_info);
    DAP_DELETE(l_balancer_request);
}

void s_net_http_link_prepare_success(void *a_response, size_t a_response_size, void *a_arg)
{
    struct balancer_link_request *l_balancer_request = (struct balancer_link_request *)a_arg;
    if (a_response_size != sizeof(dap_chain_node_info_t)) {
        log_it(L_ERROR, "Invalid balancer response size %zu (expect %zu)", a_response_size, sizeof(dap_chain_node_info_t));
        dap_chain_net_t * l_net = l_balancer_request->net;
        dap_chain_net_pvt_t * l_net_pvt = PVT(l_net);
        if (!l_balancer_request->link_replace) {
            if (l_net_pvt->balancer_link_requests)
                l_net_pvt->balancer_link_requests--;
        } else {
            dap_chain_node_info_t *l_link_node_info = s_get_balancer_link_from_cfg(l_net);
            s_balancer_start_http_request(l_net, l_link_node_info, true);
        }
        return;
    }
    s_net_balancer_link_prepare_success(l_balancer_request->worker, (dap_chain_node_info_t *)&a_response, a_arg);
=======
    pthread_rwlock_wrlock(&l_net_pvt->balancer_lock);
    if(l_net_pvt->links_dns_requests)
        l_net_pvt->links_dns_requests--;

    log_it(L_DEBUG, "Still %u link dns requests in process",l_net_pvt->links_dns_requests );

    bool l_fill_fromm_root = false;
    if(!l_net_pvt->links_dns_requests ){
        pthread_rwlock_wrlock(&l_net_pvt->states_lock);
        if( l_net_pvt->state_target != NET_STATE_OFFLINE){
            log_it(L_WARNING,"Can't prepare links via DNS requests. Prefilling links with root addresses");
            l_net_pvt->state = NET_STATE_LINKS_CONNECTING;
            l_fill_fromm_root = true;
        }
        pthread_rwlock_unlock(&l_net_pvt->states_lock);
    }
    pthread_rwlock_unlock(&l_net_pvt->balancer_lock);
    DAP_DELETE(l_dns_request);
    if (l_fill_fromm_root) {
        s_fill_links_from_root_aliases(l_net);
        dap_proc_queue_add_callback_inter(a_worker->proc_queue_input,s_net_states_proc,l_net);
    }
>>>>>>> eeedcd09
}

void s_net_http_link_prepare_error(int a_error_code, void *a_arg)
{
    struct balancer_link_request *l_balancer_request = (struct balancer_link_request *)a_arg;
    s_net_balancer_link_prepare_error(l_balancer_request->worker, a_arg, a_error_code);
}

/**
 * @brief Launch a connect with a link
 * @param a_net
 * @param a_link_node_info node parameters
 * @return list of dap_chain_node_info_t
 */
static bool s_balancer_start_dns_request(dap_chain_net_t *a_net, dap_chain_node_info_t *a_link_node_info, bool a_link_replace)
{
    char l_node_addr_str[INET_ADDRSTRLEN] = { };
    inet_ntop(AF_INET, &a_link_node_info->hdr.ext_addr_v4, l_node_addr_str, INET_ADDRSTRLEN);
    log_it(L_DEBUG, "Start balancer DNS request to %s", l_node_addr_str);
    dap_chain_net_pvt_t *l_net_pvt = a_net ? PVT(a_net) : NULL;
    if(!l_net_pvt)
        return false;
    struct balancer_link_request *l_balancer_request = DAP_NEW_Z(struct balancer_link_request);
    l_balancer_request->net = a_net;
    l_balancer_request->link_info = DAP_DUP(a_link_node_info);
    l_balancer_request->link_replace = a_link_replace;
    if (dap_chain_node_info_dns_request(a_link_node_info->hdr.ext_addr_v4,
            a_link_node_info->hdr.ext_port,
            a_net->pub.name,
            s_net_balancer_link_prepare_success,
            s_net_balancer_link_prepare_error,
            l_balancer_request)) {
        log_it(L_ERROR, "Can't process balancer link DNS request");
        DAP_DELETE(l_balancer_request);
        return false;
    }    
    l_net_pvt->balancer_link_requests++;
    return true;
}

static bool s_balancer_start_http_request(dap_chain_net_t *a_net, dap_chain_node_info_t *a_link_node_info, bool a_link_replace)
{
    char l_node_addr_str[INET_ADDRSTRLEN] = { };
    inet_ntop(AF_INET, &a_link_node_info->hdr.ext_addr_v4, l_node_addr_str, INET_ADDRSTRLEN);
    log_it(L_DEBUG, "Start balancer HTTP request to %s", l_node_addr_str);
    dap_chain_net_pvt_t *l_net_pvt = a_net ? PVT(a_net) : NULL;
    if (!l_net_pvt)
        return false;
    struct balancer_link_request *l_balancer_request = DAP_NEW_Z(struct balancer_link_request);
    l_balancer_request->from_http = true;
    l_balancer_request->net = a_net;
    l_balancer_request->link_info = DAP_DUP(a_link_node_info);
    l_balancer_request->worker = dap_events_worker_get_auto();
    l_balancer_request->link_replace = a_link_replace;
    const char l_request[] = "/f0intlt4eyl03htogu?version=1,method=random";
    int l_ret = dap_client_http_request(l_balancer_request->worker, l_node_addr_str, a_link_node_info->hdr.ext_port,
                                        "GET", "text/text", DAP_UPLINK_PATH_BALANCER,
                                        l_request, sizeof(l_request), NULL,
                                        s_net_http_link_prepare_success, s_net_http_link_prepare_error,
                                        l_balancer_request, NULL);
    if (l_ret) {
        l_net_pvt->balancer_link_requests++;
        return true;
    }
    log_it(L_ERROR, "Can't process balancer link HTTP request");
    DAP_DELETE(l_balancer_request);
    return false;
}

static void s_prepare_links_from_balancer(dap_chain_net_t *a_net, bool a_with_dns)
{
    // Get list of the unique links for l_net
    size_t l_max_links_count = PVT(a_net)->max_links_count * 2;   // Not all will be success
    for (size_t l_cur_links_count = 0, n = 0; l_cur_links_count < l_max_links_count; n++) {
        if (n > 1000) // It's a problem with link prepare
            break;
        dap_chain_node_info_t *l_link_node_info = s_get_balancer_link_from_cfg(a_net);
        if (!l_link_node_info)
            continue;
        // Start connect to link hubs
        if (a_with_dns)
            s_balancer_start_dns_request(a_net, l_link_node_info, false);
        else
            s_balancer_start_http_request(a_net, l_link_node_info, false);
        DAP_DELETE(l_link_node_info);
        l_cur_links_count++;
    }
}


struct json_object *s_net_states_json_collect(dap_chain_net_t *a_net)
{
    struct json_object *l_json = json_object_new_object();
    json_object_object_add(l_json, "class"            , json_object_new_string("NetStates"));
    json_object_object_add(l_json, "name"             , json_object_new_string((const char*)a_net->pub.name));
    json_object_object_add(l_json, "networkState"     , json_object_new_string(dap_chain_net_state_to_str(PVT(a_net)->state)));
    json_object_object_add(l_json, "targetState"      , json_object_new_string(dap_chain_net_state_to_str(PVT(a_net)->state_target)));
    json_object_object_add(l_json, "linksCount"       , json_object_new_int(HASH_COUNT(PVT(a_net)->net_links)));
    json_object_object_add(l_json, "activeLinksCount" , json_object_new_int(s_net_get_active_links_count(a_net)));
    char l_node_addr_str[24] = {'\0'};
    dap_snprintf(l_node_addr_str, sizeof(l_node_addr_str), NODE_ADDR_FP_STR, NODE_ADDR_FP_ARGS(PVT(a_net)->node_addr));
    json_object_object_add(l_json, "nodeAddress"     , json_object_new_string(l_node_addr_str));
    return l_json;
}

/**
 * @brief s_net_states_notify
 * @param l_net
 */
static void s_net_states_notify(dap_chain_net_t *a_net)
{
    struct json_object *l_json = s_net_states_json_collect(a_net);
    json_object_object_add(l_json, "errorMessage", json_object_new_string(" ")); // regular notify has no error
    dap_notify_server_send_mt(json_object_get_string(l_json));
    json_object_put(l_json);
}


/**
 * @brief s_net_states_proc
 * @param l_net
 */
static bool s_net_states_proc(dap_proc_thread_t *a_thread, void *a_arg)
{
    UNUSED(a_thread);
    bool l_repeat_after_exit = false; // If true - repeat on next iteration of proc thread loop
    dap_chain_net_t *l_net = (dap_chain_net_t *) a_arg;
    assert(l_net);
    dap_chain_net_pvt_t *l_net_pvt = PVT(l_net);
    assert(l_net_pvt);
    if (l_net_pvt->state_target == NET_STATE_OFFLINE) {
        l_net_pvt->state = NET_STATE_OFFLINE;
    }

    pthread_rwlock_wrlock(&l_net_pvt->states_lock);

    switch (l_net_pvt->state) {
        // State OFFLINE where we don't do anything
        case NET_STATE_OFFLINE: {    
            // delete all links
            struct net_link *l_link, *l_link_tmp;
            HASH_ITER(hh, l_net_pvt->net_links, l_link, l_link_tmp) {
                HASH_DEL(l_net_pvt->net_links, l_link);
                dap_chain_node_client_close(l_link->client_uuid);
                DAP_DEL_Z(l_link->link_info);
            }
            struct downlink *l_downlink, *l_dltmp;
            HASH_ITER(hh, l_net_pvt->downlinks, l_downlink, l_dltmp) {
                HASH_DEL(l_net_pvt->downlinks, l_downlink);
                dap_stream_ch_t *l_ch = dap_stream_ch_find_by_uuid_unsafe(l_downlink->worker, l_downlink->uuid);
                if (l_ch)
                    l_ch->stream->esocket->flags |= DAP_SOCK_SIGNAL_CLOSE;
            }
            l_net_pvt->balancer_link_requests = 0;
            l_net_pvt->active_link = NULL;
            dap_list_free_full(l_net_pvt->links_queue, NULL);
            dap_list_free_full(l_net_pvt->atoms_queue, NULL);
            dap_list_free_full(l_net_pvt->records_queue, NULL);
            if ( l_net_pvt->state_target != NET_STATE_OFFLINE ){
                l_net_pvt->state = NET_STATE_LINKS_PREPARE;
                l_repeat_after_exit = true;
                break;
            }
        } break;

        // Prepare links
        case NET_STATE_LINKS_PREPARE: {
            log_it(L_NOTICE,"%s.state: NET_STATE_LINKS_PREPARE", l_net->pub.name);
            s_net_states_notify(l_net);
            // Extra links from cfg
            for (int i = 0; i < l_net_pvt->gdb_sync_nodes_links_count; i++) {
                if (i >= l_net_pvt->gdb_sync_nodes_addrs_count)
                    break;
                dap_chain_node_info_t *l_link_node_info = DAP_NEW_Z(dap_chain_node_info_t);
                l_link_node_info->hdr.address.uint64 = l_net_pvt->gdb_sync_nodes_addrs[i].uint64;
                l_link_node_info->hdr.ext_addr_v4.s_addr = l_net_pvt->gdb_sync_nodes_links_ips[i];
                l_link_node_info->hdr.ext_port = l_net_pvt->gdb_sync_nodes_links_ports[i];
                s_net_link_add(l_net, l_link_node_info);
                DAP_DELETE(l_link_node_info);
            }
            // Links from node info structure (currently empty)
            if (l_net_pvt->node_info) {
                for (size_t i = 0; i < l_net_pvt->node_info->hdr.links_number; i++) {
                    dap_chain_node_info_t *l_link_node_info = dap_chain_node_info_read(l_net, &l_net_pvt->node_info->links[i]);
                    s_net_link_add(l_net, l_link_node_info);
                    DAP_DEL_Z(l_link_node_info);
                }
            } else {
                log_it(L_WARNING,"No nodeinfo in global_db to prepare links for connecting, try to add links from root servers");
            }
<<<<<<< HEAD
            if (!l_net_pvt->seed_aliases_count && ! l_net_pvt->bootstrap_nodes_count){
               log_it(L_ERROR, "No root servers present in configuration file. Can't establish DNS requests");
               if (l_net_pvt->net_links) { // We have other links
                   l_net_pvt->state = NET_STATE_LINKS_CONNECTING;
                   l_repeat_after_exit = true;
               }
               break;
            }
            // Get DNS request result from root nodes as synchronization links
            if (!l_net_pvt->only_static_links)
                s_prepare_links_from_balancer(l_net, true);
            else {
                log_it(L_ATT, "Not use bootstrap addresses, fill seed nodelist from root aliases");
                // Add other root nodes as synchronization links
                s_fill_links_from_root_aliases(l_net);
                l_net_pvt->state = NET_STATE_LINKS_CONNECTING;
                l_repeat_after_exit = true;
                break;
=======
            if (l_net_pvt->only_static_links) {
                if (l_net_pvt->seed_aliases_count) {
                    // Add other root nodes as synchronization links
                    s_fill_links_from_root_aliases(l_net);
                    l_net_pvt->state = NET_STATE_LINKS_CONNECTING;
                    l_repeat_after_exit = true;
                    break;
                }
            } else {
                if (!l_net_pvt->seed_aliases_count && ! l_net_pvt->bootstrap_nodes_count){
                   log_it(L_ERROR, "No root servers present in configuration file. Can't establish DNS requests");
                   if (l_net_pvt->net_links) { // We have other links
                       l_net_pvt->state = NET_STATE_LINKS_CONNECTING;
                       l_repeat_after_exit = true;
                   }
                   break;
                }
                // Get DNS request result from root nodes as synchronization links
                bool l_sync_fill_root_nodes = false;
                if (!l_sync_fill_root_nodes) {
                    // Get list of the unique links for l_net
                    dap_chain_node_info_list_t *l_node_list = s_get_links(l_net);
                    // Start connect to links from list
                    dap_chain_node_info_list_t *l_node_list_cur = l_node_list;
                    while(l_node_list_cur) {
                        dap_chain_node_info_t *l_link_node_info = (dap_chain_node_info_t*)l_node_list_cur->data;
                        char l_node_addr_str[INET_ADDRSTRLEN] = { };
                        inet_ntop(AF_INET, &l_link_node_info->hdr.ext_addr_v4, l_node_addr_str, INET_ADDRSTRLEN);
                        log_it(L_DEBUG, "Start DNS request to %s", l_node_addr_str);
                        if(!s_start_dns_request(l_net, l_link_node_info))
                        {
                            DAP_DEL_Z(l_link_node_info);
                        }
                        l_node_list_cur = dap_list_next(l_node_list_cur);
                    }
                    dap_chain_node_info_list_free(l_node_list);

                } else {
                    log_it(L_ATT, "Not use bootstrap addresses, fill seed nodelist from root aliases");
                    s_fill_links_from_root_aliases(l_net);
                }
>>>>>>> eeedcd09
            }
        } break;

        case NET_STATE_LINKS_CONNECTING: {
            log_it(L_INFO, "%s.state: NET_STATE_LINKS_CONNECTING",l_net->pub.name);
            size_t l_used_links = 0;
            struct net_link *l_link, *l_link_tmp;
            HASH_ITER(hh, l_net_pvt->net_links, l_link, l_link_tmp) {
                dap_chain_node_info_t *l_link_info = l_link->link_info;
                dap_chain_node_client_t *l_client = dap_chain_net_client_create_n_connect(l_net, l_link_info);
                l_link->link = l_client;
                l_link->client_uuid = l_client->uuid;
                if (++l_used_links == l_net_pvt->required_links_count)
                    break;
            }
        } break;

        case NET_STATE_LINKS_ESTABLISHED:{
            log_it(L_INFO,"%s.state: NET_STATE_LINKS_ESTABLISHED", l_net->pub.name);
        }break;

        case NET_STATE_SYNC_GDB :{
            log_it(L_INFO,"%s.state: NET_STATE_SYNC_GDB", l_net->pub.name);
        }break;

        case NET_STATE_SYNC_CHAINS:{
            log_it(L_INFO,"%s.state: NET_STATE_SYNC_CHAINS", l_net->pub.name);
        }break;

        case NET_STATE_ONLINE: {
            log_it(L_NOTICE,"%s.state: NET_STATE_ONLINE", l_net->pub.name);
        }
        break;

        default: log_it (L_DEBUG, "Unprocessed state");
    }
    s_net_states_notify(l_net);
    pthread_rwlock_unlock(&l_net_pvt->states_lock);

    return !l_repeat_after_exit;
}

int s_net_list_compare_uuids(const void *a_uuid1, const void *a_uuid2)
{
    return memcmp(a_uuid1, a_uuid2, sizeof(dap_events_socket_uuid_t));
}

bool dap_chain_net_sync_trylock(dap_chain_net_t *a_net, dap_chain_node_client_t *a_client)
{
    dap_chain_net_pvt_t *l_net_pvt = PVT(a_net);
    pthread_rwlock_wrlock(&l_net_pvt->uplinks_lock);
    bool l_not_found = dap_chain_net_sync_trylock_nolock(a_net, a_client);
    pthread_rwlock_unlock(&l_net_pvt->uplinks_lock);
    return l_not_found;
}

bool dap_chain_net_sync_trylock_nolock(dap_chain_net_t *a_net, dap_chain_node_client_t *a_client)
{
    dap_chain_net_pvt_t *l_net_pvt = PVT(a_net);
    bool l_found = false;
    if (l_net_pvt->active_link) {
        struct net_link *l_link, *l_link_tmp;
        HASH_ITER(hh, l_net_pvt->net_links, l_link, l_link_tmp) {
            dap_chain_node_client_t *l_client = l_link->link;
            if (l_client == l_net_pvt->active_link &&
                        l_client->state >= NODE_CLIENT_STATE_ESTABLISHED &&
                        l_client->state < NODE_CLIENT_STATE_SYNCED &&
                        a_client != l_client) {
                l_found = true;
                break;
            }
        }
    }
    if (!l_found) {
        l_net_pvt->active_link = a_client;
    }
    if (l_found && !dap_list_find_custom(l_net_pvt->links_queue, &a_client->uuid, s_net_list_compare_uuids)) {
        dap_events_socket_uuid_t *l_uuid = DAP_DUP(&a_client->uuid);
        l_net_pvt->links_queue = dap_list_append(l_net_pvt->links_queue, l_uuid);
    }
    return !l_found;
}

bool dap_chain_net_sync_unlock(dap_chain_net_t *a_net, dap_chain_node_client_t *a_client)
{
    if (!a_net)
        return false;
    dap_chain_net_pvt_t *l_net_pvt = PVT(a_net);
    bool l_ret = false;
    pthread_rwlock_wrlock(&l_net_pvt->uplinks_lock);
    if (!a_client || l_net_pvt->active_link == a_client)
        l_net_pvt->active_link = NULL;
    while (l_net_pvt->active_link == NULL && l_net_pvt->links_queue) {
        dap_events_socket_uuid_t *l_uuid = l_net_pvt->links_queue->data;
        dap_chain_node_sync_status_t l_status = dap_chain_node_client_start_sync(l_uuid, false);
        if (l_status != NODE_SYNC_STATUS_WAITING) {
            DAP_DELETE(l_net_pvt->links_queue->data);
            dap_list_t *l_to_remove = l_net_pvt->links_queue;
            l_net_pvt->links_queue = l_net_pvt->links_queue->next;
            DAP_DELETE(l_to_remove);
        } else {
            break;
        }
    }
    l_ret = l_net_pvt->active_link;
    pthread_rwlock_unlock(&l_net_pvt->uplinks_lock);
    return l_ret;
}
/**
 * @brief dap_chain_net_client_create_n_connect
 * @param a_net
 * @param a_link_info
 * @return
 */
struct dap_chain_node_client * dap_chain_net_client_create_n_connect( dap_chain_net_t * a_net,struct dap_chain_node_info* a_link_info)
{
    dap_chain_node_client_t *l_ret = dap_chain_node_client_create_n_connect(a_net,
                                                                            a_link_info,
                                                                            "CN",
                                                                            (dap_chain_node_client_callbacks_t *)&s_node_link_callbacks,
                                                                            a_net);
    if (l_ret)
        l_ret->keep_connection = true;
    return l_ret;
}

/**
 * @brief dap_chain_net_client_create_n_connect_channels
 * @param a_net
 * @param a_link_info
 * @param a_channels
 * @return
 */
struct dap_chain_node_client * dap_chain_net_client_create_n_connect_channels( dap_chain_net_t * a_net,struct dap_chain_node_info* a_link_info,const char * a_channels )
{
    return dap_chain_node_client_create_n_connect(a_net, a_link_info,a_channels,(dap_chain_node_client_callbacks_t *)&s_node_link_callbacks,a_net);
}


/**
 * @brief dap_chain_net_get_role
 * @param a_net
 * @return
 */
dap_chain_node_role_t dap_chain_net_get_role(dap_chain_net_t * a_net)
{
    return  PVT(a_net)->node_role;
}

/**
 * @brief set node role
 * [root_master, root, archive, cell_master, master, full, light]
 * @param a_id
 * @param a_name
 * @param a_node_role
 * @return dap_chain_net_t*
 */
static dap_chain_net_t *s_net_new(const char * a_id, const char * a_name ,
                                    const char * a_node_role)
{
    if (!a_id || !a_name || !a_node_role)
        return NULL;
    dap_chain_net_t *ret = DAP_NEW_Z_SIZE( dap_chain_net_t, sizeof(ret->pub) + sizeof(dap_chain_net_pvt_t) );
    ret->pub.name = strdup( a_name );
    pthread_rwlock_init(&PVT(ret)->uplinks_lock, NULL);
    pthread_rwlock_init(&PVT(ret)->downlinks_lock, NULL);
    pthread_rwlock_init(&PVT(ret)->balancer_lock, NULL);
    pthread_rwlock_init(&PVT(ret)->states_lock, NULL);
    pthread_rwlock_init(&PVT(ret)->gdbs_lock, NULL);
    pthread_rwlock_init(&PVT(ret)->atoms_lock, NULL);
    if (dap_sscanf(a_id, "0x%016"DAP_UINT64_FORMAT_X, &ret->pub.id.uint64) != 1) {
        log_it (L_ERROR, "Wrong id format (\"%s\"). Must be like \"0x0123456789ABCDE\"" , a_id );
        DAP_DELETE(ret);
        return NULL;
    }
    if (strcmp (a_node_role, "root_master")==0){
        PVT(ret)->node_role.enums = NODE_ROLE_ROOT_MASTER;
    } else if (strcmp( a_node_role,"root") == 0){
        PVT(ret)->node_role.enums = NODE_ROLE_ROOT;
    } else if (strcmp( a_node_role,"archive") == 0){
        PVT(ret)->node_role.enums = NODE_ROLE_ARCHIVE;
    } else if (strcmp( a_node_role,"cell_master") == 0){
        PVT(ret)->node_role.enums = NODE_ROLE_CELL_MASTER;
    }else if (strcmp( a_node_role,"master") == 0){
        PVT(ret)->node_role.enums = NODE_ROLE_MASTER;
    }else if (strcmp( a_node_role,"full") == 0){
        PVT(ret)->node_role.enums = NODE_ROLE_FULL;
    }else if (strcmp( a_node_role,"light") == 0){
        PVT(ret)->node_role.enums = NODE_ROLE_LIGHT;
    }else{
        log_it(L_ERROR,"Unknown node role \"%s\" for network '%s'", a_node_role, a_name);
        DAP_DELETE(ret);
        return NULL;
    }
    log_it (L_NOTICE, "Node role \"%s\" selected for network '%s'", a_node_role, a_name);
    return ret;
}

/**
 * @brief dap_chain_net_delete
 * free dap_chain_net_t * a_net object
 * @param a_net
 */
void dap_chain_net_delete( dap_chain_net_t * a_net )
{
    pthread_rwlock_destroy(&PVT(a_net)->uplinks_lock);
    pthread_rwlock_destroy(&PVT(a_net)->downlinks_lock);
    pthread_rwlock_destroy(&PVT(a_net)->balancer_lock);
    pthread_rwlock_destroy(&PVT(a_net)->states_lock);
    pthread_rwlock_destroy(&PVT(a_net)->gdbs_lock);
    pthread_rwlock_destroy(&PVT(a_net)->atoms_lock);
    if(PVT(a_net)->seed_aliases) {
        DAP_DELETE(PVT(a_net)->seed_aliases);
        PVT(a_net)->seed_aliases = NULL;
    }
    DAP_DELETE(a_net);
}


/**
 * @brief
 * load network config settings
 */
void dap_chain_net_load_all()
{
    char * l_net_dir_str = dap_strdup_printf("%s/network", dap_config_path());
    DIR * l_net_dir = opendir( l_net_dir_str);
    if ( l_net_dir ){
        struct dirent * l_dir_entry;
        uint16_t l_acl_idx = 0;
        while ( (l_dir_entry = readdir(l_net_dir) )!= NULL ){
            if (l_dir_entry->d_name[0]=='\0' || l_dir_entry->d_name[0]=='.')
                continue;
            // don't search in directories
            char * l_full_path = dap_strdup_printf("%s/%s", l_net_dir_str, l_dir_entry->d_name);
            if(dap_dir_test(l_full_path)) {
                DAP_DELETE(l_full_path);
                continue;
            }
            DAP_DELETE(l_full_path);
            // search only ".cfg" files
            if(strlen(l_dir_entry->d_name) > 4) { // It has non zero name excluding file extension
                if(strncmp(l_dir_entry->d_name + strlen(l_dir_entry->d_name) - 4, ".cfg", 4) != 0) {
                    // its not .cfg file
                    continue;
                }
            }
            log_it(L_DEBUG,"Network config %s try to load", l_dir_entry->d_name);
            //char* l_dot_pos = rindex(l_dir_entry->d_name,'.');
            char* l_dot_pos = strchr(l_dir_entry->d_name,'.');
            if ( l_dot_pos )
                *l_dot_pos = '\0';
            s_net_load(l_dir_entry->d_name, l_acl_idx++);
        }
        closedir(l_net_dir);
    }else{
        int l_errno = errno;
        char l_errbuf[128];
        l_errbuf[0] = 0;
        strerror_r(l_errno,l_errbuf,sizeof (l_errbuf));
        log_it(L_WARNING,"Can't open entries on path %s: \"%s\" (code %d)", l_net_dir_str, l_errbuf, l_errno);
    }
    DAP_DELETE (l_net_dir_str);
}

dap_string_t* dap_cli_list_net()
{
    dap_chain_net_item_t * l_net_item, *l_net_item_tmp;
    dap_string_t *l_string_ret = dap_string_new("");
    dap_chain_net_t * l_net = NULL;
    int l_net_i = 0;
    dap_string_append(l_string_ret,"Available networks and chains:\n");
    pthread_rwlock_rdlock(&g_net_items_rwlock);
    HASH_ITER(hh, s_net_items, l_net_item, l_net_item_tmp){
        l_net = l_net_item->chain_net;
        dap_string_append_printf(l_string_ret, "\t%s:\n", l_net_item->name);
        l_net_i++;

        dap_chain_t * l_chain = l_net->pub.chains;
        while (l_chain) {
            dap_string_append_printf(l_string_ret, "\t\t%s\n", l_chain->name );
            l_chain = l_chain->next;
        }
    }
    pthread_rwlock_unlock(&g_net_items_rwlock);
    return l_string_ret;
}

void s_set_reply_text_node_status(char **a_str_reply, dap_chain_net_t * a_net){
    char* l_node_address_text_block = NULL;
    dap_chain_node_addr_t l_cur_node_addr = { 0 };
    l_cur_node_addr.uint64 = dap_chain_net_get_cur_addr_int(a_net);
    if(!l_cur_node_addr.uint64)
        l_node_address_text_block = dap_strdup_printf(", cur node address not defined");
    else
        l_node_address_text_block = dap_strdup_printf(", cur node address " NODE_ADDR_FP_STR,NODE_ADDR_FP_ARGS_S(l_cur_node_addr));

    char* l_sync_current_link_text_block = NULL;
    if (PVT(a_net)->state != NET_STATE_OFFLINE)
        l_sync_current_link_text_block = dap_strdup_printf(", active links %u from %u",
                                                           s_net_get_active_links_count(a_net),
                                                           HASH_COUNT(PVT(a_net)->net_links));
    dap_chain_node_cli_set_reply_text(a_str_reply,
                                      "Network \"%s\" has state %s (target state %s)%s%s",
                                      a_net->pub.name, c_net_states[PVT(a_net)->state],
                                      c_net_states[PVT(a_net)->state_target],
                                      (l_sync_current_link_text_block)? l_sync_current_link_text_block: "",
                                      l_node_address_text_block
                                      );
    DAP_DELETE(l_sync_current_link_text_block);
    DAP_DELETE(l_node_address_text_block);
}

/**
 * @brief get type of chain
 *
 * @param l_chain
 * @return char*
 */
const char* dap_chain_net_get_type(dap_chain_t *l_chain)
{
    if (!l_chain){
        log_it(L_DEBUG, "dap_get_chain_type. Chain object is 0");
        return NULL;
    }
    return (const char*)DAP_CHAIN_PVT(l_chain)->cs_name;
}

/**
 * @brief reload ledger
 * command cellframe-node-cli net -net <network_name> ledger reload
 * @param l_net
 * @return true
 * @return false
 */
static void s_chain_net_ledger_cache_reload(dap_chain_net_t *l_net)
{
    dap_chain_ledger_purge(l_net->pub.ledger, false);
    dap_chain_t *l_chain = NULL;
    DL_FOREACH(l_net->pub.chains, l_chain) {
        if (l_chain->callback_purge)
            l_chain->callback_purge(l_chain);
        if (!strcmp(DAP_CHAIN_PVT(l_chain)->cs_name, "none"))
            dap_chain_gdb_ledger_load((char *)dap_chain_gdb_get_group(l_chain), l_chain);
        else
            dap_chain_load_all(l_chain);
    }

    DL_FOREACH(l_net->pub.chains, l_chain) {
        if (l_chain->callback_atom_add_from_treshold) {
            while (l_chain->callback_atom_add_from_treshold(l_chain, NULL))
                debug_if(s_debug_more, L_DEBUG, "Added atom from treshold");
        }
    }
}

/**
 * @brief update ledger cache at once
 * if you node build need ledger cache one time reload, uncomment this function
 * iat the end of s_net_load
 * @param l_net network object
 * @return true
 * @return false
 */
static bool s_chain_net_reload_ledger_cache_once(dap_chain_net_t *l_net)
{
    if (!l_net)
        return false;
    // create directory for cache checking file (cellframe-node/cache)
    char *l_cache_dir = dap_strdup_printf( "%s/%s", g_sys_dir_path, "cache");
    if (dap_mkdir_with_parents(l_cache_dir) != 0) {
        log_it(L_WARNING,"Error during disposable cache check file creation");
        DAP_DELETE(l_cache_dir);
        return false;
    }
    // create file, if it not presented. If file exists, ledger cache operation is stopped
    char *l_cache_file = dap_strdup_printf( "%s/%s.cache", l_cache_dir, "e0fee993-54b7-4cbb-be94-f633cc17853f");
    DAP_DELETE(l_cache_dir);
    if (dap_file_simple_test(l_cache_file)) {
        log_it(L_WARNING, "Cache file '%s' already exists", l_cache_file);
        DAP_DELETE(l_cache_file);
        return false;
    }
    static FILE *s_cache_file = NULL;
    s_cache_file = fopen(l_cache_file, "a");
    if(!s_cache_file) {
        s_cache_file = fopen(l_cache_file, "w");
        if (!s_cache_file) {
            dap_fprintf(stderr, "Can't open cache file %s for one time ledger cache reloading.\
                Please, do it manually using command\
                cellframe-node-cli net -net <network_name>> ledger reload'\n", l_cache_file);
            return -1;
        }
    }
    fclose(s_cache_file);
    DAP_DELETE(l_cache_file);
    return true;
}

/**
 * @brief s_chain_type_convert
 * convert dap_chain_type_t to  DAP_CNAIN* constants
 * @param a_type - dap_chain_type_t a_type [CHAIN_TYPE_TOKEN, CHAIN_TYPE_EMISSION, CHAIN_TYPE_TX]
 * @return uint16_t
 */
static const char *s_chain_type_convert_to_string(dap_chain_type_t a_type)
{
	switch (a_type) {
		case CHAIN_TYPE_TOKEN:
			return ("token");
		case CHAIN_TYPE_EMISSION:
			return ("emission");
		case CHAIN_TYPE_TX:
			return ("transaction");
		case CHAIN_TYPE_CA:
			return ("ca");
		case CHAIN_TYPE_SIGNER:
			return ("signer");

		default:
			return ("custom");
	}
}

/**
 * @brief
 * register net* command in cellframe-node-cli interface
 * @param argc arguments count
 * @param argv arguments value
 * @param arg_func
 * @param str_reply
 * @return
 */
static int s_cli_net(int argc, char **argv, char **a_str_reply)
{
    int arg_index = 1;
    dap_chain_net_t * l_net = NULL;

    const char * l_hash_out_type = NULL;
    dap_chain_node_cli_find_option_val(argv, arg_index, argc, "-H", &l_hash_out_type);
    if(!l_hash_out_type)
        l_hash_out_type = "hex";
    if(dap_strcmp(l_hash_out_type,"hex") && dap_strcmp(l_hash_out_type,"base58")) {
        dap_chain_node_cli_set_reply_text(a_str_reply, "invalid parameter -H, valid values: -H <hex | base58>");
        return -1;
    }

    // command 'list'
    const char * l_list_cmd = NULL;

    if(dap_chain_node_cli_find_option_val(argv, arg_index, min(argc, arg_index + 1), "list", &l_list_cmd) != 0 ) {
        dap_string_t *l_string_ret = dap_string_new("");
        if (dap_strcmp(l_list_cmd,"chains")==0){
            const char * l_net_str = NULL;
            dap_chain_net_t* l_net = NULL;
            dap_chain_node_cli_find_option_val(argv, arg_index, argc, "-net", &l_net_str);

            l_net = dap_chain_net_by_name(l_net_str);

            if (l_net){
                dap_string_append(l_string_ret,"Chains:\n");
                dap_chain_t * l_chain = l_net->pub.chains;
                while (l_chain) {
                    dap_string_append_printf(l_string_ret, "\t%s:\n", l_chain->name );
                    l_chain = l_chain->next;
                }
            }else{
                dap_chain_net_item_t * l_net_item, *l_net_item_tmp;
                int l_net_i = 0;
                dap_string_append(l_string_ret,"Networks:\n");
                pthread_rwlock_rdlock(&g_net_items_rwlock);
                HASH_ITER(hh, s_net_items, l_net_item, l_net_item_tmp){
                    l_net = l_net_item->chain_net;
                    dap_string_append_printf(l_string_ret, "\t%s:\n", l_net_item->name);
                    l_net_i++;

                    dap_chain_t * l_chain = l_net->pub.chains;
                    while (l_chain) {
                        dap_string_append_printf(l_string_ret, "\t\t%s:\n", l_chain->name );
						if (l_chain->default_datum_types_count)
						{
							dap_string_append_printf(l_string_ret, "\t\t");
							for (uint16_t i = 0; i < l_chain->default_datum_types_count; i++)
								dap_string_append_printf(l_string_ret, "| %s ", s_chain_type_convert_to_string(l_chain->default_datum_types[i]) );
							dap_string_append_printf(l_string_ret, "|\n");
						}
                        l_chain = l_chain->next;
                    }
                }
                pthread_rwlock_unlock(&g_net_items_rwlock);
            }

        }else{
            dap_string_append(l_string_ret,"Networks:\n");
            // show list of nets
            dap_chain_net_item_t * l_net_item, *l_net_item_tmp;
            int l_net_i = 0;
            pthread_rwlock_rdlock(&g_net_items_rwlock);
            HASH_ITER(hh, s_net_items, l_net_item, l_net_item_tmp){
                dap_string_append_printf(l_string_ret, "\t%s\n", l_net_item->name);
                l_net_i++;
            }
            pthread_rwlock_unlock(&g_net_items_rwlock);
            dap_string_append(l_string_ret, "\n");
        }

        dap_chain_node_cli_set_reply_text(a_str_reply, l_string_ret->str);
        dap_string_free(l_string_ret, true);
        return 0;
    }

    int ret = dap_chain_node_cli_cmd_values_parse_net_chain( &arg_index, argc, argv, a_str_reply, NULL, &l_net );

    if ( l_net ) {
        const char *l_sync_str = NULL;
        const char *l_links_str = NULL;
        const char *l_go_str = NULL;
        const char *l_get_str = NULL;
        const char *l_stats_str = NULL;
        const char *l_ca_str = NULL;
        const char *l_ledger_str = NULL;
        dap_chain_node_cli_find_option_val(argv, arg_index, argc, "sync", &l_sync_str);
        dap_chain_node_cli_find_option_val(argv, arg_index, argc, "link", &l_links_str);
        dap_chain_node_cli_find_option_val(argv, arg_index, argc, "go", &l_go_str);
        dap_chain_node_cli_find_option_val(argv, arg_index, argc, "get", &l_get_str);
        dap_chain_node_cli_find_option_val(argv, arg_index, argc, "stats", &l_stats_str);
        dap_chain_node_cli_find_option_val(argv, arg_index, argc, "ca", &l_ca_str);
        dap_chain_node_cli_find_option_val(argv, arg_index, argc, "ledger", &l_ledger_str);

        const char * l_sync_mode_str = "updates";
        dap_chain_node_cli_find_option_val(argv, arg_index, argc, "-mode", &l_sync_mode_str);
        if ( !dap_strcmp(l_sync_mode_str,"all") )
            dap_chain_net_get_flag_sync_from_zero(l_net);
        if (l_stats_str) {
            char l_from_str_new[50], l_to_str_new[50];
            const char c_time_fmt[]="%Y-%m-%d_%H:%M:%S";
            struct tm l_from_tm = {}, l_to_tm = {};
            if (strcmp(l_stats_str,"tx") == 0) {
                const char *l_to_str = NULL;
                const char *l_from_str = NULL;
                const char *l_prev_sec_str = NULL;
                // Read from/to time
                dap_chain_node_cli_find_option_val(argv, arg_index, argc, "-from", &l_from_str);
                dap_chain_node_cli_find_option_val(argv, arg_index, argc, "-to", &l_to_str);
                dap_chain_node_cli_find_option_val(argv, arg_index, argc, "-prev_sec", &l_prev_sec_str);
                time_t l_ts_now = time(NULL);
                if (l_from_str) {
                    strptime( (char *)l_from_str, c_time_fmt, &l_from_tm );
                    if (l_to_str) {
                        strptime( (char *)l_to_str, c_time_fmt, &l_to_tm );
                    } else { // If not set '-to' - we set up current time
                        localtime_r(&l_ts_now, &l_to_tm);
                    }
                } else if (l_prev_sec_str) {
                    l_ts_now -= strtol( l_prev_sec_str, NULL,10 );
                    localtime_r(&l_ts_now, &l_from_tm );
                } else if ( l_from_str == NULL ) { // If not set '-from' we set up current time minus 60 seconds
                    l_ts_now -= 60;
                    localtime_r(&l_ts_now, &l_from_tm );
                }
                // Form timestamps from/to
                time_t l_from_ts = mktime(&l_from_tm);
                time_t l_to_ts = mktime(&l_to_tm);
                // Produce strings
                char l_from_str_new[50];
                char l_to_str_new[50];
                strftime(l_from_str_new, sizeof(l_from_str_new), c_time_fmt,&l_from_tm );
                strftime(l_to_str_new, sizeof(l_to_str_new), c_time_fmt,&l_to_tm );
                dap_string_t * l_ret_str = dap_string_new("Transactions statistics:\n");
                dap_string_append_printf( l_ret_str, "\tFrom: %s\tTo: %s\n", l_from_str_new, l_to_str_new);
                log_it(L_INFO, "Calc TPS from %s to %s", l_from_str_new, l_to_str_new);
                uint64_t l_tx_count = dap_chain_ledger_count_from_to ( l_net->pub.ledger, l_from_ts, l_to_ts);
                long double l_tps = l_to_ts == l_from_ts ? 0 :
                                                     (long double) l_tx_count / (long double) ( l_to_ts - l_from_ts );
                dap_string_append_printf( l_ret_str, "\tSpeed:  %.3Lf TPS\n", l_tps );
                dap_string_append_printf( l_ret_str, "\tTotal:  %"DAP_UINT64_FORMAT_U"\n", l_tx_count );
                dap_chain_node_cli_set_reply_text( a_str_reply, l_ret_str->str );
                dap_string_free( l_ret_str, false );
            } else if (strcmp(l_stats_str, "tps") == 0) {
                struct timespec l_from_time_acc = {}, l_to_time_acc = {};
                dap_string_t * l_ret_str = dap_string_new("Transactions per second peak values:\n");
                size_t l_tx_num = dap_chain_ledger_count_tps(l_net->pub.ledger, &l_from_time_acc, &l_to_time_acc);
                if (l_tx_num) {
                    localtime_r(&l_from_time_acc.tv_sec, &l_from_tm);
                    strftime(l_from_str_new, sizeof(l_from_str_new), c_time_fmt, &l_from_tm);
                    localtime_r(&l_to_time_acc.tv_sec, &l_to_tm);
                    strftime(l_to_str_new, sizeof(l_to_str_new), c_time_fmt, &l_to_tm);
                    dap_string_append_printf(l_ret_str, "\tFrom: %s\tTo: %s\n", l_from_str_new, l_to_str_new);
                    uint64_t l_diff_ns = (l_to_time_acc.tv_sec - l_from_time_acc.tv_sec) * 1000000000 +
                                            l_to_time_acc.tv_nsec - l_from_time_acc.tv_nsec;
                    long double l_tps = (long double)(l_tx_num * 1000000000) / (long double)(l_diff_ns);
                    dap_string_append_printf(l_ret_str, "\tSpeed:  %.3Lf TPS\n", l_tps);
                }
                dap_string_append_printf(l_ret_str, "\tTotal:  %zu\n", l_tx_num);
                dap_chain_node_cli_set_reply_text(a_str_reply, l_ret_str->str);
                dap_string_free(l_ret_str, false);
            } else {
                dap_chain_node_cli_set_reply_text(a_str_reply,
                                                  "Subcommand 'stats' requires one of parameter: tx, tps\n");
            }
        } else if ( l_go_str){
            if ( strcmp(l_go_str,"online") == 0 ) {
                dap_chain_node_cli_set_reply_text(a_str_reply, "Network \"%s\" going from state %s to %s",
                                                  l_net->pub.name,c_net_states[PVT(l_net)->state],
                                                  c_net_states[NET_STATE_ONLINE]);
                dap_chain_net_start(l_net);
            } else if ( strcmp(l_go_str,"offline") == 0 ) {
                dap_chain_node_cli_set_reply_text(a_str_reply, "Network \"%s\" going from state %s to %s",
                                                  l_net->pub.name,c_net_states[PVT(l_net)->state],
                                                  c_net_states[NET_STATE_OFFLINE]);
                dap_chain_net_stop(l_net);

            } else if (strcmp(l_go_str, "sync") == 0) {
                dap_chain_node_cli_set_reply_text(a_str_reply, "Network \"%s\" resynchronizing",
                                                  l_net->pub.name);
                if (PVT(l_net)->state_target == NET_STATE_ONLINE)
                    dap_chain_net_start(l_net);
                else
                    dap_chain_net_state_go_to(l_net, NET_STATE_SYNC_CHAINS);
            } else {
                dap_chain_node_cli_set_reply_text(a_str_reply,
                                                  "Subcommand 'go' requires one of parameters: online, offline, sync\n");
            }
        } else if ( l_get_str){
            if ( strcmp(l_get_str,"status") == 0 ) {
                s_set_reply_text_node_status(a_str_reply, l_net);
                ret = 0;
            }
        } else if ( l_links_str ){
            if ( strcmp(l_links_str,"list") == 0 ) {
                size_t i =0;
                dap_chain_net_pvt_t * l_net_pvt = PVT(l_net);
                pthread_rwlock_rdlock(&l_net_pvt->uplinks_lock );
<<<<<<< HEAD
                size_t l_links_count = HASH_COUNT(l_net_pvt->net_links);
=======
                size_t l_links_count = dap_list_length(l_net_pvt->net_links);
>>>>>>> eeedcd09
                dap_string_t *l_reply = dap_string_new("");
                dap_string_append_printf(l_reply,"Links %zu:\n", l_links_count);
                struct net_link *l_link, *l_link_tmp;
                HASH_ITER(hh, l_net_pvt->net_links, l_link, l_link_tmp) {
                    dap_chain_node_client_t *l_node_client = l_link->link;
                    if(l_node_client){
                        dap_chain_node_info_t * l_info = l_node_client->info;
                        char l_ext_addr_v4[INET_ADDRSTRLEN]={};
                        char l_ext_addr_v6[INET6_ADDRSTRLEN]={};
                        inet_ntop(AF_INET,&l_info->hdr.ext_addr_v4,l_ext_addr_v4,sizeof (l_info->hdr.ext_addr_v4));
                        inet_ntop(AF_INET6,&l_info->hdr.ext_addr_v6,l_ext_addr_v6,sizeof (l_info->hdr.ext_addr_v6));

                        dap_string_append_printf(l_reply,
                                                    "\t"NODE_ADDR_FP_STR":\n"
                                                    "\t\talias: %s\n"
                                                    "\t\tcell_id: 0x%016"DAP_UINT64_FORMAT_X"\n"
                                                    "\t\text_ipv4: %s\n"
                                                    "\t\text_ipv6: %s\n"
                                                    "\t\text_port: %u\n"
                                                    "\t\tstate: %s\n",
                                                 NODE_ADDR_FP_ARGS_S(l_info->hdr.address), l_info->hdr.alias, l_info->hdr.cell_id.uint64,
                                                 l_ext_addr_v4, l_ext_addr_v6, l_info->hdr.ext_port,
                                                 dap_chain_node_client_state_to_str(l_node_client->state) );
                    }
                    i++;
                }
                pthread_rwlock_unlock(&l_net_pvt->uplinks_lock );
                dap_chain_node_cli_set_reply_text(a_str_reply,"%s",l_reply->str);
                dap_string_free(l_reply,true);

            } else if ( strcmp(l_links_str,"add") == 0 ) {
                dap_chain_node_cli_set_reply_text(a_str_reply,"Not implemented\n");
            } else if ( strcmp(l_links_str,"del") == 0 ) {
                dap_chain_node_cli_set_reply_text(a_str_reply,"Not implemented\n");

            }  else if ( strcmp(l_links_str,"info") == 0 ) {
                dap_chain_node_cli_set_reply_text(a_str_reply,"Not implemented\n");

            } else if ( strcmp (l_links_str,"disconnect_all") == 0 ){
                ret = 0;
                dap_chain_net_stop(l_net);
                dap_chain_node_cli_set_reply_text(a_str_reply,"Stopped network\n");
            }else {
                dap_chain_node_cli_set_reply_text(a_str_reply,
                                                  "Subcommand 'link' requires one of parameters: list, add, del, info, disconnect_all\n");
                ret = -3;
            }

        } else if( l_sync_str) {

            if ( strcmp(l_sync_str,"all") == 0 ) {
                dap_chain_node_cli_set_reply_text(a_str_reply,
                                                  "SYNC_ALL state requested to state machine. Current state: %s\n",
                                                  c_net_states[ PVT(l_net)->state] );
                dap_chain_net_sync_all(l_net);
            } else if ( strcmp(l_sync_str,"gdb") == 0) {
                dap_chain_node_cli_set_reply_text(a_str_reply,
                                                  "SYNC_GDB state requested to state machine. Current state: %s\n",
                                                  c_net_states[ PVT(l_net)->state] );
                dap_chain_net_sync_gdb(l_net);

            }  else if ( strcmp(l_sync_str,"chains") == 0) {
                dap_chain_node_cli_set_reply_text(a_str_reply,
                                                  "SYNC_CHAINS state requested to state machine. Current state: %s\n",
                                                  c_net_states[ PVT(l_net)->state] );
                // TODO set PVT flag to exclude GDB sync
                dap_chain_net_sync_chains(l_net);

            } else {
                dap_chain_node_cli_set_reply_text(a_str_reply,
                                                  "Subcommand 'sync' requires one of parameters: all, gdb, chains\n");
                ret = -2;
            }
        } else if (l_ca_str) {
            if (strcmp(l_ca_str, "add") == 0 ) {
                const char *l_cert_string = NULL, *l_hash_string = NULL;



                dap_chain_node_cli_find_option_val(argv, arg_index, argc, "-cert", &l_cert_string);
                dap_chain_node_cli_find_option_val(argv, arg_index, argc, "-hash", &l_hash_string);

                if (!l_cert_string && !l_hash_string) {
                    dap_chain_node_cli_set_reply_text(a_str_reply, "One of -cert or -hash parameters is mandatory");
                    return -6;
                }
                char *l_hash_hex_str;
                //char *l_hash_base58_str;
                // hash may be in hex or base58 format
                if(!dap_strncmp(l_hash_string, "0x", 2) || !dap_strncmp(l_hash_string, "0X", 2)) {
                    l_hash_hex_str = dap_strdup(l_hash_string);
                    //l_hash_base58_str = dap_enc_base58_from_hex_str_to_str(l_hash_string);
                }
                else {
                    l_hash_hex_str = dap_enc_base58_to_hex_str_from_str(l_hash_string);
                    //l_hash_base58_str = dap_strdup(l_hash_string);
                }

                if (l_cert_string) {
                    dap_cert_t * l_cert = dap_cert_find_by_name(l_cert_string);
                    if (l_cert == NULL) {
                        dap_chain_node_cli_set_reply_text(a_str_reply, "Can't find \"%s\" certificate", l_cert_string);
                        return -7;
                    }
                    if (l_cert->enc_key == NULL) {
                        dap_chain_node_cli_set_reply_text(a_str_reply, "No key found in \"%s\" certificate", l_cert_string );
                        return -8;
                    }
                    // Get publivc key hash
                    size_t l_pub_key_size = 0;
                    uint8_t *l_pub_key = dap_enc_key_serealize_pub_key(l_cert->enc_key, &l_pub_key_size);;
                    if (l_pub_key == NULL) {
                        dap_chain_node_cli_set_reply_text(a_str_reply, "Can't serialize public key of certificate \"%s\"", l_cert_string);
                        return -9;
                    }
                    dap_chain_hash_fast_t l_pkey_hash;
                    dap_hash_fast(l_pub_key, l_pub_key_size, &l_pkey_hash);
                    l_hash_hex_str = dap_chain_hash_fast_to_str_new(&l_pkey_hash);
                    //l_hash_base58_str = dap_enc_base58_encode_hash_to_str(&l_pkey_hash);
                }
                const char c = '1';
                char *l_gdb_group_str = dap_chain_net_get_gdb_group_acl(l_net);
                if (!l_gdb_group_str) {
                    dap_chain_node_cli_set_reply_text(a_str_reply, "Database ACL group not defined for this network");
                    return -11;
                }
                ret = dap_chain_global_db_gr_set(l_hash_hex_str, &c, 1, dap_chain_net_get_gdb_group_acl(l_net));
                DAP_DELETE(l_gdb_group_str);
                DAP_DELETE(l_hash_hex_str);
                if (!ret) {
                    dap_chain_node_cli_set_reply_text(a_str_reply, "Can't save public key hash in database");
                    return -10;
                }
                return 0;
            } else if (strcmp(l_ca_str, "list") == 0 ) {
                char *l_gdb_group_str = dap_chain_net_get_gdb_group_acl(l_net);
                if (!l_gdb_group_str) {
                    dap_chain_node_cli_set_reply_text(a_str_reply, "Database ACL group not defined for this network");
                    return -11;
                }
                size_t l_objs_count;
                dap_global_db_obj_t *l_objs = dap_chain_global_db_gr_load(l_gdb_group_str, &l_objs_count);
                DAP_DELETE(l_gdb_group_str);
                dap_string_t *l_reply = dap_string_new("");
                for (size_t i = 0; i < l_objs_count; i++) {
                    dap_string_append(l_reply, l_objs[i].key);
                    dap_string_append(l_reply, "\n");
                }
                dap_chain_global_db_objs_delete(l_objs, l_objs_count);
                *a_str_reply = l_reply->len ? l_reply->str : dap_strdup("No entries found");
                dap_string_free(l_reply, false);
                return 0;
            } else if (strcmp(l_ca_str, "del") == 0 ) {
                const char *l_hash_string = NULL;
                dap_chain_node_cli_find_option_val(argv, arg_index, argc, "-hash", &l_hash_string);
                if (!l_hash_string) {
                    dap_chain_node_cli_set_reply_text(a_str_reply, "Format should be 'net ca del -hash <hash string>");
                    return -6;
                }
                char *l_gdb_group_str = dap_chain_net_get_gdb_group_acl(l_net);
                if (!l_gdb_group_str) {
                    dap_chain_node_cli_set_reply_text(a_str_reply, "Database ACL group not defined for this network");
                    return -11;
                }
                ret = dap_chain_global_db_gr_del(l_hash_string, l_gdb_group_str);
                DAP_DELETE(l_gdb_group_str);
                if (!ret) {
                    dap_chain_node_cli_set_reply_text(a_str_reply, "Cant't find certificate public key hash in database");
                    return -10;
                }
                return 0;
            } else {
                dap_chain_node_cli_set_reply_text(a_str_reply,
                                                  "Subcommand 'ca' requires one of parameter: add, list, del\n");
                ret = -5;
            }
        } else if (l_ledger_str && !strcmp(l_ledger_str, "reload")) {
            int l_return_state = dap_chain_net_stop(l_net);
            sleep(1);   // wait to net going offline
            s_chain_net_ledger_cache_reload(l_net);
            if (l_return_state)
                dap_chain_net_start(l_net);
        } else {
            dap_chain_node_cli_set_reply_text(a_str_reply,
                                              "Command 'net' requires one of subcomands: sync, link, go, get, stats, ca, ledger");
            ret = -1;
        }

    }
    return ret;
}

/**
 * @brief remove_duplicates_in_chain_by_priority
 * remove duplicates default datum types in chain by priority
 * @param *l_chain_1 chain 1
 * @param *l_chain_2 chain 2
 * @return void
 */

static void remove_duplicates_in_chain_by_priority(dap_chain_t *l_chain_1, dap_chain_t *l_chain_2)
{
	dap_chain_t *l_chain_high_priority = (l_chain_1->load_priority > l_chain_2->load_priority) ? l_chain_2 : l_chain_1; //such distribution is made for correct operation with the same priority
	dap_chain_t *l_chain_low_priority = (l_chain_1->load_priority > l_chain_2->load_priority) ? l_chain_1 : l_chain_2; //...^...^...^...

	for (int i = 0; i < l_chain_high_priority->default_datum_types_count; i++)
	{
		for (int j = 0; j < l_chain_low_priority->default_datum_types_count; j++)
		{
			if (l_chain_high_priority->default_datum_types[i] == l_chain_low_priority->default_datum_types[j])
			{
				l_chain_low_priority->default_datum_types[j] = l_chain_low_priority->default_datum_types[l_chain_low_priority->default_datum_types_count - 1];
				--l_chain_low_priority->default_datum_types_count;
				--j;
			}
		}
	}
}

// for sequential loading chains
typedef struct list_priority_{
    uint16_t prior;
    char * chains_path;
}list_priority;

static int callback_compare_prioritity_list(const void * a_item1, const void * a_item2, void *a_unused)
{
    UNUSED(a_unused);
    list_priority *l_item1 = (list_priority*) a_item1;
    list_priority *l_item2 = (list_priority*) a_item2;
    if(!l_item1 || !l_item2 || l_item1->prior == l_item2->prior)
        return 0;
    if(l_item1->prior > l_item2->prior)
        return 1;
    return -1;
}

void s_main_timer_callback(void *a_arg)
{
    dap_chain_net_t *l_net = (dap_chain_net_t *)a_arg;
    dap_chain_net_pvt_t *l_net_pvt = PVT(l_net);
    if (l_net_pvt->state_target == NET_STATE_ONLINE &&
            l_net_pvt->state >= NET_STATE_LINKS_ESTABLISHED &&
            !s_net_get_active_links_count(l_net)) // restart network
        dap_chain_net_start(l_net);
}

/**
 * @brief load network config settings from cellframe-node.cfg file
 *
 * @param a_net_name const char *: network name, for example "home21-network"
 * @param a_acl_idx currently 0
 * @return int
 */
int s_net_load(const char * a_net_name, uint16_t a_acl_idx)
{
    dap_config_t *l_cfg=NULL;
    dap_string_t *l_cfg_path = dap_string_new("network/");
    dap_string_append(l_cfg_path,a_net_name);

    if( ( l_cfg = dap_config_open ( l_cfg_path->str ) ) == NULL ) {
        log_it(L_ERROR,"Can't open default network config");
        dap_string_free(l_cfg_path,true);
        return -1;
    } else {
        dap_string_free(l_cfg_path,true);
        dap_chain_net_t * l_net = s_net_new(
                                            dap_config_get_item_str(l_cfg , "general" , "id" ),
                                            dap_config_get_item_str(l_cfg , "general" , "name" ),
                                            dap_config_get_item_str(l_cfg , "general" , "node-role" )
                                           );
        if(!l_net) {
            log_it(L_ERROR,"Can't create l_net");
            return -1;
        }
        dap_chain_net_pvt_t * l_net_pvt = PVT(l_net);
        l_net_pvt->load_mode = true;
        l_net_pvt->acl_idx = a_acl_idx;
        l_net->pub.gdb_groups_prefix = dap_strdup (
                    dap_config_get_item_str_default(l_cfg , "general" , "gdb_groups_prefix",
                                                    dap_config_get_item_str(l_cfg , "general" , "name" ) ) );
        dap_chain_global_db_add_sync_group(l_net->pub.name, "global", s_gbd_history_callback_notify, l_net);
        dap_chain_global_db_add_sync_group(l_net->pub.name, l_net->pub.gdb_groups_prefix, s_gbd_history_callback_notify, l_net);

        l_net->pub.gdb_nodes = dap_strdup_printf("%s.nodes",l_net->pub.gdb_groups_prefix);
        l_net->pub.gdb_nodes_aliases = dap_strdup_printf("%s.nodes.aliases",l_net->pub.gdb_groups_prefix);

        // nodes for special sync
        char **l_gdb_sync_nodes_addrs = dap_config_get_array_str(l_cfg, "general", "gdb_sync_nodes_addrs",
                &l_net_pvt->gdb_sync_nodes_addrs_count);
        if(l_gdb_sync_nodes_addrs && l_net_pvt->gdb_sync_nodes_addrs_count > 0) {
            l_net_pvt->gdb_sync_nodes_addrs = DAP_NEW_Z_SIZE(dap_chain_node_addr_t,
                    sizeof(dap_chain_node_addr_t)*l_net_pvt->gdb_sync_nodes_addrs_count);
            for(uint16_t i = 0; i < l_net_pvt->gdb_sync_nodes_addrs_count; i++) {
                dap_chain_node_addr_from_str(l_net_pvt->gdb_sync_nodes_addrs + i, l_gdb_sync_nodes_addrs[i]);
            }
        }
        // links for special sync
        uint16_t l_gdb_links_count = 0;
        PVT(l_net)->gdb_sync_nodes_links_count = 0;
        char **l_gdb_sync_nodes_links = dap_config_get_array_str(l_cfg, "general", "gdb_sync_nodes_links", &l_gdb_links_count);
        if (l_gdb_sync_nodes_links && l_gdb_links_count > 0) {
            l_net_pvt->gdb_sync_nodes_links_ips = DAP_NEW_Z_SIZE(uint32_t, l_gdb_links_count * sizeof(uint32_t));
            l_net_pvt->gdb_sync_nodes_links_ports = DAP_NEW_SIZE(uint16_t, l_gdb_links_count * sizeof(uint16_t));
            for(uint16_t i = 0; i < l_gdb_links_count; i++) {
                char *l_gdb_link_port_str = strchr(l_gdb_sync_nodes_links[i], ':');
                if (!l_gdb_link_port_str) {
                    continue;
                }
                uint16_t l_gdb_link_port = atoi(l_gdb_link_port_str + 1);
                if (!l_gdb_link_port) {
                    continue;
                }
                int l_gdb_link_len = l_gdb_link_port_str - l_gdb_sync_nodes_links[i];
                char l_gdb_link_ip_str[l_gdb_link_len + 1];
                memcpy(l_gdb_link_ip_str, l_gdb_sync_nodes_links[i], l_gdb_link_len);
                l_gdb_link_ip_str[l_gdb_link_len] = '\0';
                struct in_addr l_in_addr;
                if (inet_pton(AF_INET, (const char *)l_gdb_link_ip_str, &l_in_addr) > 0) {
                    PVT(l_net)->gdb_sync_nodes_links_ips[PVT(l_net)->gdb_sync_nodes_links_count] = l_in_addr.s_addr;
                    PVT(l_net)->gdb_sync_nodes_links_ports[PVT(l_net)->gdb_sync_nodes_links_count] = l_gdb_link_port;
                    PVT(l_net)->gdb_sync_nodes_links_count++;
                }
            }
        }
        // groups for special sync
        uint16_t l_gdb_sync_groups_count;
        char **l_gdb_sync_groups = dap_config_get_array_str(l_cfg, "general", "gdb_sync_groups", &l_gdb_sync_groups_count);
        if (l_gdb_sync_groups && l_gdb_sync_groups_count > 0) {
            for(uint16_t i = 0; i < l_gdb_sync_groups_count; i++) {
                // add group to special sync
                dap_chain_global_db_add_sync_extra_group(l_net->pub.name, l_gdb_sync_groups[i], s_gbd_history_callback_notify, l_net);
            }
        }

        // Add network to the list
        dap_chain_net_item_t * l_net_item = DAP_NEW_Z( dap_chain_net_item_t);
        dap_chain_net_item_t * l_net_item2 = DAP_NEW_Z( dap_chain_net_item_t);
        dap_snprintf(l_net_item->name,sizeof (l_net_item->name),"%s"
                     ,dap_config_get_item_str(l_cfg , "general" , "name" ));
        l_net_item->chain_net = l_net;
        l_net_item->net_id.uint64 = l_net->pub.id.uint64;
        pthread_rwlock_wrlock(&g_net_items_rwlock);
        HASH_ADD_STR(s_net_items,name,l_net_item);
        pthread_rwlock_unlock(&g_net_items_rwlock);

        memcpy( l_net_item2,l_net_item,sizeof (*l_net_item));
        pthread_rwlock_wrlock(&g_net_ids_rwlock);
        HASH_ADD(hh,s_net_items_ids,net_id,sizeof ( l_net_item2->net_id),l_net_item2);
        pthread_rwlock_unlock(&g_net_ids_rwlock);

        // LEDGER model
        uint16_t l_ledger_flags = 0;
        switch ( PVT( l_net )->node_role.enums ) {
            case NODE_ROLE_ROOT_MASTER:
            case NODE_ROLE_ROOT:
            case NODE_ROLE_ARCHIVE:
            case NODE_ROLE_MASTER:
                l_ledger_flags |= DAP_CHAIN_LEDGER_CHECK_CELLS_DS;
            case NODE_ROLE_CELL_MASTER:
                l_ledger_flags |= DAP_CHAIN_LEDGER_CHECK_TOKEN_EMISSION;
            case NODE_ROLE_FULL:
            case NODE_ROLE_LIGHT:
                l_ledger_flags |= DAP_CHAIN_LEDGER_CHECK_LOCAL_DS;
        }
        // init LEDGER model
        l_net->pub.ledger = dap_chain_ledger_create(l_ledger_flags, l_net->pub.name);
        // Check if seed nodes are present in local db alias
        char **l_seed_aliases = dap_config_get_array_str( l_cfg , "general" ,"seed_nodes_aliases"
                                                             ,&l_net_pvt->seed_aliases_count);
        l_net_pvt->seed_aliases = l_net_pvt->seed_aliases_count>0 ?
                                   (char **)DAP_NEW_SIZE(char**, sizeof(char*)*PVT(l_net)->seed_aliases_count) : NULL;
        for(size_t i = 0; i < PVT(l_net)->seed_aliases_count; i++) {
            l_net_pvt->seed_aliases[i] = dap_strdup(l_seed_aliases[i]);
        }

        uint16_t l_seed_nodes_addrs_len =0;
        char ** l_seed_nodes_addrs = dap_config_get_array_str( l_cfg , "general" ,"seed_nodes_addrs"
                                                             ,&l_seed_nodes_addrs_len);

        uint16_t l_seed_nodes_ipv4_len =0;
        char ** l_seed_nodes_ipv4 = dap_config_get_array_str( l_cfg , "general" ,"seed_nodes_ipv4"
                                                             ,&l_seed_nodes_ipv4_len);

        uint16_t l_seed_nodes_ipv6_len =0;
        char ** l_seed_nodes_ipv6 = dap_config_get_array_str( l_cfg , "general" ,"seed_nodes_ipv6"
                                                             ,&l_seed_nodes_ipv6_len);

        uint16_t l_seed_nodes_hostnames_len =0;
        char ** l_seed_nodes_hostnames = dap_config_get_array_str( l_cfg , "general" ,"seed_nodes_hostnames"
                                                             ,&l_seed_nodes_hostnames_len);

        uint16_t l_seed_nodes_port_len =0;
        char ** l_seed_nodes_port = dap_config_get_array_str( l_cfg , "general" ,"seed_nodes_port"
                                                                     ,&l_seed_nodes_port_len);
        uint16_t l_bootstrap_nodes_len = 0;
        char **l_bootstrap_nodes = dap_config_get_array_str(l_cfg, "general", "bootstrap_hostnames", &l_bootstrap_nodes_len);

        // maximum number of prepared connections to other nodes
        l_net_pvt->max_links_count = dap_config_get_item_int16_default(l_cfg, "general", "max_links", 5);
        // required number of active connections to other nodes
        l_net_pvt->required_links_count = dap_config_get_item_int16_default(l_cfg, "general", "require_links", 3);

        const char * l_node_addr_type = dap_config_get_item_str_default(l_cfg , "general" ,"node_addr_type","auto");

        const char * l_node_addr_str = NULL;
        const char * l_node_alias_str = NULL;

        // use unique addr from pub key
        if(!dap_strcmp(l_node_addr_type, "auto")) {
            size_t l_pub_key_data_size = 0;
            uint8_t *l_pub_key_data = NULL;

            // read pub key
            char *l_addr_key = dap_strdup_printf("node-addr-%s", l_net->pub.name);
            l_pub_key_data = dap_chain_global_db_gr_get(l_addr_key, &l_pub_key_data_size, GROUP_LOCAL_NODE_ADDR);
            // generate a new pub key if it doesn't exist
            if(!l_pub_key_data || !l_pub_key_data_size){

                const char * l_certs_name_str = l_addr_key;
                dap_cert_t ** l_certs = NULL;
                size_t l_certs_size = 0;
                dap_cert_t * l_cert = NULL;
                // Load certs or create if not found
                if(!dap_cert_parse_str_list(l_certs_name_str, &l_certs, &l_certs_size)) { // Load certs
                    const char *l_cert_folder = dap_cert_get_folder(0);
                    // create new cert
                    if(l_cert_folder) {
                        char *l_cert_path = dap_strdup_printf("%s/%s.dcert", l_cert_folder, l_certs_name_str);
                        l_cert = dap_cert_generate(l_certs_name_str, l_cert_path, DAP_ENC_KEY_TYPE_SIG_DILITHIUM);
                        DAP_DELETE(l_cert_path);
                    }
                }
                if(l_certs_size > 0)
                    l_cert = l_certs[0];
                if(l_cert) {
                    l_pub_key_data = dap_enc_key_serealize_pub_key(l_cert->enc_key, &l_pub_key_data_size);
                    // save pub key
                    if(l_pub_key_data && l_pub_key_data_size > 0)
                        dap_chain_global_db_gr_set(l_addr_key, l_pub_key_data, l_pub_key_data_size,
                        GROUP_LOCAL_NODE_ADDR);
                }
            }
            // generate addr from pub_key
            dap_chain_hash_fast_t l_hash;
            if(l_pub_key_data_size > 0 && dap_hash_fast(l_pub_key_data, l_pub_key_data_size, &l_hash) == 1) {
                l_node_addr_str = dap_strdup_printf("%04X::%04X::%04X::%04X",
                        (uint16_t) *(uint16_t*) (l_hash.raw),
                        (uint16_t) *(uint16_t*) (l_hash.raw + 2),
                        (uint16_t) *(uint16_t*) (l_hash.raw + DAP_CHAIN_HASH_FAST_SIZE - 4),
                        (uint16_t) *(uint16_t*) (l_hash.raw + DAP_CHAIN_HASH_FAST_SIZE - 2));
            }
            DAP_DELETE(l_addr_key);
            DAP_DELETE(l_pub_key_data);
        }
        // use static addr from setting
        else if(!dap_strcmp(l_node_addr_type, "static")) {
            //const char * l_node_ipv4_str = dap_config_get_item_str(l_cfg , "general" ,"node-ipv4");
            l_node_addr_str = dap_strdup(dap_config_get_item_str(l_cfg, "general", "node-addr"));
            l_node_alias_str = dap_config_get_item_str(l_cfg, "general", "node-alias");
        }

        log_it(L_DEBUG, "Read %u aliases, %u address and %u ipv4 addresses, check them",
                l_net_pvt->seed_aliases_count,l_seed_nodes_addrs_len, l_seed_nodes_ipv4_len );
        // save new nodes from cfg file to db
        for ( size_t i = 0; i < PVT(l_net)->seed_aliases_count &&
                            i < l_seed_nodes_addrs_len &&
                            (
                                ( l_seed_nodes_ipv4_len  && i < l_seed_nodes_ipv4_len  ) ||
                                ( l_seed_nodes_ipv6_len  && i < l_seed_nodes_ipv6_len  ) ||
                                ( l_seed_nodes_hostnames_len  && i < l_seed_nodes_hostnames_len  )
                            ); i++)
        {
            dap_chain_node_addr_t l_seed_node_addr  = { 0 }, *l_seed_node_addr_gdb  = NULL;
            dap_chain_node_info_t l_node_info       = { 0 }, *l_node_info_gdb       = NULL;

            log_it(L_NOTICE, "Check alias %s in db", l_net_pvt->seed_aliases[i]);
            dap_snprintf(l_node_info.hdr.alias,sizeof (l_node_info.hdr.alias),"%s", PVT(l_net)->seed_aliases[i]);
            if (dap_sscanf(l_seed_nodes_addrs[i], NODE_ADDR_FP_STR, NODE_ADDR_FPS_ARGS_S(l_seed_node_addr)) != 4) {
                log_it(L_ERROR,"Wrong address format, must be 0123::4567::890AB::CDEF");
                continue;
            }

            if (l_seed_nodes_ipv4_len)
                inet_pton(AF_INET, l_seed_nodes_ipv4[i], &l_node_info.hdr.ext_addr_v4);
            if (l_seed_nodes_ipv6_len)
                inet_pton(AF_INET6, l_seed_nodes_ipv6[i], &l_node_info.hdr.ext_addr_v6);
            l_node_info.hdr.ext_port = l_seed_nodes_port_len && l_seed_nodes_port_len >= i ?
                strtoul(l_seed_nodes_port[i], NULL, 10) : 8079;
        
            if (l_seed_nodes_hostnames_len) {
                struct sockaddr l_sa = {};
                log_it(L_DEBUG, "Resolve %s addr", l_seed_nodes_hostnames[i]);
                int l_ret_code = dap_net_resolve_host(l_seed_nodes_hostnames[i], AF_INET, &l_sa);
                if (l_ret_code == 0) {
                    struct in_addr *l_res = (struct in_addr *)&l_sa;
                    log_it(L_NOTICE, "Resolved %s to %s (ipv4)", l_seed_nodes_hostnames[i], inet_ntoa(*l_res));
                    l_node_info.hdr.ext_addr_v4.s_addr = l_res->s_addr;
                } else {
                    log_it(L_ERROR, "%s", gai_strerror(l_ret_code));
                }
            }
            
            l_seed_node_addr_gdb    = dap_chain_node_alias_find(l_net, l_net_pvt->seed_aliases[i]);
            l_node_info_gdb         = l_seed_node_addr_gdb ? dap_chain_node_info_read(l_net, l_seed_node_addr_gdb) : NULL;

            l_node_info.hdr.address = l_seed_node_addr;
            if (l_node_info.hdr.ext_addr_v4.s_addr ||
#ifdef DAP_OS_BSD
                l_node_info.hdr.ext_addr_v6.__u6_addr.__u6_addr32[0]
#else
                l_node_info.hdr.ext_addr_v6.s6_addr32[0]
#endif
            ) {
                /* Let's check if config was altered */
                int l_ret = l_node_info_gdb ? memcmp(&l_node_info, l_node_info_gdb, sizeof(dap_chain_node_info_t)) : 1;
                if (!l_ret) {
                    log_it(L_NOTICE,"Seed node "NODE_ADDR_FP_STR" already in list", NODE_ADDR_FP_ARGS_S(l_seed_node_addr));
                } else {
                    /* Either not yet added or must be altered */
                    l_ret = dap_chain_node_info_save(l_net, &l_node_info);
                    if (!l_ret) {
                        if (dap_chain_node_alias_register(l_net,l_net_pvt->seed_aliases[i], &l_seed_node_addr))
                            log_it(L_NOTICE,"Seed node "NODE_ADDR_FP_STR" added to the curent list", NODE_ADDR_FP_ARGS_S(l_seed_node_addr));
                        else
                            log_it(L_WARNING,"Cant register alias %s for address "NODE_ADDR_FP_STR, l_net_pvt->seed_aliases[i], NODE_ADDR_FP_ARGS_S(l_seed_node_addr)); 
                    } else {
                        log_it(L_WARNING,"Cant save node info for address "NODE_ADDR_FP_STR" return code %d", NODE_ADDR_FP_ARGS_S(l_seed_node_addr), l_ret);
                    }
                }
            } else
                log_it(L_WARNING,"No address for seed node, can't populate global_db with it");
            DAP_DEL_Z(l_seed_node_addr_gdb);
            DAP_DEL_Z(l_node_info_gdb);
        }

        PVT(l_net)->bootstrap_nodes_count = 0;
        PVT(l_net)->bootstrap_nodes_addrs = DAP_NEW_SIZE(struct in_addr, l_bootstrap_nodes_len * sizeof(struct in_addr));
        PVT(l_net)->bootstrap_nodes_ports = DAP_NEW_SIZE(uint16_t, l_bootstrap_nodes_len * sizeof(uint16_t));
        for (int i = 0; i < l_bootstrap_nodes_len; i++) {
            char *l_bootstrap_port_str = strchr(l_bootstrap_nodes[i], ':');
            if (!l_bootstrap_port_str) {
                continue;
            }
            uint16_t l_bootstrap_port = atoi(l_bootstrap_port_str + 1);
            if (!l_bootstrap_port) {
                continue;
            }
            int l_bootstrap_name_len = l_bootstrap_port_str - l_bootstrap_nodes[i];
            char *l_bootstrap_name = DAP_NEW_SIZE(char, l_bootstrap_name_len + 1);
            strncpy(l_bootstrap_name, l_bootstrap_nodes[i], l_bootstrap_name_len);
            struct in_addr l_bootstrap_addr;
            if (dap_net_resolve_host(l_bootstrap_name, AF_INET, (struct sockaddr* )&l_bootstrap_addr) == 0) {
                PVT(l_net)->bootstrap_nodes_addrs[PVT(l_net)->bootstrap_nodes_count] = l_bootstrap_addr;
                PVT(l_net)->bootstrap_nodes_ports[PVT(l_net)->bootstrap_nodes_count] = l_bootstrap_port;
                PVT(l_net)->bootstrap_nodes_count++;
            }
            DAP_DELETE(l_bootstrap_name);
        }
        if ( l_node_addr_str || l_node_alias_str ){
            dap_chain_node_addr_t * l_node_addr;
            if ( l_node_addr_str == NULL)
                l_node_addr = dap_chain_node_alias_find(l_net, l_node_alias_str);
            else{
                l_node_addr = DAP_NEW_Z(dap_chain_node_addr_t);
                bool parse_succesfully = false;
                if (dap_sscanf(l_node_addr_str, "0x%016"DAP_UINT64_FORMAT_x, &l_node_addr->uint64 ) == 1 ){
                    log_it(L_DEBUG, "Parse node address with format 0x016llx");
                    parse_succesfully = true;
                }
                if ( !parse_succesfully && dap_chain_node_addr_from_str(l_node_addr, l_node_addr_str) == 0) {
                    log_it(L_DEBUG, "Parse node address with format 04hX::04hX::04hX::04hX");
                    parse_succesfully = true;
                }

                if (!parse_succesfully){
                    log_it(L_ERROR,"Can't parse node address %s", l_node_addr_str);
                    DAP_DELETE(l_node_addr);
                    l_node_addr = NULL;
                }
                if(l_node_addr)
                    log_it(L_NOTICE, "Parse node addr " NODE_ADDR_FP_STR " successfully", NODE_ADDR_FP_ARGS(l_node_addr));
                l_net_pvt->node_addr = l_node_addr;

            }
            if ( l_node_addr ) {
                char *l_addr_hash_str = dap_chain_node_addr_to_hash_str(l_node_addr);
                // save current node address
                dap_db_set_cur_node_addr(l_node_addr->uint64, l_net->pub.name);
                if(!l_addr_hash_str){
                    log_it(L_ERROR,"Can't get hash string for node address!");
                } else {
                    l_net_pvt->node_info = dap_chain_node_info_read (l_net, l_node_addr);
                    if ( !l_net_pvt->node_info ) { // If not present - create it
                        l_net_pvt->node_info = DAP_NEW_Z(dap_chain_node_info_t);
                        l_net_pvt->node_info->hdr.address = *l_node_addr;
                        if (dap_config_get_item_bool_default(g_config,"server","enabled",false) ){
                            const char * l_ext_addr_v4 = dap_config_get_item_str_default(g_config,"server","ext_address",NULL);
                            const char * l_ext_addr_v6 = dap_config_get_item_str_default(g_config,"server","ext_address6",NULL);
                            uint16_t l_ext_port = dap_config_get_item_uint16_default(g_config,"server","ext_port_tcp",0);
                            uint16_t l_node_info_port = l_ext_port ? l_ext_port :
                                                    dap_config_get_item_uint16_default(g_config,"server","listen_port_tcp",8089);
                            if (l_ext_addr_v4)
                                inet_pton(AF_INET,l_ext_addr_v4,&l_net_pvt->node_info->hdr.ext_addr_v4 );
                            if (l_ext_addr_v6)
                                inet_pton(AF_INET6,l_ext_addr_v6,&l_net_pvt->node_info->hdr.ext_addr_v6 );
                            l_net_pvt->node_info->hdr.ext_port =l_node_info_port;
                            log_it(L_INFO,"Server is enabled on %s:%u",l_ext_addr_v4?l_ext_addr_v4:"<none>",
                                   l_node_info_port);
                        }else
                            log_it(L_INFO,"Server is disabled, add only node address in nodelist");
                        if (l_net_pvt->node_info->hdr.ext_port &&
                                (l_net_pvt->node_info->hdr.ext_addr_v4.s_addr != INADDR_ANY ||
                                 memcmp(&l_net_pvt->node_info->hdr.ext_addr_v6, &in6addr_any, sizeof(struct in6_addr))))
                            // Save only info with non null address & port!
                            dap_chain_node_info_save(l_net,l_net_pvt->node_info);
                    }
                    log_it(L_NOTICE,"GDB Info: node_addr: " NODE_ADDR_FP_STR"  links: %u cell_id: 0x%016"DAP_UINT64_FORMAT_X,
                           NODE_ADDR_FP_ARGS(l_node_addr),
                           l_net_pvt->node_info->hdr.links_number,
                           l_net_pvt->node_info->hdr.cell_id.uint64);
                }
                DAP_DELETE(l_addr_hash_str);
            }
            else{
                log_it(L_WARNING, "Not present our own address %s in database", (l_node_alias_str) ? l_node_alias_str: "");
            }


         }
        char * l_chains_path = dap_strdup_printf("%s/network/%s", dap_config_path(), l_net->pub.name);
        DIR * l_chains_dir = opendir(l_chains_path);
        DAP_DELETE (l_chains_path);
        if ( l_chains_dir ){
            // for sequential loading chains
            dap_list_t *l_prior_list = NULL;

            struct dirent * l_dir_entry;
            while ( (l_dir_entry = readdir(l_chains_dir) )!= NULL ){
                if (l_dir_entry->d_name[0]=='\0')
                    continue;
                char * l_entry_name = strdup(l_dir_entry->d_name);
                if (strlen (l_entry_name) > 4 ){ // It has non zero name excluding file extension
                    if ( strncmp (l_entry_name+ strlen(l_entry_name)-4,".cfg",4) == 0 ) { // its .cfg file
                        l_entry_name [strlen(l_entry_name)-4] = 0;
                        log_it(L_DEBUG,"Open chain config \"%s\"...",l_entry_name);
                        l_chains_path = dap_strdup_printf("network/%s/%s",l_net->pub.name,l_entry_name);
                        dap_config_t * l_cfg = dap_config_open(l_chains_path);
                        if(l_cfg) {
                            list_priority *l_chain_prior = DAP_NEW_Z(list_priority);
                            l_chain_prior->prior = dap_config_get_item_uint16_default(l_cfg, "chain", "load_priority", 100);
                            l_chain_prior->chains_path = l_chains_path;
                            // add chain to load list;
                            l_prior_list = dap_list_append(l_prior_list, l_chain_prior);
                            dap_config_close(l_cfg);
                        }
                    }
                }
                DAP_DELETE (l_entry_name);
            }
            closedir(l_chains_dir);

            // reload ledger cache at once
            if (s_chain_net_reload_ledger_cache_once(l_net)) {
                log_it(L_WARNING,"Start one time ledger cache reloading");
                dap_chain_ledger_purge(l_net->pub.ledger, false);
            }

            // sort list with chains names by priority
            l_prior_list = dap_list_sort(l_prior_list, callback_compare_prioritity_list);
            // load chains by priority
            dap_chain_t *l_chain;
            dap_list_t *l_list = l_prior_list;
            while(l_list){
                list_priority *l_chain_prior = l_list->data;
                // Create chain object
                l_chain = dap_chain_load_from_cfg(l_net->pub.ledger, l_net->pub.name,
                                                  l_net->pub.id, l_chain_prior->chains_path);
                if(l_chain) {
                    DL_APPEND(l_net->pub.chains, l_chain);
                    if(l_chain->callback_created)
                        l_chain->callback_created(l_chain, l_cfg);
                    // add a callback to monitor changes in the chain
                    dap_chain_add_callback_notify(l_chain, s_chain_callback_notify, l_net);
                }
                DAP_DELETE (l_chain_prior->chains_path);
                l_list = dap_list_next(l_list);
            }
            dap_list_free_full(l_prior_list, free);

            dap_chain_t *l_chain02;

            DL_FOREACH(l_net->pub.chains, l_chain){
                DL_FOREACH(l_net->pub.chains, l_chain02){
                    if (l_chain != l_chain02){
                        if (l_chain->id.uint64 == l_chain02->id.uint64)
                        {
                            log_it(L_ERROR, "Your network %s has chains with duplicate ids: 0x%"DAP_UINT64_FORMAT_U", chain01: %s, chain02: %s", l_chain->net_name,
                                            l_chain->id.uint64, l_chain->name,l_chain02->name);
                            log_it(L_ERROR, "Please, fix your configs and restart node");
                            return -2;
                        }
                        if (!dap_strcmp(l_chain->name, l_chain02->name))
                        {
                            log_it(L_ERROR, "Your network %s has chains with duplicate names %s: chain01 id = 0x%"DAP_UINT64_FORMAT_U", chain02 id = 0x%"DAP_UINT64_FORMAT_U"",l_chain->net_name,
                                   l_chain->name, l_chain->id.uint64, l_chain02->id.uint64);
                            log_it(L_ERROR, "Please, fix your configs and restart node");
                            return -2;
                        }
						remove_duplicates_in_chain_by_priority(l_chain, l_chain02);
                    }
                }
            }

            bool l_processed;
            do {
                l_processed = false;
                DL_FOREACH(l_net->pub.chains, l_chain) {
                    if (l_chain->callback_atom_add_from_treshold) {
                        while (l_chain->callback_atom_add_from_treshold(l_chain, NULL)) {
                            log_it(L_DEBUG, "Added atom from treshold");
                            l_processed = true;
                        }
                    }
                }
            } while (l_processed);
            l_net->pub.native_ticker = dap_strdup(dap_config_get_item_str(l_cfg , "general" , "native_ticker"));
        } else {
            log_it(L_ERROR, "Can't find any chains for network %s", l_net->pub.name);
            l_net_pvt->load_mode = false;
            return -2;
        }
        // Do specific role actions post-chain created
        l_net_pvt->state_target = NET_STATE_OFFLINE;
        dap_chain_net_state_t l_target_state = NET_STATE_OFFLINE;
        l_net_pvt->only_static_links = false;
        switch ( l_net_pvt->node_role.enums ) {
            case NODE_ROLE_ROOT_MASTER:{
                // Set to process everything in datum pool
                dap_chain_t * l_chain = NULL;
                DL_FOREACH(l_net->pub.chains, l_chain ) l_chain->is_datum_pool_proc = true;
                log_it(L_INFO,"Root master node role established");
            } // Master root includes root
            case NODE_ROLE_ROOT:{
                // Set to process only zerochain
                dap_chain_id_t l_chain_id = {{0}};
                dap_chain_t * l_chain = dap_chain_find_by_id(l_net->pub.id,l_chain_id);
                if (l_chain )
                   l_chain->is_datum_pool_proc = true;
                l_net_pvt->only_static_links = true;
                l_target_state = NET_STATE_ONLINE;
                log_it(L_INFO,"Root node role established");
            } break;
            case NODE_ROLE_CELL_MASTER:
            case NODE_ROLE_MASTER:{

                uint16_t l_proc_chains_count=0;
                char ** l_proc_chains = dap_config_get_array_str(l_cfg,"role-master" , "proc_chains", &l_proc_chains_count );
                for ( size_t i = 0; i< l_proc_chains_count ; i++){
                    dap_chain_id_t l_chain_id = {{0}};
                    if (dap_sscanf(l_proc_chains[i], "0x%16"DAP_UINT64_FORMAT_X,  &l_chain_id.uint64) == 1 ||
                            dap_sscanf(l_proc_chains[i], "0x%16"DAP_UINT64_FORMAT_x,  &l_chain_id.uint64) == 1) {
                        dap_chain_t * l_chain = dap_chain_find_by_id(l_net->pub.id, l_chain_id );
                        if ( l_chain ){
                            l_chain->is_datum_pool_proc = true;
                        }else{
                            log_it( L_WARNING, "Can't find chain id " );
                        }
                    }
                }
                l_net_pvt->only_static_links = true;
                l_target_state = NET_STATE_ONLINE;
                log_it(L_INFO,"Master node role established");
            } break;
            case NODE_ROLE_FULL:{
                log_it(L_INFO,"Full node role established");
                l_target_state = NET_STATE_ONLINE;
            } break;
            case NODE_ROLE_LIGHT:
            default:
                log_it(L_INFO,"Light node role established");

        }
        if (!l_net_pvt->only_static_links)
            l_net_pvt->only_static_links = dap_config_get_item_bool_default(l_cfg, "general", "links_static_only", false);
        if (s_seed_mode || !dap_config_get_item_bool_default(g_config ,"general", "auto_online",false ) ) { // If we seed we do everything manual. First think - prefil list of node_addrs and its aliases
            l_target_state = NET_STATE_OFFLINE;
        }
        l_net_pvt->load_mode = false;
        dap_chain_ledger_load_end(l_net->pub.ledger);

        dap_chain_net_add_gdb_notify_callback(l_net, dap_chain_net_sync_gdb_broadcast, l_net);
        if (l_target_state != l_net_pvt->state_target)
            dap_chain_net_state_go_to(l_net, l_target_state);

        uint32_t l_timeout = dap_config_get_item_uint32_default(g_config, "node_client", "timer_update_states", s_timer_update_states);
        PVT(l_net)->main_timer = dap_interval_timer_create(l_timeout * 1000, s_main_timer_callback, l_net);
        log_it(L_INFO, "Chain network \"%s\" initialized",l_net_item->name);

        DAP_DELETE(l_node_addr_str);
        dap_config_close(l_cfg);
    }
    return 0;
}

/**
 * @brief dap_chain_net_deinit
 */
void dap_chain_net_deinit()
{
    pthread_rwlock_rdlock(&g_net_items_rwlock);
    dap_chain_net_item_t *l_current_item, *l_tmp;
    HASH_ITER(hh, s_net_items, l_current_item, l_tmp) {
        dap_chain_net_t *l_net = l_current_item->chain_net;
        dap_chain_net_pvt_t *l_net_pvt = PVT(l_net);
        dap_interval_timer_delete(l_net_pvt->main_timer);
        DAP_DEL_Z(l_net_pvt);
        DAP_DEL_Z(l_net);
        HASH_DEL(s_net_items, l_current_item);
        DAP_DEL_Z(l_current_item);
    }
    pthread_rwlock_unlock(&g_net_items_rwlock);
    pthread_rwlock_destroy(&g_net_items_rwlock);
}

dap_chain_net_t **dap_chain_net_list(uint16_t *a_size)
{
    pthread_rwlock_rdlock(&g_net_items_rwlock);
    *a_size = HASH_COUNT(s_net_items);
    if(*a_size){
        dap_chain_net_t **l_net_list = DAP_NEW_SIZE(dap_chain_net_t *, (*a_size) * sizeof(dap_chain_net_t *));
        dap_chain_net_item_t *l_current_item, *l_tmp;
        int i = 0;
        HASH_ITER(hh, s_net_items, l_current_item, l_tmp) {
            l_net_list[i++] = l_current_item->chain_net;
            if(i > *a_size)
                break;
        }
        return l_net_list;
        pthread_rwlock_unlock(&g_net_items_rwlock);
    } else {
        pthread_rwlock_unlock(&g_net_items_rwlock);
        return NULL;
    }
}

/**
 * @brief dap_chain_net_by_name
 * @param a_name
 * @return
 */
dap_chain_net_t * dap_chain_net_by_name( const char * a_name)
{
    dap_chain_net_item_t * l_net_item = NULL;
    if(a_name) {
        pthread_rwlock_rdlock(&g_net_items_rwlock);
        HASH_FIND_STR(s_net_items,a_name,l_net_item );
        pthread_rwlock_unlock(&g_net_items_rwlock);
    }
    return l_net_item ? l_net_item->chain_net : NULL;
}

/**
 * @brief dap_chain_ledger_by_net_name
 * @param a_net_name
 * @return
 */
dap_ledger_t * dap_chain_ledger_by_net_name( const char * a_net_name)
{
    dap_chain_net_t *l_net = dap_chain_net_by_name(a_net_name);
    return l_net ? l_net->pub.ledger : NULL;
}

/**
 * @brief dap_chain_net_by_id
 * @param a_id
 * @return
 */
dap_chain_net_t * dap_chain_net_by_id( dap_chain_net_id_t a_id)
{
    dap_chain_net_item_t * l_net_item = NULL;
    pthread_rwlock_rdlock(&g_net_ids_rwlock);
    HASH_FIND(hh,s_net_items_ids,&a_id,sizeof (a_id), l_net_item );
    pthread_rwlock_unlock(&g_net_ids_rwlock);
    return l_net_item ? l_net_item->chain_net : NULL;
}

/**
 * @brief dap_chain_net_by_id
 * @param a_id
 * @return
 */
uint16_t dap_chain_net_get_acl_idx(dap_chain_net_t *a_net)
{
    return a_net ? PVT(a_net)->acl_idx : (uint16_t)-1;
}

/**
 * @brief dap_chain_net_id_by_name
 * @param a_name
 * @return
 */
dap_chain_net_id_t dap_chain_net_id_by_name( const char * a_name)
{
    dap_chain_net_t *l_net = dap_chain_net_by_name( a_name );
    dap_chain_net_id_t l_ret = {0};
    if (l_net)
        l_ret.uint64 = l_net->pub.id.uint64;
    return l_ret;
}

/**
 * @brief dap_chain_net_get_chain_by_name
 * @param l_net
 * @param a_name
 * @return
 */
dap_chain_t * dap_chain_net_get_chain_by_name( dap_chain_net_t * l_net, const char * a_name)
{
   dap_chain_t * l_chain;
   DL_FOREACH(l_net->pub.chains, l_chain){
        if(dap_strcmp(l_chain->name, a_name) == 0)
            return  l_chain;
   }
   return NULL;
}

/**
 * @brief dap_chain_net_get_chain_by_chain_type
 * @param a_datum_type
 * @return
 */
dap_chain_t * dap_chain_net_get_chain_by_chain_type(dap_chain_net_t *a_net, dap_chain_type_t a_datum_type)
{
    if (!a_net)
        return NULL;
    dap_chain_t *l_chain = dap_chain_net_get_default_chain_by_chain_type(a_net, a_datum_type);
    if (l_chain)
        return l_chain;
    DL_FOREACH(a_net->pub.chains, l_chain)
    {
        for(int i = 0; i < l_chain->datum_types_count; i++) {
            if(l_chain->datum_types[i] == a_datum_type)
                return l_chain;
        }
    }
    return NULL;
}

/**
 * @brief dap_chain_net_get_default_chain_by_chain_type
 * @param a_datum_type
 * @return
 */
dap_chain_t * dap_chain_net_get_default_chain_by_chain_type(dap_chain_net_t * l_net, dap_chain_type_t a_datum_type)
{
	dap_chain_t * l_chain;

	if(!l_net)
		return NULL;

	DL_FOREACH(l_net->pub.chains, l_chain)
	{
		for(int i = 0; i < l_chain->default_datum_types_count; i++) {
			if(l_chain->default_datum_types[i] == a_datum_type)
				return l_chain;
		}
	}
	return NULL;
}

/**
 * @brief dap_chain_net_get_gdb_group_mempool_by_chain_type
 * @param a_datum_type
 * @return
 */
char * dap_chain_net_get_gdb_group_mempool_by_chain_type(dap_chain_net_t *a_net, dap_chain_type_t a_datum_type)
{
    if (!a_net)
        return NULL;
    dap_chain_t *l_chain = dap_chain_net_get_chain_by_chain_type(a_net, a_datum_type);
    return l_chain ? dap_chain_net_get_gdb_group_mempool(l_chain) : NULL;
}

/**
 * @brief dap_chain_net_get_state
 * @param l_net
 * @return
 */
dap_chain_net_state_t dap_chain_net_get_state ( dap_chain_net_t * l_net)
{
    assert(l_net);
    pthread_rwlock_rdlock(&PVT(l_net)->states_lock);
    dap_chain_net_state_t l_ret = PVT(l_net)->state;
    pthread_rwlock_unlock(&PVT(l_net)->states_lock);
    return l_ret;
}

/**
 * @brief dap_chain_net_set_state
 * @param l_net
 * @param a_state
 */
void dap_chain_net_set_state ( dap_chain_net_t * l_net, dap_chain_net_state_t a_state)
{
    assert(l_net);
    log_it(L_DEBUG,"%s set state %s", l_net->pub.name, dap_chain_net_state_to_str(a_state)  );
    pthread_rwlock_wrlock(&PVT(l_net)->states_lock);
    if( a_state == PVT(l_net)->state){
        pthread_rwlock_unlock(&PVT(l_net)->states_lock);
        return;
    }
    PVT(l_net)->state = a_state;
    pthread_rwlock_unlock(&PVT(l_net)->states_lock);
    dap_proc_queue_add_callback(dap_events_worker_get_auto(), s_net_states_proc,l_net );
}


/**
 * @brief dap_chain_net_get_cur_addr
 * @param l_net
 * @return
 */
dap_chain_node_addr_t * dap_chain_net_get_cur_addr( dap_chain_net_t * l_net)
{
    return l_net ? (PVT(l_net)->node_info ? &PVT(l_net)->node_info->hdr.address : PVT(l_net)->node_addr) : NULL;
}

uint64_t dap_chain_net_get_cur_addr_int(dap_chain_net_t * l_net)
{
    if (!l_net)
        return 0;
    return dap_chain_net_get_cur_addr(l_net) ? dap_chain_net_get_cur_addr(l_net)->uint64 :
                                               dap_db_get_cur_node_addr(l_net->pub.name);
}

dap_chain_cell_id_t * dap_chain_net_get_cur_cell( dap_chain_net_t * l_net)
{
    return  PVT(l_net)->node_info ? &PVT(l_net)->node_info->hdr.cell_id: 0;
}


/**
 * Get nodes list (list of dap_chain_node_addr_t struct)
 */
dap_list_t* dap_chain_net_get_link_node_list(dap_chain_net_t * l_net, bool a_is_only_cur_cell)
{
    dap_list_t *l_node_list = NULL;
    // get cur node address
    dap_chain_node_addr_t l_cur_node_addr = { 0 };
    l_cur_node_addr.uint64 = dap_chain_net_get_cur_addr_int(l_net);

    dap_chain_node_info_t *l_cur_node_info = dap_chain_node_info_read(l_net, &l_cur_node_addr);
    // add links to nodes list only from the same cell
    if(l_cur_node_info) {
        for(unsigned int i = 0; i < l_cur_node_info->hdr.links_number; i++) {
            bool l_is_add = true;
            dap_chain_node_addr_t *l_remote_address = l_cur_node_info->links + i;
            if(a_is_only_cur_cell) {
                // get remote node list
                dap_chain_node_info_t *l_remote_node_info = dap_chain_node_info_read(l_net, l_remote_address);
                if(!l_remote_node_info || l_remote_node_info->hdr.cell_id.uint64 != l_cur_node_info->hdr.cell_id.uint64)
                    l_is_add = false;
                DAP_DELETE(l_remote_node_info);
            }
            if(l_is_add) {
                dap_chain_node_addr_t *l_address = DAP_NEW(dap_chain_node_addr_t);
                l_address->uint64 = l_cur_node_info->links[i].uint64;
                l_node_list = dap_list_append(l_node_list, l_address);
            }
        }

    }
    DAP_DELETE(l_cur_node_info);
    return l_node_list;
}

/**
 * Get remote nodes list (list of dap_chain_node_addr_t struct)
 */
dap_list_t* dap_chain_net_get_node_list(dap_chain_net_t * l_net)
{
    dap_list_t *l_node_list = NULL;
    /*
     dap_chain_net_pvt_t *l_net_pvt = PVT(l_net);
     // get nodes from seed_nodes
     for(uint16_t i = 0; i < l_net_pvt->seed_aliases_count; i++) {
     dap_chain_node_addr_t *l_node_address = dap_chain_node_alias_find(l_net, l_net_pvt->seed_aliases[i]);
     l_node_list = dap_list_append(l_node_list, l_node_address);
     }*/

    // get nodes list from global_db
    dap_global_db_obj_t *l_objs = NULL;
    size_t l_nodes_count = 0;
    // read all node
    l_objs = dap_chain_global_db_gr_load(l_net->pub.gdb_nodes, &l_nodes_count);
    if(!l_nodes_count || !l_objs)
        return l_node_list;
    for(size_t i = 0; i < l_nodes_count; i++) {
        dap_chain_node_info_t *l_node_info = (dap_chain_node_info_t *) l_objs[i].value;
        dap_chain_node_addr_t *l_address = DAP_NEW(dap_chain_node_addr_t);
        l_address->uint64 = l_node_info->hdr.address.uint64;
        l_node_list = dap_list_append(l_node_list, l_address);
    }
    dap_chain_global_db_objs_delete(l_objs, l_nodes_count);
    return l_node_list;
}

/**
 * @brief dap_chain_net_set_flag_sync_from_zero
 * @param a_net
 * @param a_flag_sync_from_zero
 */
void dap_chain_net_set_flag_sync_from_zero(dap_chain_net_t * a_net, bool a_flag_sync_from_zero)
{
    if( a_flag_sync_from_zero)
        PVT(a_net)->flags |= F_DAP_CHAIN_NET_SYNC_FROM_ZERO;
    else
        PVT(a_net)->flags ^= F_DAP_CHAIN_NET_SYNC_FROM_ZERO;
}

/**
 * @brief dap_chain_net_get_flag_sync_from_zero
 * @param a_net
 * @return
 */
bool dap_chain_net_get_flag_sync_from_zero( dap_chain_net_t * a_net)
{
    return PVT(a_net)->flags &F_DAP_CHAIN_NET_SYNC_FROM_ZERO ;
}

/**
 * @brief dap_chain_net_proc_datapool
 * @param a_net
 */
void dap_chain_net_proc_mempool (dap_chain_net_t * a_net)
{
    dap_string_t * l_str_tmp = dap_string_new(NULL);
    dap_chain_t *l_chain;
    DL_FOREACH(a_net->pub.chains, l_chain) {
        char *l_gdb_group_mempool = dap_chain_net_get_gdb_group_mempool(l_chain);

        size_t l_objs_size = 0;
        dap_global_db_obj_t * l_objs = dap_chain_global_db_gr_load(l_gdb_group_mempool, &l_objs_size);
        if(l_objs_size) {
            log_it(L_INFO, "%s.%s: Found %zu records :", a_net->pub.name, l_chain->name,
                    l_objs_size);
            size_t l_datums_size = l_objs_size;
            dap_chain_datum_t ** l_datums = DAP_NEW_Z_SIZE(dap_chain_datum_t*,
                    sizeof(dap_chain_datum_t*) * l_datums_size);
            size_t l_objs_size_tmp = (l_objs_size > 15) ? min(l_objs_size, 10) : l_objs_size;
            for(size_t i = 0; i < l_objs_size; i++) {
                dap_chain_datum_t * l_datum = (dap_chain_datum_t*) l_objs[i].value;
                int l_verify_datum= dap_chain_net_verify_datum_for_add( a_net, l_datum) ;
                if (l_verify_datum != 0){
                    log_it(L_WARNING, "Datum doesn't pass verifications (code %d), delete such datum from pool",
                                             l_verify_datum);
                    dap_chain_global_db_gr_del( l_objs[i].key, l_gdb_group_mempool);
                    l_datums[i] = NULL;
                }else{
                    l_datums[i] = l_datum;
                    if(i < l_objs_size_tmp) {
                        char buf[50] = { '\0' };
                        const char *l_type = NULL;
                        DAP_DATUM_TYPE_STR(l_datum->header.type_id, l_type)
                        dap_time_t l_ts_create = (dap_time_t) l_datum->header.ts_create;
                        log_it(L_INFO, "\t\t0x%s: type_id=%s ts_create=%s data_size=%u",
                                l_objs[i].key, l_type,
                                dap_ctime_r(&l_ts_create, buf), l_datum->header.data_size);
                    }
                }
            }
            size_t l_objs_processed = l_chain->callback_add_datums(l_chain, l_datums, l_datums_size);
            // Delete processed objects
            size_t l_objs_processed_tmp = (l_objs_processed > 15) ? min(l_objs_processed, 10) : l_objs_processed;
            for(size_t i = 0; i < l_objs_processed; i++) {
                dap_chain_global_db_gr_del(l_objs[i].key, l_gdb_group_mempool);
                if(i < l_objs_processed_tmp) {
                    dap_string_append_printf(l_str_tmp, "New event created, removed datum 0x%s from mempool \n",
                            l_objs[i].key);
                }
            }
            if(l_objs_processed < l_datums_size)
                log_it(L_WARNING, "%s.%s: %zu records not processed", a_net->pub.name, l_chain->name,
                        l_datums_size - l_objs_processed);
            dap_chain_global_db_objs_delete(l_objs, l_objs_size);

            // Cleanup datums array
            if(l_datums){
                for(size_t i = 0; i < l_objs_size; i++) {
                    if (l_datums[i])
                        DAP_DELETE(l_datums[i]);
                }
                DAP_DEL_Z(l_datums);
            }
        }
        else {
            log_it(L_INFO, "%s.%s: No records in mempool", a_net->pub.name, l_chain ? l_chain->name : "[no chain]");
        }
        DAP_DELETE(l_gdb_group_mempool);

    }
}



/**
 * @brief dap_chain_net_get_extra_gdb_group
 * @param a_net
 * @param a_node_addr
 * @return
 */
bool dap_chain_net_get_extra_gdb_group(dap_chain_net_t *a_net, dap_chain_node_addr_t a_node_addr)
{
    if(!a_net || !PVT(a_net) || !PVT(a_net)->gdb_sync_nodes_addrs)
        return false;
    for(uint16_t i = 0; i < PVT(a_net)->gdb_sync_nodes_addrs_count; i++) {
        if(a_node_addr.uint64 == PVT(a_net)->gdb_sync_nodes_addrs[i].uint64) {
            return true;
        }
    }
    return false;
}

/**
 * @brief dap_chain_net_verify_datum_for_add
 * process datum verification process. Can be:
 *   if DAP_CHAIN_DATUM_TX, called dap_chain_ledger_tx_add_check
 *   if DAP_CHAIN_DATUM_TOKEN_DECL, called dap_chain_ledger_token_decl_add_check
 *   if DAP_CHAIN_DATUM_TOKEN_EMISSION, called dap_chain_ledger_token_emission_add_check
 * @param a_net
 * @param a_datum
 * @return
 */
int dap_chain_net_verify_datum_for_add(dap_chain_net_t *a_net, dap_chain_datum_t * a_datum )
{
    if( ! a_datum)
        return -10;
    if( ! a_net )
        return -11;
    switch ( a_datum->header.type_id) {
        case DAP_CHAIN_DATUM_TX:
            return dap_chain_ledger_tx_add_check( a_net->pub.ledger, (dap_chain_datum_tx_t*)a_datum->data );
        case DAP_CHAIN_DATUM_TOKEN_DECL:
            return dap_chain_ledger_token_decl_add_check( a_net->pub.ledger, (dap_chain_datum_token_t *)a_datum->data, a_datum->header.data_size);
        case DAP_CHAIN_DATUM_TOKEN_EMISSION:
            return dap_chain_ledger_token_emission_add_check( a_net->pub.ledger, a_datum->data, a_datum->header.data_size );
        default: return 0;
    }
}

/**
 * @brief check certificate access list, written in chain config
 *
 * @param a_net - network object
 * @param a_pkey_hash - certificate hash
 * @return true
 * @return false
 */
static bool s_net_check_acl(dap_chain_net_t *a_net, dap_chain_hash_fast_t *a_pkey_hash)
{
    const char l_path[] = "network/";
    char l_cfg_path[strlen(a_net->pub.name) + strlen(l_path) + 1];
    strcpy(l_cfg_path, l_path);
    strcat(l_cfg_path, a_net->pub.name);
    dap_config_t *l_cfg = dap_config_open(l_cfg_path);
    const char *l_auth_type = dap_config_get_item_str(l_cfg, "auth", "type");
    bool l_authorized = true;
    if (l_auth_type && !strcmp(l_auth_type, "ca")) {
        if (dap_hash_fast_is_blank(a_pkey_hash)) {
            return false;
        }
        l_authorized = false;
        const char *l_auth_hash_str = dap_chain_hash_fast_to_str_new(a_pkey_hash);
        uint16_t l_acl_list_len = 0;
        char **l_acl_list = dap_config_get_array_str(l_cfg, "auth", "acl_accept_ca_list", &l_acl_list_len);
        for (uint16_t i = 0; i < l_acl_list_len; i++) {
            if (!strcmp(l_acl_list[i], l_auth_hash_str)) {
                l_authorized = true;
                break;
            }
        }
        if (!l_authorized) {
            const char *l_acl_gdb = dap_config_get_item_str(l_cfg, "auth", "acl_accept_ca_gdb");
            if (l_acl_gdb) {
                size_t l_objs_count;
                dap_global_db_obj_t *l_objs = dap_chain_global_db_gr_load(l_acl_gdb, &l_objs_count);
                for (size_t i = 0; i < l_objs_count; i++) {
                    if (!strcmp(l_objs[i].key, l_auth_hash_str)) {
                        l_authorized = true;
                        break;
                    }
                }
                dap_chain_global_db_objs_delete(l_objs, l_objs_count);
            }
        }
        if (!l_authorized) {
            const char *l_acl_chains = dap_config_get_item_str(l_cfg, "auth", "acl_accept_ca_chains");
            if (l_acl_chains && !strcmp(l_acl_chains, "all")) {
                dap_list_t *l_certs = dap_cert_get_all_mem();
                for (dap_list_t *l_tmp = l_certs; l_tmp; l_tmp = dap_list_next(l_tmp)) {
                    dap_cert_t *l_cert = (dap_cert_t *)l_tmp->data;
                    size_t l_pkey_size;
                    uint8_t *l_pkey_ser = dap_enc_key_serealize_pub_key(l_cert->enc_key, &l_pkey_size);
                    dap_chain_hash_fast_t l_cert_hash;
                    dap_hash_fast(l_pkey_ser, l_pkey_size, &l_cert_hash);
                    if (!memcmp(&l_cert_hash, a_pkey_hash, sizeof(dap_chain_hash_fast_t))) {
                        l_authorized = true;
                        DAP_DELETE(l_pkey_ser);
                        break;
                    }
                    DAP_DELETE(l_pkey_ser);
                }
            }
        }
    }
    dap_config_close(l_cfg);
    return l_authorized;
}

/**
 * @brief s_acl_callback function. Usually called from enc_http_proc
 * set acl (l_enc_key_ks->acl_list) from acl_accept_ca_list, acl_accept_ca_gdb chain config parameters in [auth] section
 * @param a_pkey_hash dap_chain_hash_fast_t hash object
 * @return uint8_t*
 */
static uint8_t *s_net_set_acl(dap_chain_hash_fast_t *a_pkey_hash)
{
    uint16_t l_net_count;
    dap_chain_net_t **l_net_list = dap_chain_net_list(&l_net_count);
    if (l_net_count && l_net_list) {
        uint8_t *l_ret = DAP_NEW_SIZE(uint8_t, l_net_count);
        for (uint16_t i = 0; i < l_net_count; i++) {
            l_ret[i] = s_net_check_acl(l_net_list[i], a_pkey_hash);
        }
        DAP_DELETE(l_net_list);
        return l_ret;
    }
    return NULL;
}



/**
 * @brief dap_chain_datum_list
 * Get datum list by filter
 * @param a_net
 * @param a_chain  if NULL, then for all chains
 * @param a_filter_func
 * @param a_filter_func_param
 */
dap_list_t* dap_chain_datum_list(dap_chain_net_t *a_net, dap_chain_t *a_chain, dap_chain_datum_filter_func_t *a_filter_func, void *a_filter_func_param)
{
dap_list_t *l_list;
size_t  l_sz;
void *l_chain_tmp = (void*) 0x1;
dap_chain_t *l_chain_cur;

    if(!a_net)
        return NULL;

    l_chain_tmp = (void *) 0x1;
    l_chain_cur = a_chain ? a_chain : dap_chain_enum(&l_chain_tmp);

    l_list = NULL;

    while(l_chain_cur)
    {
        // Use chain only for selected net and with callback_atom_get_datums
        if(a_net->pub.id.uint64 == l_chain_cur->net_id.uint64 && l_chain_cur->callback_atom_get_datums)
        {
            dap_chain_cell_t *l_cell = l_chain_cur->cells;
            size_t l_atom_size = 0;
            dap_chain_atom_iter_t *l_atom_iter = l_chain_cur->callback_atom_iter_create(l_chain_cur, l_cell->id, 0);
            dap_chain_atom_ptr_t l_atom = l_chain_cur->callback_atom_iter_get_first(l_atom_iter, &l_atom_size);

            while(l_atom && l_atom_size)
            {
                size_t l_datums_count = 0;
                dap_chain_datum_t **l_datums = l_chain_cur->callback_atom_get_datums(l_atom, l_atom_size, &l_datums_count),
                                *l_datum, *l_datum2;

                for(size_t l_datum_n = 0; l_datum_n < l_datums_count; l_datum_n++)
                {
                    if ( ! (l_datum = l_datums[l_datum_n]) )
                        continue;

                    if ( a_filter_func)
                        if ( !a_filter_func(l_datum, l_chain_cur, a_filter_func_param) )
                            continue;
#if 0
                    {/* @RRL */
                    dap_chain_datum_t *p1 = l_datum;
                    log_it(L_CRITICAL, "l_datum: %p, [ver: %d, typ: %d, size: %d, ts: %llu]",
                        p1, p1->header.version_id, p1->header.type_id, p1->header.data_size, p1->header.ts_create);

                    dap_chain_datum_tx_t *p2 = (dap_chain_datum_tx_t*) p1->data;
                    log_it(L_CRITICAL, "l_datum_tx: %p, [ts_created: %llu, size: %d]",
                        p2, p2->header.ts_created, p2->header.tx_items_size);
                    }
#endif

                    /*
                     * Make a copy of the datum, copy is placed into the list,
                     * so don't forget to free whole list
                     */
                    l_sz = sizeof(dap_chain_datum_t) + l_datum->header.data_size + 16;
                    l_datum2 = DAP_NEW_Z_SIZE(dap_chain_datum_t, l_sz);
                    assert ( l_datum2 );
                    memcpy(l_datum2, l_datum, l_sz);

                    /* Add new entry into the list */
                    l_list = dap_list_append(l_list, l_datum2);
                }

                DAP_DEL_Z(l_datums);

                // go to next transaction
                l_atom = l_chain_cur->callback_atom_iter_get_next(l_atom_iter, &l_atom_size);
            }
        }

        // Only for one chain
        if ( a_chain )
            break;

        // go to next chain
        dap_chain_enum_unlock();
        l_chain_cur = dap_chain_enum(&l_chain_tmp);
    }

    return l_list;
}

/**
 * @brief Add datum to the ledger or smth else
 * @param a_chain
 * @param a_datum
 * @param a_datum_size
 * @return
 */
int dap_chain_datum_add(dap_chain_t * a_chain, dap_chain_datum_t *a_datum, size_t a_datum_size, dap_hash_fast_t *a_tx_hash)
{
    size_t l_datum_data_size = a_datum->header.data_size;
    if ( a_datum_size < l_datum_data_size+ sizeof (a_datum->header) ){
        log_it(L_INFO,"Corrupted datum rejected: wrong size %zd not equel or less datum size %zd",a_datum->header.data_size+ sizeof (a_datum->header),
               a_datum_size );
        return -101;
    }
    switch (a_datum->header.type_id) {
        case DAP_CHAIN_DATUM_DECREE:{
            dap_chain_datum_decree_t * l_decree = (dap_chain_datum_decree_t *) a_datum->data;
            if( sizeof(l_decree->header)> l_datum_data_size  ){
                log_it(L_WARNING, "Corrupted decree, size %zd is smaller than ever decree header's size %zd", l_datum_data_size, sizeof(l_decree->header));
                return -102;
            }

            switch(l_decree->header.type){
                case DAP_CHAIN_DATUM_DECREE_TYPE_SERVICE:{
                    dap_chain_net_srv_t * l_srv = dap_chain_net_srv_get(l_decree->header.srv_id);
                    if(l_srv){
                        if(l_srv->callbacks.decree){
                            dap_chain_net_t * l_net = dap_chain_net_by_id(a_chain->net_id);
                            dap_chain_cell_id_t l_cell_id = {0};
                            l_srv->callbacks.decree(l_srv,l_net,a_chain,l_decree,l_datum_data_size);
                         }
                    }else{
                        log_it(L_WARNING,"Decree for unknown srv uid 0x%016"DAP_UINT64_FORMAT_X , l_decree->header.srv_id.uint64);
                        return -103;
                    }
                } break;
                default:
                    break;
            }
        }break;

        case DAP_CHAIN_DATUM_TOKEN_DECL:
            return dap_chain_ledger_token_load(a_chain->ledger, (dap_chain_datum_token_t *)a_datum->data, a_datum->header.data_size);
        case DAP_CHAIN_DATUM_TOKEN_EMISSION:
            return dap_chain_ledger_token_emission_load(a_chain->ledger, a_datum->data, a_datum->header.data_size);

        case DAP_CHAIN_DATUM_TX:{
            dap_chain_datum_tx_t *l_tx = (dap_chain_datum_tx_t*) a_datum->data;
            // Check tx correcntess
            int res = dap_chain_ledger_tx_load(a_chain->ledger, l_tx, a_tx_hash);
            return res == 1 ? 0 : res;
        }

        case DAP_CHAIN_DATUM_CA:
            return dap_cert_chain_file_save(a_datum, a_chain->net_name);
        case DAP_CHAIN_DATUM_SIGNER:
            break;
        case DAP_CHAIN_DATUM_CUSTOM:
            break;
        default:
            return -666;
    }
    return 0;
}<|MERGE_RESOLUTION|>--- conflicted
+++ resolved
@@ -355,11 +355,6 @@
         s_net_states_proc(NULL, a_net);
     }
     PVT(a_net)->state_target = a_new_state;
-<<<<<<< HEAD
-=======
-    // set flag for sync
-    PVT(a_net)->flags |= F_DAP_CHAIN_NET_GO_SYNC;
->>>>>>> eeedcd09
     //PVT(a_net)->flags |= F_DAP_CHAIN_NET_SYNC_FROM_ZERO;  // TODO set this flag according to -mode argument from command line
     dap_proc_queue_add_callback(dap_events_worker_get_auto(), s_net_states_proc, a_net);
     return 0;
@@ -759,7 +754,6 @@
 
 static int s_net_link_add(dap_chain_net_t *a_net, dap_chain_node_info_t *a_link_node_info)
 {
-<<<<<<< HEAD
     dap_chain_net_pvt_t *l_pvt_net = PVT(a_net);
     if (HASH_COUNT(PVT(a_net)->net_links) >= PVT(a_net)->max_links_count)
         return +1;
@@ -782,40 +776,6 @@
     HASH_ADD(hh, l_pvt_net->net_links, uplink_ip, sizeof(l_new_link->uplink_ip), l_new_link);
     pthread_rwlock_unlock(&l_pvt_net->uplinks_lock);
     return 0;
-=======
-     dap_chain_net_pvt_t *l_pvt_net = PVT(a_net);
-     uint64_t l_own_addr = dap_chain_net_get_cur_addr_int(a_net);
-     for (size_t i = 0; i < MIN(s_max_links_count, l_pvt_net->seed_aliases_count); i++) {
-         pthread_rwlock_rdlock(&l_pvt_net->uplinks_lock);
-         if (dap_list_length(l_pvt_net->net_links) >= s_max_links_count) {
-             pthread_rwlock_unlock(&l_pvt_net->uplinks_lock);
-             break;
-         } else
-            pthread_rwlock_unlock(&l_pvt_net->uplinks_lock);
-
-         dap_chain_node_addr_t *l_link_addr = dap_chain_node_alias_find(a_net, l_pvt_net->seed_aliases[i]);
-         if (!l_link_addr)
-             continue;
-
-         if (l_link_addr->uint64 == l_own_addr) {
-             DAP_DELETE(l_link_addr);
-             continue;   // Do not link with self
-         }
-         dap_chain_node_info_t *l_link_node_info = dap_chain_node_info_read(a_net, l_link_addr);
-         if(l_link_node_info && !dap_chain_net_link_is_present(a_net, l_link_node_info)) {
-             struct net_link *l_new_link = DAP_NEW_Z(struct net_link);
-             l_new_link->link_info = l_link_node_info;
-             pthread_rwlock_wrlock(&l_pvt_net->uplinks_lock);
-             l_pvt_net->net_links = dap_list_append(l_pvt_net->net_links, l_new_link);
-             pthread_rwlock_unlock(&l_pvt_net->uplinks_lock);
-         } else {
-             log_it(L_WARNING, "Not found link %s."NODE_ADDR_FP_STR" in the node list or link is already in use", a_net->pub.name,
-                    NODE_ADDR_FP_ARGS(l_link_addr));
-             DAP_DELETE(l_link_node_info);
-         }
-         DAP_DELETE(l_link_addr);
-     }
->>>>>>> eeedcd09
 }
 
 static void s_net_link_remove(dap_chain_net_pvt_t *a_net_pvt, dap_events_socket_uuid_t a_client_uuid, bool a_rebase)
@@ -901,10 +861,6 @@
     log_it(L_NOTICE, "Established connection with %s."NODE_ADDR_FP_STR,l_net->pub.name,
            NODE_ADDR_FP_ARGS_S(a_node_client->remote_node_addr));
     pthread_rwlock_wrlock(&l_net_pvt->uplinks_lock);
-<<<<<<< HEAD
-=======
-    l_net_pvt->links_connected_count++;
->>>>>>> eeedcd09
     a_node_client->is_connected = true;
     struct json_object *l_json = s_net_states_json_collect(l_net);
     char l_err_str[128] = { };
@@ -919,12 +875,6 @@
         dap_proc_queue_add_callback_inter(a_node_client->stream_worker->worker->proc_queue_input,s_net_states_proc,l_net );
     }
     pthread_rwlock_unlock(&l_net_pvt->uplinks_lock);
-<<<<<<< HEAD
-=======
-
-}
->>>>>>> eeedcd09
-
 }
 
 /**
@@ -937,10 +887,6 @@
 {
     dap_chain_net_t *l_net = (dap_chain_net_t *)a_arg;
     dap_chain_net_pvt_t *l_net_pvt = PVT(l_net);
-<<<<<<< HEAD
-=======
-    pthread_rwlock_wrlock(&l_net_pvt->uplinks_lock);
->>>>>>> eeedcd09
     if (a_node_client->is_connected) {
         a_node_client->is_connected = false;
         log_it(L_INFO, "%s."NODE_ADDR_FP_STR" disconnected.%s",l_net->pub.name,
@@ -948,7 +894,6 @@
                l_net_pvt->state_target == NET_STATE_OFFLINE ? "" : " Replace it...");
     }
     if (l_net_pvt->state_target != NET_STATE_OFFLINE) {
-<<<<<<< HEAD
         pthread_rwlock_wrlock(&l_net_pvt->uplinks_lock);
         s_net_link_remove(l_net_pvt, a_node_client->uuid, l_net_pvt->only_static_links);
         a_node_client->keep_connection = false;
@@ -959,21 +904,10 @@
                                                                   l_net, l_link->link_info);
                 l_link->link = l_client_new;
                 l_link->client_uuid = l_client_new->uuid;
-=======
-        for (dap_list_t *it = l_net_pvt->net_links; it; it = it->next) {
-            if (((struct net_link *)it->data)->link == NULL) {  // We have a free prepared link
-                s_node_link_remove(l_net_pvt, a_node_client, l_net_pvt->only_static_links);
-                a_node_client->keep_connection = false;
-                dap_chain_node_client_t *l_client_new = dap_chain_net_client_create_n_connect(l_net,
-                                                                                             ((struct net_link *)it->data)->link_info);
-                ((struct net_link *)it->data)->link = l_client_new;
-                ((struct net_link *)it->data)->client_uuid = l_client_new->uuid;
->>>>>>> eeedcd09
                 pthread_rwlock_unlock(&l_net_pvt->uplinks_lock);
                 return;
             }
         }
-<<<<<<< HEAD
         if (!l_net_pvt->only_static_links) {
             size_t l_current_links_prepared = HASH_COUNT(l_net_pvt->net_links);
             for (size_t i = l_current_links_prepared; i < l_net_pvt->max_links_count ; i++) {
@@ -983,39 +917,10 @@
                         log_it(L_ERROR, "Can't process node info dns request");
                     DAP_DELETE(l_link_node_info);
                 }
-=======
-        if (l_net_pvt->only_static_links) {
-            a_node_client->keep_connection = true;
-            pthread_rwlock_unlock(&l_net_pvt->uplinks_lock);
-            return;
-        }
-        dap_chain_node_info_t *l_link_node_info = NULL;
-        int l_n = 0;
-        while(l_n < 100) {
-            l_n++;
-            l_link_node_info = s_get_dns_link_from_cfg(l_net);
-            // If this connect not exists
-            if(l_link_node_info && !dap_chain_net_link_is_present(l_net, l_link_node_info)) {
-                break;
-            }
-        }
-
-        if (l_link_node_info) {
-            if(!s_start_dns_request(l_net, l_link_node_info)) {
-                log_it(L_ERROR, "Can't process node info dns request");
-                DAP_DELETE(l_link_node_info);
-            } else {
-                s_node_link_remove(l_net_pvt, a_node_client, false);
-                a_node_client->keep_connection = false;
->>>>>>> eeedcd09
             }
         }
         pthread_rwlock_unlock(&l_net_pvt->uplinks_lock);
     }
-<<<<<<< HEAD
-=======
-    pthread_rwlock_unlock(&l_net_pvt->uplinks_lock);
->>>>>>> eeedcd09
 }
 
 /**
@@ -1081,14 +986,9 @@
         a_node_client->is_connected = false;
     dap_chain_net_sync_unlock(l_net, a_node_client);
     pthread_rwlock_wrlock(&l_net_pvt->uplinks_lock);
-<<<<<<< HEAD
     struct net_link *l_link, *l_link_tmp;
     HASH_ITER(hh, l_net_pvt->net_links, l_link, l_link_tmp) {
         if (l_link->link == a_node_client) {
-=======
-    for ( dap_list_t * it = l_net_pvt->net_links; it; it=it->next ){
-        if (((struct net_link *)it->data)->link == a_node_client) {
->>>>>>> eeedcd09
             log_it(L_DEBUG,"Replace node client with new one");
             dap_chain_node_client_t *l_client = dap_chain_net_client_create_n_connect(l_net, a_node_client->info);
             l_link->link = l_client;
@@ -1096,11 +996,7 @@
         }
     }
     pthread_rwlock_unlock(&l_net_pvt->uplinks_lock);
-<<<<<<< HEAD
     struct json_object *l_json = s_net_states_json_collect(l_net);
-=======
-    struct json_object *l_json = net_states_json_collect(l_net);
->>>>>>> eeedcd09
     json_object_object_add(l_json, "errorMessage", json_object_new_string("Link restart"));
     dap_notify_server_send_mt(json_object_get_string(l_json));
     json_object_put(l_json);
@@ -1138,7 +1034,6 @@
         log_it(L_DEBUG,"Link " NODE_ADDR_FP_STR " (%s) prepare success", NODE_ADDR_FP_ARGS_S(a_node_info->hdr.address),
                                                                                      l_node_addr_str );
     }
-<<<<<<< HEAD
     struct balancer_link_request *l_balancer_request = (struct balancer_link_request *) a_arg;
     dap_chain_net_t * l_net = l_balancer_request->net;
     int l_res = s_net_link_add(l_net, a_node_info);
@@ -1180,43 +1075,6 @@
         s_net_links_complete_and_start(l_net, a_worker);
     DAP_DELETE(l_balancer_request->link_info);
     DAP_DELETE(l_balancer_request);
-=======
-
-    struct link_dns_request * l_dns_request = (struct link_dns_request *) a_arg;
-    dap_chain_net_t * l_net = l_dns_request->net;
-    dap_chain_net_pvt_t * l_net_pvt = PVT(l_net);
-    uint64_t l_own_addr = dap_chain_net_get_cur_addr_int(l_net);
-    if (a_node_info->hdr.address.uint64 != l_own_addr) {
-        struct net_link *l_new_link = DAP_NEW_Z(struct net_link);
-        l_new_link->link_info = a_node_info;
-        pthread_rwlock_wrlock(&l_net_pvt->uplinks_lock);
-        l_net_pvt->net_links = dap_list_append(l_net_pvt->net_links, l_new_link);
-        pthread_rwlock_unlock(&l_net_pvt->uplinks_lock);
-        l_dns_request->tries = 0;
-    }
-    pthread_rwlock_rdlock(&l_net_pvt->balancer_lock);
-
-    l_dns_request->tries++;
-    l_net_pvt->links_dns_requests--;
-    if (l_net_pvt->links_dns_requests == 0){ // It was the last one
-        pthread_rwlock_wrlock(&l_net_pvt->states_lock);
-        if (l_net_pvt->state != NET_STATE_LINKS_CONNECTING){
-            l_net_pvt->state = NET_STATE_LINKS_CONNECTING;
-        }
-        pthread_rwlock_unlock(&l_net_pvt->states_lock);
-        dap_proc_queue_add_callback_inter( a_worker->proc_queue_input,s_net_states_proc,l_net );
-    }
-    pthread_rwlock_unlock(&l_net_pvt->balancer_lock);
-    struct json_object *l_json = net_states_json_collect(l_net);
-    char l_err_str[128] = { };
-    dap_snprintf(l_err_str, sizeof(l_err_str)
-                 , "Link " NODE_ADDR_FP_STR " prepared"
-                 , NODE_ADDR_FP_ARGS_S(a_node_info->hdr.address));
-    json_object_object_add(l_json, "errorMessage", json_object_new_string(l_err_str));
-    dap_notify_server_send_mt(json_object_get_string(l_json));
-    json_object_put(l_json);
-    DAP_DELETE(l_dns_request);
->>>>>>> eeedcd09
 }
 
 /**
@@ -1243,7 +1101,6 @@
     json_object_object_add(l_json, "errorMessage", json_object_new_string(l_err_str));
     dap_notify_server_send_mt(json_object_get_string(l_json));
     json_object_put(l_json);
-<<<<<<< HEAD
     if (!l_balancer_request->link_replace)
         s_net_links_complete_and_start(l_net, a_worker);
     DAP_DELETE(l_node_info);
@@ -1267,30 +1124,6 @@
         return;
     }
     s_net_balancer_link_prepare_success(l_balancer_request->worker, (dap_chain_node_info_t *)&a_response, a_arg);
-=======
-    pthread_rwlock_wrlock(&l_net_pvt->balancer_lock);
-    if(l_net_pvt->links_dns_requests)
-        l_net_pvt->links_dns_requests--;
-
-    log_it(L_DEBUG, "Still %u link dns requests in process",l_net_pvt->links_dns_requests );
-
-    bool l_fill_fromm_root = false;
-    if(!l_net_pvt->links_dns_requests ){
-        pthread_rwlock_wrlock(&l_net_pvt->states_lock);
-        if( l_net_pvt->state_target != NET_STATE_OFFLINE){
-            log_it(L_WARNING,"Can't prepare links via DNS requests. Prefilling links with root addresses");
-            l_net_pvt->state = NET_STATE_LINKS_CONNECTING;
-            l_fill_fromm_root = true;
-        }
-        pthread_rwlock_unlock(&l_net_pvt->states_lock);
-    }
-    pthread_rwlock_unlock(&l_net_pvt->balancer_lock);
-    DAP_DELETE(l_dns_request);
-    if (l_fill_fromm_root) {
-        s_fill_links_from_root_aliases(l_net);
-        dap_proc_queue_add_callback_inter(a_worker->proc_queue_input,s_net_states_proc,l_net);
-    }
->>>>>>> eeedcd09
 }
 
 void s_net_http_link_prepare_error(int a_error_code, void *a_arg)
@@ -1481,7 +1314,6 @@
             } else {
                 log_it(L_WARNING,"No nodeinfo in global_db to prepare links for connecting, try to add links from root servers");
             }
-<<<<<<< HEAD
             if (!l_net_pvt->seed_aliases_count && ! l_net_pvt->bootstrap_nodes_count){
                log_it(L_ERROR, "No root servers present in configuration file. Can't establish DNS requests");
                if (l_net_pvt->net_links) { // We have other links
@@ -1500,49 +1332,6 @@
                 l_net_pvt->state = NET_STATE_LINKS_CONNECTING;
                 l_repeat_after_exit = true;
                 break;
-=======
-            if (l_net_pvt->only_static_links) {
-                if (l_net_pvt->seed_aliases_count) {
-                    // Add other root nodes as synchronization links
-                    s_fill_links_from_root_aliases(l_net);
-                    l_net_pvt->state = NET_STATE_LINKS_CONNECTING;
-                    l_repeat_after_exit = true;
-                    break;
-                }
-            } else {
-                if (!l_net_pvt->seed_aliases_count && ! l_net_pvt->bootstrap_nodes_count){
-                   log_it(L_ERROR, "No root servers present in configuration file. Can't establish DNS requests");
-                   if (l_net_pvt->net_links) { // We have other links
-                       l_net_pvt->state = NET_STATE_LINKS_CONNECTING;
-                       l_repeat_after_exit = true;
-                   }
-                   break;
-                }
-                // Get DNS request result from root nodes as synchronization links
-                bool l_sync_fill_root_nodes = false;
-                if (!l_sync_fill_root_nodes) {
-                    // Get list of the unique links for l_net
-                    dap_chain_node_info_list_t *l_node_list = s_get_links(l_net);
-                    // Start connect to links from list
-                    dap_chain_node_info_list_t *l_node_list_cur = l_node_list;
-                    while(l_node_list_cur) {
-                        dap_chain_node_info_t *l_link_node_info = (dap_chain_node_info_t*)l_node_list_cur->data;
-                        char l_node_addr_str[INET_ADDRSTRLEN] = { };
-                        inet_ntop(AF_INET, &l_link_node_info->hdr.ext_addr_v4, l_node_addr_str, INET_ADDRSTRLEN);
-                        log_it(L_DEBUG, "Start DNS request to %s", l_node_addr_str);
-                        if(!s_start_dns_request(l_net, l_link_node_info))
-                        {
-                            DAP_DEL_Z(l_link_node_info);
-                        }
-                        l_node_list_cur = dap_list_next(l_node_list_cur);
-                    }
-                    dap_chain_node_info_list_free(l_node_list);
-
-                } else {
-                    log_it(L_ATT, "Not use bootstrap addresses, fill seed nodelist from root aliases");
-                    s_fill_links_from_root_aliases(l_net);
-                }
->>>>>>> eeedcd09
             }
         } break;
 
@@ -2176,11 +1965,7 @@
                 size_t i =0;
                 dap_chain_net_pvt_t * l_net_pvt = PVT(l_net);
                 pthread_rwlock_rdlock(&l_net_pvt->uplinks_lock );
-<<<<<<< HEAD
                 size_t l_links_count = HASH_COUNT(l_net_pvt->net_links);
-=======
-                size_t l_links_count = dap_list_length(l_net_pvt->net_links);
->>>>>>> eeedcd09
                 dap_string_t *l_reply = dap_string_new("");
                 dap_string_append_printf(l_reply,"Links %zu:\n", l_links_count);
                 struct net_link *l_link, *l_link_tmp;
