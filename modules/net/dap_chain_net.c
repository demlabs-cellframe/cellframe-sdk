/*
 * Authors:
 * Dmitriy A. Gearasimov <gerasimov.dmitriy@demlabs.net>
 * Alexander Lysikov <alexander.lysikov@demlabs.net>
 * DeM Labs Inc.   https://demlabs.net
 * Kelvin Project https://github.com/kelvinblockchain
 * Copyright  (c) 2017-2018
 * All rights reserved.

 This file is part of DAP (Deus Applications Prototypes) the open source project

    DAP (Deus Applicaions Prototypes) is free software: you can redistribute it and/or modify
    it under the terms of the GNU General Public License as published by
    the Free Software Foundation, either version 3 of the License, or
    (at your option) any later version.

    DAP is distributed in the hope that it will be useful,
    but WITHOUT ANY WARRANTY; without even the implied warranty of
    MERCHANTABILITY or FITNESS FOR A PARTICULAR PURPOSE.  See the
    GNU General Public License for more details.

    You should have received a copy of the GNU General Public License
    along with any DAP based project.  If not, see <http://www.gnu.org/licenses/>.
*/


#ifndef _GNU_SOURCE
#define _GNU_SOURCE
#endif
#ifndef  _XOPEN_SOURCE
#define _XOPEN_SOURCE       /* See feature_test_macros(7) */
#endif
#ifndef __USE_XOPEN
#define __USE_XOPEN
#endif
#include <time.h>
#include <stdio.h>
#include <stdlib.h>
#include <stddef.h>
#include <stdint.h>
#include <string.h>
#include <errno.h>
#include <pthread.h>


#ifdef DAP_OS_UNIX
#include <sys/types.h>
#include <sys/socket.h>
#include <arpa/inet.h>
#include <netdb.h>
#endif

#ifdef WIN32
#include <winsock2.h>
#include <windows.h>
#include <mswsock.h>
#include <ws2tcpip.h>
#include <io.h>
#endif


#include "uthash.h"
#include "utlist.h"

#include "dap_common.h"
#include "dap_string.h"
#include "dap_strfuncs.h"
#include "dap_file_utils.h"
#include "dap_enc_base58.h"
#include "dap_config.h"
#include "dap_hash.h"
#include "dap_cert.h"
#include "dap_cert_file.h"

#include "dap_timerfd.h"
#include "dap_stream_worker.h"
#include "dap_worker.h"
#include "dap_proc_queue.h"
#include "dap_proc_thread.h"

#include "dap_enc_http.h"
#include "dap_chain_common.h"
#include "dap_chain_net.h"
#include "dap_chain_pvt.h"
#include "dap_chain_node_client.h"
#include "dap_chain_node_cli.h"
#include "dap_chain_node_cli_cmd.h"
#include "dap_notify_srv.h"
#include "dap_chain_ledger.h"
#include "dap_chain_cs_none.h"

#include "dap_chain_global_db.h"
#include "dap_chain_global_db_remote.h"

#include "dap_stream_ch_chain_net_pkt.h"
#include "dap_stream_ch_chain_net.h"
#include "dap_stream_ch_chain.h"
#include "dap_stream_ch_chain_pkt.h"
#include "dap_stream_ch.h"
#include "dap_stream_ch_pkt.h"
#include "dap_chain_node_dns_client.h"
#include "dap_module.h"

#include "json-c/json.h"
#include "json-c/json_object.h"

#include <stdio.h>
#include <sys/types.h>
#include <dirent.h>

#define LOG_TAG "chain_net"

#define F_DAP_CHAIN_NET_SYNC_FROM_ZERO   ( 1 << 8 )
#define F_DAP_CHAIN_NET_SHUTDOWN         ( 1 << 9 )
#define F_DAP_CHAIN_NET_GO_SYNC          ( 1 << 10 )

// maximum number of connections
static size_t s_max_links_count = 5;// by default 5
// number of required connections
static size_t s_required_links_count = 3;// by default 3
static bool s_debug_more = false;

struct link_dns_request {
    uint32_t link_id;
    dap_chain_net_t * net;
    uint_fast16_t tries;
};

struct net_link {
    dap_chain_node_info_t *link_info;
    dap_chain_node_client_t *link;
};

struct downlink {
    dap_stream_worker_t *worker;
    dap_stream_ch_uuid_t uuid;
    UT_hash_handle hh;
};

/**
  * @struct dap_chain_net_pvt
  * @details Private part of chain_net dap object
  */
typedef struct dap_chain_net_pvt{
    pthread_t proc_tid;
#ifndef _WIN32
    pthread_cond_t state_proc_cond;
#else
    HANDLE state_proc_cond;
#endif


    pthread_mutex_t state_mutex_cond;
    dap_chain_node_role_t node_role;
    uint32_t  flags;
    time_t    last_sync;

    dap_chain_node_addr_t * node_addr;
    dap_chain_node_info_t * node_info;  // Current node's info

    //Active synchronizing link
    dap_chain_node_client_t *active_link;
    dap_list_t *links_queue;            // Links waiting for sync

    dap_list_t *net_links;              // Links list
    size_t links_connected_count;
    bool only_static_links;

    struct downlink *downlinks;             // List of links who sent SYNC REQ, it used for sync broadcasting

    atomic_uint links_dns_requests;

    bool load_mode;
    char ** seed_aliases;

    uint16_t bootstrap_nodes_count;
    struct in_addr *bootstrap_nodes_addrs;
    uint16_t *bootstrap_nodes_ports;

    uint16_t gdb_sync_groups_count;
    uint16_t gdb_sync_nodes_addrs_count;
    uint16_t gdb_sync_nodes_links_count;
    char **gdb_sync_groups;
    dap_chain_node_addr_t *gdb_sync_nodes_addrs;
    uint32_t *gdb_sync_nodes_links_ips;
    uint16_t *gdb_sync_nodes_links_ports;

    uint16_t seed_aliases_count;

    dap_chain_net_state_t state;
    dap_chain_net_state_t state_target;
    uint16_t acl_idx;

    // Main loop timer
    dap_timerfd_t * main_timer;

    // General rwlock for structure
    pthread_rwlock_t rwlock;

    dap_list_t *gdb_notifiers;
} DAP_ALIGN_PACKED dap_chain_net_pvt_t;

typedef struct dap_chain_net_item{
    char name [DAP_CHAIN_NET_NAME_MAX];
    dap_chain_net_id_t net_id;
    dap_chain_net_t * chain_net;
    UT_hash_handle hh;
} dap_chain_net_item_t;

#define PVT(a) ( (dap_chain_net_pvt_t *) (void*) a->pvt )
#define PVT_S(a) ( (dap_chain_net_pvt_t *) (void*) a.pvt )

pthread_rwlock_t    g_net_items_rwlock  = PTHREAD_RWLOCK_INITIALIZER,
                    g_net_ids_rwlock    = PTHREAD_RWLOCK_INITIALIZER;
static dap_chain_net_item_t     *s_net_items        = NULL,
                                *s_net_items_ids    = NULL;


static const char * c_net_states[]={
    [NET_STATE_OFFLINE] = "NET_STATE_OFFLINE",
    [NET_STATE_LINKS_PREPARE ] = "NET_STATE_LINKS_PREPARE",
    [NET_STATE_LINKS_CONNECTING] = "NET_STATE_LINKS_CONNECTING",
    [NET_STATE_LINKS_ESTABLISHED]= "NET_STATE_LINKS_ESTABLISHED",
    [NET_STATE_SYNC_GDB]= "NET_STATE_SYNC_GDB",
    [NET_STATE_SYNC_CHAINS]= "NET_STATE_SYNC_CHAINS",
    [NET_STATE_ADDR_REQUEST]= "NET_STATE_ADDR_REQUEST",
    [NET_STATE_ONLINE]= "NET_STATE_ONLINE"
};

static dap_chain_net_t * s_net_new(const char * a_id, const char * a_name , const char * a_node_role);
inline static const char * s_net_state_to_str(dap_chain_net_state_t l_state);


// Node link callbacks
static void s_node_link_callback_connected(dap_chain_node_client_t * a_node_client, void * a_arg);
static void s_node_link_callback_disconnected(dap_chain_node_client_t * a_node_client, void * a_arg);
static void s_node_link_callback_stage(dap_chain_node_client_t * a_node_client,dap_client_stage_t a_stage, void * a_arg);
static void s_node_link_callback_error(dap_chain_node_client_t * a_node_client, int a_error, void * a_arg);
static void s_node_link_callback_delete(dap_chain_node_client_t * a_node_client, void * a_arg);

static const dap_chain_node_client_callbacks_t s_node_link_callbacks={
    .connected=s_node_link_callback_connected,
    .disconnected=s_node_link_callback_disconnected,
    .stage=s_node_link_callback_stage,
    .error=s_node_link_callback_error,
    .delete=s_node_link_callback_delete
};


// State machine switchs here
static bool s_net_states_proc(dap_proc_thread_t *a_thread, void *a_arg);

// Notify about net states
struct json_object *net_states_json_collect(dap_chain_net_t * l_net);
static void s_net_states_notify(dap_chain_net_t * l_net);

// Prepare link success/error endpoints
static void s_net_state_link_prepare_success(dap_worker_t * a_worker,dap_chain_node_info_t * a_node_info, void * a_arg);
static void s_net_state_link_prepare_error(dap_worker_t * a_worker,dap_chain_node_info_t * a_node_info, void * a_arg, int a_errno);


// Replace link success/error callbacks
static void s_net_state_link_replace_success(dap_worker_t *a_worker,dap_chain_node_info_t *a_node_info, void *a_arg);
static void s_net_state_link_replace_error(dap_worker_t *a_worker,dap_chain_node_info_t *a_node_info, void *a_arg, int a_errno);


//static void s_net_proc_kill( dap_chain_net_t * a_net );
int s_net_load(const char * a_net_name, uint16_t a_acl_idx);

// Notify callback for GlobalDB changes
static void s_gbd_history_callback_notify (void * a_arg, const char a_op_code, const char * a_group,
                                                     const char * a_key, const void * a_value,
                                                     const size_t a_value_len);
static void s_chain_callback_notify(void * a_arg, dap_chain_t *a_chain, dap_chain_cell_id_t a_id, void *a_atom, size_t a_atom_size);

static int s_cli_net(int argc, char ** argv, char **str_reply);

static bool s_seed_mode = false;

static uint8_t *dap_chain_net_set_acl(dap_chain_hash_fast_t *a_pkey_hash);

/**
 * @brief
 * init network settings from cellrame-node.cfg file
 * register net* commands in cellframe-node-cli interface
 * @return
 */
int dap_chain_net_init()
{
    dap_stream_ch_chain_init();
    dap_stream_ch_chain_net_init();
    dap_chain_node_client_init();
    dap_chain_node_cli_cmd_item_create ("net", s_cli_net, "Network commands",
        "net list [chains -n <chain net name>]"
            "\tList all networks or list all chains in selected network"
        "net -net <chain net name> [-mode {update | all}] go {online | offline | sync}\n"
            "\tFind and establish links and stay online. \n"
            "\tMode \"update\" is by default when only new chains and gdb are updated. Mode \"all\" updates everything from zero\n"
        "net -net <chain net name> get status\n"
            "\tLook at current status\n"
        "net -net <chain net name> stats tx [-from <From time>] [-to <To time>] [-prev_sec <Seconds>] \n"
            "\tTransactions statistics. Time format is <Year>-<Month>-<Day>_<Hours>:<Minutes>:<Seconds> or just <Seconds> \n"
        "net -net <chain net name> [-mode {update | all}] sync {all | gdb | chains}\n"
            "\tSyncronyze gdb, chains or everything\n"
            "\tMode \"update\" is by default when only new chains and gdb are updated. Mode \"all\" updates everything from zero\n"
        "net -net <chain net name> link {list | add | del | info | establish}\n"
            "\tList, add, del, dump or establish links\n"
        "net -net <chain net name> ca add {-cert <cert name> | -hash <cert hash>}\n"
            "\tAdd certificate to list of authority cetificates in GDB group\n"
        "net -net <chain net name> ca list\n"
            "\tPrint list of authority cetificates from GDB group\n"
        "net -net <chain net name> ca del -hash <cert hash> [-H hex|base58(default)]\n"
            "\tDelete certificate from list of authority cetificates in GDB group by it's hash\n"
        "net -net <chain net name> ledger reload\n"
            "\tPurge the cache of chain net ledger and recalculate it from chain file\n");
    s_seed_mode = dap_config_get_item_bool_default(g_config,"general","seed_mode",false);

    // maximum number of connections to other nodes
    s_max_links_count = dap_config_get_item_int32_default(g_config, "general", "max_links", s_max_links_count);
    // required number of connections to other nodes
    s_required_links_count = dap_config_get_item_int32_default(g_config, "general", "require_links", s_required_links_count);
    s_debug_more = dap_config_get_item_bool_default(g_config,"chain_net","debug_more",false);

    dap_chain_net_load_all();

    dap_enc_http_set_acl_callback(dap_chain_net_set_acl);
    log_it(L_NOTICE,"Chain networks initialized");
    return 0;
}

/**
 * @brief get certificate hash from chain config [acl_accept_ca_gdb] param
 *
 * @param a_net dap_chain_net_t chain object
 * @return char*
 */
char *dap_chain_net_get_gdb_group_acl(dap_chain_net_t *a_net)
{
    if (a_net) {
        const char l_path[] = "network/";
        char l_cfg_path[strlen(a_net->pub.name) + strlen(l_path) + 1];
        strcpy(l_cfg_path, l_path);
        strcat(l_cfg_path, a_net->pub.name);
        dap_config_t *l_cfg = dap_config_open(l_cfg_path);
        const char *l_auth_gdb = dap_config_get_item_str(l_cfg, "auth", "acl_accept_ca_gdb");
        if (l_auth_gdb) {
            return dap_strdup_printf("%s.%s", a_net->pub.gdb_groups_prefix, l_auth_gdb);
        }
    }
    return NULL;
}

/**
 * @brief convert dap_chain_net_state_t net state object to string
 *
 * @param l_state dap_chain_net_state_t
 * @return const char*
 */
inline static const char * s_net_state_to_str(dap_chain_net_state_t l_state)
{
    return c_net_states[l_state];
}

/**
 * @brief set current network state to F_DAP_CHAIN_NET_GO_SYNC
 *
 * @param a_net dap_chain_net_t network object
 * @param a_new_state dap_chain_net_state_t new network state
 * @return int
 */
int dap_chain_net_state_go_to(dap_chain_net_t * a_net, dap_chain_net_state_t a_new_state)
{
    if (PVT(a_net)->state != NET_STATE_OFFLINE){
        PVT(a_net)->state = PVT(a_net)->state_target = NET_STATE_OFFLINE;
        s_net_states_proc(NULL, a_net);
    }

    PVT(a_net)->state_target = a_new_state;

    pthread_mutex_lock( &PVT(a_net)->state_mutex_cond); // Preventing call of state_go_to before wait cond will be armed
    // set flag for sync
    PVT(a_net)->flags |= F_DAP_CHAIN_NET_GO_SYNC;
    //PVT(a_net)->flags |= F_DAP_CHAIN_NET_SYNC_FROM_ZERO;  // TODO set this flag according to -mode argument from command line
#ifndef _WIN32
    pthread_cond_signal( &PVT(a_net)->state_proc_cond );
#else
    SetEvent( PVT(a_net)->state_proc_cond );
#endif
    pthread_mutex_unlock( &PVT(a_net)->state_mutex_cond);
    dap_proc_queue_add_callback(dap_events_worker_get_auto(), s_net_states_proc, a_net);
    return 0;
}

dap_chain_net_state_t dap_chain_net_get_target_state(dap_chain_net_t *a_net)
{
    return PVT(a_net)->state_target;
}

/**
 * @brief set s_srv_callback_notify
 *
 * @param a_callback dap_global_db_obj_callback_notify_t callback function
 */
void dap_chain_net_add_gdb_notify_callback(dap_chain_net_t *a_net, dap_global_db_obj_callback_notify_t a_callback, void *a_cb_arg)
{
    dap_chain_gdb_notifier_t *l_notifier = DAP_NEW(dap_chain_gdb_notifier_t);
    l_notifier->callback = a_callback;
    l_notifier->cb_arg = a_cb_arg;
    PVT(a_net)->gdb_notifiers = dap_list_append(PVT(a_net)->gdb_notifiers, l_notifier);
}

int dap_chain_net_add_downlink(dap_chain_net_t *a_net, dap_stream_worker_t *a_worker, dap_stream_ch_uuid_t a_ch_uuid)
{
    if (!a_net || !a_worker)
        return -1;
    dap_chain_net_pvt_t *l_net_pvt = PVT(a_net);
    unsigned a_hash_value;
    HASH_VALUE(&a_ch_uuid, sizeof(a_ch_uuid), a_hash_value);
    struct downlink *l_downlink = NULL;
    pthread_rwlock_rdlock(&l_net_pvt->rwlock);
    HASH_FIND_BYHASHVALUE(hh, l_net_pvt->downlinks, &a_ch_uuid, sizeof(a_ch_uuid), a_hash_value, l_downlink);
    if (l_downlink) {
        pthread_rwlock_unlock(&l_net_pvt->rwlock);
        return -2;
    }
    l_downlink = DAP_NEW_Z(struct downlink);
    l_downlink->worker = a_worker;
    l_downlink->uuid = a_ch_uuid;
    HASH_ADD_BYHASHVALUE(hh, l_net_pvt->downlinks, uuid, sizeof(a_ch_uuid), a_hash_value, l_downlink);
    pthread_rwlock_unlock(&l_net_pvt->rwlock);
    return 0;
}

/**
 * @brief if current network in ONLINE state send to all connected node
 * executes, when you add data to gdb chain (class=gdb in chain config)
 * @param a_arg arguments. Can be network object (dap_chain_net_t)
 * @param a_op_code object type (f.e. l_net->type from dap_store_obj)
 * @param a_group group, for example "chain-gdb.home21-network.chain-F"
 * @param a_key key hex value, f.e. 0x12EFA084271BAA5EEE93B988E73444B76B4DF5F63DADA4B300B051E29C2F93
 * @param a_value buffer with data
 * @param a_value_len buffer size
 */
void dap_chain_net_sync_gdb_broadcast(void *a_arg, const char a_op_code, const char *a_group,
                                      const char *a_key, const void *a_value, const size_t a_value_len)
{
    UNUSED(a_value);
    UNUSED(a_value_len);
    dap_chain_net_t *l_net = (dap_chain_net_t *)a_arg;
    if (!HASH_COUNT(PVT(l_net)->downlinks))
        return;
    if (PVT(l_net)->state == NET_STATE_ONLINE) {
        dap_store_obj_t *l_obj = NULL;
        if (a_op_code == DAP_DB$K_OPTYPE_DEL) {
            char *l_group = dap_strdup_printf("%s.del", a_group);
            l_obj = dap_chain_global_db_obj_get(a_key, l_group);
            DAP_DELETE(l_group);
        } else
            l_obj = dap_chain_global_db_obj_get(a_key, a_group);

        if (!l_obj) {
            log_it(L_DEBUG, "Notified GDB event does not exist");
            return;
        }
        l_obj->type = a_op_code;
        if (a_op_code == DAP_DB$K_OPTYPE_DEL) {
            DAP_DELETE(l_obj->group);
            l_obj->group = dap_strdup(a_group);
        }

        dap_store_obj_pkt_t *l_data_out = dap_store_packet_single(l_obj);
        dap_store_obj_free(l_obj, 1);
        dap_chain_id_t l_chain_id;
        l_chain_id.uint64 = 0;
        dap_chain_t *l_chain = dap_chain_get_chain_from_group_name(l_net->pub.id, a_group);
        if (l_chain)
            l_chain_id = l_chain ? l_chain->id : (dap_chain_id_t) {};

        dap_chain_cell_id_t l_cell_id = l_chain ? l_chain->cells->id : (dap_chain_cell_id_t){};
        pthread_rwlock_rdlock(&PVT(l_net)->rwlock);
        struct downlink *l_link, *l_tmp;
        HASH_ITER(hh, PVT(l_net)->downlinks, l_link, l_tmp) {
            dap_stream_ch_t *l_ch = dap_stream_ch_find_by_uuid_unsafe(l_link->worker, l_link->uuid);
            if (!l_ch) {
                HASH_DEL(PVT(l_net)->downlinks, l_link);
                DAP_DELETE(l_link);
                continue;
            }
            dap_stream_ch_chain_pkt_write_mt(l_link->worker, l_link->uuid, DAP_STREAM_CH_CHAIN_PKT_TYPE_GLOBAL_DB, l_net->pub.id.uint64,
                                                 l_chain_id.uint64, l_cell_id.uint64, l_data_out,
                                                 sizeof(dap_store_obj_pkt_t) + l_data_out->data_size);
        }
        pthread_rwlock_unlock(&PVT(l_net)->rwlock);
        DAP_DELETE(l_data_out);
    }
}

/**
 * @brief added like callback in dap_chain_global_db_add_sync_group
 *
 * @param a_arg arguments. Can be network object (dap_chain_net_t)
 * @param a_op_code object type (f.e. l_net->type from dap_store_obj)
 * @param a_group group, for example "chain-gdb.home21-network.chain-F"
 * @param a_key key hex value, f.e. 0x12EFA084271BAA5EEE93B988E73444B76B4DF5F63DADA4B300B051E29C2F93
 * @param a_value buffer with data
 * @param a_value_len buffer size
 */
static void s_gbd_history_callback_notify(void *a_arg, const char a_op_code, const char *a_group,
                                          const char *a_key, const void *a_value, const size_t a_value_len)
{
    if (!a_arg) {
        return;
    }
    dap_chain_net_t *l_net = (dap_chain_net_t *)a_arg;
    for (dap_list_t *it = PVT(l_net)->gdb_notifiers; it; it = it->next) {
        dap_chain_gdb_notifier_t *el = (dap_chain_gdb_notifier_t *)it->data;
        if (!el)
            continue;
        dap_global_db_obj_callback_notify_t l_callback = el->callback;
        if (l_callback)
            l_callback(el->cb_arg, a_op_code, a_group, a_key, a_value, a_value_len);
    }
    dap_chain_t *l_chain;
    DL_FOREACH(l_net->pub.chains, l_chain) {
        if (!l_chain) {
            continue;
        }
        char *l_gdb_group_str = dap_chain_net_get_gdb_group_mempool(l_chain);
        if (!strcmp(a_group, l_gdb_group_str)) {
            for (dap_list_t *it = DAP_CHAIN_PVT(l_chain)->mempool_notifires; it; it = it->next) {
                dap_chain_gdb_notifier_t *el = (dap_chain_gdb_notifier_t *)it->data;
                if (!el)
                    continue;
                dap_global_db_obj_callback_notify_t l_callback = el->callback;
                if (l_callback)
                    l_callback(el->cb_arg, a_op_code, a_group, a_key, a_value, a_value_len);
            }
        }
        DAP_DELETE(l_gdb_group_str);
    }
}

static void s_print_workers_channels()
{
    uint32_t l_worker_count = dap_events_worker_get_count();
    dap_stream_ch_t* l_msg_ch = NULL;
    dap_stream_ch_t* l_msg_ch_tmp = NULL;
    //print all worker connections
    dap_events_worker_print_all();
    for (uint32_t i = 0; i < l_worker_count; i++){
        uint32_t l_channel_count = 0;
        dap_worker_t* l_worker = dap_events_worker_get(i);
        if (!l_worker) {
            log_it(L_CRITICAL, "Can't get stream worker - worker thread don't exist");
            continue;
        }
        dap_stream_worker_t* l_stream_worker = DAP_STREAM_WORKER(l_worker);
        if (l_stream_worker->channels)
            HASH_ITER(hh_worker, l_stream_worker->channels, l_msg_ch, l_msg_ch_tmp) {
                //log_it(L_DEBUG, "Worker id = %d, channel uuid = 0x%llx", l_worker->id, l_msg_ch->uuid);
                l_channel_count += 1;
        }
        log_it(L_DEBUG, "Active workers l_channel_count = %d on worker %d", l_channel_count, l_stream_worker->worker->id);
    }
    return;
}

/**
 * @brief s_chain_callback_notify
 * @param a_arg
 * @param a_chain
 * @param a_id
 */
static void s_chain_callback_notify(void * a_arg, dap_chain_t *a_chain, dap_chain_cell_id_t a_id, void* a_atom, size_t a_atom_size)
{
    if (!a_arg)
        return;
    dap_chain_net_t *l_net = (dap_chain_net_t *)a_arg;
    if (PVT(l_net)->state == NET_STATE_ONLINE) {
        pthread_rwlock_rdlock(&PVT(l_net)->rwlock);
        struct downlink *l_link, *l_tmp;
        HASH_ITER(hh, PVT(l_net)->downlinks, l_link, l_tmp) {
            dap_stream_ch_t *l_ch = dap_stream_ch_find_by_uuid_unsafe(l_link->worker, l_link->uuid);
            if (!l_ch) {
                HASH_DEL(PVT(l_net)->downlinks, l_link);
                DAP_DELETE(l_link);
                continue;
            }
            dap_stream_ch_chain_pkt_write_mt(l_link->worker, l_link->uuid, DAP_STREAM_CH_CHAIN_PKT_TYPE_CHAIN,
                                          l_net->pub.id.uint64, a_chain->id.uint64, a_id.uint64, a_atom, a_atom_size);
        }
        pthread_rwlock_unlock(&PVT(l_net)->rwlock);
<<<<<<< HEAD
    }else{
        if (s_debug_more)
            log_it(L_WARNING,"Node current state is %s. Real-time syncing is possible when you in NET_STATE_LINKS_ESTABLISHED (and above) state", s_net_state_to_str(PVT(l_net)->state));
    }
=======
    } else if (s_debug_more)
        log_it(L_WARNING,"Node current state is %s. Real-time syncing is possible when you in NET_STATE_ONLINE state", s_net_state_to_str(PVT(l_net)->state));
>>>>>>> cf5f9a60
}

static dap_chain_node_info_t *s_get_dns_link_from_cfg(dap_chain_net_t *a_net)
{
    dap_chain_net_pvt_t *l_net_pvt = PVT(a_net);
    struct in_addr l_addr = {};
    uint16_t i, l_port;
    if (l_net_pvt->seed_aliases_count) {
        i = rand() % l_net_pvt->seed_aliases_count;
        dap_chain_node_addr_t *l_remote_addr = dap_chain_node_alias_find(a_net, l_net_pvt->seed_aliases[i]);
        if (l_remote_addr){
            dap_chain_node_info_t *l_remote_node_info = dap_chain_node_info_read(a_net, l_remote_addr);
            if(l_remote_node_info){
                l_addr.s_addr = l_remote_node_info ? l_remote_node_info->hdr.ext_addr_v4.s_addr : 0;
                DAP_DELETE(l_remote_node_info);
                l_port = DNS_LISTEN_PORT;
            }else{
                log_it(L_WARNING,"Can't find node info for node addr "NODE_ADDR_FP_STR,
                       NODE_ADDR_FP_ARGS(l_remote_addr));
            }
        }else{
            log_it(L_WARNING,"Can't find alias info for seed alias %s",l_net_pvt->seed_aliases[i]);
        }
    } else if (l_net_pvt->bootstrap_nodes_count) {
        i = rand() % l_net_pvt->bootstrap_nodes_count;
        l_addr = l_net_pvt->bootstrap_nodes_addrs[i];
        l_port = l_net_pvt->bootstrap_nodes_ports[i];
    }
    if (!l_addr.s_addr)
        return NULL;
    dap_chain_node_info_t *l_link_node_info = DAP_NEW_Z(dap_chain_node_info_t);
    if(! l_link_node_info){
        log_it(L_CRITICAL,"Can't allocate memory for node link info");
        return NULL;
    }
    l_link_node_info->hdr.ext_addr_v4 = l_addr;
    l_link_node_info->hdr.ext_port = l_port;
    return l_link_node_info;
}

/**
 * @brief s_fill_links_from_root_aliases
 * @param a_net
 */
static void s_fill_links_from_root_aliases(dap_chain_net_t * a_net)
{
     dap_chain_net_pvt_t *l_pvt_net = PVT(a_net);
     uint64_t l_own_addr = dap_chain_net_get_cur_addr_int(a_net);
     for (size_t i = 0; i < MIN(s_max_links_count, l_pvt_net->seed_aliases_count); i++) {
         pthread_rwlock_rdlock(&l_pvt_net->rwlock);
         if (dap_list_length(l_pvt_net->net_links) >= s_max_links_count) {
             pthread_rwlock_unlock(&l_pvt_net->rwlock);
             break;
         } else
            pthread_rwlock_unlock(&l_pvt_net->rwlock);

         dap_chain_node_addr_t *l_link_addr = dap_chain_node_alias_find(a_net, l_pvt_net->seed_aliases[i]);
         if (!l_link_addr)
             continue;

         if (l_link_addr->uint64 == l_own_addr) {
             continue;   // Do not link with self
         }
         dap_chain_node_info_t *l_link_node_info = dap_chain_node_info_read(a_net, l_link_addr);
         if(l_link_node_info) {
             struct net_link *l_new_link = DAP_NEW_Z(struct net_link);
             l_new_link->link_info = l_link_node_info;
             pthread_rwlock_wrlock(&l_pvt_net->rwlock);
             l_pvt_net->net_links = dap_list_append(l_pvt_net->net_links, l_new_link);
             pthread_rwlock_unlock(&l_pvt_net->rwlock);
         } else {
             log_it(L_WARNING, "Not found link %s."NODE_ADDR_FP_STR" in the node list", a_net->pub.name,
                    NODE_ADDR_FP_ARGS(l_link_addr));
         }
     }
}

/**
 * @brief s_net_state_link_replace_error
 * @param a_worker
 * @param a_node_info
 * @param a_arg
 * @param a_errno
 */
static void s_net_state_link_replace_error(dap_worker_t *a_worker, dap_chain_node_info_t *a_node_info, void *a_arg, int a_errno)
{
    UNUSED(a_worker);
    struct link_dns_request *l_dns_request = (struct link_dns_request *)a_arg;
    dap_chain_net_t *l_net = l_dns_request->net;
    char l_node_addr_str[INET_ADDRSTRLEN] = {};
    inet_ntop(AF_INET, &a_node_info->hdr.ext_addr_v4, l_node_addr_str, sizeof (a_node_info->hdr.ext_addr_v4));
    log_it(L_WARNING,"Link " NODE_ADDR_FP_STR " (%s) replace error with code %d", NODE_ADDR_FP_ARGS_S(a_node_info->hdr.address),
                                                                                 l_node_addr_str,a_errno );
    struct json_object *l_json = net_states_json_collect(l_net);
    char l_err_str[128] = { };
    dap_snprintf(l_err_str, sizeof(l_err_str)
                 , "Link " NODE_ADDR_FP_STR " [%s] replace errno %d"
                 , NODE_ADDR_FP_ARGS_S(a_node_info->hdr.address), l_node_addr_str, a_errno);
    json_object_object_add(l_json, "errorMessage", json_object_new_string(l_err_str));
    dap_notify_server_send_mt(json_object_get_string(l_json));
    json_object_put(l_json);
    DAP_DELETE(a_node_info);
    dap_chain_node_info_t *l_link_node_info = NULL;
    for (int i = 0; i < 1000; i++) {
        l_link_node_info = s_get_dns_link_from_cfg(l_net);
        if (l_link_node_info)
            break;
    }
    if (!l_link_node_info || PVT(l_net)->state == NET_STATE_OFFLINE) { // We have lost this link forever
        DAP_DELETE(l_dns_request);
        return;
    }
    if (dap_chain_node_info_dns_request(l_link_node_info->hdr.ext_addr_v4,
                                        l_link_node_info->hdr.ext_port,
                                        l_net->pub.name,
                                        l_link_node_info,  // use it twice
                                        s_net_state_link_replace_success,
                                        s_net_state_link_replace_error,
                                        l_dns_request)) {
        log_it(L_ERROR, "Can't process node info dns request");
        DAP_DELETE(l_link_node_info);
        DAP_DELETE(l_dns_request);
    }
}

/**
 * @brief s_net_state_link_repace_success
 * @param a_worker
 * @param a_node_info
 * @param a_arg
 */

static void s_net_state_link_replace_success(dap_worker_t *a_worker, dap_chain_node_info_t *a_node_info, void *a_arg)
{
    if (s_debug_more) {
        char l_node_addr_str[INET_ADDRSTRLEN] = {};
        inet_ntop(AF_INET, &a_node_info->hdr.ext_addr_v4, l_node_addr_str, INET_ADDRSTRLEN);
        log_it(L_DEBUG,"Link " NODE_ADDR_FP_STR " (%s) replace success", NODE_ADDR_FP_ARGS_S(a_node_info->hdr.address),
                                                                                     l_node_addr_str);
    }

    struct link_dns_request *l_dns_request = (struct link_dns_request *)a_arg;
    dap_chain_net_t *l_net = l_dns_request->net;
    dap_chain_net_pvt_t *l_net_pvt = PVT(l_net);
    if (l_net_pvt->state == NET_STATE_OFFLINE) {
        DAP_DELETE(l_dns_request);
        return;
    }
    uint64_t l_own_addr = dap_chain_net_get_cur_addr_int(l_net);
    if (a_node_info->hdr.address.uint64 == l_own_addr) {
        s_net_state_link_replace_error(a_worker, a_node_info, a_arg, EWOULDBLOCK);
        return;
    }
    struct net_link *l_new_link = DAP_NEW_Z(struct net_link);
    l_new_link->link_info = a_node_info;
    l_new_link->link = dap_chain_net_client_create_n_connect(l_net, a_node_info);
    pthread_rwlock_wrlock(&l_net_pvt->rwlock);
    l_net_pvt->net_links = dap_list_append(l_net_pvt->net_links, l_new_link);
    pthread_rwlock_unlock(&l_net_pvt->rwlock);
    struct json_object *l_json = net_states_json_collect(l_net);
    char l_err_str[128] = { };
    dap_snprintf(l_err_str, sizeof(l_err_str)
                 , "Link " NODE_ADDR_FP_STR " replace success"
                 , NODE_ADDR_FP_ARGS_S(a_node_info->hdr.address));
    json_object_object_add(l_json, "errorMessage", json_object_new_string(l_err_str));
    dap_notify_server_send_mt(json_object_get_string(l_json));
    json_object_put(l_json);
    DAP_DELETE(l_dns_request);
}

/**
 * @brief s_node_link_callback_connected
 * @param a_node_client
 * @param a_arg
 */
static void s_node_link_callback_connected(dap_chain_node_client_t * a_node_client, void * a_arg)
{
    dap_chain_net_t * l_net = (dap_chain_net_t *) a_arg;
    dap_chain_net_pvt_t * l_net_pvt = PVT(l_net);

    a_node_client->stream_worker = dap_client_get_stream_worker(a_node_client->client);
    if(a_node_client->stream_worker == NULL){
        log_it(L_ERROR, "Stream worker is NULL in connected() callback, do nothing");
        a_node_client->state = NODE_CLIENT_STATE_ERROR;
        return;
    }

    a_node_client->resync_gdb = l_net_pvt->flags & F_DAP_CHAIN_NET_SYNC_FROM_ZERO;
    if ( s_debug_more )
    log_it(L_NOTICE, "Established connection with %s."NODE_ADDR_FP_STR,l_net->pub.name,
           NODE_ADDR_FP_ARGS_S(a_node_client->remote_node_addr));
    pthread_rwlock_wrlock(&l_net_pvt->rwlock);
    l_net_pvt->links_connected_count++;
    a_node_client->is_connected = true;
    struct json_object *l_json = net_states_json_collect(l_net);
    char l_err_str[128] = { };
    dap_snprintf(l_err_str, sizeof(l_err_str)
                 , "Established connection with link " NODE_ADDR_FP_STR
                 , NODE_ADDR_FP_ARGS_S(a_node_client->info->hdr.address));
    json_object_object_add(l_json, "errorMessage", json_object_new_string(l_err_str));
    dap_notify_server_send_mt(json_object_get_string(l_json));
    json_object_put(l_json);
    if(l_net_pvt->state == NET_STATE_LINKS_CONNECTING ){
        l_net_pvt->state = NET_STATE_LINKS_ESTABLISHED;
        dap_proc_queue_add_callback_inter(a_node_client->stream_worker->worker->proc_queue_input,s_net_states_proc,l_net );
    }
    pthread_rwlock_unlock(&l_net_pvt->rwlock);

}

static void s_node_link_remove(dap_chain_net_pvt_t *a_net_pvt, dap_chain_node_client_t *a_node_client)
{
    for (dap_list_t *it = a_net_pvt->net_links; it; it = it->next) {
        if (((struct net_link *)it->data)->link == a_node_client) {
            DAP_DELETE(((struct net_link *)it->data)->link_info);
            a_net_pvt->net_links = dap_list_delete_link(a_net_pvt->net_links, it);
            break;
        }
    }
}

/**
 * @brief s_node_link_callback_disconnected
 * @param a_node_client
 * @param a_arg
 */

static void s_node_link_callback_disconnected(dap_chain_node_client_t *a_node_client, void *a_arg)
{
    dap_chain_net_t *l_net = (dap_chain_net_t *)a_arg;
    dap_chain_net_pvt_t *l_net_pvt = PVT(l_net);
    pthread_rwlock_wrlock(&l_net_pvt->rwlock);
    if (a_node_client->is_connected) {
        a_node_client->is_connected = false;
        log_it(L_INFO, "%s."NODE_ADDR_FP_STR" disconnected.%s",l_net->pub.name,
               NODE_ADDR_FP_ARGS_S(a_node_client->info->hdr.address),
               l_net_pvt->state_target == NET_STATE_OFFLINE ? "" : " Replace it...");
        if (l_net_pvt->links_connected_count)
            l_net_pvt->links_connected_count--;
        else
            log_it(L_ERROR, "Links count is zero in disconnected callback, looks smbd decreased it twice or forget to increase on connect/reconnect");
    }
    if (l_net_pvt->state_target != NET_STATE_OFFLINE) {
        a_node_client->keep_connection = true;
        for (dap_list_t *it = l_net_pvt->net_links; it; it = it->next) {
            if (((struct net_link *)it->data)->link == NULL) {  // We have a free prepared link
                s_node_link_remove(l_net_pvt, a_node_client);
                a_node_client->keep_connection = false;
                ((struct net_link *)it->data)->link = dap_chain_net_client_create_n_connect(l_net,
                                                        ((struct net_link *)it->data)->link_info);
                pthread_rwlock_unlock(&l_net_pvt->rwlock);
                return;
            }
        }
        if (l_net_pvt->only_static_links) {
            pthread_rwlock_unlock(&l_net_pvt->rwlock);
            return;
        }
        dap_chain_node_info_t *l_link_node_info = s_get_dns_link_from_cfg(l_net);
        if (l_link_node_info) {
            struct link_dns_request *l_dns_request = DAP_NEW_Z(struct link_dns_request);
            l_dns_request->net = l_net;
            if (dap_chain_node_info_dns_request(l_link_node_info->hdr.ext_addr_v4,
                                                l_link_node_info->hdr.ext_port,
                                                l_net->pub.name,
                                                l_link_node_info,  // use it twice
                                                s_net_state_link_replace_success,
                                                s_net_state_link_replace_error,
                                                l_dns_request)) {
                log_it(L_ERROR, "Can't process node info dns request");
                DAP_DELETE(l_link_node_info);
                DAP_DELETE(l_dns_request);
            } else {
                s_node_link_remove(l_net_pvt, a_node_client);
                a_node_client->keep_connection = false;
            }
        }
    }
    pthread_rwlock_unlock(&l_net_pvt->rwlock);
}

/**
 * @brief s_node_link_callback_stage
 * @param a_node_client
 * @param a_stage
 * @param a_arg
 */
static void s_node_link_callback_stage(dap_chain_node_client_t * a_node_client,dap_client_stage_t a_stage, void * a_arg)
{
    dap_chain_net_t * l_net = (dap_chain_net_t *) a_arg;
    if( s_debug_more)
        log_it(L_INFO,"%s."NODE_ADDR_FP_STR" stage %s",l_net->pub.name,NODE_ADDR_FP_ARGS_S(a_node_client->remote_node_addr),
                                                        dap_client_stage_str(a_stage));
    struct json_object *l_json = net_states_json_collect(l_net);
    json_object_object_add(l_json, "errorMessage", json_object_new_string(" "));
    dap_notify_server_send_mt(json_object_get_string(l_json));
    json_object_put(l_json);
}

/**
 * @brief s_node_link_callback_error
 * @param a_node_client
 * @param a_error
 * @param a_arg
 */
static void s_node_link_callback_error(dap_chain_node_client_t * a_node_client, int a_error, void * a_arg)
{
    dap_chain_net_t * l_net = (dap_chain_net_t *) a_arg;
    log_it(L_WARNING, "Can't establish link with %s."NODE_ADDR_FP_STR, l_net->pub.name,
           NODE_ADDR_FP_ARGS_S(a_node_client->remote_node_addr));
    struct json_object *l_json = net_states_json_collect(l_net);
    char l_node_addr_str[INET_ADDRSTRLEN] = {};
    inet_ntop(AF_INET, &a_node_client->info->hdr.ext_addr_v4, l_node_addr_str, sizeof (a_node_client->info->hdr.ext_addr_v4));
    char l_err_str[128] = { };
    dap_snprintf(l_err_str, sizeof(l_err_str)
                 , "Link " NODE_ADDR_FP_STR " [%s] can't be established, errno %d"
                 , NODE_ADDR_FP_ARGS_S(a_node_client->info->hdr.address), l_node_addr_str, a_error);
    json_object_object_add(l_json, "errorMessage", json_object_new_string(l_err_str));
    dap_notify_server_send_mt(json_object_get_string(l_json));
    json_object_put(l_json);
}

/**
 * @brief s_node_link_callback_delete
 * @param a_node_client
 * @param a_arg
 */
static void s_node_link_callback_delete(dap_chain_node_client_t * a_node_client, void * a_arg)
{
    dap_chain_net_t * l_net = (dap_chain_net_t *) a_arg;
    dap_chain_net_pvt_t * l_net_pvt = PVT(l_net);
    if (!a_node_client->keep_connection) {
        struct json_object *l_json = net_states_json_collect(l_net);
        json_object_object_add(l_json, "errorMessage", json_object_new_string("Link deleted"));
        dap_notify_server_send_mt(json_object_get_string(l_json));
        json_object_put(l_json);
        return;
    } else if (a_node_client->is_connected) {
        a_node_client->is_connected = false;
        if (l_net_pvt->links_connected_count)
            l_net_pvt->links_connected_count--;
        else
            log_it(L_ERROR, "Links count is zero in delete callback");
    }
    dap_chain_net_sync_unlock(l_net, a_node_client);
    pthread_rwlock_wrlock(&l_net_pvt->rwlock);
    for ( dap_list_t * it = l_net_pvt->net_links; it; it=it->next ){
        if (((struct net_link *)it->data)->link == a_node_client) {
            log_it(L_DEBUG,"Replace node client with new one");
            ((struct net_link *)it->data)->link = dap_chain_net_client_create_n_connect(l_net, a_node_client->info);
        }
    }
    pthread_rwlock_unlock(&l_net_pvt->rwlock);
    struct json_object *l_json = net_states_json_collect(l_net);
    json_object_object_add(l_json, "errorMessage", json_object_new_string("Link restart"));
    dap_notify_server_send_mt(json_object_get_string(l_json));
    json_object_put(l_json);
    // Then a_alient wiil be destroyed in a right way
}

/**
 * @brief s_net_state_link_prepare_success
 * @param a_worker
 * @param a_node_info
 * @param a_arg
 */
static void s_net_state_link_prepare_success(dap_worker_t * a_worker,dap_chain_node_info_t * a_node_info, void * a_arg)
{
    if(s_debug_more){
        char l_node_addr_str[INET_ADDRSTRLEN]={};
        inet_ntop(AF_INET,&a_node_info->hdr.ext_addr_v4,l_node_addr_str, INET_ADDRSTRLEN);
        log_it(L_DEBUG,"Link " NODE_ADDR_FP_STR " (%s) prepare success", NODE_ADDR_FP_ARGS_S(a_node_info->hdr.address),
                                                                                     l_node_addr_str );
    }

    struct link_dns_request * l_dns_request = (struct link_dns_request *) a_arg;
    dap_chain_net_t * l_net = l_dns_request->net;
    dap_chain_net_pvt_t * l_net_pvt = PVT(l_net);
    uint64_t l_own_addr = dap_chain_net_get_cur_addr_int(l_net);
    if (a_node_info->hdr.address.uint64 != l_own_addr) {
        struct net_link *l_new_link = DAP_NEW_Z(struct net_link);
        l_new_link->link_info = a_node_info;
        pthread_rwlock_wrlock(&l_net_pvt->rwlock);
        l_net_pvt->net_links = dap_list_append(l_net_pvt->net_links, l_new_link);
        pthread_rwlock_unlock(&l_net_pvt->rwlock);
        l_dns_request->tries = 0;
    }
    pthread_rwlock_rdlock(&l_net_pvt->rwlock);

    l_dns_request->tries++;
    l_net_pvt->links_dns_requests--;
    if (l_net_pvt->links_dns_requests == 0){ // It was the last one
        if (l_net_pvt->state != NET_STATE_LINKS_CONNECTING){
            l_net_pvt->state = NET_STATE_LINKS_CONNECTING;
        }
        dap_proc_queue_add_callback_inter( a_worker->proc_queue_input,s_net_states_proc,l_net );
    }
    pthread_rwlock_unlock(&l_net_pvt->rwlock);
    struct json_object *l_json = net_states_json_collect(l_net);
    char l_err_str[128] = { };
    dap_snprintf(l_err_str, sizeof(l_err_str)
                 , "Link " NODE_ADDR_FP_STR " prepared"
                 , NODE_ADDR_FP_ARGS_S(a_node_info->hdr.address));
    json_object_object_add(l_json, "errorMessage", json_object_new_string(l_err_str));
    dap_notify_server_send_mt(json_object_get_string(l_json));
    json_object_put(l_json);
    DAP_DELETE(l_dns_request);
}

/**
 * @brief s_net_state_link_prepare_error
 * @param a_worker
 * @param a_node_info
 * @param a_arg
 * @param a_errno
 */
static void s_net_state_link_prepare_error(dap_worker_t * a_worker,dap_chain_node_info_t * a_node_info, void * a_arg, int a_errno)
{
    struct link_dns_request * l_dns_request = (struct link_dns_request *) a_arg;
    dap_chain_net_t * l_net = l_dns_request->net;
    dap_chain_net_pvt_t * l_net_pvt = PVT(l_net);
    char l_node_addr_str[INET_ADDRSTRLEN]={};
    inet_ntop(AF_INET,&a_node_info->hdr.ext_addr_v4,l_node_addr_str,sizeof (a_node_info->hdr.ext_addr_v4));
    log_it(L_WARNING,"Link " NODE_ADDR_FP_STR " (%s) prepare error with code %d", NODE_ADDR_FP_ARGS_S(a_node_info->hdr.address),
                                                                                 l_node_addr_str,a_errno );
    struct json_object *l_json = net_states_json_collect(l_net);
    char l_err_str[128] = { };
    dap_snprintf(l_err_str, sizeof(l_err_str)
                 , "Link " NODE_ADDR_FP_STR " [%s] can't be prepared, errno %d"
                 , NODE_ADDR_FP_ARGS_S(a_node_info->hdr.address), l_node_addr_str, a_errno);
    json_object_object_add(l_json, "errorMessage", json_object_new_string(l_err_str));
    dap_notify_server_send_mt(json_object_get_string(l_json));
    json_object_put(l_json);
    pthread_rwlock_wrlock(&l_net_pvt->rwlock);
    if(l_net_pvt->links_dns_requests)
        l_net_pvt->links_dns_requests--;

    if(!l_net_pvt->links_dns_requests ){
        if( l_net_pvt->state != NET_STATE_OFFLINE){
            log_it(L_WARNING,"Can't prepare links via DNS requests. Prefilling links with root addresses");
            l_net_pvt->state = NET_STATE_LINKS_CONNECTING;
            pthread_rwlock_unlock(&l_net_pvt->rwlock);
            s_fill_links_from_root_aliases(l_net);
            dap_proc_queue_add_callback_inter( a_worker->proc_queue_input,s_net_states_proc,l_net );
            DAP_DELETE(l_dns_request);
            return;
        }
    }
    pthread_rwlock_unlock(&l_net_pvt->rwlock);
    DAP_DELETE(l_dns_request);
}

struct json_object *net_states_json_collect(dap_chain_net_t * l_net) {
    struct json_object *l_json = json_object_new_object();
    json_object_object_add(l_json, "class"            , json_object_new_string("NetStates"));
    json_object_object_add(l_json, "name"             , json_object_new_string((const char*)l_net->pub.name));
    json_object_object_add(l_json, "networkState"     , json_object_new_string(dap_chain_net_state_to_str(PVT(l_net)->state)));
    json_object_object_add(l_json, "targetState"      , json_object_new_string(dap_chain_net_state_to_str(PVT(l_net)->state_target)));
    json_object_object_add(l_json, "linksCount"       , json_object_new_int(dap_list_length(PVT(l_net)->net_links)));
    json_object_object_add(l_json, "activeLinksCount" , json_object_new_int(PVT(l_net)->links_connected_count));
    char l_node_addr_str[24] = {'\0'};
    dap_snprintf(l_node_addr_str, sizeof(l_node_addr_str), NODE_ADDR_FP_STR, NODE_ADDR_FPS_ARGS(PVT(l_net)->node_addr));
    json_object_object_add(l_json, "nodeAddress"     , json_object_new_string(l_node_addr_str));
    return l_json;
}

/**
 * @brief s_net_states_notify
 * @param l_net
 */
static void s_net_states_notify(dap_chain_net_t * l_net) {
    struct json_object *l_json = net_states_json_collect(l_net);
    json_object_object_add(l_json, "errorMessage", json_object_new_string(" ")); // regular notify has no error
    dap_notify_server_send_mt(json_object_get_string(l_json));
    json_object_put(l_json);
}

/**
 * @brief s_net_states_proc
 * @param l_net
 */
static bool s_net_states_proc(dap_proc_thread_t *a_thread, void *a_arg) {
    UNUSED(a_thread);
    bool l_repeat_after_exit = false; // If true - repeat on next iteration of proc thread loop
    dap_chain_net_t *l_net = (dap_chain_net_t *) a_arg;
    assert(l_net);
    dap_chain_net_pvt_t *l_net_pvt = PVT(l_net);
    assert(l_net_pvt);
    if (l_net_pvt->state_target == NET_STATE_OFFLINE) {
        l_net_pvt->state = NET_STATE_OFFLINE;
    }

    pthread_rwlock_wrlock(&l_net_pvt->rwlock);

    switch (l_net_pvt->state) {
        // State OFFLINE where we don't do anything
        case NET_STATE_OFFLINE: {
            l_net_pvt->links_connected_count = 0;
            // delete all links
            dap_list_t *l_tmp = l_net_pvt->net_links;
            while (l_tmp) {
                dap_list_t *l_next =l_tmp->next;
                dap_chain_node_client_t *l_link = ((struct net_link *)l_tmp->data)->link;
                if (l_link) {
                    l_link->keep_connection = false;
                    dap_chain_node_client_close(l_link);
                }
                DAP_DEL_Z(((struct net_link *)l_tmp->data)->link_info);
                l_tmp = l_next;
            }
            dap_list_free_full(l_net_pvt->net_links, free);
            l_net_pvt->net_links = NULL;
            if ( l_net_pvt->state_target != NET_STATE_OFFLINE ){
                l_net_pvt->state = NET_STATE_LINKS_PREPARE;
                l_repeat_after_exit = true;
                break;
            }
            // disable SYNC_GDB
            l_net_pvt->active_link = NULL;
            l_net_pvt->flags &= ~F_DAP_CHAIN_NET_GO_SYNC;
            l_net_pvt->last_sync = 0;
        } break;

        // Prepare links
        case NET_STATE_LINKS_PREPARE: {
            log_it(L_NOTICE,"%s.state: NET_STATE_LINKS_PREPARE", l_net->pub.name);
            s_net_states_notify(l_net);
            for (int i = 0; i < l_net_pvt->gdb_sync_nodes_links_count; i++) {
                if (i >= l_net_pvt->gdb_sync_nodes_addrs_count)
                    break;
                dap_chain_node_info_t *l_link_node_info = DAP_NEW_Z(dap_chain_node_info_t);
                l_link_node_info->hdr.address.uint64 = l_net_pvt->gdb_sync_nodes_addrs[i].uint64;
                l_link_node_info->hdr.ext_addr_v4.s_addr = l_net_pvt->gdb_sync_nodes_links_ips[i];
                l_link_node_info->hdr.ext_port = l_net_pvt->gdb_sync_nodes_links_ports[i];
                struct net_link *l_new_link = DAP_NEW_Z(struct net_link);
                l_new_link->link_info = l_link_node_info;
                l_net_pvt->net_links = dap_list_append(l_net_pvt->net_links, l_new_link);

            }
            uint64_t l_own_addr = dap_chain_net_get_cur_addr_int(l_net);
            if (l_net_pvt->node_info) {
                for (size_t i = 0; i < l_net_pvt->node_info->hdr.links_number; i++) {
                    dap_chain_node_info_t *l_link_node_info = dap_chain_node_info_read(l_net, &l_net_pvt->node_info->links[i]);
                    if (!l_link_node_info || l_link_node_info->hdr.address.uint64 == l_own_addr) {
                        continue;   // Do not link with self
                    }
                    struct net_link *l_new_link = DAP_NEW_Z(struct net_link);
                    l_new_link->link_info = l_link_node_info;
                    l_net_pvt->net_links = dap_list_append(l_net_pvt->net_links, l_new_link);
                    if (dap_list_length(l_net_pvt->net_links) >= s_max_links_count) {

                        break;
                    }
                }
            } else {
                log_it(L_WARNING,"No nodeinfo in global_db to prepare links for connecting, try to add links from root servers");
            }
            if (l_net_pvt->only_static_links) {
                if (l_net_pvt->seed_aliases_count) {
                    // Add other root nodes as synchronization links
                    pthread_rwlock_unlock(&l_net_pvt->rwlock);
                    s_fill_links_from_root_aliases(l_net);
                    pthread_rwlock_wrlock(&l_net_pvt->rwlock);
                    l_net_pvt->state = NET_STATE_LINKS_CONNECTING;
                    l_repeat_after_exit = true;
                    break;
                }
            } else {
                if (!l_net_pvt->seed_aliases_count && ! l_net_pvt->bootstrap_nodes_count){
                   log_it(L_ERROR, "No root servers present in configuration file. Can't establish DNS requests");
                   if (l_net_pvt->net_links) { // We have other links
                       l_net_pvt->state = NET_STATE_LINKS_CONNECTING;
                       l_repeat_after_exit = true;
                   }
                   break;
                }
                // Get DNS request result from root nodes as synchronization links
                bool l_sync_fill_root_nodes = false;
                uint32_t l_link_id = 0;
                if (!l_sync_fill_root_nodes) {
                    for (size_t n = 0; l_net_pvt->links_dns_requests < s_max_links_count; n++) {
                        dap_chain_node_info_t *l_link_node_info = s_get_dns_link_from_cfg(l_net);
                        if (!l_link_node_info)
                            continue;
                        l_net_pvt->links_dns_requests++;
                        struct link_dns_request *l_dns_request = DAP_NEW_Z(struct link_dns_request);
                        l_dns_request->net = l_net;
                        l_dns_request->link_id = l_link_id++;
                        if (dap_chain_node_info_dns_request(l_link_node_info->hdr.ext_addr_v4,
                                                            l_link_node_info->hdr.ext_port,
                                                            l_net->pub.name,
                                                            l_link_node_info,  // use it twice
                                                            s_net_state_link_prepare_success,
                                                            s_net_state_link_prepare_error,
                                                            l_dns_request)) {
                            log_it(L_ERROR, "Can't process node info dns request");
                            DAP_DEL_Z(l_dns_request);
                            DAP_DEL_Z(l_link_node_info);
                        }
                        if (n > 1000)   // It's a problem with link prepare
                            break;
                    }
                } else {
                    log_it(L_ATT, "Not use bootstrap addresses, fill seed nodelist from root aliases");
                    pthread_rwlock_unlock(&l_net_pvt->rwlock);
                    s_fill_links_from_root_aliases(l_net);
                    pthread_rwlock_wrlock(&l_net_pvt->rwlock);
                }
            }
        } break;

        case NET_STATE_LINKS_CONNECTING: {
            log_it(L_INFO, "%s.state: NET_STATE_LINKS_CONNECTING",l_net->pub.name);
            size_t l_used_links = 0;
            for (dap_list_t *l_tmp = l_net_pvt->net_links; l_tmp; l_tmp = dap_list_next(l_tmp)) {
                dap_chain_node_info_t *l_link_info = ((struct net_link *)l_tmp->data)->link_info;
                dap_chain_node_client_t *l_client = dap_chain_net_client_create_n_connect(l_net, l_link_info);
                ((struct net_link *)l_tmp->data)->link = l_client;
                if (++l_used_links == s_required_links_count)
                    break;
            }
        } break;

        case NET_STATE_LINKS_ESTABLISHED:{
            log_it(L_INFO,"%s.state: NET_STATE_LINKS_ESTABLISHED", l_net->pub.name);
        }break;

        case NET_STATE_SYNC_GDB :{
            log_it(L_INFO,"%s.state: NET_STATE_SYNC_GDB", l_net->pub.name);
        }break;

        case NET_STATE_SYNC_CHAINS:{
            log_it(L_INFO,"%s.state: NET_STATE_SYNC_CHAINS", l_net->pub.name);
        }break;

        case NET_STATE_ONLINE: {
            log_it(L_NOTICE,"%s.state: NET_STATE_ONLINE", l_net->pub.name);
        }
        break;

        default: log_it (L_DEBUG, "Unprocessed state");
    }
    s_net_states_notify(l_net);
    pthread_rwlock_unlock(&l_net_pvt->rwlock);

    return ! l_repeat_after_exit;
}

int s_net_list_compare_uuids(const void *a_uuid1, const void *a_uuid2)
{
    return memcmp(a_uuid1, a_uuid2, sizeof(dap_events_socket_uuid_t));
}

bool dap_chain_net_sync_trylock(dap_chain_net_t *a_net, dap_chain_node_client_t *a_client)
{
    dap_chain_net_pvt_t *l_net_pvt = PVT(a_net);
    pthread_rwlock_rdlock(&l_net_pvt->rwlock);
    bool l_found = false;
    if (l_net_pvt->active_link) {
        for (dap_list_t *l_links = l_net_pvt->net_links; l_links; l_links = dap_list_next(l_links)) {
            dap_chain_node_client_t *l_client = ((struct net_link *)l_links->data)->link;
            if (l_client == l_net_pvt->active_link &&
                        l_client->state >= NODE_CLIENT_STATE_ESTABLISHED &&
                        l_client->state < NODE_CLIENT_STATE_SYNCED &&
                        a_client != l_client) {
                l_found = true;
                break;
            }
        }
    }
    if (!l_found) {
        l_net_pvt->active_link = a_client;
    }
    if (l_found && !dap_list_find_custom(l_net_pvt->links_queue, &a_client->uuid, s_net_list_compare_uuids)) {
        dap_events_socket_uuid_t *l_uuid = DAP_DUP(&a_client->uuid);
        l_net_pvt->links_queue = dap_list_append(l_net_pvt->links_queue, l_uuid);
    }
    pthread_rwlock_unlock(&l_net_pvt->rwlock);
    return !l_found;
}

bool dap_chain_net_sync_unlock(dap_chain_net_t *a_net, dap_chain_node_client_t *a_client)
{
    if (!a_net)
        return false;
    dap_chain_net_pvt_t *l_net_pvt = PVT(a_net);
    pthread_rwlock_rdlock(&l_net_pvt->rwlock);
    if (!a_client || l_net_pvt->active_link == a_client)
        l_net_pvt->active_link = NULL;
    while (l_net_pvt->active_link == NULL && l_net_pvt->links_queue) {
        dap_events_socket_uuid_t *l_uuid = l_net_pvt->links_queue->data;
        pthread_rwlock_unlock(&l_net_pvt->rwlock);
        dap_chain_node_sync_status_t l_status = dap_chain_node_client_start_sync(l_uuid);
        pthread_rwlock_rdlock(&l_net_pvt->rwlock);
        if (l_status != NODE_SYNC_STATUS_WAITING) {
            DAP_DELETE(l_uuid);
            dap_list_t *l_to_remove = l_net_pvt->links_queue;
            l_net_pvt->links_queue = l_net_pvt->links_queue->next;
            DAP_DELETE(l_to_remove);
        } else {
            break;
        }
    }
    pthread_rwlock_unlock(&l_net_pvt->rwlock);
    return l_net_pvt->active_link;
}
/**
 * @brief dap_chain_net_client_create_n_connect
 * @param a_net
 * @param a_link_info
 * @return
 */
struct dap_chain_node_client * dap_chain_net_client_create_n_connect( dap_chain_net_t * a_net,struct dap_chain_node_info* a_link_info)
{
    dap_chain_node_client_t *l_ret = dap_chain_node_client_create_n_connect(a_net,
                                                                            a_link_info,
                                                                            "CN",
                                                                            (dap_chain_node_client_callbacks_t *)&s_node_link_callbacks,
                                                                            a_net);
    if (l_ret)
        l_ret->keep_connection = true;
    return l_ret;
}

/**
 * @brief dap_chain_net_client_create_n_connect_channels
 * @param a_net
 * @param a_link_info
 * @param a_channels
 * @return
 */
struct dap_chain_node_client * dap_chain_net_client_create_n_connect_channels( dap_chain_net_t * a_net,struct dap_chain_node_info* a_link_info,const char * a_channels )
{
    return dap_chain_node_client_create_n_connect(a_net, a_link_info,a_channels,(dap_chain_node_client_callbacks_t *)&s_node_link_callbacks,a_net);
}


/**
 * @brief dap_chain_net_get_role
 * @param a_net
 * @return
 */
dap_chain_node_role_t dap_chain_net_get_role(dap_chain_net_t * a_net)
{
    return  PVT(a_net)->node_role;
}

/**
 * @brief set node role
 * [root_master, root, archive, cell_master, master, full, light]
 * @param a_id
 * @param a_name
 * @param a_node_role
 * @return dap_chain_net_t*
 */
static dap_chain_net_t *s_net_new(const char * a_id, const char * a_name ,
                                    const char * a_node_role)
{
    if (!a_id || !a_name || !a_node_role)
        return NULL;
    dap_chain_net_t *ret = DAP_NEW_Z_SIZE( dap_chain_net_t, sizeof(ret->pub) + sizeof(dap_chain_net_pvt_t) );
    ret->pub.name = strdup( a_name );

#ifndef _WIN32
    pthread_condattr_t l_attr;
    pthread_condattr_init( &l_attr );
#ifndef DAP_OS_DARWIN
    pthread_condattr_setclock( &l_attr, CLOCK_MONOTONIC );
#endif
    pthread_cond_init( &PVT(ret)->state_proc_cond, &l_attr );
#else
    PVT(ret)->state_proc_cond = CreateEventA( NULL, FALSE, FALSE, NULL );
#endif
    pthread_mutex_init(&(PVT(ret)->state_mutex_cond), NULL);
    if (sscanf(a_id,"0x%016"DAP_UINT64_FORMAT_X, &ret->pub.id.uint64 ) != 1) {
        log_it (L_ERROR, "Wrong id format (\"%s\"). Must be like \"0x0123456789ABCDE\"" , a_id );
        DAP_DELETE(ret);
        return NULL;
    }
    if (strcmp (a_node_role, "root_master")==0){
        PVT(ret)->node_role.enums = NODE_ROLE_ROOT_MASTER;
    } else if (strcmp( a_node_role,"root") == 0){
        PVT(ret)->node_role.enums = NODE_ROLE_ROOT;
    } else if (strcmp( a_node_role,"archive") == 0){
        PVT(ret)->node_role.enums = NODE_ROLE_ARCHIVE;
    } else if (strcmp( a_node_role,"cell_master") == 0){
        PVT(ret)->node_role.enums = NODE_ROLE_CELL_MASTER;
    }else if (strcmp( a_node_role,"master") == 0){
        PVT(ret)->node_role.enums = NODE_ROLE_MASTER;
    }else if (strcmp( a_node_role,"full") == 0){
        PVT(ret)->node_role.enums = NODE_ROLE_FULL;
    }else if (strcmp( a_node_role,"light") == 0){
        PVT(ret)->node_role.enums = NODE_ROLE_LIGHT;
    }else{
        log_it(L_ERROR,"Unknown node role \"%s\" for network '%s'", a_node_role, a_name);
        DAP_DELETE(ret);
        return NULL;
    }
    log_it (L_NOTICE, "Node role \"%s\" selected for network '%s'", a_node_role, a_name);
    return ret;
}

/**
 * @brief dap_chain_net_delete
 * free dap_chain_net_t * a_net object
 * @param a_net
 */
void dap_chain_net_delete( dap_chain_net_t * a_net )
{
    if(PVT(a_net)->seed_aliases) {
        DAP_DELETE(PVT(a_net)->seed_aliases);
        PVT(a_net)->seed_aliases = NULL;
    }
    DAP_DELETE( PVT(a_net) );
}


/**
 * @brief
 * load network config settings
 */
void dap_chain_net_load_all()
{
    char * l_net_dir_str = dap_strdup_printf("%s/network", dap_config_path());
    DIR * l_net_dir = opendir( l_net_dir_str);
    if ( l_net_dir ){
        struct dirent * l_dir_entry;
        uint16_t l_acl_idx = 0;
        while ( (l_dir_entry = readdir(l_net_dir) )!= NULL ){
            if (l_dir_entry->d_name[0]=='\0' || l_dir_entry->d_name[0]=='.')
                continue;
            // don't search in directories
            char * l_full_path = dap_strdup_printf("%s/%s", l_net_dir_str, l_dir_entry->d_name);
            if(dap_dir_test(l_full_path)) {
                DAP_DELETE(l_full_path);
                continue;
            }
            DAP_DELETE(l_full_path);
            // search only ".cfg" files
            if(strlen(l_dir_entry->d_name) > 4) { // It has non zero name excluding file extension
                if(strncmp(l_dir_entry->d_name + strlen(l_dir_entry->d_name) - 4, ".cfg", 4) != 0) {
                    // its not .cfg file
                    continue;
                }
            }
            log_it(L_DEBUG,"Network config %s try to load", l_dir_entry->d_name);
            //char* l_dot_pos = rindex(l_dir_entry->d_name,'.');
            char* l_dot_pos = strchr(l_dir_entry->d_name,'.');
            if ( l_dot_pos )
                *l_dot_pos = '\0';
            s_net_load(l_dir_entry->d_name, l_acl_idx++);
        }
        closedir(l_net_dir);
    }else{
        int l_errno = errno;
        char l_errbuf[128];
        l_errbuf[0] = 0;
        strerror_r(l_errno,l_errbuf,sizeof (l_errbuf));
        log_it(L_WARNING,"Can't open entries on path %s: \"%s\" (code %d)", l_net_dir_str, l_errbuf, l_errno);
    }
    DAP_DELETE (l_net_dir_str);
}

void s_set_reply_text_node_status(char **a_str_reply, dap_chain_net_t * a_net){
    char* l_node_address_text_block = NULL;
    dap_chain_node_addr_t l_cur_node_addr = { 0 };
    l_cur_node_addr.uint64 = dap_chain_net_get_cur_addr_int(a_net);
    if(!l_cur_node_addr.uint64)
        l_node_address_text_block = dap_strdup_printf(", cur node address not defined");
    else
        l_node_address_text_block = dap_strdup_printf(", cur node address " NODE_ADDR_FP_STR,NODE_ADDR_FP_ARGS_S(l_cur_node_addr));

    char* l_sync_current_link_text_block = NULL;
    if (PVT(a_net)->state != NET_STATE_OFFLINE)
        l_sync_current_link_text_block = dap_strdup_printf(", active links %u from %u",
                                                           PVT(a_net)->links_connected_count,
                                                           dap_list_length(PVT(a_net)->net_links));
    dap_chain_node_cli_set_reply_text(a_str_reply,
                                      "Network \"%s\" has state %s (target state %s)%s%s",
                                      a_net->pub.name, c_net_states[PVT(a_net)->state],
                                      c_net_states[PVT(a_net)->state_target],
                                      (l_sync_current_link_text_block)? l_sync_current_link_text_block: "",
                                      l_node_address_text_block
                                      );
    DAP_DELETE(l_sync_current_link_text_block);
    DAP_DELETE(l_node_address_text_block);
}

/**
 * @brief reload ledger
 * command cellframe-node-cli net -net <network_name> ledger reload
 * @param l_net
 * @return true
 * @return false
 */
void s_chain_net_ledger_cache_reload(dap_chain_net_t *l_net)
{
    dap_chain_ledger_purge(l_net->pub.ledger, false);
    dap_chain_t *l_chain = NULL;
    DL_FOREACH(l_net->pub.chains, l_chain) 
    {
        if (l_chain->callback_purge) 
            l_chain->callback_purge(l_chain);

        if (!strcmp(DAP_CHAIN_PVT(l_chain)->cs_name, "none")) 
            dap_chain_gdb_ledger_load((char *)dap_chain_gdb_get_group(l_chain), l_chain);
        else 
            dap_chain_load_all(l_chain);
        }
    bool l_processed;
        do {
            l_processed = false;
            DL_FOREACH(l_net->pub.chains, l_chain) {
               if (l_chain->callback_atom_add_from_treshold) {
                    while (l_chain->callback_atom_add_from_treshold(l_chain, NULL)) {
                        log_it(L_DEBUG, "Added atom from treshold");
                        l_processed = true;
                    }
                }
            }
        } while (l_processed);
}

/**
 * @brief update ledger cache at once
 * if you node build need ledger cache one time reload, uncomment this function
 * iat the end of s_net_load
 * @param l_net network object
 * @return true
 * @return false
 */
bool s_chain_net_reload_ledger_cache_once(dap_chain_net_t *l_net)
{
    if (!l_net)
        return false;
    // create directory for cache checking file (cellframe-node/cache)
    char *l_cache_dir = dap_strdup_printf( "%s/%s", g_sys_dir_path, "cache");
    if (dap_mkdir_with_parents(l_cache_dir) != 0) {
        log_it(L_WARNING,"Error during disposable cache check file creation");
        return false;
    }
    // create file, if it not presented. If file exists, ledger cache operation is stopped
    char *l_cache_file = dap_strdup_printf( "%s/%s.cache", l_cache_dir, "5B0FEEF6-B0D5-48A9-BFA2-32E8B294366D");
    if (dap_file_simple_test(l_cache_file)) {
        return false;
    }

    log_it(L_WARNING,"Start one time ledger cache reloading");
    static FILE *s_cache_file = NULL;
    s_cache_file = fopen(l_cache_file, "a");
    if(!s_cache_file) {
        s_cache_file = fopen(l_cache_file, "w");
        if (!s_cache_file) {
            dap_fprintf(stderr, "Can't open cache file %s for one time ledger cache reloading.\
                Please, do it manually using command\
                cellframe-node-cli net -net <network_name>> ledger reload'\n", l_cache_file);
            return -1;
        }
    }
    // reload ledger cache (same as net -net <network_name>> ledger reload command)
    if (dap_file_simple_test(l_cache_file))
        s_chain_net_ledger_cache_reload(l_net);
    fclose(s_cache_file);
    return true;
}

/**
 * @brief
 * register net* command in cellframe-node-cli interface
 * @param argc arguments count
 * @param argv arguments value
 * @param arg_func
 * @param str_reply
 * @return
 */
static int s_cli_net(int argc, char **argv, char **a_str_reply)
{
    int arg_index = 1;
    dap_chain_net_t * l_net = NULL;

    const char * l_hash_out_type = NULL;
    dap_chain_node_cli_find_option_val(argv, arg_index, argc, "-H", &l_hash_out_type);
    if(!l_hash_out_type)
        l_hash_out_type = "hex";
    if(dap_strcmp(l_hash_out_type,"hex") && dap_strcmp(l_hash_out_type,"base58")) {
        dap_chain_node_cli_set_reply_text(a_str_reply, "invalid parameter -H, valid values: -H <hex | base58>");
        return -1;
    }

    // command 'list'
    const char * l_list_cmd = NULL;

    if(dap_chain_node_cli_find_option_val(argv, arg_index, min(argc, arg_index + 1), "list", &l_list_cmd) != 0 ) {
        dap_string_t *l_string_ret = dap_string_new("");
        if (dap_strcmp(l_list_cmd,"chains")==0){
            const char * l_net_str = NULL;
            dap_chain_net_t* l_net = NULL;
            dap_chain_node_cli_find_option_val(argv, arg_index, argc, "-net", &l_net_str);

            l_net = dap_chain_net_by_name(l_net_str);

            if (l_net){
                dap_string_append(l_string_ret,"Chains:\n");
                dap_chain_t * l_chain = l_net->pub.chains;
                while (l_chain) {
                    dap_string_append_printf(l_string_ret, "\t%s:\n", l_chain->name );
                    l_chain = l_chain->next;
                }
            }else{
                dap_chain_net_item_t * l_net_item, *l_net_item_tmp;
                int l_net_i = 0;
                dap_string_append(l_string_ret,"Networks:\n");
                pthread_rwlock_rdlock(&g_net_items_rwlock);
                HASH_ITER(hh, s_net_items, l_net_item, l_net_item_tmp){
                    l_net = l_net_item->chain_net;
                    dap_string_append_printf(l_string_ret, "\t%s:\n", l_net_item->name);
                    l_net_i++;

                    dap_chain_t * l_chain = l_net->pub.chains;
                    while (l_chain) {
                        dap_string_append_printf(l_string_ret, "\t\t%s:\n", l_chain->name );
                        l_chain = l_chain->next;
                    }
                }
                pthread_rwlock_unlock(&g_net_items_rwlock);
            }

        }else{
            dap_string_append(l_string_ret,"Networks:\n");
            // show list of nets
            dap_chain_net_item_t * l_net_item, *l_net_item_tmp;
            int l_net_i = 0;
            pthread_rwlock_rdlock(&g_net_items_rwlock);
            HASH_ITER(hh, s_net_items, l_net_item, l_net_item_tmp){
                dap_string_append_printf(l_string_ret, "\t%s\n", l_net_item->name);
                l_net_i++;
            }
            pthread_rwlock_unlock(&g_net_items_rwlock);
            dap_string_append(l_string_ret, "\n");
        }

        dap_chain_node_cli_set_reply_text(a_str_reply, l_string_ret->str);
        dap_string_free(l_string_ret, true);
        return 0;
    }

    int ret = dap_chain_node_cli_cmd_values_parse_net_chain( &arg_index, argc, argv, a_str_reply, NULL, &l_net );

    if ( l_net ) {
        const char *l_sync_str = NULL;
        const char *l_links_str = NULL;
        const char *l_go_str = NULL;
        const char *l_get_str = NULL;
        const char *l_stats_str = NULL;
        const char *l_ca_str = NULL;
        const char *l_ledger_str = NULL;
        dap_chain_node_cli_find_option_val(argv, arg_index, argc, "sync", &l_sync_str);
        dap_chain_node_cli_find_option_val(argv, arg_index, argc, "link", &l_links_str);
        dap_chain_node_cli_find_option_val(argv, arg_index, argc, "go", &l_go_str);
        dap_chain_node_cli_find_option_val(argv, arg_index, argc, "get", &l_get_str);
        dap_chain_node_cli_find_option_val(argv, arg_index, argc, "stats", &l_stats_str);
        dap_chain_node_cli_find_option_val(argv, arg_index, argc, "ca", &l_ca_str);
        dap_chain_node_cli_find_option_val(argv, arg_index, argc, "ledger", &l_ledger_str);

        const char * l_sync_mode_str = "updates";
        dap_chain_node_cli_find_option_val(argv, arg_index, argc, "-mode", &l_sync_mode_str);
        if ( !dap_strcmp(l_sync_mode_str,"all") )
            dap_chain_net_get_flag_sync_from_zero(l_net);
        if (l_stats_str) {
            char l_from_str_new[50], l_to_str_new[50];
            const char c_time_fmt[]="%Y-%m-%d_%H:%M:%S";
            struct tm l_from_tm = {}, l_to_tm = {};
            if (strcmp(l_stats_str,"tx") == 0) {
                const char *l_to_str = NULL;
                const char *l_from_str = NULL;
                const char *l_prev_sec_str = NULL;
                // Read from/to time
                dap_chain_node_cli_find_option_val(argv, arg_index, argc, "-from", &l_from_str);
                dap_chain_node_cli_find_option_val(argv, arg_index, argc, "-to", &l_to_str);
                dap_chain_node_cli_find_option_val(argv, arg_index, argc, "-prev_sec", &l_prev_sec_str);
                time_t l_ts_now = time(NULL);
                if (l_from_str) {
                    strptime( (char *)l_from_str, c_time_fmt, &l_from_tm );
                    if (l_to_str) {
                        strptime( (char *)l_to_str, c_time_fmt, &l_to_tm );
                    } else { // If not set '-to' - we set up current time
                        localtime_r(&l_ts_now, &l_to_tm);
                    }
                } else if (l_prev_sec_str) {
                    l_ts_now -= strtol( l_prev_sec_str, NULL,10 );
                    localtime_r(&l_ts_now, &l_from_tm );
                } else if ( l_from_str == NULL ) { // If not set '-from' we set up current time minus 60 seconds
                    l_ts_now -= 60;
                    localtime_r(&l_ts_now, &l_from_tm );
                }
                // Form timestamps from/to
                time_t l_from_ts = mktime(&l_from_tm);
                time_t l_to_ts = mktime(&l_to_tm);
                // Produce strings
                char l_from_str_new[50];
                char l_to_str_new[50];
                strftime(l_from_str_new, sizeof(l_from_str_new), c_time_fmt,&l_from_tm );
                strftime(l_to_str_new, sizeof(l_to_str_new), c_time_fmt,&l_to_tm );
                dap_string_t * l_ret_str = dap_string_new("Transactions statistics:\n");
                dap_string_append_printf( l_ret_str, "\tFrom: %s\tTo: %s\n", l_from_str_new, l_to_str_new);
                log_it(L_INFO, "Calc TPS from %s to %s", l_from_str_new, l_to_str_new);
                uint64_t l_tx_count = dap_chain_ledger_count_from_to ( l_net->pub.ledger, l_from_ts, l_to_ts);
                long double l_tps = l_to_ts == l_from_ts ? 0 :
                                                     (long double) l_tx_count / (long double) ( l_to_ts - l_from_ts );
                dap_string_append_printf( l_ret_str, "\tSpeed:  %.3Lf TPS\n", l_tps );
                dap_string_append_printf( l_ret_str, "\tTotal:  %"DAP_UINT64_FORMAT_U"\n", l_tx_count );
                dap_chain_node_cli_set_reply_text( a_str_reply, l_ret_str->str );
                dap_string_free( l_ret_str, false );
            } else if (strcmp(l_stats_str, "tps") == 0) {
                struct timespec l_from_time_acc = {}, l_to_time_acc = {};
                dap_string_t * l_ret_str = dap_string_new("Transactions per second peak values:\n");
                size_t l_tx_num = dap_chain_ledger_count_tps(l_net->pub.ledger, &l_from_time_acc, &l_to_time_acc);
                if (l_tx_num) {
                    localtime_r(&l_from_time_acc.tv_sec, &l_from_tm);
                    strftime(l_from_str_new, sizeof(l_from_str_new), c_time_fmt, &l_from_tm);
                    localtime_r(&l_to_time_acc.tv_sec, &l_to_tm);
                    strftime(l_to_str_new, sizeof(l_to_str_new), c_time_fmt, &l_to_tm);
                    dap_string_append_printf(l_ret_str, "\tFrom: %s\tTo: %s\n", l_from_str_new, l_to_str_new);
                    uint64_t l_diff_ns = (l_to_time_acc.tv_sec - l_from_time_acc.tv_sec) * 1000000000 +
                                            l_to_time_acc.tv_nsec - l_from_time_acc.tv_nsec;
                    long double l_tps = (long double)(l_tx_num * 1000000000) / (long double)(l_diff_ns);
                    dap_string_append_printf(l_ret_str, "\tSpeed:  %.3Lf TPS\n", l_tps);
                }
                dap_string_append_printf(l_ret_str, "\tTotal:  %zu\n", l_tx_num);
                dap_chain_node_cli_set_reply_text(a_str_reply, l_ret_str->str);
                dap_string_free(l_ret_str, false);
            } else {
                dap_chain_node_cli_set_reply_text(a_str_reply,
                                                  "Subcommand 'stats' requires one of parameter: tx, tps\n");
            }
        } else if ( l_go_str){
            if ( strcmp(l_go_str,"online") == 0 ) {
                dap_chain_node_cli_set_reply_text(a_str_reply, "Network \"%s\" going from state %s to %s",
                                                  l_net->pub.name,c_net_states[PVT(l_net)->state],
                                                  c_net_states[NET_STATE_ONLINE]);
                dap_chain_net_state_go_to(l_net, NET_STATE_ONLINE);
            } else if ( strcmp(l_go_str,"offline") == 0 ) {
                dap_chain_node_cli_set_reply_text(a_str_reply, "Network \"%s\" going from state %s to %s",
                                                  l_net->pub.name,c_net_states[PVT(l_net)->state],
                                                  c_net_states[NET_STATE_OFFLINE]);
                dap_chain_net_state_go_to(l_net, NET_STATE_OFFLINE);

            } else if (strcmp(l_go_str, "sync") == 0) {
                dap_chain_node_cli_set_reply_text(a_str_reply, "Network \"%s\" resynchronizing",
                                                  l_net->pub.name);
                if (PVT(l_net)->state_target == NET_STATE_ONLINE)
                    dap_chain_net_state_go_to(l_net, NET_STATE_ONLINE);
                else
                    dap_chain_net_state_go_to(l_net, NET_STATE_SYNC_CHAINS);
            } else {
                dap_chain_node_cli_set_reply_text(a_str_reply,
                                                  "Subcommand 'go' requires one of parameters: online, offline, sync\n");
            }
        } else if ( l_get_str){
            if ( strcmp(l_get_str,"status") == 0 ) {
                s_set_reply_text_node_status(a_str_reply, l_net);
                ret = 0;
            }
        } else if ( l_links_str ){
            if ( strcmp(l_links_str,"list") == 0 ) {
                size_t i =0;
                dap_chain_net_pvt_t * l_net_pvt = PVT(l_net);
                pthread_rwlock_rdlock(&l_net_pvt->rwlock );
                size_t l_links_count = dap_list_length(l_net_pvt->net_links);
                dap_string_t *l_reply = dap_string_new("");
                dap_string_append_printf(l_reply,"Links %zu:\n", l_links_count);
                for (dap_list_t * l_item = l_net_pvt->net_links; l_item;  l_item = l_item->next ) {
                    dap_chain_node_client_t *l_node_client = ((struct net_link *)l_item->data)->link;
                    if(l_node_client){
                        dap_chain_node_info_t * l_info = l_node_client->info;
                        char l_ext_addr_v4[INET_ADDRSTRLEN]={};
                        char l_ext_addr_v6[INET6_ADDRSTRLEN]={};
                        inet_ntop(AF_INET,&l_info->hdr.ext_addr_v4,l_ext_addr_v4,sizeof (l_info->hdr.ext_addr_v4));
                        inet_ntop(AF_INET6,&l_info->hdr.ext_addr_v6,l_ext_addr_v6,sizeof (l_info->hdr.ext_addr_v6));

                        dap_string_append_printf(l_reply,
                                                    "\t"NODE_ADDR_FP_STR":\n"
                                                    "\t\talias: %s\n"
                                                    "\t\tcell_id: 0x%016"DAP_UINT64_FORMAT_X"\n"
                                                    "\t\text_ipv4: %s\n"
                                                    "\t\text_ipv6: %s\n"
                                                    "\t\text_port: %u\n"
                                                    "\t\tstate: %s\n",
                                                 NODE_ADDR_FP_ARGS_S(l_info->hdr.address), l_info->hdr.alias, l_info->hdr.cell_id.uint64,
                                                 l_ext_addr_v4, l_ext_addr_v6, l_info->hdr.ext_port,
                                                 dap_chain_node_client_state_to_str(l_node_client->state) );
                    }
                    i++;
                }
                pthread_rwlock_unlock(&l_net_pvt->rwlock );
                dap_chain_node_cli_set_reply_text(a_str_reply,"%s",l_reply->str);
                dap_string_free(l_reply,true);

            } else if ( strcmp(l_links_str,"add") == 0 ) {
                dap_chain_node_cli_set_reply_text(a_str_reply,"Not implemented\n");
            } else if ( strcmp(l_links_str,"del") == 0 ) {
                dap_chain_node_cli_set_reply_text(a_str_reply,"Not implemented\n");

            }  else if ( strcmp(l_links_str,"info") == 0 ) {
                dap_chain_node_cli_set_reply_text(a_str_reply,"Not implemented\n");

            } else if ( strcmp (l_links_str,"disconnect_all") == 0 ){
                ret = 0;
                dap_chain_net_stop(l_net);
                dap_chain_node_cli_set_reply_text(a_str_reply,"Stopped network\n");
            }else {
                dap_chain_node_cli_set_reply_text(a_str_reply,
                                                  "Subcommand 'link' requires one of parameters: list, add, del, info, disconnect_all\n");
                ret = -3;
            }

        } else if( l_sync_str) {

            if ( strcmp(l_sync_str,"all") == 0 ) {
                dap_chain_node_cli_set_reply_text(a_str_reply,
                                                  "SYNC_ALL state requested to state machine. Current state: %s\n",
                                                  c_net_states[ PVT(l_net)->state] );
                dap_chain_net_sync_all(l_net);
            } else if ( strcmp(l_sync_str,"gdb") == 0) {
                dap_chain_node_cli_set_reply_text(a_str_reply,
                                                  "SYNC_GDB state requested to state machine. Current state: %s\n",
                                                  c_net_states[ PVT(l_net)->state] );
                dap_chain_net_sync_gdb(l_net);

            }  else if ( strcmp(l_sync_str,"chains") == 0) {
                dap_chain_node_cli_set_reply_text(a_str_reply,
                                                  "SYNC_CHAINS state requested to state machine. Current state: %s\n",
                                                  c_net_states[ PVT(l_net)->state] );
                // TODO set PVT flag to exclude GDB sync
                dap_chain_net_sync_chains(l_net);

            } else {
                dap_chain_node_cli_set_reply_text(a_str_reply,
                                                  "Subcommand 'sync' requires one of parameters: all, gdb, chains\n");
                ret = -2;
            }
        } else if (l_ca_str) {
            if (strcmp(l_ca_str, "add") == 0 ) {
                const char *l_cert_string = NULL, *l_hash_string = NULL;



                dap_chain_node_cli_find_option_val(argv, arg_index, argc, "-cert", &l_cert_string);
                dap_chain_node_cli_find_option_val(argv, arg_index, argc, "-hash", &l_hash_string);

                if (!l_cert_string && !l_hash_string) {
                    dap_chain_node_cli_set_reply_text(a_str_reply, "One of -cert or -hash parameters is mandatory");
                    return -6;
                }
                char *l_hash_hex_str;
                //char *l_hash_base58_str;
                // hash may be in hex or base58 format
                if(!dap_strncmp(l_hash_string, "0x", 2) || !dap_strncmp(l_hash_string, "0X", 2)) {
                    l_hash_hex_str = dap_strdup(l_hash_string);
                    //l_hash_base58_str = dap_enc_base58_from_hex_str_to_str(l_hash_string);
                }
                else {
                    l_hash_hex_str = dap_enc_base58_to_hex_str_from_str(l_hash_string);
                    //l_hash_base58_str = dap_strdup(l_hash_string);
                }

                if (l_cert_string) {
                    dap_cert_t * l_cert = dap_cert_find_by_name(l_cert_string);
                    if (l_cert == NULL) {
                        dap_chain_node_cli_set_reply_text(a_str_reply, "Can't find \"%s\" certificate", l_cert_string);
                        return -7;
                    }
                    if (l_cert->enc_key == NULL) {
                        dap_chain_node_cli_set_reply_text(a_str_reply, "No key found in \"%s\" certificate", l_cert_string );
                        return -8;
                    }
                    // Get publivc key hash
                    size_t l_pub_key_size = 0;
                    uint8_t *l_pub_key = dap_enc_key_serealize_pub_key(l_cert->enc_key, &l_pub_key_size);;
                    if (l_pub_key == NULL) {
                        dap_chain_node_cli_set_reply_text(a_str_reply, "Can't serialize public key of certificate \"%s\"", l_cert_string);
                        return -9;
                    }
                    dap_chain_hash_fast_t l_pkey_hash;
                    dap_hash_fast(l_pub_key, l_pub_key_size, &l_pkey_hash);
                    l_hash_hex_str = dap_chain_hash_fast_to_str_new(&l_pkey_hash);
                    //l_hash_base58_str = dap_enc_base58_encode_hash_to_str(&l_pkey_hash);
                }
                const char c = '1';
                char *l_gdb_group_str = dap_chain_net_get_gdb_group_acl(l_net);
                if (!l_gdb_group_str) {
                    dap_chain_node_cli_set_reply_text(a_str_reply, "Database ACL group not defined for this network");
                    return -11;
                }
                ret = dap_chain_global_db_gr_set(l_hash_hex_str, &c, 1, dap_chain_net_get_gdb_group_acl(l_net));
                DAP_DELETE(l_gdb_group_str);
                DAP_DELETE(l_hash_hex_str);
                if (!ret) {
                    dap_chain_node_cli_set_reply_text(a_str_reply, "Can't save public key hash in database");
                    return -10;
                }
                return 0;
            } else if (strcmp(l_ca_str, "list") == 0 ) {
                char *l_gdb_group_str = dap_chain_net_get_gdb_group_acl(l_net);
                if (!l_gdb_group_str) {
                    dap_chain_node_cli_set_reply_text(a_str_reply, "Database ACL group not defined for this network");
                    return -11;
                }
                size_t l_objs_count;
                dap_global_db_obj_t *l_objs = dap_chain_global_db_gr_load(l_gdb_group_str, &l_objs_count);
                DAP_DELETE(l_gdb_group_str);
                dap_string_t *l_reply = dap_string_new("");
                for (size_t i = 0; i < l_objs_count; i++) {
                    dap_string_append(l_reply, l_objs[i].key);
                    dap_string_append(l_reply, "\n");
                }
                dap_chain_global_db_objs_delete(l_objs, l_objs_count);
                *a_str_reply = l_reply->len ? l_reply->str : dap_strdup("No entries found");
                dap_string_free(l_reply, false);
                return 0;
            } else if (strcmp(l_ca_str, "del") == 0 ) {
                const char *l_hash_string = NULL;
                dap_chain_node_cli_find_option_val(argv, arg_index, argc, "-hash", &l_hash_string);
                if (!l_hash_string) {
                    dap_chain_node_cli_set_reply_text(a_str_reply, "Format should be 'net ca del -hash <hash string>");
                    return -6;
                }
                char *l_gdb_group_str = dap_chain_net_get_gdb_group_acl(l_net);
                if (!l_gdb_group_str) {
                    dap_chain_node_cli_set_reply_text(a_str_reply, "Database ACL group not defined for this network");
                    return -11;
                }
                ret = dap_chain_global_db_gr_del(l_hash_string, l_gdb_group_str);
                DAP_DELETE(l_gdb_group_str);
                if (!ret) {
                    dap_chain_node_cli_set_reply_text(a_str_reply, "Cant't find certificate public key hash in database");
                    return -10;
                }
                return 0;
            } else {
                dap_chain_node_cli_set_reply_text(a_str_reply,
                                                  "Subcommand 'ca' requires one of parameter: add, list, del\n");
                ret = -5;
            }
        } else if (l_ledger_str && !strcmp(l_ledger_str, "reload"))
        {
           s_chain_net_ledger_cache_reload(l_net);
        }
        else
        {
            dap_chain_node_cli_set_reply_text(a_str_reply,
                                              "Command 'net' requires one of subcomands: sync, link, go, get, stats, ca, ledger");
            ret = -1;
        }

    }
    return  ret;
}

// for sequential loading chains
typedef struct list_priority_{
    uint16_t prior;
    char * chains_path;
}list_priority;

static int callback_compare_prioritity_list(const void * a_item1, const void * a_item2, void *a_unused)
{
    UNUSED(a_unused);
    list_priority *l_item1 = (list_priority*) a_item1;
    list_priority *l_item2 = (list_priority*) a_item2;
    if(!l_item1 || !l_item2 || l_item1->prior == l_item2->prior)
        return 0;
    if(l_item1->prior > l_item2->prior)
        return 1;
    return -1;
}

/**
 * @brief load network config settings from cellframe-node.cfg file
 *
 * @param a_net_name const char *: network name, for example "home21-network"
 * @param a_acl_idx currently 0
 * @return int
 */
int s_net_load(const char * a_net_name, uint16_t a_acl_idx)
{
    dap_config_t *l_cfg=NULL;
    dap_string_t *l_cfg_path = dap_string_new("network/");
    dap_string_append(l_cfg_path,a_net_name);

    if( ( l_cfg = dap_config_open ( l_cfg_path->str ) ) == NULL ) {
        log_it(L_ERROR,"Can't open default network config");
        dap_string_free(l_cfg_path,true);
        return -1;
    } else {
        dap_string_free(l_cfg_path,true);
        dap_chain_net_t * l_net = s_net_new(
                                            dap_config_get_item_str(l_cfg , "general" , "id" ),
                                            dap_config_get_item_str(l_cfg , "general" , "name" ),
                                            dap_config_get_item_str(l_cfg , "general" , "node-role" )
                                           );
        if(!l_net) {
            log_it(L_ERROR,"Can't create l_net");
            return -1;
        }
        dap_chain_net_pvt_t * l_net_pvt = PVT(l_net);
        l_net_pvt->load_mode = true;
        l_net_pvt->acl_idx = a_acl_idx;
        l_net->pub.gdb_groups_prefix = dap_strdup (
                    dap_config_get_item_str_default(l_cfg , "general" , "gdb_groups_prefix",
                                                    dap_config_get_item_str(l_cfg , "general" , "name" ) ) );
        dap_chain_global_db_add_sync_group("global", s_gbd_history_callback_notify, l_net);
        dap_chain_global_db_add_sync_group(l_net->pub.gdb_groups_prefix, s_gbd_history_callback_notify, l_net);

        l_net->pub.gdb_nodes = dap_strdup_printf("%s.nodes",l_net->pub.gdb_groups_prefix);
        l_net->pub.gdb_nodes_aliases = dap_strdup_printf("%s.nodes.aliases",l_net->pub.gdb_groups_prefix);

        // nodes for special sync
        char **l_gdb_sync_nodes_addrs = dap_config_get_array_str(l_cfg, "general", "gdb_sync_nodes_addrs",
                &l_net_pvt->gdb_sync_nodes_addrs_count);
        if(l_gdb_sync_nodes_addrs && l_net_pvt->gdb_sync_nodes_addrs_count > 0) {
            l_net_pvt->gdb_sync_nodes_addrs = DAP_NEW_Z_SIZE(dap_chain_node_addr_t,
                    sizeof(dap_chain_node_addr_t)*l_net_pvt->gdb_sync_nodes_addrs_count);
            for(uint16_t i = 0; i < l_net_pvt->gdb_sync_nodes_addrs_count; i++) {
                dap_chain_node_addr_from_str(l_net_pvt->gdb_sync_nodes_addrs + i, l_gdb_sync_nodes_addrs[i]);
            }
        }
        // links for special sync
        uint16_t l_gdb_links_count = 0;
        PVT(l_net)->gdb_sync_nodes_links_count = 0;
        char **l_gdb_sync_nodes_links = dap_config_get_array_str(l_cfg, "general", "gdb_sync_nodes_links", &l_gdb_links_count);
        if (l_gdb_sync_nodes_links && l_gdb_links_count > 0) {
            l_net_pvt->gdb_sync_nodes_links_ips = DAP_NEW_Z_SIZE(uint32_t, l_gdb_links_count * sizeof(uint32_t));
            l_net_pvt->gdb_sync_nodes_links_ports = DAP_NEW_SIZE(uint16_t, l_gdb_links_count * sizeof(uint16_t));
            for(uint16_t i = 0; i < l_gdb_links_count; i++) {
                char *l_gdb_link_port_str = strchr(l_gdb_sync_nodes_links[i], ':');
                if (!l_gdb_link_port_str) {
                    continue;
                }
                uint16_t l_gdb_link_port = atoi(l_gdb_link_port_str + 1);
                if (!l_gdb_link_port) {
                    continue;
                }
                int l_gdb_link_len = l_gdb_link_port_str - l_gdb_sync_nodes_links[i];
                char l_gdb_link_ip_str[l_gdb_link_len + 1];
                memcpy(l_gdb_link_ip_str, l_gdb_sync_nodes_links[i], l_gdb_link_len);
                l_gdb_link_ip_str[l_gdb_link_len] = '\0';
                struct in_addr l_in_addr;
                if (inet_pton(AF_INET, (const char *)l_gdb_link_ip_str, &l_in_addr) > 0) {
                    PVT(l_net)->gdb_sync_nodes_links_ips[PVT(l_net)->gdb_sync_nodes_links_count] = l_in_addr.s_addr;
                    PVT(l_net)->gdb_sync_nodes_links_ports[PVT(l_net)->gdb_sync_nodes_links_count] = l_gdb_link_port;
                    PVT(l_net)->gdb_sync_nodes_links_count++;
                }
            }
        }
        // groups for special sync
        uint16_t l_gdb_sync_groups_count;
        char **l_gdb_sync_groups = dap_config_get_array_str(l_cfg, "general", "gdb_sync_groups", &l_gdb_sync_groups_count);
        if (l_gdb_sync_groups && l_gdb_sync_groups_count > 0) {
            for(uint16_t i = 0; i < l_gdb_sync_groups_count; i++) {
                // add group to special sync
                dap_chain_global_db_add_sync_extra_group(l_gdb_sync_groups[i], s_gbd_history_callback_notify, l_net);
            }
        }

        // Add network to the list
        dap_chain_net_item_t * l_net_item = DAP_NEW_Z( dap_chain_net_item_t);
        dap_chain_net_item_t * l_net_item2 = DAP_NEW_Z( dap_chain_net_item_t);
        dap_snprintf(l_net_item->name,sizeof (l_net_item->name),"%s"
                     ,dap_config_get_item_str(l_cfg , "general" , "name" ));
        l_net_item->chain_net = l_net;
        l_net_item->net_id.uint64 = l_net->pub.id.uint64;
        pthread_rwlock_wrlock(&g_net_items_rwlock);
        HASH_ADD_STR(s_net_items,name,l_net_item);
        pthread_rwlock_unlock(&g_net_items_rwlock);

        memcpy( l_net_item2,l_net_item,sizeof (*l_net_item));
        pthread_rwlock_wrlock(&g_net_ids_rwlock);
        HASH_ADD(hh,s_net_items_ids,net_id,sizeof ( l_net_item2->net_id),l_net_item2);
        pthread_rwlock_unlock(&g_net_ids_rwlock);

        // LEDGER model
        uint16_t l_ledger_flags = 0;
        switch ( PVT( l_net )->node_role.enums ) {
            case NODE_ROLE_ROOT_MASTER:
            case NODE_ROLE_ROOT:
            case NODE_ROLE_ARCHIVE:
            case NODE_ROLE_MASTER:
                l_ledger_flags |= DAP_CHAIN_LEDGER_CHECK_CELLS_DS;
            case NODE_ROLE_CELL_MASTER:
                l_ledger_flags |= DAP_CHAIN_LEDGER_CHECK_TOKEN_EMISSION;
            case NODE_ROLE_FULL:
            case NODE_ROLE_LIGHT:
                l_ledger_flags |= DAP_CHAIN_LEDGER_CHECK_LOCAL_DS;
        }
        // init LEDGER model
        l_net->pub.ledger = dap_chain_ledger_create(l_ledger_flags, l_net->pub.name);
        // Check if seed nodes are present in local db alias
        char **l_seed_aliases = dap_config_get_array_str( l_cfg , "general" ,"seed_nodes_aliases"
                                                             ,&l_net_pvt->seed_aliases_count);
        l_net_pvt->seed_aliases = l_net_pvt->seed_aliases_count>0 ?
                                   (char **)DAP_NEW_SIZE(char**, sizeof(char*)*PVT(l_net)->seed_aliases_count) : NULL;
        for(size_t i = 0; i < PVT(l_net)->seed_aliases_count; i++) {
            l_net_pvt->seed_aliases[i] = dap_strdup(l_seed_aliases[i]);
        }

        uint16_t l_seed_nodes_addrs_len =0;
        char ** l_seed_nodes_addrs = dap_config_get_array_str( l_cfg , "general" ,"seed_nodes_addrs"
                                                             ,&l_seed_nodes_addrs_len);

        uint16_t l_seed_nodes_ipv4_len =0;
        char ** l_seed_nodes_ipv4 = dap_config_get_array_str( l_cfg , "general" ,"seed_nodes_ipv4"
                                                             ,&l_seed_nodes_ipv4_len);

        uint16_t l_seed_nodes_ipv6_len =0;
        char ** l_seed_nodes_ipv6 = dap_config_get_array_str( l_cfg , "general" ,"seed_nodes_ipv6"
                                                             ,&l_seed_nodes_ipv6_len);

        uint16_t l_seed_nodes_hostnames_len =0;
        char ** l_seed_nodes_hostnames = dap_config_get_array_str( l_cfg , "general" ,"seed_nodes_hostnames"
                                                             ,&l_seed_nodes_hostnames_len);

        uint16_t l_seed_nodes_port_len =0;
        char ** l_seed_nodes_port = dap_config_get_array_str( l_cfg , "general" ,"seed_nodes_port"
                                                                     ,&l_seed_nodes_port_len);
        uint16_t l_bootstrap_nodes_len = 0;
        char **l_bootstrap_nodes = dap_config_get_array_str(l_cfg, "general", "bootstrap_hostnames", &l_bootstrap_nodes_len);

        const char * l_node_addr_type = dap_config_get_item_str_default(l_cfg , "general" ,"node_addr_type","auto");

        const char * l_node_addr_str = NULL;
        const char * l_node_alias_str = NULL;

        // use unique addr from pub key
        if(!dap_strcmp(l_node_addr_type, "auto")) {
            size_t l_pub_key_data_size = 0;
            uint8_t *l_pub_key_data = NULL;

            // read pub key
            l_pub_key_data = dap_chain_global_db_gr_get("cur-node-addr-pkey", &l_pub_key_data_size, GROUP_LOCAL_NODE_ADDR);
            // generate new pub key
            if(!l_pub_key_data || !l_pub_key_data_size){

                const char * l_certs_name_str = "node-addr";
                dap_cert_t ** l_certs = NULL;
                size_t l_certs_size = 0;
                dap_cert_t * l_cert = NULL;
                // Load certs or create if not found
                if(!dap_cert_parse_str_list(l_certs_name_str, &l_certs, &l_certs_size)) { // Load certs
                    const char *l_cert_folder = dap_cert_get_folder(0);
                    // create new cert
                    if(l_cert_folder) {
                        char *l_cert_path = dap_strdup_printf("%s/%s.dcert", l_cert_folder, l_certs_name_str);
                        l_cert = dap_cert_generate(l_certs_name_str, l_cert_path, DAP_ENC_KEY_TYPE_SIG_DILITHIUM);
                        DAP_DELETE(l_cert_path);
                    }
                }
                if(l_certs_size > 0)
                    l_cert = l_certs[0];
                if(l_cert) {
                    l_pub_key_data = dap_enc_key_serealize_pub_key(l_cert->enc_key, &l_pub_key_data_size);
                    // save pub key
                    if(l_pub_key_data && l_pub_key_data_size > 0)
                        dap_chain_global_db_gr_set( "cur-node-addr-pkey", l_pub_key_data, l_pub_key_data_size,
                        GROUP_LOCAL_NODE_ADDR);
                }
            }
            // generate addr from pub_key
            dap_chain_hash_fast_t l_hash;
            if(l_pub_key_data_size > 0 && dap_hash_fast(l_pub_key_data, l_pub_key_data_size, &l_hash) == 1) {
                l_node_addr_str = dap_strdup_printf("%04X::%04X::%04X::%04X",
                        (uint16_t) *(uint16_t*) (l_hash.raw),
                        (uint16_t) *(uint16_t*) (l_hash.raw + 2),
                        (uint16_t) *(uint16_t*) (l_hash.raw + DAP_CHAIN_HASH_FAST_SIZE - 4),
                        (uint16_t) *(uint16_t*) (l_hash.raw + DAP_CHAIN_HASH_FAST_SIZE - 2));
            }
            DAP_DELETE(l_pub_key_data);
        }
        // use static addr from setting
        else if(!dap_strcmp(l_node_addr_type, "static")) {
            //const char * l_node_ipv4_str = dap_config_get_item_str(l_cfg , "general" ,"node-ipv4");
            l_node_addr_str = dap_strdup(dap_config_get_item_str(l_cfg, "general", "node-addr"));
            l_node_alias_str = dap_config_get_item_str(l_cfg, "general", "node-alias");
        }

        log_it (L_DEBUG, "Read %u aliases, %u address and %u ipv4 addresses, check them",
                l_net_pvt->seed_aliases_count,l_seed_nodes_addrs_len, l_seed_nodes_ipv4_len );
        // save new nodes from cfg file to db
        for ( size_t i = 0; i < PVT(l_net)->seed_aliases_count &&
                            i < l_seed_nodes_addrs_len &&
                            (
                                ( l_seed_nodes_ipv4_len  && i < l_seed_nodes_ipv4_len  ) ||
                                ( l_seed_nodes_ipv6_len  && i < l_seed_nodes_ipv6_len  ) ||
                                ( l_seed_nodes_hostnames_len  && i < l_seed_nodes_hostnames_len  )
                              )
                                                                    ; i++ ){
            dap_chain_node_addr_t * l_seed_node_addr;
            l_seed_node_addr = dap_chain_node_alias_find(l_net, l_net_pvt->seed_aliases[i] );
            //if (l_seed_node_addr == NULL){
                log_it(L_NOTICE, "Update alias %s in database, prefill it",l_net_pvt->seed_aliases[i]);
                dap_chain_node_info_t * l_node_info = DAP_NEW_Z(dap_chain_node_info_t);
                l_seed_node_addr = DAP_NEW_Z(dap_chain_node_addr_t);
                dap_snprintf( l_node_info->hdr.alias,sizeof ( l_node_info->hdr.alias),"%s",PVT(l_net)->seed_aliases[i]);
                if (sscanf(l_seed_nodes_addrs[i],NODE_ADDR_FP_STR, NODE_ADDR_FPS_ARGS(l_seed_node_addr) ) != 4 ){
                    log_it(L_ERROR,"Wrong address format,  should be like 0123::4567::890AB::CDEF");
                    DAP_DELETE(l_seed_node_addr);
                    DAP_DELETE(l_node_info);
                    l_seed_node_addr = NULL;
                    continue;
                }
                if( l_seed_node_addr ){
                    if ( l_seed_nodes_ipv4_len )
                        inet_pton( AF_INET, l_seed_nodes_ipv4[i],&l_node_info->hdr.ext_addr_v4);
                    if ( l_seed_nodes_ipv6_len )
                        inet_pton( AF_INET6, l_seed_nodes_ipv6[i],&l_node_info->hdr.ext_addr_v6);
                    if(l_seed_nodes_port_len && l_seed_nodes_port_len >= i)
                        l_node_info->hdr.ext_port = strtoul(l_seed_nodes_port[i], NULL, 10);
                    else
                        l_node_info->hdr.ext_port = 8079;

                    if ( l_seed_nodes_hostnames_len ){
                        struct addrinfo l_hints={0};

                        l_hints.ai_family = AF_UNSPEC ;    /* Allow IPv4 or IPv6 */
                        //l_hints.ai_flags = AI_PASSIVE;    /* For wildcard IP address */

                        log_it( L_DEBUG, "Resolve %s addr", l_seed_nodes_hostnames[i]);
                        struct hostent *l_he;

                        if ( (l_he = gethostbyname (l_seed_nodes_hostnames[i]) ) != NULL  ){
                            struct in_addr **l_addr_list = (struct in_addr **) l_he->h_addr_list;
                            for(int i = 0; l_addr_list[i] != NULL; i++ ) {
                                log_it( L_NOTICE, "Resolved %s to %s (ipv4)", l_seed_nodes_hostnames[i] ,
                                        inet_ntoa( *l_addr_list[i]  ) );
                                l_node_info->hdr.ext_addr_v4.s_addr = l_addr_list[i]->s_addr;
                            }
                        } else {
                            herror("gethostname");
                        }
                    }

                    l_node_info->hdr.address.uint64 = l_seed_node_addr->uint64;
                    if ( l_node_info->hdr.ext_addr_v4.s_addr ||
                    #ifdef DAP_OS_BSD
                    l_node_info->hdr.ext_addr_v6.__u6_addr.__u6_addr32[0]
                    #else
                        l_node_info->hdr.ext_addr_v6.s6_addr32[0]
                    #endif
                            ){
                        int l_ret;
                        if ( (l_ret = dap_chain_node_info_save(l_net, l_node_info)) ==0 ){
                            if (dap_chain_node_alias_register(l_net,l_net_pvt->seed_aliases[i],l_seed_node_addr))
                                log_it(L_NOTICE,"Seed node "NODE_ADDR_FP_STR" added to the curent list",NODE_ADDR_FP_ARGS(l_seed_node_addr) );
                            else {
                                log_it(L_WARNING,"Cant register alias %s for address "NODE_ADDR_FP_STR, l_net_pvt->seed_aliases[i], NODE_ADDR_FP_ARGS(l_seed_node_addr));
                            }
                        }else{
                            log_it(L_WARNING,"Cant save node info for address "NODE_ADDR_FP_STR" return code %d",
                                   NODE_ADDR_FP_ARGS(l_seed_node_addr), l_ret);
                        }
                    }
                    DAP_DELETE( l_seed_node_addr);
                }else
                    log_it(L_WARNING,"No address for seed node, can't populate global_db with it");
                DAP_DELETE( l_node_info);
            /*}else{
                log_it(L_DEBUG,"Seed alias %s is present",PVT(l_net)->seed_aliases[i]);
                dap_chain_node_info_t * l_node_info= dap_chain_node_info_read(l_net,l_seed_node_addr);
                l_node
                DAP_DELETE( l_seed_node_addr);
            }*/
        }
        PVT(l_net)->bootstrap_nodes_count = 0;
        PVT(l_net)->bootstrap_nodes_addrs = DAP_NEW_SIZE(struct in_addr, l_bootstrap_nodes_len * sizeof(struct in_addr));
        PVT(l_net)->bootstrap_nodes_ports = DAP_NEW_SIZE(uint16_t, l_bootstrap_nodes_len * sizeof(uint16_t));
        for (int i = 0; i < l_bootstrap_nodes_len; i++) {
            char *l_bootstrap_port_str = strchr(l_bootstrap_nodes[i], ':');
            if (!l_bootstrap_port_str) {
                continue;
            }
            uint16_t l_bootstrap_port = atoi(l_bootstrap_port_str + 1);
            if (!l_bootstrap_port) {
                continue;
            }
            int l_bootstrap_name_len = l_bootstrap_port_str - l_bootstrap_nodes[i];
            char *l_bootstrap_name = DAP_NEW_SIZE(char, l_bootstrap_name_len + 1);
            strncpy(l_bootstrap_name, l_bootstrap_nodes[i], l_bootstrap_name_len);
            struct in_addr l_bootstrap_addr;
            if (dap_net_resolve_host(l_bootstrap_name, AF_INET, (struct sockaddr* )&l_bootstrap_addr) == 0) {
                PVT(l_net)->bootstrap_nodes_addrs[PVT(l_net)->bootstrap_nodes_count] = l_bootstrap_addr;
                PVT(l_net)->bootstrap_nodes_ports[PVT(l_net)->bootstrap_nodes_count] = l_bootstrap_port;
                PVT(l_net)->bootstrap_nodes_count++;
            }
            DAP_DELETE(l_bootstrap_name);
        }
        if ( l_node_addr_str || l_node_alias_str ){
            dap_chain_node_addr_t * l_node_addr;
            if ( l_node_addr_str == NULL)
                l_node_addr = dap_chain_node_alias_find(l_net, l_node_alias_str);
            else{
                l_node_addr = DAP_NEW_Z(dap_chain_node_addr_t);
                bool parse_succesfully = false;
                if (dap_sscanf(l_node_addr_str, "0x%016"DAP_UINT64_FORMAT_x, &l_node_addr->uint64 ) == 1 ){
                    log_it(L_DEBUG, "Parse node address with format 0x016llx");
                    parse_succesfully = true;
                }
                if ( !parse_succesfully && dap_chain_node_addr_from_str(l_node_addr, l_node_addr_str) == 0) {
                    log_it(L_DEBUG, "Parse node address with format 04hX::04hX::04hX::04hX");
                    parse_succesfully = true;
                }

                if (!parse_succesfully){
                    log_it(L_ERROR,"Can't parse node address %s", l_node_addr_str);
                    DAP_DELETE(l_node_addr);
                    l_node_addr = NULL;
                }
                if(l_node_addr)
                    log_it(L_NOTICE, "Parse node addr " NODE_ADDR_FP_STR " successfully", NODE_ADDR_FP_ARGS(l_node_addr));
                l_net_pvt->node_addr = l_node_addr;

            }
            if ( l_node_addr ) {
                char *l_addr_hash_str = dap_chain_node_addr_to_hash_str(l_node_addr);
                // save current node address
                dap_db_set_cur_node_addr(l_node_addr->uint64, l_net->pub.name);
                if(!l_addr_hash_str){
                    log_it(L_ERROR,"Can't get hash string for node address!");
                } else {
                    l_net_pvt->node_info = dap_chain_node_info_read (l_net, l_node_addr);
                    if ( !l_net_pvt->node_info ) { // If not present - create it
                        l_net_pvt->node_info = DAP_NEW_Z(dap_chain_node_info_t);
                        memcpy(&l_net_pvt->node_info->hdr.address, l_node_addr,sizeof (*l_node_addr));
                        if (dap_config_get_item_bool_default(g_config,"server","enabled",false) ){
                            const char * l_ext_addr_v4 = dap_config_get_item_str_default(g_config,"server","ext_address",NULL);
                            const char * l_ext_addr_v6 = dap_config_get_item_str_default(g_config,"server","ext_address6",NULL);
                            uint16_t l_ext_port = dap_config_get_item_uint16_default(g_config,"server","ext_port_tcp",0);
                            uint16_t l_node_info_port = l_ext_port? l_ext_port :
                                                    dap_config_get_item_uint16_default(g_config,"server","listen_port_tcp",8089);
                            if (l_ext_addr_v4)
                                inet_pton(AF_INET,l_ext_addr_v4,&l_net_pvt->node_info->hdr.ext_addr_v4 );
                            if (l_ext_addr_v6)
                                inet_pton(AF_INET6,l_ext_addr_v6,&l_net_pvt->node_info->hdr.ext_addr_v6 );
                            l_net_pvt->node_info->hdr.ext_port =l_node_info_port;
                            log_it(L_INFO,"Server is enabled on %s:%u",l_ext_addr_v4?l_ext_addr_v4:"<none>",
                                   l_node_info_port);
                        }else
                            log_it(L_INFO,"Server is disabled, add only node address in nodelist");

                        dap_chain_node_info_save(l_net,l_net_pvt->node_info);
                    }
                    log_it(L_NOTICE,"GDB Info: node_addr: " NODE_ADDR_FP_STR"  links: %u cell_id: 0x%016"DAP_UINT64_FORMAT_X,
                           NODE_ADDR_FP_ARGS(l_node_addr),
                           l_net_pvt->node_info->hdr.links_number,
                           l_net_pvt->node_info->hdr.cell_id.uint64);
                }
            }
            else{
                log_it(L_WARNING, "Not present our own address %s in database", (l_node_alias_str) ? l_node_alias_str: "");
            }


         }
        char * l_chains_path = dap_strdup_printf("%s/network/%s", dap_config_path(), l_net->pub.name);
        DIR * l_chains_dir = opendir(l_chains_path);
        DAP_DELETE (l_chains_path);
        if ( l_chains_dir ){
            // for sequential loading chains
            dap_list_t *l_prior_list = NULL;

            struct dirent * l_dir_entry;
            while ( (l_dir_entry = readdir(l_chains_dir) )!= NULL ){
                if (l_dir_entry->d_name[0]=='\0')
                    continue;
                char * l_entry_name = strdup(l_dir_entry->d_name);
                if (strlen (l_entry_name) > 4 ){ // It has non zero name excluding file extension
                    if ( strncmp (l_entry_name+ strlen(l_entry_name)-4,".cfg",4) == 0 ) { // its .cfg file
                        l_entry_name [strlen(l_entry_name)-4] = 0;
                        log_it(L_DEBUG,"Open chain config \"%s\"...",l_entry_name);
                        l_chains_path = dap_strdup_printf("network/%s/%s",l_net->pub.name,l_entry_name);
                        dap_config_t * l_cfg = dap_config_open(l_chains_path);
                        if(l_cfg) {
                            list_priority *l_chain_prior = DAP_NEW_Z(list_priority);
                            l_chain_prior->prior = dap_config_get_item_uint16_default(l_cfg, "chain", "load_priority", 100);
                            l_chain_prior->chains_path = l_chains_path;
                            // add chain to load list;
                            l_prior_list = dap_list_append(l_prior_list, l_chain_prior);
                        }
                    }
                }
                DAP_DELETE (l_entry_name);
            }
            closedir(l_chains_dir);

            // sort list with chains names by priority
            l_prior_list = dap_list_sort(l_prior_list, callback_compare_prioritity_list);
            // load chains by priority
            dap_chain_t *l_chain;
            dap_list_t *l_list = l_prior_list;
            while(l_list){
                list_priority *l_chain_prior = l_list->data;
                // Create chain object
                l_chain = dap_chain_load_from_cfg(l_net->pub.ledger, l_net->pub.name,
                                                  l_net->pub.id, l_chain_prior->chains_path);
                if(l_chain) {
                    DL_APPEND(l_net->pub.chains, l_chain);
                    if(l_chain->callback_created)
                        l_chain->callback_created(l_chain, l_cfg);
                    // add a callback to monitor changes in the chain
                    dap_chain_add_callback_notify(l_chain, s_chain_callback_notify, l_net);
                }
                DAP_DELETE (l_chain_prior->chains_path);
                l_list = dap_list_next(l_list);
            }
            dap_list_free_full(l_prior_list, free);

            dap_chain_t *l_chain02;

            DL_FOREACH(l_net->pub.chains, l_chain){
                DL_FOREACH(l_net->pub.chains, l_chain02){
                    if (l_chain != l_chain02){
                        if (l_chain->id.uint64 == l_chain02->id.uint64)
                        {
                            log_it(L_ERROR, "Your network %s has chains with duplicate ids: 0x%"DAP_UINT64_FORMAT_U", chain01: %s, chain02: %s", l_chain->net_name,
                                            l_chain->id.uint64, l_chain->name,l_chain02->name);
                            log_it(L_ERROR, "Please, fix your configs and restart node");
                            return -2;
                        } 
                        if (!dap_strcmp(l_chain->name, l_chain02->name))
                        {
                            log_it(L_ERROR, "Your network %s has chains with duplicate names %s: chain01 id = 0x%"DAP_UINT64_FORMAT_U", chain02 id = 0x%"DAP_UINT64_FORMAT_U"",l_chain->net_name,
                                   l_chain->name, l_chain->id.uint64, l_chain02->id.uint64);
                            log_it(L_ERROR, "Please, fix your configs and restart node");
                            return -2;
                        }
                    }                         
                }
            }         

            bool l_processed;
            do {
                l_processed = false;
                DL_FOREACH(l_net->pub.chains, l_chain) {
                    if (l_chain->callback_atom_add_from_treshold) {
                        while (l_chain->callback_atom_add_from_treshold(l_chain, NULL)) {
                            log_it(L_DEBUG, "Added atom from treshold");
                            l_processed = true;
                        }
                    }
                }
            } while (l_processed);

            const char* l_default_chain_name = dap_config_get_item_str(l_cfg , "general" , "default_chain");
            if(l_default_chain_name)
                l_net->pub.default_chain = dap_chain_net_get_chain_by_name(l_net, l_default_chain_name);
            else
                l_net->pub.default_chain = NULL;

        } else {
            log_it(L_ERROR, "Can't find any chains for network %s", l_net->pub.name);
            l_net_pvt->load_mode = false;
            return -2;
        }
        // Do specific role actions post-chain created
        l_net_pvt->state_target = NET_STATE_OFFLINE;
        dap_chain_net_state_t l_target_state = NET_STATE_OFFLINE;
        l_net_pvt->only_static_links = false;
        switch ( l_net_pvt->node_role.enums ) {
            case NODE_ROLE_ROOT_MASTER:{
                // Set to process everything in datum pool
                dap_chain_t * l_chain = NULL;
                DL_FOREACH(l_net->pub.chains, l_chain ) l_chain->is_datum_pool_proc = true;
                log_it(L_INFO,"Root master node role established");
            } // Master root includes root
            case NODE_ROLE_ROOT:{
                // Set to process only zerochain
                dap_chain_id_t l_chain_id = {{0}};
                dap_chain_t * l_chain = dap_chain_find_by_id(l_net->pub.id,l_chain_id);
                if (l_chain )
                   l_chain->is_datum_pool_proc = true;
                l_net_pvt->only_static_links = true;
                l_target_state = NET_STATE_ONLINE;     
                log_it(L_INFO,"Root node role established");
            } break;
            case NODE_ROLE_CELL_MASTER:
            case NODE_ROLE_MASTER:{

                uint16_t l_proc_chains_count=0;
                char ** l_proc_chains = dap_config_get_array_str(l_cfg,"role-master" , "proc_chains", &l_proc_chains_count );
                for ( size_t i = 0; i< l_proc_chains_count ; i++){
                    dap_chain_id_t l_chain_id = {{0}};
                    if(dap_sscanf( l_proc_chains[i], "0x%16"DAP_UINT64_FORMAT_X,  &l_chain_id.uint64) ==1 || dap_scanf("0x%16"DAP_UINT64_FORMAT_x,  &l_chain_id.uint64) == 1){
                        dap_chain_t * l_chain = dap_chain_find_by_id(l_net->pub.id, l_chain_id );
                        if ( l_chain ){
                            l_chain->is_datum_pool_proc = true;
                        }else{
                            log_it( L_WARNING, "Can't find chain id " );
                        }
                    }
                }
                l_net_pvt->only_static_links = true;
                l_target_state = NET_STATE_ONLINE;
                log_it(L_INFO,"Master node role established");
            } break;
            case NODE_ROLE_FULL:{
                log_it(L_INFO,"Full node role established");
                l_target_state = NET_STATE_ONLINE;
            } break;
            case NODE_ROLE_LIGHT:
            default:
                log_it(L_INFO,"Light node role established");

        }
        if (!l_net_pvt->only_static_links)
            l_net_pvt->only_static_links = dap_config_get_item_bool_default(l_cfg, "general", "static_links_only", false);
        if (s_seed_mode || !dap_config_get_item_bool_default(g_config ,"general", "auto_online",false ) ) { // If we seed we do everything manual. First think - prefil list of node_addrs and its aliases
            l_target_state = NET_STATE_OFFLINE;
        }
        l_net_pvt->load_mode = false;
        dap_chain_ledger_load_end(l_net->pub.ledger);

        // reload ledger cache at once
        s_chain_net_reload_ledger_cache_once(l_net);

        dap_chain_net_add_gdb_notify_callback(l_net, dap_chain_net_sync_gdb_broadcast, l_net);
        if (l_target_state != l_net_pvt->state_target)
            dap_chain_net_state_go_to(l_net, l_target_state);

        // Start the proc thread
        log_it(L_INFO, "Chain network \"%s\" initialized",l_net_item->name);

        dap_config_close(l_cfg);
    }
    return 0;
}

/**
 * @brief dap_chain_net_deinit
 */
void dap_chain_net_deinit()
{
}

dap_chain_net_t **dap_chain_net_list(uint16_t *a_size)
{
    pthread_rwlock_rdlock(&g_net_items_rwlock);
    *a_size = HASH_COUNT(s_net_items);
    if(*a_size){
        dap_chain_net_t **l_net_list = DAP_NEW_SIZE(dap_chain_net_t *, (*a_size) * sizeof(dap_chain_net_t *));
        dap_chain_net_item_t *l_current_item, *l_tmp;
        int i = 0;
        HASH_ITER(hh, s_net_items, l_current_item, l_tmp) {
            l_net_list[i++] = l_current_item->chain_net;
            if(i > *a_size)
                break;
        }
        return l_net_list;
        pthread_rwlock_unlock(&g_net_items_rwlock);
    } else {
        pthread_rwlock_unlock(&g_net_items_rwlock);
        return NULL;
    }
}

/**
 * @brief dap_chain_net_by_name
 * @param a_name
 * @return
 */
dap_chain_net_t * dap_chain_net_by_name( const char * a_name)
{
    dap_chain_net_item_t * l_net_item = NULL;
    if(a_name) {
        pthread_rwlock_rdlock(&g_net_items_rwlock);
        HASH_FIND_STR(s_net_items,a_name,l_net_item );
        pthread_rwlock_unlock(&g_net_items_rwlock);
    }
    return l_net_item ? l_net_item->chain_net : NULL;
}

/**
 * @brief dap_chain_ledger_by_net_name
 * @param a_net_name
 * @return
 */
dap_ledger_t * dap_chain_ledger_by_net_name( const char * a_net_name)
{
    dap_chain_net_t *l_net = dap_chain_net_by_name(a_net_name);
    return l_net ? l_net->pub.ledger : NULL;
}

/**
 * @brief dap_chain_net_by_id
 * @param a_id
 * @return
 */
dap_chain_net_t * dap_chain_net_by_id( dap_chain_net_id_t a_id)
{
    dap_chain_net_item_t * l_net_item = NULL;
    pthread_rwlock_rdlock(&g_net_ids_rwlock);
    HASH_FIND(hh,s_net_items_ids,&a_id,sizeof (a_id), l_net_item );
    pthread_rwlock_unlock(&g_net_ids_rwlock);
    return l_net_item ? l_net_item->chain_net : NULL;
}

/**
 * @brief dap_chain_net_by_id
 * @param a_id
 * @return
 */
uint16_t dap_chain_net_acl_idx_by_id(dap_chain_net_id_t a_id)
{
    dap_chain_net_t *l_net = dap_chain_net_by_id(a_id);
    return l_net ? PVT(l_net)->acl_idx : (uint16_t)-1;
}

/**
 * @brief dap_chain_net_id_by_name
 * @param a_name
 * @return
 */
dap_chain_net_id_t dap_chain_net_id_by_name( const char * a_name)
{
    dap_chain_net_t *l_net = dap_chain_net_by_name( a_name );
    dap_chain_net_id_t l_ret = {0};
    if (l_net)
        l_ret.uint64 = l_net->pub.id.uint64;
    return l_ret;
}

/**
 * @brief dap_chain_net_get_chain_by_name
 * @param l_net
 * @param a_name
 * @return
 */
dap_chain_t * dap_chain_net_get_chain_by_name( dap_chain_net_t * l_net, const char * a_name)
{
   dap_chain_t * l_chain;
   DL_FOREACH(l_net->pub.chains, l_chain){
        if(dap_strcmp(l_chain->name,a_name) == 0)
            return  l_chain;
   }
   return NULL;
}

/**
 * @brief dap_chain_net_get_chain_by_chain_type
 * @param a_datum_type
 * @return
 */
dap_chain_t * dap_chain_net_get_chain_by_chain_type(dap_chain_net_t * l_net, dap_chain_type_t a_datum_type)
{
    dap_chain_t * l_chain;

    if(!l_net)
        return NULL;

    DL_FOREACH(l_net->pub.chains, l_chain)
    {
        for(int i = 0; i < l_chain->datum_types_count; i++) {
            if(l_chain->datum_types[i] == a_datum_type)
                return l_chain;
        }
    }
    return NULL;
}

/**
 * @brief dap_chain_net_get_gdb_group_mempool_by_chain_type
 * @param a_datum_type
 * @return
 */
char * dap_chain_net_get_gdb_group_mempool_by_chain_type(dap_chain_net_t * l_net, dap_chain_type_t a_datum_type)
{
    dap_chain_t * l_chain;
    if(!l_net)
        return NULL;
    DL_FOREACH(l_net->pub.chains, l_chain)
    {
        for(int i = 0; i < l_chain->datum_types_count; i++) {
            if(l_chain->datum_types[i] == a_datum_type)
                return dap_chain_net_get_gdb_group_mempool(l_chain);
        }
    }
    return NULL;
}

/**
 * @brief dap_chain_net_get_state
 * @param l_net
 * @return
 */
dap_chain_net_state_t dap_chain_net_get_state ( dap_chain_net_t * l_net)
{
    assert(l_net);
    pthread_rwlock_rdlock(&PVT(l_net)->rwlock);
    dap_chain_net_state_t l_ret = PVT(l_net)->state;
    pthread_rwlock_unlock(&PVT(l_net)->rwlock);
    return l_ret;
}

/**
 * @brief dap_chain_net_set_state
 * @param l_net
 * @param a_state
 */
void dap_chain_net_set_state ( dap_chain_net_t * l_net, dap_chain_net_state_t a_state)
{
    assert(l_net);
    log_it(L_DEBUG,"%s set state %s", l_net->pub.name, dap_chain_net_state_to_str(a_state)  );
    pthread_rwlock_wrlock(&PVT(l_net)->rwlock);
    if( a_state == PVT(l_net)->state){
        pthread_rwlock_unlock(&PVT(l_net)->rwlock);
        return;
    }
    PVT(l_net)->state = a_state;
    pthread_rwlock_unlock(&PVT(l_net)->rwlock);
    dap_proc_queue_add_callback(dap_events_worker_get_auto(), s_net_states_proc,l_net );
}


/**
 * @brief dap_chain_net_get_cur_addr
 * @param l_net
 * @return
 */
dap_chain_node_addr_t * dap_chain_net_get_cur_addr( dap_chain_net_t * l_net)
{
    return l_net ? (PVT(l_net)->node_info ? &PVT(l_net)->node_info->hdr.address : PVT(l_net)->node_addr) : NULL;
}

uint64_t dap_chain_net_get_cur_addr_int(dap_chain_net_t * l_net)
{
    if (!l_net)
        return 0;
    return dap_chain_net_get_cur_addr(l_net) ? dap_chain_net_get_cur_addr(l_net)->uint64 :
                                               dap_db_get_cur_node_addr(l_net->pub.name);
}

dap_chain_cell_id_t * dap_chain_net_get_cur_cell( dap_chain_net_t * l_net)
{
    return  PVT(l_net)->node_info ? &PVT(l_net)->node_info->hdr.cell_id: 0;
}


/**
 * Get nodes list (list of dap_chain_node_addr_t struct)
 */
dap_list_t* dap_chain_net_get_link_node_list(dap_chain_net_t * l_net, bool a_is_only_cur_cell)
{
    dap_list_t *l_node_list = NULL;
    // get cur node address
    dap_chain_node_addr_t l_cur_node_addr = { 0 };
    l_cur_node_addr.uint64 = dap_chain_net_get_cur_addr_int(l_net);

    dap_chain_node_info_t *l_cur_node_info = dap_chain_node_info_read(l_net, &l_cur_node_addr);
    // add links to nodes list only from the same cell
    if(l_cur_node_info) {
        for(unsigned int i = 0; i < l_cur_node_info->hdr.links_number; i++) {
            bool l_is_add = true;
            dap_chain_node_addr_t *l_remote_address = l_cur_node_info->links + i;
            if(a_is_only_cur_cell) {
                // get remote node list
                dap_chain_node_info_t *l_remote_node_info = dap_chain_node_info_read(l_net, l_remote_address);
                if(!l_remote_node_info || l_remote_node_info->hdr.cell_id.uint64 != l_cur_node_info->hdr.cell_id.uint64)
                    l_is_add = false;
                DAP_DELETE(l_remote_node_info);
            }
            if(l_is_add) {
                dap_chain_node_addr_t *l_address = DAP_NEW(dap_chain_node_addr_t);
                l_address->uint64 = l_cur_node_info->links[i].uint64;
                l_node_list = dap_list_append(l_node_list, l_address);
            }
        }

    }
    DAP_DELETE(l_cur_node_info);
    return l_node_list;
}

/**
 * Get remote nodes list (list of dap_chain_node_addr_t struct)
 */
dap_list_t* dap_chain_net_get_node_list(dap_chain_net_t * l_net)
{
    dap_list_t *l_node_list = NULL;
    /*
     dap_chain_net_pvt_t *l_net_pvt = PVT(l_net);
     // get nodes from seed_nodes
     for(uint16_t i = 0; i < l_net_pvt->seed_aliases_count; i++) {
     dap_chain_node_addr_t *l_node_address = dap_chain_node_alias_find(l_net, l_net_pvt->seed_aliases[i]);
     l_node_list = dap_list_append(l_node_list, l_node_address);
     }*/

    // get nodes list from global_db
    dap_global_db_obj_t *l_objs = NULL;
    size_t l_nodes_count = 0;
    // read all node
    l_objs = dap_chain_global_db_gr_load(l_net->pub.gdb_nodes, &l_nodes_count);
    if(!l_nodes_count || !l_objs)
        return l_node_list;
    for(size_t i = 0; i < l_nodes_count; i++) {
        dap_chain_node_info_t *l_node_info = (dap_chain_node_info_t *) l_objs[i].value;
        dap_chain_node_addr_t *l_address = DAP_NEW(dap_chain_node_addr_t);
        l_address->uint64 = l_node_info->hdr.address.uint64;
        l_node_list = dap_list_append(l_node_list, l_address);
    }
    dap_chain_global_db_objs_delete(l_objs, l_nodes_count);
    return l_node_list;
}

/**
 * @brief dap_chain_net_set_flag_sync_from_zero
 * @param a_net
 * @param a_flag_sync_from_zero
 */
void dap_chain_net_set_flag_sync_from_zero(dap_chain_net_t * a_net, bool a_flag_sync_from_zero)
{
    if( a_flag_sync_from_zero)
        PVT(a_net)->flags |= F_DAP_CHAIN_NET_SYNC_FROM_ZERO;
    else
        PVT(a_net)->flags ^= F_DAP_CHAIN_NET_SYNC_FROM_ZERO;
}

/**
 * @brief dap_chain_net_get_flag_sync_from_zero
 * @param a_net
 * @return
 */
bool dap_chain_net_get_flag_sync_from_zero( dap_chain_net_t * a_net)
{
    return PVT(a_net)->flags &F_DAP_CHAIN_NET_SYNC_FROM_ZERO ;
}

/**
 * @brief dap_chain_net_proc_datapool
 * @param a_net
 */
void dap_chain_net_proc_mempool (dap_chain_net_t * a_net)
{
    dap_string_t * l_str_tmp = dap_string_new(NULL);
    dap_chain_t *l_chain;
    DL_FOREACH(a_net->pub.chains, l_chain) {
        char *l_gdb_group_mempool = dap_chain_net_get_gdb_group_mempool(l_chain);

        size_t l_objs_size = 0;
        dap_global_db_obj_t * l_objs = dap_chain_global_db_gr_load(l_gdb_group_mempool, &l_objs_size);
        if(l_objs_size) {
            log_it(L_INFO, "%s.%s: Found %zu records :", a_net->pub.name, l_chain->name,
                    l_objs_size);
            size_t l_datums_size = l_objs_size;
            dap_chain_datum_t ** l_datums = DAP_NEW_Z_SIZE(dap_chain_datum_t*,
                    sizeof(dap_chain_datum_t*) * l_datums_size);
            size_t l_objs_size_tmp = (l_objs_size > 15) ? min(l_objs_size, 10) : l_objs_size;
            for(size_t i = 0; i < l_objs_size; i++) {
                dap_chain_datum_t * l_datum = (dap_chain_datum_t*) l_objs[i].value;
                int l_verify_datum= dap_chain_net_verify_datum_for_add( a_net, l_datum) ;
                if (l_verify_datum != 0){
                    log_it(L_WARNING, "Datum doesn't pass verifications (code %d), delete such datum from pool",
                                             l_verify_datum);
                    dap_chain_global_db_gr_del( l_objs[i].key, l_gdb_group_mempool);
                    l_datums[i] = NULL;
                }else{
                    l_datums[i] = l_datum;
                    if(i < l_objs_size_tmp) {
                        char buf[50] = { '\0' };
                        const char *l_type = NULL;
                        DAP_DATUM_TYPE_STR(l_datum->header.type_id, l_type)
                        time_t l_ts_create = (time_t) l_datum->header.ts_create;
                        log_it(L_INFO, "\t\t0x%s: type_id=%s ts_create=%s data_size=%u",
                                l_objs[i].key, l_type,
                                dap_ctime_r(&l_ts_create, buf), l_datum->header.data_size);
                    }
                }
            }
            size_t l_objs_processed = l_chain->callback_add_datums(l_chain, l_datums, l_datums_size);
            // Delete processed objects
            size_t l_objs_processed_tmp = (l_objs_processed > 15) ? min(l_objs_processed, 10) : l_objs_processed;
            for(size_t i = 0; i < l_objs_processed; i++) {
                dap_chain_global_db_gr_del(l_objs[i].key, l_gdb_group_mempool);
                if(i < l_objs_processed_tmp) {
                    dap_string_append_printf(l_str_tmp, "New event created, removed datum 0x%s from mempool \n",
                            l_objs[i].key);
                }
            }
            if(l_objs_processed < l_datums_size)
                log_it(L_WARNING, "%s.%s: %zu records not processed", a_net->pub.name, l_chain->name,
                        l_datums_size - l_objs_processed);
            dap_chain_global_db_objs_delete(l_objs, l_objs_size);

            // Cleanup datums array
            if(l_datums){
                for(size_t i = 0; i < l_objs_size; i++) {
                    if (l_datums[i])
                        DAP_DELETE(l_datums[i]);
                }
                DAP_DEL_Z(l_datums);
            }
        }
        else {
            log_it(L_INFO, "%s.%s: No records in mempool", a_net->pub.name, l_chain ? l_chain->name : "[no chain]");
        }
        DAP_DELETE(l_gdb_group_mempool);

    }
}

/**
 * @brief dap_chain_net_tx_get_by_hash
 * @param a_net
 * @param a_tx_hash
 * @param a_search_type
 * @return
 */
dap_chain_datum_tx_t * dap_chain_net_get_tx_by_hash(dap_chain_net_t * a_net, dap_chain_hash_fast_t * a_tx_hash,
                                                     dap_chain_net_tx_search_type_t a_search_type)
{
    dap_ledger_t * l_ledger = a_net->pub.ledger;
    dap_chain_datum_tx_t * l_tx = NULL;

    switch (a_search_type) {
        case TX_SEARCH_TYPE_NET:
        case TX_SEARCH_TYPE_CELL:
        case TX_SEARCH_TYPE_LOCAL:
        case TX_SEARCH_TYPE_CELL_SPENT:
        case TX_SEARCH_TYPE_NET_SPENT: {

            if ( ! l_tx ){
                // pass all chains
                for ( dap_chain_t * l_chain = a_net->pub.chains; l_chain; l_chain = l_chain->next){
                    if ( l_chain->callback_tx_find_by_hash ){
                        // try to find transaction in chain ( inside shard )
                        l_tx = l_chain->callback_tx_find_by_hash(l_chain, a_tx_hash);
                        if (l_tx) {
                            if ((a_search_type == TX_SEARCH_TYPE_CELL_SPENT ||
                                    a_search_type == TX_SEARCH_TYPE_NET_SPENT) &&
                                    (!dap_chain_ledger_tx_spent_find_by_hash(l_ledger, a_tx_hash)))
                                return NULL;
                            break;
                        }
                    }
                }
            }
        } break;

        case TX_SEARCH_TYPE_NET_UNSPENT:
        case TX_SEARCH_TYPE_CELL_UNSPENT:
            l_tx = dap_chain_ledger_tx_find_by_hash(l_ledger, a_tx_hash);
            break;
    }
    return l_tx;
}

/**
 * @brief dap_chain_net_get_add_gdb_group
 * @param a_net
 * @param a_node_addr
 * @return
 */
bool dap_chain_net_get_add_gdb_group(dap_chain_net_t *a_net, dap_chain_node_addr_t a_node_addr)
{
    if(!a_net || !PVT(a_net) || !PVT(a_net)->gdb_sync_nodes_addrs)
        return false;
    for(uint16_t i = 0; i < PVT(a_net)->gdb_sync_nodes_addrs_count; i++) {
        if(a_node_addr.uint64 == PVT(a_net)->gdb_sync_nodes_addrs[i].uint64) {
            return true;
        }
    }
    return false;
}

/**
 * @brief dap_chain_net_verify_datum_for_add
 * process datum verification process. Can be:
 *   if DAP_CHAIN_DATUM_TX, called dap_chain_ledger_tx_add_check
 *   if DAP_CHAIN_DATUM_TOKEN_DECL, called dap_chain_ledger_token_decl_add_check
 *   if DAP_CHAIN_DATUM_TOKEN_EMISSION, called dap_chain_ledger_token_emission_add_check
 * @param a_net
 * @param a_datum
 * @return
 */
int dap_chain_net_verify_datum_for_add(dap_chain_net_t *a_net, dap_chain_datum_t * a_datum )
{
    if( ! a_datum)
        return -10;
    if( ! a_net )
        return -11;
    switch ( a_datum->header.type_id) {
        case DAP_CHAIN_DATUM_TX:
            return dap_chain_ledger_tx_add_check( a_net->pub.ledger, (dap_chain_datum_tx_t*)a_datum->data );
        case DAP_CHAIN_DATUM_TOKEN_DECL:
            return dap_chain_ledger_token_decl_add_check( a_net->pub.ledger, (dap_chain_datum_token_t *)a_datum->data);
        case DAP_CHAIN_DATUM_TOKEN_EMISSION:
            return dap_chain_ledger_token_emission_add_check( a_net->pub.ledger, a_datum->data, a_datum->header.data_size );
        default: return 0;
    }
}

/**
 * @brief check certificate access list, written in chain config
 *
 * @param a_net - network object
 * @param a_pkey_hash - certificate hash
 * @return true
 * @return false
 */
static bool s_net_check_acl(dap_chain_net_t *a_net, dap_chain_hash_fast_t *a_pkey_hash)
{
    const char l_path[] = "network/";
    char l_cfg_path[strlen(a_net->pub.name) + strlen(l_path) + 1];
    strcpy(l_cfg_path, l_path);
    strcat(l_cfg_path, a_net->pub.name);
    dap_config_t *l_cfg = dap_config_open(l_cfg_path);
    const char *l_auth_type = dap_config_get_item_str(l_cfg, "auth", "type");
    bool l_authorized = true;
    if (l_auth_type && !strcmp(l_auth_type, "ca")) {
        if (dap_hash_fast_is_blank(a_pkey_hash)) {
            return false;
        }
        l_authorized = false;
        const char *l_auth_hash_str = dap_chain_hash_fast_to_str_new(a_pkey_hash);
        uint16_t l_acl_list_len = 0;
        char **l_acl_list = dap_config_get_array_str(l_cfg, "auth", "acl_accept_ca_list", &l_acl_list_len);
        for (uint16_t i = 0; i < l_acl_list_len; i++) {
            if (!strcmp(l_acl_list[i], l_auth_hash_str)) {
                l_authorized = true;
                break;
            }
        }
        if (!l_authorized) {
            const char *l_acl_gdb = dap_config_get_item_str(l_cfg, "auth", "acl_accept_ca_gdb");
            if (l_acl_gdb) {
                size_t l_objs_count;
                dap_global_db_obj_t *l_objs = dap_chain_global_db_gr_load(l_acl_gdb, &l_objs_count);
                for (size_t i = 0; i < l_objs_count; i++) {
                    if (!strcmp(l_objs[i].key, l_auth_hash_str)) {
                        l_authorized = true;
                        break;
                    }
                }
                dap_chain_global_db_objs_delete(l_objs, l_objs_count);
            }
        }
        if (!l_authorized) {
            const char *l_acl_chains = dap_config_get_item_str(l_cfg, "auth", "acl_accept_ca_chains");
            if (l_acl_chains && !strcmp(l_acl_chains, "all")) {
                dap_list_t *l_certs = dap_cert_get_all_mem();
                for (dap_list_t *l_tmp = l_certs; l_tmp; l_tmp = dap_list_next(l_tmp)) {
                    dap_cert_t *l_cert = (dap_cert_t *)l_tmp->data;
                    size_t l_pkey_size;
                    uint8_t *l_pkey_ser = dap_enc_key_serealize_pub_key(l_cert->enc_key, &l_pkey_size);
                    dap_chain_hash_fast_t l_cert_hash;
                    dap_hash_fast(l_pkey_ser, l_pkey_size, &l_cert_hash);
                    if (!memcmp(&l_cert_hash, a_pkey_hash, sizeof(dap_chain_hash_fast_t))) {
                        l_authorized = true;
                        DAP_DELETE(l_pkey_ser);
                        break;
                    }
                    DAP_DELETE(l_pkey_ser);
                }
            }
        }
    }
    return l_authorized;
}

/**
 * @brief s_acl_callback function. Usually called from enc_http_proc
 * set acl (l_enc_key_ks->acl_list) from acl_accept_ca_list, acl_accept_ca_gdb chain config parameters in [auth] section
 * @param a_pkey_hash dap_chain_hash_fast_t hash object
 * @return uint8_t*
 */
static uint8_t *dap_chain_net_set_acl(dap_chain_hash_fast_t *a_pkey_hash)
{
    uint16_t l_net_count;
    dap_chain_net_t **l_net_list = dap_chain_net_list(&l_net_count);
    if (l_net_count && l_net_list) {
        uint8_t *l_ret = DAP_NEW_SIZE(uint8_t, l_net_count);
        for (uint16_t i = 0; i < l_net_count; i++) {
            l_ret[i] = s_net_check_acl(l_net_list[i], a_pkey_hash);
        }
        DAP_DELETE(l_net_list);
        return l_ret;
    }
    return NULL;
}

/**
 * @brief dap_cert_chain_file_save
 * @param datum
 */
int dap_cert_chain_file_save(dap_chain_datum_t *datum, char *net_name)
{
    const char *s_system_chain_ca_dir = dap_config_get_item_str(g_config, "resources", "chain_ca_folder");
    if(dap_strlen(s_system_chain_ca_dir) == 0) {
        log_it(L_ERROR, "Not found 'chain_ca_folder' in .cfg file");
        return -1;
    }
    dap_cert_t *cert = dap_cert_mem_load(datum->data, datum->header.data_size);
    if(!cert) {
        log_it(L_ERROR, "Can't load cert, size: %d", datum->header.data_size);
        return -1;
    }
    const char *cert_name = cert->name;
    size_t cert_path_length = dap_strlen(net_name) + dap_strlen(cert_name) + 9 + dap_strlen(s_system_chain_ca_dir);
    char *cert_path = DAP_NEW_Z_SIZE(char, cert_path_length);
    snprintf(cert_path, cert_path_length, "%s/%s/%s.dcert", s_system_chain_ca_dir, net_name, cert_name);
    // In cert_path resolve all `..` and `.`s
    char *cert_path_c = dap_canonicalize_filename(cert_path, NULL);
    DAP_DELETE(cert_path);
    // Protect the ca folder from using "/.." in cert_name
    if(dap_strncmp(s_system_chain_ca_dir, cert_path_c, dap_strlen(s_system_chain_ca_dir))) {
        log_it(L_ERROR, "Cert path '%s' is not in ca dir: %s", cert_path_c, s_system_chain_ca_dir);
        return -1;
    }
    int l_ret = dap_cert_file_save(cert, cert_path_c);
    DAP_DELETE(cert_path_c);
//  if ( access( l_cert_path, F_OK ) != -1 ) {
//      log_it (L_ERROR, "File %s is already exists.", l_cert_path);
//      return -1;
//  } else
    return l_ret;
}<|MERGE_RESOLUTION|>--- conflicted
+++ resolved
@@ -590,15 +590,10 @@
                                           l_net->pub.id.uint64, a_chain->id.uint64, a_id.uint64, a_atom, a_atom_size);
         }
         pthread_rwlock_unlock(&PVT(l_net)->rwlock);
-<<<<<<< HEAD
     }else{
         if (s_debug_more)
             log_it(L_WARNING,"Node current state is %s. Real-time syncing is possible when you in NET_STATE_LINKS_ESTABLISHED (and above) state", s_net_state_to_str(PVT(l_net)->state));
     }
-=======
-    } else if (s_debug_more)
-        log_it(L_WARNING,"Node current state is %s. Real-time syncing is possible when you in NET_STATE_ONLINE state", s_net_state_to_str(PVT(l_net)->state));
->>>>>>> cf5f9a60
 }
 
 static dap_chain_node_info_t *s_get_dns_link_from_cfg(dap_chain_net_t *a_net)
