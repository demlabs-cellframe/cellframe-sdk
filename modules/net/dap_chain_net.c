--- conflicted
+++ resolved
@@ -703,26 +703,8 @@
     return l_ret;
 }
 
-<<<<<<< HEAD
-bool s_net_disk_load_notify_callback(void UNUSED_ARG *a_arg)
-{
-    json_object *json_obj = json_object_new_object();
-    json_object_object_add(json_obj, "class", json_object_new_string("nets_init"));
-    json_object *l_jobj_nets = json_object_new_object();
-    for (dap_chain_net_t *l_net = s_nets_by_name; l_net; l_net = l_net->hh.next) {
-        json_object *json_chains = json_object_new_object();
-        for (dap_chain_t *l_chain = l_net->pub.chains; l_chain; l_chain = l_chain->next) {
-            json_object *l_jobj_chain_info = json_object_new_object();
-            json_object *l_jobj_atoms = json_object_new_int(l_chain->callback_count_atom(l_chain));
-            json_object *l_jobj_process = json_object_new_int(l_chain->load_progress);
-            json_object_object_add(l_jobj_chain_info, "count_atoms", l_jobj_atoms);
-            json_object_object_add(l_jobj_chain_info, "load_process", l_jobj_process);
-            json_object_object_add(json_chains, l_chain->name, l_jobj_chain_info);
-            log_it(L_DEBUG, "Loading net \"%s\", chain \"%s\", ID 0x%016"DAP_UINT64_FORMAT_x " [%d%%]", l_net->pub.name, l_chain->name, l_chain->id.uint64, l_chain->load_progress);
-        }
-        json_object_object_add(l_jobj_nets, l_net->pub.name, json_chains);
-=======
-bool s_net_disk_load_notify_callback(UNUSED_ARG void *a_arg) {
+bool s_net_disk_load_notify_callback(UNUSED_ARG void *a_arg)
+{
     json_object *json_obj = json_object_new_object();
     json_object_object_add(json_obj, "class", json_object_new_string("nets_init"));
     json_object *l_jobj_nets = json_object_new_object();
@@ -737,7 +719,6 @@
                             net->pub.name, l_chain->name, l_chain->id.uint64, l_chain->load_progress);
         }
         json_object_object_add(l_jobj_nets, net->pub.name, json_chains);
->>>>>>> 63c82b97
     }
     json_object_object_add(json_obj, "nets", l_jobj_nets);
     dap_notify_server_send_mt(json_object_get_string(json_obj));
@@ -758,43 +739,25 @@
         pthread_mutex_unlock(&s_net_cond_lock);
         return;
     }
-<<<<<<< HEAD
-    dap_timerfd_t *l_nets_load_notify_timer = dap_timerfd_start(5000, s_net_disk_load_notify_callback, NULL);
-=======
-    dap_timerfd_t *l_load_notify_timer = dap_timerfd_start(5000, (dap_timerfd_callback_t)s_net_disk_load_notify_callback, NULL);
->>>>>>> 63c82b97
+    dap_timerfd_t *l_load_notify_timer = dap_timerfd_start(5000, s_net_disk_load_notify_callback, NULL);
     for (dap_chain_net_t *net = s_nets_by_name; net; net = net->hh.next)
         dap_proc_thread_callback_add(NULL, s_net_load, net);
     while (s_net_loading_count)
         pthread_cond_wait(&s_net_cond, &s_net_cond_lock);
     pthread_mutex_unlock(&s_net_cond_lock);
-<<<<<<< HEAD
     s_net_disk_load_notify_callback(NULL);
-    dap_timerfd_delete_unsafe(l_nets_load_notify_timer);
-=======
     dap_timerfd_delete_mt(l_load_notify_timer->worker, l_load_notify_timer->esocket_uuid);
->>>>>>> 63c82b97
 }
 
 dap_string_t* dap_cli_list_net()
 {
     dap_string_t *l_string_ret = dap_string_new("");
-<<<<<<< HEAD
-    dap_chain_net_t * l_net = NULL;
-    unsigned l_net_i = 0;
-    dap_string_append(l_string_ret, "Available networks and chains:\n");
-    for (dap_chain_net_t *net = s_nets_by_name; net; net = net->hh.next) {
-        dap_string_append_printf(l_string_ret, "\t%s:\n", l_net->pub.name);
-        ++l_net_i;
-        dap_chain_t *l_chain = l_net->pub.chains;
-=======
     unsigned l_net_i = 0;
     dap_string_append(l_string_ret, "Available networks and chains:\n");
     for (dap_chain_net_t *net = s_nets_by_name; net; net = net->hh.next) {
         dap_string_append_printf(l_string_ret, "\t%s:\n", net->pub.name);
         ++l_net_i;
         dap_chain_t *l_chain = net->pub.chains;
->>>>>>> 63c82b97
         while (l_chain) {
             dap_string_append_printf( l_string_ret, "\t\t%s\n", l_chain->name );
             l_chain = l_chain->next;
@@ -1797,13 +1760,8 @@
 #ifdef DAP_LEDGER_TEST
 int dap_chain_net_test_init()
 {
-<<<<<<< HEAD
-    dap_chain_net_t *l_net = DAP_NEW_Z_SIZE(dap_chain_net_t, sizeof(dap_chain_net_t) + sizeof(dap_chain_net_pvt_t));
-    PVT(l_net)->node_info = DAP_NEW_Z_SIZE(dap_chain_node_info_t, sizeof(dap_chain_node_info_t) + DAP_HOSTADDR_STRLEN + 1);
-=======
     dap_chain_net_t *l_net = DAP_NEW_Z_SIZE( dap_chain_net_t, sizeof(dap_chain_net_t) + sizeof(dap_chain_net_pvt_t) );
-    PVT(l_net)->node_info = DAP_NEW_Z_SIZE(dap_chain_net_t, sizeof(dap_chain_node_info_t) + DAP_HOSTADDR_STRLEN + 1 );
->>>>>>> 63c82b97
+    PVT(l_net)->node_info = DAP_NEW_Z_SIZE(dap_chain_node_info_t, sizeof(dap_chain_node_info_t) + DAP_HOSTADDR_STRLEN + 1 );
     l_net->pub.id.uint64 = 0xFA0;
     strcpy(l_net->pub.name, "Snet");
     l_net->pub.gdb_groups_prefix = (const char*)l_net->pub.name;
@@ -1827,7 +1785,6 @@
 {
     char *l_cfg_path = dap_strdup_printf("network/%s", a_net_name);
     dap_config_t *l_cfg = dap_config_open(l_cfg_path);
-<<<<<<< HEAD
     if (!l_cfg) {
         log_it(L_ERROR,"Can't open default network config %s", l_cfg_path);
         DAP_DELETE(l_cfg_path);
@@ -1838,16 +1795,6 @@
     if ( !l_net ) 
         return log_it(L_ERROR,"Can't create net \"%s\"", a_net_name), dap_config_close(l_cfg), -1;
 
-=======
-    DAP_DELETE(l_cfg_path);
-    if ( !l_cfg )
-        return log_it(L_ERROR,"Can't open default network config %s", l_cfg_path), -1;
-
-    dap_chain_net_t *l_net = s_net_new(a_net_name, l_cfg);
-    if ( !l_net ) 
-        return log_it(L_ERROR,"Can't create net \"%s\"", a_net_name), dap_config_close(l_cfg), -1;
-
->>>>>>> 63c82b97
     dap_chain_net_pvt_t *l_net_pvt = PVT(l_net);
     l_net_pvt->load_mode = true;
     l_net_pvt->acl_idx = a_acl_idx;
@@ -3080,11 +3027,7 @@
 
     for (dap_chain_net_t *net = s_nets_by_name; net; net = net->hh.next) {
         if (( l_ret = s_net_try_online(net) ))
-<<<<<<< HEAD
             log_it(L_ERROR, "Can't try online state for net %s.  Finished with (%d) error code.", net->pub.name, l_ret);
-=======
-            log_it(L_ERROR, "Can't try online state for net %s.  Finished with (%d) error code.", net, l_ret);
->>>>>>> 63c82b97
     }
 }
 
