--- conflicted
+++ resolved
@@ -644,10 +644,6 @@
     if (l_net_pvt->state == NET_STATE_LINKS_PREPARE)
         l_net_pvt->state = NET_STATE_LINKS_CONNECTING;
     size_t l_required_links_count = dap_link_manager_needed_links_count(l_net->pub.id.uint64);
-<<<<<<< HEAD
-=======
-    // TODO make correct asynchronous local balancer request
->>>>>>> 123a9f96
     dap_chain_net_links_t *l_links = dap_chain_net_balancer_get_node(l_net->pub.name, l_required_links_count);
     if (l_links) {
         s_balancer_link_prepare_success(l_net, l_links);
