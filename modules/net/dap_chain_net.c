/*
 * Authors:
 * Dmitriy A. Gearasimov <gerasimov.dmitriy@demlabs.net>
 * Alexander Lysikov <alexander.lysikov@demlabs.net>
 * DeM Labs Inc.   https://demlabs.net
 * Kelvin Project https://github.com/kelvinblockchain
 * Copyright  (c) 2017-2018
 * All rights reserved.

 This file is part of DAP (Deus Applications Prototypes) the open source project

    DAP (Deus Applicaions Prototypes) is free software: you can redistribute it and/or modify
    it under the terms of the GNU General Public License as published by
    the Free Software Foundation, either version 3 of the License, or
    (at your option) any later version.

    DAP is distributed in the hope that it will be useful,
    but WITHOUT ANY WARRANTY; without even the implied warranty of
    MERCHANTABILITY or FITNESS FOR A PARTICULAR PURPOSE.  See the
    GNU General Public License for more details.

    You should have received a copy of the GNU General Public License
    along with any DAP based project.  If not, see <http://www.gnu.org/licenses/>.
*/

#include <stdio.h>
#include <stdlib.h>
#include <stddef.h>
#include <stdint.h>
#include <string.h>
#include <errno.h>
#include <pthread.h>


#ifdef DAP_OS_UNIX
#include <sys/types.h>
#include <sys/socket.h>
#include <arpa/inet.h>
#include <netdb.h>
#endif

#ifdef WIN32
#include <winsock2.h>
#include <windows.h>
#include <mswsock.h>
#include <ws2tcpip.h>
#include <io.h>
#endif


#include "uthash.h"
#include "utlist.h"

#include "dap_common.h"
#include "dap_string.h"
#include "dap_strfuncs.h"
#include "dap_file_utils.h"
#include "dap_enc_base58.h"
#include "dap_config.h"
#include "dap_hash.h"
#include "dap_cert.h"
#include "dap_cert_file.h"

#include "dap_timerfd.h"
#include "dap_stream_worker.h"
#include "dap_worker.h"
#include "dap_proc_queue.h"
#include "dap_proc_thread.h"

#include "dap_enc_http.h"
#include "dap_chain_common.h"
#include "dap_chain_net.h"
#include "dap_chain_pvt.h"
#include "dap_chain_node_client.h"
#include "dap_chain_node_cli.h"
#include "dap_chain_node_cli_cmd.h"
#include "dap_chain_ledger.h"
#include "dap_chain_cs_none.h"

#include "dap_chain_global_db.h"
#include "dap_chain_global_db_remote.h"

#include "dap_stream_ch_chain_net_pkt.h"
#include "dap_stream_ch_chain_net.h"
#include "dap_stream_ch_chain.h"
#include "dap_stream_ch_chain_pkt.h"
#include "dap_stream_ch.h"
#include "dap_stream_ch_pkt.h"
#include "dap_chain_node_dns_client.h"

#include "dap_module.h"

#include <stdio.h>
#include <sys/types.h>
#include <dirent.h>

#define _XOPEN_SOURCE       /* See feature_test_macros(7) */
#ifndef __USE_XOPEN
#define __USE_XOPEN
#endif
#define _GNU_SOURCE
#include <time.h>

#define LOG_TAG "chain_net"

#define F_DAP_CHAIN_NET_SYNC_FROM_ZERO   ( 1 << 8 )
#define F_DAP_CHAIN_NET_SHUTDOWN         ( 1 << 9 )
#define F_DAP_CHAIN_NET_GO_SYNC          ( 1 << 10 )

// maximum number of connections
static size_t s_max_links_count = 5;// by default 5
// number of required connections
static size_t s_required_links_count = 3;// by default 3
static pthread_t s_net_check_pid;
static bool s_debug_more = false;

struct link_dns_request {
    uint32_t link_id;
    dap_chain_net_t * net;
    uint_fast16_t tries;
};

/**
  * @struct dap_chain_net_pvt
  * @details Private part of chain_net dap object
  */
typedef struct dap_chain_net_pvt{
    pthread_t proc_tid;
#ifndef _WIN32
    pthread_cond_t state_proc_cond;
#else
    HANDLE state_proc_cond;
#endif


    pthread_mutex_t state_mutex_cond;
    dap_chain_node_role_t node_role;
    uint32_t  flags;
    time_t    last_sync;

    dap_chain_node_addr_t * node_addr;
    dap_chain_node_info_t * node_info;  // Current node's info

    // Established links
    dap_list_t *links;                  // Links list
    size_t links_connected_count;

    // Prepared links
    dap_list_t *links_info;             // Links info list

    atomic_uint links_dns_requests;

    bool load_mode;
    char ** seed_aliases;

    uint16_t bootstrap_nodes_count;
    struct in_addr *bootstrap_nodes_addrs;
    uint16_t *bootstrap_nodes_ports;

    uint16_t gdb_sync_groups_count;
    uint16_t gdb_sync_nodes_addrs_count;
    char **gdb_sync_groups;
    dap_chain_node_addr_t *gdb_sync_nodes_addrs;

    uint16_t seed_aliases_count;

    dap_chain_net_state_t state;
    dap_chain_net_state_t state_target;
    uint16_t acl_idx;

    // Main loop timer
    dap_timerfd_t * main_timer;

    // General rwlock for structure
    pthread_rwlock_t rwlock;

} dap_chain_net_pvt_t;

typedef struct dap_chain_net_item{
    char name [DAP_CHAIN_NET_NAME_MAX];
    dap_chain_net_id_t net_id;
    dap_chain_net_t * chain_net;
    UT_hash_handle hh;
} dap_chain_net_item_t;

#define PVT(a) ( (dap_chain_net_pvt_t *) (void*) a->pvt )
#define PVT_S(a) ( (dap_chain_net_pvt_t *) (void*) a.pvt )

static dap_chain_net_item_t * s_net_items = NULL;
static dap_chain_net_item_t * s_net_items_ids = NULL;


static const char * c_net_states[]={
    [NET_STATE_OFFLINE] = "NET_STATE_OFFLINE",
    [NET_STATE_LINKS_PREPARE ] = "NET_STATE_LINKS_PREPARE",
    [NET_STATE_LINKS_CONNECTING] = "NET_STATE_LINKS_CONNECTING",
    [NET_STATE_LINKS_ESTABLISHED]= "NET_STATE_LINKS_ESTABLISHED",
    [NET_STATE_SYNC_GDB]= "NET_STATE_SYNC_GDB",
    [NET_STATE_SYNC_CHAINS]= "NET_STATE_SYNC_CHAINS",
    [NET_STATE_ADDR_REQUEST]= "NET_STATE_ADDR_REQUEST",
    [NET_STATE_ONLINE]= "NET_STATE_ONLINE"
};

static dap_chain_net_t * s_net_new(const char * a_id, const char * a_name , const char * a_node_role);
inline static const char * s_net_state_to_str(dap_chain_net_state_t l_state);


// Node link callbacks
static void s_node_link_callback_connected(dap_chain_node_client_t * a_node_client, void * a_arg);
static void s_node_link_callback_disconnected(dap_chain_node_client_t * a_node_client, void * a_arg);
static void s_node_link_callback_stage(dap_chain_node_client_t * a_node_client,dap_client_stage_t a_stage, void * a_arg);
static void s_node_link_callback_error(dap_chain_node_client_t * a_node_client, int a_error, void * a_arg);
static void s_node_link_callback_delete(dap_chain_node_client_t * a_node_client, void * a_arg);

static const dap_chain_node_client_callbacks_t s_node_link_callbacks={
    .connected=s_node_link_callback_connected,
    .disconnected=s_node_link_callback_disconnected,
    .stage=s_node_link_callback_stage,
    .error=s_node_link_callback_error
};


// State machine switchs here
static bool s_net_states_proc(dap_proc_thread_t *a_thread, void *a_arg);

// Prepare link success/error endpoints
static void s_net_state_link_prepare_success(dap_worker_t * a_worker,dap_chain_node_info_t * a_node_info, void * a_arg);
static void s_net_state_link_prepare_error(dap_worker_t * a_worker,dap_chain_node_info_t * a_node_info, void * a_arg, int a_errno);


static void s_net_proc_kill( dap_chain_net_t * a_net );
int s_net_load(const char * a_net_name, uint16_t a_acl_idx);

// Notify callback for GlobalDB changes
static void s_gbd_history_callback_notify (void * a_arg,const char a_op_code, const char * a_prefix, const char * a_group,
                                                     const char * a_key, const void * a_value,
                                                     const size_t a_value_len);
static void s_chain_callback_notify(void * a_arg, dap_chain_t *a_chain, dap_chain_cell_id_t a_id, void *a_atom, size_t a_atom_size);

static int s_cli_net(int argc, char ** argv, void *arg_func, char **str_reply);

static bool s_seed_mode = false;

static uint8_t *dap_chain_net_set_acl(dap_chain_hash_fast_t *a_pkey_hash);

static dap_global_db_obj_callback_notify_t s_srv_callback_notify = NULL;


char *dap_chain_net_get_gdb_group_acl(dap_chain_net_t *a_net)
{
    if (a_net) {
        const char l_path[] = "network/";
        char l_cfg_path[strlen(a_net->pub.name) + strlen(l_path) + 1];
        strcpy(l_cfg_path, l_path);
        strcat(l_cfg_path, a_net->pub.name);
        dap_config_t *l_cfg = dap_config_open(l_cfg_path);
        const char *l_auth_gdb = dap_config_get_item_str(l_cfg, "auth", "acl_accept_ca_gdb");
        if (l_auth_gdb) {
            return dap_strdup_printf("%s.%s", a_net->pub.gdb_groups_prefix, l_auth_gdb);
        }
    }
    return NULL;
}

/**
 * @brief s_net_state_to_str
 * @param l_state
 * @return
 */
inline static const char * s_net_state_to_str(dap_chain_net_state_t l_state)
{
    return c_net_states[l_state];
}

/**
 * @brief dap_chain_net_state_go_to
 * @param a_net
 * @param a_new_state
 */
int dap_chain_net_state_go_to(dap_chain_net_t * a_net, dap_chain_net_state_t a_new_state)
{
    if (PVT(a_net)->state_target == a_new_state){
        log_it(L_WARNING,"Already going to state %s",s_net_state_to_str(a_new_state));
    }
    PVT(a_net)->state_target = a_new_state;

    pthread_mutex_lock( &PVT(a_net)->state_mutex_cond); // Preventing call of state_go_to before wait cond will be armed
    pthread_mutex_unlock( &PVT(a_net)->state_mutex_cond);
    // set flag for sync
    PVT(a_net)->flags |= F_DAP_CHAIN_NET_GO_SYNC;
#ifndef _WIN32
    pthread_cond_signal( &PVT(a_net)->state_proc_cond );
#else
    SetEvent( PVT(a_net)->state_proc_cond );
#endif
    return 0;
}


void dap_chain_net_set_srv_callback_notify(dap_global_db_obj_callback_notify_t a_callback)
{
    s_srv_callback_notify = a_callback;
}

void dap_chain_net_sync_gdb_broadcast(void *a_arg, const char a_op_code, const char *a_prefix, const char *a_group,
                                      const char *a_key, const void *a_value, const size_t a_value_len)
{
    UNUSED(a_prefix);
    UNUSED(a_value_len);
    dap_chain_net_t *l_net = (dap_chain_net_t *)a_arg;
    if (PVT(l_net)->state == NET_STATE_ONLINE) {
        char *l_group;
        if (a_op_code == 'd') {
            l_group = dap_strdup_printf("%s.del", a_group);
        } else {
            l_group = (char *)a_group;
        }
        dap_store_obj_t *l_obj = (dap_store_obj_t *)dap_chain_global_db_obj_get(a_key, l_group);
        if (a_op_code == 'd') {
            DAP_DELETE(l_group);
        }
        if (!l_obj) {
            log_it(L_DEBUG, "Notified GDB event does not exist");
            return;
        }
        l_obj->type = (uint8_t)a_op_code;
        DAP_DELETE(l_obj->group);
        l_obj->group = dap_strdup(a_group);
        dap_list_t *l_list_out = dap_store_packet_multiple(l_obj, l_obj->timestamp, 1);
        // Expect only one element in list
        dap_store_obj_pkt_t *l_data_out = (dap_store_obj_pkt_t *)l_list_out->data;
        dap_store_obj_free(l_obj, 1);
        dap_chain_t *l_chain = dap_chain_net_get_chain_by_name(l_net, "gdb");
        dap_chain_id_t l_chain_id = l_chain ? l_chain->id : (dap_chain_id_t) {};
        for (dap_list_t *l_tmp = PVT(l_net)->links; l_tmp; l_tmp = dap_list_next(l_tmp)) {
            dap_chain_node_client_t *l_node_client = (dap_chain_node_client_t *)l_tmp->data;
            dap_stream_ch_t *l_ch_chain = dap_client_get_stream_ch_unsafe(l_node_client->client, dap_stream_ch_chain_get_id());
            if (!l_ch_chain) {
                continue;
            }
            dap_stream_ch_chain_pkt_write_mt( dap_client_get_stream_worker(l_node_client->client), l_ch_chain, DAP_STREAM_CH_CHAIN_PKT_TYPE_GLOBAL_DB, l_net->pub.id.uint64,
                                                 l_chain_id.uint64, l_net->pub.cell_id.uint64, l_data_out,
                                                 sizeof(dap_store_obj_pkt_t) + l_data_out->data_size);
        }
        dap_list_free_full(l_list_out, free);
    }
}

/**
 * @brief s_gbd_history_callback_notify
 * @param a_arg
 * @param a_op_code
 * @param a_prefix
 * @param a_group
 * @param a_key
 * @param a_value
 * @param a_value_len
 */
static void s_gbd_history_callback_notify (void * a_arg, const char a_op_code, const char * a_prefix, const char * a_group,
                                                     const char * a_key, const void * a_value, const size_t a_value_len)
{
    if (!a_arg) {
        return;
    }
    dap_chain_node_mempool_autoproc_notify(a_arg, a_op_code, a_prefix, a_group, a_key, a_value, a_value_len);
    dap_chain_net_sync_gdb_broadcast(a_arg, a_op_code, a_prefix, a_group, a_key, a_value, a_value_len);
    if (s_srv_callback_notify) {
        s_srv_callback_notify(a_arg, a_op_code, a_prefix, a_group, a_key, a_value, a_value_len);
    }
}

/**
 * @brief s_chain_callback_notify
 * @param a_arg
 * @param a_chain
 * @param a_id
 */
static void s_chain_callback_notify(void * a_arg, dap_chain_t *a_chain, dap_chain_cell_id_t a_id, void* a_atom, size_t a_atom_size)
{
    if (!a_arg)
        return;
    dap_chain_net_t *l_net = (dap_chain_net_t *)a_arg;
    if (PVT(l_net)->state == NET_STATE_ONLINE) {
        for (dap_list_t *l_tmp = PVT(l_net)->links; l_tmp; l_tmp = dap_list_next(l_tmp)) {
            dap_chain_node_client_t *l_node_client = (dap_chain_node_client_t *)l_tmp->data;
            uint8_t l_ch_id = dap_stream_ch_chain_get_id(); // Channel id for global_db and chains sync
            dap_stream_ch_t *l_ch_chain = dap_client_get_stream_ch_unsafe(l_node_client->client, l_ch_id);
            if (!l_ch_chain) {
                log_it(L_DEBUG,"Can't get stream_ch for id='%c' ", l_ch_id);
                continue;
            }
            dap_stream_ch_chain_pkt_write_mt( dap_client_get_stream_worker( l_node_client->client),  l_ch_chain, DAP_STREAM_CH_CHAIN_PKT_TYPE_CHAIN,
                                              l_net->pub.id.uint64, a_chain->id.uint64, a_id.uint64, a_atom, a_atom_size);
        }
    }
}

/**
 * @brief s_fill_links_from_root_aliases
 * @param a_net
 */
static void s_fill_links_from_root_aliases(dap_chain_net_t * a_net)
{
     dap_chain_net_pvt_t *l_pvt_net = PVT(a_net);
     uint64_t l_own_addr = dap_chain_net_get_cur_addr_int(a_net);
     for (size_t i = 0; i < MIN(s_max_links_count, l_pvt_net->seed_aliases_count); i++) {
         pthread_rwlock_rdlock(&l_pvt_net->rwlock);
         if (dap_list_length(l_pvt_net->links_info) >= s_max_links_count) {
             pthread_rwlock_unlock(&l_pvt_net->rwlock);
             break;
         }else
            pthread_rwlock_unlock(&l_pvt_net->rwlock);

         dap_chain_node_addr_t *l_link_addr = dap_chain_node_alias_find(a_net, l_pvt_net->seed_aliases[i]);
<<<<<<< HEAD
         if (!l_link_addr){
             log_it(L_WARNING, "Not found alias %s", l_pvt_net->seed_aliases[i] );
             continue;
         }
=======
         if (!l_link_addr)
             continue;

>>>>>>> 91f1a4e1
         if (l_link_addr->uint64 == l_own_addr) {
             continue;   // Do not link with self
         }
         dap_chain_node_info_t *l_link_node_info = dap_chain_node_info_read(a_net, l_link_addr);
         if(l_link_node_info) {
             pthread_rwlock_wrlock(&l_pvt_net->rwlock);
             l_pvt_net->links_info = dap_list_append(l_pvt_net->links_info, l_link_node_info);
             pthread_rwlock_unlock(&l_pvt_net->rwlock);
         } else {
             log_it(L_WARNING, "Not found link %s."NODE_ADDR_FP_STR" in the node list", a_net->pub.name,
                    NODE_ADDR_FPS_ARGS(l_link_addr));
         }
     }
}

/**
 * @brief s_node_link_callback_connected
 * @param a_node_client
 * @param a_arg
 */
static void s_node_link_callback_connected(dap_chain_node_client_t * a_node_client, void * a_arg)
{
    dap_chain_net_t * l_net = (dap_chain_net_t *) a_arg;
    dap_chain_net_pvt_t * l_net_pvt = PVT(l_net);
    dap_chain_node_info_t * l_link_info = a_node_client->info;

    a_node_client->state = NODE_CLIENT_STATE_ESTABLISHED;

    a_node_client->stream_worker = dap_client_get_stream_worker(a_node_client->client);
    if( !a_node_client->is_reconnecting || s_debug_more )
        log_it(L_NOTICE, "Established connection with %s."NODE_ADDR_FP_STR,l_net->pub.name,
               NODE_ADDR_FP_ARGS_S(a_node_client->remote_node_addr));
    pthread_rwlock_wrlock(&l_net_pvt->rwlock);
    l_net_pvt->links = dap_list_append(l_net_pvt->links, a_node_client);
    l_net_pvt->links_connected_count++;

    // If we're fist time here - initiate the GDB sync
    if (! a_node_client->is_reconnecting){
        dap_stream_ch_chain_sync_request_t l_sync_gdb = {};
        // Get last timestamp in log if wasn't SYNC_FROM_ZERO flag
        if (! (l_net_pvt->flags & F_DAP_CHAIN_NET_SYNC_FROM_ZERO) )
            l_sync_gdb.id_start = (uint64_t) dap_db_get_last_id_remote(a_node_client->remote_node_addr.uint64);
        l_sync_gdb.node_addr.uint64 = dap_chain_net_get_cur_addr_int(l_net);
        log_it(L_DEBUG, "Prepared request to gdb sync from %llu to %llu", l_sync_gdb.id_start, l_sync_gdb.id_end?l_sync_gdb.id_end:-1 );
        // find dap_chain_id_t
        dap_chain_t *l_chain = l_net->pub.chains;
        dap_chain_id_t l_chain_id = l_chain ? l_chain->id : (dap_chain_id_t ) {0};

        a_node_client->ch_chain = dap_client_get_stream_ch_unsafe(a_node_client->client,dap_stream_ch_chain_get_id() );
        if (a_node_client->ch_chain)
            a_node_client->ch_chain_uuid = a_node_client->ch_chain->uuid;

        a_node_client->ch_chain_net = dap_client_get_stream_ch_unsafe(a_node_client->client,dap_stream_ch_chain_get_id() );
        if(a_node_client->ch_chain_net)
            a_node_client->ch_chain_net_uuid = a_node_client->ch_chain_net->uuid;
        dap_stream_ch_chain_pkt_write_unsafe( a_node_client->ch_chain ,
                                                           DAP_STREAM_CH_CHAIN_PKT_TYPE_SYNC_GLOBAL_DB, l_net->pub.id.uint64,
                                                        l_chain_id.uint64, l_net->pub.cell_id.uint64, &l_sync_gdb, sizeof(l_sync_gdb));
    }
    a_node_client->is_reconnecting = false;

    if(l_net_pvt->state == NET_STATE_LINKS_CONNECTING ){
        l_net_pvt->state = NET_STATE_LINKS_ESTABLISHED;
        dap_proc_queue_add_callback_inter(a_node_client->stream_worker->worker->proc_queue_input,s_net_states_proc,l_net );
    }
    pthread_rwlock_unlock(&l_net_pvt->rwlock);

}

/**
 * @brief s_node_link_callback_disconnected
 * @param a_node_client
 * @param a_arg
 */
static void s_node_link_callback_disconnected(dap_chain_node_client_t * a_node_client, void * a_arg)
{
    dap_chain_net_t * l_net = (dap_chain_net_t *) a_arg;
    dap_chain_net_pvt_t * l_net_pvt = PVT(l_net);
    pthread_rwlock_wrlock(&l_net_pvt->rwlock);
        if ( l_net_pvt->state_target ==NET_STATE_ONLINE ){
            if(s_debug_more)
                log_it(L_NOTICE, "%s."NODE_ADDR_FP_STR" disconnected, reconnecting back...",
                   l_net->pub.name,
                   NODE_ADDR_FP_ARGS_S(a_node_client->remote_node_addr) );

            a_node_client->is_reconnecting = true;

            dap_chain_net_client_create_n_connect(l_net, a_node_client->info);
        }else if (l_net_pvt->state_target == NET_STATE_OFFLINE){
            log_it(L_INFO, "%s."NODE_ADDR_FP_STR" disconnected",l_net->pub.name,NODE_ADDR_FP_ARGS_S(a_node_client->info->hdr.address));

        }else{
            log_it(L_CRITICAL,"Link "NODE_ADDR_FP_STR" disconnected, but wrong target state %s: could be only NET_STATE_ONLINE or NET_STATE_OFFLINE "
                   ,NODE_ADDR_FP_ARGS_S(a_node_client->remote_node_addr)
                   , c_net_states[l_net_pvt->state_target]  );
        }
        if(l_net_pvt->links_connected_count)
            l_net_pvt->links_connected_count--;
        else
            log_it(L_CRITICAL,"Links count is zero in disconnected callback, looks smbd decreased it twice or forget to increase on connect/reconnect");
    pthread_rwlock_unlock(&l_net_pvt->rwlock);

    s_node_link_callback_delete(a_node_client,a_arg);
}

/**
 * @brief s_node_link_callback_stage
 * @param a_node_client
 * @param a_stage
 * @param a_arg
 */
static void s_node_link_callback_stage(dap_chain_node_client_t * a_node_client,dap_client_stage_t a_stage, void * a_arg)
{
    dap_chain_net_t * l_net = (dap_chain_net_t *) a_arg;
    if( s_debug_more)
        log_it(L_INFO,"%s."NODE_ADDR_FP_STR" stage %s",l_net->pub.name,NODE_ADDR_FP_ARGS_S(a_node_client->remote_node_addr),
                                                        dap_client_stage_str(a_stage));
}

/**
 * @brief s_node_link_callback_error
 * @param a_node_client
 * @param a_error
 * @param a_arg
 */
static void s_node_link_callback_error(dap_chain_node_client_t * a_node_client, int a_error, void * a_arg)
{
    dap_chain_net_t * l_net = (dap_chain_net_t *) a_arg;
    log_it(L_WARNING, "Can't establish link with %s."NODE_ADDR_FP_STR, l_net->pub.name,
           NODE_ADDR_FP_ARGS_S(a_node_client->remote_node_addr));
}

/**
 * @brief s_node_link_callback_delete
 * @param a_node_client
 * @param a_arg
 */
static void s_node_link_callback_delete(dap_chain_node_client_t * a_node_client, void * a_arg)
{
    log_it(L_DEBUG,"Remove node client from list");
    dap_chain_net_t * l_net = (dap_chain_net_t *) a_arg;
    dap_chain_net_pvt_t * l_net_pvt = PVT(l_net);
    pthread_rwlock_wrlock(&l_net_pvt->rwlock);
    for ( dap_list_t * it = l_net_pvt->links; it; it=it->next ){
        dap_chain_node_client_t * l_client =(dap_chain_node_client_t *) it->data;
        // Cut out current iterator if it equals with deleting handler
        if (l_client == a_node_client){
            if (it->prev)
                it->prev->next = it->next;
            if (it->next)
                it->next->prev = it->prev;
        }
    }
    pthread_rwlock_unlock(&l_net_pvt->rwlock);
    dap_chain_node_client_close(a_node_client);
}

/**
 * @brief s_net_state_link_prepare_success
 * @param a_worker
 * @param a_node_info
 * @param a_arg
 */
static void s_net_state_link_prepare_success(dap_worker_t * a_worker,dap_chain_node_info_t * a_node_info, void * a_arg)
{
    if(s_debug_more){
        char l_node_addr_str[INET_ADDRSTRLEN]={};
        inet_ntop(AF_INET,&a_node_info->hdr.ext_addr_v4,l_node_addr_str,sizeof (a_node_info->hdr.ext_addr_v4));
        log_it(L_DEBUG,"Link " NODE_ADDR_FP_STR " (%s) prepare success", NODE_ADDR_FP_ARGS_S(a_node_info->hdr.address),
                                                                                     l_node_addr_str );
    }

    struct link_dns_request * l_dns_request = (struct link_dns_request *) a_arg;
    dap_chain_net_t * l_net = l_dns_request->net;
    dap_chain_net_pvt_t * l_net_pvt = PVT(l_net);
    uint64_t l_own_addr =0;
    if (a_node_info->hdr.address.uint64 != l_own_addr) {
        pthread_rwlock_wrlock(&l_net_pvt->rwlock);
        l_net_pvt->links_info = dap_list_append(l_net_pvt->links_info, a_node_info);
        pthread_rwlock_unlock(&l_net_pvt->rwlock);
        l_dns_request->tries = 0;
    }
    pthread_rwlock_rdlock(&l_net_pvt->rwlock);

    l_dns_request->tries++;
    l_net_pvt->links_dns_requests--;
    if (l_net_pvt->links_dns_requests == 0){ // It was the last one
        if (l_net_pvt->state != NET_STATE_LINKS_ESTABLISHED){
            l_net_pvt->state = NET_STATE_LINKS_ESTABLISHED;
            dap_proc_queue_add_callback_inter( a_worker->proc_queue_input,s_net_states_proc,l_net );
        }
    }
    pthread_rwlock_unlock(&l_net_pvt->rwlock);
}

/**
 * @brief s_net_state_link_prepare_error
 * @param a_worker
 * @param a_node_info
 * @param a_arg
 * @param a_errno
 */
static void s_net_state_link_prepare_error(dap_worker_t * a_worker,dap_chain_node_info_t * a_node_info, void * a_arg, int a_errno)
{
    struct link_dns_request * l_dns_request = (struct link_dns_request *) a_arg;
    dap_chain_net_t * l_net = l_dns_request->net;
    dap_chain_net_pvt_t * l_net_pvt = PVT(l_net);
    char l_node_addr_str[INET_ADDRSTRLEN]={};
    inet_ntop(AF_INET,&a_node_info->hdr.ext_addr_v4,l_node_addr_str,sizeof (a_node_info->hdr.ext_addr_v4));
    log_it(L_WARNING,"Link " NODE_ADDR_FP_STR " (%s) prepare error with code %d", NODE_ADDR_FP_ARGS_S(a_node_info->hdr.address),
                                                                                 l_node_addr_str,a_errno );

    pthread_rwlock_wrlock(&l_net_pvt->rwlock);
    if(l_net_pvt->links_dns_requests)
        l_net_pvt->links_dns_requests--;

    if(!l_net_pvt->links_dns_requests ){
        if( l_net_pvt->state != NET_STATE_OFFLINE){
            log_it(L_WARNING,"Can't prepare links via DNS requests. Prefilling links with root addresses");
            l_net_pvt->state = NET_STATE_LINKS_CONNECTING;
            pthread_rwlock_unlock(&l_net_pvt->rwlock);
            s_fill_links_from_root_aliases(l_net);
            dap_proc_queue_add_callback_inter( a_worker->proc_queue_input,s_net_states_proc,l_net );
            return;
        }
    }
    pthread_rwlock_unlock(&l_net_pvt->rwlock);
}

/**
 * @brief s_net_states_proc
 * @param l_net
 */
static bool s_net_states_proc(dap_proc_thread_t *a_thread, void *a_arg)
{
    bool l_repeat_after_exit = false; // If true - repeat on next iteration of proc thread loop
    dap_chain_net_t *l_net = (dap_chain_net_t *) a_arg;
    assert(l_net);
    dap_chain_net_pvt_t *l_net_pvt = PVT(l_net);
    assert(l_net_pvt);
    pthread_rwlock_wrlock(&l_net_pvt->rwlock);

    switch (l_net_pvt->state) {
        // State OFFLINE where we don't do anything
        case NET_STATE_OFFLINE: {
            // delete all links
            dap_list_t *l_tmp = l_net_pvt->links;
            while (l_tmp) {
                dap_list_t *l_next =l_tmp->next;
                dap_chain_node_client_close(l_tmp->data);
                DAP_DELETE(l_tmp);
                l_tmp = l_next;
            }
            l_net_pvt->links = NULL;
            if(l_net_pvt->links_info){
                dap_list_free_full(l_net_pvt->links_info, free);
                l_net_pvt->links_info = NULL;
            }
            if ( l_net_pvt->state_target != NET_STATE_OFFLINE ){
                l_net_pvt->state = NET_STATE_LINKS_PREPARE;
                l_repeat_after_exit = true;
                break;
            }
            // disable SYNC_GDB
            l_net_pvt->flags &= ~F_DAP_CHAIN_NET_GO_SYNC;
            l_net_pvt->last_sync = 0;
        } break;

        // Prepare links
        case NET_STATE_LINKS_PREPARE: {
            log_it(L_NOTICE,"%s.state: NET_STATE_LINKS_PREPARE", l_net->pub.name);
            uint64_t l_own_addr = dap_chain_net_get_cur_addr_int(l_net);
            if (l_net_pvt->node_info) {
                for (size_t i = 0; i < l_net_pvt->node_info->hdr.links_number; i++) {
                    dap_chain_node_info_t *l_link_node_info = dap_chain_node_info_read(l_net, &l_net_pvt->node_info->links[i]);
                    if (!l_link_node_info || l_link_node_info->hdr.address.uint64 == l_own_addr) {
                        continue;   // Do not link with self
                    }
                    l_net_pvt->links_info = dap_list_append(l_net_pvt->links_info, l_link_node_info);
                    if (dap_list_length(l_net_pvt->links_info) >= s_max_links_count) {
                        break;
                    }
                }
            } else {
                log_it(L_WARNING,"No nodeinfo in global_db to prepare links for connecting, try to add links from root servers");
            }
            switch (l_net_pvt->node_role.enums) {
                case NODE_ROLE_ROOT:
                case NODE_ROLE_ROOT_MASTER:
                case NODE_ROLE_ARCHIVE:
                case NODE_ROLE_CELL_MASTER: {
                    if (l_net_pvt->seed_aliases_count) {
                        // Add other root nodes as synchronization links
                        pthread_rwlock_unlock(&l_net_pvt->rwlock);
                        s_fill_links_from_root_aliases(l_net);
                        pthread_rwlock_wrlock(&l_net_pvt->rwlock);
                        l_net_pvt->state = NET_STATE_LINKS_CONNECTING;
                        l_repeat_after_exit = true;
                        break;
                    }
                }
                case NODE_ROLE_FULL:
                case NODE_ROLE_MASTER:
                case NODE_ROLE_LIGHT:
                default: {
                    // Get DNS request result from root nodes as synchronization links
                    bool l_sync_fill_root_nodes = true;
                    uint32_t l_link_id=0;
                    for (size_t n=0; n< s_required_links_count;n++ ) {
                        struct in_addr l_addr = {};
                        uint16_t i, l_port;
                        if (l_net_pvt->seed_aliases_count) {
                            i = rand() % l_net_pvt->seed_aliases_count;
                            dap_chain_node_addr_t *l_remote_addr = dap_chain_node_alias_find(l_net, l_net_pvt->seed_aliases[i]);
                            if (l_remote_addr){
                                dap_chain_node_info_t *l_remote_node_info = dap_chain_node_info_read(l_net, l_remote_addr);
                                if(l_remote_node_info){
                                    l_addr.s_addr = l_remote_node_info ? l_remote_node_info->hdr.ext_addr_v4.s_addr : 0;
                                    DAP_DELETE(l_remote_node_info);
                                    l_port = DNS_LISTEN_PORT;
                                }else{
                                    log_it(L_WARNING,"Can't find node info for node addr "NODE_ADDR_FP_STR,
                                           NODE_ADDR_FP_ARGS(l_remote_addr));
                                }
                            }else{
                                log_it(L_WARNING,"Can't find alias info for seed alias %s",l_net_pvt->seed_aliases[i]);
                            }
                        } else if (l_net_pvt->bootstrap_nodes_count) {
                            i = rand() % l_net_pvt->bootstrap_nodes_count;
                            l_addr = l_net_pvt->bootstrap_nodes_addrs[i];
                            l_port = l_net_pvt->bootstrap_nodes_ports[i];
                        } else {
                            log_it(L_ERROR, "No root servers present in configuration file. Can't establish DNS requests");
                            if (!dap_list_length(l_net_pvt->links_info)) {   // No links can be prepared, go offline
                                l_net_pvt->state_target = NET_STATE_OFFLINE;
                            }
                        }
                        if (l_addr.s_addr) {
                            dap_chain_node_info_t *l_link_node_info = DAP_NEW_Z(dap_chain_node_info_t);
                            if(! l_link_node_info){
                                log_it(L_CRITICAL,"Can't allocate memory for node link info");
                                break;
                            }
#ifdef DAP_OS_UNIX
                            struct in_addr _in_addr = { .s_addr = l_addr.s_addr  };
#else
                            struct in_addr _in_addr = { { .S_addr = l_addr.S_un.S_addr } };
#endif

                            l_sync_fill_root_nodes = false;
                            if (l_net_pvt->state_target != NET_STATE_OFFLINE) {
                                l_net_pvt->links_dns_requests++;
                                struct link_dns_request * l_dns_request = DAP_NEW_Z(struct link_dns_request);
                                l_dns_request->net = l_net;
                                l_dns_request->link_id = l_link_id;
                                dap_chain_node_info_dns_request(l_addr, l_port, l_net->pub.name, l_link_node_info,
                                                                    s_net_state_link_prepare_success,
                                                                s_net_state_link_prepare_error,l_dns_request);
                            }
                        }
                        l_link_id++;
                    }
                    if (l_sync_fill_root_nodes){
                        log_it(L_ATT,"Not found bootstrap addresses, fill seed nodelist from root aliases");
                        pthread_rwlock_unlock(&l_net_pvt->rwlock);
                        s_fill_links_from_root_aliases(l_net);
                        pthread_rwlock_wrlock(&l_net_pvt->rwlock);
                    }
                } break;
            }
        } break;

        case NET_STATE_LINKS_CONNECTING: {
            log_it(L_INFO, "%s.state: NET_STATE_LINKS_CONNECTING",l_net->pub.name);
            for (dap_list_t *l_tmp = l_net_pvt->links_info; l_tmp; l_tmp = dap_list_next(l_tmp)) {
                dap_chain_node_info_t *l_link_info = (dap_chain_node_info_t *)l_tmp->data;
                (void) dap_chain_net_client_create_n_connect(l_net,l_link_info);
            }
        } break;
        case NET_STATE_LINKS_ESTABLISHED:{
            log_it(L_INFO,"%s.state: NET_STATE_LINKS_ESTABLISHED", l_net->pub.name);
            for (dap_list_t *l_tmp = l_net_pvt->links ; l_tmp; l_tmp = dap_list_next(l_tmp)) {
                dap_chain_node_client_t *l_link = (dap_chain_node_client_t *)l_tmp->data;
                //
            }
        }break;
        case NET_STATE_SYNC_GDB :{
            log_it(L_INFO,"%s.state: NET_STATE_SYNC_GDB", l_net->pub.name);
        }break;

        case NET_STATE_SYNC_CHAINS:{
            log_it(L_INFO,"%s.state: NET_STATE_SYNC_CHAINS", l_net->pub.name);
        }break;


        case NET_STATE_ONLINE: {
            log_it(L_NOTICE,"%s.state: NET_STATE_ONLINE", l_net->pub.name);
        }
        break;
        default: log_it (L_DEBUG, "Unprocessed state");
    }
    pthread_rwlock_unlock(&l_net_pvt->rwlock);

    return ! l_repeat_after_exit;
}
/**
 * @brief dap_chain_net_client_create_n_connect
 * @param a_net
 * @param a_link_info
 * @return
 */
struct dap_chain_node_client * dap_chain_net_client_create_n_connect( dap_chain_net_t * a_net,struct dap_chain_node_info* a_link_info)
{
    return dap_chain_node_client_create_n_connect(a_net, a_link_info,"CN",&s_node_link_callbacks,a_net);
}

/**
 * @brief dap_chain_net_client_create_n_connect_channels
 * @param a_net
 * @param a_link_info
 * @param a_channels
 * @return
 */
struct dap_chain_node_client * dap_chain_net_client_create_n_connect_channels( dap_chain_net_t * a_net,struct dap_chain_node_info* a_link_info,const char * a_channels )
{
    return dap_chain_node_client_create_n_connect(a_net, a_link_info,a_channels,&s_node_link_callbacks,a_net);
}


/**
 * @brief dap_chain_net_get_role
 * @param a_net
 * @return
 */
dap_chain_node_role_t dap_chain_net_get_role(dap_chain_net_t * a_net)
{
    return  PVT(a_net)->node_role;
}

/**
 * @brief dap_chain_net_new
 * @param a_id
 * @param a_name
 * @param a_node_role
 * @param a_node_name
 * @return
 */
static dap_chain_net_t *s_net_new(const char * a_id, const char * a_name ,
                                    const char * a_node_role)
{
    dap_chain_net_t *ret = DAP_NEW_Z_SIZE( dap_chain_net_t, sizeof(ret->pub) + sizeof(dap_chain_net_pvt_t) );
    ret->pub.name = strdup( a_name );

#ifndef _WIN32
    pthread_condattr_t l_attr;
    pthread_condattr_init( &l_attr );
    pthread_condattr_setclock( &l_attr, CLOCK_MONOTONIC );
    pthread_cond_init( &PVT(ret)->state_proc_cond, &l_attr );
#else
    PVT(ret)->state_proc_cond = CreateEventA( NULL, FALSE, FALSE, NULL );
#endif

    if ( sscanf(a_id,"0x%016lx", &ret->pub.id.uint64 ) == 1 ){
        if (strcmp (a_node_role, "root_master")==0){
            PVT(ret)->node_role.enums = NODE_ROLE_ROOT_MASTER;
            log_it (L_NOTICE, "Node role \"root master\" selected");
        } else if (strcmp( a_node_role,"root") == 0){
            PVT(ret)->node_role.enums = NODE_ROLE_ROOT;
            log_it (L_NOTICE, "Node role \"root\" selected");

        } else if (strcmp( a_node_role,"archive") == 0){
            PVT(ret)->node_role.enums = NODE_ROLE_ARCHIVE;
            log_it (L_NOTICE, "Node role \"archive\" selected");

        } else if (strcmp( a_node_role,"cell_master") == 0){
            PVT(ret)->node_role.enums = NODE_ROLE_CELL_MASTER;
            log_it (L_NOTICE, "Node role \"cell master\" selected");

        }else if (strcmp( a_node_role,"master") == 0){
            PVT(ret)->node_role.enums = NODE_ROLE_MASTER;
            log_it (L_NOTICE, "Node role \"master\" selected");

        }else if (strcmp( a_node_role,"full") == 0){
            PVT(ret)->node_role.enums = NODE_ROLE_FULL;
            log_it (L_NOTICE, "Node role \"full\" selected");

        }else if (strcmp( a_node_role,"light") == 0){
            PVT(ret)->node_role.enums = NODE_ROLE_LIGHT;
            log_it (L_NOTICE, "Node role \"light\" selected");

        }else{
            log_it(L_ERROR,"Unknown node role \"%s\"",a_node_role);
            DAP_DELETE(ret);
            return  NULL;
        }
    } else {
        log_it (L_ERROR, "Wrong id format (\"%s\"). Must be like \"0x0123456789ABCDE\"" , a_id );
        DAP_DELETE(ret);
        return  NULL;
    }
    return ret;

}

/**
 * @brief dap_chain_net_delete
 * @param a_net
 */
void dap_chain_net_delete( dap_chain_net_t * a_net )
{
    if(PVT(a_net)->seed_aliases) {
        DAP_DELETE(PVT(a_net)->seed_aliases);
        PVT(a_net)->seed_aliases = NULL;
    }
    DAP_DELETE( PVT(a_net) );
}


/**
 * @brief dap_chain_net_init
 * @return
 */
int dap_chain_net_init()
{
    dap_chain_node_client_init();
    dap_chain_node_cli_cmd_item_create ("net", s_cli_net, NULL, "Network commands",
        "net -net <chain net name> [-mode update|all] go < online | offline >\n"
            "\tFind and establish links and stay online. \n"
            "\tMode \"update\" is by default when only new chains and gdb are updated. Mode \"all\" updates everything from zero\n"
        "net -net <chain net name> get status\n"
            "\tLook at current status\n"
        "net -net <chain net name> stats tx [-from <From time>] [-to <To time>] [-prev_sec <Seconds>] \n"
            "\tTransactions statistics. Time format is <Year>-<Month>-<Day>_<Hours>:<Minutes>:<Seconds> or just <Seconds> \n"
        "net -net <chain net name> [-mode update|all] sync < all | gdb | chains >\n"
            "\tSyncronyze gdb, chains or everything\n"
            "\tMode \"update\" is by default when only new chains and gdb are updated. Mode \"all\" updates everything from zero\n"
        "net -net <chain net name> link < list | add | del | info | establish >\n"
            "\tList, add, del, dump or establish links\n"
        "net -net <chain net name> ca add {-cert <cert name> | -hash <cert hash>}\n"
            "\tAdd certificate to list of authority cetificates in GDB group\n"
        "net -net <chain net name> ca list\n"
            "\tPrint list of authority cetificates from GDB group\n"
        "net -net <chain net name> ca del -hash <cert hash> [-H hex|base58(default)]\n"
            "\tDelete certificate from list of authority cetificates in GDB group by it's hash\n"
        "net -net <chain net name> ledger reload\n"
            "\tPurge the cache of chain net ledger and recalculate it from chain file\n"                                        );
    s_seed_mode = dap_config_get_item_bool_default(g_config,"general","seed_mode",false);
    dap_chain_global_db_add_history_group_prefix("global", GROUP_LOCAL_HISTORY);

    dap_chain_global_db_add_history_callback_notify("global", s_gbd_history_callback_notify, NULL );

    // maximum number of connections to other nodes
    s_max_links_count = dap_config_get_item_int32_default(g_config, "general", "max_links", s_max_links_count);
    // required number of connections to other nodes
    s_required_links_count = dap_config_get_item_int32_default(g_config, "general", "require_links", s_required_links_count);
    s_debug_more = dap_config_get_item_bool_default(g_config,"chain_net","debug_more",false);

    dap_chain_net_load_all();

    dap_enc_http_set_acl_callback(dap_chain_net_set_acl);
    log_it(L_NOTICE,"Chain networks initialized");
    return 0;
}

void dap_chain_net_load_all()
{
    char * l_net_dir_str = dap_strdup_printf("%s/network", dap_config_path());
    DIR * l_net_dir = opendir( l_net_dir_str);
    if ( l_net_dir ){
        struct dirent * l_dir_entry;
        uint16_t l_acl_idx = 0;
        while ( (l_dir_entry = readdir(l_net_dir) )!= NULL ){
            if (l_dir_entry->d_name[0]=='\0' || l_dir_entry->d_name[0]=='.')
                continue;
            // don't search in directories
            char * l_full_path = dap_strdup_printf("%s/%s", l_net_dir_str, l_dir_entry->d_name);
            if(dap_dir_test(l_full_path)) {
                DAP_DELETE(l_full_path);
                continue;
            }
            DAP_DELETE(l_full_path);
            // search only ".cfg" files
            if(strlen(l_dir_entry->d_name) > 4) { // It has non zero name excluding file extension
                if(strncmp(l_dir_entry->d_name + strlen(l_dir_entry->d_name) - 4, ".cfg", 4) != 0) {
                    // its not .cfg file
                    continue;
                }
            }
            log_it(L_DEBUG,"Network config %s try to load", l_dir_entry->d_name);
            //char* l_dot_pos = rindex(l_dir_entry->d_name,'.');
            char* l_dot_pos = strchr(l_dir_entry->d_name,'.');
            if ( l_dot_pos )
                *l_dot_pos = '\0';
            s_net_load(l_dir_entry->d_name, l_acl_idx++);
        }
        closedir(l_net_dir);
    }else{
        int l_errno = errno;
        char l_errbuf[128];
        l_errbuf[0] = 0;
        strerror_r(l_errno,l_errbuf,sizeof (l_errbuf));
        log_it(L_WARNING,"Can't open entries on path %s: \"%s\" (code %d)", l_net_dir_str, l_errbuf, l_errno);
    }
    DAP_DELETE (l_net_dir_str);
}

void s_set_reply_text_node_status(char **a_str_reply, dap_chain_net_t * a_net){
    char* l_node_address_text_block = NULL;
    dap_chain_node_addr_t l_cur_node_addr = { 0 };
    l_cur_node_addr.uint64 = dap_chain_net_get_cur_addr_int(a_net);
    if(!l_cur_node_addr.uint64)
        l_node_address_text_block = dap_strdup_printf(", cur node address not defined");
    else
        l_node_address_text_block = dap_strdup_printf(", cur node address " NODE_ADDR_FP_STR,NODE_ADDR_FP_ARGS_S(l_cur_node_addr));

    char* l_sync_current_link_text_block = NULL;
    if (PVT(a_net)->state != NET_STATE_OFFLINE)
        l_sync_current_link_text_block = dap_strdup_printf(", active links %u from %u",
                                                           dap_list_length(PVT(a_net)->links),
                                                           dap_list_length(PVT(a_net)->links_info));
    dap_chain_node_cli_set_reply_text(a_str_reply,
                                      "Network \"%s\" has state %s (target state %s)%s%s",
                                      a_net->pub.name, c_net_states[PVT(a_net)->state],
                                      c_net_states[PVT(a_net)->state_target],
                                      (l_sync_current_link_text_block)? l_sync_current_link_text_block: "",
                                      l_node_address_text_block
                                      );
    DAP_DELETE(l_sync_current_link_text_block);
    DAP_DELETE(l_node_address_text_block);
}

/**
 * @brief s_cli_net
 * @param argc
 * @param argv
 * @param arg_func
 * @param str_reply
 * @return
 */
static int s_cli_net( int argc, char **argv, void *arg_func, char **a_str_reply)
{
    UNUSED(arg_func);
    int arg_index = 1;
    dap_chain_net_t * l_net = NULL;

    const char * l_hash_out_type = NULL;
    dap_chain_node_cli_find_option_val(argv, arg_index, argc, "-H", &l_hash_out_type);
    if(!l_hash_out_type)
        l_hash_out_type = "hex";
    if(dap_strcmp(l_hash_out_type,"hex") && dap_strcmp(l_hash_out_type,"base58")) {
        dap_chain_node_cli_set_reply_text(a_str_reply, "invalid parameter -H, valid values: -H <hex | base58>");
        return -1;
    }

    // command 'net list'
    if(dap_chain_node_cli_find_option_val(argv, arg_index, argc, "list", NULL) == arg_index) {

        dap_string_t *l_string_ret = dap_string_new("list of nets: ");
        // show list of nets
        dap_chain_net_item_t * l_net_item, *l_net_item_tmp;
        int l_net_i = 0;
        HASH_ITER(hh, s_net_items, l_net_item, l_net_item_tmp)
        {
            if(l_net_i > 0)
                dap_string_append(l_string_ret, ", ");
            dap_string_append_printf(l_string_ret, "%s", l_net_item->name);
            l_net_i++;
        }
        if(!l_net_i)
            dap_string_append(l_string_ret, "-\n");
        else
            dap_string_append(l_string_ret, "\n");

        dap_chain_node_cli_set_reply_text(a_str_reply, l_string_ret->str);
        dap_string_free(l_string_ret, true);
        return 0;
    }

    int ret = dap_chain_node_cli_cmd_values_parse_net_chain( &arg_index, argc, argv, a_str_reply, NULL, &l_net );

    if ( l_net ) {
        const char *l_sync_str = NULL;
        const char *l_links_str = NULL;
        const char *l_go_str = NULL;
        const char *l_get_str = NULL;
        const char *l_stats_str = NULL;
        const char *l_ca_str = NULL;
        const char *l_ledger_str = NULL;
        dap_chain_node_cli_find_option_val(argv, arg_index, argc, "sync", &l_sync_str);
        dap_chain_node_cli_find_option_val(argv, arg_index, argc, "link", &l_links_str);
        dap_chain_node_cli_find_option_val(argv, arg_index, argc, "go", &l_go_str);
        dap_chain_node_cli_find_option_val(argv, arg_index, argc, "get", &l_get_str);
        dap_chain_node_cli_find_option_val(argv, arg_index, argc, "stats", &l_stats_str);
        dap_chain_node_cli_find_option_val(argv, arg_index, argc, "ca", &l_ca_str);
        dap_chain_node_cli_find_option_val(argv, arg_index, argc, "ledger", &l_ledger_str);

        const char * l_sync_mode_str = "updates";
        dap_chain_node_cli_find_option_val(argv, arg_index, argc, "-mode", &l_sync_mode_str);
        if ( !dap_strcmp(l_sync_mode_str,"all") )
            dap_chain_net_get_flag_sync_from_zero(l_net);

        if ( l_stats_str ){
            if ( strcmp(l_stats_str,"tx") == 0 ) {
                const char *l_to_str = NULL;
                struct tm l_to_tm = {0};

                const char *l_from_str = NULL;
                struct tm l_from_tm = {0};

                const char *l_prev_sec_str = NULL;
                //time_t l_prev_sec_ts;

                const char c_time_fmt[]="%Y-%m-%d_%H:%M:%S";

                // Read from/to time
                dap_chain_node_cli_find_option_val(argv, arg_index, argc, "-from", &l_from_str);
                dap_chain_node_cli_find_option_val(argv, arg_index, argc, "-to", &l_to_str);
                dap_chain_node_cli_find_option_val(argv, arg_index, argc, "-prev_sec", &l_prev_sec_str);

                if (l_from_str ) {
                    strptime( (char *)l_from_str, c_time_fmt, &l_from_tm );
                }

                if (l_to_str) {
                    strptime( (char *)l_to_str, c_time_fmt, &l_to_tm );
                }

                if ( l_to_str == NULL ){ // If not set '-to' - we set up current time
                    time_t l_ts_now = time(NULL);
                    localtime_r(&l_ts_now, &l_to_tm);
                }

                if ( l_prev_sec_str ){
                    time_t l_ts_now = time(NULL);
                    l_ts_now -= strtol( l_prev_sec_str, NULL,10 );
                    localtime_r(&l_ts_now, &l_from_tm );
                }/*else if ( l_from_str == NULL ){ // If not set '-from' we set up current time minus 10 seconds
                    time_t l_ts_now = time(NULL);
                    l_ts_now -= 10;
                    localtime_r(&l_ts_now, &l_from_tm );
                }*/

                // Form timestamps from/to
                time_t l_from_ts = mktime(&l_from_tm);
                time_t l_to_ts = mktime(&l_to_tm);

                // Produce strings
                char l_from_str_new[50];
                char l_to_str_new[50];
                strftime(l_from_str_new, sizeof(l_from_str_new), c_time_fmt,&l_from_tm );
                strftime(l_to_str_new, sizeof(l_to_str_new), c_time_fmt,&l_to_tm );


                dap_string_t * l_ret_str = dap_string_new("Transactions statistics:\n");

                dap_string_append_printf( l_ret_str, "\tFrom: %s\tTo: %s\n", l_from_str_new, l_to_str_new);
                log_it(L_INFO, "Calc TPS from %s to %s", l_from_str_new, l_to_str_new);
                uint64_t l_tx_count = dap_chain_ledger_count_from_to ( l_net->pub.ledger, l_from_ts, l_to_ts);
                long double l_tps = l_to_ts == l_from_ts ? 0 :
                                                     (long double) l_tx_count / (long double) ( l_to_ts - l_from_ts );
                dap_string_append_printf( l_ret_str, "\tSpeed:  %.3Lf TPS\n", l_tps );
                dap_string_append_printf( l_ret_str, "\tTotal:  %llu\n", l_tx_count );
                dap_chain_node_cli_set_reply_text( a_str_reply, l_ret_str->str );
                dap_string_free( l_ret_str, false );
            }
        } else if ( l_go_str){
            if ( strcmp(l_go_str,"online") == 0 ) {
                dap_chain_net_state_go_to(l_net, NET_STATE_ONLINE);
                dap_chain_node_cli_set_reply_text(a_str_reply, "Network \"%s\" go from state %s to %s",
                                                    l_net->pub.name,c_net_states[PVT(l_net)->state],
                                                    c_net_states[PVT(l_net)->state_target]);
            } else if ( strcmp(l_go_str,"offline") == 0 ) {
                dap_chain_net_state_go_to(l_net, NET_STATE_OFFLINE);
                dap_chain_node_cli_set_reply_text(a_str_reply, "Network \"%s\" go from state %s to %s",
                                                    l_net->pub.name,c_net_states[PVT(l_net)->state],
                                                    c_net_states[PVT(l_net)->state_target]);

            }
            else if(strcmp(l_go_str, "sync") == 0) {
                dap_chain_net_state_go_to(l_net, NET_STATE_SYNC_GDB);
                dap_chain_node_cli_set_reply_text(a_str_reply, "Network \"%s\" go from state %s to %s",
                        l_net->pub.name, c_net_states[PVT(l_net)->state],
                        c_net_states[PVT(l_net)->state_target]);

            }

        } else if ( l_get_str){
            if ( strcmp(l_get_str,"status") == 0 ) {
                s_set_reply_text_node_status(a_str_reply, l_net);
                ret = 0;
            }
        } else if ( l_links_str ){
            if ( strcmp(l_links_str,"list") == 0 ) {

            } else if ( strcmp(l_links_str,"add") == 0 ) {

            } else if ( strcmp(l_links_str,"del") == 0 ) {

            }  else if ( strcmp(l_links_str,"info") == 0 ) {

            } else if ( strcmp (l_links_str,"disconnect_all") == 0 ){
                ret = 0;
                dap_chain_net_stop(l_net);
            }else {
                dap_chain_node_cli_set_reply_text(a_str_reply,
                                                  "Subcommand \"link\" requires one of parameter: list\n");
                ret = -3;
            }

        } else if( l_sync_str) {

            if ( strcmp(l_sync_str,"all") == 0 ) {
                dap_chain_node_cli_set_reply_text(a_str_reply,
                                                  "SYNC_ALL state requested to state machine. Current state: %s\n",
                                                  c_net_states[ PVT(l_net)->state] );
                dap_chain_net_sync_all(l_net);
            } else if ( strcmp(l_sync_str,"gdb") == 0) {
                dap_chain_node_cli_set_reply_text(a_str_reply,
                                                  "SYNC_GDB state requested to state machine. Current state: %s\n",
                                                  c_net_states[ PVT(l_net)->state] );
                dap_chain_net_sync_gdb(l_net);

            }  else if ( strcmp(l_sync_str,"chains") == 0) {
                dap_chain_node_cli_set_reply_text(a_str_reply,
                                                  "SYNC_CHAINS state requested to state machine. Current state: %s\n",
                                                  c_net_states[ PVT(l_net)->state] );
                dap_chain_net_sync_chains(l_net);

            } else {
                dap_chain_node_cli_set_reply_text(a_str_reply,
                                                  "Subcommand \"sync\" requires one of parameter: all,gdb,chains\n");
                ret = -2;
            }
        } else if (l_ca_str) {
            if (strcmp(l_ca_str, "add") == 0 ) {
                const char *l_cert_string = NULL, *l_hash_string = NULL;



                dap_chain_node_cli_find_option_val(argv, arg_index, argc, "-cert", &l_cert_string);
                dap_chain_node_cli_find_option_val(argv, arg_index, argc, "-hash", &l_hash_string);

                if (!l_cert_string && !l_hash_string) {
                    dap_chain_node_cli_set_reply_text(a_str_reply, "One of -cert or -hash parameters is mandatory");
                    return -6;
                }
                char *l_hash_hex_str;
                //char *l_hash_base58_str;
                // hash may be in hex or base58 format
                if(!dap_strncmp(l_hash_string, "0x", 2) || !dap_strncmp(l_hash_string, "0X", 2)) {
                    l_hash_hex_str = dap_strdup(l_hash_string);
                    //l_hash_base58_str = dap_enc_base58_from_hex_str_to_str(l_hash_string);
                }
                else {
                    l_hash_hex_str = dap_enc_base58_to_hex_str_from_str(l_hash_string);
                    //l_hash_base58_str = dap_strdup(l_hash_string);
                }

                if (l_cert_string) {
                    dap_cert_t * l_cert = dap_cert_find_by_name(l_cert_string);
                    if (l_cert == NULL) {
                        dap_chain_node_cli_set_reply_text(a_str_reply, "Can't find \"%s\" certificate", l_cert_string);
                        return -7;
                    }
                    if (l_cert->enc_key == NULL) {
                        dap_chain_node_cli_set_reply_text(a_str_reply, "No key found in \"%s\" certificate", l_cert_string );
                        return -8;
                    }
                    // Get publivc key hash
                    size_t l_pub_key_size = 0;
                    uint8_t *l_pub_key = dap_enc_key_serealize_pub_key(l_cert->enc_key, &l_pub_key_size);;
                    if (l_pub_key == NULL) {
                        dap_chain_node_cli_set_reply_text(a_str_reply, "Can't serialize public key of certificate \"%s\"", l_cert_string);
                        return -9;
                    }
                    dap_chain_hash_fast_t l_pkey_hash;
                    dap_hash_fast(l_pub_key, l_pub_key_size, &l_pkey_hash);
                    l_hash_hex_str = dap_chain_hash_fast_to_str_new(&l_pkey_hash);
                    //l_hash_base58_str = dap_enc_base58_encode_hash_to_str(&l_pkey_hash);
                }
                const char c = '1';
                char *l_gdb_group_str = dap_chain_net_get_gdb_group_acl(l_net);
                if (!l_gdb_group_str) {
                    dap_chain_node_cli_set_reply_text(a_str_reply, "Database ACL group not defined for this network");
                    return -11;
                }
                ret = dap_chain_global_db_gr_set(dap_strdup(l_hash_hex_str), (void *)&c, 1, dap_chain_net_get_gdb_group_acl(l_net));
                DAP_DELETE(l_gdb_group_str);
                DAP_DELETE(l_hash_hex_str);
                if (!ret) {
                    dap_chain_node_cli_set_reply_text(a_str_reply, "Can't save public key hash in database");
                    return -10;
                }
                return 0;
            } else if (strcmp(l_ca_str, "list") == 0 ) {
                char *l_gdb_group_str = dap_chain_net_get_gdb_group_acl(l_net);
                if (!l_gdb_group_str) {
                    dap_chain_node_cli_set_reply_text(a_str_reply, "Database ACL group not defined for this network");
                    return -11;
                }
                size_t l_objs_count;
                dap_global_db_obj_t *l_objs = dap_chain_global_db_gr_load(l_gdb_group_str, &l_objs_count);
                DAP_DELETE(l_gdb_group_str);
                dap_string_t *l_reply = dap_string_new("");
                for (size_t i = 0; i < l_objs_count; i++) {
                    dap_string_append(l_reply, l_objs[i].key);
                    dap_string_append(l_reply, "\n");
                }
                dap_chain_global_db_objs_delete(l_objs, l_objs_count);
                *a_str_reply = l_reply->len ? l_reply->str : dap_strdup("No entries found");
                dap_string_free(l_reply, false);
                return 0;
            } else if (strcmp(l_ca_str, "del") == 0 ) {
                const char *l_hash_string = NULL;
                dap_chain_node_cli_find_option_val(argv, arg_index, argc, "-hash", &l_hash_string);
                if (!l_hash_string) {
                    dap_chain_node_cli_set_reply_text(a_str_reply, "Format should be 'net ca del -hash <hash string>");
                    return -6;
                }
                char *l_gdb_group_str = dap_chain_net_get_gdb_group_acl(l_net);
                if (!l_gdb_group_str) {
                    dap_chain_node_cli_set_reply_text(a_str_reply, "Database ACL group not defined for this network");
                    return -11;
                }
                ret = dap_chain_global_db_gr_del((char *)l_hash_string, l_gdb_group_str);
                DAP_DELETE(l_gdb_group_str);
                if (!ret) {
                    dap_chain_node_cli_set_reply_text(a_str_reply, "Cant't find certificate public key hash in database");
                    return -10;
                }
                return 0;
            } else {
                dap_chain_node_cli_set_reply_text(a_str_reply,
                                                  "Subcommand \"ca\" requires one of parameter: add, list, del\n");
                ret = -5;
            }
        } else if (l_ledger_str && !strcmp(l_ledger_str, "reload")) {
            dap_chain_ledger_purge(l_net->pub.ledger);
            dap_chain_t *l_chain;
            DL_FOREACH(l_net->pub.chains, l_chain) {
                if (l_chain->callback_purge) {
                    l_chain->callback_purge(l_chain);
                }
                if (!strcmp(DAP_CHAIN_PVT(l_chain)->cs_name, "none")) {
                    dap_chain_gdb_ledger_load((char *)dap_chain_gdb_get_group(l_chain), l_chain);
                } else {
                    dap_chain_load_all(l_chain);
                }
            }
        } else {
            dap_chain_node_cli_set_reply_text(a_str_reply,"Command requires one of subcomand: sync, links\n");
            ret = -1;
        }

    }
    return  ret;
}

// for sequential loading chains
typedef struct list_priority_{
    uint16_t prior;
    char * chains_path;
}list_priority;

static int callback_compare_prioritity_list(const void * a_item1, const void * a_item2)
{
    list_priority *l_item1 = (list_priority*) a_item1;
    list_priority *l_item2 = (list_priority*) a_item2;
    if(!l_item1 || !l_item2 || l_item1->prior == l_item2->prior)
        return 0;
    if(l_item1->prior > l_item2->prior)
        return 1;
    return -1;
}

/**
 * @brief s_net_load
 * @param a_net_name
 * @return
 */
int s_net_load(const char * a_net_name, uint16_t a_acl_idx)
{
    dap_config_t *l_cfg=NULL;
    dap_string_t *l_cfg_path = dap_string_new("network/");
    dap_string_append(l_cfg_path,a_net_name);

    if( ( l_cfg = dap_config_open ( l_cfg_path->str ) ) == NULL ) {
        log_it(L_ERROR,"Can't open default network config");
        dap_string_free(l_cfg_path,true);
        return -1;
    } else {
        dap_string_free(l_cfg_path,true);
        dap_chain_net_t * l_net = s_net_new(
                                            dap_config_get_item_str(l_cfg , "general" , "id" ),
                                            dap_config_get_item_str(l_cfg , "general" , "name" ),
                                            dap_config_get_item_str(l_cfg , "general" , "node-role" )
                                           );
        if(!l_net) {
            log_it(L_ERROR,"Can't create l_net");
            return -1;
        }
        PVT(l_net)->load_mode = true;
        PVT(l_net)->acl_idx = a_acl_idx;
        l_net->pub.gdb_groups_prefix = dap_strdup (
                    dap_config_get_item_str_default(l_cfg , "general" , "gdb_groups_prefix",
                                                    dap_config_get_item_str(l_cfg , "general" , "name" ) ) );
        dap_chain_global_db_add_history_group_prefix( l_net->pub.gdb_groups_prefix, GROUP_LOCAL_HISTORY);
        dap_chain_global_db_add_history_callback_notify(l_net->pub.gdb_groups_prefix, s_gbd_history_callback_notify, l_net );

        l_net->pub.gdb_nodes = dap_strdup_printf("%s.nodes",l_net->pub.gdb_groups_prefix);
        l_net->pub.gdb_nodes_aliases = dap_strdup_printf("%s.nodes.aliases",l_net->pub.gdb_groups_prefix);

        // for sync special groups - nodes
        char **l_gdb_sync_nodes_addrs = dap_config_get_array_str(l_cfg, "general", "gdb_sync_nodes_addrs",
                &PVT(l_net)->gdb_sync_nodes_addrs_count);
        if(l_gdb_sync_nodes_addrs && PVT(l_net)->gdb_sync_nodes_addrs_count > 0) {
            PVT(l_net)->gdb_sync_nodes_addrs = (dap_chain_node_addr_t*) DAP_NEW_Z_SIZE(char**,
                    sizeof(dap_chain_node_addr_t)*PVT(l_net)->gdb_sync_nodes_addrs_count);
            for(uint16_t i = 0; i < PVT(l_net)->gdb_sync_nodes_addrs_count; i++) {
                dap_chain_node_addr_from_str(PVT(l_net)->gdb_sync_nodes_addrs + i, l_gdb_sync_nodes_addrs[i]);
            }
        }
        // for sync special groups - groups
        char **l_gdb_sync_groups = dap_config_get_array_str(l_cfg, "general", "gdb_sync_groups", &PVT(l_net)->gdb_sync_groups_count);
        if(l_gdb_sync_groups && PVT(l_net)->gdb_sync_groups_count > 0) {
            PVT(l_net)->gdb_sync_groups = (char **) DAP_NEW_SIZE(char**, sizeof(char*)*PVT(l_net)->gdb_sync_groups_count);
            for(uint16_t i = 0; i < PVT(l_net)->gdb_sync_groups_count; i++) {
                PVT(l_net)->gdb_sync_groups[i] = dap_strdup(l_gdb_sync_groups[i]);
                // added group to history log
                dap_list_t *l_groups0 = dap_chain_global_db_driver_get_groups_by_mask(PVT(l_net)->gdb_sync_groups[i]);
                dap_list_t *l_groups = l_groups0;
                while(l_groups) {
                    char *l_group_name = l_groups->data;
                    // do not use groups with names like *.del
                    if(dap_fnmatch("*.del", l_group_name, 0)) {
                        const char *l_history_group = dap_chain_global_db_add_history_extra_group(l_group_name,
                                                        PVT(l_net)->gdb_sync_nodes_addrs,
                                                        &PVT(l_net)->gdb_sync_nodes_addrs_count);
                        dap_chain_global_db_add_history_extra_group_callback_notify(l_group_name,
                                s_gbd_history_callback_notify, l_net);
                        // create history for group
                        if(dap_db_log_get_group_history_last_id(l_history_group) <= 0) {
                            size_t l_data_size_out = 0;
                            dap_store_obj_t *l_obj = dap_chain_global_db_obj_gr_get(NULL, &l_data_size_out, l_group_name);
                            if(l_obj && l_data_size_out > 0) {
                                dap_db_history_add('a', l_obj, l_data_size_out, l_history_group);
                                dap_store_obj_free(l_obj, l_data_size_out);
                            }
                        }
                    }
                    l_groups = dap_list_next(l_groups);
                }
                dap_list_free_full(l_groups0, (dap_callback_destroyed_t)free);
            }
        }


        // Add network to the list
        dap_chain_net_item_t * l_net_item = DAP_NEW_Z( dap_chain_net_item_t);
        dap_chain_net_item_t * l_net_item2 = DAP_NEW_Z( dap_chain_net_item_t);
        dap_snprintf(l_net_item->name,sizeof (l_net_item->name),"%s"
                     ,dap_config_get_item_str(l_cfg , "general" , "name" ));
        l_net_item->chain_net = l_net;
        l_net_item->net_id.uint64 = l_net->pub.id.uint64;
        HASH_ADD_STR(s_net_items,name,l_net_item);

        memcpy( l_net_item2,l_net_item,sizeof (*l_net_item));
        HASH_ADD(hh,s_net_items_ids,net_id,sizeof ( l_net_item2->net_id),l_net_item2);

        // LEDGER model
        uint16_t l_ledger_flags = 0;
        switch ( PVT( l_net )->node_role.enums ) {
            case NODE_ROLE_ROOT_MASTER:
            case NODE_ROLE_ROOT:
            case NODE_ROLE_ARCHIVE:
                l_ledger_flags |= DAP_CHAIN_LEDGER_CHECK_TOKEN_EMISSION;
            case NODE_ROLE_MASTER:
                l_ledger_flags |= DAP_CHAIN_LEDGER_CHECK_CELLS_DS;
            case NODE_ROLE_CELL_MASTER:
                l_ledger_flags |= DAP_CHAIN_LEDGER_CHECK_TOKEN_EMISSION;
            case NODE_ROLE_FULL:
            case NODE_ROLE_LIGHT:
                l_ledger_flags |= DAP_CHAIN_LEDGER_CHECK_LOCAL_DS;
        }
        // init LEDGER model
        l_net->pub.ledger = dap_chain_ledger_create(l_ledger_flags, l_net->pub.name);
        // Check if seed nodes are present in local db alias
        char **l_seed_aliases = dap_config_get_array_str( l_cfg , "general" ,"seed_nodes_aliases"
                                                             ,&PVT(l_net)->seed_aliases_count);
        PVT(l_net)->seed_aliases = PVT(l_net)->seed_aliases_count>0 ?
                                   (char **)DAP_NEW_SIZE(char**, sizeof(char*)*PVT(l_net)->seed_aliases_count) : NULL;
        for(size_t i = 0; i < PVT(l_net)->seed_aliases_count; i++) {
            PVT(l_net)->seed_aliases[i] = dap_strdup(l_seed_aliases[i]);
        }

        uint16_t l_seed_nodes_addrs_len =0;
        char ** l_seed_nodes_addrs = dap_config_get_array_str( l_cfg , "general" ,"seed_nodes_addrs"
                                                             ,&l_seed_nodes_addrs_len);

        uint16_t l_seed_nodes_ipv4_len =0;
        char ** l_seed_nodes_ipv4 = dap_config_get_array_str( l_cfg , "general" ,"seed_nodes_ipv4"
                                                             ,&l_seed_nodes_ipv4_len);

        uint16_t l_seed_nodes_ipv6_len =0;
        char ** l_seed_nodes_ipv6 = dap_config_get_array_str( l_cfg , "general" ,"seed_nodes_ipv6"
                                                             ,&l_seed_nodes_ipv6_len);

        uint16_t l_seed_nodes_hostnames_len =0;
        char ** l_seed_nodes_hostnames = dap_config_get_array_str( l_cfg , "general" ,"seed_nodes_hostnames"
                                                             ,&l_seed_nodes_hostnames_len);

        uint16_t l_seed_nodes_port_len =0;
        char ** l_seed_nodes_port = dap_config_get_array_str( l_cfg , "general" ,"seed_nodes_port"
                                                                     ,&l_seed_nodes_port_len);
        uint16_t l_bootstrap_nodes_len = 0;
        char **l_bootstrap_nodes = dap_config_get_array_str(l_cfg, "general", "bootstrap_hostnames", &l_bootstrap_nodes_len);

        const char * l_node_addr_type = dap_config_get_item_str_default(l_cfg , "general" ,"node_addr_type","auto");

        const char * l_node_addr_str = NULL;
        const char * l_node_alias_str = NULL;

        // use unique addr from pub key
        if(!dap_strcmp(l_node_addr_type, "auto")) {
            size_t l_pub_key_data_size = 0;
            uint8_t *l_pub_key_data = NULL;

            // read pub key
            l_pub_key_data = dap_chain_global_db_gr_get("cur-node-addr-pkey", &l_pub_key_data_size, GROUP_LOCAL_NODE_ADDR);
            // generate new pub key
            if(!l_pub_key_data || !l_pub_key_data_size){

                const char * l_certs_name_str = "node-addr";
                dap_cert_t ** l_certs = NULL;
                size_t l_certs_size = 0;
                dap_cert_t * l_cert = NULL;
                // Load certs or create if not found
                if(!dap_cert_parse_str_list(l_certs_name_str, &l_certs, &l_certs_size)) { // Load certs
                    const char *l_cert_folder = dap_cert_get_folder(0);
                    // create new cert
                    if(l_cert_folder) {
                        char *l_cert_path = dap_strdup_printf("%s/%s.dcert", l_cert_folder, l_certs_name_str);
                        l_cert = dap_cert_generate(l_certs_name_str, l_cert_path, DAP_ENC_KEY_TYPE_SIG_DILITHIUM);
                        DAP_DELETE(l_cert_path);
                    }
                }
                if(l_certs_size > 0)
                    l_cert = l_certs[0];
                if(l_cert) {
                    l_pub_key_data = dap_enc_key_serealize_pub_key(l_cert->enc_key, &l_pub_key_data_size);
                    // save pub key
                    if(l_pub_key_data && l_pub_key_data_size > 0)
                        dap_chain_global_db_gr_set(dap_strdup("cur-node-addr-pkey"), (uint8_t*) l_pub_key_data, l_pub_key_data_size,
                        GROUP_LOCAL_NODE_ADDR);
                }
            }
            // generate addr from pub_key
            dap_chain_hash_fast_t l_hash;
            if(l_pub_key_data_size > 0 && dap_hash_fast(l_pub_key_data, l_pub_key_data_size, &l_hash) == 1) {
                l_node_addr_str = dap_strdup_printf("%04X::%04X::%04X::%04X",
                        (uint16_t) *(uint16_t*) (l_hash.raw),
                        (uint16_t) *(uint16_t*) (l_hash.raw + 2),
                        (uint16_t) *(uint16_t*) (l_hash.raw + DAP_CHAIN_HASH_FAST_SIZE - 4),
                        (uint16_t) *(uint16_t*) (l_hash.raw + DAP_CHAIN_HASH_FAST_SIZE - 2));
            }
            DAP_DELETE(l_pub_key_data);
        }
        // use static addr from setting
        else if(!dap_strcmp(l_node_addr_type, "static")) {
            //const char * l_node_ipv4_str = dap_config_get_item_str(l_cfg , "general" ,"node-ipv4");
            l_node_addr_str = dap_strdup(dap_config_get_item_str(l_cfg, "general", "node-addr"));
            l_node_alias_str = dap_config_get_item_str(l_cfg, "general", "node-alias");
        }

        log_it (L_DEBUG, "Read %u aliases, %u address and %u ipv4 addresses, check them",
                PVT(l_net)->seed_aliases_count,l_seed_nodes_addrs_len, l_seed_nodes_ipv4_len );
        // save new nodes from cfg file to db
        for ( size_t i = 0; i < PVT(l_net)->seed_aliases_count &&
                            i < l_seed_nodes_addrs_len &&
                            (
                                ( l_seed_nodes_ipv4_len  && i < l_seed_nodes_ipv4_len  ) ||
                                ( l_seed_nodes_ipv6_len  && i < l_seed_nodes_ipv6_len  ) ||
                                ( l_seed_nodes_hostnames_len  && i < l_seed_nodes_hostnames_len  )
                              )
                                                                    ; i++ ){
            dap_chain_node_addr_t * l_seed_node_addr;
            l_seed_node_addr = dap_chain_node_alias_find(l_net, PVT(l_net)->seed_aliases[i] );
            //if (l_seed_node_addr == NULL){
                log_it(L_NOTICE, "Update alias %s in database, prefill it",PVT(l_net)->seed_aliases[i]);
                dap_chain_node_info_t * l_node_info = DAP_NEW_Z(dap_chain_node_info_t);
                l_seed_node_addr = DAP_NEW_Z(dap_chain_node_addr_t);
                dap_snprintf( l_node_info->hdr.alias,sizeof ( l_node_info->hdr.alias),"%s",PVT(l_net)->seed_aliases[i]);
                if (sscanf(l_seed_nodes_addrs[i],NODE_ADDR_FP_STR, NODE_ADDR_FPS_ARGS(l_seed_node_addr) ) != 4 ){
                    log_it(L_ERROR,"Wrong address format,  should be like 0123::4567::890AB::CDEF");
                    DAP_DELETE(l_seed_node_addr);
                    DAP_DELETE(l_node_info);
                    l_seed_node_addr = NULL;
                    continue;
                }
                if( l_seed_node_addr ){
                    if ( l_seed_nodes_ipv4_len )
                        inet_pton( AF_INET, l_seed_nodes_ipv4[i],&l_node_info->hdr.ext_addr_v4);
                    if ( l_seed_nodes_ipv6_len )
                        inet_pton( AF_INET6, l_seed_nodes_ipv6[i],&l_node_info->hdr.ext_addr_v6);
                    if(l_seed_nodes_port_len && l_seed_nodes_port_len >= i)
                        l_node_info->hdr.ext_port = strtoul(l_seed_nodes_port[i], NULL, 10);
                    else
                        l_node_info->hdr.ext_port = 8079;

                    if ( l_seed_nodes_hostnames_len ){
                        struct addrinfo l_hints={0};

                        l_hints.ai_family = AF_UNSPEC ;    /* Allow IPv4 or IPv6 */
                        //l_hints.ai_flags = AI_PASSIVE;    /* For wildcard IP address */

                        log_it( L_DEBUG, "Resolve %s addr", l_seed_nodes_hostnames[i]);
                        struct hostent *l_he;

                        if ( (l_he = gethostbyname (l_seed_nodes_hostnames[i]) ) != NULL  ){
                            struct in_addr **l_addr_list = (struct in_addr **) l_he->h_addr_list;
                            for(int i = 0; l_addr_list[i] != NULL; i++ ) {
                                log_it( L_NOTICE, "Resolved %s to %s (ipv4)", l_seed_nodes_hostnames[i] ,
                                        inet_ntoa( *l_addr_list[i]  ) );
                                l_node_info->hdr.ext_addr_v4.s_addr = l_addr_list[i]->s_addr;
                            }
                        } else {
                            herror("gethostname");
                        }
                    }

                    l_node_info->hdr.address.uint64 = l_seed_node_addr->uint64;
                    if ( l_node_info->hdr.ext_addr_v4.s_addr ||
                            l_node_info->hdr.ext_addr_v6.s6_addr32[0] ){
                        int l_ret;
                        if ( (l_ret = dap_chain_node_info_save(l_net, l_node_info)) ==0 ){
                            if (dap_chain_node_alias_register(l_net,PVT(l_net)->seed_aliases[i],l_seed_node_addr))
                                log_it(L_NOTICE,"Seed node "NODE_ADDR_FP_STR" added to the curent list",NODE_ADDR_FP_ARGS(l_seed_node_addr) );
                            else {
                                log_it(L_WARNING,"Cant register alias %s for address "NODE_ADDR_FP_STR,NODE_ADDR_FP_ARGS(l_seed_node_addr));
                            }
                        }else{
                            log_it(L_WARNING,"Cant save node info for address "NODE_ADDR_FP_STR" return code %d",
                                   NODE_ADDR_FP_ARGS(l_seed_node_addr), l_ret);
                        }
                    }
                    DAP_DELETE( l_seed_node_addr);
                }else
                    log_it(L_WARNING,"No address for seed node, can't populate global_db with it");
                DAP_DELETE( l_node_info);
            /*}else{
                log_it(L_DEBUG,"Seed alias %s is present",PVT(l_net)->seed_aliases[i]);
                dap_chain_node_info_t * l_node_info= dap_chain_node_info_read(l_net,l_seed_node_addr);
                l_node
                DAP_DELETE( l_seed_node_addr);
            }*/
        }
        PVT(l_net)->bootstrap_nodes_count = 0;
        PVT(l_net)->bootstrap_nodes_addrs = DAP_NEW_SIZE(struct in_addr, l_bootstrap_nodes_len * sizeof(struct in_addr));
        PVT(l_net)->bootstrap_nodes_ports = DAP_NEW_SIZE(uint16_t, l_bootstrap_nodes_len * sizeof(uint16_t));
        for (int i = 0; i < l_bootstrap_nodes_len; i++) {
            char *l_bootstrap_port_str = strchr(l_bootstrap_nodes[i], ':');
            if (!l_bootstrap_port_str) {
                continue;
            }
            uint16_t l_bootstrap_port = atoi(l_bootstrap_port_str + 1);
            if (!l_bootstrap_port) {
                continue;
            }
            int l_bootstrap_name_len = l_bootstrap_port_str - l_bootstrap_nodes[i];
            char *l_bootstrap_name = DAP_NEW_SIZE(char, l_bootstrap_name_len + 1);
            strncpy(l_bootstrap_name, l_bootstrap_nodes[i], l_bootstrap_name_len);
            struct in_addr l_bootstrap_addr;
            if (dap_net_resolve_host(l_bootstrap_name, AF_INET, (struct sockaddr* )&l_bootstrap_addr) == 0) {
                PVT(l_net)->bootstrap_nodes_addrs[PVT(l_net)->bootstrap_nodes_count] = l_bootstrap_addr;
                PVT(l_net)->bootstrap_nodes_ports[PVT(l_net)->bootstrap_nodes_count] = l_bootstrap_port;
                PVT(l_net)->bootstrap_nodes_count++;
            }
            DAP_DELETE(l_bootstrap_name);
        }
        if ( l_node_addr_str || l_node_alias_str ){
            dap_chain_node_addr_t * l_node_addr;
            if ( l_node_addr_str == NULL)
                l_node_addr = dap_chain_node_alias_find(l_net, l_node_alias_str);
            else{
                l_node_addr = DAP_NEW_Z(dap_chain_node_addr_t);
                bool parse_succesfully = false;
                if ( sscanf(l_node_addr_str, "0x%016" DAP_UINT64_FORMAT_x ,&l_node_addr->uint64 ) == 1 ){
                    log_it(L_DEBUG, "Parse node address with format 0x016llx");
                    parse_succesfully = true;
                }
                if ( !parse_succesfully && dap_chain_node_addr_from_str(l_node_addr, l_node_addr_str) == 0) {
                    log_it(L_DEBUG, "Parse node address with format 04hX::04hX::04hX::04hX");
                    parse_succesfully = true;
                }

                if (!parse_succesfully){
                    log_it(L_ERROR,"Can't parse node address %s", l_node_addr_str);
                    DAP_DELETE(l_node_addr);
                    l_node_addr = NULL;
                }
                if(l_node_addr)
                    log_it(L_NOTICE, "Parse node addr " NODE_ADDR_FP_STR " successfully", NODE_ADDR_FP_ARGS(l_node_addr));
                PVT(l_net)->node_addr = l_node_addr;
                //}
            }
            if ( l_node_addr ) {
                char *l_addr_hash_str = dap_chain_node_addr_to_hash_str(l_node_addr);
                // save current node address
                dap_db_set_cur_node_addr(l_node_addr->uint64, l_net->pub.name);
                if(!l_addr_hash_str){
                    log_it(L_ERROR,"Can't get hash string for node address!");
                } else {
                    PVT(l_net)->node_info = dap_chain_node_info_read (l_net, l_node_addr);
                    if ( !PVT(l_net)->node_info ) { // If not present - create it
                        PVT(l_net)->node_info = DAP_NEW_Z(dap_chain_node_info_t);
                        memcpy(&PVT(l_net)->node_info->hdr.address, l_node_addr,sizeof (*l_node_addr));
                        dap_chain_node_info_save(l_net,PVT(l_net)->node_info);
                    }
                    log_it(L_NOTICE,"GDB Info: node_addr: " NODE_ADDR_FP_STR"  links: %u cell_id: 0x%016X ",
                           NODE_ADDR_FP_ARGS(l_node_addr),
                           PVT(l_net)->node_info->hdr.links_number,
                           PVT(l_net)->node_info->hdr.cell_id.uint64);
                    // save cell_id
                    l_net->pub.cell_id.uint64 = PVT(l_net)->node_info->hdr.cell_id.uint64;
                }
            }
            else{
                log_it(L_WARNING, "Not present our own address %s in database", (l_node_alias_str) ? l_node_alias_str: "");
            }


         }
        char * l_chains_path = dap_strdup_printf("%s/network/%s", dap_config_path(), l_net->pub.name);
        DIR * l_chains_dir = opendir(l_chains_path);
        DAP_DELETE (l_chains_path);
        if ( l_chains_dir ){
            // for sequential loading chains
            dap_list_t *l_prior_list = NULL;

            struct dirent * l_dir_entry;
            while ( (l_dir_entry = readdir(l_chains_dir) )!= NULL ){
                if (l_dir_entry->d_name[0]=='\0')
                    continue;
                char * l_entry_name = strdup(l_dir_entry->d_name);
                if (strlen (l_entry_name) > 4 ){ // It has non zero name excluding file extension
                    if ( strncmp (l_entry_name+ strlen(l_entry_name)-4,".cfg",4) == 0 ) { // its .cfg file
                        l_entry_name [strlen(l_entry_name)-4] = 0;
                        log_it(L_DEBUG,"Open chain config \"%s\"...",l_entry_name);
                        l_chains_path = dap_strdup_printf("network/%s/%s",l_net->pub.name,l_entry_name);
                        dap_config_t * l_cfg = dap_config_open(l_chains_path);
                        if(l_cfg) {
                            list_priority *l_chain_prior = DAP_NEW_Z(list_priority);
                            l_chain_prior->prior = dap_config_get_item_uint16_default(l_cfg, "chain", "load_priority", 100);
                            l_chain_prior->chains_path = l_chains_path;
                            // add chain to load list;
                            l_prior_list = dap_list_append(l_prior_list, l_chain_prior);
                        }
                    }
                }
                DAP_DELETE (l_entry_name);
            }
            closedir(l_chains_dir);

            // sort list with chains names by priority
            l_prior_list = dap_list_sort(l_prior_list, callback_compare_prioritity_list);
            // load chains by priority
            dap_list_t *l_list = l_prior_list;
            while(l_list){
                list_priority *l_chain_prior = l_list->data;
                // Create chain object
                dap_chain_t * l_chain = dap_chain_load_from_cfg(l_net->pub.ledger, l_net->pub.name,
                        l_net->pub.id, l_chain_prior->chains_path);
                if(l_chain) {
                    DL_APPEND(l_net->pub.chains, l_chain);
                    if(l_chain->callback_created)
                        l_chain->callback_created(l_chain, l_cfg);
                    // add a callback to monitor changes in the chain
                    dap_chain_add_callback_notify(l_chain, s_chain_callback_notify, l_net);
                }
                DAP_DELETE (l_chain_prior->chains_path);
                l_list = dap_list_next(l_list);
            }
            dap_list_free(l_prior_list);

            const char* l_default_chain_name = dap_config_get_item_str(l_cfg , "general" , "default_chain");
            if(l_default_chain_name)
                l_net->pub.default_chain = dap_chain_net_get_chain_by_name(l_net, l_default_chain_name);
            else
                l_net->pub.default_chain = NULL;

        } else {
            log_it(L_ERROR,"Can't any chains for network %s",l_net->pub.name);
            PVT(l_net)->load_mode = false;

            return -2;
        }
        // Do specific role actions post-chain created
        switch ( PVT( l_net )->node_role.enums ) {
            case NODE_ROLE_ROOT_MASTER:{
                // Set to process everything in datum pool
                dap_chain_t * l_chain = NULL;
                DL_FOREACH(l_net->pub.chains, l_chain ) l_chain->is_datum_pool_proc = true;
                log_it(L_INFO,"Root master node role established");
            } // Master root includes root
            case NODE_ROLE_ROOT:{
                // Set to process only zerochain
                dap_chain_id_t l_chain_id = {{0}};
                dap_chain_t * l_chain = dap_chain_find_by_id(l_net->pub.id,l_chain_id);
                if (l_chain )
                   l_chain->is_datum_pool_proc = true;

                PVT(l_net)->state_target = NET_STATE_ONLINE;
                log_it(L_INFO,"Root node role established");
            } break;
            case NODE_ROLE_CELL_MASTER:
            case NODE_ROLE_MASTER:{

                uint16_t l_proc_chains_count=0;
                char ** l_proc_chains = dap_config_get_array_str(l_cfg,"role-master" , "proc_chains", &l_proc_chains_count );
                for ( size_t i = 0; i< l_proc_chains_count ; i++){
                    dap_chain_id_t l_chain_id = {{0}};
                    if(dap_sscanf( l_proc_chains[i], "0x%16"DAP_UINT64_FORMAT_X,  &l_chain_id.uint64) ==1 || dap_scanf("0x%16"DAP_UINT64_FORMAT_x,  &l_chain_id.uint64) == 1){
                        dap_chain_t * l_chain = dap_chain_find_by_id(l_net->pub.id, l_chain_id );
                        if ( l_chain ){
                            l_chain->is_datum_pool_proc = true;
                        }else{
                            log_it( L_WARNING, "Can't find chain id " );
                        }
                    }
                    DAP_DELETE( l_proc_chains[i]);
                    l_proc_chains[i] = NULL;
                }
                //if ( l_proc_chains )
                //    DAP_DELETE (l_proc_chains);
                //l_proc_chains = NULL;

                PVT(l_net)->state_target = NET_STATE_ONLINE;
                log_it(L_INFO,"Master node role established");
            } break;
            case NODE_ROLE_FULL:{
                log_it(L_INFO,"Full node role established");
                PVT(l_net)->state_target = NET_STATE_ONLINE;
            } break;
            case NODE_ROLE_LIGHT:
            default:
                log_it(L_INFO,"Light node role established");

        }

        if (s_seed_mode || !dap_config_get_item_bool_default(g_config ,"general", "auto_online",false ) ) { // If we seed we do everything manual. First think - prefil list of node_addrs and its aliases
            PVT(l_net)->state_target = NET_STATE_OFFLINE;
        }else{
            PVT(l_net)->state = NET_STATE_LINKS_PREPARE;
        }

        PVT(l_net)->load_mode = false;
        PVT(l_net)->flags |= F_DAP_CHAIN_NET_GO_SYNC;

        // Start the proc thread
        log_it(L_NOTICE, "Сhain network \"%s\" initialized",l_net_item->name);


        dap_proc_queue_add_callback(dap_events_worker_get_auto(), s_net_states_proc,l_net );
        dap_config_close(l_cfg);
    }
    return 0;
}

/**
 * @brief dap_chain_net_deinit
 */
void dap_chain_net_deinit()
{
}

dap_chain_net_t **dap_chain_net_list(uint16_t *a_size)
{
    *a_size = HASH_COUNT(s_net_items);
    if(*a_size){
        dap_chain_net_t **l_net_list = DAP_NEW_SIZE(dap_chain_net_t *, (*a_size) * sizeof(dap_chain_net_t *));
        dap_chain_net_item_t *l_current_item, *l_tmp;
        int i = 0;
        HASH_ITER(hh, s_net_items, l_current_item, l_tmp) {
            l_net_list[i++] = l_current_item->chain_net;
        }
        return l_net_list;
    }else
        return NULL;
}

/**
 * @brief dap_chain_net_by_name
 * @param a_name
 * @return
 */
dap_chain_net_t * dap_chain_net_by_name( const char * a_name)
{
    dap_chain_net_item_t * l_net_item = NULL;
    if(a_name)
        HASH_FIND_STR(s_net_items,a_name,l_net_item );
    return l_net_item ? l_net_item->chain_net : NULL;
}

/**
 * @brief dap_chain_ledger_by_net_name
 * @param a_net_name
 * @return
 */
dap_ledger_t * dap_chain_ledger_by_net_name( const char * a_net_name)
{
    dap_chain_net_t *l_net = dap_chain_net_by_name(a_net_name);
    return l_net ? l_net->pub.ledger : NULL;
}

/**
 * @brief dap_chain_net_by_id
 * @param a_id
 * @return
 */
dap_chain_net_t * dap_chain_net_by_id( dap_chain_net_id_t a_id)
{
    dap_chain_net_item_t * l_net_item = NULL;
    HASH_FIND(hh,s_net_items_ids,&a_id,sizeof (a_id), l_net_item );
    return l_net_item ? l_net_item->chain_net : NULL;
}

/**
 * @brief dap_chain_net_by_id
 * @param a_id
 * @return
 */
uint16_t dap_chain_net_acl_idx_by_id(dap_chain_net_id_t a_id)
{
    dap_chain_net_item_t * l_net_item = NULL;
    HASH_FIND(hh,s_net_items_ids,&a_id,sizeof (a_id), l_net_item );
    return l_net_item ? PVT(l_net_item->chain_net)->acl_idx : (uint16_t)-1;

}


/**
 * @brief dap_chain_net_id_by_name
 * @param a_name
 * @return
 */
dap_chain_net_id_t dap_chain_net_id_by_name( const char * a_name)
{
    dap_chain_net_t *l_net = dap_chain_net_by_name( a_name );
    dap_chain_net_id_t l_ret = {0};
    if (l_net)
        l_ret.uint64 = l_net->pub.id.uint64;
    return l_ret;
}

/**
 * @brief dap_chain_net_get_chain_by_name
 * @param l_net
 * @param a_name
 * @return
 */
dap_chain_t * dap_chain_net_get_chain_by_name( dap_chain_net_t * l_net, const char * a_name)
{
   dap_chain_t * l_chain;
   DL_FOREACH(l_net->pub.chains, l_chain){
        if(dap_strcmp(l_chain->name,a_name) == 0)
            return  l_chain;
   }
   return NULL;
}

/**
 * @brief dap_chain_net_get_chain_by_chain_type
 * @param a_datum_type
 * @return
 */
dap_chain_t * dap_chain_net_get_chain_by_chain_type(dap_chain_net_t * l_net, dap_chain_type_t a_datum_type)
{
    dap_chain_t * l_chain;
    if(!l_net)
        return NULL;
    DL_FOREACH(l_net->pub.chains, l_chain)
    {
        for(uint16_t i = 0; i < l_chain->datum_types_count; i++) {
            if(l_chain->datum_types[i] == a_datum_type)
                return l_chain;
        }
    }
    return NULL;
}

/**
 * @brief dap_chain_net_get_gdb_group_mempool_by_chain_type
 * @param a_datum_type
 * @return
 */
char * dap_chain_net_get_gdb_group_mempool_by_chain_type(dap_chain_net_t * l_net, dap_chain_type_t a_datum_type)
{
    dap_chain_t * l_chain;
    if(!l_net)
        return NULL;
    DL_FOREACH(l_net->pub.chains, l_chain)
    {
        for(uint16_t i = 0; i < l_chain->datum_types_count; i++) {
            if(l_chain->datum_types[i] == a_datum_type)
                return dap_chain_net_get_gdb_group_mempool(l_chain);
        }
    }
    return NULL;
}

/**
 * @brief dap_chain_net_get_state
 * @param l_net
 * @return
 */
dap_chain_net_state_t dap_chain_net_get_state ( dap_chain_net_t * l_net)
{
    assert(l_net);
    pthread_rwlock_rdlock(&PVT(l_net)->rwlock);
    dap_chain_net_state_t l_ret = PVT(l_net)->state;
    pthread_rwlock_unlock(&PVT(l_net)->rwlock);
    return l_ret;
}

/**
 * @brief dap_chain_net_set_state
 * @param l_net
 * @param a_state
 */
void dap_chain_net_set_state ( dap_chain_net_t * l_net, dap_chain_net_state_t a_state)
{
    assert(l_net);
    log_it(L_DEBUG,"%s set state %s", l_net->pub.name, dap_chain_net_state_to_str(a_state)  );
    pthread_rwlock_wrlock(&PVT(l_net)->rwlock);
    if( a_state == PVT(l_net)->state){
        pthread_rwlock_unlock(&PVT(l_net)->rwlock);
        return;
    }
    PVT(l_net)->state = a_state;
    pthread_rwlock_unlock(&PVT(l_net)->rwlock);
    dap_proc_queue_add_callback(dap_events_worker_get_auto(), s_net_states_proc,l_net );
}


/**
 * @brief dap_chain_net_get_cur_addr
 * @param l_net
 * @return
 */
dap_chain_node_addr_t * dap_chain_net_get_cur_addr( dap_chain_net_t * l_net)
{
    return l_net ? (PVT(l_net)->node_info ? &PVT(l_net)->node_info->hdr.address : PVT(l_net)->node_addr) : NULL;
}

uint64_t dap_chain_net_get_cur_addr_int(dap_chain_net_t * l_net)
{
    return dap_chain_net_get_cur_addr(l_net) ? dap_chain_net_get_cur_addr(l_net)->uint64 :
                                               dap_db_get_cur_node_addr(l_net->pub.name);
}

dap_chain_cell_id_t * dap_chain_net_get_cur_cell( dap_chain_net_t * l_net)
{
    return  PVT(l_net)->node_info ? &PVT(l_net)->node_info->hdr.cell_id: 0;
}


/**
 * Get nodes list (list of dap_chain_node_addr_t struct)
 */
dap_list_t* dap_chain_net_get_link_node_list(dap_chain_net_t * l_net, bool a_is_only_cur_cell)
{
    dap_list_t *l_node_list = NULL;
    // get cur node address
    dap_chain_node_addr_t l_cur_node_addr = { 0 };
    l_cur_node_addr.uint64 = dap_chain_net_get_cur_addr_int(l_net);

    dap_chain_node_info_t *l_cur_node_info = dap_chain_node_info_read(l_net, &l_cur_node_addr);
    // add links to nodes list only from the same cell
    if(l_cur_node_info) {
        for(unsigned int i = 0; i < l_cur_node_info->hdr.links_number; i++) {
            bool l_is_add = true;
            dap_chain_node_addr_t *l_remote_address = l_cur_node_info->links + i;
            if(a_is_only_cur_cell) {
                // get remote node list
                dap_chain_node_info_t *l_remote_node_info = dap_chain_node_info_read(l_net, l_remote_address);
                if(!l_remote_node_info || l_remote_node_info->hdr.cell_id.uint64 != l_cur_node_info->hdr.cell_id.uint64)
                    l_is_add = false;
                DAP_DELETE(l_remote_node_info);
            }
            if(l_is_add) {
                dap_chain_node_addr_t *l_address = DAP_NEW(dap_chain_node_addr_t);
                l_address->uint64 = l_cur_node_info->links[i].uint64;
                l_node_list = dap_list_append(l_node_list, l_address);
            }
        }

    }
    DAP_DELETE(l_cur_node_info);
    return l_node_list;
}

/**
 * Get remote nodes list (list of dap_chain_node_addr_t struct)
 */
dap_list_t* dap_chain_net_get_node_list(dap_chain_net_t * l_net)
{
    dap_list_t *l_node_list = NULL;
    /*
     dap_chain_net_pvt_t *l_net_pvt = PVT(l_net);
     // get nodes from seed_nodes
     for(uint16_t i = 0; i < l_net_pvt->seed_aliases_count; i++) {
     dap_chain_node_addr_t *l_node_address = dap_chain_node_alias_find(l_net, l_net_pvt->seed_aliases[i]);
     l_node_list = dap_list_append(l_node_list, l_node_address);
     }*/

    // get nodes list from global_db
    dap_global_db_obj_t *l_objs = NULL;
    size_t l_nodes_count = 0;
    // read all node
    l_objs = dap_chain_global_db_gr_load(l_net->pub.gdb_nodes, &l_nodes_count);
    if(!l_nodes_count || !l_objs)
        return l_node_list;
    for(size_t i = 0; i < l_nodes_count; i++) {
        dap_chain_node_info_t *l_node_info = (dap_chain_node_info_t *) l_objs[i].value;
        dap_chain_node_addr_t *l_address = DAP_NEW(dap_chain_node_addr_t);
        l_address->uint64 = l_node_info->hdr.address.uint64;
        l_node_list = dap_list_append(l_node_list, l_address);
    }
    dap_chain_global_db_objs_delete(l_objs, l_nodes_count);
    return l_node_list;
}

/**
 * @brief dap_chain_net_set_flag_sync_from_zero
 * @param a_net
 * @param a_flag_sync_from_zero
 */
void dap_chain_net_set_flag_sync_from_zero( dap_chain_net_t * a_net, bool a_flag_sync_from_zero)
{
    if( a_flag_sync_from_zero)
        PVT(a_net)->flags |= F_DAP_CHAIN_NET_SYNC_FROM_ZERO;
    else
        PVT(a_net)->flags ^= F_DAP_CHAIN_NET_SYNC_FROM_ZERO;
}

/**
 * @brief dap_chain_net_get_flag_sync_from_zero
 * @param a_net
 * @return
 */
bool dap_chain_net_get_flag_sync_from_zero( dap_chain_net_t * a_net)
{
    return PVT(a_net)->flags &F_DAP_CHAIN_NET_SYNC_FROM_ZERO ;
}

/**
 * @brief dap_chain_net_proc_datapool
 * @param a_net
 */
void dap_chain_net_proc_mempool (dap_chain_net_t * a_net)
{

    dap_string_t * l_str_tmp = dap_string_new(NULL);
    dap_chain_t *l_chain;
    DL_FOREACH(a_net->pub.chains, l_chain) {
        char *l_gdb_group_mempool = dap_chain_net_get_gdb_group_mempool(l_chain);

        size_t l_objs_size = 0;
        dap_global_db_obj_t * l_objs = dap_chain_global_db_gr_load(l_gdb_group_mempool, &l_objs_size);
        if(l_objs_size) {
            log_it(L_INFO, "%s.%s: Found %u records :", a_net->pub.name, l_chain->name,
                    l_objs_size);
            size_t l_datums_size = l_objs_size;
            dap_chain_datum_t ** l_datums = DAP_NEW_Z_SIZE(dap_chain_datum_t*,
                    sizeof(dap_chain_datum_t*) * l_datums_size);
            size_t l_objs_size_tmp = (l_objs_size > 15) ? min(l_objs_size, 10) : l_objs_size;
            for(size_t i = 0; i < l_objs_size; i++) {
                dap_chain_datum_t * l_datum = (dap_chain_datum_t*) l_objs[i].value;
                int l_verify_datum= dap_chain_net_verify_datum_for_add( a_net, l_datum) ;
                if (l_verify_datum != 0){
                    log_it(L_WARNING, "Datum doesn't pass verifications (code %d), delete such datum from pool",
                                             l_verify_datum);
                    dap_chain_global_db_gr_del(dap_strdup(l_objs[i].key), l_gdb_group_mempool);
                    l_datums[i] = NULL;
                }else{
                    l_datums[i] = l_datum;
                    if(i < l_objs_size_tmp) {
                        char buf[50] = { '\0' };
                        const char *l_type = NULL;
                        DAP_DATUM_TYPE_STR(l_datum->header.type_id, l_type)
                        time_t l_ts_create = (time_t) l_datum->header.ts_create;
                        log_it(L_INFO, "\t\t0x%s: type_id=%s ts_create=%s data_size=%u",
                                l_objs[i].key, l_type,
                                dap_ctime_r(&l_ts_create, buf), l_datum->header.data_size);
                    }
                }
            }
            size_t l_objs_processed = l_chain->callback_add_datums(l_chain, l_datums, l_datums_size);
            // Delete processed objects
            size_t l_objs_processed_tmp = (l_objs_processed > 15) ? min(l_objs_processed, 10) : l_objs_processed;
            for(size_t i = 0; i < l_objs_processed; i++) {
                dap_chain_global_db_gr_del(dap_strdup(l_objs[i].key), l_gdb_group_mempool);
                if(i < l_objs_processed_tmp) {
                    dap_string_append_printf(l_str_tmp, "New event created, removed datum 0x%s from mempool \n",
                            l_objs[i].key);
                }
            }
            if(l_objs_processed < l_datums_size)
                log_it(L_WARNING, "%s.%s: %d records not processed", a_net->pub.name, l_chain->name,
                        l_datums_size - l_objs_processed);
            dap_chain_global_db_objs_delete(l_objs, l_objs_size);

            // Cleanup datums array
            if(l_datums){
                for(size_t i = 0; i < l_objs_size; i++) {
                    if (l_datums[i])
                        DAP_DELETE(l_datums[i]);
                }
                DAP_DEL_Z(l_datums);
            }
        }
        else {
            log_it(L_INFO, "%s.%s: No records in mempool", a_net->pub.name, l_chain ? l_chain->name : "[no chain]");
        }
        DAP_DELETE(l_gdb_group_mempool);

    }
}

/**
 * @brief dap_chain_net_tx_get_by_hash
 * @param a_net
 * @param a_tx_hash
 * @param a_search_type
 * @return
 */
dap_chain_datum_tx_t * dap_chain_net_get_tx_by_hash(dap_chain_net_t * a_net, dap_chain_hash_fast_t * a_tx_hash,
                                                     dap_chain_net_tx_search_type_t a_search_type)
{
    dap_ledger_t * l_ledger = dap_chain_ledger_by_net_name( a_net->pub.name );
    dap_chain_datum_tx_t * l_tx = NULL;

    switch (a_search_type) {
        case TX_SEARCH_TYPE_NET:
        case TX_SEARCH_TYPE_CELL:
        case TX_SEARCH_TYPE_LOCAL:{
            if ( ! l_tx ){
                // pass all chains
                for ( dap_chain_t * l_chain = a_net->pub.chains; l_chain; l_chain = l_chain->next){
                    if ( l_chain->callback_tx_find_by_hash ){
                        // try to find transaction in chain ( inside shard )
                        l_tx = l_chain->callback_tx_find_by_hash( l_chain, a_tx_hash );
                        if (l_tx)
                            break;
                    }
                }
            }
        }break;

        case TX_SEARCH_TYPE_NET_UNSPENT:
        case TX_SEARCH_TYPE_CELL_UNSPENT:{
            l_tx = dap_chain_ledger_tx_find_by_hash( l_ledger, a_tx_hash );
        }break;
    }
    return l_tx;
}

/**
 * @brief dap_chain_net_get_add_gdb_group
 * @param a_net
 * @param a_node_addr
 * @return
 */
dap_list_t * dap_chain_net_get_add_gdb_group(dap_chain_net_t * a_net, dap_chain_node_addr_t a_node_addr)
{
    dap_list_t *l_list_groups = NULL;
    if(!a_net || !PVT(a_net) || !PVT(a_net)->gdb_sync_nodes_addrs)
        return NULL;
    for(uint16_t i = 0; i < PVT(a_net)->gdb_sync_nodes_addrs_count; i++) {
        if(a_node_addr.uint64 == PVT(a_net)->gdb_sync_nodes_addrs[i].uint64) {
            for(uint16_t j = 0; j < PVT(a_net)->gdb_sync_groups_count; j++)
                l_list_groups = dap_list_append(l_list_groups, PVT(a_net)->gdb_sync_groups[j]);
        }
    }
    return l_list_groups;
}

/**
 * @brief dap_chain_net_verify_datum_for_add
 * @param a_net
 * @param a_datum
 * @return
 */
int dap_chain_net_verify_datum_for_add(dap_chain_net_t *a_net, dap_chain_datum_t * a_datum )
{
    if( ! a_datum)
        return -10;
    if( ! a_net )
        return -11;

    switch ( a_datum->header.type_id) {
        case DAP_CHAIN_DATUM_TX: return dap_chain_ledger_tx_add_check( a_net->pub.ledger,
                                                                   (dap_chain_datum_tx_t*) a_datum->data );
        case DAP_CHAIN_DATUM_TOKEN_DECL: return dap_chain_ledger_token_decl_add_check( a_net->pub.ledger,
                                                                   (dap_chain_datum_token_t*) a_datum->data );
        case DAP_CHAIN_DATUM_TOKEN_EMISSION : return dap_chain_ledger_token_emission_add_check( a_net->pub.ledger,
                                                                   (dap_chain_datum_token_emission_t*) a_datum->data, a_datum->header.data_size );
        default: return 0;
    }
}

/**
 * @brief dap_chain_net_dump_datum
 * @param a_str_out
 * @param a_datum
 */
void dap_chain_net_dump_datum(dap_string_t * a_str_out, dap_chain_datum_t * a_datum, const char *a_hash_out_type)
{
    if( a_datum == NULL){
        dap_string_append_printf(a_str_out,"==Datum is NULL\n");
        return;
    }
    switch (a_datum->header.type_id){
        case DAP_CHAIN_DATUM_TOKEN_DECL:{
            dap_chain_datum_token_t * l_token = (dap_chain_datum_token_t*) a_datum->data;
            size_t l_token_size = a_datum->header.data_size;
            if(l_token_size < sizeof(dap_chain_datum_token_t)){
                dap_string_append_printf(a_str_out,"==Datum has incorrect size. Only %lu, while at least %lu is expected\n",
                                         l_token_size, sizeof(dap_chain_datum_token_t));
                return;
            }
            dap_string_append_printf(a_str_out,"==Datum Token Declaration\n");
            dap_string_append_printf(a_str_out, "ticker: %s\n", l_token->ticker);
            dap_string_append_printf(a_str_out, "size: %zd\n", l_token_size);
            dap_hash_fast_t l_hash ={0};
            switch (l_token->type) {
                case DAP_CHAIN_DATUM_TOKEN_TYPE_SIMPLE:{
                    dap_string_append_printf(a_str_out, "type: SIMPLE\n");
                    dap_string_append_printf(a_str_out, "sign_total: %u\n", l_token->header_private.signs_total );
                    dap_string_append_printf(a_str_out, "sign_valid: %u\n", l_token->header_private.signs_valid );
                    dap_string_append_printf(a_str_out, "total_supply: %u\n", l_token->header_private.total_supply );
                }break;
                case DAP_CHAIN_DATUM_TOKEN_TYPE_PRIVATE_UPDATE:{
                    dap_string_append_printf(a_str_out,"type: PRIVATE_UPDATE\n");
                    dap_tsd_t * l_tsd = dap_chain_datum_token_tsd_get(l_token, l_token_size);
                    if (l_tsd == NULL)
                        dap_string_append_printf(a_str_out,"<CORRUPTED TSD SECTION>\n");
                    else{
                        size_t l_offset = 0;
                        size_t l_offset_max = l_token->header_private_decl.tsd_total_size;
                        while( l_offset< l_offset_max){
                            if ( (l_tsd->size+l_offset) >l_offset_max){
                                log_it(L_WARNING, "<CORRUPTED TSD> too big size %zd when left maximum %zd",
                                       l_tsd->size, l_offset_max - l_offset);
                                return;
                            }
                            switch( l_tsd->type){
                                case DAP_CHAIN_DATUM_TOKEN_TSD_TYPE_SET_FLAGS:
                                    dap_string_append_printf(a_str_out,"flags_set: ");
                                    dap_chain_datum_token_flags_dump(a_str_out,
                                                                     dap_tsd_get_scalar(l_tsd, uint16_t));
                                break;
                                case DAP_CHAIN_DATUM_TOKEN_TSD_TYPE_UNSET_FLAGS:
                                    dap_string_append_printf(a_str_out,"flags_unset: ");
                                    dap_chain_datum_token_flags_dump(a_str_out,
                                                                     dap_tsd_get_scalar(l_tsd, uint16_t));
                                break;
                                case DAP_CHAIN_DATUM_TOKEN_TSD_TYPE_TOTAL_SUPPLY:
                                    dap_string_append_printf(a_str_out,"total_supply: %u\n",
                                                             dap_tsd_get_scalar(l_tsd, uint128_t) );
                                break;
                                case DAP_CHAIN_DATUM_TOKEN_TSD_TYPE_TOTAL_SIGNS_VALID :
                                    dap_string_append_printf(a_str_out,"total_signs_valid: %u\n",
                                                             dap_tsd_get_scalar(l_tsd, uint16_t) );
                                break;
                                case DAP_CHAIN_DATUM_TOKEN_TSD_TYPE_TOTAL_SIGNS_ADD :
                                    if(l_tsd->size == sizeof(dap_chain_hash_fast_t) ){
                                        char *l_hash_str;
                                        if(!dap_strcmp(a_hash_out_type, "hex") || !dap_strcmp(a_hash_out_type, "content_hash") )
                                            l_hash_str = dap_chain_hash_fast_to_str_new((dap_chain_hash_fast_t*) l_tsd->data);
                                        else
                                            l_hash_str = dap_enc_base58_encode_hash_to_str((dap_chain_hash_fast_t*) l_tsd->data);
                                        dap_string_append_printf(a_str_out,"total_signs_add: %s\n", l_hash_str );
                                        DAP_DELETE( l_hash_str );
                                    }else
                                        dap_string_append_printf(a_str_out,"total_signs_add: <WRONG SIZE %zd>\n", l_tsd->size);
                                break;
                                case DAP_CHAIN_DATUM_TOKEN_TSD_TYPE_TOTAL_SIGNS_REMOVE :
                                    if(l_tsd->size == sizeof(dap_chain_hash_fast_t) ){
                                        char *l_hash_str;
                                        if(!dap_strcmp(a_hash_out_type,"hex")|| !dap_strcmp(a_hash_out_type, "content_hash"))
                                            l_hash_str = dap_chain_hash_fast_to_str_new((dap_chain_hash_fast_t*) l_tsd->data);
                                        else
                                            l_hash_str = dap_enc_base58_encode_hash_to_str((dap_chain_hash_fast_t*) l_tsd->data);
                                        dap_string_append_printf(a_str_out,"total_signs_remove: %s\n", l_hash_str );
                                        DAP_DELETE( l_hash_str );
                                    }else
                                        dap_string_append_printf(a_str_out,"total_signs_add: <WRONG SIZE %zd>\n", l_tsd->size);
                                break;
                                case DAP_CHAIN_DATUM_TOKEN_TSD_TYPE_DATUM_TYPE_ALLOWED_ADD  :
                                    dap_string_append_printf(a_str_out,"datum_type_allowed_add: %s\n",
                                                             dap_tsd_get_string_const(l_tsd) );
                                break;
                                case DAP_CHAIN_DATUM_TOKEN_TSD_TYPE_DATUM_TYPE_ALLOWED_REMOVE  :
                                    dap_string_append_printf(a_str_out,"datum_type_allowed_remove: %s\n",
                                                             dap_tsd_get_string_const(l_tsd) );
                                break;
                                case DAP_CHAIN_DATUM_TOKEN_TSD_TYPE_DATUM_TYPE_BLOCKED_ADD  :
                                    dap_string_append_printf(a_str_out,"datum_type_blocked_add: %s\n",
                                                             dap_tsd_get_string_const(l_tsd) );
                                break;
                                case DAP_CHAIN_DATUM_TOKEN_TSD_TYPE_DATUM_TYPE_BLOCKED_REMOVE:
                                    dap_string_append_printf(a_str_out,"datum_type_blocked_remove: %s\n",
                                                             dap_tsd_get_string_const(l_tsd) );
                                break;
                                case DAP_CHAIN_DATUM_TOKEN_TSD_TYPE_TX_SENDER_ALLOWED_ADD:
                                    dap_string_append_printf(a_str_out,"tx_sender_allowed_add: %s\n",
                                                             dap_tsd_get_string_const(l_tsd) );
                                break;
                                case DAP_CHAIN_DATUM_TOKEN_TSD_TYPE_TX_SENDER_ALLOWED_REMOVE:
                                    dap_string_append_printf(a_str_out,"tx_sender_allowed_remove: %s\n",
                                                             dap_tsd_get_string_const(l_tsd) );
                                break;
                                case DAP_CHAIN_DATUM_TOKEN_TSD_TYPE_TX_SENDER_BLOCKED_ADD:
                                    dap_string_append_printf(a_str_out,"tx_sender_blocked_add: %s\n",
                                                             dap_tsd_get_string_const(l_tsd) );
                                break;
                                case DAP_CHAIN_DATUM_TOKEN_TSD_TYPE_TX_SENDER_BLOCKED_REMOVE:
                                    dap_string_append_printf(a_str_out,"tx_sender_blocked_remove: %s\n",
                                                             dap_tsd_get_string_const(l_tsd) );
                                break;
                                case DAP_CHAIN_DATUM_TOKEN_TSD_TYPE_TX_RECEIVER_ALLOWED_ADD:
                                    dap_string_append_printf(a_str_out,"tx_receiver_allowed_add: %s\n",
                                                             dap_tsd_get_string_const(l_tsd) );
                                break;
                                case DAP_CHAIN_DATUM_TOKEN_TSD_TYPE_TX_RECEIVER_ALLOWED_REMOVE:
                                    dap_string_append_printf(a_str_out,"tx_receiver_allowed: %s\n",
                                                             dap_tsd_get_string_const(l_tsd) );
                                break;
                                case DAP_CHAIN_DATUM_TOKEN_TSD_TYPE_TX_RECEIVER_BLOCKED_ADD:
                                    dap_string_append_printf(a_str_out, "tx_receiver_blocked_add: %s\n",
                                                             dap_tsd_get_string_const(l_tsd) );
                                break;
                                case DAP_CHAIN_DATUM_TOKEN_TSD_TYPE_TX_RECEIVER_BLOCKED_REMOVE:
                                    dap_string_append_printf(a_str_out, "tx_receiver_blocked_remove: %s\n",
                                                             dap_tsd_get_string_const(l_tsd) );
                                break;
                                default: dap_string_append_printf(a_str_out, "<0x%04X>: <size %zd>\n", l_tsd->type, l_tsd->size);
                            }
                            l_offset += dap_tsd_size(l_tsd);

                        }
                    }
                }break;
                case DAP_CHAIN_DATUM_TOKEN_TYPE_PRIVATE_DECL:{
                    dap_string_append_printf(a_str_out,"type: PRIVATE_DECL\n");
                    dap_string_append_printf(a_str_out,"flags: ");
                    dap_chain_datum_token_flags_dump(a_str_out, l_token->header_private_decl.flags);
                    dap_tsd_t * l_tsd_first = dap_chain_datum_token_tsd_get(l_token, l_token_size);
                    if (l_tsd_first == NULL)
                        dap_string_append_printf(a_str_out,"<CORRUPTED TSD SECTION>\n");
                    else{
                        size_t l_offset = 0;
                        size_t l_offset_max = l_token->header_private_decl.tsd_total_size;
                        while( l_offset< l_offset_max){
                            dap_tsd_t * l_tsd = (void*)l_tsd_first + l_offset;
                            if ( (l_tsd->size+l_offset) >l_offset_max){
                                log_it(L_WARNING, "<CORRUPTED TSD> too big size %zd when left maximum %zd",
                                       l_tsd->size, l_offset_max - l_offset);
                                return;
                            }
                            switch( l_tsd->type){
                                case DAP_CHAIN_DATUM_TOKEN_TSD_TYPE_TOTAL_SUPPLY:
                                    dap_string_append_printf(a_str_out,"total_supply: %lu\n",
                                                             dap_tsd_get_scalar(l_tsd, uint128_t) );
                                break;
                                case DAP_CHAIN_DATUM_TOKEN_TSD_TYPE_TOTAL_SIGNS_VALID :
                                    dap_string_append_printf(a_str_out,"total_signs_valid: %u\n",
                                                             dap_tsd_get_scalar(l_tsd, uint16_t) );
                                break;
                                case DAP_CHAIN_DATUM_TOKEN_TSD_TYPE_DATUM_TYPE_ALLOWED_ADD  :
                                    dap_string_append_printf(a_str_out,"datum_type_allowed: %s\n",
                                                             dap_tsd_get_string_const(l_tsd) );
                                break;
                                case DAP_CHAIN_DATUM_TOKEN_TSD_TYPE_DATUM_TYPE_BLOCKED_ADD  :
                                    dap_string_append_printf(a_str_out,"datum_type_blocked: %s\n",
                                                             dap_tsd_get_string_const(l_tsd) );
                                break;
                                case DAP_CHAIN_DATUM_TOKEN_TSD_TYPE_TX_SENDER_ALLOWED_ADD:
                                    dap_string_append_printf(a_str_out,"tx_sender_allowed: %s\n",
                                                             dap_tsd_get_string_const(l_tsd) );
                                break;
                                case DAP_CHAIN_DATUM_TOKEN_TSD_TYPE_TX_SENDER_BLOCKED_ADD:
                                    dap_string_append_printf(a_str_out,"tx_sender_blocked: %s\n",
                                                             dap_tsd_get_string_const(l_tsd) );
                                break;
                                case DAP_CHAIN_DATUM_TOKEN_TSD_TYPE_TX_RECEIVER_ALLOWED_ADD:
                                    dap_string_append_printf(a_str_out,"tx_receiver_allowed: %s\n",
                                                             dap_tsd_get_string_const(l_tsd) );
                                break;
                                case DAP_CHAIN_DATUM_TOKEN_TSD_TYPE_TX_RECEIVER_BLOCKED_ADD:
                                    dap_string_append_printf(a_str_out, "tx_receiver_blocked: %s\n",
                                                             dap_tsd_get_string_const(l_tsd) );
                                break;
                                default: dap_string_append_printf(a_str_out, "<0x%04X>: <size %zd>\n", l_tsd->type, l_tsd->size);
                            }
                            l_offset += dap_tsd_size(l_tsd);

                        }
                    }

                    size_t l_certs_field_size = l_token_size - sizeof(*l_token) - l_token->header_private_decl.tsd_total_size;
                    dap_chain_datum_token_certs_dump(a_str_out, l_token->data_n_tsd, l_certs_field_size);
                }break;
                case DAP_CHAIN_DATUM_TX:{
                    dap_chain_datum_tx_t * l_tx =(dap_chain_datum_tx_t *) a_datum->data;
                    char buf[50];
                    time_t l_ts_created = l_tx->header.ts_created;
                    dap_string_append_printf(a_str_out,"type: TX\n");
                    dap_string_append_printf(a_str_out,"type: ts_created: %s \n", dap_ctime_r(&l_ts_created, buf));
                    int l_items_count = -1;
                    dap_list_t * l_items = dap_chain_datum_tx_items_get(l_tx,TX_ITEM_TYPE_ANY,&l_items_count);
                    dap_string_append_printf(a_str_out,"type: items_count: %d \n", l_items_count );
                    if (l_items_count>0){
                        size_t n=0;
                        for( dap_list_t * l_cur = l_items; l_cur; l_cur = l_cur->next ){
                            dap_string_append_printf(a_str_out,"Item #%zd\n",n);
                            byte_t *l_tx_item = l_cur->data;
                            dap_chain_tx_item_type_t l_item_type = dap_chain_datum_tx_item_get_type(l_tx_item);
                            dap_string_append_printf(a_str_out,"\ttype: %s \n",
                                                     dap_chain_datum_tx_item_type_to_str (l_item_type) );
                            switch (l_item_type) {
                                case TX_ITEM_TYPE_IN:{
                                    dap_chain_tx_in_t * l_in = l_cur->data;
                                    dap_string_append_printf(a_str_out,"\ttx_out_prev_idx: %u\n", l_in->header.tx_out_prev_idx );
                                    dap_string_append_printf(a_str_out,"\ttx_out_prev_idx : %u\n", l_in->header.tx_prev_hash );
                                    char l_tx_prev_hash_str[70]={[0]='\0'};
                                    dap_hash_fast_to_str(&l_in->header.tx_prev_hash, l_tx_prev_hash_str,sizeof (l_tx_prev_hash_str)-1);
                                    dap_string_append_printf(a_str_out,"\ttx_prev_hash : %s\n", l_tx_prev_hash_str );
                                } break;
                                case TX_ITEM_TYPE_OUT:{
                                    dap_chain_tx_out_t * l_out = l_cur->data;
                                    dap_string_append_printf(a_str_out,"\tvalue: %u\n", l_out->header.value );
                                    char * l_addr_str = dap_chain_addr_to_str(&l_out->addr);
                                    dap_string_append_printf(a_str_out,"\taddr : %s\n", l_addr_str );
                                    DAP_DELETE(l_addr_str);
                                } break;
                                case TX_ITEM_TYPE_OUT_EXT:{
                                    dap_chain_tx_out_ext_t * l_out_ext = l_cur->data;
                                    dap_string_append_printf(a_str_out,"\tvalue: %u\n", l_out_ext->header.value );
                                    char * l_addr_str = dap_chain_addr_to_str(&l_out_ext->addr);
                                    dap_string_append_printf(a_str_out,"\taddr : %s\n", l_addr_str );
                                    dap_string_append_printf(a_str_out,"\ttoken : %s\n", l_out_ext->token );
                                    DAP_DELETE(l_addr_str);
                                } break;
                                case TX_ITEM_TYPE_SIG:{
                                    dap_chain_tx_sig_t * l_item_sign = l_cur->data;
                                    dap_sign_t *l_sign = (dap_sign_t *)l_item_sign->sig;
                                    dap_hash_fast_t l_sign_hash;
                                    char l_sign_hash_str[70]={[0]='\0'};
                                    dap_string_append_printf(a_str_out,"\tsig_size: %u\n", l_item_sign->header.sig_size );
                                    dap_string_append_printf(a_str_out,"\ttype: %s\n", dap_sign_type_to_str(l_sign->header.type) );
                                    dap_sign_get_pkey_hash(l_sign,&l_sign_hash);
                                    dap_hash_fast_to_str(&l_sign_hash,l_sign_hash_str,sizeof (l_sign_hash_str)-1);
                                    dap_string_append_printf(a_str_out,"\tpkey_hash: %s\n", l_sign_hash_str );
                                } break;
                                case TX_ITEM_TYPE_TOKEN:{
                                    dap_chain_tx_token_t * l_token = l_cur->data;
                                    dap_string_append_printf(a_str_out,"\tticker: %s\n", l_token->header.ticker );
                                    dap_string_append_printf(a_str_out,"\ttoken_emission_chain: 0x%016x\n", l_token->header.token_emission_chain_id );
                                    char l_token_emission_hash_str[70]={ [0]='\0'};
                                    dap_chain_hash_fast_to_str(& l_token->header.token_emission_hash,l_token_emission_hash_str,
                                                               sizeof (l_token_emission_hash_str)-1);
                                    dap_string_append_printf(a_str_out,"\ttoken_emission_hash: %s", l_token_emission_hash_str );
                                } break;
                                case TX_ITEM_TYPE_TOKEN_EXT:{
                                    dap_chain_tx_token_ext_t * l_token = l_cur->data;
                                    dap_string_append_printf(a_str_out,"\tversion: %u\n",l_token->header.version );
                                    dap_string_append_printf(a_str_out,"\tticker: %s\n", l_token->header.ticker );
                                    dap_string_append_printf(a_str_out,"\text_net: 0x%016x\n",l_token->header.ext_net_id );
                                    dap_string_append_printf(a_str_out,"\text_chain: 0x%016x\n",l_token->header.ext_chain_id  );
                                    dap_string_append_printf(a_str_out,"\text_tx_out_idx: %u\n",l_token->header.ext_tx_out_idx  );
                                    char l_token_emission_hash_str[70]={ [0]='\0'};
                                    dap_chain_hash_fast_to_str(& l_token->header.ext_tx_hash,l_token_emission_hash_str,
                                                               sizeof (l_token_emission_hash_str)-1);
                                    dap_string_append_printf(a_str_out,"\text_tx_hash: %s", l_token_emission_hash_str );
                                } break;
                                case TX_ITEM_TYPE_IN_COND:{
                                    dap_chain_tx_in_cond_t * l_in = l_cur->data;
                                    dap_string_append_printf(a_str_out,"\ttx_out_prev_idx: %u\n", l_in->header.tx_out_prev_idx );
                                    dap_string_append_printf(a_str_out,"\ttx_out_prev_idx : %u\n", l_in->header.tx_prev_hash );
                                    dap_string_append_printf(a_str_out,"\treceipt_idx : %u\n", l_in->header.receipt_idx );
                                    char l_tx_prev_hash_str[70]={[0]='\0'};
                                    dap_hash_fast_to_str(&l_in->header.tx_prev_hash, l_tx_prev_hash_str,sizeof (l_tx_prev_hash_str)-1);
                                    dap_string_append_printf(a_str_out,"\ttx_prev_hash : %s\n", l_tx_prev_hash_str );
                                } break;
                                case TX_ITEM_TYPE_OUT_COND:{
                                    dap_chain_tx_out_cond_t * l_out = l_cur->data;
                                    dap_string_append_printf(a_str_out,"\tvalue: %u\n", l_out->header.value );
                                    switch ( l_out->header.subtype){
                                        case DAP_CHAIN_TX_OUT_COND_SUBTYPE_SRV_PAY:{
                                            dap_string_append_printf(a_str_out,"\tsubtype: DAP_CHAIN_TX_OUT_COND_SUBTYPE_SRV_PAY\n");
                                            dap_string_append_printf(a_str_out,"\tsrv_uid: 0x%016x\n", l_out->subtype.srv_pay.srv_uid.uint64 );
                                            switch (l_out->subtype.srv_pay.unit.enm) {
                                                case SERV_UNIT_UNDEFINED: dap_string_append_printf(a_str_out,"\tunit: SERV_UNIT_UNDEFINED\n"); break;
                                                case SERV_UNIT_MB: dap_string_append_printf(a_str_out,"\tunit: SERV_UNIT_MB\n"); break;
                                                case SERV_UNIT_SEC: dap_string_append_printf(a_str_out,"\tunit: SERV_UNIT_SEC\n"); break;
                                                case SERV_UNIT_DAY: dap_string_append_printf(a_str_out,"\tunit: SERV_UNIT_DAY\n"); break;
                                                case SERV_UNIT_KB: dap_string_append_printf(a_str_out,"\tunit: SERV_UNIT_KB\n"); break;
                                                case SERV_UNIT_B : dap_string_append_printf(a_str_out,"\tunit: SERV_UNIT_B\n"); break;
                                                default: dap_string_append_printf(a_str_out,"\tunit: SERV_UNIT_UNKNOWN\n"); break;
                                            }
                                            dap_string_append_printf(a_str_out,"\tunit_price_max: %llu\n", l_out->subtype.srv_pay.unit_price_max_datoshi);
                                            char l_pkey_hash_str[70]={[0]='\0'};
                                            dap_chain_hash_fast_to_str(&l_out->subtype.srv_pay.pkey_hash, l_pkey_hash_str, sizeof (l_pkey_hash_str)-1);
                                            dap_string_append_printf(a_str_out,"\tpkey_hash: %s\n", l_pkey_hash_str );
                                        }break;
                                        case DAP_CHAIN_TX_OUT_COND_SUBTYPE_SRV_XCHANGE:{
                                            dap_string_append_printf(a_str_out,"\tsubtype: DAP_CHAIN_TX_OUT_COND_SUBTYPE_SRV_XCHANGE\n");
                                        }break;
                                        case DAP_CHAIN_TX_OUT_COND_SUBTYPE_SRV_STAKE:{
                                            dap_string_append_printf(a_str_out,"\tsubtype: DAP_CHAIN_TX_OUT_COND_SUBTYPE_SRV_STAKE\n");
                                        }break;
                                    }
                                    dap_string_append_printf(a_str_out,"\tparams_size : %u\n", l_out->params_size );
                                } break;
                                case TX_ITEM_TYPE_RECEIPT:{} break;
                                default:{}
                            }
                            n++;
                        }
                    }
                    dap_list_free(l_items);


                }break;
                case DAP_CHAIN_DATUM_TOKEN_TYPE_PUBLIC:{
                    dap_string_append_printf(a_str_out,"type: PUBLIC\n");
                }break;
                default:
                    dap_string_append_printf(a_str_out,"type: UNKNOWN\n");
            }

        }break;
    }
}

static bool s_net_check_acl(dap_chain_net_t *a_net, dap_chain_hash_fast_t *a_pkey_hash)
{
    const char l_path[] = "network/";
    char l_cfg_path[strlen(a_net->pub.name) + strlen(l_path) + 1];
    strcpy(l_cfg_path, l_path);
    strcat(l_cfg_path, a_net->pub.name);
    dap_config_t *l_cfg = dap_config_open(l_cfg_path);
    const char *l_auth_type = dap_config_get_item_str(l_cfg, "auth", "type");
    bool l_authorized = true;
    if (l_auth_type && !strcmp(l_auth_type, "ca")) {
        if (dap_hash_fast_is_blank(a_pkey_hash)) {
            return false;
        }
        l_authorized = false;
        const char *l_auth_hash_str = dap_chain_hash_fast_to_str_new(a_pkey_hash);
        uint16_t l_acl_list_len = 0;
        char **l_acl_list = dap_config_get_array_str(l_cfg, "auth", "acl_accept_ca_list", &l_acl_list_len);
        for (uint16_t i = 0; i < l_acl_list_len; i++) {
            if (!strcmp(l_acl_list[i], l_auth_hash_str)) {
                l_authorized = true;
                break;
            }
        }
        if (!l_authorized) {
            const char *l_acl_gdb = dap_config_get_item_str(l_cfg, "auth", "acl_accept_ca_gdb");
            if (l_acl_gdb) {
                size_t l_objs_count;
                dap_global_db_obj_t *l_objs = dap_chain_global_db_gr_load(l_acl_gdb, &l_objs_count);
                for (size_t i = 0; i < l_objs_count; i++) {
                    if (!strcmp(l_objs[i].key, l_auth_hash_str)) {
                        l_authorized = true;
                        break;
                    }
                }
                dap_chain_global_db_objs_delete(l_objs, l_objs_count);
            }
        }
        if (!l_authorized) {
            const char *l_acl_chains = dap_config_get_item_str(l_cfg, "auth", "acl_accept_ca_chains");
            if (l_acl_chains && !strcmp(l_acl_chains, "all")) {
                dap_list_t *l_certs = dap_cert_get_all_mem();
                for (dap_list_t *l_tmp = l_certs; l_tmp; l_tmp = dap_list_next(l_tmp)) {
                    dap_cert_t *l_cert = (dap_cert_t *)l_tmp->data;
                    size_t l_pkey_size;
                    uint8_t *l_pkey_ser = dap_enc_key_serealize_pub_key(l_cert->enc_key, &l_pkey_size);
                    dap_chain_hash_fast_t l_cert_hash;
                    dap_hash_fast(l_pkey_ser, l_pkey_size, &l_cert_hash);
                    if (!memcmp(l_pkey_ser, a_pkey_hash, sizeof(dap_chain_hash_fast_t))) {
                        l_authorized = true;
                        DAP_DELETE(l_pkey_ser);
                        break;
                    }
                    DAP_DELETE(l_pkey_ser);
                }
            }
        }
    }
    return l_authorized;
}

static uint8_t *dap_chain_net_set_acl(dap_chain_hash_fast_t *a_pkey_hash)
{
    uint16_t l_net_count;
    dap_chain_net_t **l_net_list = dap_chain_net_list(&l_net_count);
    if (l_net_count && l_net_list) {
        uint8_t *l_ret = DAP_NEW_SIZE(uint8_t, l_net_count);
        for (uint16_t i = 0; i < l_net_count; i++) {
            l_ret[i] = s_net_check_acl(l_net_list[i], a_pkey_hash);
        }
        DAP_DELETE(l_net_list);
        return l_ret;
    }
    return NULL;
}<|MERGE_RESOLUTION|>--- conflicted
+++ resolved
@@ -412,16 +412,9 @@
             pthread_rwlock_unlock(&l_pvt_net->rwlock);
 
          dap_chain_node_addr_t *l_link_addr = dap_chain_node_alias_find(a_net, l_pvt_net->seed_aliases[i]);
-<<<<<<< HEAD
-         if (!l_link_addr){
-             log_it(L_WARNING, "Not found alias %s", l_pvt_net->seed_aliases[i] );
-             continue;
-         }
-=======
          if (!l_link_addr)
              continue;
 
->>>>>>> 91f1a4e1
          if (l_link_addr->uint64 == l_own_addr) {
              continue;   // Do not link with self
          }
