--- conflicted
+++ resolved
@@ -563,12 +563,7 @@
         l_port = l_node_info->ext_port;
     }
     a_link->uplink.ready = !dap_link_manager_link_update(&a_link->addr, l_host, l_port);
-<<<<<<< HEAD
-    DAP_DEL_Z(l_node_info);
-    return 0;
-=======
     return DAP_DELETE(l_node_info), 0;
->>>>>>> f8b399ac
 }
 
 json_object *s_net_sync_status(dap_chain_net_t *a_net)
