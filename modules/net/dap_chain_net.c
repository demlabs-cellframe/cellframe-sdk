--- conflicted
+++ resolved
@@ -285,25 +285,7 @@
 static void s_update_links_timer_callback(void *a_arg){
     dap_chain_net_t *l_net = (dap_chain_net_t*)a_arg;
     //Updated links
-<<<<<<< HEAD
    dap_chain_net_node_list_request_update(l_net);
-=======
-    size_t l_count_downlinks = 0,l_blocks_events = 0;
-    dap_chain_node_addr_t *l_current_addr = dap_chain_net_get_cur_addr(l_net);
-    dap_chain_node_info_t *l_node_info = dap_chain_node_info_read(l_net, l_current_addr);
-    if (!l_node_info)
-        return;
-    l_node_info->hdr.links_number = l_count_downlinks;
-    dap_chain_t *l_chain;
-    DL_FOREACH(l_net->pub.chains, l_chain) {
-        if(l_chain->callback_count_atom)
-            l_blocks_events += l_chain->callback_count_atom(l_chain);
-    }
-    l_node_info->hdr.blocks_events = l_blocks_events;
-    char *l_key = dap_chain_node_addr_to_hash_str(l_current_addr);
-    //dap_global_db_set_sync(l_net->pub.gdb_nodes, l_key, l_node_info, dap_chain_node_info_get_size(l_node_info), false);
-    DAP_DELETE(l_node_info);
->>>>>>> 30a88586
 }
 
 /**
@@ -497,8 +479,6 @@
     return 0;
 }
 
-<<<<<<< HEAD
-
 int dap_chain_net_get_downlink_count(dap_chain_net_t *a_net,uint32_t * a_count)
 {
     uint32_t l_count = 0;
@@ -512,14 +492,6 @@
     return 0;
 }
 
-void dap_chain_net_del_downlink(dap_stream_ch_uuid_t a_ch_uuid) {
-    pthread_rwlock_rdlock(&s_net_items_rwlock);
-    for (dap_chain_net_item_t *l_net_item = s_net_items; l_net_item; l_net_item = l_net_item->hh.next) {
-        dap_chain_net_pvt_t *l_net_pvt = PVT(l_net_item->chain_net);
-        pthread_rwlock_wrlock(&l_net_pvt->downlinks_lock);
-        struct downlink *l_downlink = NULL;
-        HASH_FIND(hh, l_net_pvt->downlinks, &a_ch_uuid, sizeof(a_ch_uuid), l_downlink);
-=======
 void dap_chain_net_del_downlink(dap_stream_ch_uuid_t *a_ch_uuid) {
     unsigned l_hash_value;
     HASH_VALUE(*a_ch_uuid, sizeof(*a_ch_uuid), l_hash_value);
@@ -529,21 +501,12 @@
         dap_chain_net_pvt_t *l_net_pvt = PVT(l_net_item->chain_net);
         pthread_rwlock_wrlock(&l_net_pvt->downlinks_lock);
         HASH_FIND_BYHASHVALUE(hh, l_net_pvt->downlinks, a_ch_uuid, sizeof(*a_ch_uuid), l_hash_value, l_downlink);
->>>>>>> 30a88586
         if (l_downlink) {
             HASH_DEL(l_net_pvt->downlinks, l_downlink);
             log_it(L_MSG, "Remove downlink %s : %d from net ht", l_downlink->addr, l_downlink->port);
             DAP_DELETE(l_downlink);
-<<<<<<< HEAD
-            pthread_rwlock_unlock(&PVT(l_net_item->chain_net)->downlinks_lock);
-            break;
-        } else {
-            pthread_rwlock_unlock(&PVT(l_net_item->chain_net)->downlinks_lock);
-        }
-=======
         }
         pthread_rwlock_unlock(&l_net_pvt->downlinks_lock);
->>>>>>> 30a88586
     }
     pthread_rwlock_unlock(&s_net_items_rwlock);
 }
