/*
 * Authors:
 * Dmitriy A. Gearasimov <gerasimov.dmitriy@demlabs.net>
 * Alexander Lysikov <alexander.lysikov@demlabs.net>
 * DeM Labs Inc.   https://demlabs.net
 * Kelvin Project https://github.com/kelvinblockchain
 * Copyright  (c) 2017-2018
 * All rights reserved.

 This file is part of DAP (Distributed Applications Platform) the open source project

    DAP (Distributed Applications Platform) is free software: you can redistribute it and/or modify
    it under the terms of the GNU General Public License as published by
    the Free Software Foundation, either version 3 of the License, or
    (at your option) any later version.

    DAP is distributed in the hope that it will be useful,
    but WITHOUT ANY WARRANTY; without even the implied warranty of
    MERCHANTABILITY or FITNESS FOR A PARTICULAR PURPOSE.  See the
    GNU General Public License for more details.

    You should have received a copy of the GNU General Public License
    along with any DAP based project.  If not, see <http://www.gnu.org/licenses/>.
*/

#ifndef _GNU_SOURCE
#define _GNU_SOURCE
#endif
#ifndef  _XOPEN_SOURCE
#define _XOPEN_SOURCE       /* See feature_test_macros(7) */
#endif
#ifndef __USE_XOPEN
#define __USE_XOPEN
#endif
#include <time.h>
#include <stdio.h>
#include <stdlib.h>
#include <stddef.h>
#include <stdint.h>
#include <string.h>
#include <errno.h>
#include <pthread.h>


#ifdef DAP_OS_UNIX
#include <sys/types.h>
#include <sys/socket.h>
#include <arpa/inet.h>
#include <netdb.h>
#endif

#ifdef WIN32
#include <winsock2.h>
#include <windows.h>
#include <mswsock.h>
#include <ws2tcpip.h>
#include <io.h>
#endif


#include "uthash.h"
#include "utlist.h"
#include "dap_chain.h"
#include "dap_list.h"
#include "dap_time.h"
#include "dap_common.h"
#include "dap_string.h"
#include "dap_strfuncs.h"
#include "dap_file_utils.h"
#include "dap_enc_base58.h"
#include "dap_config.h"
#include "dap_hash.h"
#include "dap_cert.h"
#include "dap_chain_datum_tx.h"
#include "dap_worker.h"
#include "dap_proc_thread.h"
#include "dap_enc_http.h"
#include "dap_chain_common.h"
#include "dap_chain_cell.h"
#include "dap_chain_datum_decree.h"
#include "dap_chain_datum_anchor.h"
#include "dap_chain_net.h"
#include "dap_chain_net_node_list.h"
#include "dap_chain_net_tx.h"
#include "dap_chain_net_anchor.h"
#include "dap_chain_net_decree.h"
#include "dap_chain_net_balancer.h"
#include "dap_chain_node_client.h"
#include "dap_chain_node_cli_cmd.h"
#include "dap_notify_srv.h"
#include "dap_chain_ledger.h"
#include "dap_global_db.h"
#include "dap_stream_ch_chain_net_pkt.h"
#include "dap_stream_ch_chain_net.h"
#include "dap_chain_ch.h"
#include "dap_stream_ch.h"
#include "dap_stream.h"
#include "dap_stream_ch_pkt.h"
#include "rand/dap_rand.h"
#include "json_object.h"
#include "dap_chain_net_srv_stake_pos_delegate.h"
#include "dap_chain_net_srv_xchange.h"
#include "dap_chain_cs_esbocs.h"
#include "dap_chain_net_srv_voting.h"
#include "dap_global_db_cluster.h"
#include "dap_link_manager.h"
#include "dap_stream_cluster.h"
#include "dap_http_ban_list_client.h"
#include "dap_net.h"
#include "dap_context.h"

#include <stdio.h>
#include <sys/types.h>
#include <dirent.h>

#define LOG_TAG "chain_net"

#define F_DAP_CHAIN_NET_SYNC_FROM_ZERO   ( 1 << 8 )

static bool s_debug_more = false;
static const int c_sync_timer_period = 2000;  // msec
static bool s_server_enabled = false;

struct request_link_info {
    char addr[DAP_HOSTADDR_STRLEN + 1];
    uint16_t port;
};

struct block_reward {
    uint64_t block_number;
    uint256_t reward;
    struct block_reward *prev, *next;
};


struct chain_sync_context {
    dap_chain_sync_state_t  state;
    dap_time_t              stage_last_activity,
                            sync_idle_time;
    dap_stream_node_addr_t  current_link;
    dap_chain_t             *cur_chain;
    dap_chain_cell_t        *cur_cell;
    dap_hash_fast_t         requested_atom_hash;
    uint64_t                requested_atom_num;
    size_t                  links_count;
};

// typedef enum dap_chain_net_state {
//     NET_STATE_LOADING = 0,
//     NET_STATE_OFFLINE,
//     NET_STATE_LINKS_PREPARE,
//     NET_STATE_LINKS_CONNECTING,
//     NET_STATE_LINKS_ESTABLISHED,
//     NET_STATE_SYNC_CHAINS,
//     NET_STATE_ONLINE,
//     NET_STATE_UNKNOWN
// } dap_chain_net_state_t;

/**
  * @struct dap_chain_net_pvt
  * @details Private part of chain_net dap object
  */
typedef struct dap_chain_net_pvt{
    pthread_t proc_tid;
    dap_chain_node_role_t node_role;
    uint32_t  flags;

    dap_chain_node_info_t *node_info;  // Current node's info

    dap_balancer_type_t balancer_type;

    uint16_t permanent_links_addrs_count;
    dap_stream_node_addr_t *permanent_links_addrs;

    uint16_t permanent_links_hosts_count;
    struct request_link_info **permanent_links_hosts;
    
    uint16_t seed_nodes_count;
    struct request_link_info **seed_nodes_hosts;

    struct chain_sync_context sync_context;

    _Atomic(dap_chain_net_state_t) state, state_target;
    uint16_t acl_idx;

    //Global DB clusters for different access groups. Notification with cluster contents changing
    dap_global_db_cluster_t *mempool_clusters; // List of chains mempools
    dap_global_db_cluster_t *orders_cluster;
    dap_global_db_cluster_t *nodes_cluster;
    dap_global_db_cluster_t *nodes_states;
    dap_global_db_cluster_t *common_orders;

    // Block sign rewards history
    struct block_reward *rewards;
    dap_chain_net_decree_t *decree;
    decree_table_t *decrees;
    anchor_table_t *anchors;
} dap_chain_net_pvt_t;

#define PVT(a) ((dap_chain_net_pvt_t *)a->pvt)
#define PVT_S(a) ((dap_chain_net_pvt_t *)a.pvt)

static dap_chain_net_t *s_nets_by_name = NULL, *s_nets_by_id = NULL;

static const char *c_net_states[] = {
    [NET_STATE_LOADING]             = "NET_STATE_LOADING",
    [NET_STATE_OFFLINE]             = "NET_STATE_OFFLINE",
    [NET_STATE_LINKS_PREPARE ]      = "NET_STATE_LINKS_PREPARE",
    [NET_STATE_LINKS_CONNECTING]    = "NET_STATE_LINKS_CONNECTING",
    [NET_STATE_LINKS_ESTABLISHED]   = "NET_STATE_LINKS_ESTABLISHED",
    [NET_STATE_SYNC_CHAINS]         = "NET_STATE_SYNC_CHAINS",
    [NET_STATE_ONLINE]              = "NET_STATE_ONLINE",
    [NET_STATE_UNKNOWN]             = "NET_STATE_UNKNOWN"
};

// Node link callbacks
static void s_link_manager_callback_connected(dap_link_t *a_link, uint64_t a_net_id);
static void s_link_manager_callback_error(dap_link_t *a_link, uint64_t a_net_id, int a_error);
static bool s_link_manager_callback_disconnected(dap_link_t *a_link, uint64_t a_net_id, int a_links_count);
static int s_link_manager_fill_net_info(dap_link_t *a_link);
static int s_link_manager_link_request(uint64_t a_net_id);
static int s_link_manager_link_count_changed();

static const dap_link_manager_callbacks_t s_link_manager_callbacks = {
    .connected      = s_link_manager_callback_connected,
    .disconnected   = s_link_manager_callback_disconnected,
    .error          = s_link_manager_callback_error,
    .fill_net_info  = s_link_manager_fill_net_info,
    .link_request   = s_link_manager_link_request,
    .link_count_changed = s_link_manager_link_count_changed,
};

// State machine switchs here
static void s_net_states_proc(dap_chain_net_t *a_net);
static void s_net_states_notify(dap_chain_net_t * l_net);
static void s_nodelist_change_notify(dap_store_obj_t *a_obj, void *a_arg);
//static void s_net_proc_kill( dap_chain_net_t * a_net );
static int s_net_init(const char *a_net_name, const char *a_path, uint16_t a_acl_idx);
static void *s_net_load(void *a_arg);
static int s_cli_net(int argc, char ** argv, void **a_str_reply);
static uint8_t *s_net_set_acl(dap_chain_hash_fast_t *a_pkey_hash);
static void s_net_state_timer_callback(void *a_arg);
static void s_set_reply_text_node_status_json(dap_chain_net_t *a_net, json_object *a_json_out);

DAP_STATIC_INLINE dap_chain_net_state_t s_net_state_get(dap_chain_net_t *a_net)
{
    dap_return_val_if_pass(!a_net || !PVT(a_net) || PVT(a_net)->state < NET_STATE_LOADING ||  PVT(a_net)->state > NET_STATE_ONLINE, NET_STATE_UNKNOWN);
    return PVT(a_net)->state;
}


DAP_STATIC_INLINE dap_chain_net_state_t s_net_state_target_get(dap_chain_net_t *a_net)
{
    dap_return_val_if_pass(!a_net || !PVT(a_net) || PVT(a_net)->state_target < NET_STATE_LOADING ||  PVT(a_net)->state_target > NET_STATE_ONLINE, NET_STATE_UNKNOWN);
    return PVT(a_net)->state_target;
}

DAP_STATIC_INLINE const char *s_net_state_to_str(dap_chain_net_state_t a_state) {
    return a_state >= NET_STATE_LOADING && a_state <= NET_STATE_ONLINE ? c_net_states[a_state] : c_net_states[NET_STATE_UNKNOWN];
}

DAP_STATIC_INLINE const char *s_net_state_get_str(dap_chain_net_t *a_net) {
    return s_net_state_to_str(s_net_state_get(a_net));
}

DAP_STATIC_INLINE const char *s_net_state_target_get_str(dap_chain_net_t *a_net) {
    return s_net_state_to_str(s_net_state_target_get(a_net));
}


/**
 * @brief
 * init network settings from cellrame-node.cfg file
 * register net* commands in cellframe-node-cli interface
 * @return
 */
int dap_chain_net_init()
{
    dap_ledger_init();
    dap_chain_ch_init();
    dap_chain_net_anchor_init();
    dap_stream_ch_chain_net_init();
    dap_chain_node_client_init();
    dap_chain_net_srv_voting_init();
    dap_http_ban_list_client_init();
    dap_link_manager_init(&s_link_manager_callbacks);
    dap_chain_node_init();
    dap_cli_server_cmd_add ("net", s_cli_net, "Network commands",
        "net list [chains -net <net_name>]\n"
            "\tList all networks or list all chains in selected network\n"
        "net -net <net_name> [-mode {update | all}] go {online | offline | sync}\n"
            "\tFind and establish links and stay online. \n"
            "\tMode \"update\" is by default when only new chains and gdb are updated. Mode \"all\" updates everything from zero\n"
        "net -net <net_name> get {status | fee | id}\n"
            "\tDisplays the current current status, current fee or net id.\n"
        "net -net <net_name> stats {tx | tps} [-from <from_time>] [-to <to_time>] [-prev_sec <seconds>] \n"
            "\tTransactions statistics. Time format is <Year>-<Month>-<Day>_<Hours>:<Minutes>:<Seconds> or just <Seconds> \n"
        "net -net <net_name> [-mode {update | all}] sync {all | gdb | chains}\n"
            "\tSyncronyze gdb, chains or everything\n"
            "\tMode \"update\" is by default when only new chains and gdb are updated. Mode \"all\" updates everything from zero\n"
        "net -net <net_name> link {list | add | del | info [-addr]| disconnect_all}\n"
            "\tList, add, del, dump or establish links\n"
        "net -net <net_name> ca add {-cert <cert_name> | -hash <cert_hash>}\n"
            "\tAdd certificate to list of authority cetificates in GDB group\n"
        "net -net <net_name> ca list\n"
            "\tPrint list of authority cetificates from GDB group\n"
        "net -net <net_name> ca del -hash <cert_hash> [-H {hex | base58(default)}]\n"
            "\tDelete certificate from list of authority cetificates in GDB group by it's hash\n"
        "net -net <net_name> ledger reload\n"
            "\tPurge the cache of chain net ledger and recalculate it from chain file\n"
        "net -net <net_name> poa_certs list\n"
            "\tPrint list of PoA cerificates for this network\n");

    s_debug_more = dap_config_get_item_bool_default(g_config,"chain_net","debug_more", s_debug_more);
    char l_path[MAX_PATH + 1], *l_end = NULL;
    int l_pos = snprintf(l_path, MAX_PATH, "%s/network/", dap_config_path());
    if (l_pos >= MAX_PATH - 4)
        return log_it(L_ERROR, "Invalid path to net configs, fix it!"), -1;
    DIR *l_dir = opendir(l_path);
    if ( l_dir ){
        struct dirent *l_dir_entry = NULL;
        uint16_t l_acl_idx = 0;
        while ( (l_dir_entry = readdir(l_dir)) ) {
            if (*l_dir_entry->d_name =='\0' || *l_dir_entry->d_name =='.')
                continue;
            // don't search in directories
            l_end = dap_strncpy(l_path + l_pos, l_dir_entry->d_name, MAX_PATH - l_pos);
            if ( dap_dir_test(l_path) )
                continue;
            // search only ".cfg" files
            if ( (int)(l_end - l_path) + l_pos > 4 && strncmp(l_end - 4, ".cfg", 4) )
                continue;

            log_it(L_DEBUG, "Loading net config \"%s\"", l_dir_entry->d_name);
            *(l_end - 4) = '\0';
            if ( !dap_dir_test(l_path) ) {
                log_it(L_ERROR, "Path \"%s\" not found, skipping it", l_path);
                continue;
            }
            s_net_init(l_path + l_pos, l_path, l_acl_idx++);
        }
        closedir(l_dir);
    } else
        log_it(L_WARNING, "Can't open entries on path %s, error %d: \"%s\"", l_path, errno, dap_strerror(errno));

    dap_enc_http_set_acl_callback(s_net_set_acl);
    log_it(L_NOTICE,"Chain networks initialized");
    return 0;
}

/**
 * @brief get certificate hash from chain config [acl_accept_ca_gdb] param
 *
 * @param a_net dap_chain_net_t chain object
 * @return char*
 */
char *dap_chain_net_get_gdb_group_acl(dap_chain_net_t *a_net)
{
    if (a_net) {
        const char *l_auth_gdb = dap_config_get_item_str(a_net->pub.config, "auth", "acl_accept_ca_gdb");
        if (l_auth_gdb) {
            return dap_strdup_printf("%s.%s", a_net->pub.gdb_groups_prefix, l_auth_gdb);
        }
    }
    return NULL;
}

DAP_STATIC_INLINE struct request_link_info *s_net_resolve_host(const char *a_addr) {
    char l_host[DAP_HOSTADDR_STRLEN + 1] = { '\0' }; uint16_t l_port = 0;
    struct sockaddr_storage l_saddr;
    if ( dap_net_parse_config_address(a_addr, l_host, &l_port, NULL, NULL) < 0
        || dap_net_resolve_host(l_host, dap_itoa(l_port), false, &l_saddr, NULL) < 0 )
        return NULL;
    struct request_link_info *l_ret = DAP_NEW_Z(struct request_link_info);
    l_ret->port = l_port;
    dap_strncpy(l_ret->addr, l_host, DAP_HOSTADDR_STRLEN);
    return l_ret;
}

static struct request_link_info *s_balancer_link_from_cfg(dap_chain_net_t *a_net)
{
    uint16_t l_idx;
    switch (PVT(a_net)->seed_nodes_count) {
    case 0: return log_it(L_ERROR, "No available links in net %s! Add them in net config", a_net->pub.name), NULL;
    case 1:
        l_idx = 0;
    break;
    default:
        l_idx = dap_random_uint16() % PVT(a_net)->seed_nodes_count;
    break;
    }
    if ( !PVT(a_net)->seed_nodes_hosts[l_idx] ) {
        // Unresolved before? Let's try again
        const char **l_seed_nodes_hosts = dap_config_get_array_str(a_net->pub.config, "general", "seed_nodes_hosts", NULL);
        PVT(a_net)->seed_nodes_hosts[l_idx] = s_net_resolve_host(l_seed_nodes_hosts[l_idx]);
    }
    return PVT(a_net)->seed_nodes_hosts[l_idx];
}

dap_chain_node_info_t *dap_chain_net_get_my_node_info(dap_chain_net_t *a_net)
{
    dap_return_val_if_fail(a_net, NULL);
    return PVT(a_net)->node_info;
}

bool dap_chain_net_is_my_node_authorized(dap_chain_net_t *a_net)
{
    dap_return_val_if_fail(a_net, false);
    return dap_cluster_member_find_role(PVT(a_net)->nodes_cluster->role_cluster, &g_node_addr) == DAP_GDB_MEMBER_ROLE_ROOT;
}

dap_stream_node_addr_t *dap_chain_net_get_authorized_nodes(dap_chain_net_t *a_net, size_t *a_nodes_count)
{
    dap_return_val_if_fail(a_net, false);
    return dap_cluster_get_all_members_addrs(PVT(a_net)->nodes_cluster->role_cluster, a_nodes_count, DAP_GDB_MEMBER_ROLE_ROOT);
}

int dap_chain_net_link_add(dap_chain_net_t *a_net, dap_stream_node_addr_t *a_addr, const char *a_host, uint16_t a_port)
{
    bool l_is_link_present = dap_link_manager_link_find(a_addr, a_net->pub.id.uint64);
    if (l_is_link_present || a_addr->uint64 == g_node_addr.uint64) {
        debug_if(l_is_link_present, L_DEBUG, "Link to addr "NODE_ADDR_FP_STR" is already persent in net %s", NODE_ADDR_FP_ARGS(a_addr), a_net->pub.name);
        return -3; // Link is already found for this net or link is to yourself
    }
    if (dap_link_manager_link_create(a_addr, a_net->pub.id.uint64)) {
        log_it(L_ERROR, "Can't create link to addr " NODE_ADDR_FP_STR, NODE_ADDR_FP_ARGS(a_addr));
        return -1;
    }
    int rc = dap_link_manager_link_update(a_addr, a_host, a_port);
    if (rc)
        log_it(L_ERROR, "Can't update link to addr " NODE_ADDR_FP_STR, NODE_ADDR_FP_ARGS(a_addr));
    log_it(L_DEBUG, "Link "NODE_ADDR_FP_STR" successfully added", NODE_ADDR_FP_ARGS(a_addr));
    return rc;
}

/**
 * @brief s_link_manager_callback_connected
 * @param a_node_client
 * @param a_arg
 */
static void s_link_manager_callback_connected(dap_link_t *a_link, uint64_t a_net_id)
{
// sanity check
    dap_return_if_pass(!a_link || !a_net_id);
// func work
    dap_chain_net_t * l_net = dap_chain_net_by_id((dap_chain_net_id_t){.uint64 = a_net_id});
    dap_chain_net_pvt_t *l_net_pvt = PVT(l_net);

    log_it(L_NOTICE, "Established connection with %s."NODE_ADDR_FP_STR,l_net->pub.name,
           NODE_ADDR_FP_ARGS_S(a_link->addr));

    dap_stream_ch_chain_net_pkt_hdr_t l_announce = { .version = DAP_STREAM_CH_CHAIN_NET_PKT_VERSION,
                                                     .net_id  = l_net->pub.id };
    if(dap_stream_ch_pkt_send_by_addr(&a_link->addr, DAP_STREAM_CH_CHAIN_NET_ID, DAP_STREAM_CH_CHAIN_NET_PKT_TYPE_ANNOUNCE,
                                   &l_announce, sizeof(l_announce))) {
                                   dap_link_manager_accounting_link_in_net(l_net->pub.id.uint64, &a_link->addr, false);
                                   }
    l_net_pvt->sync_context.links_count = dap_link_manager_links_count(a_net_id);
}

static bool s_net_check_link_is_permanent(dap_chain_net_t *a_net, dap_stream_node_addr_t a_addr)
{
    dap_chain_net_pvt_t *l_net_pvt = PVT(a_net);
    for (uint16_t i = 0; i < l_net_pvt->permanent_links_addrs_count; i++) {
        if (l_net_pvt->permanent_links_addrs[i].uint64 == a_addr.uint64)
            return true;
    }
    return false;
}

/**
 * @brief s_link_manager_callback_disconnected
 * @param a_node_client
 * @param a_arg
 */

static bool s_link_manager_callback_disconnected(dap_link_t *a_link, uint64_t a_net_id, int a_links_count)
{
// sanity check
    dap_return_val_if_pass(!a_link, false);
// func work
    dap_chain_net_t *l_net = dap_chain_net_by_id((dap_chain_net_id_t){.uint64 = a_net_id});
    dap_chain_net_pvt_t *l_net_pvt = PVT(l_net);
    bool l_link_is_permanent = s_net_check_link_is_permanent(l_net, a_link->addr);
    log_it(L_INFO, "%s."NODE_ADDR_FP_STR" can't connect for now. %s", l_net ? l_net->pub.name : "(unknown)" ,
            NODE_ADDR_FP_ARGS_S(a_link->addr),
            l_link_is_permanent ? "Setting reconnection pause for it." : "Dropping it.");
    l_net_pvt->sync_context.links_count = dap_link_manager_links_count(a_net_id);
    return l_link_is_permanent;
}

/**
 * @brief s_link_manager_callback_error
 * @param a_node_client
 * @param a_error
 * @param a_arg
 */
static void s_link_manager_callback_error(dap_link_t *a_link, uint64_t a_net_id, int a_error)
{
// sanity check
    dap_return_if_pass(!a_link);
// func work
    dap_chain_net_t *l_net = dap_chain_net_by_id((dap_chain_net_id_t){.uint64 = a_net_id});
    log_it(L_WARNING, "Can't establish link with %s."NODE_ADDR_FP_STR,
           l_net ? l_net->pub.name : "(unknown)", NODE_ADDR_FP_ARGS_S(a_link->addr));
    if (l_net){
        struct json_object *l_json = dap_chain_net_states_json_collect(l_net);
        char l_err_str[DAP_HOSTADDR_STRLEN + 80];
        snprintf(l_err_str, sizeof(l_err_str)
                     , "Link " NODE_ADDR_FP_STR " [%s] can't be established, errno %d"
                     , NODE_ADDR_FP_ARGS_S(a_link->addr), a_link->uplink.client->link_info.uplink_addr, a_error);
        json_object_object_add(l_json, "errorMessage", json_object_new_string(l_err_str));
        dap_notify_server_send_mt(json_object_get_string(l_json));
        json_object_put(l_json);
    }
}

/**
 * @brief Launch a connect with a link
 * @param a_net
 * @param a_link_node_info node parameters
 * @return list of dap_chain_node_info_t
 */
int s_link_manager_link_request(uint64_t a_net_id)
{
// sanity check
    dap_chain_net_t *l_net = dap_chain_net_by_id((dap_chain_net_id_t){.uint64 = a_net_id});
    dap_return_val_if_pass(!l_net, -1);
// func work
    dap_chain_net_pvt_t *l_net_pvt = PVT(l_net);
    if (l_net_pvt->state_target == NET_STATE_OFFLINE)
        return -2;
    if (l_net_pvt->state == NET_STATE_LINKS_PREPARE)
        l_net_pvt->state = NET_STATE_LINKS_CONNECTING;
    struct request_link_info *l_balancer_link = s_balancer_link_from_cfg(l_net);
    if (!l_balancer_link)
        return log_it(L_ERROR, "Can't process balancer link %s request in net %s", 
                        dap_chain_net_balancer_type_to_str(PVT(l_net)->balancer_type), l_net->pub.name), -5;
    dap_balancer_link_request_t *l_arg = DAP_NEW_Z(dap_balancer_link_request_t);
    l_arg->net = l_net;
    l_arg->host_addr = (const char*)l_balancer_link->addr;
    l_arg->host_port = l_balancer_link->port;
    l_arg->type = PVT(l_net)->balancer_type;
    return dap_worker_exec_callback_on(dap_worker_get_auto(), dap_chain_net_balancer_request, l_arg), 0;
}

static int s_link_manager_link_count_changed()
{
    struct json_object *l_json = dap_chain_nets_info_json_collect();
    json_object_object_add(l_json, "errorMessage", json_object_new_string(" ")); // regular notify has no error
    dap_notify_server_send_mt(json_object_get_string(l_json));
    json_object_put(l_json);
    return 0;
}

struct request_link_info *s_get_permanent_link_info(dap_chain_net_t *a_net, dap_chain_node_addr_t *a_address)
{
    dap_chain_net_pvt_t *l_net_pvt = PVT(a_net);
    for (uint16_t i = 0; i < l_net_pvt->permanent_links_addrs_count; ++i) {
        if (l_net_pvt->permanent_links_addrs[i].uint64 == a_address->uint64 &&
            i < l_net_pvt->permanent_links_hosts_count &&
            i < l_net_pvt->permanent_links_hosts[i]->addr[0] && 
            i < l_net_pvt->permanent_links_hosts[i]->port)
            return l_net_pvt->permanent_links_hosts[i];
    }
    return NULL;
}

int s_link_manager_fill_net_info(dap_link_t *a_link)
{
// sanity check
    dap_return_val_if_pass(!a_link, -1);
// func work
    const char *l_host = NULL;
    uint16_t l_port = 0;
    struct request_link_info *l_permanent_link = NULL;
    for (dap_chain_net_t *l_net = s_nets_by_name; l_net; l_net = l_net->hh.next) {
        if ( !dap_chain_net_state_is_load(l_net) && !dap_chain_net_state_is_offline(l_net) && ( l_permanent_link = s_get_permanent_link_info(l_net, &a_link->addr) )) {
            l_host = l_permanent_link->addr;
            l_port = l_permanent_link->port;
            break;
        }
    }
    dap_chain_node_info_t *l_node_info = NULL;
    if (!l_host || !l_host[0] || !l_port) {
        for (dap_chain_net_t *net = s_nets_by_name; net; net = net->hh.next) {
            if (( l_node_info = dap_chain_node_info_read(net, &a_link->addr) ))
                break;
        }
        if (!l_node_info)
            return -3;
        l_host = l_node_info->ext_host;
        l_port = l_node_info->ext_port;
    }
    a_link->uplink.ready = !dap_link_manager_link_update(&a_link->addr, l_host, l_port);
    return DAP_DELETE(l_node_info), 0;
}

json_object *s_net_sync_status(dap_chain_net_t *a_net)
{
    // sanity check
    dap_return_val_if_pass(!a_net, NULL);

    json_object *l_jobj_chains_array = json_object_new_object();
    dap_chain_t *l_chain = NULL;
    DL_FOREACH(a_net->pub.chains, l_chain) {
        json_object *l_jobj_chain = json_object_new_object();
        json_object *l_jobj_chain_status = NULL;
        json_object *l_jobj_percent = NULL;
        
        switch (l_chain->state) {
            case CHAIN_SYNC_STATE_ERROR:
                l_jobj_chain_status = json_object_new_string("error");
                break;
            case CHAIN_SYNC_STATE_IDLE:
                l_jobj_chain_status = json_object_new_string("idle");
                break;
            case CHAIN_SYNC_STATE_WAITING:
                l_jobj_chain_status = json_object_new_string("sync in process");
                break;
            case CHAIN_SYNC_STATE_SYNCED:
                l_jobj_chain_status = json_object_new_string("synced");
                break;
            default:
                l_jobj_chain_status = json_object_new_string("unknown");
                break;
        }
        if (dap_chain_net_state_is_load(a_net)) {
            char *l_percent_str = dap_strdup_printf("%d %c", l_chain->load_progress, '%');
            l_jobj_percent = json_object_new_string(l_percent_str);
            DAP_DELETE(l_percent_str);
        } else if (l_chain->state == CHAIN_SYNC_STATE_IDLE) {
            l_jobj_percent = json_object_new_string(" - %");
        } else {
            double l_percent = dap_min((double)l_chain->callback_count_atom(l_chain) * 100 / l_chain->atom_num_last, 100.0);
            char *l_percent_str = dap_strdup_printf("%.3f %c", l_percent, '%');
            l_jobj_percent = json_object_new_string(l_percent_str);
            DAP_DELETE(l_percent_str);
        }
        json_object *l_jobj_current = json_object_new_uint64(l_chain->callback_count_atom(l_chain));
        json_object *l_jobj_total = json_object_new_uint64(l_chain->atom_num_last);
        json_object_object_add(l_jobj_chain, "status", l_jobj_chain_status);
        json_object_object_add(l_jobj_chain, "current", l_jobj_current);
        json_object_object_add(l_jobj_chain, "in network", l_jobj_total);
        json_object_object_add(l_jobj_chain, "percent", l_jobj_percent);
        json_object_object_add(l_jobj_chains_array, l_chain->name, l_jobj_chain);

    }
    return l_jobj_chains_array;
}

void s_chain_net_states_to_json(dap_chain_net_t *a_net, json_object *a_json_out) {
    json_object_object_add(a_json_out, "name", json_object_new_string((const char *) a_net->pub.name));
    json_object_object_add(a_json_out, "networkState",
                           json_object_new_string(s_net_state_get_str(a_net)));
    json_object_object_add(a_json_out, "targetState",
                           json_object_new_string(s_net_state_get_str(a_net)));
    json_object_object_add(a_json_out, "linksCount", json_object_new_int(0));
    json_object_object_add(a_json_out, "activeLinksCount",
                           json_object_new_int(dap_link_manager_links_count(a_net->pub.id.uint64)));
    char l_node_addr_str[24] = {'\0'};
    int l_tmp = snprintf(l_node_addr_str, sizeof(l_node_addr_str), NODE_ADDR_FP_STR, NODE_ADDR_FP_ARGS_S(g_node_addr));
    json_object_object_add(a_json_out, "nodeAddress"     , json_object_new_string(l_tmp ? l_node_addr_str : "0000::0000::0000::0000"));
    if (PVT(a_net)->state == NET_STATE_SYNC_CHAINS) {
        json_object *l_json_sync_status = s_net_sync_status(a_net);
        json_object_object_add(a_json_out, "processed", l_json_sync_status);
    }
}

struct json_object *dap_chain_net_states_json_collect(dap_chain_net_t *a_net) {
    json_object *l_json = json_object_new_object();
    json_object_object_add(l_json, "class"            , json_object_new_string("NetInfo"));
    s_set_reply_text_node_status_json(a_net, l_json);
    s_chain_net_states_to_json(a_net, l_json);
    return l_json;
}

struct json_object *dap_chain_net_list_json_collect(){
    json_object *l_json = json_object_new_object();
    json_object_object_add(l_json, "class", json_object_new_string("NetList"));
    json_object *l_json_networks = json_object_new_array();
    for (dap_chain_net_t *l_net = dap_chain_net_iter_start(); l_net; l_net = dap_chain_net_iter_next(l_net)) {
        json_object_array_add(l_json_networks, json_object_new_string(l_net->pub.name));
    }
    json_object_object_add(l_json, "networks", l_json_networks);
    return l_json;
}

struct json_object *dap_chain_nets_info_json_collect(){
    json_object *l_json = json_object_new_object();
    json_object_object_add(l_json, "class", json_object_new_string("NetsInfo"));
    json_object *l_json_networks = json_object_new_object();
    for (dap_chain_net_t *l_net = dap_chain_net_iter_start(); l_net; l_net = dap_chain_net_iter_next(l_net)) {
        json_object *l_jobj_net_info = json_object_new_object();
        s_set_reply_text_node_status_json(l_net, l_jobj_net_info);
        json_object_object_add(l_json_networks, l_net->pub.name, l_jobj_net_info);
    }
    json_object_object_add(l_json, "networks", l_json_networks);
    return l_json;
}

/**
 * @brief s_net_states_notify
 * @param l_net
 */
static bool s_net_states_notify_timer_callback(UNUSED_ARG void *a_arg)
{
    for (dap_chain_net_t *net = s_nets_by_name; net; net = net->hh.next) {
        struct json_object *l_json = dap_chain_net_states_json_collect(net);
        json_object_object_add(l_json, "errorMessage", json_object_new_string(" ")); // regular notify has no error
        dap_notify_server_send_mt(json_object_get_string(l_json));
        json_object_put(l_json);
    }

    return true;
}

/**
 * @brief dap_chain_net_get_role
 * @param a_net
 * @return
 */
dap_chain_node_role_t dap_chain_net_get_role(dap_chain_net_t * a_net)
{
    return PVT(a_net)->node_role;
}

/**
 * @brief set node role
 * [root_master, root, archive, cell_master, master, full, light]
 * @param a_id
 * @param a_name
 * @param a_node_role
 * @return dap_chain_net_t*
 */
static dap_chain_net_t *s_net_new(const char *a_net_name, dap_config_t *a_cfg)
{
    dap_return_val_if_fail(a_cfg, NULL);
    const char  *l_net_name_str = dap_config_get_item_str_default(a_cfg, "general", "name", a_net_name),
                *l_net_id_str   = dap_config_get_item_str(a_cfg, "general", "id"),
                *a_node_role    = dap_config_get_item_str(a_cfg, "general", "node-role" ),
                *a_native_ticker= dap_config_get_item_str(a_cfg, "general", "native_ticker");
    dap_chain_net_id_t l_net_id;

    if(!a_node_role)
        return log_it(L_ERROR, "Can't create l_net, can't read node role config"), NULL;

    if(!l_net_name_str || !l_net_id_str || dap_chain_net_id_parse(l_net_id_str, &l_net_id))
        return log_it(L_ERROR, "Can't create l_net, can't read name or ID config"), NULL;

    dap_chain_net_t *l_net_sought = NULL;
    HASH_FIND_STR(s_nets_by_name, l_net_name_str, l_net_sought);
    if (!l_net_sought)
        HASH_FIND(hh2, s_nets_by_id, &l_net_id, sizeof(l_net_id), l_net_sought);
    if (l_net_sought) {
        log_it(L_ERROR, "Can't create net %s ID %"DAP_UINT64_FORMAT_U", an already existent net "
                        "%s ID %"DAP_UINT64_FORMAT_U" has the same name or ID.\n"\
                        "Please, fix your configs and restart node",
                        l_net_name_str, l_net_id.uint64, l_net_sought->pub.name,
                        l_net_sought->pub.id.uint64);
        return NULL;
    }
    dap_chain_net_t *l_ret = DAP_NEW_Z_SIZE_RET_VAL_IF_FAIL(dap_chain_net_t, sizeof(dap_chain_net_t) + sizeof(dap_chain_net_pvt_t), NULL);
    PVT(l_ret)->node_info = DAP_NEW_Z_SIZE_RET_VAL_IF_FAIL(dap_chain_node_info_t, sizeof(dap_chain_node_info_t) + DAP_HOSTADDR_STRLEN + 1, NULL, l_ret);

    l_ret->pub.id = l_net_id;
    if (strcmp (a_node_role, "root_master")==0){
        PVT(l_ret)->node_role.enums = NODE_ROLE_ROOT_MASTER;
    } else if (strcmp( a_node_role,"root") == 0){
        PVT(l_ret)->node_role.enums = NODE_ROLE_ROOT;
    } else if (strcmp( a_node_role,"archive") == 0){
        PVT(l_ret)->node_role.enums = NODE_ROLE_ARCHIVE;
    } else if (strcmp( a_node_role,"cell_master") == 0){
        PVT(l_ret)->node_role.enums = NODE_ROLE_CELL_MASTER;
    }else if (strcmp( a_node_role,"master") == 0){
        PVT(l_ret)->node_role.enums = NODE_ROLE_MASTER;
    }else if (strcmp( a_node_role,"full") == 0){
        PVT(l_ret)->node_role.enums = NODE_ROLE_FULL;
    }else if (strcmp( a_node_role,"light") == 0){
        PVT(l_ret)->node_role.enums = NODE_ROLE_LIGHT;
    }else{
        log_it(L_ERROR,"Unknown node role \"%s\" for network '%s'", a_node_role, l_net_name_str);
        DAP_DELETE(l_ret);
        return NULL;
    }
    if (!( l_net_name_str ))
        return DAP_DELETE(l_ret), log_it(L_ERROR, "Invalid net name, check [general] \"name\" in netconfig"), NULL;
    dap_strncpy(l_ret->pub.name, l_net_name_str, sizeof(l_ret->pub.name));
    if (!( l_ret->pub.native_ticker = a_native_ticker ))
        return DAP_DEL_MULTY(l_ret->pub.name, l_ret),
               log_it(L_ERROR, "Invalid native ticker, check [general] \"native_ticker\" in %s.cfg",
                                l_net_name_str),
                NULL;
    log_it (L_NOTICE, "Node role \"%s\" selected for network '%s'", a_node_role, l_net_name_str);
<<<<<<< HEAD
=======
    
    if ( dap_chain_policy_net_add(l_ret->pub.id, a_cfg) ) {
        log_it(L_ERROR, "Can't add net %s to policy module", l_ret->pub.name);
        DAP_DEL_MULTY(l_ret->pub.name, l_ret);
        return NULL;
    }
    
>>>>>>> c141c702
    l_ret->pub.config = a_cfg;
    l_ret->pub.gdb_groups_prefix
        = dap_config_get_item_str_default( a_cfg, "general", "gdb_groups_prefix", dap_config_get_item_str(a_cfg, "general", "name") );
    HASH_ADD_STR(s_nets_by_name, pub.name, l_ret);
    HASH_ADD(hh2, s_nets_by_id, pub.id, sizeof(dap_chain_net_id_t), l_ret);
    return l_ret;
}

bool s_net_disk_load_notify_callback(UNUSED_ARG void *a_arg)
{
    json_object *json_obj = json_object_new_object();
    json_object_object_add(json_obj, "class", json_object_new_string("nets_init"));
    json_object *l_jobj_nets = json_object_new_object();
    for (dap_chain_net_t *net = s_nets_by_name; net; net = net->hh.next) {
        json_object *json_chains = json_object_new_object();
        for (dap_chain_t *l_chain = net->pub.chains; l_chain; l_chain = l_chain->next) {
            json_object *l_jobj_chain_info = json_object_new_object();
            json_object_object_add(l_jobj_chain_info, "count_atoms", json_object_new_int(l_chain->callback_count_atom(l_chain)));
            json_object_object_add(l_jobj_chain_info, "load_process", json_object_new_int(l_chain->load_progress));
            json_object_object_add(json_chains, l_chain->name, l_jobj_chain_info);
            log_it(L_DEBUG, "Loading net \"%s\", chain \"%s\", ID 0x%016"DAP_UINT64_FORMAT_x " [%d%%]",
                            net->pub.name, l_chain->name, l_chain->id.uint64, l_chain->load_progress);
        }
        json_object_object_add(l_jobj_nets, net->pub.name, json_chains);
    }
    json_object_object_add(json_obj, "nets", l_jobj_nets);
    dap_notify_server_send_mt(json_object_get_string(json_obj));
    json_object_put(json_obj);
    s_net_states_notify_timer_callback(NULL);
    return true;
}

/**
 * @brief
 * load network config settings
 */
void dap_chain_net_load_all()
{
    if ( dap_config_get_item_bool_default(g_config, "server", "enabled", false) ) {
        char l_local_ip[INET6_ADDRSTRLEN] = { '\0' };
        uint16_t l_in_port = 0;
        const char **l_listening = dap_config_get_array_str(g_config, "server", DAP_CFG_PARAM_LISTEN_ADDRS, NULL);
        if ( l_listening ) {
            if ( dap_net_parse_config_address(*l_listening, l_local_ip, &l_in_port, NULL, NULL) < 0 )
                log_it(L_ERROR, "Invalid server IP address, check [server] section in cellframe-node.cfg");
            else {
                // power of short-circuit
                if ( l_in_port || ( l_in_port = dap_config_get_item_int16_default(g_config, "server", DAP_CFG_PARAM_LEGACY_PORT, 8079 ))) {
                    s_server_enabled = true;
                    log_it(L_INFO, "Server is enabled on [%s : %u]", l_local_ip, l_in_port);
                }
            }
        }
    }
    uint16_t l_nets_count = HASH_COUNT(s_nets_by_name);
    if (!l_nets_count)
        return log_it(L_ERROR, "No networks initialized!");
    pthread_t l_tids[l_nets_count];
    dap_chain_net_t *l_net = s_nets_by_name;
    dap_timerfd_t *l_load_notify_timer = dap_timerfd_start(5000, (dap_timerfd_callback_t)s_net_disk_load_notify_callback, NULL);
    for (int i = 0; i < l_nets_count; ++i) {
        pthread_create(&l_tids[i], NULL, s_net_load, l_net);
        l_net = l_net->hh.next;
    }
    for (int i = 0; i < l_nets_count; ++i) {
        pthread_join(l_tids[i], NULL);
    }
    dap_timerfd_delete_mt(l_load_notify_timer->worker, l_load_notify_timer->esocket_uuid);
}

dap_string_t* dap_cli_list_net()
{
    dap_string_t *l_string_ret = dap_string_new("");
    dap_string_append(l_string_ret, "Available networks and chains:\n");
    for (dap_chain_net_t *net = s_nets_by_name; net; net = net->hh.next) {
        dap_string_append_printf(l_string_ret, "\t%s:\n", net->pub.name);
        dap_chain_t *l_chain = net->pub.chains;
        while (l_chain) {
            dap_string_append_printf( l_string_ret, "\t\t%s\n", l_chain->name );
            l_chain = l_chain->next;
        }
    }
    return l_string_ret;
}

static void s_set_reply_text_node_status_json(dap_chain_net_t *a_net, json_object *a_json_out) {
    if (!a_net || !a_json_out)
        return;
    json_object *l_jobj_net_name  = json_object_new_string(a_net->pub.name);
    json_object_object_add(a_json_out, "net", l_jobj_net_name);
    dap_chain_node_addr_t l_cur_node_addr = { 0 };
    l_cur_node_addr.uint64 = dap_chain_net_get_cur_addr_int(a_net);
    json_object *l_jobj_cur_node_addr;
    if(!l_cur_node_addr.uint64) {
        l_jobj_cur_node_addr = json_object_new_string("not defined");
    } else {
        char *l_cur_node_addr_str = dap_strdup_printf(NODE_ADDR_FP_STR,NODE_ADDR_FP_ARGS_S(l_cur_node_addr));
        l_jobj_cur_node_addr = json_object_new_string(l_cur_node_addr_str);
        DAP_DELETE(l_cur_node_addr_str);
    }
    if (!l_jobj_cur_node_addr) {
        return ;
    }
    json_object_object_add(a_json_out, "current_addr", l_jobj_cur_node_addr);
    if (PVT(a_net)->state != NET_STATE_OFFLINE) {
        json_object *l_jobj_links = json_object_new_object();
        json_object *l_jobj_active_links = json_object_new_uint64(dap_link_manager_links_count(a_net->pub.id.uint64));
        json_object *l_jobj_required_links = json_object_new_uint64(dap_link_manager_required_links_count(a_net->pub.id.uint64));
        json_object_object_add(l_jobj_links, "active", l_jobj_active_links);
        json_object_object_add(l_jobj_links, "required", l_jobj_required_links);
        json_object_object_add(a_json_out, "links", l_jobj_links);
    }

    json_object *l_json_sync_status = s_net_sync_status(a_net);
    json_object_object_add(a_json_out, "processed", l_json_sync_status);

    json_object *l_jobj_states = json_object_new_object();
    json_object *l_jobj_current_states = json_object_new_string(s_net_state_get_str(a_net));
    json_object *l_jobj_target_states = json_object_new_string(s_net_state_target_get_str(a_net));
    json_object_object_add(l_jobj_states, "current", l_jobj_current_states);
    json_object_object_add(l_jobj_states, "target", l_jobj_target_states);
    json_object_object_add(a_json_out, "states", l_jobj_states);
}

void s_set_reply_text_node_status(void **a_str_reply, dap_chain_net_t * a_net){
    char* l_node_address_text_block = NULL;
    dap_chain_node_addr_t l_cur_node_addr = { 0 };
    l_cur_node_addr.uint64 = dap_chain_net_get_cur_addr_int(a_net);
    if(!l_cur_node_addr.uint64)
        l_node_address_text_block = dap_strdup_printf(", cur node address not defined");
    else
        l_node_address_text_block = dap_strdup_printf(", cur node address " NODE_ADDR_FP_STR,NODE_ADDR_FP_ARGS_S(l_cur_node_addr));

    char* l_sync_current_link_text_block = NULL;
    if (PVT(a_net)->state != NET_STATE_OFFLINE)
        l_sync_current_link_text_block = dap_strdup_printf(", active links %zu from %u",
                                                           dap_link_manager_links_count(a_net->pub.id.uint64), 0);
    dap_cli_server_cmd_set_reply_text(a_str_reply,
                                      "Network \"%s\" has state %s (target state %s)%s%s",
                                      a_net->pub.name, s_net_state_get_str(a_net),
                                      s_net_state_target_get_str(a_net),
                                      (l_sync_current_link_text_block)? l_sync_current_link_text_block: "",
                                      l_node_address_text_block
                                      );
    DAP_DELETE(l_sync_current_link_text_block);
    DAP_DELETE(l_node_address_text_block);
}
/**
 * @brief reload ledger
 * command cellframe-node-cli net -net <network_name> ledger reload
 * @param l_net
 * @return true
 * @return false
 */
void dap_chain_net_purge(dap_chain_net_t *l_net)
{
    dap_chain_net_srv_stake_purge(l_net);
    dap_chain_net_decree_deinit(l_net);
    dap_ledger_purge(l_net->pub.ledger, false);
    dap_chain_t *l_chain = NULL;
    DL_FOREACH(l_net->pub.chains, l_chain) {
        if (l_chain->callback_purge) {
            l_chain->callback_purge(l_chain);
        }
        if (!dap_strcmp(dap_chain_get_cs_type(l_chain), "esbocs")) {
            dap_chain_esbocs_set_min_validators_count(l_chain, 0);
        }
        dap_chain_load_all(l_chain);
        l_net->pub.fee_value = uint256_0;
        l_net->pub.fee_addr = c_dap_chain_addr_blank;
    }
    DL_FOREACH(l_net->pub.chains, l_chain) {
        if (l_chain->callback_atom_add_from_treshold) {
            while (l_chain->callback_atom_add_from_treshold(l_chain, NULL))
                debug_if(s_debug_more, L_DEBUG, "Added atom from treshold");
        }
    }
    dap_chain_net_decree_init(l_net);
}

/**
 * @brief update ledger cache at once
 * if you node build need ledger cache one time reload, uncomment this function
 * iat the end of s_net_init
 * @param l_net network object
 * @return true
 * @return false
 */
static bool s_chain_net_reload_ledger_cache_once(dap_chain_net_t *l_net)
{
    if (!l_net)
        return false;
    // create directory for cache checking file (cellframe-node/cache)
    char *l_cache_dir = dap_strdup_printf( "%s/%s", g_sys_dir_path, "cache");
    if (dap_mkdir_with_parents(l_cache_dir) != 0) {
        log_it(L_WARNING,"Error during disposable cache check file creation");
        DAP_DELETE(l_cache_dir);
        return false;
    }
    // Check the file with provided UUID. Change this UUID to automatically reload cache on next node startup
    char *l_cache_file = dap_strdup_printf( "%s/%s.cache", l_cache_dir, DAP_LEDGER_CACHE_RELOAD_ONCE_UUID);
    DAP_DELETE(l_cache_dir);
    // create file, if it not presented. If file exists, ledger cache operation is stopped
    if (dap_file_simple_test(l_cache_file)) {
        log_it(L_NOTICE, "Cache file '%s' already exists", l_cache_file);
        DAP_DELETE(l_cache_file);
        return false;
    }

    static FILE *s_cache_file = NULL;
    s_cache_file = fopen(l_cache_file, "a");
    if(!s_cache_file) {
        s_cache_file = fopen(l_cache_file, "w");
        if (!s_cache_file) {
            log_it(L_ERROR, "Can't open cache file %s for one time ledger cache reloading."
                "Please, do it manually using command"
                "'cellframe-node-cli net -net <network_name>> ledger reload'", l_cache_file);
            return -1;
        }
    }
    fclose(s_cache_file);
    DAP_DELETE(l_cache_file);
    return true;
}

/**
 * @brief s_chain_type_convert
 * convert dap_chain_type_t to  DAP_CNAIN* constants
 * @param a_type - dap_chain_type_t a_type [CHAIN_TYPE_TOKEN, CHAIN_TYPE_EMISSION, CHAIN_TYPE_TX]
 * @return uint16_t
 */
static const char *s_chain_type_convert_to_string(dap_chain_type_t a_type)
{
    switch (a_type) {
        case CHAIN_TYPE_TOKEN:
            return ("token");
        case CHAIN_TYPE_EMISSION:
            return ("emission");
        case CHAIN_TYPE_TX:
            return ("transaction");
        case CHAIN_TYPE_CA:
            return ("ca");
        case CHAIN_TYPE_SIGNER:
            return ("signer");

        default:
            return ("custom");
    }
}

/**
 * @brief
 * register net* command in cellframe-node-cli interface
 * @param argc arguments count
 * @param argv arguments value
 * @param arg_func
 * @param str_reply
 * @return
 */
static int s_cli_net(int argc, char **argv, void **reply)
{
    json_object ** a_json_arr_reply = (json_object **) reply;
    json_object *l_jobj_return = json_object_new_object();
    if (!l_jobj_return) {
        dap_json_rpc_allocation_error(*a_json_arr_reply);
        return DAP_JSON_RPC_ERR_CODE_MEMORY_ALLOCATED;
    }
    int arg_index = 1;
    dap_chain_net_t * l_net = NULL;

    const char * l_hash_out_type = NULL;
    dap_cli_server_cmd_find_option_val(argv, arg_index, argc, "-H", &l_hash_out_type);
    if(!l_hash_out_type)
        l_hash_out_type = "hex";
    if(dap_strcmp(l_hash_out_type,"hex") && dap_strcmp(l_hash_out_type,"base58")) {
        json_object_put(l_jobj_return);
        dap_json_rpc_error_add(*a_json_arr_reply, DAP_CHAIN_NET_JSON_RPC_INVALID_PARAMETER_HASH, "%s", "invalid parameter -H, valid values: -H <hex | base58>");
        return DAP_CHAIN_NET_JSON_RPC_INVALID_PARAMETER_HASH;

    }

    // command 'list'
    const char * l_list_cmd = NULL;

    if(dap_cli_server_cmd_find_option_val(argv, arg_index, dap_min(argc, arg_index + 1), "list", &l_list_cmd) != 0 ) {
        if (dap_strcmp(l_list_cmd,"chains")==0){
            const char * l_net_str = NULL;
            dap_chain_net_t* l_net = NULL;
            if (dap_cli_server_cmd_find_option_val(argv, arg_index, argc, "-net", &l_net_str) && !l_net_str) {
                json_object_put(l_jobj_return);
                dap_json_rpc_error_add(*a_json_arr_reply, DAP_CHAIN_NET_JSON_RPC_CAN_NOT_PARAMETER_NET_REQUIRE, "%s", "Parameter '-net' require <net name>");
                return DAP_CHAIN_NET_JSON_RPC_CAN_NOT_PARAMETER_NET_REQUIRE;
            }

            l_net = dap_chain_net_by_name(l_net_str);
            if (l_net_str && !l_net) {
                json_object_put(l_jobj_return);
                dap_json_rpc_error_add(*a_json_arr_reply, DAP_CHAIN_NET_JSON_RPC_WRONG_NET, "%s", "Wrong <net name>, use 'net list' "
                                                                         "command to display a list of available networks");
                return DAP_CHAIN_NET_JSON_RPC_WRONG_NET;
            }

            if (l_net) {
                json_object *l_jobj_net_name = json_object_new_string(l_net->pub.name);
                json_object *l_jobj_chains = json_object_new_array();
                if (!l_jobj_net_name || !l_jobj_chains) {
                    json_object_put(l_jobj_return);
                    json_object_put(l_jobj_net_name);
                    json_object_put(l_jobj_chains);
                    dap_json_rpc_allocation_error(*a_json_arr_reply);
                    return DAP_JSON_RPC_ERR_CODE_MEMORY_ALLOCATED;
                }
                dap_chain_t * l_chain = l_net->pub.chains;
                while (l_chain) {
                    json_object *l_jobj_chain_name = json_object_new_string(l_chain->name);
                    if (!l_jobj_chain_name) {
                        json_object_put(l_jobj_return);
                        json_object_put(l_jobj_net_name);
                        json_object_put(l_jobj_chains);
                        json_object_put(l_jobj_chain_name);
                        dap_json_rpc_allocation_error(*a_json_arr_reply);
                        return DAP_JSON_RPC_ERR_CODE_MEMORY_ALLOCATED;
                    }
                    json_object_array_add(l_jobj_chains, l_jobj_chain_name);
                    l_chain = l_chain->next;
                }
                json_object_object_add(l_jobj_return, "net", l_jobj_net_name);
                json_object_object_add(l_jobj_return, "chains", l_jobj_chains);
            } else {
                json_object *l_jobj_networks = json_object_new_array();
                for (dap_chain_net_t *l_net = s_nets_by_name; l_net; l_net = l_net->hh.next) {
                    json_object *l_jobj_network = json_object_new_object();
                    json_object *l_jobj_chains = json_object_new_array();
                    json_object *l_jobj_network_name = json_object_new_string(l_net->pub.name);
                    if (!l_jobj_network || !l_jobj_chains || !l_jobj_network_name) {
                        json_object_put(l_jobj_return);
                        json_object_put(l_jobj_network);
                        json_object_put(l_jobj_chains);
                        json_object_put(l_jobj_network_name);
                        dap_json_rpc_allocation_error(*a_json_arr_reply);
                        return DAP_JSON_RPC_ERR_CODE_MEMORY_ALLOCATED;
                    }
                    json_object_object_add(l_jobj_network, "name", l_jobj_network_name);

                    dap_chain_t * l_chain = l_net->pub.chains;
                    while (l_chain) {
                        json_object *l_jobj_chain = json_object_new_object();
                        json_object *l_jobj_chain_name = json_object_new_string(l_chain->name);
                        if (!l_jobj_chain || !l_jobj_chain_name) {
                            json_object_put(l_jobj_return);
                            json_object_put(l_jobj_network);
                            json_object_put(l_jobj_chains);
                            json_object_put(l_jobj_chain);
                            json_object_put(l_jobj_chain_name);
                            dap_json_rpc_allocation_error(*a_json_arr_reply);
                            return DAP_JSON_RPC_ERR_CODE_MEMORY_ALLOCATED;
                        }
                        json_object_object_add(l_jobj_chain, "name", l_jobj_chain_name);
                        if (l_chain->default_datum_types_count) {
                            json_object *l_jobj_default_types = json_object_new_array();
                            if (!l_jobj_default_types) {
                                json_object_put(l_jobj_return);
                                json_object_put(l_jobj_chain);
                                json_object_put(l_jobj_chains);
                                json_object_put(l_jobj_network);
                                json_object_put(l_jobj_networks);
                                dap_json_rpc_allocation_error(*a_json_arr_reply);
                                return DAP_JSON_RPC_ERR_CODE_MEMORY_ALLOCATED;
                            }
                            for (uint16_t i = 0; i < l_chain->default_datum_types_count; i++) {
                                json_object *l_jobj_type_str = json_object_new_string(s_chain_type_convert_to_string(
                                        l_chain->default_datum_types[i]));
                                if (!l_jobj_type_str) {
                                    json_object_put(l_jobj_return);
                                    json_object_put(l_jobj_default_types);
                                    json_object_put(l_jobj_chain);
                                    json_object_put(l_jobj_chains);
                                    json_object_put(l_jobj_network);
                                    json_object_put(l_jobj_networks);
                                    dap_json_rpc_allocation_error(*a_json_arr_reply);
                                    return DAP_JSON_RPC_ERR_CODE_MEMORY_ALLOCATED;
                                }
                                json_object_array_add(l_jobj_default_types, l_jobj_type_str);
                            }
                            json_object_object_add(l_jobj_chain, "default_types", l_jobj_default_types);
                        }
                        json_object_array_add(l_jobj_chains, l_jobj_chain);
                        l_chain = l_chain->next;
                    }
                    json_object_object_add(l_jobj_network, "chain", l_jobj_chains);
                    json_object_array_add(l_jobj_networks, l_jobj_network);
                }
                json_object_object_add(l_jobj_return, "networks", l_jobj_networks);
            }
        } else {
            // plug for wrong command arguments
            if (argc > 2) {
                json_object_put(l_jobj_return);
                dap_json_rpc_error_add(*a_json_arr_reply, DAP_CHAIN_NET_JSON_RPC_MANY_ARGUMENT_FOR_COMMAND_NET_LIST, "%s",
                                       "To many arguments for 'net list' command see help");
                return DAP_CHAIN_NET_JSON_RPC_MANY_ARGUMENT_FOR_COMMAND_NET_LIST;
            }

            json_object *l_jobj_networks = json_object_new_array();
            // show list of nets
            for (dap_chain_net_t *l_net = s_nets_by_name; l_net; l_net = l_net->hh.next) {
                json_object *l_jobj_network_name = json_object_new_string(l_net->pub.name);
                json_object_array_add(l_jobj_networks, l_jobj_network_name);
            }
            json_object_object_add(l_jobj_return, "networks", l_jobj_networks);
        }
        json_object_array_add(*reply, l_jobj_return);
        return 0;
    }

    int l_ret = dap_chain_node_cli_cmd_values_parse_net_chain_for_json(*a_json_arr_reply, &arg_index, argc, argv, NULL, &l_net,
                                                                       CHAIN_TYPE_INVALID);

    if ( l_net ) {
        const char *l_sync_str = NULL;
        const char *l_links_str = NULL;
        const char *l_go_str = NULL;
        const char *l_get_str = NULL;
        const char *l_stats_str = NULL;
        const char *l_ca_str = NULL;
        const char *l_ledger_str = NULL;
        const char *l_list_str = NULL;
        dap_cli_server_cmd_find_option_val(argv, arg_index, argc, "sync", &l_sync_str);
        dap_cli_server_cmd_find_option_val(argv, arg_index, argc, "link", &l_links_str);
        dap_cli_server_cmd_find_option_val(argv, arg_index, argc, "go", &l_go_str);
        dap_cli_server_cmd_find_option_val(argv, arg_index, argc, "get", &l_get_str);
        dap_cli_server_cmd_find_option_val(argv, arg_index, argc, "stats", &l_stats_str);
        dap_cli_server_cmd_find_option_val(argv, arg_index, argc, "ca", &l_ca_str);
        dap_cli_server_cmd_find_option_val(argv, arg_index, argc, "ledger", &l_ledger_str);
        dap_cli_server_cmd_find_option_val(argv, arg_index, argc, "poa_certs", &l_list_str);

        const char * l_sync_mode_str = "updates";
        dap_cli_server_cmd_find_option_val(argv, arg_index, argc, "-mode", &l_sync_mode_str);
        if ( !dap_strcmp(l_sync_mode_str,"all") )
            dap_chain_net_get_flag_sync_from_zero(l_net);
        if (l_stats_str) {
            char l_from_str_new[50], l_to_str_new[50];
            const char c_time_fmt[]="%Y-%m-%d_%H:%M:%S";
            struct tm l_from_tm = {}, l_to_tm = {};
            if (strcmp(l_stats_str,"tx") == 0) {
                const char *l_to_str = NULL;
                const char *l_from_str = NULL;
                const char *l_prev_day_str = NULL;
                // Read from/to time
                dap_cli_server_cmd_find_option_val(argv, arg_index, argc, "-from", &l_from_str);
                dap_cli_server_cmd_find_option_val(argv, arg_index, argc, "-to", &l_to_str);
                dap_cli_server_cmd_find_option_val(argv, arg_index, argc, "-prev_day", &l_prev_day_str);
                time_t l_ts_now = time(NULL);
                if (l_from_str) {
                    strptime( (char *)l_from_str, c_time_fmt, &l_from_tm );
                    if (l_to_str) {
                        strptime( (char *)l_to_str, c_time_fmt, &l_to_tm );
                    } else { // If not set '-to' - we set up current time
                        localtime_r(&l_ts_now, &l_to_tm);
                    }
                } else if (l_prev_day_str) {
                    localtime_r(&l_ts_now, &l_to_tm);
                    double l_days = strtod(l_prev_day_str, NULL);
                    l_ts_now -= (time_t)(l_days * 86400);
                    localtime_r(&l_ts_now, &l_from_tm );
                } else if ( l_from_str == NULL ) { // If not set '-from' we set up current time minus 60 seconds
                    localtime_r(&l_ts_now, &l_to_tm);
                    l_ts_now -= 86400;
                    localtime_r(&l_ts_now, &l_from_tm );
                }
                // Form timestamps from/to
                time_t l_from_ts = mktime(&l_from_tm);
                time_t l_to_ts = mktime(&l_to_tm);
                // Produce strings
                strftime(l_from_str_new, sizeof(l_from_str_new), c_time_fmt,&l_from_tm );
                strftime(l_to_str_new, sizeof(l_to_str_new), c_time_fmt,&l_to_tm );
                json_object *l_jobj_stats = json_object_new_object();
                if (!l_jobj_stats) {
                    json_object_put(l_jobj_return);
                    dap_json_rpc_allocation_error(*a_json_arr_reply);
                    return DAP_JSON_RPC_ERR_CODE_MEMORY_ALLOCATED;
                }
                json_object *l_jobj_from = json_object_new_string(l_from_str_new);
                json_object *l_jobj_to = json_object_new_string(l_to_str_new);
                if (!l_jobj_from || !l_jobj_to) {
                    json_object_put(l_jobj_return);
                    json_object_put(l_jobj_stats);
                    json_object_put(l_jobj_from);
                    json_object_put(l_jobj_to);
                    dap_json_rpc_allocation_error(*a_json_arr_reply);
                    return DAP_JSON_RPC_ERR_CODE_MEMORY_ALLOCATED;
                }
                json_object_object_add(l_jobj_stats, "from", l_jobj_from);
                json_object_object_add(l_jobj_stats, "to", l_jobj_to);
                log_it(L_INFO, "Calc TPS from %s to %s", l_from_str_new, l_to_str_new);
                uint64_t l_tx_count = dap_ledger_count_from_to ( l_net->pub.ledger, l_from_ts * 1000000000, l_to_ts * 1000000000);
                long double l_tpd = l_to_ts == l_from_ts ? 0 :
                                                     (long double) l_tx_count / (long double) ((long double)(l_to_ts - l_from_ts) / 86400);
                char *l_tpd_str = dap_strdup_printf("%.3Lf", l_tpd);
                json_object *l_jobj_tpd = json_object_new_string(l_tpd_str);
                DAP_DELETE(l_tpd_str);
                json_object *l_jobj_total = json_object_new_uint64(l_tx_count);
#ifdef DAP_TPS_TEST
                long double l_tps = l_to_ts == l_from_ts ? 0 :
                                                     (long double) l_tx_count / (long double) (long double)(l_to_ts - l_from_ts);
                char *l_tps_str = dap_strdup_printf("%.3Lf", l_tps);
                json_object *l_jobj_tps = json_object_new_string(l_tps_str);
                DAP_DELETE(l_tps_str);
                if (!l_jobj_tpd || !l_jobj_total || !l_jobj_tps) {
                    json_object_put(l_jobj_tps);
#else
                if (!l_jobj_tpd || !l_jobj_total) {
#endif
                    
                    json_object_put(l_jobj_return);
                    json_object_put(l_jobj_stats);
                    json_object_put(l_jobj_from);
                    json_object_put(l_jobj_to);
                    json_object_put(l_jobj_tpd);
                    json_object_put(l_jobj_total);
                    dap_json_rpc_allocation_error(*a_json_arr_reply);
                    return DAP_JSON_RPC_ERR_CODE_MEMORY_ALLOCATED;
                }
#ifdef DAP_TPS_TEST
                json_object_object_add(l_jobj_stats, "transaction_per_sec", l_jobj_tps);
#endif
                json_object_object_add(l_jobj_stats, "transaction_per_day", l_jobj_tpd);
                json_object_object_add(l_jobj_stats, "total", l_jobj_total);
                json_object_object_add(l_jobj_return, "transaction_statistics", l_jobj_stats);
                l_ret = DAP_CHAIN_NET_JSON_RPC_OK;
            } else {
                json_object_put(l_jobj_return);
                dap_json_rpc_error_add(*a_json_arr_reply, DAP_CHAIN_NET_JSON_RPC_UNDEFINED_PARAMETER_COMMAND_STATS, "%s",
                 "Subcommand 'stats' requires one of parameter: tx");
                return DAP_CHAIN_NET_JSON_RPC_UNDEFINED_PARAMETER_COMMAND_STATS;
            }
        } else if ( l_go_str){
            json_object *l_jobj_net = json_object_new_string(l_net->pub.name);
            json_object *l_jobj_current_status = json_object_new_string(s_net_state_get_str(l_net));
            if (!l_jobj_net || !l_jobj_current_status) {
                json_object_put(l_jobj_return);
                json_object_put(l_jobj_net);
                json_object_put(l_jobj_current_status);
                dap_json_rpc_allocation_error(*a_json_arr_reply);
                return DAP_JSON_RPC_ERR_CODE_MEMORY_ALLOCATED;
            }
            json_object_object_add(l_jobj_return, "net", l_jobj_net);
            json_object_object_add(l_jobj_return, "current", l_jobj_current_status);
            if ( strcmp(l_go_str,"online") == 0 ) {
                json_object *l_jobj_to = json_object_new_string(s_net_state_to_str(NET_STATE_ONLINE));
                if (!l_jobj_to) {
                    json_object_put(l_jobj_return);
                    dap_json_rpc_allocation_error(*a_json_arr_reply);
                    return DAP_JSON_RPC_ERR_CODE_MEMORY_ALLOCATED;
                }
                json_object_object_add(l_jobj_return, "to", l_jobj_to);
                if (dap_chain_net_start(l_net)) {
                    json_object_put(l_jobj_return);
                    dap_json_rpc_error_add(*a_json_arr_reply, DAP_JSON_RPC_ERR_CODE_METHOD_ERR_START, "%s",
                                            "Can't change state of loading network\n");
                    return DAP_JSON_RPC_ERR_CODE_METHOD_ERR_START;
                }
                l_ret = DAP_CHAIN_NET_JSON_RPC_OK;
            } else if ( strcmp(l_go_str,"offline") == 0 ) {
                json_object *l_jobj_to = json_object_new_string(s_net_state_to_str(NET_STATE_OFFLINE));
                if (!l_jobj_to) {
                    json_object_put(l_jobj_return);
                    dap_json_rpc_allocation_error(*a_json_arr_reply);
                    return DAP_JSON_RPC_ERR_CODE_MEMORY_ALLOCATED;
                }
                json_object_object_add(l_jobj_return, "to", l_jobj_to);
                if ( dap_chain_net_stop(l_net) ) {
                    json_object_put(l_jobj_return);
                    dap_json_rpc_error_add(*a_json_arr_reply, DAP_JSON_RPC_ERR_CODE_METHOD_ERR_START, "%s",
                                            "Can't change state of loading network\n");
                    return DAP_JSON_RPC_ERR_CODE_METHOD_ERR_START;
                }
                l_ret = DAP_CHAIN_NET_JSON_RPC_OK;
            } else if (strcmp(l_go_str, "sync") == 0) {
                json_object *l_jobj_to = json_object_new_string("resynchronizing");
                if (!l_jobj_to) {
                    json_object_put(l_jobj_return);
                    dap_json_rpc_allocation_error(*a_json_arr_reply);
                    return DAP_JSON_RPC_ERR_CODE_MEMORY_ALLOCATED;
                }
                json_object_object_add(l_jobj_return, "start", l_jobj_to);
                if (PVT(l_net)->state_target == NET_STATE_ONLINE)
                    l_ret = dap_chain_net_start(l_net);
                else
                    l_ret = dap_chain_net_sync(l_net);
                if (l_ret) {
                    json_object_put(l_jobj_return);
                    dap_json_rpc_error_add(*a_json_arr_reply, DAP_JSON_RPC_ERR_CODE_METHOD_ERR_START, "%s",
                                            "Can't change state of loading network\n");
                    return DAP_JSON_RPC_ERR_CODE_METHOD_ERR_START;
                }
                l_ret = DAP_CHAIN_NET_JSON_RPC_OK;
            } else {
                json_object_put(l_jobj_return);
                dap_json_rpc_error_add(*a_json_arr_reply, DAP_CHAIN_NET_JSON_RPC_UNDEFINED_PARAMETER_COMMAND_GO, "%s",
                                       "Subcommand 'go' requires one of parameters: online, offline, sync\n");
                return DAP_CHAIN_NET_JSON_RPC_UNDEFINED_PARAMETER_COMMAND_GO;
            }
        } else if ( l_get_str){
            if ( strcmp(l_get_str,"status") == 0 ) {
                json_object *l_jobj = json_object_new_object();
                s_set_reply_text_node_status_json(l_net, l_jobj);
                if (!l_jobj) {
                    json_object_put(l_jobj_return);
                    return DAP_JSON_RPC_ERR_CODE_MEMORY_ALLOCATED;
                }
                json_object_object_add(l_jobj_return, "status", l_jobj);
                l_ret = DAP_CHAIN_NET_JSON_RPC_OK;
            } else if ( strcmp(l_get_str, "fee") == 0) {
                json_object *l_jobj_fees = json_object_new_object();
                json_object *l_jobj_network_name = json_object_new_string(l_net->pub.name);
                if (!l_jobj_fees || !l_jobj_network_name) {
                    json_object_put(l_jobj_return);
                    json_object_put(l_jobj_fees);
                    json_object_put(l_jobj_network_name);
                    dap_json_rpc_allocation_error(*a_json_arr_reply);
                    return DAP_JSON_RPC_ERR_CODE_MEMORY_ALLOCATED;
                }
                json_object_object_add(l_jobj_fees, "network", l_jobj_network_name);
                // Network fee
                uint256_t l_network_fee = {};
                dap_chain_addr_t l_network_fee_addr = {};
                dap_chain_net_tx_get_fee(l_net->pub.id, &l_network_fee, &l_network_fee_addr);
                const char *l_network_fee_coins_str, *l_network_fee_balance_str =
                    dap_uint256_to_char(l_network_fee, &l_network_fee_coins_str);
                json_object *l_jobj_network =  json_object_new_object();
                json_object *l_jobj_fee_coins = json_object_new_string(l_network_fee_coins_str);
                json_object *l_jobj_fee_balance = json_object_new_string(l_network_fee_balance_str);
                json_object *l_jobj_native_ticker = json_object_new_string(l_net->pub.native_ticker);
                json_object *l_jobj_fee_addr = json_object_new_string(dap_chain_addr_to_str_static(&l_network_fee_addr));
                if (!l_jobj_network || !l_jobj_fee_coins || !l_jobj_fee_balance || !l_jobj_native_ticker || !l_jobj_fee_addr) {
                    json_object_put(l_jobj_fees);
                    json_object_put(l_jobj_network);
                    json_object_put(l_jobj_fee_coins);
                    json_object_put(l_jobj_fee_balance);
                    json_object_put(l_jobj_native_ticker);
                    json_object_put(l_jobj_fee_addr);
                    json_object_put(l_jobj_return);
                    dap_json_rpc_allocation_error(*a_json_arr_reply);
                    return DAP_JSON_RPC_ERR_CODE_MEMORY_ALLOCATED;
                }
                json_object_object_add(l_jobj_network, "coins", l_jobj_fee_coins);
                json_object_object_add(l_jobj_network, "balance", l_jobj_fee_balance);
                json_object_object_add(l_jobj_network, "ticker", l_jobj_native_ticker);
                json_object_object_add(l_jobj_network, "addr", l_jobj_fee_addr);
                json_object_object_add(l_jobj_fees, "network", l_jobj_network);
                //Get validators fee
                json_object *l_jobj_validators = dap_chain_net_srv_stake_get_fee_validators_json(l_net);
                if (!l_jobj_validators) {
                    json_object_put(l_jobj_fees);
                    json_object_put(l_jobj_return);
                    dap_json_rpc_allocation_error(*a_json_arr_reply);
                    return DAP_JSON_RPC_ERR_CODE_MEMORY_ALLOCATED;
                }
                //Get services fee
                json_object *l_jobj_xchange = dap_chain_net_srv_xchange_print_fee_json(l_net); //Xchaneg fee
                if (!l_jobj_xchange) {
                    json_object_put(l_jobj_validators);
                    json_object_put(l_jobj_fees);
                    json_object_put(l_jobj_return);
                    dap_json_rpc_allocation_error(*a_json_arr_reply);
                    return DAP_JSON_RPC_ERR_CODE_MEMORY_ALLOCATED;
                }
                json_object_object_add(l_jobj_fees, "validators", l_jobj_validators);
                json_object_object_add(l_jobj_fees, "xchange", l_jobj_xchange);
                json_object_object_add(l_jobj_return, "fees", l_jobj_fees);
                l_ret = DAP_CHAIN_NET_JSON_RPC_OK;
            } else if (strcmp(l_get_str,"id") == 0 ){
                json_object *l_jobj_net_name = json_object_new_string(l_net->pub.name);
                char *l_id_str = dap_strdup_printf("0x%016"DAP_UINT64_FORMAT_X, l_net->pub.id.uint64);
                json_object *l_jobj_id = json_object_new_string(l_id_str);
                DAP_DELETE(l_id_str);
                if (!l_jobj_net_name || !l_jobj_id) {
                    json_object_put(l_jobj_net_name);
                    json_object_put(l_jobj_id);
                    json_object_put(l_jobj_return);
                    dap_json_rpc_allocation_error(*a_json_arr_reply);
                    return DAP_JSON_RPC_ERR_CODE_MEMORY_ALLOCATED;
                }
                json_object_object_add(l_jobj_return, "network", l_jobj_net_name);
                json_object_object_add(l_jobj_return, "id", l_jobj_id);
                l_ret = DAP_CHAIN_NET_JSON_RPC_OK;
            } else {
                json_object_put(l_jobj_return);
                dap_json_rpc_error_add(*a_json_arr_reply, DAP_CHAIN_NET_JSON_RPC_UNKNOWN_SUBCOMMANDS,
                                       "Unknown \"%s\" subcommand, net get commands.", l_get_str);
                return DAP_CHAIN_NET_JSON_RPC_UNKNOWN_SUBCOMMANDS;
            }
        } else if ( l_links_str ){
            if ( strcmp(l_links_str,"list") == 0 ) {
                dap_cluster_t *l_net_cluster = dap_cluster_by_mnemonim(l_net->pub.name);
                if (!l_net_cluster) {
                    json_object_put(l_jobj_return);
                    dap_json_rpc_error_add(*a_json_arr_reply, DAP_CHAIN_NET_JSON_RPC_CAN_NOT_GET_CLUSTER, "%s", "Failed to obtain a cluster for "
                                                                                       "the specified network.");
                    return DAP_CHAIN_NET_JSON_RPC_CAN_NOT_GET_CLUSTER;
                }
                json_object *l_jobj_links = dap_cluster_get_links_info_json(l_net_cluster);
                if (!l_jobj_links) {
                    json_object_put(l_jobj_return);
                    dap_json_rpc_allocation_error(*a_json_arr_reply);
                    return DAP_JSON_RPC_ERR_CODE_MEMORY_ALLOCATED;
                }
                json_object_object_add(l_jobj_return, "links", l_jobj_links);
                l_ret = DAP_CHAIN_NET_JSON_RPC_OK;
            } else if ( strcmp(l_links_str,"add") == 0 ) {
                json_object *l_jobj_not_implemented = json_object_new_string("Not implemented");
                if (!l_jobj_not_implemented) {
                    json_object_put(l_jobj_return);
                    dap_json_rpc_allocation_error(*a_json_arr_reply);
                    return DAP_JSON_RPC_ERR_CODE_MEMORY_ALLOCATED;
                }
                json_object_object_add(l_jobj_return, "add", l_jobj_not_implemented);
                l_ret = DAP_CHAIN_NET_JSON_RPC_OK;
            } else if ( strcmp(l_links_str,"del") == 0 ) {
                json_object *l_jobj_not_implemented = json_object_new_string("Not implemented");
                if (!l_jobj_not_implemented) {
                    json_object_put(l_jobj_return);
                    dap_json_rpc_allocation_error(*a_json_arr_reply);
                    return DAP_JSON_RPC_ERR_CODE_MEMORY_ALLOCATED;
                }
                json_object_object_add(l_jobj_return, "del", l_jobj_not_implemented);
                l_ret = DAP_CHAIN_NET_JSON_RPC_OK;
            }  else if ( strcmp(l_links_str,"info") == 0 ) {
                json_object *l_jobj_not_implemented = json_object_new_string("Not implemented");
                if (!l_jobj_not_implemented) {
                    json_object_put(l_jobj_return);
                    dap_json_rpc_allocation_error(*a_json_arr_reply);
                    return DAP_JSON_RPC_ERR_CODE_MEMORY_ALLOCATED;
                }
                json_object_object_add(l_jobj_return, "info", l_jobj_not_implemented);
                l_ret = DAP_CHAIN_NET_JSON_RPC_OK;
            } else if ( strcmp (l_links_str,"disconnect_all") == 0 ){
                dap_chain_net_stop(l_net);
                json_object *l_jobj_ret = json_object_new_string("Stopped network");
                if (!l_jobj_ret) {
                    json_object_put(l_jobj_return);
                    dap_json_rpc_allocation_error(*a_json_arr_reply);
                    return DAP_JSON_RPC_ERR_CODE_MEMORY_ALLOCATED;
                }
                json_object_object_add(l_jobj_return, "message", l_jobj_ret);
                l_ret = DAP_CHAIN_NET_JSON_RPC_OK;
            }else {
                json_object_put(l_jobj_return);
                dap_json_rpc_error_add(*a_json_arr_reply, DAP_CHAIN_NET_JSON_RPC_UNDEFINED_PARAMETERS_COMMAND_LINK, "%s",
                                       "Subcommand 'link' requires one of parameters: list, add, del, info, disconnect_all");
                return DAP_CHAIN_NET_JSON_RPC_UNDEFINED_PARAMETERS_COMMAND_LINK;
            }

        } else if( l_sync_str) {
            json_object *l_jobj_state_machine = json_object_new_object();
            json_object *l_jobj_requested = json_object_new_string("SYNC_ALL");
            json_object *l_jobj_current = json_object_new_string(s_net_state_get_str(l_net));
            if (!l_jobj_state_machine || !l_jobj_current) {
                json_object_put(l_jobj_state_machine);
                json_object_put(l_jobj_current);
                json_object_put(l_jobj_return);
                dap_json_rpc_allocation_error(*a_json_arr_reply);
                return DAP_JSON_RPC_ERR_CODE_MEMORY_ALLOCATED;
            }
            dap_chain_net_sync(l_net);
            if (!l_jobj_requested) {
                json_object_put(l_jobj_state_machine);
                json_object_put(l_jobj_current);
                json_object_put(l_jobj_return);
                dap_json_rpc_allocation_error(*a_json_arr_reply);
                return DAP_JSON_RPC_ERR_CODE_MEMORY_ALLOCATED;
            }
            json_object_object_add(l_jobj_state_machine, "current", l_jobj_current);
            json_object_object_add(l_jobj_state_machine, "requested", l_jobj_requested);
            json_object_object_add(l_jobj_return, "state_machine", l_jobj_state_machine);
            l_ret = DAP_CHAIN_NET_JSON_RPC_OK;
        } else if (l_ca_str) {
            if (strcmp(l_ca_str, "add") == 0 ) {
                const char *l_cert_string = NULL, *l_hash_string = NULL;

                dap_cli_server_cmd_find_option_val(argv, arg_index, argc, "-cert", &l_cert_string);
                dap_cli_server_cmd_find_option_val(argv, arg_index, argc, "-hash", &l_hash_string);

                if (!l_cert_string && !l_hash_string) {
                    json_object_put(l_jobj_return);
                    dap_json_rpc_error_add(*a_json_arr_reply, DAP_CHAIN_NET_JSON_RPC_UNDEFINED_PARAMETERS_CA_ADD, "%s",
                                           "One of -cert or -hash parameters is mandatory");
                    return DAP_CHAIN_NET_JSON_RPC_UNDEFINED_PARAMETERS_CA_ADD;
                }
                
                char *l_hash_hex_str = NULL;

                if (l_cert_string) {
                    dap_cert_t * l_cert = dap_cert_find_by_name(l_cert_string);
                    if (l_cert == NULL) {
                        json_object_put(l_jobj_return);
                        dap_json_rpc_error_add(*a_json_arr_reply, DAP_CHAIN_NET_JSON_RPC_CAN_NOT_FIND_CERT_CA_ADD,
                                               "Can't find \"%s\" certificate", l_cert_string);
                        return DAP_CHAIN_NET_JSON_RPC_CAN_NOT_FIND_CERT_CA_ADD;
                    }
                    if (l_cert->enc_key == NULL) {
                        json_object_put(l_jobj_return);
                        dap_json_rpc_error_add(*a_json_arr_reply, DAP_CHAIN_NET_JSON_RPC_CAN_NOT_KEY_IN_CERT_CA_ADD,
                                               "No key found in \"%s\" certificate", l_cert_string);
                        return DAP_CHAIN_NET_JSON_RPC_CAN_NOT_KEY_IN_CERT_CA_ADD;
                    }
                    // Get publivc key hash
                    size_t l_pub_key_size = 0;
                    uint8_t *l_pub_key = dap_enc_key_serialize_pub_key(l_cert->enc_key, &l_pub_key_size);;
                    if (l_pub_key == NULL) {
                        json_object_put(l_jobj_return);
                        dap_json_rpc_error_add(*a_json_arr_reply, DAP_CHAIN_NET_JSON_RPC_CAN_SERIALIZE_PUBLIC_KEY_CERT_CA_ADD,
                                               "Can't serialize public key of certificate \"%s\"", l_cert_string);
                        return DAP_CHAIN_NET_JSON_RPC_CAN_SERIALIZE_PUBLIC_KEY_CERT_CA_ADD;
                    }
                    dap_chain_hash_fast_t l_pkey_hash;
                    dap_hash_fast(l_pub_key, l_pub_key_size, &l_pkey_hash);
                    DAP_DELETE(l_pub_key);
                    l_hash_hex_str = dap_chain_hash_fast_to_str_new(&l_pkey_hash);
                    //l_hash_base58_str = dap_enc_base58_encode_hash_to_str(&l_pkey_hash);
                } else {
                    l_hash_hex_str = !dap_strncmp(l_hash_string, "0x", 2) || !dap_strncmp(l_hash_string, "0X", 2)
                        ? dap_strdup(l_hash_string)
                        : dap_enc_base58_to_hex_str_from_str(l_hash_string);
                }
                const char c = '1';
                char *l_gdb_group_str = dap_chain_net_get_gdb_group_acl(l_net);
                if (!l_gdb_group_str) {
                    DAP_DELETE(l_hash_hex_str);
                    json_object_put(l_jobj_return);
                    dap_json_rpc_error_add(*a_json_arr_reply, DAP_CHAIN_NET_JSON_RPC_DATABASE_ACL_GROUP_NOT_DEFINED_FOR_THIS_NETWORK_CA_ADD, "%s",
                                           "Database ACL group not defined for this network");
                    return DAP_CHAIN_NET_JSON_RPC_DATABASE_ACL_GROUP_NOT_DEFINED_FOR_THIS_NETWORK_CA_ADD;
                }
                if( l_hash_hex_str ){
                    l_ret = dap_global_db_set_sync(l_gdb_group_str, l_hash_hex_str, &c, sizeof(c), false );
                    DAP_DELETE(l_gdb_group_str);
                    if (l_ret) {
                        json_object_put(l_jobj_return);
                        dap_json_rpc_error_add(*a_json_arr_reply, DAP_CHAIN_NET_JSON_RPC_CAN_NOT_SAVE_PUBLIC_KEY_IN_DATABASE,
                                               "Can't save public key hash %s in database", l_hash_hex_str);
                        DAP_DELETE(l_hash_hex_str);
                        return DAP_CHAIN_NET_JSON_RPC_CAN_NOT_SAVE_PUBLIC_KEY_IN_DATABASE;
                    } else
                        DAP_DELETE(l_hash_hex_str);
                } else{
                    json_object_put(l_jobj_return);
                    dap_json_rpc_error_add(*a_json_arr_reply, DAP_CHAIN_NET_JSON_RPC_CAN_NOT_SAVE_PUBLIC_KEY_IN_DATABASE, "%s",
                                           "Can't save NULL public key hash in database");
                    return DAP_CHAIN_NET_JSON_RPC_CAN_NOT_SAVE_PUBLIC_KEY_IN_DATABASE;
                }
                l_ret = DAP_CHAIN_NET_JSON_RPC_OK;
            } else if (strcmp(l_ca_str, "list") == 0 ) {
                char *l_gdb_group_str = dap_chain_net_get_gdb_group_acl(l_net);
                if (!l_gdb_group_str) {
                    dap_json_rpc_error_add(*a_json_arr_reply, DAP_CHAIN_NET_JSON_RPC_DATABASE_ACL_GROUP_NOT_DEFINED_FOR_THIS_NETWORK_CA_LIST, "%s",
                                           "Database ACL group not defined for this network");
                    return DAP_CHAIN_NET_JSON_RPC_DATABASE_ACL_GROUP_NOT_DEFINED_FOR_THIS_NETWORK_CA_LIST;
                }
                size_t l_objs_count;
                dap_global_db_obj_t *l_objs = dap_global_db_get_all_sync(l_gdb_group_str, &l_objs_count);
                DAP_DELETE(l_gdb_group_str);
                json_object *l_jobj_list_ca = json_object_new_array();
                if (!l_jobj_list_ca) {
                    json_object_put(l_jobj_return);
                    dap_json_rpc_allocation_error(*a_json_arr_reply);
                    return DAP_JSON_RPC_ERR_CODE_MEMORY_ALLOCATED;
                }
                for (size_t i = 0; i < l_objs_count; i++) {
                    json_object *l_jobj_key = json_object_new_string(l_objs[i].key);
                    if (!l_jobj_key) {
                        json_object_put(l_jobj_list_ca);
                        json_object_put(l_jobj_return);
                        dap_json_rpc_allocation_error(*a_json_arr_reply);
                        return DAP_JSON_RPC_ERR_CODE_MEMORY_ALLOCATED;
                    }
                }
                dap_global_db_objs_delete(l_objs, l_objs_count);
                if (json_object_array_length(l_jobj_list_ca) > 0) {
                    json_object_object_add(l_jobj_return, "ca_list", l_jobj_list_ca);
                } else {
                    json_object_put(l_jobj_list_ca);
                    json_object *l_jobj_str_ret = json_object_new_string("No entries found");
                    if (!l_jobj_list_ca) {
                        json_object_put(l_jobj_return);
                        dap_json_rpc_allocation_error(*a_json_arr_reply);
                        return DAP_JSON_RPC_ERR_CODE_MEMORY_ALLOCATED;
                    }
                    json_object_object_add(l_jobj_return, "ca_list", l_jobj_str_ret);
                }
                l_ret = DAP_CHAIN_NET_JSON_RPC_OK;
            } else if (strcmp(l_ca_str, "del") == 0 ) {
                const char *l_hash_string = NULL;
                dap_cli_server_cmd_find_option_val(argv, arg_index, argc, "-hash", &l_hash_string);
                if (!l_hash_string) {
                    dap_json_rpc_error_add(*a_json_arr_reply, DAP_CHAIN_NET_JSON_RPC_UNKNOWN_HASH_CA_DEL, "%s",
                                           "Format should be 'net ca del -hash <hash string>");
                    return DAP_CHAIN_NET_JSON_RPC_UNKNOWN_HASH_CA_DEL;
                }
                char *l_gdb_group_str = dap_chain_net_get_gdb_group_acl(l_net);
                if (!l_gdb_group_str) {
                    dap_json_rpc_error_add(*a_json_arr_reply, DAP_CHAIN_NET_JSON_RPC_DATABASE_ACL_GROUP_NOT_DEFINED_FOR_THIS_NETWORK_CA_DEL, "%s",
                                           "Database ACL group not defined for this network");
                    return DAP_CHAIN_NET_JSON_RPC_DATABASE_ACL_GROUP_NOT_DEFINED_FOR_THIS_NETWORK_CA_DEL;
                }
                char *l_ret_msg_str = dap_strdup_printf("Certificate %s has been deleted.", l_hash_string);
                json_object *l_jobj_ret = json_object_new_string(l_ret_msg_str);
                DAP_DELETE(l_ret_msg_str);
                if (l_jobj_ret) {
                    json_object_put(l_jobj_return);
                    dap_json_rpc_allocation_error(*a_json_arr_reply);
                    return DAP_JSON_RPC_ERR_CODE_MEMORY_ALLOCATED;
                }
                l_ret = dap_global_db_del_sync(l_gdb_group_str, l_hash_string);
                DAP_DELETE(l_gdb_group_str);
                if (l_ret) {
                    json_object_put(l_jobj_return);
                    dap_json_rpc_error_add(*a_json_arr_reply, DAP_CHAIN_NET_JSON_RPC_CAN_NOT_FIND_CERT_CA_DEL, "%s",
                                           "Can't find certificate public key hash in database");
                    return DAP_CHAIN_NET_JSON_RPC_CAN_NOT_FIND_CERT_CA_DEL;
                }
                json_object_put(l_jobj_return);
                json_object_array_add(*reply, l_jobj_ret);
                return DAP_CHAIN_NET_JSON_RPC_OK;
            } else {
                dap_json_rpc_error_add(*a_json_arr_reply, DAP_CHAIN_NET_JSON_RPC_INVALID_PARAMETER_COMMAND_CA, "%s",
                                       "Subcommand 'ca' requires one of parameter: add, list, del");
                return DAP_CHAIN_NET_JSON_RPC_INVALID_PARAMETER_COMMAND_CA;
            }
        } else if (l_ledger_str && !strcmp(l_ledger_str, "reload")) {
            int l_return_state = dap_chain_net_stop_wait_for(l_net);
            dap_chain_net_purge(l_net);
            if (l_return_state)
                dap_chain_net_start(l_net);
        } else if (l_list_str && !strcmp(l_list_str, "list")) {
            if (!l_net->pub.keys) {
                json_object_put(l_jobj_return);
                dap_json_rpc_error_add(*a_json_arr_reply, DAP_CHAIN_NET_JSON_RPC_NO_POA_CERTS_FOUND_POA_CERTS, "%s",
                                       "No PoA certs found for this network");
                return DAP_CHAIN_NET_JSON_RPC_NO_POA_CERTS_FOUND_POA_CERTS;
            }
            json_object *l_jobj_pkeys = json_object_new_array();
            if (!l_jobj_pkeys) {
                json_object_put(l_jobj_return);
                dap_json_rpc_allocation_error(*a_json_arr_reply);
                return DAP_JSON_RPC_ERR_CODE_MEMORY_ALLOCATED;
            }
            for (dap_list_t *it = l_net->pub.keys; it; it = it->next) {
                dap_hash_fast_t l_pkey_hash;
                char l_pkey_hash_str[DAP_CHAIN_HASH_FAST_STR_SIZE];
                dap_pkey_get_hash(it->data, &l_pkey_hash);
                dap_chain_hash_fast_to_str(&l_pkey_hash, l_pkey_hash_str, DAP_CHAIN_HASH_FAST_STR_SIZE);
                json_object *l_jobj_hash_key = json_object_new_string(l_pkey_hash_str);
                if (!l_jobj_hash_key) {
                    json_object_put(l_jobj_pkeys);
                    json_object_put(l_jobj_return);
                    dap_json_rpc_allocation_error(*a_json_arr_reply);
                    return DAP_JSON_RPC_ERR_CODE_MEMORY_ALLOCATED;
                }
                json_object_array_add(l_jobj_pkeys, l_jobj_hash_key);
            }
            if (json_object_array_length(l_jobj_pkeys) > 0) {
                json_object_object_add(l_jobj_return, "poa_certs", l_jobj_pkeys);
            } else {
                json_object_put(l_jobj_pkeys);
                json_object *l_jobj_info = json_object_new_string("empty");
                if (!l_jobj_info) {
                    json_object_put(l_jobj_return);
                    dap_json_rpc_allocation_error(*a_json_arr_reply);
                    return DAP_JSON_RPC_ERR_CODE_MEMORY_ALLOCATED;
                }
                json_object_object_add(l_jobj_pkeys, "poa_certs", l_jobj_info);
            }
            l_ret = DAP_CHAIN_NET_JSON_RPC_OK;
        } else {
            dap_json_rpc_error_add(*a_json_arr_reply, DAP_CHAIN_NET_JSON_RPC_UNKNOWN_SUBCOMMANDS, "%s",
                                   "Command 'net' requires one of subcomands: sync, link, go, get, stats, ca, ledger");
            l_ret = DAP_CHAIN_NET_JSON_RPC_UNKNOWN_SUBCOMMANDS;
        }
    } else {
        json_object_put(l_jobj_return);
        l_jobj_return = NULL;
    }
    if (l_jobj_return) {
        json_object_array_add(*a_json_arr_reply, l_jobj_return);
    }
    return  l_ret;
}

static int s_cmp_cfg_pri(dap_config_t *cfg1, dap_config_t *cfg2) {
    uint16_t l_pri1 = dap_config_get_item_uint16_default(cfg1, "chain", "load_priority", 100),
             l_pri2 = dap_config_get_item_uint16_default(cfg2, "chain", "load_priority", 100);
    return l_pri1 == l_pri2 ? 0 : l_pri1 > l_pri2 ? 1 : -1;
}

/**
 * @brief dap_chain_net_deinit
 */
void dap_chain_net_deinit()
{
    dap_link_manager_deinit();
    dap_chain_net_balancer_deinit();
    dap_chain_net_t *l_net, *l_tmp;
    HASH_ITER(hh2, s_nets_by_id, l_net, l_tmp) {
        dap_chain_net_delete(l_net);
    }
    dap_http_ban_list_client_deinit();
}

/**
 * @brief dap_chain_net_delete
 * free dap_chain_net_t * a_net object
 * @param a_net
 */
void dap_chain_net_delete(dap_chain_net_t *a_net)
{
    // Synchronously going to offline state
    dap_chain_net_stop_wait_for(a_net);
    dap_global_db_cluster_t *l_mempool = PVT(a_net)->mempool_clusters;
    while (l_mempool) {
        dap_global_db_cluster_t *l_next = l_mempool->next;
        dap_global_db_cluster_delete(l_mempool);
        l_mempool = l_next;
    }
    dap_global_db_cluster_delete(PVT(a_net)->orders_cluster);
    dap_global_db_cluster_delete(PVT(a_net)->nodes_cluster);
    dap_global_db_cluster_delete(PVT(a_net)->nodes_states);
    dap_global_db_cluster_delete(PVT(a_net)->common_orders);

    DAP_DELETE(PVT(a_net)->node_info);
    if (a_net->pub.ledger) {
        dap_ledger_purge(a_net->pub.ledger, true);
        dap_ledger_handle_free(a_net->pub.ledger);
    }
    if (a_net->pub.chains) {
        dap_chain_t
            *l_cur = NULL,
            *l_tmp = NULL;
        DL_FOREACH_SAFE(a_net->pub.chains, l_cur, l_tmp) {
            DL_DELETE(a_net->pub.chains, l_cur);
            dap_chain_delete(l_cur);
        }
    }
<<<<<<< HEAD
=======
    dap_chain_policy_net_remove(a_net->pub.id);
>>>>>>> c141c702
    HASH_DEL(s_nets_by_name, a_net);
    HASH_DELETE(hh2, s_nets_by_id, a_net);
    DAP_DELETE(a_net);
}

#ifdef DAP_LEDGER_TEST
int dap_chain_net_test_init()
{
    dap_chain_net_t *l_net = DAP_NEW_Z_SIZE( dap_chain_net_t, sizeof(dap_chain_net_t) + sizeof(dap_chain_net_pvt_t) );
    PVT(l_net)->node_info = DAP_NEW_Z_SIZE(dap_chain_node_info_t, sizeof(dap_chain_node_info_t) + DAP_HOSTADDR_STRLEN + 1 );
    l_net->pub.id.uint64 = 0xFA0;
    strcpy(l_net->pub.name, "Snet");
    l_net->pub.gdb_groups_prefix = (const char*)l_net->pub.name;
    l_net->pub.native_ticker = "TestCoin";
    PVT(l_net)->node_role.enums = NODE_ROLE_ROOT;
    HASH_ADD(hh2, s_nets_by_id, pub.id, sizeof(dap_chain_net_id_t), l_net);
    HASH_ADD_STR(s_nets_by_name, pub.name, l_net);
    return 0;
}
#endif


static int s_nodes_hosts_init(dap_chain_net_t *a_net, dap_config_t *a_cfg, const char *a_hosts_type, struct request_link_info ***a_hosts, uint16_t *a_hosts_count)
{
    dap_return_val_if_pass(!a_cfg || !a_hosts_type || !a_hosts || !a_hosts_count, -1);
    const char **l_nodes_addrs = dap_config_get_array_str(a_cfg, "general", a_hosts_type, a_hosts_count);
    if (*a_hosts_count) {
        *a_hosts = DAP_NEW_Z_COUNT(struct request_link_info *, *a_hosts_count);
        if (!*a_hosts) {
            log_it(L_CRITICAL, "%s", c_error_memory_alloc);
            return -1;
        }
        uint16_t i = 0, e = 0;
        for (; i < *a_hosts_count; ++i) {
            if (!( (*a_hosts)[i] = s_net_resolve_host(l_nodes_addrs[i]) )) {
                log_it(L_ERROR, "Incorrect address %s, fix \"%s\" network config "
                                "or check internet connection and restart node",
                                l_nodes_addrs[i],  a_net->pub.name);
                ++e;
                continue;
            }
        }
        debug_if(e, L_ERROR, "%d / %d %s links are invalid or can't be accessed, fix \"%s\""
                        "network config or check internet connection and restart node",
                        e, i, a_hosts_type, a_net->pub.name);

    }
    return 0;
}

/**
 * @brief load network config settings from cellframe-node.cfg file
 *
 * @param a_net_name const char *: network name, for example "home21-network"
 * @param a_acl_idx currently 0
 * @return int
 */
int s_net_init(const char *a_net_name, const char *a_path, uint16_t a_acl_idx)
{
    dap_config_t *l_cfg = dap_config_open(a_path);
    if (!l_cfg)
        return log_it(L_ERROR,"Can't open default network config %s", a_path), -1;

    dap_chain_net_t *l_net = s_net_new(a_net_name, l_cfg);
    if ( !l_net )
        return log_it(L_ERROR,"Can't create net \"%s\"", a_net_name), dap_config_close(l_cfg), -1;

    dap_chain_net_pvt_t *l_net_pvt = PVT(l_net);
    l_net_pvt->acl_idx = a_acl_idx;
    // Transaction can be sent to bridged networks
    uint16_t l_net_ids_count = 0;
    const char **l_bridged_net_ids = dap_config_get_array_str(l_cfg, "general", "bridged_network_ids", &l_net_ids_count);
    if (l_net_ids_count) {
        l_net->pub.bridged_networks = DAP_NEW_Z_COUNT(dap_chain_net_id_t, l_net_ids_count);
        unsigned i, j;
        for (i = 0, j = 0; i < l_net_ids_count; ++i) {
            if (dap_chain_net_id_parse(l_bridged_net_ids[i], &l_net->pub.bridged_networks[j]) != 0) {
                log_it(L_ERROR, "Can't add invalid net id \"%s\" to bridged net list of \"%s\"",
                                l_bridged_net_ids[i], a_net_name);
                continue;
            }
            ++j;
        }
        l_net->pub.bridged_networks_count = j;
        if (j < i)
            l_net->pub.bridged_networks = DAP_REALLOC_COUNT(l_net->pub.bridged_networks, j); // Can be NULL, it's ok
    }

    // read nodes addrs and hosts
    if (
        dap_config_stream_addrs_parse(l_cfg, "general", "permanent_nodes_addrs", &l_net_pvt->permanent_links_addrs, &l_net_pvt->permanent_links_addrs_count) ||
        s_nodes_hosts_init(l_net, l_cfg, "permanent_nodes_hosts", &l_net_pvt->permanent_links_hosts, &l_net_pvt->permanent_links_hosts_count) ||
        s_nodes_hosts_init(l_net, l_cfg, "seed_nodes_hosts", &l_net_pvt->seed_nodes_hosts, &l_net_pvt->seed_nodes_count) || 
        (!l_net_pvt->seed_nodes_count && s_nodes_hosts_init(l_net, l_cfg, "bootstrap_hosts", &l_net_pvt->seed_nodes_hosts, &l_net_pvt->seed_nodes_count) )
    ) {
        dap_chain_net_delete(l_net);
        dap_config_close(l_cfg);
        return -4;
    }
    if (!l_net_pvt->seed_nodes_count)
        log_it(L_WARNING, "Can't read seed nodes addresses, work with local balancer only");

    // Get list chains name for enabled debug mode
    bool is_esbocs_debug = dap_config_get_item_bool_default(l_cfg, "esbocs", "consensus_debug", false);

    /* *** Chains init by configs *** */
    DIR *l_chains_dir = opendir(a_path);
    if (!l_chains_dir)
        return log_it(L_ERROR, "Can't find any chains for network %s", l_net->pub.name), dap_chain_net_delete(l_net), -7;

    struct dirent *l_dir_entry;
    dap_config_t *l_chain_config, *l_all_chain_configs = NULL, *l_tmp_cfg;
    char l_chain_cfg_path[MAX_PATH + 1] = { '\0' };
    int l_pos = snprintf(l_chain_cfg_path, MAX_PATH, "network/%s/", a_net_name);
    while (( l_dir_entry = readdir(l_chains_dir) )) {
        unsigned short l_len = strlen(l_dir_entry->d_name);
        if ( l_len > 4 && !dap_strncmp(l_dir_entry->d_name + l_len - 4, ".cfg", 4) ) {
            *(l_dir_entry->d_name + l_len - 4) = '\0';
            log_it(L_DEBUG, "Opening chain config \"%s.%s\"", a_net_name, l_dir_entry->d_name);
            dap_strncpy(l_chain_cfg_path + l_pos, l_dir_entry->d_name, MAX_PATH - l_pos);
            if (!( l_chain_config = dap_config_open(l_chain_cfg_path) )) {
                log_it(L_ERROR, "Can't open chain config %s, skip it", l_dir_entry->d_name);
                continue;
            }
            HASH_ADD_KEYPTR(hh, l_all_chain_configs, l_chain_config->path, strlen(l_chain_config->path), l_chain_config);
        }
    }
    closedir(l_chains_dir);
    if (!l_all_chain_configs)
        return log_it(L_ERROR, "Can't find any chains for network %s", l_net->pub.name), dap_chain_net_delete(l_net), -8;

    HASH_SORT(l_all_chain_configs, s_cmp_cfg_pri);
    dap_chain_t *l_chain;
    dap_chain_type_t *l_types_arr;
    char l_occupied_default_types[CHAIN_TYPE_MAX] = { 0 };
    HASH_ITER(hh, l_all_chain_configs, l_chain_config, l_tmp_cfg) {
        if (( l_chain = dap_chain_load_from_cfg(l_net->pub.name, l_net->pub.id, l_chain_config) )) {
            DL_APPEND(l_net->pub.chains, l_chain);
            l_types_arr = l_chain->default_datum_types;
            uint16_t
                i = 0,
                k = l_chain->default_datum_types_count;
            for ( ; i < k; ++i) {
                if ( l_occupied_default_types[l_types_arr[i]] ) {
                    if ( i < k - 1 )
                        l_types_arr[i] =
                            l_types_arr[k - 1];
                    --i;
                    --k;
                } else
                    l_occupied_default_types[l_types_arr[i]] = 1;
            }
            if ( k < l_chain->default_datum_types_count ) {
                l_chain->default_datum_types_count = k;
                l_chain->default_datum_types = DAP_REALLOC_COUNT(l_chain->default_datum_types, k);
            }
            if (!dap_strcmp(DAP_CHAIN_PVT(l_chain)->cs_name, "esbocs") && is_esbocs_debug) {
                dap_chain_esbocs_change_debug_mode(l_chain, true);
            }
        } else {
            HASH_DEL(l_all_chain_configs, l_chain_config);
            dap_config_close(l_chain_config);
            dap_chain_net_delete(l_net);
            return -5;
        }
    }
    HASH_CLEAR(hh, l_all_chain_configs);
    // LEDGER model
    uint16_t l_ledger_flags = 0;
    switch ( PVT( l_net )->node_role.enums ) {
    case NODE_ROLE_LIGHT:
        //break;
        PVT( l_net )->node_role.enums = NODE_ROLE_FULL; // TODO: implement light mode
    case NODE_ROLE_FULL:
        l_ledger_flags |= DAP_LEDGER_CHECK_LOCAL_DS;
        if (dap_config_get_item_bool_default(g_config, "ledger", "cache_enabled", false))
            l_ledger_flags |= DAP_LEDGER_CACHE_ENABLED;
    default:
        l_ledger_flags |= DAP_LEDGER_CHECK_CELLS_DS | DAP_LEDGER_CHECK_TOKEN_EMISSION;
    }
    if (dap_config_get_item_bool_default(g_config, "ledger", "mapped", true))
        l_ledger_flags |= DAP_LEDGER_MAPPED;

    for (dap_chain_t *l_chain = l_net->pub.chains; l_chain; l_chain = l_chain->next) {
        if (l_chain->callback_load_from_gdb) {
            l_ledger_flags &= ~DAP_LEDGER_MAPPED;
            l_ledger_flags |= DAP_LEDGER_THRESHOLD_ENABLED;
            continue;
        }
        if (!l_chain->callback_get_poa_certs)
            continue;
        if (!l_net->pub.keys)
            l_net->pub.keys = l_chain->callback_get_poa_certs(l_chain, NULL, NULL);
    }
    if (!l_net->pub.keys)
        log_it(L_WARNING, "PoA certificates for net %s not found", l_net->pub.name);

    // init LEDGER model
    l_net->pub.ledger = dap_ledger_create(l_net, l_ledger_flags);
    // Decrees initializing
    dap_chain_net_decree_init(l_net);
    return 0;
}

static void *s_net_load(void *a_arg)
{
    dap_chain_net_t *l_net = a_arg;
    int l_err_code = 0;

    if (!l_net->pub.config) {
        log_it(L_ERROR,"Can't open default network config");
        l_err_code = -1;
        goto ret;
    }

    dap_chain_net_pvt_t *l_net_pvt = PVT(l_net);

    // reload ledger cache at once
    /*if (s_chain_net_reload_ledger_cache_once(l_net)) {
        log_it(L_WARNING,"Start one time ledger cache reloading");
        dap_ledger_purge(l_net->pub.ledger, false);
        dap_chain_net_srv_stake_purge(l_net);
    } else
        dap_chain_net_srv_stake_load_cache(l_net);*/

    // load chains
    dap_chain_t *l_chain = l_net->pub.chains;
    clock_t l_chain_load_start_time; 
    l_chain_load_start_time = clock(); 
    while (l_chain) {
        l_net->pub.fee_value = uint256_0;
        l_net->pub.fee_addr = c_dap_chain_addr_blank;
        if (!dap_chain_load_all(l_chain)) {
            log_it (L_NOTICE, "Loaded chain files");
            if ( DAP_CHAIN_PVT(l_chain)->need_reorder ) 
            {
                log_it(L_DAP, "Reordering chain files for chain %s", l_chain->name);
                if (l_chain->callback_atom_add_from_treshold) {
                    while (l_chain->callback_atom_add_from_treshold(l_chain, NULL))
                        log_it(L_DEBUG, "Added atom from treshold");
                }
                dap_chain_save_all(l_chain);
                
                DAP_CHAIN_PVT(l_chain)->need_reorder = false;
                if (l_chain->callback_purge) {
                    dap_chain_net_decree_purge(l_net);
                    l_chain->callback_purge(l_chain);
                    dap_ledger_purge(l_net->pub.ledger, false);
                    l_net->pub.fee_value = uint256_0;
                    l_net->pub.fee_addr = c_dap_chain_addr_blank;
                    dap_chain_load_all(l_chain);
                } else
                    log_it(L_WARNING, "No purge callback for chain %s, can't reload it with correct order", l_chain->name);
            }
            if (l_chain->callback_atom_add_from_treshold) {
                while (l_chain->callback_atom_add_from_treshold(l_chain, NULL))
                    log_it(L_DEBUG, "Added atom from treshold");
            }
        } else {
            //dap_chain_save_all( l_chain );
            log_it (L_NOTICE, "Initialized chain files");
        }
        l_chain->atom_num_last = 0;
        time_t l_chain_load_time_taken = clock() - l_chain_load_start_time; 
        double time_taken = ((double)l_chain_load_time_taken)/CLOCKS_PER_SEC; // in seconds 
        log_it(L_NOTICE, "[%s] Chain [%s] processing took %f seconds", l_chain->net_name, l_chain->name, time_taken);
        l_chain = l_chain->next;
    }
    dap_ledger_load_end(l_net->pub.ledger);

    // Do specific role actions post-chain created
    l_net_pvt->state_target = NET_STATE_OFFLINE;
    switch ( l_net_pvt->node_role.enums ) {
        case NODE_ROLE_ROOT_MASTER:{
            // Set to process everything in datum pool
            dap_chain_t * l_chain = NULL;
            DL_FOREACH(l_net->pub.chains, l_chain)
                l_chain->is_datum_pool_proc = true;
            log_it(L_INFO,"Root master node role established");
        } // Master root includes root
        case NODE_ROLE_ROOT:{
            // Set to process only zerochain
            dap_chain_id_t l_chain_id = {{0}};
            dap_chain_t *l_chain = dap_chain_find_by_id(l_net->pub.id, l_chain_id);
            if (l_chain)
                l_chain->is_datum_pool_proc = true;
            log_it(L_INFO,"Root node role established");
        } break;
        case NODE_ROLE_CELL_MASTER:
        case NODE_ROLE_MASTER:{
            uint16_t l_proc_chains_count=0;
            const char **l_proc_chains = dap_config_get_array_str(l_net->pub.config, "role-master", "proc_chains", &l_proc_chains_count);
            for (size_t i = 0; i< l_proc_chains_count ; i++) {
                dap_chain_id_t l_chain_id = {};
                if (dap_chain_id_parse(l_proc_chains[i], &l_chain_id) == 0) {
                    dap_chain_t *l_chain = dap_chain_find_by_id(l_net->pub.id, l_chain_id );
                    if (l_chain)
                        l_chain->is_datum_pool_proc = true;
                    else
                        log_it(L_WARNING, "Can't find chain id 0x%016" DAP_UINT64_FORMAT_X, l_chain_id.uint64);
                }
            }
            log_it(L_INFO,"Master node role established");
        } break;
        case NODE_ROLE_FULL:{
            log_it(L_INFO,"Full node role established");
        } break;
        case NODE_ROLE_LIGHT:
        default:
            log_it(L_INFO,"Light node role established");

    }

    l_net_pvt->balancer_type = dap_config_get_item_bool_default(l_net->pub.config, "general", "use_dns_links", false);

    // Init GlobalDB clusters for mempool, service and nodes (with aliases)
    char *l_gdb_groups_mask = NULL;
    DL_FOREACH(l_net->pub.chains, l_chain) {
        // Personal chain mempool cluster for each chain
        l_gdb_groups_mask = dap_strdup_printf("%s.chain-%s.mempool", l_net->pub.gdb_groups_prefix, l_chain->name);
        dap_global_db_cluster_t *l_cluster = dap_global_db_cluster_add(
                                                dap_global_db_instance_get_default(), l_net->pub.name,
                                                dap_guuid_compose(l_net->pub.id.uint64, 0), l_gdb_groups_mask,
                                                dap_config_get_item_int32_default(l_net->pub.config, "global_db", "mempool_ttl", DAP_CHAIN_NET_MEMPOOL_TTL),
                                                true, DAP_GDB_MEMBER_ROLE_USER, DAP_CLUSTER_TYPE_EMBEDDED);
        if (!l_cluster) {
            log_it(L_ERROR, "Can't initialize mempool cluster for network %s", l_net->pub.name);
            l_err_code = -2;
            goto ret;
        }
        dap_chain_net_add_auth_nodes_to_cluster(l_net, l_cluster);
        DAP_DELETE(l_gdb_groups_mask);
        if (l_net->pub.chains == l_chain)   // Pointer for first mempool cluster in global double-linked list of clusters
            l_net_pvt->mempool_clusters = l_cluster;
    }
    // Service orders cluster
    l_gdb_groups_mask = dap_strdup_printf("%s.service.orders", l_net->pub.gdb_groups_prefix);
    l_net_pvt->orders_cluster = dap_global_db_cluster_add(dap_global_db_instance_get_default(),
                                                          l_net->pub.name, dap_guuid_compose(l_net->pub.id.uint64, 0),
                                                          l_gdb_groups_mask, 0, true,
                                                          DAP_GDB_MEMBER_ROLE_GUEST,
                                                          DAP_CLUSTER_TYPE_EMBEDDED);
    if (!l_net_pvt->orders_cluster) {
        log_it(L_ERROR, "Can't initialize orders cluster for network %s", l_net->pub.name);
        goto ret;
    }
    dap_chain_net_add_auth_nodes_to_cluster(l_net, l_net_pvt->orders_cluster);
    DAP_DELETE(l_gdb_groups_mask);
    // Common orders cluster
    l_gdb_groups_mask = dap_strdup_printf("%s.orders", l_net->pub.gdb_groups_prefix);
    l_net_pvt->common_orders = dap_global_db_cluster_add(dap_global_db_instance_get_default(),
                                                          l_net->pub.name, dap_guuid_compose(l_net->pub.id.uint64, 0),
                                                          l_gdb_groups_mask, 0, true,
                                                          DAP_GDB_MEMBER_ROLE_USER,
                                                          DAP_CLUSTER_TYPE_EMBEDDED);
    if (!l_net_pvt->common_orders) {
        log_it(L_ERROR, "Can't initialize orders cluster for network %s", l_net->pub.name);
        goto ret;
    }
    dap_chain_net_add_auth_nodes_to_cluster(l_net, l_net_pvt->common_orders);
    DAP_DELETE(l_gdb_groups_mask);
    // Node states cluster
    l_gdb_groups_mask = dap_strdup_printf("%s.nodes.states", l_net->pub.gdb_groups_prefix);
    l_net_pvt->nodes_states = dap_global_db_cluster_add(dap_global_db_instance_get_default(),
                                                        l_net->pub.name, dap_guuid_compose(l_net->pub.id.uint64, 0),
                                                        l_gdb_groups_mask, DAP_CHAIN_NET_NODES_TTL, true,
                                                        DAP_GDB_MEMBER_ROLE_USER,
                                                        DAP_CLUSTER_TYPE_EMBEDDED);
    DAP_DELETE(l_gdb_groups_mask);
    // Nodes and its aliases cluster
    snprintf(l_net->pub.gdb_nodes, sizeof(l_net->pub.gdb_nodes), "%s.%s", l_net->pub.gdb_groups_prefix, s_gdb_nodes_postfix);
    l_net_pvt->nodes_cluster = dap_global_db_cluster_add(dap_global_db_instance_get_default(),
                                                         l_net->pub.name, dap_guuid_compose(l_net->pub.id.uint64, 0),
                                                         l_net->pub.gdb_nodes, 0, true,
                                                         DAP_GDB_MEMBER_ROLE_GUEST,
                                                         DAP_CLUSTER_TYPE_EMBEDDED);
    if (!l_net_pvt->nodes_cluster) {
        log_it(L_ERROR, "Can't initialize nodes cluster for network %s", l_net->pub.name);
        l_err_code = -3;
        goto ret;
    }
    dap_chain_net_add_auth_nodes_to_cluster(l_net, l_net_pvt->nodes_cluster);
    dap_chain_net_add_nodelist_notify_callback(l_net, s_nodelist_change_notify, l_net);

    if (dap_link_manager_add_net(l_net->pub.id.uint64, l_net_pvt->nodes_cluster->links_cluster,
                                dap_config_get_item_uint16_default(l_net->pub.config,
                                                                   "general", "links_required", 3))) {
        log_it(L_WARNING, "Can't add net %s to link manager", l_net->pub.name);
    }

    DL_FOREACH(l_net->pub.chains, l_chain)
        if (l_chain->callback_created)
            l_chain->callback_created(l_chain, l_net->pub.config);

    if ( s_server_enabled ) {
        if (( l_net_pvt->node_info->ext_port = dap_config_get_item_uint16(g_config, "server", "ext_port") ))
            log_it(L_INFO, "Set external port %u for adding in node list", l_net_pvt->node_info->ext_port);
    }

    l_net_pvt->node_info->address.uint64 = g_node_addr.uint64;

    log_it(L_NOTICE, "Net load information: node_addr " NODE_ADDR_FP_STR ", seed links %u, cell_id 0x%016"DAP_UINT64_FORMAT_X,
           NODE_ADDR_FP_ARGS_S(g_node_addr),
           l_net_pvt->seed_nodes_count,
           l_net_pvt->node_info->cell_id.uint64);

    // TODO rework alias concept
    const char * l_node_addr_type = dap_config_get_item_str_default(l_net->pub.config ,
                                                                    "general", "node_addr_type", "auto");
    if (!dap_strcmp(l_node_addr_type, "static")) {
        const char *l_node_alias_str = dap_config_get_item_str_default(l_net->pub.config, "general", "node-addr",
                                                                       dap_config_get_item_str(l_net->pub.config,
                                                                                               "general", "node-alias"));
        if (l_node_alias_str) {
            dap_stream_node_addr_t *l_alias_addr = dap_chain_node_alias_find(l_net, l_node_alias_str);
            if (!l_alias_addr)
                dap_chain_node_alias_register(l_net, l_node_alias_str, &g_node_addr);
        } else
            log_it(L_ERROR, "Can't read alias for node address from config");

    } else if (dap_strcmp(l_node_addr_type, "auto"))
        log_it(L_WARNING, "Unknown node address type will be defalted to 'auto'");

    l_net_pvt->sync_context.sync_idle_time = dap_config_get_item_uint32_default(g_config, "chain", "sync_idle_time", 60);
    dap_proc_thread_timer_add(NULL, s_net_state_timer_callback, l_net, c_sync_timer_period);

    log_it(L_INFO, "Chain network \"%s\" initialized", l_net->pub.name);
    l_net_pvt->state = NET_STATE_OFFLINE;
ret:
    if (l_err_code)
        log_it(L_ERROR, "Loading chains of net %s finished with (%d) error code.", l_net->pub.name, l_err_code);
    return NULL;
}

dap_global_db_cluster_t *dap_chain_net_get_mempool_cluster(dap_chain_t *a_chain)
{
    dap_return_val_if_fail(a_chain, NULL);
    dap_chain_net_t *l_net = dap_chain_net_by_id(a_chain->net_id);
    if (!l_net) {
        log_it(L_ERROR, "Invalid chain specified for mempool cluster search");
        return NULL;
    }
    dap_global_db_cluster_t *l_mempool = PVT(l_net)->mempool_clusters;
    dap_chain_t *l_chain;
    DL_FOREACH(l_net->pub.chains, l_chain) {
        if (l_chain == a_chain)
            return l_mempool;
        assert(l_mempool);
        l_mempool = l_mempool->next;
    }
    log_it(L_ERROR, "No mempool cluster found for chain specified");
    return NULL;
}

void dap_chain_add_mempool_notify_callback(dap_chain_t *a_chain, dap_store_obj_callback_notify_t a_callback, void *a_cb_arg)
{
    dap_global_db_cluster_add_notify_callback(dap_chain_net_get_mempool_cluster(a_chain), a_callback, a_cb_arg);
}

static void s_nodelist_change_notify(dap_store_obj_t *a_obj, void *a_arg)
{
    dap_chain_net_t *l_net = a_arg;
    dap_return_if_fail(a_obj->key && !dap_strcmp(l_net->pub.gdb_nodes, a_obj->group));
    char l_ts[DAP_TIME_STR_SIZE] = { '\0' };
    dap_nanotime_to_str_rfc822(l_ts, sizeof(l_ts), a_obj->timestamp);
    if (dap_store_obj_get_type(a_obj) == DAP_GLOBAL_DB_OPTYPE_DEL) {
        log_it(L_NOTICE, "Removed node %s from network %s at %s\n",
                                 a_obj->key, l_net->pub.name, l_ts);
        return;
    }
    dap_chain_node_info_t *l_node_info = (dap_chain_node_info_t *)a_obj->value;
    assert(dap_chain_node_info_get_size(l_node_info) == a_obj->value_len);
    log_it(L_NOTICE, "Added node "NODE_ADDR_FP_STR" [%s : %u] to network %s at %s\n",
                             NODE_ADDR_FP_ARGS_S(l_node_info->address),
                             l_node_info->ext_host, l_node_info->ext_port,
                             l_net->pub.name, l_ts);
}

void dap_chain_net_add_nodelist_notify_callback(dap_chain_net_t *a_net, dap_store_obj_callback_notify_t a_callback, void *a_cb_arg)
{
    dap_global_db_cluster_add_notify_callback(PVT(a_net)->nodes_cluster, a_callback, a_cb_arg);
}

void dap_chain_net_srv_order_add_notify_callback(dap_chain_net_t *a_net, dap_store_obj_callback_notify_t a_callback, void *a_cb_arg)
{
    dap_global_db_cluster_add_notify_callback(PVT(a_net)->orders_cluster, a_callback, a_cb_arg);
}

int dap_chain_net_add_auth_nodes_to_cluster(dap_chain_net_t *a_net, dap_global_db_cluster_t *a_cluster)
{
    dap_return_val_if_fail(a_net && a_cluster, -1);
    for (dap_chain_t *l_chain = a_net->pub.chains; l_chain; l_chain = l_chain->next){
        for (uint16_t i = 0; i < l_chain->authorized_nodes_count; i++)
            dap_global_db_cluster_member_add(a_cluster, l_chain->authorized_nodes_addrs + i, DAP_GDB_MEMBER_ROLE_ROOT);
    }
    return 0;
}

bool dap_chain_net_add_validator_to_clusters(dap_chain_t *a_chain, dap_stream_node_addr_t *a_addr)
{
    bool l_ret = dap_global_db_cluster_member_add(dap_chain_net_get_mempool_cluster(a_chain), a_addr, DAP_GDB_MEMBER_ROLE_ROOT);
    l_ret &= (bool)dap_global_db_cluster_member_add(PVT(dap_chain_net_by_id(a_chain->net_id))->orders_cluster, a_addr, DAP_GDB_MEMBER_ROLE_USER);
    return l_ret;
}

bool dap_chain_net_remove_validator_from_clusters(dap_chain_t *a_chain, dap_stream_node_addr_t *a_addr)
{
    bool l_ret = !dap_global_db_cluster_member_delete(dap_chain_net_get_mempool_cluster(a_chain), a_addr);
    l_ret &= !dap_global_db_cluster_member_delete(PVT(dap_chain_net_by_id(a_chain->net_id))->orders_cluster, a_addr);
    return l_ret;
}

size_t dap_chain_net_count() {
    return HASH_COUNT(s_nets_by_name);
}

dap_chain_net_t *dap_chain_net_iter_start() {
    return s_nets_by_name;
}

dap_chain_net_t *dap_chain_net_iter_next(dap_chain_net_t *a_it) {
    return a_it ? a_it->hh.next : NULL;
}

/**
 * @brief dap_chain_net_by_name
 * @param a_name
 * @return
 */
dap_chain_net_t *dap_chain_net_by_name(const char *a_name)
{
    dap_chain_net_t *l_net = NULL;
    if (a_name)
        HASH_FIND_STR(s_nets_by_name, a_name, l_net);
    return l_net;
}

/**
 * @brief dap_ledger_by_net_name
 * @param a_net_name
 * @return
 */
dap_ledger_t * dap_ledger_by_net_name( const char * a_net_name)
{
    dap_chain_net_t *l_net = dap_chain_net_by_name(a_net_name);
    return l_net ? l_net->pub.ledger : NULL;
}

/**
 * @brief dap_chain_net_by_id
 * @param a_id
 * @return
 */
dap_chain_net_t *dap_chain_net_by_id(dap_chain_net_id_t a_id)
{
    dap_chain_net_t *l_net = NULL;
    HASH_FIND(hh2, s_nets_by_id, &a_id, sizeof(a_id), l_net);
    return l_net;
}

/**
 * @brief dap_chain_net_by_id
 * @param a_id
 * @return
 */
uint16_t dap_chain_net_get_acl_idx(dap_chain_net_t *a_net)
{
    return a_net ? PVT(a_net)->acl_idx : (uint16_t)-1;
}

/**
 * @brief dap_chain_net_id_by_name
 * @param a_name
 * @return
 */
dap_chain_net_id_t dap_chain_net_id_by_name( const char * a_name)
{
    dap_chain_net_t *l_net = dap_chain_net_by_name( a_name );
    dap_chain_net_id_t l_ret = {0};
    if (l_net)
        l_ret.uint64 = l_net->pub.id.uint64;
    return l_ret;
}

/**
 * @brief dap_chain_net_get_chain_by_name
 * @param l_net
 * @param a_name
 * @return
 */
dap_chain_t * dap_chain_net_get_chain_by_name( dap_chain_net_t * l_net, const char * a_name)
{
   dap_chain_t * l_chain;
   DL_FOREACH(l_net->pub.chains, l_chain){
        if(dap_strcmp(l_chain->name, a_name) == 0)
            return  l_chain;
   }
   return NULL;
}

/**
 * @brief dap_chain_net_get_chain_by_id
 * @param l_net
 * @param a_name
 * @return
 */
dap_chain_t *dap_chain_net_get_chain_by_id(dap_chain_net_t *l_net, dap_chain_id_t a_chain_id)
{
   dap_chain_t *l_chain;
   DL_FOREACH(l_net->pub.chains, l_chain)
        if (l_chain->id.uint64 == a_chain_id.uint64)
            return l_chain;
   return NULL;
}

/**
 * @brief dap_chain_net_get_chain_by_chain_type
 * @param a_datum_type
 * @return
 */
dap_chain_t *dap_chain_net_get_chain_by_chain_type(dap_chain_net_t *a_net, dap_chain_type_t a_datum_type)
{
    if (!a_net)
        return NULL;

    dap_chain_t *l_chain = dap_chain_net_get_default_chain_by_chain_type(a_net, a_datum_type);
    if (l_chain)
        return l_chain;

    DL_FOREACH(a_net->pub.chains, l_chain) {
        for(int i = 0; i < l_chain->datum_types_count; i++) {
            dap_chain_type_t l_datum_type = l_chain->datum_types[i];
            if(l_datum_type == a_datum_type)
                return l_chain;
        }
    }
    return NULL;
}

/**
 * @brief dap_chain_net_get_default_chain_by_chain_type
 * @param a_datum_type
 * @return
 */
dap_chain_t * dap_chain_net_get_default_chain_by_chain_type(dap_chain_net_t *a_net, dap_chain_type_t a_datum_type)
{
    dap_chain_t * l_chain;

    if (!a_net)
        return NULL;

    DL_FOREACH(a_net->pub.chains, l_chain)
    {
        for(int i = 0; i < l_chain->default_datum_types_count; i++) {
            if(l_chain->default_datum_types[i] == a_datum_type)
                return l_chain;
        }
    }
    return NULL;
}

/**
 * @brief dap_chain_net_get_gdb_group_mempool_by_chain_type
 * @param a_datum_type
 * @return
 */
char * dap_chain_net_get_gdb_group_mempool_by_chain_type(dap_chain_net_t *a_net, dap_chain_type_t a_datum_type)
{
    dap_chain_t *l_chain;
    if (!a_net)
        return NULL;
    DL_FOREACH(a_net->pub.chains, l_chain)
    {
        for(int i = 0; i < l_chain->datum_types_count; i++) {
            if(l_chain->datum_types[i] == a_datum_type)
                return dap_chain_net_get_gdb_group_mempool_new(l_chain);
        }
    }
    return NULL;
}

dap_chain_cell_id_t * dap_chain_net_get_cur_cell( dap_chain_net_t *a_net)
{
    return  PVT(a_net)->node_info ? &PVT(a_net)->node_info->cell_id: 0;
}

/**
 * @brief dap_chain_net_set_flag_sync_from_zero
 * @param a_net
 * @param a_flag_sync_from_zero
 */
void dap_chain_net_set_flag_sync_from_zero(dap_chain_net_t * a_net, bool a_flag_sync_from_zero)
{
    if( a_flag_sync_from_zero)
        PVT(a_net)->flags |= F_DAP_CHAIN_NET_SYNC_FROM_ZERO;
    else
        PVT(a_net)->flags ^= F_DAP_CHAIN_NET_SYNC_FROM_ZERO;
}

/**
 * @brief dap_chain_net_get_flag_sync_from_zero
 * @param a_net
 * @return
 */
bool dap_chain_net_get_flag_sync_from_zero( dap_chain_net_t * a_net)
{
    return PVT(a_net)->flags &F_DAP_CHAIN_NET_SYNC_FROM_ZERO ;
}

void dap_chain_net_proc_mempool(dap_chain_net_t *a_net)
{
    dap_chain_t *l_chain;
    DL_FOREACH(a_net->pub.chains, l_chain)
        dap_chain_node_mempool_process_all(l_chain, true);
}

/**
 * @brief dap_chain_net_verify_datum_for_add
 * process datum verification process. Can be:
 *   if DAP_CHAIN_DATUM_TX, called dap_ledger_tx_add_check
 *   if DAP_CHAIN_DATUM_TOKEN, called dap_ledger_token_add_check
 *   if DAP_CHAIN_DATUM_TOKEN_EMISSION, called dap_ledger_token_emission_add_check
 *   if DAP_CHAIN_DATUM_DECREE
 * @param a_net
 * @param a_datum
 * @return
 */
int dap_chain_net_verify_datum_for_add(dap_chain_t *a_chain, dap_chain_datum_t *a_datum, dap_hash_fast_t *a_datum_hash)
{
    if (!a_datum)
        return -10;
    if (!a_chain)
        return -11;
    dap_chain_net_t *l_net = dap_chain_net_by_id(a_chain->net_id);
    switch (a_datum->header.type_id) {
    case DAP_CHAIN_DATUM_TX:
        return dap_ledger_tx_add_check(l_net->pub.ledger, (dap_chain_datum_tx_t *)a_datum->data, a_datum->header.data_size, a_datum_hash);
    case DAP_CHAIN_DATUM_TOKEN:
        return dap_ledger_token_add_check(l_net->pub.ledger, a_datum->data, a_datum->header.data_size);
    case DAP_CHAIN_DATUM_TOKEN_EMISSION:
        return dap_ledger_token_emission_add_check(l_net->pub.ledger, a_datum->data, a_datum->header.data_size, a_datum_hash);
    case DAP_CHAIN_DATUM_DECREE:
        return dap_chain_net_decree_verify(l_net, (dap_chain_datum_decree_t *)a_datum->data, a_datum->header.data_size, a_datum_hash);
    case DAP_CHAIN_DATUM_ANCHOR: {
        int l_result = dap_chain_net_anchor_verify(l_net, (dap_chain_datum_anchor_t *)a_datum->data, a_datum->header.data_size);
        if (l_result)
            return l_result;
    }
    default:
        if (a_chain->callback_datum_find_by_hash &&
                a_chain->callback_datum_find_by_hash(a_chain, a_datum_hash, NULL, NULL))
            return -1;
    }
    return 0;
}

const char *dap_chain_net_verify_datum_err_code_to_str(dap_chain_datum_t *a_datum, int a_code){
    switch (a_datum->header.type_id) {
    case DAP_CHAIN_DATUM_TX:
    case DAP_CHAIN_DATUM_TOKEN:
    case DAP_CHAIN_DATUM_TOKEN_EMISSION:
        return dap_ledger_check_error_str(a_code);
    default:
        return !a_code ? "DAP_CHAIN_DATUM_VERIFY_OK" : "UNKNOWN_ERROR";

    }
}

/**
 * @brief check certificate access list, written in chain config
 *
 * @param a_net - network object
 * @param a_pkey_hash - certificate hash
 * @return true
 * @return false
 */
static bool s_net_check_acl(dap_chain_net_t *a_net, dap_chain_hash_fast_t *a_pkey_hash)
{
    const char *l_auth_type = dap_config_get_item_str(a_net->pub.config, "auth", "type");
    bool l_authorized = true;
    if (l_auth_type && !strcmp(l_auth_type, "ca")) {
        if (dap_hash_fast_is_blank(a_pkey_hash)) {
            return false;
        }
        l_authorized = false;
        char l_auth_hash_str[DAP_CHAIN_HASH_FAST_STR_SIZE];
        dap_chain_hash_fast_to_str(a_pkey_hash, l_auth_hash_str, sizeof(l_auth_hash_str));
        uint16_t l_acl_list_len = 0;
        const char **l_acl_list = dap_config_get_array_str(a_net->pub.config, "auth", "acl_accept_ca_list", &l_acl_list_len);
        for (uint16_t i = 0; i < l_acl_list_len; i++) {
            if (!strcmp(l_acl_list[i], l_auth_hash_str)) {
                l_authorized = true;
                break;
            }
        }
        if (!l_authorized) {
            const char *l_acl_gdb = dap_config_get_item_str(a_net->pub.config, "auth", "acl_accept_ca_gdb");
            if (l_acl_gdb) {
                size_t l_objs_count;
                dap_global_db_obj_t *l_objs = dap_global_db_get_all_sync(l_acl_gdb, &l_objs_count);
                for (size_t i = 0; i < l_objs_count; i++) {
                    if (!strcmp(l_objs[i].key, l_auth_hash_str)) {
                        l_authorized = true;
                        break;
                    }
                }
                dap_global_db_objs_delete(l_objs, l_objs_count);
            }
        }
        if (!l_authorized) {
            const char *l_acl_chains = dap_config_get_item_str(a_net->pub.config, "auth", "acl_accept_ca_chains");
            if (l_acl_chains && !strcmp(l_acl_chains, "all")) {
                dap_list_t *l_certs = dap_cert_get_all_mem();
                for (dap_list_t *l_tmp = l_certs; l_tmp && !l_authorized; l_tmp = dap_list_next(l_tmp)) {
                    dap_cert_t *l_cert = (dap_cert_t *)l_tmp->data;
                    size_t l_pkey_size;
                    uint8_t *l_pkey_ser = dap_enc_key_serialize_pub_key(l_cert->enc_key, &l_pkey_size);
                    dap_chain_hash_fast_t l_cert_hash;
                    dap_hash_fast(l_pkey_ser, l_pkey_size, &l_cert_hash);
                    if (!memcmp(&l_cert_hash, a_pkey_hash, sizeof(dap_chain_hash_fast_t))) {
                        l_authorized = true;
                    }
                    DAP_DELETE(l_pkey_ser);
                }
            }
        }
    }
    return l_authorized;
}

/**
 * @brief s_acl_callback function. Usually called from enc_http_proc
 * set acl (l_enc_key_ks->acl_list) from acl_accept_ca_list, acl_accept_ca_gdb chain config parameters in [auth] section
 * @param a_pkey_hash dap_chain_hash_fast_t hash object
 * @return uint8_t*
 */
static uint8_t *s_net_set_acl(dap_chain_hash_fast_t *a_pkey_hash)
{
    uint16_t l_cnt = HASH_COUNT(s_nets_by_name);
    if ( !l_cnt )
        return NULL;
    uint8_t *l_ret = DAP_NEW_Z_COUNT(uint8_t, l_cnt);
    unsigned i = 0;
    for (dap_chain_net_t *l_net = s_nets_by_name; l_net; l_net = l_net->hh.next)
        l_ret[i++] = s_net_check_acl(l_net, a_pkey_hash);
    return l_ret;
}

/**
 * @brief dap_chain_datum_list
 * Get datum list by filter
 * @param a_net
 * @param a_chain  if NULL, then for all chains
 * @param a_filter_func
 * @param a_filter_func_param
 */
dap_list_t* dap_chain_datum_list(dap_chain_net_t *a_net, dap_chain_t *a_chain, dap_chain_datum_filter_func_t *a_filter_func, void *a_filter_func_param)
{
    dap_list_t *l_list = NULL;
    if (!a_net)
        return NULL;
    dap_chain_t *l_chain_cur = a_chain ? a_chain : a_net->pub.chains;
    size_t l_sz;

    while(l_chain_cur) {
        // Use chain only for selected net and with callback_atom_get_datums
        if (l_chain_cur->callback_atom_get_datums)
        {
            dap_chain_cell_t *l_cell = l_chain_cur->cells;
            size_t l_atom_size = 0;
            dap_chain_atom_iter_t *l_atom_iter = l_chain_cur->callback_atom_iter_create(l_chain_cur, l_cell->id, NULL);
            dap_chain_atom_ptr_t l_atom = l_chain_cur->callback_atom_iter_get(l_atom_iter, DAP_CHAIN_ITER_OP_FIRST, &l_atom_size);
            while(l_atom && l_atom_size)
            {
                size_t l_datums_count = 0;
                dap_chain_datum_t **l_datums = l_chain_cur->callback_atom_get_datums(l_atom, l_atom_size, &l_datums_count);
                dap_chain_datum_t *l_datum, *l_datum2;
                for(size_t l_datum_n = 0; l_datum_n < l_datums_count; l_datum_n++) {
                    if ( ! (l_datum = l_datums[l_datum_n]) )
                        continue;

                    if (a_filter_func && !a_filter_func(l_datum, l_chain_cur, a_filter_func_param))
                        continue;
                    /*
                    * Make a copy of the datum, copy is placed into the list,
                    * so don't forget to free whole list
                    */
                    l_sz = sizeof(dap_chain_datum_t) + l_datum->header.data_size + 16;
                    l_datum2 = DAP_NEW_Z_SIZE(dap_chain_datum_t, l_sz);
                    if (!l_datum2) {
                        log_it(L_ERROR, "Memory allocation in dap_chain_datum_list");
                        DAP_DEL_Z(l_datums);
                        dap_list_free(l_list);
                        return NULL;
                    }
                    memcpy(l_datum2, l_datum, l_sz);

                    /* Add new entry into the list */
                    l_list = dap_list_append(l_list, l_datum2);

                }
                DAP_DEL_Z(l_datums);
                // go to next transaction
                l_atom = l_chain_cur->callback_atom_iter_get(l_atom_iter, DAP_CHAIN_ITER_OP_NEXT, &l_atom_size);
            }
            l_chain_cur->callback_atom_iter_delete(l_atom_iter);
        }
        // Only for one chain
        if(a_chain)
            break;
        // go to next chain
        l_chain_cur = l_chain_cur->next;
    }
    return l_list;
}

/**
 * @brief Add datum to the ledger or smth else
 * @param a_chain
 * @param a_datum
 * @param a_datum_size
 * @return
 */
int dap_chain_datum_add(dap_chain_t *a_chain, dap_chain_datum_t *a_datum, size_t a_datum_size, dap_hash_fast_t *a_datum_hash, void *a_datum_index_data)
{
    size_t l_datum_data_size = a_datum->header.data_size;
    if (a_datum_size < l_datum_data_size + sizeof(a_datum->header)) {
        log_it(L_INFO,"Corrupted datum rejected: wrong size %zd not equal or less than datum size %zd",a_datum->header.data_size+ sizeof (a_datum->header),
               a_datum_size );
        return -101;
    }
    dap_ledger_t *l_ledger = dap_chain_net_by_id(a_chain->net_id)->pub.ledger;
    if ( dap_ledger_datum_is_blacklisted(l_ledger, *a_datum_hash) )
        return log_it(L_ERROR, "Datum is blackilsted"), -100;
    switch (a_datum->header.type_id) {
        case DAP_CHAIN_DATUM_DECREE: {
            dap_chain_datum_decree_t *l_decree = (dap_chain_datum_decree_t *)a_datum->data;
            size_t l_decree_size = dap_chain_datum_decree_get_size(l_decree);
            if (l_decree_size != l_datum_data_size) {
                log_it(L_WARNING, "Corrupted decree, datum size %zd is not equal to size of decree %zd", l_datum_data_size, l_decree_size);
                return -102;
            }
            return dap_chain_net_decree_load(l_decree, a_chain, a_datum_hash);
        }
        case DAP_CHAIN_DATUM_ANCHOR: {
            dap_chain_datum_anchor_t *l_anchor = (dap_chain_datum_anchor_t *)a_datum->data;
            size_t l_anchor_size = dap_chain_datum_anchor_get_size(l_anchor);
            if (l_anchor_size != l_datum_data_size) {
                log_it(L_WARNING, "Corrupted anchor, datum size %zd is not equal to size of anchor %zd", l_datum_data_size, l_anchor_size);
                return -102;
            }
            return dap_chain_net_anchor_load(l_anchor, a_chain, a_datum_hash);
        }
        case DAP_CHAIN_DATUM_TOKEN:
            return dap_ledger_token_load(l_ledger, a_datum->data, a_datum->header.data_size);

        case DAP_CHAIN_DATUM_TOKEN_EMISSION:
            return dap_ledger_token_emission_load(l_ledger, a_datum->data, a_datum->header.data_size, a_datum_hash);

        case DAP_CHAIN_DATUM_TX: {
            dap_chain_datum_tx_t *l_tx = (dap_chain_datum_tx_t *)a_datum->data;
            size_t l_tx_size = dap_chain_datum_tx_get_size(l_tx);
            if (l_tx_size != l_datum_data_size) {
                log_it(L_WARNING, "Corrupted transaction, datum size %zd is not equal to size of TX %zd", l_datum_data_size, l_tx_size);
                return -102;
            }
            return dap_ledger_tx_load(l_ledger, l_tx, a_datum_hash, (dap_ledger_datum_iter_data_t*)a_datum_index_data);
        }
        case DAP_CHAIN_DATUM_CA:
            return dap_cert_chain_file_save(a_datum, a_chain->net_name);

        case DAP_CHAIN_DATUM_SIGNER:
        case DAP_CHAIN_DATUM_CUSTOM:
            break;
        default:
            return -666;
    }
    return 0;
}

/**
 * @brief Add datum to the ledger or smth else
 * @param a_chain
 * @param a_datum
 * @param a_datum_size
 * @return
 */
int dap_chain_datum_remove(dap_chain_t *a_chain, dap_chain_datum_t *a_datum, size_t a_datum_size, dap_hash_fast_t *a_datum_hash)
{
    size_t l_datum_data_size = a_datum->header.data_size;
    if (a_datum_size < l_datum_data_size + sizeof(a_datum->header)) {
        log_it(L_INFO,"Corrupted datum rejected: wrong size %zd not equal or less than datum size %zd",a_datum->header.data_size+ sizeof (a_datum->header),
               a_datum_size );
        return -101;
    }
    dap_ledger_t *l_ledger = dap_chain_net_by_id(a_chain->net_id)->pub.ledger;
    switch (a_datum->header.type_id) {
        case DAP_CHAIN_DATUM_DECREE: {
            return 0; 
        }
        case DAP_CHAIN_DATUM_ANCHOR: {
            dap_chain_datum_anchor_t *l_anchor = (dap_chain_datum_anchor_t *)a_datum->data;
            size_t l_anchor_size = dap_chain_datum_anchor_get_size(l_anchor);
            if (l_anchor_size != l_datum_data_size) {
                log_it(L_WARNING, "Corrupted anchor, datum size %zd is not equal to size of anchor %zd", l_datum_data_size, l_anchor_size);
                return -102;
            }
            return dap_chain_net_anchor_unload(l_anchor, a_chain, a_datum_hash);
        }
        case DAP_CHAIN_DATUM_TOKEN:
            return 0;

        case DAP_CHAIN_DATUM_TOKEN_EMISSION:
            return 0;
        case DAP_CHAIN_DATUM_TX: {
            dap_chain_datum_tx_t *l_tx = (dap_chain_datum_tx_t *)a_datum->data;
            size_t l_tx_size = dap_chain_datum_tx_get_size(l_tx);
            if (l_tx_size != l_datum_data_size) {
                log_it(L_WARNING, "Corrupted trnsaction, datum size %zd is not equal to size of TX %zd", l_datum_data_size, l_tx_size);
                return -102;
            }
            return dap_ledger_tx_remove(l_ledger, l_tx, a_datum_hash);
        }
        case DAP_CHAIN_DATUM_CA:
            return 0;//dap_cert_chain_file_save(a_datum, a_chain->net_name);

        case DAP_CHAIN_DATUM_SIGNER:
        case DAP_CHAIN_DATUM_CUSTOM:
            break;
        default:
            return -666;
    }
    return 0;
}

bool dap_chain_net_state_is_load(dap_chain_net_t * a_net)
{
    return PVT(a_net)->state == NET_STATE_LOADING;
}

int dap_chain_net_add_reward(dap_chain_net_t *a_net, uint256_t a_reward, uint64_t a_block_num)
{
    dap_return_val_if_fail(a_net, -1);
    if (PVT(a_net)->rewards && PVT(a_net)->rewards->block_number >= a_block_num) {
        log_it(L_ERROR, "Can't add retrospective reward for block");
        return -2;
    }
    struct block_reward *l_new_reward = DAP_NEW_Z(struct block_reward);
    if (!l_new_reward) {
        log_it(L_CRITICAL, "Out of memory");
        return -3;
    }
    l_new_reward->block_number = a_block_num;
    l_new_reward->reward = a_reward;
    // Place new reward at begining
    DL_PREPEND(PVT(a_net)->rewards, l_new_reward);
    return 0;
}

void dap_chain_net_remove_last_reward(dap_chain_net_t *a_net)
{
    DL_DELETE(PVT(a_net)->rewards, PVT(a_net)->rewards);
}

uint256_t dap_chain_net_get_reward(dap_chain_net_t *a_net, uint64_t a_block_num)
{
    struct block_reward *l_reward;
    DL_FOREACH(PVT(a_net)->rewards, l_reward) {
        if (l_reward->block_number <= a_block_num)
            return l_reward->reward;
    }
    return uint256_0;
}


void dap_chain_net_announce_addr_all()
{
    for (dap_chain_net_t *net = s_nets_by_name; net; net = net->hh.next)
        dap_chain_net_announce_addr(net);
}

void dap_chain_net_announce_addr(dap_chain_net_t *a_net)
{
    dap_return_if_fail(a_net);
    dap_chain_net_pvt_t *l_net_pvt = PVT(a_net);
    if ( l_net_pvt->node_info->ext_port ) {
        log_it(L_INFO, "Announce our node address "NODE_ADDR_FP_STR" [ %s : %u ] in net %s",
               NODE_ADDR_FP_ARGS_S(g_node_addr),
               l_net_pvt->node_info->ext_host,
               l_net_pvt->node_info->ext_port, a_net->pub.name);
        dap_chain_net_node_list_request(a_net, l_net_pvt->node_info->ext_port, true, 'a');
        
    }
}

dap_chain_net_decree_t *dap_chain_net_get_net_decree(dap_chain_net_t *a_net) {
    return a_net ? PVT(a_net)->decree : NULL;
}

void dap_chain_net_set_net_decree(dap_chain_net_t *a_net, dap_chain_net_decree_t *a_decree) {
    if (!a_net) {
        log_it(L_ERROR, "Net is not initialized");
        return;
    }
    PVT(a_net)->decree = a_decree;
}

decree_table_t **dap_chain_net_get_decrees(dap_chain_net_t *a_net) {
    return a_net ? &(PVT(a_net)->decrees) : NULL;
}

anchor_table_t **dap_chain_net_get_anchors(dap_chain_net_t *a_net) {
    return a_net ? &(PVT(a_net)->anchors) : NULL;
}

/*------------------------------------State machine block------------------------------------*/

/**
 * @brief
 * change all network states according to auto-online settings
 */
void dap_chain_net_try_online_all() {
    int32_t l_ret = 0;

    if( !HASH_COUNT(s_nets_by_name) )
        return log_it(L_ERROR, "Can't find any nets");

    if ( !dap_config_get_item_bool_default(g_config ,"general", "auto_online", false) )
        return log_it(L_DEBUG, "Auto online is off in config");

    for (dap_chain_net_t *net = s_nets_by_name; net; net = net->hh.next) {
        if (( l_ret = dap_chain_net_start(net) ))
            log_it(L_ERROR, "Can't try online state for net %s.  Finished with (%d) error code.", net->pub.name, l_ret);
    }
}

static const uint64_t s_fork_sync_step = 20; // TODO get it from config

static void s_ch_in_pkt_callback(dap_stream_ch_t *a_ch, uint8_t a_type, const void *a_data, size_t a_data_size, void *a_arg)
{
    debug_if(s_debug_more, L_DEBUG, "Got IN sync packet type %hhu size %zu from addr " NODE_ADDR_FP_STR,
                                                           a_type, a_data_size, NODE_ADDR_FP_ARGS_S(a_ch->stream->node));
    dap_chain_net_t *l_net = a_arg;
    dap_chain_net_pvt_t *l_net_pvt = PVT(l_net);
    if (l_net_pvt->state == NET_STATE_LINKS_ESTABLISHED)
        l_net_pvt->state = NET_STATE_SYNC_CHAINS;

    switch (a_type) {
    case DAP_CHAIN_CH_PKT_TYPE_CHAIN_SUMMARY:
    case DAP_CHAIN_CH_PKT_TYPE_CHAIN_MISS:
    case DAP_CHAIN_CH_PKT_TYPE_CHAIN:
    case DAP_CHAIN_CH_PKT_TYPE_SYNCED_CHAIN:
        // TODO sync state & address checking
        break;
    default:
        break;
    }

    switch (a_type) {
    case DAP_CHAIN_CH_PKT_TYPE_ERROR:
        if (!l_net_pvt->sync_context.cur_chain) {
            log_it(L_DEBUG, "Got ERROR paket with NO chain net %s", l_net->pub.name);
            return;
        }
        log_it(L_DEBUG, "Got ERROR paket to %s chain in net %s", l_net_pvt->sync_context.cur_chain->name, l_net->pub.name);
        l_net_pvt->sync_context.cur_chain->state = CHAIN_SYNC_STATE_ERROR;
        return;

    case DAP_CHAIN_CH_PKT_TYPE_SYNCED_CHAIN:
        if (!l_net_pvt->sync_context.cur_chain) {
            log_it(L_DEBUG, "Got SYNCED_CHAIN paket with NO chain net %s", l_net->pub.name);
            return;
        }
        log_it(L_DEBUG, "Got SYNCED_CHAIN paket to %s chain net %s", l_net_pvt->sync_context.cur_chain->name, l_net->pub.name);
        l_net_pvt->sync_context.cur_chain->state = CHAIN_SYNC_STATE_SYNCED;
        l_net_pvt->sync_context.cur_chain->atom_num_last = l_net_pvt->sync_context.cur_chain->callback_count_atom(l_net_pvt->sync_context.cur_chain);
        return;

    case DAP_CHAIN_CH_PKT_TYPE_CHAIN_MISS: {
        if (!l_net_pvt->sync_context.cur_chain)
            return;
        dap_chain_ch_miss_info_t *l_miss_info = (dap_chain_ch_miss_info_t *)(((dap_chain_ch_pkt_t *)(a_data))->data);
        if (!dap_hash_fast_compare(&l_miss_info->missed_hash, &l_net_pvt->sync_context.requested_atom_hash)) {
            char l_missed_hash_str[DAP_HASH_FAST_STR_SIZE];
            dap_hash_fast_to_str(&l_miss_info->missed_hash, l_missed_hash_str, DAP_HASH_FAST_STR_SIZE);
            log_it(L_WARNING, "Get irrelevant chain sync MISSED packet with missed hash %s, but requested hash is %s. Net %s chain %s",
                                                                        l_missed_hash_str,
                                                                        dap_hash_fast_to_str_static(&l_net_pvt->sync_context.requested_atom_hash),
                                                                        l_net->pub.name, l_net_pvt->sync_context.cur_chain->name);
            dap_stream_ch_write_error_unsafe(a_ch, l_net->pub.id,
                                             l_net_pvt->sync_context.cur_chain->id,
                                             l_net_pvt->sync_context.cur_cell
                                             ? l_net_pvt->sync_context.cur_cell->id
                                             : c_dap_chain_cell_id_null,
                                             DAP_CHAIN_CH_ERROR_INCORRECT_SYNC_SEQUENCE);
            return;
        }
        dap_chain_atom_iter_t *l_iter = l_net_pvt->sync_context.cur_chain->callback_atom_iter_create(
                                                                            l_net_pvt->sync_context.cur_chain,
                                                                            l_net_pvt->sync_context.cur_cell
                                                                            ? l_net_pvt->sync_context.cur_cell->id
                                                                            : c_dap_chain_cell_id_null,
                                                                            NULL);
        if (!l_iter) {
            log_it(L_CRITICAL, "%s", c_error_memory_alloc);
            dap_stream_ch_write_error_unsafe(a_ch, l_net->pub.id,
                                             l_net_pvt->sync_context.cur_chain->id,
                                             l_net_pvt->sync_context.cur_cell
                                             ? l_net_pvt->sync_context.cur_cell->id
                                             : c_dap_chain_cell_id_null,
                                             DAP_CHAIN_CH_ERROR_OUT_OF_MEMORY);
            return;
        }
        dap_chain_atom_ptr_t l_atom = l_net_pvt->sync_context.cur_chain->callback_atom_find_by_hash(l_iter, &l_miss_info->last_hash, NULL);
        if (l_atom && l_iter->cur_num == l_miss_info->last_num) {       // We already have this subchain in our chain
            l_net_pvt->sync_context.cur_chain->state = CHAIN_SYNC_STATE_SYNCED;
            l_net_pvt->sync_context.cur_chain->atom_num_last = l_miss_info->last_num;
            return;
        }
        dap_chain_ch_sync_request_t l_request = {};
        l_request.num_from = l_net_pvt->sync_context.requested_atom_num > s_fork_sync_step
                            ? l_net_pvt->sync_context.requested_atom_num - s_fork_sync_step
                            : 0;
        if (l_request.num_from) {
            l_atom = l_net_pvt->sync_context.cur_chain->callback_atom_get_by_num(l_iter, l_request.num_from);
            assert(l_atom);
            l_request.hash_from = *l_iter->cur_hash;
        }
        l_net_pvt->sync_context.cur_chain->callback_atom_iter_delete(l_iter);
        debug_if(s_debug_more, L_INFO, "Send sync request to node " NODE_ADDR_FP_STR
                                        " for net %s and chain %s, hash from %s, num from %" DAP_UINT64_FORMAT_U,
                                                        NODE_ADDR_FP_ARGS_S(l_net_pvt->sync_context.current_link),
                                                        l_net->pub.name, l_net_pvt->sync_context.cur_chain->name,
                                                        dap_hash_fast_to_str_static(&l_request.hash_from), l_request.num_from);
        dap_chain_ch_pkt_write_unsafe(a_ch,
                                      DAP_CHAIN_CH_PKT_TYPE_CHAIN_REQ,
                                      l_net->pub.id,
                                      l_net_pvt->sync_context.cur_chain->id,
                                      l_net_pvt->sync_context.cur_cell
                                      ? l_net_pvt->sync_context.cur_cell->id
                                      : c_dap_chain_cell_id_null,
                                      &l_request,
                                      sizeof(l_request),
                                      DAP_CHAIN_CH_PKT_VERSION_CURRENT);
        l_net_pvt->sync_context.requested_atom_hash = l_request.hash_from;
        l_net_pvt->sync_context.requested_atom_num = l_request.num_from;
    }
    default:
        break;
    }
    l_net_pvt->sync_context.stage_last_activity = dap_time_now();
}

static void s_ch_out_pkt_callback(dap_stream_ch_t *a_ch, uint8_t a_type, const void *a_data, size_t a_data_size, void *a_arg)
{
    
    dap_chain_net_t *l_net = a_arg;
    dap_chain_net_pvt_t *l_net_pvt = PVT(l_net);
    if (!l_net_pvt->sync_context.cur_chain)
        return;
    switch (a_type) {
    case DAP_CHAIN_CH_PKT_TYPE_ERROR:
        l_net_pvt->sync_context.cur_chain->state = CHAIN_SYNC_STATE_ERROR;
        break;
    default:
        break;
    }
    l_net_pvt->sync_context.stage_last_activity = dap_time_now();
    debug_if(s_debug_more, L_DEBUG, "Sent OUT sync packet type %hhu size %zu to addr " NODE_ADDR_FP_STR,
                                    a_type, a_data_size, NODE_ADDR_FP_ARGS_S(a_ch->stream->node));
}


static int s_restart_sync_chains(dap_chain_net_t *a_net)
{
    // sanity check
    dap_return_val_if_pass(!a_net || !PVT(a_net), -1);
    dap_chain_net_pvt_t *l_net_pvt = PVT(a_net);

    dap_cluster_t *l_cluster = dap_cluster_by_mnemonim(a_net->pub.name);
    if (!dap_stream_node_addr_is_blank(&l_net_pvt->sync_context.current_link)) {
        dap_stream_ch_del_notifier(&l_net_pvt->sync_context.current_link, DAP_CHAIN_CH_ID,
                                    DAP_STREAM_PKT_DIR_IN, s_ch_in_pkt_callback, a_net);
        dap_stream_ch_del_notifier(&l_net_pvt->sync_context.current_link, DAP_CHAIN_CH_ID,
                                    DAP_STREAM_PKT_DIR_OUT, s_ch_out_pkt_callback, a_net);
    }
    l_net_pvt->sync_context.current_link = dap_cluster_get_random_link(l_cluster);
    if (dap_stream_node_addr_is_blank(&l_net_pvt->sync_context.current_link)) {
        log_it(L_DEBUG, "No links in net %s cluster", a_net->pub.name);
        return -2;     // No links in cluster
    }
    l_net_pvt->sync_context.cur_chain = a_net->pub.chains;
    if (!l_net_pvt->sync_context.cur_chain) {
        log_it(L_ERROR, "No chains in net %s", a_net->pub.name);
        return -3;
    }
    dap_stream_ch_add_notifier(&l_net_pvt->sync_context.current_link, DAP_CHAIN_CH_ID,
                                DAP_STREAM_PKT_DIR_IN, s_ch_in_pkt_callback, a_net);
    dap_stream_ch_add_notifier(&l_net_pvt->sync_context.current_link, DAP_CHAIN_CH_ID,
                                DAP_STREAM_PKT_DIR_OUT, s_ch_out_pkt_callback, a_net);
    dap_chain_t *l_chain = NULL;
    DL_FOREACH(a_net->pub.chains, l_chain) {
        l_chain->state = CHAIN_SYNC_STATE_IDLE;
    }
    l_net_pvt->sync_context.stage_last_activity = dap_time_now();
    return 0;
}

static dap_chain_t *s_switch_sync_chain(dap_chain_net_t *a_net)
{
// sanity check
    dap_return_val_if_pass(!a_net || !PVT(a_net), NULL);
    dap_chain_net_pvt_t *l_net_pvt = PVT(a_net);
// func work
    dap_chain_t *l_curr_chain = NULL;
    for (l_curr_chain = a_net->pub.chains; l_curr_chain && l_curr_chain->state == CHAIN_SYNC_STATE_SYNCED; l_curr_chain = l_curr_chain->next) {
        // find last not synced chain
    }
    l_net_pvt->sync_context.cur_chain = l_curr_chain;
    if (l_curr_chain) {
        debug_if(s_debug_more, L_DEBUG, "Go to chain \"%s\" for net %s", l_curr_chain->name, l_curr_chain->net_name);
        return l_curr_chain;
    }
    debug_if(s_debug_more, L_DEBUG, "Go to next chain: <NULL>");
    if (l_net_pvt->state_target != NET_STATE_ONLINE) {
        dap_chain_net_stop_wait_for(a_net);
        return NULL;
    }
    dap_chain_net_state_t l_prev_state = l_net_pvt->state;
    s_net_states_proc(a_net);
    return NULL;
}

static dap_chain_sync_state_t s_sync_context_state_forming(dap_chain_t *a_chains)
{
    dap_chain_sync_state_t l_ret = CHAIN_SYNC_STATE_SYNCED;
    dap_chain_t *l_chain = NULL;
    DL_FOREACH(a_chains, l_chain) {
        l_ret = dap_max(l_ret, l_chain->state);
    }
    return l_ret;
}

/*------------------------------------State machine block end---------------------------------*/


DAP_INLINE bool dap_chain_net_state_is_online(dap_chain_net_t *a_net)
{
    dap_return_val_if_fail(!a_net || PVT(a_net), false);
    return PVT(a_net)->state == NET_STATE_ONLINE;
}

DAP_INLINE bool dap_chain_net_state_is_offline(dap_chain_net_t *a_net)
{
    dap_return_val_if_fail(!a_net || PVT(a_net), true);
    return PVT(a_net)->state == NET_STATE_OFFLINE;
}

DAP_INLINE bool dap_chain_net_state_is_sync(dap_chain_net_t *a_net)
{
    dap_return_val_if_fail(!a_net, false);
    return PVT(a_net)->state == NET_STATE_SYNC_CHAINS;
}

DAP_STATIC_INLINE void s_net_state_set(dap_chain_net_t *a_net, dap_chain_net_state_t a_new_state)
{
    switch (s_net_state_get(a_net)) {
        case NET_STATE_OFFLINE:
        case NET_STATE_LINKS_PREPARE:
        case NET_STATE_LINKS_CONNECTING:
        case NET_STATE_LINKS_ESTABLISHED:
        case NET_STATE_SYNC_CHAINS: {
            if (a_new_state == NET_STATE_ONLINE || a_new_state == NET_STATE_OFFLINE)
                dap_ledger_load_end(a_net->pub.ledger);
        } break;
        case NET_STATE_ONLINE:
            break;
        default:
            log_it(L_DEBUG, "Unprocessed state");
    }
    PVT(a_net)->state = a_new_state;
}

DAP_STATIC_INLINE bool s_net_state_need_update(dap_chain_net_t *a_net)
{
    return PVT(a_net)->state != PVT(a_net)->state_target;
}

static void s_net_state_target_set(dap_chain_net_t *a_net, dap_chain_net_state_t a_new_state)
{
    PVT(a_net)->state_target = a_new_state;
    struct json_object *l_json = dap_chain_net_states_json_collect(a_net);
    json_object_object_add(l_json, "errorMessage", json_object_new_string(" ")); // regular notify has no error
    dap_notify_server_send_mt(json_object_get_string(l_json));
    json_object_put(l_json);
}

DAP_STATIC_INLINE bool s_net_state_target_is_online(dap_chain_net_t *a_net)
{
    return PVT(a_net)->state_target == NET_STATE_ONLINE;
}

DAP_STATIC_INLINE bool s_net_state_target_is_offline(dap_chain_net_t *a_net)
{
    return PVT(a_net)->state_target == NET_STATE_OFFLINE;
}

DAP_STATIC_INLINE bool s_net_state_target_is_sync(dap_chain_net_t *a_net)
{
    return PVT(a_net)->state_target == NET_STATE_SYNC_CHAINS;
}

/**
 * @brief set current network state to F_DAP_CHAIN_NET_GO_SYNC
 *
 * @param a_net dap_chain_net_t network object
 * @param a_new_state dap_chain_net_state_t new network state
 * @return int
 */
static int s_state_go_to(dap_chain_net_t *a_net, dap_chain_net_state_t a_new_state)
{
    dap_return_val_if_pass(!a_net, -1);
    log_it(L_INFO, "Network \"%s\" goes %s", a_net->pub.name, s_net_state_to_str(a_new_state));
    if (dap_chain_net_state_is_load(a_net)) {
        log_it(L_ERROR, "Can't change state of loading network '%s'", a_net->pub.name);
        return -2;
    }
    if (PVT(a_net)->state_target == a_new_state) {
        log_it(L_NOTICE, "Network %s already %s state %s", a_net->pub.name,
                                PVT(a_net)->state == a_new_state ? "have" : "going to", s_net_state_get_str(a_net));
        return 0;
    }
    //PVT(a_net)->flags |= F_DAP_CHAIN_NET_SYNC_FROM_ZERO;  // TODO set this flag according to -mode argument from command line
    s_net_state_target_set(a_net, a_new_state);
    return 0;
}

DAP_INLINE int dap_chain_net_start(dap_chain_net_t *a_net)
{
    return s_state_go_to(a_net, NET_STATE_ONLINE);
}

DAP_INLINE int dap_chain_net_sync(dap_chain_net_t *a_net)
{
    return s_state_go_to(a_net, NET_STATE_SYNC_CHAINS);
}

DAP_INLINE int dap_chain_net_stop(dap_chain_net_t *a_net)
{
    return s_state_go_to(a_net, NET_STATE_OFFLINE);
}

int dap_chain_net_stop_wait_for(dap_chain_net_t *a_net)
{
    int l_attempts_count = 0;
    int l_ret = s_state_go_to(a_net, NET_STATE_OFFLINE);
    while (!dap_chain_net_state_is_offline(a_net) && l_attempts_count++ < 5) {
        sleep(c_sync_timer_period / 1000);
        if (l_ret)
            l_ret = s_state_go_to(a_net, NET_STATE_OFFLINE);
    }
    if (!dap_chain_net_state_is_offline(a_net)) {
        log_it(L_ERROR, "Can't stop net %s", a_net->pub.name);
    }
    return l_ret;
}

/**
 * @brief s_net_states_proc
 * @param l_net
 */
static void s_net_states_proc(dap_chain_net_t *a_net)
{
    if (!s_net_state_need_update(a_net))
        return;

    if (s_net_state_target_is_offline(a_net)) {
        s_net_state_set(a_net, NET_STATE_OFFLINE);
        char l_err_str[] = "ERROR_NET_IS_OFFLINE";
        size_t l_error_size = sizeof(dap_stream_ch_chain_net_pkt_t) + sizeof(l_err_str);
        dap_stream_ch_chain_net_pkt_t *l_error = DAP_NEW_STACK_SIZE(dap_stream_ch_chain_net_pkt_t, l_error_size);
        l_error->hdr.version = DAP_STREAM_CH_CHAIN_NET_PKT_VERSION;
        l_error->hdr.net_id = a_net->pub.id;
        l_error->hdr.data_size = sizeof(l_err_str);
        memcpy(l_error->data, l_err_str, sizeof(l_err_str));
        dap_cluster_broadcast(PVT(a_net)->nodes_cluster->links_cluster, DAP_STREAM_CH_CHAIN_NET_ID,
                              DAP_STREAM_CH_CHAIN_NET_PKT_TYPE_ERROR, l_error, l_error_size, NULL, 0);
        dap_link_manager_set_net_condition(a_net->pub.id.uint64, false);
        dap_chain_esbocs_stop_timer(a_net->pub.id);
        return;
    }
    
    switch (s_net_state_get(a_net)) {
        // State OFFLINE where we don't do anything
        case NET_STATE_OFFLINE: {
            PVT(a_net)->sync_context.current_link.uint64 = 0;
            PVT(a_net)->sync_context.cur_chain = NULL;
            PVT(a_net)->sync_context.cur_cell = NULL;
            PVT(a_net)->sync_context.links_count = 0;
    
            dap_link_manager_set_net_condition(a_net->pub.id.uint64, true);
            uint16_t l_permalink_hosts_count = 0;
            dap_config_get_array_str(a_net->pub.config, "general", "permanent_nodes_hosts", &l_permalink_hosts_count);
            for (uint16_t i = 0; i < PVT(a_net)->permanent_links_addrs_count; ++i) {
                if (dap_chain_net_link_add(a_net, PVT(a_net)->permanent_links_addrs + i, 
                    i < PVT(a_net)->permanent_links_hosts_count ? (PVT(a_net)->permanent_links_hosts[i])->addr : NULL,
                    i < PVT(a_net)->permanent_links_hosts_count ? (PVT(a_net)->permanent_links_hosts[i])->port : 0)
                ) {
                    log_it(L_ERROR, "Can't create permanent link to addr " NODE_ADDR_FP_STR, NODE_ADDR_FP_ARGS(PVT(a_net)->permanent_links_addrs + i));
                    continue;
                }
            }
            dap_chain_esbocs_start_timer(a_net->pub.id);
            s_net_state_set(a_net, NET_STATE_LINKS_PREPARE);
        } break;

        case NET_STATE_LINKS_PREPARE:
            s_net_state_set(a_net, NET_STATE_LINKS_CONNECTING);
            break;
        case NET_STATE_LINKS_CONNECTING:
            if (PVT(a_net)->sync_context.links_count)
                s_net_state_set(a_net, NET_STATE_LINKS_ESTABLISHED);
            break;
        case NET_STATE_LINKS_ESTABLISHED:
            if (!PVT(a_net)->sync_context.current_link.uint64)
                s_net_state_set(a_net, NET_STATE_LINKS_CONNECTING);
            else
                s_net_state_set(a_net, NET_STATE_SYNC_CHAINS);
            break;
        case NET_STATE_SYNC_CHAINS:
            if (PVT(a_net)->sync_context.state == CHAIN_SYNC_STATE_SYNCED)
                s_net_state_set(a_net, NET_STATE_ONLINE);
            else if (!PVT(a_net)->sync_context.cur_chain)
                s_net_state_set(a_net, NET_STATE_LINKS_ESTABLISHED);
            break;
        case NET_STATE_ONLINE:
            if (PVT(a_net)->sync_context.state != CHAIN_SYNC_STATE_SYNCED)
                if (!PVT(a_net)->sync_context.current_link.uint64)
                    s_net_state_set(a_net, NET_STATE_LINKS_CONNECTING);
                else
                    s_net_state_set(a_net, NET_STATE_SYNC_CHAINS);
            break;
        default:
            log_it(L_DEBUG, "Unprocessed state");
    }
}

static void s_net_state_timer_callback(void *a_arg)
{
    dap_chain_net_t *l_net = a_arg;
    s_net_states_proc(l_net);
    if (s_net_state_target_is_offline(l_net)) // if offline no need sync
        return;
    dap_chain_net_pvt_t *l_net_pvt = PVT(l_net);
    l_net_pvt->sync_context.state = s_sync_context_state_forming(l_net->pub.chains);
    if ( // check if need restart sync chains
        l_net_pvt->sync_context.state == CHAIN_SYNC_STATE_ERROR ||
        dap_time_now() - l_net_pvt->sync_context.stage_last_activity > l_net_pvt->sync_context.sync_idle_time
    ) {
        if (s_restart_sync_chains(l_net)) {
            log_it(L_INFO, "Can't start sync chains in net %s, wait seccond attempt", l_net->pub.name);
            return;
        }
    } else if (dap_chain_net_state_is_online(l_net) && l_net_pvt->sync_context.state == CHAIN_SYNC_STATE_SYNCED) {
        return;
    }
    if (!s_switch_sync_chain(l_net)) {  // return if all chans synced
        log_it(L_DEBUG, "All chains in net %s synced, no need new sync request", l_net->pub.name);
        return;
    }
    if (l_net_pvt->sync_context.cur_chain->state == CHAIN_SYNC_STATE_WAITING) {
        return;
    }
    if (l_net_pvt->sync_context.cur_chain->callback_load_from_gdb) {
        // This type of chain is GDB based and not synced by chains protocol
        log_it(L_DEBUG, "Chain %s in net %s will sync from gdb", l_net_pvt->sync_context.cur_chain->name, l_net->pub.name);
        l_net_pvt->sync_context.cur_chain->state = CHAIN_SYNC_STATE_SYNCED;
        return;
    }
    // if sync more than 3 mins after online state, change state to SYNC
    if (dap_chain_net_state_is_online(l_net) && l_net_pvt->sync_context.state == CHAIN_SYNC_STATE_WAITING &&
        dap_time_now() - l_net_pvt->sync_context.stage_last_activity > l_net_pvt->sync_context.sync_idle_time ) {
        s_net_states_proc(l_net);
    }

    l_net_pvt->sync_context.cur_cell = l_net_pvt->sync_context.cur_chain->cells;
    l_net_pvt->sync_context.cur_chain->state = CHAIN_SYNC_STATE_WAITING;
    dap_chain_ch_sync_request_t l_request = {};
    uint64_t l_last_num = 0;
    if (!dap_chain_get_atom_last_hash_num(l_net_pvt->sync_context.cur_chain,
                                            l_net_pvt->sync_context.cur_cell
                                            ? l_net_pvt->sync_context.cur_cell->id
                                            : c_dap_chain_cell_id_null,
                                            &l_request.hash_from,
                                            &l_last_num)) {
        log_it(L_ERROR, "Can't get last atom hash and number for chain %s with net %s", l_net_pvt->sync_context.cur_chain->name,
                                                                                        l_net->pub.name);
        return;
    }
    l_request.num_from = l_last_num;

    dap_chain_ch_pkt_t *l_chain_pkt = dap_chain_ch_pkt_new(l_net->pub.id, l_net_pvt->sync_context.cur_chain->id,
                                                            l_net_pvt->sync_context.cur_cell ? l_net_pvt->sync_context.cur_cell->id : c_dap_chain_cell_id_null,
                                                            &l_request, sizeof(l_request), DAP_CHAIN_CH_PKT_VERSION_CURRENT);
    if (!l_chain_pkt) {
        log_it(L_CRITICAL, "%s", c_error_memory_alloc);
        return;
    }
    log_it(L_INFO, "Start synchronization process with " NODE_ADDR_FP_STR
                    " for net %s and chain %s, last hash %s, last num %" DAP_UINT64_FORMAT_U,
                                                    NODE_ADDR_FP_ARGS_S(l_net_pvt->sync_context.current_link),
                                                    l_net->pub.name, l_net_pvt->sync_context.cur_chain->name,
                                                    dap_hash_fast_to_str_static(&l_request.hash_from), l_last_num);
    dap_stream_ch_pkt_send_by_addr(&l_net_pvt->sync_context.current_link, DAP_CHAIN_CH_ID,
                                    DAP_CHAIN_CH_PKT_TYPE_CHAIN_REQ, l_chain_pkt,
                                    dap_chain_ch_pkt_get_size(l_chain_pkt));
    l_net_pvt->sync_context.requested_atom_hash = l_request.hash_from;
    l_net_pvt->sync_context.requested_atom_num = l_last_num;
    DAP_DELETE(l_chain_pkt);
}<|MERGE_RESOLUTION|>--- conflicted
+++ resolved
@@ -792,8 +792,6 @@
                                 l_net_name_str),
                 NULL;
     log_it (L_NOTICE, "Node role \"%s\" selected for network '%s'", a_node_role, l_net_name_str);
-<<<<<<< HEAD
-=======
     
     if ( dap_chain_policy_net_add(l_ret->pub.id, a_cfg) ) {
         log_it(L_ERROR, "Can't add net %s to policy module", l_ret->pub.name);
@@ -801,7 +799,6 @@
         return NULL;
     }
     
->>>>>>> c141c702
     l_ret->pub.config = a_cfg;
     l_ret->pub.gdb_groups_prefix
         = dap_config_get_item_str_default( a_cfg, "general", "gdb_groups_prefix", dap_config_get_item_str(a_cfg, "general", "name") );
@@ -1846,10 +1843,7 @@
             dap_chain_delete(l_cur);
         }
     }
-<<<<<<< HEAD
-=======
     dap_chain_policy_net_remove(a_net->pub.id);
->>>>>>> c141c702
     HASH_DEL(s_nets_by_name, a_net);
     HASH_DELETE(hh2, s_nets_by_id, a_net);
     DAP_DELETE(a_net);
