--- conflicted
+++ resolved
@@ -489,7 +489,6 @@
     return false;
 }
 
-<<<<<<< HEAD
 static bool s_link_manager_link_start(dap_chain_net_t *a_net, struct net_link *a_link, uint16_t a_delay)
 {
     // assert(a_net && a_link);
@@ -505,26 +504,8 @@
     //     return true;
     // }
     // log_it(L_MSG, "Connecting to link "NODE_ADDR_FP_STR" [%s]", NODE_ADDR_FP_ARGS_S(l_link_info->hdr.address), inet_ntoa(l_link_info->hdr.ext_addr_v4));
-    // return dap_chain_node_client_connect(l_client, "GND");
+    // return dap_chain_node_client_connect(l_client, "CGND");
     return true;
-=======
-static bool s_net_link_start(dap_chain_net_t *a_net, struct net_link *a_link, uint16_t a_delay)
-{
-    assert(a_net && a_link);
-    dap_chain_node_info_t *l_link_info = a_link->link_info;
-    dap_chain_node_client_t *l_client = dap_chain_node_client_create(a_net, l_link_info, &s_node_link_callbacks, a_net);
-    if (l_client)
-        l_client->keep_connection = true;
-    else
-        return false;
-    a_link->link = l_client;
-    if (a_delay) {
-        a_link->delay_timer = dap_timerfd_start(a_delay * 1000, s_net_link_callback_connect_delayed, a_link);
-        return true;
-    }
-    log_it(L_MSG, "Connecting to link "NODE_ADDR_FP_STR" [%s]", NODE_ADDR_FP_ARGS_S(l_link_info->hdr.address), inet_ntoa(l_link_info->hdr.ext_addr_v4));
-    return dap_chain_node_client_connect(l_client, "CGND");
->>>>>>> 4ab88f85
 }
 
 /**
