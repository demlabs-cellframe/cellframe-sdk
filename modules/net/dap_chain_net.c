/*
 * Authors:
 * Dmitriy A. Gearasimov <gerasimov.dmitriy@demlabs.net>
 * Alexander Lysikov <alexander.lysikov@demlabs.net>
 * DeM Labs Inc.   https://demlabs.net
 * Kelvin Project https://github.com/kelvinblockchain
 * Copyright  (c) 2017-2018
 * All rights reserved.

 This file is part of DAP (Distributed Applications Platform) the open source project

    DAP (Distributed Applications Platform) is free software: you can redistribute it and/or modify
    it under the terms of the GNU General Public License as published by
    the Free Software Foundation, either version 3 of the License, or
    (at your option) any later version.

    DAP is distributed in the hope that it will be useful,
    but WITHOUT ANY WARRANTY; without even the implied warranty of
    MERCHANTABILITY or FITNESS FOR A PARTICULAR PURPOSE.  See the
    GNU General Public License for more details.

    You should have received a copy of the GNU General Public License
    along with any DAP based project.  If not, see <http://www.gnu.org/licenses/>.
*/

#ifndef _GNU_SOURCE
#define _GNU_SOURCE
#endif
#ifndef  _XOPEN_SOURCE
#define _XOPEN_SOURCE       /* See feature_test_macros(7) */
#endif
#ifndef __USE_XOPEN
#define __USE_XOPEN
#endif
#include <time.h>
#include <stdio.h>
#include <stdlib.h>
#include <stddef.h>
#include <stdint.h>
#include <string.h>
#include <errno.h>
#include <pthread.h>


#ifdef DAP_OS_UNIX
#include <sys/types.h>
#include <sys/socket.h>
#include <arpa/inet.h>
#include <netdb.h>
#endif

#ifdef WIN32
#include <winsock2.h>
#include <windows.h>
#include <mswsock.h>
#include <ws2tcpip.h>
#include <io.h>
#endif


#include "uthash.h"
#include "utlist.h"
#include "dap_chain.h"
#include "dap_list.h"
#include "dap_time.h"
#include "dap_common.h"
#include "dap_string.h"
#include "dap_strfuncs.h"
#include "dap_file_utils.h"
#include "dap_enc_base58.h"
#include "dap_config.h"
#include "dap_hash.h"
#include "dap_cert.h"
#include "dap_chain_datum_tx.h"
#include "dap_worker.h"
#include "dap_proc_thread.h"
#include "dap_enc_http.h"
#include "dap_cli_server.h"
#include "dap_chain_common.h"
#include "dap_chain_cell.h"
#include "dap_chain_datum_decree.h"
#include "dap_chain_datum_anchor.h"
#include "dap_chain_node_client.h"
#include "dap_chain_net.h"
#include "dap_chain_net_node_list.h"
#include "dap_chain_net_tx.h"
#include "dap_chain_net_balancer.h"
#include "dap_notify_srv.h"
#include "dap_chain_ledger.h"
#include "dap_chain_srv.h"
#include "dap_global_db.h"
#include "dap_chain_net_ch_pkt.h"
#include "dap_chain_net_ch.h"
#include "dap_chain_ch.h"
#include "dap_stream_ch.h"
#include "dap_stream.h"
#include "dap_stream_ch_pkt.h"
#include "rand/dap_rand.h"
#include "json_object.h"
#include "dap_global_db_cluster.h"
#include "dap_link_manager.h"
#include "dap_stream_cluster.h"
#include "dap_http_ban_list_client.h"
#include "dap_net.h"
#include "dap_context.h"
#include "dap_chain_cs_esbocs.h"

#include <stdio.h>
#include <sys/types.h>
#include <dirent.h>

#define LOG_TAG "chain_net"

#define F_DAP_CHAIN_NET_SYNC_FROM_ZERO   ( 1 << 8 )

static bool s_debug_more = false;
static const int c_sync_timer_period = 5000;  // msec
static bool s_server_enabled = false;

struct request_link_info {
    char addr[DAP_HOSTADDR_STRLEN + 1];
    uint16_t port;
};

struct block_reward {
    uint64_t block_number;
    uint256_t reward;
    struct block_reward *prev, *next;
};


struct chain_sync_context {
    dap_chain_sync_state_t  state;
    dap_time_t              stage_last_activity,
                            sync_idle_time;
    dap_stream_node_addr_t  current_link;
    dap_chain_t             *cur_chain;
    dap_chain_cell_t        *cur_cell;
    dap_hash_fast_t         requested_atom_hash;
    uint64_t                requested_atom_num;
};

/**
  * @struct dap_chain_net_pvt
  * @details Private part of chain_net dap object
  */
typedef struct dap_chain_net_pvt {
    pthread_t proc_tid;
    dap_chain_node_role_t node_role;
    uint32_t  flags;

    dap_chain_node_info_t *node_info;  // Current node's info

    dap_balancer_type_t balancer_type;

    uint16_t permanent_links_addrs_count;
    dap_stream_node_addr_t *permanent_links_addrs;

    uint16_t permanent_links_hosts_count;
    struct request_link_info **permanent_links_hosts;
<<<<<<< HEAD
    
=======

    uint16_t authorized_nodes_count;
    dap_stream_node_addr_t *authorized_nodes_addrs;

>>>>>>> 4d934334
    uint16_t seed_nodes_count;
    struct request_link_info **seed_nodes_hosts;

    struct chain_sync_context sync_context;

    _Atomic(dap_chain_net_state_t) state, state_target;
    uint16_t acl_idx;

    //Global DB clusters for different access groups. Notification with cluster contents changing
    dap_global_db_cluster_t *mempool_clusters; // List of chains mempools
    dap_global_db_cluster_t *orders_cluster;
    dap_global_db_cluster_t *nodes_cluster;
    dap_global_db_cluster_t *nodes_states;
    dap_global_db_cluster_t *common_orders;

    // Block sign rewards history
    struct block_reward *rewards;
} dap_chain_net_pvt_t;

#define PVT(a) ((dap_chain_net_pvt_t *)a->pvt)
#define PVT_S(a) ((dap_chain_net_pvt_t *)a.pvt)

static dap_chain_net_t *s_nets_by_name = NULL, *s_nets_by_id = NULL;

static const char *c_net_states[] = {
    [NET_STATE_LOADING]             = "NET_STATE_LOADING",
    [NET_STATE_OFFLINE]             = "NET_STATE_OFFLINE",
    [NET_STATE_LINKS_PREPARE ]      = "NET_STATE_LINKS_PREPARE",
    [NET_STATE_LINKS_CONNECTING]    = "NET_STATE_LINKS_CONNECTING",
    [NET_STATE_LINKS_ESTABLISHED]   = "NET_STATE_LINKS_ESTABLISHED",
    [NET_STATE_SYNC_CHAINS]         = "NET_STATE_SYNC_CHAINS",
    [NET_STATE_ONLINE]              = "NET_STATE_ONLINE"
};

static inline const char * dap_chain_net_state_to_str(dap_chain_net_state_t a_state) {
    return a_state < NET_STATE_LOADING || a_state > NET_STATE_ONLINE ? "NET_STATE_INVALID" : c_net_states[a_state];
}

// Node link callbacks
static void s_link_manager_callback_connected(dap_link_t *a_link, uint64_t a_net_id);
static void s_link_manager_callback_error(dap_link_t *a_link, uint64_t a_net_id, int a_error);
static bool s_link_manager_callback_disconnected(dap_link_t *a_link, uint64_t a_net_id, int a_links_count);
static int s_link_manager_fill_net_info(dap_link_t *a_link);
static int s_link_manager_link_request(uint64_t a_net_id);

static const dap_link_manager_callbacks_t s_link_manager_callbacks = {
    .connected      = s_link_manager_callback_connected,
    .disconnected   = s_link_manager_callback_disconnected,
    .error          = s_link_manager_callback_error,
    .fill_net_info  = s_link_manager_fill_net_info,
    .link_request   = s_link_manager_link_request,
};

// State machine switchs here
static bool s_net_states_proc(void *a_arg);
static void s_net_states_notify(dap_chain_net_t * l_net);
static void s_nodelist_change_notify(dap_store_obj_t *a_obj, void *a_arg);
//static void s_net_proc_kill( dap_chain_net_t * a_net );
static int s_net_init(const char *a_net_name, const char *a_path, uint16_t a_acl_idx);
static void *s_net_load(void *a_arg);
static int s_net_try_online(dap_chain_net_t *a_net);
static int s_cli_net(int argc, char ** argv, void **a_str_reply);
static uint8_t *s_net_set_acl(dap_chain_hash_fast_t *a_pkey_hash);
static void s_sync_timer_callback(void *a_arg);

/**
 * @brief
 * init network settings from cellrame-node.cfg file
 * register net* commands in cellframe-node-cli interface
 * @return
 */
int dap_chain_net_init()
{
    dap_ledger_init();
    dap_chain_ch_init();
    dap_chain_net_ch_init();
    dap_chain_node_client_init();
    dap_http_ban_list_client_init();
    dap_link_manager_init(&s_link_manager_callbacks);
    dap_chain_node_init();
    dap_cli_server_cmd_add ("net", s_cli_net, "Network commands",
        "net list [chains -net <net_name>]\n"
            "\tList all networks or list all chains in selected network\n"
        "net -net <net_name> [-mode {update | all}] go {online | offline | sync}\n"
            "\tFind and establish links and stay online. \n"
            "\tMode \"update\" is by default when only new chains and gdb are updated. Mode \"all\" updates everything from zero\n"
        "net -net <net_name> get {status | fee | id}\n"
            "\tDisplays the current current status, current fee or net id.\n"
        "net -net <net_name> stats {tx | tps} [-from <from_time>] [-to <to_time>] [-prev_sec <seconds>] \n"
            "\tTransactions statistics. Time format is <Year>-<Month>-<Day>_<Hours>:<Minutes>:<Seconds> or just <Seconds> \n"
        "net -net <net_name> [-mode {update | all}] sync {all | gdb | chains}\n"
            "\tSyncronyze gdb, chains or everything\n"
            "\tMode \"update\" is by default when only new chains and gdb are updated. Mode \"all\" updates everything from zero\n"
        "net -net <net_name> link {list | add | del | info [-addr]| disconnect_all}\n"
            "\tList, add, del, dump or establish links\n"
        "net -net <net_name> ca add {-cert <cert_name> | -hash <cert_hash>}\n"
            "\tAdd certificate to list of authority cetificates in GDB group\n"
        "net -net <net_name> ca list\n"
            "\tPrint list of authority cetificates from GDB group\n"
        "net -net <net_name> ca del -hash <cert_hash> [-H {hex | base58(default)}]\n"
            "\tDelete certificate from list of authority cetificates in GDB group by it's hash\n"
        "net -net <net_name> ledger reload\n"
            "\tPurge the cache of chain net ledger and recalculate it from chain file\n"
        "net -net <net_name> poa_certs list\n"
            "\tPrint list of PoA cerificates for this network\n");

    s_debug_more = dap_config_get_item_bool_default(g_config,"chain_net","debug_more", s_debug_more);
    char l_path[MAX_PATH + 1] = { '\0' }, *l_end = NULL;
    int l_pos = snprintf(l_path, MAX_PATH, "%s/network/", dap_config_path());
    if (l_pos >= MAX_PATH - 4)
        return log_it(L_ERROR, "Invalid path to net configs, fix it!"), -1;
    DIR *l_dir = opendir(l_path);
    if ( l_dir ){
        struct dirent *l_dir_entry = NULL;
        uint16_t l_acl_idx = 0;
        while ( (l_dir_entry = readdir(l_dir)) ) {
            if (*l_dir_entry->d_name =='\0' || *l_dir_entry->d_name =='.')
                continue;
            // don't search in directories
            l_end = dap_strncpy(l_path + l_pos, l_dir_entry->d_name, MAX_PATH - l_pos);
            if ( dap_dir_test(l_path) )
                continue;
            // search only ".cfg" files
            if ( (int)(l_end - l_path) + l_pos > 4 && strncmp(l_end - 4, ".cfg", 4) )
                continue;

            log_it(L_DEBUG, "Loading net config \"%s\"", l_dir_entry->d_name);
            *(l_end - 4) = '\0';
            if ( !dap_dir_test(l_path) ) {
                log_it(L_ERROR, "Path \"%s\" not found, skipping it", l_path);
                continue;
            }
            s_net_init(l_path + l_pos, l_path, l_acl_idx++);
        }
        closedir(l_dir);
    } else
        log_it(L_WARNING, "Can't open entries on path %s, error %d: \"%s\"", l_path, errno, dap_strerror(errno));

    dap_enc_http_set_acl_callback(s_net_set_acl);
    log_it(L_NOTICE,"Chain networks initialized");
    return 0;
}

/**
 * @brief get certificate hash from chain config [acl_accept_ca_gdb] param
 *
 * @param a_net dap_chain_net_t chain object
 * @return char*
 */
char *dap_chain_net_get_gdb_group_acl(dap_chain_net_t *a_net)
{
    if (a_net) {
        const char *l_auth_gdb = dap_config_get_item_str(a_net->pub.config, "auth", "acl_accept_ca_gdb");
        if (l_auth_gdb) {
            return dap_strdup_printf("%s.%s", a_net->pub.gdb_groups_prefix, l_auth_gdb);
        }
    }
    return NULL;
}

DAP_STATIC_INLINE struct request_link_info *s_net_resolve_host(const char *a_addr) {
    char l_host[DAP_HOSTADDR_STRLEN + 1] = { '\0' }; uint16_t l_port = 0;
    struct sockaddr_storage l_saddr;
    if ( dap_net_parse_config_address(a_addr, l_host, &l_port, NULL, NULL) < 0
        || dap_net_resolve_host(l_host, dap_itoa(l_port), false, &l_saddr, NULL) < 0 )
        return NULL;
    struct request_link_info *l_ret = DAP_NEW_Z(struct request_link_info);
    l_ret->port = l_port;
    dap_strncpy(l_ret->addr, l_host, DAP_HOSTADDR_STRLEN);
    return l_ret;
}

static struct request_link_info *s_balancer_link_from_cfg(dap_chain_net_t *a_net)
{
    uint16_t l_idx;
    switch (PVT(a_net)->seed_nodes_count) {
    case 0: return log_it(L_ERROR, "No available links in net %s! Add them in net config", a_net->pub.name), NULL;
    case 1:
        l_idx = 0;
    break;
    default:
        l_idx = dap_random_uint16() % PVT(a_net)->seed_nodes_count;
    break;
    }
    if ( !PVT(a_net)->seed_nodes_hosts[l_idx] ) {
        // Unresolved before? Let's try again
        const char **l_seed_nodes_hosts = dap_config_get_array_str(a_net->pub.config, "general", "seed_nodes_hosts", NULL);
        PVT(a_net)->seed_nodes_hosts[l_idx] = s_net_resolve_host(l_seed_nodes_hosts[l_idx]);
    }
    return PVT(a_net)->seed_nodes_hosts[l_idx];
}

dap_chain_node_info_t *dap_chain_net_get_my_node_info(dap_chain_net_t *a_net)
{
    dap_return_val_if_fail(a_net, NULL);
    return PVT(a_net)->node_info;
}

bool dap_chain_net_is_my_node_authorized(dap_chain_net_t *a_net)
{
    dap_return_val_if_fail(a_net, false);
    return dap_cluster_member_find_role(PVT(a_net)->nodes_cluster->role_cluster, &g_node_addr) == DAP_GDB_MEMBER_ROLE_ROOT;
}

dap_stream_node_addr_t *dap_chain_net_get_authorized_nodes(dap_chain_net_t *a_net, size_t *a_nodes_count)
{
    dap_return_val_if_fail(a_net, false);
    return dap_cluster_get_all_members_addrs(PVT(a_net)->nodes_cluster->role_cluster, a_nodes_count, DAP_GDB_MEMBER_ROLE_ROOT);
}

int dap_chain_net_link_add(dap_chain_net_t *a_net, dap_stream_node_addr_t *a_addr, const char *a_host, uint16_t a_port)
{
    bool l_is_link_present = dap_link_manager_link_find(a_addr, a_net->pub.id.uint64);
    if (l_is_link_present || a_addr->uint64 == g_node_addr.uint64) {
        debug_if(l_is_link_present, L_DEBUG, "Link to addr "NODE_ADDR_FP_STR" is already persent in net %s", NODE_ADDR_FP_ARGS(a_addr), a_net->pub.name);
        return -3; // Link is already found for this net or link is to yourself
    }
    if (dap_link_manager_link_create(a_addr, a_net->pub.id.uint64)) {
        log_it(L_ERROR, "Can't create link to addr " NODE_ADDR_FP_STR, NODE_ADDR_FP_ARGS(a_addr));
        return -1;
    }
    int rc = dap_link_manager_link_update(a_addr, a_host, a_port);
    if (rc)
        log_it(L_ERROR, "Can't update link to addr " NODE_ADDR_FP_STR, NODE_ADDR_FP_ARGS(a_addr));
    log_it(L_DEBUG, "Link "NODE_ADDR_FP_STR" successfully added", NODE_ADDR_FP_ARGS(a_addr));
    return rc;
}

/**
 * @brief s_link_manager_callback_connected
 * @param a_node_client
 * @param a_arg
 */
static void s_link_manager_callback_connected(dap_link_t *a_link, uint64_t a_net_id)
{
// sanity check
    dap_return_if_pass(!a_link || !a_net_id);
// func work
    dap_chain_net_t * l_net = dap_chain_net_by_id((dap_chain_net_id_t){.uint64 = a_net_id});
    dap_chain_net_pvt_t *l_net_pvt = PVT(l_net);

    log_it(L_NOTICE, "Established connection with %s."NODE_ADDR_FP_STR,l_net->pub.name,
           NODE_ADDR_FP_ARGS_S(a_link->addr));

    struct json_object *l_json = dap_chain_net_states_json_collect(l_net);
    char l_err_str[128] = { };
    snprintf(l_err_str, sizeof(l_err_str)
                 , "Established connection with link " NODE_ADDR_FP_STR
                 , NODE_ADDR_FP_ARGS_S(a_link->addr));
    json_object_object_add(l_json, "errorMessage", json_object_new_string(l_err_str));
    dap_notify_server_send_mt(json_object_get_string(l_json));
    json_object_put(l_json);
    if(l_net_pvt->state == NET_STATE_LINKS_CONNECTING ){
        l_net_pvt->state = NET_STATE_LINKS_ESTABLISHED;
    }
    dap_chain_net_ch_pkt_hdr_t l_announce = { .version = DAP_STREAM_CH_CHAIN_NET_PKT_VERSION,
                                                     .net_id  = l_net->pub.id };
    if(dap_stream_ch_pkt_send_by_addr(&a_link->addr, DAP_CHAIN_NET_CH_ID, DAP_STREAM_CH_CHAIN_NET_PKT_TYPE_ANNOUNCE,
                                   &l_announce, sizeof(l_announce))) {
                                   dap_link_manager_accounting_link_in_net(l_net->pub.id.uint64, &a_link->addr, false);
                                   }
}

static bool s_net_check_link_is_permanent(dap_chain_net_t *a_net, dap_stream_node_addr_t a_addr)
{
    dap_chain_net_pvt_t *l_net_pvt = PVT(a_net);
    for (uint16_t i = 0; i < l_net_pvt->permanent_links_addrs_count; i++) {
        if (l_net_pvt->permanent_links_addrs[i].uint64 == a_addr.uint64)
            return true;
    }
    return false;
}

/**
 * @brief s_link_manager_callback_disconnected
 * @param a_node_client
 * @param a_arg
 */

static bool s_link_manager_callback_disconnected(dap_link_t *a_link, uint64_t a_net_id, int a_links_count)
{
// sanity check
    dap_return_val_if_pass(!a_link, false);
// func work
    dap_chain_net_t *l_net = dap_chain_net_by_id((dap_chain_net_id_t){.uint64 = a_net_id});
    dap_chain_net_pvt_t *l_net_pvt = PVT(l_net);
    bool l_link_is_permanent = s_net_check_link_is_permanent(l_net, a_link->addr);
    log_it(L_INFO, "%s."NODE_ADDR_FP_STR" can't connect for now. %s", l_net ? l_net->pub.name : "(unknown)" ,
            NODE_ADDR_FP_ARGS_S(a_link->addr),
            l_link_is_permanent ? "Setting reconnection pause for it." : "Dropping it.");
    if (!a_links_count && l_net_pvt->state != NET_STATE_OFFLINE) {
        l_net_pvt->state = NET_STATE_LINKS_PREPARE;
        s_net_states_proc(l_net);
    }
    return l_link_is_permanent;
}

/**
 * @brief s_link_manager_callback_error
 * @param a_node_client
 * @param a_error
 * @param a_arg
 */
static void s_link_manager_callback_error(dap_link_t *a_link, uint64_t a_net_id, int a_error)
{
// sanity check
    dap_return_if_pass(!a_link);
// func work
    dap_chain_net_t *l_net = dap_chain_net_by_id((dap_chain_net_id_t){.uint64 = a_net_id});
    log_it(L_WARNING, "Can't establish link with %s."NODE_ADDR_FP_STR,
           l_net ? l_net->pub.name : "(unknown)", NODE_ADDR_FP_ARGS_S(a_link->addr));
    if (l_net){
        struct json_object *l_json = dap_chain_net_states_json_collect(l_net);
        char l_err_str[512] = { };
        snprintf(l_err_str, sizeof(l_err_str)
                     , "Link " NODE_ADDR_FP_STR " [%s] can't be established, errno %d"
                     , NODE_ADDR_FP_ARGS_S(a_link->addr), a_link->uplink.client->link_info.uplink_addr, a_error);
        json_object_object_add(l_json, "errorMessage", json_object_new_string(l_err_str));
        dap_notify_server_send_mt(json_object_get_string(l_json));
        json_object_put(l_json);
    }
}

/**
 * @brief Launch a connect with a link
 * @param a_net
 * @param a_link_node_info node parameters
 * @return list of dap_chain_node_info_t
 */
int s_link_manager_link_request(uint64_t a_net_id)
{
// sanity check
    dap_chain_net_t *l_net = dap_chain_net_by_id((dap_chain_net_id_t){.uint64 = a_net_id});
    dap_return_val_if_pass(!l_net, -1);
// func work
    dap_chain_net_pvt_t *l_net_pvt = PVT(l_net);
    if (l_net_pvt->state_target == NET_STATE_OFFLINE)
        return -2;
    if (l_net_pvt->state == NET_STATE_LINKS_PREPARE)
        l_net_pvt->state = NET_STATE_LINKS_CONNECTING;
    struct request_link_info *l_balancer_link = s_balancer_link_from_cfg(l_net);
    if (!l_balancer_link)
        return log_it(L_ERROR, "Can't process balancer link %s request in net %s", 
                        dap_chain_net_balancer_type_to_str(PVT(l_net)->balancer_type), l_net->pub.name), -5;
    dap_balancer_link_request_t *l_arg = DAP_NEW_Z(dap_balancer_link_request_t);
    l_arg->net = l_net;
    l_arg->host_addr = (const char*)l_balancer_link->addr;
    l_arg->host_port = l_balancer_link->port;
    l_arg->type = PVT(l_net)->balancer_type;
    return dap_worker_exec_callback_on(dap_worker_get_auto(), dap_chain_net_balancer_request, l_arg), 0;
}

struct request_link_info *s_get_permanent_link_info(dap_chain_net_t *a_net, dap_chain_node_addr_t *a_address)
{
    dap_chain_net_pvt_t *l_net_pvt = PVT(a_net);
    for (uint16_t i = 0; i < l_net_pvt->permanent_links_addrs_count; ++i) {
        if (l_net_pvt->permanent_links_addrs[i].uint64 == a_address->uint64 &&
            i < l_net_pvt->permanent_links_hosts_count &&
            i < l_net_pvt->permanent_links_hosts[i]->addr[0] &&
            i < l_net_pvt->permanent_links_hosts[i]->port)
            return l_net_pvt->permanent_links_hosts[i];
    }
    return NULL;
}

int s_link_manager_fill_net_info(dap_link_t *a_link)
{
// sanity check
    dap_return_val_if_pass(!a_link, -1);
// func work
    const char *l_host = NULL;
    uint16_t l_port = 0;
    struct request_link_info *l_permanent_link = NULL;
    for (dap_chain_net_t *l_net = s_nets_by_name; l_net; l_net = l_net->hh.next) {
        if ( dap_chain_net_get_state(l_net) > NET_STATE_OFFLINE && ( l_permanent_link = s_get_permanent_link_info(l_net, &a_link->addr) )) {
            l_host = l_permanent_link->addr;
            l_port = l_permanent_link->port;
            break;
        }
    }
    dap_chain_node_info_t *l_node_info = NULL;
    if (!l_host || !l_host[0] || !l_port) {
        for (dap_chain_net_t *net = s_nets_by_name; net; net = net->hh.next) {
            if (( l_node_info = dap_chain_node_info_read(net, &a_link->addr) ))
                break;
        }
        if (!l_node_info)
            return -3;
        l_host = l_node_info->ext_host;
        l_port = l_node_info->ext_port;
    }
    a_link->uplink.ready = !dap_link_manager_link_update(&a_link->addr, l_host, l_port);
    return DAP_DELETE(l_node_info), 0;
}

json_object *s_net_sync_status(dap_chain_net_t *a_net)
{
    // sanity check
    dap_return_val_if_pass(!a_net, NULL);

    json_object *l_jobj_chains_array = json_object_new_object();
    dap_chain_t *l_chain = NULL;
    DL_FOREACH(a_net->pub.chains, l_chain) {
        json_object *l_jobj_chain = json_object_new_object();
        json_object *l_jobj_chain_status = NULL;
        json_object *l_jobj_percent = NULL;
        
        switch (l_chain->state) {
            case CHAIN_SYNC_STATE_ERROR:
                l_jobj_chain_status = json_object_new_string("error");
                break;
            case CHAIN_SYNC_STATE_IDLE:
                l_jobj_chain_status = json_object_new_string("idle");
                break;
            case CHAIN_SYNC_STATE_WAITING:
                l_jobj_chain_status = json_object_new_string("sync in process");
                break;
            case CHAIN_SYNC_STATE_SYNCED:
                l_jobj_chain_status = json_object_new_string("synced");
                break;
            default:
                l_jobj_chain_status = json_object_new_string("unknown");
                break;
        }
        if (dap_chain_net_get_load_mode(a_net)) {
            char *l_percent_str = dap_strdup_printf("%d %c", l_chain->load_progress, '%');
            l_jobj_percent = json_object_new_string(l_percent_str);
            DAP_DELETE(l_percent_str);
        } else if (l_chain->state == CHAIN_SYNC_STATE_IDLE) {
            l_jobj_percent = json_object_new_string(" - %");
        } else {
            double l_percent = dap_min((double)l_chain->callback_count_atom(l_chain) * 100 / l_chain->atom_num_last, 100.0);
            char *l_percent_str = dap_strdup_printf("%.3f %c", l_percent, '%');
            l_jobj_percent = json_object_new_string(l_percent_str);
            DAP_DELETE(l_percent_str);
        }
        json_object *l_jobj_current = json_object_new_uint64(l_chain->callback_count_atom(l_chain));
        json_object *l_jobj_total = json_object_new_uint64(l_chain->atom_num_last);
        json_object_object_add(l_jobj_chain, "status", l_jobj_chain_status);
        json_object_object_add(l_jobj_chain, "current", l_jobj_current);
        json_object_object_add(l_jobj_chain, "in network", l_jobj_total);
        json_object_object_add(l_jobj_chain, "percent", l_jobj_percent);
        json_object_object_add(l_jobj_chains_array, l_chain->name, l_jobj_chain);

    }
    return l_jobj_chains_array;
}

struct json_object *dap_chain_net_states_json_collect(dap_chain_net_t *a_net) {
    json_object *l_json = json_object_new_object();
    json_object_object_add(l_json, "class"            , json_object_new_string("NetStates"));
    json_object_object_add(l_json, "name"             , json_object_new_string((const char*)a_net->pub.name));
    json_object_object_add(l_json, "networkState"     , json_object_new_string(dap_chain_net_state_to_str(PVT(a_net)->state)));
    json_object_object_add(l_json, "targetState"      , json_object_new_string(dap_chain_net_state_to_str(PVT(a_net)->state_target)));
    json_object_object_add(l_json, "linksCount"       , json_object_new_int(0));
    json_object_object_add(l_json, "activeLinksCount" , json_object_new_int(dap_link_manager_links_count(a_net->pub.id.uint64)));
    char l_node_addr_str[24] = {'\0'};
    int l_tmp = snprintf(l_node_addr_str, sizeof(l_node_addr_str), NODE_ADDR_FP_STR, NODE_ADDR_FP_ARGS_S(g_node_addr));
    json_object_object_add(l_json, "nodeAddress"     , json_object_new_string(l_tmp ? l_node_addr_str : "0000::0000::0000::0000"));
    if (PVT(a_net)->state == NET_STATE_SYNC_CHAINS) {
        json_object *l_json_sync_status = s_net_sync_status(a_net);
        json_object_object_add(l_json, "processed", l_json_sync_status);
    }
    return l_json;
}

/**
 * @brief s_net_states_notify
 * @param l_net
 */
static void s_net_states_notify(dap_chain_net_t *a_net)
{
    struct json_object *l_json = dap_chain_net_states_json_collect(a_net);
    json_object_object_add(l_json, "errorMessage", json_object_new_string(" ")); // regular notify has no error
    dap_notify_server_send_mt(json_object_get_string(l_json));
    json_object_put(l_json);
}

/**
 * @brief dap_chain_net_get_role
 * @param a_net
 * @return
 */
dap_chain_node_role_t dap_chain_net_get_role(dap_chain_net_t * a_net)
{
    return PVT(a_net)->node_role;
}

/**
 * @brief set node role
 * [root_master, root, archive, cell_master, master, full, light]
 * @param a_id
 * @param a_name
 * @param a_node_role
 * @return dap_chain_net_t*
 */
static dap_chain_net_t *s_net_new(const char *a_net_name, dap_config_t *a_cfg)
{
    dap_return_val_if_fail(a_cfg, NULL);
    dap_chain_net_t *l_ret = NULL;
    const char  *l_net_name_str = dap_config_get_item_str_default(a_cfg, "general", "name", a_net_name),
                *l_net_id_str   = dap_config_get_item_str(a_cfg, "general", "id"),
                *a_node_role    = dap_config_get_item_str(a_cfg, "general", "node-role" ),
                *a_native_ticker= dap_config_get_item_str(a_cfg, "general", "native_ticker");
    dap_chain_net_id_t l_net_id;

    if(!a_node_role)
        return log_it(L_ERROR, "Can't create l_net, can't read node role config"), NULL;

    if(!l_net_name_str || !l_net_id_str || dap_chain_net_id_parse(l_net_id_str, &l_net_id))
        return log_it(L_ERROR, "Can't create l_net, can't read name or ID config"), NULL;

    dap_chain_net_t *l_net_sought = NULL;
    HASH_FIND_STR(s_nets_by_name, l_net_name_str, l_net_sought);
    if (!l_net_sought)
        HASH_FIND(hh2, s_nets_by_id, &l_net_id, sizeof(l_net_id), l_net_sought);
    if (l_net_sought) {
        log_it(L_ERROR, "Can't create net %s ID %"DAP_UINT64_FORMAT_U", an already existent net "
                        "%s ID %"DAP_UINT64_FORMAT_U" has the same name or ID.\n"\
                        "Please, fix your configs and restart node",
                        l_net_name_str, l_net_id.uint64, l_net_sought->pub.name,
                        l_net_sought->pub.id.uint64);
        return NULL;
    }
    DAP_NEW_Z_SIZE_RET_VAL(l_ret, dap_chain_net_t, sizeof(dap_chain_net_t) + sizeof(dap_chain_net_pvt_t), NULL, NULL);
    DAP_NEW_Z_SIZE_RET_VAL(PVT(l_ret)->node_info, dap_chain_node_info_t, sizeof(dap_chain_node_info_t) + DAP_HOSTADDR_STRLEN + 1, NULL, l_ret);

    l_ret->pub.id = l_net_id;
    if (strcmp (a_node_role, "root_master")==0){
        PVT(l_ret)->node_role.enums = NODE_ROLE_ROOT_MASTER;
    } else if (strcmp( a_node_role,"root") == 0){
        PVT(l_ret)->node_role.enums = NODE_ROLE_ROOT;
    } else if (strcmp( a_node_role,"archive") == 0){
        PVT(l_ret)->node_role.enums = NODE_ROLE_ARCHIVE;
    } else if (strcmp( a_node_role,"cell_master") == 0){
        PVT(l_ret)->node_role.enums = NODE_ROLE_CELL_MASTER;
    }else if (strcmp( a_node_role,"master") == 0){
        PVT(l_ret)->node_role.enums = NODE_ROLE_MASTER;
    }else if (strcmp( a_node_role,"full") == 0){
        PVT(l_ret)->node_role.enums = NODE_ROLE_FULL;
    }else if (strcmp( a_node_role,"light") == 0){
        PVT(l_ret)->node_role.enums = NODE_ROLE_LIGHT;
    }else{
        log_it(L_ERROR,"Unknown node role \"%s\" for network '%s'", a_node_role, l_net_name_str);
        DAP_DELETE(l_ret);
        return NULL;
    }
    if (!( l_net_name_str ))
        return DAP_DELETE(l_ret), log_it(L_ERROR, "Invalid net name, check [general] \"name\" in netconfig"), NULL;
    dap_strncpy(l_ret->pub.name, l_net_name_str, sizeof(l_ret->pub.name));
    if (!( l_ret->pub.native_ticker = a_native_ticker ))
        return DAP_DEL_MULTY(l_ret->pub.name, l_ret),
               log_it(L_ERROR, "Invalid native ticker, check [general] \"native_ticker\" in %s.cfg",
                                l_net_name_str),
                NULL;
    log_it (L_NOTICE, "Node role \"%s\" selected for network '%s'", a_node_role, l_net_name_str);
    l_ret->pub.config = a_cfg;
    l_ret->pub.gdb_groups_prefix
        = dap_config_get_item_str_default( a_cfg, "general", "gdb_groups_prefix", dap_config_get_item_str(a_cfg, "general", "name") );
    HASH_ADD_STR(s_nets_by_name, pub.name, l_ret);
    HASH_ADD(hh2, s_nets_by_id, pub.id, sizeof(dap_chain_net_id_t), l_ret);
    return l_ret;
}

bool s_net_disk_load_notify_callback(UNUSED_ARG void *a_arg)
{
    json_object *json_obj = json_object_new_object();
    json_object_object_add(json_obj, "class", json_object_new_string("nets_init"));
    json_object *l_jobj_nets = json_object_new_object();
    for (dap_chain_net_t *net = s_nets_by_name; net; net = net->hh.next) {
        json_object *json_chains = json_object_new_object();
        for (dap_chain_t *l_chain = net->pub.chains; l_chain; l_chain = l_chain->next) {
            json_object *l_jobj_chain_info = json_object_new_object();
            json_object_object_add(l_jobj_chain_info, "count_atoms", json_object_new_int(l_chain->callback_count_atom(l_chain)));
            json_object_object_add(l_jobj_chain_info, "load_process", json_object_new_int(l_chain->load_progress));
            json_object_object_add(json_chains, l_chain->name, l_jobj_chain_info);
            log_it(L_DEBUG, "Loading net \"%s\", chain \"%s\", ID 0x%016"DAP_UINT64_FORMAT_x " [%d%%]",
                            net->pub.name, l_chain->name, l_chain->id.uint64, l_chain->load_progress);
        }
        json_object_object_add(l_jobj_nets, net->pub.name, json_chains);
    }
    json_object_object_add(json_obj, "nets", l_jobj_nets);
    dap_notify_server_send_mt(json_object_get_string(json_obj));
    json_object_put(json_obj);
    return true;
}

/**
 * @brief
 * load network config settings
 */
void dap_chain_net_load_all()
{
    if ( dap_config_get_item_bool_default(g_config, "server", "enabled", false) ) {
        char l_local_ip[INET6_ADDRSTRLEN] = { '\0' };
        uint16_t l_in_port = 0;
        const char **l_listening = dap_config_get_array_str(g_config, "server", DAP_CFG_PARAM_LISTEN_ADDRS, NULL);
        if ( l_listening ) {
            if ( dap_net_parse_config_address(*l_listening, l_local_ip, &l_in_port, NULL, NULL) < 0 )
                log_it(L_ERROR, "Invalid server IP address, check [server] section in cellframe-node.cfg");
            else {
                // power of short-circuit
                if ( l_in_port || ( l_in_port = dap_config_get_item_int16_default(g_config, "server", DAP_CFG_PARAM_LEGACY_PORT, 8079 ))) {
                    s_server_enabled = true;
                    log_it(L_INFO, "Server is enabled on [%s : %u]", l_local_ip, l_in_port);
                }
            }
        }
    }
    uint16_t l_nets_count = HASH_COUNT(s_nets_by_name);
    if (!l_nets_count)
        return log_it(L_ERROR, "No networks initialized!");
    pthread_t l_tids[l_nets_count];
    dap_chain_net_t *l_net = s_nets_by_name;
    dap_timerfd_t *l_load_notify_timer = dap_timerfd_start(5000, (dap_timerfd_callback_t)s_net_disk_load_notify_callback, NULL);
    for (int i = 0; i < l_nets_count; ++i) {
        pthread_create(&l_tids[i], NULL, s_net_load, l_net);
        l_net = l_net->hh.next;
    }
    for (int i = 0; i < l_nets_count; ++i) {
        pthread_join(l_tids[i], NULL);
    }
    dap_timerfd_delete_mt(l_load_notify_timer->worker, l_load_notify_timer->esocket_uuid);
}

dap_string_t* dap_cli_list_net()
{
    dap_string_t *l_string_ret = dap_string_new("");
    dap_string_append(l_string_ret, "Available networks and chains:\n");
    for (dap_chain_net_t *net = s_nets_by_name; net; net = net->hh.next) {
        dap_string_append_printf(l_string_ret, "\t%s:\n", net->pub.name);
        dap_chain_t *l_chain = net->pub.chains;
        while (l_chain) {
            dap_string_append_printf( l_string_ret, "\t\t%s\n", l_chain->name );
            l_chain = l_chain->next;
        }
    }
    return l_string_ret;
}

json_object* s_set_reply_text_node_status_json(dap_chain_net_t *a_net) {
    json_object *l_jobj_ret = json_object_new_object();
    json_object *l_jobj_net_name  = json_object_new_string(a_net->pub.name);
    json_object_object_add(l_jobj_ret, "net", l_jobj_net_name);
    dap_chain_node_addr_t l_cur_node_addr = { 0 };
    l_cur_node_addr.uint64 = dap_chain_net_get_cur_addr_int(a_net);
    json_object *l_jobj_cur_node_addr;
    if(!l_cur_node_addr.uint64) {
        l_jobj_cur_node_addr = json_object_new_string("not defined");
    } else {
        char *l_cur_node_addr_str = dap_strdup_printf(NODE_ADDR_FP_STR,NODE_ADDR_FP_ARGS_S(l_cur_node_addr));
        l_jobj_cur_node_addr = json_object_new_string(l_cur_node_addr_str);
        DAP_DELETE(l_cur_node_addr_str);
    }
    if (!l_jobj_cur_node_addr) {
        json_object_put(l_jobj_ret);
        return NULL;
    }
    json_object_object_add(l_jobj_ret, "current_addr", l_jobj_cur_node_addr);
    if (PVT(a_net)->state != NET_STATE_OFFLINE) {
        json_object *l_jobj_links = json_object_new_object();
        json_object *l_jobj_active_links = json_object_new_uint64(dap_link_manager_links_count(a_net->pub.id.uint64));
        json_object *l_jobj_required_links = json_object_new_uint64(dap_link_manager_required_links_count(a_net->pub.id.uint64));
        json_object_object_add(l_jobj_links, "active", l_jobj_active_links);
        json_object_object_add(l_jobj_links, "required", l_jobj_required_links);
        json_object_object_add(l_jobj_ret, "links", l_jobj_links);
    }

    json_object *l_json_sync_status = s_net_sync_status(a_net);
    json_object_object_add(l_jobj_ret, "processed", l_json_sync_status);

    json_object *l_jobj_states = json_object_new_object();
    json_object *l_jobj_current_states = json_object_new_string(c_net_states[PVT(a_net)->state]);
    json_object *l_jobj_target_states = json_object_new_string(c_net_states[PVT(a_net)->state_target]);
    json_object_object_add(l_jobj_states, "current", l_jobj_current_states);
    json_object_object_add(l_jobj_states, "target", l_jobj_target_states);
    json_object_object_add(l_jobj_ret, "states", l_jobj_states);
    return l_jobj_ret;
}

void s_set_reply_text_node_status(void **a_str_reply, dap_chain_net_t * a_net){
    char* l_node_address_text_block = NULL;
    dap_chain_node_addr_t l_cur_node_addr = { 0 };
    l_cur_node_addr.uint64 = dap_chain_net_get_cur_addr_int(a_net);
    if(!l_cur_node_addr.uint64)
        l_node_address_text_block = dap_strdup_printf(", cur node address not defined");
    else
        l_node_address_text_block = dap_strdup_printf(", cur node address " NODE_ADDR_FP_STR,NODE_ADDR_FP_ARGS_S(l_cur_node_addr));

    char* l_sync_current_link_text_block = NULL;
    if (PVT(a_net)->state != NET_STATE_OFFLINE)
        l_sync_current_link_text_block = dap_strdup_printf(", active links %zu from %u",
                                                           dap_link_manager_links_count(a_net->pub.id.uint64), 0);
    dap_cli_server_cmd_set_reply_text(a_str_reply,
                                      "Network \"%s\" has state %s (target state %s)%s%s",
                                      a_net->pub.name, c_net_states[PVT(a_net)->state],
                                      c_net_states[PVT(a_net)->state_target],
                                      (l_sync_current_link_text_block)? l_sync_current_link_text_block: "",
                                      l_node_address_text_block
                                      );
    DAP_DELETE(l_sync_current_link_text_block);
    DAP_DELETE(l_node_address_text_block);
}
/**
 * @brief reload ledger
 * command cellframe-node-cli net -net <network_name> ledger reload
 * @param l_net
 * @return true
 * @return false
 */
void dap_chain_net_purge(dap_chain_net_t *l_net)
{
    dap_chain_srv_purge_all(l_net->pub.id);
    dap_ledger_purge(l_net->pub.ledger, false);
    dap_chain_t *l_chain = NULL;
    DL_FOREACH(l_net->pub.chains, l_chain) {
        dap_chain_purge(l_chain);
        dap_chain_load_all(l_chain);
        l_net->pub.fee_value = uint256_0;
        l_net->pub.fee_addr = c_dap_chain_addr_blank;
    }
    DL_FOREACH(l_net->pub.chains, l_chain) {
        if (l_chain->callback_atom_add_from_treshold) {
            while (l_chain->callback_atom_add_from_treshold(l_chain, NULL))
                debug_if(s_debug_more, L_DEBUG, "Added atom from treshold");
        }
    }
}

/**
 * @brief update ledger cache at once
 * if you node build need ledger cache one time reload, uncomment this function
 * iat the end of s_net_init
 * @param l_net network object
 * @return true
 * @return false
 */
static bool s_chain_net_reload_ledger_cache_once(dap_chain_net_t *l_net)
{
    if (!l_net)
        return false;
    // create directory for cache checking file (cellframe-node/cache)
    char *l_cache_dir = dap_strdup_printf( "%s/%s", g_sys_dir_path, "cache");
    if (dap_mkdir_with_parents(l_cache_dir) != 0) {
        log_it(L_WARNING,"Error during disposable cache check file creation");
        DAP_DELETE(l_cache_dir);
        return false;
    }
    // Check the file with provided UUID. Change this UUID to automatically reload cache on next node startup
    char *l_cache_file = dap_strdup_printf( "%s/%s.cache", l_cache_dir, DAP_LEDGER_CACHE_RELOAD_ONCE_UUID);
    DAP_DELETE(l_cache_dir);
    // create file, if it not presented. If file exists, ledger cache operation is stopped
    if (dap_file_simple_test(l_cache_file)) {
        log_it(L_NOTICE, "Cache file '%s' already exists", l_cache_file);
        DAP_DELETE(l_cache_file);
        return false;
    }

    static FILE *s_cache_file = NULL;
    s_cache_file = fopen(l_cache_file, "a");
    if(!s_cache_file) {
        s_cache_file = fopen(l_cache_file, "w");
        if (!s_cache_file) {
            log_it(L_ERROR, "Can't open cache file %s for one time ledger cache reloading."
                "Please, do it manually using command"
                "'cellframe-node-cli net -net <network_name>> ledger reload'", l_cache_file);
            return -1;
        }
    }
    fclose(s_cache_file);
    DAP_DELETE(l_cache_file);
    return true;
}

/**
 * @brief s_chain_type_convert
 * convert dap_chain_type_t to  DAP_CNAIN* constants
 * @param a_type - dap_chain_type_t a_type [CHAIN_TYPE_TOKEN, CHAIN_TYPE_EMISSION, CHAIN_TYPE_TX]
 * @return uint16_t
 */
static const char *s_chain_type_convert_to_string(dap_chain_type_t a_type)
{
    switch (a_type) {
        case CHAIN_TYPE_TOKEN:
            return ("token");
        case CHAIN_TYPE_EMISSION:
            return ("emission");
        case CHAIN_TYPE_TX:
            return ("transaction");
        case CHAIN_TYPE_CA:
            return ("ca");
        case CHAIN_TYPE_SIGNER:
            return ("signer");

        default:
            return ("custom");
    }
}

void _s_print_chains(json_object *a_obj_chain, dap_chain_t *a_chain) {
    if (!a_obj_chain || !a_chain)
        return;
    json_object_object_add(a_obj_chain, "name", json_object_new_string(a_chain->name));
    json_object_object_add(a_obj_chain, "consensus", json_object_new_string(DAP_CHAIN_PVT(a_chain)->cs_name));

    if (a_chain->default_datum_types_count) {
        json_object *l_jobj_default_types = json_object_new_array();
        if (!l_jobj_default_types) return;
        for (uint16_t i = 0; i < a_chain->default_datum_types_count; i++) {
            json_object *l_jobj_type_str = json_object_new_string(s_chain_type_convert_to_string(
                    a_chain->default_datum_types[i]));
            if (!l_jobj_type_str) {
                json_object_put(l_jobj_default_types);
                return;
            }
            json_object_array_add(l_jobj_default_types, l_jobj_type_str);
        }
        json_object_object_add(a_obj_chain, "default_types", l_jobj_default_types);
    }
}

/**
 * @brief
 * register net* command in cellframe-node-cli interface
 * @param argc arguments count
 * @param argv arguments value
 * @param arg_func
 * @param str_reply
 * @return
 */
static int s_cli_net(int argc, char **argv, void **reply)
{
    json_object ** a_json_arr_reply = (json_object **) reply;
    json_object *l_jobj_return = json_object_new_object();
    if (!l_jobj_return) {
        dap_json_rpc_allocation_error(*a_json_arr_reply);
        return DAP_JSON_RPC_ERR_CODE_MEMORY_ALLOCATED;
    }
    int arg_index = 1;
    dap_chain_net_t * l_net = NULL;

    const char * l_hash_out_type = NULL;
    dap_cli_server_cmd_find_option_val(argv, arg_index, argc, "-H", &l_hash_out_type);
    if(!l_hash_out_type)
        l_hash_out_type = "hex";
    if(dap_strcmp(l_hash_out_type,"hex") && dap_strcmp(l_hash_out_type,"base58")) {
        json_object_put(l_jobj_return);
        dap_json_rpc_error_add(*a_json_arr_reply, DAP_CHAIN_NET_JSON_RPC_INVALID_PARAMETER_HASH, "%s", "invalid parameter -H, valid values: -H <hex | base58>");
        return DAP_CHAIN_NET_JSON_RPC_INVALID_PARAMETER_HASH;

    }

    // command 'list'
    const char * l_list_cmd = NULL;

    if(dap_cli_server_cmd_find_option_val(argv, arg_index, dap_min(argc, arg_index + 1), "list", &l_list_cmd) != 0 ) {
        if (dap_strcmp(l_list_cmd,"chains")==0){
            const char * l_net_str = NULL;
            dap_chain_net_t* l_net = NULL;
            if (dap_cli_server_cmd_find_option_val(argv, arg_index, argc, "-net", &l_net_str) && !l_net_str) {
                json_object_put(l_jobj_return);
                dap_json_rpc_error_add(*a_json_arr_reply, DAP_CHAIN_NET_JSON_RPC_CAN_NOT_PARAMETER_NET_REQUIRE, "%s", "Parameter '-net' require <net name>");
                return DAP_CHAIN_NET_JSON_RPC_CAN_NOT_PARAMETER_NET_REQUIRE;
            }

            l_net = dap_chain_net_by_name(l_net_str);
            if (l_net_str && !l_net) {
                json_object_put(l_jobj_return);
                dap_json_rpc_error_add(*a_json_arr_reply, DAP_CHAIN_NET_JSON_RPC_WRONG_NET, "%s", "Wrong <net name>, use 'net list' "
                                                                         "command to display a list of available networks");
                return DAP_CHAIN_NET_JSON_RPC_WRONG_NET;
            }

            if (l_net){
                json_object *l_jobj_net_name = json_object_new_string(l_net->pub.name);
                json_object *l_jobj_chains = json_object_new_array();
                if (!l_jobj_net_name || !l_jobj_chains) {
                    json_object_put(l_jobj_return);
                    json_object_put(l_jobj_net_name);
                    json_object_put(l_jobj_chains);
                    dap_json_rpc_allocation_error(*a_json_arr_reply);
                    return DAP_JSON_RPC_ERR_CODE_MEMORY_ALLOCATED;
                }
                dap_chain_t * l_chain = l_net->pub.chains;
                while (l_chain) {
                    json_object *l_obj_chain = json_object_new_object();
                    if (!l_obj_chain) {
                        json_object_put(l_jobj_return);
                        json_object_put(l_jobj_net_name);
                        json_object_put(l_jobj_chains);
                        json_object_put(l_obj_chain);
                        dap_json_rpc_allocation_error(*a_json_arr_reply);
                        return DAP_JSON_RPC_ERR_CODE_MEMORY_ALLOCATED;
                    }
                    _s_print_chains(l_obj_chain, l_chain);
                    json_object_array_add(l_jobj_chains, l_obj_chain);
                    l_chain = l_chain->next;
                }
                json_object_object_add(l_jobj_return, "net", l_jobj_net_name);
                json_object_object_add(l_jobj_return, "chains", l_jobj_chains);
            }else{
                json_object *l_jobj_networks = json_object_new_array();
                for (dap_chain_net_t *l_net = s_nets_by_name; l_net; l_net = l_net->hh.next) {
                    json_object *l_jobj_network = json_object_new_object();
                    json_object *l_jobj_chains = json_object_new_array();
                    json_object *l_jobj_network_name = json_object_new_string(l_net->pub.name);
                    if (!l_jobj_network || !l_jobj_chains || !l_jobj_network_name) {
                        json_object_put(l_jobj_return);
                        json_object_put(l_jobj_network);
                        json_object_put(l_jobj_chains);
                        json_object_put(l_jobj_network_name);
                        dap_json_rpc_allocation_error(*a_json_arr_reply);
                        return DAP_JSON_RPC_ERR_CODE_MEMORY_ALLOCATED;
                    }
                    json_object_object_add(l_jobj_network, "name", l_jobj_network_name);

                    dap_chain_t * l_chain = l_net->pub.chains;
                    while (l_chain) {
                        json_object *l_jobj_chain = json_object_new_object();
                        if (!l_jobj_chain) {
                            json_object_put(l_jobj_return);
                            json_object_put(l_jobj_network);
                            json_object_put(l_jobj_chains);
                            dap_json_rpc_allocation_error(*a_json_arr_reply);
                            return DAP_JSON_RPC_ERR_CODE_MEMORY_ALLOCATED;
                        }
                        _s_print_chains(l_jobj_chain, l_chain);
                        json_object_array_add(l_jobj_chains, l_jobj_chain);
                        l_chain = l_chain->next;
                    }
                    json_object_object_add(l_jobj_network, "chain", l_jobj_chains);
                    json_object_array_add(l_jobj_networks, l_jobj_network);
                }
                json_object_object_add(l_jobj_return, "networks", l_jobj_networks);
            }
        }else{
            // plug for wrong command arguments
            if (argc > 2) {
                json_object_put(l_jobj_return);
                dap_json_rpc_error_add(*a_json_arr_reply, DAP_CHAIN_NET_JSON_RPC_MANY_ARGUMENT_FOR_COMMAND_NET_LIST, "%s",
                                       "To many arguments for 'net list' command see help");
                return DAP_CHAIN_NET_JSON_RPC_MANY_ARGUMENT_FOR_COMMAND_NET_LIST;
            }

            json_object *l_jobj_networks = json_object_new_array();
            // show list of nets
            for (dap_chain_net_t *l_net = s_nets_by_name; l_net; l_net = l_net->hh.next) {
                json_object *l_jobj_network_name = json_object_new_string(l_net->pub.name);
                json_object_array_add(l_jobj_networks, l_jobj_network_name);
            }
            json_object_object_add(l_jobj_return, "networks", l_jobj_networks);
        }
        json_object_array_add(*reply, l_jobj_return);
        return 0;
    }

    int l_ret = dap_chain_node_cli_cmd_values_parse_net_chain_for_json(*a_json_arr_reply, &arg_index, argc, argv, NULL, &l_net,
                                                                       CHAIN_TYPE_INVALID);

    if ( l_net ) {
        const char *l_sync_str = NULL;
        const char *l_links_str = NULL;
        const char *l_go_str = NULL;
        const char *l_get_str = NULL;
        const char *l_stats_str = NULL;
        const char *l_ca_str = NULL;
        const char *l_ledger_str = NULL;
        const char *l_list_str = NULL;
        dap_cli_server_cmd_find_option_val(argv, arg_index, argc, "sync", &l_sync_str);
        dap_cli_server_cmd_find_option_val(argv, arg_index, argc, "link", &l_links_str);
        dap_cli_server_cmd_find_option_val(argv, arg_index, argc, "go", &l_go_str);
        dap_cli_server_cmd_find_option_val(argv, arg_index, argc, "get", &l_get_str);
        dap_cli_server_cmd_find_option_val(argv, arg_index, argc, "stats", &l_stats_str);
        dap_cli_server_cmd_find_option_val(argv, arg_index, argc, "ca", &l_ca_str);
        dap_cli_server_cmd_find_option_val(argv, arg_index, argc, "ledger", &l_ledger_str);
        dap_cli_server_cmd_find_option_val(argv, arg_index, argc, "poa_certs", &l_list_str);

        const char * l_sync_mode_str = "updates";
        dap_cli_server_cmd_find_option_val(argv, arg_index, argc, "-mode", &l_sync_mode_str);
        if ( !dap_strcmp(l_sync_mode_str,"all") )
            dap_chain_net_get_flag_sync_from_zero(l_net);
        if (l_stats_str) {
            char l_from_str_new[50], l_to_str_new[50];
            const char c_time_fmt[]="%Y-%m-%d_%H:%M:%S";
            struct tm l_from_tm = {}, l_to_tm = {};
            if (strcmp(l_stats_str,"tx") == 0) {
                const char *l_to_str = NULL;
                const char *l_from_str = NULL;
                const char *l_prev_day_str = NULL;
                // Read from/to time
                dap_cli_server_cmd_find_option_val(argv, arg_index, argc, "-from", &l_from_str);
                dap_cli_server_cmd_find_option_val(argv, arg_index, argc, "-to", &l_to_str);
                dap_cli_server_cmd_find_option_val(argv, arg_index, argc, "-prev_day", &l_prev_day_str);
                time_t l_ts_now = time(NULL);
                if (l_from_str) {
                    strptime( (char *)l_from_str, c_time_fmt, &l_from_tm );
                    if (l_to_str) {
                        strptime( (char *)l_to_str, c_time_fmt, &l_to_tm );
                    } else { // If not set '-to' - we set up current time
                        localtime_r(&l_ts_now, &l_to_tm);
                    }
                } else if (l_prev_day_str) {
                    localtime_r(&l_ts_now, &l_to_tm);
                    double l_days = strtod(l_prev_day_str, NULL);
                    l_ts_now -= (time_t)(l_days * 86400);
                    localtime_r(&l_ts_now, &l_from_tm );
                } else if ( l_from_str == NULL ) { // If not set '-from' we set up current time minus 60 seconds
                    localtime_r(&l_ts_now, &l_to_tm);
                    l_ts_now -= 86400;
                    localtime_r(&l_ts_now, &l_from_tm );
                }
                // Form timestamps from/to
                time_t l_from_ts = mktime(&l_from_tm);
                time_t l_to_ts = mktime(&l_to_tm);
                // Produce strings
                strftime(l_from_str_new, sizeof(l_from_str_new), c_time_fmt,&l_from_tm );
                strftime(l_to_str_new, sizeof(l_to_str_new), c_time_fmt,&l_to_tm );
                json_object *l_jobj_stats = json_object_new_object();
                if (!l_jobj_stats) {
                    json_object_put(l_jobj_return);
                    dap_json_rpc_allocation_error(*a_json_arr_reply);
                    return DAP_JSON_RPC_ERR_CODE_MEMORY_ALLOCATED;
                }
                json_object *l_jobj_from = json_object_new_string(l_from_str_new);
                json_object *l_jobj_to = json_object_new_string(l_to_str_new);
                if (!l_jobj_from || !l_jobj_to) {
                    json_object_put(l_jobj_return);
                    json_object_put(l_jobj_stats);
                    json_object_put(l_jobj_from);
                    json_object_put(l_jobj_to);
                    dap_json_rpc_allocation_error(*a_json_arr_reply);
                    return DAP_JSON_RPC_ERR_CODE_MEMORY_ALLOCATED;
                }
                json_object_object_add(l_jobj_stats, "from", l_jobj_from);
                json_object_object_add(l_jobj_stats, "to", l_jobj_to);
                log_it(L_INFO, "Calc TPS from %s to %s", l_from_str_new, l_to_str_new);
                uint64_t l_tx_count = dap_ledger_count_from_to ( l_net->pub.ledger, l_from_ts * 1000000000, l_to_ts * 1000000000);
                long double l_tpd = l_to_ts == l_from_ts ? 0 :
                                                     (long double) l_tx_count / (long double) ((long double)(l_to_ts - l_from_ts) / 86400);
                char *l_tpd_str = dap_strdup_printf("%.3Lf", l_tpd);
                json_object *l_jobj_tpd = json_object_new_string(l_tpd_str);
                DAP_DELETE(l_tpd_str);
                json_object *l_jobj_total = json_object_new_uint64(l_tx_count);
#ifdef DAP_TPS_TEST
                long double l_tps = l_to_ts == l_from_ts ? 0 :
                                                     (long double) l_tx_count / (long double) (long double)(l_to_ts - l_from_ts);
                char *l_tps_str = dap_strdup_printf("%.3Lf", l_tps);
                json_object *l_jobj_tps = json_object_new_string(l_tps_str);
                DAP_DELETE(l_tps_str);
                if (!l_jobj_tpd || !l_jobj_total || !l_jobj_tps) {
                    json_object_put(l_jobj_tps);
#else
                if (!l_jobj_tpd || !l_jobj_total) {
#endif
                    
                    json_object_put(l_jobj_return);
                    json_object_put(l_jobj_stats);
                    json_object_put(l_jobj_from);
                    json_object_put(l_jobj_to);
                    json_object_put(l_jobj_tpd);
                    json_object_put(l_jobj_total);
                    dap_json_rpc_allocation_error(*a_json_arr_reply);
                    return DAP_JSON_RPC_ERR_CODE_MEMORY_ALLOCATED;
                }
#ifdef DAP_TPS_TEST
                json_object_object_add(l_jobj_stats, "transaction_per_sec", l_jobj_tps);
#endif
                json_object_object_add(l_jobj_stats, "transaction_per_day", l_jobj_tpd);
                json_object_object_add(l_jobj_stats, "total", l_jobj_total);
                json_object_object_add(l_jobj_return, "transaction_statistics", l_jobj_stats);
                l_ret = DAP_CHAIN_NET_JSON_RPC_OK;
            } else {
                json_object_put(l_jobj_return);
                dap_json_rpc_error_add(*a_json_arr_reply, DAP_CHAIN_NET_JSON_RPC_UNDEFINED_PARAMETER_COMMAND_STATS, "%s",
                 "Subcommand 'stats' requires one of parameter: tx");
                return DAP_CHAIN_NET_JSON_RPC_UNDEFINED_PARAMETER_COMMAND_STATS;
            }
        } else if ( l_go_str){
            json_object *l_jobj_net = json_object_new_string(l_net->pub.name);
            json_object *l_jobj_current_status = json_object_new_string(c_net_states[PVT(l_net)->state]);
            if (!l_jobj_net || !l_jobj_current_status) {
                json_object_put(l_jobj_return);
                json_object_put(l_jobj_net);
                json_object_put(l_jobj_current_status);
                dap_json_rpc_allocation_error(*a_json_arr_reply);
                return DAP_JSON_RPC_ERR_CODE_MEMORY_ALLOCATED;
            }
            json_object_object_add(l_jobj_return, "net", l_jobj_net);
            json_object_object_add(l_jobj_return, "current", l_jobj_current_status);
            if ( strcmp(l_go_str,"online") == 0 ) {
                json_object *l_jobj_to = json_object_new_string(c_net_states[NET_STATE_ONLINE]);
                if (!l_jobj_to) {
                    json_object_put(l_jobj_return);
                    dap_json_rpc_allocation_error(*a_json_arr_reply);
                    return DAP_JSON_RPC_ERR_CODE_MEMORY_ALLOCATED;
                }
                json_object_object_add(l_jobj_return, "to", l_jobj_to);
                if (dap_chain_net_state_go_to(l_net, NET_STATE_ONLINE)) {
                    json_object_put(l_jobj_return);
                    dap_json_rpc_error_add(*a_json_arr_reply, DAP_JSON_RPC_ERR_CODE_METHOD_ERR_START, "%s",
                                            "Can't change state of loading network\n");
                    return DAP_JSON_RPC_ERR_CODE_METHOD_ERR_START;
                }
                l_ret = DAP_CHAIN_NET_JSON_RPC_OK;
            } else if ( strcmp(l_go_str,"offline") == 0 ) {
                json_object *l_jobj_to = json_object_new_string(c_net_states[NET_STATE_OFFLINE]);
                if (!l_jobj_to) {
                    json_object_put(l_jobj_return);
                    dap_json_rpc_allocation_error(*a_json_arr_reply);
                    return DAP_JSON_RPC_ERR_CODE_MEMORY_ALLOCATED;
                }
                json_object_object_add(l_jobj_return, "to", l_jobj_to);
                if ( dap_chain_net_state_go_to(l_net, NET_STATE_OFFLINE) ) {
                    json_object_put(l_jobj_return);
                    dap_json_rpc_error_add(*a_json_arr_reply, DAP_JSON_RPC_ERR_CODE_METHOD_ERR_START, "%s",
                                            "Can't change state of loading network\n");
                    return DAP_JSON_RPC_ERR_CODE_METHOD_ERR_START;
                }
                l_ret = DAP_CHAIN_NET_JSON_RPC_OK;
            } else if (strcmp(l_go_str, "sync") == 0) {
                json_object *l_jobj_to = json_object_new_string("resynchronizing");
                if (!l_jobj_to) {
                    json_object_put(l_jobj_return);
                    dap_json_rpc_allocation_error(*a_json_arr_reply);
                    return DAP_JSON_RPC_ERR_CODE_MEMORY_ALLOCATED;
                }
                json_object_object_add(l_jobj_return, "start", l_jobj_to);
                if (PVT(l_net)->state_target == NET_STATE_ONLINE)
                    l_ret = dap_chain_net_state_go_to(l_net, NET_STATE_ONLINE);
                else
                    l_ret = dap_chain_net_state_go_to(l_net, NET_STATE_SYNC_CHAINS);
                if (l_ret) {
                    json_object_put(l_jobj_return);
                    dap_json_rpc_error_add(*a_json_arr_reply, DAP_JSON_RPC_ERR_CODE_METHOD_ERR_START, "%s",
                                            "Can't change state of loading network\n");
                    return DAP_JSON_RPC_ERR_CODE_METHOD_ERR_START;
                }
                l_ret = DAP_CHAIN_NET_JSON_RPC_OK;
            } else {
                json_object_put(l_jobj_return);
                dap_json_rpc_error_add(*a_json_arr_reply, DAP_CHAIN_NET_JSON_RPC_UNDEFINED_PARAMETER_COMMAND_GO, "%s",
                                       "Subcommand 'go' requires one of parameters: online, offline, sync\n");
                return DAP_CHAIN_NET_JSON_RPC_UNDEFINED_PARAMETER_COMMAND_GO;
            }
        } else if ( l_get_str){
            if ( strcmp(l_get_str,"status") == 0 ) {
                json_object *l_jobj = s_set_reply_text_node_status_json(l_net);
                if (!l_jobj) {
                    json_object_put(l_jobj_return);
                    return DAP_JSON_RPC_ERR_CODE_MEMORY_ALLOCATED;
                }
                json_object_object_add(l_jobj_return, "status", l_jobj);
                l_ret = DAP_CHAIN_NET_JSON_RPC_OK;
            } else if ( strcmp(l_get_str, "fee") == 0) {
                json_object *l_jobj_fees = json_object_new_object();
                if (!l_jobj_fees) {
                    json_object_put(l_jobj_return);
                    dap_json_rpc_allocation_error(*a_json_arr_reply);
                    return DAP_JSON_RPC_ERR_CODE_MEMORY_ALLOCATED;
                }
                json_object_object_add(l_jobj_return, "fees", l_jobj_fees);
                json_object *l_jobj_network_name = json_object_new_string(l_net->pub.name);
                if (!l_jobj_network_name) {
                    json_object_put(l_jobj_return);
                    dap_json_rpc_allocation_error(*a_json_arr_reply);
                    return DAP_JSON_RPC_ERR_CODE_MEMORY_ALLOCATED;
                }
                json_object_object_add(l_jobj_fees, "network_name", l_jobj_network_name);
                // Network fee
                uint256_t l_network_fee = {};
                dap_chain_addr_t l_network_fee_addr = {};
                dap_chain_net_tx_get_fee(l_net->pub.id, &l_network_fee, &l_network_fee_addr);
                const char *l_network_fee_coins_str, *l_network_fee_balance_str =
                    dap_uint256_to_char(l_network_fee, &l_network_fee_coins_str);
                json_object *l_jobj_network =  json_object_new_object();
                if (!l_jobj_network) {
                    json_object_put(l_jobj_return);
                    dap_json_rpc_allocation_error(*a_json_arr_reply);
                    return DAP_JSON_RPC_ERR_CODE_MEMORY_ALLOCATED;
                }
                json_object_object_add(l_jobj_fees, "network_fee", l_jobj_network);
                json_object *l_jobj_fee_coins = json_object_new_string(l_network_fee_coins_str);
                if (!l_jobj_fee_coins) {
                    json_object_put(l_jobj_return);
                    dap_json_rpc_allocation_error(*a_json_arr_reply);
                    return DAP_JSON_RPC_ERR_CODE_MEMORY_ALLOCATED;
                }
                json_object_object_add(l_jobj_network, "coins", l_jobj_fee_coins);
                json_object *l_jobj_fee_balance = json_object_new_string(l_network_fee_balance_str);
                if (!l_jobj_fee_balance) {
                    json_object_put(l_jobj_return);
                    dap_json_rpc_allocation_error(*a_json_arr_reply);
                    return DAP_JSON_RPC_ERR_CODE_MEMORY_ALLOCATED;
                }
                json_object_object_add(l_jobj_network, "balance", l_jobj_fee_balance);
                json_object *l_jobj_native_ticker = json_object_new_string(l_net->pub.native_ticker);
                if (!l_jobj_native_ticker) {
                    json_object_put(l_jobj_return);
                    dap_json_rpc_allocation_error(*a_json_arr_reply);
                    return DAP_JSON_RPC_ERR_CODE_MEMORY_ALLOCATED;
                }
                json_object_object_add(l_jobj_network, "ticker", l_jobj_native_ticker);
                json_object *l_jobj_fee_addr = json_object_new_string(dap_chain_addr_to_str_static(&l_network_fee_addr));
                if (!l_jobj_native_ticker) {
                    json_object_put(l_jobj_return);
                    dap_json_rpc_allocation_error(*a_json_arr_reply);
                    return DAP_JSON_RPC_ERR_CODE_MEMORY_ALLOCATED;
                }
                json_object_object_add(l_jobj_network, "addr", l_jobj_fee_addr);
                json_object_object_add(l_jobj_fees, "service_fees", dap_chain_srv_get_fees(l_net->pub.id));
                l_ret = DAP_CHAIN_NET_JSON_RPC_OK;

            } else if (strcmp(l_get_str,"id") == 0 ){
                json_object *l_jobj_net_name = json_object_new_string(l_net->pub.name);
                char *l_id_str = dap_strdup_printf("0x%016"DAP_UINT64_FORMAT_X, l_net->pub.id.uint64);
                json_object *l_jobj_id = json_object_new_string(l_id_str);
                DAP_DELETE(l_id_str);
                if (!l_jobj_net_name || !l_jobj_id) {
                    json_object_put(l_jobj_net_name);
                    json_object_put(l_jobj_id);
                    json_object_put(l_jobj_return);
                    dap_json_rpc_allocation_error(*a_json_arr_reply);
                    return DAP_JSON_RPC_ERR_CODE_MEMORY_ALLOCATED;
                }
                json_object_object_add(l_jobj_return, "network", l_jobj_net_name);
                json_object_object_add(l_jobj_return, "id", l_jobj_id);
                l_ret = DAP_CHAIN_NET_JSON_RPC_OK;
            } else {
                json_object_put(l_jobj_return);
                dap_json_rpc_error_add(*a_json_arr_reply, DAP_CHAIN_NET_JSON_RPC_UNKNOWN_SUBCOMMANDS,
                                       "Unknown \"%s\" subcommand, net get commands.", l_get_str);
                return DAP_CHAIN_NET_JSON_RPC_UNKNOWN_SUBCOMMANDS;
            }
        } else if ( l_links_str ){
            if ( strcmp(l_links_str,"list") == 0 ) {
                dap_cluster_t *l_net_cluster = dap_cluster_by_mnemonim(l_net->pub.name);
                if (!l_net_cluster) {
                    json_object_put(l_jobj_return);
                    dap_json_rpc_error_add(*a_json_arr_reply, DAP_CHAIN_NET_JSON_RPC_CAN_NOT_GET_CLUSTER, "%s", "Failed to obtain a cluster for "
                                                                                       "the specified network.");
                    return DAP_CHAIN_NET_JSON_RPC_CAN_NOT_GET_CLUSTER;
                }
                json_object *l_jobj_links = dap_cluster_get_links_info_json(l_net_cluster);
                if (!l_jobj_links) {
                    json_object_put(l_jobj_return);
                    dap_json_rpc_allocation_error(*a_json_arr_reply);
                    return DAP_JSON_RPC_ERR_CODE_MEMORY_ALLOCATED;
                }
                json_object_object_add(l_jobj_return, "links", l_jobj_links);
                l_ret = DAP_CHAIN_NET_JSON_RPC_OK;
            } else if ( strcmp(l_links_str,"add") == 0 ) {
                json_object *l_jobj_not_implemented = json_object_new_string("Not implemented");
                if (!l_jobj_not_implemented) {
                    json_object_put(l_jobj_return);
                    dap_json_rpc_allocation_error(*a_json_arr_reply);
                    return DAP_JSON_RPC_ERR_CODE_MEMORY_ALLOCATED;
                }
                json_object_object_add(l_jobj_return, "add", l_jobj_not_implemented);
                l_ret = DAP_CHAIN_NET_JSON_RPC_OK;
            } else if ( strcmp(l_links_str,"del") == 0 ) {
                json_object *l_jobj_not_implemented = json_object_new_string("Not implemented");
                if (!l_jobj_not_implemented) {
                    json_object_put(l_jobj_return);
                    dap_json_rpc_allocation_error(*a_json_arr_reply);
                    return DAP_JSON_RPC_ERR_CODE_MEMORY_ALLOCATED;
                }
                json_object_object_add(l_jobj_return, "del", l_jobj_not_implemented);
                l_ret = DAP_CHAIN_NET_JSON_RPC_OK;
            }  else if ( strcmp(l_links_str,"info") == 0 ) {
                json_object *l_jobj_not_implemented = json_object_new_string("Not implemented");
                if (!l_jobj_not_implemented) {
                    json_object_put(l_jobj_return);
                    dap_json_rpc_allocation_error(*a_json_arr_reply);
                    return DAP_JSON_RPC_ERR_CODE_MEMORY_ALLOCATED;
                }
                json_object_object_add(l_jobj_return, "info", l_jobj_not_implemented);
                l_ret = DAP_CHAIN_NET_JSON_RPC_OK;
            } else if ( strcmp (l_links_str,"disconnect_all") == 0 ){
                dap_chain_net_stop(l_net);
                json_object *l_jobj_ret = json_object_new_string("Stopped network");
                if (!l_jobj_ret) {
                    json_object_put(l_jobj_return);
                    dap_json_rpc_allocation_error(*a_json_arr_reply);
                    return DAP_JSON_RPC_ERR_CODE_MEMORY_ALLOCATED;
                }
                json_object_object_add(l_jobj_return, "message", l_jobj_ret);
                l_ret = DAP_CHAIN_NET_JSON_RPC_OK;
            }else {
                json_object_put(l_jobj_return);
                dap_json_rpc_error_add(*a_json_arr_reply, DAP_CHAIN_NET_JSON_RPC_UNDEFINED_PARAMETERS_COMMAND_LINK, "%s",
                                       "Subcommand 'link' requires one of parameters: list, add, del, info, disconnect_all");
                return DAP_CHAIN_NET_JSON_RPC_UNDEFINED_PARAMETERS_COMMAND_LINK;
            }

        } else if( l_sync_str) {
            json_object *l_jobj_state_machine = json_object_new_object();
            json_object *l_jobj_requested = json_object_new_string("SYNC_ALL");
            json_object *l_jobj_current = json_object_new_string(c_net_states[PVT(l_net)->state]);
            if (!l_jobj_state_machine || !l_jobj_current) {
                json_object_put(l_jobj_state_machine);
                json_object_put(l_jobj_current);
                json_object_put(l_jobj_return);
                dap_json_rpc_allocation_error(*a_json_arr_reply);
                return DAP_JSON_RPC_ERR_CODE_MEMORY_ALLOCATED;
            }
            dap_chain_net_sync(l_net);
            if (!l_jobj_requested) {
                json_object_put(l_jobj_state_machine);
                json_object_put(l_jobj_current);
                json_object_put(l_jobj_return);
                dap_json_rpc_allocation_error(*a_json_arr_reply);
                return DAP_JSON_RPC_ERR_CODE_MEMORY_ALLOCATED;
            }
            json_object_object_add(l_jobj_state_machine, "current", l_jobj_current);
            json_object_object_add(l_jobj_state_machine, "requested", l_jobj_requested);
            json_object_object_add(l_jobj_return, "state_machine", l_jobj_state_machine);
            l_ret = DAP_CHAIN_NET_JSON_RPC_OK;
        } else if (l_ca_str) {
            if (strcmp(l_ca_str, "add") == 0 ) {
                const char *l_cert_string = NULL, *l_hash_string = NULL;

                dap_cli_server_cmd_find_option_val(argv, arg_index, argc, "-cert", &l_cert_string);
                dap_cli_server_cmd_find_option_val(argv, arg_index, argc, "-hash", &l_hash_string);

                if (!l_cert_string && !l_hash_string) {
                    json_object_put(l_jobj_return);
                    dap_json_rpc_error_add(*a_json_arr_reply, DAP_CHAIN_NET_JSON_RPC_UNDEFINED_PARAMETERS_CA_ADD, "%s",
                                           "One of -cert or -hash parameters is mandatory");
                    return DAP_CHAIN_NET_JSON_RPC_UNDEFINED_PARAMETERS_CA_ADD;
                }
                
                char *l_hash_hex_str = NULL;

                if (l_cert_string) {
                    dap_cert_t * l_cert = dap_cert_find_by_name(l_cert_string);
                    if (l_cert == NULL) {
                        json_object_put(l_jobj_return);
                        dap_json_rpc_error_add(*a_json_arr_reply, DAP_CHAIN_NET_JSON_RPC_CAN_NOT_FIND_CERT_CA_ADD,
                                               "Can't find \"%s\" certificate", l_cert_string);
                        return DAP_CHAIN_NET_JSON_RPC_CAN_NOT_FIND_CERT_CA_ADD;
                    }
                    if (l_cert->enc_key == NULL) {
                        json_object_put(l_jobj_return);
                        dap_json_rpc_error_add(*a_json_arr_reply, DAP_CHAIN_NET_JSON_RPC_CAN_NOT_KEY_IN_CERT_CA_ADD,
                                               "No key found in \"%s\" certificate", l_cert_string);
                        return DAP_CHAIN_NET_JSON_RPC_CAN_NOT_KEY_IN_CERT_CA_ADD;
                    }
                    // Get publivc key hash
                    size_t l_pub_key_size = 0;
                    uint8_t *l_pub_key = dap_enc_key_serialize_pub_key(l_cert->enc_key, &l_pub_key_size);;
                    if (l_pub_key == NULL) {
                        json_object_put(l_jobj_return);
                        dap_json_rpc_error_add(*a_json_arr_reply, DAP_CHAIN_NET_JSON_RPC_CAN_SERIALIZE_PUBLIC_KEY_CERT_CA_ADD,
                                               "Can't serialize public key of certificate \"%s\"", l_cert_string);
                        return DAP_CHAIN_NET_JSON_RPC_CAN_SERIALIZE_PUBLIC_KEY_CERT_CA_ADD;
                    }
                    dap_chain_hash_fast_t l_pkey_hash;
                    dap_hash_fast(l_pub_key, l_pub_key_size, &l_pkey_hash);
                    DAP_DELETE(l_pub_key);
                    l_hash_hex_str = dap_chain_hash_fast_to_str_new(&l_pkey_hash);
                    //l_hash_base58_str = dap_enc_base58_encode_hash_to_str(&l_pkey_hash);
                } else {
                    l_hash_hex_str = !dap_strncmp(l_hash_string, "0x", 2) || !dap_strncmp(l_hash_string, "0X", 2)
                        ? dap_strdup(l_hash_string)
                        : dap_enc_base58_to_hex_str_from_str(l_hash_string);
                }
                const char c = '1';
                char *l_gdb_group_str = dap_chain_net_get_gdb_group_acl(l_net);
                if (!l_gdb_group_str) {
                    DAP_DELETE(l_hash_hex_str);
                    json_object_put(l_jobj_return);
                    dap_json_rpc_error_add(*a_json_arr_reply, DAP_CHAIN_NET_JSON_RPC_DATABASE_ACL_GROUP_NOT_DEFINED_FOR_THIS_NETWORK_CA_ADD, "%s",
                                           "Database ACL group not defined for this network");
                    return DAP_CHAIN_NET_JSON_RPC_DATABASE_ACL_GROUP_NOT_DEFINED_FOR_THIS_NETWORK_CA_ADD;
                }
                if( l_hash_hex_str ){
                    l_ret = dap_global_db_set_sync(l_gdb_group_str, l_hash_hex_str, &c, sizeof(c), false );
                    DAP_DELETE(l_gdb_group_str);
                    if (l_ret) {
                        json_object_put(l_jobj_return);
                        dap_json_rpc_error_add(*a_json_arr_reply, DAP_CHAIN_NET_JSON_RPC_CAN_NOT_SAVE_PUBLIC_KEY_IN_DATABASE,
                                               "Can't save public key hash %s in database", l_hash_hex_str);
                        DAP_DELETE(l_hash_hex_str);
                        return DAP_CHAIN_NET_JSON_RPC_CAN_NOT_SAVE_PUBLIC_KEY_IN_DATABASE;
                    } else
                        DAP_DELETE(l_hash_hex_str);
                } else{
                    json_object_put(l_jobj_return);
                    dap_json_rpc_error_add(*a_json_arr_reply, DAP_CHAIN_NET_JSON_RPC_CAN_NOT_SAVE_PUBLIC_KEY_IN_DATABASE, "%s",
                                           "Can't save NULL public key hash in database");
                    return DAP_CHAIN_NET_JSON_RPC_CAN_NOT_SAVE_PUBLIC_KEY_IN_DATABASE;
                }
                l_ret = DAP_CHAIN_NET_JSON_RPC_OK;
            } else if (strcmp(l_ca_str, "list") == 0 ) {
                char *l_gdb_group_str = dap_chain_net_get_gdb_group_acl(l_net);
                if (!l_gdb_group_str) {
                    dap_json_rpc_error_add(*a_json_arr_reply, DAP_CHAIN_NET_JSON_RPC_DATABASE_ACL_GROUP_NOT_DEFINED_FOR_THIS_NETWORK_CA_LIST, "%s",
                                           "Database ACL group not defined for this network");
                    return DAP_CHAIN_NET_JSON_RPC_DATABASE_ACL_GROUP_NOT_DEFINED_FOR_THIS_NETWORK_CA_LIST;
                }
                size_t l_objs_count;
                dap_global_db_obj_t *l_objs = dap_global_db_get_all_sync(l_gdb_group_str, &l_objs_count);
                DAP_DELETE(l_gdb_group_str);
                json_object *l_jobj_list_ca = json_object_new_array();
                if (!l_jobj_list_ca) {
                    json_object_put(l_jobj_return);
                    dap_json_rpc_allocation_error(*a_json_arr_reply);
                    return DAP_JSON_RPC_ERR_CODE_MEMORY_ALLOCATED;
                }
                for (size_t i = 0; i < l_objs_count; i++) {
                    json_object *l_jobj_key = json_object_new_string(l_objs[i].key);
                    if (!l_jobj_key) {
                        json_object_put(l_jobj_list_ca);
                        json_object_put(l_jobj_return);
                        dap_json_rpc_allocation_error(*a_json_arr_reply);
                        return DAP_JSON_RPC_ERR_CODE_MEMORY_ALLOCATED;
                    }
                }
                dap_global_db_objs_delete(l_objs, l_objs_count);
                if (json_object_array_length(l_jobj_list_ca) > 0) {
                    json_object_object_add(l_jobj_return, "ca_list", l_jobj_list_ca);
                } else {
                    json_object_put(l_jobj_list_ca);
                    json_object *l_jobj_str_ret = json_object_new_string("No entries found");
                    if (!l_jobj_list_ca) {
                        json_object_put(l_jobj_return);
                        dap_json_rpc_allocation_error(*a_json_arr_reply);
                        return DAP_JSON_RPC_ERR_CODE_MEMORY_ALLOCATED;
                    }
                    json_object_object_add(l_jobj_return, "ca_list", l_jobj_str_ret);
                }
                l_ret = DAP_CHAIN_NET_JSON_RPC_OK;
            } else if (strcmp(l_ca_str, "del") == 0 ) {
                const char *l_hash_string = NULL;
                dap_cli_server_cmd_find_option_val(argv, arg_index, argc, "-hash", &l_hash_string);
                if (!l_hash_string) {
                    dap_json_rpc_error_add(*a_json_arr_reply, DAP_CHAIN_NET_JSON_RPC_UNKNOWN_HASH_CA_DEL, "%s",
                                           "Format should be 'net ca del -hash <hash string>");
                    return DAP_CHAIN_NET_JSON_RPC_UNKNOWN_HASH_CA_DEL;
                }
                char *l_gdb_group_str = dap_chain_net_get_gdb_group_acl(l_net);
                if (!l_gdb_group_str) {
                    dap_json_rpc_error_add(*a_json_arr_reply, DAP_CHAIN_NET_JSON_RPC_DATABASE_ACL_GROUP_NOT_DEFINED_FOR_THIS_NETWORK_CA_DEL, "%s",
                                           "Database ACL group not defined for this network");
                    return DAP_CHAIN_NET_JSON_RPC_DATABASE_ACL_GROUP_NOT_DEFINED_FOR_THIS_NETWORK_CA_DEL;
                }
                char *l_ret_msg_str = dap_strdup_printf("Certificate %s has been deleted.", l_hash_string);
                json_object *l_jobj_ret = json_object_new_string(l_ret_msg_str);
                DAP_DELETE(l_ret_msg_str);
                if (l_jobj_ret) {
                    json_object_put(l_jobj_return);
                    dap_json_rpc_allocation_error(*a_json_arr_reply);
                    return DAP_JSON_RPC_ERR_CODE_MEMORY_ALLOCATED;
                }
                l_ret = dap_global_db_del_sync(l_gdb_group_str, l_hash_string);
                DAP_DELETE(l_gdb_group_str);
                if (l_ret) {
                    json_object_put(l_jobj_return);
                    dap_json_rpc_error_add(*a_json_arr_reply, DAP_CHAIN_NET_JSON_RPC_CAN_NOT_FIND_CERT_CA_DEL, "%s",
                                           "Can't find certificate public key hash in database");
                    return DAP_CHAIN_NET_JSON_RPC_CAN_NOT_FIND_CERT_CA_DEL;
                }
                json_object_put(l_jobj_return);
                json_object_array_add(*reply, l_jobj_ret);
                return DAP_CHAIN_NET_JSON_RPC_OK;
            } else {
                dap_json_rpc_error_add(*a_json_arr_reply, DAP_CHAIN_NET_JSON_RPC_INVALID_PARAMETER_COMMAND_CA, "%s",
                                       "Subcommand 'ca' requires one of parameter: add, list, del");
                return DAP_CHAIN_NET_JSON_RPC_INVALID_PARAMETER_COMMAND_CA;
            }
        } else if (l_ledger_str && !strcmp(l_ledger_str, "reload")) {
            int l_return_state = dap_chain_net_stop(l_net);
            sleep(1);   // wait to net going offline
            dap_chain_net_purge(l_net);
            if (l_return_state)
                dap_chain_net_start(l_net);
        } else if (l_list_str && !strcmp(l_list_str, "list")) {
            if (!l_net->pub.keys) {
                json_object_put(l_jobj_return);
                dap_json_rpc_error_add(*a_json_arr_reply, DAP_CHAIN_NET_JSON_RPC_NO_POA_CERTS_FOUND_POA_CERTS, "%s",
                                       "No PoA certs found for this network");
                return DAP_CHAIN_NET_JSON_RPC_NO_POA_CERTS_FOUND_POA_CERTS;
            }
            json_object *l_jobj_pkeys = json_object_new_array();
            if (!l_jobj_pkeys) {
                json_object_put(l_jobj_return);
                dap_json_rpc_allocation_error(*a_json_arr_reply);
                return DAP_JSON_RPC_ERR_CODE_MEMORY_ALLOCATED;
            }
            for (dap_list_t *it = l_net->pub.keys; it; it = it->next) {
                dap_hash_fast_t l_pkey_hash;
                char l_pkey_hash_str[DAP_CHAIN_HASH_FAST_STR_SIZE];
                dap_pkey_get_hash(it->data, &l_pkey_hash);
                dap_chain_hash_fast_to_str(&l_pkey_hash, l_pkey_hash_str, DAP_CHAIN_HASH_FAST_STR_SIZE);
                json_object *l_jobj_hash_key = json_object_new_string(l_pkey_hash_str);
                if (!l_jobj_hash_key) {
                    json_object_put(l_jobj_pkeys);
                    json_object_put(l_jobj_return);
                    dap_json_rpc_allocation_error(*a_json_arr_reply);
                    return DAP_JSON_RPC_ERR_CODE_MEMORY_ALLOCATED;
                }
                json_object_array_add(l_jobj_pkeys, l_jobj_hash_key);
            }
            if (json_object_array_length(l_jobj_pkeys) > 0) {
                json_object_object_add(l_jobj_return, "poa_certs", l_jobj_pkeys);
            } else {
                json_object_put(l_jobj_pkeys);
                json_object *l_jobj_info = json_object_new_string("empty");
                if (!l_jobj_info) {
                    json_object_put(l_jobj_return);
                    dap_json_rpc_allocation_error(*a_json_arr_reply);
                    return DAP_JSON_RPC_ERR_CODE_MEMORY_ALLOCATED;
                }
                json_object_object_add(l_jobj_pkeys, "poa_certs", l_jobj_info);
            }
            l_ret = DAP_CHAIN_NET_JSON_RPC_OK;
        } else {
            dap_json_rpc_error_add(*a_json_arr_reply, DAP_CHAIN_NET_JSON_RPC_UNKNOWN_SUBCOMMANDS, "%s",
                                   "Command 'net' requires one of subcomands: sync, link, go, get, stats, ca, ledger");
            l_ret = DAP_CHAIN_NET_JSON_RPC_UNKNOWN_SUBCOMMANDS;
        }
    } else {
        json_object_put(l_jobj_return);
        l_jobj_return = NULL;
    }
    if (l_jobj_return) {
        json_object_array_add(*a_json_arr_reply, l_jobj_return);
    }
    return  l_ret;
}

static int s_cmp_cfg_pri(dap_config_t *cfg1, dap_config_t *cfg2) {
    uint16_t l_pri1 = dap_config_get_item_uint16_default(cfg1, "chain", "load_priority", 100),
             l_pri2 = dap_config_get_item_uint16_default(cfg2, "chain", "load_priority", 100);
    return l_pri1 == l_pri2 ? 0 : l_pri1 > l_pri2 ? 1 : -1;
}

/**
 * @brief dap_chain_net_deinit
 */
void dap_chain_net_deinit()
{
    dap_link_manager_deinit();
    dap_chain_net_balancer_deinit();
    dap_chain_net_t *l_net, *l_tmp;
    HASH_ITER(hh2, s_nets_by_id, l_net, l_tmp) {
        dap_chain_net_delete(l_net);
    }
    dap_http_ban_list_client_deinit();
}

/**
 * @brief dap_chain_net_delete
 * free dap_chain_net_t * a_net object
 * @param a_net
 */
void dap_chain_net_delete(dap_chain_net_t *a_net)
{
    // Synchronously going to offline state
    PVT(a_net)->state = PVT(a_net)->state_target = NET_STATE_OFFLINE;
    s_net_states_proc(a_net);
    dap_global_db_cluster_t *l_mempool = PVT(a_net)->mempool_clusters;
    while (l_mempool) {
        dap_global_db_cluster_t *l_next = l_mempool->next;
        dap_global_db_cluster_delete(l_mempool);
        l_mempool = l_next;
    }
    dap_global_db_cluster_delete(PVT(a_net)->orders_cluster);
    dap_global_db_cluster_delete(PVT(a_net)->nodes_cluster);
    dap_global_db_cluster_delete(PVT(a_net)->nodes_states);
    dap_global_db_cluster_delete(PVT(a_net)->common_orders);

    DAP_DELETE(PVT(a_net)->node_info);
    if (a_net->pub.ledger) {
        dap_ledger_purge(a_net->pub.ledger, true);
        dap_ledger_handle_free(a_net->pub.ledger);
    }
    HASH_DEL(s_nets_by_name, a_net);
    HASH_DELETE(hh2, s_nets_by_id, a_net);
    DAP_DELETE(a_net);
}

#ifdef DAP_LEDGER_TEST
int dap_chain_net_test_init()
{
    dap_chain_net_t *l_net = DAP_NEW_Z_SIZE( dap_chain_net_t, sizeof(dap_chain_net_t) + sizeof(dap_chain_net_pvt_t) );
    PVT(l_net)->node_info = DAP_NEW_Z_SIZE(dap_chain_node_info_t, sizeof(dap_chain_node_info_t) + DAP_HOSTADDR_STRLEN + 1 );
    l_net->pub.id.uint64 = 0xFA0;
    strcpy(l_net->pub.name, "Snet");
    l_net->pub.gdb_groups_prefix = (const char*)l_net->pub.name;
    l_net->pub.native_ticker = "TestCoin";
    PVT(l_net)->node_role.enums = NODE_ROLE_ROOT;
    HASH_ADD(hh2, s_nets_by_id, pub.id, sizeof(dap_chain_net_id_t), l_net);
    HASH_ADD_STR(s_nets_by_name, pub.name, l_net);
    return 0;
}
#endif


static int s_nodes_hosts_init(dap_chain_net_t *a_net, dap_config_t *a_cfg, const char *a_hosts_type, struct request_link_info ***a_hosts, uint16_t *a_hosts_count)
{
    dap_return_val_if_pass(!a_cfg || !a_hosts_type || !a_hosts || !a_hosts_count, -1);
    const char **l_nodes_addrs = dap_config_get_array_str(a_cfg, "general", a_hosts_type, a_hosts_count);
    if (*a_hosts_count) {
        *a_hosts = DAP_NEW_Z_COUNT(struct request_link_info *, *a_hosts_count);
        if (!*a_hosts) {
            log_it(L_CRITICAL, "%s", c_error_memory_alloc);
            return -1;
        }
        uint16_t i = 0, e = 0;
        for (; i < *a_hosts_count; ++i) {
            if (!( (*a_hosts)[i] = s_net_resolve_host(l_nodes_addrs[i]) )) {
                log_it(L_ERROR, "Incorrect address %s, fix \"%s\" network config "
                                "or check internet connection and restart node",
                                l_nodes_addrs[i], a_net->pub.name);
                ++e;
                continue;
            }
        }
        debug_if(e, L_ERROR, "%d / %d %s links are invalid or can't be accessed, fix \"%s\""
                        "network config or check internet connection and restart node",
                        e, i, a_hosts_type, a_net->pub.name);

    }
    return 0;
}

/**
 * @brief load network config settings from cellframe-node.cfg file
 *
 * @param a_net_name const char *: network name, for example "home21-network"
 * @param a_acl_idx currently 0
 * @return int
 */
int s_net_init(const char *a_net_name, const char *a_path, uint16_t a_acl_idx)
{
    dap_config_t *l_cfg = dap_config_open(a_path);
    if (!l_cfg)
        return log_it(L_ERROR,"Can't open default network config %s", a_path), -1;

    dap_chain_net_t *l_net = s_net_new(a_net_name, l_cfg);
    if ( !l_net )
        return log_it(L_ERROR, "Can't create net \"%s\"", a_net_name), dap_config_close(l_cfg), -1;

    dap_chain_net_pvt_t *l_net_pvt = PVT(l_net);
    l_net_pvt->acl_idx = a_acl_idx;
    // Transaction can be sent to bridged networks
    uint16_t l_net_ids_count = 0;
    const char **l_bridged_net_ids = dap_config_get_array_str(l_cfg, "general", "bridged_network_ids", &l_net_ids_count);
    if (l_net_ids_count) {
        l_net->pub.bridged_networks = DAP_NEW_Z_COUNT(dap_chain_net_id_t, l_net_ids_count);
        unsigned i, j;
        for (i = 0, j = 0; i < l_net_ids_count; ++i) {
            if (dap_chain_net_id_parse(l_bridged_net_ids[i], &l_net->pub.bridged_networks[j]) != 0) {
                log_it(L_ERROR, "Can't add invalid net id \"%s\" to bridged net list of \"%s\"",
                       l_bridged_net_ids[i], a_net_name);
                continue;
            }
            ++j;
        }
        l_net->pub.bridged_networks_count = j;
        if (j < i)
            l_net->pub.bridged_networks = DAP_REALLOC_COUNT(l_net->pub.bridged_networks, j); // Can be NULL, it's ok
    }

    // read nodes addrs and hosts
    if (
        dap_config_stream_addrs_parse(l_cfg, "general", "permanent_nodes_addrs", &l_net_pvt->permanent_links_addrs, &l_net_pvt->permanent_links_addrs_count) ||
        s_nodes_hosts_init(l_net, l_cfg, "permanent_nodes_hosts", &l_net_pvt->permanent_links_hosts, &l_net_pvt->permanent_links_hosts_count) ||
        s_nodes_hosts_init(l_net, l_cfg, "seed_nodes_hosts", &l_net_pvt->seed_nodes_hosts, &l_net_pvt->seed_nodes_count) ||
        (!l_net_pvt->seed_nodes_count && s_nodes_hosts_init(l_net, l_cfg, "bootstrap_hosts", &l_net_pvt->seed_nodes_hosts, &l_net_pvt->seed_nodes_count) )
    ) {
        dap_chain_net_delete(l_net);
        dap_config_close(l_cfg);
        return -4;
    }
    if (!l_net_pvt->seed_nodes_count)
        log_it(L_WARNING, "Can't read seed nodes addresses, work with local balancer only");

    // Get list chains name for enabled debug mode
    bool is_esbocs_debug = dap_config_get_item_bool_default(l_cfg, "esbocs", "consensus_debug", false);

    struct dirent *l_dir_entry;
    // Services register & configure
    dap_chain_srv_start(l_net->pub.id, DAP_CHAIN_NET_SRV_XCHANGE_LITERAL, NULL);        // Harcoded core service starting for exchange capability
    dap_chain_srv_start(l_net->pub.id, DAP_CHAIN_NET_SRV_STAKE_POS_DELEGATE_LITERAL, NULL);    // Harcoded core service starting for delegated keys storage
    char *l_services_path = dap_strdup_printf("%s/network/%s/services", dap_config_path(), l_net->pub.name);
    DIR *l_service_cfg_dir = opendir(l_services_path);
    DAP_DEL_Z(l_services_path);
    while (l_service_cfg_dir && (l_dir_entry = readdir(l_service_cfg_dir)) != NULL) {
        if (l_dir_entry->d_name[0] == '\0')
            continue;
        const char *l_entry_name = l_dir_entry->d_name;
        size_t l_entry_len = strlen(l_entry_name);
        if (l_entry_len < 4 || // It has non zero name excluding file extension
                strncmp(l_entry_name + l_entry_len - 4, ".cfg", 4) != 0) // its not a .cfg file
            continue;
        log_it(L_DEBUG, "Opening service config \"%s\"...", l_entry_name);
        char *l_service_cfg_path = dap_strdup_printf("network/%s/services/%s", l_net->pub.name, l_entry_name);
        dap_config_t *l_cfg_new = dap_config_open(l_service_cfg_path);
        if (l_cfg_new) {
            char *l_service_name = DAP_DUP_SIZE(l_entry_name, l_entry_len - 3);
            l_service_name[l_entry_len - 4] = 0;
            dap_chain_srv_start(l_net->pub.id, l_service_name, l_cfg_new);
            dap_config_close(l_cfg_new);
            DAP_DELETE(l_service_name);
        }
        DAP_DELETE(l_service_cfg_path);
    }
    closedir(l_service_cfg_dir);
    DAP_DELETE(l_services_path);

    /* *** Chains init by configs *** */
    DIR *l_chains_dir = opendir(a_path);
    if (!l_chains_dir)
        return log_it(L_ERROR, "Can't find any chains for network %s", l_net->pub.name), dap_chain_net_delete(l_net), -7;

    dap_config_t *l_chain_config, *l_all_chain_configs = NULL, *l_tmp_cfg;
    char l_chain_cfg_path[MAX_PATH + 1] = { '\0' };
    int l_pos = snprintf(l_chain_cfg_path, MAX_PATH, "network/%s/", a_net_name);
    while (( l_dir_entry = readdir(l_chains_dir) )) {
        unsigned short l_len = strlen(l_dir_entry->d_name);
        if ( l_len > 4 && !dap_strncmp(l_dir_entry->d_name + l_len - 4, ".cfg", 4) ) {
            *(l_dir_entry->d_name + l_len - 4) = '\0';
            log_it(L_DEBUG, "Opening chain config \"%s.%s\"", a_net_name, l_dir_entry->d_name);
            dap_strncpy(l_chain_cfg_path + l_pos, l_dir_entry->d_name, MAX_PATH - l_pos);
            if (!( l_chain_config = dap_config_open(l_chain_cfg_path) )) {
                log_it(L_ERROR, "Can't open chain config %s, skip it", l_dir_entry->d_name);
                continue;
            }
            HASH_ADD_KEYPTR(hh, l_all_chain_configs, l_chain_config->path, strlen(l_chain_config->path), l_chain_config);
        }
    }
    closedir(l_chains_dir);
    if (!l_all_chain_configs)
        return log_it(L_ERROR, "Can't find any chains for network %s", l_net->pub.name), dap_chain_net_delete(l_net), -8;

    HASH_SORT(l_all_chain_configs, s_cmp_cfg_pri);
    dap_chain_t *l_chain;
    dap_chain_type_t *l_types_arr;
    char l_occupied_default_types[CHAIN_TYPE_MAX] = { 0 };
    HASH_ITER(hh, l_all_chain_configs, l_chain_config, l_tmp_cfg) {
        if (( l_chain = dap_chain_load_from_cfg(l_net->pub.name, l_net->pub.id, l_chain_config) )) {
            DL_APPEND(l_net->pub.chains, l_chain);
            l_types_arr = l_chain->default_datum_types;
            uint16_t
                i = 0,
                k = l_chain->default_datum_types_count;
            for ( ; i < k; ++i) {
                if ( l_occupied_default_types[l_types_arr[i]] ) {
                    if ( i < k - 1 )
                        l_types_arr[i] =
                            l_types_arr[k - 1];
                    --i;
                    --k;
                } else
                    l_occupied_default_types[l_types_arr[i]] = 1;
            }
            if ( k < l_chain->default_datum_types_count ) {
                l_chain->default_datum_types_count = k;
                l_chain->default_datum_types = DAP_REALLOC_COUNT(l_chain->default_datum_types, k);
            }
            if (!dap_strcmp(DAP_CHAIN_PVT(l_chain)->cs_name, "esbocs") && is_esbocs_debug) {
                dap_chain_esbocs_change_debug_mode(l_chain, true);
            }
        } else {
            HASH_DEL(l_all_chain_configs, l_chain_config);
            dap_config_close(l_chain_config);
        }
    }
    HASH_CLEAR(hh, l_all_chain_configs);

    // LEDGER model
    uint16_t l_ledger_flags = 0;
    switch ( PVT( l_net )->node_role.enums ) {
    case NODE_ROLE_LIGHT:
        //break;
        PVT( l_net )->node_role.enums = NODE_ROLE_FULL; // TODO: implement light mode
    case NODE_ROLE_FULL:
        l_ledger_flags |= DAP_LEDGER_CHECK_LOCAL_DS;
        if (dap_config_get_item_bool_default(g_config, "ledger", "cache_enabled", false))
            l_ledger_flags |= DAP_LEDGER_CACHE_ENABLED;
    default:
        l_ledger_flags |= DAP_LEDGER_CHECK_CELLS_DS | DAP_LEDGER_CHECK_TOKEN_EMISSION;
    }
    if (dap_config_get_item_bool_default(g_config, "ledger", "mapped", true))
        l_ledger_flags |= DAP_LEDGER_MAPPED;

    for (dap_chain_t *l_chain = l_net->pub.chains; l_chain; l_chain = l_chain->next) {
        if (l_chain->callback_load_from_gdb) {
            l_ledger_flags &= ~DAP_LEDGER_MAPPED;
            l_ledger_flags |= DAP_LEDGER_THRESHOLD_ENABLED;
            continue;
        }
        if (!l_chain->callback_get_poa_certs)
            continue;
        if (!l_net->pub.keys)
            l_net->pub.keys = l_chain->callback_get_poa_certs(l_chain, NULL, NULL);
    }
    if (!l_net->pub.keys)
        log_it(L_WARNING, "PoA certificates for net %s not found", l_net->pub.name);

    // init LEDGER model
    l_net->pub.ledger = dap_ledger_create(l_net, l_ledger_flags);

    return 0;
}

static void *s_net_load(void *a_arg)
{
    dap_chain_net_t *l_net = a_arg;
    int l_err_code = 0;

    if (!l_net->pub.config) {
        log_it(L_ERROR,"Can't open default network config");
        l_err_code = -1;
        goto ret;
    }

    dap_chain_net_pvt_t *l_net_pvt = PVT(l_net);

    // reload ledger cache at once
    if (s_chain_net_reload_ledger_cache_once(l_net)) {
        log_it(L_WARNING,"Start one time ledger cache reloading");
        dap_ledger_purge(l_net->pub.ledger, false);
        dap_chain_srv_purge_all(l_net->pub.id);
    }
    //else dap_chain_net_srv_stake_load_cache(l_net); // TODO rework ledger and staking caches

    // load chains
    dap_chain_t *l_chain = l_net->pub.chains;
    clock_t l_chain_load_start_time; 
    l_chain_load_start_time = clock(); 
    while (l_chain) {
        l_net->pub.fee_value = uint256_0;
        l_net->pub.fee_addr = c_dap_chain_addr_blank;
        if (!dap_chain_load_all(l_chain)) {
            log_it (L_NOTICE, "Loaded chain files");
            if ( DAP_CHAIN_PVT(l_chain)->need_reorder ) // # unsafe crutch, need to escape reorder usage
            {
                log_it(L_DAP, "Reordering chain files for chain %s", l_chain->name);
                if (l_chain->callback_atom_add_from_treshold) {
                    while (l_chain->callback_atom_add_from_treshold(l_chain, NULL))
                        log_it(L_DEBUG, "Added atom from treshold");
                }
                dap_chain_save_all(l_chain);
                
                DAP_CHAIN_PVT(l_chain)->need_reorder = false;
                dap_chain_purge(l_chain);
                dap_ledger_purge(l_net->pub.ledger, false);
                l_net->pub.fee_value = uint256_0;
                l_net->pub.fee_addr = c_dap_chain_addr_blank;
                dap_chain_load_all(l_chain);
            }
            if (l_chain->callback_atom_add_from_treshold) {
                while (l_chain->callback_atom_add_from_treshold(l_chain, NULL))
                    log_it(L_DEBUG, "Added atom from treshold");
            }
        } else {
            //dap_chain_save_all( l_chain );
            log_it (L_NOTICE, "Initialized chain files");
        }
        l_chain->atom_num_last = 0;
        time_t l_chain_load_time_taken = clock() - l_chain_load_start_time; 
        double time_taken = ((double)l_chain_load_time_taken)/CLOCKS_PER_SEC; // in seconds 
        log_it(L_NOTICE, "[%s] Chain [%s] processing took %f seconds", l_chain->net_name, l_chain->name, time_taken);
        l_chain = l_chain->next;
    }
    dap_ledger_load_end(l_net->pub.ledger);

    // Do specific role actions post-chain created
    l_net_pvt->state_target = NET_STATE_OFFLINE;
    switch ( l_net_pvt->node_role.enums ) {
        case NODE_ROLE_ROOT_MASTER:{
            // Set to process everything in datum pool
            dap_chain_t * l_chain = NULL;
            DL_FOREACH(l_net->pub.chains, l_chain)
                l_chain->is_datum_pool_proc = true;
            log_it(L_INFO,"Root master node role established");
        } // Master root includes root
        case NODE_ROLE_ROOT:{
            // Set to process only zerochain
            dap_chain_id_t l_chain_id = {{0}};
            dap_chain_t *l_chain = dap_chain_find_by_id(l_net->pub.id, l_chain_id);
            if (l_chain)
                l_chain->is_datum_pool_proc = true;
            log_it(L_INFO,"Root node role established");
        } break;
        case NODE_ROLE_CELL_MASTER:
        case NODE_ROLE_MASTER:{
            uint16_t l_proc_chains_count=0;
            const char **l_proc_chains = dap_config_get_array_str(l_net->pub.config, "role-master", "proc_chains", &l_proc_chains_count);
            for (size_t i = 0; i< l_proc_chains_count ; i++) {
                dap_chain_id_t l_chain_id = {};
                if (dap_chain_id_parse(l_proc_chains[i], &l_chain_id) == 0) {
                    dap_chain_t *l_chain = dap_chain_find_by_id(l_net->pub.id, l_chain_id );
                    if (l_chain)
                        l_chain->is_datum_pool_proc = true;
                    else
                        log_it(L_WARNING, "Can't find chain id 0x%016" DAP_UINT64_FORMAT_X, l_chain_id.uint64);
                }
            }
            log_it(L_INFO,"Master node role established");
        } break;
        case NODE_ROLE_FULL:{
            log_it(L_INFO,"Full node role established");
        } break;
        case NODE_ROLE_LIGHT:
        default:
            log_it(L_INFO,"Light node role established");

    }

    l_net_pvt->balancer_type = dap_config_get_item_bool_default(l_net->pub.config, "general", "use_dns_links", false);

    // Init GlobalDB clusters for mempool, service and nodes (with aliases)
    char *l_gdb_groups_mask = NULL;
    DL_FOREACH(l_net->pub.chains, l_chain) {
        // Personal chain mempool cluster for each chain
        l_gdb_groups_mask = dap_strdup_printf("%s.chain-%s.mempool", l_net->pub.gdb_groups_prefix, l_chain->name);
        dap_global_db_cluster_t *l_cluster = dap_global_db_cluster_add(
                                                dap_global_db_instance_get_default(), l_net->pub.name,
                                                dap_guuid_compose(l_net->pub.id.uint64, 0), l_gdb_groups_mask,
                                                dap_config_get_item_int32_default(l_net->pub.config, "global_db", "mempool_ttl", DAP_CHAIN_NET_MEMPOOL_TTL),
                                                true, DAP_GDB_MEMBER_ROLE_USER, DAP_CLUSTER_TYPE_EMBEDDED);
        if (!l_cluster) {
            log_it(L_ERROR, "Can't initialize mempool cluster for network %s", l_net->pub.name);
            l_err_code = -2;
            goto ret;
        }
        dap_chain_net_add_auth_nodes_to_cluster(l_net, l_cluster);
        DAP_DELETE(l_gdb_groups_mask);
        if (l_net->pub.chains == l_chain)   // Pointer for first mempool cluster in global double-linked list of clusters
            l_net_pvt->mempool_clusters = l_cluster;
    }
    // Service orders cluster
    l_gdb_groups_mask = dap_strdup_printf("%s.service.orders", l_net->pub.gdb_groups_prefix);
    l_net_pvt->orders_cluster = dap_global_db_cluster_add(dap_global_db_instance_get_default(),
                                                          l_net->pub.name, dap_guuid_compose(l_net->pub.id.uint64, 0),
                                                          l_gdb_groups_mask, 0, true,
                                                          DAP_GDB_MEMBER_ROLE_GUEST,
                                                          DAP_CLUSTER_TYPE_EMBEDDED);
    if (!l_net_pvt->orders_cluster) {
        log_it(L_ERROR, "Can't initialize orders cluster for network %s", l_net->pub.name);
        goto ret;
    }
    dap_chain_net_add_auth_nodes_to_cluster(l_net, l_net_pvt->orders_cluster);
    DAP_DELETE(l_gdb_groups_mask);
    // Common orders cluster
    l_gdb_groups_mask = dap_strdup_printf("%s.orders", l_net->pub.gdb_groups_prefix);
    l_net_pvt->common_orders = dap_global_db_cluster_add(dap_global_db_instance_get_default(),
                                                          l_net->pub.name, dap_guuid_compose(l_net->pub.id.uint64, 0),
                                                          l_gdb_groups_mask, 0, true,
                                                          DAP_GDB_MEMBER_ROLE_USER,
                                                          DAP_CLUSTER_TYPE_EMBEDDED);
    if (!l_net_pvt->common_orders) {
        log_it(L_ERROR, "Can't initialize orders cluster for network %s", l_net->pub.name);
        goto ret;
    }
    dap_chain_net_add_auth_nodes_to_cluster(l_net, l_net_pvt->common_orders);
    DAP_DELETE(l_gdb_groups_mask);
    // Node states cluster
    l_gdb_groups_mask = dap_strdup_printf("%s.nodes.states", l_net->pub.gdb_groups_prefix);
    l_net_pvt->nodes_states = dap_global_db_cluster_add(dap_global_db_instance_get_default(),
                                                        l_net->pub.name, dap_guuid_compose(l_net->pub.id.uint64, 0),
                                                        l_gdb_groups_mask, DAP_CHAIN_NET_NODES_TTL, true,
                                                        DAP_GDB_MEMBER_ROLE_USER,
                                                        DAP_CLUSTER_TYPE_EMBEDDED);
    DAP_DELETE(l_gdb_groups_mask);
    // Nodes and its aliases cluster
    snprintf(l_net->pub.gdb_nodes, sizeof(l_net->pub.gdb_nodes), "%s.%s", l_net->pub.gdb_groups_prefix, s_gdb_nodes_postfix);
    l_net_pvt->nodes_cluster = dap_global_db_cluster_add(dap_global_db_instance_get_default(),
                                                         l_net->pub.name, dap_guuid_compose(l_net->pub.id.uint64, 0),
                                                         l_net->pub.gdb_nodes, 0, true,
                                                         DAP_GDB_MEMBER_ROLE_GUEST,
                                                         DAP_CLUSTER_TYPE_EMBEDDED);
    if (!l_net_pvt->nodes_cluster) {
        log_it(L_ERROR, "Can't initialize nodes cluster for network %s", l_net->pub.name);
        l_err_code = -3;
        goto ret;
    }
    dap_chain_net_add_auth_nodes_to_cluster(l_net, l_net_pvt->nodes_cluster);
    dap_chain_net_add_nodelist_notify_callback(l_net, s_nodelist_change_notify, l_net);

    if (dap_link_manager_add_net(l_net->pub.id.uint64, l_net_pvt->nodes_cluster->links_cluster,
                                dap_config_get_item_uint16_default(l_net->pub.config,
                                                                   "general", "links_required", 3))) {
        log_it(L_WARNING, "Can't add net %s to link manager", l_net->pub.name);
    }

    DL_FOREACH(l_net->pub.chains, l_chain)
        dap_chain_cs_load(l_chain, l_net->pub.config);

    if ( s_server_enabled ) {
        if (( l_net_pvt->node_info->ext_port = dap_config_get_item_uint16(g_config, "server", "ext_port") ))
            log_it(L_INFO, "Set external port %u for adding in node list", l_net_pvt->node_info->ext_port);
    }

    l_net_pvt->node_info->address.uint64 = g_node_addr.uint64;

    log_it(L_NOTICE, "Net load information: node_addr " NODE_ADDR_FP_STR ", seed links %u, cell_id 0x%016"DAP_UINT64_FORMAT_X,
           NODE_ADDR_FP_ARGS_S(g_node_addr),
           l_net_pvt->seed_nodes_count,
           l_net_pvt->node_info->cell_id.uint64);

    // TODO rework alias concept
    const char * l_node_addr_type = dap_config_get_item_str_default(l_net->pub.config ,
                                                                    "general", "node_addr_type", "auto");
    if (!dap_strcmp(l_node_addr_type, "static")) {
        const char *l_node_alias_str = dap_config_get_item_str_default(l_net->pub.config, "general", "node-addr",
                                                                       dap_config_get_item_str(l_net->pub.config,
                                                                                               "general", "node-alias"));
        if (l_node_alias_str) {
            dap_stream_node_addr_t *l_alias_addr = dap_chain_node_alias_find(l_net, l_node_alias_str);
            if (!l_alias_addr)
                dap_chain_node_alias_register(l_net, l_node_alias_str, &g_node_addr);
        } else
            log_it(L_ERROR, "Can't read alias for node address from config");

    } else if (dap_strcmp(l_node_addr_type, "auto"))
        log_it(L_WARNING, "Unknown node address type will be defalted to 'auto'");

    l_net_pvt->sync_context.sync_idle_time = dap_config_get_item_uint32_default(g_config, "chain", "sync_idle_time", 60);
    dap_proc_thread_timer_add(NULL, s_sync_timer_callback, l_net, c_sync_timer_period);

    log_it(L_INFO, "Chain network \"%s\" initialized", l_net->pub.name);
    l_net_pvt->state = NET_STATE_OFFLINE;
ret:
    if (l_err_code)
        log_it(L_ERROR, "Loading chains of net %s finished with (%d) error code.", l_net->pub.name, l_err_code);
    return NULL;
}

dap_global_db_cluster_t *dap_chain_net_get_mempool_cluster(dap_chain_t *a_chain)
{
    dap_return_val_if_fail(a_chain, NULL);
    dap_chain_net_t *l_net = dap_chain_net_by_id(a_chain->net_id);
    if (!l_net) {
        log_it(L_ERROR, "Invalid chain specified for mempool cluster search");
        return NULL;
    }
    dap_global_db_cluster_t *l_mempool = PVT(l_net)->mempool_clusters;
    dap_chain_t *l_chain;
    DL_FOREACH(l_net->pub.chains, l_chain) {
        if (l_chain == a_chain)
            return l_mempool;
        assert(l_mempool);
        l_mempool = l_mempool->next;
    }
    log_it(L_ERROR, "No mempool cluster found for chain specified");
    return NULL;
}

void dap_chain_add_mempool_notify_callback(dap_chain_t *a_chain, dap_store_obj_callback_notify_t a_callback, void *a_cb_arg)
{
    dap_global_db_cluster_add_notify_callback(dap_chain_net_get_mempool_cluster(a_chain), a_callback, a_cb_arg);
}

static void s_nodelist_change_notify(dap_store_obj_t *a_obj, void *a_arg)
{
    dap_chain_net_t *l_net = a_arg;
    dap_return_if_fail(a_obj->key && !dap_strcmp(l_net->pub.gdb_nodes, a_obj->group));
    char l_ts[DAP_TIME_STR_SIZE] = { '\0' };
    dap_nanotime_to_str_rfc822(l_ts, sizeof(l_ts), a_obj->timestamp);
    if (dap_store_obj_get_type(a_obj) == DAP_GLOBAL_DB_OPTYPE_DEL) {
        log_it(L_NOTICE, "Removed node %s from network %s at %s\n",
                                 a_obj->key, l_net->pub.name, l_ts);
        return;
    }
    dap_chain_node_info_t *l_node_info = (dap_chain_node_info_t *)a_obj->value;
    assert(dap_chain_node_info_get_size(l_node_info) == a_obj->value_len);
    log_it(L_NOTICE, "Added node "NODE_ADDR_FP_STR" [%s : %u] to network %s at %s\n",
                             NODE_ADDR_FP_ARGS_S(l_node_info->address),
                             l_node_info->ext_host, l_node_info->ext_port,
                             l_net->pub.name, l_ts);
}

void dap_chain_net_add_nodelist_notify_callback(dap_chain_net_t *a_net, dap_store_obj_callback_notify_t a_callback, void *a_cb_arg)
{
    dap_global_db_cluster_add_notify_callback(PVT(a_net)->nodes_cluster, a_callback, a_cb_arg);
}

void dap_chain_net_srv_order_add_notify_callback(dap_chain_net_t *a_net, dap_store_obj_callback_notify_t a_callback, void *a_cb_arg)
{
    dap_global_db_cluster_add_notify_callback(PVT(a_net)->orders_cluster, a_callback, a_cb_arg);
}

int dap_chain_net_add_auth_nodes_to_cluster(dap_chain_net_t *a_net, dap_global_db_cluster_t *a_cluster)
{
    dap_return_val_if_fail(a_net && a_cluster, -1);
    for (dap_chain_t *l_chain = a_net->pub.chains; l_chain; l_chain = l_chain->next){
        for (uint16_t i = 0; i < l_chain->authorized_nodes_count; i++)
            dap_global_db_cluster_member_add(a_cluster, l_chain->authorized_nodes_addrs + i, DAP_GDB_MEMBER_ROLE_ROOT);
    }
    return 0;
}

bool dap_chain_net_add_validator_to_clusters(dap_chain_t *a_chain, dap_stream_node_addr_t *a_addr)
{
    bool l_ret = dap_global_db_cluster_member_add(dap_chain_net_get_mempool_cluster(a_chain), a_addr, DAP_GDB_MEMBER_ROLE_ROOT);
    l_ret &= (bool)dap_global_db_cluster_member_add(PVT(dap_chain_net_by_id(a_chain->net_id))->orders_cluster, a_addr, DAP_GDB_MEMBER_ROLE_USER);
    return l_ret;
}

bool dap_chain_net_remove_validator_from_clusters(dap_chain_t *a_chain, dap_stream_node_addr_t *a_addr)
{
    bool l_ret = !dap_global_db_cluster_member_delete(dap_chain_net_get_mempool_cluster(a_chain), a_addr);
    l_ret &= !dap_global_db_cluster_member_delete(PVT(dap_chain_net_by_id(a_chain->net_id))->orders_cluster, a_addr);
    return l_ret;
}

size_t dap_chain_net_count() {
    return HASH_COUNT(s_nets_by_name);
}

dap_chain_net_t *dap_chain_net_iter_start() {
    return s_nets_by_name;
}

dap_chain_net_t *dap_chain_net_iter_next(dap_chain_net_t *a_it) {
    return a_it ? a_it->hh.next : NULL;
}

/**
 * @brief dap_chain_net_by_name
 * @param a_name
 * @return
 */
dap_chain_net_t *dap_chain_net_by_name(const char *a_name)
{
    dap_chain_net_t *l_net = NULL;
    if (a_name)
        HASH_FIND_STR(s_nets_by_name, a_name, l_net);
    return l_net;
}

/**
 * @brief dap_ledger_by_net_name
 * @param a_net_name
 * @return
 */
dap_ledger_t * dap_ledger_by_net_name( const char * a_net_name)
{
    dap_chain_net_t *l_net = dap_chain_net_by_name(a_net_name);
    return l_net ? l_net->pub.ledger : NULL;
}

/**
 * @brief dap_chain_net_by_id
 * @param a_id
 * @return
 */
dap_chain_net_t *dap_chain_net_by_id(dap_chain_net_id_t a_id)
{
    dap_chain_net_t *l_net = NULL;
    HASH_FIND(hh2, s_nets_by_id, &a_id, sizeof(a_id), l_net);
    return l_net;
}

/**
 * @brief dap_chain_net_by_id
 * @param a_id
 * @return
 */
uint16_t dap_chain_net_get_acl_idx(dap_chain_net_t *a_net)
{
    return a_net ? PVT(a_net)->acl_idx : (uint16_t)-1;
}

/**
 * @brief dap_chain_net_id_by_name
 * @param a_name
 * @return
 */
dap_chain_net_id_t dap_chain_net_id_by_name( const char * a_name)
{
    dap_chain_net_t *l_net = dap_chain_net_by_name( a_name );
    dap_chain_net_id_t l_ret = {0};
    if (l_net)
        l_ret.uint64 = l_net->pub.id.uint64;
    return l_ret;
}

/**
 * @brief dap_chain_net_get_chain_by_name
 * @param l_net
 * @param a_name
 * @return
 */
dap_chain_t * dap_chain_net_get_chain_by_name( dap_chain_net_t * l_net, const char * a_name)
{
   dap_chain_t * l_chain;
   DL_FOREACH(l_net->pub.chains, l_chain){
        if(dap_strcmp(l_chain->name, a_name) == 0)
            return  l_chain;
   }
   return NULL;
}

/**
 * @brief dap_chain_net_get_chain_by_id
 * @param l_net
 * @param a_name
 * @return
 */
dap_chain_t *dap_chain_net_get_chain_by_id(dap_chain_net_t *l_net, dap_chain_id_t a_chain_id)
{
   dap_chain_t *l_chain;
   DL_FOREACH(l_net->pub.chains, l_chain)
        if (l_chain->id.uint64 == a_chain_id.uint64)
            return l_chain;
   return NULL;
}

/**
 * @brief dap_chain_net_get_chain_by_chain_type
 * @param a_datum_type
 * @return
 */
dap_chain_t *dap_chain_net_get_chain_by_chain_type(dap_chain_net_t *a_net, dap_chain_type_t a_datum_type)
{
    if (!a_net)
        return NULL;

    dap_chain_t *l_chain = dap_chain_net_get_default_chain_by_chain_type(a_net, a_datum_type);
    if (l_chain)
        return l_chain;

    DL_FOREACH(a_net->pub.chains, l_chain) {
        for(int i = 0; i < l_chain->datum_types_count; i++) {
            dap_chain_type_t l_datum_type = l_chain->datum_types[i];
            if(l_datum_type == a_datum_type)
                return l_chain;
        }
    }
    return NULL;
}

/**
 * @brief dap_chain_net_get_default_chain_by_chain_type
 * @param a_datum_type
 * @return
 */
dap_chain_t * dap_chain_net_get_default_chain_by_chain_type(dap_chain_net_t *a_net, dap_chain_type_t a_datum_type)
{
    dap_chain_t * l_chain;

    if (!a_net)
        return NULL;

    DL_FOREACH(a_net->pub.chains, l_chain)
    {
        for(int i = 0; i < l_chain->default_datum_types_count; i++) {
            if(l_chain->default_datum_types[i] == a_datum_type)
                return l_chain;
        }
    }
    return NULL;
}

/**
 * @brief dap_chain_net_get_gdb_group_mempool_by_chain_type
 * @param a_datum_type
 * @return
 */
char * dap_chain_net_get_gdb_group_mempool_by_chain_type(dap_chain_net_t *a_net, dap_chain_type_t a_datum_type)
{
    dap_chain_t *l_chain;
    if (!a_net)
        return NULL;
    DL_FOREACH(a_net->pub.chains, l_chain)
    {
        for(int i = 0; i < l_chain->datum_types_count; i++) {
            if(l_chain->datum_types[i] == a_datum_type)
                return dap_chain_net_get_gdb_group_mempool_new(l_chain);
        }
    }
    return NULL;
}

/**
 * @brief dap_chain_net_get_state
 * @param l_net
 * @return
 */
dap_chain_net_state_t dap_chain_net_get_state (dap_chain_net_t *a_net)
{
    return PVT(a_net)->state;
}

dap_chain_cell_id_t * dap_chain_net_get_cur_cell( dap_chain_net_t *a_net)
{
    return  PVT(a_net)->node_info ? &PVT(a_net)->node_info->cell_id: 0;
}

/**
 * @brief dap_chain_net_set_flag_sync_from_zero
 * @param a_net
 * @param a_flag_sync_from_zero
 */
void dap_chain_net_set_flag_sync_from_zero(dap_chain_net_t * a_net, bool a_flag_sync_from_zero)
{
    if( a_flag_sync_from_zero)
        PVT(a_net)->flags |= F_DAP_CHAIN_NET_SYNC_FROM_ZERO;
    else
        PVT(a_net)->flags ^= F_DAP_CHAIN_NET_SYNC_FROM_ZERO;
}

/**
 * @brief dap_chain_net_get_flag_sync_from_zero
 * @param a_net
 * @return
 */
bool dap_chain_net_get_flag_sync_from_zero( dap_chain_net_t * a_net)
{
    return PVT(a_net)->flags &F_DAP_CHAIN_NET_SYNC_FROM_ZERO ;
}

void dap_chain_net_proc_mempool(dap_chain_net_t *a_net)
{
    dap_chain_t *l_chain;
    DL_FOREACH(a_net->pub.chains, l_chain)
        dap_chain_node_mempool_process_all(l_chain, true);
}

/**
 * @brief dap_chain_net_verify_datum_for_add
 * process datum verification process. Can be:
 *   if DAP_CHAIN_DATUM_TX, called dap_ledger_tx_add_check
 *   if DAP_CHAIN_DATUM_TOKEN, called dap_ledger_token_add_check
 *   if DAP_CHAIN_DATUM_TOKEN_EMISSION, called dap_ledger_token_emission_add_check
 *   if DAP_CHAIN_DATUM_DECREE
 * @param a_net
 * @param a_datum
 * @return
 */
int dap_chain_net_verify_datum_for_add(dap_chain_t *a_chain, dap_chain_datum_t *a_datum, dap_hash_fast_t *a_datum_hash)
{
    dap_return_val_if_pass(!a_datum, -10);
    dap_return_val_if_pass(!a_chain, -11);
    dap_chain_net_t *l_net = dap_chain_net_by_id(a_chain->net_id);
    switch (a_datum->header.type_id) {
    case DAP_CHAIN_DATUM_TX:
        return dap_ledger_tx_add_check(l_net->pub.ledger, (dap_chain_datum_tx_t *)a_datum->data, a_datum->header.data_size, a_datum_hash);
    case DAP_CHAIN_DATUM_TOKEN:
        return dap_ledger_token_add_check(l_net->pub.ledger, a_datum->data, a_datum->header.data_size);
    case DAP_CHAIN_DATUM_TOKEN_EMISSION:
        return dap_ledger_token_emission_add_check(l_net->pub.ledger, a_datum->data, a_datum->header.data_size, a_datum_hash);
    case DAP_CHAIN_DATUM_DECREE:
        return dap_ledger_decree_verify(l_net, (dap_chain_datum_decree_t *)a_datum->data, a_datum->header.data_size, a_datum_hash);
    case DAP_CHAIN_DATUM_ANCHOR: {
        int l_result = dap_ledger_anchor_verify(l_net, (dap_chain_datum_anchor_t *)a_datum->data, a_datum->header.data_size);
        if (l_result)
            return l_result;
    }
    default:
        if (a_chain->callback_datum_find_by_hash &&
                a_chain->callback_datum_find_by_hash(a_chain, a_datum_hash, NULL, NULL))
            return -1;
    }
    return 0;
}

const char *dap_chain_net_verify_datum_err_code_to_str(dap_chain_datum_t *a_datum, int a_code){
    switch (a_datum->header.type_id) {
    case DAP_CHAIN_DATUM_TX:
    case DAP_CHAIN_DATUM_TOKEN:
    case DAP_CHAIN_DATUM_TOKEN_EMISSION:
        return dap_ledger_check_error_str(a_code);
    default:
        return !a_code ? "DAP_CHAIN_DATUM_VERIFY_OK" : dap_itoa(a_code);

    }
}

/**
 * @brief check certificate access list, written in chain config
 *
 * @param a_net - network object
 * @param a_pkey_hash - certificate hash
 * @return true
 * @return false
 */
static bool s_net_check_acl(dap_chain_net_t *a_net, dap_chain_hash_fast_t *a_pkey_hash)
{
    const char *l_auth_type = dap_config_get_item_str(a_net->pub.config, "auth", "type");
    bool l_authorized = true;
    if (l_auth_type && !strcmp(l_auth_type, "ca")) {
        if (dap_hash_fast_is_blank(a_pkey_hash)) {
            return false;
        }
        l_authorized = false;
        char l_auth_hash_str[DAP_CHAIN_HASH_FAST_STR_SIZE];
        dap_chain_hash_fast_to_str(a_pkey_hash, l_auth_hash_str, sizeof(l_auth_hash_str));
        uint16_t l_acl_list_len = 0;
        const char **l_acl_list = dap_config_get_array_str(a_net->pub.config, "auth", "acl_accept_ca_list", &l_acl_list_len);
        for (uint16_t i = 0; i < l_acl_list_len; i++) {
            if (!strcmp(l_acl_list[i], l_auth_hash_str)) {
                l_authorized = true;
                break;
            }
        }
        if (!l_authorized) {
            const char *l_acl_gdb = dap_config_get_item_str(a_net->pub.config, "auth", "acl_accept_ca_gdb");
            if (l_acl_gdb) {
                size_t l_objs_count;
                dap_global_db_obj_t *l_objs = dap_global_db_get_all_sync(l_acl_gdb, &l_objs_count);
                for (size_t i = 0; i < l_objs_count; i++) {
                    if (!strcmp(l_objs[i].key, l_auth_hash_str)) {
                        l_authorized = true;
                        break;
                    }
                }
                dap_global_db_objs_delete(l_objs, l_objs_count);
            }
        }
        if (!l_authorized) {
            const char *l_acl_chains = dap_config_get_item_str(a_net->pub.config, "auth", "acl_accept_ca_chains");
            if (l_acl_chains && !strcmp(l_acl_chains, "all")) {
                dap_list_t *l_certs = dap_cert_get_all_mem();
                for (dap_list_t *l_tmp = l_certs; l_tmp && !l_authorized; l_tmp = dap_list_next(l_tmp)) {
                    dap_cert_t *l_cert = (dap_cert_t *)l_tmp->data;
                    size_t l_pkey_size;
                    uint8_t *l_pkey_ser = dap_enc_key_serialize_pub_key(l_cert->enc_key, &l_pkey_size);
                    dap_chain_hash_fast_t l_cert_hash;
                    dap_hash_fast(l_pkey_ser, l_pkey_size, &l_cert_hash);
                    if (!memcmp(&l_cert_hash, a_pkey_hash, sizeof(dap_chain_hash_fast_t))) {
                        l_authorized = true;
                    }
                    DAP_DELETE(l_pkey_ser);
                }
            }
        }
    }
    return l_authorized;
}

/**
 * @brief s_acl_callback function. Usually called from enc_http_proc
 * set acl (l_enc_key_ks->acl_list) from acl_accept_ca_list, acl_accept_ca_gdb chain config parameters in [auth] section
 * @param a_pkey_hash dap_chain_hash_fast_t hash object
 * @return uint8_t*
 */
static uint8_t *s_net_set_acl(dap_chain_hash_fast_t *a_pkey_hash)
{
    uint16_t l_cnt = HASH_COUNT(s_nets_by_name);
    if ( !l_cnt )
        return NULL;
    uint8_t *l_ret = DAP_NEW_Z_COUNT(uint8_t, l_cnt);
    unsigned i = 0;
    for (dap_chain_net_t *l_net = s_nets_by_name; l_net; l_net = l_net->hh.next)
        l_ret[i++] = s_net_check_acl(l_net, a_pkey_hash);
    return l_ret;
}

/**
 * @brief dap_chain_datum_list
 * Get datum list by filter
 * @param a_net
 * @param a_chain  if NULL, then for all chains
 * @param a_filter_func
 * @param a_filter_func_param
 */
dap_list_t* dap_chain_datum_list(dap_chain_net_t *a_net, dap_chain_t *a_chain, dap_chain_datum_filter_func_t *a_filter_func, void *a_filter_func_param)
{
    dap_list_t *l_list = NULL;
    if (!a_net)
        return NULL;
    dap_chain_t *l_chain_cur = a_chain ? a_chain : a_net->pub.chains;
    size_t l_sz;

    while(l_chain_cur) {
        // Use chain only for selected net and with callback_atom_get_datums
        if (l_chain_cur->callback_atom_get_datums)
        {
            dap_chain_cell_t *l_cell = l_chain_cur->cells;
            size_t l_atom_size = 0;
            dap_chain_atom_iter_t *l_atom_iter = l_chain_cur->callback_atom_iter_create(l_chain_cur, l_cell->id, NULL);
            dap_chain_atom_ptr_t l_atom = l_chain_cur->callback_atom_iter_get(l_atom_iter, DAP_CHAIN_ITER_OP_FIRST, &l_atom_size);
            while(l_atom && l_atom_size)
            {
                size_t l_datums_count = 0;
                dap_chain_datum_t **l_datums = l_chain_cur->callback_atom_get_datums(l_atom, l_atom_size, &l_datums_count);
                dap_chain_datum_t *l_datum, *l_datum2;
                for(size_t l_datum_n = 0; l_datum_n < l_datums_count; l_datum_n++) {
                    if ( ! (l_datum = l_datums[l_datum_n]) )
                        continue;

                    if (a_filter_func && !a_filter_func(l_datum, l_chain_cur, a_filter_func_param))
                        continue;
                    /*
                    * Make a copy of the datum, copy is placed into the list,
                    * so don't forget to free whole list
                    */
                    l_sz = sizeof(dap_chain_datum_t) + l_datum->header.data_size + 16;
                    l_datum2 = DAP_NEW_Z_SIZE(dap_chain_datum_t, l_sz);
                    if (!l_datum2) {
                        log_it(L_ERROR, "Memory allocation in dap_chain_datum_list");
                        DAP_DEL_Z(l_datums);
                        dap_list_free(l_list);
                        return NULL;
                    }
                    memcpy(l_datum2, l_datum, l_sz);

                    /* Add new entry into the list */
                    l_list = dap_list_append(l_list, l_datum2);

                }
                DAP_DEL_Z(l_datums);
                // go to next transaction
                l_atom = l_chain_cur->callback_atom_iter_get(l_atom_iter, DAP_CHAIN_ITER_OP_NEXT, &l_atom_size);
            }
            l_chain_cur->callback_atom_iter_delete(l_atom_iter);
        }
        // Only for one chain
        if(a_chain)
            break;
        // go to next chain
        l_chain_cur = l_chain_cur->next;
    }
    return l_list;
}

/**
 * @brief Add datum to the ledger or smth else
 * @param a_chain
 * @param a_datum
 * @param a_datum_size
 * @return
 */
int dap_chain_datum_add(dap_chain_t *a_chain, dap_chain_datum_t *a_datum, size_t a_datum_size, dap_hash_fast_t *a_datum_hash, void *a_datum_index_data)
{
    size_t l_datum_data_size = a_datum->header.data_size;
    if (a_datum_size < l_datum_data_size + sizeof(a_datum->header)) {
        log_it(L_INFO,"Corrupted datum rejected: wrong size %zd not equal or less than datum size %zd",a_datum->header.data_size+ sizeof (a_datum->header),
               a_datum_size );
        return -101;
    }
    dap_ledger_t *l_ledger = dap_chain_net_by_id(a_chain->net_id)->pub.ledger;
    if ( dap_ledger_datum_is_blacklisted(l_ledger, *a_datum_hash) )
        return log_it(L_ERROR, "Datum is blackilsted"), -100;
    switch (a_datum->header.type_id) {
        case DAP_CHAIN_DATUM_DECREE: {
            dap_chain_datum_decree_t *l_decree = (dap_chain_datum_decree_t *)a_datum->data;
            size_t l_decree_size = dap_chain_datum_decree_get_size(l_decree);
            if (l_decree_size != l_datum_data_size) {
                log_it(L_WARNING, "Corrupted decree, datum size %zd is not equal to size of decree %zd", l_datum_data_size, l_decree_size);
                return -102;
            }
            return dap_ledger_decree_load(l_decree, a_chain, a_datum_hash);
        }
        case DAP_CHAIN_DATUM_ANCHOR: {
            dap_chain_datum_anchor_t *l_anchor = (dap_chain_datum_anchor_t *)a_datum->data;
            size_t l_anchor_size = dap_chain_datum_anchor_get_size(l_anchor);
            if (l_anchor_size != l_datum_data_size) {
                log_it(L_WARNING, "Corrupted anchor, datum size %zd is not equal to size of anchor %zd", l_datum_data_size, l_anchor_size);
                return -102;
            }
            return dap_ledger_anchor_load(l_anchor, a_chain, a_datum_hash);
        }
        case DAP_CHAIN_DATUM_TOKEN:
            return dap_ledger_token_load(l_ledger, a_datum->data, a_datum->header.data_size);

        case DAP_CHAIN_DATUM_TOKEN_EMISSION:
            return dap_ledger_token_emission_load(l_ledger, a_datum->data, a_datum->header.data_size, a_datum_hash);

        case DAP_CHAIN_DATUM_TX: {
            dap_chain_datum_tx_t *l_tx = (dap_chain_datum_tx_t *)a_datum->data;
            size_t l_tx_size = dap_chain_datum_tx_get_size(l_tx);
            if (l_tx_size != l_datum_data_size) {
                log_it(L_WARNING, "Corrupted transaction, datum size %zd is not equal to size of TX %zd", l_datum_data_size, l_tx_size);
                return -102;
            }
            return dap_ledger_tx_load(l_ledger, l_tx, a_datum_hash, (dap_ledger_datum_iter_data_t*)a_datum_index_data);
        }
        case DAP_CHAIN_DATUM_CA:
            return dap_cert_chain_file_save(a_datum, a_chain->net_name);

        case DAP_CHAIN_DATUM_SIGNER:
        case DAP_CHAIN_DATUM_CUSTOM:
            break;
        default:
            return -666;
    }
    return 0;
}

/**
 * @brief Add datum to the ledger or smth else
 * @param a_chain
 * @param a_datum
 * @param a_datum_size
 * @return
 */
int dap_chain_datum_remove(dap_chain_t *a_chain, dap_chain_datum_t *a_datum, size_t a_datum_size, dap_hash_fast_t *a_datum_hash)
{
    size_t l_datum_data_size = a_datum->header.data_size;
    if (a_datum_size < l_datum_data_size + sizeof(a_datum->header)) {
        log_it(L_INFO,"Corrupted datum rejected: wrong size %zd not equal or less than datum size %zd",a_datum->header.data_size+ sizeof (a_datum->header),
               a_datum_size );
        return -101;
    }
    dap_ledger_t *l_ledger = dap_chain_net_by_id(a_chain->net_id)->pub.ledger;
    switch (a_datum->header.type_id) {
        case DAP_CHAIN_DATUM_DECREE: {
            return 0; 
        }
        case DAP_CHAIN_DATUM_ANCHOR: {
            dap_chain_datum_anchor_t *l_anchor = (dap_chain_datum_anchor_t *)a_datum->data;
            size_t l_anchor_size = dap_chain_datum_anchor_get_size(l_anchor);
            if (l_anchor_size != l_datum_data_size) {
                log_it(L_WARNING, "Corrupted anchor, datum size %zd is not equal to size of anchor %zd", l_datum_data_size, l_anchor_size);
                return -102;
            }
            return dap_ledger_anchor_unload(l_anchor, a_chain, a_datum_hash);
        }
        case DAP_CHAIN_DATUM_TOKEN:
            return 0;

        case DAP_CHAIN_DATUM_TOKEN_EMISSION:
            return 0;
        case DAP_CHAIN_DATUM_TX: {
            dap_chain_datum_tx_t *l_tx = (dap_chain_datum_tx_t *)a_datum->data;
            size_t l_tx_size = dap_chain_datum_tx_get_size(l_tx);
            if (l_tx_size != l_datum_data_size) {
                log_it(L_WARNING, "Corrupted trnsaction, datum size %zd is not equal to size of TX %zd", l_datum_data_size, l_tx_size);
                return -102;
            }
            return dap_ledger_tx_remove(l_ledger, l_tx, a_datum_hash);
        }
        case DAP_CHAIN_DATUM_CA:
            return 0;//dap_cert_chain_file_save(a_datum, a_chain->net_name);

        case DAP_CHAIN_DATUM_SIGNER:
        case DAP_CHAIN_DATUM_CUSTOM:
            break;
        default:
            return -666;
    }
    return 0;
}

bool dap_chain_net_get_load_mode(dap_chain_net_t * a_net)
{
    return PVT(a_net)->state == NET_STATE_LOADING;
}

int dap_chain_net_add_reward(dap_chain_net_t *a_net, uint256_t a_reward, uint64_t a_block_num)
{
    dap_return_val_if_fail(a_net, -1);
    if (PVT(a_net)->rewards && PVT(a_net)->rewards->block_number >= a_block_num) {
        log_it(L_ERROR, "Can't add retrospective reward for block");
        return -2;
    }
    struct block_reward *l_new_reward = DAP_NEW_Z(struct block_reward);
    if (!l_new_reward) {
        log_it(L_CRITICAL, "Out of memory");
        return -3;
    }
    l_new_reward->block_number = a_block_num;
    l_new_reward->reward = a_reward;
    // Place new reward at begining
    DL_PREPEND(PVT(a_net)->rewards, l_new_reward);
    return 0;
}

void dap_chain_net_remove_last_reward(dap_chain_net_t *a_net)
{
    DL_DELETE(PVT(a_net)->rewards, PVT(a_net)->rewards);
}

uint256_t dap_chain_net_get_reward(dap_chain_net_t *a_net, uint64_t a_block_num)
{
    struct block_reward *l_reward;
    DL_FOREACH(PVT(a_net)->rewards, l_reward) {
        if (l_reward->block_number <= a_block_num)
            return l_reward->reward;
    }
    return uint256_0;
}


void dap_chain_net_announce_addr_all()
{
    for (dap_chain_net_t *net = s_nets_by_name; net; net = net->hh.next)
        dap_chain_net_announce_addr(net);
}

void dap_chain_net_announce_addr(dap_chain_net_t *a_net)
{
    dap_return_if_fail(a_net);
    dap_chain_net_pvt_t *l_net_pvt = PVT(a_net);
    if ( l_net_pvt->node_info->ext_port ) {
        log_it(L_INFO, "Announce our node address "NODE_ADDR_FP_STR" [ %s : %u ] in net %s",
               NODE_ADDR_FP_ARGS_S(g_node_addr),
               l_net_pvt->node_info->ext_host,
               l_net_pvt->node_info->ext_port, a_net->pub.name);
        dap_chain_net_node_list_request(a_net, l_net_pvt->node_info->ext_port, true, 'a');

    }
}

/*------------------------------------State machine block------------------------------------*/

/**
 * @brief try net to go online
 * @param a_net dap_chain_net_t *: network 
 * @return 0 if ok
 **/
static int s_net_try_online(dap_chain_net_t *a_net)
{
// sanity check
    dap_return_val_if_pass(!a_net || !PVT(a_net), -1);
// func work
    dap_chain_net_t *l_net = a_net;
    dap_chain_net_pvt_t * l_net_pvt = PVT(l_net);
    dap_chain_net_state_go_to(l_net, NET_STATE_ONLINE);
    log_it(L_INFO, "Network \"%s\" goes online",l_net->pub.name);
    return 0;
}

/**
 * @brief
 * change all network states according to auto-online settings
 */
void dap_chain_net_try_online_all() {
    int32_t l_ret = 0;

    if( !HASH_COUNT(s_nets_by_name) )
        return log_it(L_ERROR, "Can't find any nets");

    if ( !dap_config_get_item_bool_default(g_config ,"general", "auto_online", false) )
        return log_it(L_DEBUG, "Auto online is off in config");

    for (dap_chain_net_t *net = s_nets_by_name; net; net = net->hh.next) {
        if (( l_ret = s_net_try_online(net) ))
            log_it(L_ERROR, "Can't try online state for net %s.  Finished with (%d) error code.", net->pub.name, l_ret);
    }
}

static const uint64_t s_fork_sync_step = 20; // TODO get it from config

static void s_ch_in_pkt_callback(dap_stream_ch_t *a_ch, uint8_t a_type, const void *a_data, size_t a_data_size, void *a_arg)
{
    debug_if(s_debug_more, L_DEBUG, "Got IN sync packet type %hhu size %zu from addr " NODE_ADDR_FP_STR,
                                                           a_type, a_data_size, NODE_ADDR_FP_ARGS_S(a_ch->stream->node));
    dap_chain_net_t *l_net = a_arg;
    dap_chain_net_pvt_t *l_net_pvt = PVT(l_net);
    if (l_net_pvt->state == NET_STATE_LINKS_ESTABLISHED)
        l_net_pvt->state = NET_STATE_SYNC_CHAINS;

    switch (a_type) {
    case DAP_CHAIN_CH_PKT_TYPE_CHAIN_SUMMARY:
    case DAP_CHAIN_CH_PKT_TYPE_CHAIN_MISS:
    case DAP_CHAIN_CH_PKT_TYPE_CHAIN:
    case DAP_CHAIN_CH_PKT_TYPE_SYNCED_CHAIN:
        // TODO sync state & address checking
        break;
    default:
        break;
    }

    switch (a_type) {
    case DAP_CHAIN_CH_PKT_TYPE_ERROR:
        if (!l_net_pvt->sync_context.cur_chain) {
            log_it(L_DEBUG, "Got ERROR paket with NO chain net %s", l_net->pub.name);
            return;
        }
        log_it(L_DEBUG, "Got ERROR paket to %s chain in net %s", l_net_pvt->sync_context.cur_chain->name, l_net->pub.name);
        l_net_pvt->sync_context.cur_chain->state = CHAIN_SYNC_STATE_ERROR;
        return;

    case DAP_CHAIN_CH_PKT_TYPE_SYNCED_CHAIN:
        if (!l_net_pvt->sync_context.cur_chain) {
            log_it(L_DEBUG, "Got SYNCED_CHAIN paket with NO chain net %s", l_net->pub.name);
            return;
        }
        log_it(L_DEBUG, "Got SYNCED_CHAIN paket to %s chain net %s", l_net_pvt->sync_context.cur_chain->name, l_net->pub.name);
        l_net_pvt->sync_context.cur_chain->state = CHAIN_SYNC_STATE_SYNCED;
        l_net_pvt->sync_context.cur_chain->atom_num_last = l_net_pvt->sync_context.cur_chain->callback_count_atom(l_net_pvt->sync_context.cur_chain);
        return;

    case DAP_CHAIN_CH_PKT_TYPE_CHAIN_MISS: {
        if (!l_net_pvt->sync_context.cur_chain)
            return;
        dap_chain_ch_miss_info_t *l_miss_info = (dap_chain_ch_miss_info_t *)(((dap_chain_ch_pkt_t *)(a_data))->data);
        if (!dap_hash_fast_compare(&l_miss_info->missed_hash, &l_net_pvt->sync_context.requested_atom_hash)) {
            char l_missed_hash_str[DAP_HASH_FAST_STR_SIZE];
            dap_hash_fast_to_str(&l_miss_info->missed_hash, l_missed_hash_str, DAP_HASH_FAST_STR_SIZE);
            log_it(L_WARNING, "Get irrelevant chain sync MISSED packet with missed hash %s, but requested hash is %s. Net %s chain %s",
                                                                        l_missed_hash_str,
                                                                        dap_hash_fast_to_str_static(&l_net_pvt->sync_context.requested_atom_hash),
                                                                        l_net->pub.name, l_net_pvt->sync_context.cur_chain->name);
            dap_stream_ch_write_error_unsafe(a_ch, l_net->pub.id,
                                             l_net_pvt->sync_context.cur_chain->id,
                                             l_net_pvt->sync_context.cur_cell
                                             ? l_net_pvt->sync_context.cur_cell->id
                                             : c_dap_chain_cell_id_null,
                                             DAP_CHAIN_CH_ERROR_INCORRECT_SYNC_SEQUENCE);
            return;
        }
        dap_chain_atom_iter_t *l_iter = l_net_pvt->sync_context.cur_chain->callback_atom_iter_create(
                                                                            l_net_pvt->sync_context.cur_chain,
                                                                            l_net_pvt->sync_context.cur_cell
                                                                            ? l_net_pvt->sync_context.cur_cell->id
                                                                            : c_dap_chain_cell_id_null,
                                                                            NULL);
        if (!l_iter) {
            log_it(L_CRITICAL, "%s", c_error_memory_alloc);
            dap_stream_ch_write_error_unsafe(a_ch, l_net->pub.id,
                                             l_net_pvt->sync_context.cur_chain->id,
                                             l_net_pvt->sync_context.cur_cell
                                             ? l_net_pvt->sync_context.cur_cell->id
                                             : c_dap_chain_cell_id_null,
                                             DAP_CHAIN_CH_ERROR_OUT_OF_MEMORY);
            return;
        }
        dap_chain_atom_ptr_t l_atom = l_net_pvt->sync_context.cur_chain->callback_atom_find_by_hash(l_iter, &l_miss_info->last_hash, NULL);
        if (l_atom && l_iter->cur_num == l_miss_info->last_num) {       // We already have this subchain in our chain
            l_net_pvt->sync_context.cur_chain->state = CHAIN_SYNC_STATE_SYNCED;
            l_net_pvt->sync_context.cur_chain->atom_num_last = l_miss_info->last_num;
            return;
        }
        dap_chain_ch_sync_request_t l_request = {};
        l_request.num_from = l_net_pvt->sync_context.requested_atom_num > s_fork_sync_step
                            ? l_net_pvt->sync_context.requested_atom_num - s_fork_sync_step
                            : 0;
        if (l_request.num_from) {
            l_atom = l_net_pvt->sync_context.cur_chain->callback_atom_get_by_num(l_iter, l_request.num_from);
            assert(l_atom);
            l_request.hash_from = *l_iter->cur_hash;
        }
        l_net_pvt->sync_context.cur_chain->callback_atom_iter_delete(l_iter);
        debug_if(s_debug_more, L_INFO, "Send sync request to node " NODE_ADDR_FP_STR
                                        " for net %s and chain %s, hash from %s, num from %" DAP_UINT64_FORMAT_U,
                                                        NODE_ADDR_FP_ARGS_S(l_net_pvt->sync_context.current_link),
                                                        l_net->pub.name, l_net_pvt->sync_context.cur_chain->name,
                                                        dap_hash_fast_to_str_static(&l_request.hash_from), l_request.num_from);
        dap_chain_ch_pkt_write_unsafe(a_ch,
                                      DAP_CHAIN_CH_PKT_TYPE_CHAIN_REQ,
                                      l_net->pub.id,
                                      l_net_pvt->sync_context.cur_chain->id,
                                      l_net_pvt->sync_context.cur_cell
                                      ? l_net_pvt->sync_context.cur_cell->id
                                      : c_dap_chain_cell_id_null,
                                      &l_request,
                                      sizeof(l_request),
                                      DAP_CHAIN_CH_PKT_VERSION_CURRENT);
        l_net_pvt->sync_context.requested_atom_hash = l_request.hash_from;
        l_net_pvt->sync_context.requested_atom_num = l_request.num_from;
    }
    default:
        break;
    }
    l_net_pvt->sync_context.stage_last_activity = dap_time_now();
}

static void s_ch_out_pkt_callback(dap_stream_ch_t *a_ch, uint8_t a_type, const void *a_data, size_t a_data_size, void *a_arg)
{

    dap_chain_net_t *l_net = a_arg;
    dap_chain_net_pvt_t *l_net_pvt = PVT(l_net);
    if (!l_net_pvt->sync_context.cur_chain)
        return;
    switch (a_type) {
    case DAP_CHAIN_CH_PKT_TYPE_ERROR:
        l_net_pvt->sync_context.cur_chain->state = CHAIN_SYNC_STATE_ERROR;
        break;
    default:
        break;
    }
    l_net_pvt->sync_context.stage_last_activity = dap_time_now();
    debug_if(s_debug_more, L_DEBUG, "Sent OUT sync packet type %hhu size %zu to addr " NODE_ADDR_FP_STR,
                                    a_type, a_data_size, NODE_ADDR_FP_ARGS_S(a_ch->stream->node));
}


static int s_restart_sync_chains(dap_chain_net_t *a_net)
{
    // sanity check
    dap_return_val_if_pass(!a_net || !PVT(a_net), -1);
    dap_chain_net_pvt_t *l_net_pvt = PVT(a_net);

    dap_cluster_t *l_cluster = dap_cluster_by_mnemonim(a_net->pub.name);
    if (!dap_stream_node_addr_is_blank(&l_net_pvt->sync_context.current_link)) {
        dap_stream_ch_del_notifier(&l_net_pvt->sync_context.current_link, DAP_CHAIN_CH_ID,
                                    DAP_STREAM_PKT_DIR_IN, s_ch_in_pkt_callback, a_net);
        dap_stream_ch_del_notifier(&l_net_pvt->sync_context.current_link, DAP_CHAIN_CH_ID,
                                    DAP_STREAM_PKT_DIR_OUT, s_ch_out_pkt_callback, a_net);
    }
    l_net_pvt->sync_context.current_link = dap_cluster_get_random_link(l_cluster);
    if (dap_stream_node_addr_is_blank(&l_net_pvt->sync_context.current_link)) {
        log_it(L_DEBUG, "No links in net %s cluster", a_net->pub.name);
        return -2;     // No links in cluster
    }
    l_net_pvt->sync_context.cur_chain = a_net->pub.chains;
    if (!l_net_pvt->sync_context.cur_chain) {
        log_it(L_ERROR, "No chains in net %s", a_net->pub.name);
        return -3;
    }
    dap_stream_ch_add_notifier(&l_net_pvt->sync_context.current_link, DAP_CHAIN_CH_ID,
                                DAP_STREAM_PKT_DIR_IN, s_ch_in_pkt_callback, a_net);
    dap_stream_ch_add_notifier(&l_net_pvt->sync_context.current_link, DAP_CHAIN_CH_ID,
                                DAP_STREAM_PKT_DIR_OUT, s_ch_out_pkt_callback, a_net);
    dap_chain_t *l_chain = NULL;
    DL_FOREACH(a_net->pub.chains, l_chain) {
        l_chain->state = CHAIN_SYNC_STATE_IDLE;
    }
    l_net_pvt->sync_context.stage_last_activity = dap_time_now();
    return 0;
}

static dap_chain_t *s_switch_sync_chain(dap_chain_net_t *a_net)
{
// sanity check
    dap_return_val_if_pass(!a_net || !PVT(a_net), NULL);
    dap_chain_net_pvt_t *l_net_pvt = PVT(a_net);
// func work
    dap_chain_t *l_curr_chain = NULL;
    for (l_curr_chain = a_net->pub.chains; l_curr_chain && l_curr_chain->state == CHAIN_SYNC_STATE_SYNCED; l_curr_chain = l_curr_chain->next) {
        // find last not synced chain
    }
    l_net_pvt->sync_context.cur_chain = l_curr_chain;
    if (l_curr_chain) {
        debug_if(s_debug_more, L_DEBUG, "Go to chain \"%s\" for net %s", l_curr_chain->name, l_curr_chain->net_name);
        return l_curr_chain;
    }
    debug_if(s_debug_more, L_DEBUG, "Go to next chain: <NULL>");
    if (l_net_pvt->state_target != NET_STATE_ONLINE) {
        dap_chain_net_state_go_to(a_net, NET_STATE_OFFLINE);
        return NULL;
    }
    dap_chain_net_state_t l_prev_state = l_net_pvt->state;
    l_net_pvt->state = NET_STATE_ONLINE;
    s_net_states_proc(a_net);
    if(l_prev_state == NET_STATE_SYNC_CHAINS)
        dap_ledger_load_end(a_net->pub.ledger);
    return NULL;
}

static dap_chain_sync_state_t s_sync_context_state_forming(dap_chain_t *a_chains)
{
    dap_chain_sync_state_t l_ret = CHAIN_SYNC_STATE_SYNCED;
    dap_chain_t *l_chain = NULL;
    DL_FOREACH(a_chains, l_chain) {
        l_ret = dap_max(l_ret, l_chain->state);
    }
    return l_ret;
}

static void s_sync_timer_callback(void *a_arg)
{
    dap_chain_net_t *l_net = a_arg;
    dap_chain_net_pvt_t *l_net_pvt = PVT(l_net);
    if (l_net_pvt->state_target == NET_STATE_OFFLINE) // if offline no need sync
        return;
    l_net_pvt->sync_context.state = s_sync_context_state_forming(l_net->pub.chains);
    if ( // check if need restart sync chains
        l_net_pvt->sync_context.state == CHAIN_SYNC_STATE_ERROR ||
        dap_time_now() - l_net_pvt->sync_context.stage_last_activity > l_net_pvt->sync_context.sync_idle_time
    ) {
        if (s_restart_sync_chains(l_net)) {
            log_it(L_INFO, "Can't start sync chains in net %s, wait seccond attempt", l_net->pub.name);
            return;
        }
    } else if (l_net_pvt->state == NET_STATE_ONLINE && l_net_pvt->sync_context.state == CHAIN_SYNC_STATE_SYNCED) {
        return;
    }
    if (!s_switch_sync_chain(l_net)) {  // return if all chans synced
        log_it(L_DEBUG, "All chains in net %s synced, no need new sync request", l_net->pub.name);
        return;
    }
    if (l_net_pvt->sync_context.cur_chain->state == CHAIN_SYNC_STATE_WAITING) {
        return;
    }
    if (l_net_pvt->sync_context.cur_chain->callback_load_from_gdb) {
        // This type of chain is GDB based and not synced by chains protocol
        log_it(L_DEBUG, "Chain %s in net %s will sync from gdb", l_net_pvt->sync_context.cur_chain->name, l_net->pub.name);
        l_net_pvt->sync_context.cur_chain->state = CHAIN_SYNC_STATE_SYNCED;
        return;
    }
    // if sync more than 3 mins after online state, change state to SYNC
    if (l_net_pvt->state == NET_STATE_ONLINE && l_net_pvt->sync_context.state == CHAIN_SYNC_STATE_WAITING &&
        dap_time_now() - l_net_pvt->sync_context.stage_last_activity > l_net_pvt->sync_context.sync_idle_time ) {
        l_net_pvt->state = NET_STATE_SYNC_CHAINS;
        s_net_states_proc(l_net);
    }

    l_net_pvt->sync_context.cur_cell = l_net_pvt->sync_context.cur_chain->cells;
    l_net_pvt->sync_context.cur_chain->state = CHAIN_SYNC_STATE_WAITING;
    dap_chain_ch_sync_request_t l_request = {};
    uint64_t l_last_num = 0;
    if (!dap_chain_get_atom_last_hash_num(l_net_pvt->sync_context.cur_chain,
                                            l_net_pvt->sync_context.cur_cell
                                            ? l_net_pvt->sync_context.cur_cell->id
                                            : c_dap_chain_cell_id_null,
                                            &l_request.hash_from,
                                            &l_last_num)) {
        log_it(L_ERROR, "Can't get last atom hash and number for chain %s with net %s", l_net_pvt->sync_context.cur_chain->name,
                                                                                        l_net->pub.name);
        return;
    }
    l_request.num_from = l_last_num;

    dap_chain_ch_pkt_t *l_chain_pkt = dap_chain_ch_pkt_new(l_net->pub.id, l_net_pvt->sync_context.cur_chain->id,
                                                            l_net_pvt->sync_context.cur_cell ? l_net_pvt->sync_context.cur_cell->id : c_dap_chain_cell_id_null,
                                                            &l_request, sizeof(l_request), DAP_CHAIN_CH_PKT_VERSION_CURRENT);
    if (!l_chain_pkt) {
        log_it(L_CRITICAL, "%s", c_error_memory_alloc);
        return;
    }
    log_it(L_INFO, "Start synchronization process with " NODE_ADDR_FP_STR
                    " for net %s and chain %s, last hash %s, last num %" DAP_UINT64_FORMAT_U,
                                                    NODE_ADDR_FP_ARGS_S(l_net_pvt->sync_context.current_link),
                                                    l_net->pub.name, l_net_pvt->sync_context.cur_chain->name,
                                                    dap_hash_fast_to_str_static(&l_request.hash_from), l_last_num);
    dap_stream_ch_pkt_send_by_addr(&l_net_pvt->sync_context.current_link, DAP_CHAIN_CH_ID,
                                    DAP_CHAIN_CH_PKT_TYPE_CHAIN_REQ, l_chain_pkt,
                                    dap_chain_ch_pkt_get_size(l_chain_pkt));
    l_net_pvt->sync_context.requested_atom_hash = l_request.hash_from;
    l_net_pvt->sync_context.requested_atom_num = l_last_num;
    DAP_DELETE(l_chain_pkt);
}

/**
 * @brief s_net_states_proc
 * @param l_net
 */
static bool s_net_states_proc(void *a_arg)
{
    bool l_repeat_after_exit = false; // If true - repeat on next iteration of proc thread loop
    dap_chain_net_t *l_net = (dap_chain_net_t *) a_arg;
    assert(l_net);
    dap_chain_net_pvt_t *l_net_pvt = PVT(l_net);
    assert(l_net_pvt);
    if (l_net_pvt->state_target == NET_STATE_OFFLINE) {
        if(l_net_pvt->state == NET_STATE_SYNC_CHAINS)
            dap_ledger_load_end(l_net->pub.ledger);
        l_net_pvt->state = NET_STATE_OFFLINE;
    }

    switch ((dap_chain_net_state_t)l_net_pvt->state) {
        // State OFFLINE where we don't do anything
        case NET_STATE_OFFLINE: {
            log_it(L_NOTICE,"%s.state: %s", l_net->pub.name, c_net_states[l_net_pvt->state]);
            // delete all links
            if ( l_net_pvt->state_target != NET_STATE_OFFLINE ){
                l_net_pvt->state = NET_STATE_LINKS_PREPARE;
                l_repeat_after_exit = true;
            }
        } break;

        case NET_STATE_LINKS_PREPARE:
        case NET_STATE_LINKS_CONNECTING:
        case NET_STATE_LINKS_ESTABLISHED:
        case NET_STATE_SYNC_CHAINS:
        case NET_STATE_ONLINE:
            log_it(L_INFO,"%s.state: %s", l_net->pub.name, c_net_states[l_net_pvt->state]);
            break;
        default:
            log_it(L_DEBUG, "Unprocessed state");
    }
    s_net_states_notify(l_net);
    return l_repeat_after_exit;
}

/**
 * @brief set current network state to F_DAP_CHAIN_NET_GO_SYNC
 *
 * @param a_net dap_chain_net_t network object
 * @param a_new_state dap_chain_net_state_t new network state
 * @return int
 */
int dap_chain_net_state_go_to(dap_chain_net_t *a_net, dap_chain_net_state_t a_new_state)
{
    if (dap_chain_net_get_load_mode(a_net)) {
        log_it(L_ERROR, "Can't change state of loading network '%s'", a_net->pub.name);
        return -1;
    }
    if (PVT(a_net)->state_target == a_new_state) {
        log_it(L_NOTICE, "Network %s already %s state %s", a_net->pub.name,
                                PVT(a_net)->state == a_new_state ? "have" : "going to", dap_chain_net_state_to_str(a_new_state));
        return 0;
    }
    dap_chain_t *l_chain;
    //PVT(a_net)->flags |= F_DAP_CHAIN_NET_SYNC_FROM_ZERO;  // TODO set this flag according to -mode argument from command line
    PVT(a_net)->state_target = a_new_state;
    if (a_new_state == NET_STATE_OFFLINE) {
        char l_err_str[] = "ERROR_NET_IS_OFFLINE";
        size_t l_error_size = sizeof(dap_chain_net_ch_pkt_t) + sizeof(l_err_str);
        dap_chain_net_ch_pkt_t *l_error = DAP_NEW_STACK_SIZE(dap_chain_net_ch_pkt_t, l_error_size);
        l_error->hdr.version = DAP_STREAM_CH_CHAIN_NET_PKT_VERSION;
        l_error->hdr.net_id = a_net->pub.id;
        l_error->hdr.data_size = sizeof(l_err_str);
        memcpy(l_error->data, l_err_str, sizeof(l_err_str));
        dap_cluster_broadcast(PVT(a_net)->nodes_cluster->links_cluster, DAP_CHAIN_NET_CH_ID,
                              DAP_STREAM_CH_CHAIN_NET_PKT_TYPE_ERROR, l_error, l_error_size, NULL, 0);
        dap_link_manager_set_net_condition(a_net->pub.id.uint64, false);
        DL_FOREACH(a_net->pub.chains, l_chain)
            dap_chain_cs_stop(l_chain);
    } else if (PVT(a_net)->state == NET_STATE_OFFLINE) {
        dap_link_manager_set_net_condition(a_net->pub.id.uint64, true);
        uint16_t l_permalink_hosts_count = 0;
        dap_config_get_array_str(a_net->pub.config, "general", "permanent_nodes_hosts", &l_permalink_hosts_count);
        for (uint16_t i = 0; i < PVT(a_net)->permanent_links_addrs_count; ++i) {
            if (dap_chain_net_link_add(a_net, PVT(a_net)->permanent_links_addrs + i,
                i < PVT(a_net)->permanent_links_hosts_count ? (PVT(a_net)->permanent_links_hosts[i])->addr : NULL,
                i < PVT(a_net)->permanent_links_hosts_count ? (PVT(a_net)->permanent_links_hosts[i])->port : 0)
             ) {
                log_it(L_ERROR, "Can't create permanent link to addr " NODE_ADDR_FP_STR, NODE_ADDR_FP_ARGS(PVT(a_net)->permanent_links_addrs + i));
                continue;
            }
            PVT(a_net)->state = NET_STATE_LINKS_CONNECTING;
        }
        if (a_new_state == NET_STATE_ONLINE) {        
            PVT(a_net)->sync_context.current_link.uint64 = 0;
            PVT(a_net)->sync_context.cur_chain = NULL;
            PVT(a_net)->sync_context.cur_cell = NULL;
            DL_FOREACH(a_net->pub.chains, l_chain)
                dap_chain_cs_start(l_chain);
        }
    }
    return dap_proc_thread_callback_add(NULL, s_net_states_proc, a_net);
}

DAP_INLINE dap_chain_net_state_t dap_chain_net_get_target_state(dap_chain_net_t *a_net)
{
    return PVT(a_net)->state_target;
}

/*------------------------------------State machine block end---------------------------------*/<|MERGE_RESOLUTION|>--- conflicted
+++ resolved
@@ -158,14 +158,10 @@
 
     uint16_t permanent_links_hosts_count;
     struct request_link_info **permanent_links_hosts;
-<<<<<<< HEAD
-    
-=======
 
     uint16_t authorized_nodes_count;
     dap_stream_node_addr_t *authorized_nodes_addrs;
 
->>>>>>> 4d934334
     uint16_t seed_nodes_count;
     struct request_link_info **seed_nodes_hosts;
 
