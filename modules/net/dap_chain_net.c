/*
 * Authors:
 * Dmitriy A. Gearasimov <gerasimov.dmitriy@demlabs.net>
 * Alexander Lysikov <alexander.lysikov@demlabs.net>
 * DeM Labs Inc.   https://demlabs.net
 * Kelvin Project https://github.com/kelvinblockchain
 * Copyright  (c) 2017-2018
 * All rights reserved.

 This file is part of DAP (Deus Applications Prototypes) the open source project

    DAP (Deus Applicaions Prototypes) is free software: you can redistribute it and/or modify
    it under the terms of the GNU General Public License as published by
    the Free Software Foundation, either version 3 of the License, or
    (at your option) any later version.

    DAP is distributed in the hope that it will be useful,
    but WITHOUT ANY WARRANTY; without even the implied warranty of
    MERCHANTABILITY or FITNESS FOR A PARTICULAR PURPOSE.  See the
    GNU General Public License for more details.

    You should have received a copy of the GNU General Public License
    along with any DAP based project.  If not, see <http://www.gnu.org/licenses/>.
*/

#ifndef _GNU_SOURCE
#define _GNU_SOURCE
#endif
#ifndef  _XOPEN_SOURCE
#define _XOPEN_SOURCE       /* See feature_test_macros(7) */
#endif
#ifndef __USE_XOPEN
#define __USE_XOPEN
#endif
#include <time.h>
#include <stdio.h>
#include <stdlib.h>
#include <stddef.h>
#include <stdint.h>
#include <string.h>
#include <errno.h>
#include <pthread.h>


#ifdef DAP_OS_UNIX
#include <sys/types.h>
#include <sys/socket.h>
#include <arpa/inet.h>
#include <netdb.h>
#endif

#ifdef WIN32
#include <winsock2.h>
#include <windows.h>
#include <mswsock.h>
#include <ws2tcpip.h>
#include <io.h>
#endif


#include "uthash.h"
#include "utlist.h"
#include "dap_chain.h"
#include "dap_list.h"
#include "dap_time.h"
#include "dap_common.h"
#include "dap_string.h"
#include "dap_strfuncs.h"
#include "dap_file_utils.h"
#include "dap_enc_base58.h"
#include "dap_config.h"
#include "dap_hash.h"
#include "dap_cert.h"
#include "dap_cert_file.h"
#include "dap_chain_datum_tx.h"
#include "dap_chain_datum_tx_in_cond.h"
#include "dap_chain_datum_tx_items.h"
#include "dap_chain_datum_tx_out.h"
#include "dap_chain_datum_tx_out_cond.h"
#include "dap_timerfd.h"
#include "dap_stream_worker.h"
#include "dap_worker.h"
#include "dap_proc_thread.h"
#include "dap_enc_http.h"
#include "dap_chain_common.h"
#include "dap_chain_cell.h"
#include "dap_chain_datum_decree.h"
#include "dap_chain_datum_anchor.h"
#include "dap_chain_tx.h"
#include "dap_chain_net.h"
#include "dap_chain_net_node_list.h"
#include "dap_chain_net_tx.h"
#include "dap_chain_net_anchor.h"
#include "dap_chain_net_decree.h"
#include "dap_chain_net_srv.h"
#include "dap_chain_net_balancer.h"
#include "dap_chain_node_client.h"
#include "dap_chain_node_cli.h"
#include "dap_chain_node_cli_cmd.h"
#include "dap_notify_srv.h"
#include "dap_chain_ledger.h"
#include "dap_chain_cs_none.h"
#include "dap_client_http.h"
#include "dap_global_db.h"
#include "dap_stream_ch_chain_net_pkt.h"
#include "dap_stream_ch_chain_net.h"
#include "dap_stream_ch_chain.h"
#include "dap_stream_ch_chain_pkt.h"
#include "dap_stream_ch.h"
#include "dap_stream.h"
#include "dap_stream_ch_pkt.h"
#include "dap_chain_node_dns_client.h"
#include "dap_module.h"
#include "rand/dap_rand.h"
#include "json.h"
#include "json_object.h"
#include "dap_chain_net_srv_stake_pos_delegate.h"
#include "dap_chain_net_srv_xchange.h"
#include "dap_chain_node_net_ban_list.h"
#include "dap_chain_cs_esbocs.h"
#include "dap_chain_net_voting.h"
<<<<<<< HEAD
#include "dap_global_db_cluster.h"
#include "dap_link_manager.h"
=======
#include "dap_stream_cluster.h"
>>>>>>> 520e7c6d

#include <stdio.h>
#include <sys/types.h>
#include <dirent.h>

#define LOG_TAG "chain_net"

#define F_DAP_CHAIN_NET_SYNC_FROM_ZERO   ( 1 << 8 )

static bool s_debug_more = false;

struct balancer_link_request {
    dap_chain_node_info_t *link_info;
    dap_chain_net_t *net;
    dap_worker_t *worker;
    bool from_http;
    int link_replace_tries;
};

struct net_link {
    uint64_t uplink_ip;
    dap_chain_node_info_t *link_info;
    dap_chain_node_client_t *link;
    dap_timerfd_t *delay_timer;
    UT_hash_handle hh;
};

struct block_reward {
    uint64_t block_number;
    uint256_t reward;
    struct block_reward *prev, *next;
};

/**
  * @struct dap_chain_net_pvt
  * @details Private part of chain_net dap object
  */
typedef struct dap_chain_net_pvt{
    pthread_t proc_tid;
    dap_chain_node_role_t node_role;
    uint32_t  flags;
    time_t    last_sync;

    dap_chain_node_info_t *node_info;  // Current node's info

    atomic_uint balancer_link_requests;
    bool balancer_http;
    //Active synchronizing link
    dap_chain_node_client_t *active_link;
    dap_list_t *links_queue;            // Links waiting for sync

    struct net_link *net_links;         // Links HT
    bool only_static_links;
    uint16_t required_links_count;
    uint16_t max_links_count;
    uint16_t reconnect_delay;           // sec

    bool load_mode;

    uint16_t permanent_links_count;
    dap_stream_node_addr_t *permanent_links; // TODO realize permanent links from config

    uint16_t seed_nodes_count;
    struct sockaddr_in *seed_nodes_ipv4;
    struct sockaddr_in6 *seed_nodes_ipv6;       // TODO
    dap_stream_node_addr_t *seed_nodes_addrs;
    _Atomic(dap_chain_net_state_t) state, state_target;
    uint16_t acl_idx;

    // Main loop timer
    dap_interval_timer_t main_timer;
    pthread_mutex_t uplinks_mutex;

    //Global DB clusters for different access groups. Notification with cluster contents changing
    dap_global_db_cluster_t *mempool_clusters; // List of chains mempools
    dap_global_db_cluster_t *orders_cluster;
    dap_global_db_cluster_t *nodes_cluster;

    // Block sign rewards history
    struct block_reward *rewards;
} dap_chain_net_pvt_t;

typedef struct dap_chain_net_item{
    char name[DAP_CHAIN_NET_NAME_MAX];
    dap_chain_net_id_t net_id;
    dap_chain_net_t *chain_net;
    UT_hash_handle hh, hh2;
} dap_chain_net_item_t;

#define PVT(a) ( (dap_chain_net_pvt_t *) (void*) a->pvt )
#define PVT_S(a) ( (dap_chain_net_pvt_t *) (void*) a.pvt )

static dap_chain_net_item_t *s_net_items = NULL, *s_net_ids = NULL;

static const char *c_net_states[] = {
    [NET_STATE_OFFLINE]             = "NET_STATE_OFFLINE",
    [NET_STATE_LINKS_PREPARE ]      = "NET_STATE_LINKS_PREPARE",
    [NET_STATE_LINKS_CONNECTING]    = "NET_STATE_LINKS_CONNECTING",
    [NET_STATE_LINKS_ESTABLISHED]   = "NET_STATE_LINKS_ESTABLISHED",
    [NET_STATE_SYNC_GDB]            = "NET_STATE_SYNC_GDB",
    [NET_STATE_SYNC_CHAINS]         = "NET_STATE_SYNC_CHAINS",
    [NET_STATE_ADDR_REQUEST]        = "NET_STATE_ADDR_REQUEST",
    [NET_STATE_ONLINE]              = "NET_STATE_ONLINE"
};

static inline const char * dap_chain_net_state_to_str(dap_chain_net_state_t a_state) {
    return a_state < NET_STATE_OFFLINE || a_state > NET_STATE_ONLINE ? "NET_STATE_INVALID" : c_net_states[a_state];
}

// Node link callbacks
static void s_node_link_callback_connected(dap_chain_node_client_t * a_node_client, void * a_arg);
static void s_node_link_callback_disconnected(dap_chain_node_client_t * a_node_client, void * a_arg);
static void s_node_link_callback_stage(dap_chain_node_client_t * a_node_client,dap_client_stage_t a_stage, void * a_arg);
static void s_node_link_callback_error(dap_chain_node_client_t * a_node_client, int a_error, void * a_arg);
static void s_node_link_callback_delete(dap_chain_node_client_t * a_node_client, void * a_arg);

static const dap_chain_node_client_callbacks_t s_node_link_callbacks = {
    .connected      = s_node_link_callback_connected,
    .disconnected   = s_node_link_callback_disconnected,
    .stage          = s_node_link_callback_stage,
    .error          = s_node_link_callback_error,
    .delete         = s_node_link_callback_delete
};


static bool s_link_manager_connected_callback(void *a_arg);
static bool s_link_manager_update_callback(void *a_arg);
dap_link_t *s_link_manager_get_net_info(dap_stream_node_addr_t *a_node_addr);

static const dap_link_manager_callbacks_t s_link_manager_callbacks = {
    .connected      = NULL,
    .disconnected   = NULL,
    .delete         = NULL,
    .update         = NULL,
    .delete         = NULL,
    .error          = NULL,
    .get_node_net_info = s_link_manager_get_net_info
};

// State machine switchs here
static bool s_net_states_proc(dap_proc_thread_t *a_thread, void *a_arg);

struct json_object *s_net_states_json_collect(dap_chain_net_t * l_net);

static void s_net_states_notify(dap_chain_net_t * l_net);
static void s_nodelist_change_notify(dap_store_obj_t *a_obj, void *a_arg);
//static void s_net_proc_kill( dap_chain_net_t * a_net );
static int s_net_init(const char * a_net_name, uint16_t a_acl_idx);

static int s_net_load(dap_chain_net_t *a_net);

static int s_cli_net(int argc, char ** argv, void **a_str_reply);
static uint8_t *s_net_set_acl(dap_chain_hash_fast_t *a_pkey_hash);
static void s_prepare_links_from_balancer(dap_chain_net_t *a_net);
static bool s_new_balancer_link_request(dap_chain_net_t *a_net, int a_link_replace_tries);


/**
 * @brief
 * init network settings from cellrame-node.cfg file
 * register net* commands in cellframe-node-cli interface
 * @return
 */
int dap_chain_net_init()
{
    dap_ledger_init();
    dap_stream_ch_chain_init();
    dap_stream_ch_chain_net_init();
    dap_chain_node_client_init();
    dap_chain_net_voting_init();
    dap_chain_node_net_ban_list_init();
    dap_cli_server_cmd_add ("net", s_cli_net, "Network commands",
        "net list [chains -net <chain net name>]\n"
            "\tList all networks or list all chains in selected network\n"
        "net -net <chain net name> [-mode {update | all}] go {online | offline | sync}\n"
            "\tFind and establish links and stay online. \n"
            "\tMode \"update\" is by default when only new chains and gdb are updated. Mode \"all\" updates everything from zero\n"
        "net -net <chain net name> get {status | fee | id}\n"
            "\tDisplays the current current status, current fee or net id.\n"
        "net -net <chain net name> stats {tx | tps} [-from <From time>] [-to <To time>] [-prev_sec <Seconds>] \n"
            "\tTransactions statistics. Time format is <Year>-<Month>-<Day>_<Hours>:<Minutes>:<Seconds> or just <Seconds> \n"
        "net -net <chain net name> [-mode {update | all}] sync {all | gdb | chains}\n"
            "\tSyncronyze gdb, chains or everything\n"
            "\tMode \"update\" is by default when only new chains and gdb are updated. Mode \"all\" updates everything from zero\n"
        "net -net <chain net name> link {list | add | del | info [-addr] | disconnect_all}\n"
            "\tList, add, del, dump or establish links\n"
        "net -net <chain net name> ca add {-cert <cert name> | -hash <cert hash>}\n"
            "\tAdd certificate to list of authority cetificates in GDB group\n"
        "net -net <chain net name> ca list\n"
            "\tPrint list of authority cetificates from GDB group\n"
        "net -net <chain net name> ca del -hash <cert hash> [-H {hex | base58(default)}]\n"
            "\tDelete certificate from list of authority cetificates in GDB group by it's hash\n"
        "net -net <chain net name> ledger reload\n"
            "\tPurge the cache of chain net ledger and recalculate it from chain file\n"
        "net -net <chain net name> poa_certs list\n"
            "\tPrint list of PoA cerificates for this network\n");

    s_debug_more = dap_config_get_item_bool_default(g_config,"chain_net","debug_more",false);

    char * l_net_dir_str = dap_strdup_printf("%s/network", dap_config_path());
    DIR * l_net_dir = opendir( l_net_dir_str);
    if ( l_net_dir ){
        struct dirent * l_dir_entry = NULL;
        uint16_t l_acl_idx = 0;
        while ( (l_dir_entry = readdir(l_net_dir) ) ){
            if (l_dir_entry->d_name[0]=='\0' || l_dir_entry->d_name[0]=='.')
                continue;
            // don't search in directories
            char l_full_path[MAX_PATH + 1] = {0};
            dap_snprintf(l_full_path, sizeof(l_full_path), "%s/%s", l_net_dir_str, l_dir_entry->d_name);
            if(dap_dir_test(l_full_path)) {
                continue;
            }
            // search only ".cfg" files
            if(strlen(l_dir_entry->d_name) > 4) { // It has non zero name excluding file extension
                if( strncmp(l_dir_entry->d_name + strlen(l_dir_entry->d_name) - 4, ".cfg", 4) ) {
                    // its not .cfg file
                    continue;
                }
            }
            log_it(L_DEBUG,"Network config %s try to load", l_dir_entry->d_name);
            //char* l_dot_pos = rindex(l_dir_entry->d_name,'.');
            char* l_dot_pos = strchr(l_dir_entry->d_name,'.');
            if ( l_dot_pos )
                *l_dot_pos = '\0';
            s_net_init(l_dir_entry->d_name, l_acl_idx++);
        }
        closedir(l_net_dir);
    }else{
        int l_errno = errno;
        char l_errbuf[128];
        l_errbuf[0] = 0;
        strerror_r(l_errno,l_errbuf,sizeof (l_errbuf));
        log_it(L_WARNING,"Can't open entries on path %s: \"%s\" (code %d)", l_net_dir_str, l_errbuf, l_errno);
    }
    DAP_DELETE (l_net_dir_str);

    dap_enc_http_set_acl_callback(s_net_set_acl);
    log_it(L_NOTICE,"Chain networks initialized");
    return 0;
}

/**
 * @brief get certificate hash from chain config [acl_accept_ca_gdb] param
 *
 * @param a_net dap_chain_net_t chain object
 * @return char*
 */
char *dap_chain_net_get_gdb_group_acl(dap_chain_net_t *a_net)
{
    if (a_net) {
        const char l_path[] = "network/";
        char l_cfg_path[strlen(a_net->pub.name) + strlen(l_path) + 1];
        strcpy(l_cfg_path, l_path);
        strcat(l_cfg_path, a_net->pub.name);
        dap_config_t *l_cfg = dap_config_open(l_cfg_path);
        const char *l_auth_gdb = dap_config_get_item_str(l_cfg, "auth", "acl_accept_ca_gdb");
        if (l_auth_gdb) {
            return dap_strdup_printf("%s.%s", a_net->pub.gdb_groups_prefix, l_auth_gdb);
        }
    }
    return NULL;
}

/**
 * @brief set current network state to F_DAP_CHAIN_NET_GO_SYNC
 *
 * @param a_net dap_chain_net_t network object
 * @param a_new_state dap_chain_net_state_t new network state
 * @return int
 */
int dap_chain_net_state_go_to(dap_chain_net_t * a_net, dap_chain_net_state_t a_new_state)
{
    if (PVT(a_net)->load_mode) {
        log_it(L_ERROR, "Can't change state of loading network '%s'", a_net->pub.name);
        return -1;
    }
    if (PVT(a_net)->state != NET_STATE_OFFLINE){
        PVT(a_net)->state = PVT(a_net)->state_target = NET_STATE_OFFLINE;
        s_net_states_proc(NULL, a_net);
    }
    PVT(a_net)->state_target = a_new_state;
    //PVT(a_net)->flags |= F_DAP_CHAIN_NET_SYNC_FROM_ZERO;  // TODO set this flag according to -mode argument from command line
    if(a_new_state == NET_STATE_ONLINE) {
        dap_chain_esbocs_start_timer(a_net->pub.id);
        dap_link_manager_add_active_net(a_net->pub.name);
    }

    if (a_new_state == NET_STATE_OFFLINE){
        dap_chain_esbocs_stop_timer(a_net->pub.id);
        dap_link_manager_remove_active_net(a_net->pub.name);
        return 0;
    }

    return dap_proc_thread_callback_add(NULL, s_net_states_proc, a_net);
}

dap_chain_net_state_t dap_chain_net_get_target_state(dap_chain_net_t *a_net)
{
    dap_chain_net_state_t l_ret = PVT(a_net)->state_target;
    return l_ret;
}

dap_chain_node_info_t *dap_chain_net_balancer_link_from_cfg(dap_chain_net_t *a_net)
{
    dap_chain_net_pvt_t *l_net_pvt = PVT(a_net);
    struct in_addr l_addr = { };
    uint16_t i, l_port = 0;
    if (l_net_pvt->seed_nodes_count) {
        i = dap_random_uint16() % l_net_pvt->seed_nodes_count;
        l_addr = l_net_pvt->seed_nodes_ipv4[i].sin_addr;
        l_port = l_net_pvt->seed_nodes_ipv4[i].sin_port;
    } else {
        log_it(L_ERROR, "No valid balancer links found");
        return NULL;
    }
    dap_chain_node_info_t *l_link_node_info = DAP_NEW_Z(dap_chain_node_info_t);
    if(! l_link_node_info){
        log_it(L_CRITICAL,"Can't allocate memory for node link info");
        return NULL;
    }
    l_link_node_info->hdr.ext_addr_v4 = l_addr;
    l_link_node_info->hdr.ext_port = l_port;
    return l_link_node_info;
}

void dap_chain_net_add_cluster_link(dap_chain_net_t *a_net, dap_stream_node_addr_t *a_node_addr)
{
    dap_return_if_fail(a_net && a_node_addr);
    dap_cluster_t *l_links_cluster = dap_cluster_by_mnemonim(a_net->pub.gdb_groups_prefix);
    if (l_links_cluster)
        dap_cluster_member_add(l_links_cluster, a_node_addr, 0, NULL);
    else
        log_it(L_ERROR, "Not found links cluster for net %s", a_net->pub.name);
}

/**
 * @brief Check if the current link is already present or not
 *
 * @param a_net Network
 * @param a_link_node_info Node info
 */
static struct net_link *s_net_link_find(dap_chain_net_t *a_net, dap_chain_node_info_t *a_link_node_info)
{
    uint64_t l_addr = a_link_node_info->hdr.ext_addr_v4.s_addr;
    struct net_link *l_present;
    pthread_mutex_lock(&PVT(a_net)->uplinks_mutex);
    HASH_FIND(hh, PVT(a_net)->net_links, &l_addr, sizeof(l_addr), l_present);
    pthread_mutex_unlock(&PVT(a_net)->uplinks_mutex);
    return l_present;
}

static void s_net_link_remove(dap_chain_net_pvt_t *a_net_pvt, dap_chain_node_client_t *a_link, bool a_rebase)
{
    struct net_link *l_link = NULL, *l_link_tmp = NULL, *l_link_found = NULL;
    HASH_ITER(hh, a_net_pvt->net_links, l_link, l_link_tmp) {
        if (l_link->link == a_link) {
            l_link_found = l_link;
            break;
        }
    }
    if (!l_link_found) {
        log_it(L_WARNING, "Can't find link %p to remove it from links HT", a_link);
        return;
    }
    HASH_DEL(a_net_pvt->net_links, l_link_found);
    if (l_link_found->delay_timer) {
        dap_timerfd_delete_mt(l_link_found->delay_timer->worker, l_link_found->delay_timer->esocket_uuid);
        l_link_found->delay_timer = NULL;
    }
    dap_chain_node_client_t *l_client = l_link_found->link;
    a_net_pvt->links_queue = dap_list_remove_all(a_net_pvt->links_queue, l_client);
    if (a_rebase) {
        l_link_found->link = NULL;
        // Add it to the list end
        HASH_ADD(hh, a_net_pvt->net_links, uplink_ip, sizeof(l_link_found->uplink_ip), l_link_found);
    } else {
        DAP_DEL_Z(l_link_found->link_info);
        DAP_DELETE(l_link_found);
    }
}

static size_t s_link_manager_get_active_links_count(dap_chain_net_t * a_net)
{
    // net_link_manager_link_t *l_link = NULL, *l_link_tmp = NULL;
    // pthread_mutex_lock(&s_link_manager_links_rwlock);
    size_t l_ret = 0;
    // HASH_ITER(hh, s_link_manager_links, l_link, l_link_tmp)
    //     if (l_link->net == a_net)
    //         l_ret++;
    // pthread_mutex_unlock(&s_link_manager_links_rwlock);
    return l_ret;
}

static struct net_link *s_get_free_link(dap_chain_net_t *a_net)
{
    struct net_link *l_link, *l_link_tmp;
    HASH_ITER(hh,  PVT(a_net)->net_links, l_link, l_link_tmp) {
        if (l_link->link == NULL)  // We have a free prepared link
            return l_link;
    }
    return NULL;
}

static bool s_net_link_callback_connect_delayed(void *a_arg)
{
    struct net_link *l_link = a_arg;
    dap_chain_node_client_t *l_client = l_link->link;
    log_it(L_MSG, "Connecting to link "NODE_ADDR_FP_STR" [%s]",
           NODE_ADDR_FP_ARGS_S(l_client->info->hdr.address), inet_ntoa(l_client->info->hdr.ext_addr_v4));
    dap_chain_node_client_connect(l_client, "GND");
    l_link->delay_timer = NULL;
    return false;
}

static bool s_link_manager_link_start(dap_chain_net_t *a_net, struct net_link *a_link, uint16_t a_delay)
{
    // assert(a_net && a_link);
    // dap_chain_node_info_t *l_link_info = a_link->link_info;
    // dap_chain_node_client_t *l_client = dap_chain_node_client_create(a_net, l_link_info, &s_node_link_callbacks, a_net);
    // if (l_client)
    //     l_client->keep_connection = true;
    // else
    //     return false;
    // a_link->link = l_client;
    // if (a_delay) {
    //     a_link->delay_timer = dap_timerfd_start(a_delay * 1000, s_net_link_callback_connect_delayed, a_link);
    //     return true;
    // }
    // log_it(L_MSG, "Connecting to link "NODE_ADDR_FP_STR" [%s]", NODE_ADDR_FP_ARGS_S(l_link_info->hdr.address), inet_ntoa(l_link_info->hdr.ext_addr_v4));
    // return dap_chain_node_client_connect(l_client, "GND");
    return true;
}

/**
 * @brief s_fill_links_from_root_aliases
 * @param a_net
 */
static void s_fill_links_from_root_aliases(dap_chain_net_t * a_net)
{
    dap_chain_net_pvt_t *l_net_pvt = PVT(a_net);
    for (size_t i = 0; i < l_net_pvt->seed_nodes_count; i++) {
        dap_chain_node_info_t l_link_node_info;
        l_link_node_info.hdr.ext_addr_v4 = l_net_pvt->seed_nodes_ipv4[i].sin_addr;
        l_link_node_info.hdr.ext_port = l_net_pvt->seed_nodes_ipv4[i].sin_port;
        l_link_node_info.hdr.address = l_net_pvt->seed_nodes_addrs[i];
        // if (s_link_manager_link_add(a_net, &l_link_node_info) > 0)    // Maximum links count reached
        //     break;
    }
}

/**
 * @brief s_node_link_callback_connected
 * @param a_node_client
 * @param a_arg
 */
static void s_node_link_callback_connected(dap_chain_node_client_t * a_node_client, void * a_arg)
{
    dap_chain_net_t * l_net = (dap_chain_net_t *) a_arg;
    dap_chain_net_pvt_t * l_net_pvt = PVT(l_net);

    a_node_client->stream_worker = dap_client_get_stream_worker(a_node_client->client);
    if(a_node_client->stream_worker == NULL){
        log_it(L_ERROR, "Stream worker is NULL in connected() callback, do nothing");
        a_node_client->state = NODE_CLIENT_STATE_ERROR;
        return;
    }

    a_node_client->resync_gdb = l_net_pvt->flags & F_DAP_CHAIN_NET_SYNC_FROM_ZERO;
    if ( s_debug_more )
    log_it(L_NOTICE, "Established connection with %s."NODE_ADDR_FP_STR,l_net->pub.name,
           NODE_ADDR_FP_ARGS_S(a_node_client->remote_node_addr));
    a_node_client->is_connected = true;
    dap_stream_t *l_stream = dap_client_get_stream(a_node_client->client);
    assert(l_stream);
    dap_chain_net_add_cluster_link(l_net, &l_stream->node);
    struct json_object *l_json = s_net_states_json_collect(l_net);
    char l_err_str[128] = { };
    snprintf(l_err_str, sizeof(l_err_str)
                 , "Established connection with link " NODE_ADDR_FP_STR
                 , NODE_ADDR_FP_ARGS_S(a_node_client->info->hdr.address));
    json_object_object_add(l_json, "errorMessage", json_object_new_string(l_err_str));
    dap_notify_server_send_mt(json_object_get_string(l_json));
    json_object_put(l_json);
    if(l_net_pvt->state == NET_STATE_LINKS_CONNECTING ){
        l_net_pvt->state = NET_STATE_LINKS_ESTABLISHED;
        dap_proc_thread_callback_add(a_node_client->stream_worker->worker->proc_queue_input,s_net_states_proc,l_net );
    }
}

/**
 * @brief s_node_link_callback_disconnected
 * @param a_node_client
 * @param a_arg
 */

static void s_node_link_callback_disconnected(dap_chain_node_client_t *a_node_client, void *a_arg)
{
    dap_chain_net_t *l_net = (dap_chain_net_t *)a_arg;
    dap_chain_net_pvt_t *l_net_pvt = PVT(l_net);
    if (a_node_client->is_connected) {
        a_node_client->is_connected = false;
        log_it(L_INFO, "%s."NODE_ADDR_FP_STR" disconnected.%s",l_net->pub.name,
               NODE_ADDR_FP_ARGS_S(a_node_client->info->hdr.address),
               l_net_pvt->state_target == NET_STATE_OFFLINE ? "" : " Replace it...");
    }
    if (l_net_pvt->state_target != NET_STATE_OFFLINE) {
        pthread_mutex_lock(&l_net_pvt->uplinks_mutex);
        s_net_link_remove(l_net_pvt, a_node_client, l_net_pvt->only_static_links);
        //char *l_key = dap_chain_node_addr_to_hash_str(&a_node_client->info->hdr.address);
        //dap_global_db_del_sync(l_net->pub.gdb_nodes, l_key);
        //DAP_DELETE(l_key);

        a_node_client->keep_connection = false;
        a_node_client->callbacks.delete = NULL;
        dap_chain_node_client_close_mt(a_node_client);  // Remove it on next context iteration
        struct net_link *l_free_link = s_get_free_link(l_net);
        if (l_free_link) {
            pthread_mutex_unlock(&l_net_pvt->uplinks_mutex);
            s_link_manager_link_start(l_net, l_free_link, l_net_pvt->reconnect_delay);
            return;
        }
        size_t l_current_links_prepared = HASH_COUNT(l_net_pvt->net_links);
        pthread_mutex_unlock(&l_net_pvt->uplinks_mutex);
        if (!l_net_pvt->only_static_links) {
            for (size_t i = l_current_links_prepared; i < l_net_pvt->max_links_count ; i++) {
                s_new_balancer_link_request(l_net, 0);
            }
        }
    }
}

/**
 * @brief s_node_link_callback_stage
 * @param a_node_client
 * @param a_stage
 * @param a_arg
 */
static void s_node_link_callback_stage(dap_chain_node_client_t * a_node_client,dap_client_stage_t a_stage, void * a_arg)
{
    dap_chain_net_t * l_net = (dap_chain_net_t *) a_arg;
    if( s_debug_more)
        log_it(L_INFO,"%s."NODE_ADDR_FP_STR" stage %s",l_net->pub.name,NODE_ADDR_FP_ARGS_S(a_node_client->remote_node_addr),
                                                        dap_client_stage_str(a_stage));
    struct json_object *l_json = s_net_states_json_collect(l_net);
    json_object_object_add(l_json, "errorMessage", json_object_new_string(" "));
    dap_notify_server_send_mt(json_object_get_string(l_json));
    json_object_put(l_json);
}

/**
 * @brief s_node_link_callback_error
 * @param a_node_client
 * @param a_error
 * @param a_arg
 */
static void s_node_link_callback_error(dap_chain_node_client_t * a_node_client, int a_error, void * a_arg)
{
    dap_chain_net_t * l_net = (dap_chain_net_t *) a_arg;
    log_it(L_WARNING, "Can't establish link with %s."NODE_ADDR_FP_STR, l_net? l_net->pub.name : "(unknown)" ,
           NODE_ADDR_FP_ARGS_S(a_node_client->remote_node_addr));
    if (l_net){
        struct json_object *l_json = s_net_states_json_collect(l_net);
        char l_node_addr_str[INET_ADDRSTRLEN] = {};
        inet_ntop(AF_INET, &a_node_client->info->hdr.ext_addr_v4, l_node_addr_str, INET_ADDRSTRLEN);
        char l_err_str[128] = { };
        snprintf(l_err_str, sizeof(l_err_str)
                     , "Link " NODE_ADDR_FP_STR " [%s] can't be established, errno %d"
                     , NODE_ADDR_FP_ARGS_S(a_node_client->info->hdr.address), l_node_addr_str, a_error);
        json_object_object_add(l_json, "errorMessage", json_object_new_string(l_err_str));
        dap_notify_server_send_mt(json_object_get_string(l_json));
        json_object_put(l_json);
    }
}

/**
 * @brief s_node_link_callback_delete
 * @param a_node_client
 * @param a_arg
 */
static void s_node_link_callback_delete(dap_chain_node_client_t * a_node_client, void * a_arg)
{
    dap_chain_net_t * l_net = (dap_chain_net_t *) a_arg;
    dap_chain_net_pvt_t * l_net_pvt = PVT(l_net);
    if (!a_node_client->keep_connection) {
        struct json_object *l_json = s_net_states_json_collect(l_net);
        json_object_object_add(l_json, "errorMessage", json_object_new_string("Link deleted"));
        dap_notify_server_send_mt(json_object_get_string(l_json));
        json_object_put(l_json);
        return;
    } else if (a_node_client->is_connected)
        a_node_client->is_connected = false;
    dap_chain_net_sync_unlock(l_net, a_node_client);
    pthread_mutex_lock(&l_net_pvt->uplinks_mutex);
    struct net_link *l_link, *l_link_tmp;
    HASH_ITER(hh, l_net_pvt->net_links, l_link, l_link_tmp) {
        if (l_link->link == a_node_client) {
            log_it(L_DEBUG, "Replace node client with new one with %d sec", l_net_pvt->reconnect_delay);
            s_link_manager_link_start(l_net, l_link, l_net_pvt->reconnect_delay);
        }
    }
    pthread_mutex_unlock(&l_net_pvt->uplinks_mutex);
    struct json_object *l_json = s_net_states_json_collect(l_net);
    json_object_object_add(l_json, "errorMessage", json_object_new_string("Link restart"));
    dap_notify_server_send_mt(json_object_get_string(l_json));
    json_object_put(l_json);
    // Then a_node_client will be destroyed in a right way
}

static void s_net_links_complete_and_start(dap_chain_net_t *a_net, dap_worker_t *a_worker)
{
    dap_chain_net_pvt_t * l_net_pvt = PVT(a_net);
    if (--l_net_pvt->balancer_link_requests == 0){ // It was the last one
        // No links obtained from DNS
        if (HASH_COUNT(l_net_pvt->net_links) == 0 && !l_net_pvt->balancer_http) {
            // Try to get links from HTTP balancer
            l_net_pvt->balancer_http = true;
            s_prepare_links_from_balancer(a_net);
            return;
        }
        if (HASH_COUNT(l_net_pvt->net_links) < l_net_pvt->max_links_count)
            s_fill_links_from_root_aliases(a_net);  // Comlete the sentence
        if (l_net_pvt->state_target != NET_STATE_OFFLINE){
            l_net_pvt->state = NET_STATE_LINKS_CONNECTING;
        }
        dap_proc_thread_callback_add(a_worker->proc_queue_input, s_net_states_proc, a_net);
    }
}

/**
 * @brief s_net_state_link_prepare_success
 * @param a_worker
 * @param a_node_info
 * @param a_arg
 */
static void s_net_balancer_link_prepare_success(dap_worker_t * a_worker, dap_chain_net_node_balancer_t * a_link_full_node_list, void * a_arg)
{
    if(s_debug_more){
        char l_node_addr_str[INET_ADDRSTRLEN]={};
        dap_chain_node_info_t * l_node_info = (dap_chain_node_info_t *)a_link_full_node_list->nodes_info;
        for(size_t i=0;i<a_link_full_node_list->count_node;i++){
            inet_ntop(AF_INET,&(l_node_info + i)->hdr.ext_addr_v4,l_node_addr_str, INET_ADDRSTRLEN);
            log_it(L_DEBUG,"Link " NODE_ADDR_FP_STR " (%s) prepare success", NODE_ADDR_FP_ARGS_S((l_node_info + i)->hdr.address),
                                                                                         l_node_addr_str );
        }
    }

    struct balancer_link_request *l_balancer_request = (struct balancer_link_request *) a_arg;
    dap_chain_net_t * l_net = l_balancer_request->net;
    dap_chain_node_info_t * l_node_info = (dap_chain_node_info_t *)a_link_full_node_list->nodes_info;
    int l_res = 0;
    size_t i = 0;
    char l_err_str[128] = { };
    struct json_object *l_json;
    while(!l_res){
        if(i >= a_link_full_node_list->count_node)
            break;
        // l_res = s_link_manager_link_add(l_net, l_node_info + i);
        switch (l_res) {
        case 0:
            l_json = s_net_states_json_collect(l_net);

            snprintf(l_err_str, sizeof(l_err_str)
                         , "Link " NODE_ADDR_FP_STR " prepared"
                         , NODE_ADDR_FP_ARGS_S((l_node_info + i)->hdr.address));
            json_object_object_add(l_json, "errorMessage", json_object_new_string(l_err_str));
            dap_notify_server_send_mt(json_object_get_string(l_json));
            json_object_put(l_json);
            debug_if(s_debug_more, L_DEBUG, "Link "NODE_ADDR_FP_STR" successfully added",
                                                   NODE_ADDR_FP_ARGS_S((l_node_info + i)->hdr.address));
            break;
        case 1:
            debug_if(s_debug_more, L_DEBUG, "Maximum prepared links reached");
            break;
        case -1:

            break;
        default:
            break;
        }
        i++;
    }
    struct net_link *l_free_link = NULL;
    bool need_link = false;
    pthread_mutex_lock(&PVT(l_net)->uplinks_mutex);
    if (l_balancer_request->link_replace_tries &&
            s_link_manager_get_active_links_count(l_net) < PVT(l_net)->required_links_count) {
            // Auto-start new link
        dap_chain_net_state_t l_net_state = PVT(l_net)->state_target;
        if (l_net_state != NET_STATE_OFFLINE) {
            l_free_link = s_get_free_link(l_net);
            need_link = true;
        }
    }
    pthread_mutex_unlock(&PVT(l_net)->uplinks_mutex);

    // Auto-start new link
    if(need_link){
        if (l_free_link)
            s_link_manager_link_start(l_net, l_free_link, PVT(l_net)->reconnect_delay);
        else
            s_new_balancer_link_request(l_net, l_balancer_request->link_replace_tries);
    }

    if (!l_balancer_request->link_replace_tries)
        s_net_links_complete_and_start(l_net, a_worker);
    DAP_DELETE(l_balancer_request->link_info);
    DAP_DELETE(l_balancer_request);

}

/**
 * @brief s_net_state_link_prepare_error
 * @param a_worker
 * @param a_node_info
 * @param a_arg
 * @param a_errno
 */
static void s_net_balancer_link_prepare_error(dap_worker_t * a_worker, void * a_arg, int a_errno)
{
    struct balancer_link_request *l_balancer_request = (struct balancer_link_request *)a_arg;
    dap_chain_net_t * l_net = l_balancer_request->net;
    dap_chain_node_info_t *l_node_info = l_balancer_request->link_info;
    char l_node_addr_str[INET_ADDRSTRLEN]={};
    inet_ntop(AF_INET, &l_node_info->hdr.ext_addr_v4, l_node_addr_str, INET_ADDRSTRLEN);
    log_it(L_WARNING, "Link from balancer "NODE_ADDR_FP_STR" (%s) prepare error with code %d",
                                NODE_ADDR_FP_ARGS_S(l_node_info->hdr.address), l_node_addr_str,a_errno);
    struct json_object *l_json = s_net_states_json_collect(l_net);
    char l_err_str[128] = { };
    snprintf(l_err_str, sizeof(l_err_str)
                 , "Link from balancer " NODE_ADDR_FP_STR " [%s] can't be prepared, errno %d"
                 , NODE_ADDR_FP_ARGS_S(l_node_info->hdr.address), l_node_addr_str, a_errno);
    json_object_object_add(l_json, "errorMessage", json_object_new_string(l_err_str));
    dap_notify_server_send_mt(json_object_get_string(l_json));
    json_object_put(l_json);
    if (!l_balancer_request->link_replace_tries)
        s_net_links_complete_and_start(l_net, a_worker);
    else
        s_new_balancer_link_request(l_net, l_balancer_request->link_replace_tries);
    DAP_DELETE(l_node_info);
    DAP_DELETE(l_balancer_request);
}


void s_net_http_link_prepare_success(void *a_response, size_t a_response_size, void *a_arg)
{
    struct balancer_link_request *l_balancer_request = (struct balancer_link_request *)a_arg;
    dap_chain_net_node_balancer_t* l_link_full_node_list = (dap_chain_net_node_balancer_t*)a_response;


    size_t l_response_size_need = sizeof(dap_chain_net_node_balancer_t) + (sizeof(dap_chain_node_info_t) * l_link_full_node_list->count_node);
    log_it(L_WARNING, "Get data size - %lu need - (%lu)", a_response_size, l_response_size_need);
    if (a_response_size != l_response_size_need) {
        log_it(L_ERROR, "Invalid balancer response size %lu (expected %lu)", a_response_size, l_response_size_need);
        s_new_balancer_link_request(l_balancer_request->net, l_balancer_request->link_replace_tries);
        DAP_DELETE(l_balancer_request);
        return;
    }
    s_net_balancer_link_prepare_success(l_balancer_request->worker, l_link_full_node_list, a_arg);
}

void s_net_http_link_prepare_error(int a_error_code, void *a_arg)
{
    struct balancer_link_request *l_balancer_request = (struct balancer_link_request *)a_arg;
    s_net_balancer_link_prepare_error(l_balancer_request->worker, a_arg, a_error_code);
}

/**
 * @brief Launch a connect with a link
 * @param a_net
 * @param a_link_node_info node parameters
 * @return list of dap_chain_node_info_t
 */
static bool s_new_balancer_link_request(dap_chain_net_t *a_net, int a_link_replace_tries)
{
    dap_chain_net_pvt_t *l_net_pvt = a_net ? PVT(a_net) : NULL;
    if (!l_net_pvt)
        return false;
    if (l_net_pvt->state_target == NET_STATE_OFFLINE) {
        return false;
    }
    if (a_link_replace_tries >= 3) {
        // network problems, make static links
        s_fill_links_from_root_aliases(a_net);
        pthread_mutex_lock(&l_net_pvt->uplinks_mutex);
        struct net_link *l_free_link = s_get_free_link(a_net);
        if (l_free_link)
            s_link_manager_link_start(a_net, l_free_link, l_net_pvt->reconnect_delay);
        pthread_mutex_unlock(&l_net_pvt->uplinks_mutex);
        return true;
    }
    if(!a_link_replace_tries){

        dap_chain_net_node_balancer_t *l_link_full_node_list = dap_chain_net_balancer_get_node(a_net->pub.name,l_net_pvt->max_links_count*2);
        size_t node_cnt = 0,i = 0;
        if(l_link_full_node_list)
        {
            dap_chain_node_info_t * l_node_info = (dap_chain_node_info_t *)l_link_full_node_list->nodes_info;
            node_cnt = l_link_full_node_list->count_node;
            int l_net_link_add = 0;
            size_t l_links_count = 0;
            while(!l_net_link_add && i<node_cnt){

                // l_net_link_add = s_link_manager_link_add(a_net, l_node_info + i);
                switch (l_net_link_add) {
                case 0:
                    log_it(L_MSG, "Network LOCAL balancer issues link IP %s, [%ld blocks]", inet_ntoa((l_node_info + i)->hdr.ext_addr_v4),l_node_info->info.atoms_count);
                    break;
                case -1:
                    log_it(L_MSG, "Network LOCAL balancer: IP %s is already among links", inet_ntoa((l_node_info + i)->hdr.ext_addr_v4));
                    break;
                case 1:
                    log_it(L_MSG, "Network links table is full");
                    break;
                default:
                    break;
                }
                l_links_count = HASH_COUNT(l_net_pvt->net_links);
                if(l_net_link_add && l_links_count < l_net_pvt->required_links_count && i < node_cnt)l_net_link_add = 0;
                i++;
            }
            DAP_DELETE(l_link_full_node_list);
            pthread_mutex_lock(&l_net_pvt->uplinks_mutex);
            struct net_link *l_free_link = s_get_free_link(a_net);
            if (l_free_link){
                s_link_manager_link_start(a_net, l_free_link, l_net_pvt->reconnect_delay);
                pthread_mutex_unlock(&l_net_pvt->uplinks_mutex);
                return true;
            }
            else
            {
                pthread_mutex_unlock(&l_net_pvt->uplinks_mutex);
                return false;
            }
        }
    }
    dap_chain_node_info_t *l_link_node_info = dap_chain_net_balancer_link_from_cfg(a_net);
    if (!l_link_node_info)
        return false;
    char l_node_addr_str[INET_ADDRSTRLEN] = {};
    inet_ntop(AF_INET, &l_link_node_info->hdr.ext_addr_v4, l_node_addr_str, INET_ADDRSTRLEN);
    log_it(L_DEBUG, "Start balancer %s request to %s", PVT(a_net)->balancer_http ? "HTTP" : "DNS", l_node_addr_str);
    struct balancer_link_request *l_balancer_request = DAP_NEW_Z(struct balancer_link_request);
    if (!l_balancer_request) {
        log_it(L_CRITICAL, "Memory allocation error");
        DAP_DELETE(l_link_node_info);
        return false;
    }
    l_balancer_request->net = a_net;
    l_balancer_request->link_info = l_link_node_info;
    l_balancer_request->worker = dap_events_worker_get_auto();
    l_balancer_request->link_replace_tries = a_link_replace_tries + 1;
    int ret;
    if (PVT(a_net)->balancer_http) {
        l_balancer_request->from_http = true;
        char *l_request = dap_strdup_printf("%s/%s?version=1,method=r,needlink=%d,net=%s",
                                                DAP_UPLINK_PATH_BALANCER,
                                                DAP_BALANCER_URI_HASH,
                                                l_net_pvt->required_links_count,
                                                a_net->pub.name);
        ret = dap_client_http_request(l_balancer_request->worker,
                                                l_node_addr_str,
                                                l_link_node_info->hdr.ext_port,
                                                "GET",
                                                "text/text",
                                                l_request,
                                                NULL,
                                                0,
                                                NULL,
                                                s_net_http_link_prepare_success,
                                                s_net_http_link_prepare_error,
                                                l_balancer_request,
                                                NULL) == NULL;
        DAP_DELETE(l_request);
    } else {
        l_link_node_info->hdr.ext_port = DNS_LISTEN_PORT;
        ret = dap_chain_node_info_dns_request(l_balancer_request->worker,
                                                l_link_node_info->hdr.ext_addr_v4,
                                                l_link_node_info->hdr.ext_port,
                                                a_net->pub.name,
                                                s_net_balancer_link_prepare_success,
                                                s_net_balancer_link_prepare_error,
                                                l_balancer_request);
    }
    if (ret) {
        log_it(L_ERROR, "Can't process balancer link %s request", PVT(a_net)->balancer_http ? "HTTP" : "DNS");
        DAP_DELETE(l_balancer_request->link_info);
        DAP_DELETE(l_balancer_request);
        return false;
    }
    if (!a_link_replace_tries)
        l_net_pvt->balancer_link_requests++;
    return true;
}

static void s_prepare_links_from_balancer(dap_chain_net_t *a_net)
{
    if (!a_net) {
        log_it(L_ERROR, "Invalid arguments in s_prepare_links_from_balancer");
        return;
    }
    // Get list of the unique links for l_net
    size_t l_max_links_count = PVT(a_net)->max_links_count;   // Not all will be success
    for (size_t l_cur_links_count = 0, n = 0; n < 100 && l_cur_links_count < l_max_links_count; ++n) {
        if (s_new_balancer_link_request(a_net, 0))
            l_cur_links_count++;
    }
}

struct json_object *s_net_states_json_collect(dap_chain_net_t *a_net)
{
    struct json_object *l_json = json_object_new_object();
    json_object_object_add(l_json, "class"            , json_object_new_string("NetStates"));
    json_object_object_add(l_json, "name"             , json_object_new_string((const char*)a_net->pub.name));
    json_object_object_add(l_json, "networkState"     , json_object_new_string(dap_chain_net_state_to_str(PVT(a_net)->state)));
    json_object_object_add(l_json, "targetState"      , json_object_new_string(dap_chain_net_state_to_str(PVT(a_net)->state_target)));
    json_object_object_add(l_json, "linksCount"       , json_object_new_int(PVT(a_net)->net_links ? HASH_COUNT(PVT(a_net)->net_links) : 0));
    json_object_object_add(l_json, "activeLinksCount" , json_object_new_int(s_link_manager_get_active_links_count(a_net)));
    char l_node_addr_str[24] = {'\0'};
    int l_tmp = snprintf(l_node_addr_str, sizeof(l_node_addr_str), NODE_ADDR_FP_STR, NODE_ADDR_FP_ARGS_S(g_node_addr));
    json_object_object_add(l_json, "nodeAddress"     , json_object_new_string(l_tmp ? l_node_addr_str : "0000::0000::0000::0000"));
    return l_json;
}

/**
 * @brief s_net_states_notify
 * @param l_net
 */
static void s_net_states_notify(dap_chain_net_t *a_net)
{
    struct json_object *l_json = s_net_states_json_collect(a_net);
    json_object_object_add(l_json, "errorMessage", json_object_new_string(" ")); // regular notify has no error
    dap_notify_server_send_mt(json_object_get_string(l_json));
    json_object_put(l_json);
}

/**
 * @brief s_net_states_proc
 * @param l_net
 */
static bool s_net_states_proc(dap_proc_thread_t *a_thread, void *a_arg)
{
    UNUSED(a_thread);
    bool l_repeat_after_exit = false; // If true - repeat on next iteration of proc thread loop
    dap_chain_net_t *l_net = (dap_chain_net_t *) a_arg;
    assert(l_net);
    dap_chain_net_pvt_t *l_net_pvt = PVT(l_net);
    assert(l_net_pvt);
    if (l_net_pvt->state_target == NET_STATE_OFFLINE) {
        l_net_pvt->state = NET_STATE_OFFLINE;
    }

    switch ((dap_chain_net_state_t)l_net_pvt->state) {
        // State OFFLINE where we don't do anything
        case NET_STATE_OFFLINE: {
            log_it(L_NOTICE,"%s.state: NET_STATE_OFFLINE", l_net->pub.name);
            // delete all links
            struct net_link *l_link, *l_link_tmp;
            pthread_mutex_lock(&l_net_pvt->uplinks_mutex);
            HASH_ITER(hh, l_net_pvt->net_links, l_link, l_link_tmp) {
                if (l_link->delay_timer)
                    dap_timerfd_delete_mt(l_link->delay_timer->worker, l_link->delay_timer->esocket_uuid);
                if (l_link->link) {
                    dap_chain_node_client_t *l_client = l_link->link;
                    l_client->callbacks.delete = NULL;
                    dap_chain_node_client_close_mt(l_client);
                }
                HASH_DEL(l_net_pvt->net_links, l_link);
                DAP_DEL_Z(l_link->link_info);
                DAP_DELETE(l_link);
            }
            pthread_mutex_unlock(&l_net_pvt->uplinks_mutex);
            l_net_pvt->balancer_link_requests = 0;
            l_net_pvt->active_link = NULL;
            dap_list_free(l_net_pvt->links_queue);
            l_net_pvt->links_queue = NULL;
            if ( l_net_pvt->state_target != NET_STATE_OFFLINE ){
                l_net_pvt->state = NET_STATE_LINKS_PREPARE;
                l_repeat_after_exit = true;
            }
            l_net_pvt->last_sync = 0;
        } break;

        // Prepare links
        case NET_STATE_LINKS_PREPARE: {
            log_it(L_NOTICE,"%s.state: NET_STATE_LINKS_PREPARE", l_net->pub.name);
            s_net_states_notify(l_net);
            // Extra links from cfg
            for (int i = 0; i < l_net_pvt->permanent_links_count; i++) {
                dap_chain_node_info_t *l_link_node_info = dap_chain_node_info_read(l_net, l_net_pvt->permanent_links + i);
                if (!l_link_node_info) {
                    log_it(L_WARNING, "Can't find addr info for permanent link " NODE_ADDR_FP_STR,
                           NODE_ADDR_FP_ARGS(l_net_pvt->permanent_links + i));
                    continue;
                }
                // s_link_manager_link_add(l_net, l_link_node_info);
                DAP_DELETE(l_link_node_info);
            }

            if (!l_net_pvt->seed_nodes_count) {
               if (l_net_pvt->net_links) { // We have other links
                   l_net_pvt->state = NET_STATE_LINKS_CONNECTING;
                   l_repeat_after_exit = true;
               } else {
                   log_it(L_ERROR, "No information about seed nodes present in configuration file");
                   dap_chain_net_state_go_to(l_net, NET_STATE_OFFLINE);
               }
               break;
            }
            // Get DNS request result from root nodes as synchronization links
            if (!l_net_pvt->only_static_links) {
                s_prepare_links_from_balancer(l_net);
            } else {
                log_it(L_ATT, "Not use bootstrap addresses, fill seed nodelist from root aliases");
                // Add other root nodes as synchronization links
                s_fill_links_from_root_aliases(l_net);
                l_net_pvt->state = NET_STATE_LINKS_CONNECTING;
                l_repeat_after_exit = true;
                break;
            }
        } break;

        case NET_STATE_LINKS_CONNECTING: {
            log_it(L_INFO, "%s.state: NET_STATE_LINKS_CONNECTING",l_net->pub.name);
            size_t l_used_links = 0;
        } break;

        case NET_STATE_LINKS_ESTABLISHED:
            log_it(L_INFO,"%s.state: NET_STATE_LINKS_ESTABLISHED", l_net->pub.name);
            break;

        case NET_STATE_SYNC_GDB:
            log_it(L_INFO,"%s.state: NET_STATE_SYNC_GDB", l_net->pub.name);
            break;

        case NET_STATE_SYNC_CHAINS:
            log_it(L_INFO,"%s.state: NET_STATE_SYNC_CHAINS", l_net->pub.name);
            break;

        case NET_STATE_ONLINE:
            log_it(L_NOTICE,"%s.state: NET_STATE_ONLINE", l_net->pub.name);
            l_net_pvt->last_sync = dap_time_now();
            break;

        default:
            log_it(L_DEBUG, "Unprocessed state");
    }
    s_net_states_notify(l_net);
    return l_repeat_after_exit;
}

bool dap_chain_net_sync_trylock(dap_chain_net_t *a_net, dap_chain_node_client_t *a_client)
{
    dap_chain_net_pvt_t *l_net_pvt = PVT(a_net);
    pthread_mutex_lock(&l_net_pvt->uplinks_mutex);
    bool l_found = false;
    if (l_net_pvt->active_link) {
        struct net_link *l_link, *l_link_tmp;
        HASH_ITER(hh, l_net_pvt->net_links, l_link, l_link_tmp) {
            dap_chain_node_client_t *l_client = l_link->link;
            if (l_client == l_net_pvt->active_link &&
                        l_client->state >= NODE_CLIENT_STATE_ESTABLISHED &&
                        l_client->state < NODE_CLIENT_STATE_SYNCED &&
                        a_client != l_client) {
                l_found = true;
                break;
            }
        }
    }
    if (!l_found) {
        l_net_pvt->active_link = a_client;
    }
    if (l_found && !dap_list_find(l_net_pvt->links_queue, a_client, NULL))
        l_net_pvt->links_queue = dap_list_append(l_net_pvt->links_queue, a_client);
    pthread_mutex_unlock(&l_net_pvt->uplinks_mutex);
    return !l_found;
}

bool dap_chain_net_sync_unlock(dap_chain_net_t *a_net, dap_chain_node_client_t *a_client)
{
    if (!a_net)
        return false;
    dap_chain_net_pvt_t *l_net_pvt = PVT(a_net);
    pthread_mutex_lock(&l_net_pvt->uplinks_mutex);
    bool l_ret = false;
    if (!a_client || l_net_pvt->active_link == a_client)
        l_net_pvt->active_link = NULL;
    while (l_net_pvt->active_link == NULL && l_net_pvt->links_queue) {
        dap_chain_node_client_t *l_link = l_net_pvt->links_queue->data;
        dap_chain_node_sync_status_t l_status = dap_chain_node_client_start_sync(l_link);
        if (l_status != NODE_SYNC_STATUS_WAITING)
            // Remove list head
            l_net_pvt->links_queue = dap_list_delete_link(l_net_pvt->links_queue, l_net_pvt->links_queue);
        else
            break;
    }
    l_ret = l_net_pvt->active_link;
    pthread_mutex_unlock(&l_net_pvt->uplinks_mutex);
    if (!l_ret && l_net_pvt->state_target == NET_STATE_ONLINE && l_net_pvt->last_sync) {
        l_net_pvt->state = NET_STATE_ONLINE;
    }
    return l_ret;
}

/**
 * @brief dap_chain_net_get_role
 * @param a_net
 * @return
 */
dap_chain_node_role_t dap_chain_net_get_role(dap_chain_net_t * a_net)
{
    return  PVT(a_net)->node_role;
}

/**
 * @brief set node role
 * [root_master, root, archive, cell_master, master, full, light]
 * @param a_id
 * @param a_name
 * @param a_node_role
 * @return dap_chain_net_t*
 */
static dap_chain_net_t *s_net_new(const char *a_id, const char *a_name,
                                  const char *a_native_ticker, const char *a_node_role)
{
    if (!a_id || !a_name || !a_native_ticker || !a_node_role)
        return NULL;
    dap_chain_net_t *l_ret = DAP_NEW_Z_SIZE(dap_chain_net_t, sizeof(dap_chain_net_t) + sizeof(dap_chain_net_pvt_t));
    if (!l_ret) {
        log_it(L_CRITICAL, "Memory allocation error");
        return NULL;
    }
    l_ret->pub.name = strdup( a_name );
    l_ret->pub.native_ticker = strdup( a_native_ticker );
    pthread_mutexattr_t l_mutex_attr;
    pthread_mutexattr_init(&l_mutex_attr);
    pthread_mutexattr_settype(&l_mutex_attr, PTHREAD_MUTEX_RECURSIVE);
    pthread_mutex_init(&PVT(l_ret)->uplinks_mutex, &l_mutex_attr);
    pthread_mutex_init(&l_ret->pub.balancer_mutex, &l_mutex_attr);
    pthread_mutexattr_destroy(&l_mutex_attr);
    if (dap_chain_net_id_parse(a_id, &l_ret->pub.id) != 0) {
        DAP_DELETE(l_ret);
        return NULL;
    }
    if (strcmp (a_node_role, "root_master")==0){
        PVT(l_ret)->node_role.enums = NODE_ROLE_ROOT_MASTER;
    } else if (strcmp( a_node_role,"root") == 0){
        PVT(l_ret)->node_role.enums = NODE_ROLE_ROOT;
    } else if (strcmp( a_node_role,"archive") == 0){
        PVT(l_ret)->node_role.enums = NODE_ROLE_ARCHIVE;
    } else if (strcmp( a_node_role,"cell_master") == 0){
        PVT(l_ret)->node_role.enums = NODE_ROLE_CELL_MASTER;
    }else if (strcmp( a_node_role,"master") == 0){
        PVT(l_ret)->node_role.enums = NODE_ROLE_MASTER;
    }else if (strcmp( a_node_role,"full") == 0){
        PVT(l_ret)->node_role.enums = NODE_ROLE_FULL;
    }else if (strcmp( a_node_role,"light") == 0){
        PVT(l_ret)->node_role.enums = NODE_ROLE_LIGHT;
    }else{
        log_it(L_ERROR,"Unknown node role \"%s\" for network '%s'", a_node_role, a_name);
        DAP_DELETE(l_ret);
        return NULL;
    }
    log_it (L_NOTICE, "Node role \"%s\" selected for network '%s'", a_node_role, a_name);
    return l_ret;
}

/**
 * @brief
 * load network config settings
 */
void dap_chain_net_load_all()
{
    int l_ret = 0;
    if(!HASH_COUNT(s_net_items)){
        log_it(L_ERROR, "Can't find any nets");
        return;
    }
    dap_chain_net_item_t *l_net_items_current = NULL, *l_net_items_tmp = NULL;
    HASH_ITER(hh, s_net_items, l_net_items_current, l_net_items_tmp) {
        if( (l_ret = s_net_load(l_net_items_current->chain_net)) ) {
            log_it(L_ERROR, "Loading chains of net %s finished with (%d) error code.", l_net_items_current->name, l_ret);
        }
    }
}

dap_string_t* dap_cli_list_net()
{
    dap_chain_net_item_t * l_net_item, *l_net_item_tmp;
    dap_string_t *l_string_ret = dap_string_new("");
    dap_chain_net_t * l_net = NULL;
    int l_net_i = 0;
    dap_string_append(l_string_ret,"Available networks and chains:\n");
    HASH_ITER(hh, s_net_items, l_net_item, l_net_item_tmp){
        l_net = l_net_item->chain_net;
        dap_string_append_printf(l_string_ret, "\t%s:\n", l_net_item->name);
        l_net_i++;

        dap_chain_t * l_chain = l_net->pub.chains;
        while (l_chain) {
            dap_string_append_printf(l_string_ret, "\t\t%s\n", l_chain->name );
            l_chain = l_chain->next;
        }
    }
    return l_string_ret;
}

json_object* s_set_reply_text_node_status_json(dap_chain_net_t *a_net) {
    json_object *l_jobj_ret = json_object_new_object();
    json_object *l_jobj_net_name  = json_object_new_string(a_net->pub.name);
    if (!l_jobj_ret || !l_jobj_net_name) {
        json_object_put(l_jobj_ret);
        json_object_put(l_jobj_net_name);
        dap_json_rpc_allocation_error;
        return NULL;
    }
    json_object_object_add(l_jobj_ret, "net", l_jobj_net_name);
    dap_chain_node_addr_t l_cur_node_addr = { 0 };
    l_cur_node_addr.uint64 = dap_chain_net_get_cur_addr_int(a_net);
    json_object *l_jobj_cur_node_addr;
    if(!l_cur_node_addr.uint64) {
        l_jobj_cur_node_addr = json_object_new_string("not defined");
    } else {
        char *l_cur_node_addr_str = dap_strdup_printf(NODE_ADDR_FP_STR,NODE_ADDR_FP_ARGS_S(l_cur_node_addr));
        l_jobj_cur_node_addr = json_object_new_string(l_cur_node_addr_str);
        DAP_DELETE(l_cur_node_addr_str);
    }
    if (!l_jobj_cur_node_addr) {
        json_object_put(l_jobj_ret);
        return NULL;
    }
    json_object_object_add(l_jobj_ret, "current_addr", l_jobj_cur_node_addr);
    if (PVT(a_net)->state != NET_STATE_OFFLINE) {
        json_object *l_jobj_links = json_object_new_object();
        json_object *l_jobj_active_links = json_object_new_uint64(s_net_get_active_links_count(a_net));
        json_object *l_jobj_total_links = json_object_new_uint64(HASH_COUNT(PVT(a_net)->net_links));
        if (!l_jobj_links || !l_jobj_active_links || !l_jobj_total_links) {
            json_object_put(l_jobj_ret);
            json_object_put(l_jobj_links);
            json_object_put(l_jobj_active_links);
            json_object_put(l_jobj_total_links);
            dap_json_rpc_allocation_error;
            return NULL;
        }
        json_object_object_add(l_jobj_links, "active", l_jobj_active_links);
        json_object_object_add(l_jobj_links, "total", l_jobj_total_links);
        json_object_object_add(l_jobj_ret, "links", l_jobj_links);
    }
    json_object *l_jobj_states = json_object_new_object();
    json_object *l_jobj_current_states = json_object_new_string(c_net_states[PVT(a_net)->state]);
    json_object *l_jobj_target_states = json_object_new_string(c_net_states[PVT(a_net)->state_target]);
    json_object_object_add(l_jobj_states, "current", l_jobj_current_states);
    json_object_object_add(l_jobj_states, "target", l_jobj_target_states);
    json_object_object_add(l_jobj_ret, "states", l_jobj_states);
    return l_jobj_ret;
}

void s_set_reply_text_node_status(void **a_str_reply, dap_chain_net_t * a_net){
    char* l_node_address_text_block = NULL;
    dap_chain_node_addr_t l_cur_node_addr = { 0 };
    l_cur_node_addr.uint64 = dap_chain_net_get_cur_addr_int(a_net);
    if(!l_cur_node_addr.uint64)
        l_node_address_text_block = dap_strdup_printf(", cur node address not defined");
    else
        l_node_address_text_block = dap_strdup_printf(", cur node address " NODE_ADDR_FP_STR,NODE_ADDR_FP_ARGS_S(l_cur_node_addr));

    char* l_sync_current_link_text_block = NULL;
    if (PVT(a_net)->state != NET_STATE_OFFLINE)
        l_sync_current_link_text_block = dap_strdup_printf(", active links %zu from %u",
                                                           s_link_manager_get_active_links_count(a_net),
                                                           HASH_COUNT(PVT(a_net)->net_links));
    dap_cli_server_cmd_set_reply_text(a_str_reply,
                                      "Network \"%s\" has state %s (target state %s)%s%s",
                                      a_net->pub.name, c_net_states[PVT(a_net)->state],
                                      c_net_states[PVT(a_net)->state_target],
                                      (l_sync_current_link_text_block)? l_sync_current_link_text_block: "",
                                      l_node_address_text_block
                                      );
    DAP_DELETE(l_sync_current_link_text_block);
    DAP_DELETE(l_node_address_text_block);
}

/**
 * @brief get type of chain
 *
 * @param l_chain
 * @return char*
 */
const char* dap_chain_net_get_type(dap_chain_t *l_chain)
{
    if (!l_chain){
        log_it(L_DEBUG, "dap_get_chain_type. Chain object is 0");
        return NULL;
    }
    return (const char*)DAP_CHAIN_PVT(l_chain)->cs_name;
}

/**
 * @brief reload ledger
 * command cellframe-node-cli net -net <network_name> ledger reload
 * @param l_net
 * @return true
 * @return false
 */
static void s_chain_net_ledger_cache_reload(dap_chain_net_t *l_net)
{
    dap_ledger_purge(l_net->pub.ledger, false);
    dap_chain_net_srv_stake_purge(l_net);
    dap_chain_net_decree_purge(l_net);
    dap_chain_t *l_chain = NULL;
    DL_FOREACH(l_net->pub.chains, l_chain) {
        if (l_chain->callback_purge)
            l_chain->callback_purge(l_chain);
        if (l_chain->callback_set_min_validators_count)
            l_chain->callback_set_min_validators_count(l_chain, 0);
        l_net->pub.fee_value = uint256_0;
        l_net->pub.fee_addr = c_dap_chain_addr_blank;
        dap_chain_load_all(l_chain);
    }
    DL_FOREACH(l_net->pub.chains, l_chain) {
        if (l_chain->callback_atom_add_from_treshold) {
            while (l_chain->callback_atom_add_from_treshold(l_chain, NULL))
                debug_if(s_debug_more, L_DEBUG, "Added atom from treshold");
        }
    }
}

/**
 * @brief update ledger cache at once
 * if you node build need ledger cache one time reload, uncomment this function
 * iat the end of s_net_init
 * @param l_net network object
 * @return true
 * @return false
 */
static bool s_chain_net_reload_ledger_cache_once(dap_chain_net_t *l_net)
{
    if (!l_net)
        return false;
    // create directory for cache checking file (cellframe-node/cache)
    char *l_cache_dir = dap_strdup_printf( "%s/%s", g_sys_dir_path, "cache");
    if (dap_mkdir_with_parents(l_cache_dir) != 0) {
        log_it(L_WARNING,"Error during disposable cache check file creation");
        DAP_DELETE(l_cache_dir);
        return false;
    }
    // Check the file with provided UUID. Change this UUID to automatically reload cache on next node startup
    char *l_cache_file = dap_strdup_printf( "%s/%s.cache", l_cache_dir, DAP_LEDGER_CACHE_RELOAD_ONCE_UUID);
    DAP_DELETE(l_cache_dir);
    // create file, if it not presented. If file exists, ledger cache operation is stopped
    if (dap_file_simple_test(l_cache_file)) {
        log_it(L_NOTICE, "Cache file '%s' already exists", l_cache_file);
        DAP_DELETE(l_cache_file);
        return false;
    }

    static FILE *s_cache_file = NULL;
    s_cache_file = fopen(l_cache_file, "a");
    if(!s_cache_file) {
        s_cache_file = fopen(l_cache_file, "w");
        if (!s_cache_file) {
            log_it(L_ERROR, "Can't open cache file %s for one time ledger cache reloading."
                "Please, do it manually using command"
                "'cellframe-node-cli net -net <network_name>> ledger reload'", l_cache_file);
            return -1;
        }
    }
    fclose(s_cache_file);
    DAP_DELETE(l_cache_file);
    return true;
}

/**
 * @brief s_chain_type_convert
 * convert dap_chain_type_t to  DAP_CNAIN* constants
 * @param a_type - dap_chain_type_t a_type [CHAIN_TYPE_TOKEN, CHAIN_TYPE_EMISSION, CHAIN_TYPE_TX]
 * @return uint16_t
 */
static const char *s_chain_type_convert_to_string(dap_chain_type_t a_type)
{
    switch (a_type) {
        case CHAIN_TYPE_TOKEN:
            return ("token");
        case CHAIN_TYPE_EMISSION:
            return ("emission");
        case CHAIN_TYPE_TX:
            return ("transaction");
        case CHAIN_TYPE_CA:
            return ("ca");
        case CHAIN_TYPE_SIGNER:
            return ("signer");

        default:
            return ("custom");
    }
}

/**
 * @brief
 * register net* command in cellframe-node-cli interface
 * @param argc arguments count
 * @param argv arguments value
 * @param arg_func
 * @param str_reply
 * @return
 */
static int s_cli_net(int argc, char **argv, void **reply)
{
    json_object *l_jobj_return = json_object_new_object();
    if (!l_jobj_return) {
        dap_json_rpc_allocation_error;
        return DAP_JSON_RPC_ERR_CODE_MEMORY_ALLOCATED;
    }
    int arg_index = 1;
    dap_chain_net_t * l_net = NULL;

    const char * l_hash_out_type = NULL;
    dap_cli_server_cmd_find_option_val(argv, arg_index, argc, "-H", &l_hash_out_type);
    if(!l_hash_out_type)
        l_hash_out_type = "hex";
    if(dap_strcmp(l_hash_out_type,"hex") && dap_strcmp(l_hash_out_type,"base58")) {
        json_object_put(l_jobj_return);
        dap_json_rpc_error_add(DAP_CHAIN_NET_JSON_RPC_INVALID_PARAMETER_HASH, "invalid parameter -H, valid values: -H <hex | base58>");
        return DAP_CHAIN_NET_JSON_RPC_INVALID_PARAMETER_HASH;

    }

    // command 'list'
    const char * l_list_cmd = NULL;

    if(dap_cli_server_cmd_find_option_val(argv, arg_index, dap_min(argc, arg_index + 1), "list", &l_list_cmd) != 0 ) {
        if (dap_strcmp(l_list_cmd,"chains")==0){
            const char * l_net_str = NULL;
            dap_chain_net_t* l_net = NULL;
            if (dap_cli_server_cmd_find_option_val(argv, arg_index, argc, "-net", &l_net_str) && !l_net_str) {
                json_object_put(l_jobj_return);
                dap_json_rpc_error_add(DAP_CHAIN_NET_JSON_RPC_CAN_NOT_PARAMETER_NET_REQUIRE, "Parameter '-net' require <net name>");
                return DAP_CHAIN_NET_JSON_RPC_CAN_NOT_PARAMETER_NET_REQUIRE;
            }

            l_net = dap_chain_net_by_name(l_net_str);
            if (l_net_str && !l_net) {
                json_object_put(l_jobj_return);
                dap_json_rpc_error_add(DAP_CHAIN_NET_JSON_RPC_WRONG_NET, "Wrong <net name>, use 'net list' "
                                                                         "command to display a list of available networks");
                return DAP_CHAIN_NET_JSON_RPC_WRONG_NET;
            }

            if (l_net){
                json_object *l_jobj_net_name = json_object_new_string(l_net->pub.name);
                json_object *l_jobj_chains = json_object_new_array();
                if (!l_jobj_net_name || !l_jobj_chains) {
                    json_object_put(l_jobj_return);
                    json_object_put(l_jobj_net_name);
                    json_object_put(l_jobj_chains);
                    dap_json_rpc_allocation_error;
                    return DAP_JSON_RPC_ERR_CODE_MEMORY_ALLOCATED;
                }
                dap_chain_t * l_chain = l_net->pub.chains;
                while (l_chain) {
                    json_object *l_jobj_chain_name = json_object_new_string(l_chain->name);
                    if (!l_jobj_chain_name) {
                        json_object_put(l_jobj_return);
                        json_object_put(l_jobj_net_name);
                        json_object_put(l_jobj_chains);
                        json_object_put(l_jobj_chain_name);
                        dap_json_rpc_allocation_error;
                        return DAP_JSON_RPC_ERR_CODE_MEMORY_ALLOCATED;
                    }
                    json_object_array_add(l_jobj_chains, l_jobj_chain_name);
                    l_chain = l_chain->next;
                }
                json_object_object_add(l_jobj_return, "net", l_jobj_net_name);
                json_object_object_add(l_jobj_return, "chains", l_jobj_chains);
            }else{
                dap_chain_net_item_t * l_net_item, *l_net_item_tmp;
                json_object *l_jobj_networks = json_object_new_array();
                HASH_ITER(hh, s_net_items, l_net_item, l_net_item_tmp){
                    json_object *l_jobj_network = json_object_new_object();
                    json_object *l_jobj_chains = json_object_new_array();
                    l_net = l_net_item->chain_net;
                    json_object *l_jobj_network_name = json_object_new_string(l_net_item->name);
                    if (!l_jobj_network || !l_jobj_chains || !l_jobj_network_name) {
                        json_object_put(l_jobj_return);
                        json_object_put(l_jobj_network);
                        json_object_put(l_jobj_chains);
                        json_object_put(l_jobj_network_name);
                        dap_json_rpc_allocation_error;
                        return DAP_JSON_RPC_ERR_CODE_MEMORY_ALLOCATED;
                    }
                    json_object_object_add(l_jobj_network, "name", l_jobj_network_name);

                    dap_chain_t * l_chain = l_net->pub.chains;
                    while (l_chain) {
                        json_object *l_jobj_chain = json_object_new_object();
                        json_object *l_jobj_chain_name = json_object_new_string(l_chain->name);
                        if (!l_jobj_chain || !l_jobj_chain_name) {
                            json_object_put(l_jobj_return);
                            json_object_put(l_jobj_network);
                            json_object_put(l_jobj_chains);
                            json_object_put(l_jobj_chain);
                            json_object_put(l_jobj_chain_name);
                            dap_json_rpc_allocation_error;
                            return DAP_JSON_RPC_ERR_CODE_MEMORY_ALLOCATED;
                        }
                        json_object_object_add(l_jobj_chain, "name", l_jobj_chain_name);
                        if (l_chain->default_datum_types_count) {
                            json_object *l_jobj_default_types = json_object_new_array();
                            if (!l_jobj_default_types) {
                                json_object_put(l_jobj_return);
                                json_object_put(l_jobj_chain);
                                json_object_put(l_jobj_chains);
                                json_object_put(l_jobj_network);
                                json_object_put(l_jobj_networks);
                                dap_json_rpc_allocation_error;
                                return DAP_JSON_RPC_ERR_CODE_MEMORY_ALLOCATED;
                            }
                            for (uint16_t i = 0; i < l_chain->default_datum_types_count; i++) {
                                json_object *l_jobj_type_str = json_object_new_string(s_chain_type_convert_to_string(
                                        l_chain->default_datum_types[i]));
                                if (!l_jobj_type_str) {
                                    json_object_put(l_jobj_return);
                                    json_object_put(l_jobj_default_types);
                                    json_object_put(l_jobj_chain);
                                    json_object_put(l_jobj_chains);
                                    json_object_put(l_jobj_network);
                                    json_object_put(l_jobj_networks);
                                    dap_json_rpc_allocation_error;
                                    return DAP_JSON_RPC_ERR_CODE_MEMORY_ALLOCATED;
                                }
                                json_object_array_add(l_jobj_default_types, l_jobj_type_str);
                            }
                            json_object_object_add(l_jobj_chain, "default_types", l_jobj_default_types);
                        }
                        json_object_array_add(l_jobj_chains, l_jobj_chain);
                        l_chain = l_chain->next;
                    }
                    json_object_object_add(l_jobj_network, "chain", l_jobj_chains);
                    json_object_array_add(l_jobj_networks, l_jobj_network);
                }
                json_object_object_add(l_jobj_return, "networks", l_jobj_networks);
            }
        }else{
            // plug for wrong command arguments
            if (argc > 2) {
                json_object_put(l_jobj_return);
                dap_json_rpc_error_add(DAP_CHAIN_NET_JSON_RPC_MANY_ARGUMENT_FOR_COMMAND_NET_LIST,
                                       "To many arguments for 'net list' command see help");
                return DAP_CHAIN_NET_JSON_RPC_MANY_ARGUMENT_FOR_COMMAND_NET_LIST;
            }

            json_object *l_jobj_networks = json_object_new_array();
            // show list of nets
            dap_chain_net_item_t * l_net_item, *l_net_item_tmp;
            HASH_ITER(hh, s_net_items, l_net_item, l_net_item_tmp){
                json_object *l_jobj_network_name = json_object_new_string(l_net_item->name);
                json_object_array_add(l_jobj_networks, l_jobj_network_name);
            }
            json_object_object_add(l_jobj_return, "networks", l_jobj_networks);
        }
        json_object_array_add(*reply, l_jobj_return);
        return 0;
    }

    int l_ret = dap_chain_node_cli_cmd_values_parse_net_chain_for_json(&arg_index, argc, argv, NULL, &l_net);

    if ( l_net ) {
        const char *l_sync_str = NULL;
        const char *l_links_str = NULL;
        const char *l_go_str = NULL;
        const char *l_get_str = NULL;
        const char *l_stats_str = NULL;
        const char *l_ca_str = NULL;
        const char *l_ledger_str = NULL;
        const char *l_list_str = NULL;
        dap_cli_server_cmd_find_option_val(argv, arg_index, argc, "sync", &l_sync_str);
        dap_cli_server_cmd_find_option_val(argv, arg_index, argc, "link", &l_links_str);
        dap_cli_server_cmd_find_option_val(argv, arg_index, argc, "go", &l_go_str);
        dap_cli_server_cmd_find_option_val(argv, arg_index, argc, "get", &l_get_str);
        dap_cli_server_cmd_find_option_val(argv, arg_index, argc, "stats", &l_stats_str);
        dap_cli_server_cmd_find_option_val(argv, arg_index, argc, "ca", &l_ca_str);
        dap_cli_server_cmd_find_option_val(argv, arg_index, argc, "ledger", &l_ledger_str);
        dap_cli_server_cmd_find_option_val(argv, arg_index, argc, "poa_certs", &l_list_str);

        const char * l_sync_mode_str = "updates";
        dap_cli_server_cmd_find_option_val(argv, arg_index, argc, "-mode", &l_sync_mode_str);
        if ( !dap_strcmp(l_sync_mode_str,"all") )
            dap_chain_net_get_flag_sync_from_zero(l_net);
        if (l_stats_str) {
            char l_from_str_new[50], l_to_str_new[50];
            const char c_time_fmt[]="%Y-%m-%d_%H:%M:%S";
            struct tm l_from_tm = {}, l_to_tm = {};
            if (strcmp(l_stats_str,"tx") == 0) {
                const char *l_to_str = NULL;
                const char *l_from_str = NULL;
                const char *l_prev_day_str = NULL;
                // Read from/to time
                dap_cli_server_cmd_find_option_val(argv, arg_index, argc, "-from", &l_from_str);
                dap_cli_server_cmd_find_option_val(argv, arg_index, argc, "-to", &l_to_str);
                dap_cli_server_cmd_find_option_val(argv, arg_index, argc, "-prev_day", &l_prev_day_str);
                time_t l_ts_now = time(NULL);
                if (l_from_str) {
                    strptime( (char *)l_from_str, c_time_fmt, &l_from_tm );
                    if (l_to_str) {
                        strptime( (char *)l_to_str, c_time_fmt, &l_to_tm );
                    } else { // If not set '-to' - we set up current time
                        localtime_r(&l_ts_now, &l_to_tm);
                    }
                } else if (l_prev_day_str) {
                    localtime_r(&l_ts_now, &l_to_tm);
                    double l_days = strtod(l_prev_day_str, NULL);
                    l_ts_now -= (time_t)(l_days * 86400);
                    localtime_r(&l_ts_now, &l_from_tm );
                } else if ( l_from_str == NULL ) { // If not set '-from' we set up current time minus 60 seconds
                    localtime_r(&l_ts_now, &l_to_tm);
                    l_ts_now -= 86400;
                    localtime_r(&l_ts_now, &l_from_tm );
                }
                // Form timestamps from/to
                time_t l_from_ts = mktime(&l_from_tm);
                time_t l_to_ts = mktime(&l_to_tm);
                // Produce strings
                char l_from_str_new[50];
                char l_to_str_new[50];
                strftime(l_from_str_new, sizeof(l_from_str_new), c_time_fmt,&l_from_tm );
                strftime(l_to_str_new, sizeof(l_to_str_new), c_time_fmt,&l_to_tm );
                json_object *l_jobj_stats = json_object_new_object();
                if (!l_jobj_stats) {
                    json_object_put(l_jobj_return);
                    dap_json_rpc_allocation_error;
                    return DAP_JSON_RPC_ERR_CODE_MEMORY_ALLOCATED;
                }
                if (l_from_str) {
                    json_object *l_jobj_from = json_object_new_string(l_from_str);
                    if (!l_jobj_from) {
                        json_object_put(l_jobj_return);
                        json_object_put(l_jobj_stats);
                        dap_json_rpc_allocation_error;
                        return DAP_JSON_RPC_ERR_CODE_MEMORY_ALLOCATED;
                    }
                    json_object_object_add(l_jobj_stats, "from", l_jobj_from);
                }
                if (l_to_str) {
                    json_object *l_jobj_to = json_object_new_string(l_to_str);
                    if (!l_jobj_to) {
                        json_object_put(l_jobj_return);
                        json_object_put(l_jobj_stats);
                        dap_json_rpc_allocation_error;
                        return DAP_JSON_RPC_ERR_CODE_MEMORY_ALLOCATED;
                    }
                    json_object_object_add(l_jobj_stats, "to", l_jobj_to);
                }
                log_it(L_INFO, "Calc TPS from %s to %s", l_from_str_new, l_to_str_new);
                uint64_t l_tx_count = dap_ledger_count_from_to ( l_net->pub.ledger, l_from_ts, l_to_ts);
                long double l_tpd = l_to_ts == l_from_ts ? 0 :
                                                     (long double) l_tx_count / (long double) ((long double)(l_to_ts - l_from_ts) / 86400);
                char *l_tpd_str = dap_strdup_printf("%.3Lf", l_tpd);
                json_object *l_jobj_tpd = json_object_new_string(l_tpd_str);
                DAP_DELETE(l_tpd_str);
                json_object *l_jobj_total = json_object_new_uint64(l_tx_count);
                if (!l_jobj_tpd || !l_jobj_total) {
                    json_object_put(l_jobj_return);
                    json_object_put(l_jobj_stats);
                    json_object_put(l_jobj_tpd);
                    json_object_put(l_jobj_total);
                    dap_json_rpc_allocation_error;
                    return DAP_JSON_RPC_ERR_CODE_MEMORY_ALLOCATED;
                }
                json_object_object_add(l_jobj_stats, "transaction_per_day", l_jobj_tpd);
                json_object_object_add(l_jobj_stats, "total", l_jobj_total);
                json_object_object_add(l_jobj_return, "transaction_statistics", l_jobj_stats);
                l_ret = DAP_CHAIN_NET_JSON_RPC_OK;
            }
#ifdef DAP_TPS_TEST
            else if (strcmp(l_stats_str, "tps") == 0) {
                struct timespec l_from_time_acc = {}, l_to_time_acc = {};
                json_object *l_jobj_values = json_object_new_object();
                if (!l_jobj_values) {
                    dap_json_rpc_allocation_error;
                    return DAP_JSON_RPC_ERR_CODE_MEMORY_ALLOCATED;
                }
                size_t l_tx_num = dap_ledger_count_tps(l_net->pub.ledger, &l_from_time_acc, &l_to_time_acc);
                if (l_tx_num) {
                    localtime_r(&l_from_time_acc.tv_sec, &l_from_tm);
                    strftime(l_from_str_new, sizeof(l_from_str_new), c_time_fmt, &l_from_tm);
                    localtime_r(&l_to_time_acc.tv_sec, &l_to_tm);
                    strftime(l_to_str_new, sizeof(l_to_str_new), c_time_fmt, &l_to_tm);
                    json_object *l_jobj_from = json_object_new_string(l_from_str_new);
                    json_object *l_jobj_to = json_object_new_string(l_to_str_new);
                    uint64_t l_diff_ns = (l_to_time_acc.tv_sec - l_from_time_acc.tv_sec) * 1000000000 +
                                            l_to_time_acc.tv_nsec - l_from_time_acc.tv_nsec;
                    long double l_tps = (long double)(l_tx_num * 1000000000) / (long double)(l_diff_ns);
                    char *l_tps_str = dap_strdup_printf("%.3Lf", l_tps);
                    json_object *l_jobj_tps = json_object_new_string(l_tps_str);
                    DAP_DELETE(l_tps_str);
                    if (!l_jobj_from || !l_jobj_to || !l_jobj_tps) {
                        json_object_put(l_jobj_return);
                        json_object_put(l_jobj_values);
                        json_object_put(l_jobj_from);
                        json_object_put(l_jobj_to);
                        json_object_put(l_jobj_tps);
                        dap_json_rpc_allocation_error;
                        return DAP_JSON_RPC_ERR_CODE_MEMORY_ALLOCATED;
                    }
                    json_object_object_add(l_jobj_values, "from", l_jobj_from);
                    json_object_object_add(l_jobj_values, "to", l_jobj_to);
                    json_object_object_add(l_jobj_values, "tps", l_jobj_tps);
                }
                json_object *l_jobj_total = json_object_new_uint64(l_tx_num);
                if (!l_jobj_total) {
                    json_object_put(l_jobj_return);
                    json_object_put(l_jobj_values);
                    dap_json_rpc_allocation_error;
                    return DAP_JSON_RPC_ERR_CODE_MEMORY_ALLOCATED;
                }
                json_object_object_add(l_jobj_values, "total", l_jobj_total);
                json_object_object_add(l_jobj_return, "transactions_per_second_peak", l_jobj_values);
                l_ret = DAP_CHAIN_NET_JSON_RPC_OK;
            }
#endif
            else {
                json_object_put(l_jobj_return);
#ifdef DAP_TPS_TEST
                dap_json_rpc_error_add(DAP_CHAIN_NET_JSON_RPC_UNDEFINED_PARAMETER_COMMAND_STATS, "Subcommand 'stats' requires one of parameter: tx, tps");
#else
                dap_json_rpc_error_add(DAP_CHAIN_NET_JSON_RPC_UNDEFINED_PARAMETER_COMMAND_STATS, "Subcommand 'stats' requires one of parameter: tx");
#endif
                l_ret = DAP_CHAIN_NET_JSON_RPC_UNDEFINED_PARAMETER_COMMAND_STATS;
            }
        } else if ( l_go_str){
            json_object *l_jobj_net = json_object_new_string(l_net->pub.name);
            json_object *l_jobj_current_status = json_object_new_string(c_net_states[PVT(l_net)->state]);
            if (!l_jobj_net || !l_jobj_current_status) {
                json_object_put(l_jobj_return);
                json_object_put(l_jobj_net);
                json_object_put(l_jobj_current_status);
                dap_json_rpc_allocation_error;
                return DAP_JSON_RPC_ERR_CODE_MEMORY_ALLOCATED;
            }
            json_object_object_add(l_jobj_return, "net", l_jobj_net);
            json_object_object_add(l_jobj_return, "current", l_jobj_current_status);
            if ( strcmp(l_go_str,"online") == 0 ) {
                json_object *l_jobj_to = json_object_new_string(c_net_states[NET_STATE_ONLINE]);
                if (!l_jobj_to) {
                    json_object_put(l_jobj_return);
                    dap_json_rpc_allocation_error;
                    return DAP_JSON_RPC_ERR_CODE_MEMORY_ALLOCATED;
                }
                json_object_object_add(l_jobj_return, "to", l_jobj_to);
                dap_chain_net_balancer_prepare_list_links(l_net->pub.name,true);
                dap_chain_net_state_go_to(l_net, NET_STATE_ONLINE);
                l_ret = DAP_CHAIN_NET_JSON_RPC_OK;
            } else if ( strcmp(l_go_str,"offline") == 0 ) {
                json_object *l_jobj_to = json_object_new_string(c_net_states[NET_STATE_OFFLINE]);
                if (!l_jobj_to) {
                    json_object_put(l_jobj_return);
                    dap_json_rpc_allocation_error;
                    return DAP_JSON_RPC_ERR_CODE_MEMORY_ALLOCATED;
                }
                json_object_object_add(l_jobj_return, "to", l_jobj_to);
                dap_chain_net_state_go_to(l_net, NET_STATE_OFFLINE);
                l_ret = DAP_CHAIN_NET_JSON_RPC_OK;
            } else if (strcmp(l_go_str, "sync") == 0) {
                json_object *l_jobj_to = json_object_new_string("resynchronizing");
                if (!l_jobj_to) {
                    json_object_put(l_jobj_return);
                    dap_json_rpc_allocation_error;
                    return DAP_JSON_RPC_ERR_CODE_MEMORY_ALLOCATED;
                }
                json_object_object_add(l_jobj_return, "start", l_jobj_to);
                if (PVT(l_net)->state_target == NET_STATE_ONLINE)
                    dap_chain_net_state_go_to(l_net, NET_STATE_ONLINE);
                else
                    dap_chain_net_state_go_to(l_net, NET_STATE_SYNC_CHAINS);
                l_ret = DAP_CHAIN_NET_JSON_RPC_OK;
            } else {
                dap_json_rpc_error_add(DAP_CHAIN_NET_JSON_RPC_UNDEFINED_PARAMETER_COMMAND_GO,
                                       "Subcommand 'go' requires one of parameters: online, offline, sync\n");
                l_ret = DAP_CHAIN_NET_JSON_RPC_UNDEFINED_PARAMETER_COMMAND_GO;
            }
        } else if ( l_get_str){
            if ( strcmp(l_get_str,"status") == 0 ) {
                json_object *l_jobj = s_set_reply_text_node_status_json(l_net);
                if (!l_jobj) {
                    json_object_put(l_jobj_return);
                    return DAP_JSON_RPC_ERR_CODE_MEMORY_ALLOCATED;
                }
                json_object_object_add(l_jobj_return, "status", l_jobj);
                l_ret = DAP_CHAIN_NET_JSON_RPC_OK;
            } else if ( strcmp(l_get_str, "fee") == 0) {
                json_object *l_jobj_fees = json_object_new_object();
                json_object *l_jobj_network_name = json_object_new_string(l_net->pub.name);
                if (!l_jobj_fees || !l_jobj_network_name) {
                    json_object_put(l_jobj_return);
                    json_object_put(l_jobj_fees);
                    json_object_put(l_jobj_network_name);
                    dap_json_rpc_allocation_error;
                    return DAP_JSON_RPC_ERR_CODE_MEMORY_ALLOCATED;
                }
                json_object_object_add(l_jobj_fees, "network", l_jobj_network_name);
                // Network fee
                uint256_t l_network_fee = {};
                dap_chain_addr_t l_network_fee_addr = {};
                dap_chain_net_tx_get_fee(l_net->pub.id, &l_network_fee, &l_network_fee_addr);
                char *l_network_fee_balance_str = dap_chain_balance_print(l_network_fee);
                char *l_network_fee_coins_str = dap_chain_balance_to_coins(l_network_fee);
                char *l_network_fee_addr_str = dap_chain_addr_to_str(&l_network_fee_addr);
                json_object *l_jobj_network =  json_object_new_object();
                json_object *l_jobj_fee_coins = json_object_new_string(l_network_fee_coins_str);
                json_object *l_jobj_fee_balance = json_object_new_string(l_network_fee_balance_str);
                json_object *l_jobj_native_ticker = json_object_new_string(l_net->pub.native_ticker);
                json_object *l_jobj_fee_addr = json_object_new_string(l_network_fee_addr_str);
                if (!l_jobj_network || !l_jobj_fee_coins || !l_jobj_fee_balance || !l_jobj_native_ticker || !l_jobj_fee_addr) {
                    json_object_put(l_jobj_fees);
                    json_object_put(l_jobj_network);
                    json_object_put(l_jobj_fee_coins);
                    json_object_put(l_jobj_fee_balance);
                    json_object_put(l_jobj_native_ticker);
                    json_object_put(l_jobj_fee_addr);
                    json_object_put(l_jobj_return);
                    dap_json_rpc_allocation_error;
                    return DAP_JSON_RPC_ERR_CODE_MEMORY_ALLOCATED;
                }
                json_object_object_add(l_jobj_network, "coins", l_jobj_fee_coins);
                json_object_object_add(l_jobj_network, "balance", l_jobj_fee_balance);
                json_object_object_add(l_jobj_network, "ticker", l_jobj_native_ticker);
                json_object_object_add(l_jobj_network, "addr", l_jobj_fee_addr);
                json_object_object_add(l_jobj_fees, "network", l_jobj_network);
                DAP_DELETE(l_network_fee_coins_str);
                DAP_DELETE(l_network_fee_balance_str);
                DAP_DELETE(l_network_fee_addr_str);
                //Get validators fee
                json_object *l_jobj_validators = dap_chain_net_srv_stake_get_fee_validators_json(l_net);
                if (!l_jobj_validators) {
                    json_object_put(l_jobj_fees);
                    json_object_put(l_jobj_return);
                    dap_json_rpc_allocation_error;
                    return DAP_JSON_RPC_ERR_CODE_MEMORY_ALLOCATED;
                }
                //Get services fee
                json_object *l_jobj_xchange = dap_chain_net_srv_xchange_print_fee_json(l_net); //Xchaneg fee
                if (!l_jobj_xchange) {
                    json_object_put(l_jobj_validators);
                    json_object_put(l_jobj_fees);
                    json_object_put(l_jobj_return);
                    dap_json_rpc_allocation_error;
                    return DAP_JSON_RPC_ERR_CODE_MEMORY_ALLOCATED;
                }
                json_object_object_add(l_jobj_fees, "validators", l_jobj_validators);
                json_object_object_add(l_jobj_fees, "xchange", l_jobj_xchange);
                json_object_object_add(l_jobj_return, "fees", l_jobj_fees);
                l_ret = DAP_CHAIN_NET_JSON_RPC_OK;
            } else if (strcmp(l_get_str,"id") == 0 ){
                json_object *l_jobj_net_name = json_object_new_string(l_net->pub.name);
                char *l_id_str = dap_strdup_printf("0x%016"DAP_UINT64_FORMAT_X, l_net->pub.id.uint64);
                json_object *l_jobj_id = json_object_new_string(l_id_str);
                DAP_DELETE(l_id_str);
                if (!l_jobj_net_name || !l_jobj_id) {
                    json_object_put(l_jobj_net_name);
                    json_object_put(l_jobj_id);
                    dap_json_rpc_allocation_error;
                    return DAP_JSON_RPC_ERR_CODE_MEMORY_ALLOCATED;
                }
                json_object_object_add(l_jobj_return, "network", l_jobj_net_name);
                json_object_object_add(l_jobj_return, "id", l_jobj_id);
                l_ret = DAP_CHAIN_NET_JSON_RPC_OK;
            }
        } else if ( l_links_str ){
            if ( strcmp(l_links_str,"list") == 0 ) {
                dap_cluster_t *l_net_cluster = dap_cluster_by_mnemonim(l_net->pub.name);
                if (!l_net_cluster) {
                    json_object_put(l_jobj_return);
                    dap_json_rpc_error_add(DAP_CHAIN_NET_JSON_RPC_CAN_NOT_GET_CLUSTER, "Failed to obtain a cluster for "
                                                                                       "the specified network.");
                    return DAP_CHAIN_NET_JSON_RPC_CAN_NOT_GET_CLUSTER;
                }
                json_object *l_jobj_links = dap_cluster_get_links_info_json(l_net_cluster);
                if (!l_jobj_links) {
                    json_object_put(l_jobj_return);
                    dap_json_rpc_allocation_error;
                    return DAP_JSON_RPC_ERR_CODE_MEMORY_ALLOCATED;
                }
                json_object_object_add(l_jobj_return, "links", l_jobj_links);
                l_ret = DAP_CHAIN_NET_JSON_RPC_OK;
            } else if ( strcmp(l_links_str,"add") == 0 ) {
                json_object *l_jobj_not_implemented = json_object_new_string("Not implemented");
                if (!l_jobj_not_implemented) {
                    json_object_put(l_jobj_return);
                    dap_json_rpc_allocation_error;
                    return DAP_JSON_RPC_ERR_CODE_MEMORY_ALLOCATED;
                }
                json_object_object_add(l_jobj_return, "add", l_jobj_not_implemented);
                l_ret = DAP_CHAIN_NET_JSON_RPC_OK;
            } else if ( strcmp(l_links_str,"del") == 0 ) {
                json_object *l_jobj_not_implemented = json_object_new_string("Not implemented");
                if (!l_jobj_not_implemented) {
                    json_object_put(l_jobj_return);
                    dap_json_rpc_allocation_error;
                    return DAP_JSON_RPC_ERR_CODE_MEMORY_ALLOCATED;
                }
                json_object_object_add(l_jobj_return, "del", l_jobj_not_implemented);
                l_ret = DAP_CHAIN_NET_JSON_RPC_OK;
            }  else if ( strcmp(l_links_str,"info") == 0 ) {
                json_object *l_jobj_not_implemented = json_object_new_string("Not implemented");
                if (!l_jobj_not_implemented) {
                    json_object_put(l_jobj_return);
                    dap_json_rpc_allocation_error;
                    return DAP_JSON_RPC_ERR_CODE_MEMORY_ALLOCATED;
                }
                json_object_object_add(l_jobj_return, "info", l_jobj_not_implemented);
                l_ret = DAP_CHAIN_NET_JSON_RPC_OK;
            } else if ( strcmp (l_links_str,"disconnect_all") == 0 ){
                dap_chain_net_stop(l_net);
                json_object *l_jobj_ret = json_object_new_string("Stopped network");
                if (!l_jobj_ret) {
                    json_object_put(l_jobj_return);
                    dap_json_rpc_allocation_error;
                    return DAP_JSON_RPC_ERR_CODE_MEMORY_ALLOCATED;
                }
                json_object_object_add(l_jobj_return, "message", l_jobj_ret);
                l_ret = DAP_CHAIN_NET_JSON_RPC_OK;
            }else {
                dap_json_rpc_error_add(DAP_CHAIN_NET_JSON_RPC_UNDEFINED_PARAMETERS_COMMAND_LINK,
                                       "Subcommand 'link' requires one of parameters: list, add, del, info, disconnect_all");
                l_ret = DAP_CHAIN_NET_JSON_RPC_UNDEFINED_PARAMETERS_COMMAND_LINK;
            }

        } else if( l_sync_str) {
            json_object *l_jobj_state_machine = json_object_new_object();
            json_object *l_jobj_requested;
            json_object *l_jobj_current = json_object_new_string(c_net_states[PVT(l_net)->state]);
            if (!l_jobj_state_machine || !l_jobj_current) {
                json_object_put(l_jobj_state_machine);
                json_object_put(l_jobj_current);
                json_object_put(l_jobj_return);
                dap_json_rpc_allocation_error;
                return DAP_JSON_RPC_ERR_CODE_MEMORY_ALLOCATED;
            }

            if ( strcmp(l_sync_str,"all") == 0 ) {
                l_jobj_requested = json_object_new_string("SYNC_ALL");
                dap_chain_net_sync_all(l_net);
            } else if ( strcmp(l_sync_str,"gdb") == 0) {
                l_jobj_requested = json_object_new_string("SYNC_GDB");
                dap_chain_net_sync_gdb(l_net);
            }  else if ( strcmp(l_sync_str,"chains") == 0) {
                l_jobj_requested = json_object_new_string("SYNC_CHAINS");
                // TODO set PVT flag to exclude GDB sync
                dap_chain_net_sync_chains(l_net);

            } else {
                json_object_put(l_jobj_return);
                json_object_put(l_jobj_state_machine);
                json_object_put(l_jobj_current);
                dap_json_rpc_error_add(DAP_CHAIN_NET_JSON_RPC_UNDEFINED_PARAMETERS_COMMAND_SYNC,
                                       "Subcommand 'sync' requires one of parameters: all, gdb, chains");
                l_ret = DAP_CHAIN_NET_JSON_RPC_UNDEFINED_PARAMETERS_COMMAND_SYNC;
            }
            if (!l_jobj_requested) {
                json_object_put(l_jobj_state_machine);
                json_object_put(l_jobj_current);
                json_object_put(l_jobj_return);
                dap_json_rpc_allocation_error;
                return DAP_JSON_RPC_ERR_CODE_MEMORY_ALLOCATED;
            }
            json_object_object_add(l_jobj_state_machine, "current", l_jobj_current);
            json_object_object_add(l_jobj_state_machine, "requested", l_jobj_requested);
            json_object_object_add(l_jobj_return, "state_machine", l_jobj_state_machine);
            l_ret = DAP_CHAIN_NET_JSON_RPC_OK;
        } else if (l_ca_str) {
            if (strcmp(l_ca_str, "add") == 0 ) {
                const char *l_cert_string = NULL, *l_hash_string = NULL;



                dap_cli_server_cmd_find_option_val(argv, arg_index, argc, "-cert", &l_cert_string);
                dap_cli_server_cmd_find_option_val(argv, arg_index, argc, "-hash", &l_hash_string);

                if (!l_cert_string && !l_hash_string) {
                    json_object_put(l_jobj_return);
                    dap_json_rpc_error_add(DAP_CHAIN_NET_JSON_RPC_UNDEFINED_PARAMETERS_CA_ADD,
                                           "One of -cert or -hash parameters is mandatory");
                    return DAP_CHAIN_NET_JSON_RPC_UNDEFINED_PARAMETERS_CA_ADD;
                }
                char *l_hash_hex_str = NULL;
                // hash may be in hex or base58 format
                if(!dap_strncmp(l_hash_string, "0x", 2) || !dap_strncmp(l_hash_string, "0X", 2)) {
                    l_hash_hex_str = dap_strdup(l_hash_string);
                    //l_hash_base58_str = dap_enc_base58_from_hex_str_to_str(l_hash_string);
                }
                else {
                    l_hash_hex_str = dap_enc_base58_to_hex_str_from_str(l_hash_string);
                    //l_hash_base58_str = dap_strdup(l_hash_string);
                }

                if (l_cert_string) {
                    dap_cert_t * l_cert = dap_cert_find_by_name(l_cert_string);
                    if (l_cert == NULL) {
                        json_object_put(l_jobj_return);
                        dap_json_rpc_error_add(DAP_CHAIN_NET_JSON_RPC_CAN_NOT_FIND_CERT_CA_ADD,
                                               "Can't find \"%s\" certificate", l_cert_string);
                        DAP_DELETE(l_hash_hex_str);
                        return DAP_CHAIN_NET_JSON_RPC_CAN_NOT_FIND_CERT_CA_ADD;
                    }
                    if (l_cert->enc_key == NULL) {
                        json_object_put(l_jobj_return);
                        dap_json_rpc_error_add(DAP_CHAIN_NET_JSON_RPC_CAN_NOT_KEY_IN_CERT_CA_ADD,
                                               "No key found in \"%s\" certificate", l_cert_string);
                        DAP_DEL_Z(l_hash_hex_str);
                        return DAP_CHAIN_NET_JSON_RPC_CAN_NOT_KEY_IN_CERT_CA_ADD;
                    }
                    // Get publivc key hash
                    size_t l_pub_key_size = 0;
                    uint8_t *l_pub_key = dap_enc_key_serialize_pub_key(l_cert->enc_key, &l_pub_key_size);;
                    if (l_pub_key == NULL) {
                        json_object_put(l_jobj_return);
                        dap_json_rpc_error_add(DAP_CHAIN_NET_JSON_RPC_CAN_SERIALIZE_PUBLIC_KEY_CERT_CA_ADD,
                                               "Can't serialize public key of certificate \"%s\"", l_cert_string);
                        DAP_DEL_Z(l_hash_hex_str);
                        return DAP_CHAIN_NET_JSON_RPC_CAN_SERIALIZE_PUBLIC_KEY_CERT_CA_ADD;
                    }
                    dap_chain_hash_fast_t l_pkey_hash;
                    dap_hash_fast(l_pub_key, l_pub_key_size, &l_pkey_hash);
                    DAP_DEL_Z(l_hash_hex_str);
                    l_hash_hex_str = dap_chain_hash_fast_to_str_new(&l_pkey_hash);
                    //l_hash_base58_str = dap_enc_base58_encode_hash_to_str(&l_pkey_hash);
                }
                const char c = '1';
                char *l_gdb_group_str = dap_chain_net_get_gdb_group_acl(l_net);
                if (!l_gdb_group_str) {
                    json_object_put(l_jobj_return);
                    dap_json_rpc_error_add(DAP_CHAIN_NET_JSON_RPC_DATABASE_ACL_GROUP_NOT_DEFINED_FOR_THIS_NETWORK_CA_ADD,
                                           "Database ACL group not defined for this network");
                    return DAP_CHAIN_NET_JSON_RPC_DATABASE_ACL_GROUP_NOT_DEFINED_FOR_THIS_NETWORK_CA_ADD;
                }
                if( l_hash_hex_str ){
                    l_ret = dap_global_db_set_sync(l_gdb_group_str, l_hash_hex_str, &c, sizeof(c), false );
                    DAP_DELETE(l_gdb_group_str);
                    if (l_ret) {
                        json_object_put(l_jobj_return);
                        dap_json_rpc_error_add(DAP_CHAIN_NET_JSON_RPC_CAN_NOT_SAVE_PUBLIC_KEY_IN_DATABASE,
                                               "Can't save public key hash %s in database", l_hash_hex_str);
                        DAP_DELETE(l_hash_hex_str);
                        return DAP_CHAIN_NET_JSON_RPC_CAN_NOT_SAVE_PUBLIC_KEY_IN_DATABASE;
                    }
                    DAP_DELETE(l_hash_hex_str);
                } else{
                    json_object_put(l_jobj_return);
                    dap_json_rpc_error_add(DAP_CHAIN_NET_JSON_RPC_CAN_NOT_SAVE_PUBLIC_KEY_IN_DATABASE,
                                           "Can't save NULL public key hash in database");
                    return DAP_CHAIN_NET_JSON_RPC_CAN_NOT_SAVE_PUBLIC_KEY_IN_DATABASE;
                }
                l_ret = DAP_CHAIN_NET_JSON_RPC_OK;
            } else if (strcmp(l_ca_str, "list") == 0 ) {
                char *l_gdb_group_str = dap_chain_net_get_gdb_group_acl(l_net);
                if (!l_gdb_group_str) {
                    dap_json_rpc_error_add(DAP_CHAIN_NET_JSON_RPC_DATABASE_ACL_GROUP_NOT_DEFINED_FOR_THIS_NETWORK_CA_LIST,
                                           "Database ACL group not defined for this network");
                    return DAP_CHAIN_NET_JSON_RPC_DATABASE_ACL_GROUP_NOT_DEFINED_FOR_THIS_NETWORK_CA_LIST;
                }
                size_t l_objs_count;
                dap_global_db_obj_t *l_objs = dap_global_db_get_all_sync(l_gdb_group_str, &l_objs_count);
                DAP_DELETE(l_gdb_group_str);
                json_object *l_jobj_list_ca = json_object_new_array();
                if (!l_jobj_list_ca) {
                    json_object_put(l_jobj_return);
                    dap_json_rpc_allocation_error;
                    return DAP_JSON_RPC_ERR_CODE_MEMORY_ALLOCATED;
                }
                for (size_t i = 0; i < l_objs_count; i++) {
                    json_object *l_jobj_key = json_object_new_string(l_objs[i].key);
                    if (!l_jobj_key) {
                        json_object_put(l_jobj_list_ca);
                        json_object_put(l_jobj_return);
                        dap_json_rpc_allocation_error;
                        return DAP_JSON_RPC_ERR_CODE_MEMORY_ALLOCATED;
                    }
                }
                dap_global_db_objs_delete(l_objs, l_objs_count);
                if (json_object_array_length(l_jobj_list_ca) > 0) {
                    json_object_object_add(l_jobj_return, "ca_list", l_jobj_list_ca);
                } else {
                    json_object_put(l_jobj_list_ca);
                    json_object *l_jobj_str_ret = json_object_new_string("No entries found");
                    if (!l_jobj_list_ca) {
                        json_object_put(l_jobj_return);
                        dap_json_rpc_allocation_error;
                        return DAP_JSON_RPC_ERR_CODE_MEMORY_ALLOCATED;
                    }
                    json_object_object_add(l_jobj_return, "ca_list", l_jobj_str_ret);
                }
                l_ret = DAP_CHAIN_NET_JSON_RPC_OK;
            } else if (strcmp(l_ca_str, "del") == 0 ) {
                const char *l_hash_string = NULL;
                dap_cli_server_cmd_find_option_val(argv, arg_index, argc, "-hash", &l_hash_string);
                if (!l_hash_string) {
                    dap_json_rpc_error_add(DAP_CHAIN_NET_JSON_RPC_UNKNOWN_HASH_CA_DEL,
                                           "Format should be 'net ca del -hash <hash string>");
                    return DAP_CHAIN_NET_JSON_RPC_UNKNOWN_HASH_CA_DEL;
                }
                char *l_gdb_group_str = dap_chain_net_get_gdb_group_acl(l_net);
                if (!l_gdb_group_str) {
                    dap_json_rpc_error_add(DAP_CHAIN_NET_JSON_RPC_DATABASE_ACL_GROUP_NOT_DEFINED_FOR_THIS_NETWORK_CA_DEL,
                                           "Database ACL group not defined for this network");
                    return DAP_CHAIN_NET_JSON_RPC_DATABASE_ACL_GROUP_NOT_DEFINED_FOR_THIS_NETWORK_CA_DEL;
                }
                char *l_ret_msg_str = dap_strdup_printf("Certificate %s has been deleted.", l_hash_string);
                json_object *l_jobj_ret = json_object_new_string(l_ret_msg_str);
                DAP_DELETE(l_ret_msg_str);
                if (l_jobj_ret) {
                    json_object_put(l_jobj_return);
                    dap_json_rpc_allocation_error;
                    return DAP_JSON_RPC_ERR_CODE_MEMORY_ALLOCATED;
                }
                l_ret = dap_global_db_del_sync(l_gdb_group_str, l_hash_string);
                DAP_DELETE(l_gdb_group_str);
                if (l_ret) {
                    json_object_put(l_jobj_return);
                    dap_json_rpc_error_add(DAP_CHAIN_NET_JSON_RPC_CAN_NOT_FIND_CERT_CA_DEL,
                                           "Can't find certificate public key hash in database");
                    return DAP_CHAIN_NET_JSON_RPC_CAN_NOT_FIND_CERT_CA_DEL;
                }
                json_object_put(l_jobj_return);
                json_object_array_add(*reply, l_jobj_ret);
                return DAP_CHAIN_NET_JSON_RPC_OK;
            } else {
                dap_json_rpc_error_add(DAP_CHAIN_NET_JSON_RPC_INVALID_PARAMETER_COMMAND_CA,
                                       "Subcommand 'ca' requires one of parameter: add, list, del");
                return DAP_CHAIN_NET_JSON_RPC_INVALID_PARAMETER_COMMAND_CA;
            }
        } else if (l_ledger_str && !strcmp(l_ledger_str, "reload")) {
            int l_return_state = dap_chain_net_stop(l_net);
            sleep(1);   // wait to net going offline
            s_chain_net_ledger_cache_reload(l_net);
            if (l_return_state)
                dap_chain_net_start(l_net);
        } else if (l_list_str && !strcmp(l_list_str, "list")) {
            if (!l_net->pub.keys) {
                json_object_put(l_jobj_return);
                dap_json_rpc_error_add(DAP_CHAIN_NET_JSON_RPC_NO_POA_CERTS_FOUND_POA_CERTS,
                                       "No PoA certs found for this network");
                return DAP_CHAIN_NET_JSON_RPC_NO_POA_CERTS_FOUND_POA_CERTS;
            }
            json_object *l_jobj_pkeys = json_object_new_array();
            if (!l_jobj_pkeys) {
                json_object_put(l_jobj_return);
                dap_json_rpc_allocation_error;
                return DAP_JSON_RPC_ERR_CODE_MEMORY_ALLOCATED;
            }
            for (dap_list_t *it = l_net->pub.keys; it; it = it->next) {
                dap_hash_fast_t l_pkey_hash;
                char l_pkey_hash_str[DAP_CHAIN_HASH_FAST_STR_SIZE];
                dap_pkey_get_hash(it->data, &l_pkey_hash);
                dap_chain_hash_fast_to_str(&l_pkey_hash, l_pkey_hash_str, DAP_CHAIN_HASH_FAST_STR_SIZE);
                json_object *l_jobj_hash_key = json_object_new_string(l_pkey_hash_str);
                if (!l_jobj_hash_key) {
                    json_object_put(l_jobj_pkeys);
                    json_object_put(l_jobj_return);
                    dap_json_rpc_allocation_error;
                    return DAP_JSON_RPC_ERR_CODE_MEMORY_ALLOCATED;
                }
                json_object_array_add(l_jobj_pkeys, l_jobj_hash_key);
            }
            if (json_object_array_length(l_jobj_pkeys) > 0) {
                json_object_object_add(l_jobj_return, "poa_certs", l_jobj_pkeys);
            } else {
                json_object_put(l_jobj_pkeys);
                json_object *l_jobj_info = json_object_new_string("empty");
                if (!l_jobj_info) {
                    json_object_put(l_jobj_return);
                    dap_json_rpc_allocation_error;
                    return DAP_JSON_RPC_ERR_CODE_MEMORY_ALLOCATED;
                }
                json_object_object_add(l_jobj_pkeys, "poa_certs", l_jobj_info);
            }
            l_ret = DAP_CHAIN_NET_JSON_RPC_OK;
        } else {
            dap_json_rpc_error_add(DAP_CHAIN_NET_JSON_RPC_UNKNOWN_SUBCOMMANDS,
                                   "Command 'net' requires one of subcomands: sync, link, go, get, stats, ca, ledger");
            l_ret = DAP_CHAIN_NET_JSON_RPC_UNKNOWN_SUBCOMMANDS;
        }
    }
    if (l_jobj_return) {
        json_object_array_add(*reply, l_jobj_return);
    }
    return  l_ret;
}

/**
 * @brief remove_duplicates_in_chain_by_priority
 * remove duplicates default datum types in chain by priority
 * @param *l_chain_1 chain 1
 * @param *l_chain_2 chain 2
 * @return void
 */

static void remove_duplicates_in_chain_by_priority(dap_chain_t *l_chain_1, dap_chain_t *l_chain_2)
{
    dap_chain_t *l_chain_high_priority = (l_chain_1->load_priority > l_chain_2->load_priority) ? l_chain_2 : l_chain_1; //such distribution is made for correct operation with the same priority
    dap_chain_t *l_chain_low_priority = (l_chain_1->load_priority > l_chain_2->load_priority) ? l_chain_1 : l_chain_2; //...^...^...^...

    for (int i = 0; i < l_chain_high_priority->default_datum_types_count; i++)
    {
        for (int j = 0; j < l_chain_low_priority->default_datum_types_count; j++)
        {
            if (l_chain_high_priority->default_datum_types[i] == l_chain_low_priority->default_datum_types[j])
            {
                l_chain_low_priority->default_datum_types[j] = l_chain_low_priority->default_datum_types[l_chain_low_priority->default_datum_types_count - 1];
                --l_chain_low_priority->default_datum_types_count;
                --j;
            }
        }
    }
}

// for sequential loading chains
typedef struct list_priority_{
    uint16_t prior;
    char * chains_path;
} list_priority;

static int callback_compare_prioritity_list(dap_list_t *a_item1, dap_list_t *a_item2)
{
    list_priority   *l_item1 = a_item1->data,
                    *l_item2 = a_item2->data;
    if (!l_item1 || !l_item2) {
        log_it(L_CRITICAL, "Invalid arg");
        return 0;
    }
    return l_item1->prior == l_item2->prior ? 0 : l_item1->prior > l_item2->prior ? 1 : -1;
}

void s_main_timer_callback(void *a_arg)
{
    dap_chain_net_t *l_net = (dap_chain_net_t *)a_arg;
    dap_chain_net_pvt_t *l_net_pvt = PVT(l_net);
    if (l_net_pvt->state_target == NET_STATE_ONLINE &&
            l_net_pvt->state >= NET_STATE_LINKS_ESTABLISHED &&
            !s_link_manager_get_active_links_count(l_net)) // restart network
        dap_chain_net_start(l_net);
    dap_chain_net_balancer_prepare_list_links(l_net->pub.name,false);
}

/**
 * @brief dap_chain_net_deinit
 */
void dap_chain_net_deinit()
{
    dap_chain_net_item_t *l_current_item, *l_tmp;
    HASH_ITER(hh, s_net_ids, l_current_item, l_tmp)
        HASH_DELETE(hh2, s_net_ids, l_current_item);
    HASH_ITER(hh, s_net_items, l_current_item, l_tmp) {
        HASH_DEL(s_net_items, l_current_item);
        dap_chain_net_delete(l_current_item->chain_net);
        DAP_DELETE(l_current_item);
    }
    dap_chain_node_net_ban_list_deinit();
}

/**
 * @brief dap_chain_net_delete
 * free dap_chain_net_t * a_net object
 * @param a_net
 */
void dap_chain_net_delete(dap_chain_net_t *a_net)
{
    // Synchronously going to offline state
    PVT(a_net)->state = PVT(a_net)->state_target = NET_STATE_OFFLINE;
    s_net_states_proc(NULL, a_net);
    dap_chain_net_item_t *l_net_item;
    HASH_FIND(hh, s_net_items, a_net->pub.name, strlen(a_net->pub.name), l_net_item);
    if (l_net_item) {
        HASH_DEL(s_net_items, l_net_item);
        HASH_DELETE(hh2, s_net_ids, l_net_item);
        DAP_DELETE(l_net_item);
    }
    if (PVT(a_net)->main_timer)
        dap_interval_timer_delete(PVT(a_net)->main_timer);
    DAP_DEL_Z(PVT(a_net)->seed_nodes_ipv4);
    DAP_DEL_Z(PVT(a_net)->seed_nodes_ipv6);
    DAP_DEL_Z(PVT(a_net)->node_info);
    dap_ledger_purge(a_net->pub.ledger, true);
    dap_ledger_handle_free(a_net->pub.ledger);
    DAP_DELETE(a_net);
}

/**
 * @brief load network config settings from cellframe-node.cfg file
 *
 * @param a_net_name const char *: network name, for example "home21-network"
 * @param a_acl_idx currently 0
 * @return int
 */
int s_net_init(const char * a_net_name, uint16_t a_acl_idx)
{
    char *l_cfg_path = dap_strdup_printf("network/%s", a_net_name);
    dap_config_t *l_cfg = dap_config_open(l_cfg_path);
    if (!l_cfg) {
        log_it(L_ERROR,"Can't open default network config %s", l_cfg_path);
        DAP_DEL_Z(l_cfg_path);
        return -1;
    }
    DAP_DEL_Z(l_cfg_path);
    dap_chain_net_t * l_net = s_net_new(
                                        dap_config_get_item_str(l_cfg , "general" , "id" ),
                                        dap_config_get_item_str(l_cfg , "general" , "name" ),
                                        dap_config_get_item_str(l_cfg , "general" , "native_ticker"),
                                        dap_config_get_item_str(l_cfg , "general" , "node-role" )
                                       );
    if(!l_net) {
        log_it(L_ERROR,"Can't create l_net");
        dap_config_close(l_cfg);
        return -1;
    }
    // check nets with same IDs and names
    dap_chain_net_item_t *l_net_items_current = NULL, *l_net_items_tmp = NULL;
    HASH_ITER(hh, s_net_items, l_net_items_current, l_net_items_tmp) {
        if (l_net_items_current->net_id.uint64 == l_net->pub.id.uint64) {
            log_it(L_ERROR,"Can't create net %s, net %s has the same ID %"DAP_UINT64_FORMAT_U"", l_net->pub.name, l_net_items_current->name, l_net->pub.id.uint64);
            log_it(L_ERROR, "Please, fix your configs and restart node");
            dap_chain_net_delete(l_net);
            dap_config_close(l_cfg);
            return -2;
        }
        if (!strcmp(l_net_items_current->name, l_net->pub.name)) {
            log_it(L_ERROR,"Can't create l_net ID %"DAP_UINT64_FORMAT_U", net ID %"DAP_UINT64_FORMAT_U" has the same name %s", l_net->pub.id.uint64, l_net_items_current->net_id.uint64, l_net->pub.name);
            log_it(L_ERROR, "Please, fix your configs and restart node");
            dap_chain_net_delete(l_net);
            dap_config_close(l_cfg);
            return -3;
        }
    }
    l_net->pub.gdb_groups_prefix = dap_strdup(
                dap_config_get_item_str_default(l_cfg, "general", "gdb_groups_prefix",
                                                dap_config_get_item_str(l_cfg, "general", "name")));
    dap_chain_net_pvt_t *l_net_pvt = PVT(l_net);
    l_net_pvt->load_mode = true;
    l_net_pvt->acl_idx = a_acl_idx;
    // Bridged netwoks allowed to send transactions to
    uint16_t l_net_ids_count = 0;
    char **l_bridged_net_ids = dap_config_get_array_str(l_cfg, "general", "bridged_network_ids", &l_net_ids_count);
    for (uint16_t i = 0; i< l_net_ids_count; i++) {
        dap_chain_net_id_t l_id;
        if (dap_chain_net_id_parse(l_bridged_net_ids[i], &l_id) != 0)
            continue;
        l_net->pub.bridged_networks = dap_list_append(l_net->pub.bridged_networks, DAP_DUP(&l_id));
    }

    // Add network to the list
    dap_chain_net_item_t *l_net_item = DAP_NEW_Z( dap_chain_net_item_t);
    if (!l_net_item) {
        log_it(L_CRITICAL, "Memory allocation error");
        dap_chain_net_delete(l_net);
        dap_config_close(l_cfg);
        return -4;
    }
    snprintf(l_net_item->name,sizeof (l_net_item->name),"%s"
                 ,dap_config_get_item_str(l_cfg , "general" , "name" ));
    l_net_item->chain_net = l_net;
    l_net_item->net_id.uint64 = l_net->pub.id.uint64;
    HASH_ADD_STR(s_net_items, name, l_net_item);
    HASH_ADD(hh2, s_net_ids, net_id, sizeof(l_net_item->net_id), l_net_item);

    // Maximum number of prepared connections to other nodes
    l_net_pvt->max_links_count = dap_config_get_item_int16_default(l_cfg, "general", "max_links", 5);
    // Required number of active connections to other nodes
    l_net_pvt->required_links_count = dap_config_get_item_int16_default(l_cfg, "general", "require_links", 3);
    // Wait time before reconnect attempt with same link
    l_net_pvt->reconnect_delay = dap_config_get_item_int16_default(l_cfg, "general", "reconnect_delay", 10);

    uint16_t l_seed_nodes_addrs_len =0;
    char ** l_seed_nodes_addrs = dap_config_get_array_str( l_cfg , "general" ,"seed_nodes_addrs", &l_seed_nodes_addrs_len);
    uint16_t l_seed_nodes_ipv4_len = 0;
    char **l_seed_nodes_ipv4 = dap_config_get_array_str(l_cfg, "general", "seed_nodes_ipv4", &l_seed_nodes_ipv4_len);
    uint16_t l_seed_nodes_ipv6_len = 0;
    char **l_seed_nodes_ipv6 = dap_config_get_array_str(l_cfg, "general", "seed_nodes_ipv6", &l_seed_nodes_ipv6_len);
    uint16_t l_seed_nodes_hostnames_len = 0;
    char **l_seed_nodes_hostnames = dap_config_get_array_str(l_cfg, "general", "seed_nodes_hostnames", &l_seed_nodes_hostnames_len);
    uint16_t l_seed_nodes_port_len = 0;
    char **l_seed_nodes_port = dap_config_get_array_str(l_cfg, "general" ,"seed_nodes_port", &l_seed_nodes_port_len);
    uint16_t l_bootstrap_nodes_len = 0;
    char **l_bootstrap_nodes = dap_config_get_array_str(l_cfg, "general", "bootstrap_hostnames", &l_bootstrap_nodes_len);
    if (l_seed_nodes_port_len) {
        if ((l_seed_nodes_ipv4_len && l_seed_nodes_ipv4_len != l_seed_nodes_port_len) ||
                (l_seed_nodes_ipv6_len && l_seed_nodes_ipv6_len != l_seed_nodes_port_len) ||
                (l_seed_nodes_hostnames_len && l_seed_nodes_hostnames_len != l_seed_nodes_port_len)) {
            log_it (L_ERROR, "Configuration mistake for seed nodes");

        }
        l_net_pvt->seed_nodes_count = l_seed_nodes_port_len;
    } else {
        if (!l_bootstrap_nodes_len)
            log_it(L_WARNING, "Configuration for network %s doesn't contains any links", l_net->pub.name);
        l_net_pvt->seed_nodes_count = l_bootstrap_nodes_len;
    }
    log_it (L_DEBUG, "Read %u seed nodes params", l_net_pvt->seed_nodes_count);
    l_net_pvt->seed_nodes_ipv4 = DAP_NEW_SIZE(struct sockaddr_in, l_net_pvt->seed_nodes_count * sizeof(struct sockaddr_in));
    l_net_pvt->seed_nodes_ipv6 = DAP_NEW_SIZE(struct sockaddr_in6, l_net_pvt->seed_nodes_count * sizeof(struct sockaddr_in6));
    l_net_pvt->seed_nodes_addrs = DAP_NEW_SIZE(dap_stream_node_addr_t, l_net_pvt->seed_nodes_count * sizeof(dap_stream_node_addr_t));
    // Load seed nodes from cfg file
    for (uint16_t i = 0; i < l_net_pvt->seed_nodes_count; i++) {
        char *l_node_hostname = NULL;
        uint16_t l_node_port = 0;
        if (dap_chain_node_addr_from_str(l_net_pvt->seed_nodes_addrs + i, l_seed_nodes_addrs[i])) {
            log_it(L_ERROR,"Wrong address format, must be 0123::4567::89AB::CDEF");
            continue;
        }
        if (l_seed_nodes_port_len) {
            l_node_port = strtoul(l_seed_nodes_port[i], NULL, 10);
            if (l_seed_nodes_ipv4_len)
                inet_pton(AF_INET, l_seed_nodes_ipv4[i], &l_net_pvt->seed_nodes_ipv4[i].sin_addr);
            else if (l_seed_nodes_ipv6_len)
                inet_pton(AF_INET6, l_seed_nodes_ipv6[i], &l_net_pvt->seed_nodes_ipv6[i].sin6_addr);
            else if (l_seed_nodes_hostnames_len)
                l_node_hostname = l_seed_nodes_hostnames[i];
        } else if (l_bootstrap_nodes_len) {
            char *dummy;
            char *l_bootstrap_port_str = strtok_r(l_bootstrap_nodes[i], ":", &dummy);
            if (l_bootstrap_port_str)
                l_node_port = atoi(l_bootstrap_port_str);
            l_node_hostname = l_bootstrap_nodes[i];
        }
        if (!l_node_port)
            l_node_port = dap_config_get_item_uint16_default(g_config, "server", "listen_port_tcp", 8079);
        if (!l_node_port) {
            log_it(L_ERROR, "Can't find port for seed node #%hu", i);
            dap_chain_net_delete(l_net);
            dap_config_close(l_cfg);
            return -12;
        } else {
            l_net_pvt->seed_nodes_ipv4[i].sin_port = l_node_port;
            l_net_pvt->seed_nodes_ipv6[i].sin6_port = l_node_port;
        }
        if (l_node_hostname) {
            struct in_addr l_res = {};
            log_it(L_DEBUG, "Resolve %s hostname", l_node_hostname);
            // TODO add IPv6 support
            int l_ret_code = dap_net_resolve_host(l_node_hostname, AF_INET, (struct sockaddr *)&l_res);
            if (l_ret_code == 0) {
                log_it(L_NOTICE, "Resolved %s to %s (ipv4)", l_node_hostname, inet_ntoa(l_res));
                l_net_pvt->seed_nodes_ipv4[i].sin_addr = l_res;
            } else {
                log_it(L_ERROR, "%s", gai_strerror(l_ret_code));
                dap_chain_net_delete(l_net);
                dap_config_close(l_cfg);
                return -5;                  // TODO let resolve it later
            }
        }
    }
    dap_config_close(l_cfg);
    // randomize seed nodes list
    for (int j = l_net_pvt->seed_nodes_count - 1; j > 0; j--) {
        short n = dap_random_uint16() % j;
        struct sockaddr_in tmp = l_net_pvt->seed_nodes_ipv4[n];
        l_net_pvt->seed_nodes_ipv4[n] = l_net_pvt->seed_nodes_ipv4[j];
        l_net_pvt->seed_nodes_ipv4[j] = tmp;
    }

    /* *** Chains init by configs *** */
    char * l_chains_path = dap_strdup_printf("%s/network/%s", dap_config_path(), l_net->pub.name);
    DIR * l_chains_dir = opendir(l_chains_path);
    DAP_DEL_Z(l_chains_path);
    if (!l_chains_dir) {
        log_it(L_ERROR, "Can't find any chains for network %s", l_net->pub.name);
        dap_chain_net_delete(l_net);
        return -7;
    }
    // for sequential loading chains
    dap_list_t *l_prior_list = NULL;

    struct dirent * l_dir_entry;
    while ( (l_dir_entry = readdir(l_chains_dir) )!= NULL ){
        if (l_dir_entry->d_name[0]=='\0')
            continue;
        char *l_entry_name = dap_strdup(l_dir_entry->d_name);
        if (!l_entry_name) {
            log_it(L_CRITICAL, "Memory allocation error");
            dap_chain_net_delete(l_net);
            closedir(l_chains_dir);
            return -8;
        }
        if (strlen (l_entry_name) > 4 ){ // It has non zero name excluding file extension
            if ( strncmp (l_entry_name+ strlen(l_entry_name)-4,".cfg",4) == 0 ) { // its .cfg file
                l_entry_name [strlen(l_entry_name)-4] = 0;
                log_it(L_DEBUG,"Open chain config \"%s\"...",l_entry_name);
                l_chains_path = dap_strdup_printf("network/%s/%s",l_net->pub.name,l_entry_name);
                dap_config_t * l_cfg_new = dap_config_open(l_chains_path);
                if(l_cfg_new) {
                    list_priority *l_chain_prior = DAP_NEW_Z(list_priority);
                    if (!l_chain_prior) {
                        log_it(L_CRITICAL, "Memory allocation error");
                        DAP_DELETE(l_entry_name);
                        dap_config_close(l_cfg_new);
                        closedir(l_chains_dir);
                        dap_chain_net_delete(l_net);
                        return -9;
                    }
                    l_chain_prior->prior = dap_config_get_item_uint16_default(l_cfg_new, "chain", "load_priority", 100);
                    log_it(L_DEBUG, "Chain priority: %u", l_chain_prior->prior);
                    l_chain_prior->chains_path = l_chains_path;
                    // add chain to load list;
                    l_prior_list = dap_list_append(l_prior_list, l_chain_prior);
                    dap_config_close(l_cfg_new);
                }
            }
        }
        DAP_DELETE(l_entry_name);
    }
    closedir(l_chains_dir);

    // sort list with chains names by priority
    l_prior_list = dap_list_sort(l_prior_list, callback_compare_prioritity_list);

    // create and load chains params by priority
    dap_chain_t *l_chain;
    dap_list_t *l_list = l_prior_list;
    while(l_list){
        list_priority *l_chain_prior = l_list->data;
        // Create chain object
        l_chain = dap_chain_load_from_cfg(l_net->pub.name, l_net->pub.id, l_chain_prior->chains_path);
        if(l_chain)
            DL_APPEND(l_net->pub.chains, l_chain);
        else
            log_it(L_WARNING, "Can't process chain from config %s", l_chain_prior->chains_path);
        DAP_DELETE (l_chain_prior->chains_path);
        l_list = dap_list_next(l_list);
    }
    dap_list_free_full(l_prior_list, NULL);
    dap_chain_t *l_chain02;
    DL_FOREACH(l_net->pub.chains, l_chain){
        DL_FOREACH(l_net->pub.chains, l_chain02){
            if (l_chain != l_chain02){
                if (l_chain->id.uint64 == l_chain02->id.uint64) {
                    log_it(L_ERROR, "Your network %s has chains with duplicate ids: 0x%"DAP_UINT64_FORMAT_U", chain01: %s, chain02: %s", l_chain->net_name,
                                    l_chain->id.uint64, l_chain->name,l_chain02->name);
                    log_it(L_ERROR, "Please, fix your configs and restart node");
                    return -10;
                }
                if (!dap_strcmp(l_chain->name, l_chain02->name)) {
                    log_it(L_ERROR, "Your network %s has chains with duplicate names %s: chain01 id = 0x%"DAP_UINT64_FORMAT_U", chain02 id = 0x%"DAP_UINT64_FORMAT_U"",l_chain->net_name,
                           l_chain->name, l_chain->id.uint64, l_chain02->id.uint64);
                    log_it(L_ERROR, "Please, fix your configs and restart node");
                    return -11;
                }
                remove_duplicates_in_chain_by_priority(l_chain, l_chain02);
            }
        }
    }
    // LEDGER model
    uint16_t l_ledger_flags = 0;
    switch ( PVT( l_net )->node_role.enums ) {
    case NODE_ROLE_LIGHT:
        break;
    case NODE_ROLE_FULL:
        l_ledger_flags |= DAP_LEDGER_CHECK_LOCAL_DS;
        if (dap_config_get_item_bool_default(g_config, "ledger", "cache_enabled", false))
            l_ledger_flags |= DAP_LEDGER_CACHE_ENABLED;
    default:
        l_ledger_flags |= DAP_LEDGER_CHECK_CELLS_DS | DAP_LEDGER_CHECK_TOKEN_EMISSION;
    }
    // init LEDGER model
    l_net->pub.ledger = dap_ledger_create(l_net, l_ledger_flags);

    for (dap_chain_t *l_chain = l_net->pub.chains; l_chain; l_chain = l_chain->next) {
        if (!l_chain->callback_get_poa_certs)
            continue;
        l_net->pub.keys = l_chain->callback_get_poa_certs(l_chain, NULL, NULL);
        if (l_net->pub.keys)
            break;
    }
    if (!l_net->pub.keys)
        log_it(L_WARNING, "PoA certificates for net %s not found", l_net->pub.name);

    // Decrees initializing
    dap_chain_net_decree_init(l_net);

    return 0;
}

int s_net_load(dap_chain_net_t *a_net)
{
    dap_chain_net_t *l_net = a_net;

    dap_config_t *l_cfg = NULL;
    dap_string_t *l_cfg_path = dap_string_new("network/");
    dap_string_append(l_cfg_path,a_net->pub.name);

    if( !( l_cfg = dap_config_open ( l_cfg_path->str ) ) ) {
        log_it(L_ERROR,"Can't open default network config");
        dap_string_free(l_cfg_path,true);
        return -1;
    }

    dap_chain_net_pvt_t * l_net_pvt = PVT(l_net);

    // reload ledger cache at once
    if (s_chain_net_reload_ledger_cache_once(l_net)) {
        log_it(L_WARNING,"Start one time ledger cache reloading");
        dap_ledger_purge(l_net->pub.ledger, false);
        dap_chain_net_srv_stake_purge(l_net);
    } else
        dap_chain_net_srv_stake_load_cache(l_net);

    // load chains
    dap_chain_t *l_chain = l_net->pub.chains;
    while (l_chain) {
        l_net->pub.fee_value = uint256_0;
        l_net->pub.fee_addr = c_dap_chain_addr_blank;
        if (!dap_chain_load_all(l_chain)) {
            log_it (L_NOTICE, "Loaded chain files");
            if (DAP_CHAIN_PVT(l_chain)->need_reorder) {
                log_it(L_DAP, "Reordering chain files for chain %s", l_chain->name);
                if (l_chain->callback_atom_add_from_treshold)
                    while (l_chain->callback_atom_add_from_treshold(l_chain, NULL))
                        log_it(L_DEBUG, "Added atom from treshold");
                dap_chain_save_all(l_chain);
                DAP_CHAIN_PVT(l_chain)->need_reorder = false;
                if (l_chain->callback_purge) {
                    l_chain->callback_purge(l_chain);
                    dap_ledger_purge(l_net->pub.ledger, false);
                    l_net->pub.fee_value = uint256_0;
                    l_net->pub.fee_addr = c_dap_chain_addr_blank;
                    dap_chain_net_decree_purge(l_net);
                    dap_chain_load_all(l_chain);
                } else
                    log_it(L_WARNING, "No purge callback for chain %s, can't reload it with correct order", l_chain->name);
            }
        } else {
            dap_chain_save_all( l_chain );
            log_it (L_NOTICE, "Initialized chain files");
        }

        l_chain = l_chain->next;
    }
    // Process thresholds if any
    bool l_processed;
    do {
        l_processed = false;
        DL_FOREACH(l_net->pub.chains, l_chain) {
            if (l_chain->callback_atom_add_from_treshold) {
                while (l_chain->callback_atom_add_from_treshold(l_chain, NULL)) {
                    log_it(L_DEBUG, "Added atom from treshold");
                    l_processed = true;
                }
            }
        }
    } while (l_processed);

    // Do specific role actions post-chain created
    l_net_pvt->state_target = NET_STATE_OFFLINE;
    dap_chain_net_state_t l_target_state = NET_STATE_OFFLINE;
    l_net_pvt->only_static_links = false;
    switch ( l_net_pvt->node_role.enums ) {
        case NODE_ROLE_ROOT_MASTER:{
            // Set to process everything in datum pool
            dap_chain_t * l_chain = NULL;
            DL_FOREACH(l_net->pub.chains, l_chain)
                l_chain->is_datum_pool_proc = true;
            log_it(L_INFO,"Root master node role established");
        } // Master root includes root
        case NODE_ROLE_ROOT:{
            // Set to process only zerochain
            dap_chain_id_t l_chain_id = {{0}};
            dap_chain_t * l_chain = dap_chain_find_by_id(l_net->pub.id,l_chain_id);
            if (l_chain )
               l_chain->is_datum_pool_proc = true;
            l_net_pvt->only_static_links = true;
            log_it(L_INFO,"Root node role established");
        } break;
        case NODE_ROLE_CELL_MASTER:
        case NODE_ROLE_MASTER:{
            uint16_t l_proc_chains_count=0;
            char ** l_proc_chains = dap_config_get_array_str(l_cfg,"role-master" , "proc_chains", &l_proc_chains_count );
            for ( size_t i = 0; i< l_proc_chains_count ; i++) {
                dap_chain_id_t l_chain_id = {};
                if (dap_chain_id_parse(l_proc_chains[i], &l_chain_id) == 0) {
                    dap_chain_t * l_chain = dap_chain_find_by_id(l_net->pub.id, l_chain_id );
                    if (l_chain)
                        l_chain->is_datum_pool_proc = true;
                    else
                        log_it(L_WARNING, "Can't find chain id 0x%016" DAP_UINT64_FORMAT_X, l_chain_id.uint64);
                }
            }
            log_it(L_INFO,"Master node role established");
        } break;
        case NODE_ROLE_FULL:{
            log_it(L_INFO,"Full node role established");
        } break;
        case NODE_ROLE_LIGHT:
        default:
            log_it(L_INFO,"Light node role established");

    }
    if (!l_net_pvt->only_static_links)
        l_net_pvt->only_static_links = dap_config_get_item_bool_default(l_cfg, "general", "links_static_only", false);
    if (dap_config_get_item_bool_default(g_config ,"general", "auto_online", false))
    {
        dap_chain_net_balancer_prepare_list_links(l_net->pub.name,true);
        l_target_state = NET_STATE_ONLINE;
    }

    l_net_pvt->load_mode = false;

    l_net_pvt->balancer_http = !dap_config_get_item_bool_default(l_cfg, "general", "use_dns_links", false);

    // Init GlobalDB clusters for mempool, service and nodes (with aliases)
    char *l_gdb_groups_mask = NULL;
    DL_FOREACH(l_net->pub.chains, l_chain) {
        // Personal chain mempool cluster for each chain
        l_gdb_groups_mask = dap_strdup_printf("%s.chain-%s.mempool", l_net->pub.gdb_groups_prefix, l_chain->name);
        dap_global_db_cluster_t *l_cluster = dap_global_db_cluster_add(
                                                    dap_global_db_instance_get_default(),
                                                    l_net->pub.name, l_gdb_groups_mask,
                                                    DAP_CHAIN_NET_MEMPOOL_TTL, true,
                                                    DAP_GDB_MEMBER_ROLE_USER,
                                                    DAP_CLUSTER_ROLE_EMBEDDED);
        if (!l_cluster) {
            log_it(L_ERROR, "Can't initialize mempool cluster for network %s", l_net->pub.name);
            return -1;
        }
        dap_chain_net_add_poa_certs_to_cluster(l_net, l_cluster);
        DAP_DELETE(l_gdb_groups_mask);
        if (l_net->pub.chains == l_chain)
            l_net_pvt->mempool_clusters = l_cluster;
    }
    // Service orders cluster
    l_gdb_groups_mask = dap_strdup_printf("%s.service.orders", l_net->pub.gdb_groups_prefix);
    l_net_pvt->orders_cluster = dap_global_db_cluster_add(dap_global_db_instance_get_default(),
                                                          l_net->pub.name, l_gdb_groups_mask,
                                                          0, true,
                                                          DAP_GDB_MEMBER_ROLE_GUEST,
                                                          DAP_CLUSTER_ROLE_EMBEDDED);
    if (!l_net_pvt->orders_cluster) {
        log_it(L_ERROR, "Can't initialize orders cluster for network %s", l_net->pub.name);
        return -1;
    }
    dap_chain_net_add_poa_certs_to_cluster(l_net, l_net_pvt->orders_cluster);
    DAP_DELETE(l_gdb_groups_mask);
    // Nodes and its aliases cluster
    l_net->pub.gdb_nodes = dap_strdup_printf("%s.nodes",l_net->pub.gdb_groups_prefix);
    l_net->pub.gdb_nodes_aliases = dap_strdup_printf("%s.nodes.aliases",l_net->pub.gdb_groups_prefix);
    l_gdb_groups_mask = dap_strdup_printf("%s.nodes*", l_net->pub.gdb_groups_prefix);
    l_net_pvt->nodes_cluster = dap_global_db_cluster_add(dap_global_db_instance_get_default(),
                                                         l_net->pub.name, l_gdb_groups_mask,
                                                         0, true,
                                                         DAP_GDB_MEMBER_ROLE_GUEST,
                                                         DAP_CLUSTER_ROLE_EMBEDDED);
    if (!l_net_pvt->nodes_cluster) {
        log_it(L_ERROR, "Can't initialize nodes cluster for network %s", l_net->pub.name);
        return -1;
    }
    dap_chain_net_add_poa_certs_to_cluster(l_net, l_net_pvt->nodes_cluster);
    dap_chain_net_add_nodelist_notify_callback(l_net, s_nodelist_change_notify, l_net);
    DAP_DELETE(l_gdb_groups_mask);

    DL_FOREACH(l_net->pub.chains, l_chain)
        if (l_chain->callback_created)
            l_chain->callback_created(l_chain, l_cfg);

    l_net_pvt->node_info = dap_chain_node_info_read(l_net, &g_node_addr);
    if ( !l_net_pvt->node_info ) { // If not present - create it
        l_net_pvt->node_info = DAP_NEW_Z(dap_chain_node_info_t);
        if (!l_net_pvt->node_info) {
            log_it(L_CRITICAL, "Memory allocation error");
            dap_chain_net_delete(l_net);
            return -6;
        }
        l_net_pvt->node_info->hdr.address = g_node_addr;
        if (dap_config_get_item_bool_default(g_config, "server", "enabled", false)) {
            const char *l_ext_addr_v4 = dap_config_get_item_str_default(g_config, "server", "ext_address", NULL);
            const char *l_ext_addr_v6 = dap_config_get_item_str_default(g_config, "server", "ext_address6", NULL);
            uint16_t l_node_info_port = dap_config_get_item_uint16_default(g_config, "server", "ext_port_tcp",
                                        dap_config_get_item_uint16_default(g_config, "server", "listen_port_tcp", 8079));
            if (l_ext_addr_v4)
                inet_pton(AF_INET, l_ext_addr_v4, &l_net_pvt->node_info->hdr.ext_addr_v4);
            if (l_ext_addr_v6)
                inet_pton(AF_INET6, l_ext_addr_v6, &l_net_pvt->node_info->hdr.ext_addr_v6);
            l_net_pvt->node_info->hdr.ext_port = l_node_info_port;
        } else
            log_it(L_INFO, "Server is disabled, add only node address in nodelist");
    }

    log_it(L_NOTICE, "Net load information: node_addr " NODE_ADDR_FP_STR ", balancers links %u, cell_id 0x%016"DAP_UINT64_FORMAT_X,
           NODE_ADDR_FP_ARGS_S(g_node_addr),
           l_net_pvt->seed_nodes_count,
           l_net_pvt->node_info->hdr.cell_id.uint64);

    // TODO rework alias concept
    const char * l_node_addr_type = dap_config_get_item_str_default(l_cfg , "general", "node_addr_type", "auto");
    if (!dap_strcmp(l_node_addr_type, "static")) {
        const char *l_node_alias_str = dap_config_get_item_str_default(l_cfg, "general", "node-addr",
                                                                       dap_config_get_item_str(l_cfg, "general", "node-alias"));
        if (l_node_alias_str) {
            dap_stream_node_addr_t *l_alias_addr = dap_chain_node_alias_find(l_net, l_node_alias_str);
            if (!l_alias_addr)
                dap_chain_node_alias_register(l_net, l_node_alias_str, &g_node_addr);
        } else
            log_it(L_ERROR, "Can't read alias for node address from config");

    } else if (dap_strcmp(l_node_addr_type, "auto"))
        log_it(L_WARNING, "Unknown node address type will be defalted to 'auto'");

    uint32_t l_timeout = dap_config_get_item_uint32_default(g_config, "node_client", "timer_update_states", 600);
    PVT(l_net)->main_timer = dap_interval_timer_create(l_timeout * 1000, s_main_timer_callback, l_net);
    log_it(L_INFO, "Chain network \"%s\" initialized",l_net->pub.name);

    dap_config_close(l_cfg);

    if (l_target_state != l_net_pvt->state_target)
        dap_chain_net_state_go_to(l_net, l_target_state);

    return 0;
}

dap_global_db_cluster_t *dap_chain_net_get_mempool_cluster(dap_chain_t *a_chain)
{
    dap_return_val_if_fail(a_chain, NULL);
    dap_chain_net_t *l_net = dap_chain_net_by_id(a_chain->net_id);
    if (!l_net) {
        log_it(L_ERROR, "Invalid chain specified for mempool cluster search");
        return NULL;
    }
    dap_global_db_cluster_t *l_mempool = PVT(l_net)->mempool_clusters;
    dap_chain_t *l_chain;
    DL_FOREACH(l_net->pub.chains, l_chain) {
        if (l_chain == a_chain)
            return l_mempool;
        assert(l_mempool);
        l_mempool = l_mempool->next;
    }
    log_it(L_ERROR, "No mempool cluster found for chain specified");
    return NULL;
}

void dap_chain_add_mempool_notify_callback(dap_chain_t *a_chain, dap_store_obj_callback_notify_t a_callback, void *a_cb_arg)
{
    dap_global_db_cluster_add_notify_callback(dap_chain_net_get_mempool_cluster(a_chain), a_callback, a_cb_arg);
}

static void s_nodelist_change_notify(dap_store_obj_t *a_obj, void *a_arg)
{
    dap_chain_net_t *l_net = a_arg;
    dap_return_if_fail(a_obj->type == DAP_GLOBAL_DB_OPTYPE_ADD && !dap_strcmp(l_net->pub.gdb_nodes, a_obj->group));
    dap_chain_node_info_t *l_node_info = (dap_chain_node_info_t *)a_obj->value;
    assert(dap_chain_node_info_get_size(l_node_info) == a_obj->value_len);
    char l_node_ipv4_str[INET_ADDRSTRLEN]={ '\0' }, l_node_ipv6_str[INET6_ADDRSTRLEN]={ '\0' };
    inet_ntop(AF_INET, &l_node_info->hdr.ext_addr_v4, l_node_ipv4_str, INET_ADDRSTRLEN);
    inet_ntop(AF_INET6, &l_node_info->hdr.ext_addr_v6, l_node_ipv6_str, INET6_ADDRSTRLEN);
    char l_ts[128] = { '\0' };
    dap_gbd_time_to_str_rfc822(l_ts, sizeof(l_ts), a_obj->timestamp);

    log_it(L_MSG, "Add node "NODE_ADDR_FP_STR" ipv4 %s(ipv6 %s):%s at %s to network\n",
                             NODE_ADDR_FP_ARGS_S(l_node_info->hdr.address),
                             l_node_ipv4_str, dap_itoa(l_node_info->hdr.ext_port),
                             l_ts, l_net->pub.name);
}

void dap_chain_net_add_nodelist_notify_callback(dap_chain_net_t *a_net, dap_store_obj_callback_notify_t a_callback, void *a_cb_arg)
{
    dap_global_db_cluster_add_notify_callback(PVT(a_net)->nodes_cluster, a_callback, a_cb_arg);
}

void dap_chain_net_srv_order_add_notify_callback(dap_chain_net_t *a_net, dap_store_obj_callback_notify_t a_callback, void *a_cb_arg)
{
    dap_global_db_cluster_add_notify_callback(PVT(a_net)->orders_cluster, a_callback, a_cb_arg);
}

int dap_chain_net_add_poa_certs_to_cluster(dap_chain_net_t *a_net, dap_global_db_cluster_t *a_cluster)
{
    dap_return_val_if_fail(a_net && a_cluster, -1);
    for (dap_list_t *it = a_net->pub.keys; it; it = it->next) {
        dap_pkey_t *l_pkey = it->data;
        dap_stream_node_addr_t l_poa_addr = dap_stream_node_addr_from_pkey(l_pkey);
        dap_global_db_cluster_member_add(a_cluster, &l_poa_addr, DAP_GDB_MEMBER_ROLE_ROOT);
    }
    if (a_cluster->links_cluster->role == DAP_CLUSTER_ROLE_AUTONOMIC || a_cluster->links_cluster->role == DAP_CLUSTER_ROLE_ISOLATED) {
            dap_chain_node_addr_t l_poa_addr = {0xDDDD, 0000, 0000, 0000};
            dap_global_db_cluster_member_add(a_cluster, &l_poa_addr, DAP_GDB_MEMBER_ROLE_ROOT);
    }
    return 0;
}

bool dap_chain_net_add_validator_to_clusters(dap_chain_t *a_chain, dap_stream_node_addr_t *a_addr)
{
    bool l_ret = dap_global_db_cluster_member_add(
                dap_chain_net_get_mempool_cluster(a_chain), a_addr, DAP_GDB_MEMBER_ROLE_ROOT);
    return !l_ret ? false : dap_global_db_cluster_member_add(
                        PVT(dap_chain_net_by_id(a_chain->net_id))->orders_cluster, a_addr, DAP_GDB_MEMBER_ROLE_USER);
}

/**
 * @brief dap_chain_net_list
 * @return NULL if error
 */
dap_chain_net_t **dap_chain_net_list(uint16_t *a_size)
{
    if (!a_size)
        return NULL;
    *a_size = HASH_COUNT(s_net_items);
    if(*a_size){
        dap_chain_net_t **l_net_list = DAP_NEW_SIZE(dap_chain_net_t *, (*a_size) * sizeof(dap_chain_net_t *));
        if (!l_net_list) {
            log_it(L_CRITICAL, "Memory allocation error");
            return NULL;
        }
        dap_chain_net_item_t *l_current_item = NULL, *l_tmp = NULL;
        int i = 0;
        HASH_ITER(hh, s_net_items, l_current_item, l_tmp) {
            l_net_list[i++] = l_current_item->chain_net;
            if(i >= *a_size)
                break;
        }
        return l_net_list;
    } else {
        return NULL;
    }
}

/**
 * @brief dap_chain_net_by_name
 * @param a_name
 * @return
 */
dap_chain_net_t *dap_chain_net_by_name(const char *a_name)
{
    dap_chain_net_item_t *l_net_item = NULL;
    if (a_name)
        HASH_FIND(hh, s_net_items, a_name, strlen(a_name), l_net_item);
    return l_net_item ? l_net_item->chain_net : NULL;
}

/**
 * @brief dap_ledger_by_net_name
 * @param a_net_name
 * @return
 */
dap_ledger_t * dap_ledger_by_net_name( const char * a_net_name)
{
    dap_chain_net_t *l_net = dap_chain_net_by_name(a_net_name);
    return l_net ? l_net->pub.ledger : NULL;
}

/**
 * @brief dap_chain_net_by_id
 * @param a_id
 * @return
 */
dap_chain_net_t *dap_chain_net_by_id(dap_chain_net_id_t a_id)
{
    dap_chain_net_item_t *l_net_item = NULL;
    HASH_FIND(hh2, s_net_ids, &a_id, sizeof(a_id), l_net_item);
    return l_net_item ? l_net_item->chain_net : NULL;
}

/**
 * @brief dap_chain_net_by_id
 * @param a_id
 * @return
 */
uint16_t dap_chain_net_get_acl_idx(dap_chain_net_t *a_net)
{
    return a_net ? PVT(a_net)->acl_idx : (uint16_t)-1;
}

/**
 * @brief dap_chain_net_id_by_name
 * @param a_name
 * @return
 */
dap_chain_net_id_t dap_chain_net_id_by_name( const char * a_name)
{
    dap_chain_net_t *l_net = dap_chain_net_by_name( a_name );
    dap_chain_net_id_t l_ret = {0};
    if (l_net)
        l_ret.uint64 = l_net->pub.id.uint64;
    return l_ret;
}

/**
 * @brief dap_chain_net_get_chain_by_name
 * @param l_net
 * @param a_name
 * @return
 */
dap_chain_t * dap_chain_net_get_chain_by_name( dap_chain_net_t * l_net, const char * a_name)
{
   dap_chain_t * l_chain;
   DL_FOREACH(l_net->pub.chains, l_chain){
        if(dap_strcmp(l_chain->name, a_name) == 0)
            return  l_chain;
   }
   return NULL;
}

/**
 * @brief dap_chain_net_get_chain_by_id
 * @param l_net
 * @param a_name
 * @return
 */
dap_chain_t *dap_chain_net_get_chain_by_id(dap_chain_net_t *l_net, dap_chain_id_t a_chain_id)
{
   dap_chain_t *l_chain;
   DL_FOREACH(l_net->pub.chains, l_chain)
        if (l_chain->id.uint64 == a_chain_id.uint64)
            return l_chain;
   return NULL;
}

/**
 * @brief dap_chain_net_get_chain_by_chain_type
 * @param a_datum_type
 * @return
 */
dap_chain_t *dap_chain_net_get_chain_by_chain_type(dap_chain_net_t *a_net, dap_chain_type_t a_datum_type)
{
    if (!a_net)
        return NULL;

    dap_chain_t *l_chain = dap_chain_net_get_default_chain_by_chain_type(a_net, a_datum_type);
    if (l_chain)
        return l_chain;

    DL_FOREACH(a_net->pub.chains, l_chain) {
        for(int i = 0; i < l_chain->datum_types_count; i++) {
            dap_chain_type_t l_datum_type = l_chain->datum_types[i];
            if(l_datum_type == a_datum_type)
                return l_chain;
        }
    }
    return NULL;
}

/**
 * @brief dap_chain_net_get_default_chain_by_chain_type
 * @param a_datum_type
 * @return
 */
dap_chain_t * dap_chain_net_get_default_chain_by_chain_type(dap_chain_net_t *a_net, dap_chain_type_t a_datum_type)
{
    dap_chain_t * l_chain;

    if (!a_net)
        return NULL;

    DL_FOREACH(a_net->pub.chains, l_chain)
    {
        for(int i = 0; i < l_chain->default_datum_types_count; i++) {
            if(l_chain->default_datum_types[i] == a_datum_type)
                return l_chain;
        }
    }
    return NULL;
}

/**
 * @brief dap_chain_net_get_gdb_group_mempool_by_chain_type
 * @param a_datum_type
 * @return
 */
char * dap_chain_net_get_gdb_group_mempool_by_chain_type(dap_chain_net_t *a_net, dap_chain_type_t a_datum_type)
{
    dap_chain_t *l_chain;
    if (!a_net)
        return NULL;
    DL_FOREACH(a_net->pub.chains, l_chain)
    {
        for(int i = 0; i < l_chain->datum_types_count; i++) {
            if(l_chain->datum_types[i] == a_datum_type)
                return dap_chain_net_get_gdb_group_mempool_new(l_chain);
        }
    }
    return NULL;
}

/**
 * @brief dap_chain_net_get_state
 * @param l_net
 * @return
 */
dap_chain_net_state_t dap_chain_net_get_state (dap_chain_net_t * l_net)
{
    return PVT(l_net)->state;
}

/**
 * @brief dap_chain_net_set_state
 * @param l_net
 * @param a_state
 */
void dap_chain_net_set_state(dap_chain_net_t *l_net, dap_chain_net_state_t a_state)
{
    assert(l_net);
    log_it(L_DEBUG,"%s set state %s", l_net->pub.name, dap_chain_net_state_to_str(a_state));
    if(a_state == PVT(l_net)->state){
        return;
    }
    PVT(l_net)->state = a_state;
    dap_proc_thread_callback_add(NULL, s_net_states_proc, l_net);
}

dap_chain_cell_id_t * dap_chain_net_get_cur_cell( dap_chain_net_t * l_net)
{
    return  PVT(l_net)->node_info ? &PVT(l_net)->node_info->hdr.cell_id: 0;
}

/**
 * Get remote nodes list (list of dap_chain_node_addr_t struct)
 */
dap_list_t* dap_chain_net_get_node_list(dap_chain_net_t *l_net)
{
    dap_list_t *l_node_list = NULL;

    // get nodes list from global_db
    dap_global_db_obj_t *l_objs = NULL;
    size_t l_nodes_count = 0;
    // read all node
    l_objs = dap_global_db_get_all_sync(l_net->pub.gdb_nodes, &l_nodes_count);
    if(!l_nodes_count || !l_objs)
        return l_node_list;
    for(size_t i = 0; i < l_nodes_count; i++) {
        dap_chain_node_info_t *l_node_info = (dap_chain_node_info_t *) l_objs[i].value;
        dap_chain_node_addr_t *l_address = DAP_NEW(dap_chain_node_addr_t);
        if (!l_address) {
        log_it(L_CRITICAL, "Memory allocation error");
            return NULL;
        }
        l_address->uint64 = l_node_info->hdr.address.uint64;
        l_node_list = dap_list_append(l_node_list, l_address);
    }
    dap_global_db_objs_delete(l_objs, l_nodes_count);
    return l_node_list;
}

/**
 * Get nodes list from config file (list of dap_chain_node_addr_t struct)
 */
dap_list_t* dap_chain_net_get_node_list_cfg(dap_chain_net_t * a_net)
{
    dap_list_t *l_node_list = NULL;
    dap_chain_net_pvt_t *l_pvt_net = PVT(a_net);
    for (size_t i = 0; i < l_pvt_net->seed_nodes_count; i++)
        l_node_list = dap_list_append(l_node_list, &l_pvt_net->seed_nodes_ipv4[i]);
    return l_node_list;
}

/**
 * @brief dap_chain_net_set_flag_sync_from_zero
 * @param a_net
 * @param a_flag_sync_from_zero
 */
void dap_chain_net_set_flag_sync_from_zero(dap_chain_net_t * a_net, bool a_flag_sync_from_zero)
{
    if( a_flag_sync_from_zero)
        PVT(a_net)->flags |= F_DAP_CHAIN_NET_SYNC_FROM_ZERO;
    else
        PVT(a_net)->flags ^= F_DAP_CHAIN_NET_SYNC_FROM_ZERO;
}

/**
 * @brief dap_chain_net_get_flag_sync_from_zero
 * @param a_net
 * @return
 */
bool dap_chain_net_get_flag_sync_from_zero( dap_chain_net_t * a_net)
{
    return PVT(a_net)->flags &F_DAP_CHAIN_NET_SYNC_FROM_ZERO ;
}

void dap_chain_net_proc_mempool(dap_chain_net_t *a_net)
{
    dap_chain_t *l_chain;
    DL_FOREACH(a_net->pub.chains, l_chain)
        dap_chain_node_mempool_process_all(l_chain, true);
}

/**
 * @brief dap_chain_net_verify_datum_for_add
 * process datum verification process. Can be:
 *   if DAP_CHAIN_DATUM_TX, called dap_ledger_tx_add_check
 *   if DAP_CHAIN_DATUM_TOKEN_DECL, called dap_ledger_token_decl_add_check
 *   if DAP_CHAIN_DATUM_TOKEN_EMISSION, called dap_ledger_token_emission_add_check
 *   if DAP_CHAIN_DATUM_DECREE
 * @param a_net
 * @param a_datum
 * @return
 */
int dap_chain_net_verify_datum_for_add(dap_chain_t *a_chain, dap_chain_datum_t *a_datum, dap_hash_fast_t *a_datum_hash)
{
    if (!a_datum)
        return -10;
    if (!a_chain)
        return -11;
    dap_chain_net_t *l_net = dap_chain_net_by_id(a_chain->net_id);
    switch (a_datum->header.type_id) {
    case DAP_CHAIN_DATUM_TX:
        return dap_ledger_tx_add_check(l_net->pub.ledger, (dap_chain_datum_tx_t *)a_datum->data, a_datum->header.data_size, a_datum_hash);
    case DAP_CHAIN_DATUM_TOKEN_DECL:
        return dap_ledger_token_decl_add_check(l_net->pub.ledger, (dap_chain_datum_token_t *)a_datum->data, a_datum->header.data_size);
    case DAP_CHAIN_DATUM_TOKEN_EMISSION:
        return dap_ledger_token_emission_add_check(l_net->pub.ledger, a_datum->data, a_datum->header.data_size, a_datum_hash);
    case DAP_CHAIN_DATUM_DECREE:
        return dap_chain_net_decree_verify((dap_chain_datum_decree_t *)a_datum->data, l_net, a_datum->header.data_size, a_datum_hash);
    case DAP_CHAIN_DATUM_ANCHOR: {
        int l_result = dap_chain_net_anchor_verify((dap_chain_datum_anchor_t *)a_datum->data, a_datum->header.data_size);
        if (l_result)
            return l_result;
    }
    default:
        if (a_chain->callback_datum_find_by_hash &&
                a_chain->callback_datum_find_by_hash(a_chain, a_datum_hash, NULL, NULL))
            return -1;
    }
    return 0;
}

char *dap_chain_net_verify_datum_err_code_to_str(dap_chain_datum_t *a_datum, int a_code){
    switch (a_datum->header.type_id) {
    case DAP_CHAIN_DATUM_TX:
        return dap_ledger_tx_check_err_str(a_code);
    case DAP_CHAIN_DATUM_TOKEN_DECL:
        return dap_ledger_token_decl_add_err_code_to_str(a_code);
    case DAP_CHAIN_DATUM_TOKEN_EMISSION:
        return dap_ledger_token_emission_err_code_to_str(a_code);
    default:
        return !a_code ? "DAP_CHAIN_DATUM_VERIFY_OK" : dap_itoa(a_code);

    }
}

/**
 * @brief check certificate access list, written in chain config
 *
 * @param a_net - network object
 * @param a_pkey_hash - certificate hash
 * @return true
 * @return false
 */
static bool s_net_check_acl(dap_chain_net_t *a_net, dap_chain_hash_fast_t *a_pkey_hash)
{
    const char l_path[] = "network/";
    char l_cfg_path[strlen(a_net->pub.name) + strlen(l_path) + 1];
    dap_snprintf(l_cfg_path, sizeof(l_cfg_path), "%s%s", l_path, a_net->pub.name);
    dap_config_t *l_cfg = dap_config_open(l_cfg_path);
    const char *l_auth_type = dap_config_get_item_str(l_cfg, "auth", "type");
    bool l_authorized = true;
    if (l_auth_type && !strcmp(l_auth_type, "ca")) {
        if (dap_hash_fast_is_blank(a_pkey_hash)) {
            return false;
        }
        l_authorized = false;
        char l_auth_hash_str[DAP_CHAIN_HASH_FAST_STR_SIZE];
        dap_chain_hash_fast_to_str(a_pkey_hash, l_auth_hash_str, sizeof(l_auth_hash_str));
        uint16_t l_acl_list_len = 0;
        char **l_acl_list = dap_config_get_array_str(l_cfg, "auth", "acl_accept_ca_list", &l_acl_list_len);
        for (uint16_t i = 0; i < l_acl_list_len; i++) {
            if (!strcmp(l_acl_list[i], l_auth_hash_str)) {
                l_authorized = true;
                break;
            }
        }
        if (!l_authorized) {
            const char *l_acl_gdb = dap_config_get_item_str(l_cfg, "auth", "acl_accept_ca_gdb");
            if (l_acl_gdb) {
                size_t l_objs_count;
                dap_global_db_obj_t *l_objs = dap_global_db_get_all_sync(l_acl_gdb, &l_objs_count);
                for (size_t i = 0; i < l_objs_count; i++) {
                    if (!strcmp(l_objs[i].key, l_auth_hash_str)) {
                        l_authorized = true;
                        break;
                    }
                }
                dap_global_db_objs_delete(l_objs, l_objs_count);
            }
        }
        if (!l_authorized) {
            const char *l_acl_chains = dap_config_get_item_str(l_cfg, "auth", "acl_accept_ca_chains");
            if (l_acl_chains && !strcmp(l_acl_chains, "all")) {
                dap_list_t *l_certs = dap_cert_get_all_mem();
                for (dap_list_t *l_tmp = l_certs; l_tmp && !l_authorized; l_tmp = dap_list_next(l_tmp)) {
                    dap_cert_t *l_cert = (dap_cert_t *)l_tmp->data;
                    size_t l_pkey_size;
                    uint8_t *l_pkey_ser = dap_enc_key_serialize_pub_key(l_cert->enc_key, &l_pkey_size);
                    dap_chain_hash_fast_t l_cert_hash;
                    dap_hash_fast(l_pkey_ser, l_pkey_size, &l_cert_hash);
                    if (!memcmp(&l_cert_hash, a_pkey_hash, sizeof(dap_chain_hash_fast_t))) {
                        l_authorized = true;
                    }
                    DAP_DELETE(l_pkey_ser);
                }
            }
        }
    }
    dap_config_close(l_cfg);
    return l_authorized;
}

/**
 * @brief s_acl_callback function. Usually called from enc_http_proc
 * set acl (l_enc_key_ks->acl_list) from acl_accept_ca_list, acl_accept_ca_gdb chain config parameters in [auth] section
 * @param a_pkey_hash dap_chain_hash_fast_t hash object
 * @return uint8_t*
 */
static uint8_t *s_net_set_acl(dap_chain_hash_fast_t *a_pkey_hash)
{
    uint16_t l_net_count;
    dap_chain_net_t **l_net_list = dap_chain_net_list(&l_net_count);
    if (l_net_count && l_net_list) {
        uint8_t *l_ret = DAP_NEW_SIZE(uint8_t, l_net_count);
        if (!l_ret) {
            log_it(L_CRITICAL, "Memory allocation error");
            DAP_DELETE(l_net_list);
            return NULL;
        }
        for (uint16_t i = 0; i < l_net_count; i++) {
            l_ret[i] = s_net_check_acl(l_net_list[i], a_pkey_hash);
        }
        DAP_DELETE(l_net_list);
        return l_ret;
    }
    if (l_net_list)
        DAP_DELETE(l_net_list);
    return NULL;
}

/**
 * @brief dap_chain_datum_list
 * Get datum list by filter
 * @param a_net
 * @param a_chain  if NULL, then for all chains
 * @param a_filter_func
 * @param a_filter_func_param
 */
dap_list_t* dap_chain_datum_list(dap_chain_net_t *a_net, dap_chain_t *a_chain, dap_chain_datum_filter_func_t *a_filter_func, void *a_filter_func_param)
{
    dap_list_t *l_list = NULL;
    if (!a_net)
        return NULL;
    dap_chain_t *l_chain_cur = a_chain ? a_chain : a_net->pub.chains;
    size_t l_sz;

    while(l_chain_cur) {
        // Use chain only for selected net and with callback_atom_get_datums
        if (l_chain_cur->callback_atom_get_datums)
        {
            dap_chain_cell_t *l_cell = l_chain_cur->cells;
            size_t l_atom_size = 0;
            dap_chain_atom_iter_t *l_atom_iter = l_chain_cur->callback_atom_iter_create(l_chain_cur, l_cell->id, 0);
            dap_chain_atom_ptr_t l_atom = l_chain_cur->callback_atom_iter_get_first(l_atom_iter, &l_atom_size);
            while(l_atom && l_atom_size)
            {
                size_t l_datums_count = 0;
                dap_chain_datum_t **l_datums = l_chain_cur->callback_atom_get_datums(l_atom, l_atom_size, &l_datums_count);
                dap_chain_datum_t *l_datum, *l_datum2;
                for(size_t l_datum_n = 0; l_datum_n < l_datums_count; l_datum_n++) {
                    if ( ! (l_datum = l_datums[l_datum_n]) )
                        continue;

                    if (a_filter_func && !a_filter_func(l_datum, l_chain_cur, a_filter_func_param))
                        continue;
                    /*
                    * Make a copy of the datum, copy is placed into the list,
                    * so don't forget to free whole list
                    */
                    l_sz = sizeof(dap_chain_datum_t) + l_datum->header.data_size + 16;
                    l_datum2 = DAP_NEW_Z_SIZE(dap_chain_datum_t, l_sz);
                    if (!l_datum2) {
                        log_it(L_ERROR, "Memory allocation in dap_chain_datum_list");
                        DAP_DEL_Z(l_datums);
                        dap_list_free(l_list);
                        return NULL;
                    }
                    memcpy(l_datum2, l_datum, l_sz);

                    /* Add new entry into the list */
                    l_list = dap_list_append(l_list, l_datum2);

                }
                DAP_DEL_Z(l_datums);
                // go to next transaction
                l_atom = l_chain_cur->callback_atom_iter_get_next(l_atom_iter, &l_atom_size);
            }
            l_chain_cur->callback_atom_iter_delete(l_atom_iter);
        }
        // Only for one chain
        if(a_chain)
            break;
        // go to next chain
        l_chain_cur = l_chain_cur->next;
    }
    return l_list;
}

/**
 * @brief Add datum to the ledger or smth else
 * @param a_chain
 * @param a_datum
 * @param a_datum_size
 * @return
 */
int dap_chain_datum_add(dap_chain_t *a_chain, dap_chain_datum_t *a_datum, size_t a_datum_size, dap_hash_fast_t *a_datum_hash)
{
    size_t l_datum_data_size = a_datum->header.data_size;
    if (a_datum_size < l_datum_data_size + sizeof(a_datum->header)) {
        log_it(L_INFO,"Corrupted datum rejected: wrong size %zd not equal or less than datum size %zd",a_datum->header.data_size+ sizeof (a_datum->header),
               a_datum_size );
        return -101;
    }
    dap_ledger_t *l_ledger = dap_chain_net_by_id(a_chain->net_id)->pub.ledger;
    switch (a_datum->header.type_id) {
        case DAP_CHAIN_DATUM_DECREE: {
            dap_chain_datum_decree_t *l_decree = (dap_chain_datum_decree_t *)a_datum->data;
            size_t l_decree_size = dap_chain_datum_decree_get_size(l_decree);
            if (l_decree_size != l_datum_data_size) {
                log_it(L_WARNING, "Corrupted decree, datum size %zd is not equal to size of decree %zd", l_datum_data_size, l_decree_size);
                return -102;
            }
            return dap_chain_net_decree_load(l_decree, a_chain, a_datum_hash);
        }
        case DAP_CHAIN_DATUM_ANCHOR: {
            dap_chain_datum_anchor_t *l_anchor = (dap_chain_datum_anchor_t *)a_datum->data;
            size_t l_anchor_size = dap_chain_datum_anchor_get_size(l_anchor);
            if (l_anchor_size != l_datum_data_size) {
                log_it(L_WARNING, "Corrupted anchor, datum size %zd is not equal to size of anchor %zd", l_datum_data_size, l_anchor_size);
                return -102;
            }
            return dap_chain_net_anchor_load(l_anchor, a_chain);
        }
        case DAP_CHAIN_DATUM_TOKEN_DECL:
            return dap_ledger_token_load(l_ledger, a_datum->data, a_datum->header.data_size);

        case DAP_CHAIN_DATUM_TOKEN_EMISSION:
            return dap_ledger_token_emission_load(l_ledger, a_datum->data, a_datum->header.data_size, a_datum_hash);

        case DAP_CHAIN_DATUM_TX: {
            dap_chain_datum_tx_t *l_tx = (dap_chain_datum_tx_t *)a_datum->data;
            size_t l_tx_size = dap_chain_datum_tx_get_size(l_tx);
            if (l_tx_size != l_datum_data_size) {
                log_it(L_WARNING, "Corrupted trnsaction, datum size %zd is not equal to size of TX %zd", l_datum_data_size, l_tx_size);
                return -102;
            }
            return dap_ledger_tx_load(l_ledger, l_tx, a_datum_hash);
        }
        case DAP_CHAIN_DATUM_CA:
            return dap_cert_chain_file_save(a_datum, a_chain->net_name);

        case DAP_CHAIN_DATUM_SIGNER:
        case DAP_CHAIN_DATUM_CUSTOM:
            break;
        default:
            return -666;
    }
    return 0;
}

bool dap_chain_net_get_load_mode(dap_chain_net_t * a_net)
{
    return PVT(a_net)->load_mode;
}

int dap_chain_net_add_reward(dap_chain_net_t *a_net, uint256_t a_reward, uint64_t a_block_num)
{
    dap_return_val_if_fail(a_net, -1);
    if (PVT(a_net)->rewards && PVT(a_net)->rewards->block_number >= a_block_num) {
        log_it(L_ERROR, "Can't add retrospective reward for block");
        return -2;
    }
    struct block_reward *l_new_reward = DAP_NEW_Z(struct block_reward);
    if (!l_new_reward) {
        log_it(L_CRITICAL, "Out of memory");
        return -3;
    }
    l_new_reward->block_number = a_block_num;
    l_new_reward->reward = a_reward;
    // Place new reward at begining
    DL_PREPEND(PVT(a_net)->rewards, l_new_reward);
    return 0;
}

uint256_t dap_chain_net_get_reward(dap_chain_net_t *a_net, uint64_t a_block_num)
{
    struct block_reward *l_reward;
    DL_FOREACH(PVT(a_net)->rewards, l_reward) {
        if (l_reward->block_number <= a_block_num)
            return l_reward->reward;
    }
    return uint256_0;
}

void dap_chain_net_announce_addrs() {
    if(!HASH_COUNT(s_net_items)){
        log_it(L_ERROR, "Can't find any nets");
        return;
    }
    dap_chain_net_item_t *l_net_item = NULL, *l_tmp = NULL;
    HASH_ITER(hh, s_net_items, l_net_item, l_tmp) {
        dap_chain_net_pvt_t *l_net_pvt = PVT(l_net_item->chain_net);
        if (l_net_pvt->node_info->hdr.ext_port &&
                (l_net_pvt->node_info->hdr.ext_addr_v4.s_addr != INADDR_ANY
                 || memcmp(&l_net_pvt->node_info->hdr.ext_addr_v6, &in6addr_any, sizeof(struct in6_addr))))
        {
            dap_chain_net_node_list_request(l_net_item->chain_net, l_net_pvt->node_info, false);
            char l_node_addr_str[INET_ADDRSTRLEN] = { '\0' };
            inet_ntop(AF_INET, &l_net_pvt->node_info->hdr.ext_addr_v4, l_node_addr_str, INET_ADDRSTRLEN);
            log_it(L_MSG, "Announce our node address "NODE_ADDR_FP_STR" < %s:%u > in net %s",
                   NODE_ADDR_FP_ARGS_S(g_node_addr), l_node_addr_str, l_net_pvt->node_info->hdr.ext_port, l_net_item->name);
        }
    }
}

int dap_chain_net_link_manager_init()
{
    return dap_link_manager_init(&s_link_manager_callbacks);
}

dap_link_t *s_link_manager_get_net_info(dap_stream_node_addr_t *a_node_addr)
{
// sanity check
    dap_return_val_if_pass(!a_node_addr, NULL);
// preparing
    char *l_key = dap_chain_node_addr_to_hash_str(a_node_addr);
    if (!l_key)
        return NULL;
    dap_chain_net_item_t *l_net_item = NULL, *l_tmp = NULL;
    dap_store_obj_t *l_obj = NULL;
    HASH_ITER(hh, s_net_items, l_net_item, l_tmp) {
        l_obj = dap_global_db_get_raw_sync(l_net_item->chain_net->pub.gdb_nodes, l_key);
        if (l_obj)
            break;
    }
    if (!l_obj) {
        DAP_DELETE(l_key);
        return NULL;
    }
    // get nodes list from global_db
    dap_link_t *l_ret = DAP_NEW_Z(dap_link_t);
    if (!l_ret) {
        log_it(L_CRITICAL, "Memory allocation error");
        dap_store_obj_free(l_obj, 1);
        DAP_DELETE(l_key);
        return NULL;
    }
    dap_chain_node_info_t *l_node_info = (dap_chain_node_info_t *)(l_obj->value);
    if(l_node_info->hdr.ext_addr_v4.s_addr){
        struct sockaddr_in sa4 = { .sin_family = AF_INET, .sin_addr = l_node_info->hdr.ext_addr_v4 };
        inet_ntop(AF_INET, &(((struct sockaddr_in *) &sa4)->sin_addr), l_ret->host_addr_str, INET_ADDRSTRLEN);
    } else {
        struct sockaddr_in6 sa6 = { .sin6_family = AF_INET6, .sin6_addr = l_node_info->hdr.ext_addr_v6 };
        inet_ntop(AF_INET6, &(((struct sockaddr_in6 *) &sa6)->sin6_addr), l_ret->host_addr_str, INET6_ADDRSTRLEN);
    }
    l_ret->host_port = l_node_info->hdr.ext_port;
    if(!strlen(l_ret->host_addr_str) || !strcmp(l_ret->host_addr_str, "::") || !l_node_info->hdr.ext_port) {
        log_it(L_WARNING, "Undefined address of node client");
        DAP_DEL_Z(l_ret);  // l_ret seted NULL, and after return
    }
    dap_store_obj_free(l_obj, 1);
    DAP_DELETE(l_key);
    return l_ret;
}<|MERGE_RESOLUTION|>--- conflicted
+++ resolved
@@ -119,12 +119,9 @@
 #include "dap_chain_node_net_ban_list.h"
 #include "dap_chain_cs_esbocs.h"
 #include "dap_chain_net_voting.h"
-<<<<<<< HEAD
 #include "dap_global_db_cluster.h"
 #include "dap_link_manager.h"
-=======
 #include "dap_stream_cluster.h"
->>>>>>> 520e7c6d
 
 #include <stdio.h>
 #include <sys/types.h>
@@ -1359,7 +1356,7 @@
     json_object_object_add(l_jobj_ret, "current_addr", l_jobj_cur_node_addr);
     if (PVT(a_net)->state != NET_STATE_OFFLINE) {
         json_object *l_jobj_links = json_object_new_object();
-        json_object *l_jobj_active_links = json_object_new_uint64(s_net_get_active_links_count(a_net));
+        json_object *l_jobj_active_links = json_object_new_uint64(HASH_COUNT(PVT(a_net)->net_links));  // need adopt to link manager
         json_object *l_jobj_total_links = json_object_new_uint64(HASH_COUNT(PVT(a_net)->net_links));
         if (!l_jobj_links || !l_jobj_active_links || !l_jobj_total_links) {
             json_object_put(l_jobj_ret);
