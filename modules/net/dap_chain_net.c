--- conflicted
+++ resolved
@@ -411,149 +411,6 @@
     return l_link_node_info;
 }
 
-<<<<<<< HEAD
-void dap_chain_net_add_cluster_link(dap_chain_net_t *a_net, dap_stream_node_addr_t *a_node_addr)
-{
-    dap_return_if_fail(a_net && a_node_addr);
-    dap_cluster_t *l_links_cluster = dap_cluster_by_mnemonim(a_net->pub.name);
-    if (l_links_cluster)
-        dap_cluster_member_add(l_links_cluster, a_node_addr, 0, NULL);
-    else
-        log_it(L_ERROR, "Not found links cluster for net %s", a_net->pub.name);
-}
-
-/**
- * @brief Check if the current link is already present or not
- *
- * @param a_net Network
- * @param a_link_node_info Node info
- */
-static struct net_link *s_net_link_find(dap_chain_net_t *a_net, dap_chain_node_info_t *a_link_node_info)
-{
-    uint64_t l_addr = a_link_node_info->hdr.ext_addr_v4.s_addr;
-    struct net_link *l_present;
-    pthread_mutex_lock(&PVT(a_net)->uplinks_mutex);
-    HASH_FIND(hh, PVT(a_net)->net_links, &l_addr, sizeof(l_addr), l_present);
-    pthread_mutex_unlock(&PVT(a_net)->uplinks_mutex);
-    return l_present;
-}
-
-static int s_net_link_add(dap_chain_net_t *a_net, dap_chain_node_info_t *a_link_node_info)
-{
-    if (!a_link_node_info)
-        return -1;
-    dap_chain_net_pvt_t *l_pvt_net = PVT(a_net);
-    pthread_mutex_lock(&l_pvt_net->uplinks_mutex);
-    if (HASH_COUNT(l_pvt_net->net_links) >= PVT(a_net)->max_links_count) {
-        pthread_mutex_unlock(&l_pvt_net->uplinks_mutex);
-        return 1;
-    }
-    uint64_t l_own_addr = dap_chain_net_get_cur_addr_int(a_net);
-    if (a_link_node_info->hdr.address.uint64 == l_own_addr) {
-        pthread_mutex_unlock(&l_pvt_net->uplinks_mutex);
-        return -2;
-    }
-    uint64_t l_addr = a_link_node_info->hdr.ext_addr_v4.s_addr;
-    struct net_link *l_new_link;
-    HASH_FIND(hh, l_pvt_net->net_links, &l_addr, sizeof(l_addr), l_new_link);
-    if (l_new_link) {
-        pthread_mutex_unlock(&l_pvt_net->uplinks_mutex);
-        return -3;
-    }
-    l_new_link = DAP_NEW_Z(struct net_link);
-    if (!l_new_link) {
-        log_it(L_CRITICAL, "Memory allocation error");
-        pthread_mutex_unlock(&PVT(a_net)->uplinks_mutex);
-        return -4;
-    }
-    l_new_link->link_info = DAP_DUP(a_link_node_info);
-    l_new_link->uplink_ip = a_link_node_info->hdr.ext_addr_v4.s_addr;
-    HASH_ADD(hh, l_pvt_net->net_links, uplink_ip, sizeof(l_new_link->uplink_ip), l_new_link);
-    pthread_mutex_unlock(&l_pvt_net->uplinks_mutex);
-    return 0;
-}
-
-static void s_net_link_remove(dap_chain_net_pvt_t *a_net_pvt, dap_chain_node_client_t *a_link, bool a_rebase)
-{
-    struct net_link *l_link = NULL, *l_link_tmp = NULL, *l_link_found = NULL;
-    HASH_ITER(hh, a_net_pvt->net_links, l_link, l_link_tmp) {
-        if (l_link->link == a_link) {
-            l_link_found = l_link;
-            break;
-        }
-    }
-    if (!l_link_found) {
-        log_it(L_WARNING, "Can't find link %p to remove it from links HT", a_link);
-        return;
-    }
-    HASH_DEL(a_net_pvt->net_links, l_link_found);
-    if (l_link_found->delay_timer) {
-        dap_timerfd_delete_mt(l_link_found->delay_timer->worker, l_link_found->delay_timer->esocket_uuid);
-        l_link_found->delay_timer = NULL;
-    }
-    dap_chain_node_client_t *l_client = l_link_found->link;
-    a_net_pvt->links_queue = dap_list_remove_all(a_net_pvt->links_queue, l_client);
-    if (a_rebase) {
-        l_link_found->link = NULL;
-        // Add it to the list end
-        HASH_ADD(hh, a_net_pvt->net_links, uplink_ip, sizeof(l_link_found->uplink_ip), l_link_found);
-    } else {
-        DAP_DEL_Z(l_link_found->link_info);
-        DAP_DELETE(l_link_found);
-    }
-}
-
-static size_t s_net_get_active_links_count(dap_chain_net_t * a_net)
-{
-    int l_ret = 0;
-    struct net_link *l_link, *l_link_tmp;
-    HASH_ITER(hh, PVT(a_net)->net_links, l_link, l_link_tmp)
-        if (l_link->link)
-            l_ret++;
-    return l_ret;
-}
-
-static struct net_link *s_get_free_link(dap_chain_net_t *a_net)
-{
-    struct net_link *l_link, *l_link_tmp;
-    HASH_ITER(hh,  PVT(a_net)->net_links, l_link, l_link_tmp) {
-        if (l_link->link == NULL)  // We have a free prepared link
-            return l_link;
-    }
-    return NULL;
-}
-
-static bool s_net_link_callback_connect_delayed(void *a_arg)
-{
-    struct net_link *l_link = a_arg;
-    dap_chain_node_client_t *l_client = l_link->link;
-    log_it(L_MSG, "Connecting to link "NODE_ADDR_FP_STR" [%s]",
-           NODE_ADDR_FP_ARGS_S(l_client->info->hdr.address), inet_ntoa(l_client->info->hdr.ext_addr_v4));
-    dap_chain_node_client_connect(l_client, "CGEND");
-    l_link->delay_timer = NULL;
-    return false;
-}
-
-static bool s_net_link_start(dap_chain_net_t *a_net, struct net_link *a_link, uint16_t a_delay)
-{
-    assert(a_net && a_link);
-    dap_chain_node_info_t *l_link_info = a_link->link_info;
-    dap_chain_node_client_t *l_client = dap_chain_node_client_create(a_net, l_link_info, &s_node_link_callbacks, a_net);
-    if (l_client)
-        l_client->keep_connection = true;
-    else
-        return false;
-    a_link->link = l_client;
-    if (a_delay) {
-        a_link->delay_timer = dap_timerfd_start(a_delay * 1000, s_net_link_callback_connect_delayed, a_link);
-        return true;
-    }
-    log_it(L_MSG, "Connecting to link "NODE_ADDR_FP_STR" [%s]", NODE_ADDR_FP_ARGS_S(l_link_info->hdr.address), inet_ntoa(l_link_info->hdr.ext_addr_v4));
-    return dap_chain_node_client_connect(l_client, "CGEND");
-}
-
-=======
->>>>>>> 91ff4fe9
 /**
  * @brief s_fill_links_from_root_aliases
  * @param a_net
