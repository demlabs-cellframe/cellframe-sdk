--- conflicted
+++ resolved
@@ -577,18 +577,10 @@
     return 0;
 }
 
-json_object *s_net_sync_status(dap_chain_net_t *a_net) {
-// sanity check
+json_object *s_net_sync_status(dap_chain_net_t *a_net)
+{
+    // sanity check
     dap_return_val_if_pass(!a_net, NULL);
-<<<<<<< HEAD
-// func work
-    json_object *l_ret = json_object_new_object();
-    size_t
-        l_count_el = 0,
-        l_count_el_all = 0;
-=======
-    size_t l_count_atoms = 0;
->>>>>>> 6c61b51e
 
     json_object *l_jobj_chains_array = json_object_new_object();
     dap_chain_t *l_chain = NULL;
