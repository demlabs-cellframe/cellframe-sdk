--- conflicted
+++ resolved
@@ -39,62 +39,6 @@
     return l_client ? dap_chain_node_client_wait(l_client, NODE_CLIENT_STATE_ESTABLISHED, 5000) : -1;
 }
 
-<<<<<<< HEAD
-=======
-/*static uint64_t min_count_blocks_events(dap_global_db_obj_t * a_objs, size_t a_node_count, dap_chain_node_info_t **a_node_info_list, size_t a_count)
-{
-    uint64_t l_blocks_events = 0;
-    for (size_t i = 0; i < a_node_count; i++) {
-        dap_chain_node_info_t *l_node_cand = (dap_chain_node_info_t *)a_objs[i].value;
-        if (!l_node_cand) {
-            log_it(L_ERROR, "Invalid record, key %s", a_objs[i].key);
-            continue;
-        }
-        for (dap_list_t *node_i = a_node_info_list; node_i; node_i = node_i->next) {
-            if( !dap_strcmp(((dap_chain_node_info_t*)node_i->data)->ext_host, l_node_cand->ext_host) ) {
-                if (!l_blocks_events || l_blocks_events > l_node_cand->info.atoms_count)
-                    l_blocks_events = l_node_cand->info.atoms_count;
-                break;
-            }
-        }
-    }
-    return l_blocks_events;
-}
-
-dap_link_info_t *dap_link_manager_get_net_links_info_list(uint64_t a_net_id, size_t *a_count)
-{
-// sanity check
-    dap_managed_net_t *l_net = s_find_net_by_id(a_net_id);
-    dap_return_val_if_pass(!l_net, 0);
-// func work
-    size_t l_count = 0;
-    dap_link_info_t *l_ret = NULL;
-    dap_stream_node_addr_t *l_links_addrs = dap_cluster_get_all_members_addrs((dap_cluster_t *)l_net->link_clusters->data, &l_count);
-    if (!l_links_addrs || !l_count) {
-        return NULL;
-    }
-    DAP_NEW_Z_COUNT_RET_VAL(l_ret, dap_link_info_t, l_count, NULL, l_links_addrs);
-    pthread_rwlock_rdlock(&s_link_manager->links_lock);
-        for (int i = l_count - 1; i >= 0; --i) {
-            dap_link_t *l_link = NULL;
-            HASH_FIND(hh, s_link_manager->links, l_links_addrs + i, sizeof(l_links_addrs[i]), l_link);
-            if (!l_link || l_link->uplink.state != LINK_STATE_ESTABLISHED) {
-                --l_count;
-                continue;
-            }
-            dap_mempcpy(l_ret + i, &l_link->uplink.client->link_info, sizeof(dap_link_info_t));
-        }
-    pthread_rwlock_unlock(&s_link_manager->links_lock);
-    DAP_DELETE(l_links_addrs);
-    if (!l_count) {
-        DAP_DELETE(l_ret);
-        return NULL;
-    }
-    if (a_count)
-        *a_count = l_count;
-    return l_ret;
-}
-*/
 
 dap_link_info_t *s_get_links_info_list(dap_chain_net_t *a_net, size_t *a_count, bool a_external_call)
 {
@@ -140,7 +84,6 @@
     *a_count = l_count;
     return l_ret;
 }
->>>>>>> 31c9ca8d
 
 dap_chain_net_links_t *dap_chain_net_balancer_get_node(const char *a_net_name, uint16_t a_links_need)
 {
@@ -152,33 +95,19 @@
         return NULL;
     }
 // preparing
-<<<<<<< HEAD
     dap_list_t *l_nodes_list = dap_get_nodes_states_list_sort(l_net);
     if (!l_nodes_list) {
         log_it(L_ERROR, "There isn't any nodes in net %s", a_net_name);
         return NULL;
     }
-    size_t l_nodes_count = dap_min(s_max_links_responce_count, dap_min(dap_list_length(l_nodes_list), a_links_need));
+    size_t l_nodes_count = dap_min(s_max_links_response_count, dap_min(dap_list_length(l_nodes_list), a_links_need));
 // memory alloc
-    dap_chain_net_node_balancer_t *l_ret = DAP_NEW_Z_SIZE(dap_chain_net_node_balancer_t, sizeof(dap_chain_net_node_balancer_t) + l_nodes_count * sizeof(dap_link_info_t));
+    dap_chain_net_links_t *l_ret = DAP_NEW_Z_SIZE(dap_chain_net_links_t, sizeof(dap_chain_net_links_t) + l_nodes_count * sizeof(dap_link_info_t));
     if (!l_ret) {
         log_it(L_ERROR, "%s", g_error_memory_alloc);
         dap_list_free_full(l_nodes_list, NULL);
         return NULL;
     }
-=======
-    size_t l_node_num_prep = a_links_need;
-    dap_link_info_t *l_links_info = s_get_links_info_list(l_net, &l_node_num_prep, true);
-    if (!l_links_info || !l_node_num_prep){        
-        log_it(L_ERROR, "Active node list in net %s is empty", a_net_name);
-        return NULL;
-    }
-    size_t l_node_num_send = dap_min(s_max_links_response_count, l_node_num_prep);
-// memory alloc
-    dap_chain_net_links_t *l_node_list_res = NULL;
-    DAP_NEW_Z_SIZE_RET_VAL(l_node_list_res, dap_chain_net_links_t, sizeof(dap_chain_net_links_t) + l_node_num_send * sizeof(dap_link_info_t), NULL, l_links_info);
-    dap_link_info_t *l_node_info = (dap_link_info_t *)l_node_list_res->nodes_info;
->>>>>>> 31c9ca8d
 // func work
     dap_link_info_t *l_node_info = (dap_link_info_t *)l_ret->nodes_info;
     for(dap_list_t *i = l_nodes_list; i && l_ret->count_node < l_nodes_count; i = i->next, --l_ret->count_node) {
@@ -199,33 +128,19 @@
         return NULL;
     }
 // preparing
-<<<<<<< HEAD
     dap_list_t *l_nodes_list = dap_get_nodes_states_list_sort(l_net);
     if (!l_nodes_list) {
         log_it(L_ERROR, "There isn't any nodes in net %s", a_net_name);
         return NULL;
     }
-    size_t l_nodes_count = dap_min(s_max_links_responce_count, dap_min(dap_list_length(l_nodes_list), a_links_need));
+    size_t l_nodes_count = dap_min(s_max_links_response_count, dap_min(dap_list_length(l_nodes_list), a_links_need));
 // memory alloc
-    dap_chain_net_node_balancer_t *l_ret = DAP_NEW_Z_SIZE(dap_chain_net_node_balancer_t, sizeof(dap_chain_net_node_balancer_t) + l_nodes_count * sizeof(dap_chain_node_info_old_t));
+    dap_chain_net_links_t *l_ret = DAP_NEW_Z_SIZE(dap_chain_net_links_t, sizeof(dap_chain_net_links_t) + l_nodes_count * sizeof(dap_chain_node_info_old_t));
     if (!l_ret) {
         log_it(L_ERROR, "%s", g_error_memory_alloc);
         dap_list_free_full(l_nodes_list, NULL);
         return NULL;
     }
-=======
-    size_t l_node_num_prep = a_links_need;
-    dap_link_info_t *l_links_info = s_get_links_info_list(l_net, &l_node_num_prep, true);
-    if (!l_links_info || !l_node_num_prep){        
-        log_it(L_ERROR, "Active node list in net %s is empty", a_net_name);
-        return NULL;
-    }
-    size_t l_node_num_send = dap_min(s_max_links_response_count, l_node_num_prep);
-// memory alloc
-    dap_chain_net_links_t *l_node_list_res = NULL;
-    DAP_NEW_Z_SIZE_RET_VAL(l_node_list_res, dap_chain_net_links_t, sizeof(dap_chain_net_links_t) + l_node_num_send * sizeof(dap_chain_node_info_old_t), NULL, l_links_info);
-    dap_chain_node_info_old_t *l_node_info = (dap_chain_node_info_old_t *)l_node_list_res->nodes_info;
->>>>>>> 31c9ca8d
 // func work
    
     dap_chain_node_info_old_t *l_node_info = (dap_chain_node_info_old_t *)l_ret->nodes_info;
