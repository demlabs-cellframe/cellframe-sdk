/*
* Authors:
* Dmitriy Gerasimov <naeper@demlabs.net>
* Cellframe       https://cellframe.net
* DeM Labs Inc.   https://demlabs.net
* Copyright  (c) 2017-2019
* All rights reserved.

This file is part of CellFrame SDK the open source project

CellFrame SDK is free software: you can redistribute it and/or modify
it under the terms of the GNU General Public License as published by
the Free Software Foundation, either version 3 of the License, or
(at your option) any later version.

CellFrame SDK is distributed in the hope that it will be useful,
but WITHOUT ANY WARRANTY; without even the implied warranty of
MERCHANTABILITY or FITNESS FOR A PARTICULAR PURPOSE.  See the
GNU General Public License for more details.

You should have received a copy of the GNU General Public License
along with any CellFrame SDK based project.  If not, see <http://www.gnu.org/licenses/>.
*/

#include "dap_chain_net_balancer.h"
#include "dap_chain_net.h"
#include "http_status_code.h"
#include "dap_chain_node_client.h"

#define LOG_TAG "dap_chain_net_balancer"

static bool dap_chain_net_balancer_find_link(dap_chain_node_info_t *a_node_info,dap_chain_net_t * a_net)
{
    dap_list_t * l_link_list = a_net->pub.link_list;
    for(dap_list_t *ll = l_link_list; ll; ll = ll->next)
    {
        dap_chain_node_info_t *l_node_link = (dap_chain_node_info_t*)ll->data;
        if(l_node_link && l_node_link->hdr.ext_addr_v4.s_addr == a_node_info->hdr.ext_addr_v4.s_addr)
            return true;
    }

    return false;
}

void dap_chain_net_balancer_set_link_list(dap_chain_node_info_t *a_node_info, const char *a_net_name)
{
    dap_chain_net_t *l_net = dap_chain_net_by_name(a_net_name);
    if(dap_chain_net_balancer_find_link(a_node_info,l_net))
        return;

    dap_chain_node_info_t * l_node_info = DAP_NEW_Z( dap_chain_node_info_t);
    *l_node_info = *a_node_info;
    l_net->pub.link_list = dap_list_append(l_net->pub.link_list,l_node_info);

    log_it(L_DEBUG, "Add addr "NODE_ADDR_FP_STR" to balancer link list",NODE_ADDR_FP_ARGS_S(a_node_info->hdr.address));
}

void dap_chain_net_balancer_free_link_list(dap_chain_net_t * a_net)
{
    dap_list_free_full(a_net->pub.link_list, NULL);
    a_net->pub.link_list = NULL;
    log_it(L_DEBUG, "Balancer link list cleared");
}

<<<<<<< HEAD
bool dap_chain_net_balancer_handshake(dap_chain_node_info_t *a_node_info,dap_chain_net_t * a_net)
=======
static bool dap_chain_net_balancer_handshake(dap_chain_node_info_t *a_node_info,dap_chain_net_t * a_net)
>>>>>>> 987620b7
{
    dap_chain_node_client_t *l_client = dap_chain_node_client_connect_default_channels(a_net,a_node_info);
    if(!l_client) {
        return false;
    }
    // wait handshake
    int timeout_ms = 1000;
    int res = dap_chain_node_client_wait(l_client, NODE_CLIENT_STATE_ESTABLISHED, timeout_ms);
    if (res) {
        dap_chain_node_client_close_mt(l_client);
        return false;
    }
    return true;
}
static bool is_it_node_from_list(dap_list_t *a_node_addr_list, dap_chain_node_info_t *a_node_cand)
{
    for(dap_list_t *node_i = a_node_addr_list; node_i; node_i = node_i->next)
    {
        struct in_addr *l_node_addr_cfg = (struct in_addr*)node_i->data;
        if(a_node_cand->hdr.ext_addr_v4.s_addr && a_node_cand->hdr.ext_port &&
          (l_node_addr_cfg->s_addr == a_node_cand->hdr.ext_addr_v4.s_addr))
            return true;
    }
    return false;
}
static uint64_t min_count_blocks_events(dap_global_db_obj_t * a_objs,size_t a_node_count,dap_list_t * a_node_addr_list)
{
    uint64_t l_blocks_events = 0;
    for (size_t i = 0; i < a_node_count; i++) {
        dap_chain_node_info_t *l_node_cand = (dap_chain_node_info_t *)a_objs[i].value;
        for (dap_list_t *node_i = a_node_addr_list; node_i; node_i = node_i->next) {
            if(((struct in_addr*)node_i->data)->s_addr == l_node_cand->hdr.ext_addr_v4.s_addr) {
                if (!l_blocks_events || l_blocks_events > l_node_cand->hdr.blocks_events)
                    l_blocks_events = l_node_cand->hdr.blocks_events;
                break;
            }
        }
    }
    return l_blocks_events;
}

void dap_chain_net_balancer_prepare_list_links(const char *a_net_name,bool handshake_on)
{
<<<<<<< HEAD
=======
    if(!dap_config_get_item_bool_default(g_config ,"general", "balancer", false))
        return;
>>>>>>> 987620b7
    dap_list_t *l_node_addr_list = NULL,*l_links_temp = NULL;
    dap_chain_net_t *l_net = dap_chain_net_by_name(a_net_name);
    if (l_net == NULL) {
        log_it(L_WARNING, "There isn't any network by this name - %s", a_net_name);
        return;
    }

    dap_global_db_obj_t *l_objs = NULL;
    size_t l_nodes_count = 0,link_list_count = 0;
    uint64_t l_blocks_events = 0;
    // read all node
    l_objs = dap_global_db_get_all_sync(l_net->pub.gdb_nodes, &l_nodes_count);
    if (!l_nodes_count || !l_objs)
        return;

    l_node_addr_list = dap_chain_net_get_node_list_cfg(l_net);
    l_blocks_events = min_count_blocks_events(l_objs,l_nodes_count,l_node_addr_list);
    pthread_mutex_lock(&l_net->pub.balancer_mutex);
    //clear list links
    //link_list_count = dap_list_length(l_net->pub.link_list);
    if(!handshake_on)
    {
        log_it(L_DEBUG, "Adjusting node list");
        for (size_t i = 0; i < l_nodes_count; i++) {
            dap_chain_node_info_t *l_node_cand = (dap_chain_node_info_t *)l_objs[i].value;
            for(dap_list_t *node_i = l_net->pub.link_list; node_i; node_i = node_i->next)
            {
                dap_chain_node_info_t *l_node_list = (dap_chain_node_info_t *)node_i->data;
                if(l_node_list->hdr.address.uint64 == l_node_cand->hdr.address.uint64)
                {
                   // if(l_node_cand->hdr.blocks_events >= l_blocks_events/2)
                   // {
                        dap_chain_node_info_t * l_node_info = DAP_NEW_Z( dap_chain_node_info_t);
                        *l_node_info = *l_node_cand;
                        l_links_temp = dap_list_append(l_links_temp,l_node_info);
                   // }
                }
            }
        }
        dap_chain_net_balancer_free_link_list(l_net);
        l_net->pub.link_list = dap_list_copy(l_links_temp);
        dap_list_free(l_links_temp);
    }
    else{
        log_it(L_DEBUG, "Overwrite node list");
        dap_list_free_full(l_net->pub.link_list, NULL);
        l_net->pub.link_list = NULL;
        for (size_t i = 0; i < l_nodes_count; i++)
        {
            dap_chain_node_info_t *l_node_cand = (dap_chain_node_info_t *)l_objs[i].value;
            if(!is_it_node_from_list(l_node_addr_list, l_node_cand)){
                if(l_node_cand->hdr.blocks_events >= l_blocks_events){
                    if(dap_chain_net_balancer_handshake(l_node_cand,l_net)){
                        dap_chain_net_balancer_set_link_list(l_node_cand,l_net->pub.name);
                    }
                }
            }
        }
    }
    pthread_mutex_unlock(&l_net->pub.balancer_mutex);
    dap_global_db_objs_delete(l_objs, l_nodes_count);
    dap_list_free(l_node_addr_list);
}

static int callback_compare_node_list(const void * a_item1, const void * a_item2, void *a_unused)
{
    UNUSED(a_unused);
    if (!a_item1 || !a_item2) {
        return 0;
    }
    dap_chain_node_info_t *l_item1 = (dap_chain_node_info_t*)a_item1, *l_item2 = (dap_chain_node_info_t*)a_item2;
    return l_item1->hdr.links_number == l_item2->hdr.links_number
            ? 0 : l_item1->hdr.links_number > l_item2->hdr.links_number
              ? 1 : -1;
}

dap_chain_net_node_balancer_t *dap_chain_net_balancer_get_node(const char *a_net_name,uint16_t a_links_need)
{
    dap_chain_net_t *l_net = dap_chain_net_by_name(a_net_name);
    if (l_net == NULL) {
        log_it(L_WARNING, "There isn't any network by this name - %s", a_net_name);
        return NULL;
    }
    // get nodes list from global_db
    pthread_mutex_lock(&l_net->pub.balancer_mutex);
    size_t l_node_num = 0,l_links_need = 0;
    l_net->pub.link_list = dap_list_sort(l_net->pub.link_list, callback_compare_node_list);
    l_node_num = dap_list_length(l_net->pub.link_list);
    dap_chain_node_info_t *l_node_candidate;
    if(l_node_num)
    {
        l_links_need = l_node_num > a_links_need ? a_links_need : l_node_num;
        dap_chain_net_node_balancer_t *l_node_list_res = DAP_NEW_Z_SIZE(dap_chain_net_node_balancer_t,
                   sizeof(dap_chain_net_node_balancer_t) + l_links_need * sizeof(dap_chain_node_info_t));
        dap_chain_node_info_t * l_node_info = (dap_chain_node_info_t *)l_node_list_res->nodes_info;
        dap_list_t *nl = l_net->pub.link_list;
        for(size_t i=0; i<l_links_need; i++,nl = nl->next)
        {
            l_node_candidate = (dap_chain_node_info_t*)nl->data;
            *(l_node_info + i) = *l_node_candidate;
        }
        l_node_list_res->count_node = l_links_need;
        pthread_mutex_unlock(&l_net->pub.balancer_mutex);
        return l_node_list_res;
    }
    else
    {        
        log_it(L_ERROR, "Node list is empty");
        pthread_mutex_unlock(&l_net->pub.balancer_mutex);
        return NULL;
    }
}

dap_chain_net_node_balancer_t *s_balancer_issue_link(const char *a_net_name, uint16_t a_links_need)
{
    dap_chain_net_t *l_net = dap_chain_net_by_name(a_net_name);
    dap_chain_net_node_balancer_t *l_link_full_node_list = dap_chain_net_balancer_get_node(a_net_name, a_links_need);
    if(l_link_full_node_list)
    {
        dap_chain_node_info_t * l_node_info = (dap_chain_node_info_t *)l_link_full_node_list->nodes_info;
        for(size_t i=0;i<l_link_full_node_list->count_node;i++)
        {
            log_it(L_DEBUG, "Network balancer issues ip %s, [%ld blocks]",inet_ntoa((l_node_info + i)->hdr.ext_addr_v4),l_node_info->hdr.blocks_events);

        }
        return l_link_full_node_list;
    }
    else
    {
        dap_chain_node_info_t *l_link_node_info = dap_get_balancer_link_from_cfg(l_net);
        if(l_link_node_info)
        {          
            log_it(L_DEBUG, "Network balancer issues ip from net conf - %s",inet_ntoa(l_link_node_info->hdr.ext_addr_v4));
            dap_chain_net_node_balancer_t * l_node_list_res = DAP_NEW_Z_SIZE(dap_chain_net_node_balancer_t,
                                                                             sizeof(dap_chain_net_node_balancer_t) + sizeof(dap_chain_node_info_t));
            l_node_list_res->count_node = 1;
            *(dap_chain_node_info_t*)l_node_list_res->nodes_info = *l_link_node_info;
            return l_node_list_res;
        }
    }
    return NULL;
}

void dap_chain_net_balancer_http_issue_link(dap_http_simple_t *a_http_simple, void *a_arg)
{
    log_it(L_DEBUG,"Proc enc http request");
    http_status_code_t *l_return_code = (http_status_code_t *)a_arg;

    if (strcmp(a_http_simple->http_client->url_path, DAP_BALANCER_URI_HASH)) {
        log_it(L_ERROR, "Wrong path '%s' in the request to dap_chain_net_balancer module",
                                                            a_http_simple->http_client->url_path);
        *l_return_code = Http_Status_BadRequest;
        return;
    }
    int l_protocol_version = 0;
    char l_issue_method = 0;
    const char l_net_token[] = "net=";
    uint16_t links_need = 0;
    sscanf(a_http_simple->http_client->in_query_string, "version=%d,method=%c,needlink=%hu,net=",
<<<<<<< HEAD
                                                            &l_protocol_version, &l_issue_method,&links_need);
=======
                                                            &l_protocol_version, &l_issue_method, &links_need);
>>>>>>> 987620b7
    if (l_protocol_version != 1 || l_issue_method != 'r') {
        log_it(L_ERROR, "Unsupported protocol version/method in the request to dap_chain_net_balancer module");
        *l_return_code = Http_Status_MethodNotAllowed;
        return;
    }
    char *l_net_str = strstr(a_http_simple->http_client->in_query_string, l_net_token);
    if (!l_net_str) {
        log_it(L_ERROR, "Net name token not found in the request to dap_chain_net_balancer module");
        *l_return_code = Http_Status_NotFound;
        return;
    }
    l_net_str += sizeof(l_net_token) - 1;
    char l_net_name[128] = {};
    strncpy(l_net_name, l_net_str, 127);
    links_need = links_need ? links_need : 5;
    log_it(L_DEBUG, "HTTP balancer parser retrieve netname %s", l_net_name);
    dap_chain_net_node_balancer_t *l_link_full_node_list = s_balancer_issue_link(l_net_name,links_need);
    if (!l_link_full_node_list) {
        log_it(L_WARNING, "Can't issue link for network %s, no acceptable links found", l_net_name);
        *l_return_code = Http_Status_NotFound;
        return;
    }
    *l_return_code = Http_Status_OK;
    size_t l_data_send_size = sizeof(size_t) + (sizeof(dap_chain_node_info_t) * l_link_full_node_list->count_node);
    dap_http_simple_reply(a_http_simple, l_link_full_node_list, l_data_send_size);
    DAP_DELETE(l_link_full_node_list);
}

/**
 * @brief dap_dns_resolve_hostname
 * @param str
 * @return
 */
dap_chain_node_info_t *dap_chain_net_balancer_dns_issue_link(char *a_str)
{
    log_it(L_DEBUG, "DNS balancer parser retrieve netname %s", a_str);
    dap_chain_net_node_balancer_t *l_balancer_reply = s_balancer_issue_link(a_str, 1);
    if (!l_balancer_reply || !l_balancer_reply->count_node) {
        DAP_DEL_Z(l_balancer_reply);
        return NULL;
    }
    dap_chain_node_info_t *l_res = DAP_DUP(( dap_chain_node_info_t *)l_balancer_reply->nodes_info);
    DAP_DELETE(l_balancer_reply);
    return l_res;
}<|MERGE_RESOLUTION|>--- conflicted
+++ resolved
@@ -62,11 +62,7 @@
     log_it(L_DEBUG, "Balancer link list cleared");
 }
 
-<<<<<<< HEAD
-bool dap_chain_net_balancer_handshake(dap_chain_node_info_t *a_node_info,dap_chain_net_t * a_net)
-=======
 static bool dap_chain_net_balancer_handshake(dap_chain_node_info_t *a_node_info,dap_chain_net_t * a_net)
->>>>>>> 987620b7
 {
     dap_chain_node_client_t *l_client = dap_chain_node_client_connect_default_channels(a_net,a_node_info);
     if(!l_client) {
@@ -110,11 +106,8 @@
 
 void dap_chain_net_balancer_prepare_list_links(const char *a_net_name,bool handshake_on)
 {
-<<<<<<< HEAD
-=======
     if(!dap_config_get_item_bool_default(g_config ,"general", "balancer", false))
         return;
->>>>>>> 987620b7
     dap_list_t *l_node_addr_list = NULL,*l_links_temp = NULL;
     dap_chain_net_t *l_net = dap_chain_net_by_name(a_net_name);
     if (l_net == NULL) {
@@ -274,11 +267,7 @@
     const char l_net_token[] = "net=";
     uint16_t links_need = 0;
     sscanf(a_http_simple->http_client->in_query_string, "version=%d,method=%c,needlink=%hu,net=",
-<<<<<<< HEAD
-                                                            &l_protocol_version, &l_issue_method,&links_need);
-=======
                                                             &l_protocol_version, &l_issue_method, &links_need);
->>>>>>> 987620b7
     if (l_protocol_version != 1 || l_issue_method != 'r') {
         log_it(L_ERROR, "Unsupported protocol version/method in the request to dap_chain_net_balancer module");
         *l_return_code = Http_Status_MethodNotAllowed;
