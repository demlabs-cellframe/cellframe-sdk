/*
* Authors:
* Dmitriy Gerasimov <naeper@demlabs.net>
* Roman Khlopkov <roman.khlopkov@demlabs.net>
* Pavel Uhanov <pavel.uhanov@demlabs.net>
* Cellframe       https://cellframe.net
* DeM Labs Inc.   https://demlabs.net
* Copyright  (c) 2017-2024
* All rights reserved.

This file is part of CellFrame SDK the open source project

CellFrame SDK is free software: you can redistribute it and/or modify
it under the terms of the GNU General Public License as published by
the Free Software Foundation, either version 3 of the License, or
(at your option) any later version.

CellFrame SDK is distributed in the hope that it will be useful,
but WITHOUT ANY WARRANTY; without even the implied warranty of
MERCHANTABILITY or FITNESS FOR A PARTICULAR PURPOSE.  See the
GNU General Public License for more details.

You should have received a copy of the GNU General Public License
along with any CellFrame SDK based project.  If not, see <http://www.gnu.org/licenses/>.
*/

#include "dap_chain_net_balancer.h"
#include "dap_chain_net.h"
#include "http_status_code.h"
#include "dap_chain_node_client.h"
#include "dap_chain_node_dns_client.h"
#include "dap_net.h"
#include "dap_client_http.h"
#include "dap_enc_base64.h"
#include "dap_notify_srv.h"
#include "dap_cli_server.h"

#define LOG_TAG "dap_chain_net_balancer"

#define DAP_CHAIN_NET_BALANCER_REQUEST_DELAY 20 // sec

typedef struct dap_balancer_request_info {
    dap_chain_net_id_t net_id;
    dap_time_t request_time;
    UT_hash_handle hh;
} dap_balancer_request_info_t;

static_assert(sizeof(dap_chain_net_links_t) + sizeof(dap_chain_node_info_old_t) < DAP_BALANCER_MAX_REPLY_SIZE, "DAP_BALANCER_MAX_REPLY_SIZE cannot accommodate information minimum about 1 link");
static const size_t s_max_links_response_count = (DAP_BALANCER_MAX_REPLY_SIZE - sizeof(dap_chain_net_links_t)) / sizeof(dap_chain_node_info_old_t);
static dap_balancer_request_info_t* s_request_info_items = NULL;

/**
 * @brief forming json file with balancer info: class networkName nodeAddress hostAddress hostPort
 * @param a_net - responce net
 * @param a_host_info - host info
 */
struct json_object *s_balancer_states_json_collect(dap_chain_net_t *a_net, const char* a_host_addr, uint16_t a_host_port)
{
    int l_version = dap_cli_server_get_version();
    struct json_object *l_json = json_object_new_object();
<<<<<<< HEAD
    json_object_object_add(l_json, "class"          , json_object_new_string("BalancerRequest"));
    json_object_object_add(l_json, "network_name"    , json_object_new_string((const char*)a_net->pub.name));
    json_object_object_add(l_json, "host_address"    , json_object_new_string(a_host_addr ? a_host_addr : "localhost"));
    if (a_host_addr)
        json_object_object_add(l_json, "host_port"       , json_object_new_int(a_host_port));
=======
    json_object_object_add(l_json, "class" , json_object_new_string("BalancerRequest"));
    json_object_object_add(l_json, l_version == 1 ? "networkName" : "network_name", json_object_new_string((const char*)a_net->pub.name));
    json_object_object_add(l_json, l_version == 1 ? "hostAddress" : "host_address", json_object_new_string(a_host_addr ? a_host_addr : "localhost"));
    if (a_host_addr)
        json_object_object_add(l_json, l_version == 1 ? "hostPort" : "host_port", json_object_new_int(a_host_port));
>>>>>>> d32ad4bf
    return l_json;
}

/**
 * @brief get ignored node addr
 * @param a_net - net
 * @param a_size - out ingored node count
 */
static dap_chain_net_links_t *s_get_ignored_node_addrs(dap_chain_net_t *a_net, size_t *a_size)
{
// sanity check
    dap_return_val_if_pass(!a_net, NULL);
// data preparing
    size_t
        l_size = 0,
        l_uplinks_count = 0,
        l_downlinks_count = 0,
        l_links_count = 0,
        l_low_availability_count = 0;
    dap_stream_node_addr_t
        *l_curr_addr = &dap_chain_net_get_my_node_info(a_net)->address,
        *l_links = dap_link_manager_get_net_links_addrs(a_net->pub.id.uint64, &l_uplinks_count, &l_downlinks_count, false),
        *l_low_availability = dap_link_manager_get_ignored_addrs(&l_low_availability_count, a_net->pub.id.uint64);
        l_links_count = l_uplinks_count + l_downlinks_count;
    if(!l_curr_addr->uint64 && !l_links && !l_low_availability) {
        log_it(L_WARNING, "Error forming ignore list in net %s, please check, should be minimum self addr", a_net->pub.name);
        return NULL;
    }
    l_size = sizeof(dap_chain_net_links_t) + sizeof(dap_stream_node_addr_t) * (l_links_count + l_low_availability_count + 1);
    // memory alloc
    dap_chain_net_links_t *l_ret = DAP_NEW_Z_SIZE_RET_VAL_IF_FAIL(dap_chain_net_links_t, l_size, NULL, l_links, l_low_availability);
    l_ret->count_node = l_links_count + l_low_availability_count + 1;
    if (dap_log_level_get() <= L_DEBUG ) {
        char l_ignored_str[4096];
        int l_pos = snprintf(l_ignored_str, sizeof(l_ignored_str), 
                             "Next %"DAP_UINT64_FORMAT_U" nodes will be ignored in balancer links preparing in net %s:\n"
                             "\tSelf:\n\t\t"NODE_ADDR_FP_STR"\n\tActive links (%zu):\n",
                             l_ret->count_node, a_net->pub.name, NODE_ADDR_FP_ARGS(l_curr_addr), l_links_count);
        for (size_t i = 0; i < l_links_count && l_pos < (int)sizeof(l_ignored_str); ++i) {
            l_pos += snprintf(l_ignored_str + l_pos, sizeof(l_ignored_str) - l_pos, "\t\t"NODE_ADDR_FP_STR"\n", NODE_ADDR_FP_ARGS(l_links + i));
        }
        if (l_pos < (int)sizeof(l_ignored_str)) {
            l_pos += snprintf(l_ignored_str + l_pos, sizeof(l_ignored_str) - l_pos, "\tCooling (%zu):\n", l_low_availability_count);
            for (size_t i = 0; i < l_low_availability_count && l_pos < (int)sizeof(l_ignored_str); ++i) {
                l_pos += snprintf(l_ignored_str + l_pos, sizeof(l_ignored_str) - l_pos, "\t\t"NODE_ADDR_FP_STR"\n", NODE_ADDR_FP_ARGS(l_low_availability + i));
            }
        }
        log_it(L_DEBUG, "%s", l_ignored_str);
    }
// func work
    byte_t *l_mempos = dap_mempcpy(l_ret->nodes_info, l_curr_addr, sizeof(dap_stream_node_addr_t));
    if(l_links)
        l_mempos = dap_mempcpy(l_mempos, l_links, l_links_count * sizeof(dap_stream_node_addr_t));
    if(l_low_availability)
        dap_mempcpy(l_mempos, l_low_availability, l_low_availability_count * sizeof(dap_stream_node_addr_t));
    if (a_size)
        *a_size = l_size;
    DAP_DEL_MULTY(l_links, l_low_availability);
    return l_ret;
}

/**
 * @brief callback to success balancer request
 * @param a_net - responce net
 * @param a_link_full_node_list - getted node list
 * @param a_host_info - host info
 */
static void s_balancer_link_prepare_success(dap_chain_net_t* a_net, dap_chain_net_links_t *a_link_full_node_list, const char* a_host_addr, uint16_t a_host_port)
{
    char l_err_str[128] = {0};
    if (dap_log_level_get() <= L_DEBUG ) {
        char l_links_str[1024];
        int l_pos = snprintf(l_links_str, sizeof(l_links_str) - 1,
                             "Next %"DAP_UINT64_FORMAT_U" links prepared from balancer in net %s:\n",
                             a_link_full_node_list->count_node, a_net->pub.name);
        for (size_t i = 0; i < a_link_full_node_list->count_node && l_pos < (int)sizeof(l_links_str); ++i) {
            dap_link_info_t *l_link_info = (dap_link_info_t*)a_link_full_node_list->nodes_info + i;
            l_pos += snprintf(l_links_str + l_pos, sizeof(l_links_str) - l_pos - 1, "\t"NODE_ADDR_FP_STR " [ %s : %u ]\n",
                              NODE_ADDR_FP_ARGS_S(l_link_info->node_addr), l_link_info->uplink_addr, l_link_info->uplink_port);
        }
        log_it(L_DEBUG, "%s", l_links_str);
    }
    struct json_object *l_json;
    for (size_t i = 0; i < a_link_full_node_list->count_node; ++i) {
        dap_link_info_t *l_link_info = (dap_link_info_t *)a_link_full_node_list->nodes_info + i;
        if (dap_chain_net_link_add(a_net, &l_link_info->node_addr, l_link_info->uplink_addr, l_link_info->uplink_port))
            continue;
        l_json = s_balancer_states_json_collect(a_net, a_host_addr, a_host_port);
        dap_notify_server_send_mt(json_object_get_string(l_json));
        json_object_put(l_json);
    }
}

/**
 * @brief callback to error in balancer request preparing
 * @param a_request - balancer request
 * @param a_host_addr - host addr
 * @param a_errno - error code
 */
static void s_balancer_link_prepare_error(dap_balancer_link_request_t *a_request, const char *a_host_addr, uint16_t a_host_port, int a_errno)
{
    struct json_object *l_json = s_balancer_states_json_collect(a_request->net, a_host_addr, a_host_port);
    char l_err_str[256] = { '\0' };
    snprintf(l_err_str, sizeof(l_err_str)
            , "Links from balancer %s:%u in net %s can't be prepared, connection errno %d"
            , a_host_addr, a_host_port, a_request->net->pub.name, a_errno);
    log_it(L_WARNING, "%s", l_err_str);
<<<<<<< HEAD
    json_object_object_add(l_json, "error_message", json_object_new_string(l_err_str));
=======
    json_object_object_add(l_json, dap_cli_server_get_version() == 1 ? "error_message" :"errorMessage", json_object_new_string(l_err_str));
>>>>>>> d32ad4bf
    dap_notify_server_send_mt(json_object_get_string(l_json));
    json_object_put(l_json);
}

/**
 * @brief callback to success http balancer request
 * @param a_response - response
 * @param a_response_size - a response size
 * @param a_arg - callback arg (l_balancer_request)
 */
void s_http_balancer_link_prepare_success(void *a_response,
                                          size_t a_response_size, void *a_arg, http_status_code_t a_response_code)
{
    dap_balancer_link_request_t *l_balancer_request = (dap_balancer_link_request_t *)a_arg;
    if (a_response_code != 200) {
        log_it(L_ERROR, "The server responded with code %d. It is not possible to install the link to %s:%u in net %s", a_response_code, l_balancer_request->host_addr, l_balancer_request->host_port, l_balancer_request->net->pub.name);
        s_balancer_link_prepare_error(l_balancer_request, l_balancer_request->host_addr, l_balancer_request->host_port, a_response_code);
        l_balancer_request->request_info->request_time = dap_time_now();
        DAP_DELETE(l_balancer_request);
        return;
    }
    dap_chain_net_links_t *l_link_full_node_list = (dap_chain_net_links_t *)a_response;

    size_t l_response_size_need = sizeof(dap_chain_net_links_t) + (sizeof(dap_link_info_t) * l_balancer_request->required_links_count);
    if (a_response_size < sizeof(dap_chain_net_links_t) + sizeof(dap_link_info_t) || a_response_size > l_response_size_need) {
        log_it(L_ERROR, "Invalid balancer response size %zu (expected %zu) in net %s from %s:%u", a_response_size, l_response_size_need, l_balancer_request->net->pub.name, l_balancer_request->host_addr, l_balancer_request->host_port);
        l_balancer_request->request_info->request_time = dap_time_now();
    } else {
        log_it(L_INFO, "Valid balancer response from %s:%u in net %s with %"DAP_UINT64_FORMAT_U" links", l_balancer_request->host_addr, l_balancer_request->host_port, l_balancer_request->net->pub.name, l_link_full_node_list->count_node);
        s_balancer_link_prepare_success(l_balancer_request->net, l_link_full_node_list, l_balancer_request->host_addr, l_balancer_request->host_port);
        l_balancer_request->request_info->request_time = 0;
    }
    DAP_DELETE(l_balancer_request);
}


/**
 * @brief callback to error in http balancer request preparing
 * @param a_errno - error code
 * @param a_arg - callback arg (l_balancer_request)
 */
static void s_http_balancer_link_prepare_error(int a_errno, void *a_arg)
{
    dap_balancer_link_request_t *l_balancer_request = (dap_balancer_link_request_t *)a_arg;
    s_balancer_link_prepare_error(l_balancer_request, l_balancer_request->host_addr, l_balancer_request->host_port, a_errno);
    l_balancer_request->request_info->request_time = dap_time_now();
    DAP_DELETE(l_balancer_request);
}

/**
 * @brief forming links info
 * @param a_net - net to froming info
 * @param a_links_need - needed link count, if 0 - max possible
 * @param a_ignored - list with ignored links
 * @param a_external_call - externl call flag, if false - max possible
 * @return if error NULL, or pointer to link info
 */
static dap_chain_net_links_t *s_get_node_addrs(dap_chain_net_t *a_net, uint16_t a_links_need, dap_chain_net_links_t *a_ignored, bool a_external_call)
{
// sanity check
    dap_return_val_if_pass(!a_net, NULL);
// preparing
    dap_list_t *l_nodes_list = dap_chain_node_get_states_list_sort(a_net, a_ignored ? (dap_chain_node_addr_t *)a_ignored->nodes_info : (dap_chain_node_addr_t *)NULL, a_ignored ? a_ignored->count_node : 0);
    if (!l_nodes_list) {
        log_it(L_DEBUG, "There isn't any nodes to %s list prepare in net %s", a_external_call ? "external" : "local", a_net->pub.name);
        if (!a_external_call)
            return NULL;
    }
    size_t l_nodes_count = dap_list_length(l_nodes_list);
    if (a_links_need) {
       l_nodes_count = dap_min(l_nodes_count, a_links_need);
    }
    if (a_external_call) {
        l_nodes_count = dap_min(l_nodes_count, s_max_links_response_count);
    }
    if (!l_nodes_count) {
        return NULL;
    }
// memory alloc
    dap_chain_net_links_t *l_ret = DAP_NEW_Z_SIZE(dap_chain_net_links_t, sizeof(dap_chain_net_links_t) + l_nodes_count * sizeof(dap_link_info_t));
    if (!l_ret) {
        log_it(L_ERROR, "%s", c_error_memory_alloc);
        dap_list_free_full(l_nodes_list, NULL);
        return NULL;
    }
// func work
    dap_link_info_t *l_node_info = (dap_link_info_t *)l_ret->nodes_info;
    for(dap_list_t *i = l_nodes_list; i && l_ret->count_node < l_nodes_count; i = i->next, ++l_ret->count_node) {
        dap_mempcpy(l_node_info + l_ret->count_node, &((dap_chain_node_states_info_t *)i->data)->link_info , sizeof(dap_link_info_t));
    }
    dap_list_free_full(l_nodes_list, NULL);
    return l_ret;
}

/**
 * @brief forming links info in old format
 * @param a_net - net to froming info
 * @param a_links_need - needed link count, if 0 - max possible
 * @return if error NULL, or pointer to link info
 */
static dap_chain_net_links_t *s_get_node_addrs_old(dap_chain_net_t *a_net, uint16_t a_links_need)
{
// sanity check
    dap_return_val_if_pass(!a_net, NULL);
// preparing
    dap_list_t *l_nodes_list = dap_chain_node_get_states_list_sort(a_net, NULL, 0);
    if (!l_nodes_list) {
        log_it(L_WARNING, "There isn't any nodes to list prepare in net %s", a_net->pub.name);
        return NULL;
    }
    size_t l_nodes_count = dap_list_length(l_nodes_list);
    if (a_links_need) {
       l_nodes_count = dap_min(l_nodes_count, a_links_need);
    }
    l_nodes_count = dap_min(l_nodes_count, s_max_links_response_count);
    if (!l_nodes_count) {
        return NULL;
    }
// memory alloc
    dap_chain_net_links_t *l_ret = DAP_NEW_Z_SIZE(dap_chain_net_links_t, sizeof(dap_chain_net_links_t) + l_nodes_count * sizeof(dap_chain_node_info_old_t));
    if (!l_ret) {
        log_it(L_ERROR, "%s", c_error_memory_alloc);
        dap_list_free_full(l_nodes_list, NULL);
        return NULL;
    }
// func work
    dap_chain_node_info_old_t *l_node_info = (dap_chain_node_info_old_t *)l_ret->nodes_info;
    for(dap_list_t *i = l_nodes_list; i && l_ret->count_node < l_nodes_count; i = i->next, ++l_ret->count_node) {
        l_node_info[l_ret->count_node].hdr.address.uint64 = ((dap_chain_node_states_info_t *)i->data)->link_info.node_addr.uint64;
        l_node_info[l_ret->count_node].hdr.ext_port = ((dap_chain_node_states_info_t *)i->data)->link_info.uplink_port;
        inet_pton(AF_INET, ((dap_chain_node_states_info_t *)i->data)->link_info.uplink_addr, &l_node_info[l_ret->count_node].hdr.ext_addr_v4);
    }
    dap_list_free_full(l_nodes_list, NULL);
    return l_ret;
}

/**
 * @brief issue to balancer request
 * @param a_net_name - net name
 * @param a_links_need - needed link count, if 0 - max possible
 * @param a_protocol_version - balancer protocol version
 * @param a_ignored_enc - encrypted to base64 ignored node addrs
 * @return if error NULL, or pointer to link info
 */
static dap_chain_net_links_t *s_balancer_issue_link(const char *a_net_name, uint16_t a_links_need, int a_protocol_version, const char *a_ignored_enc)
{
    dap_return_val_if_pass(!a_net_name, NULL);
    dap_chain_net_t *l_net = dap_chain_net_by_name(a_net_name);
    if (!l_net)
        return log_it(L_WARNING, "There isn't any network by name \"%s\"", a_net_name), NULL;
        
    if ( a_protocol_version == 1 )
        return s_get_node_addrs_old(l_net, a_links_need);
    // prepare list of the ignred addrs
    size_t l_ignored_size = 0;
    dap_chain_net_links_t *l_ignored_dec = NULL;
    if (a_ignored_enc && *a_ignored_enc) {
        l_ignored_size = strlen(a_ignored_enc);
        l_ignored_dec = DAP_NEW_Z_SIZE_RET_VAL_IF_FAIL(dap_chain_net_links_t, DAP_ENC_BASE64_DECODE_SIZE(l_ignored_size) + 1, NULL);
        dap_enc_base64_decode(a_ignored_enc, l_ignored_size, l_ignored_dec, DAP_ENC_DATA_TYPE_B64);
        size_t l_check_size = sizeof(dap_chain_net_links_t) + sizeof(dap_stream_node_addr_t) * l_ignored_dec->count_node;
        if (l_ignored_size < l_check_size) {
            log_it(L_ERROR, "Can't decode ignored node list in net %s, actual and expected sizes mismath: %zu < %zu",
                            a_net_name, l_ignored_size, l_check_size);
            DAP_DEL_Z(l_ignored_dec);
        }
    }
    dap_chain_net_links_t *l_ret = s_get_node_addrs(l_net, a_links_need, l_ignored_dec, true);
    DAP_DELETE(l_ignored_dec);
    return l_ret;
}

/**
 * @brief balancer deinit, use ONLY after dap_link_manager deinit
 */
void dap_chain_net_balancer_deinit()
{
    dap_balancer_request_info_t *l_item = NULL, *l_tmp = NULL;
    HASH_ITER(hh, s_request_info_items, l_item, l_tmp)
        HASH_DEL(s_request_info_items, l_item);
}

/**
 * @brief balancer handshake
 * @param a_node_info
 * @param a_net
 * @return -1 false, 0 timeout, 1 end of connection or sending data
 */
int dap_chain_net_balancer_handshake(dap_chain_node_info_t *a_node_info, dap_chain_net_t *a_net)
{
    dap_chain_node_client_t *l_client = dap_chain_node_client_connect_default_channels(a_net, a_node_info);
    return l_client ? dap_chain_node_client_wait(l_client, NODE_CLIENT_STATE_ESTABLISHED, 5000) : -1;
}

/**
 * @brief issue to http balancer request
 * @param a_http_simple - http request
 * @param a_arg - request arg
 */
void dap_chain_net_balancer_http_issue_link(dap_http_simple_t *a_http_simple, void *a_arg)
{
    log_it(L_DEBUG,"Proc enc http request from %s", a_http_simple->es_hostaddr);
    http_status_code_t *l_return_code = (http_status_code_t *)a_arg;

    if (strcmp(a_http_simple->http_client->url_path, DAP_BALANCER_URI_HASH)) {
        log_it(L_ERROR, "Wrong path '%s' in the request to dap_chain_net_balancer module",
                                                            a_http_simple->http_client->url_path);
        *l_return_code = Http_Status_BadRequest;
        return;
    }
    int l_protocol_version = 0;
    char l_issue_method = 0;
    const char l_net_token[] = "net=", l_ignored_token[] = "ignored=";
    uint16_t l_links_need = 0;
    sscanf(a_http_simple->http_client->in_query_string, "version=%d,method=%c,needlink=%hu",
                                                            &l_protocol_version, &l_issue_method, &l_links_need);
    if (l_protocol_version > DAP_BALANCER_PROTOCOL_VERSION || l_protocol_version < 1 || l_issue_method != 'r') {
        log_it(L_ERROR, "Unsupported protocol version/method in the request to dap_chain_net_balancer module");
        *l_return_code = Http_Status_MethodNotAllowed;
        return;
    }
    char *l_net_str = strstr(a_http_simple->http_client->in_query_string, l_net_token);
    if (!l_net_str) {
        log_it(L_ERROR, "Net name token not found in the request to dap_chain_net_balancer module");
        *l_return_code = Http_Status_NotFound;
        return;
    }
    l_net_str += sizeof(l_net_token) - 1;

    char *l_ignored_str = NULL;
    if (l_protocol_version > 1) {
        l_ignored_str = strstr(a_http_simple->http_client->in_query_string, l_ignored_token);
        if (!l_ignored_str) {
            log_it(L_ERROR, "Net ignored token not found in the request to dap_chain_net_balancer module");
            *l_return_code = Http_Status_NotFound;
            return;
        }
        *(l_ignored_str - 1) = 0; // set 0 terminator to split string
        l_ignored_str += sizeof(l_ignored_token) - 1;
    } 
    log_it(L_DEBUG, "HTTP balancer parser retrieve netname %s", l_net_str);
    dap_chain_net_links_t *l_link_full_node_list = s_balancer_issue_link(l_net_str, l_links_need, l_protocol_version, l_ignored_str);
    if (!l_link_full_node_list) {
        log_it(L_DEBUG, "Can't issue link for network %s, no acceptable links found", l_net_str);
        *l_return_code = Http_Status_NoContent;
        return;
    }
    *l_return_code = Http_Status_OK;
    size_t l_data_send_size = sizeof(dap_chain_net_links_t);
    if (l_protocol_version == 1)
        l_data_send_size += sizeof(dap_chain_node_info_old_t) * l_link_full_node_list->count_node;
    else
        l_data_send_size += sizeof(dap_link_info_t) * l_link_full_node_list->count_node;
    dap_http_simple_reply(a_http_simple, l_link_full_node_list, l_data_send_size);
    DAP_DELETE(l_link_full_node_list);
}

/**
 * @brief issue to dns balancer request
 * @param a_net_name - net name
 * @return if error NULL, or pointer to link info
 */
dap_link_info_t *dap_chain_net_balancer_dns_issue_link(const char *a_net_name)
{
// sanity check
    dap_return_val_if_pass(!a_net_name, NULL);
// func work
    log_it(L_DEBUG, "DNS balancer parser retrieve netname %s", a_net_name);
    dap_chain_net_links_t *l_balancer_reply = s_balancer_issue_link(a_net_name, 1, DAP_BALANCER_PROTOCOL_VERSION, NULL);
    if (!l_balancer_reply || !l_balancer_reply->count_node) {
        DAP_DEL_Z(l_balancer_reply);
        return NULL;
    }
    dap_link_info_t *l_res = DAP_DUP(( dap_link_info_t *)l_balancer_reply->nodes_info);
    DAP_DELETE(l_balancer_reply);
    return l_res;
}

/**
 * @brief prepare balancer request
 * @param a_net - net to addrs request
 * @param a_balancer_link - host to send request
 * @param a_balancer_type - http or DNS
 * @return if ok 0, error - other
 */
void dap_chain_net_balancer_request(void *a_arg)
{
// sanity check
    dap_return_if_fail(a_arg);
    dap_balancer_link_request_t *l_arg = (dap_balancer_link_request_t*)a_arg;
// period request check
    dap_balancer_request_info_t *l_item = NULL;
    HASH_FIND(hh, s_request_info_items, &l_arg->net->pub.id, sizeof(l_arg->net->pub.id), l_item);
    if (!l_item) {
        l_item = DAP_NEW_Z_RET_IF_FAIL(dap_balancer_request_info_t);
        l_item->net_id = l_arg->net->pub.id;
        HASH_ADD(hh, s_request_info_items, net_id, sizeof(l_item->net_id), l_item);
    }
    if (l_item->request_time + DAP_CHAIN_NET_BALANCER_REQUEST_DELAY > dap_time_now()) {
        log_it(L_DEBUG, "Who understands life, he is in no hurry. Dear %s, please wait few seconds", l_arg->net->pub.name);
        DAP_DELETE(a_arg);
        return;
    }
// preparing to request
    size_t
        l_ignored_addrs_size = 0,
        l_required_links_count = dap_link_manager_needed_links_count(l_arg->net->pub.id.uint64);
    dap_chain_net_links_t
        *l_ignored_addrs = s_get_ignored_node_addrs(l_arg->net, &l_ignored_addrs_size),
        *l_links = s_get_node_addrs(l_arg->net, l_required_links_count, l_ignored_addrs, false);
// links from local GDB
    if (l_links) {
        log_it(L_INFO, "%"DAP_UINT64_FORMAT_U" links successful prepared from global-db in net %s", l_links->count_node, l_arg->net->pub.name);
        s_balancer_link_prepare_success(l_arg->net, l_links, NULL, 0);
        if (l_links->count_node >= l_required_links_count)
            return DAP_DEL_MULTY(a_arg, l_ignored_addrs, l_links);
        l_required_links_count -= l_links->count_node;
        DAP_DELETE(l_links);
    }
// links from http balancer request
    if (!l_arg->host_addr || !*l_arg->host_addr || !l_arg->host_port)
        return DAP_DEL_MULTY(a_arg, l_ignored_addrs), log_it(L_INFO, "Can't read seed nodes addresses in net %s, work with local balancer only",
                                                            l_arg->net->pub.name);
    l_arg->worker = dap_worker_get_current();
    l_arg->required_links_count = l_required_links_count;
    l_arg->request_info = l_item;
    log_it(L_DEBUG, "Start balancer %s request to %s:%u in net %s",
                    dap_chain_net_balancer_type_to_str(l_arg->type), l_arg->host_addr, l_arg->host_port, l_arg->net->pub.name);
    
    if (l_arg->type == DAP_CHAIN_NET_BALANCER_TYPE_HTTP) {
        char *l_ignored_addrs_str = NULL;
        if (l_ignored_addrs) {
            l_ignored_addrs_str = DAP_NEW_Z_SIZE_RET_IF_FAIL(char, DAP_ENC_BASE64_ENCODE_SIZE(l_ignored_addrs_size) + 1, l_ignored_addrs, l_arg);
            dap_enc_base64_encode(l_ignored_addrs, l_ignored_addrs_size, l_ignored_addrs_str, DAP_ENC_DATA_TYPE_B64);
            DAP_DELETE(l_ignored_addrs);
        }
        // request prepare
        const char *l_net_name = l_arg->net->pub.name, *l_bal_type = dap_chain_net_balancer_type_to_str(l_arg->type);
        char *l_request = dap_strdup_printf("%s/%s?version=%d,method=r,needlink=%d,net=%s,ignored=%s",
                                                DAP_UPLINK_PATH_BALANCER,
                                                DAP_BALANCER_URI_HASH,
                                                DAP_BALANCER_PROTOCOL_VERSION,
                                                (int)l_required_links_count,
                                                l_arg->net->pub.name,
                                                l_ignored_addrs_str ? l_ignored_addrs_str : "");
        if (! dap_client_http_request(l_arg->worker, l_arg->host_addr, l_arg->host_port, "GET", "text/text",
                                      l_request, NULL, 0, NULL, s_http_balancer_link_prepare_success, 
                                      s_http_balancer_link_prepare_error, l_arg, NULL) )
            log_it(L_ERROR, "Can't process balancer link %s request in net %s", l_bal_type, l_net_name);
        DAP_DEL_MULTY(l_ignored_addrs_str, l_request);
    } else {
        l_arg->host_port = DNS_LISTEN_PORT;
        // TODO: change signature and implementation
        /* dap_chain_node_info_dns_request(l_balancer_request->worker,
                                            l_link_node_info->hdr.ext_addr_v4,
                                            l_link_node_info->hdr.ext_port,
                                            a_net->pub.name,
                                            s_dns_balancer_link_prepare_success,
                                            s_dns_balancer_link_prepare_error,
                                            l_balancer_request); */
    }
}

/**
 * @brief forming report about balacer response to request
 * @param a_net - net to report
 * @return if error NULL, other - report
 */
dap_string_t *dap_chain_net_balancer_get_node_str(dap_chain_net_t *a_net)
{
// sanity check
    dap_return_val_if_pass(!a_net, NULL);
// func work
    dap_chain_net_links_t *l_links_info_list = s_get_node_addrs(a_net, 0, NULL, false);  // TODO
    dap_string_t *l_ret = dap_string_new(
        "-----------------------------------------------------------------\n"
        "|\t\tNode addr\t|\tHost addr\t\t|\n"
        "--Send in balancer http response---------------------------------\n");
    uint64_t l_node_num = l_links_info_list ? l_links_info_list->count_node : 0;
    for (uint64_t i = 0; i < l_node_num; ++i) {
        dap_link_info_t *l_link_info = (dap_link_info_t *)l_links_info_list->nodes_info + i;
        dap_string_append_printf(l_ret, "|\t"NODE_ADDR_FP_STR"\t|\t%-16s:%u\t|\n",
                                    NODE_ADDR_FP_ARGS_S(l_link_info->node_addr),
                                    l_link_info->uplink_addr, l_link_info->uplink_port);
        if(i + 1 == s_max_links_response_count && i + 1 < l_node_num) {
            dap_string_append_printf(l_ret, "--Not send in http balancer response-----------------------------\n");
        }
    }
    dap_string_prepend_printf(l_ret, "Balancer link list for total %" DAP_UINT64_FORMAT_U " records:\n", l_node_num);
    dap_string_append(l_ret, "-----------------------------------------------------------------\n");
    DAP_DEL_Z(l_links_info_list);
    return l_ret;
}<|MERGE_RESOLUTION|>--- conflicted
+++ resolved
@@ -58,19 +58,11 @@
 {
     int l_version = dap_cli_server_get_version();
     struct json_object *l_json = json_object_new_object();
-<<<<<<< HEAD
-    json_object_object_add(l_json, "class"          , json_object_new_string("BalancerRequest"));
-    json_object_object_add(l_json, "network_name"    , json_object_new_string((const char*)a_net->pub.name));
-    json_object_object_add(l_json, "host_address"    , json_object_new_string(a_host_addr ? a_host_addr : "localhost"));
-    if (a_host_addr)
-        json_object_object_add(l_json, "host_port"       , json_object_new_int(a_host_port));
-=======
     json_object_object_add(l_json, "class" , json_object_new_string("BalancerRequest"));
     json_object_object_add(l_json, l_version == 1 ? "networkName" : "network_name", json_object_new_string((const char*)a_net->pub.name));
     json_object_object_add(l_json, l_version == 1 ? "hostAddress" : "host_address", json_object_new_string(a_host_addr ? a_host_addr : "localhost"));
     if (a_host_addr)
         json_object_object_add(l_json, l_version == 1 ? "hostPort" : "host_port", json_object_new_int(a_host_port));
->>>>>>> d32ad4bf
     return l_json;
 }
 
@@ -178,11 +170,7 @@
             , "Links from balancer %s:%u in net %s can't be prepared, connection errno %d"
             , a_host_addr, a_host_port, a_request->net->pub.name, a_errno);
     log_it(L_WARNING, "%s", l_err_str);
-<<<<<<< HEAD
-    json_object_object_add(l_json, "error_message", json_object_new_string(l_err_str));
-=======
     json_object_object_add(l_json, dap_cli_server_get_version() == 1 ? "error_message" :"errorMessage", json_object_new_string(l_err_str));
->>>>>>> d32ad4bf
     dap_notify_server_send_mt(json_object_get_string(l_json));
     json_object_put(l_json);
 }
