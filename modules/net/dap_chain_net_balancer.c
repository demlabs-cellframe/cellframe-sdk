/*
* Authors:
* Dmitriy Gerasimov <naeper@demlabs.net>
* Cellframe       https://cellframe.net
* DeM Labs Inc.   https://demlabs.net
* Copyright  (c) 2017-2019
* All rights reserved.

This file is part of CellFrame SDK the open source project

CellFrame SDK is free software: you can redistribute it and/or modify
it under the terms of the GNU General Public License as published by
the Free Software Foundation, either version 3 of the License, or
(at your option) any later version.

CellFrame SDK is distributed in the hope that it will be useful,
but WITHOUT ANY WARRANTY; without even the implied warranty of
MERCHANTABILITY or FITNESS FOR A PARTICULAR PURPOSE.  See the
GNU General Public License for more details.

You should have received a copy of the GNU General Public License
along with any CellFrame SDK based project.  If not, see <http://www.gnu.org/licenses/>.
*/

#include "dap_chain_net_balancer.h"
#include "dap_chain_net.h"
#include "http_status_code.h"

#define LOG_TAG "dap_chain_net_balancer"

static int callback_compare_node_list(const void * a_item1, const void * a_item2, void *a_unused)
{
    UNUSED(a_unused);
    if (!a_item1 || !a_item2) {
        return 0;
    }
    dap_chain_node_info_t *l_item1 = (dap_chain_node_info_t*)a_item1, *l_item2 = (dap_chain_node_info_t*)a_item2;
    return l_item1->hdr.links_number == l_item2->hdr.links_number
            ? 0 : l_item1->hdr.links_number > l_item2->hdr.links_number
              ? 1 : -1;
}

dap_chain_net_node_balancer_t *dap_chain_net_balancer_get_node(const char *a_net_name,uint16_t a_links_need)
{
    dap_list_t *l_node_addr_list = NULL,*l_objs_list = NULL;
    dap_chain_net_t *l_net = dap_chain_net_by_name(a_net_name);
    if (l_net == NULL) {
        log_it(L_WARNING, "There isn't any network by this name - %s", a_net_name);
        return NULL;
    }
    // get nodes list from global_db
    dap_global_db_obj_t *l_objs = NULL;
    size_t l_nodes_count = 0;
    size_t l_node_num = 0,l_links_need = 0;
    uint64_t l_blocks_events = 0;
    // read all node
    l_objs = dap_global_db_get_all_sync(l_net->pub.gdb_nodes, &l_nodes_count);
    if (!l_nodes_count || !l_objs)
        return NULL;
    l_node_addr_list = dap_chain_net_get_node_list_cfg(l_net);
    for (size_t i = 0; i < l_nodes_count; i++) {
        dap_chain_node_info_t *l_node_cand = (dap_chain_node_info_t *)l_objs[i].value;
        for (dap_list_t *node_i = l_node_addr_list; node_i; node_i = node_i->next) {
            if(((struct in_addr*)node_i->data)->s_addr == l_node_cand->hdr.ext_addr_v4.s_addr) {
                if (!l_blocks_events || l_blocks_events > l_node_cand->hdr.blocks_events)
                    l_blocks_events = l_node_cand->hdr.blocks_events;
                break;
            }
        }
    }
    log_it(L_DEBUG, "The smallest block size among seed nodes is - %ld", l_blocks_events);
    for (size_t i = 0; i < l_nodes_count; i++)
    {
        bool l_check = true;
        dap_chain_node_info_t *l_node_cand = (dap_chain_node_info_t *)l_objs[i].value;
        for(dap_list_t *node_i = l_node_addr_list; node_i; node_i = node_i->next)
        {
            struct in_addr *l_node_addr_cfg = (struct in_addr*)node_i->data;            
            if(l_node_cand->hdr.ext_addr_v4.s_addr && l_node_cand->hdr.ext_port &&
                (l_node_addr_cfg->s_addr != l_node_cand->hdr.ext_addr_v4.s_addr))
            {
                continue;
            }
            else
            {
                l_check = false;
                break;
            }
        }
        if(l_check){
            if(l_node_cand->hdr.blocks_events >= l_blocks_events){
                l_objs_list = dap_list_append(l_objs_list,l_objs[i].value);
                l_node_num++;
            }
        }
    }
    dap_list_free(l_node_addr_list);
    l_objs_list = dap_list_sort(l_objs_list, callback_compare_node_list);
    dap_chain_node_info_t *l_node_candidate;
    if(l_node_num)
    {
<<<<<<< HEAD
        l_node_num = rand() % l_nodes_selected_count;
        l_node_candidate = (dap_chain_node_info_t*)dap_list_nth_data(l_objs_list, l_node_num);
        dap_chain_node_info_t *l_node_info = DAP_NEW_Z(dap_chain_node_info_t);
        if (!l_node_info) {
            log_it(L_CRITICAL, "Memory allocation error");
            dap_list_free(l_objs_list);
            return NULL;
=======
        l_links_need = l_node_num > a_links_need ? a_links_need : l_node_num;
        dap_chain_net_node_balancer_t *l_node_list_res = DAP_NEW_Z_SIZE(dap_chain_net_node_balancer_t,
                   sizeof(dap_chain_net_node_balancer_t) + l_links_need * sizeof(dap_chain_node_info_t));
        dap_chain_node_info_t * l_node_info = (dap_chain_node_info_t *)l_node_list_res->nodes_info;
        dap_list_t *nl = l_objs_list;
        for(size_t i=0; i<l_links_need; i++,nl = nl->next)
        {
            l_node_candidate = (dap_chain_node_info_t*)nl->data;
            *(l_node_info + i) = *l_node_candidate;
>>>>>>> a0fcec79
        }
        l_node_list_res->count_node = l_links_need;
        dap_list_free(l_objs_list);
        dap_global_db_objs_delete(l_objs, l_nodes_count);
        return l_node_list_res;
    }
    else
    {
        dap_list_free(l_objs_list);
        dap_global_db_objs_delete(l_objs, l_nodes_count);
        log_it(L_ERROR, "Node list is empty");
        return NULL;
    }
}

dap_chain_net_node_balancer_t *s_balancer_issue_link(const char *a_net_name,uint16_t a_links_need)
{
    dap_chain_net_t *l_net = dap_chain_net_by_name(a_net_name);
    dap_chain_net_node_balancer_t *l_link_full_node_list = dap_chain_net_balancer_get_node(a_net_name,a_links_need);
    if(l_link_full_node_list)
    {
        dap_chain_node_info_t * l_node_info = (dap_chain_node_info_t *)l_link_full_node_list->nodes_info;
        for(size_t i=0;i<l_link_full_node_list->count_node;i++)
        {
            log_it(L_DEBUG, "Network balancer issues ip %s, [%ld blocks]",inet_ntoa((l_node_info + i)->hdr.ext_addr_v4),l_node_info->hdr.blocks_events);

        }
        return l_link_full_node_list;
    }
    else
    {
        dap_chain_node_info_t *l_link_node_info = dap_get_balancer_link_from_cfg(l_net);
        if(l_link_node_info)
        {          
            log_it(L_DEBUG, "Network balancer issues ip from net conf - %s",inet_ntoa(l_link_node_info->hdr.ext_addr_v4));
            dap_chain_net_node_balancer_t * l_node_list_res = DAP_NEW_Z_SIZE(dap_chain_net_node_balancer_t,
                                                                             sizeof(dap_chain_net_node_balancer_t) + sizeof(dap_chain_node_info_t));
            l_node_list_res->count_node = 1;
            *(dap_chain_node_info_t*)l_node_list_res->nodes_info = *l_link_node_info;
            return l_node_list_res;
        }
    }
    return NULL;
}

void dap_chain_net_balancer_http_issue_link(dap_http_simple_t *a_http_simple, void *a_arg)
{
    log_it(L_DEBUG,"Proc enc http request");
    http_status_code_t *l_return_code = (http_status_code_t *)a_arg;

    if (strcmp(a_http_simple->http_client->url_path, DAP_BALANCER_URI_HASH)) {
        log_it(L_ERROR, "Wrong path '%s' in the request to dap_chain_net_balancer module",
                                                            a_http_simple->http_client->url_path);
        *l_return_code = Http_Status_BadRequest;
        return;
    }
    int l_protocol_version = 0;
    char l_issue_method = 0;
    const char l_net_token[] = "net=";
    uint16_t links_need = 0;
    sscanf(a_http_simple->http_client->in_query_string, "version=%d,method=%c,needlink=%d,net=",
                                                            &l_protocol_version, &l_issue_method,&links_need);
    if (l_protocol_version != 1 || l_issue_method != 'r') {
        log_it(L_ERROR, "Unsupported prorocol version/method in the request to dap_chain_net_balancer module");
        *l_return_code = Http_Status_MethodNotAllowed;
        return;
    }
    char *l_net_str = strstr(a_http_simple->http_client->in_query_string, l_net_token);
    if (!l_net_str) {
        log_it(L_ERROR, "Net name token not found in the request to dap_chain_net_balancer module");
        *l_return_code = Http_Status_NotFound;
        return;
    }
    l_net_str += sizeof(l_net_token) - 1;
    char l_net_name[128] = {};
    strncpy(l_net_name, l_net_str, 127);
    links_need = links_need ? links_need : 5;
    log_it(L_DEBUG, "HTTP balancer parser retrieve netname %s", l_net_name);
    dap_chain_net_node_balancer_t *l_link_full_node_list = s_balancer_issue_link(l_net_name,links_need);
    if (!l_link_full_node_list) {
        log_it(L_WARNING, "Can't issue link for network %s, no acceptable links found", l_net_name);
        *l_return_code = Http_Status_NotFound;
        return;
    }
    *l_return_code = Http_Status_OK;
    size_t l_data_send_size = sizeof(size_t) + (sizeof(dap_chain_node_info_t) * l_link_full_node_list->count_node);
    dap_http_simple_reply(a_http_simple, l_link_full_node_list, l_data_send_size);
    DAP_DELETE(l_link_full_node_list);
}

/**
 * @brief dap_dns_resolve_hostname
 * @param str
 * @return
 */
dap_chain_node_info_t *dap_chain_net_balancer_dns_issue_link(char *a_str)
{
    log_it(L_DEBUG, "DNS balancer parser retrieve netname %s", a_str);
    return s_balancer_issue_link(a_str,3);
}<|MERGE_RESOLUTION|>--- conflicted
+++ resolved
@@ -99,15 +99,6 @@
     dap_chain_node_info_t *l_node_candidate;
     if(l_node_num)
     {
-<<<<<<< HEAD
-        l_node_num = rand() % l_nodes_selected_count;
-        l_node_candidate = (dap_chain_node_info_t*)dap_list_nth_data(l_objs_list, l_node_num);
-        dap_chain_node_info_t *l_node_info = DAP_NEW_Z(dap_chain_node_info_t);
-        if (!l_node_info) {
-            log_it(L_CRITICAL, "Memory allocation error");
-            dap_list_free(l_objs_list);
-            return NULL;
-=======
         l_links_need = l_node_num > a_links_need ? a_links_need : l_node_num;
         dap_chain_net_node_balancer_t *l_node_list_res = DAP_NEW_Z_SIZE(dap_chain_net_node_balancer_t,
                    sizeof(dap_chain_net_node_balancer_t) + l_links_need * sizeof(dap_chain_node_info_t));
@@ -117,7 +108,6 @@
         {
             l_node_candidate = (dap_chain_node_info_t*)nl->data;
             *(l_node_info + i) = *l_node_candidate;
->>>>>>> a0fcec79
         }
         l_node_list_res->count_node = l_links_need;
         dap_list_free(l_objs_list);
