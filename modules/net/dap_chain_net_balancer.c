/*
* Authors:
* Dmitriy Gerasimov <naeper@demlabs.net>
* Roman Khlopkov <roman.khlopkov@demlabs.net>
* Pavel Uhanov <pavel.uhanov@demlabs.net>
* Cellframe       https://cellframe.net
* DeM Labs Inc.   https://demlabs.net
* Copyright  (c) 2017-2024
* All rights reserved.

This file is part of CellFrame SDK the open source project

CellFrame SDK is free software: you can redistribute it and/or modify
it under the terms of the GNU General Public License as published by
the Free Software Foundation, either version 3 of the License, or
(at your option) any later version.

CellFrame SDK is distributed in the hope that it will be useful,
but WITHOUT ANY WARRANTY; without even the implied warranty of
MERCHANTABILITY or FITNESS FOR A PARTICULAR PURPOSE.  See the
GNU General Public License for more details.

You should have received a copy of the GNU General Public License
along with any CellFrame SDK based project.  If not, see <http://www.gnu.org/licenses/>.
*/

#include "dap_net.h"
#include "dap_chain_net_balancer.h"
#include "dap_chain_net.h"
#include "http_status_code.h"
#include "dap_chain_node_client.h"
#include "dap_dns_client.h"
#include "dap_dns_server.h"
#include "dap_client_http.h"
#include "dap_enc_base64.h"
#include "dap_notify_srv.h"

#define LOG_TAG "dap_chain_net_balancer"

#define DAP_CHAIN_NET_BALANCER_REQUEST_DELAY 20 // sec

typedef struct dap_balancer_request_info {
    dap_chain_net_id_t net_id;
    dap_time_t request_time;
    UT_hash_handle hh;
} dap_balancer_request_info_t;

<<<<<<< HEAD
static_assert(sizeof(dap_net_links_t) + sizeof(dap_chain_node_info_old_t) < DAP_BALANCER_MAX_REPLY_SIZE, "DAP_BALANCER_MAX_REPLY_SIZE cannot accommodate information minimum about 1 link");
static const size_t s_max_links_response_count = (DAP_BALANCER_MAX_REPLY_SIZE - sizeof(dap_net_links_t)) / sizeof(dap_chain_node_info_old_t);
static const dap_time_t s_request_period = 5; // sec
=======
static_assert(sizeof(dap_chain_net_links_t) + sizeof(dap_chain_node_info_old_t) < DAP_BALANCER_MAX_REPLY_SIZE, "DAP_BALANCER_MAX_REPLY_SIZE cannot accommodate information minimum about 1 link");
static const size_t s_max_links_response_count = (DAP_BALANCER_MAX_REPLY_SIZE - sizeof(dap_chain_net_links_t)) / sizeof(dap_chain_node_info_old_t);
>>>>>>> 63c82b97
static dap_balancer_request_info_t* s_request_info_items = NULL;

int dap_chain_net_balancer_init()
{
    return dap_dns_zone_register("dnsroot", dap_chain_net_balancer_dns_issue_link);  // root resolver
}

/**
 * @brief forming json file with balancer info: class networkName nodeAddress hostAddress hostPort
 * @param a_net - responce net
 * @param a_host_info - host info
 */
struct json_object *s_balancer_states_json_collect(dap_chain_net_t *a_net, const char* a_host_addr, uint16_t a_host_port)
{
    struct json_object *l_json = json_object_new_object();
    json_object_object_add(l_json, "class"          , json_object_new_string("BalancerRequest"));
    json_object_object_add(l_json, "networkName"    , json_object_new_string((const char*)a_net->pub.name));
    json_object_object_add(l_json, "hostAddress"    , json_object_new_string(a_host_addr ? a_host_addr : "localhost"));
    if (a_host_addr)
        json_object_object_add(l_json, "hostPort"       , json_object_new_int(a_host_port));
    return l_json;
}

/**
 * @brief get ignored node addr
 * @param a_net - net
 * @param a_size - out ingored node count
 */
static dap_net_links_t *s_get_ignored_node_addrs(dap_chain_net_t *a_net, size_t *a_size)
{
// sanity check
    dap_return_val_if_pass(!a_net, NULL);
// data preparing
    size_t
        l_size = 0,
        l_uplinks_count = 0,
        l_downlinks_count = 0,
        l_links_count = 0,
        l_low_availability_count = 0;
    const dap_stream_node_addr_t
        *l_curr_addr = &dap_chain_net_get_my_node_info(a_net)->address,
        *l_links = dap_link_manager_get_net_links_addrs(a_net->pub.id.uint64, &l_uplinks_count, &l_downlinks_count, false),
        *l_low_availability = dap_link_manager_get_ignored_addrs(&l_low_availability_count, a_net->pub.id.uint64);
        l_links_count = l_uplinks_count + l_downlinks_count;
    if(!l_curr_addr->uint64 && !l_links && !l_low_availability) {
        log_it(L_WARNING, "Error forming ignore list in net %s, please check, should be minimum self addr", a_net->pub.name);
        return NULL;
    }
    l_size = sizeof(dap_chain_net_links_t) + sizeof(dap_stream_node_addr_t) * (l_links_count + l_low_availability_count + 1);
    // memory alloc
    dap_chain_net_links_t *l_ret = NULL;
    DAP_NEW_Z_SIZE_RET_VAL(l_ret, dap_chain_net_links_t, l_size, NULL, l_links, l_low_availability);
    l_ret->count_node = l_links_count + l_low_availability_count + 1;
    if (dap_log_level_get() <= L_DEBUG ) {
        char *l_ignored_str = NULL;
        DAP_NEW_Z_SIZE_RET_VAL(l_ignored_str, char, 50 * (l_ret->count_node) + 200 + strlen(a_net->pub.name), NULL, l_links, l_low_availability);
        sprintf(l_ignored_str + strlen(l_ignored_str), "Second %zu nodes will be ignored in balancer links preparing in net %s:\n\tSelf:\n\t\t"NODE_ADDR_FP_STR"\n", l_ret->count_node, a_net->pub.name, NODE_ADDR_FP_ARGS(l_curr_addr));
        sprintf(l_ignored_str + strlen(l_ignored_str), "\tActive links (%zu):\n", l_links_count);
        for (size_t i = 0; i < l_links_count; ++i) {
            sprintf(l_ignored_str + strlen(l_ignored_str), "\t\t"NODE_ADDR_FP_STR"\n", NODE_ADDR_FP_ARGS(l_links + i));
        }
        sprintf(l_ignored_str + strlen(l_ignored_str), "\tCooling (%zu):\n", l_low_availability_count);
        for (size_t i = 0; i < l_low_availability_count; ++i) {
            sprintf(l_ignored_str + strlen(l_ignored_str), "\t\t"NODE_ADDR_FP_STR"\n", NODE_ADDR_FP_ARGS(l_low_availability + i));
        }
        log_it(L_DEBUG, "%s", l_ignored_str);
        DAP_DELETE(l_ignored_str);
    }
<<<<<<< HEAD
    l_size = sizeof(dap_net_links_t) + sizeof(dap_stream_node_addr_t) * (l_uplinks_count + l_low_availability_count + 1);
// memory alloc
    dap_net_links_t *l_ret = NULL;
    DAP_NEW_Z_SIZE_RET_VAL(l_ret, dap_net_links_t, l_size, NULL, l_uplinks, l_low_availability);
=======
>>>>>>> 63c82b97
// func work
    memcpy(l_ret->nodes_info, l_curr_addr, sizeof(dap_stream_node_addr_t));
    if(l_links)
        memcpy(l_ret->nodes_info + sizeof(dap_stream_node_addr_t), l_links, l_links_count * sizeof(dap_stream_node_addr_t));
    if(l_low_availability)
        memcpy(l_ret->nodes_info + (l_links_count + 1) * sizeof(dap_stream_node_addr_t), l_low_availability, l_low_availability_count * sizeof(dap_stream_node_addr_t));
    if (a_size)
        *a_size = l_size;
    DAP_DEL_MULTY(l_links, l_low_availability);
    return l_ret;
}

/**
 * @brief callback to success balancer request
 * @param a_net - responce net
 * @param a_link_full_node_list - getted node list
 * @param a_host_info - host info
 */
static void s_balancer_link_prepare_success(dap_chain_net_t* a_net, dap_net_links_t *a_link_full_node_list, const char* a_host_addr, uint16_t a_host_port)
{
    char l_err_str[128] = {0};
    if (dap_log_level_get() <= L_DEBUG ) {
        char *l_links_str = NULL;
        DAP_NEW_Z_SIZE_RET(l_links_str, char, (DAP_HOSTADDR_STRLEN + 50) * a_link_full_node_list->count_node + 200 + strlen(a_net->pub.name), NULL);
        sprintf(l_links_str + strlen(l_links_str), "Second %"DAP_UINT64_FORMAT_U" links was prepared from balancer in net %s:\n", a_link_full_node_list->count_node, a_net->pub.name);
        for (size_t i = 0; i < a_link_full_node_list->count_node; ++i) {
            dap_link_info_t *l_link_info = (dap_link_info_t *)a_link_full_node_list->nodes_info + i;
            sprintf(l_links_str + strlen(l_links_str), "\t"NODE_ADDR_FP_STR " [ %s : %u ]\n",
               NODE_ADDR_FP_ARGS_S(l_link_info->node_addr), l_link_info->uplink_addr, l_link_info->uplink_port);
        }
        log_it(L_DEBUG, "%s", l_links_str);
        DAP_DELETE(l_links_str);
    }
    struct json_object *l_json;
    for (size_t i = 0; i < a_link_full_node_list->count_node; ++i) {
        dap_link_info_t *l_link_info = (dap_link_info_t *)a_link_full_node_list->nodes_info + i;
        if (dap_chain_net_link_add(a_net, &l_link_info->node_addr, l_link_info->uplink_addr, l_link_info->uplink_port))
            continue;
        l_json = s_balancer_states_json_collect(a_net, a_host_addr, a_host_port);
        snprintf(l_err_str, sizeof(l_err_str)
                     , "Link " NODE_ADDR_FP_STR " prepared"
                     , NODE_ADDR_FP_ARGS_S(l_link_info->node_addr));
        json_object_object_add(l_json, "errorMessage", json_object_new_string(l_err_str));
        dap_notify_server_send_mt(json_object_get_string(l_json));
        json_object_put(l_json);
    }
}

/**
 * @brief callback to error in balancer request preparing
 * @param a_request - balancer request
 * @param a_host_addr - host addr
 * @param a_errno - error code
 */
static void s_balancer_link_prepare_error(dap_balancer_link_request_t *a_request, const char *a_host_addr, uint16_t a_host_port, int a_errno)
{
    struct json_object *l_json = s_balancer_states_json_collect(a_request->net, a_host_addr, a_host_port);
    char l_err_str[512] = { '\0' };
    snprintf(l_err_str, sizeof(l_err_str)
            , "Links from balancer %s:%u in net %s can't be prepared, connection errno %d"
            , a_host_addr, a_host_port, a_request->net->pub.name, a_errno);
    log_it(L_WARNING, "%s", l_err_str);
    json_object_object_add(l_json, "errorMessage", json_object_new_string(l_err_str));
    dap_notify_server_send_mt(json_object_get_string(l_json));
    json_object_put(l_json);
}

/**
 * @brief callback to success http balancer request
 * @param a_response - response
 * @param a_response_size - a response size
 * @param a_arg - callback arg (l_balancer_request)
 */
void s_http_balancer_link_prepare_success(void *a_response,
                                          size_t a_response_size, void *a_arg, http_status_code_t a_response_code)
{
    dap_balancer_link_request_t *l_balancer_request = (dap_balancer_link_request_t *)a_arg;
    if (a_response_code != 200) {
        log_it(L_ERROR, "The server responded with code %d. It is not possible to install the link to %s:%u in net %s", a_response_code, l_balancer_request->host_addr, l_balancer_request->host_port, l_balancer_request->net->pub.name);
        s_balancer_link_prepare_error(l_balancer_request, l_balancer_request->host_addr, l_balancer_request->host_port, a_response_code);
        l_balancer_request->request_info->request_time = dap_time_now();
        DAP_DELETE(l_balancer_request);
        return;
    }
    dap_net_links_t *l_link_full_node_list = (dap_net_links_t *)a_response;

    size_t l_response_size_need = sizeof(dap_net_links_t) + (sizeof(dap_link_info_t) * l_balancer_request->required_links_count);
    if (a_response_size < sizeof(dap_net_links_t) + sizeof(dap_link_info_t) || a_response_size > l_response_size_need) {
        log_it(L_ERROR, "Invalid balancer response size %zu (expected %zu) in net %s from %s:%u", a_response_size, l_response_size_need, l_balancer_request->net->pub.name, l_balancer_request->host_addr, l_balancer_request->host_port);
        l_balancer_request->request_info->request_time = dap_time_now();
    } else {
        log_it(L_INFO, "Valid balancer response from %s:%u in net %s with %"DAP_UINT64_FORMAT_U" links", l_balancer_request->host_addr, l_balancer_request->host_port, l_balancer_request->net->pub.name, l_link_full_node_list->count_node);
        s_balancer_link_prepare_success(l_balancer_request->net, l_link_full_node_list, l_balancer_request->host_addr, l_balancer_request->host_port);
        l_balancer_request->request_info->request_time = 0;
    }
    DAP_DELETE(l_balancer_request);
}


/**
 * @brief callback to error in http balancer request preparing
 * @param a_errno - error code
 * @param a_arg - callback arg (l_balancer_request)
 */
static void s_http_balancer_link_prepare_error(int a_errno, void *a_arg)
{
    dap_balancer_link_request_t *l_balancer_request = (dap_balancer_link_request_t *)a_arg;
    s_balancer_link_prepare_error(l_balancer_request, l_balancer_request->host_addr, l_balancer_request->host_port, a_errno);
    l_balancer_request->request_info->request_time = dap_time_now();
    DAP_DELETE(l_balancer_request);
}

/**
 * @brief forming links info
 * @param a_net - net to froming info
 * @param a_links_need - needed link count, if 0 - max possible
 * @param a_ignored - list with ignored links
 * @param a_external_call - externl call flag, if false - max possible
 * @return if error NULL, or pointer to link info
 */
static dap_net_links_t *s_get_node_addrs(dap_chain_net_t *a_net, uint16_t a_links_need, dap_net_links_t *a_ignored, bool a_external_call)
{
// sanity check
    dap_return_val_if_pass(!a_net, NULL);
// preparing
    dap_list_t *l_nodes_list = dap_chain_node_get_states_list_sort(a_net, a_ignored ? (dap_chain_node_addr_t *)a_ignored->nodes_info : (dap_chain_node_addr_t *)NULL, a_ignored ? a_ignored->count_node : 0);
    if (!l_nodes_list) {
        log_it(L_DEBUG, "There isn't any nodes to %s list prepare in net %s", a_external_call ? "external" : "local", a_net->pub.name);
        if (!a_external_call)
            return NULL;
    }
    size_t l_nodes_count = dap_list_length(l_nodes_list);
    if (a_links_need) {
       l_nodes_count = dap_min(l_nodes_count, a_links_need);
    }
    if (a_external_call) {
        l_nodes_count = dap_min(l_nodes_count, s_max_links_response_count);
    }
// memory alloc
    dap_net_links_t *l_ret = DAP_NEW_Z_SIZE(dap_net_links_t, sizeof(dap_net_links_t) + l_nodes_count * sizeof(dap_link_info_t));
    if (!l_ret) {
        log_it(L_ERROR, "%s", c_error_memory_alloc);
        dap_list_free_full(l_nodes_list, NULL);
        return NULL;
    }
// func work
    dap_link_info_t *l_node_info = (dap_link_info_t *)l_ret->nodes_info;
    for(dap_list_t *i = l_nodes_list; i && l_ret->count_node < l_nodes_count; i = i->next, ++l_ret->count_node) {
        dap_mempcpy(l_node_info + l_ret->count_node, &((dap_chain_node_states_info_t *)i->data)->link_info , sizeof(dap_link_info_t));
    }
    dap_list_free_full(l_nodes_list, NULL);
    return l_ret;
}

/**
 * @brief forming links info in old format
 * @param a_net - net to froming info
 * @param a_links_need - needed link count, if 0 - max possible
 * @return if error NULL, or pointer to link info
 */
static dap_net_links_t *s_get_node_addrs_old(dap_chain_net_t *a_net, uint16_t a_links_need)
{
// sanity check
    dap_return_val_if_pass(!a_net, NULL);
// preparing
    dap_list_t *l_nodes_list = dap_chain_node_get_states_list_sort(a_net, NULL, 0);
    if (!l_nodes_list) {
        log_it(L_WARNING, "There isn't any nodes to list prepare in net %s", a_net->pub.name);
        return NULL;
    }
    size_t l_nodes_count = dap_list_length(l_nodes_list);
    if (a_links_need) {
       l_nodes_count = dap_min(l_nodes_count, a_links_need);
    }
    l_nodes_count = dap_min(l_nodes_count, s_max_links_response_count);
// memory alloc
    dap_net_links_t *l_ret = DAP_NEW_Z_SIZE(dap_net_links_t, sizeof(dap_net_links_t) + l_nodes_count * sizeof(dap_chain_node_info_old_t));
    if (!l_ret) {
        log_it(L_ERROR, "%s", c_error_memory_alloc);
        dap_list_free_full(l_nodes_list, NULL);
        return NULL;
    }
// func work
    dap_chain_node_info_old_t *l_node_info = (dap_chain_node_info_old_t *)l_ret->nodes_info;
    for(dap_list_t *i = l_nodes_list; i && l_ret->count_node < l_nodes_count; i = i->next, ++l_ret->count_node) {
        l_node_info[l_ret->count_node].hdr.address.uint64 = ((dap_chain_node_states_info_t *)i->data)->link_info.node_addr.uint64;
        l_node_info[l_ret->count_node].hdr.ext_port = ((dap_chain_node_states_info_t *)i->data)->link_info.uplink_port;
        inet_pton(AF_INET, ((dap_chain_node_states_info_t *)i->data)->link_info.uplink_addr, &l_node_info[l_ret->count_node].hdr.ext_addr_v4);
    }
    dap_list_free_full(l_nodes_list, NULL);
    return l_ret;
}

/**
 * @brief issue to balancer request
 * @param a_net_name - net name
 * @param a_links_need - needed link count, if 0 - max possible
 * @param a_protocol_version - balancer protocol version
 * @param a_ignored_enc - encrypted to base64 ignored node addrs
 * @return if error NULL, or pointer to link info
 */
static dap_net_links_t *s_balancer_issue_link(const char *a_net_name, uint16_t a_links_need, int a_protocol_version, const char *a_ignored_enc)
{
// sanity check
    dap_return_val_if_pass(!a_net_name, NULL);
// preparing
    dap_chain_net_t *l_net = dap_chain_net_by_name(a_net_name);
    if (!l_net) {
        log_it(L_WARNING, "There isn't any network by name \"%s\"", a_net_name);
        return NULL;
    }
    if(a_protocol_version == 1)
        return s_get_node_addrs_old(l_net, a_links_need);
// func work
    // prepare list of the ignred addrs
    size_t l_ignored_size = a_ignored_enc ? strlen(a_ignored_enc) : 0;
    dap_net_links_t *l_ignored_dec = NULL;
    if (l_ignored_size) {
        DAP_NEW_Z_SIZE_RET_VAL(l_ignored_dec, dap_net_links_t, l_ignored_size, NULL, NULL);
        dap_enc_base64_decode(a_ignored_enc, l_ignored_size, l_ignored_dec, DAP_ENC_DATA_TYPE_B64);
        if (l_ignored_size < DAP_ENC_BASE64_ENCODE_SIZE((sizeof(dap_net_links_t) + sizeof(dap_stream_node_addr_t) * l_ignored_dec->count_node))) {
            log_it(L_ERROR, "Can't decode ignored node list, received size %zu < expected size %zu in net %s",
                l_ignored_size,
                DAP_ENC_BASE64_ENCODE_SIZE((sizeof(dap_net_links_t) + sizeof(dap_stream_node_addr_t) * l_ignored_dec->count_node)),
                a_net_name);
            DAP_DEL_Z(l_ignored_dec);
        }
    }
    dap_net_links_t *l_ret = s_get_node_addrs(l_net, a_links_need, l_ignored_dec, true);
    DAP_DEL_Z(l_ignored_dec);
    return l_ret;
}

/**
 * @brief balancer deinit, use ONLY after dap_link_manager deinit
 */
void dap_chain_net_balancer_deinit()
{
    dap_balancer_request_info_t
        *l_item = NULL,
        *l_tmp = NULL;
    HASH_ITER(hh, s_request_info_items, l_item, l_tmp)
        HASH_DEL(s_request_info_items, l_item);
}

/**
 * @brief balancer handshake
 * @param a_node_info
 * @param a_net
 * @return -1 false, 0 timeout, 1 end of connection or sending data
 */
int dap_chain_net_balancer_handshake(dap_chain_node_info_t *a_node_info, dap_chain_net_t *a_net)
{
    dap_chain_node_client_t *l_client = dap_chain_node_client_connect_default_channels(a_net, a_node_info);
    return l_client ? dap_chain_node_client_wait(l_client, NODE_CLIENT_STATE_ESTABLISHED, 5000) : -1;
}

/**
 * @brief issue to http balancer request
 * @param a_http_simple - http request
 * @param a_arg - request arg
 */
void dap_chain_net_balancer_http_issue_link(dap_http_simple_t *a_http_simple, void *a_arg)
{
    log_it(L_DEBUG,"Proc enc http request from %s", a_http_simple->es_hostaddr);
    http_status_code_t *l_return_code = (http_status_code_t *)a_arg;

    if (strcmp(a_http_simple->http_client->url_path, DAP_BALANCER_URI_HASH)) {
        log_it(L_ERROR, "Wrong path '%s' in the request to dap_chain_net_balancer module",
                                                            a_http_simple->http_client->url_path);
        *l_return_code = Http_Status_BadRequest;
        return;
    }
    int l_protocol_version = 0;
    char l_issue_method = 0;
    const char l_net_token[] = "net=";
    const char l_ignored_token[] = "ignored=";
    uint16_t l_links_need = 0;
    sscanf(a_http_simple->http_client->in_query_string, "version=%d,method=%c,needlink=%hu",
                                                            &l_protocol_version, &l_issue_method, &l_links_need);
    if (l_protocol_version > DAP_BALANCER_PROTOCOL_VERSION || l_protocol_version < 1 || l_issue_method != 'r') {
        log_it(L_ERROR, "Unsupported protocol version/method in the request to dap_chain_net_balancer module");
        *l_return_code = Http_Status_MethodNotAllowed;
        return;
    }
    char *l_net_str = strstr(a_http_simple->http_client->in_query_string, l_net_token);
    if (!l_net_str) {
        log_it(L_ERROR, "Net name token not found in the request to dap_chain_net_balancer module");
        *l_return_code = Http_Status_NotFound;
        return;
    }
    l_net_str += sizeof(l_net_token) - 1;

    char *l_ignored_str = NULL;
    if (l_protocol_version > 1) {
        l_ignored_str = strstr(a_http_simple->http_client->in_query_string, l_ignored_token);
        if (!l_ignored_str) {
            log_it(L_ERROR, "Net ignored token not found in the request to dap_chain_net_balancer module");
            *l_return_code = Http_Status_NotFound;
            return;
        }
        *(l_ignored_str - 1) = 0; // set 0 terminator to split string
        l_ignored_str += sizeof(l_ignored_token) - 1;
    } 
    log_it(L_DEBUG, "HTTP balancer parser retrieve netname %s", l_net_str);
    dap_net_links_t *l_link_full_node_list = s_balancer_issue_link(l_net_str, l_links_need, l_protocol_version, l_ignored_str);
    if (!l_link_full_node_list) {
        log_it(L_WARNING, "Can't issue link for network %s, no acceptable links found", l_net_str);
        *l_return_code = Http_Status_NotFound;
        return;
    }
    *l_return_code = Http_Status_OK;
    size_t l_data_send_size = sizeof(dap_net_links_t);
    if (l_protocol_version == 1)
        l_data_send_size += sizeof(dap_chain_node_info_old_t) * l_link_full_node_list->count_node;
    else
        l_data_send_size += sizeof(dap_link_info_t) * l_link_full_node_list->count_node;
    dap_http_simple_reply(a_http_simple, l_link_full_node_list, l_data_send_size);
    DAP_DELETE(l_link_full_node_list);
}

/**
 * @brief issue to dns balancer request
 * @param a_net_name - net name
 * @return if error NULL, or pointer to link info
 */
dap_link_info_t *dap_chain_net_balancer_dns_issue_link(const char *a_net_name)
{
// sanity check
    dap_return_val_if_pass(!a_net_name, NULL);
// func work
    log_it(L_DEBUG, "DNS balancer parser retrieve netname %s", a_net_name);
    dap_net_links_t *l_balancer_reply = s_balancer_issue_link(a_net_name, 1, DAP_BALANCER_PROTOCOL_VERSION, NULL);
    if (!l_balancer_reply || !l_balancer_reply->count_node) {
        DAP_DEL_Z(l_balancer_reply);
        return NULL;
    }
    dap_link_info_t *l_res = DAP_DUP(( dap_link_info_t *)l_balancer_reply->nodes_info);
    DAP_DELETE(l_balancer_reply);
    return l_res;
}

/**
 * @brief prepare balancer request
 * @param a_net - net to addrs request
 * @param a_balancer_link - host to send request
 * @param a_balancer_type - http or DNS
 * @return if ok 0, error - other
 */
void dap_chain_net_balancer_request(void *a_arg)
{
// sanity check
    dap_return_if_fail(a_arg);
    dap_balancer_link_request_t *l_arg = (dap_balancer_link_request_t*)a_arg;
// period request check
    dap_balancer_request_info_t *l_item = NULL;
    HASH_FIND(hh, s_request_info_items, &l_arg->net->pub.id, sizeof(l_arg->net->pub.id), l_item);
    if (!l_item) {
        DAP_NEW_Z_RET(l_item, dap_balancer_request_info_t, NULL);
        l_item->net_id = l_arg->net->pub.id;
        HASH_ADD(hh, s_request_info_items, net_id, sizeof(l_item->net_id), l_item);
    }
    if (l_item->request_time + DAP_CHAIN_NET_BALANCER_REQUEST_DELAY > dap_time_now())
        return log_it(L_DEBUG, "Who understands life, he is in no hurry. Dear %s, please wait few seconds", l_arg->net->pub.name);
// preparing to request
    size_t
        l_ignored_addrs_size = 0,
        l_required_links_count = dap_link_manager_needed_links_count(l_arg->net->pub.id.uint64);
    dap_net_links_t
        *l_ignored_addrs = s_get_ignored_node_addrs(l_arg->net, &l_ignored_addrs_size),
        *l_links = s_get_node_addrs(l_arg->net, l_required_links_count, l_ignored_addrs, false);
// links from local GDB
    if (l_links) {
        log_it(L_INFO, "%"DAP_UINT64_FORMAT_U" links successful prepared from global-db in net %s", l_links->count_node, l_arg->net->pub.name);
        s_balancer_link_prepare_success(l_arg->net, l_links, NULL, 0);
        if (l_links->count_node >= l_required_links_count)
            return DAP_DEL_MULTY(l_ignored_addrs, l_links);
        l_required_links_count -= l_links->count_node;
        DAP_DELETE(l_links);
    }
// links from http balancer request
    if (!l_arg->host_addr || !*l_arg->host_addr || !l_arg->host_port)
        return DAP_DELETE(l_ignored_addrs), log_it(L_INFO, "Can't read seed nodes addresses in net %s, work with local balancer only",
                                                            l_arg->net->pub.name);
    l_arg->worker = dap_worker_get_current();
    l_arg->required_links_count = l_required_links_count;
    l_arg->request_info = l_item;
    log_it(L_DEBUG, "Start balancer %s request to %s:%u in net %s",
                    dap_chain_net_balancer_type_to_str(l_arg->type), l_arg->host_addr, l_arg->host_port, l_arg->net->pub.name);
    
    if (l_arg->type == DAP_CHAIN_NET_BALANCER_TYPE_HTTP) {
        char *l_ignored_addrs_str = NULL;
        if (l_ignored_addrs) {
            DAP_NEW_Z_SIZE_RET(
                l_ignored_addrs_str, char, DAP_ENC_BASE64_ENCODE_SIZE(l_ignored_addrs_size) + 1,
                l_ignored_addrs, l_arg);
            dap_enc_base64_encode(l_ignored_addrs, l_ignored_addrs_size, l_ignored_addrs_str, DAP_ENC_DATA_TYPE_B64);
            DAP_DELETE(l_ignored_addrs);
        }
        // request prepare
        char *l_request = dap_strdup_printf("%s/%s?version=%d,method=r,needlink=%d,net=%s,ignored=%s",
                                                DAP_UPLINK_PATH_BALANCER,
                                                DAP_BALANCER_URI_HASH,
                                                DAP_BALANCER_PROTOCOL_VERSION,
                                                (int)l_required_links_count,
                                                l_arg->net->pub.name,
                                                l_ignored_addrs_str ? l_ignored_addrs_str : "");
        if (! dap_client_http_request(l_arg->worker, l_arg->host_addr, l_arg->host_port,
                                       "GET", "text/text", l_request, NULL, 0, NULL,
                                       s_http_balancer_link_prepare_success, s_http_balancer_link_prepare_error,
                                       l_arg, NULL) )
        {
            log_it(L_ERROR, "Can't process balancer link %s request in net %s",
                            dap_chain_net_balancer_type_to_str(l_arg->type), l_arg->net->pub.name);
        }
        DAP_DEL_MULTY(l_ignored_addrs_str, l_request);
    } else {
        l_arg->host_port = DNS_LISTEN_PORT;
        // TODO: change signature and implementation
        /* dap_chain_node_info_dns_request(l_balancer_request->worker,
                                            l_link_node_info->hdr.ext_addr_v4,
                                            l_link_node_info->hdr.ext_port,
                                            a_net->pub.name,
                                            s_dns_balancer_link_prepare_success,
                                            s_dns_balancer_link_prepare_error,
                                            l_balancer_request); */
    }
}

/**
 * @brief forming report about balacer response to request
 * @param a_net - net to report
 * @return if error NULL, other - report
 */
dap_string_t *dap_chain_net_balancer_get_node_str(dap_chain_net_t *a_net)
{
// sanity check
    dap_return_val_if_pass(!a_net, NULL);
// func work
    dap_net_links_t *l_links_info_list = s_get_node_addrs(a_net, 0, NULL, false);  // TODO
    dap_string_t *l_ret = dap_string_new(l_links_info_list ?
        "-----------------------------------------------------------------\n"
        "|\t\tNode addr\t|\tHost addr\t\t|\n"
        "--Send in balancer http response---------------------------------\n" : "Empty\n");
    uint64_t l_node_num = l_links_info_list ? l_links_info_list->count_node : 0;
    for (uint64_t i = 0; i < l_node_num; ++i) {
        dap_link_info_t *l_link_info = (dap_link_info_t *)l_links_info_list->nodes_info + i;
        dap_string_append_printf(l_ret, "|\t"NODE_ADDR_FP_STR"\t|\t%-16s:%u\t|\n",
                                    NODE_ADDR_FP_ARGS_S(l_link_info->node_addr),
                                    l_link_info->uplink_addr, l_link_info->uplink_port);
        if(i + 1 == s_max_links_response_count && i + 1 < l_node_num) {
            dap_string_append_printf(l_ret, "--Not send in http balancer response-----------------------------\n");
        }
    }
    dap_string_prepend_printf(l_ret, "Balancer link list for total %" DAP_UINT64_FORMAT_U " records:\n", l_node_num);
    dap_string_append(l_ret, "-----------------------------------------------------------------\n");
    DAP_DEL_Z(l_links_info_list);
    return l_ret;
}<|MERGE_RESOLUTION|>--- conflicted
+++ resolved
@@ -45,14 +45,8 @@
     UT_hash_handle hh;
 } dap_balancer_request_info_t;
 
-<<<<<<< HEAD
 static_assert(sizeof(dap_net_links_t) + sizeof(dap_chain_node_info_old_t) < DAP_BALANCER_MAX_REPLY_SIZE, "DAP_BALANCER_MAX_REPLY_SIZE cannot accommodate information minimum about 1 link");
 static const size_t s_max_links_response_count = (DAP_BALANCER_MAX_REPLY_SIZE - sizeof(dap_net_links_t)) / sizeof(dap_chain_node_info_old_t);
-static const dap_time_t s_request_period = 5; // sec
-=======
-static_assert(sizeof(dap_chain_net_links_t) + sizeof(dap_chain_node_info_old_t) < DAP_BALANCER_MAX_REPLY_SIZE, "DAP_BALANCER_MAX_REPLY_SIZE cannot accommodate information minimum about 1 link");
-static const size_t s_max_links_response_count = (DAP_BALANCER_MAX_REPLY_SIZE - sizeof(dap_chain_net_links_t)) / sizeof(dap_chain_node_info_old_t);
->>>>>>> 63c82b97
 static dap_balancer_request_info_t* s_request_info_items = NULL;
 
 int dap_chain_net_balancer_init()
@@ -101,10 +95,10 @@
         log_it(L_WARNING, "Error forming ignore list in net %s, please check, should be minimum self addr", a_net->pub.name);
         return NULL;
     }
-    l_size = sizeof(dap_chain_net_links_t) + sizeof(dap_stream_node_addr_t) * (l_links_count + l_low_availability_count + 1);
+    l_size = sizeof(dap_net_links_t) + sizeof(dap_stream_node_addr_t) * (l_links_count + l_low_availability_count + 1);
     // memory alloc
-    dap_chain_net_links_t *l_ret = NULL;
-    DAP_NEW_Z_SIZE_RET_VAL(l_ret, dap_chain_net_links_t, l_size, NULL, l_links, l_low_availability);
+    dap_net_links_t *l_ret = NULL;
+    DAP_NEW_Z_SIZE_RET_VAL(l_ret, dap_net_links_t, l_size, NULL, l_links, l_low_availability);
     l_ret->count_node = l_links_count + l_low_availability_count + 1;
     if (dap_log_level_get() <= L_DEBUG ) {
         char *l_ignored_str = NULL;
@@ -121,13 +115,6 @@
         log_it(L_DEBUG, "%s", l_ignored_str);
         DAP_DELETE(l_ignored_str);
     }
-<<<<<<< HEAD
-    l_size = sizeof(dap_net_links_t) + sizeof(dap_stream_node_addr_t) * (l_uplinks_count + l_low_availability_count + 1);
-// memory alloc
-    dap_net_links_t *l_ret = NULL;
-    DAP_NEW_Z_SIZE_RET_VAL(l_ret, dap_net_links_t, l_size, NULL, l_uplinks, l_low_availability);
-=======
->>>>>>> 63c82b97
 // func work
     memcpy(l_ret->nodes_info, l_curr_addr, sizeof(dap_stream_node_addr_t));
     if(l_links)
