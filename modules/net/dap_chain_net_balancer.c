--- conflicted
+++ resolved
@@ -154,10 +154,7 @@
     size_t l_response_size_need = sizeof(dap_chain_net_links_t) + (sizeof(dap_link_info_t) * l_balancer_request->required_links_count);
     if (a_response_size < sizeof(dap_chain_net_links_t) + sizeof(dap_link_info_t) || a_response_size > l_response_size_need) {
         log_it(L_ERROR, "Invalid balancer response size %zu (expected %zu) in net %s from %s:%u", a_response_size, l_response_size_need, l_balancer_request->net->pub.name, l_balancer_request->host_addr, l_balancer_request->host_port);
-<<<<<<< HEAD
-=======
         l_balancer_request->request_info->request_time = dap_time_now();
->>>>>>> 313e2e91
     } else {
         s_balancer_link_prepare_success(l_balancer_request->net, l_link_full_node_list, l_balancer_request->host_addr, l_balancer_request->host_port);
         l_balancer_request->request_info->request_time = 0;
