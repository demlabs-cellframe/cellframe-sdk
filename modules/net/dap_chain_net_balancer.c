/*
* Authors:
* Dmitriy Gerasimov <naeper@demlabs.net>
* Roman Khlopkov <roman.khlopkov@demlabs.net>
* Pavel Uhanov <pavel.uhanov@demlabs.net>
* Cellframe       https://cellframe.net
* DeM Labs Inc.   https://demlabs.net
* Copyright  (c) 2017-2024
* All rights reserved.

This file is part of CellFrame SDK the open source project

CellFrame SDK is free software: you can redistribute it and/or modify
it under the terms of the GNU General Public License as published by
the Free Software Foundation, either version 3 of the License, or
(at your option) any later version.

CellFrame SDK is distributed in the hope that it will be useful,
but WITHOUT ANY WARRANTY; without even the implied warranty of
MERCHANTABILITY or FITNESS FOR A PARTICULAR PURPOSE.  See the
GNU General Public License for more details.

You should have received a copy of the GNU General Public License
along with any CellFrame SDK based project.  If not, see <http://www.gnu.org/licenses/>.
*/

#include "dap_net.h"
#include "dap_chain_net_balancer.h"
#include "dap_chain_net.h"
#include "dap_http_status_code.h"
#include "dap_chain_node_client.h"
#include "dap_dns_client.h"
#include "dap_dns_server.h"
#include "dap_client_http.h"
#include "dap_enc_base64.h"
#include "dap_json.h"
#include "dap_notify_srv.h"
#include "dap_chain_node_rpc.h"
#include "dap_link_manager.h"

#define LOG_TAG "dap_chain_net_balancer"

#define DAP_BALANCER_PROTOCOL_VERSION 2
#define DAP_BALANCER_REQUEST_DELAY 20 // sec

typedef enum dap_balancer_uri_type {
    DAP_BALANCER_NODE_URI_HASH = 0,
    DAP_BALANCER_RPC_URI_HASH,
    DAP_BALANCER_URI_HASH_TOTAL
} dap_balancer_uri_type_t;

typedef struct dap_balancer_request_info {
    dap_chain_net_id_t net_id;
    dap_time_t request_time;
    UT_hash_handle hh;
} dap_balancer_request_info_t;

static_assert(sizeof(dap_net_links_t) + sizeof(dap_chain_node_info_old_t) < DAP_BALANCER_MAX_REPLY_SIZE, "DAP_BALANCER_MAX_REPLY_SIZE cannot accommodate information minimum about 1 link");
static const size_t s_max_links_response_count = (DAP_BALANCER_MAX_REPLY_SIZE - sizeof(dap_net_links_t)) / sizeof(dap_chain_node_info_old_t);
static dap_balancer_request_info_t* s_request_info_items = NULL;

const char *s_uri[] = {
    "f0intlt4eyl03htogu",
    "GxDsAUEiAKJtAaw55CFbRh"    // md5 + base58 encode
};

DAP_STATIC_INLINE dap_balancer_uri_type_t s_get_uri_type(const char *a_uri)
{
    dap_balancer_uri_type_t l_ret = 0;
    for ( ; l_ret < DAP_BALANCER_URI_HASH_TOTAL && strcmp(a_uri, s_uri[l_ret]); ++l_ret);
    return l_ret;
}

int dap_chain_net_balancer_init()
{
    return dap_dns_zone_register("dnsroot", dap_chain_net_balancer_dns_issue_link);  // root resolver
}

/**
 * @brief forming json file with balancer info: class networkName nodeAddress hostAddress hostPort
 * @param a_net - responce net
 * @param a_host_info - host info
 */
dap_json_t *s_balancer_states_json_collect(dap_chain_net_t *a_net, const char* a_host_addr, uint16_t a_host_port)
{
    dap_json_t *l_json = dap_json_object_new();
    dap_json_object_add_string(l_json, "class"          , "BalancerRequest");
    dap_json_object_add_object(l_json, "networkName"    , dap_json_object_new_string((const char*)a_net->pub.name));
    dap_json_object_add_string(l_json, "hostAddress"    , a_host_addr ? a_host_addr : "localhost");
    if (a_host_addr)
        dap_json_object_add_int(l_json, "hostPort"       , a_host_port);
    return l_json;
}

/**
 * @brief get ignored node addr
 * @param a_net - net
 * @param a_size - out ingored node count
 */
static dap_net_links_t *s_get_ignored_node_addrs(dap_chain_net_t *a_net, size_t *a_size)
{
// sanity check
    dap_return_val_if_pass(!a_net, NULL);
// data preparing
    size_t
        l_size = 0,
        l_uplinks_count = 0,
        l_downlinks_count = 0,
        l_links_count = 0,
        l_low_availability_count = 0;
    dap_stream_node_addr_t
        *l_curr_addr = &dap_chain_net_get_my_node_info(a_net)->address,
        *l_links = dap_link_manager_get_net_links_addrs(a_net->pub.id.uint64, &l_uplinks_count, &l_downlinks_count, false),
        *l_low_availability = dap_link_manager_get_ignored_addrs(&l_low_availability_count, a_net->pub.id.uint64);
        l_links_count = l_uplinks_count + l_downlinks_count;
    if(!l_curr_addr->uint64 && !l_links && !l_low_availability) {
        log_it(L_WARNING, "Error forming ignore list in net %s, please check, should be minimum self addr", a_net->pub.name);
        return NULL;
    }
    l_size = sizeof(dap_net_links_t) + sizeof(dap_stream_node_addr_t) * (l_links_count + l_low_availability_count + 1);
    // memory alloc
    dap_net_links_t *l_ret = DAP_NEW_Z_SIZE_RET_VAL_IF_FAIL(dap_net_links_t, l_size, NULL, l_links, l_low_availability);
    l_ret->count_node = l_links_count + l_low_availability_count + 1;
    if (dap_log_level_get() <= L_DEBUG ) {
        char l_ignored_str[4096];
        int l_pos = snprintf(l_ignored_str, sizeof(l_ignored_str), 
                             "Next %"DAP_UINT64_FORMAT_U" nodes will be ignored in balancer links preparing in net %s:\n"
                             "\tSelf:\n\t\t"NODE_ADDR_FP_STR"\n\tActive links (%zu):\n",
                             l_ret->count_node, a_net->pub.name, NODE_ADDR_FP_ARGS(l_curr_addr), l_links_count);
        for (size_t i = 0; i < l_links_count && l_pos < (int)sizeof(l_ignored_str); ++i) {
            l_pos += snprintf(l_ignored_str + l_pos, sizeof(l_ignored_str) - l_pos, "\t\t"NODE_ADDR_FP_STR"\n", NODE_ADDR_FP_ARGS(l_links + i));
        }
        if (l_pos < (int)sizeof(l_ignored_str)) {
            l_pos += snprintf(l_ignored_str + l_pos, sizeof(l_ignored_str) - l_pos, "\tCooling (%zu):\n", l_low_availability_count);
            for (size_t i = 0; i < l_low_availability_count && l_pos < (int)sizeof(l_ignored_str); ++i) {
                l_pos += snprintf(l_ignored_str + l_pos, sizeof(l_ignored_str) - l_pos, "\t\t"NODE_ADDR_FP_STR"\n", NODE_ADDR_FP_ARGS(l_low_availability + i));
            }
        }
        log_it(L_DEBUG, "%s", l_ignored_str);
    }
// func work
    byte_t *l_mempos = dap_mempcpy(l_ret->nodes_info, l_curr_addr, sizeof(dap_stream_node_addr_t));
    if(l_links)
        l_mempos = dap_mempcpy(l_mempos, l_links, l_links_count * sizeof(dap_stream_node_addr_t));
    if(l_low_availability)
        dap_mempcpy(l_mempos, l_low_availability, l_low_availability_count * sizeof(dap_stream_node_addr_t));
    if (a_size)
        *a_size = l_size;
    DAP_DEL_MULTY(l_links, l_low_availability);
    return l_ret;
}

/**
 * @brief callback to success balancer request
 * @param a_net - responce net
 * @param a_link_full_node_list - getted node list
 * @param a_host_info - host info
 */
static void s_balancer_link_prepare_success(dap_chain_net_t* a_net, dap_net_links_t *a_link_full_node_list, const char* a_host_addr, uint16_t a_host_port)
{
    char l_err_str[128] = {0};
    if (dap_log_level_get() <= L_DEBUG ) {
        char l_links_str[1024];
        int l_pos = snprintf(l_links_str, sizeof(l_links_str) - 1,
                             "Next %"DAP_UINT64_FORMAT_U" links prepared from balancer in net %s:\n",
                             a_link_full_node_list->count_node, a_net->pub.name);
        for (size_t i = 0; i < a_link_full_node_list->count_node && l_pos < (int)sizeof(l_links_str); ++i) {
            dap_link_info_t *l_link_info = (dap_link_info_t*)a_link_full_node_list->nodes_info + i;
            l_pos += snprintf(l_links_str + l_pos, sizeof(l_links_str) - l_pos - 1, "\t"NODE_ADDR_FP_STR " [ %s : %u ]\n",
                              NODE_ADDR_FP_ARGS_S(l_link_info->node_addr), l_link_info->uplink_addr, l_link_info->uplink_port);
        }
        log_it(L_DEBUG, "%s", l_links_str);
    }
    dap_json_t *l_json;
    for (size_t i = 0; i < a_link_full_node_list->count_node; ++i) {
        dap_link_info_t *l_link_info = (dap_link_info_t *)a_link_full_node_list->nodes_info + i;
        if (dap_chain_net_link_add(a_net, &l_link_info->node_addr, l_link_info->uplink_addr, l_link_info->uplink_port))
            continue;
        l_json = s_balancer_states_json_collect(a_net, a_host_addr, a_host_port);
        char *l_json_str = dap_json_to_string(l_json);
        dap_notify_server_send(l_json_str);
        DAP_DELETE(l_json_str);
        dap_json_object_free(l_json);
    }
}

/**
 * @brief callback to error in balancer request preparing
 * @param a_request - balancer request
 * @param a_host_addr - host addr
 * @param a_errno - error code
 */
static void s_balancer_link_prepare_error(dap_balancer_link_request_t *a_request, const char *a_host_addr, uint16_t a_host_port, int a_errno)
{
    dap_json_t *l_json = s_balancer_states_json_collect(a_request->net, a_host_addr, a_host_port);
    char l_err_str[256] = { '\0' };
    snprintf(l_err_str, sizeof(l_err_str)
            , "Links from balancer %s:%u in net %s can't be prepared, connection errno %d"
            , a_host_addr, a_host_port, a_request->net->pub.name, a_errno);
    log_it(L_WARNING, "%s", l_err_str);
<<<<<<< HEAD
    dap_json_object_add_object(l_json, dap_cli_server_get_version() == 1 ? "errorMessage" : "error_message", dap_json_object_new_string(l_err_str));
=======
    dap_json_object_add_string(l_json, "errorMessage", l_err_str);
>>>>>>> 56ae9939
    char *l_json_str = dap_json_to_string(l_json);
    dap_notify_server_send(l_json_str);
    DAP_DELETE(l_json_str);
    dap_json_object_free(l_json);
}

/**
 * @brief callback to success http balancer request
 * @param a_response - response
 * @param a_response_size - a response size
 * @param a_arg - callback arg (l_balancer_request)
 */
void s_http_balancer_link_prepare_success(void *a_response,
                                          size_t a_response_size, void *a_arg, dap_http_status_code_t a_response_code)
{
    dap_balancer_link_request_t *l_balancer_request = (dap_balancer_link_request_t *)a_arg;
    if (a_response_code != 200) {
        log_it(L_ERROR, "The server responded with code %d. It is not possible to install the link to %s:%u in net %s", a_response_code, l_balancer_request->host_addr, l_balancer_request->host_port, l_balancer_request->net->pub.name);
        s_balancer_link_prepare_error(l_balancer_request, l_balancer_request->host_addr, l_balancer_request->host_port, a_response_code);
        l_balancer_request->request_info->request_time = dap_time_now();
        DAP_DELETE(l_balancer_request);
        return;
    }
    dap_net_links_t *l_link_full_node_list = (dap_net_links_t *)a_response;

    size_t l_response_size_need = sizeof(dap_net_links_t) + (sizeof(dap_link_info_t) * l_balancer_request->required_links_count);
    if (a_response_size < sizeof(dap_net_links_t) + sizeof(dap_link_info_t) || a_response_size > l_response_size_need) {
        log_it(L_ERROR, "Invalid balancer response size %zu (expected %zu) in net %s from %s:%u", a_response_size, l_response_size_need, l_balancer_request->net->pub.name, l_balancer_request->host_addr, l_balancer_request->host_port);
        l_balancer_request->request_info->request_time = dap_time_now();
    } else {
        log_it(L_INFO, "Valid balancer response from %s:%u in net %s with %"DAP_UINT64_FORMAT_U" links", l_balancer_request->host_addr, l_balancer_request->host_port, l_balancer_request->net->pub.name, l_link_full_node_list->count_node);
        s_balancer_link_prepare_success(l_balancer_request->net, l_link_full_node_list, l_balancer_request->host_addr, l_balancer_request->host_port);
        l_balancer_request->request_info->request_time = 0;
    }
    DAP_DELETE(l_balancer_request);
}


/**
 * @brief callback to error in http balancer request preparing
 * @param a_errno - error code
 * @param a_arg - callback arg (l_balancer_request)
 */
static void s_http_balancer_link_prepare_error(int a_errno, void *a_arg)
{
    dap_balancer_link_request_t *l_balancer_request = (dap_balancer_link_request_t *)a_arg;
    s_balancer_link_prepare_error(l_balancer_request, l_balancer_request->host_addr, l_balancer_request->host_port, a_errno);
    l_balancer_request->request_info->request_time = dap_time_now();
    DAP_DELETE(l_balancer_request);
}

/**
 * @brief forming links info
 * @param a_net - net to froming info
 * @param a_links_need - needed link count, if 0 - max possible
 * @param a_ignored - list with ignored links
 * @param a_external_call - externl call flag, if false - max possible
 * @return if error NULL, or pointer to link info
 */
static dap_net_links_t *s_get_node_addrs(dap_chain_net_t *a_net, uint16_t a_links_need, dap_net_links_t *a_ignored, bool a_external_call)
{
// sanity check
    dap_return_val_if_pass(!a_net, NULL);
// preparing
    dap_list_t *l_nodes_list = dap_chain_node_get_states_list_sort(a_net, a_ignored ? (dap_chain_node_addr_t *)a_ignored->nodes_info : (dap_chain_node_addr_t *)NULL, a_ignored ? a_ignored->count_node : 0);
    if (!l_nodes_list) {
        log_it(L_DEBUG, "There isn't any nodes to %s list prepare in net %s", a_external_call ? "external" : "local", a_net->pub.name);
        if (!a_external_call)
            return NULL;
    }
    size_t l_nodes_count = dap_list_length(l_nodes_list);
    if (a_links_need) {
       l_nodes_count = dap_min(l_nodes_count, a_links_need);
    }
    if (a_external_call) {
        l_nodes_count = dap_min(l_nodes_count, s_max_links_response_count);
    }
    if (!l_nodes_count) {
        return NULL;
    }
// memory alloc
    dap_net_links_t *l_ret = DAP_NEW_Z_SIZE(dap_net_links_t, sizeof(dap_net_links_t) + l_nodes_count * sizeof(dap_link_info_t));
    if (!l_ret) {
        log_it(L_ERROR, "%s", c_error_memory_alloc);
        dap_list_free_full(l_nodes_list, NULL);
        return NULL;
    }
// func work
    dap_link_info_t *l_node_info = (dap_link_info_t *)l_ret->nodes_info;
    for(dap_list_t *i = l_nodes_list; i && l_ret->count_node < l_nodes_count; i = i->next, ++l_ret->count_node) {
        dap_mempcpy(l_node_info + l_ret->count_node, &((dap_chain_node_states_info_t *)i->data)->link_info , sizeof(dap_link_info_t));
    }
    dap_list_free_full(l_nodes_list, NULL);
    return l_ret;
}

/**
 * @brief forming links info in old format
 * @param a_net - net to froming info
 * @param a_links_need - needed link count, if 0 - max possible
 * @return if error NULL, or pointer to link info
 */
static dap_net_links_t *s_get_node_addrs_old(dap_chain_net_t *a_net, uint16_t a_links_need)
{
// sanity check
    dap_return_val_if_pass(!a_net, NULL);
// preparing
    dap_list_t *l_nodes_list = dap_chain_node_get_states_list_sort(a_net, NULL, 0);
    if (!l_nodes_list) {
        log_it(L_WARNING, "There isn't any nodes to list prepare in net %s", a_net->pub.name);
        return NULL;
    }
    size_t l_nodes_count = dap_list_length(l_nodes_list);
    if (a_links_need) {
       l_nodes_count = dap_min(l_nodes_count, a_links_need);
    }
    l_nodes_count = dap_min(l_nodes_count, s_max_links_response_count);
    if (!l_nodes_count) {
        return NULL;
    }
// memory alloc
    dap_net_links_t *l_ret = DAP_NEW_Z_SIZE(dap_net_links_t, sizeof(dap_net_links_t) + l_nodes_count * sizeof(dap_chain_node_info_old_t));
    if (!l_ret) {
        log_it(L_ERROR, "%s", c_error_memory_alloc);
        dap_list_free_full(l_nodes_list, NULL);
        return NULL;
    }
// func work
    dap_chain_node_info_old_t *l_node_info = (dap_chain_node_info_old_t *)l_ret->nodes_info;
    for(dap_list_t *i = l_nodes_list; i && l_ret->count_node < l_nodes_count; i = i->next, ++l_ret->count_node) {
        l_node_info[l_ret->count_node].hdr.address.uint64 = ((dap_chain_node_states_info_t *)i->data)->link_info.node_addr.uint64;
        l_node_info[l_ret->count_node].hdr.ext_port = ((dap_chain_node_states_info_t *)i->data)->link_info.uplink_port;
        inet_pton(AF_INET, ((dap_chain_node_states_info_t *)i->data)->link_info.uplink_addr, &l_node_info[l_ret->count_node].hdr.ext_addr_v4);
    }
    dap_list_free_full(l_nodes_list, NULL);
    return l_ret;
}

/**
 * @brief issue to balancer request
 * @param a_net_name - net name
 * @param a_links_need - needed link count, if 0 - max possible
 * @param a_protocol_version - balancer protocol version
 * @param a_ignored_enc - encrypted to base64 ignored node addrs
 * @return if error NULL, or pointer to link info
 */
static dap_net_links_t *s_balancer_issue_link(const char *a_net_name, uint16_t a_links_need, int a_protocol_version, const char *a_ignored_enc)
{
    dap_return_val_if_pass(!a_net_name, NULL);
    dap_chain_net_t *l_net = dap_chain_net_by_name(a_net_name);
    if (!l_net)
        return log_it(L_WARNING, "There isn't any network by name \"%s\"", a_net_name), NULL;
        
    if ( a_protocol_version == 1 )
        return s_get_node_addrs_old(l_net, a_links_need);
    // prepare list of the ignred addrs
    size_t l_ignored_size = 0;
    dap_net_links_t *l_ignored_dec = NULL;
    if (a_ignored_enc && *a_ignored_enc) {
        l_ignored_size = strlen(a_ignored_enc);
        l_ignored_dec = DAP_NEW_Z_SIZE_RET_VAL_IF_FAIL(dap_net_links_t, DAP_ENC_BASE64_DECODE_SIZE(l_ignored_size) + 1, NULL);
        dap_enc_base64_decode(a_ignored_enc, l_ignored_size, l_ignored_dec, DAP_ENC_DATA_TYPE_B64);
        size_t l_check_size = sizeof(dap_net_links_t) + sizeof(dap_stream_node_addr_t) * l_ignored_dec->count_node;
        if (l_ignored_size < l_check_size) {
            log_it(L_ERROR, "Can't decode ignored node list in net %s, actual and expected sizes mismath: %zu < %zu",
                            a_net_name, l_ignored_size, l_check_size);
            DAP_DEL_Z(l_ignored_dec);
        }
    }
    dap_net_links_t *l_ret = s_get_node_addrs(l_net, a_links_need, l_ignored_dec, true);
    DAP_DELETE(l_ignored_dec);
    return l_ret;
}

/**
 * @brief balancer deinit, use ONLY after dap_link_manager deinit
 */
void dap_chain_net_balancer_deinit()
{
    dap_balancer_request_info_t *l_item = NULL, *l_tmp = NULL;
    HASH_ITER(hh, s_request_info_items, l_item, l_tmp)
        HASH_DEL(s_request_info_items, l_item);
}

/**
 * @brief balancer handshake
 * @param a_node_info
 * @param a_net
 * @return -1 false, 0 timeout, 1 end of connection or sending data
 */
int dap_chain_net_balancer_handshake(dap_chain_node_info_t *a_node_info, dap_chain_net_t *a_net)
{
    dap_chain_node_client_t *l_client = dap_chain_node_client_connect_default_channels(a_net, a_node_info);
    return l_client ? dap_chain_node_client_wait(l_client, NODE_CLIENT_STATE_ESTABLISHED, 5000) : -1;
}

/**
 * @brief issue to http balancer request
 * @param a_http_simple - http request
 * @param a_return_code - http return code
 */
void s_http_node_issue_link(dap_http_simple_t *a_http_simple, dap_http_status_code_t *a_return_code)
{
    dap_return_if_pass(!a_return_code);
    int l_protocol_version = 0;
    char l_issue_method = 0;
    const char l_net_token[] = "net=", l_ignored_token[] = "ignored=";
    uint16_t l_links_need = 0;
    sscanf(a_http_simple->http_client->in_query_string, "version=%d,method=%c,needlink=%hu",
                                                            &l_protocol_version, &l_issue_method, &l_links_need);
    if (l_protocol_version > DAP_BALANCER_PROTOCOL_VERSION || l_protocol_version < 1 || l_issue_method != 'r') {
        log_it(L_ERROR, "Unsupported protocol version/method in the request to dap_chain_net_balancer module");
        *a_return_code = DAP_HTTP_STATUS_METHOD_NOT_ALLOWED;
        return;
    }
    char *l_net_str = strstr(a_http_simple->http_client->in_query_string, l_net_token);
    if (!l_net_str) {
        log_it(L_ERROR, "Net name token not found in the request to dap_chain_net_balancer module");
        *a_return_code = DAP_HTTP_STATUS_NOT_FOUND;
        return;
    }
    l_net_str += sizeof(l_net_token) - 1;

    char *l_ignored_str = NULL;
    if (l_protocol_version > 1) {
        l_ignored_str = strstr(a_http_simple->http_client->in_query_string, l_ignored_token);
        if (!l_ignored_str) {
            log_it(L_ERROR, "Net ignored token not found in the request to dap_chain_net_balancer module");
            *a_return_code = DAP_HTTP_STATUS_NOT_FOUND;
            return;
        }
        *(l_ignored_str - 1) = 0; // set 0 terminator to split string
        l_ignored_str += sizeof(l_ignored_token) - 1;
    } 
    log_it(L_DEBUG, "HTTP balancer parser retrieve netname %s", l_net_str);
    dap_net_links_t *l_link_full_node_list = s_balancer_issue_link(l_net_str, l_links_need, l_protocol_version, l_ignored_str);
    if (!l_link_full_node_list) {
        log_it(L_DEBUG, "Can't issue link for network %s, no acceptable links found", l_net_str);
        *a_return_code = DAP_HTTP_STATUS_NO_CONTENT;
        return;
    }
    *a_return_code = DAP_HTTP_STATUS_OK;
    size_t l_data_send_size = sizeof(dap_net_links_t);
    if (l_protocol_version == 1)
        l_data_send_size += sizeof(dap_chain_node_info_old_t) * l_link_full_node_list->count_node;
    else
        l_data_send_size += sizeof(dap_link_info_t) * l_link_full_node_list->count_node;
    dap_http_simple_reply(a_http_simple, l_link_full_node_list, l_data_send_size);
    DAP_DELETE(l_link_full_node_list);
}


/**
 * @brief issue to http balancer request
 * @param a_http_simple - http request
 * @param a_return_code - http return code
 */
void s_http_rpc_issue_link(dap_http_simple_t *a_http_simple, dap_http_status_code_t *a_return_code)
{
    dap_return_if_pass(!a_return_code);
    if (!dap_chain_node_rpc_is_balancer()) {
        log_it(L_ERROR, "Balancer rpc mode is off");
        *a_return_code = DAP_HTTP_STATUS_METHOD_NOT_ALLOWED;
        return;
    }
    int l_protocol_version = 0;
    char l_issue_method = 0;
    sscanf(a_http_simple->http_client->in_query_string, "version=%d,method=%c",
                                                            &l_protocol_version, &l_issue_method);
    if (l_protocol_version > DAP_BALANCER_PROTOCOL_VERSION || l_protocol_version < 1 || l_issue_method != 'r') {
        log_it(L_ERROR, "Unsupported protocol version/method in the request to dap_chain_net_balancer module");
        *a_return_code = DAP_HTTP_STATUS_METHOD_NOT_ALLOWED;
        return;
    }
    size_t l_count = 0;
    dap_chain_node_rpc_states_info_t *l_rpc_info = dap_chain_node_rpc_get_states_sort(&l_count);
    if (!l_rpc_info) {
        log_it(L_DEBUG, "Can't issue rpc node states, no any info found");
        *a_return_code = DAP_HTTP_STATUS_NO_CONTENT;
        return;
    }
    *a_return_code = DAP_HTTP_STATUS_OK;
    dap_http_simple_reply(a_http_simple, l_rpc_info, sizeof(dap_chain_node_rpc_states_info_t) *l_count);
    DAP_DELETE(l_rpc_info);
}

/**
 * @brief issue to http balancer request
 * @param a_http_simple - http request
 * @param a_arg - request arg
 */
void dap_chain_net_balancer_http_issue_link(dap_http_simple_t *a_http_simple, void *a_arg)
{
    dap_return_if_pass(!a_http_simple || !a_arg);
    log_it(L_DEBUG,"Proc enc http request from %s", a_http_simple->es_hostaddr);
    dap_http_status_code_t *l_return_code = (dap_http_status_code_t *)a_arg;

    switch (s_get_uri_type(a_http_simple->http_client->url_path)) {
        case DAP_BALANCER_NODE_URI_HASH:
            s_http_node_issue_link(a_http_simple, l_return_code);
            break;
        case DAP_BALANCER_RPC_URI_HASH:
            s_http_rpc_issue_link(a_http_simple, l_return_code);
            break;
        default:
            log_it(L_ERROR, "Wrong path '%s' in the request to dap_chain_net_balancer module", a_http_simple->http_client->url_path);
            *l_return_code = DAP_HTTP_STATUS_BAD_REQUEST;
            break;
    }
    return;
}

/**
 * @brief issue to dns balancer request
 * @param a_net_name - net name
 * @return if error NULL, or pointer to link info
 */
dap_link_info_t *dap_chain_net_balancer_dns_issue_link(const char *a_net_name)
{
// sanity check
    dap_return_val_if_pass(!a_net_name, NULL);
// func work
    log_it(L_DEBUG, "DNS balancer parser retrieve netname %s", a_net_name);
    dap_net_links_t *l_balancer_reply = s_balancer_issue_link(a_net_name, 1, DAP_BALANCER_PROTOCOL_VERSION, NULL);
    if (!l_balancer_reply || !l_balancer_reply->count_node) {
        DAP_DEL_Z(l_balancer_reply);
        return NULL;
    }
    dap_link_info_t *l_res = DAP_DUP(( dap_link_info_t *)l_balancer_reply->nodes_info);
    DAP_DELETE(l_balancer_reply);
    return l_res;
}

/**
 * @brief prepare balancer request
 * @param a_net - net to addrs request
 * @param a_balancer_link - host to send request
 * @param a_balancer_type - http or DNS
 * @return if ok 0, error - other
 */
void dap_chain_net_balancer_request(void *a_arg)
{
// sanity check
    dap_return_if_fail(a_arg);
    dap_balancer_link_request_t *l_arg = (dap_balancer_link_request_t*)a_arg;
// period request check
    dap_balancer_request_info_t *l_item = NULL;
    HASH_FIND(hh, s_request_info_items, &l_arg->net->pub.id, sizeof(l_arg->net->pub.id), l_item);
    if (!l_item) {
        l_item = DAP_NEW_Z_RET_IF_FAIL(dap_balancer_request_info_t);
        l_item->net_id = l_arg->net->pub.id;
        HASH_ADD(hh, s_request_info_items, net_id, sizeof(l_item->net_id), l_item);
    }
    if (l_item->request_time + DAP_BALANCER_REQUEST_DELAY > dap_time_now()) {
        log_it(L_DEBUG, "Who understands life, he is in no hurry. Dear %s, please wait few seconds", l_arg->net->pub.name);
        DAP_DELETE(a_arg);
        return;
    }
// preparing to request
    size_t
        l_ignored_addrs_size = 0,
        l_required_links_count = dap_link_manager_needed_links_count(l_arg->net->pub.id.uint64);
    dap_net_links_t
        *l_ignored_addrs = s_get_ignored_node_addrs(l_arg->net, &l_ignored_addrs_size),
        *l_links = s_get_node_addrs(l_arg->net, l_required_links_count, l_ignored_addrs, false);
// links from local GDB
    if (l_links) {
        log_it(L_INFO, "%"DAP_UINT64_FORMAT_U" links successful prepared from global-db in net %s", l_links->count_node, l_arg->net->pub.name);
        s_balancer_link_prepare_success(l_arg->net, l_links, NULL, 0);
        if (l_links->count_node >= l_required_links_count)
            return DAP_DEL_MULTY(a_arg, l_ignored_addrs, l_links);
        l_required_links_count -= l_links->count_node;
        DAP_DELETE(l_links);
    }
// links from http balancer request
    if (!l_arg->host_addr || !*l_arg->host_addr || !l_arg->host_port)
        return DAP_DEL_MULTY(a_arg, l_ignored_addrs), log_it(L_INFO, "Can't read seed nodes addresses in net %s, work with local balancer only",
                                                            l_arg->net->pub.name);
    l_arg->worker = dap_worker_get_current();
    l_arg->required_links_count = l_required_links_count;
    l_arg->request_info = l_item;
    log_it(L_DEBUG, "Start balancer %s request to %s:%u in net %s",
                    dap_chain_net_balancer_type_to_str(l_arg->type), l_arg->host_addr, l_arg->host_port, l_arg->net->pub.name);
    
    if (l_arg->type == DAP_CHAIN_NET_BALANCER_TYPE_HTTP) {
        char *l_ignored_addrs_str = NULL;
        if (l_ignored_addrs) {
            l_ignored_addrs_str = DAP_NEW_Z_SIZE_RET_IF_FAIL(char, DAP_ENC_BASE64_ENCODE_SIZE(l_ignored_addrs_size) + 1, l_ignored_addrs, l_arg);
            dap_enc_base64_encode(l_ignored_addrs, l_ignored_addrs_size, l_ignored_addrs_str, DAP_ENC_DATA_TYPE_B64);
            DAP_DELETE(l_ignored_addrs);
        }
        // request prepare
        const char *l_net_name = l_arg->net->pub.name, *l_bal_type = dap_chain_net_balancer_type_to_str(l_arg->type);
        char *l_request = dap_strdup_printf("%s/%s?version=%d,method=r,needlink=%d,net=%s,ignored=%s",
                                                DAP_UPLINK_PATH_BALANCER,
                                                s_uri[DAP_BALANCER_NODE_URI_HASH],
                                                DAP_BALANCER_PROTOCOL_VERSION,
                                                (int)l_required_links_count,
                                                l_arg->net->pub.name,
                                                l_ignored_addrs_str ? l_ignored_addrs_str : "");
        if (! dap_client_http_request(l_arg->worker, l_arg->host_addr, l_arg->host_port, "GET", "text/text",
                                      l_request, NULL, 0, NULL, s_http_balancer_link_prepare_success, 
                                      s_http_balancer_link_prepare_error, l_arg, NULL) )
            log_it(L_ERROR, "Can't process balancer link %s request in net %s", l_bal_type, l_net_name);
        DAP_DEL_MULTY(l_ignored_addrs_str, l_request);
    } else {
        l_arg->host_port = DNS_LISTEN_PORT;
        // TODO: change signature and implementation
        /* dap_chain_node_info_dns_request(l_balancer_request->worker,
                                            l_link_node_info->hdr.ext_addr_v4,
                                            l_link_node_info->hdr.ext_port,
                                            a_net->pub.name,
                                            s_dns_balancer_link_prepare_success,
                                            s_dns_balancer_link_prepare_error,
                                            l_balancer_request); */
    }
}

/**
 * @brief forming report about balacer response to request
 * @param a_net - net to report
 * @return if error NULL, other - report
 */
dap_json_t *dap_chain_net_balancer_get_node_str(dap_chain_net_t *a_net)
{
// sanity check
    dap_return_val_if_pass(!a_net, NULL);
// func work
    dap_json_t *l_jobj_out = dap_json_object_new();
    if (!l_jobj_out) return dap_json_rpc_allocation_put(l_jobj_out);
    dap_json_t *l_jobj_list_array = dap_json_array_new();
    if (!l_jobj_list_array) return dap_json_rpc_allocation_put(l_jobj_out);
    dap_json_object_add_object(l_jobj_out, "links_list", l_jobj_list_array);
    dap_net_links_t *l_links_info_list = s_get_node_addrs(a_net, 0, NULL, false);  // TODO
    
    uint64_t l_node_num = l_links_info_list ? l_links_info_list->count_node : 0;
    for (uint64_t i = 0; i < l_node_num; ++i) {
        dap_link_info_t *l_link_info = (dap_link_info_t *)l_links_info_list->nodes_info + i;
        dap_json_t *l_jobj_link = dap_json_object_new();
        if (!l_jobj_link) return dap_json_rpc_allocation_put(l_jobj_out);
        char * l_node_addr = dap_strdup_printf(""NODE_ADDR_FP_STR"",NODE_ADDR_FP_ARGS_S(l_link_info->node_addr));
        dap_json_object_add_string(l_jobj_link, "node_addr", l_node_addr);
        DAP_DELETE(l_node_addr);
        char * l_uplink_addr = dap_strdup_printf("%-16s", l_link_info->uplink_addr);
        dap_json_object_add_string(l_jobj_link, "host_addr", l_uplink_addr);
        DAP_DELETE(l_uplink_addr);
        dap_json_object_add_uint64(l_jobj_link, "port", l_link_info->uplink_port);
        if(i + 1 == s_max_links_response_count && i + 1 < l_node_num) {
            dap_json_object_add_string(l_jobj_link, "status", "Not send in http balancer response");
        }
        dap_json_array_add(l_jobj_list_array, l_jobj_link);
    }
    dap_json_object_add_uint64(l_jobj_out, "links total", l_node_num);
    DAP_DELETE(l_links_info_list);
    return l_jobj_out;
}<|MERGE_RESOLUTION|>--- conflicted
+++ resolved
@@ -198,11 +198,7 @@
             , "Links from balancer %s:%u in net %s can't be prepared, connection errno %d"
             , a_host_addr, a_host_port, a_request->net->pub.name, a_errno);
     log_it(L_WARNING, "%s", l_err_str);
-<<<<<<< HEAD
     dap_json_object_add_object(l_json, dap_cli_server_get_version() == 1 ? "errorMessage" : "error_message", dap_json_object_new_string(l_err_str));
-=======
-    dap_json_object_add_string(l_json, "errorMessage", l_err_str);
->>>>>>> 56ae9939
     char *l_json_str = dap_json_to_string(l_json);
     dap_notify_server_send(l_json_str);
     DAP_DELETE(l_json_str);
