/*
* Authors:
* Dmitriy Gerasimov <naeper@demlabs.net>
* Roman Khlopkov <roman.khlopkov@demlabs.net>
* Pavel Uhanov <pavel.uhanov@demlabs.net>
* Cellframe       https://cellframe.net
* DeM Labs Inc.   https://demlabs.net
* Copyright  (c) 2017-2024
* All rights reserved.

This file is part of CellFrame SDK the open source project

CellFrame SDK is free software: you can redistribute it and/or modify
it under the terms of the GNU General Public License as published by
the Free Software Foundation, either version 3 of the License, or
(at your option) any later version.

CellFrame SDK is distributed in the hope that it will be useful,
but WITHOUT ANY WARRANTY; without even the implied warranty of
MERCHANTABILITY or FITNESS FOR A PARTICULAR PURPOSE.  See the
GNU General Public License for more details.

You should have received a copy of the GNU General Public License
along with any CellFrame SDK based project.  If not, see <http://www.gnu.org/licenses/>.
*/

#include "dap_chain_net_balancer.h"
#include "dap_chain_net.h"
#include "http_status_code.h"
#include "dap_chain_node_client.h"
#include "dap_chain_node_dns_client.h"
#include "dap_net.h"
#include "dap_client_http.h"
#include "dap_enc_base64.h"
#include "dap_notify_srv.h"
#include "dap_cli_server.h"

#define LOG_TAG "dap_chain_net_balancer"

#define DAP_CHAIN_NET_BALANCER_REQUEST_DELAY 20 // sec

typedef struct dap_balancer_request_info {
    dap_chain_net_id_t net_id;
    dap_time_t request_time;
    UT_hash_handle hh;
} dap_balancer_request_info_t;

static_assert(sizeof(dap_chain_net_links_t) + sizeof(dap_chain_node_info_old_t) < DAP_BALANCER_MAX_REPLY_SIZE, "DAP_BALANCER_MAX_REPLY_SIZE cannot accommodate information minimum about 1 link");
static const size_t s_max_links_response_count = (DAP_BALANCER_MAX_REPLY_SIZE - sizeof(dap_chain_net_links_t)) / sizeof(dap_chain_node_info_old_t);
static dap_balancer_request_info_t* s_request_info_items = NULL;

/**
 * @brief forming json file with balancer info: class networkName nodeAddress hostAddress hostPort
 * @param a_net - responce net
 * @param a_host_info - host info
 */
struct json_object *s_balancer_states_json_collect(dap_chain_net_t *a_net, const char* a_host_addr, uint16_t a_host_port)
{
    int l_version = dap_cli_server_get_version();
    struct json_object *l_json = json_object_new_object();
<<<<<<< HEAD
    int l_version = dap_cli_server_get_version();
    json_object_object_add(l_json, "class", json_object_new_string("BalancerRequest"));
=======
    json_object_object_add(l_json, "class" , json_object_new_string("BalancerRequest"));
>>>>>>> 14d19024
    json_object_object_add(l_json, l_version == 1 ? "networkName" : "network_name", json_object_new_string((const char*)a_net->pub.name));
    json_object_object_add(l_json, l_version == 1 ? "hostAddress" : "host_address", json_object_new_string(a_host_addr ? a_host_addr : "localhost"));
    if (a_host_addr)
        json_object_object_add(l_json, l_version == 1 ? "hostPort" : "host_port", json_object_new_int(a_host_port));
    return l_json;
}

/**
 * @brief get ignored node addr
 * @param a_net - net
 * @param a_size - out ingored node count
 */
static dap_chain_net_links_t *s_get_ignored_node_addrs(dap_chain_net_t *a_net, size_t *a_size)
{
// sanity check
    dap_return_val_if_pass(!a_net, NULL);
// data preparing
    size_t
        l_size = 0,
        l_uplinks_count = 0,
        l_downlinks_count = 0,
        l_links_count = 0,
        l_low_availability_count = 0;
    dap_stream_node_addr_t
        *l_curr_addr = &dap_chain_net_get_my_node_info(a_net)->address,
        *l_links = dap_link_manager_get_net_links_addrs(a_net->pub.id.uint64, &l_uplinks_count, &l_downlinks_count, false),
        *l_low_availability = dap_link_manager_get_ignored_addrs(&l_low_availability_count, a_net->pub.id.uint64);
        l_links_count = l_uplinks_count + l_downlinks_count;
    if(!l_curr_addr->uint64 && !l_links && !l_low_availability) {
        log_it(L_WARNING, "Error forming ignore list in net %s, please check, should be minimum self addr", a_net->pub.name);
        return NULL;
    }
    l_size = sizeof(dap_chain_net_links_t) + sizeof(dap_stream_node_addr_t) * (l_links_count + l_low_availability_count + 1);
    // memory alloc
    dap_chain_net_links_t *l_ret = DAP_NEW_Z_SIZE_RET_VAL_IF_FAIL(dap_chain_net_links_t, l_size, NULL, l_links, l_low_availability);
    l_ret->count_node = l_links_count + l_low_availability_count + 1;
    if (dap_log_level_get() <= L_DEBUG ) {
        char l_ignored_str[4096];
        int l_pos = snprintf(l_ignored_str, sizeof(l_ignored_str), 
                             "Next %"DAP_UINT64_FORMAT_U" nodes will be ignored in balancer links preparing in net %s:\n"
                             "\tSelf:\n\t\t"NODE_ADDR_FP_STR"\n\tActive links (%zu):\n",
                             l_ret->count_node, a_net->pub.name, NODE_ADDR_FP_ARGS(l_curr_addr), l_links_count);
        for (size_t i = 0; i < l_links_count && l_pos < (int)sizeof(l_ignored_str); ++i) {
            l_pos += snprintf(l_ignored_str + l_pos, sizeof(l_ignored_str) - l_pos, "\t\t"NODE_ADDR_FP_STR"\n", NODE_ADDR_FP_ARGS(l_links + i));
        }
        if (l_pos < (int)sizeof(l_ignored_str)) {
            l_pos += snprintf(l_ignored_str + l_pos, sizeof(l_ignored_str) - l_pos, "\tCooling (%zu):\n", l_low_availability_count);
            for (size_t i = 0; i < l_low_availability_count && l_pos < (int)sizeof(l_ignored_str); ++i) {
                l_pos += snprintf(l_ignored_str + l_pos, sizeof(l_ignored_str) - l_pos, "\t\t"NODE_ADDR_FP_STR"\n", NODE_ADDR_FP_ARGS(l_low_availability + i));
            }
        }
        log_it(L_DEBUG, "%s", l_ignored_str);
    }
// func work
    byte_t *l_mempos = dap_mempcpy(l_ret->nodes_info, l_curr_addr, sizeof(dap_stream_node_addr_t));
    if(l_links)
        l_mempos = dap_mempcpy(l_mempos, l_links, l_links_count * sizeof(dap_stream_node_addr_t));
    if(l_low_availability)
        dap_mempcpy(l_mempos, l_low_availability, l_low_availability_count * sizeof(dap_stream_node_addr_t));
    if (a_size)
        *a_size = l_size;
    DAP_DEL_MULTY(l_links, l_low_availability);
    return l_ret;
}

/**
 * @brief callback to success balancer request
 * @param a_net - responce net
 * @param a_link_full_node_list - getted node list
 * @param a_host_info - host info
 */
static void s_balancer_link_prepare_success(dap_chain_net_t* a_net, dap_chain_net_links_t *a_link_full_node_list, const char* a_host_addr, uint16_t a_host_port)
{
    char l_err_str[128] = {0};
    if (dap_log_level_get() <= L_DEBUG ) {
        char l_links_str[1024];
        int l_pos = snprintf(l_links_str, sizeof(l_links_str) - 1,
                             "Next %"DAP_UINT64_FORMAT_U" links prepared from balancer in net %s:\n",
                             a_link_full_node_list->count_node, a_net->pub.name);
        for (size_t i = 0; i < a_link_full_node_list->count_node && l_pos < (int)sizeof(l_links_str); ++i) {
            dap_link_info_t *l_link_info = (dap_link_info_t*)a_link_full_node_list->nodes_info + i;
            l_pos += snprintf(l_links_str + l_pos, sizeof(l_links_str) - l_pos - 1, "\t"NODE_ADDR_FP_STR " [ %s : %u ]\n",
                              NODE_ADDR_FP_ARGS_S(l_link_info->node_addr), l_link_info->uplink_addr, l_link_info->uplink_port);
        }
        log_it(L_DEBUG, "%s", l_links_str);
    }
    struct json_object *l_json;
    for (size_t i = 0; i < a_link_full_node_list->count_node; ++i) {
        dap_link_info_t *l_link_info = (dap_link_info_t *)a_link_full_node_list->nodes_info + i;
        if (dap_chain_net_link_add(a_net, &l_link_info->node_addr, l_link_info->uplink_addr, l_link_info->uplink_port))
            continue;
        l_json = s_balancer_states_json_collect(a_net, a_host_addr, a_host_port);
        dap_notify_server_send_mt(json_object_get_string(l_json));
        json_object_put(l_json);
    }
}

/**
 * @brief callback to error in balancer request preparing
 * @param a_request - balancer request
 * @param a_host_addr - host addr
 * @param a_errno - error code
 */
static void s_balancer_link_prepare_error(dap_balancer_link_request_t *a_request, const char *a_host_addr, uint16_t a_host_port, int a_errno)
{
    struct json_object *l_json = s_balancer_states_json_collect(a_request->net, a_host_addr, a_host_port);
    char l_err_str[256] = { '\0' };
    snprintf(l_err_str, sizeof(l_err_str)
            , "Links from balancer %s:%u in net %s can't be prepared, connection errno %d"
            , a_host_addr, a_host_port, a_request->net->pub.name, a_errno);
    log_it(L_WARNING, "%s", l_err_str);
<<<<<<< HEAD
    json_object_object_add(l_json, dap_cli_server_get_version() == 1 ? "errorMessage" : "error_message", json_object_new_string(l_err_str));
=======
    json_object_object_add(l_json, dap_cli_server_get_version() == 1 ? "error_message" :"errorMessage", json_object_new_string(l_err_str));
>>>>>>> 14d19024
    dap_notify_server_send_mt(json_object_get_string(l_json));
    json_object_put(l_json);
}

/**
 * @brief callback to success http balancer request
 * @param a_response - response
 * @param a_response_size - a response size
 * @param a_arg - callback arg (l_balancer_request)
 */
void s_http_balancer_link_prepare_success(void *a_response,
                                          size_t a_response_size, void *a_arg, http_status_code_t a_response_code)
{
    dap_balancer_link_request_t *l_balancer_request = (dap_balancer_link_request_t *)a_arg;
    if (a_response_code != 200) {
        log_it(L_ERROR, "The server responded with code %d. It is not possible to install the link to %s:%u in net %s", a_response_code, l_balancer_request->host_addr, l_balancer_request->host_port, l_balancer_request->net->pub.name);
        s_balancer_link_prepare_error(l_balancer_request, l_balancer_request->host_addr, l_balancer_request->host_port, a_response_code);
        l_balancer_request->request_info->request_time = dap_time_now();
        DAP_DELETE(l_balancer_request);
        return;
    }
    dap_chain_net_links_t *l_link_full_node_list = (dap_chain_net_links_t *)a_response;

    size_t l_response_size_need = sizeof(dap_chain_net_links_t) + (sizeof(dap_link_info_t) * l_balancer_request->required_links_count);
    if (a_response_size < sizeof(dap_chain_net_links_t) + sizeof(dap_link_info_t) || a_response_size > l_response_size_need) {
        log_it(L_ERROR, "Invalid balancer response size %zu (expected %zu) in net %s from %s:%u", a_response_size, l_response_size_need, l_balancer_request->net->pub.name, l_balancer_request->host_addr, l_balancer_request->host_port);
        l_balancer_request->request_info->request_time = dap_time_now();
    } else {
        log_it(L_INFO, "Valid balancer response from %s:%u in net %s with %"DAP_UINT64_FORMAT_U" links", l_balancer_request->host_addr, l_balancer_request->host_port, l_balancer_request->net->pub.name, l_link_full_node_list->count_node);
        s_balancer_link_prepare_success(l_balancer_request->net, l_link_full_node_list, l_balancer_request->host_addr, l_balancer_request->host_port);
        l_balancer_request->request_info->request_time = 0;
    }
    DAP_DELETE(l_balancer_request);
}


/**
 * @brief callback to error in http balancer request preparing
 * @param a_errno - error code
 * @param a_arg - callback arg (l_balancer_request)
 */
static void s_http_balancer_link_prepare_error(int a_errno, void *a_arg)
{
    dap_balancer_link_request_t *l_balancer_request = (dap_balancer_link_request_t *)a_arg;
    s_balancer_link_prepare_error(l_balancer_request, l_balancer_request->host_addr, l_balancer_request->host_port, a_errno);
    l_balancer_request->request_info->request_time = dap_time_now();
    DAP_DELETE(l_balancer_request);
}

/**
 * @brief forming links info
 * @param a_net - net to froming info
 * @param a_links_need - needed link count, if 0 - max possible
 * @param a_ignored - list with ignored links
 * @param a_external_call - externl call flag, if false - max possible
 * @return if error NULL, or pointer to link info
 */
static dap_chain_net_links_t *s_get_node_addrs(dap_chain_net_t *a_net, uint16_t a_links_need, dap_chain_net_links_t *a_ignored, bool a_external_call)
{
// sanity check
    dap_return_val_if_pass(!a_net, NULL);
// preparing
    dap_list_t *l_nodes_list = dap_chain_node_get_states_list_sort(a_net, a_ignored ? (dap_chain_node_addr_t *)a_ignored->nodes_info : (dap_chain_node_addr_t *)NULL, a_ignored ? a_ignored->count_node : 0);
    if (!l_nodes_list) {
        log_it(L_DEBUG, "There isn't any nodes to %s list prepare in net %s", a_external_call ? "external" : "local", a_net->pub.name);
        if (!a_external_call)
            return NULL;
    }
    size_t l_nodes_count = dap_list_length(l_nodes_list);
    if (a_links_need) {
       l_nodes_count = dap_min(l_nodes_count, a_links_need);
    }
    if (a_external_call) {
        l_nodes_count = dap_min(l_nodes_count, s_max_links_response_count);
    }
    if (!l_nodes_count) {
        return NULL;
    }
// memory alloc
    dap_chain_net_links_t *l_ret = DAP_NEW_Z_SIZE(dap_chain_net_links_t, sizeof(dap_chain_net_links_t) + l_nodes_count * sizeof(dap_link_info_t));
    if (!l_ret) {
        log_it(L_ERROR, "%s", c_error_memory_alloc);
        dap_list_free_full(l_nodes_list, NULL);
        return NULL;
    }
// func work
    dap_link_info_t *l_node_info = (dap_link_info_t *)l_ret->nodes_info;
    for(dap_list_t *i = l_nodes_list; i && l_ret->count_node < l_nodes_count; i = i->next, ++l_ret->count_node) {
        dap_mempcpy(l_node_info + l_ret->count_node, &((dap_chain_node_states_info_t *)i->data)->link_info , sizeof(dap_link_info_t));
    }
    dap_list_free_full(l_nodes_list, NULL);
    return l_ret;
}

/**
 * @brief forming links info in old format
 * @param a_net - net to froming info
 * @param a_links_need - needed link count, if 0 - max possible
 * @return if error NULL, or pointer to link info
 */
static dap_chain_net_links_t *s_get_node_addrs_old(dap_chain_net_t *a_net, uint16_t a_links_need)
{
// sanity check
    dap_return_val_if_pass(!a_net, NULL);
// preparing
    dap_list_t *l_nodes_list = dap_chain_node_get_states_list_sort(a_net, NULL, 0);
    if (!l_nodes_list) {
        log_it(L_WARNING, "There isn't any nodes to list prepare in net %s", a_net->pub.name);
        return NULL;
    }
    size_t l_nodes_count = dap_list_length(l_nodes_list);
    if (a_links_need) {
       l_nodes_count = dap_min(l_nodes_count, a_links_need);
    }
    l_nodes_count = dap_min(l_nodes_count, s_max_links_response_count);
    if (!l_nodes_count) {
        return NULL;
    }
// memory alloc
    dap_chain_net_links_t *l_ret = DAP_NEW_Z_SIZE(dap_chain_net_links_t, sizeof(dap_chain_net_links_t) + l_nodes_count * sizeof(dap_chain_node_info_old_t));
    if (!l_ret) {
        log_it(L_ERROR, "%s", c_error_memory_alloc);
        dap_list_free_full(l_nodes_list, NULL);
        return NULL;
    }
// func work
    dap_chain_node_info_old_t *l_node_info = (dap_chain_node_info_old_t *)l_ret->nodes_info;
    for(dap_list_t *i = l_nodes_list; i && l_ret->count_node < l_nodes_count; i = i->next, ++l_ret->count_node) {
        l_node_info[l_ret->count_node].hdr.address.uint64 = ((dap_chain_node_states_info_t *)i->data)->link_info.node_addr.uint64;
        l_node_info[l_ret->count_node].hdr.ext_port = ((dap_chain_node_states_info_t *)i->data)->link_info.uplink_port;
        inet_pton(AF_INET, ((dap_chain_node_states_info_t *)i->data)->link_info.uplink_addr, &l_node_info[l_ret->count_node].hdr.ext_addr_v4);
    }
    dap_list_free_full(l_nodes_list, NULL);
    return l_ret;
}

/**
 * @brief issue to balancer request
 * @param a_net_name - net name
 * @param a_links_need - needed link count, if 0 - max possible
 * @param a_protocol_version - balancer protocol version
 * @param a_ignored_enc - encrypted to base64 ignored node addrs
 * @return if error NULL, or pointer to link info
 */
static dap_chain_net_links_t *s_balancer_issue_link(const char *a_net_name, uint16_t a_links_need, int a_protocol_version, const char *a_ignored_enc)
{
    dap_return_val_if_pass(!a_net_name, NULL);
    dap_chain_net_t *l_net = dap_chain_net_by_name(a_net_name);
    if (!l_net)
        return log_it(L_WARNING, "There isn't any network by name \"%s\"", a_net_name), NULL;
        
    if ( a_protocol_version == 1 )
        return s_get_node_addrs_old(l_net, a_links_need);
    // prepare list of the ignred addrs
    size_t l_ignored_size = 0;
    dap_chain_net_links_t *l_ignored_dec = NULL;
    if (a_ignored_enc && *a_ignored_enc) {
        l_ignored_size = strlen(a_ignored_enc);
        l_ignored_dec = DAP_NEW_Z_SIZE_RET_VAL_IF_FAIL(dap_chain_net_links_t, DAP_ENC_BASE64_DECODE_SIZE(l_ignored_size) + 1, NULL);
        dap_enc_base64_decode(a_ignored_enc, l_ignored_size, l_ignored_dec, DAP_ENC_DATA_TYPE_B64);
        size_t l_check_size = sizeof(dap_chain_net_links_t) + sizeof(dap_stream_node_addr_t) * l_ignored_dec->count_node;
        if (l_ignored_size < l_check_size) {
            log_it(L_ERROR, "Can't decode ignored node list in net %s, actual and expected sizes mismath: %zu < %zu",
                            a_net_name, l_ignored_size, l_check_size);
            DAP_DEL_Z(l_ignored_dec);
        }
    }
    dap_chain_net_links_t *l_ret = s_get_node_addrs(l_net, a_links_need, l_ignored_dec, true);
    DAP_DELETE(l_ignored_dec);
    return l_ret;
}

/**
 * @brief balancer deinit, use ONLY after dap_link_manager deinit
 */
void dap_chain_net_balancer_deinit()
{
    dap_balancer_request_info_t *l_item = NULL, *l_tmp = NULL;
    HASH_ITER(hh, s_request_info_items, l_item, l_tmp)
        HASH_DEL(s_request_info_items, l_item);
}

/**
 * @brief balancer handshake
 * @param a_node_info
 * @param a_net
 * @return -1 false, 0 timeout, 1 end of connection or sending data
 */
int dap_chain_net_balancer_handshake(dap_chain_node_info_t *a_node_info, dap_chain_net_t *a_net)
{
    dap_chain_node_client_t *l_client = dap_chain_node_client_connect_default_channels(a_net, a_node_info);
    return l_client ? dap_chain_node_client_wait(l_client, NODE_CLIENT_STATE_ESTABLISHED, 5000) : -1;
}

/**
 * @brief issue to http balancer request
 * @param a_http_simple - http request
 * @param a_arg - request arg
 */
void dap_chain_net_balancer_http_issue_link(dap_http_simple_t *a_http_simple, void *a_arg)
{
    log_it(L_DEBUG,"Proc enc http request from %s", a_http_simple->es_hostaddr);
    http_status_code_t *l_return_code = (http_status_code_t *)a_arg;

    if (strcmp(a_http_simple->http_client->url_path, DAP_BALANCER_URI_HASH)) {
        log_it(L_ERROR, "Wrong path '%s' in the request to dap_chain_net_balancer module",
                                                            a_http_simple->http_client->url_path);
        *l_return_code = Http_Status_BadRequest;
        return;
    }
    int l_protocol_version = 0;
    char l_issue_method = 0;
    const char l_net_token[] = "net=", l_ignored_token[] = "ignored=";
    uint16_t l_links_need = 0;
    sscanf(a_http_simple->http_client->in_query_string, "version=%d,method=%c,needlink=%hu",
                                                            &l_protocol_version, &l_issue_method, &l_links_need);
    if (l_protocol_version > DAP_BALANCER_PROTOCOL_VERSION || l_protocol_version < 1 || l_issue_method != 'r') {
        log_it(L_ERROR, "Unsupported protocol version/method in the request to dap_chain_net_balancer module");
        *l_return_code = Http_Status_MethodNotAllowed;
        return;
    }
    char *l_net_str = strstr(a_http_simple->http_client->in_query_string, l_net_token);
    if (!l_net_str) {
        log_it(L_ERROR, "Net name token not found in the request to dap_chain_net_balancer module");
        *l_return_code = Http_Status_NotFound;
        return;
    }
    l_net_str += sizeof(l_net_token) - 1;

    char *l_ignored_str = NULL;
    if (l_protocol_version > 1) {
        l_ignored_str = strstr(a_http_simple->http_client->in_query_string, l_ignored_token);
        if (!l_ignored_str) {
            log_it(L_ERROR, "Net ignored token not found in the request to dap_chain_net_balancer module");
            *l_return_code = Http_Status_NotFound;
            return;
        }
        *(l_ignored_str - 1) = 0; // set 0 terminator to split string
        l_ignored_str += sizeof(l_ignored_token) - 1;
    } 
    log_it(L_DEBUG, "HTTP balancer parser retrieve netname %s", l_net_str);
    dap_chain_net_links_t *l_link_full_node_list = s_balancer_issue_link(l_net_str, l_links_need, l_protocol_version, l_ignored_str);
    if (!l_link_full_node_list) {
        log_it(L_DEBUG, "Can't issue link for network %s, no acceptable links found", l_net_str);
        *l_return_code = Http_Status_NoContent;
        return;
    }
    *l_return_code = Http_Status_OK;
    size_t l_data_send_size = sizeof(dap_chain_net_links_t);
    if (l_protocol_version == 1)
        l_data_send_size += sizeof(dap_chain_node_info_old_t) * l_link_full_node_list->count_node;
    else
        l_data_send_size += sizeof(dap_link_info_t) * l_link_full_node_list->count_node;
    dap_http_simple_reply(a_http_simple, l_link_full_node_list, l_data_send_size);
    DAP_DELETE(l_link_full_node_list);
}

/**
 * @brief issue to dns balancer request
 * @param a_net_name - net name
 * @return if error NULL, or pointer to link info
 */
dap_link_info_t *dap_chain_net_balancer_dns_issue_link(const char *a_net_name)
{
// sanity check
    dap_return_val_if_pass(!a_net_name, NULL);
// func work
    log_it(L_DEBUG, "DNS balancer parser retrieve netname %s", a_net_name);
    dap_chain_net_links_t *l_balancer_reply = s_balancer_issue_link(a_net_name, 1, DAP_BALANCER_PROTOCOL_VERSION, NULL);
    if (!l_balancer_reply || !l_balancer_reply->count_node) {
        DAP_DEL_Z(l_balancer_reply);
        return NULL;
    }
    dap_link_info_t *l_res = DAP_DUP(( dap_link_info_t *)l_balancer_reply->nodes_info);
    DAP_DELETE(l_balancer_reply);
    return l_res;
}

/**
 * @brief prepare balancer request
 * @param a_net - net to addrs request
 * @param a_balancer_link - host to send request
 * @param a_balancer_type - http or DNS
 * @return if ok 0, error - other
 */
void dap_chain_net_balancer_request(void *a_arg)
{
// sanity check
    dap_return_if_fail(a_arg);
    dap_balancer_link_request_t *l_arg = (dap_balancer_link_request_t*)a_arg;
// period request check
    dap_balancer_request_info_t *l_item = NULL;
    HASH_FIND(hh, s_request_info_items, &l_arg->net->pub.id, sizeof(l_arg->net->pub.id), l_item);
    if (!l_item) {
        l_item = DAP_NEW_Z_RET_IF_FAIL(dap_balancer_request_info_t);
        l_item->net_id = l_arg->net->pub.id;
        HASH_ADD(hh, s_request_info_items, net_id, sizeof(l_item->net_id), l_item);
    }
    if (l_item->request_time + DAP_CHAIN_NET_BALANCER_REQUEST_DELAY > dap_time_now()) {
        log_it(L_DEBUG, "Who understands life, he is in no hurry. Dear %s, please wait few seconds", l_arg->net->pub.name);
        DAP_DELETE(a_arg);
        return;
    }
// preparing to request
    size_t
        l_ignored_addrs_size = 0,
        l_required_links_count = dap_link_manager_needed_links_count(l_arg->net->pub.id.uint64);
    dap_chain_net_links_t
        *l_ignored_addrs = s_get_ignored_node_addrs(l_arg->net, &l_ignored_addrs_size),
        *l_links = s_get_node_addrs(l_arg->net, l_required_links_count, l_ignored_addrs, false);
// links from local GDB
    if (l_links) {
        log_it(L_INFO, "%"DAP_UINT64_FORMAT_U" links successful prepared from global-db in net %s", l_links->count_node, l_arg->net->pub.name);
        s_balancer_link_prepare_success(l_arg->net, l_links, NULL, 0);
        if (l_links->count_node >= l_required_links_count)
            return DAP_DEL_MULTY(a_arg, l_ignored_addrs, l_links);
        l_required_links_count -= l_links->count_node;
        DAP_DELETE(l_links);
    }
// links from http balancer request
    if (!l_arg->host_addr || !*l_arg->host_addr || !l_arg->host_port)
        return DAP_DEL_MULTY(a_arg, l_ignored_addrs), log_it(L_INFO, "Can't read seed nodes addresses in net %s, work with local balancer only",
                                                            l_arg->net->pub.name);
    l_arg->worker = dap_worker_get_current();
    l_arg->required_links_count = l_required_links_count;
    l_arg->request_info = l_item;
    log_it(L_DEBUG, "Start balancer %s request to %s:%u in net %s",
                    dap_chain_net_balancer_type_to_str(l_arg->type), l_arg->host_addr, l_arg->host_port, l_arg->net->pub.name);
    
    if (l_arg->type == DAP_CHAIN_NET_BALANCER_TYPE_HTTP) {
        char *l_ignored_addrs_str = NULL;
        if (l_ignored_addrs) {
            l_ignored_addrs_str = DAP_NEW_Z_SIZE_RET_IF_FAIL(char, DAP_ENC_BASE64_ENCODE_SIZE(l_ignored_addrs_size) + 1, l_ignored_addrs, l_arg);
            dap_enc_base64_encode(l_ignored_addrs, l_ignored_addrs_size, l_ignored_addrs_str, DAP_ENC_DATA_TYPE_B64);
            DAP_DELETE(l_ignored_addrs);
        }
        // request prepare
        const char *l_net_name = l_arg->net->pub.name, *l_bal_type = dap_chain_net_balancer_type_to_str(l_arg->type);
        char *l_request = dap_strdup_printf("%s/%s?version=%d,method=r,needlink=%d,net=%s,ignored=%s",
                                                DAP_UPLINK_PATH_BALANCER,
                                                DAP_BALANCER_URI_HASH,
                                                DAP_BALANCER_PROTOCOL_VERSION,
                                                (int)l_required_links_count,
                                                l_arg->net->pub.name,
                                                l_ignored_addrs_str ? l_ignored_addrs_str : "");
        if (! dap_client_http_request(l_arg->worker, l_arg->host_addr, l_arg->host_port, "GET", "text/text",
                                      l_request, NULL, 0, NULL, s_http_balancer_link_prepare_success, 
                                      s_http_balancer_link_prepare_error, l_arg, NULL) )
            log_it(L_ERROR, "Can't process balancer link %s request in net %s", l_bal_type, l_net_name);
        DAP_DEL_MULTY(l_ignored_addrs_str, l_request);
    } else {
        l_arg->host_port = DNS_LISTEN_PORT;
        // TODO: change signature and implementation
        /* dap_chain_node_info_dns_request(l_balancer_request->worker,
                                            l_link_node_info->hdr.ext_addr_v4,
                                            l_link_node_info->hdr.ext_port,
                                            a_net->pub.name,
                                            s_dns_balancer_link_prepare_success,
                                            s_dns_balancer_link_prepare_error,
                                            l_balancer_request); */
    }
}

/**
 * @brief forming report about balacer response to request
 * @param a_net - net to report
 * @return if error NULL, other - report
 */
dap_string_t *dap_chain_net_balancer_get_node_str(dap_chain_net_t *a_net)
{
// sanity check
    dap_return_val_if_pass(!a_net, NULL);
// func work
    dap_chain_net_links_t *l_links_info_list = s_get_node_addrs(a_net, 0, NULL, false);  // TODO
    dap_string_t *l_ret = dap_string_new(
        "-----------------------------------------------------------------\n"
        "|\t\tNode addr\t|\tHost addr\t\t|\n"
        "--Send in balancer http response---------------------------------\n");
    uint64_t l_node_num = l_links_info_list ? l_links_info_list->count_node : 0;
    for (uint64_t i = 0; i < l_node_num; ++i) {
        dap_link_info_t *l_link_info = (dap_link_info_t *)l_links_info_list->nodes_info + i;
        dap_string_append_printf(l_ret, "|\t"NODE_ADDR_FP_STR"\t|\t%-16s:%u\t|\n",
                                    NODE_ADDR_FP_ARGS_S(l_link_info->node_addr),
                                    l_link_info->uplink_addr, l_link_info->uplink_port);
        if(i + 1 == s_max_links_response_count && i + 1 < l_node_num) {
            dap_string_append_printf(l_ret, "--Not send in http balancer response-----------------------------\n");
        }
    }
    dap_string_prepend_printf(l_ret, "Balancer link list for total %" DAP_UINT64_FORMAT_U " records:\n", l_node_num);
    dap_string_append(l_ret, "-----------------------------------------------------------------\n");
    DAP_DEL_Z(l_links_info_list);
    return l_ret;
}<|MERGE_RESOLUTION|>--- conflicted
+++ resolved
@@ -58,12 +58,8 @@
 {
     int l_version = dap_cli_server_get_version();
     struct json_object *l_json = json_object_new_object();
-<<<<<<< HEAD
     int l_version = dap_cli_server_get_version();
     json_object_object_add(l_json, "class", json_object_new_string("BalancerRequest"));
-=======
-    json_object_object_add(l_json, "class" , json_object_new_string("BalancerRequest"));
->>>>>>> 14d19024
     json_object_object_add(l_json, l_version == 1 ? "networkName" : "network_name", json_object_new_string((const char*)a_net->pub.name));
     json_object_object_add(l_json, l_version == 1 ? "hostAddress" : "host_address", json_object_new_string(a_host_addr ? a_host_addr : "localhost"));
     if (a_host_addr)
@@ -175,11 +171,7 @@
             , "Links from balancer %s:%u in net %s can't be prepared, connection errno %d"
             , a_host_addr, a_host_port, a_request->net->pub.name, a_errno);
     log_it(L_WARNING, "%s", l_err_str);
-<<<<<<< HEAD
     json_object_object_add(l_json, dap_cli_server_get_version() == 1 ? "errorMessage" : "error_message", json_object_new_string(l_err_str));
-=======
-    json_object_object_add(l_json, dap_cli_server_get_version() == 1 ? "error_message" :"errorMessage", json_object_new_string(l_err_str));
->>>>>>> 14d19024
     dap_notify_server_send_mt(json_object_get_string(l_json));
     json_object_put(l_json);
 }
