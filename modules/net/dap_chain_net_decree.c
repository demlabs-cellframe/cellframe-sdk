--- conflicted
+++ resolved
@@ -236,13 +236,8 @@
     }
 
     l_net = dap_chain_net_by_id(a_chain->net_id);
-<<<<<<< HEAD
     
-    if (!dap_chain_net_get_net_decree(l_net))
-=======
-
-    if (!l_net || !l_net->pub.decree)
->>>>>>> 0606fc66
+    if (!l_net || !dap_chain_net_get_net_decree(l_net))
     {
         log_it(L_WARNING,"Decree is not inited!");
         return -108;
@@ -329,25 +324,19 @@
     return dap_chain_net_decree_apply(a_decree_hash, a_decree, a_chain);
 }
 
-<<<<<<< HEAD
+int dap_chain_net_decree_reset_applied(dap_chain_net_t *a_net, dap_chain_hash_fast_t *a_decree_hash)
+{
+    if (!a_net || !a_decree_hash)
+        return -1;
+    decree_table_t *l_decrees = dap_chain_net_get_decrees(a_net), *l_sought_decree;
+    HASH_FIND(hh, l_decrees, a_decree_hash, sizeof(dap_hash_fast_t), l_sought_decree);
+    if (!l_sought_decree)
+        return -2;
+    l_sought_decree->is_applied = false;
+    return 0;
+}
+
 dap_chain_datum_decree_t *dap_chain_net_decree_get_by_hash(dap_chain_net_t *a_net, dap_hash_fast_t *a_hash, bool *is_applied)
-=======
-int dap_chain_net_decree_reset_applied(dap_chain_t *a_chain, dap_chain_hash_fast_t *a_decree_hash)
-{
-    if (!a_chain || !a_decree_hash)
-        return -1;
-    struct decree_hh* l_decree_hh = NULL;
-    HASH_FIND(hh, s_decree_hh, a_decree_hash, sizeof(dap_hash_fast_t), l_decree_hh);
-    if (!l_decree_hh)
-        return -2;
-
-    l_decree_hh->is_applied = false;
-
-    return 0;
-}
-
-dap_chain_datum_decree_t *dap_chain_net_decree_get_by_hash(dap_hash_fast_t *a_hash, bool *is_applied)
->>>>>>> 0606fc66
 {
     decree_table_t *l_decrees = dap_chain_net_get_decrees(a_net), *l_sought_decree;
     HASH_FIND(hh, l_decrees, a_hash, sizeof(dap_hash_fast_t), l_sought_decree);
