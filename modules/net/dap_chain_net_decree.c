--- conflicted
+++ resolved
@@ -644,7 +644,6 @@
             }
             return dap_chain_policy_apply(l_policy, a_net->pub.id);
         }
-<<<<<<< HEAD
         case DAP_CHAIN_DATUM_DECREE_COMMON_SUBTYPE_EMPTY_BLOCKGEN: {
             if (!a_apply)
                 break;
@@ -654,7 +653,18 @@
             if (dap_chain_datum_decree_get_empty_block_every_times(a_decree, &l_blockgen_period)){
                 log_it(L_WARNING,"Can't get empty blockgen period from decree.");
                 return -105;
-=======
+            }
+            dap_chain_t *l_chain = dap_chain_find_by_id(a_net->pub.id, a_decree->header.common_decree_params.chain_id);
+            if (!l_chain) {
+                log_it(L_WARNING, "Specified chain not found");
+                return -106;
+            }
+            if (dap_strcmp(dap_chain_get_cs_type(l_chain), "esbocs")) {
+                log_it(L_WARNING, "Can't apply this decree to specified chain");
+                return -115;
+            }
+            return dap_chain_esbocs_set_empty_block_every_times(l_chain, l_blockgen_period);
+        }
         case DAP_CHAIN_DATUM_DECREE_COMMON_SUBTYPE_EVENT_PKEY_ADD: {
             dap_hash_fast_t l_pkey_hash;
             if (dap_chain_datum_decree_get_hash(a_decree, &l_pkey_hash)) {
@@ -666,6 +676,7 @@
                 log_it(L_WARNING, "Specified chain not found");
                 return -106;
             }
+            
             if (!a_anchored)
                 break;
             if (dap_ledger_event_pkey_check(a_net->pub.ledger, &l_pkey_hash)) {
@@ -685,21 +696,12 @@
             if (dap_chain_datum_decree_get_hash(a_decree, &l_pkey_hash)) {
                 log_it(L_WARNING, "Can't get event pkey hash from decree.");
                 return -114;
->>>>>>> 6df6d26e
             }
             dap_chain_t *l_chain = dap_chain_find_by_id(a_net->pub.id, a_decree->header.common_decree_params.chain_id);
             if (!l_chain) {
                 log_it(L_WARNING, "Specified chain not found");
                 return -106;
             }
-<<<<<<< HEAD
-            if (dap_strcmp(dap_chain_get_cs_type(l_chain), "esbocs")) {
-                log_it(L_WARNING, "Can't apply this decree to specified chain");
-                return -115;
-            }
-            return dap_chain_esbocs_set_empty_block_every_times(l_chain, l_blockgen_period);
-        }
-=======
             if (!a_anchored)
                 break;
             if (!dap_ledger_event_pkey_check(a_net->pub.ledger, &l_pkey_hash)) {
@@ -714,7 +716,6 @@
                 return -118;
             }
         } break;
->>>>>>> 6df6d26e
         default:
             return -1;
     }
