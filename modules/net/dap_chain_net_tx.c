--- conflicted
+++ resolved
@@ -543,9 +543,6 @@
     l_net->pub.fee_addr = a_addr;
 
     return true;
-<<<<<<< HEAD
- }
-=======
 }
 
 static const char* s_json_get_text(struct json_object *a_json, const char *a_key)
@@ -1709,5 +1706,4 @@
 
 
     return 0;
-}
->>>>>>> 7861b310
+}