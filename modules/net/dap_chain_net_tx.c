/*
 * Authors:
 * Dmitriy A. Gearasimov <gerasimov.dmitriy@demlabs.net>
 * DeM Labs Inc.   https://demlabs.net
 * Cellframe Network https://cellframe.net
 * Copyright  (c) 2022
 * All rights reserved.

 This file is part of DAP (Distributed Applications Platform) the open source project

    DAP (Distributed Applications Platform) is free software: you can redistribute it and/or modify
    it under the terms of the GNU General Public License as published by
    the Free Software Foundation, either version 3 of the License, or
    (at your option) any later version.

    DAP is distributed in the hope that it will be useful,
    but WITHOUT ANY WARRANTY; without even the implied warranty of
    MERCHANTABILITY or FITNESS FOR A PARTICULAR PURPOSE.  See the
    GNU General Public License for more details.

    You should have received a copy of the GNU General Public License
    along with any DAP based project.  If not, see <http://www.gnu.org/licenses/>.
*/

#include <string.h>
#include "dap_chain_net_tx.h"
#include "dap_chain_cell.h"
#include "dap_chain_common.h"
#include "dap_chain_block_cache.h"
#include "dap_chain_ledger.h"
#include "dap_chain_datum_tx_in_cond.h"
#include "dap_chain_datum_tx_in_reward.h"
#include "dap_chain_tx.h"
#include "dap_list.h"
#include "dap_chain_datum_tx_receipt.h"
#include "dap_chain_wallet.h"
#include "dap_chain_datum_tx_voting.h"
#include "json.h"
#include "dap_chain_net_srv.h"
#include "dap_enc_base64.h"

#define LOG_TAG "dap_chain_net_tx"

const dap_chain_addr_t c_dap_chain_addr_blank_1 = {0};

typedef struct cond_all_with_spends_by_srv_uid_arg{
    dap_chain_datum_tx_spends_items_t * ret;
    dap_chain_net_srv_uid_t srv_uid;
    dap_time_t time_from;
    dap_time_t time_to;
} cond_all_with_spends_by_srv_uid_arg_t;

typedef struct cond_all_by_srv_uid_arg{
    dap_list_t * ret;
    dap_chain_net_srv_uid_t srv_uid;
    dap_time_t time_from;
    dap_time_t time_to;
} cond_all_by_srv_uid_arg_t;

static void s_tx_cond_all_with_spends_by_srv_uid_callback(dap_chain_net_t* a_net, dap_chain_datum_tx_t *a_tx, dap_hash_fast_t *a_tx_hash, void *a_arg)
{
    cond_all_with_spends_by_srv_uid_arg_t *l_arg = (cond_all_with_spends_by_srv_uid_arg_t*)a_arg;
    dap_chain_datum_tx_spends_items_t *l_ret = l_arg->ret;

    dap_return_if_pass(( l_arg->time_from && a_tx->header.ts_created < l_arg->time_from )
                    || ( l_arg->time_to && a_tx->header.ts_created > l_arg->time_to ));
    byte_t *l_item; size_t l_size;
    TX_ITEM_ITER_TX(l_item, l_size, a_tx) {
        switch (*l_item) {
        case TX_ITEM_TYPE_IN_COND: {
            dap_chain_tx_in_cond_t *l_tx_in_cond = (dap_chain_tx_in_cond_t*)l_item;
            dap_chain_datum_tx_spends_item_t *l_spends = NULL;
            dap_hash_fast_t l_prev_hash = l_tx_in_cond->header.tx_prev_hash;
            HASH_FIND(hh, l_ret->tx_outs, &l_prev_hash, sizeof(l_prev_hash), l_spends);
            if (l_spends) {
                dap_chain_datum_tx_spends_item_t *l_in = DAP_NEW_Z(dap_chain_datum_tx_spends_item_t);
                *l_in = (dap_chain_datum_tx_spends_item_t) { 
                    .tx = a_tx,
                    .tx_hash = *a_tx_hash,
                    .in_cond = l_tx_in_cond
                };
                HASH_ADD(hh, l_ret->tx_ins, tx_hash, sizeof(dap_chain_hash_fast_t), l_in);
                l_spends->tx_next = a_tx;
            }
        } break;
        case TX_ITEM_TYPE_OUT_COND: {
            dap_chain_tx_out_cond_t *l_tx_out_cond = (dap_chain_tx_out_cond_t*)l_item;
            if (l_tx_out_cond->header.srv_uid.uint64 == l_arg->srv_uid.uint64) {
                dap_chain_datum_tx_spends_item_t *l_out = DAP_NEW_Z(dap_chain_datum_tx_spends_item_t);
                *l_out = (dap_chain_datum_tx_spends_item_t) {
                    .tx = a_tx,
                    .tx_hash = *a_tx_hash,
                    .out_cond = l_tx_out_cond
                };
                HASH_ADD(hh, l_ret->tx_outs, tx_hash, sizeof(dap_chain_hash_fast_t), l_out);
                // ??? TODO?
            }
        } break;
        default:
            break;
        }
    }
}

/**
 * @brief For now it returns all COND_IN transactions
 * @param a_net
 * @param a_srv_uid
 * @param a_search_type
 * @return Hash lists of dap_chain_datum_tx_item_t with conditional transaction and it spending if present
 */
dap_chain_datum_tx_spends_items_t * dap_chain_net_get_tx_cond_all_with_spends_by_srv_uid(dap_chain_net_t * a_net, const dap_chain_net_srv_uid_t a_srv_uid,
                                                      const dap_time_t a_time_from, const dap_time_t a_time_to,
                                                     const dap_chain_net_tx_search_type_t a_search_type)
{
    cond_all_with_spends_by_srv_uid_arg_t *l_ret = DAP_NEW_Z(cond_all_with_spends_by_srv_uid_arg_t);
    if (!l_ret) {
        log_it(L_CRITICAL, "%s", c_error_memory_alloc);
        return NULL;
    }

    l_ret->ret = DAP_NEW_Z(dap_chain_datum_tx_spends_items_t);
    if (!l_ret->ret) {
        DAP_DEL_Z(l_ret);
        log_it(L_CRITICAL, "%s", c_error_memory_alloc);
        return NULL;
    }
    l_ret->srv_uid = a_srv_uid;
    l_ret->time_from = a_time_from;
    l_ret->time_to = a_time_to;

    dap_chain_net_get_tx_all(a_net, a_search_type, s_tx_cond_all_with_spends_by_srv_uid_callback, l_ret);

    return l_ret->ret;
}

/**
 * @brief dap_chain_datum_tx_spends_items_free
 * @param a_items
 */
void dap_chain_datum_tx_spends_items_free(dap_chain_datum_tx_spends_items_t * a_items)
{
    assert(a_items);
    dap_chain_datum_tx_spends_item_free(a_items->tx_ins);
    dap_chain_datum_tx_spends_item_free(a_items->tx_outs);
    DAP_DELETE(a_items);
}

/**
 * @brief dap_chain_datum_tx_spends_item_free
 * @param a_items
 */
void dap_chain_datum_tx_spends_item_free(dap_chain_datum_tx_spends_item_t * a_items)
{
    dap_chain_datum_tx_spends_item_t * l_item, *l_tmp;
    HASH_ITER(hh,a_items,l_item,l_tmp){
        DAP_DELETE(l_item->tx);
        HASH_DELETE(hh,a_items, l_item);
        DAP_DELETE(l_item);
    }
}

/**
 * @brief dap_chain_net_get_tx_all
 * @param a_net
 * @param a_search_type
 * @param a_tx_callback
 * @param a_arg
 */
void dap_chain_net_get_tx_all(dap_chain_net_t * a_net, dap_chain_net_tx_search_type_t a_search_type ,dap_chain_net_tx_hash_callback_t a_tx_callback, void * a_arg)
{
    assert(a_tx_callback);
    switch (a_search_type) {
        case TX_SEARCH_TYPE_NET_UNSPENT:
        case TX_SEARCH_TYPE_NET:
        case TX_SEARCH_TYPE_LOCAL:{
            dap_ledger_datum_iter_t *l_iter = dap_ledger_datum_iter_create(a_net);
            if ( l_iter && dap_ledger_datum_iter_get_first(l_iter) ) {
                while(l_iter->cur) {
                    if (a_search_type != TX_SEARCH_TYPE_NET_UNSPENT ||
                        (a_search_type == TX_SEARCH_TYPE_NET_UNSPENT && l_iter->is_unspent)){
                        a_tx_callback(a_net, l_iter->cur, &l_iter->cur_hash, a_arg);
                    }
                    dap_ledger_datum_iter_get_next(l_iter);
                }
                dap_ledger_datum_iter_get_next(l_iter);
            }
            dap_ledger_datum_iter_delete(l_iter);
        break;
        }
        case TX_SEARCH_TYPE_CELL_SPENT:
        case TX_SEARCH_TYPE_CELL_UNSPENT:
        case TX_SEARCH_TYPE_CELL:
            break;
        case TX_SEARCH_TYPE_BLOCKCHAIN:{
            // pass all chains
            for ( dap_chain_t * l_chain = a_net->pub.chains; l_chain; l_chain = l_chain->next){
//                dap_chain_cell_t * l_cell, *l_cell_tmp;
//                // Go through all cells
//                HASH_ITER(hh,l_chain->cells,l_cell, l_cell_tmp){
                dap_chain_datum_iter_t * l_datum_iter = l_chain->callback_datum_iter_create(l_chain);
                l_chain->callback_datum_iter_get_first(l_datum_iter);

                    // Check atoms in chain
                while(l_datum_iter->cur) {
                    dap_chain_datum_t *l_datum = l_datum_iter->cur;
                    // transaction
                    dap_chain_datum_tx_t *l_tx = NULL;
                    // Check if its transaction
                    if (l_datum && (l_datum->header.type_id == DAP_CHAIN_DATUM_TX)) {
                        l_tx = (dap_chain_datum_tx_t *) l_datum->data;
                    }

                    // If found TX
                    if ( l_tx ) {
                        a_tx_callback(a_net, l_tx, l_datum_iter->cur_hash, a_arg);
                    }

                    // go to next datum
                    l_chain->callback_datum_iter_get_next(l_datum_iter);
                }
                l_chain->callback_datum_iter_delete(l_datum_iter);
//                }
            }
        } break;
    }
}

/**
 * @brief The get_tx_cond_all_from_tx struct
 */
struct get_tx_cond_all_from_tx
{
    dap_list_t * ret;
    dap_hash_fast_t * tx_begin_hash;
    dap_chain_datum_tx_t * tx_last;
    dap_hash_fast_t tx_last_hash;
    int tx_last_cond_idx;
    dap_chain_net_srv_uid_t srv_uid;
};

/**
 * @brief s_get_tx_cond_all_from_tx_callback
 * @param a_net
 * @param a_tx
 * @param a_arg
 */
static void s_get_tx_cond_chain_callback(dap_chain_net_t* a_net, dap_chain_datum_tx_t *a_tx, dap_hash_fast_t *a_tx_hash, void *a_arg)
{
    struct get_tx_cond_all_from_tx * l_args = (struct get_tx_cond_all_from_tx* ) a_arg;
    if( l_args->ret ){
        int l_item_idx = 0;
        byte_t *l_tx_item;
        dap_hash_fast_t * l_tx_hash = a_tx_hash;
        // Get items from transaction
        while ((l_tx_item = dap_chain_datum_tx_item_get(a_tx, &l_item_idx, NULL, TX_ITEM_TYPE_IN_COND , NULL)) != NULL){
            dap_chain_tx_in_cond_t * l_in_cond = (dap_chain_tx_in_cond_t *) l_tx_item;
            if(dap_hash_fast_compare(&l_in_cond->header.tx_prev_hash, &l_args->tx_last_hash) &&
                    (uint32_t)l_args->tx_last_cond_idx == l_in_cond->header.tx_out_prev_idx ){ // Found output
                // We're the next tx in tx cond chain

                l_args->ret = dap_list_append(l_args->ret, a_tx);
                // Check cond output and update tx last hash and index
                dap_chain_tx_out_cond_t * l_out_cond = NULL;
                int l_out_item_idx = 0;
                if ((l_out_cond = dap_chain_datum_tx_out_cond_get(a_tx, DAP_CHAIN_TX_OUT_COND_SUBTYPE_SRV_XCHANGE, &l_out_item_idx)) &&
                        l_out_cond->header.srv_uid.uint64 == l_args->srv_uid.uint64) { // We found output with target service uuid
                    l_args->tx_last = a_tx; // Record current transaction as the last in tx chain
                    memcpy(&l_args->tx_last_hash, l_tx_hash, sizeof(*l_tx_hash)); // Record current hash
                    l_args->tx_last_cond_idx = l_out_item_idx;
                }
                break;
            }
            l_item_idx++;
        }
    }else if(a_tx){
        dap_hash_fast_t * l_tx_hash = a_tx_hash;
        if (!l_tx_hash) {
            log_it(L_CRITICAL, "%s", c_error_memory_alloc);
            return;
        }
        if (dap_hash_fast_compare(l_tx_hash,l_args->tx_begin_hash)) {
            // Found condition
            int l_item_idx = 0;

            // Get items from transaction
            dap_chain_tx_out_cond_t * l_out_cond = NULL;
            while ((l_out_cond = dap_chain_datum_tx_out_cond_get(a_tx, DAP_CHAIN_TX_OUT_COND_SUBTYPE_SRV_XCHANGE, &l_item_idx))){
                if ( l_out_cond->header.srv_uid.uint64 == l_args->srv_uid.uint64 ){ // We found output with target service uuid
                    l_args->tx_last = a_tx; // Record current transaction as the last in tx chain
                    l_args->tx_last_hash = *l_tx_hash;
                    l_args->tx_last_cond_idx = l_item_idx;
                    l_args->ret = dap_list_append(NULL, a_tx);
                    break;
                }
            }
        }
    }
}

/**
 * @brief Return spends chain for conditioned transaction since beginning one
 * @param a_net Network where to search for
 * @param l_tx_hash TX hash of the Tx chain beginning
 * @param a_srv_uid Service UID from witch cond output the chain begin
 * @return List of conditioned transactions followin each other one by one as they do as spends
 */
dap_list_t * dap_chain_net_get_tx_cond_chain(dap_chain_net_t * a_net, dap_hash_fast_t * a_tx_hash, dap_chain_net_srv_uid_t a_srv_uid)
{
    struct get_tx_cond_all_from_tx * l_args = DAP_NEW_Z(struct get_tx_cond_all_from_tx);
    if (!l_args) {
        log_it(L_CRITICAL, "%s", c_error_memory_alloc);
        return NULL;
    }
    l_args->tx_begin_hash = a_tx_hash;
    l_args->srv_uid = a_srv_uid;
    dap_chain_net_get_tx_all(a_net,TX_SEARCH_TYPE_NET, s_get_tx_cond_chain_callback, l_args);
    dap_list_t * l_ret = l_args->ret;
    DAP_DELETE(l_args);
    return l_ret;
}

/**
 * @brief The get_tx_cond_all_for_addr struct
 */
struct get_tx_cond_all_for_addr
{
    dap_list_t * ret;
    dap_chain_tx_t * tx_all_hh; // Transactions hash table for target address
    const dap_chain_addr_t * addr;
    dap_chain_net_srv_uid_t srv_uid;
};

/**
 * @brief s_get_tx_cond_all_for_addr_callback
 * @param a_net
 * @param a_tx
 * @param a_arg
 */
static void s_get_tx_cond_all_for_addr_callback(dap_chain_net_t* a_net, dap_chain_datum_tx_t *a_datum_tx, dap_hash_fast_t *a_hash, void *a_arg)
{
    UNUSED(a_net);
    UNUSED(a_hash);
    struct get_tx_cond_all_for_addr * l_args = (struct get_tx_cond_all_for_addr* ) a_arg;
    
    bool l_tx_for_addr = false; // TX with output related with our address
    bool l_tx_from_addr = false; // TX with input that take assets from our address
    //const char *l_tx_from_addr_token = NULL;
    bool l_tx_collected = false;  // We already collected this TX in return list
    byte_t *l_tx_item = NULL; size_t l_size = 0; int l_idx = 0;
    // Get in items to detect is in or in_cond from target address
    TX_ITEM_ITER_TX(l_tx_item, l_size, a_datum_tx) {
        switch (*l_tx_item) {
        case TX_ITEM_TYPE_IN: {
            dap_chain_tx_in_t * l_in = (dap_chain_tx_in_t *) l_tx_item;
            if( l_tx_from_addr) // Already detected thats spends from addr
                break;
//                dap_chain_tx_t * l_tx = dap_chain_tx_hh_find( l_args->tx_all_hh, &l_in->header.tx_prev_hash);
            if( dap_chain_tx_hh_find( l_args->tx_all_hh, &l_in->header.tx_prev_hash) ){ // Its input thats closing output for target address - we note it
                l_tx_from_addr = true;
                //l_tx_from_addr_token = dap_ledger_tx_get_token_ticker_by_hash(a_net->pub.ledger, &l_tx->hash);
            }
        } break;
        case TX_ITEM_TYPE_IN_COND: {
            if(l_tx_collected) // Already collected
                break;
            dap_chain_tx_in_cond_t * l_in_cond = (dap_chain_tx_in_cond_t *) l_tx_item;
//                dap_chain_tx_t * l_tx = dap_chain_tx_hh_find( l_args->tx_all_hh, &l_in_cond->header.tx_prev_hash);
            if( dap_chain_tx_hh_find( l_args->tx_all_hh, &l_in_cond->header.tx_prev_hash) ){ // Its input thats closing conditioned tx related with target address, collect it
                //dap_chain_tx_t *l_tx_add = dap_chain_tx_wrap_packed(a_datum_tx);
                l_args->ret = dap_list_append(l_args->ret, a_datum_tx);
                l_tx_collected = true;
            }
        } break;
        }
    }
//dap_chain_datum_tx_out_cond_get(a_tx, DAP_CHAIN_TX_OUT_COND_SUBTYPE_SRV_XCHANGE, &l_out_item_idx)
    // Get out items from transaction
    TX_ITEM_ITER_TX(l_tx_item, l_size, a_datum_tx) {
        switch (*l_tx_item) {
        case TX_ITEM_TYPE_OUT: {
            if(l_tx_for_addr) // Its already added
                break;
            dap_chain_tx_out_t * l_out = (dap_chain_tx_out_t*) l_tx_item;
            if ( memcmp(&l_out->addr, l_args->addr, sizeof(*l_args->addr)) == 0){ // Its our address tx
                dap_chain_tx_t * l_tx = dap_chain_tx_wrap_packed(a_datum_tx);
                dap_chain_tx_hh_add(&l_args->tx_all_hh, l_tx);
                l_tx_for_addr = true;
            }
        } break;
        case TX_ITEM_TYPE_OUT_EXT:{
            if(l_tx_for_addr) // Its already added
                break;
            dap_chain_tx_out_ext_t * l_out = (dap_chain_tx_out_ext_t*) l_tx_item;
            if ( memcmp(&l_out->addr, l_args->addr, sizeof(*l_args->addr)) == 0){ // Its our address tx
                dap_chain_tx_t * l_tx = dap_chain_tx_wrap_packed(a_datum_tx);
                dap_chain_tx_hh_add(&l_args->tx_all_hh, l_tx);
                l_tx_for_addr = true;
            }
        } break;
        case TX_ITEM_TYPE_OUT_STD: {
            if (l_tx_for_addr) // Its already added
                break;
            dap_chain_tx_out_std_t *l_out = (dap_chain_tx_out_std_t *)l_tx_item;
            if (memcmp(&l_out->addr, l_args->addr, sizeof(*l_args->addr)) == 0) { // Its our address tx
                dap_chain_tx_t *l_tx = dap_chain_tx_wrap_packed(a_datum_tx);
                dap_chain_tx_hh_add(&l_args->tx_all_hh, l_tx);
                l_tx_for_addr = true;
            }
        } break;
        case TX_ITEM_TYPE_OUT_COND:{
            dap_chain_tx_out_cond_t * l_out_cond = (dap_chain_tx_out_cond_t*) l_tx_item;
            if(l_tx_collected) // Already collected for return list
                break;

            // If this output spends monies from our address
            if(l_tx_from_addr && l_out_cond->header.srv_uid.uint64 == l_args->srv_uid.uint64){
                //dap_chain_tx_t *l_tx_add = dap_chain_tx_wrap_packed(a_datum_tx);
                l_args->ret = dap_list_append(l_args->ret, a_datum_tx);
                l_tx_collected = true;
            }
        } break;
    }
    }

}

/**
 * @brief Compose list of all cond transactions with target srv_uid for specified address
 * @param a_net
 * @param a_addr
 * @param a_srv_uid
 * @return List of dap_chain_tx_t (don't forget to free it)
 */
dap_list_t * dap_chain_net_get_tx_cond_all_for_addr(dap_chain_net_t * a_net, dap_chain_addr_t * a_addr, dap_chain_net_srv_uid_t a_srv_uid)
{
    struct get_tx_cond_all_for_addr * l_args = DAP_NEW_Z(struct get_tx_cond_all_for_addr);
    if (!l_args) {
        log_it(L_CRITICAL, "%s", c_error_memory_alloc);
        return NULL;
    }
    l_args->addr = a_addr;
    l_args->srv_uid = a_srv_uid;
    dap_chain_net_get_tx_all(a_net,TX_SEARCH_TYPE_NET, s_get_tx_cond_all_for_addr_callback, l_args);
    dap_chain_tx_hh_free(l_args->tx_all_hh);
    dap_list_t * l_ret = l_args->ret;
    DAP_DELETE(l_args);
    return l_ret;
}

static void s_tx_cond_all_by_srv_uid_callback(UNUSED_ARG dap_chain_net_t* a_net, dap_chain_datum_tx_t *a_tx, UNUSED_ARG dap_hash_fast_t *a_tx_hash, void *a_arg)
{
    cond_all_by_srv_uid_arg_t *l_ret = (cond_all_by_srv_uid_arg_t*)a_arg;

    if (( l_ret->time_from && a_tx->header.ts_created < l_ret->time_from )
        || ( l_ret->time_to && a_tx->header.ts_created > l_ret->time_to ))
        return;

    byte_t *item = NULL; size_t l_size;
    int i;
    TX_ITEM_ITER_TX_TYPE(item, TX_ITEM_TYPE_OUT_COND, l_size, i, a_tx) {
        if (l_ret->srv_uid.uint64 == ((dap_chain_tx_out_cond_t*)item)->header.srv_uid.uint64){
            dap_chain_datum_tx_cond_list_item_t *l_item = DAP_NEW_Z(dap_chain_datum_tx_cond_list_item_t);
            l_item->hash = *a_tx_hash;
            l_item->tx = a_tx;
            l_ret->ret = dap_list_append(l_ret->ret, l_item);
            break;
        }
    }
}

/**
 * @brief dap_chain_net_get_tx_cond_all_by_srv_uid
 * @param a_net
 * @param a_srv_uid
 * @param a_search_type
 * @return
 */
dap_list_t * dap_chain_net_get_tx_cond_all_by_srv_uid(dap_chain_net_t * a_net, const dap_chain_net_srv_uid_t a_srv_uid,
                                                      const dap_time_t a_time_from, const dap_time_t a_time_to,
                                                     const dap_chain_net_tx_search_type_t a_search_type)
{
    cond_all_by_srv_uid_arg_t l_ret = {};

    l_ret.srv_uid = a_srv_uid;
    l_ret.time_from = a_time_from;
    l_ret.time_to = a_time_to;

    dap_chain_net_get_tx_all(a_net, a_search_type, s_tx_cond_all_by_srv_uid_callback, &l_ret);

    return l_ret.ret;
}

/**
 * @brief dap_chain_net_tx_get_by_hash
 * @param a_net
 * @param a_tx_hash
 * @param a_search_type
 * @return
 */
dap_chain_datum_tx_t *dap_chain_net_get_tx_by_hash(dap_chain_net_t *a_net, dap_chain_hash_fast_t *a_tx_hash,
                                                   dap_chain_net_tx_search_type_t a_search_type)
{
    dap_ledger_t *l_ledger = a_net->pub.ledger;
    switch (a_search_type) {
    case TX_SEARCH_TYPE_NET:
    case TX_SEARCH_TYPE_LOCAL:
        return dap_ledger_tx_find_by_hash(l_ledger, a_tx_hash);
    case TX_SEARCH_TYPE_NET_UNSPENT:
        return dap_ledger_tx_unspent_find_by_hash(l_ledger, a_tx_hash);
    case TX_SEARCH_TYPE_CELL:
    case TX_SEARCH_TYPE_CELL_SPENT:
    case TX_SEARCH_TYPE_CELL_UNSPENT:
        /* Will be implemented soon */
        break;
    case TX_SEARCH_TYPE_BLOCKCHAIN:
        // pass all chains
        for (dap_chain_t * l_chain = a_net->pub.chains; l_chain; l_chain = l_chain->next) {
            if (!l_chain->callback_datum_find_by_hash)
                return NULL;
            // try to find transaction in chain ( inside shard )
            int l_ret_code;
            dap_chain_datum_t *l_datum = l_chain->callback_datum_find_by_hash(l_chain, a_tx_hash, NULL, &l_ret_code);
            if (!l_datum || l_datum->header.type_id != DAP_CHAIN_DATUM_TX)
                continue;
            return (dap_chain_datum_tx_t *)l_datum->data;
        }
    default: break;
    }
    return NULL;
}

bool dap_chain_net_tx_get_fee(dap_chain_net_id_t a_net_id, uint256_t *a_value, dap_chain_addr_t *a_addr)
{
    dap_chain_net_t *l_net = dap_chain_net_by_id(a_net_id);
    if (!l_net){
        log_it(L_WARNING, "Can't find net with id 0x%016"DAP_UINT64_FORMAT_x"", a_net_id.uint64);
        return false;
    }
    if (IS_ZERO_256(l_net->pub.fee_value))
        return false;
    if (a_value)
        *a_value = l_net->pub.fee_value;
    if (a_addr)
        *a_addr = l_net->pub.fee_addr;
    return true;
}

bool dap_chain_net_tx_set_fee(dap_chain_net_id_t a_net_id, uint256_t a_value, dap_chain_addr_t a_addr)
{
    dap_chain_net_t *l_net = dap_chain_net_by_id(a_net_id);
    if (!l_net){
        log_it(L_WARNING, "Can't find net with id 0x%016"DAP_UINT64_FORMAT_x"", a_net_id.uint64);
        return false;
    }
    l_net->pub.fee_value = a_value;
    l_net->pub.fee_addr = a_addr;

    return true;
}

static const char* s_json_get_text(struct json_object *a_json, const char *a_key)
{
    if(!a_json || !a_key)
        return NULL;
    struct json_object *l_json = json_object_object_get(a_json, a_key);
    if(l_json && json_object_is_type(l_json, json_type_string)) {
        // Read text
        return json_object_get_string(l_json);
    }
    return NULL;
}

static bool s_json_get_int64(struct json_object *a_json, const char *a_key, int64_t *a_out)
{
    if(!a_json || !a_key || !a_out)
        return false;
    struct json_object *l_json = json_object_object_get(a_json, a_key);
    if(l_json) {
        if(json_object_is_type(l_json, json_type_int)) {
            // Read number
            *a_out = json_object_get_int64(l_json);
            return true;
        } else if (json_object_is_type(l_json, json_type_string)){
            // Read number
            const char* l_value_text = json_object_get_string(l_json);
            *a_out = atol(l_value_text);
            return true;
        }
    }
    return false;
}

static bool s_json_get_unit(struct json_object *a_json, const char *a_key, dap_chain_net_srv_price_unit_uid_t *a_out)
{
    const char *l_unit_str = s_json_get_text(a_json, a_key);
    if(!l_unit_str || !a_out)
        return false;
    dap_chain_net_srv_price_unit_uid_t l_unit = dap_chain_net_srv_price_unit_uid_from_str(l_unit_str);
    if(l_unit.enm == SERV_UNIT_UNDEFINED)
        return false;
    a_out->enm = l_unit.enm;
    return true;
}

static bool s_json_get_uint256(struct json_object *a_json, const char *a_key, uint256_t *a_out)
{
    const char *l_uint256_str = s_json_get_text(a_json, a_key);
    if(!a_out || !l_uint256_str)
        return false;
    uint256_t l_value = dap_chain_balance_scan(l_uint256_str);
    if(!IS_ZERO_256(l_value)) {
        memcpy(a_out, &l_value, sizeof(uint256_t));
        return true;
    }
    return false;
}

// service names: srv_stake, srv_vpn, srv_xchange
static bool s_json_get_srv_uid(struct json_object *a_json, const char *a_key_service_id, const char *a_key_service, uint64_t *a_out)
{
    uint64_t l_srv_id;
    if(!a_out)
        return false;
    // Read service id
    if(s_json_get_int64(a_json, a_key_service_id, (int64_t*) &l_srv_id)) {
        *a_out = l_srv_id;
        return true;
    }
    else {
        // Read service as name
        const char *l_service = s_json_get_text(a_json, a_key_service);
        if(l_service) {
            dap_chain_net_srv_t *l_srv = dap_chain_net_srv_get_by_name(l_service);
            if(!l_srv)
                return false;
            *a_out = l_srv->uid.uint64;
            return true;
        }
    }
    return false;
}

static dap_chain_wallet_t* s_json_get_wallet(struct json_object *a_json, const char *a_key)
{
    return dap_chain_wallet_open(s_json_get_text(a_json, a_key), dap_chain_wallet_get_path(g_config), NULL);
}

static const dap_cert_t* s_json_get_cert(struct json_object *a_json, const char *a_key)
{
    return dap_cert_find_by_name(s_json_get_text(a_json, a_key));
}

// Read pkey from wallet or cert
static dap_pkey_t* s_json_get_pkey(struct json_object *a_json)
{
    dap_pkey_t *l_pub_key = NULL;
    // From wallet
    dap_chain_wallet_t *l_wallet = s_json_get_wallet(a_json, "wallet");
    if(l_wallet) {
        l_pub_key = dap_chain_wallet_get_pkey(l_wallet, 0);
        dap_chain_wallet_close(l_wallet);
        if(l_pub_key) {
            return l_pub_key;
        }
    }
    // From cert
    const dap_cert_t *l_cert = s_json_get_cert(a_json, "cert");
    if(l_cert) {
        l_pub_key = dap_pkey_from_enc_key(l_cert->enc_key);
    }
    return l_pub_key;
}

#define dap_chain_datum_tx_add_new_generic(a_tx, type, a_item) \
    ({ type* item = a_item; item ? ( dap_chain_datum_tx_add_item(a_tx, item), DAP_DELETE(item), 1 ) : -1; })

int dap_chain_net_tx_create_by_json(json_object *a_tx_json, dap_chain_net_t *a_net, json_object *a_json_obj_error, 
                                        dap_chain_datum_tx_t** a_out_tx, size_t* a_items_count, size_t *a_items_ready)
{

    json_object *l_json = a_tx_json;
    json_object *l_jobj_errors = a_json_obj_error ? a_json_obj_error : NULL;
    
    if (!a_tx_json)
        return log_it(L_ERROR, "Empty json"), DAP_CHAIN_NET_TX_CREATE_JSON_CAN_NOT_OPEN_JSON_FILE;

    if(!a_out_tx){
        log_it(L_ERROR, "a_out_tx is NULL");
        return DAP_CHAIN_NET_TX_CREATE_JSON_WRONG_ARGUMENTS;
    }

    const char *l_native_token = a_net ? a_net->pub.native_ticker : NULL;
    const char *l_main_token = NULL;
    const char *l_token_reward = NULL;
    bool l_multichanel = false;
    bool l_stake = false;
    bool l_unstake = false;
    bool l_reward = false;

    // Read items from json file
    struct json_object *l_json_items = json_object_object_get(l_json, "items");
    size_t l_items_count;
    if(!l_json_items || !json_object_is_type(l_json_items, json_type_array) || !(l_items_count = json_object_array_length(l_json_items))) {
        json_object_put(l_json);
        return DAP_CHAIN_NET_TX_CREATE_JSON_NOT_FOUNT_ARRAY_ITEMS;
    }

    log_it(L_NOTICE, "Json TX: found %lu items", l_items_count);
    // Create transaction
    dap_chain_datum_tx_t *l_tx = DAP_NEW_Z_SIZE(dap_chain_datum_tx_t, sizeof(dap_chain_datum_tx_t));
    if(!l_tx) {
        json_object_put(l_json);
        return DAP_JSON_RPC_ERR_CODE_MEMORY_ALLOCATED;
    }

    struct json_object *l_json_timestamp = json_object_object_get(l_json, "ts_created");
    if (l_json_timestamp)
        l_tx->header.ts_created = json_object_get_int64(l_json_timestamp);
    else
        l_tx->header.ts_created = time(NULL);

    size_t l_items_ready = 0;
    dap_list_t *l_in_list = NULL;// list 'in' items
    dap_list_t *l_sign_list = NULL;// list 'sign' items
    uint256_t l_value_need = { };// how many tokens are needed in the 'out' item
    uint256_t l_value_need_fee = {};
    uint256_t l_value_delegated	= {};
    uint256_t l_value_order_back = {};
    uint256_t l_value_reward = {};
    dap_chain_addr_t *l_addr_back = NULL;
    dap_chain_addr_t l_seller_addr = {};
    dap_sign_t *l_owner_sign = NULL;
    dap_chain_t * l_chain = NULL;
    dap_chain_addr_t *l_addr_reward = NULL;

    if(a_net){ // if composition is not offline
        // First iteration in input file. Check the tx will be multichannel or not
        for(size_t i = 0; i < l_items_count; ++i) {
            struct json_object *l_json_item_obj = json_object_array_get_idx(l_json_items, i);
            if(!l_json_item_obj || !json_object_is_type(l_json_item_obj, json_type_object)) {
                continue;
            }
            struct json_object *l_json_item_type = json_object_object_get(l_json_item_obj, "type");
            if(!l_json_item_type && json_object_is_type(l_json_item_type, json_type_string)) {
                log_it(L_WARNING, "Item %zu without type", i);
                continue;
            }
            const char *l_item_type_str = json_object_get_string(l_json_item_type);
            dap_chain_tx_item_type_t l_item_type = dap_chain_datum_tx_item_str_to_type(l_item_type_str);
            if(l_item_type == TX_ITEM_TYPE_UNKNOWN) {
                log_it(L_WARNING, "Item %zu has invalid type '%s'", i, l_item_type_str);
                continue;
            }

            switch (l_item_type) {
                case TX_ITEM_TYPE_IN: {
                    const char *l_json_item_token = s_json_get_text(l_json_item_obj, "token");
                    if (l_json_item_token && dap_strcmp(l_json_item_token, l_native_token)){
                        l_multichanel = true;
                        l_main_token = l_json_item_token;
                        break;
                    }
                    const char *l_prev_hash_str = s_json_get_text(l_json_item_obj, "prev_hash");
                    int64_t l_out_prev_idx;
                    bool l_is_out_prev_idx = s_json_get_int64(l_json_item_obj, "out_prev_idx", &l_out_prev_idx);
                    // If prev_hash and out_prev_idx were read
                    if(l_prev_hash_str && l_is_out_prev_idx){
                        dap_chain_hash_fast_t l_tx_prev_hash = {};
                        if(!dap_chain_hash_fast_from_str(l_prev_hash_str, &l_tx_prev_hash)) {
                            //check out token
                            dap_chain_datum_tx_t *l_prev_tx = dap_ledger_tx_find_by_hash(a_net->pub.ledger, &l_tx_prev_hash);
                            byte_t *l_prev_item = l_prev_tx ? dap_chain_datum_tx_item_get_nth(l_prev_tx, TX_ITEM_TYPE_OUT_ALL, l_out_prev_idx) : NULL;
                            if (l_prev_item){
                                const char* l_token = NULL;
                                if (*l_prev_item == TX_ITEM_TYPE_OUT){
                                    l_token = dap_ledger_tx_get_token_ticker_by_hash(a_net->pub.ledger, &l_tx_prev_hash);
                                } else if(*l_prev_item == TX_ITEM_TYPE_OUT_EXT){
                                    l_token = ((dap_chain_tx_out_ext_t*)l_prev_item)->token;
                                } else if (*l_prev_item == TX_ITEM_TYPE_OUT_STD) {
                                    l_token = ((dap_chain_tx_out_std_t *)l_prev_item)->token;
                                } else {
                                    log_it(L_WARNING, "Invalid 'in' item, wrong type of item with index %"DAP_UINT64_FORMAT_U" in previous tx %s", l_out_prev_idx, l_prev_hash_str);
                                    char *l_str_err = dap_strdup_printf("Unable to create in for transaction. Invalid 'in' item, "
                                                                        "wrong type of item with index %"DAP_UINT64_FORMAT_U" in previous tx %s", l_out_prev_idx, l_prev_hash_str);
                                    json_object *l_jobj_err = json_object_new_string(l_str_err);
                                    if (l_jobj_errors) json_object_array_add(l_jobj_errors, l_jobj_err);
                                    break;
                                }
                                if (dap_strcmp(l_token, l_native_token)){
                                    l_multichanel = true;
                                    l_main_token = l_json_item_token;
                                    break;
                                }

                            } else {
                                log_it(L_WARNING, "Invalid 'in' item, can't find item with index %"DAP_UINT64_FORMAT_U" in previous tx %s", l_out_prev_idx, l_prev_hash_str);
                                char *l_str_err = dap_strdup_printf("Unable to create in for transaction. Invalid 'in' item, "
                                                                    "can't find item with index %"DAP_UINT64_FORMAT_U" in previous tx %s", l_out_prev_idx, l_prev_hash_str);
                                json_object *l_jobj_err = json_object_new_string(l_str_err);
                                if (l_jobj_errors) json_object_array_add(l_jobj_errors, l_jobj_err);
                            }                            
                        } else {
                            log_it(L_WARNING, "Invalid 'in' item, bad prev_hash %s", l_prev_hash_str);
                            char *l_str_err = dap_strdup_printf("Unable to create in for transaction. Invalid 'in' item, "
                                                                "bad prev_hash %s", l_prev_hash_str);
                            json_object *l_jobj_err = json_object_new_string(l_str_err);
                            if (l_jobj_errors) json_object_array_add(l_jobj_errors, l_jobj_err);
                        }
                    }
                }break;
                case TX_ITEM_TYPE_IN_COND: {
                    const char *l_prev_hash_str = s_json_get_text(l_json_item_obj, "prev_hash");
                    int64_t l_out_prev_idx;
                    char l_delegated_ticker_str[DAP_CHAIN_TICKER_SIZE_MAX] 	=	{};
                    bool l_is_out_prev_idx = s_json_get_int64(l_json_item_obj, "out_prev_idx", &l_out_prev_idx);
                    if(l_prev_hash_str && l_is_out_prev_idx){
                        dap_chain_hash_fast_t l_tx_prev_hash = {};
                        dap_chain_tx_out_cond_t	*l_tx_out_cond = NULL;
                        dap_chain_datum_token_t *l_delegated_token;
                        const char *l_ticker_str = NULL;
                        if(!dap_chain_hash_fast_from_str(l_prev_hash_str, &l_tx_prev_hash)) {
                            dap_chain_datum_tx_t *l_prev_tx = dap_ledger_tx_find_by_hash(a_net->pub.ledger, &l_tx_prev_hash);
                            l_ticker_str = dap_ledger_tx_get_token_ticker_by_hash(a_net->pub.ledger, &l_tx_prev_hash);
                            l_tx_out_cond = dap_chain_datum_tx_out_cond_get(l_prev_tx, DAP_CHAIN_TX_OUT_COND_SUBTYPE_SRV_STAKE_LOCK,&l_out_prev_idx);
                            if (l_tx_out_cond && l_tx_out_cond->header.subtype == DAP_CHAIN_TX_OUT_COND_SUBTYPE_SRV_STAKE_LOCK) {
                                //byte_t *l_prev_item = l_prev_tx ? dap_chain_datum_tx_item_get_nth(l_prev_tx, TX_ITEM_TYPE_OUT_ALL, l_out_prev_idx) : NULL;
                                dap_chain_datum_token_get_delegated_ticker(l_delegated_ticker_str, l_ticker_str);
                                if (NULL != (l_delegated_token = dap_ledger_token_ticker_check(a_net->pub.ledger, l_delegated_ticker_str))){
                                    uint256_t l_emission_rate = dap_ledger_token_get_emission_rate(a_net->pub.ledger, l_delegated_ticker_str);
                                    //MULT_256_COIN(l_tx_out_cond->header.value, l_emission_rate, &l_value_delegated);
                                    SUM_256_256(l_value_delegated, l_tx_out_cond->header.value, &l_value_delegated);
                                }
                                l_main_token = l_ticker_str;
                                l_unstake = true;
                                l_multichanel = true;
                            }
                            /*
                            if (l_tx_out_cond->header.subtype == DAP_CHAIN_TX_OUT_COND_SUBTYPE_SRV_XCHANGE) {
                                SUM_256_256(l_value_order_back, l_tx_out_cond->header.value, &l_value_order_back);
                            }*/
                        }
                    }

                }break;
                case TX_ITEM_TYPE_IN_EMS: {
                    const char *l_emission_hash_str = s_json_get_text(l_json_item_obj, "emission_hash");
                    const char *l_json_item_token = s_json_get_text(l_json_item_obj, "token");
                    if (l_json_item_token){
                        if (dap_strcmp(l_json_item_token, l_native_token))//not native
                        {
                            if (l_emission_hash_str){//base tx
                                l_multichanel = true;
                                l_main_token = l_json_item_token;
                                break;
                            } else { //stake
                                l_stake = true; 
                                l_multichanel = true;
                            }                                 
                        }
                    }
                }break;
                case TX_ITEM_TYPE_SIG: {
                    dap_chain_wallet_t *l_wallet = s_json_get_wallet(l_json_item_obj, "wallet");
                    dap_chain_addr_t *l_wallet_addr = dap_chain_wallet_get_addr(l_wallet, a_net->pub.id);
                    l_seller_addr = *l_wallet_addr;
                     DAP_DELETE(l_wallet_addr);
                    if (l_wallet)
                        dap_chain_wallet_close(l_wallet);

                }break;
                case TX_ITEM_TYPE_IN_REWARD:{
                    uint256_t l_value = { };
                    bool l_is_value = s_json_get_uint256(l_json_item_obj, "value", &l_value);
                    if (!l_is_value) {
                        l_chain = dap_chain_net_get_default_chain_by_chain_type(a_net, CHAIN_TYPE_TX);
                    }
                    l_reward = true;
                    break;
                }
                default: continue;
            }
            //if(l_multichanel)
                //break;
        }
    }

    // Creating and adding items to the transaction
    for(size_t i = 0; i < l_items_count; ++i) {
        struct json_object *l_json_item_obj = json_object_array_get_idx(l_json_items, i);
        if(!l_json_item_obj || !json_object_is_type(l_json_item_obj, json_type_object)) {
            continue;
        }
        struct json_object *l_json_item_type = json_object_object_get(l_json_item_obj, "type");
        if(!l_json_item_type && json_object_is_type(l_json_item_type, json_type_string)) {
            log_it(L_WARNING, "Item %zu without type", i);
            continue;
        }
        const char *l_item_type_str = json_object_get_string(l_json_item_type);
        dap_chain_tx_item_type_t l_item_type = dap_chain_datum_tx_item_str_to_type(l_item_type_str);
        if(l_item_type == TX_ITEM_TYPE_UNKNOWN) {
            log_it(L_WARNING, "Item %zu has invalid type '%s'", i, l_item_type_str);
            continue;
        }

        log_it(L_DEBUG, "Json TX: process item %s", json_object_get_string(l_json_item_type));
        // Create an item depending on its type
        const uint8_t *l_item = NULL;
        switch (l_item_type) {
        case TX_ITEM_TYPE_IN: {
            // Save item obj for in
            // Read prev_hash and out_prev_idx
            const char *l_prev_hash_str = s_json_get_text(l_json_item_obj, "prev_hash");
            int64_t l_out_prev_idx;
            bool l_is_out_prev_idx = s_json_get_int64(l_json_item_obj, "out_prev_idx", &l_out_prev_idx);
            // If prev_hash and out_prev_idx were read
            if(l_prev_hash_str && l_is_out_prev_idx) {
                dap_chain_hash_fast_t l_tx_prev_hash;
                if(!dap_chain_hash_fast_from_str(l_prev_hash_str, &l_tx_prev_hash)) {
                    // Create IN item
                    dap_chain_tx_in_t *l_in_item = dap_chain_datum_tx_item_in_create(&l_tx_prev_hash, (uint32_t) l_out_prev_idx);
                    if (!l_in_item) {
                        json_object *l_jobj_err = json_object_new_string("Unable to create in for transaction.");
                        if (l_jobj_errors) json_object_array_add(l_jobj_errors, l_jobj_err);
                    }
                    l_item = (const uint8_t*) l_in_item;
                } else {
                    log_it(L_WARNING, "Invalid 'in' item, bad prev_hash %s", l_prev_hash_str);
                    char *l_str_err = dap_strdup_printf("Unable to create in for transaction. Invalid 'in' item, "
                                                        "bad prev_hash %s", l_prev_hash_str);
                    json_object *l_jobj_err = json_object_new_string(l_str_err);
                    if (l_jobj_errors) json_object_array_add(l_jobj_errors, l_jobj_err);
                }
            }
            // Read addr_from
            else {
                if (l_unstake) {
                    const char *l_json_item_addr_str = s_json_get_text(l_json_item_obj, "addr_from");
                    if (l_json_item_addr_str)
                        l_addr_back = dap_chain_addr_from_str(l_json_item_addr_str);
                }
                l_in_list = dap_list_append(l_in_list, l_json_item_obj);
            }
        }
            break;
        case TX_ITEM_TYPE_IN_COND: {
            const char *l_prev_hash_str = s_json_get_text(l_json_item_obj, "prev_hash");
            int64_t l_out_prev_idx, l_prev_idx_tmp;            
            bool l_is_out_prev_idx = s_json_get_int64(l_json_item_obj, "out_prev_idx", &l_out_prev_idx);
            l_prev_idx_tmp = l_out_prev_idx;
            if(l_prev_hash_str && l_is_out_prev_idx){
                dap_chain_hash_fast_t l_tx_prev_hash = {};
                dap_chain_tx_out_cond_t	*l_tx_out_cond = NULL;
                if(!dap_chain_hash_fast_from_str(l_prev_hash_str, &l_tx_prev_hash)) {
                    //check out token
                    dap_chain_datum_tx_t *l_prev_tx = dap_ledger_tx_find_by_hash(a_net->pub.ledger, &l_tx_prev_hash);
                    l_tx_out_cond = dap_chain_datum_tx_out_cond_get(l_prev_tx, DAP_CHAIN_TX_OUT_COND_SUBTYPE_SRV_STAKE_LOCK,&l_prev_idx_tmp);
                    byte_t *l_prev_item = l_prev_tx ? dap_chain_datum_tx_item_get_nth(l_prev_tx, TX_ITEM_TYPE_OUT_ALL, l_out_prev_idx) : NULL;
                    if (l_tx_out_cond && l_tx_out_cond->header.subtype == DAP_CHAIN_TX_OUT_COND_SUBTYPE_SRV_STAKE_LOCK) {
                        dap_chain_tx_in_cond_t * l_in_cond = dap_chain_datum_tx_item_in_cond_create(&l_tx_prev_hash, l_out_prev_idx, 0);
                        l_item = (const uint8_t*) l_in_cond;

                        if (l_prev_item){
                            if (*l_prev_item == TX_ITEM_TYPE_OUT_COND){
                                //dap_chain_tx_in_cond_t * l_in_cond = dap_chain_datum_tx_item_in_cond_create(&l_tx_prev_hash, l_out_prev_idx, 0);
                                //l_item = (const uint8_t*) l_in_cond;                            
                            } else {
                                log_it(L_WARNING, "Invalid 'in_cond' item, wrong type of item with index %"DAP_UINT64_FORMAT_U" in previous tx %s", l_out_prev_idx, l_prev_hash_str);
                                char *l_str_err = dap_strdup_printf("Unable to create in for transaction. Invalid 'in_cond' item, "
                                                                    "wrong type of item with index %"DAP_UINT64_FORMAT_U" in previous tx %s", l_out_prev_idx, l_prev_hash_str);
                                json_object *l_jobj_err = json_object_new_string(l_str_err);
                                if (l_jobj_errors) json_object_array_add(l_jobj_errors, l_jobj_err);
                                break;
                            }                                                         
                        } else {
                            log_it(L_WARNING, "Invalid 'in_cond' item, can't find item with index %"DAP_UINT64_FORMAT_U" in previous tx %s", l_out_prev_idx, l_prev_hash_str);
                            char *l_str_err = dap_strdup_printf("Unable to create in for transaction. Invalid 'in_cond' item, "
                                                                "can't find item with index %"DAP_UINT64_FORMAT_U" in previous tx %s", l_out_prev_idx, l_prev_hash_str);
                            json_object *l_jobj_err = json_object_new_string(l_str_err);
                            if (l_jobj_errors) json_object_array_add(l_jobj_errors, l_jobj_err);
                        }  
                    }
                    l_prev_idx_tmp = l_out_prev_idx; 
                    l_tx_out_cond = dap_chain_datum_tx_out_cond_get(l_prev_tx, DAP_CHAIN_TX_OUT_COND_SUBTYPE_SRV_XCHANGE,&l_prev_idx_tmp);
                    if (l_tx_out_cond && l_tx_out_cond->header.subtype == DAP_CHAIN_TX_OUT_COND_SUBTYPE_SRV_XCHANGE) {
                        dap_chain_tx_in_cond_t * l_in_cond = dap_chain_datum_tx_item_in_cond_create(&l_tx_prev_hash, l_out_prev_idx, 0);
                        l_item = (const uint8_t*) l_in_cond;
                    }                   
                } else {
                    log_it(L_WARNING, "Invalid 'in_cond' item, bad prev_hash %s", l_prev_hash_str);
                    char *l_str_err = dap_strdup_printf("Unable to create in for transaction. Invalid 'in_cond' item, "
                                                        "bad prev_hash %s", l_prev_hash_str);
                    json_object *l_jobj_err = json_object_new_string(l_str_err);
                    if (l_jobj_errors) json_object_array_add(l_jobj_errors, l_jobj_err);
                }
            }
        }break;
        case TX_ITEM_TYPE_IN_EMS:{
            dap_chain_id_t l_chain_id;
            bool l_is_chain_id = s_json_get_int64(l_json_item_obj, "chain_id", &l_chain_id.uint64);

            const char *l_json_item_token = s_json_get_text(l_json_item_obj, "token");
            if (l_json_item_token && l_is_chain_id){
                dap_hash_fast_t l_blank_hash = {};
                dap_chain_tx_in_ems_t *l_in_ems = dap_chain_datum_tx_item_in_ems_create(l_chain_id, &l_blank_hash, l_json_item_token);
                l_item = (const uint8_t*) l_in_ems;
            } else {
                char *l_str_err = NULL;
                if (!l_is_chain_id) {
                    log_it(L_WARNING, "Invalid 'in_ems' item, can't read chain_id");
                    l_str_err = dap_strdup_printf("Unable to create in for transaction. Invalid 'in_ems' item, can't read chain_id");
                }
                if (!l_json_item_token){
                    log_it(L_WARNING, "Invalid 'in_ems' item, bad token");
                    l_str_err = dap_strdup_printf("Unable to create in for transaction. Invalid 'in_ems' item, bad token");
                }
                json_object *l_jobj_err = json_object_new_string(l_str_err);
                if (l_jobj_errors) json_object_array_add(l_jobj_errors, l_jobj_err);
            }
        } break;

        case TX_ITEM_TYPE_IN_REWARD:{
            uint256_t l_value = { };
            dap_chain_block_cache_t *l_block_cache = NULL;
            //dap_chain_hash_fast_t l_block_hash={0};
            const char *l_block_hash_str = s_json_get_text(l_json_item_obj, "block_hash");
            bool l_is_value = s_json_get_uint256(l_json_item_obj, "value", &l_value);
            if(l_block_hash_str ) {
                dap_hash_fast_t l_block_hash;
                if(l_is_value && !dap_chain_hash_fast_from_str(l_block_hash_str, &l_block_hash)) {
                    if (l_is_value)
                        SUM_256_256(l_value_reward, l_value, &l_value_reward);
                    else if (l_chain) {
                        l_block_cache = dap_chain_block_cache_get_by_hash(DAP_CHAIN_CS_BLOCKS(l_chain), &l_block_hash);
                        dap_sign_t *l_sign = dap_chain_block_sign_get(l_block_cache->block, l_block_cache->block_size, 0);
                        dap_pkey_t * l_block_sign_pkey = dap_pkey_get_from_sign(l_sign);
                        l_value = l_chain->callback_calc_reward(l_chain, &l_block_hash,l_block_sign_pkey);
                        SUM_256_256(l_value_reward, l_value, &l_value_reward);
                    }                    
                    dap_chain_tx_in_reward_t *l_in_reward = dap_chain_datum_tx_item_in_reward_create(&l_block_hash);
                    l_item = (const uint8_t*) l_in_reward;
                } else {
                    log_it(L_WARNING, "Invalid 'in_reward' item, bad block_hash %s", l_block_hash_str);
                    char *l_str_err = dap_strdup_printf("Unable to create in for transaction. Invalid 'in_reward' item, "
                                                        "bad block_hash %s", l_block_hash_str);
                    json_object *l_jobj_err = json_object_new_string(l_str_err);
                    if (l_jobj_errors) json_object_array_add(l_jobj_errors, l_jobj_err);
                }
            }

        } break;

        case TX_ITEM_TYPE_OUT:
        case TX_ITEM_TYPE_OUT_EXT: {
            // Read address and value
            uint256_t l_value = { };
            const char *l_json_item_addr_str = s_json_get_text(l_json_item_obj, "addr");
            const char *l_json_item_addr_to_str = s_json_get_text(l_json_item_obj, "addr_to");
            bool l_is_value = s_json_get_uint256(l_json_item_obj, "value", &l_value);
            const char *l_token = s_json_get_text(l_json_item_obj, "token");

            if (l_is_value && (l_json_item_addr_str || l_json_item_addr_to_str)) {
                dap_chain_addr_t *l_addr = dap_chain_addr_from_str(l_json_item_addr_str);
                if((l_json_item_addr_to_str || l_addr) && !IS_ZERO_256(l_value)) {
                    if(l_item_type == TX_ITEM_TYPE_OUT) {
                        // Create OUT item
                        const uint8_t *l_out_item = NULL;
                        if (l_unstake){
                            l_out_item = (const uint8_t *)dap_chain_datum_tx_item_out_ext_create(l_addr, l_value, l_token);
                            l_item = (const uint8_t*) l_out_item;
                            SUBTRACT_256_256(l_value_delegated, l_value, &l_value_delegated);
                            break;
                        }
                        if (a_net) {// if composition is not offline
<<<<<<< HEAD
                            if (l_multichanel) {
                                if ( l_stake && dap_strcmp(l_token, l_native_token)){//not native
                                    l_out_item = (const uint8_t *)dap_chain_datum_tx_item_out_ext_create(l_addr, l_value, l_token);
                                    l_item = (const uint8_t*) l_out_item;
                                    break;
                                }
                                else
                                    l_out_item = (const uint8_t *)dap_chain_datum_tx_item_out_ext_create(l_addr, l_value, l_token ? l_token : (l_main_token ? l_main_token : l_native_token));
                            }
                            else 
                                l_out_item = (const uint8_t *)dap_chain_datum_tx_item_out_ext_create(l_addr, l_value, l_native_token);                                
                                
=======
                            if(l_multichanel)
                                l_out_item = (const uint8_t *)dap_chain_datum_tx_item_out_std_create(l_addr, l_value, l_token ? l_token : (l_main_token ? l_main_token : l_native_token), 0);
                            else
                                l_out_item = (const uint8_t *)dap_chain_datum_tx_item_out_create(l_addr, l_value);
>>>>>>> bcebb1c5
                            if (!l_out_item) {
                                json_object *l_jobj_err = json_object_new_string("Failed to create transaction out. "
                                                                                "There may not be enough funds in the wallet.");
                                if (l_jobj_errors) json_object_array_add(l_jobj_errors, l_jobj_err);
                            }
                            if (l_out_item){
                                if (l_multichanel && !dap_strcmp(((dap_chain_tx_out_std_t *)l_out_item)->token, l_native_token))
                                    SUM_256_256(l_value_need_fee, l_value, &l_value_need_fee);
                                else
                                    SUM_256_256(l_value_need, l_value, &l_value_need);
                            }
                        } else {
                            l_out_item = (const uint8_t *)dap_chain_datum_tx_item_out_ext_create(l_addr, l_value, l_token);
                            if (!l_out_item) {
                                json_object *l_jobj_err = json_object_new_string("Failed to create transaction out. "
                                                                                "There may not be enough funds in the wallet.");
                                if (l_jobj_errors) json_object_array_add(l_jobj_errors, l_jobj_err);
                            }
                        }
                        l_item = (const uint8_t*) l_out_item;
                    } else if(l_item_type == TX_ITEM_TYPE_OUT_EXT) {
                        // Read address and value
                        if (l_unstake && l_is_value && !dap_strcmp(l_json_item_addr_to_str, "NULL")){
                            const uint8_t *l_out_item = NULL;
                            l_out_item = (const uint8_t *)dap_chain_datum_tx_item_out_ext_create(&c_dap_chain_addr_blank_1, l_value, l_token);
                            if (l_out_item){
                                SUM_256_256(l_value_need, l_value, &l_value_need);
                            }
                            l_item = (const uint8_t*) l_out_item;
                            break;
                        }
                        if (l_reward && l_is_value) {
                            const uint8_t *l_out_item = NULL;
                            SUBTRACT_256_256(l_value_reward, l_value, &l_value_reward);
                            l_out_item = (const uint8_t *)dap_chain_datum_tx_item_out_ext_create(l_addr, l_value, l_token);
                            l_item = (const uint8_t*) l_out_item;
                            break;
                        }
                        if (l_token) {
                            // Create OUT_EXT item
                            const uint8_t *l_out_item = NULL;
                            if (a_net){ // if composition is not offline
                                if(l_multichanel)
                                    l_out_item = (const uint8_t *)dap_chain_datum_tx_item_out_std_create(l_addr, l_value, l_token, 0);
                                else
                                    l_out_item = (const uint8_t *)dap_chain_datum_tx_item_out_ext_create(l_addr, l_value, l_native_token);
                                if (!l_out_item) {
                                    json_object *l_jobj_err = json_object_new_string("Failed to create a out ext"
                                                                        "for a transaction. There may not be enough funds "
                                                                        "on the wallet or the wrong ticker token "
                                                                        "is indicated.");
                                    if (l_jobj_errors) json_object_array_add(l_jobj_errors, l_jobj_err);
                                }
                                if (l_out_item){
                                    if (l_multichanel && !dap_strcmp(l_token, l_native_token))
                                        SUM_256_256(l_value_need_fee, l_value, &l_value_need_fee);
                                    else 
                                        SUM_256_256(l_value_need, l_value, &l_value_need);
                                }
                            } else {
                                l_out_item = (const uint8_t *)dap_chain_datum_tx_item_out_std_create(l_addr, l_value, l_token, 0);
                                if (!l_out_item) {
                                    json_object *l_jobj_err = json_object_new_string("Failed to create a out ext"
                                                                        "for a transaction. There may not be enough funds "
                                                                        "on the wallet or the wrong ticker token "
                                                                        "is indicated.");
                                    if (l_jobj_errors) json_object_array_add(l_jobj_errors, l_jobj_err);
                                }
                            }
                            l_item = (const uint8_t*) l_out_item;
                        }
                        else {
                            log_it(L_WARNING, "Invalid 'out_ext' item %zu", i);
                            continue;
                        }
                    }
                } else {
                    if(l_item_type == TX_ITEM_TYPE_OUT) {
                        log_it(L_WARNING, "Invalid 'out' item %zu", i);
                    }
                    else if(l_item_type == TX_ITEM_TYPE_OUT_EXT) {
                        log_it(L_WARNING, "Invalid 'out_ext' item %zu", i);
                    }
                    char *l_str_err = dap_strdup_printf("For item %zu of type 'out' or 'out_ext' the "
                                                        "string representation of the address could not be converted, "
                                                        "or the size of the output sum is 0.", i);
                    json_object *l_jobj_err = json_object_new_string(l_str_err);
                    DAP_DELETE(l_str_err);
                    if (l_jobj_errors) json_object_array_add(l_jobj_errors, l_jobj_err);
                    continue;
                }
            } else if (l_json_item_addr_to_str && l_token) {
                l_addr_reward = dap_chain_addr_from_str(l_json_item_addr_to_str);
                l_token_reward = l_token;
            }
        }
            break;
        case TX_ITEM_TYPE_OUT_COND: {
            // Read subtype of item
            const char *l_subtype_str = s_json_get_text(l_json_item_obj, "subtype");
            dap_chain_tx_out_cond_subtype_t l_subtype = dap_chain_tx_out_cond_subtype_from_str(l_subtype_str);
            switch (l_subtype) {

            case DAP_CHAIN_TX_OUT_COND_SUBTYPE_SRV_PAY:{
                uint256_t l_value = { };
                bool l_is_value = s_json_get_uint256(l_json_item_obj, "value", &l_value);
                if(!l_is_value || IS_ZERO_256(l_value)) {
                    log_it(L_ERROR, "Json TX: bad value in OUT_COND_SUBTYPE_SRV_PAY");
                    break;
                }
                uint256_t l_value_max_per_unit = { };
                l_is_value = s_json_get_uint256(l_json_item_obj, "value_max_per_unit", &l_value_max_per_unit);
                if(!l_is_value || IS_ZERO_256(l_value_max_per_unit)) {
                    log_it(L_ERROR, "Json TX: bad value_max_per_unit in OUT_COND_SUBTYPE_SRV_PAY");
                    break;
                }
                dap_chain_net_srv_price_unit_uid_t l_price_unit;
                if(!s_json_get_unit(l_json_item_obj, "price_unit", &l_price_unit)) {
                    log_it(L_ERROR, "Json TX: bad price_unit in OUT_COND_SUBTYPE_SRV_PAY");
                    break;
                }
                dap_chain_net_srv_uid_t l_srv_uid;
                if(!s_json_get_srv_uid(l_json_item_obj, "service_id", "service", &l_srv_uid.uint64)){
                    // Default service DAP_CHAIN_NET_SRV_VPN_ID
                    l_srv_uid.uint64 = 0x0000000000000001;
                }

                // From "wallet" or "cert"
                dap_pkey_t *l_pkey = s_json_get_pkey(l_json_item_obj);
                if(!l_pkey) {
                    log_it(L_ERROR, "Json TX: bad pkey in OUT_COND_SUBTYPE_SRV_PAY");
                    break;
                }
                const char *l_params_str = s_json_get_text(l_json_item_obj, "params");
                size_t l_params_size = dap_strlen(l_params_str);
                dap_chain_tx_out_cond_t *l_out_cond_item = dap_chain_datum_tx_item_out_cond_create_srv_pay(l_pkey, l_srv_uid, l_value, l_value_max_per_unit,
                        l_price_unit, l_params_str, l_params_size);
                l_item = (const uint8_t*) l_out_cond_item;
                // Save value for using in In item
                if(l_item) {
                    if (l_reward)
                        SUBTRACT_256_256(l_value_reward, l_value, &l_value_reward);
                    else
                        SUM_256_256(l_value_need, l_value, &l_value_need);
                } else {
                    char *l_str_err = dap_strdup_printf("Unable to create conditional out for transaction "
                                                        "can of type %s described in item %zu.\n", l_subtype_str, i);
                    json_object *l_jobj_err = json_object_new_string(l_str_err);
                    DAP_DELETE(l_str_err);
                    if (l_jobj_errors) json_object_array_add(l_jobj_errors, l_jobj_err);
                }
                DAP_DELETE(l_pkey);
            }
                break;
            case DAP_CHAIN_TX_OUT_COND_SUBTYPE_SRV_XCHANGE: {
                
                dap_chain_net_srv_uid_t l_srv_uid;
                if(!s_json_get_srv_uid(l_json_item_obj, "service_id", "service", &l_srv_uid.uint64)) {
                    // Default service DAP_CHAIN_NET_SRV_XCHANGE_ID
                    l_srv_uid.uint64 = 0x2;
                }
                dap_chain_net_t *l_net = dap_chain_net_by_name(s_json_get_text(l_json_item_obj, "net"));
                if(!l_net) {
                    log_it(L_ERROR, "Json TX: bad net in OUT_COND_SUBTYPE_SRV_XCHANGE");
                    break;
                }              
                                
                const char *l_token_buy = s_json_get_text(l_json_item_obj, "token_buy");
                if(!l_token_buy) {
                    log_it(L_ERROR, "Json TX: bad token_buy in OUT_COND_SUBTYPE_SRV_XCHANGE");
                    break;
                }
                uint256_t l_value = { };
                if(!s_json_get_uint256(l_json_item_obj, "value", &l_value) || IS_ZERO_256(l_value)) {
                    log_it(L_ERROR, "Json TX: bad value in OUT_COND_SUBTYPE_SRV_XCHANGE");
                    break;
                }
                uint256_t l_value_rate = { };
                if(!s_json_get_uint256(l_json_item_obj, "rate", &l_value_rate) || IS_ZERO_256(l_value_rate)) {
                    log_it(L_ERROR, "Json TX: bad value rate in OUT_COND_SUBTYPE_SRV_XCHANGE");
                    break;
                }
                //const char *l_params_str = s_json_get_text(l_json_item_obj, "params");
                //size_t l_params_size = dap_strlen(l_params_str);
                dap_chain_tx_out_cond_t *l_out_cond_item = dap_chain_datum_tx_item_out_cond_create_srv_xchange(l_srv_uid, l_net->pub.id,
                                                                                                                l_value, l_net->pub.id,
                                                                                                                l_token_buy, l_value_rate,
                                                                                                                &l_seller_addr,
                                                                                                                NULL, 0);
                l_item = (const uint8_t*) l_out_cond_item;
                // Save value for using in In item
                if(l_item) {
                    SUM_256_256(l_value_need, l_value, &l_value_need);                        
                } else {
                    char *l_str_err = dap_strdup_printf("Unable to create conditional out for transaction "
                                                         "can of type %s described in item %zu.", l_subtype_str, i);
                    json_object *l_jobj_err = json_object_new_string(l_str_err);
                    DAP_DELETE(l_str_err);
                    if (l_jobj_errors) json_object_array_add(l_jobj_errors, l_jobj_err);
                }
            }
                break;
            case DAP_CHAIN_TX_OUT_COND_SUBTYPE_SRV_STAKE_LOCK:{
                dap_chain_net_srv_uid_t l_srv_uid;
                if(!s_json_get_srv_uid(l_json_item_obj, "service_id", "service", &l_srv_uid.uint64)) {
                    // Default service DAP_CHAIN_NET_SRV_STAKE_ID
                    l_srv_uid.uint64 = 0x12;
                }
                uint256_t l_value = { };
                if(!s_json_get_uint256(l_json_item_obj, "value", &l_value) || IS_ZERO_256(l_value)) {
                    log_it(L_ERROR, "Json TX: bad value in DAP_CHAIN_TX_OUT_COND_SUBTYPE_SRV_STAKE_LOCK");
                    break;
                }
                const char* l_time_staking_str = NULL;
                if((l_time_staking_str = s_json_get_text(l_json_item_obj, "time_staking")) == NULL || dap_strlen(l_time_staking_str) != 6)  {
                    log_it(L_ERROR, "Json TX: bad time staking in DAP_CHAIN_TX_OUT_COND_SUBTYPE_SRV_STAKE_LOCK");
                    break;
                }
                    
                char l_time_staking_month_str[3] = {l_time_staking_str[2], l_time_staking_str[3], 0};
                int l_time_staking_month = atoi(l_time_staking_month_str);
                if (l_time_staking_month < 1 || l_time_staking_month > 12){
                    log_it(L_ERROR, "Json TX: bad time staking in DAP_CHAIN_TX_OUT_COND_SUBTYPE_SRV_STAKE_LOCK");
                    break;
                }
                    

                char l_time_staking_day_str[3] = {l_time_staking_str[4], l_time_staking_str[5], 0};
                int l_time_staking_day = atoi(l_time_staking_day_str);
                if (l_time_staking_day < 1 || l_time_staking_day > 31){
                    log_it(L_ERROR, "Json TX: bad time staking in DAP_CHAIN_TX_OUT_COND_SUBTYPE_SRV_STAKE_LOCK");
                    break;
                }

                dap_time_t l_time_staking = 0;
                l_time_staking = dap_time_from_str_simplified(l_time_staking_str);
                if (0 == l_time_staking){
                    log_it(L_ERROR, "Json TX: bad time staking in DAP_CHAIN_TX_OUT_COND_SUBTYPE_SRV_STAKE_LOCK");
                    break;
                }
                dap_time_t l_time_now = dap_time_now();
                if (l_time_staking < l_time_now){
                    log_it(L_ERROR, "Json TX: bad time staking in DAP_CHAIN_TX_OUT_COND_SUBTYPE_SRV_STAKE_LOCK");
                    break;
                }
                l_time_staking -= l_time_now;

                uint256_t l_reinvest_percent = uint256_0;
                const char* l_reinvest_percent_str = NULL;
                if((l_reinvest_percent_str = s_json_get_text(l_json_item_obj, "reinvest_percent"))!=NULL) {
                    l_reinvest_percent = dap_chain_coins_to_balance(l_reinvest_percent_str);
                    if (compare256(l_reinvest_percent, dap_chain_coins_to_balance("100.0")) == 1){
                    log_it(L_ERROR, "Json TX: bad reinvest percent in DAP_CHAIN_TX_OUT_COND_SUBTYPE_SRV_STAKE_LOCK");
                        break;
                    }
                    if (IS_ZERO_256(l_reinvest_percent)) {
                        int l_reinvest_percent_int = atoi(l_reinvest_percent_str);
                        if (l_reinvest_percent_int < 0 || l_reinvest_percent_int > 100){
                            log_it(L_ERROR, "Json TX: bad reinvest percent in DAP_CHAIN_TX_OUT_COND_SUBTYPE_SRV_STAKE_LOCK");
                            break;
                        }
                        l_reinvest_percent = dap_chain_uint256_from(l_reinvest_percent_int);
                        MULT_256_256(l_reinvest_percent, GET_256_FROM_64(1000000000000000000ULL), &l_reinvest_percent);
                    }
                }               

                dap_chain_tx_out_cond_t *l_out_cond_item = dap_chain_datum_tx_item_out_cond_create_srv_stake_lock(l_srv_uid, l_value, l_time_staking, l_reinvest_percent);
                l_item = (const uint8_t*) l_out_cond_item;
                // Save value for using in In item
                if(l_item) {
                    SUM_256_256(l_value_need, l_value, &l_value_need);
                } else {
                    char *l_str_err = dap_strdup_printf("Unable to create conditional out for transaction "
                                                         "can of type %s described in item %zu.", l_subtype_str, i);
                    json_object *l_jobj_err = json_object_new_string(l_str_err);
                    DAP_DELETE(l_str_err);
                    if (l_jobj_errors) json_object_array_add(l_jobj_errors, l_jobj_err);
                }
            } 
                break;
            case DAP_CHAIN_TX_OUT_COND_SUBTYPE_SRV_STAKE_POS_DELEGATE:{
                dap_chain_net_srv_uid_t l_srv_uid;
                if(!s_json_get_srv_uid(l_json_item_obj, "service_id", "service", &l_srv_uid.uint64)) {
                    // Default service DAP_CHAIN_NET_SRV_STAKE_ID
                    l_srv_uid.uint64 = 0x13;
                }
                uint256_t l_value = { };
                if(!s_json_get_uint256(l_json_item_obj, "value", &l_value) || IS_ZERO_256(l_value)) {
                    log_it(L_ERROR, "Json TX: bad value in OUT_COND_SUBTYPE_SRV_STAKE_POS_DELEGATE");
                    break;
                }
                uint256_t l_fee_value = { };
                if(!s_json_get_uint256(l_json_item_obj, "fee", &l_fee_value) || IS_ZERO_256(l_fee_value)) {
                    break;
                }
                
                const char *l_signing_addr_str = s_json_get_text(l_json_item_obj, "signing_addr");
                dap_chain_addr_t *l_signing_addr = dap_chain_addr_from_str(l_signing_addr_str);
                if(!l_signing_addr) {
                    log_it(L_ERROR, "Json TX: bad signing_addr in OUT_COND_SUBTYPE_SRV_STAKE_POS_DELEGATE");
                    break;
                }                

                dap_chain_node_addr_t l_signer_node_addr;
                const char *l_node_addr_str = s_json_get_text(l_json_item_obj, "node_addr");
                if(!l_node_addr_str || dap_chain_node_addr_from_str(&l_signer_node_addr, l_node_addr_str)) {
                    log_it(L_ERROR, "Json TX: bad node_addr in OUT_COND_SUBTYPE_SRV_STAKE_POS_DELEGATE");
                    break;
                }
                dap_chain_tx_out_cond_t *l_out_cond_item = dap_chain_datum_tx_item_out_cond_create_srv_stake(l_srv_uid, l_value, l_signing_addr,
                                                                                                             &l_signer_node_addr, NULL, uint256_0, NULL);
                DAP_DELETE(l_signing_addr);
                l_item = (const uint8_t*) l_out_cond_item;
                // Save value for using in In item
                if(l_item) {
                    SUM_256_256(l_value_need, l_value, &l_value_need);
                } else {
                    char *l_err_str = dap_strdup_printf("Unable to create conditional out for transaction "
                                                        "can of type %s described in item %zu.", l_subtype_str, i);
                    json_object *l_jobj_err = json_object_new_string(l_err_str);
                    DAP_DELETE(l_err_str);
                    if (l_jobj_errors)
                        json_object_array_add(l_jobj_errors, l_jobj_err);
                }
            }
                break;
            case DAP_CHAIN_TX_OUT_COND_SUBTYPE_FEE: {
                uint256_t l_value = { };
                s_json_get_uint256(l_json_item_obj, "value", &l_value);
                if(!IS_ZERO_256(l_value)) {
                    if (l_unstake){
                        dap_chain_tx_out_cond_t *l_out_cond_item = dap_chain_datum_tx_item_out_cond_create_fee(l_value);
                        l_item = (const uint8_t*) l_out_cond_item;
                        SUBTRACT_256_256(l_value_delegated, l_value, &l_value_delegated);
                        break;
                    }
                    dap_chain_tx_out_cond_t *l_out_cond_item = dap_chain_datum_tx_item_out_cond_create_fee(l_value);
                    l_item = (const uint8_t*) l_out_cond_item;
                    // Save value for using in In item
                    if(l_item) {
                        SUM_256_256(l_value_need_fee, l_value, &l_value_need_fee);
                    } else {
                        char *l_str_err = dap_strdup_printf("Unable to create conditional out for transaction "
                                                            "can of type %s described in item %zu.", l_subtype_str, i);
                        json_object *l_jobj_err = json_object_new_string(l_str_err);
                        if (l_jobj_errors) json_object_array_add(l_jobj_errors, l_jobj_err);
                        DAP_DELETE(l_str_err);
                    }
                }
                else
                    log_it(L_ERROR, "Json TX: zero value in OUT_COND_SUBTYPE_FEE");
            }
                break;
            case DAP_CHAIN_TX_OUT_COND_SUBTYPE_UNDEFINED:
                log_it(L_WARNING, "Undefined subtype: '%s' of 'out_cond' item %zu ", l_subtype_str, i);
                char *l_str_err = dap_strdup_printf("Specified unknown sub type %s of conditional out on item %zu.",
                                                    l_subtype_str, i);
                json_object *l_jobj_err = json_object_new_string(l_str_err);
                DAP_DELETE(l_str_err);
                if (l_jobj_errors) json_object_array_add(l_jobj_errors, l_jobj_err);
                break;
            }
        }
            break;
        case TX_ITEM_TYPE_SIG: {
            json_object *l_jobj_sign = json_object_object_get(l_json_item_obj, "sig_b64");
            if (!l_jobj_sign) {
                l_sign_list = dap_list_append(l_sign_list, l_json_item_obj);
                break;
            }
            const char *l_sign_b64_str = json_object_get_string(l_jobj_sign);
            if ( !l_sign_b64_str ) {
                json_object_array_add(l_jobj_errors, json_object_new_string("Can't get base64-encoded sign"));
                log_it(L_ERROR, "Json TX: Can't get base64-encoded sign!");
                break;
            }
            int64_t l_sign_size = 0, l_sign_b64_strlen = json_object_get_string_len(l_jobj_sign),
                    l_sign_decoded_size = DAP_ENC_BASE64_DECODE_SIZE(l_sign_b64_strlen);
            if ( !s_json_get_int64(l_json_item_obj, "sig_size", &l_sign_size) )
                log_it(L_NOTICE, "Json TX: \"sig_size\" unspecified, will be calculated automatically");

            dap_chain_tx_sig_t *l_tx_sig = DAP_NEW_Z_SIZE(dap_chain_tx_sig_t, sizeof(dap_chain_tx_sig_t) + l_sign_decoded_size);
            *l_tx_sig = (dap_chain_tx_sig_t) {
                .header = {
                    .type = TX_ITEM_TYPE_SIG, .version = 1,
                    .sig_size = dap_enc_base64_decode(l_sign_b64_str, l_sign_b64_strlen, l_tx_sig->sig, DAP_ENC_DATA_TYPE_B64_URLSAFE)
                }
            };
            
            debug_if(l_sign_size && l_tx_sig->header.sig_size != l_sign_size, L_ERROR,
                     "Json TX: sign size mismatch, %zu != %u!", l_sign_size, l_tx_sig->header.sig_size);
            /* But who cares?... */
            size_t l_tx_size = dap_chain_datum_tx_get_size(l_tx), l_tx_items_size = l_tx->header.tx_items_size;
            l_tx->header.tx_items_size = 0;
            if ( dap_sign_verify_all((dap_sign_t*)l_tx_sig->sig, l_tx_sig->header.sig_size, (byte_t*)l_tx, l_tx_size) ) {
                json_object_array_add(l_jobj_errors, json_object_new_string("Sign verification failed!"));
                log_it(L_ERROR, "Json TX: sign verification failed!");
                break;
                // TODO: delete the datum and return
            } else {
                l_tx->header.tx_items_size = l_tx_items_size;
                l_item = (const uint8_t*)l_tx_sig;
            }
        } break;
        case TX_ITEM_TYPE_RECEIPT: {
            dap_chain_net_srv_uid_t l_srv_uid;
            if(!s_json_get_srv_uid(l_json_item_obj, "service_id", "service", &l_srv_uid.uint64)) {
                log_it(L_ERROR, "Json TX: bad service_id in TYPE_RECEIPT");
                break;
            }
            dap_chain_net_srv_price_unit_uid_t l_price_unit;
            if(!s_json_get_unit(l_json_item_obj, "price_unit", &l_price_unit)) {
                log_it(L_ERROR, "Json TX: bad price_unit in TYPE_RECEIPT");
                break;
            }
            int64_t l_units;
            if(!s_json_get_int64(l_json_item_obj, "units", &l_units)) {
                log_it(L_ERROR, "Json TX: bad units in TYPE_RECEIPT");
                break;
            }
            uint256_t l_value = { };
            if(!s_json_get_uint256(l_json_item_obj, "value", &l_value) || IS_ZERO_256(l_value)) {
                log_it(L_ERROR, "Json TX: bad value in TYPE_RECEIPT");
                break;
            }
            const char *l_params_str = s_json_get_text(l_json_item_obj, "params");
            size_t l_params_size = dap_strlen(l_params_str);
            dap_chain_datum_tx_receipt_t *l_receipt = dap_chain_datum_tx_receipt_create(l_srv_uid, l_price_unit, l_units, l_value, l_params_str, l_params_size);
            l_item = (const uint8_t*) l_receipt;
            if (!l_item) {
                char *l_str_err = dap_strdup_printf("Unable to create receipt out for transaction "
                                                    "described by item %zu.", i);
                json_object *l_jobj_err = json_object_new_string(l_str_err);
                DAP_DELETE(l_str_err);
                if (l_jobj_errors) json_object_array_add(l_jobj_errors, l_jobj_err);
            }
        }
            break;
        case TX_ITEM_TYPE_TSD: {
            int64_t l_tsd_type;
            if(!s_json_get_int64(l_json_item_obj, "type_tsd", &l_tsd_type)) {
                log_it(L_ERROR, "Json TX: bad type_tsd in TYPE_TSD");
                break;
            }
            const char *l_tsd_data = s_json_get_text(l_json_item_obj, "data");
            if (!l_tsd_data) {
                log_it(L_ERROR, "Json TX: bad data in TYPE_TSD");
                break;
            }
            size_t l_data_size = dap_strlen(l_tsd_data);
            dap_chain_tx_tsd_t *l_tsd = dap_chain_datum_tx_item_tsd_create((void*)l_tsd_data, (int)l_tsd_type, l_data_size);
            l_item = (const uint8_t*) l_tsd;
            // l_tsd_list = dap_list_append(l_tsd_list, l_tsd);
        }
            break;
            //case TX_ITEM_TYPE_PKEY:
                //break;
            //case TX_ITEM_TYPE_IN_EMS:
                //break;
            //case TX_ITEM_TYPE_IN_EMS_EXT:
                //break;
        }
        // Add item to transaction
        if(l_item) {
            dap_chain_datum_tx_add_item(&l_tx, (const uint8_t*) l_item);
            l_items_ready++;
            DAP_DELETE(l_item);
        }
    }
    if (l_unstake){
        dap_chain_datum_tx_add_out_ext_item(&l_tx, l_addr_back, l_value_delegated, l_native_token);
    }
    if (l_reward){
        dap_chain_datum_tx_add_out_ext_item(&l_tx, l_addr_reward, l_value_reward, l_token_reward);
    }
    
    dap_list_t *l_list;
    // Add In items
    if(a_net){
        l_list = l_in_list;
        while(l_list) {
            struct json_object *l_json_item_obj = (struct json_object*) l_list->data;

            const char *l_json_item_addr_str = s_json_get_text(l_json_item_obj, "addr_from");
            const char *l_json_item_token = s_json_get_text(l_json_item_obj, "token");
            l_main_token = l_json_item_token;
            dap_chain_addr_t *l_addr_from = NULL;
            if(l_json_item_addr_str) {
                l_addr_from = dap_chain_addr_from_str(l_json_item_addr_str);
                if (!l_addr_from) {
                    log_it(L_WARNING, "Invalid element 'in', unable to convert string representation of addr_from: '%s' "
                                        "to binary.", l_json_item_addr_str);
                    char *l_str_err = dap_strdup_printf("Invalid element 'to', unable to convert string representation "
                                                        "of addr_from: '%s' to binary.", l_json_item_addr_str);
                    json_object *l_jobj_err = json_object_new_string(l_str_err);
                    DAP_DELETE(l_str_err);
                    if (l_jobj_errors) json_object_array_add(l_jobj_errors, l_jobj_err);
                    // Go to the next item
                    l_list = dap_list_next(l_list);
                    continue;
                }
            }
            else {
                log_it(L_WARNING, "Invalid 'in' item, incorrect addr_from: '%s'", l_json_item_addr_str ? l_json_item_addr_str : "[null]");
                char *l_str_err = dap_strdup_printf("Invalid 'in' item, incorrect addr_from: '%s'",
                                            l_json_item_addr_str ? l_json_item_addr_str : "[null]");
                json_object *l_jobj_err = json_object_new_string(l_str_err);
                DAP_DELETE(l_str_err);
                if (l_jobj_errors) json_object_array_add(l_jobj_errors, l_jobj_err);
                // Go to the next item
                l_list = dap_list_next(l_list);
                continue;
            }
            if(!l_json_item_token) {
                log_it(L_WARNING, "Invalid 'in' item, not found token name");
                json_object *l_jobj_err = json_object_new_string("Invalid 'in' item, not found token name");
                if (l_jobj_errors) json_object_array_add(l_jobj_errors, l_jobj_err);
                // Go to the next item
                l_list = dap_list_next(l_list);
                continue;
            }
            if(IS_ZERO_256(l_value_need)) {
                log_it(L_WARNING, "Invalid 'in' item, not found value in out items");
                json_object *l_jobj_err = json_object_new_string("Invalid 'in' item, not found value in out items");
                if (l_jobj_errors) json_object_array_add(l_jobj_errors, l_jobj_err);
                // Go to the next item
                l_list = dap_list_next(l_list);
                continue;
            }

            if(l_addr_from){
                // find the transactions from which to take away coins
                dap_list_t *l_list_used_out = NULL;
                dap_list_t *l_list_used_out_fee = NULL;
                uint256_t l_value_transfer = { }; // how many coins to transfer
                uint256_t l_value_transfer_fee = { }; // how many coins to transfer
                //SUM_256_256(a_value, a_value_fee, &l_value_need);
                uint256_t l_value_need_check = {};
                if (!dap_strcmp(l_native_token, l_main_token)) {
                    SUM_256_256(l_value_need_check, l_value_need, &l_value_need_check);
                    SUM_256_256(l_value_need_check, l_value_need_fee, &l_value_need_check);
                    l_list_used_out = dap_ledger_get_list_tx_outs_with_val(a_net->pub.ledger, l_json_item_token,
                                                                                                l_addr_from, l_value_need_check, &l_value_transfer);
                    if(!l_list_used_out) {
                        log_it(L_WARNING, "Not enough funds in previous tx to transfer");
                        json_object *l_jobj_err = json_object_new_string("Can't create in transaction. Not enough funds in previous tx "
                                                            "to transfer");
                        if (l_jobj_errors) json_object_array_add(l_jobj_errors, l_jobj_err);
                        // Go to the next item
                        l_list = dap_list_next(l_list);
                        continue;
                    }
                } else {
                    //CHECK value need
                    l_list_used_out = dap_ledger_get_list_tx_outs_with_val(a_net->pub.ledger, l_json_item_token,
                                                                                                l_addr_from, l_value_need, &l_value_transfer);
                    if(!l_list_used_out) {
                        log_it(L_WARNING, "Not enough funds in previous tx to transfer");
                        json_object *l_jobj_err = json_object_new_string("Can't create in transaction. Not enough funds "
                                                                            "in previous tx to transfer");
                        if (l_jobj_errors) json_object_array_add(l_jobj_errors, l_jobj_err);
                        // Go to the next item
                        l_list = dap_list_next(l_list);
                        continue;
                    }
                    //CHECK value fee
                    l_list_used_out_fee = dap_ledger_get_list_tx_outs_with_val(a_net->pub.ledger, l_native_token,
                                                                                        l_addr_from, l_value_need_fee, &l_value_transfer_fee);
                    if(!l_list_used_out_fee && !l_unstake) {
                        log_it(L_WARNING, "Not enough funds in previous tx to transfer");
                        json_object *l_jobj_err = json_object_new_string("Can't create in transaction. Not enough funds "
                                                                            "in previous tx to transfer");
                        if (l_jobj_errors) json_object_array_add(l_jobj_errors, l_jobj_err);
                        // Go to the next item
                        l_list = dap_list_next(l_list);
                        continue;
                    }
                }
                // add 'in' items
                uint256_t l_value_got = dap_chain_datum_tx_add_in_item_list(&l_tx, l_list_used_out);
                assert(EQUAL_256(l_value_got, l_value_transfer));
                if (l_list_used_out_fee) {
                    uint256_t l_value_got_fee = dap_chain_datum_tx_add_in_item_list(&l_tx, l_list_used_out_fee);
                    assert(EQUAL_256(l_value_got_fee, l_value_transfer_fee));
                    dap_list_free_full(l_list_used_out_fee, free);
                    // add 'out' item for coin fee back
                    uint256_t  l_value_back;
                    SUBTRACT_256_256(l_value_got_fee, l_value_need_fee, &l_value_back);
                    if (!IS_ZERO_256(l_value_back)) {
                        dap_chain_datum_tx_add_out_ext_item(&l_tx, l_addr_from, l_value_back, l_native_token);
                        l_items_ready++;
                    }
                } else {
                    SUM_256_256(l_value_need, l_value_need_fee, &l_value_need);
                }
                dap_list_free_full(l_list_used_out, free);
                if(!IS_ZERO_256(l_value_got)) {
                    // add 'out' item for coin back
                    uint256_t l_value_back;
                    SUBTRACT_256_256(l_value_got, l_value_need, &l_value_back);
                    if(!IS_ZERO_256(l_value_back)) {
                        if (l_multichanel)
                            dap_chain_datum_tx_add_out_ext_item(&l_tx, l_addr_from, l_value_back, l_main_token);
                        else
                            dap_chain_datum_tx_add_out_ext_item(&l_tx, l_addr_from, l_value_back, l_native_token);
                        l_items_ready++;
                    }
                }   
            }
            // Go to the next 'in' item
            l_list = dap_list_next(l_list);
        }
    }
    dap_list_free(l_in_list);

    // Add signs
    l_list = l_sign_list;
    while(l_list) {
        struct json_object *l_json_item_obj = (struct json_object*) l_list->data;
        dap_enc_key_t * l_enc_key  = NULL;
        
        //get wallet or cert
        dap_chain_wallet_t *l_wallet = s_json_get_wallet(l_json_item_obj, "wallet");
        const dap_cert_t *l_cert = s_json_get_cert(l_json_item_obj, "cert");

        int64_t l_pkey_size;
        int64_t l_sig_size;
        uint8_t *l_pkey = NULL;
        int64_t l_hash_type = 0;
        dap_sign_t *l_sign = NULL;
        

        //wallet goes first
        if (l_wallet) {
            l_enc_key = dap_chain_wallet_get_key(l_wallet, 0);
        } else if (l_cert && l_cert->enc_key) {
            l_enc_key = l_cert->enc_key; 
        } else { 
            json_object *l_jobj_err = json_object_new_string("Can't create sign for transactions.");
            json_object_array_add(l_jobj_errors, l_jobj_err);
            log_it(L_ERROR, "Json TX: Item sign has no wallet or cert of they are invalid ");
            l_list = dap_list_next(l_list);
            continue;
        }

        if (l_sign) { /* WTF is this for?... */
            size_t l_chain_sign_size = dap_sign_get_size(l_sign); // sign data
            
            dap_chain_tx_sig_t *l_tx_sig = DAP_NEW_Z_SIZE(dap_chain_tx_sig_t,
                    sizeof(dap_chain_tx_sig_t) + l_chain_sign_size);
            l_tx_sig->header.type = TX_ITEM_TYPE_SIG;
            l_tx_sig->header.sig_size =(uint32_t) l_chain_sign_size;
            memcpy(l_tx_sig->sig, l_sign, l_chain_sign_size);
            dap_chain_datum_tx_add_item(&l_tx, l_tx_sig);
            DAP_DELETE(l_sign);
        }

        if(l_enc_key && dap_chain_datum_tx_add_sign_item(&l_tx, l_enc_key) > 0) {
            l_items_ready++;
        } else {
            log_it(L_ERROR, "Json TX: Item sign has invalid enc_key.");
            l_list = dap_list_next(l_list);
            continue;
        }

        if (l_wallet) {
            dap_chain_wallet_close(l_wallet);  
            dap_enc_key_delete(l_enc_key);
        }  
        l_list = dap_list_next(l_list);
    }

    dap_list_free(l_sign_list);
    json_object_put(l_json);

    *a_out_tx = l_tx;

    if(a_items_count)
        *a_items_count = l_items_count;

    if(a_items_ready)
        *a_items_ready = l_items_ready;

    return DAP_CHAIN_NET_TX_CREATE_JSON_OK;
}

int dap_chain_net_tx_to_json(dap_chain_datum_tx_t *a_tx, json_object *a_out_json)
{
    if(!a_tx || !a_out_json)
        return log_it(L_ERROR, "Empty transaction"), DAP_CHAIN_NET_TX_CREATE_JSON_WRONG_ARGUMENTS;

    json_object* json_obj_out = a_out_json;
    json_object* l_json_arr_reply = NULL;
    dap_hash_fast_t l_hash_tmp = { };
    byte_t *item; size_t l_size;
    char *l_hash_str = NULL;
    char l_tmp_buf[DAP_TIME_STR_SIZE];
    json_object* json_arr_items = json_object_new_array();

    char *l_tx_hash_str = dap_hash_fast_str_new(a_tx, dap_chain_datum_tx_get_size(a_tx));

    json_object_object_add(json_obj_out, "datum_hash", json_object_new_string(l_tx_hash_str));
    json_object_object_add(json_obj_out, "ts_created", json_object_new_int64(a_tx->header.ts_created));
    json_object_object_add(json_obj_out, "datum_type", json_object_new_string("tx"));

    TX_ITEM_ITER_TX(item, l_size, a_tx) {
        json_object* json_obj_item = json_object_new_object();
        switch (*item) {
        case TX_ITEM_TYPE_IN:
            l_hash_tmp = ((dap_chain_tx_in_t*)item)->header.tx_prev_hash;
            l_hash_str = dap_hash_fast_to_str_static(&l_hash_tmp);
            json_object_object_add(json_obj_item,"type", json_object_new_string("in"));
            json_object_object_add(json_obj_item,"prev_hash", json_object_new_string(l_hash_str));
            json_object_object_add(json_obj_item,"out_prev_idx", json_object_new_uint64(((dap_chain_tx_in_t*)item)->header.tx_out_prev_idx));
            break;
        case TX_ITEM_TYPE_OUT: { // 256
            const char *l_coins_str,
                    *l_value_str = dap_uint256_to_char(((dap_chain_tx_out_t*)item)->header.value, &l_coins_str),
                    *l_addr_str = dap_chain_addr_to_str_static(&((dap_chain_tx_out_t*)item)->addr);
            json_object_object_add(json_obj_item,"type", json_object_new_string("out"));
            json_object_object_add(json_obj_item,"value", json_object_new_string(l_value_str));
            json_object_object_add(json_obj_item,"addr", json_object_new_string(l_addr_str));            
        } break;
        case TX_ITEM_TYPE_SIG: {
            dap_sign_t *l_sign = dap_chain_datum_tx_item_sign_get_sig((dap_chain_tx_sig_t*)item);
            char *l_sign_b64 = DAP_NEW_Z_SIZE(char, DAP_ENC_BASE64_ENCODE_SIZE(dap_sign_get_size(l_sign)) + 1);
            size_t l_sign_size = dap_sign_get_size(l_sign);
            dap_enc_base64_encode(l_sign, l_sign_size, l_sign_b64, DAP_ENC_DATA_TYPE_B64_URLSAFE);

            json_object_object_add(json_obj_item, "type",       json_object_new_string("sign"));
            json_object_object_add(json_obj_item, "sig_size",   json_object_new_uint64(l_sign_size));
            json_object_object_add(json_obj_item, "sig_b64",    json_object_new_string(l_sign_b64));
        } break;
        case TX_ITEM_TYPE_TSD: {
            json_object_object_add(json_obj_item,"type", json_object_new_string("data"));
            json_object_object_add(json_obj_item,"type", json_object_new_uint64(((dap_chain_tx_tsd_t*)item)->header.type));
            json_object_object_add(json_obj_item,"size", json_object_new_uint64(((dap_chain_tx_tsd_t*)item)->header.size));            
        } break;
        case TX_ITEM_TYPE_IN_COND:
            json_object_object_add(json_obj_item,"type", json_object_new_string("in_cond"));
            l_hash_tmp = ((dap_chain_tx_in_cond_t*)item)->header.tx_prev_hash;
            l_hash_str = dap_hash_fast_to_str_static(&l_hash_tmp);
            json_object_object_add(json_obj_item,"receipt_idx", json_object_new_int(((dap_chain_tx_in_cond_t*)item)->header.receipt_idx));
            json_object_object_add(json_obj_item,"out_prev_idx", json_object_new_string(l_hash_str));
            json_object_object_add(json_obj_item,"prev_hash", json_object_new_uint64(((dap_chain_tx_in_cond_t*)item)->header.tx_out_prev_idx));
            break;
        case TX_ITEM_TYPE_OUT_COND: {
            char l_tmp_buff[70]={0};
            json_object_object_add(json_obj_item,"type", json_object_new_string("out_cond"));
            const char *l_coins_str, *l_value_str = dap_uint256_to_char(((dap_chain_tx_out_cond_t*)item)->header.value, &l_coins_str);
            dap_time_t l_ts_exp = ((dap_chain_tx_out_cond_t*)item)->header.ts_expires;
            dap_time_to_str_rfc822(l_tmp_buf, DAP_TIME_STR_SIZE, l_ts_exp);
            json_object_object_add(json_obj_item,"ts_expires", l_ts_exp ? json_object_new_string(l_tmp_buf) : json_object_new_string("never"));
            json_object_object_add(json_obj_item,"value", json_object_new_string(l_value_str));
            sprintf(l_tmp_buff,"0x%016"DAP_UINT64_FORMAT_x"",((dap_chain_tx_out_cond_t*)item)->header.srv_uid.uint64);
            json_object_object_add(json_obj_item,"service_id", json_object_new_string(l_tmp_buff));
            switch (((dap_chain_tx_out_cond_t*)item)->header.subtype) {
                case DAP_CHAIN_TX_OUT_COND_SUBTYPE_FEE:
                    json_object_object_add(json_obj_item,"subtype", json_object_new_string("fee"));
                    break;
                case DAP_CHAIN_TX_OUT_COND_SUBTYPE_SRV_PAY: {
                    const char *l_coins_str, *l_value_str =
                        dap_uint256_to_char( ((dap_chain_tx_out_cond_t*)item)->subtype.srv_pay.unit_price_max_datoshi, &l_coins_str );
                    l_hash_tmp = ((dap_chain_tx_out_cond_t*)item)->subtype.srv_pay.pkey_hash;
                    l_hash_str = dap_hash_fast_to_str_static(&l_hash_tmp);
                    sprintf(l_tmp_buff,"0x%08x",((dap_chain_tx_out_cond_t*)item)->subtype.srv_pay.unit.uint32);
                    json_object_object_add(json_obj_item,"price_unit", json_object_new_string(l_tmp_buff));
                    json_object_object_add(json_obj_item,"pkey", json_object_new_string(l_hash_str));
                    json_object_object_add(json_obj_item,"value_max_per_unit", json_object_new_string(l_value_str));
                    json_object_object_add(json_obj_item,"subtype", json_object_new_string("srv_pay"));
                } break;
                case DAP_CHAIN_TX_OUT_COND_SUBTYPE_SRV_STAKE_POS_DELEGATE: {
                    dap_chain_node_addr_t *l_signer_node_addr = &((dap_chain_tx_out_cond_t*)item)->subtype.srv_stake_pos_delegate.signer_node_addr;
                    dap_chain_addr_t *l_signing_addr = &((dap_chain_tx_out_cond_t*)item)->subtype.srv_stake_pos_delegate.signing_addr;
                    l_hash_tmp = l_signing_addr->data.hash_fast;
                    l_hash_str = dap_hash_fast_to_str_static(&l_hash_tmp);
                    json_object_object_add(json_obj_item,"signing_addr", json_object_new_string(dap_chain_addr_to_str_static(l_signing_addr)));            
                    sprintf(l_tmp_buff,""NODE_ADDR_FP_STR"",NODE_ADDR_FP_ARGS(l_signer_node_addr));
                    json_object_object_add(json_obj_item,"signer_node_addr", json_object_new_string(l_tmp_buff));
                    json_object_object_add(json_obj_item,"subtype", json_object_new_string("srv_stake_pos_delegate"));
                } break;
                case DAP_CHAIN_TX_OUT_COND_SUBTYPE_SRV_XCHANGE: {
                    const char *l_rate_str, *l_tmp_str =
                        dap_uint256_to_char( (((dap_chain_tx_out_cond_t*)item)->subtype.srv_xchange.rate), &l_rate_str );
                    sprintf(l_tmp_buff,"0x%016"DAP_UINT64_FORMAT_x"",((dap_chain_tx_out_cond_t*)item)->subtype.srv_xchange.buy_net_id.uint64);
                    json_object_object_add(json_obj_item,"net_id", json_object_new_string(l_tmp_buff));
                    json_object_object_add(json_obj_item,"token", json_object_new_string(((dap_chain_tx_out_cond_t*)item)->subtype.srv_xchange.buy_token));
                    json_object_object_add(json_obj_item,"rate", json_object_new_string(l_rate_str));
                    json_object_object_add(json_obj_item,"subtype", json_object_new_string("srv_xchange"));
                } break;
                case DAP_CHAIN_TX_OUT_COND_SUBTYPE_SRV_STAKE_LOCK: {
                    dap_time_t l_ts_unlock = ((dap_chain_tx_out_cond_t*)item)->subtype.srv_stake_lock.time_unlock;
                    dap_time_to_str_rfc822(l_tmp_buf, DAP_TIME_STR_SIZE, l_ts_unlock);
                    json_object_object_add(json_obj_item,"time_unlock", json_object_new_string(l_tmp_buf));
                    json_object_object_add(json_obj_item,"subtype", json_object_new_string("srv_stake_lock"));
                } break;
                default: break;
            }
        } break;
        case TX_ITEM_TYPE_OUT_EXT: {
            const char *l_coins_str, *l_value_str = dap_uint256_to_char( ((dap_chain_tx_out_ext_t*)item)->header.value, &l_coins_str );
            json_object_object_add(json_obj_item,"type", json_object_new_string("out_ext"));
            json_object_object_add(json_obj_item,"addr", json_object_new_string(dap_chain_addr_to_str_static(&((dap_chain_tx_out_ext_t*)item)->addr)));
            json_object_object_add(json_obj_item,"token", json_object_new_string(((dap_chain_tx_out_ext_t*)item)->token));
            json_object_object_add(json_obj_item,"value", json_object_new_string(l_value_str));
            
        } break;

        case TX_ITEM_TYPE_OUT_STD: {
            const char *l_coins_str, *l_value_str = dap_uint256_to_char( ((dap_chain_tx_out_std_t *)item)->value, &l_coins_str );
            json_object_object_add(json_obj_item, "item_type", json_object_new_string("OUT STD"));
            json_object_object_add(json_obj_item, "addr", json_object_new_string(dap_chain_addr_to_str_static(&((dap_chain_tx_out_std_t *)item)->addr)));
            json_object_object_add(json_obj_item, "token", json_object_new_string(((dap_chain_tx_out_std_t *)item)->token));
            json_object_object_add(json_obj_item, "coins", json_object_new_string(l_coins_str));
            json_object_object_add(json_obj_item, "value", json_object_new_string(l_value_str));
            dap_time_t l_ts_unlock = ((dap_chain_tx_out_std_t *)item)->ts_unlock;
            dap_time_to_str_rfc822(l_tmp_buf, DAP_TIME_STR_SIZE, l_ts_unlock);
            json_object_object_add(json_obj_item, "time_unlock", json_object_new_string(l_ts_unlock ? l_tmp_buf : "not_locked"));
        } break;

        case TX_ITEM_TYPE_VOTING:{
            size_t l_tsd_size = 0;
            dap_chain_tx_tsd_t *l_item = (dap_chain_tx_tsd_t *)dap_chain_datum_tx_item_get(a_tx, NULL, (byte_t*)item + l_size, TX_ITEM_TYPE_TSD, &l_tsd_size);
            if (!l_item || !l_tsd_size)
                    break;
            dap_chain_datum_tx_voting_params_t *l_voting_params = dap_chain_voting_parse_tsd(a_tx);
            json_object_object_add(json_obj_item,"type", json_object_new_string("voting"));
            json_object_object_add(json_obj_item,"voting_question", json_object_new_string(l_voting_params->voting_question));
            json_object_object_add(json_obj_item,"answer_options", json_object_new_string(""));
            json_object_object_add(json_obj_item, "token", json_object_new_string(l_voting_params->token_ticker));
            dap_list_t *l_temp = l_voting_params->answers_list;
            uint8_t l_index = 0;
            while (l_temp) {
                json_object_object_add(json_obj_item, dap_itoa(l_index), json_object_new_string((char *)l_temp->data));
                l_index++;
                l_temp = l_temp->next;
            }
            if (l_voting_params->voting_expire) {
                dap_time_to_str_rfc822(l_tmp_buf, DAP_TIME_STR_SIZE, l_voting_params->voting_expire);
                json_object_object_add(json_obj_item, "Voting expire", json_object_new_string(l_tmp_buf));
            }
            if (l_voting_params->votes_max_count) {
                json_object_object_add(json_obj_item, "Votes max count", json_object_new_uint64(l_voting_params->votes_max_count));
            }
            json_object_object_add(json_obj_item,"Changing vote is", l_voting_params->vote_changing_allowed ? json_object_new_string("available") : 
                                    json_object_new_string("not available"));
            l_voting_params->delegate_key_required ? 
                json_object_object_add(json_obj_item,"Delegated key for participating in voting", json_object_new_string("required")):
                json_object_object_add(json_obj_item,"Delegated key for participating in voting", json_object_new_string("not required"));                 

            dap_list_free_full(l_voting_params->answers_list, NULL);
            DAP_DELETE(l_voting_params->voting_question);
            DAP_DELETE(l_voting_params);
        } break;
        case TX_ITEM_TYPE_VOTE:{
            dap_chain_tx_vote_t *l_vote_item = (dap_chain_tx_vote_t *)item;
            const char *l_hash_str = dap_chain_hash_fast_to_str_static(&l_vote_item->voting_hash);
            json_object_object_add(json_obj_item,"type", json_object_new_string("vote"));
            json_object_object_add(json_obj_item,"voting_hash", json_object_new_string(l_hash_str));
            json_object_object_add(json_obj_item,"vote_answer_idx", json_object_new_uint64(l_vote_item->answer_idx));

        } break;
        default:
            json_object_object_add(json_obj_item,"type", json_object_new_string("This transaction have unknown item type"));
            break;
        }
        json_object_array_add(json_arr_items, json_obj_item);
    }

    json_object_object_add(json_obj_out, "items", json_arr_items);

    if(a_out_json)
        a_out_json = json_obj_out;


    return 0;
}<|MERGE_RESOLUTION|>--- conflicted
+++ resolved
@@ -1072,7 +1072,6 @@
                             break;
                         }
                         if (a_net) {// if composition is not offline
-<<<<<<< HEAD
                             if (l_multichanel) {
                                 if ( l_stake && dap_strcmp(l_token, l_native_token)){//not native
                                     l_out_item = (const uint8_t *)dap_chain_datum_tx_item_out_ext_create(l_addr, l_value, l_token);
@@ -1080,17 +1079,11 @@
                                     break;
                                 }
                                 else
-                                    l_out_item = (const uint8_t *)dap_chain_datum_tx_item_out_ext_create(l_addr, l_value, l_token ? l_token : (l_main_token ? l_main_token : l_native_token));
+                                l_out_item = (const uint8_t *)dap_chain_datum_tx_item_out_std_create(l_addr, l_value, l_token ? l_token : (l_main_token ? l_main_token : l_native_token), 0);
                             }
                             else 
                                 l_out_item = (const uint8_t *)dap_chain_datum_tx_item_out_ext_create(l_addr, l_value, l_native_token);                                
                                 
-=======
-                            if(l_multichanel)
-                                l_out_item = (const uint8_t *)dap_chain_datum_tx_item_out_std_create(l_addr, l_value, l_token ? l_token : (l_main_token ? l_main_token : l_native_token), 0);
-                            else
-                                l_out_item = (const uint8_t *)dap_chain_datum_tx_item_out_create(l_addr, l_value);
->>>>>>> bcebb1c5
                             if (!l_out_item) {
                                 json_object *l_jobj_err = json_object_new_string("Failed to create transaction out. "
                                                                                 "There may not be enough funds in the wallet.");
