/*
 * Authors:
 * Dmitriy A. Gearasimov <gerasimov.dmitriy@demlabs.net>
 * DeM Labs Inc.   https://demlabs.net
 * Cellframe Network https://cellframe.net
 * Copyright  (c) 2022
 * All rights reserved.

 This file is part of DAP (Distributed Applications Platform) the open source project

    DAP (Distributed Applications Platform) is free software: you can redistribute it and/or modify
    it under the terms of the GNU General Public License as published by
    the Free Software Foundation, either version 3 of the License, or
    (at your option) any later version.

    DAP is distributed in the hope that it will be useful,
    but WITHOUT ANY WARRANTY; without even the implied warranty of
    MERCHANTABILITY or FITNESS FOR A PARTICULAR PURPOSE.  See the
    GNU General Public License for more details.

    You should have received a copy of the GNU General Public License
    along with any DAP based project.  If not, see <http://www.gnu.org/licenses/>.
*/

#include <string.h>
#include "dap_chain_net_tx.h"
#include "dap_chain_cell.h"
#include "dap_chain_common.h"
#include "dap_chain_block_cache.h"
#include "dap_chain_ledger.h"
#include "dap_chain_datum_tx_in_cond.h"
#include "dap_chain_datum_tx_in_reward.h"
#include "dap_chain_tx.h"
#include "dap_list.h"
#include "dap_chain_datum_tx_receipt.h"
#include "dap_chain_wallet.h"
#include "dap_chain_datum_tx_voting.h"
#include "json.h"
#include "dap_chain_net_srv.h"
#include "dap_enc_base64.h"
#include "dap_chain_cs_blocks.h"

#define LOG_TAG "dap_chain_net_tx"

const dap_chain_addr_t c_dap_chain_addr_blank_1 = {0};

typedef struct cond_all_with_spends_by_srv_uid_arg{
    dap_chain_datum_tx_spends_items_t * ret;
    dap_chain_net_srv_uid_t srv_uid;
    dap_time_t time_from;
    dap_time_t time_to;
} cond_all_with_spends_by_srv_uid_arg_t;

typedef struct cond_all_by_srv_uid_arg{
    dap_list_t * ret;
    dap_chain_net_srv_uid_t srv_uid;
    dap_time_t time_from;
    dap_time_t time_to;
} cond_all_by_srv_uid_arg_t;

static void s_tx_cond_all_with_spends_by_srv_uid_callback(dap_chain_net_t* a_net, dap_chain_datum_tx_t *a_tx, dap_hash_fast_t *a_tx_hash, void *a_arg)
{
    cond_all_with_spends_by_srv_uid_arg_t *l_arg = (cond_all_with_spends_by_srv_uid_arg_t*)a_arg;
    dap_chain_datum_tx_spends_items_t *l_ret = l_arg->ret;

    dap_return_if_pass(( l_arg->time_from && a_tx->header.ts_created < l_arg->time_from )
                    || ( l_arg->time_to && a_tx->header.ts_created > l_arg->time_to ));
    byte_t *l_item; size_t l_size;
    TX_ITEM_ITER_TX(l_item, l_size, a_tx) {
        switch (*l_item) {
        case TX_ITEM_TYPE_IN_COND: {
            dap_chain_tx_in_cond_t *l_tx_in_cond = (dap_chain_tx_in_cond_t*)l_item;
            dap_chain_datum_tx_spends_item_t *l_spends = NULL;
            dap_hash_fast_t l_prev_hash = l_tx_in_cond->header.tx_prev_hash;
            HASH_FIND(hh, l_ret->tx_outs, &l_prev_hash, sizeof(l_prev_hash), l_spends);
            if (l_spends) {
                dap_chain_datum_tx_spends_item_t *l_in = DAP_NEW_Z(dap_chain_datum_tx_spends_item_t);
                *l_in = (dap_chain_datum_tx_spends_item_t) { 
                    .tx = a_tx,
                    .tx_hash = *a_tx_hash,
                    .in_cond = l_tx_in_cond
                };
                HASH_ADD(hh, l_ret->tx_ins, tx_hash, sizeof(dap_chain_hash_fast_t), l_in);
                l_spends->tx_next = a_tx;
            }
        } break;
        case TX_ITEM_TYPE_OUT_COND: {
            dap_chain_tx_out_cond_t *l_tx_out_cond = (dap_chain_tx_out_cond_t*)l_item;
            if (l_tx_out_cond->header.srv_uid.uint64 == l_arg->srv_uid.uint64) {
                dap_chain_datum_tx_spends_item_t *l_out = DAP_NEW_Z(dap_chain_datum_tx_spends_item_t);
                *l_out = (dap_chain_datum_tx_spends_item_t) {
                    .tx = a_tx,
                    .tx_hash = *a_tx_hash,
                    .out_cond = l_tx_out_cond
                };
                HASH_ADD(hh, l_ret->tx_outs, tx_hash, sizeof(dap_chain_hash_fast_t), l_out);
                // ??? TODO?
            }
        } break;
        default:
            break;
        }
    }
}

/**
 * @brief For now it returns all COND_IN transactions
 * @param a_net
 * @param a_srv_uid
 * @param a_search_type
 * @return Hash lists of dap_chain_datum_tx_item_t with conditional transaction and it spending if present
 */
dap_chain_datum_tx_spends_items_t * dap_chain_net_get_tx_cond_all_with_spends_by_srv_uid(dap_chain_net_t * a_net, const dap_chain_net_srv_uid_t a_srv_uid,
                                                      const dap_time_t a_time_from, const dap_time_t a_time_to,
                                                     const dap_chain_net_tx_search_type_t a_search_type)
{
    cond_all_with_spends_by_srv_uid_arg_t *l_ret = DAP_NEW_Z(cond_all_with_spends_by_srv_uid_arg_t);
    if (!l_ret) {
        log_it(L_CRITICAL, "%s", c_error_memory_alloc);
        return NULL;
    }

    l_ret->ret = DAP_NEW_Z(dap_chain_datum_tx_spends_items_t);
    if (!l_ret->ret) {
        DAP_DEL_Z(l_ret);
        log_it(L_CRITICAL, "%s", c_error_memory_alloc);
        return NULL;
    }
    l_ret->srv_uid = a_srv_uid;
    l_ret->time_from = a_time_from;
    l_ret->time_to = a_time_to;

    dap_chain_net_get_tx_all(a_net, a_search_type, s_tx_cond_all_with_spends_by_srv_uid_callback, l_ret);

    return l_ret->ret;
}

/**
 * @brief dap_chain_datum_tx_spends_items_free
 * @param a_items
 */
void dap_chain_datum_tx_spends_items_free(dap_chain_datum_tx_spends_items_t * a_items)
{
    assert(a_items);
    dap_chain_datum_tx_spends_item_free(a_items->tx_ins);
    dap_chain_datum_tx_spends_item_free(a_items->tx_outs);
    DAP_DELETE(a_items);
}

/**
 * @brief dap_chain_datum_tx_spends_item_free
 * @param a_items
 */
void dap_chain_datum_tx_spends_item_free(dap_chain_datum_tx_spends_item_t * a_items)
{
    dap_chain_datum_tx_spends_item_t * l_item, *l_tmp;
    HASH_ITER(hh,a_items,l_item,l_tmp){
        DAP_DELETE(l_item->tx);
        HASH_DELETE(hh,a_items, l_item);
        DAP_DELETE(l_item);
    }
}

/**
 * @brief dap_chain_net_get_tx_all
 * @param a_net
 * @param a_search_type
 * @param a_tx_callback
 * @param a_arg
 */
void dap_chain_net_get_tx_all(dap_chain_net_t * a_net, dap_chain_net_tx_search_type_t a_search_type ,dap_chain_net_tx_hash_callback_t a_tx_callback, void * a_arg)
{
    assert(a_tx_callback);
    switch (a_search_type) {
        case TX_SEARCH_TYPE_NET_UNSPENT:
        case TX_SEARCH_TYPE_NET:
        case TX_SEARCH_TYPE_LOCAL:{
            dap_ledger_datum_iter_t *l_iter = dap_ledger_datum_iter_create(a_net);
            if ( l_iter && dap_ledger_datum_iter_get_first(l_iter) ) {
                while(l_iter->cur) {
                    if (a_search_type != TX_SEARCH_TYPE_NET_UNSPENT ||
                        (a_search_type == TX_SEARCH_TYPE_NET_UNSPENT && l_iter->is_unspent)){
                        a_tx_callback(a_net, l_iter->cur, &l_iter->cur_hash, a_arg);
                    }
                    dap_ledger_datum_iter_get_next(l_iter);
                }
                dap_ledger_datum_iter_get_next(l_iter);
            }
            dap_ledger_datum_iter_delete(l_iter);
        break;
        }
        case TX_SEARCH_TYPE_CELL_SPENT:
        case TX_SEARCH_TYPE_CELL_UNSPENT:
        case TX_SEARCH_TYPE_CELL:
            break;
        case TX_SEARCH_TYPE_BLOCKCHAIN:{
            // pass all chains
            for ( dap_chain_t * l_chain = a_net->pub.chains; l_chain; l_chain = l_chain->next){
//                dap_chain_cell_t * l_cell, *l_cell_tmp;
//                // Go through all cells
//                HASH_ITER(hh,l_chain->cells,l_cell, l_cell_tmp){
                dap_chain_datum_iter_t * l_datum_iter = l_chain->callback_datum_iter_create(l_chain);
                l_chain->callback_datum_iter_get_first(l_datum_iter);

                    // Check atoms in chain
                while(l_datum_iter->cur) {
                    dap_chain_datum_t *l_datum = l_datum_iter->cur;
                    // transaction
                    dap_chain_datum_tx_t *l_tx = NULL;
                    // Check if its transaction
                    if (l_datum && (l_datum->header.type_id == DAP_CHAIN_DATUM_TX)) {
                        l_tx = (dap_chain_datum_tx_t *) l_datum->data;
                    }

                    // If found TX
                    if ( l_tx ) {
                        a_tx_callback(a_net, l_tx, l_datum_iter->cur_hash, a_arg);
                    }

                    // go to next datum
                    l_chain->callback_datum_iter_get_next(l_datum_iter);
                }
                l_chain->callback_datum_iter_delete(l_datum_iter);
//                }
            }
        } break;
    }
}

/**
 * @brief The get_tx_cond_all_from_tx struct
 */
struct get_tx_cond_all_from_tx
{
    dap_list_t * ret;
    dap_hash_fast_t * tx_begin_hash;
    dap_chain_datum_tx_t * tx_last;
    dap_hash_fast_t tx_last_hash;
    int tx_last_cond_idx;
    dap_chain_net_srv_uid_t srv_uid;
};

/**
 * @brief s_get_tx_cond_all_from_tx_callback
 * @param a_net
 * @param a_tx
 * @param a_arg
 */
static void s_get_tx_cond_chain_callback(dap_chain_net_t* a_net, dap_chain_datum_tx_t *a_tx, dap_hash_fast_t *a_tx_hash, void *a_arg)
{
    struct get_tx_cond_all_from_tx * l_args = (struct get_tx_cond_all_from_tx* ) a_arg;
    if( l_args->ret ){
        int l_item_idx = 0;
        byte_t *l_tx_item;
        dap_hash_fast_t * l_tx_hash = a_tx_hash;
        // Get items from transaction
        while ((l_tx_item = dap_chain_datum_tx_item_get(a_tx, &l_item_idx, NULL, TX_ITEM_TYPE_IN_COND , NULL)) != NULL){
            dap_chain_tx_in_cond_t * l_in_cond = (dap_chain_tx_in_cond_t *) l_tx_item;
            if(dap_hash_fast_compare(&l_in_cond->header.tx_prev_hash, &l_args->tx_last_hash) &&
                    (uint32_t)l_args->tx_last_cond_idx == l_in_cond->header.tx_out_prev_idx ){ // Found output
                // We're the next tx in tx cond chain

                l_args->ret = dap_list_append(l_args->ret, a_tx);
                // Check cond output and update tx last hash and index
                dap_chain_tx_out_cond_t * l_out_cond = NULL;
                int l_out_item_idx = 0;
                if ((l_out_cond = dap_chain_datum_tx_out_cond_get(a_tx, DAP_CHAIN_TX_OUT_COND_SUBTYPE_SRV_XCHANGE, &l_out_item_idx)) &&
                        l_out_cond->header.srv_uid.uint64 == l_args->srv_uid.uint64) { // We found output with target service uuid
                    l_args->tx_last = a_tx; // Record current transaction as the last in tx chain
                    memcpy(&l_args->tx_last_hash, l_tx_hash, sizeof(*l_tx_hash)); // Record current hash
                    l_args->tx_last_cond_idx = l_out_item_idx;
                }
                break;
            }
            l_item_idx++;
        }
    }else if(a_tx){
        dap_hash_fast_t * l_tx_hash = a_tx_hash;
        if (!l_tx_hash) {
            log_it(L_CRITICAL, "%s", c_error_memory_alloc);
            return;
        }
        if (dap_hash_fast_compare(l_tx_hash,l_args->tx_begin_hash)) {
            // Found condition
            int l_item_idx = 0;

            // Get items from transaction
            dap_chain_tx_out_cond_t * l_out_cond = NULL;
            while ((l_out_cond = dap_chain_datum_tx_out_cond_get(a_tx, DAP_CHAIN_TX_OUT_COND_SUBTYPE_SRV_XCHANGE, &l_item_idx))){
                if ( l_out_cond->header.srv_uid.uint64 == l_args->srv_uid.uint64 ){ // We found output with target service uuid
                    l_args->tx_last = a_tx; // Record current transaction as the last in tx chain
                    l_args->tx_last_hash = *l_tx_hash;
                    l_args->tx_last_cond_idx = l_item_idx;
                    l_args->ret = dap_list_append(NULL, a_tx);
                    break;
                }
            }
        }
    }
}

/**
 * @brief Return spends chain for conditioned transaction since beginning one
 * @param a_net Network where to search for
 * @param l_tx_hash TX hash of the Tx chain beginning
 * @param a_srv_uid Service UID from witch cond output the chain begin
 * @return List of conditioned transactions followin each other one by one as they do as spends
 */
dap_list_t * dap_chain_net_get_tx_cond_chain(dap_chain_net_t * a_net, dap_hash_fast_t * a_tx_hash, dap_chain_net_srv_uid_t a_srv_uid)
{
    struct get_tx_cond_all_from_tx * l_args = DAP_NEW_Z(struct get_tx_cond_all_from_tx);
    if (!l_args) {
        log_it(L_CRITICAL, "%s", c_error_memory_alloc);
        return NULL;
    }
    l_args->tx_begin_hash = a_tx_hash;
    l_args->srv_uid = a_srv_uid;
    dap_chain_net_get_tx_all(a_net,TX_SEARCH_TYPE_NET, s_get_tx_cond_chain_callback, l_args);
    dap_list_t * l_ret = l_args->ret;
    DAP_DELETE(l_args);
    return l_ret;
}

/**
 * @brief The get_tx_cond_all_for_addr struct
 */
struct get_tx_cond_all_for_addr
{
    dap_list_t * ret;
    dap_chain_tx_t * tx_all_hh; // Transactions hash table for target address
    const dap_chain_addr_t * addr;
    dap_chain_net_srv_uid_t srv_uid;
};

/**
 * @brief s_get_tx_cond_all_for_addr_callback
 * @param a_net
 * @param a_tx
 * @param a_arg
 */
static void s_get_tx_cond_all_for_addr_callback(dap_chain_net_t* a_net, dap_chain_datum_tx_t *a_datum_tx, dap_hash_fast_t *a_hash, void *a_arg)
{
    UNUSED(a_net);
    UNUSED(a_hash);
    struct get_tx_cond_all_for_addr * l_args = (struct get_tx_cond_all_for_addr* ) a_arg;
    
    bool l_tx_for_addr = false; // TX with output related with our address
    bool l_tx_from_addr = false; // TX with input that take assets from our address
    //const char *l_tx_from_addr_token = NULL;
    bool l_tx_collected = false;  // We already collected this TX in return list
    byte_t *l_tx_item = NULL; size_t l_size = 0; int l_idx = 0;
    // Get in items to detect is in or in_cond from target address
    TX_ITEM_ITER_TX(l_tx_item, l_size, a_datum_tx) {
        switch (*l_tx_item) {
        case TX_ITEM_TYPE_IN: {
            dap_chain_tx_in_t * l_in = (dap_chain_tx_in_t *) l_tx_item;
            if( l_tx_from_addr) // Already detected thats spends from addr
                break;
//                dap_chain_tx_t * l_tx = dap_chain_tx_hh_find( l_args->tx_all_hh, &l_in->header.tx_prev_hash);
            if( dap_chain_tx_hh_find( l_args->tx_all_hh, &l_in->header.tx_prev_hash) ){ // Its input thats closing output for target address - we note it
                l_tx_from_addr = true;
                //l_tx_from_addr_token = dap_ledger_tx_get_token_ticker_by_hash(a_net->pub.ledger, &l_tx->hash);
            }
        } break;
        case TX_ITEM_TYPE_IN_COND: {
            if(l_tx_collected) // Already collected
                break;
            dap_chain_tx_in_cond_t * l_in_cond = (dap_chain_tx_in_cond_t *) l_tx_item;
//                dap_chain_tx_t * l_tx = dap_chain_tx_hh_find( l_args->tx_all_hh, &l_in_cond->header.tx_prev_hash);
            if( dap_chain_tx_hh_find( l_args->tx_all_hh, &l_in_cond->header.tx_prev_hash) ){ // Its input thats closing conditioned tx related with target address, collect it
                //dap_chain_tx_t *l_tx_add = dap_chain_tx_wrap_packed(a_datum_tx);
                l_args->ret = dap_list_append(l_args->ret, a_datum_tx);
                l_tx_collected = true;
            }
        } break;
        }
    }
//dap_chain_datum_tx_out_cond_get(a_tx, DAP_CHAIN_TX_OUT_COND_SUBTYPE_SRV_XCHANGE, &l_out_item_idx)
    // Get out items from transaction
    TX_ITEM_ITER_TX(l_tx_item, l_size, a_datum_tx) {
        switch (*l_tx_item) {
        case TX_ITEM_TYPE_OUT: {
            if(l_tx_for_addr) // Its already added
                break;
            dap_chain_tx_out_t * l_out = (dap_chain_tx_out_t*) l_tx_item;
            if ( memcmp(&l_out->addr, l_args->addr, sizeof(*l_args->addr)) == 0){ // Its our address tx
                dap_chain_tx_t * l_tx = dap_chain_tx_wrap_packed(a_datum_tx);
                dap_chain_tx_hh_add(&l_args->tx_all_hh, l_tx);
                l_tx_for_addr = true;
            }
        } break;
        case TX_ITEM_TYPE_OUT_EXT:{
            if(l_tx_for_addr) // Its already added
                break;
            dap_chain_tx_out_ext_t * l_out = (dap_chain_tx_out_ext_t*) l_tx_item;
            if ( memcmp(&l_out->addr, l_args->addr, sizeof(*l_args->addr)) == 0){ // Its our address tx
                dap_chain_tx_t * l_tx = dap_chain_tx_wrap_packed(a_datum_tx);
                dap_chain_tx_hh_add(&l_args->tx_all_hh, l_tx);
                l_tx_for_addr = true;
            }
        } break;
        case TX_ITEM_TYPE_OUT_STD: {
            if (l_tx_for_addr) // Its already added
                break;
            dap_chain_tx_out_std_t *l_out = (dap_chain_tx_out_std_t *)l_tx_item;
            if (memcmp(&l_out->addr, l_args->addr, sizeof(*l_args->addr)) == 0) { // Its our address tx
                dap_chain_tx_t *l_tx = dap_chain_tx_wrap_packed(a_datum_tx);
                dap_chain_tx_hh_add(&l_args->tx_all_hh, l_tx);
                l_tx_for_addr = true;
            }
        } break;
        case TX_ITEM_TYPE_OUT_COND:{
            dap_chain_tx_out_cond_t * l_out_cond = (dap_chain_tx_out_cond_t*) l_tx_item;
            if(l_tx_collected) // Already collected for return list
                break;

            // If this output spends monies from our address
            if(l_tx_from_addr && l_out_cond->header.srv_uid.uint64 == l_args->srv_uid.uint64){
                //dap_chain_tx_t *l_tx_add = dap_chain_tx_wrap_packed(a_datum_tx);
                l_args->ret = dap_list_append(l_args->ret, a_datum_tx);
                l_tx_collected = true;
            }
        } break;
    }
    }

}

/**
 * @brief Compose list of all cond transactions with target srv_uid for specified address
 * @param a_net
 * @param a_addr
 * @param a_srv_uid
 * @return List of dap_chain_tx_t (don't forget to free it)
 */
dap_list_t * dap_chain_net_get_tx_cond_all_for_addr(dap_chain_net_t * a_net, dap_chain_addr_t * a_addr, dap_chain_net_srv_uid_t a_srv_uid)
{
    struct get_tx_cond_all_for_addr * l_args = DAP_NEW_Z(struct get_tx_cond_all_for_addr);
    if (!l_args) {
        log_it(L_CRITICAL, "%s", c_error_memory_alloc);
        return NULL;
    }
    l_args->addr = a_addr;
    l_args->srv_uid = a_srv_uid;
    dap_chain_net_get_tx_all(a_net,TX_SEARCH_TYPE_NET, s_get_tx_cond_all_for_addr_callback, l_args);
    dap_chain_tx_hh_free(l_args->tx_all_hh);
    dap_list_t * l_ret = l_args->ret;
    DAP_DELETE(l_args);
    return l_ret;
}

static void s_tx_cond_all_by_srv_uid_callback(UNUSED_ARG dap_chain_net_t* a_net, dap_chain_datum_tx_t *a_tx, UNUSED_ARG dap_hash_fast_t *a_tx_hash, void *a_arg)
{
    cond_all_by_srv_uid_arg_t *l_ret = (cond_all_by_srv_uid_arg_t*)a_arg;

    if (( l_ret->time_from && a_tx->header.ts_created < l_ret->time_from )
        || ( l_ret->time_to && a_tx->header.ts_created > l_ret->time_to ))
        return;

    byte_t *item = NULL; size_t l_size;
    int i;
    TX_ITEM_ITER_TX_TYPE(item, TX_ITEM_TYPE_OUT_COND, l_size, i, a_tx) {
        if (l_ret->srv_uid.uint64 == ((dap_chain_tx_out_cond_t*)item)->header.srv_uid.uint64){
            dap_chain_datum_tx_cond_list_item_t *l_item = DAP_NEW_Z(dap_chain_datum_tx_cond_list_item_t);
            l_item->hash = *a_tx_hash;
            l_item->tx = a_tx;
            l_ret->ret = dap_list_append(l_ret->ret, l_item);
            break;
        }
    }
}

/**
 * @brief dap_chain_net_get_tx_cond_all_by_srv_uid
 * @param a_net
 * @param a_srv_uid
 * @param a_search_type
 * @return
 */
dap_list_t * dap_chain_net_get_tx_cond_all_by_srv_uid(dap_chain_net_t * a_net, const dap_chain_net_srv_uid_t a_srv_uid,
                                                      const dap_time_t a_time_from, const dap_time_t a_time_to,
                                                     const dap_chain_net_tx_search_type_t a_search_type)
{
    cond_all_by_srv_uid_arg_t l_ret = {};

    l_ret.srv_uid = a_srv_uid;
    l_ret.time_from = a_time_from;
    l_ret.time_to = a_time_to;

    dap_chain_net_get_tx_all(a_net, a_search_type, s_tx_cond_all_by_srv_uid_callback, &l_ret);

    return l_ret.ret;
}

/**
 * @brief dap_chain_net_tx_get_by_hash
 * @param a_net
 * @param a_tx_hash
 * @param a_search_type
 * @return
 */
dap_chain_datum_tx_t *dap_chain_net_get_tx_by_hash(dap_chain_net_t *a_net, dap_chain_hash_fast_t *a_tx_hash,
                                                   dap_chain_net_tx_search_type_t a_search_type)
{
    dap_ledger_t *l_ledger = a_net->pub.ledger;
    switch (a_search_type) {
    case TX_SEARCH_TYPE_NET:
    case TX_SEARCH_TYPE_LOCAL:
        return dap_ledger_tx_find_by_hash(l_ledger, a_tx_hash);
    case TX_SEARCH_TYPE_NET_UNSPENT:
        return dap_ledger_tx_unspent_find_by_hash(l_ledger, a_tx_hash);
    case TX_SEARCH_TYPE_CELL:
    case TX_SEARCH_TYPE_CELL_SPENT:
    case TX_SEARCH_TYPE_CELL_UNSPENT:
        /* Will be implemented soon */
        break;
    case TX_SEARCH_TYPE_BLOCKCHAIN:
        // pass all chains
        for (dap_chain_t * l_chain = a_net->pub.chains; l_chain; l_chain = l_chain->next) {
            if (!l_chain->callback_datum_find_by_hash)
                return NULL;
            // try to find transaction in chain ( inside shard )
            int l_ret_code;
            dap_chain_datum_t *l_datum = l_chain->callback_datum_find_by_hash(l_chain, a_tx_hash, NULL, &l_ret_code);
            if (!l_datum || l_datum->header.type_id != DAP_CHAIN_DATUM_TX)
                continue;
            return (dap_chain_datum_tx_t *)l_datum->data;
        }
    default: break;
    }
    return NULL;
}

bool dap_chain_net_tx_get_fee(dap_chain_net_id_t a_net_id, uint256_t *a_value, dap_chain_addr_t *a_addr)
{
    dap_chain_net_t *l_net = dap_chain_net_by_id(a_net_id);
    if (!l_net){
        log_it(L_WARNING, "Can't find net with id 0x%016"DAP_UINT64_FORMAT_x"", a_net_id.uint64);
        return false;
    }
    if (IS_ZERO_256(l_net->pub.fee_value))
        return false;
    if (a_value)
        *a_value = l_net->pub.fee_value;
    if (a_addr)
        *a_addr = l_net->pub.fee_addr;
    return true;
}

bool dap_chain_net_tx_set_fee(dap_chain_net_id_t a_net_id, uint256_t a_value, dap_chain_addr_t a_addr)
{
    dap_chain_net_t *l_net = dap_chain_net_by_id(a_net_id);
    if (!l_net){
        log_it(L_WARNING, "Can't find net with id 0x%016"DAP_UINT64_FORMAT_x"", a_net_id.uint64);
        return false;
    }
    l_net->pub.fee_value = a_value;
    l_net->pub.fee_addr = a_addr;

    return true;
}

static const char* s_json_get_text(struct json_object *a_json, const char *a_key)
{
    if(!a_json || !a_key)
        return NULL;
    struct json_object *l_json = json_object_object_get(a_json, a_key);
    if(l_json && json_object_is_type(l_json, json_type_string)) {
        // Read text
        return json_object_get_string(l_json);
    }
    return NULL;
}

static bool s_json_get_int64(struct json_object *a_json, const char *a_key, int64_t *a_out)
{
    if(!a_json || !a_key || !a_out)
        return false;
    struct json_object *l_json = json_object_object_get(a_json, a_key);
    if(l_json) {
        if(json_object_is_type(l_json, json_type_int)) {
            // Read number
            *a_out = json_object_get_int64(l_json);
            return true;
        } else if (json_object_is_type(l_json, json_type_string)){
            // Read number
            const char* l_value_text = json_object_get_string(l_json);
            *a_out = atol(l_value_text);
            return true;
        }
    }
    return false;
}

static bool s_json_get_unit(struct json_object *a_json, const char *a_key, dap_chain_net_srv_price_unit_uid_t *a_out)
{
    const char *l_unit_str = s_json_get_text(a_json, a_key);
    if(!l_unit_str || !a_out)
        return false;
    dap_chain_net_srv_price_unit_uid_t l_unit = dap_chain_net_srv_price_unit_uid_from_str(l_unit_str);
    if(l_unit.enm == SERV_UNIT_UNDEFINED)
        return false;
    a_out->enm = l_unit.enm;
    return true;
}

static bool s_json_get_uint256(struct json_object *a_json, const char *a_key, uint256_t *a_out)
{
    const char *l_uint256_str = s_json_get_text(a_json, a_key);
    if(!a_out || !l_uint256_str)
        return false;
    uint256_t l_value = dap_chain_balance_scan(l_uint256_str);
    if(!IS_ZERO_256(l_value)) {
        memcpy(a_out, &l_value, sizeof(uint256_t));
        return true;
    }
    return false;
}

// service names: srv_stake, srv_vpn, srv_xchange
static bool s_json_get_srv_uid(struct json_object *a_json, const char *a_key_service_id, const char *a_key_service, uint64_t *a_out)
{
    uint64_t l_srv_id;
    if(!a_out)
        return false;
    // Read service id
    const char *l_id = s_json_get_text(a_json, a_key_service_id);
    
    if(sscanf(l_id,"0x%016"DAP_UINT64_FORMAT_x, &l_srv_id) == 1) {
        *a_out = l_srv_id;
        return true;
    }
    else {
        // Read service as name
        const char *l_service = s_json_get_text(a_json, a_key_service);
        if(l_service) {
            dap_chain_net_srv_t *l_srv = dap_chain_net_srv_get_by_name(l_service);
            if(!l_srv)
                return false;
            *a_out = l_srv->uid.uint64;
            return true;
        }
    }
    return false;
}

static dap_chain_wallet_t* s_json_get_wallet(struct json_object *a_json, const char *a_key)
{
    return dap_chain_wallet_open(s_json_get_text(a_json, a_key), dap_chain_wallet_get_path(g_config), NULL);
}

static const dap_cert_t* s_json_get_cert(struct json_object *a_json, const char *a_key)
{
    return dap_cert_find_by_name(s_json_get_text(a_json, a_key));
}

// Read pkey from wallet or cert
static dap_pkey_t* s_json_get_pkey(struct json_object *a_json)
{
    dap_pkey_t *l_pub_key = NULL;
    // From wallet
    dap_chain_wallet_t *l_wallet = s_json_get_wallet(a_json, "wallet");
    if(l_wallet) {
        l_pub_key = dap_chain_wallet_get_pkey(l_wallet, 0);
        dap_chain_wallet_close(l_wallet);
        if(l_pub_key) {
            return l_pub_key;
        }
    }
    // From cert
    const dap_cert_t *l_cert = s_json_get_cert(a_json, "cert");
    if(l_cert) {
        l_pub_key = dap_pkey_from_enc_key(l_cert->enc_key);
    }
    return l_pub_key;
}

#define dap_chain_datum_tx_add_new_generic(a_tx, type, a_item) \
    ({ type* item = a_item; item ? ( dap_chain_datum_tx_add_item(a_tx, item), DAP_DELETE(item), 1 ) : -1; })

static int s_dap_chain_net_tx_get_type_tx(size_t a_items_count, json_object *a_json_item_objs, json_object *a_jobj_errors, dap_chain_net_t * a_net, uint256_t *a_value_delegated,
                                            dap_chain_addr_t *a_seller_addr, bool * a_multichanel, const char *a_main_tiker  ) {
    // First iteration in input file. Check the tx will be multichannel or not
    int check = 0;
    int res = DAP_CHAIN_NET_TX_NORMAL;
    bool l_multichanel = false;
    for(size_t i = 0; i < a_items_count; ++i) {
        struct json_object *l_json_item_obj = json_object_array_get_idx(a_json_item_objs, i);
        if(!l_json_item_obj || !json_object_is_type(l_json_item_obj, json_type_object)) {
            continue;
        }
        struct json_object *l_json_item_type = json_object_object_get(l_json_item_obj, "type");
        if(!l_json_item_type && json_object_is_type(l_json_item_type, json_type_string)) {
            log_it(L_WARNING, "Item %zu without type", i);
            continue;
        }
        const char *l_item_type_str = json_object_get_string(l_json_item_type);
        dap_chain_tx_item_type_t l_item_type = dap_chain_datum_tx_item_str_to_type(l_item_type_str);
        if(l_item_type == TX_ITEM_TYPE_UNKNOWN) {
            log_it(L_WARNING, "Item %zu has invalid type '%s'", i, l_item_type_str);
            continue;
        }

        switch (l_item_type) {
            case TX_ITEM_TYPE_IN: {
                const char *l_json_item_token = s_json_get_text(l_json_item_obj, "token");
                if (l_json_item_token && dap_strcmp(l_json_item_token, a_net->pub.native_ticker)){
                    l_multichanel = true;
                    a_main_tiker = l_json_item_token;
                    break;
                }
                const char *l_prev_hash_str = s_json_get_text(l_json_item_obj, "prev_hash");
                int64_t l_out_prev_idx;
                bool l_is_out_prev_idx = s_json_get_int64(l_json_item_obj, "out_prev_idx", &l_out_prev_idx);
                // If prev_hash and out_prev_idx were read
                if(l_prev_hash_str && l_is_out_prev_idx){
                    dap_chain_hash_fast_t l_tx_prev_hash = {};
                    if(!dap_chain_hash_fast_from_str(l_prev_hash_str, &l_tx_prev_hash)) {
                        //check out token
                        dap_chain_datum_tx_t *l_prev_tx = dap_ledger_tx_find_by_hash(a_net->pub.ledger, &l_tx_prev_hash);
                        byte_t *l_prev_item = l_prev_tx ? dap_chain_datum_tx_item_get_nth(l_prev_tx, TX_ITEM_TYPE_OUT_ALL, l_out_prev_idx) : NULL;
                        if (l_prev_item){
                            const char* l_token = NULL;
                            if (*l_prev_item == TX_ITEM_TYPE_OUT){
                                l_token = dap_ledger_tx_get_token_ticker_by_hash(a_net->pub.ledger, &l_tx_prev_hash);
                            } else if(*l_prev_item == TX_ITEM_TYPE_OUT_EXT){
                                l_token = ((dap_chain_tx_out_ext_t*)l_prev_item)->token;
                            } else if (*l_prev_item == TX_ITEM_TYPE_OUT_STD) {
                                l_token = ((dap_chain_tx_out_std_t *)l_prev_item)->token;
                            } else {
                                log_it(L_WARNING, "Invalid 'in' item, wrong type of item with index %"DAP_UINT64_FORMAT_U" in previous tx %s", l_out_prev_idx, l_prev_hash_str);
                                char *l_str_err = dap_strdup_printf("Unable to create in for transaction. Invalid 'in' item, "
                                                                    "wrong type of item with index %"DAP_UINT64_FORMAT_U" in previous tx %s", l_out_prev_idx, l_prev_hash_str);
                                json_object *l_jobj_err = json_object_new_string(l_str_err);
                                if (a_jobj_errors) json_object_array_add(a_jobj_errors, l_jobj_err);
                                break;
                            }
                            if (dap_strcmp(l_token, a_net->pub.native_ticker)){
                                l_multichanel = true;
                                a_main_tiker = l_json_item_token;
                                break;
                            }

                        } else {
                            log_it(L_WARNING, "Invalid 'in' item, can't find item with index %"DAP_UINT64_FORMAT_U" in previous tx %s", l_out_prev_idx, l_prev_hash_str);
                            char *l_str_err = dap_strdup_printf("Unable to create in for transaction. Invalid 'in' item, "
                                                                "can't find item with index %"DAP_UINT64_FORMAT_U" in previous tx %s", l_out_prev_idx, l_prev_hash_str);
                            json_object *l_jobj_err = json_object_new_string(l_str_err);
                            if (a_jobj_errors) json_object_array_add(a_jobj_errors, l_jobj_err);
                        }                            
                    } else {
                        log_it(L_WARNING, "Invalid 'in' item, bad prev_hash %s", l_prev_hash_str);
                        char *l_str_err = dap_strdup_printf("Unable to create in for transaction. Invalid 'in' item, "
                                                            "bad prev_hash %s", l_prev_hash_str);
                        json_object *l_jobj_err = json_object_new_string(l_str_err);
                        if (a_jobj_errors) json_object_array_add(a_jobj_errors, l_jobj_err);
                    }
                }
            }break;
            case TX_ITEM_TYPE_IN_COND: {
                const char *l_prev_hash_str = s_json_get_text(l_json_item_obj, "prev_hash");
                int64_t l_out_prev_idx;
                char l_delegated_ticker_str[DAP_CHAIN_TICKER_SIZE_MAX] 	=	{};
                bool l_is_out_prev_idx = s_json_get_int64(l_json_item_obj, "out_prev_idx", &l_out_prev_idx);
                if(l_prev_hash_str && l_is_out_prev_idx){
                    dap_chain_hash_fast_t l_tx_prev_hash = {};
                    dap_chain_tx_out_cond_t	*l_tx_out_cond = NULL;
                    dap_chain_datum_token_t *l_delegated_token;
                    const char *l_ticker_str = NULL;
                    if(!dap_chain_hash_fast_from_str(l_prev_hash_str, &l_tx_prev_hash)) {
                        dap_chain_datum_tx_t *l_prev_tx = dap_ledger_tx_find_by_hash(a_net->pub.ledger, &l_tx_prev_hash);
                        l_ticker_str = dap_ledger_tx_get_token_ticker_by_hash(a_net->pub.ledger, &l_tx_prev_hash);
                        l_tx_out_cond = dap_chain_datum_tx_out_cond_get(l_prev_tx, DAP_CHAIN_TX_OUT_COND_SUBTYPE_SRV_STAKE_LOCK,&l_out_prev_idx);
                        if (l_tx_out_cond && l_tx_out_cond->header.subtype == DAP_CHAIN_TX_OUT_COND_SUBTYPE_SRV_STAKE_LOCK) {
                            //byte_t *l_prev_item = l_prev_tx ? dap_chain_datum_tx_item_get_nth(l_prev_tx, TX_ITEM_TYPE_OUT_ALL, l_out_prev_idx) : NULL;
                            dap_chain_datum_token_get_delegated_ticker(l_delegated_ticker_str, l_ticker_str);
                            if (NULL != (l_delegated_token = dap_ledger_token_ticker_check(a_net->pub.ledger, l_delegated_ticker_str))){
                                uint256_t l_emission_rate = dap_ledger_token_get_emission_rate(a_net->pub.ledger, l_delegated_ticker_str);
                                //MULT_256_COIN(l_tx_out_cond->header.value, l_emission_rate, &l_value_delegated);
                                SUM_256_256(*a_value_delegated, l_tx_out_cond->header.value, a_value_delegated);
                            }
                            a_main_tiker = l_ticker_str;
                            check++;
                            res = DAP_CHAIN_NET_TX_STAKE_UNLOCK;
                            l_multichanel = true;
                        }
                        /*
                        if (l_tx_out_cond->header.subtype == DAP_CHAIN_TX_OUT_COND_SUBTYPE_SRV_XCHANGE) {
                            SUM_256_256(l_value_order_back, l_tx_out_cond->header.value, &l_value_order_back);
                        }*/
                    }
                }

            }break;
            case TX_ITEM_TYPE_IN_EMS: {
                const char *l_emission_hash_str = s_json_get_text(l_json_item_obj, "emission_hash");
                const char *l_json_item_token = s_json_get_text(l_json_item_obj, "token");
                if (l_json_item_token){
                    if (dap_strcmp(l_json_item_token, a_net->pub.native_ticker))//not native
                    {
                        if (l_emission_hash_str){//base tx
                            l_multichanel = true;
                            a_main_tiker = l_json_item_token;
                            break;
                        } else { //stake
                            check++;
                            res = DAP_CHAIN_NET_TX_STAKE_LOCK;
                            l_multichanel = true;
                        }                                 
                    }
                }
            }break;
            case TX_ITEM_TYPE_SIG: {
                dap_chain_wallet_t *l_wallet = s_json_get_wallet(l_json_item_obj, "wallet");
                if (l_wallet) {
                    dap_chain_addr_t *l_wallet_addr = dap_chain_wallet_get_addr(l_wallet, a_net->pub.id);
                    *a_seller_addr = *l_wallet_addr;
                     DAP_DELETE(l_wallet_addr);
                    if (l_wallet)
                        dap_chain_wallet_close(l_wallet);
                }
            }break;
            case TX_ITEM_TYPE_IN_REWARD:{
                uint256_t l_value = { };
                bool l_is_value = s_json_get_uint256(l_json_item_obj, "value", &l_value);
                if (!l_is_value) {
                    //l_chain = dap_chain_net_get_default_chain_by_chain_type(a_net, CHAIN_TYPE_TX);
                    check++;
                    res = DAP_CHAIN_NET_TX_REWARD;
                }                
                break;
            }
            default: continue;
        }
        //if(l_multichanel)
            //break;
    }

    if (check > 1) {
        json_object *l_jobj_err = json_object_new_string("Recognized more than one transaction type");
        if (a_jobj_errors) json_object_array_add(a_jobj_errors, l_jobj_err);
        res = DAP_CHAIN_NET_TX_TYPE_ERR;
    }
    *a_multichanel = l_multichanel;
    return res;

}

const uint8_t * s_dap_chain_net_tx_create_in_item (json_object *a_json_item_obj, json_object *a_jobj_errors, dap_chain_addr_t *a_addr_back, int a_type_tx, dap_list_t **a_in_list) {
    // Save item obj for in
    // Read prev_hash and out_prev_idx
    const char *l_prev_hash_str = s_json_get_text(a_json_item_obj, "prev_hash");
    int64_t l_out_prev_idx;
    bool l_is_out_prev_idx = s_json_get_int64(a_json_item_obj, "out_prev_idx", &l_out_prev_idx);
    // If prev_hash and out_prev_idx were read
    if(l_prev_hash_str && l_is_out_prev_idx) {
        dap_chain_hash_fast_t l_tx_prev_hash;
        if(!dap_chain_hash_fast_from_str(l_prev_hash_str, &l_tx_prev_hash)) {
            // Create IN item
            dap_chain_tx_in_t *l_in_item = dap_chain_datum_tx_item_in_create(&l_tx_prev_hash, (uint32_t) l_out_prev_idx);
            if (!l_in_item) {
                json_object *l_jobj_err = json_object_new_string("Unable to create in for transaction.");
                if (a_jobj_errors) json_object_array_add(a_jobj_errors, l_jobj_err);
            }
            return (const uint8_t*) l_in_item;
        } else {
            log_it(L_WARNING, "Invalid 'in' item, bad prev_hash %s", l_prev_hash_str);
            char *l_str_err = dap_strdup_printf("Unable to create in for transaction. Invalid 'in' item, "
                                                "bad prev_hash %s", l_prev_hash_str);
            json_object *l_jobj_err = json_object_new_string(l_str_err);
            if (a_jobj_errors) json_object_array_add(a_jobj_errors, l_jobj_err);
        }
    }
    // Read addr_from
    else {
        if (a_type_tx == DAP_CHAIN_NET_TX_STAKE_UNLOCK) {
            const char *l_json_item_addr_str = s_json_get_text(a_json_item_obj, "addr_from");
            if (l_json_item_addr_str)
                a_addr_back = dap_chain_addr_from_str(l_json_item_addr_str);
        }
        *a_in_list = dap_list_append(*a_in_list, a_json_item_obj);
    }
    return NULL;
}

const uint8_t * s_dap_chain_net_tx_create_in_ems_item (json_object *a_json_item_obj, json_object *a_jobj_errors) {
    dap_chain_id_t l_chain_id;
    bool l_is_chain_id = s_json_get_int64(a_json_item_obj, "chain_id", &l_chain_id.uint64);
    const char *l_json_item_token = s_json_get_text(a_json_item_obj, "token");
    if (l_json_item_token && l_is_chain_id){
        dap_hash_fast_t l_blank_hash = {};
        dap_chain_tx_in_ems_t *l_in_ems = dap_chain_datum_tx_item_in_ems_create(l_chain_id, &l_blank_hash, l_json_item_token);
        return (const uint8_t*) l_in_ems;
    } else {
        char *l_str_err = NULL;
        if (!l_is_chain_id) {
            log_it(L_WARNING, "Invalid 'in_ems' item, can't read chain_id");
            l_str_err = dap_strdup_printf("Unable to create in for transaction. Invalid 'in_ems' item, can't read chain_id");
        }
        if (!l_json_item_token){
            log_it(L_WARNING, "Invalid 'in_ems' item, bad token");
            l_str_err = dap_strdup_printf("Unable to create in for transaction. Invalid 'in_ems' item, bad token");
        }
        json_object *l_jobj_err = json_object_new_string(l_str_err);
        if (a_jobj_errors) json_object_array_add(a_jobj_errors, l_jobj_err);
    }
    return NULL;
}

const uint8_t * s_dap_chain_net_tx_create_in_reward_item (json_object *a_json_item_obj, json_object *a_jobj_errors, uint256_t *a_value_reward, dap_chain_t * a_chain) {
    uint256_t l_value = { };
    dap_chain_block_cache_t *l_block_cache = NULL;
    //dap_chain_hash_fast_t l_block_hash={0};
    const char *l_block_hash_str = s_json_get_text(a_json_item_obj, "block_hash");
    bool l_is_value = s_json_get_uint256(a_json_item_obj, "value", &l_value);
    if(l_block_hash_str ) {
        dap_hash_fast_t l_block_hash;
        if(l_is_value && !dap_chain_hash_fast_from_str(l_block_hash_str, &l_block_hash)) {
            if (l_is_value)
                SUM_256_256(*a_value_reward, l_value, a_value_reward);
            else if (a_chain) {
                l_block_cache = dap_chain_block_cache_get_by_hash(DAP_CHAIN_CS_BLOCKS(a_chain), &l_block_hash);
                dap_sign_t *l_sign = dap_chain_block_sign_get(l_block_cache->block, l_block_cache->block_size, 0);
                dap_pkey_t * l_block_sign_pkey = dap_pkey_get_from_sign(l_sign);
                l_value = a_chain->callback_calc_reward(a_chain, &l_block_hash,l_block_sign_pkey);
                SUM_256_256(*a_value_reward, l_value, a_value_reward);
            }                    
            dap_chain_tx_in_reward_t *l_in_reward = dap_chain_datum_tx_item_in_reward_create(&l_block_hash);
            return (const uint8_t*) l_in_reward;
        } else {
            log_it(L_WARNING, "Invalid 'in_reward' item, bad block_hash %s", l_block_hash_str);
            char *l_str_err = dap_strdup_printf("Unable to create in for transaction. Invalid 'in_reward' item, "
                                                "bad block_hash %s", l_block_hash_str);
            json_object *l_jobj_err = json_object_new_string(l_str_err);
            if (a_jobj_errors) json_object_array_add(a_jobj_errors, l_jobj_err);
        }
    }
    return NULL;
}

const uint8_t *s_dap_chain_net_tx_create_in_cond_item (json_object *a_json_item_obj, json_object *a_jobj_errors, dap_chain_net_t *a_net, uint256_t *a_value_delegated ) {
    const char *l_prev_hash_str = s_json_get_text(a_json_item_obj, "prev_hash");
    int64_t l_out_prev_idx;
    char l_delegated_ticker_str[DAP_CHAIN_TICKER_SIZE_MAX] 	=	{};
    bool l_is_out_prev_idx = s_json_get_int64(a_json_item_obj, "out_prev_idx", &l_out_prev_idx);
    if(l_prev_hash_str && l_is_out_prev_idx){
        dap_chain_hash_fast_t l_tx_prev_hash = {};
        dap_chain_tx_out_cond_t	*l_tx_out_cond = NULL;
        dap_chain_datum_token_t *l_delegated_token;
        if(!dap_chain_hash_fast_from_str(l_prev_hash_str, &l_tx_prev_hash)) {
#ifdef DAP_CHAIN_TX_COMPOSE_TEST
            int64_t l_receipt_idx = 0;
            s_json_get_int64(a_json_item_obj, "receipt_idx", &l_receipt_idx);
            return (const uint8_t *)dap_chain_datum_tx_item_in_cond_create(&l_tx_prev_hash, l_out_prev_idx, l_receipt_idx);
#endif
            //check out token
            dap_chain_datum_tx_t *l_prev_tx = dap_ledger_tx_find_by_hash(a_net->pub.ledger, &l_tx_prev_hash);
            byte_t *l_item; size_t l_tx_item_size;
            TX_ITEM_ITER_TX(l_item, l_tx_item_size, l_prev_tx) {
                if (*l_item == TX_ITEM_TYPE_OUT_COND) {
                    l_tx_out_cond = (dap_chain_tx_out_cond_t*)l_item;
                    if (l_tx_out_cond && l_tx_out_cond->header.subtype == DAP_CHAIN_TX_OUT_COND_SUBTYPE_SRV_STAKE_LOCK) {
                        //if (dap_ledger_tx_hash_is_used_out_item(l_ledger, &l_tx_hash, l_prev_cond_idx, NULL))
                        byte_t *l_prev_item = l_prev_tx ? dap_chain_datum_tx_item_get_nth(l_prev_tx, TX_ITEM_TYPE_OUT_ALL, l_out_prev_idx) : NULL;
                        const char *l_ticker_str = dap_ledger_tx_get_token_ticker_by_hash(a_net->pub.ledger, &l_tx_prev_hash);
                        dap_chain_datum_token_get_delegated_ticker(l_delegated_ticker_str, l_ticker_str);
                        if (NULL != (l_delegated_token = dap_ledger_token_ticker_check(a_net->pub.ledger, l_delegated_ticker_str))){
                            uint256_t l_emission_rate = dap_ledger_token_get_emission_rate(a_net->pub.ledger, l_delegated_ticker_str);
                            MULT_256_COIN(l_tx_out_cond->header.value, l_emission_rate, a_value_delegated);
                            dap_chain_tx_in_cond_t * l_in_cond = dap_chain_datum_tx_item_out_ext_create(&c_dap_chain_addr_blank_1, *a_value_delegated, l_ticker_str);
                            return (const uint8_t*) l_in_cond;
                        }  
                        if (l_prev_item){
                            if (*l_prev_item == TX_ITEM_TYPE_OUT_COND){
                                //dap_chain_tx_in_cond_t * l_in_cond = dap_chain_datum_tx_item_in_cond_create(&l_tx_prev_hash, l_out_prev_idx, 0);
                                //l_item = (const uint8_t*) l_in_cond;                            
                            } else {
                                log_it(L_WARNING, "Invalid 'in_cond' item, wrong type of item with index %"DAP_UINT64_FORMAT_U" in previous tx %s", l_out_prev_idx, l_prev_hash_str);
                                char *l_str_err = dap_strdup_printf("Unable to create in for transaction. Invalid 'in_cond' item, "
                                                                    "wrong type of item with index %"DAP_UINT64_FORMAT_U" in previous tx %s", l_out_prev_idx, l_prev_hash_str);
                                json_object *l_jobj_err = json_object_new_string(l_str_err);
                                if (a_jobj_errors) json_object_array_add(a_jobj_errors, l_jobj_err);
                                return NULL;
                            }                                                         
                        } else {
                            log_it(L_WARNING, "Invalid 'in_cond' item, can't find item with index %"DAP_UINT64_FORMAT_U" in previous tx %s", l_out_prev_idx, l_prev_hash_str);
                            char *l_str_err = dap_strdup_printf("Unable to create in for transaction. Invalid 'in_cond' item, "
                                                                "can't find item with index %"DAP_UINT64_FORMAT_U" in previous tx %s", l_out_prev_idx, l_prev_hash_str);
                            json_object *l_jobj_err = json_object_new_string(l_str_err);
                            if (a_jobj_errors) json_object_array_add(a_jobj_errors, l_jobj_err);
                        }               
                    }
                    if (l_tx_out_cond && l_tx_out_cond->header.subtype == DAP_CHAIN_TX_OUT_COND_SUBTYPE_SRV_XCHANGE) {
                        dap_chain_tx_in_cond_t * l_in_cond = dap_chain_datum_tx_item_in_cond_create(&l_tx_prev_hash, l_out_prev_idx, 0);
                        return (const uint8_t*) l_in_cond;
                    }  
                }
            }                 
        } else {
            log_it(L_WARNING, "Invalid 'in_cond' item, bad prev_hash %s", l_prev_hash_str);
            char *l_str_err = dap_strdup_printf("Unable to create in for transaction. Invalid 'in_cond' item, "
                                                "bad prev_hash %s", l_prev_hash_str);
            json_object *l_jobj_err = json_object_new_string(l_str_err);
            if (a_jobj_errors) json_object_array_add(a_jobj_errors, l_jobj_err);
        }
    }
    return NULL; 
}    

const uint8_t * s_dap_chain_net_tx_create_out_item (json_object *a_json_item_obj, json_object *a_jobj_errors, dap_chain_net_t *a_net, uint256_t *a_value_delegated, 
                                                        uint256_t *a_value_need, uint256_t *a_value_need_fee, uint256_t *a_value_reward, int a_type_tx, bool a_multichanel) {
    // Read address and value
    uint256_t l_value = { };
    const char *l_json_item_addr_str = s_json_get_text(a_json_item_obj, "addr");
    const char *l_json_item_addr_to_str = s_json_get_text(a_json_item_obj, "addr_to");
    bool l_is_value = s_json_get_uint256(a_json_item_obj, "value", &l_value);
    const char *l_token = s_json_get_text(a_json_item_obj, "token");
    if (l_is_value && (l_json_item_addr_str || l_json_item_addr_to_str)) {
#ifndef DAP_CHAIN_TX_COMPOSE_TEST
        dap_chain_addr_t *l_addr = dap_chain_addr_from_str(l_json_item_addr_str);
#else
        size_t l_addr_size = DAP_ENC_BASE58_DECODE_SIZE(strlen(l_json_item_addr_str));
        dap_chain_addr_t *l_addr = DAP_NEW_Z_SIZE_RET_VAL_IF_FAIL(dap_chain_addr_t, dap_max(sizeof(dap_chain_addr_t), l_addr_size), NULL);
        if (l_json_item_addr_str) {
            if (strcmp("null", l_json_item_addr_str)) {
                if (dap_enc_base58_decode(l_json_item_addr_str, l_addr) != sizeof(dap_chain_addr_t)) {
                    DAP_DELETE(l_addr);
                    return NULL;
                }
            }
        }
#endif
        if((l_json_item_addr_to_str || l_addr) && !IS_ZERO_256(l_value)) {            
            // Create OUT item
            const uint8_t *l_out_item = NULL;
            if (a_type_tx == DAP_CHAIN_NET_TX_STAKE_UNLOCK && dap_strcmp(l_json_item_addr_to_str, "NULL")){
                l_out_item = (const uint8_t *)dap_chain_datum_tx_item_out_ext_create(l_addr, l_value, l_token);
                SUBTRACT_256_256(*a_value_delegated, l_value, a_value_delegated);
                return (const uint8_t*)l_out_item;
            }
            if (a_type_tx == DAP_CHAIN_NET_TX_STAKE_UNLOCK && l_is_value && !dap_strcmp(l_json_item_addr_to_str, "NULL")){
                const uint8_t *l_out_item = NULL;
                l_out_item = (const uint8_t *)dap_chain_datum_tx_item_out_ext_create(&c_dap_chain_addr_blank_1, l_value, l_token);
                if (l_out_item){
                    SUM_256_256(*a_value_need, l_value, a_value_need);
                }
                return (const uint8_t*) l_out_item;                
            }
            if (a_type_tx == DAP_CHAIN_NET_TX_REWARD && l_is_value) {
                const uint8_t *l_out_item = NULL;
                SUBTRACT_256_256(*a_value_reward, l_value, a_value_reward);
                l_out_item = (const uint8_t *)dap_chain_datum_tx_item_out_ext_create(l_addr, l_value, l_token);
                return (const uint8_t*) l_out_item;
            }
            if (a_net) {// if composition is not offline
                if (a_multichanel) {
                    if ( a_type_tx == DAP_CHAIN_NET_TX_STAKE_LOCK && dap_strcmp(l_token, a_net->pub.native_ticker)){//not native
                        l_out_item = (const uint8_t *)dap_chain_datum_tx_item_out_ext_create(l_addr, l_value, l_token);
                        return (const uint8_t*) l_out_item;
                    }
                    else {
                        //l_out_item = (const uint8_t *)dap_chain_datum_tx_item_out_std_create(l_addr, l_value, l_token ? l_token : (l_main_token ? l_main_token : l_native_token), 0);
                        l_out_item = (const uint8_t *)dap_chain_datum_tx_item_out_ext_create(l_addr, l_value, l_token);
                    }                    
                }
                else 
                    l_out_item = (const uint8_t *)dap_chain_datum_tx_item_out_ext_create(l_addr, l_value, a_net->pub.native_ticker);                                
                    
                if (!l_out_item) {
                    json_object *l_jobj_err = json_object_new_string("Failed to create transaction out. "
                                                                    "There may not be enough funds in the wallet.");
                    if (a_jobj_errors) json_object_array_add(a_jobj_errors, l_jobj_err);
                }
                if (l_out_item){
                    if (a_multichanel && !dap_strcmp(((dap_chain_tx_out_std_t *)l_out_item)->token, a_net->pub.native_ticker))
                        SUM_256_256(*a_value_need_fee, l_value, a_value_need_fee);
                    else
                        SUM_256_256(*a_value_need, l_value, a_value_need);
                }
            } else {
                l_out_item = (const uint8_t *)dap_chain_datum_tx_item_out_ext_create(l_addr, l_value, l_token);
                if (!l_out_item) {
                    json_object *l_jobj_err = json_object_new_string("Failed to create transaction out. "
                                                                    "There may not be enough funds in the wallet.");
                    if (a_jobj_errors) json_object_array_add(a_jobj_errors, l_jobj_err);
                }
            }
            return (const uint8_t*) l_out_item;            // Read address and value           
         
        }
    } //else if (l_json_item_addr_to_str && l_token) {
       // l_addr_reward = dap_chain_addr_from_str(l_json_item_addr_to_str);
       // l_token_reward = l_token;
    //}
    return NULL;
}

const uint8_t * s_dap_chain_net_tx_create_out_cond_item (json_object *a_json_item_obj, json_object *a_jobj_errors, int a_type_tx, uint256_t *a_value_reward, 
                                    uint256_t *a_value_need, uint256_t *a_value_delegated, uint256_t *a_value_need_fee, dap_chain_addr_t *a_seller_addr, size_t i)
{
    // Read subtype of item
    const char *l_subtype_str = s_json_get_text(a_json_item_obj, "subtype");
    dap_chain_tx_out_cond_subtype_t l_subtype = dap_chain_tx_out_cond_subtype_from_str(l_subtype_str);
    switch (l_subtype) {

        case DAP_CHAIN_TX_OUT_COND_SUBTYPE_SRV_PAY:{
            uint256_t l_value = { };
            bool l_is_value = s_json_get_uint256(a_json_item_obj, "value", &l_value);
            if(!l_is_value || IS_ZERO_256(l_value)) {
                log_it(L_ERROR, "Json TX: bad value in OUT_COND_SUBTYPE_SRV_PAY");
                return NULL;
            }
            uint256_t l_value_max_per_unit = { };
            l_is_value = s_json_get_uint256(a_json_item_obj, "value_max_per_unit", &l_value_max_per_unit);
            if(!l_is_value) {
                log_it(L_ERROR, "Json TX: bad value_max_per_unit in OUT_COND_SUBTYPE_SRV_PAY");
                return NULL;
            }
            dap_chain_net_srv_price_unit_uid_t l_price_unit;
            if(!s_json_get_unit(a_json_item_obj, "price_unit", &l_price_unit)) {
                log_it(L_ERROR, "Json TX: bad price_unit in OUT_COND_SUBTYPE_SRV_PAY");
                return NULL;
            }
            dap_chain_net_srv_uid_t l_srv_uid;
            if(!s_json_get_srv_uid(a_json_item_obj, "service_id", "service", &l_srv_uid.uint64)){
                // Default service DAP_CHAIN_NET_SRV_VPN_ID
                l_srv_uid.uint64 = 0x0000000000000001;
            }
            const char *l_params_str = s_json_get_text(a_json_item_obj, "params");
            uint8_t *l_params = NULL;
            size_t l_params_size = 0;
            if (l_params_str) {
                l_params_size = DAP_ENC_BASE58_DECODE_SIZE(dap_strlen(l_params_str));
                l_params = DAP_NEW_Z_SIZE(uint8_t, l_params_size);
                l_params_size = dap_enc_base58_decode(l_params_str, l_params);
            }

            const char *l_pkey_hash_str = s_json_get_text(a_json_item_obj, "pkey_hash");
            dap_chain_tx_out_cond_t *l_out_cond_item = NULL;
            dap_hash_fast_t l_pkey_hash = {};
            // From "wallet" or "cert"
            dap_pkey_t *l_pkey = s_json_get_pkey(a_json_item_obj);
            if(l_pkey) {
                l_out_cond_item = dap_chain_datum_tx_item_out_cond_create_srv_pay(l_pkey, l_srv_uid, l_value, l_value_max_per_unit,
                    l_price_unit, l_params, l_params_size);
                DAP_DELETE(l_pkey);
            } else if (l_pkey_hash_str && !dap_chain_hash_fast_from_str(l_pkey_hash_str, &l_pkey_hash)) {
                l_out_cond_item = dap_chain_datum_tx_item_out_cond_create_srv_pay_with_hash(&l_pkey_hash, l_srv_uid, l_value, l_value_max_per_unit,
                    l_price_unit, l_params, l_params_size);
            } else {
                log_it(L_ERROR, "Json TX: bad pkey in OUT_COND_SUBTYPE_SRV_PAY");
                return NULL;
            }
            // Save value for using in In item
            if(l_out_cond_item) {
                if (a_type_tx == DAP_CHAIN_NET_TX_REWARD)
                    SUBTRACT_256_256(*a_value_reward, l_value, a_value_reward);
                else
                    SUM_256_256(*a_value_need, l_value, a_value_need);
                return (const uint8_t*) l_out_cond_item;
            } else {
                char *l_str_err = dap_strdup_printf("Unable to create conditional out for transaction "
                                                    "can of type %s described in item %zu.\n", l_subtype_str, i);
                json_object *l_jobj_err = json_object_new_string(l_str_err);
                DAP_DELETE(l_str_err);
                if (a_jobj_errors) json_object_array_add(a_jobj_errors, l_jobj_err);
            }

        } break;
        case DAP_CHAIN_TX_OUT_COND_SUBTYPE_SRV_XCHANGE: {

            dap_chain_net_srv_uid_t l_srv_uid;
            if(!s_json_get_srv_uid(a_json_item_obj, "service_id", "service", &l_srv_uid.uint64)) {
                // Default service DAP_CHAIN_NET_SRV_XCHANGE_ID
                l_srv_uid.uint64 = 0x2;
            }
            dap_chain_net_id_t l_buy_net_id = {}; 
            if(dap_chain_net_id_parse(s_json_get_text(a_json_item_obj, "buy_net_id"), &l_buy_net_id)) {
                log_it(L_ERROR, "Json TX: buy_net_id net in OUT_COND_SUBTYPE_SRV_XCHANGE");
                return NULL;
            }  
            dap_chain_net_id_t l_sell_net_id = {}; 
            if(dap_chain_net_id_parse(s_json_get_text(a_json_item_obj, "sell_net_id"), &l_sell_net_id)) {
                log_it(L_ERROR, "Json TX: buy_net_id net in OUT_COND_SUBTYPE_SRV_XCHANGE");
                return NULL;
            }              

            const char *l_token_buy = s_json_get_text(a_json_item_obj, "buy_token");
            if(!l_token_buy) {
                log_it(L_ERROR, "Json TX: bad buy_token in OUT_COND_SUBTYPE_SRV_XCHANGE");
                return NULL;
            }
            uint256_t l_value = { };
            if(!s_json_get_uint256(a_json_item_obj, "value", &l_value) || IS_ZERO_256(l_value)) {
                log_it(L_ERROR, "Json TX: bad value in OUT_COND_SUBTYPE_SRV_XCHANGE");
                return NULL;
            }
            uint256_t l_value_rate = { };
            if(!s_json_get_uint256(a_json_item_obj, "rate", &l_value_rate) || IS_ZERO_256(l_value_rate)) {
                log_it(L_ERROR, "Json TX: bad value rate in OUT_COND_SUBTYPE_SRV_XCHANGE");
                return NULL;
            }
            const char *l_seller_addr_str = s_json_get_text(a_json_item_obj, "seller_addr");
            #ifndef DAP_CHAIN_TX_COMPOSE_TEST
                dap_chain_addr_t *l_seller_addr = dap_chain_addr_from_str(l_seller_addr_str);
            #else
                size_t l_addr_size = DAP_ENC_BASE58_DECODE_SIZE(strlen(l_seller_addr_str));
                dap_chain_addr_t *l_seller_addr = DAP_NEW_Z_SIZE_RET_VAL_IF_FAIL(dap_chain_addr_t, l_addr_size, NULL);
                if (dap_enc_base58_decode(l_seller_addr_str, l_seller_addr) != sizeof(dap_chain_addr_t))
                    return NULL;
            #endif

            const char *l_params_str = s_json_get_text(a_json_item_obj, "params");
            uint8_t *l_params = NULL;
            size_t l_params_size = 0;
            if (l_params_str) {
                l_params_size = DAP_ENC_BASE58_DECODE_SIZE(dap_strlen(l_params_str));
                l_params = DAP_NEW_Z_SIZE(uint8_t, l_params_size);
                l_params_size = dap_enc_base58_decode(l_params_str, l_params);
            }

            dap_chain_tx_out_cond_t *l_out_cond_item = dap_chain_datum_tx_item_out_cond_create_srv_xchange(l_srv_uid, l_sell_net_id,
                                                                                                            l_value, l_buy_net_id,
                                                                                                            l_token_buy, l_value_rate,
                                                                                                            l_seller_addr,
                                                                                                            l_params, l_params_size);
            DAP_DELETE(l_params);
            // Save value for using in In item
            if (l_out_cond_item) {
                SUM_256_256(*a_value_need, l_value, a_value_need);  
                return (const uint8_t*) l_out_cond_item;                      
            } else {
                char *l_str_err = dap_strdup_printf("Unable to create conditional out for transaction "
                                                     "can of type %s described in item %zu.", l_subtype_str, i);
                json_object *l_jobj_err = json_object_new_string(l_str_err);
                DAP_DELETE(l_str_err);
                if (a_jobj_errors) json_object_array_add(a_jobj_errors, l_jobj_err);
            }
        } break;
        case DAP_CHAIN_TX_OUT_COND_SUBTYPE_SRV_STAKE_LOCK:{
            dap_chain_net_srv_uid_t l_srv_uid;
            if(!s_json_get_srv_uid(a_json_item_obj, "service_id", "service", &l_srv_uid.uint64)) {
                // Default service DAP_CHAIN_NET_SRV_STAKE_ID
                l_srv_uid.uint64 = 0x12;
            }
            uint256_t l_value = { };
            if(!s_json_get_uint256(a_json_item_obj, "value", &l_value) || IS_ZERO_256(l_value)) {
                log_it(L_ERROR, "Json TX: bad value in DAP_CHAIN_TX_OUT_COND_SUBTYPE_SRV_STAKE_LOCK");
                return NULL;
            }

            dap_time_t l_time_staking = 0;
            const char* l_time_staking_str = s_json_get_text(a_json_item_obj, "time_staking");
            if (sscanf(l_time_staking_str, "%"DAP_UINT64_FORMAT_U, &l_time_staking) != 1 || !l_time_staking){
                log_it(L_ERROR, "Json TX: bad time staking in DAP_CHAIN_TX_OUT_COND_SUBTYPE_SRV_STAKE_LOCK");
                break;
            }
            if (l_time_staking < dap_time_now()){
                log_it(L_ERROR, "Json TX: past time staking in DAP_CHAIN_TX_OUT_COND_SUBTYPE_SRV_STAKE_LOCK");
                return NULL;
            }

            uint256_t l_reinvest_percent = uint256_0;
            const char* l_reinvest_percent_str = NULL;
            if((l_reinvest_percent_str = s_json_get_text(a_json_item_obj, "reinvest_percent"))!=NULL) {
                l_reinvest_percent = dap_chain_coins_to_balance(l_reinvest_percent_str);
                if (compare256(l_reinvest_percent, dap_chain_coins_to_balance("100.0")) == 1){
                    log_it(L_ERROR, "Json TX: bad reinvest percent in DAP_CHAIN_TX_OUT_COND_SUBTYPE_SRV_STAKE_LOCK");
                    return NULL;
                }
                if (IS_ZERO_256(l_reinvest_percent)) {
                    int l_reinvest_percent_int = atoi(l_reinvest_percent_str);
                    if (l_reinvest_percent_int < 0 || l_reinvest_percent_int > 100){
                        log_it(L_ERROR, "Json TX: bad reinvest percent in DAP_CHAIN_TX_OUT_COND_SUBTYPE_SRV_STAKE_LOCK");
                        return NULL;
                    }
                    l_reinvest_percent = dap_chain_uint256_from(l_reinvest_percent_int);
                    MULT_256_256(l_reinvest_percent, GET_256_FROM_64(1000000000000000000ULL), &l_reinvest_percent);
                }
            }               

            dap_chain_tx_out_cond_t *l_out_cond_item = dap_chain_datum_tx_item_out_cond_create_srv_stake_lock(l_srv_uid, l_value, l_time_staking, l_reinvest_percent);
            // Save value for using in In item
            if(l_out_cond_item) {
                SUM_256_256(*a_value_need, l_value, a_value_need);
                return (const uint8_t*) l_out_cond_item;
            } else {
                char *l_str_err = dap_strdup_printf("Unable to create conditional out for transaction "
                                                     "can of type %s described in item %zu.", l_subtype_str, i);
                json_object *l_jobj_err = json_object_new_string(l_str_err);
                DAP_DELETE(l_str_err);
                if (a_jobj_errors) json_object_array_add(a_jobj_errors, l_jobj_err);
            }
        } break;
        case DAP_CHAIN_TX_OUT_COND_SUBTYPE_SRV_STAKE_POS_DELEGATE:{
            dap_chain_net_srv_uid_t l_srv_uid;
            if(!s_json_get_srv_uid(a_json_item_obj, "service_id", "service", &l_srv_uid.uint64)) {
                // Default service DAP_CHAIN_NET_SRV_STAKE_ID
                l_srv_uid.uint64 = 0x13;
            }
            uint256_t l_value = { };
            if(!s_json_get_uint256(a_json_item_obj, "value", &l_value) || IS_ZERO_256(l_value)) {
                log_it(L_ERROR, "Json TX: bad value in OUT_COND_SUBTYPE_SRV_STAKE_POS_DELEGATE");
                return NULL;
            }
            // uint256_t l_fee_value = { };
            // if(!s_json_get_uint256(a_json_item_obj, "fee", &l_fee_value) || IS_ZERO_256(l_fee_value)) {
            //     return NULL;
            // }

            const char *l_signing_addr_str = s_json_get_text(a_json_item_obj, "signing_addr");
#ifndef DAP_CHAIN_TX_COMPOSE_TEST
            dap_chain_addr_t *l_signing_addr = dap_chain_addr_from_str(l_signing_addr_str);
#else
            size_t l_addr_size = DAP_ENC_BASE58_DECODE_SIZE(strlen(l_signing_addr_str));
            dap_chain_addr_t *l_signing_addr = DAP_NEW_Z_SIZE_RET_VAL_IF_FAIL(dap_chain_addr_t, l_addr_size, -2);
            if (dap_enc_base58_decode(l_signing_addr_str, l_signing_addr) != sizeof(dap_chain_addr_t))
                return NULL;
#endif
            if(!l_signing_addr) {
                log_it(L_ERROR, "Json TX: bad signing_addr in OUT_COND_SUBTYPE_SRV_STAKE_POS_DELEGATE");
                return NULL;
            }                

            dap_chain_node_addr_t l_signer_node_addr;
            const char *l_node_addr_str = s_json_get_text(a_json_item_obj, "signer_node_addr");
            if(!l_node_addr_str || dap_chain_node_addr_from_str(&l_signer_node_addr, l_node_addr_str)) {
                log_it(L_ERROR, "Json TX: bad node_addr in OUT_COND_SUBTYPE_SRV_STAKE_POS_DELEGATE");
                return NULL;
            }

            const char *l_params_str = s_json_get_text(a_json_item_obj, "params");
            uint8_t *l_params = NULL;
            size_t l_params_size = 0;
            if (l_params_str) {
                l_params_size = DAP_ENC_BASE58_DECODE_SIZE(dap_strlen(l_params_str));
                l_params = DAP_NEW_Z_SIZE(uint8_t, l_params_size);
                l_params_size = dap_enc_base58_decode(l_params_str, l_params);
            }
            dap_chain_tx_out_cond_t *l_out_cond_item = dap_chain_datum_tx_item_out_cond_create_srv_stake_params(l_srv_uid, l_value, l_signing_addr,
                                                                                                         &l_signer_node_addr, uint256_0, l_params, l_params_size);
            DAP_DELETE(l_signing_addr);
            // Save value for using in In item
            if(l_out_cond_item) {
                SUM_256_256(*a_value_need, l_value, a_value_need);
                return (const uint8_t*) l_out_cond_item;
            } else {
                char *l_err_str = dap_strdup_printf("Unable to create conditional out for transaction "
                                                    "can of type %s described in item %zu.", l_subtype_str, i);
                json_object *l_jobj_err = json_object_new_string(l_err_str);
                DAP_DELETE(l_err_str);
                if (a_jobj_errors)
                    json_object_array_add(a_jobj_errors, l_jobj_err);
            }
        } break;
        case DAP_CHAIN_TX_OUT_COND_SUBTYPE_FEE: {
            uint256_t l_value = { };
            s_json_get_uint256(a_json_item_obj, "value", &l_value);
            if(!IS_ZERO_256(l_value)) {
                if (a_type_tx == DAP_CHAIN_NET_TX_STAKE_UNLOCK){
                    dap_chain_tx_out_cond_t *l_out_cond_item = dap_chain_datum_tx_item_out_cond_create_fee(l_value);
                    SUBTRACT_256_256(*a_value_delegated, l_value, a_value_delegated);
                    return (const uint8_t*) l_out_cond_item;
                }
                dap_chain_tx_out_cond_t *l_out_cond_item = dap_chain_datum_tx_item_out_cond_create_fee(l_value);
                // Save value for using in In item
                if(l_out_cond_item) {
                    SUM_256_256(*a_value_need_fee, l_value, a_value_need_fee);
                    return (const uint8_t*) l_out_cond_item;
                } else {
                    char *l_str_err = dap_strdup_printf("Unable to create conditional out for transaction "
                                                        "can of type %s described in item %zu.", l_subtype_str, i);
                    json_object *l_jobj_err = json_object_new_string(l_str_err);
                    if (a_jobj_errors) json_object_array_add(a_jobj_errors, l_jobj_err);
                    DAP_DELETE(l_str_err);
                }
            }
            else
                log_it(L_ERROR, "Json TX: zero value in OUT_COND_SUBTYPE_FEE");
        } break;
        case DAP_CHAIN_TX_OUT_COND_SUBTYPE_UNDEFINED:{
            log_it(L_WARNING, "Undefined subtype: '%s' of 'out_cond' item %zu ", l_subtype_str, i);
            char *l_str_err = dap_strdup_printf("Specified unknown sub type %s of conditional out on item %zu.",
                                                l_subtype_str, i);
            json_object *l_jobj_err = json_object_new_string(l_str_err);
            DAP_DELETE(l_str_err);
            if (a_jobj_errors) json_object_array_add(a_jobj_errors, l_jobj_err);  
        }      
    }
    return NULL;
}

const uint8_t * s_dap_chain_net_tx_create_receipt_item(json_object *a_json_item_obj, json_object *a_jobj_errors, dap_chain_datum_tx_t *a_tx, dap_list_t *a_sign_list, size_t i)
{
    dap_chain_net_srv_uid_t l_srv_uid;
    if(!s_json_get_srv_uid(a_json_item_obj, "service_id", "service", &l_srv_uid.uint64)) {
        log_it(L_ERROR, "Json TX: bad service_id in TYPE_RECEIPT");
        return NULL;
    }
    dap_chain_net_srv_price_unit_uid_t l_price_unit;
    if(!s_json_get_unit(a_json_item_obj, "price_unit", &l_price_unit)) {
        log_it(L_ERROR, "Json TX: bad price_unit in TYPE_RECEIPT");
        return NULL;
    }
    int64_t l_units;
    if(!s_json_get_int64(a_json_item_obj, "units", &l_units)) {
        log_it(L_ERROR, "Json TX: bad units in TYPE_RECEIPT");
        return NULL;
    }
    uint256_t l_value = { };
    if(!s_json_get_uint256(a_json_item_obj, "value", &l_value) || IS_ZERO_256(l_value)) {
        log_it(L_ERROR, "Json TX: bad value in TYPE_RECEIPT");
        return NULL;
    }
    const char *l_params_str = s_json_get_text(a_json_item_obj, "params");
    char *l_params = NULL;
    size_t l_params_size = 0;
    if (l_params_str) {
        l_params_size = DAP_ENC_BASE58_DECODE_SIZE(dap_strlen(l_params_str));
        l_params = DAP_NEW_Z_SIZE(char, l_params_size);
        l_params_size = dap_enc_base58_decode(l_params_str, l_params);
    }
    dap_chain_datum_tx_receipt_t *l_receipt = dap_chain_datum_tx_receipt_create(l_srv_uid, l_price_unit, l_units, l_value, l_params, l_params_size);
    if (!l_receipt) {
        char *l_str_err = dap_strdup_printf("Unable to create receipt out for transaction "
                                            "described by item %zu.", i);
        json_object *l_jobj_err = json_object_new_string(l_str_err);
        DAP_DELETE(l_str_err);
        if (a_jobj_errors) json_object_array_add(a_jobj_errors, l_jobj_err);
        return NULL;
    } else
        return (const uint8_t*) l_receipt;
}

const uint8_t * s_dap_chain_net_tx_create_tsd_item(json_object *a_json_item_obj, json_object *a_jobj_errors, dap_chain_datum_tx_t *a_tx, dap_list_t *a_sign_list)
{
    int64_t l_tsd_type;
    if(!s_json_get_int64(a_json_item_obj, "type_tsd", &l_tsd_type)) {
        log_it(L_ERROR, "Json TX: bad type_tsd in TYPE_TSD");
        return NULL;
    }
    const char *l_tsd_data = s_json_get_text(a_json_item_obj, "data");
    if (!l_tsd_data) {
        log_it(L_ERROR, "Json TX: bad data in TYPE_TSD");
        return NULL;
    }
    size_t l_data_size = dap_strlen(l_tsd_data);
    dap_chain_tx_tsd_t *l_tsd = dap_chain_datum_tx_item_tsd_create((void*)l_tsd_data, (int)l_tsd_type, l_data_size);
    return (const uint8_t*) l_tsd;
    // l_tsd_list = dap_list_append(l_tsd_list, l_tsd);
}

const uint8_t * s_dap_chain_net_tx_create_sig_item(json_object *a_json_item_obj, json_object *a_jobj_errors, dap_chain_datum_tx_t *a_tx, dap_list_t **a_sign_list)
{
    json_object *l_jobj_sign = json_object_object_get(a_json_item_obj, "sig_b64");
    if (!l_jobj_sign) {
        *a_sign_list = dap_list_append(*a_sign_list, a_json_item_obj);
        return NULL;
    }
    const char *l_sign_b64_str = json_object_get_string(l_jobj_sign);
    if ( !l_sign_b64_str ) {
        json_object_array_add(a_jobj_errors, json_object_new_string("Can't get base64-encoded sign"));
        log_it(L_ERROR, "Json TX: Can't get base64-encoded sign!");
        return NULL;
    }
    int64_t l_sign_size = 0, l_sign_b64_strlen = json_object_get_string_len(l_jobj_sign),
            l_sign_decoded_size = DAP_ENC_BASE64_DECODE_SIZE(l_sign_b64_strlen);
    if ( !s_json_get_int64(a_json_item_obj, "sig_size", &l_sign_size) )
        log_it(L_NOTICE, "Json TX: \"sig_size\" unspecified, will be calculated automatically");

    dap_chain_tx_sig_t *l_tx_sig = DAP_NEW_Z_SIZE(dap_chain_tx_sig_t, sizeof(dap_chain_tx_sig_t) + l_sign_decoded_size);
    *l_tx_sig = (dap_chain_tx_sig_t) {
        .header = {
            .type = TX_ITEM_TYPE_SIG, .version = 1,
            .sig_size = dap_enc_base64_decode(l_sign_b64_str, l_sign_b64_strlen, l_tx_sig->sig, DAP_ENC_DATA_TYPE_B64_URLSAFE)
        }
    };

    debug_if(l_sign_size && l_tx_sig->header.sig_size != l_sign_size, L_ERROR,
             "Json TX: sign size mismatch, %zu != %u!", l_sign_size, l_tx_sig->header.sig_size);
    /* But who cares?... */
    size_t l_tx_size = dap_chain_datum_tx_get_size(a_tx), l_tx_items_size = a_tx->header.tx_items_size;
    a_tx->header.tx_items_size = 0;
    if ( dap_sign_verify_all((dap_sign_t*)l_tx_sig->sig, l_tx_sig->header.sig_size, (byte_t*)a_tx, l_tx_size) ) {
        json_object_array_add(a_jobj_errors, json_object_new_string("Sign verification failed!"));
        log_it(L_ERROR, "Json TX: sign verification failed!");
        return NULL;
        // TODO: delete the datum and return
    } else {
        a_tx->header.tx_items_size = l_tx_items_size;
        return (const uint8_t*)l_tx_sig;
    }
}

int dap_chain_net_tx_create_by_json(json_object *a_tx_json, dap_chain_net_t *a_net, json_object *a_json_obj_error, 
        dap_chain_datum_tx_t** a_out_tx, size_t* a_items_count, size_t *a_items_ready)
{

    uint64_t test_leng = 0;

    int l_type_tx = 0;
    json_object *l_json = a_tx_json;
    json_object *l_jobj_errors = a_json_obj_error ? a_json_obj_error : NULL;

    if (!a_tx_json)
        return log_it(L_ERROR, "Empty json"), DAP_CHAIN_NET_TX_CREATE_JSON_CAN_NOT_OPEN_JSON_FILE;

    if(!a_out_tx){
        log_it(L_ERROR, "a_out_tx is NULL");
        return DAP_CHAIN_NET_TX_CREATE_JSON_WRONG_ARGUMENTS;
    }

    const char *l_main_ticker = NULL;
    bool l_multichanel = false;

    // Read items and net from json file
    struct json_object *l_json_items = json_object_object_get(l_json, "items");
    struct json_object *l_json_net = json_object_object_get(l_json, "net");
    size_t l_items_count;
    if(!l_json_items || !json_object_is_type(l_json_items, json_type_array) || !(l_items_count = json_object_array_length(l_json_items))) {
        json_object_put(l_json);
        return DAP_CHAIN_NET_TX_CREATE_JSON_NOT_FOUNT_ARRAY_ITEMS;
    } 
    const char *l_net_str = json_object_get_string(l_json_net); 
    dap_chain_net_t * l_net = dap_chain_net_by_name(l_net_str);
    // if (l_net == NULL) {
    //     log_it(L_ERROR, "not found net by name '%s'", l_net_str);
    //     return DAP_CHAIN_NET_TX_CREATE_JSON_NOT_FOUNT_NET_IN_JSON;
    // }  

    log_it(L_NOTICE, "Json TX: found %lu items", l_items_count);

    // Create transaction
    dap_chain_datum_tx_t *l_tx = DAP_NEW_Z_SIZE(dap_chain_datum_tx_t, sizeof(dap_chain_datum_tx_t));
    if(!l_tx) {
        json_object_put(l_json);
        return DAP_JSON_RPC_ERR_CODE_MEMORY_ALLOCATED;
    }

    struct json_object *l_json_timestamp = json_object_object_get(l_json, "ts_created");
    if (l_json_timestamp)
        l_tx->header.ts_created = json_object_get_int64(l_json_timestamp);
    else
        l_tx->header.ts_created = time(NULL);

    size_t l_items_ready = 0;
    dap_list_t *l_in_list = NULL;// list 'in' items
    dap_list_t *l_sign_list = NULL;// list 'sign' items
    
    uint256_t l_value_need = { };// how many tokens are needed in the 'out' item
    uint256_t l_value_need_fee = {};
    uint256_t l_value_delegated	= {};
    uint256_t l_value_order_back = {};
    uint256_t l_value_reward = {};

    dap_chain_addr_t l_seller_addr = {};
    dap_chain_addr_t *l_addr_back = NULL;
    dap_chain_addr_t *l_addr_reward = NULL;

    dap_chain_t * l_chain = NULL;
    if(l_net){ // if composition is not offline
        l_type_tx = s_dap_chain_net_tx_get_type_tx(l_items_count, l_json_items, l_jobj_errors, l_net, &l_value_delegated, &l_seller_addr, &l_multichanel, &l_main_ticker);
    }
    if (l_type_tx == DAP_CHAIN_NET_TX_TYPE_ERR)
        return DAP_CHAIN_NET_TX_CREATE_JSON_TRANSACTION_NOT_CORRECT_ERR;
    if (l_type_tx == DAP_CHAIN_NET_TX_REWARD)
        l_chain = dap_chain_net_get_default_chain_by_chain_type(a_net, CHAIN_TYPE_TX);
    
    // Creating and adding items to the transaction
    for(size_t i = 0; i < l_items_count; ++i) {
        struct json_object *l_json_item_obj = json_object_array_get_idx(l_json_items, i);
        if(!l_json_item_obj || !json_object_is_type(l_json_item_obj, json_type_object)) {
            continue;
        }
        struct json_object *l_json_item_type = json_object_object_get(l_json_item_obj, "type");
        if(!l_json_item_type && json_object_is_type(l_json_item_type, json_type_string)) {
            log_it(L_WARNING, "Item %zu without type", i);
            continue;
        }
        const char *l_item_type_str = json_object_get_string(l_json_item_type);
        dap_chain_tx_item_type_t l_item_type = dap_chain_datum_tx_item_str_to_type(l_item_type_str);
        if(l_item_type == TX_ITEM_TYPE_UNKNOWN) {
            log_it(L_WARNING, "Item %zu has invalid type '%s'", i, l_item_type_str);
            continue;
        }

        log_it(L_DEBUG, "Json TX: process item %s", json_object_get_string(l_json_item_type));
        // Create an item depending on its type
        const uint8_t *l_item = NULL;
        switch (l_item_type) {
            case TX_ITEM_TYPE_IN: {                
                l_item = s_dap_chain_net_tx_create_in_item(l_json_item_obj, l_jobj_errors, l_addr_back, l_type_tx, &l_in_list);                
                if(l_in_list)continue;          
            }break;
            case TX_ITEM_TYPE_IN_COND: {
                l_item = s_dap_chain_net_tx_create_in_cond_item(l_json_item_obj, l_jobj_errors, l_net, &l_value_delegated);            
            }break;
            case TX_ITEM_TYPE_IN_EMS: {
                l_item = s_dap_chain_net_tx_create_in_ems_item(l_json_item_obj, l_jobj_errors);           
            }break;
            case TX_ITEM_TYPE_IN_REWARD: {
                l_item = s_dap_chain_net_tx_create_in_reward_item(l_json_item_obj, l_jobj_errors, &l_value_reward, l_chain);           
            }break;
            case TX_ITEM_TYPE_OUT_EXT: {
                l_item = s_dap_chain_net_tx_create_out_item(l_json_item_obj, l_jobj_errors, l_net, &l_value_delegated, &l_value_need, &l_value_need_fee, &l_value_reward, l_type_tx, l_multichanel);
            }break;
            case TX_ITEM_TYPE_OUT_COND: {
                l_item = s_dap_chain_net_tx_create_out_cond_item(l_json_item_obj, l_jobj_errors, l_type_tx, &l_value_reward, &l_value_need, &l_value_delegated, &l_value_need_fee, &l_seller_addr, i);       
            }break;
            case TX_ITEM_TYPE_SIG: {
                l_item = s_dap_chain_net_tx_create_sig_item(l_json_item_obj, l_jobj_errors, l_tx, &l_sign_list);
                if(l_sign_list)continue;       
            }break;
            case TX_ITEM_TYPE_RECEIPT: {
                l_item = s_dap_chain_net_tx_create_receipt_item(l_json_item_obj, l_jobj_errors, l_tx, l_sign_list, i);
            }break;
            case TX_ITEM_TYPE_TSD: {
                l_item = s_dap_chain_net_tx_create_tsd_item(l_json_item_obj, l_jobj_errors, l_tx, l_sign_list);
            }break;
        }
        if (!l_item) {
            log_it(L_ERROR, "Item %zu can't created, exit from creator!", i);
            return DAP_CHAIN_NET_TX_CREATE_JSON_CANT_CREATED_ITEM_ERR;
        }            
        // Add item to transaction
        if(l_item) {
            dap_chain_datum_tx_add_item(&l_tx, (const uint8_t*) l_item);
            l_items_ready++;
            DAP_DELETE(l_item);
        }
    
    }

    if (l_type_tx == DAP_CHAIN_NET_TX_STAKE_UNLOCK){
        dap_chain_datum_tx_add_out_ext_item(&l_tx, l_addr_back, l_value_delegated, l_net->pub.native_ticker);
    }
    if (l_type_tx == DAP_CHAIN_NET_TX_REWARD){
        dap_chain_datum_tx_add_out_ext_item(&l_tx, &l_addr_reward, l_value_reward, NULL);// -----------------add token_reward
    }
    
    dap_list_t *l_list;
    // Add In items
    if(a_net){
        l_list = l_in_list;
        while(l_list) {
            struct json_object *l_json_item_obj = (struct json_object*) l_list->data;

            const char *l_json_item_addr_str = s_json_get_text(l_json_item_obj, "addr_from");
            const char *l_json_item_token = s_json_get_text(l_json_item_obj, "token");
            l_main_ticker = l_json_item_token;
            dap_chain_addr_t *l_addr_from = NULL;
            if(l_json_item_addr_str) {
                l_addr_from = dap_chain_addr_from_str(l_json_item_addr_str);
                if (!l_addr_from) {
                    log_it(L_WARNING, "Invalid element 'in', unable to convert string representation of addr_from: '%s' "
                                        "to binary.", l_json_item_addr_str);
                    char *l_str_err = dap_strdup_printf("Invalid element 'to', unable to convert string representation "
                                                        "of addr_from: '%s' to binary.", l_json_item_addr_str);
                    json_object *l_jobj_err = json_object_new_string(l_str_err);
                    DAP_DELETE(l_str_err);
                    if (l_jobj_errors) json_object_array_add(l_jobj_errors, l_jobj_err);
                    // Go to the next item
                    l_list = dap_list_next(l_list);
                    continue;
                }
            }
            else {
                log_it(L_WARNING, "Invalid 'in' item, incorrect addr_from: '%s'", l_json_item_addr_str ? l_json_item_addr_str : "[null]");
                char *l_str_err = dap_strdup_printf("Invalid 'in' item, incorrect addr_from: '%s'",
                                            l_json_item_addr_str ? l_json_item_addr_str : "[null]");
                json_object *l_jobj_err = json_object_new_string(l_str_err);
                DAP_DELETE(l_str_err);
                if (l_jobj_errors) json_object_array_add(l_jobj_errors, l_jobj_err);
                // Go to the next item
                l_list = dap_list_next(l_list);
                continue;
            }
            if(!l_json_item_token) {
                log_it(L_WARNING, "Invalid 'in' item, not found token name");
                json_object *l_jobj_err = json_object_new_string("Invalid 'in' item, not found token name");
                if (l_jobj_errors) json_object_array_add(l_jobj_errors, l_jobj_err);
                // Go to the next item
                l_list = dap_list_next(l_list);
                continue;
            }
            if(IS_ZERO_256(l_value_need)) {
                log_it(L_WARNING, "Invalid 'in' item, not found value in out items");
                json_object *l_jobj_err = json_object_new_string("Invalid 'in' item, not found value in out items");
                if (l_jobj_errors) json_object_array_add(l_jobj_errors, l_jobj_err);
                // Go to the next item
                l_list = dap_list_next(l_list);
                continue;
            }

            if(l_addr_from){
                // find the transactions from which to take away coins
                dap_list_t *l_list_used_out = NULL;
                dap_list_t *l_list_used_out_fee = NULL;
                uint256_t l_value_transfer = { }; // how many coins to transfer
                uint256_t l_value_transfer_fee = { }; // how many coins to transfer
                //SUM_256_256(a_value, a_value_fee, &l_value_need);
                uint256_t l_value_need_check = {};
                if (!dap_strcmp(l_net->pub.native_ticker, l_main_ticker)) {
                    SUM_256_256(l_value_need_check, l_value_need, &l_value_need_check);
                    SUM_256_256(l_value_need_check, l_value_need_fee, &l_value_need_check);
                    l_list_used_out = dap_ledger_get_list_tx_outs_with_val(a_net->pub.ledger, l_json_item_token,
                                                                                                l_addr_from, l_value_need_check, &l_value_transfer);
                    if(!l_list_used_out) {
                        log_it(L_WARNING, "Not enough funds in previous tx to transfer");
                        json_object *l_jobj_err = json_object_new_string("Can't create in transaction. Not enough funds in previous tx "
                                                            "to transfer");
                        if (l_jobj_errors) json_object_array_add(l_jobj_errors, l_jobj_err);
                        // Go to the next item
                        l_list = dap_list_next(l_list);
                        continue;
                    }
                } else {
                    //CHECK value need
                    l_list_used_out = dap_ledger_get_list_tx_outs_with_val(a_net->pub.ledger, l_json_item_token,
                                                                                                l_addr_from, l_value_need, &l_value_transfer);
                    if(!l_list_used_out) {
                        log_it(L_WARNING, "Not enough funds in previous tx to transfer");
                        json_object *l_jobj_err = json_object_new_string("Can't create in transaction. Not enough funds "
                                                                            "in previous tx to transfer");
                        if (l_jobj_errors) json_object_array_add(l_jobj_errors, l_jobj_err);
                        // Go to the next item
                        l_list = dap_list_next(l_list);
                        continue;
                    }
                    //CHECK value fee
                    l_list_used_out_fee = dap_ledger_get_list_tx_outs_with_val(a_net->pub.ledger, l_net->pub.native_ticker,
                                                                                        l_addr_from, l_value_need_fee, &l_value_transfer_fee);
                    if(!l_list_used_out_fee && l_type_tx != DAP_CHAIN_NET_TX_STAKE_UNLOCK) {
                        log_it(L_WARNING, "Not enough funds in previous tx to transfer");
                        json_object *l_jobj_err = json_object_new_string("Can't create in transaction. Not enough funds "
                                                                            "in previous tx to transfer");
                        if (l_jobj_errors) json_object_array_add(l_jobj_errors, l_jobj_err);
                        // Go to the next item
                        l_list = dap_list_next(l_list);
                        continue;
                    }
                }
                // add 'in' items
                uint256_t l_value_got = dap_chain_datum_tx_add_in_item_list(&l_tx, l_list_used_out);
                assert(EQUAL_256(l_value_got, l_value_transfer));
                if (l_list_used_out_fee) {
                    uint256_t l_value_got_fee = dap_chain_datum_tx_add_in_item_list(&l_tx, l_list_used_out_fee);
                    assert(EQUAL_256(l_value_got_fee, l_value_transfer_fee));
                    dap_list_free_full(l_list_used_out_fee, free);
                    // add 'out' item for coin fee back
                    uint256_t  l_value_back;
                    SUBTRACT_256_256(l_value_got_fee, l_value_need_fee, &l_value_back);
                    if (!IS_ZERO_256(l_value_back)) {
                        dap_chain_datum_tx_add_out_ext_item(&l_tx, l_addr_from, l_value_back, l_net->pub.native_ticker);
                        l_items_ready++;
                    }
                } else {
                    SUM_256_256(l_value_need, l_value_need_fee, &l_value_need);
                }
                dap_list_free_full(l_list_used_out, free);
                if(!IS_ZERO_256(l_value_got)) {
                    // add 'out' item for coin back
                    uint256_t l_value_back;
                    SUBTRACT_256_256(l_value_got, l_value_need, &l_value_back);
                    if(!IS_ZERO_256(l_value_back)) {
                        if (l_multichanel)
                            dap_chain_datum_tx_add_out_ext_item(&l_tx, l_addr_from, l_value_back, l_main_ticker);
                        else
                            dap_chain_datum_tx_add_out_ext_item(&l_tx, l_addr_from, l_value_back, l_net->pub.native_ticker);
                        l_items_ready++;
                    }
                }   
            }
            // Go to the next 'in' item
            l_list = dap_list_next(l_list);
        }
    }
    dap_list_free(l_in_list);

    // Add signs
    l_list = l_sign_list;
    while(l_list) {
        struct json_object *l_json_item_obj = (struct json_object*) l_list->data;
        dap_enc_key_t * l_enc_key  = NULL;
        
        //get wallet or cert
        dap_chain_wallet_t *l_wallet = s_json_get_wallet(l_json_item_obj, "wallet");
        const dap_cert_t *l_cert = s_json_get_cert(l_json_item_obj, "cert");

        int64_t l_pkey_size;
        int64_t l_sig_size;
        uint8_t *l_pkey = NULL;
        int64_t l_hash_type = 0;
        dap_sign_t *l_sign = NULL;
        

        //wallet goes first
        if (l_wallet) {
            l_enc_key = dap_chain_wallet_get_key(l_wallet, 0);
        } else if (l_cert && l_cert->enc_key) {
            l_enc_key = l_cert->enc_key; 
        } else { 
            json_object *l_jobj_err = json_object_new_string("Can't create sign for transactions.");
            json_object_array_add(l_jobj_errors, l_jobj_err);
            log_it(L_ERROR, "Json TX: Item sign has no wallet or cert of they are invalid ");
            l_list = dap_list_next(l_list);
            continue;
        }

        if (l_sign) { /* WTF is this for?... */
            size_t l_chain_sign_size = dap_sign_get_size(l_sign); // sign data
            
            dap_chain_tx_sig_t *l_tx_sig = DAP_NEW_Z_SIZE(dap_chain_tx_sig_t,
                    sizeof(dap_chain_tx_sig_t) + l_chain_sign_size);
            l_tx_sig->header.type = TX_ITEM_TYPE_SIG;
            l_tx_sig->header.sig_size =(uint32_t) l_chain_sign_size;
            memcpy(l_tx_sig->sig, l_sign, l_chain_sign_size);
            dap_chain_datum_tx_add_item(&l_tx, l_tx_sig);
            DAP_DELETE(l_sign);
        }
<<<<<<< HEAD

        if(l_enc_key && dap_chain_datum_tx_add_sign_item(&l_tx, l_enc_key) > 0) {
            l_items_ready++;
        } else {
            log_it(L_ERROR, "Json TX: Item sign has invalid enc_key.");
            l_list = dap_list_next(l_list);
            continue;
        }

        if (l_wallet) {
            dap_chain_wallet_close(l_wallet);  
            dap_enc_key_delete(l_enc_key);
        }  
        l_list = dap_list_next(l_list);
    }

    dap_list_free(l_sign_list);
    json_object_put(l_json);

    *a_out_tx = l_tx;

    if(a_items_count)
        *a_items_count = l_items_count;

    if(a_items_ready)
        *a_items_ready = l_items_ready;

    return DAP_CHAIN_NET_TX_CREATE_JSON_OK;   

=======
    }
    return false;
}

static bool s_json_get_unit(struct json_object *a_json, const char *a_key, dap_chain_net_srv_price_unit_uid_t *a_out)
{
    const char *l_unit_str = s_json_get_text(a_json, a_key);
    if(!l_unit_str || !a_out)
        return false;
    dap_chain_net_srv_price_unit_uid_t l_unit = dap_chain_net_srv_price_unit_uid_from_str(l_unit_str);
    if(l_unit.enm == SERV_UNIT_UNDEFINED)
        return false;
    a_out->enm = l_unit.enm;
    return true;
}

static bool s_json_get_uint256(struct json_object *a_json, const char *a_key, uint256_t *a_out)
{
    const char *l_uint256_str = s_json_get_text(a_json, a_key);
    if(!a_out || !l_uint256_str)
        return false;
    uint256_t l_value = dap_chain_balance_scan(l_uint256_str);
    if(!IS_ZERO_256(l_value)) {
        memcpy(a_out, &l_value, sizeof(uint256_t));
        return true;
    }
    return false;
}

// service names: srv_stake, srv_vpn, srv_xchange
static bool s_json_get_srv_uid(struct json_object *a_json, const char *a_key_service_id, const char *a_key_service, uint64_t *a_out)
{
    uint64_t l_srv_id;
    if(!a_out)
        return false;
    // Read service id
    if(s_json_get_int64(a_json, a_key_service_id, (int64_t*) &l_srv_id)) {
        *a_out = l_srv_id;
        return true;
    }
    else {
        // Read service as name
        const char *l_service = s_json_get_text(a_json, a_key_service);
        if(l_service) {
            dap_chain_net_srv_t *l_srv = dap_chain_net_srv_get_by_name(l_service);
            if(!l_srv)
                return false;
            *a_out = l_srv->uid.uint64;
            return true;
        }
    }
    return false;
}

static dap_chain_wallet_t* s_json_get_wallet(struct json_object *a_json, const char *a_key)
{
    return dap_chain_wallet_open(s_json_get_text(a_json, a_key), dap_chain_wallet_get_path(g_config), NULL);
}

static const dap_cert_t* s_json_get_cert(struct json_object *a_json, const char *a_key)
{
    return dap_cert_find_by_name(s_json_get_text(a_json, a_key));
}

// Read pkey from wallet or cert
static dap_pkey_t* s_json_get_pkey(struct json_object *a_json)
{
    dap_pkey_t *l_pub_key = NULL;
    // From wallet
    dap_chain_wallet_t *l_wallet = s_json_get_wallet(a_json, "wallet");
    if(l_wallet) {
        l_pub_key = dap_chain_wallet_get_pkey(l_wallet, 0);
        dap_chain_wallet_close(l_wallet);
        if(l_pub_key) {
            return l_pub_key;
        }
    }
    // From cert
    const dap_cert_t *l_cert = s_json_get_cert(a_json, "cert");
    if(l_cert) {
        l_pub_key = dap_pkey_from_enc_key(l_cert->enc_key);
    }
    return l_pub_key;
}

#define dap_chain_datum_tx_add_new_generic(a_tx, type, a_item) \
    ({ type* item = a_item; item ? ( dap_chain_datum_tx_add_item(a_tx, item), DAP_DELETE(item), 1 ) : -1; })

static int s_dap_chain_net_tx_get_type_tx(size_t a_items_count, json_object *a_json_item_objs, json_object *a_jobj_errors, dap_chain_net_t * a_net, uint256_t *a_value_delegated,
                                            dap_chain_addr_t *a_seller_addr, bool * a_multichanel, const char *a_main_tiker  ) {
    // First iteration in input file. Check the tx will be multichannel or not
    int check = 0;
    int res = DAP_CHAIN_NET_TX_NORMAL;
    bool l_multichanel = false;
    for(size_t i = 0; i < a_items_count; ++i) {
        struct json_object *l_json_item_obj = json_object_array_get_idx(a_json_item_objs, i);
        if(!l_json_item_obj || !json_object_is_type(l_json_item_obj, json_type_object)) {
            continue;
        }
        struct json_object *l_json_item_type = json_object_object_get(l_json_item_obj, "type");
        if(!l_json_item_type && json_object_is_type(l_json_item_type, json_type_string)) {
            log_it(L_WARNING, "Item %zu without type", i);
            continue;
        }
        const char *l_item_type_str = json_object_get_string(l_json_item_type);
        dap_chain_tx_item_type_t l_item_type = dap_chain_datum_tx_item_str_to_type(l_item_type_str);
        if(l_item_type == TX_ITEM_TYPE_UNKNOWN) {
            log_it(L_WARNING, "Item %zu has invalid type '%s'", i, l_item_type_str);
            continue;
        }

        switch (l_item_type) {
            case TX_ITEM_TYPE_IN: {
                const char *l_json_item_token = s_json_get_text(l_json_item_obj, "token");
                if (l_json_item_token && dap_strcmp(l_json_item_token, a_net->pub.native_ticker)){
                    l_multichanel = true;
                    a_main_tiker = l_json_item_token;
                    break;
                }
                const char *l_prev_hash_str = s_json_get_text(l_json_item_obj, "prev_hash");
                int64_t l_out_prev_idx;
                bool l_is_out_prev_idx = s_json_get_int64(l_json_item_obj, "out_prev_idx", &l_out_prev_idx);
                // If prev_hash and out_prev_idx were read
                if(l_prev_hash_str && l_is_out_prev_idx){
                    dap_chain_hash_fast_t l_tx_prev_hash = {};
                    if(!dap_chain_hash_fast_from_str(l_prev_hash_str, &l_tx_prev_hash)) {
                        //check out token
                        dap_chain_datum_tx_t *l_prev_tx = dap_ledger_tx_find_by_hash(a_net->pub.ledger, &l_tx_prev_hash);
                        byte_t *l_prev_item = l_prev_tx ? dap_chain_datum_tx_item_get_nth(l_prev_tx, TX_ITEM_TYPE_OUT_ALL, l_out_prev_idx) : NULL;
                        if (l_prev_item){
                            const char* l_token = NULL;
                            if (*l_prev_item == TX_ITEM_TYPE_OUT){
                                l_token = dap_ledger_tx_get_token_ticker_by_hash(a_net->pub.ledger, &l_tx_prev_hash);
                            } else if(*l_prev_item == TX_ITEM_TYPE_OUT_EXT){
                                l_token = ((dap_chain_tx_out_ext_t*)l_prev_item)->token;
                            } else if (*l_prev_item == TX_ITEM_TYPE_OUT_STD) {
                                l_token = ((dap_chain_tx_out_std_t *)l_prev_item)->token;
                            } else {
                                log_it(L_WARNING, "Invalid 'in' item, wrong type of item with index %"DAP_UINT64_FORMAT_U" in previous tx %s", l_out_prev_idx, l_prev_hash_str);
                                char *l_str_err = dap_strdup_printf("Unable to create in for transaction. Invalid 'in' item, "
                                                                    "wrong type of item with index %"DAP_UINT64_FORMAT_U" in previous tx %s", l_out_prev_idx, l_prev_hash_str);
                                json_object *l_jobj_err = json_object_new_string(l_str_err);
                                if (a_jobj_errors) json_object_array_add(a_jobj_errors, l_jobj_err);
                                break;
                            }
                            if (dap_strcmp(l_token, a_net->pub.native_ticker)){
                                l_multichanel = true;
                                a_main_tiker = l_json_item_token;
                                break;
                            }

                        } else {
                            log_it(L_WARNING, "Invalid 'in' item, can't find item with index %"DAP_UINT64_FORMAT_U" in previous tx %s", l_out_prev_idx, l_prev_hash_str);
                            char *l_str_err = dap_strdup_printf("Unable to create in for transaction. Invalid 'in' item, "
                                                                "can't find item with index %"DAP_UINT64_FORMAT_U" in previous tx %s", l_out_prev_idx, l_prev_hash_str);
                            json_object *l_jobj_err = json_object_new_string(l_str_err);
                            if (a_jobj_errors) json_object_array_add(a_jobj_errors, l_jobj_err);
                        }                            
                    } else {
                        log_it(L_WARNING, "Invalid 'in' item, bad prev_hash %s", l_prev_hash_str);
                        char *l_str_err = dap_strdup_printf("Unable to create in for transaction. Invalid 'in' item, "
                                                            "bad prev_hash %s", l_prev_hash_str);
                        json_object *l_jobj_err = json_object_new_string(l_str_err);
                        if (a_jobj_errors) json_object_array_add(a_jobj_errors, l_jobj_err);
                    }
                }
            }break;
            case TX_ITEM_TYPE_IN_COND: {
                const char *l_prev_hash_str = s_json_get_text(l_json_item_obj, "prev_hash");
                int64_t l_out_prev_idx;
                char l_delegated_ticker_str[DAP_CHAIN_TICKER_SIZE_MAX] 	=	{};
                bool l_is_out_prev_idx = s_json_get_int64(l_json_item_obj, "out_prev_idx", &l_out_prev_idx);
                if(l_prev_hash_str && l_is_out_prev_idx){
                    dap_chain_hash_fast_t l_tx_prev_hash = {};
                    dap_chain_tx_out_cond_t	*l_tx_out_cond = NULL;
                    dap_chain_datum_token_t *l_delegated_token;
                    const char *l_ticker_str = NULL;
                    if(!dap_chain_hash_fast_from_str(l_prev_hash_str, &l_tx_prev_hash)) {
                        dap_chain_datum_tx_t *l_prev_tx = dap_ledger_tx_find_by_hash(a_net->pub.ledger, &l_tx_prev_hash);
                        l_ticker_str = dap_ledger_tx_get_token_ticker_by_hash(a_net->pub.ledger, &l_tx_prev_hash);
                        l_tx_out_cond = dap_chain_datum_tx_out_cond_get(l_prev_tx, DAP_CHAIN_TX_OUT_COND_SUBTYPE_SRV_STAKE_LOCK,&l_out_prev_idx);
                        if (l_tx_out_cond && l_tx_out_cond->header.subtype == DAP_CHAIN_TX_OUT_COND_SUBTYPE_SRV_STAKE_LOCK) {
                            //byte_t *l_prev_item = l_prev_tx ? dap_chain_datum_tx_item_get_nth(l_prev_tx, TX_ITEM_TYPE_OUT_ALL, l_out_prev_idx) : NULL;
                            dap_chain_datum_token_get_delegated_ticker(l_delegated_ticker_str, l_ticker_str);
                            if (NULL != (l_delegated_token = dap_ledger_token_ticker_check(a_net->pub.ledger, l_delegated_ticker_str))){
                                uint256_t l_emission_rate = dap_ledger_token_get_emission_rate(a_net->pub.ledger, l_delegated_ticker_str);
                                //MULT_256_COIN(l_tx_out_cond->header.value, l_emission_rate, &l_value_delegated);
                                SUM_256_256(*a_value_delegated, l_tx_out_cond->header.value, a_value_delegated);
                            }
                            a_main_tiker = l_ticker_str;
                            check++;
                            res = DAP_CHAIN_NET_TX_STAKE_UNLOCK;
                            l_multichanel = true;
                        }
                        /*
                        if (l_tx_out_cond->header.subtype == DAP_CHAIN_TX_OUT_COND_SUBTYPE_SRV_XCHANGE) {
                            SUM_256_256(l_value_order_back, l_tx_out_cond->header.value, &l_value_order_back);
                        }*/
                    }
                }

            }break;
            case TX_ITEM_TYPE_IN_EMS: {
                const char *l_emission_hash_str = s_json_get_text(l_json_item_obj, "emission_hash");
                const char *l_json_item_token = s_json_get_text(l_json_item_obj, "token");
                if (l_json_item_token){
                    if (dap_strcmp(l_json_item_token, a_net->pub.native_ticker))//not native
                    {
                        if (l_emission_hash_str){//base tx
                            l_multichanel = true;
                            a_main_tiker = l_json_item_token;
                            break;
                        } else { //stake
                            check++;
                            res = DAP_CHAIN_NET_TX_STAKE_LOCK;
                            l_multichanel = true;
                        }                                 
                    }
                }
            }break;
            case TX_ITEM_TYPE_SIG: {
                dap_chain_wallet_t *l_wallet = s_json_get_wallet(l_json_item_obj, "wallet");
                dap_chain_addr_t *l_wallet_addr = dap_chain_wallet_get_addr(l_wallet, a_net->pub.id);
                *a_seller_addr = *l_wallet_addr;
                 DAP_DELETE(l_wallet_addr);
                if (l_wallet)
                    dap_chain_wallet_close(l_wallet);

            }break;
            case TX_ITEM_TYPE_IN_REWARD:{
                uint256_t l_value = { };
                bool l_is_value = s_json_get_uint256(l_json_item_obj, "value", &l_value);
                if (!l_is_value) {
                    //l_chain = dap_chain_net_get_default_chain_by_chain_type(a_net, CHAIN_TYPE_TX);
                    check++;
                    res = DAP_CHAIN_NET_TX_REWARD;
                }                
                break;
            }
            default: continue;
        }
        //if(l_multichanel)
            //break;
    }

    if (check > 1) {
        json_object *l_jobj_err = json_object_new_string("Recognized more than one transaction type");
        if (a_jobj_errors) json_object_array_add(a_jobj_errors, l_jobj_err);
        res = DAP_CHAIN_NET_TX_TYPE_ERR;
    }
    *a_multichanel = l_multichanel;
    return res;

}

const uint8_t * s_dap_chain_net_tx_create_in_item (json_object *a_json_item_obj, json_object *a_jobj_errors, dap_chain_addr_t *a_addr_back, int a_type_tx, dap_list_t **a_in_list) {
    // Save item obj for in
    // Read prev_hash and out_prev_idx
    const char *l_prev_hash_str = s_json_get_text(a_json_item_obj, "prev_hash");
    int64_t l_out_prev_idx;
    bool l_is_out_prev_idx = s_json_get_int64(a_json_item_obj, "out_prev_idx", &l_out_prev_idx);
    // If prev_hash and out_prev_idx were read
    if(l_prev_hash_str && l_is_out_prev_idx) {
        dap_chain_hash_fast_t l_tx_prev_hash;
        if(!dap_chain_hash_fast_from_str(l_prev_hash_str, &l_tx_prev_hash)) {
            // Create IN item
            dap_chain_tx_in_t *l_in_item = dap_chain_datum_tx_item_in_create(&l_tx_prev_hash, (uint32_t) l_out_prev_idx);
            if (!l_in_item) {
                json_object *l_jobj_err = json_object_new_string("Unable to create in for transaction.");
                if (a_jobj_errors) json_object_array_add(a_jobj_errors, l_jobj_err);
            }
            return (const uint8_t*) l_in_item;
        } else {
            log_it(L_WARNING, "Invalid 'in' item, bad prev_hash %s", l_prev_hash_str);
            char *l_str_err = dap_strdup_printf("Unable to create in for transaction. Invalid 'in' item, "
                                                "bad prev_hash %s", l_prev_hash_str);
            json_object *l_jobj_err = json_object_new_string(l_str_err);
            if (a_jobj_errors) json_object_array_add(a_jobj_errors, l_jobj_err);
        }
    }
    // Read addr_from
    else {
        if (a_type_tx == DAP_CHAIN_NET_TX_STAKE_UNLOCK) {
            const char *l_json_item_addr_str = s_json_get_text(a_json_item_obj, "addr_from");
            if (l_json_item_addr_str)
                a_addr_back = dap_chain_addr_from_str(l_json_item_addr_str);
        }
        *a_in_list = dap_list_append(*a_in_list, a_json_item_obj);
    }
    return NULL;
}

const uint8_t * s_dap_chain_net_tx_create_in_ems_item (json_object *a_json_item_obj, json_object *a_jobj_errors) {
    dap_chain_id_t l_chain_id;
    bool l_is_chain_id = s_json_get_int64(a_json_item_obj, "chain_id", &l_chain_id.uint64);
    const char *l_json_item_token = s_json_get_text(a_json_item_obj, "token");
    if (l_json_item_token && l_is_chain_id){
        dap_hash_fast_t l_blank_hash = {};
        dap_chain_tx_in_ems_t *l_in_ems = dap_chain_datum_tx_item_in_ems_create(l_chain_id, &l_blank_hash, l_json_item_token);
        return (const uint8_t*) l_in_ems;
    } else {
        char *l_str_err = NULL;
        if (!l_is_chain_id) {
            log_it(L_WARNING, "Invalid 'in_ems' item, can't read chain_id");
            l_str_err = dap_strdup_printf("Unable to create in for transaction. Invalid 'in_ems' item, can't read chain_id");
        }
        if (!l_json_item_token){
            log_it(L_WARNING, "Invalid 'in_ems' item, bad token");
            l_str_err = dap_strdup_printf("Unable to create in for transaction. Invalid 'in_ems' item, bad token");
        }
        json_object *l_jobj_err = json_object_new_string(l_str_err);
        if (a_jobj_errors) json_object_array_add(a_jobj_errors, l_jobj_err);
    }
    return NULL;
}

const uint8_t * s_dap_chain_net_tx_create_in_reward_item (json_object *a_json_item_obj, json_object *a_jobj_errors, uint256_t *a_value_reward, dap_chain_t * a_chain) {
    uint256_t l_value = { };
    dap_chain_block_cache_t *l_block_cache = NULL;
    //dap_chain_hash_fast_t l_block_hash={0};
    const char *l_block_hash_str = s_json_get_text(a_json_item_obj, "block_hash");
    bool l_is_value = s_json_get_uint256(a_json_item_obj, "value", &l_value);
    if(l_block_hash_str ) {
        dap_hash_fast_t l_block_hash;
        if(l_is_value && !dap_chain_hash_fast_from_str(l_block_hash_str, &l_block_hash)) {
            if (l_is_value)
                SUM_256_256(*a_value_reward, l_value, a_value_reward);
            else if (a_chain) {
                l_block_cache = dap_chain_block_cache_get_by_hash(DAP_CHAIN_CS_BLOCKS(a_chain), &l_block_hash);
                dap_sign_t *l_sign = dap_chain_block_sign_get(l_block_cache->block, l_block_cache->block_size, 0);
                dap_pkey_t * l_block_sign_pkey = dap_pkey_get_from_sign(l_sign);
                l_value = a_chain->callback_calc_reward(a_chain, &l_block_hash,l_block_sign_pkey);
                SUM_256_256(*a_value_reward, l_value, a_value_reward);
            }                    
            dap_chain_tx_in_reward_t *l_in_reward = dap_chain_datum_tx_item_in_reward_create(&l_block_hash);
            return (const uint8_t*) l_in_reward;
        } else {
            log_it(L_WARNING, "Invalid 'in_reward' item, bad block_hash %s", l_block_hash_str);
            char *l_str_err = dap_strdup_printf("Unable to create in for transaction. Invalid 'in_reward' item, "
                                                "bad block_hash %s", l_block_hash_str);
            json_object *l_jobj_err = json_object_new_string(l_str_err);
            if (a_jobj_errors) json_object_array_add(a_jobj_errors, l_jobj_err);
        }
    }
    return NULL;
}

const uint8_t * s_dap_chain_net_tx_create_in_cond_item (json_object *a_json_item_obj, json_object *a_jobj_errors, dap_chain_net_t *a_net, uint256_t *a_value_delegated ) {
    const char *l_prev_hash_str = s_json_get_text(a_json_item_obj, "prev_hash");
    int64_t l_out_prev_idx, l_prev_idx_tmp;
    char l_delegated_ticker_str[DAP_CHAIN_TICKER_SIZE_MAX] 	=	{};
    bool l_is_out_prev_idx = s_json_get_int64(a_json_item_obj, "out_prev_idx", &l_out_prev_idx);
    l_prev_idx_tmp = l_out_prev_idx;
    if(l_prev_hash_str && l_is_out_prev_idx){
        dap_chain_hash_fast_t l_tx_prev_hash = {};
        dap_chain_tx_out_cond_t	*l_tx_out_cond = NULL;
        dap_chain_datum_token_t *l_delegated_token;
        if(!dap_chain_hash_fast_from_str(l_prev_hash_str, &l_tx_prev_hash)) {
            //check out token
            dap_chain_datum_tx_t *l_prev_tx = dap_ledger_tx_find_by_hash(a_net->pub.ledger, &l_tx_prev_hash);
            l_tx_out_cond = dap_chain_datum_tx_out_cond_get(l_prev_tx, DAP_CHAIN_TX_OUT_COND_SUBTYPE_SRV_STAKE_LOCK,&l_out_prev_idx);
            if (l_tx_out_cond && l_tx_out_cond->header.subtype == DAP_CHAIN_TX_OUT_COND_SUBTYPE_SRV_STAKE_LOCK) {
                //if (dap_ledger_tx_hash_is_used_out_item(l_ledger, &l_tx_hash, l_prev_cond_idx, NULL))
                byte_t *l_prev_item = l_prev_tx ? dap_chain_datum_tx_item_get_nth(l_prev_tx, TX_ITEM_TYPE_OUT_ALL, l_out_prev_idx) : NULL;
                const char *l_ticker_str = dap_ledger_tx_get_token_ticker_by_hash(a_net->pub.ledger, &l_tx_prev_hash);
                dap_chain_datum_token_get_delegated_ticker(l_delegated_ticker_str, l_ticker_str);
                if (NULL != (l_delegated_token = dap_ledger_token_ticker_check(a_net->pub.ledger, l_delegated_ticker_str))){
                    uint256_t l_emission_rate = dap_ledger_token_get_emission_rate(a_net->pub.ledger, l_delegated_ticker_str);
                    MULT_256_COIN(l_tx_out_cond->header.value, l_emission_rate, a_value_delegated);
                    dap_chain_tx_in_cond_t * l_in_cond = dap_chain_datum_tx_item_out_ext_create(&c_dap_chain_addr_blank_1, *a_value_delegated, l_ticker_str);
                    return (const uint8_t*) l_in_cond;
                }                 
            }
            l_prev_idx_tmp = l_out_prev_idx; 
            l_tx_out_cond = dap_chain_datum_tx_out_cond_get(l_prev_tx, DAP_CHAIN_TX_OUT_COND_SUBTYPE_SRV_XCHANGE,&l_prev_idx_tmp);
            if (l_tx_out_cond && l_tx_out_cond->header.subtype == DAP_CHAIN_TX_OUT_COND_SUBTYPE_SRV_XCHANGE) {
                dap_chain_tx_in_cond_t * l_in_cond = dap_chain_datum_tx_item_in_cond_create(&l_tx_prev_hash, l_out_prev_idx, 0);
                return (const uint8_t*) l_in_cond;
            }                   
        } else {
            log_it(L_WARNING, "Invalid 'in_cond' item, bad prev_hash %s", l_prev_hash_str);
            char *l_str_err = dap_strdup_printf("Unable to create in for transaction. Invalid 'in_cond' item, "
                                                "bad prev_hash %s", l_prev_hash_str);
            json_object *l_jobj_err = json_object_new_string(l_str_err);
            if (a_jobj_errors) json_object_array_add(a_jobj_errors, l_jobj_err);
        }
    }
    return NULL; 
}    

const uint8_t * s_dap_chain_net_tx_create_out_item (json_object *a_json_item_obj, json_object *a_jobj_errors, dap_chain_net_t *a_net, uint256_t *a_value_delegated, 
                                                        uint256_t *a_value_need, uint256_t *a_value_need_fee, uint256_t *a_value_reward, int a_type_tx, bool a_multichanel) {
    // Read address and value
    uint256_t l_value = { };
    const char *l_json_item_addr_str = s_json_get_text(a_json_item_obj, "addr");
    const char *l_json_item_addr_to_str = s_json_get_text(a_json_item_obj, "addr_to");
    bool l_is_value = s_json_get_uint256(a_json_item_obj, "value", &l_value);
    const char *l_token = s_json_get_text(a_json_item_obj, "token");
    if (l_is_value && (l_json_item_addr_str || l_json_item_addr_to_str)) {
        dap_chain_addr_t *l_addr = dap_chain_addr_from_str(l_json_item_addr_str);
        if((l_json_item_addr_to_str || l_addr) && !IS_ZERO_256(l_value)) {            
            // Create OUT item
            const uint8_t *l_out_item = NULL;
            if (a_type_tx == DAP_CHAIN_NET_TX_STAKE_UNLOCK && dap_strcmp(l_json_item_addr_to_str, "NULL")){
                l_out_item = (const uint8_t *)dap_chain_datum_tx_item_out_ext_create(l_addr, l_value, l_token);
                SUBTRACT_256_256(*a_value_delegated, l_value, a_value_delegated);
                return (const uint8_t*)l_out_item;
            }
            if (a_type_tx == DAP_CHAIN_NET_TX_STAKE_UNLOCK && l_is_value && !dap_strcmp(l_json_item_addr_to_str, "NULL")){
                const uint8_t *l_out_item = NULL;
                l_out_item = (const uint8_t *)dap_chain_datum_tx_item_out_ext_create(&c_dap_chain_addr_blank_1, l_value, l_token);
                if (l_out_item){
                    SUM_256_256(*a_value_need, l_value, a_value_need);
                }
                return (const uint8_t*) l_out_item;                
            }
            if (a_type_tx == DAP_CHAIN_NET_TX_REWARD && l_is_value) {
                const uint8_t *l_out_item = NULL;
                SUBTRACT_256_256(*a_value_reward, l_value, a_value_reward);
                l_out_item = (const uint8_t *)dap_chain_datum_tx_item_out_ext_create(l_addr, l_value, l_token);
                return (const uint8_t*) l_out_item;
            }
            if (a_net) {// if composition is not offline
                if (a_multichanel) {
                    if ( a_type_tx == DAP_CHAIN_NET_TX_STAKE_LOCK && dap_strcmp(l_token, a_net->pub.native_ticker)){//not native
                        l_out_item = (const uint8_t *)dap_chain_datum_tx_item_out_ext_create(l_addr, l_value, l_token);
                        return (const uint8_t*) l_out_item;
                    }
                    else {
                        //l_out_item = (const uint8_t *)dap_chain_datum_tx_item_out_std_create(l_addr, l_value, l_token ? l_token : (l_main_token ? l_main_token : l_native_token), 0);
                        l_out_item = (const uint8_t *)dap_chain_datum_tx_item_out_ext_create(l_addr, l_value, l_token);
                    }                    
                }
                else 
                    l_out_item = (const uint8_t *)dap_chain_datum_tx_item_out_ext_create(l_addr, l_value, a_net->pub.native_ticker);                                
                    
                if (!l_out_item) {
                    json_object *l_jobj_err = json_object_new_string("Failed to create transaction out. "
                                                                    "There may not be enough funds in the wallet.");
                    if (a_jobj_errors) json_object_array_add(a_jobj_errors, l_jobj_err);
                }
                if (l_out_item){
                    if (a_multichanel && !dap_strcmp(((dap_chain_tx_out_std_t *)l_out_item)->token, a_net->pub.native_ticker))
                        SUM_256_256(*a_value_need_fee, l_value, a_value_need_fee);
                    else
                        SUM_256_256(*a_value_need, l_value, a_value_need);
                }
            } else {
                l_out_item = (const uint8_t *)dap_chain_datum_tx_item_out_ext_create(l_addr, l_value, l_token);
                if (!l_out_item) {
                    json_object *l_jobj_err = json_object_new_string("Failed to create transaction out. "
                                                                    "There may not be enough funds in the wallet.");
                    if (a_jobj_errors) json_object_array_add(a_jobj_errors, l_jobj_err);
                }
            }
            return (const uint8_t*) l_out_item;            // Read address and value           
         
        }
    } //else if (l_json_item_addr_to_str && l_token) {
       // l_addr_reward = dap_chain_addr_from_str(l_json_item_addr_to_str);
       // l_token_reward = l_token;
    //}
    return NULL;
}

const uint8_t * s_dap_chain_net_tx_create_out_cond_item (json_object *a_json_item_obj, json_object *a_jobj_errors, int a_type_tx, uint256_t *a_value_reward, 
                                    uint256_t *a_value_need, uint256_t *a_value_delegated, uint256_t *a_value_need_fee, dap_chain_addr_t *a_seller_addr, size_t i)
{
    // Read subtype of item
    const char *l_subtype_str = s_json_get_text(a_json_item_obj, "subtype");
    dap_chain_tx_out_cond_subtype_t l_subtype = dap_chain_tx_out_cond_subtype_from_str(l_subtype_str);
    switch (l_subtype) {

        case DAP_CHAIN_TX_OUT_COND_SUBTYPE_SRV_PAY:{
            uint256_t l_value = { };
            bool l_is_value = s_json_get_uint256(a_json_item_obj, "value", &l_value);
            if(!l_is_value || IS_ZERO_256(l_value)) {
                log_it(L_ERROR, "Json TX: bad value in OUT_COND_SUBTYPE_SRV_PAY");
                return NULL;
            }
            uint256_t l_value_max_per_unit = { };
            l_is_value = s_json_get_uint256(a_json_item_obj, "value_max_per_unit", &l_value_max_per_unit);
            if(!l_is_value || IS_ZERO_256(l_value_max_per_unit)) {
                log_it(L_ERROR, "Json TX: bad value_max_per_unit in OUT_COND_SUBTYPE_SRV_PAY");
                return NULL;
            }
            dap_chain_net_srv_price_unit_uid_t l_price_unit;
            if(!s_json_get_unit(a_json_item_obj, "price_unit", &l_price_unit)) {
                log_it(L_ERROR, "Json TX: bad price_unit in OUT_COND_SUBTYPE_SRV_PAY");
                return NULL;
            }
            dap_chain_net_srv_uid_t l_srv_uid;
            if(!s_json_get_srv_uid(a_json_item_obj, "service_id", "service", &l_srv_uid.uint64)){
                // Default service DAP_CHAIN_NET_SRV_VPN_ID
                l_srv_uid.uint64 = 0x0000000000000001;
            }

            // From "wallet" or "cert"
            dap_pkey_t *l_pkey = s_json_get_pkey(a_json_item_obj);
            if(!l_pkey) {
                log_it(L_ERROR, "Json TX: bad pkey in OUT_COND_SUBTYPE_SRV_PAY");
                return NULL;
            }
            const char *l_params_str = s_json_get_text(a_json_item_obj, "params");
            size_t l_params_size = dap_strlen(l_params_str);
            dap_chain_tx_out_cond_t *l_out_cond_item = dap_chain_datum_tx_item_out_cond_create_srv_pay(l_pkey, l_srv_uid, l_value, l_value_max_per_unit,
                    l_price_unit, l_params_str, l_params_size);
            DAP_DELETE(l_pkey);
            // Save value for using in In item
            if(l_out_cond_item) {
                if (a_type_tx == DAP_CHAIN_NET_TX_REWARD)
                    SUBTRACT_256_256(*a_value_reward, l_value, a_value_reward);
                else
                    SUM_256_256(*a_value_need, l_value, a_value_need);
                return (const uint8_t*) l_out_cond_item;
            } else {
                char *l_str_err = dap_strdup_printf("Unable to create conditional out for transaction "
                                                    "can of type %s described in item %zu.\n", l_subtype_str, i);
                json_object *l_jobj_err = json_object_new_string(l_str_err);
                DAP_DELETE(l_str_err);
                if (a_jobj_errors) json_object_array_add(a_jobj_errors, l_jobj_err);
            }

        } break;
        case DAP_CHAIN_TX_OUT_COND_SUBTYPE_SRV_XCHANGE: {

            dap_chain_net_srv_uid_t l_srv_uid;
            if(!s_json_get_srv_uid(a_json_item_obj, "service_id", "service", &l_srv_uid.uint64)) {
                // Default service DAP_CHAIN_NET_SRV_XCHANGE_ID
                l_srv_uid.uint64 = 0x2;
            }
            dap_chain_net_t *l_net = dap_chain_net_by_name(s_json_get_text(a_json_item_obj, "net"));
            if(!l_net) {
                log_it(L_ERROR, "Json TX: bad net in OUT_COND_SUBTYPE_SRV_XCHANGE");
                return NULL;
            }              

            const char *l_token_buy = s_json_get_text(a_json_item_obj, "token_buy");
            if(!l_token_buy) {
                log_it(L_ERROR, "Json TX: bad token_buy in OUT_COND_SUBTYPE_SRV_XCHANGE");
                return NULL;
            }
            uint256_t l_value = { };
            if(!s_json_get_uint256(a_json_item_obj, "value", &l_value) || IS_ZERO_256(l_value)) {
                log_it(L_ERROR, "Json TX: bad value in OUT_COND_SUBTYPE_SRV_XCHANGE");
                return NULL;
            }
            uint256_t l_value_rate = { };
            if(!s_json_get_uint256(a_json_item_obj, "rate", &l_value_rate) || IS_ZERO_256(l_value_rate)) {
                log_it(L_ERROR, "Json TX: bad value rate in OUT_COND_SUBTYPE_SRV_XCHANGE");
                return NULL;
            }
            //const char *l_params_str = s_json_get_text(l_json_item_obj, "params");
            //size_t l_params_size = dap_strlen(l_params_str);
            dap_chain_tx_out_cond_t *l_out_cond_item = dap_chain_datum_tx_item_out_cond_create_srv_xchange(l_srv_uid, l_net->pub.id,
                                                                                                            l_value, l_net->pub.id,
                                                                                                            l_token_buy, l_value_rate,
                                                                                                            a_seller_addr,
                                                                                                            NULL, 0);        
            // Save value for using in In item
            if (l_out_cond_item) {
                SUM_256_256(*a_value_need, l_value, a_value_need);  
                return (const uint8_t*) l_out_cond_item;                      
            } else {
                char *l_str_err = dap_strdup_printf("Unable to create conditional out for transaction "
                                                     "can of type %s described in item %zu.", l_subtype_str, i);
                json_object *l_jobj_err = json_object_new_string(l_str_err);
                DAP_DELETE(l_str_err);
                if (a_jobj_errors) json_object_array_add(a_jobj_errors, l_jobj_err);
            }
        } break;
        case DAP_CHAIN_TX_OUT_COND_SUBTYPE_SRV_STAKE_LOCK:{
            dap_chain_net_srv_uid_t l_srv_uid;
            if(!s_json_get_srv_uid(a_json_item_obj, "service_id", "service", &l_srv_uid.uint64)) {
                // Default service DAP_CHAIN_NET_SRV_STAKE_ID
                l_srv_uid.uint64 = 0x12;
            }
            uint256_t l_value = { };
            if(!s_json_get_uint256(a_json_item_obj, "value", &l_value) || IS_ZERO_256(l_value)) {
                log_it(L_ERROR, "Json TX: bad value in DAP_CHAIN_TX_OUT_COND_SUBTYPE_SRV_STAKE_LOCK");
                return NULL;
            }
            const char* l_time_staking_str = NULL;
            if((l_time_staking_str = s_json_get_text(a_json_item_obj, "time_staking")) == NULL || dap_strlen(l_time_staking_str) != 6)  {
                log_it(L_ERROR, "Json TX: bad time staking in DAP_CHAIN_TX_OUT_COND_SUBTYPE_SRV_STAKE_LOCK");
                return NULL;
            }

            char l_time_staking_month_str[3] = {l_time_staking_str[2], l_time_staking_str[3], 0};
            int l_time_staking_month = atoi(l_time_staking_month_str);
            if (l_time_staking_month < 1 || l_time_staking_month > 12){
                log_it(L_ERROR, "Json TX: bad time staking in DAP_CHAIN_TX_OUT_COND_SUBTYPE_SRV_STAKE_LOCK");
                return NULL;
            }

            char l_time_staking_day_str[3] = {l_time_staking_str[4], l_time_staking_str[5], 0};
            int l_time_staking_day = atoi(l_time_staking_day_str);
            if (l_time_staking_day < 1 || l_time_staking_day > 31){
                log_it(L_ERROR, "Json TX: bad time staking in DAP_CHAIN_TX_OUT_COND_SUBTYPE_SRV_STAKE_LOCK");
                return NULL;
            }

            dap_time_t l_time_staking = 0;
            l_time_staking = dap_time_from_str_simplified(l_time_staking_str);
            if (0 == l_time_staking){
                log_it(L_ERROR, "Json TX: bad time staking in DAP_CHAIN_TX_OUT_COND_SUBTYPE_SRV_STAKE_LOCK");
                return NULL;
            }
            dap_time_t l_time_now = dap_time_now();
            if (l_time_staking < l_time_now){
                log_it(L_ERROR, "Json TX: bad time staking in DAP_CHAIN_TX_OUT_COND_SUBTYPE_SRV_STAKE_LOCK");
                return NULL;
            }
            l_time_staking -= l_time_now;

            uint256_t l_reinvest_percent = uint256_0;
            const char* l_reinvest_percent_str = NULL;
            if((l_reinvest_percent_str = s_json_get_text(a_json_item_obj, "reinvest_percent"))!=NULL) {
                l_reinvest_percent = dap_chain_coins_to_balance(l_reinvest_percent_str);
                if (compare256(l_reinvest_percent, dap_chain_coins_to_balance("100.0")) == 1){
                log_it(L_ERROR, "Json TX: bad reinvest percent in DAP_CHAIN_TX_OUT_COND_SUBTYPE_SRV_STAKE_LOCK");
                return NULL;
                }
                if (IS_ZERO_256(l_reinvest_percent)) {
                    int l_reinvest_percent_int = atoi(l_reinvest_percent_str);
                    if (l_reinvest_percent_int < 0 || l_reinvest_percent_int > 100){
                        log_it(L_ERROR, "Json TX: bad reinvest percent in DAP_CHAIN_TX_OUT_COND_SUBTYPE_SRV_STAKE_LOCK");
                        return NULL;
                    }
                    l_reinvest_percent = dap_chain_uint256_from(l_reinvest_percent_int);
                    MULT_256_256(l_reinvest_percent, GET_256_FROM_64(1000000000000000000ULL), &l_reinvest_percent);
                }
            }               

            dap_chain_tx_out_cond_t *l_out_cond_item = dap_chain_datum_tx_item_out_cond_create_srv_stake_lock(l_srv_uid, l_value, l_time_staking, l_reinvest_percent);
            // Save value for using in In item
            if(l_out_cond_item) {
                SUM_256_256(*a_value_need, l_value, a_value_need);
                return (const uint8_t*) l_out_cond_item;
            } else {
                char *l_str_err = dap_strdup_printf("Unable to create conditional out for transaction "
                                                     "can of type %s described in item %zu.", l_subtype_str, i);
                json_object *l_jobj_err = json_object_new_string(l_str_err);
                DAP_DELETE(l_str_err);
                if (a_jobj_errors) json_object_array_add(a_jobj_errors, l_jobj_err);
            }
        } break;
        case DAP_CHAIN_TX_OUT_COND_SUBTYPE_SRV_STAKE_POS_DELEGATE:{
            dap_chain_net_srv_uid_t l_srv_uid;
            if(!s_json_get_srv_uid(a_json_item_obj, "service_id", "service", &l_srv_uid.uint64)) {
                // Default service DAP_CHAIN_NET_SRV_STAKE_ID
                l_srv_uid.uint64 = 0x13;
            }
            uint256_t l_value = { };
            if(!s_json_get_uint256(a_json_item_obj, "value", &l_value) || IS_ZERO_256(l_value)) {
                log_it(L_ERROR, "Json TX: bad value in OUT_COND_SUBTYPE_SRV_STAKE_POS_DELEGATE");
                return NULL;
            }
            uint256_t l_fee_value = { };
            if(!s_json_get_uint256(a_json_item_obj, "fee", &l_fee_value) || IS_ZERO_256(l_fee_value)) {
                return NULL;
            }

            const char *l_signing_addr_str = s_json_get_text(a_json_item_obj, "signing_addr");
            dap_chain_addr_t *l_signing_addr = dap_chain_addr_from_str(l_signing_addr_str);
            if(!l_signing_addr) {
                log_it(L_ERROR, "Json TX: bad signing_addr in OUT_COND_SUBTYPE_SRV_STAKE_POS_DELEGATE");
                return NULL;
            }                

            dap_chain_node_addr_t l_signer_node_addr;
            const char *l_node_addr_str = s_json_get_text(a_json_item_obj, "node_addr");
            if(!l_node_addr_str || dap_chain_node_addr_from_str(&l_signer_node_addr, l_node_addr_str)) {
                log_it(L_ERROR, "Json TX: bad node_addr in OUT_COND_SUBTYPE_SRV_STAKE_POS_DELEGATE");
                return NULL;
            }
            dap_chain_tx_out_cond_t *l_out_cond_item = dap_chain_datum_tx_item_out_cond_create_srv_stake(l_srv_uid, l_value, l_signing_addr,
                                                                                                         &l_signer_node_addr, NULL, uint256_0, NULL);
            DAP_DELETE(l_signing_addr);
            // Save value for using in In item
            if(l_out_cond_item) {
                SUM_256_256(*a_value_need, l_value, a_value_need);
                return (const uint8_t*) l_out_cond_item;
            } else {
                char *l_err_str = dap_strdup_printf("Unable to create conditional out for transaction "
                                                    "can of type %s described in item %zu.", l_subtype_str, i);
                json_object *l_jobj_err = json_object_new_string(l_err_str);
                DAP_DELETE(l_err_str);
                if (a_jobj_errors)
                    json_object_array_add(a_jobj_errors, l_jobj_err);
            }
        } break;
        case DAP_CHAIN_TX_OUT_COND_SUBTYPE_FEE: {
            uint256_t l_value = { };
            s_json_get_uint256(a_json_item_obj, "value", &l_value);
            if(!IS_ZERO_256(l_value)) {
                if (a_type_tx == DAP_CHAIN_NET_TX_STAKE_UNLOCK){
                    dap_chain_tx_out_cond_t *l_out_cond_item = dap_chain_datum_tx_item_out_cond_create_fee(l_value);
                    SUBTRACT_256_256(*a_value_delegated, l_value, a_value_delegated);
                    return (const uint8_t*) l_out_cond_item;
                }
                dap_chain_tx_out_cond_t *l_out_cond_item = dap_chain_datum_tx_item_out_cond_create_fee(l_value);
                // Save value for using in In item
                if(l_out_cond_item) {
                    SUM_256_256(*a_value_need_fee, l_value, a_value_need_fee);
                    return (const uint8_t*) l_out_cond_item;
                } else {
                    char *l_str_err = dap_strdup_printf("Unable to create conditional out for transaction "
                                                        "can of type %s described in item %zu.", l_subtype_str, i);
                    json_object *l_jobj_err = json_object_new_string(l_str_err);
                    if (a_jobj_errors) json_object_array_add(a_jobj_errors, l_jobj_err);
                    DAP_DELETE(l_str_err);
                }
            }
            else
                log_it(L_ERROR, "Json TX: zero value in OUT_COND_SUBTYPE_FEE");
        } break;
        case DAP_CHAIN_TX_OUT_COND_SUBTYPE_UNDEFINED:{
            log_it(L_WARNING, "Undefined subtype: '%s' of 'out_cond' item %zu ", l_subtype_str, i);
            char *l_str_err = dap_strdup_printf("Specified unknown sub type %s of conditional out on item %zu.",
                                                l_subtype_str, i);
            json_object *l_jobj_err = json_object_new_string(l_str_err);
            DAP_DELETE(l_str_err);
            if (a_jobj_errors) json_object_array_add(a_jobj_errors, l_jobj_err);  
        }      
    }
    return NULL;
}

const uint8_t * s_dap_chain_net_tx_create_receipt_item(json_object *a_json_item_obj, json_object *a_jobj_errors, dap_chain_datum_tx_t *a_tx, dap_list_t *a_sign_list, size_t i)
{
    dap_chain_net_srv_uid_t l_srv_uid;
    if(!s_json_get_srv_uid(a_json_item_obj, "service_id", "service", &l_srv_uid.uint64)) {
        log_it(L_ERROR, "Json TX: bad service_id in TYPE_RECEIPT");
        return NULL;
    }
    dap_chain_net_srv_price_unit_uid_t l_price_unit;
    if(!s_json_get_unit(a_json_item_obj, "price_unit", &l_price_unit)) {
        log_it(L_ERROR, "Json TX: bad price_unit in TYPE_RECEIPT");
        return NULL;
    }
    int64_t l_units;
    if(!s_json_get_int64(a_json_item_obj, "units", &l_units)) {
        log_it(L_ERROR, "Json TX: bad units in TYPE_RECEIPT");
        return NULL;
    }
    uint256_t l_value = { };
    if(!s_json_get_uint256(a_json_item_obj, "value", &l_value) || IS_ZERO_256(l_value)) {
        log_it(L_ERROR, "Json TX: bad value in TYPE_RECEIPT");
        return NULL;
    }
    const char *l_params_str = s_json_get_text(a_json_item_obj, "params");
    size_t l_params_size = dap_strlen(l_params_str);
    dap_chain_datum_tx_receipt_t *l_receipt = dap_chain_datum_tx_receipt_create(l_srv_uid, l_price_unit, l_units, l_value, l_params_str, l_params_size);
    if (!l_receipt) {
        char *l_str_err = dap_strdup_printf("Unable to create receipt out for transaction "
                                            "described by item %zu.", i);
        json_object *l_jobj_err = json_object_new_string(l_str_err);
        DAP_DELETE(l_str_err);
        if (a_jobj_errors) json_object_array_add(a_jobj_errors, l_jobj_err);
        return NULL;
    } else
        return (const uint8_t*) l_receipt;
}

const uint8_t * s_dap_chain_net_tx_create_tsd_item(json_object *a_json_item_obj, json_object *a_jobj_errors, dap_chain_datum_tx_t *a_tx, dap_list_t *a_sign_list)
{
    int64_t l_tsd_type;
    if(!s_json_get_int64(a_json_item_obj, "type_tsd", &l_tsd_type)) {
        log_it(L_ERROR, "Json TX: bad type_tsd in TYPE_TSD");
        return NULL;
    }
    const char *l_tsd_data = s_json_get_text(a_json_item_obj, "data");
    if (!l_tsd_data) {
        log_it(L_ERROR, "Json TX: bad data in TYPE_TSD");
        return NULL;
    }
    size_t l_data_size = dap_strlen(l_tsd_data);
    dap_chain_tx_tsd_t *l_tsd = dap_chain_datum_tx_item_tsd_create((void*)l_tsd_data, (int)l_tsd_type, l_data_size);
    return (const uint8_t*) l_tsd;
    // l_tsd_list = dap_list_append(l_tsd_list, l_tsd);
}

const uint8_t * s_dap_chain_net_tx_create_sig_item(json_object *a_json_item_obj, json_object *a_jobj_errors, dap_chain_datum_tx_t *a_tx, dap_list_t **a_sign_list)
{
    json_object *l_jobj_sign = json_object_object_get(a_json_item_obj, "sig_b64");
    if (!l_jobj_sign) {
        *a_sign_list = dap_list_append(*a_sign_list, a_json_item_obj);
        return NULL;
    }
    const char *l_sign_b64_str = json_object_get_string(l_jobj_sign);
    if ( !l_sign_b64_str ) {
        json_object_array_add(a_jobj_errors, json_object_new_string("Can't get base64-encoded sign"));
        log_it(L_ERROR, "Json TX: Can't get base64-encoded sign!");
        return NULL;
    }
    int64_t l_sign_size = 0, l_sign_b64_strlen = json_object_get_string_len(l_jobj_sign),
            l_sign_decoded_size = DAP_ENC_BASE64_DECODE_SIZE(l_sign_b64_strlen);
    if ( !s_json_get_int64(a_json_item_obj, "sig_size", &l_sign_size) )
        log_it(L_NOTICE, "Json TX: \"sig_size\" unspecified, will be calculated automatically");

    dap_chain_tx_sig_t *l_tx_sig = DAP_NEW_Z_SIZE(dap_chain_tx_sig_t, sizeof(dap_chain_tx_sig_t) + l_sign_decoded_size);
    *l_tx_sig = (dap_chain_tx_sig_t) {
        .header = {
            .type = TX_ITEM_TYPE_SIG, .version = 1,
            .sig_size = dap_enc_base64_decode(l_sign_b64_str, l_sign_b64_strlen, l_tx_sig->sig, DAP_ENC_DATA_TYPE_B64_URLSAFE)
        }
    };

    debug_if(l_sign_size && l_tx_sig->header.sig_size != l_sign_size, L_ERROR,
             "Json TX: sign size mismatch, %zu != %u!", l_sign_size, l_tx_sig->header.sig_size);
    /* But who cares?... */
    size_t l_tx_size = dap_chain_datum_tx_get_size(a_tx), l_tx_items_size = a_tx->header.tx_items_size;
    a_tx->header.tx_items_size = 0;
    if ( dap_sign_verify_all((dap_sign_t*)l_tx_sig->sig, l_tx_sig->header.sig_size, (byte_t*)a_tx, l_tx_size) ) {
        json_object_array_add(a_jobj_errors, json_object_new_string("Sign verification failed!"));
        log_it(L_ERROR, "Json TX: sign verification failed!");
        return NULL;
        // TODO: delete the datum and return
    } else {
        a_tx->header.tx_items_size = l_tx_items_size;
        return (const uint8_t*)l_tx_sig;
    }
}

int dap_chain_net_tx_create_by_json(json_object *a_tx_json, dap_chain_net_t *a_net, json_object *a_json_obj_error, 
        dap_chain_datum_tx_t** a_out_tx, size_t* a_items_count, size_t *a_items_ready)
{

    uint64_t test_leng = 0;

    int l_type_tx = 0;
    json_object *l_json = a_tx_json;
    json_object *l_jobj_errors = a_json_obj_error ? a_json_obj_error : NULL;

    if (!a_tx_json)
        return log_it(L_ERROR, "Empty json"), DAP_CHAIN_NET_TX_CREATE_JSON_CAN_NOT_OPEN_JSON_FILE;

    if(!a_out_tx){
        log_it(L_ERROR, "a_out_tx is NULL");
        return DAP_CHAIN_NET_TX_CREATE_JSON_WRONG_ARGUMENTS;
    }

    const char *l_main_ticker = NULL;
    bool l_multichanel = false;

    // Read items and net from json file
    struct json_object *l_json_items = json_object_object_get(l_json, "items");
    struct json_object *l_json_net = json_object_object_get(l_json, "net");
    size_t l_items_count;
    if(!l_json_net || !l_json_items || !json_object_is_type(l_json_items, json_type_array) || !(l_items_count = json_object_array_length(l_json_items))) {
        json_object_put(l_json);
        return DAP_CHAIN_NET_TX_CREATE_JSON_NOT_FOUNT_ARRAY_ITEMS;
    } 
    const char *l_net_str = json_object_get_string(l_json_net); 
    dap_chain_net_t * l_net = dap_chain_net_by_name(l_net_str);
    // if (l_net == NULL) {
    //     log_it(L_ERROR, "not found net by name '%s'", l_net_str);
    //     return DAP_CHAIN_NET_TX_CREATE_JSON_NOT_FOUNT_NET_IN_JSON;
    // }  

    log_it(L_NOTICE, "Json TX: found %lu items", l_items_count);

    // Create transaction
    dap_chain_datum_tx_t *l_tx = DAP_NEW_Z_SIZE(dap_chain_datum_tx_t, sizeof(dap_chain_datum_tx_t));
    if(!l_tx) {
        json_object_put(l_json);
        return DAP_JSON_RPC_ERR_CODE_MEMORY_ALLOCATED;
    }

    struct json_object *l_json_timestamp = json_object_object_get(l_json, "ts_created");
    if (l_json_timestamp)
        l_tx->header.ts_created = json_object_get_int64(l_json_timestamp);
    else
        l_tx->header.ts_created = time(NULL);

    size_t l_items_ready = 0;
    dap_list_t *l_in_list = NULL;// list 'in' items
    dap_list_t *l_sign_list = NULL;// list 'sign' items
    
    uint256_t l_value_need = { };// how many tokens are needed in the 'out' item
    uint256_t l_value_need_fee = {};
    uint256_t l_value_delegated	= {};
    uint256_t l_value_order_back = {};
    uint256_t l_value_reward = {};

    dap_chain_addr_t l_seller_addr = {};
    dap_chain_addr_t *l_addr_back = NULL;
    dap_chain_addr_t *l_addr_reward = NULL;

    dap_chain_t * l_chain = NULL;
    if(l_net){ // if composition is not offline
        l_type_tx = s_dap_chain_net_tx_get_type_tx(l_items_count, l_json_items, l_jobj_errors, l_net, &l_value_delegated, &l_seller_addr, &l_multichanel, &l_main_ticker);
    }
    if (l_type_tx == DAP_CHAIN_NET_TX_TYPE_ERR)
        return DAP_CHAIN_NET_TX_CREATE_JSON_TRANSACTION_NOT_CORRECT_ERR;
    if (l_type_tx == DAP_CHAIN_NET_TX_REWARD)
        l_chain = dap_chain_net_get_default_chain_by_chain_type(a_net, CHAIN_TYPE_TX);
    
    // Creating and adding items to the transaction
    for(size_t i = 0; i < l_items_count; ++i) {
        struct json_object *l_json_item_obj = json_object_array_get_idx(l_json_items, i);
        if(!l_json_item_obj || !json_object_is_type(l_json_item_obj, json_type_object)) {
            continue;
        }
        struct json_object *l_json_item_type = json_object_object_get(l_json_item_obj, "type");
        if(!l_json_item_type && json_object_is_type(l_json_item_type, json_type_string)) {
            log_it(L_WARNING, "Item %zu without type", i);
            continue;
        }
        const char *l_item_type_str = json_object_get_string(l_json_item_type);
        dap_chain_tx_item_type_t l_item_type = dap_chain_datum_tx_item_str_to_type(l_item_type_str);
        if(l_item_type == TX_ITEM_TYPE_UNKNOWN) {
            log_it(L_WARNING, "Item %zu has invalid type '%s'", i, l_item_type_str);
            continue;
        }

        log_it(L_DEBUG, "Json TX: process item %s", json_object_get_string(l_json_item_type));
        // Create an item depending on its type
        const uint8_t *l_item = NULL;
        switch (l_item_type) {
            case TX_ITEM_TYPE_IN: {                
                l_item = s_dap_chain_net_tx_create_in_item(l_json_item_obj, l_jobj_errors, l_addr_back, l_type_tx, &l_in_list);                
                if(l_in_list)continue;          
            }break;
            case TX_ITEM_TYPE_IN_COND: {
                l_item = s_dap_chain_net_tx_create_in_cond_item(l_json_item_obj, l_jobj_errors, l_net, &l_value_delegated);            
            }break;
            case TX_ITEM_TYPE_IN_EMS: {
                l_item = s_dap_chain_net_tx_create_in_ems_item(l_json_item_obj, l_jobj_errors);           
            }break;
            case TX_ITEM_TYPE_IN_REWARD: {
                l_item = s_dap_chain_net_tx_create_in_reward_item(l_json_item_obj, l_jobj_errors, &l_value_reward, l_chain);           
            }break;
            case TX_ITEM_TYPE_OUT_EXT: {
                l_item = s_dap_chain_net_tx_create_out_item(l_json_item_obj, l_jobj_errors, l_net, &l_value_delegated, &l_value_need, &l_value_need_fee, &l_value_reward, l_type_tx, l_multichanel);
            }break;
            case TX_ITEM_TYPE_OUT_COND: {
                l_item = s_dap_chain_net_tx_create_out_cond_item(l_json_item_obj, l_jobj_errors, l_type_tx, &l_value_reward, &l_value_need, &l_value_delegated, &l_value_need_fee, &l_seller_addr, i);       
            }break;
            case TX_ITEM_TYPE_SIG: {
                l_item = s_dap_chain_net_tx_create_sig_item(l_json_item_obj, l_jobj_errors, l_tx, &l_sign_list);
                if(l_sign_list)continue;       
            }break;
            case TX_ITEM_TYPE_RECEIPT: {
                l_item = s_dap_chain_net_tx_create_receipt_item(l_json_item_obj, l_jobj_errors, l_tx, l_sign_list, i);
            }break;
            case TX_ITEM_TYPE_TSD: {
                l_item = s_dap_chain_net_tx_create_tsd_item(l_json_item_obj, l_jobj_errors, l_tx, l_sign_list);
            }break;
        }
        if (!l_item) {
            log_it(L_ERROR, "Item %zu can't created, exit from creator!", i);
            return DAP_CHAIN_NET_TX_CREATE_JSON_CANT_CREATED_ITEM_ERR;
        }            
        // Add item to transaction
        if(l_item) {
            dap_chain_datum_tx_add_item(&l_tx, (const uint8_t*) l_item);
            l_items_ready++;
            DAP_DELETE(l_item);
        }
    
    }

    if (l_type_tx == DAP_CHAIN_NET_TX_STAKE_UNLOCK){
        dap_chain_datum_tx_add_out_ext_item(&l_tx, l_addr_back, l_value_delegated, l_net->pub.native_ticker);
    }
    if (l_type_tx == DAP_CHAIN_NET_TX_REWARD){
        dap_chain_datum_tx_add_out_ext_item(&l_tx, &l_addr_reward, l_value_reward, NULL);// -----------------add token_reward
    }
    
    dap_list_t *l_list;
    // Add In items
    if(a_net){
        l_list = l_in_list;
        while(l_list) {
            struct json_object *l_json_item_obj = (struct json_object*) l_list->data;

            const char *l_json_item_addr_str = s_json_get_text(l_json_item_obj, "addr_from");
            const char *l_json_item_token = s_json_get_text(l_json_item_obj, "token");
            l_main_ticker = l_json_item_token;
            dap_chain_addr_t *l_addr_from = NULL;
            if(l_json_item_addr_str) {
                l_addr_from = dap_chain_addr_from_str(l_json_item_addr_str);
                if (!l_addr_from) {
                    log_it(L_WARNING, "Invalid element 'in', unable to convert string representation of addr_from: '%s' "
                                        "to binary.", l_json_item_addr_str);
                    char *l_str_err = dap_strdup_printf("Invalid element 'to', unable to convert string representation "
                                                        "of addr_from: '%s' to binary.", l_json_item_addr_str);
                    json_object *l_jobj_err = json_object_new_string(l_str_err);
                    DAP_DELETE(l_str_err);
                    if (l_jobj_errors) json_object_array_add(l_jobj_errors, l_jobj_err);
                    // Go to the next item
                    l_list = dap_list_next(l_list);
                    continue;
                }
            }
            else {
                log_it(L_WARNING, "Invalid 'in' item, incorrect addr_from: '%s'", l_json_item_addr_str ? l_json_item_addr_str : "[null]");
                char *l_str_err = dap_strdup_printf("Invalid 'in' item, incorrect addr_from: '%s'",
                                            l_json_item_addr_str ? l_json_item_addr_str : "[null]");
                json_object *l_jobj_err = json_object_new_string(l_str_err);
                DAP_DELETE(l_str_err);
                if (l_jobj_errors) json_object_array_add(l_jobj_errors, l_jobj_err);
                // Go to the next item
                l_list = dap_list_next(l_list);
                continue;
            }
            if(!l_json_item_token) {
                log_it(L_WARNING, "Invalid 'in' item, not found token name");
                json_object *l_jobj_err = json_object_new_string("Invalid 'in' item, not found token name");
                if (l_jobj_errors) json_object_array_add(l_jobj_errors, l_jobj_err);
                // Go to the next item
                l_list = dap_list_next(l_list);
                continue;
            }
            if(IS_ZERO_256(l_value_need)) {
                log_it(L_WARNING, "Invalid 'in' item, not found value in out items");
                json_object *l_jobj_err = json_object_new_string("Invalid 'in' item, not found value in out items");
                if (l_jobj_errors) json_object_array_add(l_jobj_errors, l_jobj_err);
                // Go to the next item
                l_list = dap_list_next(l_list);
                continue;
            }

            if(l_addr_from){
                // find the transactions from which to take away coins
                dap_list_t *l_list_used_out = NULL;
                dap_list_t *l_list_used_out_fee = NULL;
                uint256_t l_value_transfer = { }; // how many coins to transfer
                uint256_t l_value_transfer_fee = { }; // how many coins to transfer
                //SUM_256_256(a_value, a_value_fee, &l_value_need);
                uint256_t l_value_need_check = {};
                if (!dap_strcmp(l_net->pub.native_ticker, l_main_ticker)) {
                    SUM_256_256(l_value_need_check, l_value_need, &l_value_need_check);
                    SUM_256_256(l_value_need_check, l_value_need_fee, &l_value_need_check);
                    l_list_used_out = dap_ledger_get_list_tx_outs_with_val(a_net->pub.ledger, l_json_item_token,
                                                                                                l_addr_from, l_value_need_check, &l_value_transfer);
                    if(!l_list_used_out) {
                        log_it(L_WARNING, "Not enough funds in previous tx to transfer");
                        json_object *l_jobj_err = json_object_new_string("Can't create in transaction. Not enough funds in previous tx "
                                                            "to transfer");
                        if (l_jobj_errors) json_object_array_add(l_jobj_errors, l_jobj_err);
                        // Go to the next item
                        l_list = dap_list_next(l_list);
                        continue;
                    }
                } else {
                    //CHECK value need
                    l_list_used_out = dap_ledger_get_list_tx_outs_with_val(a_net->pub.ledger, l_json_item_token,
                                                                                                l_addr_from, l_value_need, &l_value_transfer);
                    if(!l_list_used_out) {
                        log_it(L_WARNING, "Not enough funds in previous tx to transfer");
                        json_object *l_jobj_err = json_object_new_string("Can't create in transaction. Not enough funds "
                                                                            "in previous tx to transfer");
                        if (l_jobj_errors) json_object_array_add(l_jobj_errors, l_jobj_err);
                        // Go to the next item
                        l_list = dap_list_next(l_list);
                        continue;
                    }
                    //CHECK value fee
                    l_list_used_out_fee = dap_ledger_get_list_tx_outs_with_val(a_net->pub.ledger, l_net->pub.native_ticker,
                                                                                        l_addr_from, l_value_need_fee, &l_value_transfer_fee);
                    if(!l_list_used_out_fee && l_type_tx != DAP_CHAIN_NET_TX_STAKE_UNLOCK) {
                        log_it(L_WARNING, "Not enough funds in previous tx to transfer");
                        json_object *l_jobj_err = json_object_new_string("Can't create in transaction. Not enough funds "
                                                                            "in previous tx to transfer");
                        if (l_jobj_errors) json_object_array_add(l_jobj_errors, l_jobj_err);
                        // Go to the next item
                        l_list = dap_list_next(l_list);
                        continue;
                    }
                }
                // add 'in' items
                uint256_t l_value_got = dap_chain_datum_tx_add_in_item_list(&l_tx, l_list_used_out);
                assert(EQUAL_256(l_value_got, l_value_transfer));
                if (l_list_used_out_fee) {
                    uint256_t l_value_got_fee = dap_chain_datum_tx_add_in_item_list(&l_tx, l_list_used_out_fee);
                    assert(EQUAL_256(l_value_got_fee, l_value_transfer_fee));
                    dap_list_free_full(l_list_used_out_fee, free);
                    // add 'out' item for coin fee back
                    uint256_t  l_value_back;
                    SUBTRACT_256_256(l_value_got_fee, l_value_need_fee, &l_value_back);
                    if (!IS_ZERO_256(l_value_back)) {
                        dap_chain_datum_tx_add_out_ext_item(&l_tx, l_addr_from, l_value_back, l_net->pub.native_ticker);
                        l_items_ready++;
                    }
                } else {
                    SUM_256_256(l_value_need, l_value_need_fee, &l_value_need);
                }
                dap_list_free_full(l_list_used_out, free);
                if(!IS_ZERO_256(l_value_got)) {
                    // add 'out' item for coin back
                    uint256_t l_value_back;
                    SUBTRACT_256_256(l_value_got, l_value_need, &l_value_back);
                    if(!IS_ZERO_256(l_value_back)) {
                        if (l_multichanel)
                            dap_chain_datum_tx_add_out_ext_item(&l_tx, l_addr_from, l_value_back, l_main_ticker);
                        else
                            dap_chain_datum_tx_add_out_ext_item(&l_tx, l_addr_from, l_value_back, l_net->pub.native_ticker);
                        l_items_ready++;
                    }
                }   
            }
            // Go to the next 'in' item
            l_list = dap_list_next(l_list);
        }
    }
    dap_list_free(l_in_list);

    // Add signs
    l_list = l_sign_list;
    while(l_list) {
        struct json_object *l_json_item_obj = (struct json_object*) l_list->data;
        dap_enc_key_t * l_enc_key  = NULL;
        
        //get wallet or cert
        dap_chain_wallet_t *l_wallet = s_json_get_wallet(l_json_item_obj, "wallet");
        const dap_cert_t *l_cert = s_json_get_cert(l_json_item_obj, "cert");

        int64_t l_pkey_size;
        int64_t l_sig_size;
        uint8_t *l_pkey = NULL;
        int64_t l_hash_type = 0;
        dap_sign_t *l_sign = NULL;
        

        //wallet goes first
        if (l_wallet) {
            l_enc_key = dap_chain_wallet_get_key(l_wallet, 0);
        } else if (l_cert && l_cert->enc_key) {
            l_enc_key = l_cert->enc_key; 
        } else { 
            json_object *l_jobj_err = json_object_new_string("Can't create sign for transactions.");
            json_object_array_add(l_jobj_errors, l_jobj_err);
            log_it(L_ERROR, "Json TX: Item sign has no wallet or cert of they are invalid ");
            l_list = dap_list_next(l_list);
            continue;
        }

        if (l_sign) { /* WTF is this for?... */
            size_t l_chain_sign_size = dap_sign_get_size(l_sign); // sign data
            
            dap_chain_tx_sig_t *l_tx_sig = DAP_NEW_Z_SIZE(dap_chain_tx_sig_t,
                    sizeof(dap_chain_tx_sig_t) + l_chain_sign_size);
            l_tx_sig->header.type = TX_ITEM_TYPE_SIG;
            l_tx_sig->header.sig_size =(uint32_t) l_chain_sign_size;
            memcpy(l_tx_sig->sig, l_sign, l_chain_sign_size);
            dap_chain_datum_tx_add_item(&l_tx, l_tx_sig);
            DAP_DELETE(l_sign);
        }

        if(l_enc_key && dap_chain_datum_tx_add_sign_item(&l_tx, l_enc_key) > 0) {
            l_items_ready++;
        } else {
            log_it(L_ERROR, "Json TX: Item sign has invalid enc_key.");
            l_list = dap_list_next(l_list);
            continue;
        }

        if (l_wallet) {
            dap_chain_wallet_close(l_wallet);  
            dap_enc_key_delete(l_enc_key);
        }  
        l_list = dap_list_next(l_list);
    }

    dap_list_free(l_sign_list);
    json_object_put(l_json);

    *a_out_tx = l_tx;

    if(a_items_count)
        *a_items_count = l_items_count;

    if(a_items_ready)
        *a_items_ready = l_items_ready;

    return DAP_CHAIN_NET_TX_CREATE_JSON_OK;   

>>>>>>> bf6ea2db
}

int dap_chain_net_tx_create_by_json_old(json_object *a_tx_json, dap_chain_net_t *a_net, json_object *a_json_obj_error, 
                                        dap_chain_datum_tx_t** a_out_tx, size_t* a_items_count, size_t *a_items_ready)
{

    json_object *l_json = a_tx_json;
    json_object *l_jobj_errors = a_json_obj_error ? a_json_obj_error : NULL;
    
    if (!a_tx_json)
        return log_it(L_ERROR, "Empty json"), DAP_CHAIN_NET_TX_CREATE_JSON_CAN_NOT_OPEN_JSON_FILE;

    if(!a_out_tx){
        log_it(L_ERROR, "a_out_tx is NULL");
        return DAP_CHAIN_NET_TX_CREATE_JSON_WRONG_ARGUMENTS;
    }

    const char *l_native_token = a_net ? a_net->pub.native_ticker : NULL;
    const char *l_main_token = NULL;
    const char *l_token_reward = NULL;
    bool l_multichanel = false;
    bool l_stake = false;
    bool l_unstake = false;
    bool l_reward = false;

    // Read items from json file
    struct json_object *l_json_items = json_object_object_get(l_json, "items");
    size_t l_items_count;
    if(!l_json_items || !json_object_is_type(l_json_items, json_type_array) || !(l_items_count = json_object_array_length(l_json_items))) {
        json_object_put(l_json);
        return DAP_CHAIN_NET_TX_CREATE_JSON_NOT_FOUNT_ARRAY_ITEMS;
    }

    log_it(L_NOTICE, "Json TX: found %lu items", l_items_count);
    // Create transaction
    dap_chain_datum_tx_t *l_tx = DAP_NEW_Z_SIZE(dap_chain_datum_tx_t, sizeof(dap_chain_datum_tx_t));
    if(!l_tx) {
        json_object_put(l_json);
        return DAP_JSON_RPC_ERR_CODE_MEMORY_ALLOCATED;
    }

    struct json_object *l_json_timestamp = json_object_object_get(l_json, "ts_created");
    if (l_json_timestamp)
        l_tx->header.ts_created = json_object_get_int64(l_json_timestamp);
    else
        l_tx->header.ts_created = time(NULL);

    size_t l_items_ready = 0;
    dap_list_t *l_in_list = NULL;// list 'in' items
    dap_list_t *l_sign_list = NULL;// list 'sign' items
    uint256_t l_value_need = { };// how many tokens are needed in the 'out' item
    uint256_t l_value_need_fee = {};
    uint256_t l_value_delegated	= {};
    uint256_t l_value_order_back = {};
    uint256_t l_value_reward = {};
    dap_chain_addr_t *l_addr_back = NULL;
    dap_chain_addr_t l_seller_addr = {};
    dap_sign_t *l_owner_sign = NULL;
    dap_chain_t * l_chain = NULL;
    dap_chain_addr_t *l_addr_reward = NULL;

    if(a_net){ // if composition is not offline
        // First iteration in input file. Check the tx will be multichannel or not
        for(size_t i = 0; i < l_items_count; ++i) {
            struct json_object *l_json_item_obj = json_object_array_get_idx(l_json_items, i);
            if(!l_json_item_obj || !json_object_is_type(l_json_item_obj, json_type_object)) {
                continue;
            }
            struct json_object *l_json_item_type = json_object_object_get(l_json_item_obj, "type");
            if(!l_json_item_type && json_object_is_type(l_json_item_type, json_type_string)) {
                log_it(L_WARNING, "Item %zu without type", i);
                continue;
            }
            const char *l_item_type_str = json_object_get_string(l_json_item_type);
            dap_chain_tx_item_type_t l_item_type = dap_chain_datum_tx_item_str_to_type(l_item_type_str);
            if(l_item_type == TX_ITEM_TYPE_UNKNOWN) {
                log_it(L_WARNING, "Item %zu has invalid type '%s'", i, l_item_type_str);
                continue;
            }

            switch (l_item_type) {
                case TX_ITEM_TYPE_IN: {
                    const char *l_json_item_token = s_json_get_text(l_json_item_obj, "token");
                    if (l_json_item_token && dap_strcmp(l_json_item_token, l_native_token)){
                        l_multichanel = true;
                        l_main_token = l_json_item_token;
                        break;
                    }
                    const char *l_prev_hash_str = s_json_get_text(l_json_item_obj, "prev_hash");
                    int64_t l_out_prev_idx;
                    bool l_is_out_prev_idx = s_json_get_int64(l_json_item_obj, "out_prev_idx", &l_out_prev_idx);
                    // If prev_hash and out_prev_idx were read
                    if(l_prev_hash_str && l_is_out_prev_idx){
                        dap_chain_hash_fast_t l_tx_prev_hash = {};
                        if(!dap_chain_hash_fast_from_str(l_prev_hash_str, &l_tx_prev_hash)) {
                            //check out token
                            dap_chain_datum_tx_t *l_prev_tx = dap_ledger_tx_find_by_hash(a_net->pub.ledger, &l_tx_prev_hash);
                            byte_t *l_prev_item = l_prev_tx ? dap_chain_datum_tx_item_get_nth(l_prev_tx, TX_ITEM_TYPE_OUT_ALL, l_out_prev_idx) : NULL;
                            if (l_prev_item){
                                const char* l_token = NULL;
                                if (*l_prev_item == TX_ITEM_TYPE_OUT){
                                    l_token = dap_ledger_tx_get_token_ticker_by_hash(a_net->pub.ledger, &l_tx_prev_hash);
                                } else if(*l_prev_item == TX_ITEM_TYPE_OUT_EXT){
                                    l_token = ((dap_chain_tx_out_ext_t*)l_prev_item)->token;
                                } else if (*l_prev_item == TX_ITEM_TYPE_OUT_STD) {
                                    l_token = ((dap_chain_tx_out_std_t *)l_prev_item)->token;
                                } else {
                                    log_it(L_WARNING, "Invalid 'in' item, wrong type of item with index %"DAP_UINT64_FORMAT_U" in previous tx %s", l_out_prev_idx, l_prev_hash_str);
                                    char *l_str_err = dap_strdup_printf("Unable to create in for transaction. Invalid 'in' item, "
                                                                        "wrong type of item with index %"DAP_UINT64_FORMAT_U" in previous tx %s", l_out_prev_idx, l_prev_hash_str);
                                    json_object *l_jobj_err = json_object_new_string(l_str_err);
                                    if (l_jobj_errors) json_object_array_add(l_jobj_errors, l_jobj_err);
                                    break;
                                }
                                if (dap_strcmp(l_token, l_native_token)){
                                    l_multichanel = true;
                                    l_main_token = l_json_item_token;
                                    break;
                                }

                            } else {
                                log_it(L_WARNING, "Invalid 'in' item, can't find item with index %"DAP_UINT64_FORMAT_U" in previous tx %s", l_out_prev_idx, l_prev_hash_str);
                                char *l_str_err = dap_strdup_printf("Unable to create in for transaction. Invalid 'in' item, "
                                                                    "can't find item with index %"DAP_UINT64_FORMAT_U" in previous tx %s", l_out_prev_idx, l_prev_hash_str);
                                json_object *l_jobj_err = json_object_new_string(l_str_err);
                                if (l_jobj_errors) json_object_array_add(l_jobj_errors, l_jobj_err);
                            }                            
                        } else {
                            log_it(L_WARNING, "Invalid 'in' item, bad prev_hash %s", l_prev_hash_str);
                            char *l_str_err = dap_strdup_printf("Unable to create in for transaction. Invalid 'in' item, "
                                                                "bad prev_hash %s", l_prev_hash_str);
                            json_object *l_jobj_err = json_object_new_string(l_str_err);
                            if (l_jobj_errors) json_object_array_add(l_jobj_errors, l_jobj_err);
                        }
                    }
                }break;
                case TX_ITEM_TYPE_IN_COND: {
                    const char *l_prev_hash_str = s_json_get_text(l_json_item_obj, "prev_hash");
                    int64_t l_out_prev_idx;
                    char l_delegated_ticker_str[DAP_CHAIN_TICKER_SIZE_MAX] 	=	{};
                    bool l_is_out_prev_idx = s_json_get_int64(l_json_item_obj, "out_prev_idx", &l_out_prev_idx);
                    if(l_prev_hash_str && l_is_out_prev_idx){
                        dap_chain_hash_fast_t l_tx_prev_hash = {};
                        dap_chain_tx_out_cond_t	*l_tx_out_cond = NULL;
                        dap_chain_datum_token_t *l_delegated_token;
                        const char *l_ticker_str = NULL;
                        if(!dap_chain_hash_fast_from_str(l_prev_hash_str, &l_tx_prev_hash)) {
                            dap_chain_datum_tx_t *l_prev_tx = dap_ledger_tx_find_by_hash(a_net->pub.ledger, &l_tx_prev_hash);
                            l_ticker_str = dap_ledger_tx_get_token_ticker_by_hash(a_net->pub.ledger, &l_tx_prev_hash);
                            l_tx_out_cond = dap_chain_datum_tx_out_cond_get(l_prev_tx, DAP_CHAIN_TX_OUT_COND_SUBTYPE_SRV_STAKE_LOCK,&l_out_prev_idx);
                            if (l_tx_out_cond && l_tx_out_cond->header.subtype == DAP_CHAIN_TX_OUT_COND_SUBTYPE_SRV_STAKE_LOCK) {
                                //byte_t *l_prev_item = l_prev_tx ? dap_chain_datum_tx_item_get_nth(l_prev_tx, TX_ITEM_TYPE_OUT_ALL, l_out_prev_idx) : NULL;
                                dap_chain_datum_token_get_delegated_ticker(l_delegated_ticker_str, l_ticker_str);
                                if (NULL != (l_delegated_token = dap_ledger_token_ticker_check(a_net->pub.ledger, l_delegated_ticker_str))){
                                    uint256_t l_emission_rate = dap_ledger_token_get_emission_rate(a_net->pub.ledger, l_delegated_ticker_str);
                                    //MULT_256_COIN(l_tx_out_cond->header.value, l_emission_rate, &l_value_delegated);
                                    SUM_256_256(l_value_delegated, l_tx_out_cond->header.value, &l_value_delegated);
                                }
                                l_main_token = l_ticker_str;
                                l_unstake = true;
                                l_multichanel = true;
                            }
                            
                            //if (l_tx_out_cond->header.subtype == DAP_CHAIN_TX_OUT_COND_SUBTYPE_SRV_XCHANGE) {
                                //SUM_256_256(l_value_order_back, l_tx_out_cond->header.value, &l_value_order_back);
                            //}
                        }
                    }

                }break;
                case TX_ITEM_TYPE_IN_EMS: {
                    const char *l_emission_hash_str = s_json_get_text(l_json_item_obj, "emission_hash");
                    const char *l_json_item_token = s_json_get_text(l_json_item_obj, "token");
                    if (l_json_item_token){
                        if (dap_strcmp(l_json_item_token, l_native_token))//not native
                        {
                            if (l_emission_hash_str){//base tx
                                l_multichanel = true;
                                l_main_token = l_json_item_token;
                                break;
                            } else { //stake
                                l_stake = true; 
                                l_multichanel = true;
                            }                                 
                        }
                    }
                }break;
                case TX_ITEM_TYPE_SIG: {
                    dap_chain_wallet_t *l_wallet = s_json_get_wallet(l_json_item_obj, "wallet");
                    dap_chain_addr_t *l_wallet_addr = dap_chain_wallet_get_addr(l_wallet, a_net->pub.id);
                    l_seller_addr = *l_wallet_addr;
                     DAP_DELETE(l_wallet_addr);
                    if (l_wallet)
                        dap_chain_wallet_close(l_wallet);

                }break;
                case TX_ITEM_TYPE_IN_REWARD:{
                    uint256_t l_value = { };
                    bool l_is_value = s_json_get_uint256(l_json_item_obj, "value", &l_value);
                    if (!l_is_value) {
                        l_chain = dap_chain_net_get_default_chain_by_chain_type(a_net, CHAIN_TYPE_TX);
                    }
                    l_reward = true;
                    break;
                }
                default: continue;
            }
            //if(l_multichanel)
                //break;
        }
    }

    // Creating and adding items to the transaction
    for(size_t i = 0; i < l_items_count; ++i) {
        struct json_object *l_json_item_obj = json_object_array_get_idx(l_json_items, i);
        if(!l_json_item_obj || !json_object_is_type(l_json_item_obj, json_type_object)) {
            continue;
        }
        struct json_object *l_json_item_type = json_object_object_get(l_json_item_obj, "type");
        if(!l_json_item_type && json_object_is_type(l_json_item_type, json_type_string)) {
            log_it(L_WARNING, "Item %zu without type", i);
            continue;
        }
        const char *l_item_type_str = json_object_get_string(l_json_item_type);
        dap_chain_tx_item_type_t l_item_type = dap_chain_datum_tx_item_str_to_type(l_item_type_str);
        if(l_item_type == TX_ITEM_TYPE_UNKNOWN) {
            log_it(L_WARNING, "Item %zu has invalid type '%s'", i, l_item_type_str);
            continue;
        }

        log_it(L_DEBUG, "Json TX: process item %s", json_object_get_string(l_json_item_type));
        // Create an item depending on its type
        const uint8_t *l_item = NULL;
        switch (l_item_type) {
        case TX_ITEM_TYPE_IN: {
            // Save item obj for in
            // Read prev_hash and out_prev_idx
            const char *l_prev_hash_str = s_json_get_text(l_json_item_obj, "prev_hash");
            int64_t l_out_prev_idx;
            bool l_is_out_prev_idx = s_json_get_int64(l_json_item_obj, "out_prev_idx", &l_out_prev_idx);
            // If prev_hash and out_prev_idx were read
            if(l_prev_hash_str && l_is_out_prev_idx) {
                dap_chain_hash_fast_t l_tx_prev_hash;
                if(!dap_chain_hash_fast_from_str(l_prev_hash_str, &l_tx_prev_hash)) {
                    // Create IN item
                    dap_chain_tx_in_t *l_in_item = dap_chain_datum_tx_item_in_create(&l_tx_prev_hash, (uint32_t) l_out_prev_idx);
                    if (!l_in_item) {
                        json_object *l_jobj_err = json_object_new_string("Unable to create in for transaction.");
                        if (l_jobj_errors) json_object_array_add(l_jobj_errors, l_jobj_err);
                    }
                    l_item = (const uint8_t*) l_in_item;
                } else {
                    log_it(L_WARNING, "Invalid 'in' item, bad prev_hash %s", l_prev_hash_str);
                    char *l_str_err = dap_strdup_printf("Unable to create in for transaction. Invalid 'in' item, "
                                                        "bad prev_hash %s", l_prev_hash_str);
                    json_object *l_jobj_err = json_object_new_string(l_str_err);
                    if (l_jobj_errors) json_object_array_add(l_jobj_errors, l_jobj_err);
                }
            }
            // Read addr_from
            else {
                if (l_unstake) {
                    const char *l_json_item_addr_str = s_json_get_text(l_json_item_obj, "addr_from");
                    if (l_json_item_addr_str)
                        l_addr_back = dap_chain_addr_from_str(l_json_item_addr_str);
                }
                l_in_list = dap_list_append(l_in_list, l_json_item_obj);
            }
        }
            break;
        case TX_ITEM_TYPE_IN_COND: {
            const char *l_prev_hash_str = s_json_get_text(l_json_item_obj, "prev_hash");
            int64_t l_out_prev_idx, l_prev_idx_tmp;
            char l_delegated_ticker_str[DAP_CHAIN_TICKER_SIZE_MAX] 	=	{};
            bool l_is_out_prev_idx = s_json_get_int64(l_json_item_obj, "out_prev_idx", &l_out_prev_idx);
            l_prev_idx_tmp = l_out_prev_idx;
            if(l_prev_hash_str && l_is_out_prev_idx){
                dap_chain_hash_fast_t l_tx_prev_hash = {};
                dap_chain_tx_out_cond_t	*l_tx_out_cond = NULL;
                dap_chain_datum_token_t *l_delegated_token;
                if(!dap_chain_hash_fast_from_str(l_prev_hash_str, &l_tx_prev_hash)) {
                    //check out token
                    dap_chain_datum_tx_t *l_prev_tx = dap_ledger_tx_find_by_hash(a_net->pub.ledger, &l_tx_prev_hash);
                    l_tx_out_cond = dap_chain_datum_tx_out_cond_get(l_prev_tx, DAP_CHAIN_TX_OUT_COND_SUBTYPE_SRV_STAKE_LOCK,&l_out_prev_idx);
                    if (l_tx_out_cond->header.subtype == DAP_CHAIN_TX_OUT_COND_SUBTYPE_SRV_STAKE_LOCK) {
                        //if (dap_ledger_tx_hash_is_used_out_item(l_ledger, &l_tx_hash, l_prev_cond_idx, NULL))
                        byte_t *l_prev_item = l_prev_tx ? dap_chain_datum_tx_item_get_nth(l_prev_tx, TX_ITEM_TYPE_OUT_ALL, l_out_prev_idx) : NULL;
                        const char *l_ticker_str = dap_ledger_tx_get_token_ticker_by_hash(a_net->pub.ledger, &l_tx_prev_hash);
                        dap_chain_datum_token_get_delegated_ticker(l_delegated_ticker_str, l_ticker_str);
                        if (NULL != (l_delegated_token = dap_ledger_token_ticker_check(a_net->pub.ledger, l_delegated_ticker_str))){
                            uint256_t l_emission_rate = dap_ledger_token_get_emission_rate(a_net->pub.ledger, l_delegated_ticker_str);
                            MULT_256_COIN(l_tx_out_cond->header.value, l_emission_rate, &l_value_delegated);
                            dap_chain_tx_in_cond_t * l_in_cond = dap_chain_datum_tx_item_out_ext_create(&c_dap_chain_addr_blank_1, l_value_delegated, l_ticker_str);
                            l_item = (const uint8_t*) l_in_cond;
                        }

                        if (l_prev_item){
                            if (*l_prev_item == TX_ITEM_TYPE_OUT_COND){
                                //dap_chain_tx_in_cond_t * l_in_cond = dap_chain_datum_tx_item_in_cond_create(&l_tx_prev_hash, l_out_prev_idx, 0);
                                //l_item = (const uint8_t*) l_in_cond;                            
                            } else {
                                log_it(L_WARNING, "Invalid 'in_cond' item, wrong type of item with index %"DAP_UINT64_FORMAT_U" in previous tx %s", l_out_prev_idx, l_prev_hash_str);
                                char *l_str_err = dap_strdup_printf("Unable to create in for transaction. Invalid 'in_cond' item, "
                                                                    "wrong type of item with index %"DAP_UINT64_FORMAT_U" in previous tx %s", l_out_prev_idx, l_prev_hash_str);
                                json_object *l_jobj_err = json_object_new_string(l_str_err);
                                if (l_jobj_errors) json_object_array_add(l_jobj_errors, l_jobj_err);
                                break;
                            }                                                         
                        } else {
                            log_it(L_WARNING, "Invalid 'in_cond' item, can't find item with index %"DAP_UINT64_FORMAT_U" in previous tx %s", l_out_prev_idx, l_prev_hash_str);
                            char *l_str_err = dap_strdup_printf("Unable to create in for transaction. Invalid 'in_cond' item, "
                                                                "can't find item with index %"DAP_UINT64_FORMAT_U" in previous tx %s", l_out_prev_idx, l_prev_hash_str);
                            json_object *l_jobj_err = json_object_new_string(l_str_err);
                            if (l_jobj_errors) json_object_array_add(l_jobj_errors, l_jobj_err);
                        }  
                    }
                    l_prev_idx_tmp = l_out_prev_idx; 
                    l_tx_out_cond = dap_chain_datum_tx_out_cond_get(l_prev_tx, DAP_CHAIN_TX_OUT_COND_SUBTYPE_SRV_XCHANGE,&l_prev_idx_tmp);
                    if (l_tx_out_cond && l_tx_out_cond->header.subtype == DAP_CHAIN_TX_OUT_COND_SUBTYPE_SRV_XCHANGE) {
                        dap_chain_tx_in_cond_t * l_in_cond = dap_chain_datum_tx_item_in_cond_create(&l_tx_prev_hash, l_out_prev_idx, 0);
                        l_item = (const uint8_t*) l_in_cond;
                    }                   
                } else {
                    log_it(L_WARNING, "Invalid 'in_cond' item, bad prev_hash %s", l_prev_hash_str);
                    char *l_str_err = dap_strdup_printf("Unable to create in for transaction. Invalid 'in_cond' item, "
                                                        "bad prev_hash %s", l_prev_hash_str);
                    json_object *l_jobj_err = json_object_new_string(l_str_err);
                    if (l_jobj_errors) json_object_array_add(l_jobj_errors, l_jobj_err);
                }
            }
        }break;
        case TX_ITEM_TYPE_IN_EMS:{
<<<<<<< HEAD
            int64_t l_chain_id;
            bool l_is_chain_id = s_json_get_int64(l_json_item_obj, "chain_id", &l_chain_id);
=======
            dap_chain_id_t l_chain_id;
            bool l_is_chain_id = s_json_get_int64(l_json_item_obj, "chain_id", &l_chain_id.uint64);
>>>>>>> bf6ea2db

            const char *l_json_item_token = s_json_get_text(l_json_item_obj, "token");
            if (l_json_item_token && l_is_chain_id){
                dap_hash_fast_t l_blank_hash = {};
<<<<<<< HEAD
                dap_chain_tx_in_ems_t *l_in_ems = dap_chain_datum_tx_item_in_ems_create((dap_chain_id_t) { .uint64 = l_chain_id }, &l_blank_hash, l_json_item_token);
=======
                dap_chain_tx_in_ems_t *l_in_ems = dap_chain_datum_tx_item_in_ems_create(l_chain_id, &l_blank_hash, l_json_item_token);
>>>>>>> bf6ea2db
                l_item = (const uint8_t*) l_in_ems;
            } else {
                char *l_str_err = NULL;
                if (!l_is_chain_id) {
                    log_it(L_WARNING, "Invalid 'in_ems' item, can't read chain_id");
                    l_str_err = dap_strdup_printf("Unable to create in for transaction. Invalid 'in_ems' item, can't read chain_id");
                }
                if (!l_json_item_token){
                    log_it(L_WARNING, "Invalid 'in_ems' item, bad token");
                    l_str_err = dap_strdup_printf("Unable to create in for transaction. Invalid 'in_ems' item, bad token");
                }
                json_object *l_jobj_err = json_object_new_string(l_str_err);
                if (l_jobj_errors) json_object_array_add(l_jobj_errors, l_jobj_err);
            }
        } break;

        case TX_ITEM_TYPE_IN_REWARD:{
            uint256_t l_value = { };
            dap_chain_block_cache_t *l_block_cache = NULL;
            //dap_chain_hash_fast_t l_block_hash={0};
            const char *l_block_hash_str = s_json_get_text(l_json_item_obj, "block_hash");
            bool l_is_value = s_json_get_uint256(l_json_item_obj, "value", &l_value);
            if(l_block_hash_str ) {
                dap_hash_fast_t l_block_hash;
                if(l_is_value && !dap_chain_hash_fast_from_str(l_block_hash_str, &l_block_hash)) {
                    if (l_is_value)
                        SUM_256_256(l_value_reward, l_value, &l_value_reward);
                    else if (l_chain) {
                        l_block_cache = dap_chain_block_cache_get_by_hash(DAP_CHAIN_CS_BLOCKS(l_chain), &l_block_hash);
                        dap_sign_t *l_sign = dap_chain_block_sign_get(l_block_cache->block, l_block_cache->block_size, 0);
                        dap_pkey_t * l_block_sign_pkey = dap_pkey_get_from_sign(l_sign);
                        l_value = l_chain->callback_calc_reward(l_chain, &l_block_hash,l_block_sign_pkey);
                        SUM_256_256(l_value_reward, l_value, &l_value_reward);
                    }                    
                    dap_chain_tx_in_reward_t *l_in_reward = dap_chain_datum_tx_item_in_reward_create(&l_block_hash);
                    l_item = (const uint8_t*) l_in_reward;
                } else {
                    log_it(L_WARNING, "Invalid 'in_reward' item, bad block_hash %s", l_block_hash_str);
                    char *l_str_err = dap_strdup_printf("Unable to create in for transaction. Invalid 'in_reward' item, "
                                                        "bad block_hash %s", l_block_hash_str);
                    json_object *l_jobj_err = json_object_new_string(l_str_err);
                    if (l_jobj_errors) json_object_array_add(l_jobj_errors, l_jobj_err);
                }
            }

        } break;

        case TX_ITEM_TYPE_OUT:
        case TX_ITEM_TYPE_OUT_EXT: {
            // Read address and value
            uint256_t l_value = { };
            const char *l_json_item_addr_str = s_json_get_text(l_json_item_obj, "addr");
            const char *l_json_item_addr_to_str = s_json_get_text(l_json_item_obj, "addr_to");
            bool l_is_value = s_json_get_uint256(l_json_item_obj, "value", &l_value);
            const char *l_token = s_json_get_text(l_json_item_obj, "token");

            if (l_is_value && (l_json_item_addr_str || l_json_item_addr_to_str)) {
#ifndef DAP_CHAIN_TX_COMPOSE_TEST
                dap_chain_addr_t *l_addr = dap_chain_addr_from_str(l_json_item_addr_str);
#else
                size_t l_addr_size = DAP_ENC_BASE58_DECODE_SIZE(strlen(l_json_item_addr_str));
                dap_chain_addr_t *l_addr = DAP_NEW_Z_SIZE_RET_VAL_IF_FAIL(dap_chain_addr_t, l_addr_size, -2);
                if (dap_enc_base58_decode(l_json_item_addr_str, l_addr) != sizeof(dap_chain_addr_t))
                    return -3;
#endif
                if((l_json_item_addr_to_str || l_addr) && !IS_ZERO_256(l_value)) {
                    if(l_item_type == TX_ITEM_TYPE_OUT) {
                        // Create OUT item
                        const uint8_t *l_out_item = NULL;
                        if (l_unstake){
                            l_out_item = (const uint8_t *)dap_chain_datum_tx_item_out_ext_create(l_addr, l_value, l_token);
                            l_item = (const uint8_t*) l_out_item;
                            SUBTRACT_256_256(l_value_delegated, l_value, &l_value_delegated);
                            break;
                        }
                        if (a_net) {// if composition is not offline
                            if (l_multichanel) {
                                if ( l_stake && dap_strcmp(l_token, l_native_token)){//not native
                                    l_out_item = (const uint8_t *)dap_chain_datum_tx_item_out_ext_create(l_addr, l_value, l_token);
                                    l_item = (const uint8_t*) l_out_item;
                                    break;
                                }
                                else
                                l_out_item = (const uint8_t *)dap_chain_datum_tx_item_out_std_create(l_addr, l_value, l_token ? l_token : (l_main_token ? l_main_token : l_native_token), 0);
                            }
                            else 
                                l_out_item = (const uint8_t *)dap_chain_datum_tx_item_out_ext_create(l_addr, l_value, l_native_token);                                
                                
                            if (!l_out_item) {
                                json_object *l_jobj_err = json_object_new_string("Failed to create transaction out. "
                                                                                "There may not be enough funds in the wallet.");
                                if (l_jobj_errors) json_object_array_add(l_jobj_errors, l_jobj_err);
                            }
                            if (l_out_item){
                                if (l_multichanel && !dap_strcmp(((dap_chain_tx_out_std_t *)l_out_item)->token, l_native_token))
                                    SUM_256_256(l_value_need_fee, l_value, &l_value_need_fee);
                                else
                                    SUM_256_256(l_value_need, l_value, &l_value_need);
                            }
                        } else {
                            l_out_item = (const uint8_t *)dap_chain_datum_tx_item_out_ext_create(l_addr, l_value, l_token);
                            if (!l_out_item) {
                                json_object *l_jobj_err = json_object_new_string("Failed to create transaction out. "
                                                                                "There may not be enough funds in the wallet.");
                                if (l_jobj_errors) json_object_array_add(l_jobj_errors, l_jobj_err);
                            }
                        }
                        l_item = (const uint8_t*) l_out_item;
                    } else if(l_item_type == TX_ITEM_TYPE_OUT_EXT) {
                        // Read address and value
                        if (l_unstake && l_is_value && !dap_strcmp(l_json_item_addr_to_str, "NULL")){
                            const uint8_t *l_out_item = NULL;
                            l_out_item = (const uint8_t *)dap_chain_datum_tx_item_out_ext_create(&c_dap_chain_addr_blank_1, l_value, l_token);
                            if (l_out_item){
                                SUM_256_256(l_value_need, l_value, &l_value_need);
                            }
                            l_item = (const uint8_t*) l_out_item;
                            break;
                        }
                        if (l_reward && l_is_value) {
                            const uint8_t *l_out_item = NULL;
                            SUBTRACT_256_256(l_value_reward, l_value, &l_value_reward);
                            l_out_item = (const uint8_t *)dap_chain_datum_tx_item_out_ext_create(l_addr, l_value, l_token);
                            l_item = (const uint8_t*) l_out_item;
                            break;
                        }
                        if (l_token) {
                            // Create OUT_EXT item
                            const uint8_t *l_out_item = NULL;
                            if (a_net){ // if composition is not offline
                                if(l_multichanel)
                                    l_out_item = (const uint8_t *)dap_chain_datum_tx_item_out_std_create(l_addr, l_value, l_token, 0);
                                else
                                    l_out_item = (const uint8_t *)dap_chain_datum_tx_item_out_ext_create(l_addr, l_value, l_native_token);
                                if (!l_out_item) {
                                    json_object *l_jobj_err = json_object_new_string("Failed to create a out ext"
                                                                        "for a transaction. There may not be enough funds "
                                                                        "on the wallet or the wrong ticker token "
                                                                        "is indicated.");
                                    if (l_jobj_errors) json_object_array_add(l_jobj_errors, l_jobj_err);
                                }
                                if (l_out_item){
                                    if (l_multichanel && !dap_strcmp(l_token, l_native_token))
                                        SUM_256_256(l_value_need_fee, l_value, &l_value_need_fee);
                                    else 
                                        SUM_256_256(l_value_need, l_value, &l_value_need);
                                }
                            } else {
                                l_out_item = (const uint8_t *)dap_chain_datum_tx_item_out_ext_create(l_addr, l_value, l_token);
                                if (!l_out_item) {
                                    json_object *l_jobj_err = json_object_new_string("Failed to create a out ext"
                                                                        "for a transaction. There may not be enough funds "
                                                                        "on the wallet or the wrong ticker token "
                                                                        "is indicated.");
                                    if (l_jobj_errors) json_object_array_add(l_jobj_errors, l_jobj_err);
                                }
                            }
                            l_item = (const uint8_t*) l_out_item;
                        }
                        else {
                            log_it(L_WARNING, "Invalid 'out_ext' item %zu", i);
                            continue;
                        }
                    }
                } else {
                    if(l_item_type == TX_ITEM_TYPE_OUT) {
                        log_it(L_WARNING, "Invalid 'out' item %zu", i);
                    }
                    else if(l_item_type == TX_ITEM_TYPE_OUT_EXT) {
                        log_it(L_WARNING, "Invalid 'out_ext' item %zu", i);
                    }
                    char *l_str_err = dap_strdup_printf("For item %zu of type 'out' or 'out_ext' the "
                                                        "string representation of the address could not be converted, "
                                                        "or the size of the output sum is 0.", i);
                    json_object *l_jobj_err = json_object_new_string(l_str_err);
                    DAP_DELETE(l_str_err);
                    if (l_jobj_errors) json_object_array_add(l_jobj_errors, l_jobj_err);
                    continue;
                }
            } else if (l_json_item_addr_to_str && l_token) {
                l_addr_reward = dap_chain_addr_from_str(l_json_item_addr_to_str);
                l_token_reward = l_token;
            }
        }
            break;
        case TX_ITEM_TYPE_OUT_COND: {
            // Read subtype of item
            const char *l_subtype_str = s_json_get_text(l_json_item_obj, "subtype");
            dap_chain_tx_out_cond_subtype_t l_subtype = dap_chain_tx_out_cond_subtype_from_str(l_subtype_str);
            switch (l_subtype) {

            case DAP_CHAIN_TX_OUT_COND_SUBTYPE_SRV_PAY:{
                uint256_t l_value = { };
                bool l_is_value = s_json_get_uint256(l_json_item_obj, "value", &l_value);
                if(!l_is_value || IS_ZERO_256(l_value)) {
                    log_it(L_ERROR, "Json TX: bad value in OUT_COND_SUBTYPE_SRV_PAY");
                    break;
                }
                uint256_t l_value_max_per_unit = { };
                l_is_value = s_json_get_uint256(l_json_item_obj, "value_max_per_unit", &l_value_max_per_unit);
                if(!l_is_value) {
                    log_it(L_ERROR, "Json TX: bad value_max_per_unit in OUT_COND_SUBTYPE_SRV_PAY");
                    break;
                }
                dap_chain_net_srv_price_unit_uid_t l_price_unit;
                if(!s_json_get_unit(l_json_item_obj, "price_unit", &l_price_unit)) {
                    log_it(L_ERROR, "Json TX: bad price_unit in OUT_COND_SUBTYPE_SRV_PAY");
                    break;
                }
                dap_chain_net_srv_uid_t l_srv_uid;
                if(!s_json_get_srv_uid(l_json_item_obj, "service_id", "service", &l_srv_uid.uint64)){
                    // Default service DAP_CHAIN_NET_SRV_VPN_ID
                    l_srv_uid.uint64 = 0x0000000000000001;
                }

                // From "wallet" or "cert"
                dap_pkey_t *l_pkey = s_json_get_pkey(l_json_item_obj);
                if(!l_pkey) {
                    log_it(L_ERROR, "Json TX: bad pkey in OUT_COND_SUBTYPE_SRV_PAY");
                    break;
                }
                const char *l_params_str = s_json_get_text(l_json_item_obj, "params");
                char *l_params = NULL;
                size_t l_params_size = 0;
                if (l_params_str) {
                    l_params_size = DAP_ENC_BASE58_DECODE_SIZE(dap_strlen(l_params_str));
                    l_params = DAP_NEW_Z_SIZE(char, l_params_size);
                    l_params_size = dap_enc_base58_decode(l_params_str, l_params);
                }
                dap_chain_tx_out_cond_t *l_out_cond_item = dap_chain_datum_tx_item_out_cond_create_srv_pay(l_pkey, l_srv_uid, l_value, l_value_max_per_unit,
                        l_price_unit, l_params, l_params_size);
                l_item = (const uint8_t*) l_out_cond_item;
                // Save value for using in In item
                if(l_item) {
                    if (l_reward)
                        SUBTRACT_256_256(l_value_reward, l_value, &l_value_reward);
                    else
                        SUM_256_256(l_value_need, l_value, &l_value_need);
                } else {
                    char *l_str_err = dap_strdup_printf("Unable to create conditional out for transaction "
                                                        "can of type %s described in item %zu.\n", l_subtype_str, i);
                    json_object *l_jobj_err = json_object_new_string(l_str_err);
                    DAP_DELETE(l_str_err);
                    if (l_jobj_errors) json_object_array_add(l_jobj_errors, l_jobj_err);
                }
                DAP_DELETE(l_pkey);
            }
                break;
            case DAP_CHAIN_TX_OUT_COND_SUBTYPE_SRV_XCHANGE: {
                
                dap_chain_net_srv_uid_t l_srv_uid;
                if(!s_json_get_srv_uid(l_json_item_obj, "service_id", "service", &l_srv_uid.uint64)) {
                    // Default service DAP_CHAIN_NET_SRV_XCHANGE_ID
                    l_srv_uid.uint64 = 0x2;
                }
                dap_chain_net_t *l_net = dap_chain_net_by_name(s_json_get_text(l_json_item_obj, "net"));
                if(!l_net) {
                    log_it(L_ERROR, "Json TX: bad net in OUT_COND_SUBTYPE_SRV_XCHANGE");
                    break;
                }              
                                
                const char *l_token_buy = s_json_get_text(l_json_item_obj, "token_buy");
                if(!l_token_buy) {
                    log_it(L_ERROR, "Json TX: bad token_buy in OUT_COND_SUBTYPE_SRV_XCHANGE");
                    break;
                }
                uint256_t l_value = { };
                if(!s_json_get_uint256(l_json_item_obj, "value", &l_value) || IS_ZERO_256(l_value)) {
                    log_it(L_ERROR, "Json TX: bad value in OUT_COND_SUBTYPE_SRV_XCHANGE");
                    break;
                }
                uint256_t l_value_rate = { };
                if(!s_json_get_uint256(l_json_item_obj, "rate", &l_value_rate) || IS_ZERO_256(l_value_rate)) {
                    log_it(L_ERROR, "Json TX: bad value rate in OUT_COND_SUBTYPE_SRV_XCHANGE");
                    break;
                }
                //const char *l_params_str = s_json_get_text(l_json_item_obj, "params");
                //size_t l_params_size = dap_strlen(l_params_str);
                dap_chain_tx_out_cond_t *l_out_cond_item = dap_chain_datum_tx_item_out_cond_create_srv_xchange(l_srv_uid, l_net->pub.id,
                                                                                                                l_value, l_net->pub.id,
                                                                                                                l_token_buy, l_value_rate,
                                                                                                                &l_seller_addr,
                                                                                                                NULL, 0);
                l_item = (const uint8_t*) l_out_cond_item;
                // Save value for using in In item
                if(l_item) {
                    SUM_256_256(l_value_need, l_value, &l_value_need);                        
                } else {
                    char *l_str_err = dap_strdup_printf("Unable to create conditional out for transaction "
                                                         "can of type %s described in item %zu.", l_subtype_str, i);
                    json_object *l_jobj_err = json_object_new_string(l_str_err);
                    DAP_DELETE(l_str_err);
                    if (l_jobj_errors) json_object_array_add(l_jobj_errors, l_jobj_err);
                }
            }
                break;
            case DAP_CHAIN_TX_OUT_COND_SUBTYPE_SRV_STAKE_LOCK:{
                dap_chain_net_srv_uid_t l_srv_uid;
                if(!s_json_get_srv_uid(l_json_item_obj, "service_id", "service", &l_srv_uid.uint64)) {
                    // Default service DAP_CHAIN_NET_SRV_STAKE_ID
                    l_srv_uid.uint64 = 0x12;
                }
                uint256_t l_value = { };
                if(!s_json_get_uint256(l_json_item_obj, "value", &l_value) || IS_ZERO_256(l_value)) {
                    log_it(L_ERROR, "Json TX: bad value in DAP_CHAIN_TX_OUT_COND_SUBTYPE_SRV_STAKE_LOCK");
                    break;
                }
                dap_time_t l_time_staking = 0;
                const char* l_time_staking_str = s_json_get_text(l_json_item_obj, "time_staking");
                if (sscanf(l_time_staking_str, "%"DAP_UINT64_FORMAT_U, &l_time_staking) != 1 || !l_time_staking){
                    log_it(L_ERROR, "Json TX: bad time staking in DAP_CHAIN_TX_OUT_COND_SUBTYPE_SRV_STAKE_LOCK");
                    break;
                }
                if (l_time_staking < dap_time_now()){
                    log_it(L_ERROR, "Json TX: past time staking in DAP_CHAIN_TX_OUT_COND_SUBTYPE_SRV_STAKE_LOCK");
                    break;
                }

                uint256_t l_reinvest_percent = uint256_0;
                const char* l_reinvest_percent_str = NULL;
                if((l_reinvest_percent_str = s_json_get_text(l_json_item_obj, "reinvest_percent"))!=NULL) {
                    l_reinvest_percent = dap_chain_coins_to_balance(l_reinvest_percent_str);
                    if (compare256(l_reinvest_percent, dap_chain_coins_to_balance("100.0")) == 1){
                    log_it(L_ERROR, "Json TX: bad reinvest percent in DAP_CHAIN_TX_OUT_COND_SUBTYPE_SRV_STAKE_LOCK");
                        break;
                    }
                    if (IS_ZERO_256(l_reinvest_percent)) {
                        int l_reinvest_percent_int = atoi(l_reinvest_percent_str);
                        if (l_reinvest_percent_int < 0 || l_reinvest_percent_int > 100){
                            log_it(L_ERROR, "Json TX: bad reinvest percent in DAP_CHAIN_TX_OUT_COND_SUBTYPE_SRV_STAKE_LOCK");
                            break;
                        }
                        l_reinvest_percent = dap_chain_uint256_from(l_reinvest_percent_int);
                        MULT_256_256(l_reinvest_percent, GET_256_FROM_64(1000000000000000000ULL), &l_reinvest_percent);
                    }
                }               

                dap_chain_tx_out_cond_t *l_out_cond_item = dap_chain_datum_tx_item_out_cond_create_srv_stake_lock(l_srv_uid, l_value, l_time_staking, l_reinvest_percent);
                l_item = (const uint8_t*) l_out_cond_item;
                // Save value for using in In item
                if(l_item) {
                    SUM_256_256(l_value_need, l_value, &l_value_need);
                } else {
                    char *l_str_err = dap_strdup_printf("Unable to create conditional out for transaction "
                                                         "can of type %s described in item %zu.", l_subtype_str, i);
                    json_object *l_jobj_err = json_object_new_string(l_str_err);
                    DAP_DELETE(l_str_err);
                    if (l_jobj_errors) json_object_array_add(l_jobj_errors, l_jobj_err);
                }
            } 
                break;
            case DAP_CHAIN_TX_OUT_COND_SUBTYPE_SRV_STAKE_POS_DELEGATE:{
                dap_chain_net_srv_uid_t l_srv_uid;
                if(!s_json_get_srv_uid(l_json_item_obj, "service_id", "service", &l_srv_uid.uint64)) {
                    // Default service DAP_CHAIN_NET_SRV_STAKE_ID
                    l_srv_uid.uint64 = 0x13;
                }
                uint256_t l_value = { };
                if(!s_json_get_uint256(l_json_item_obj, "value", &l_value) || IS_ZERO_256(l_value)) {
                    log_it(L_ERROR, "Json TX: bad value in OUT_COND_SUBTYPE_SRV_STAKE_POS_DELEGATE");
                    break;
                }
                uint256_t l_fee_value = { };
                if(!s_json_get_uint256(l_json_item_obj, "fee", &l_fee_value) || IS_ZERO_256(l_fee_value)) {
                    break;
                }
                
                const char *l_signing_addr_str = s_json_get_text(l_json_item_obj, "signing_addr");
                dap_chain_addr_t *l_signing_addr = dap_chain_addr_from_str(l_signing_addr_str);
                if(!l_signing_addr) {
                    log_it(L_ERROR, "Json TX: bad signing_addr in OUT_COND_SUBTYPE_SRV_STAKE_POS_DELEGATE");
                    break;
                }                

                dap_chain_node_addr_t l_signer_node_addr;
                const char *l_node_addr_str = s_json_get_text(l_json_item_obj, "node_addr");
                if(!l_node_addr_str || dap_chain_node_addr_from_str(&l_signer_node_addr, l_node_addr_str)) {
                    log_it(L_ERROR, "Json TX: bad node_addr in OUT_COND_SUBTYPE_SRV_STAKE_POS_DELEGATE");
                    break;
                }
                dap_chain_tx_out_cond_t *l_out_cond_item = dap_chain_datum_tx_item_out_cond_create_srv_stake(l_srv_uid, l_value, l_signing_addr,
                                                                                                             &l_signer_node_addr, NULL, uint256_0, NULL);
                DAP_DELETE(l_signing_addr);
                l_item = (const uint8_t*) l_out_cond_item;
                // Save value for using in In item
                if(l_item) {
                    SUM_256_256(l_value_need, l_value, &l_value_need);
                } else {
                    char *l_err_str = dap_strdup_printf("Unable to create conditional out for transaction "
                                                        "can of type %s described in item %zu.", l_subtype_str, i);
                    json_object *l_jobj_err = json_object_new_string(l_err_str);
                    DAP_DELETE(l_err_str);
                    if (l_jobj_errors)
                        json_object_array_add(l_jobj_errors, l_jobj_err);
                }
            }
                break;
            case DAP_CHAIN_TX_OUT_COND_SUBTYPE_FEE: {
                uint256_t l_value = { };
                s_json_get_uint256(l_json_item_obj, "value", &l_value);
                if(!IS_ZERO_256(l_value)) {
                    if (l_unstake){
                        dap_chain_tx_out_cond_t *l_out_cond_item = dap_chain_datum_tx_item_out_cond_create_fee(l_value);
                        l_item = (const uint8_t*) l_out_cond_item;
                        SUBTRACT_256_256(l_value_delegated, l_value, &l_value_delegated);
                        break;
                    }
                    dap_chain_tx_out_cond_t *l_out_cond_item = dap_chain_datum_tx_item_out_cond_create_fee(l_value);
                    l_item = (const uint8_t*) l_out_cond_item;
                    // Save value for using in In item
                    if(l_item) {
                        SUM_256_256(l_value_need_fee, l_value, &l_value_need_fee);
                    } else {
                        char *l_str_err = dap_strdup_printf("Unable to create conditional out for transaction "
                                                            "can of type %s described in item %zu.", l_subtype_str, i);
                        json_object *l_jobj_err = json_object_new_string(l_str_err);
                        if (l_jobj_errors) json_object_array_add(l_jobj_errors, l_jobj_err);
                        DAP_DELETE(l_str_err);
                    }
                }
                else
                    log_it(L_ERROR, "Json TX: zero value in OUT_COND_SUBTYPE_FEE");
            }
                break;
            case DAP_CHAIN_TX_OUT_COND_SUBTYPE_UNDEFINED:
                log_it(L_WARNING, "Undefined subtype: '%s' of 'out_cond' item %zu ", l_subtype_str, i);
                char *l_str_err = dap_strdup_printf("Specified unknown sub type %s of conditional out on item %zu.",
                                                    l_subtype_str, i);
                json_object *l_jobj_err = json_object_new_string(l_str_err);
                DAP_DELETE(l_str_err);
                if (l_jobj_errors) json_object_array_add(l_jobj_errors, l_jobj_err);
                break;
            }
        }
            break;
        case TX_ITEM_TYPE_SIG: {
            json_object *l_jobj_sign = json_object_object_get(l_json_item_obj, "sig_b64");
            if (!l_jobj_sign) {
                l_sign_list = dap_list_append(l_sign_list, l_json_item_obj);
                break;
            }
            const char *l_sign_b64_str = json_object_get_string(l_jobj_sign);
            if ( !l_sign_b64_str ) {
                json_object_array_add(l_jobj_errors, json_object_new_string("Can't get base64-encoded sign"));
                log_it(L_ERROR, "Json TX: Can't get base64-encoded sign!");
                break;
            }
            int64_t l_sign_size = 0, l_sign_b64_strlen = json_object_get_string_len(l_jobj_sign),
                    l_sign_decoded_size = DAP_ENC_BASE64_DECODE_SIZE(l_sign_b64_strlen);
            if ( !s_json_get_int64(l_json_item_obj, "sig_size", &l_sign_size) )
                log_it(L_NOTICE, "Json TX: \"sig_size\" unspecified, will be calculated automatically");

            dap_chain_tx_sig_t *l_tx_sig = DAP_NEW_Z_SIZE(dap_chain_tx_sig_t, sizeof(dap_chain_tx_sig_t) + l_sign_decoded_size);
            *l_tx_sig = (dap_chain_tx_sig_t) {
                .header = {
                    .type = TX_ITEM_TYPE_SIG, .version = 1,
                    .sig_size = dap_enc_base64_decode(l_sign_b64_str, l_sign_b64_strlen, l_tx_sig->sig, DAP_ENC_DATA_TYPE_B64_URLSAFE)
                }
            };
            
            debug_if(l_sign_size && l_tx_sig->header.sig_size != l_sign_size, L_ERROR,
                     "Json TX: sign size mismatch, %zu != %u!", l_sign_size, l_tx_sig->header.sig_size);
            
            size_t l_tx_size = dap_chain_datum_tx_get_size(l_tx), l_tx_items_size = l_tx->header.tx_items_size;
            l_tx->header.tx_items_size = 0;
            if ( dap_sign_verify_all((dap_sign_t*)l_tx_sig->sig, l_tx_sig->header.sig_size, (byte_t*)l_tx, l_tx_size) ) {
                json_object_array_add(l_jobj_errors, json_object_new_string("Sign verification failed!"));
                log_it(L_ERROR, "Json TX: sign verification failed!");
                break;
                // TODO: delete the datum and return
            } else {
                l_tx->header.tx_items_size = l_tx_items_size;
                l_item = (const uint8_t*)l_tx_sig;
            }
        } break;
        case TX_ITEM_TYPE_RECEIPT: {
            dap_chain_net_srv_uid_t l_srv_uid;
            if(!s_json_get_srv_uid(l_json_item_obj, "service_id", "service", &l_srv_uid.uint64)) {
                log_it(L_ERROR, "Json TX: bad service_id in TYPE_RECEIPT");
                break;
            }
            dap_chain_net_srv_price_unit_uid_t l_price_unit;
            if(!s_json_get_unit(l_json_item_obj, "price_unit", &l_price_unit)) {
                log_it(L_ERROR, "Json TX: bad price_unit in TYPE_RECEIPT");
                break;
            }
            int64_t l_units;
            if(!s_json_get_int64(l_json_item_obj, "units", &l_units)) {
                log_it(L_ERROR, "Json TX: bad units in TYPE_RECEIPT");
                break;
            }
            uint256_t l_value = { };
            if(!s_json_get_uint256(l_json_item_obj, "value", &l_value) || IS_ZERO_256(l_value)) {
                log_it(L_ERROR, "Json TX: bad value in TYPE_RECEIPT");
                break;
            }
            const char *l_params_str = s_json_get_text(l_json_item_obj, "params");
            uint8_t *l_params = NULL;
            size_t l_params_size = 0;
            if (l_params_str) {
                l_params_size = DAP_ENC_BASE58_DECODE_SIZE(dap_strlen(l_params_str));
                l_params = DAP_NEW_Z_SIZE(uint8_t, l_params_size);
                l_params_size = dap_enc_base58_decode(l_params_str, l_params);
            }
            dap_chain_datum_tx_receipt_t *l_receipt = dap_chain_datum_tx_receipt_create(l_srv_uid, l_price_unit, l_units, l_value, l_params, l_params_size);
            l_item = (const uint8_t*) l_receipt;
            if (!l_item) {
                char *l_str_err = dap_strdup_printf("Unable to create receipt out for transaction "
                                                    "described by item %zu.", i);
                json_object *l_jobj_err = json_object_new_string(l_str_err);
                DAP_DELETE(l_str_err);
                if (l_jobj_errors) json_object_array_add(l_jobj_errors, l_jobj_err);
            }
        }
            break;
        case TX_ITEM_TYPE_TSD: {
            int64_t l_tsd_type;
            if(!s_json_get_int64(l_json_item_obj, "type_tsd", &l_tsd_type)) {
                log_it(L_ERROR, "Json TX: bad type_tsd in TYPE_TSD");
                break;
            }
            const char *l_tsd_data = s_json_get_text(l_json_item_obj, "data");
            if (!l_tsd_data) {
                log_it(L_ERROR, "Json TX: bad data in TYPE_TSD");
                break;
            }
            size_t l_data_size = dap_strlen(l_tsd_data);
            dap_chain_tx_tsd_t *l_tsd = dap_chain_datum_tx_item_tsd_create((void*)l_tsd_data, (int)l_tsd_type, l_data_size);
            l_item = (const uint8_t*) l_tsd;
            // l_tsd_list = dap_list_append(l_tsd_list, l_tsd);
        }
            break;
            //case TX_ITEM_TYPE_PKEY:
                //break;
            //case TX_ITEM_TYPE_IN_EMS:
                //break;
            //case TX_ITEM_TYPE_IN_EMS_EXT:
                //break;
        }
        // Add item to transaction
        if(l_item) {
            dap_chain_datum_tx_add_item(&l_tx, (const uint8_t*) l_item);
            l_items_ready++;
            DAP_DELETE(l_item);
        }
    }
    if (l_unstake){
        dap_chain_datum_tx_add_out_ext_item(&l_tx, l_addr_back, l_value_delegated, l_native_token);
    }
    if (l_reward){
        dap_chain_datum_tx_add_out_ext_item(&l_tx, l_addr_reward, l_value_reward, l_token_reward);
    }
    
    dap_list_t *l_list;
    // Add In items
    if(a_net){
        l_list = l_in_list;
        while(l_list) {
            struct json_object *l_json_item_obj = (struct json_object*) l_list->data;

            const char *l_json_item_addr_str = s_json_get_text(l_json_item_obj, "addr_from");
            const char *l_json_item_token = s_json_get_text(l_json_item_obj, "token");
            l_main_token = l_json_item_token;
            dap_chain_addr_t *l_addr_from = NULL;
            if(l_json_item_addr_str) {
                l_addr_from = dap_chain_addr_from_str(l_json_item_addr_str);
                if (!l_addr_from) {
                    log_it(L_WARNING, "Invalid element 'in', unable to convert string representation of addr_from: '%s' "
                                        "to binary.", l_json_item_addr_str);
                    char *l_str_err = dap_strdup_printf("Invalid element 'to', unable to convert string representation "
                                                        "of addr_from: '%s' to binary.", l_json_item_addr_str);
                    json_object *l_jobj_err = json_object_new_string(l_str_err);
                    DAP_DELETE(l_str_err);
                    if (l_jobj_errors) json_object_array_add(l_jobj_errors, l_jobj_err);
                    // Go to the next item
                    l_list = dap_list_next(l_list);
                    continue;
                }
            }
            else {
                log_it(L_WARNING, "Invalid 'in' item, incorrect addr_from: '%s'", l_json_item_addr_str ? l_json_item_addr_str : "[null]");
                char *l_str_err = dap_strdup_printf("Invalid 'in' item, incorrect addr_from: '%s'",
                                            l_json_item_addr_str ? l_json_item_addr_str : "[null]");
                json_object *l_jobj_err = json_object_new_string(l_str_err);
                DAP_DELETE(l_str_err);
                if (l_jobj_errors) json_object_array_add(l_jobj_errors, l_jobj_err);
                // Go to the next item
                l_list = dap_list_next(l_list);
                continue;
            }
            if(!l_json_item_token) {
                log_it(L_WARNING, "Invalid 'in' item, not found token name");
                json_object *l_jobj_err = json_object_new_string("Invalid 'in' item, not found token name");
                if (l_jobj_errors) json_object_array_add(l_jobj_errors, l_jobj_err);
                // Go to the next item
                l_list = dap_list_next(l_list);
                continue;
            }
            if(IS_ZERO_256(l_value_need)) {
                log_it(L_WARNING, "Invalid 'in' item, not found value in out items");
                json_object *l_jobj_err = json_object_new_string("Invalid 'in' item, not found value in out items");
                if (l_jobj_errors) json_object_array_add(l_jobj_errors, l_jobj_err);
                // Go to the next item
                l_list = dap_list_next(l_list);
                continue;
            }

            if(l_addr_from){
                // find the transactions from which to take away coins
                dap_list_t *l_list_used_out = NULL;
                dap_list_t *l_list_used_out_fee = NULL;
                uint256_t l_value_transfer = { }; // how many coins to transfer
                uint256_t l_value_transfer_fee = { }; // how many coins to transfer
                //SUM_256_256(a_value, a_value_fee, &l_value_need);
                uint256_t l_value_need_check = {};
                if (!dap_strcmp(l_native_token, l_main_token)) {
                    SUM_256_256(l_value_need_check, l_value_need, &l_value_need_check);
                    SUM_256_256(l_value_need_check, l_value_need_fee, &l_value_need_check);
                    l_list_used_out = dap_ledger_get_list_tx_outs_with_val(a_net->pub.ledger, l_json_item_token,
                                                                                                l_addr_from, l_value_need_check, &l_value_transfer);
                    if(!l_list_used_out) {
                        log_it(L_WARNING, "Not enough funds in previous tx to transfer");
                        json_object *l_jobj_err = json_object_new_string("Can't create in transaction. Not enough funds in previous tx "
                                                            "to transfer");
                        if (l_jobj_errors) json_object_array_add(l_jobj_errors, l_jobj_err);
                        // Go to the next item
                        l_list = dap_list_next(l_list);
                        continue;
                    }
                } else {
                    //CHECK value need
                    l_list_used_out = dap_ledger_get_list_tx_outs_with_val(a_net->pub.ledger, l_json_item_token,
                                                                                                l_addr_from, l_value_need, &l_value_transfer);
                    if(!l_list_used_out) {
                        log_it(L_WARNING, "Not enough funds in previous tx to transfer");
                        json_object *l_jobj_err = json_object_new_string("Can't create in transaction. Not enough funds "
                                                                            "in previous tx to transfer");
                        if (l_jobj_errors) json_object_array_add(l_jobj_errors, l_jobj_err);
                        // Go to the next item
                        l_list = dap_list_next(l_list);
                        continue;
                    }
                    //CHECK value fee
                    l_list_used_out_fee = dap_ledger_get_list_tx_outs_with_val(a_net->pub.ledger, l_native_token,
                                                                                        l_addr_from, l_value_need_fee, &l_value_transfer_fee);
                    if(!l_list_used_out_fee && !l_unstake) {
                        log_it(L_WARNING, "Not enough funds in previous tx to transfer");
                        json_object *l_jobj_err = json_object_new_string("Can't create in transaction. Not enough funds "
                                                                            "in previous tx to transfer");
                        if (l_jobj_errors) json_object_array_add(l_jobj_errors, l_jobj_err);
                        // Go to the next item
                        l_list = dap_list_next(l_list);
                        continue;
                    }
                }
                // add 'in' items
                uint256_t l_value_got = dap_chain_datum_tx_add_in_item_list(&l_tx, l_list_used_out);
                assert(EQUAL_256(l_value_got, l_value_transfer));
                if (l_list_used_out_fee) {
                    uint256_t l_value_got_fee = dap_chain_datum_tx_add_in_item_list(&l_tx, l_list_used_out_fee);
                    assert(EQUAL_256(l_value_got_fee, l_value_transfer_fee));
                    dap_list_free_full(l_list_used_out_fee, free);
                    // add 'out' item for coin fee back
                    uint256_t  l_value_back;
                    SUBTRACT_256_256(l_value_got_fee, l_value_need_fee, &l_value_back);
                    if (!IS_ZERO_256(l_value_back)) {
                        dap_chain_datum_tx_add_out_ext_item(&l_tx, l_addr_from, l_value_back, l_native_token);
                        l_items_ready++;
                    }
                } else {
                    SUM_256_256(l_value_need, l_value_need_fee, &l_value_need);
                }
                dap_list_free_full(l_list_used_out, free);
                if(!IS_ZERO_256(l_value_got)) {
                    // add 'out' item for coin back
                    uint256_t l_value_back;
                    SUBTRACT_256_256(l_value_got, l_value_need, &l_value_back);
                    if(!IS_ZERO_256(l_value_back)) {
                        if (l_multichanel)
                            dap_chain_datum_tx_add_out_ext_item(&l_tx, l_addr_from, l_value_back, l_main_token);
                        else
                            dap_chain_datum_tx_add_out_ext_item(&l_tx, l_addr_from, l_value_back, l_native_token);
                        l_items_ready++;
                    }
                }   
            }
            // Go to the next 'in' item
            l_list = dap_list_next(l_list);
        }
    }
    dap_list_free(l_in_list);

    // Add signs
    l_list = l_sign_list;
    while(l_list) {
        struct json_object *l_json_item_obj = (struct json_object*) l_list->data;
        dap_enc_key_t * l_enc_key  = NULL;
        
        //get wallet or cert
        dap_chain_wallet_t *l_wallet = s_json_get_wallet(l_json_item_obj, "wallet");
        const dap_cert_t *l_cert = s_json_get_cert(l_json_item_obj, "cert");

        int64_t l_pkey_size;
        int64_t l_sig_size;
        uint8_t *l_pkey = NULL;
        int64_t l_hash_type = 0;
        dap_sign_t *l_sign = NULL;
        

        //wallet goes first
        if (l_wallet) {
            l_enc_key = dap_chain_wallet_get_key(l_wallet, 0);
        } else if (l_cert && l_cert->enc_key) {
            l_enc_key = l_cert->enc_key; 
        } else { 
            json_object *l_jobj_err = json_object_new_string("Can't create sign for transactions.");
            json_object_array_add(l_jobj_errors, l_jobj_err);
            log_it(L_ERROR, "Json TX: Item sign has no wallet or cert of they are invalid ");
            l_list = dap_list_next(l_list);
            continue;
        }

        if (l_sign) { 
            size_t l_chain_sign_size = dap_sign_get_size(l_sign); // sign data
            
            dap_chain_tx_sig_t *l_tx_sig = DAP_NEW_Z_SIZE(dap_chain_tx_sig_t,
                    sizeof(dap_chain_tx_sig_t) + l_chain_sign_size);
            l_tx_sig->header.type = TX_ITEM_TYPE_SIG;
            l_tx_sig->header.sig_size =(uint32_t) l_chain_sign_size;
            memcpy(l_tx_sig->sig, l_sign, l_chain_sign_size);
            dap_chain_datum_tx_add_item(&l_tx, l_tx_sig);
            DAP_DELETE(l_sign);
        }

        if(l_enc_key && dap_chain_datum_tx_add_sign_item(&l_tx, l_enc_key) > 0) {
            l_items_ready++;
        } else {
            log_it(L_ERROR, "Json TX: Item sign has invalid enc_key.");
            l_list = dap_list_next(l_list);
            continue;
        }

        if (l_wallet) {
            dap_chain_wallet_close(l_wallet);  
            dap_enc_key_delete(l_enc_key);
        }  
        l_list = dap_list_next(l_list);
    }

    dap_list_free(l_sign_list);
    json_object_put(l_json);

    *a_out_tx = l_tx;

    if(a_items_count)
        *a_items_count = l_items_count;

    if(a_items_ready)
        *a_items_ready = l_items_ready;

    return DAP_CHAIN_NET_TX_CREATE_JSON_OK;
}

<<<<<<< HEAD

int dap_chain_net_tx_to_json(dap_chain_datum_tx_t *a_tx, json_object *a_out_json)
=======
int dap_chain_net_tx_to_json(dap_chain_datum_tx_t *a_tx, json_object *a_out_json, const char *a_net_name)
>>>>>>> bf6ea2db
{
    if(!a_tx || !a_out_json)
        return log_it(L_ERROR, "Empty transaction"), DAP_CHAIN_NET_TX_CREATE_JSON_WRONG_ARGUMENTS;

    json_object* json_obj_out = a_out_json;
    json_object* l_json_arr_reply = NULL;
    dap_hash_fast_t l_hash_tmp = { };
    byte_t *item; size_t l_size;
    char *l_hash_str = NULL;
    char l_tmp_buf[DAP_TIME_STR_SIZE];
    json_object* json_arr_items = json_object_new_array();

    char *l_tx_hash_str = dap_hash_fast_str_new(a_tx, dap_chain_datum_tx_get_size(a_tx));

    json_object_object_add(json_obj_out, "datum_hash", json_object_new_string(l_tx_hash_str));
    json_object_object_add(json_obj_out, "ts_created", json_object_new_int64(a_tx->header.ts_created));
    json_object_object_add(json_obj_out, "datum_type", json_object_new_string("tx"));
    json_object_object_add(json_obj_out, "net", json_object_new_string(a_net_name));

    TX_ITEM_ITER_TX(item, l_size, a_tx) {
        json_object* json_obj_item = json_object_new_object();
        switch (*item) {
        case TX_ITEM_TYPE_IN:
            l_hash_tmp = ((dap_chain_tx_in_t*)item)->header.tx_prev_hash;
            l_hash_str = dap_hash_fast_to_str_static(&l_hash_tmp);
            json_object_object_add(json_obj_item,"type", json_object_new_string("in"));
            json_object_object_add(json_obj_item,"prev_hash", json_object_new_string(l_hash_str));
            json_object_object_add(json_obj_item,"out_prev_idx", json_object_new_uint64(((dap_chain_tx_in_t*)item)->header.tx_out_prev_idx));
            break;
        case TX_ITEM_TYPE_OUT:
        case TX_ITEM_TYPE_OUT_EXT: {
            const char *l_coins_str, *l_value_str = dap_uint256_to_char( ((dap_chain_tx_out_ext_t*)item)->header.value, &l_coins_str );
            json_object_object_add(json_obj_item,"type", json_object_new_string("out_ext"));
            json_object_object_add(json_obj_item,"addr", json_object_new_string(dap_chain_addr_to_str_static(&((dap_chain_tx_out_ext_t*)item)->addr)));
            json_object_object_add(json_obj_item,"token", json_object_new_string(((dap_chain_tx_out_ext_t*)item)->token));
            json_object_object_add(json_obj_item,"value", json_object_new_string(l_value_str));
            
        } break;
        case TX_ITEM_TYPE_SIG: {
            dap_sign_t *l_sign = dap_chain_datum_tx_item_sign_get_sig((dap_chain_tx_sig_t*)item);
            char *l_sign_b64 = DAP_NEW_Z_SIZE(char, DAP_ENC_BASE64_ENCODE_SIZE(dap_sign_get_size(l_sign)) + 1);
            size_t l_sign_size = dap_sign_get_size(l_sign);
            dap_enc_base64_encode(l_sign, l_sign_size, l_sign_b64, DAP_ENC_DATA_TYPE_B64_URLSAFE);
            json_object_object_add(json_obj_item, "type",       json_object_new_string("sign"));
            json_object_object_add(json_obj_item, "sig_size",   json_object_new_uint64(l_sign_size));
            json_object_object_add(json_obj_item, "sig_b64",    json_object_new_string(l_sign_b64));
        } break;
        case TX_ITEM_TYPE_TSD: {
            json_object_object_add(json_obj_item,"type", json_object_new_string("TX_ITEM_TYPE_TSD"));
            json_object_object_add(json_obj_item,"type_tsd", json_object_new_string("data"));
            json_object_object_add(json_obj_item,"size", json_object_new_uint64(((dap_chain_tx_tsd_t*)item)->header.size));
            char *l_tsd_str = DAP_NEW_Z_SIZE(char, ((dap_chain_tx_tsd_t*)item)->header.size + 1);
            memcpy(l_tsd_str, ((dap_chain_tx_tsd_t*)item)->tsd, ((dap_chain_tx_tsd_t*)item)->header.size);
            json_object_object_add(json_obj_item, "data", json_object_new_string(l_tsd_str));
            DAP_DEL_Z(l_tsd_str);
        } break;
        case TX_ITEM_TYPE_IN_COND:
            json_object_object_add(json_obj_item,"type", json_object_new_string("in_cond"));
            l_hash_tmp = ((dap_chain_tx_in_cond_t*)item)->header.tx_prev_hash;
            l_hash_str = dap_hash_fast_to_str_static(&l_hash_tmp);
            json_object_object_add(json_obj_item,"receipt_idx", json_object_new_int(((dap_chain_tx_in_cond_t*)item)->header.receipt_idx));
            json_object_object_add(json_obj_item,"prev_hash", json_object_new_string(l_hash_str));
            json_object_object_add(json_obj_item,"out_prev_idx", json_object_new_uint64(((dap_chain_tx_in_cond_t*)item)->header.tx_out_prev_idx));
            break;
        case TX_ITEM_TYPE_OUT_COND: {
            char l_tmp_buff[70]={0};
            json_object_object_add(json_obj_item,"type", json_object_new_string("out_cond"));
            const char *l_coins_str, *l_value_str = dap_uint256_to_char(((dap_chain_tx_out_cond_t*)item)->header.value, &l_coins_str);
            dap_time_t l_ts_exp = ((dap_chain_tx_out_cond_t*)item)->header.ts_expires;
            if (l_ts_exp > 0)
                dap_time_to_str_rfc822(l_tmp_buf, DAP_TIME_STR_SIZE, l_ts_exp);
            json_object_object_add(json_obj_item,"ts_expires", l_ts_exp ? json_object_new_string(l_tmp_buf) : json_object_new_string("never"));
            json_object_object_add(json_obj_item,"value", json_object_new_string(l_value_str));
            sprintf(l_tmp_buff,"0x%016"DAP_UINT64_FORMAT_x"",((dap_chain_tx_out_cond_t*)item)->header.srv_uid.uint64);
            json_object_object_add(json_obj_item,"service_id", json_object_new_string(l_tmp_buff));
            switch (((dap_chain_tx_out_cond_t*)item)->header.subtype) {
                case DAP_CHAIN_TX_OUT_COND_SUBTYPE_FEE:
                    json_object_object_add(json_obj_item,"subtype", json_object_new_string("fee"));
                    break;
                case DAP_CHAIN_TX_OUT_COND_SUBTYPE_SRV_PAY: {
                    const char *l_coins_str, *l_value_str =
                        dap_uint256_to_char( ((dap_chain_tx_out_cond_t*)item)->subtype.srv_pay.unit_price_max_datoshi, &l_coins_str );
                    l_hash_tmp = ((dap_chain_tx_out_cond_t*)item)->subtype.srv_pay.pkey_hash;
                    l_hash_str = dap_hash_fast_to_str_static(&l_hash_tmp);
                    const char *l_unit = dap_chain_net_srv_price_unit_uid_to_str(((dap_chain_tx_out_cond_t*)item)->subtype.srv_pay.unit);
                    json_object_object_add(json_obj_item,"price_unit", json_object_new_string(l_unit));
                    json_object_object_add(json_obj_item,"pkey_hash", json_object_new_string(l_hash_str));
                    json_object_object_add(json_obj_item,"value_max_per_unit", json_object_new_string(l_value_str));
                    json_object_object_add(json_obj_item,"subtype", json_object_new_string("srv_pay"));
                } break;
                case DAP_CHAIN_TX_OUT_COND_SUBTYPE_SRV_STAKE_POS_DELEGATE: {
                    dap_chain_node_addr_t *l_signer_node_addr = &((dap_chain_tx_out_cond_t*)item)->subtype.srv_stake_pos_delegate.signer_node_addr;
                    dap_chain_addr_t *l_signing_addr = &((dap_chain_tx_out_cond_t*)item)->subtype.srv_stake_pos_delegate.signing_addr;
                    l_hash_tmp = l_signing_addr->data.hash_fast;
                    l_hash_str = dap_hash_fast_to_str_static(&l_hash_tmp);
                    json_object_object_add(json_obj_item,"signing_addr", json_object_new_string(dap_chain_addr_to_str_static(l_signing_addr)));            
                    sprintf(l_tmp_buff,""NODE_ADDR_FP_STR"",NODE_ADDR_FP_ARGS(l_signer_node_addr));
                    json_object_object_add(json_obj_item,"signer_node_addr", json_object_new_string(l_tmp_buff));
                    json_object_object_add(json_obj_item,"subtype", json_object_new_string("srv_stake_pos_delegate"));
                } break;
                case DAP_CHAIN_TX_OUT_COND_SUBTYPE_SRV_XCHANGE: {
                    const char
                        *l_rate_str,
                        *l_tmp_str = dap_uint256_to_char( (((dap_chain_tx_out_cond_t*)item)->subtype.srv_xchange.rate), &l_rate_str );
                    sprintf(l_tmp_buff,"0x%016"DAP_UINT64_FORMAT_x"",((dap_chain_tx_out_cond_t*)item)->subtype.srv_xchange.buy_net_id.uint64);
                    json_object_object_add(json_obj_item,"buy_net_id", json_object_new_string(l_tmp_buff));
                    sprintf(l_tmp_buff,"0x%016"DAP_UINT64_FORMAT_x"",((dap_chain_tx_out_cond_t*)item)->subtype.srv_xchange.sell_net_id.uint64);
                    json_object_object_add(json_obj_item,"sell_net_id", json_object_new_string(l_tmp_buff));
                    json_object_object_add(json_obj_item,"buy_token", json_object_new_string(((dap_chain_tx_out_cond_t*)item)->subtype.srv_xchange.buy_token));
                    json_object_object_add(json_obj_item,"seller_addr", json_object_new_string(dap_chain_addr_to_str_static( &((dap_chain_tx_out_cond_t*)item)->subtype.srv_xchange.seller_addr ))); 
                    json_object_object_add(json_obj_item,"rate", json_object_new_string(l_rate_str));
                    json_object_object_add(json_obj_item,"subtype", json_object_new_string("srv_xchange"));
                } break;
                case DAP_CHAIN_TX_OUT_COND_SUBTYPE_SRV_STAKE_LOCK: {
                    dap_time_t l_ts_unlock = ((dap_chain_tx_out_cond_t*)item)->subtype.srv_stake_lock.time_unlock;
                    snprintf(l_tmp_buf, DAP_TIME_STR_SIZE, "%"DAP_UINT64_FORMAT_U, l_ts_unlock);
                    json_object_object_add(json_obj_item,"time_staking", json_object_new_string(l_tmp_buf));
                    json_object_object_add(json_obj_item,"subtype", json_object_new_string("srv_stake_lock"));
                    char *l_reinvest_percent = dap_chain_balance_to_coins(((dap_chain_tx_out_cond_t*)item)->subtype.srv_stake_lock.reinvest_percent);
                    json_object_object_add(json_obj_item, "reinvest_percent", json_object_new_string(l_reinvest_percent));
                    DAP_DELETE(l_reinvest_percent);
                } break;
                default: break;
            }
            if (((dap_chain_tx_out_cond_t*)item)->tsd_size) {
                char *l_params_str = dap_enc_base58_encode_to_str(((dap_chain_tx_out_cond_t*)item)->tsd, ((dap_chain_tx_out_cond_t*)item)->tsd_size);
                json_object_object_add(json_obj_item,"params", json_object_new_string(l_params_str));
                DAP_DELETE(l_params_str);
            }
        } break;
        case TX_ITEM_TYPE_IN_EMS: {
            json_object_object_add(json_obj_item,"type", json_object_new_string("in_ems"));
            json_object_object_add(json_obj_item,"chain_id", json_object_new_uint64(((dap_chain_tx_in_ems_t*)item)->header.token_emission_chain_id.uint64));
            json_object_object_add(json_obj_item,"token", json_object_new_string(((dap_chain_tx_in_ems_t*)item)->header.ticker));
            json_object_object_add(json_obj_item,"token_ems_hash", json_object_new_string( dap_hash_fast_to_str_static(&((dap_chain_tx_in_ems_t*)item)->header.token_emission_hash)));
            
        } break;

        case TX_ITEM_TYPE_OUT_STD: {
            const char *l_coins_str, *l_value_str = dap_uint256_to_char( ((dap_chain_tx_out_std_t *)item)->value, &l_coins_str );
            json_object_object_add(json_obj_item, "item_type", json_object_new_string("OUT STD"));
            json_object_object_add(json_obj_item, "addr", json_object_new_string(dap_chain_addr_to_str_static(&((dap_chain_tx_out_std_t *)item)->addr)));
            json_object_object_add(json_obj_item, "token", json_object_new_string(((dap_chain_tx_out_std_t *)item)->token));
            json_object_object_add(json_obj_item, "coins", json_object_new_string(l_coins_str));
            json_object_object_add(json_obj_item, "value", json_object_new_string(l_value_str));
            dap_time_t l_ts_unlock = ((dap_chain_tx_out_std_t *)item)->ts_unlock;
            dap_time_to_str_rfc822(l_tmp_buf, DAP_TIME_STR_SIZE, l_ts_unlock);
            json_object_object_add(json_obj_item, "time_unlock", json_object_new_string(l_ts_unlock ? l_tmp_buf : "not_locked"));
        } break;

        case TX_ITEM_TYPE_VOTING:{
            size_t l_tsd_size = 0;
            dap_chain_tx_tsd_t *l_item = (dap_chain_tx_tsd_t *)dap_chain_datum_tx_item_get(a_tx, NULL, (byte_t*)item + l_size, TX_ITEM_TYPE_TSD, &l_tsd_size);
            if (!l_item || !l_tsd_size)
                    break;
            dap_chain_datum_tx_voting_params_t *l_voting_params = dap_chain_voting_parse_tsd(a_tx);
            json_object_object_add(json_obj_item,"type", json_object_new_string("voting"));
            json_object_object_add(json_obj_item,"voting_question", json_object_new_string(l_voting_params->voting_question));
            json_object *l_json_array = json_object_new_array();
            json_object_object_add(json_obj_item, "token", json_object_new_string(l_voting_params->token_ticker));
            dap_list_t *l_temp = l_voting_params->answers_list;
            uint8_t l_index = 0;
            while (l_temp) {
                json_object_array_add(l_json_array, json_object_new_string((char *)l_temp->data));
                l_index++;
                l_temp = l_temp->next;
            }
            json_object_object_add(json_obj_item, "answer_options", l_json_array);
            if (l_voting_params->voting_expire) {
                dap_time_to_str_rfc822(l_tmp_buf, DAP_TIME_STR_SIZE, l_voting_params->voting_expire);
                json_object_object_add(json_obj_item, "Voting expire", json_object_new_string(l_tmp_buf));
            }
            if (l_voting_params->votes_max_count) {
                json_object_object_add(json_obj_item, "Votes max count", json_object_new_uint64(l_voting_params->votes_max_count));
            }
            json_object_object_add(json_obj_item,"Changing vote is", l_voting_params->vote_changing_allowed ? json_object_new_string("available") : 
                                    json_object_new_string("not available"));
            l_voting_params->delegate_key_required ? 
                json_object_object_add(json_obj_item,"Delegated key for participating in voting", json_object_new_string("required")):
                json_object_object_add(json_obj_item,"Delegated key for participating in voting", json_object_new_string("not required"));                 

            dap_list_free_full(l_voting_params->answers_list, NULL);
            DAP_DELETE(l_voting_params->voting_question);
            DAP_DELETE(l_voting_params);
        } break;
        case TX_ITEM_TYPE_VOTE:{
            dap_chain_tx_vote_t *l_vote_item = (dap_chain_tx_vote_t *)item;
            const char *l_hash_str = dap_chain_hash_fast_to_str_static(&l_vote_item->voting_hash);
            json_object_object_add(json_obj_item,"type", json_object_new_string("vote"));
            json_object_object_add(json_obj_item,"voting_hash", json_object_new_string(l_hash_str));
            json_object_object_add(json_obj_item,"vote_answer_idx", json_object_new_uint64(l_vote_item->answer_idx));

        } break;
        default:
            json_object_object_add(json_obj_item,"type", json_object_new_string("This transaction have unknown item type"));
            break;
        }
        json_object_array_add(json_arr_items, json_obj_item);
    }

    json_object_object_add(json_obj_out, "items", json_arr_items);

    if(a_out_json)
        a_out_json = json_obj_out;


    return 0;
}<|MERGE_RESOLUTION|>--- conflicted
+++ resolved
@@ -1818,7 +1818,6 @@
             dap_chain_datum_tx_add_item(&l_tx, l_tx_sig);
             DAP_DELETE(l_sign);
         }
-<<<<<<< HEAD
 
         if(l_enc_key && dap_chain_datum_tx_add_sign_item(&l_tx, l_enc_key) > 0) {
             l_items_ready++;
@@ -1848,1188 +1847,6 @@
 
     return DAP_CHAIN_NET_TX_CREATE_JSON_OK;   
 
-=======
-    }
-    return false;
-}
-
-static bool s_json_get_unit(struct json_object *a_json, const char *a_key, dap_chain_net_srv_price_unit_uid_t *a_out)
-{
-    const char *l_unit_str = s_json_get_text(a_json, a_key);
-    if(!l_unit_str || !a_out)
-        return false;
-    dap_chain_net_srv_price_unit_uid_t l_unit = dap_chain_net_srv_price_unit_uid_from_str(l_unit_str);
-    if(l_unit.enm == SERV_UNIT_UNDEFINED)
-        return false;
-    a_out->enm = l_unit.enm;
-    return true;
-}
-
-static bool s_json_get_uint256(struct json_object *a_json, const char *a_key, uint256_t *a_out)
-{
-    const char *l_uint256_str = s_json_get_text(a_json, a_key);
-    if(!a_out || !l_uint256_str)
-        return false;
-    uint256_t l_value = dap_chain_balance_scan(l_uint256_str);
-    if(!IS_ZERO_256(l_value)) {
-        memcpy(a_out, &l_value, sizeof(uint256_t));
-        return true;
-    }
-    return false;
-}
-
-// service names: srv_stake, srv_vpn, srv_xchange
-static bool s_json_get_srv_uid(struct json_object *a_json, const char *a_key_service_id, const char *a_key_service, uint64_t *a_out)
-{
-    uint64_t l_srv_id;
-    if(!a_out)
-        return false;
-    // Read service id
-    if(s_json_get_int64(a_json, a_key_service_id, (int64_t*) &l_srv_id)) {
-        *a_out = l_srv_id;
-        return true;
-    }
-    else {
-        // Read service as name
-        const char *l_service = s_json_get_text(a_json, a_key_service);
-        if(l_service) {
-            dap_chain_net_srv_t *l_srv = dap_chain_net_srv_get_by_name(l_service);
-            if(!l_srv)
-                return false;
-            *a_out = l_srv->uid.uint64;
-            return true;
-        }
-    }
-    return false;
-}
-
-static dap_chain_wallet_t* s_json_get_wallet(struct json_object *a_json, const char *a_key)
-{
-    return dap_chain_wallet_open(s_json_get_text(a_json, a_key), dap_chain_wallet_get_path(g_config), NULL);
-}
-
-static const dap_cert_t* s_json_get_cert(struct json_object *a_json, const char *a_key)
-{
-    return dap_cert_find_by_name(s_json_get_text(a_json, a_key));
-}
-
-// Read pkey from wallet or cert
-static dap_pkey_t* s_json_get_pkey(struct json_object *a_json)
-{
-    dap_pkey_t *l_pub_key = NULL;
-    // From wallet
-    dap_chain_wallet_t *l_wallet = s_json_get_wallet(a_json, "wallet");
-    if(l_wallet) {
-        l_pub_key = dap_chain_wallet_get_pkey(l_wallet, 0);
-        dap_chain_wallet_close(l_wallet);
-        if(l_pub_key) {
-            return l_pub_key;
-        }
-    }
-    // From cert
-    const dap_cert_t *l_cert = s_json_get_cert(a_json, "cert");
-    if(l_cert) {
-        l_pub_key = dap_pkey_from_enc_key(l_cert->enc_key);
-    }
-    return l_pub_key;
-}
-
-#define dap_chain_datum_tx_add_new_generic(a_tx, type, a_item) \
-    ({ type* item = a_item; item ? ( dap_chain_datum_tx_add_item(a_tx, item), DAP_DELETE(item), 1 ) : -1; })
-
-static int s_dap_chain_net_tx_get_type_tx(size_t a_items_count, json_object *a_json_item_objs, json_object *a_jobj_errors, dap_chain_net_t * a_net, uint256_t *a_value_delegated,
-                                            dap_chain_addr_t *a_seller_addr, bool * a_multichanel, const char *a_main_tiker  ) {
-    // First iteration in input file. Check the tx will be multichannel or not
-    int check = 0;
-    int res = DAP_CHAIN_NET_TX_NORMAL;
-    bool l_multichanel = false;
-    for(size_t i = 0; i < a_items_count; ++i) {
-        struct json_object *l_json_item_obj = json_object_array_get_idx(a_json_item_objs, i);
-        if(!l_json_item_obj || !json_object_is_type(l_json_item_obj, json_type_object)) {
-            continue;
-        }
-        struct json_object *l_json_item_type = json_object_object_get(l_json_item_obj, "type");
-        if(!l_json_item_type && json_object_is_type(l_json_item_type, json_type_string)) {
-            log_it(L_WARNING, "Item %zu without type", i);
-            continue;
-        }
-        const char *l_item_type_str = json_object_get_string(l_json_item_type);
-        dap_chain_tx_item_type_t l_item_type = dap_chain_datum_tx_item_str_to_type(l_item_type_str);
-        if(l_item_type == TX_ITEM_TYPE_UNKNOWN) {
-            log_it(L_WARNING, "Item %zu has invalid type '%s'", i, l_item_type_str);
-            continue;
-        }
-
-        switch (l_item_type) {
-            case TX_ITEM_TYPE_IN: {
-                const char *l_json_item_token = s_json_get_text(l_json_item_obj, "token");
-                if (l_json_item_token && dap_strcmp(l_json_item_token, a_net->pub.native_ticker)){
-                    l_multichanel = true;
-                    a_main_tiker = l_json_item_token;
-                    break;
-                }
-                const char *l_prev_hash_str = s_json_get_text(l_json_item_obj, "prev_hash");
-                int64_t l_out_prev_idx;
-                bool l_is_out_prev_idx = s_json_get_int64(l_json_item_obj, "out_prev_idx", &l_out_prev_idx);
-                // If prev_hash and out_prev_idx were read
-                if(l_prev_hash_str && l_is_out_prev_idx){
-                    dap_chain_hash_fast_t l_tx_prev_hash = {};
-                    if(!dap_chain_hash_fast_from_str(l_prev_hash_str, &l_tx_prev_hash)) {
-                        //check out token
-                        dap_chain_datum_tx_t *l_prev_tx = dap_ledger_tx_find_by_hash(a_net->pub.ledger, &l_tx_prev_hash);
-                        byte_t *l_prev_item = l_prev_tx ? dap_chain_datum_tx_item_get_nth(l_prev_tx, TX_ITEM_TYPE_OUT_ALL, l_out_prev_idx) : NULL;
-                        if (l_prev_item){
-                            const char* l_token = NULL;
-                            if (*l_prev_item == TX_ITEM_TYPE_OUT){
-                                l_token = dap_ledger_tx_get_token_ticker_by_hash(a_net->pub.ledger, &l_tx_prev_hash);
-                            } else if(*l_prev_item == TX_ITEM_TYPE_OUT_EXT){
-                                l_token = ((dap_chain_tx_out_ext_t*)l_prev_item)->token;
-                            } else if (*l_prev_item == TX_ITEM_TYPE_OUT_STD) {
-                                l_token = ((dap_chain_tx_out_std_t *)l_prev_item)->token;
-                            } else {
-                                log_it(L_WARNING, "Invalid 'in' item, wrong type of item with index %"DAP_UINT64_FORMAT_U" in previous tx %s", l_out_prev_idx, l_prev_hash_str);
-                                char *l_str_err = dap_strdup_printf("Unable to create in for transaction. Invalid 'in' item, "
-                                                                    "wrong type of item with index %"DAP_UINT64_FORMAT_U" in previous tx %s", l_out_prev_idx, l_prev_hash_str);
-                                json_object *l_jobj_err = json_object_new_string(l_str_err);
-                                if (a_jobj_errors) json_object_array_add(a_jobj_errors, l_jobj_err);
-                                break;
-                            }
-                            if (dap_strcmp(l_token, a_net->pub.native_ticker)){
-                                l_multichanel = true;
-                                a_main_tiker = l_json_item_token;
-                                break;
-                            }
-
-                        } else {
-                            log_it(L_WARNING, "Invalid 'in' item, can't find item with index %"DAP_UINT64_FORMAT_U" in previous tx %s", l_out_prev_idx, l_prev_hash_str);
-                            char *l_str_err = dap_strdup_printf("Unable to create in for transaction. Invalid 'in' item, "
-                                                                "can't find item with index %"DAP_UINT64_FORMAT_U" in previous tx %s", l_out_prev_idx, l_prev_hash_str);
-                            json_object *l_jobj_err = json_object_new_string(l_str_err);
-                            if (a_jobj_errors) json_object_array_add(a_jobj_errors, l_jobj_err);
-                        }                            
-                    } else {
-                        log_it(L_WARNING, "Invalid 'in' item, bad prev_hash %s", l_prev_hash_str);
-                        char *l_str_err = dap_strdup_printf("Unable to create in for transaction. Invalid 'in' item, "
-                                                            "bad prev_hash %s", l_prev_hash_str);
-                        json_object *l_jobj_err = json_object_new_string(l_str_err);
-                        if (a_jobj_errors) json_object_array_add(a_jobj_errors, l_jobj_err);
-                    }
-                }
-            }break;
-            case TX_ITEM_TYPE_IN_COND: {
-                const char *l_prev_hash_str = s_json_get_text(l_json_item_obj, "prev_hash");
-                int64_t l_out_prev_idx;
-                char l_delegated_ticker_str[DAP_CHAIN_TICKER_SIZE_MAX] 	=	{};
-                bool l_is_out_prev_idx = s_json_get_int64(l_json_item_obj, "out_prev_idx", &l_out_prev_idx);
-                if(l_prev_hash_str && l_is_out_prev_idx){
-                    dap_chain_hash_fast_t l_tx_prev_hash = {};
-                    dap_chain_tx_out_cond_t	*l_tx_out_cond = NULL;
-                    dap_chain_datum_token_t *l_delegated_token;
-                    const char *l_ticker_str = NULL;
-                    if(!dap_chain_hash_fast_from_str(l_prev_hash_str, &l_tx_prev_hash)) {
-                        dap_chain_datum_tx_t *l_prev_tx = dap_ledger_tx_find_by_hash(a_net->pub.ledger, &l_tx_prev_hash);
-                        l_ticker_str = dap_ledger_tx_get_token_ticker_by_hash(a_net->pub.ledger, &l_tx_prev_hash);
-                        l_tx_out_cond = dap_chain_datum_tx_out_cond_get(l_prev_tx, DAP_CHAIN_TX_OUT_COND_SUBTYPE_SRV_STAKE_LOCK,&l_out_prev_idx);
-                        if (l_tx_out_cond && l_tx_out_cond->header.subtype == DAP_CHAIN_TX_OUT_COND_SUBTYPE_SRV_STAKE_LOCK) {
-                            //byte_t *l_prev_item = l_prev_tx ? dap_chain_datum_tx_item_get_nth(l_prev_tx, TX_ITEM_TYPE_OUT_ALL, l_out_prev_idx) : NULL;
-                            dap_chain_datum_token_get_delegated_ticker(l_delegated_ticker_str, l_ticker_str);
-                            if (NULL != (l_delegated_token = dap_ledger_token_ticker_check(a_net->pub.ledger, l_delegated_ticker_str))){
-                                uint256_t l_emission_rate = dap_ledger_token_get_emission_rate(a_net->pub.ledger, l_delegated_ticker_str);
-                                //MULT_256_COIN(l_tx_out_cond->header.value, l_emission_rate, &l_value_delegated);
-                                SUM_256_256(*a_value_delegated, l_tx_out_cond->header.value, a_value_delegated);
-                            }
-                            a_main_tiker = l_ticker_str;
-                            check++;
-                            res = DAP_CHAIN_NET_TX_STAKE_UNLOCK;
-                            l_multichanel = true;
-                        }
-                        /*
-                        if (l_tx_out_cond->header.subtype == DAP_CHAIN_TX_OUT_COND_SUBTYPE_SRV_XCHANGE) {
-                            SUM_256_256(l_value_order_back, l_tx_out_cond->header.value, &l_value_order_back);
-                        }*/
-                    }
-                }
-
-            }break;
-            case TX_ITEM_TYPE_IN_EMS: {
-                const char *l_emission_hash_str = s_json_get_text(l_json_item_obj, "emission_hash");
-                const char *l_json_item_token = s_json_get_text(l_json_item_obj, "token");
-                if (l_json_item_token){
-                    if (dap_strcmp(l_json_item_token, a_net->pub.native_ticker))//not native
-                    {
-                        if (l_emission_hash_str){//base tx
-                            l_multichanel = true;
-                            a_main_tiker = l_json_item_token;
-                            break;
-                        } else { //stake
-                            check++;
-                            res = DAP_CHAIN_NET_TX_STAKE_LOCK;
-                            l_multichanel = true;
-                        }                                 
-                    }
-                }
-            }break;
-            case TX_ITEM_TYPE_SIG: {
-                dap_chain_wallet_t *l_wallet = s_json_get_wallet(l_json_item_obj, "wallet");
-                dap_chain_addr_t *l_wallet_addr = dap_chain_wallet_get_addr(l_wallet, a_net->pub.id);
-                *a_seller_addr = *l_wallet_addr;
-                 DAP_DELETE(l_wallet_addr);
-                if (l_wallet)
-                    dap_chain_wallet_close(l_wallet);
-
-            }break;
-            case TX_ITEM_TYPE_IN_REWARD:{
-                uint256_t l_value = { };
-                bool l_is_value = s_json_get_uint256(l_json_item_obj, "value", &l_value);
-                if (!l_is_value) {
-                    //l_chain = dap_chain_net_get_default_chain_by_chain_type(a_net, CHAIN_TYPE_TX);
-                    check++;
-                    res = DAP_CHAIN_NET_TX_REWARD;
-                }                
-                break;
-            }
-            default: continue;
-        }
-        //if(l_multichanel)
-            //break;
-    }
-
-    if (check > 1) {
-        json_object *l_jobj_err = json_object_new_string("Recognized more than one transaction type");
-        if (a_jobj_errors) json_object_array_add(a_jobj_errors, l_jobj_err);
-        res = DAP_CHAIN_NET_TX_TYPE_ERR;
-    }
-    *a_multichanel = l_multichanel;
-    return res;
-
-}
-
-const uint8_t * s_dap_chain_net_tx_create_in_item (json_object *a_json_item_obj, json_object *a_jobj_errors, dap_chain_addr_t *a_addr_back, int a_type_tx, dap_list_t **a_in_list) {
-    // Save item obj for in
-    // Read prev_hash and out_prev_idx
-    const char *l_prev_hash_str = s_json_get_text(a_json_item_obj, "prev_hash");
-    int64_t l_out_prev_idx;
-    bool l_is_out_prev_idx = s_json_get_int64(a_json_item_obj, "out_prev_idx", &l_out_prev_idx);
-    // If prev_hash and out_prev_idx were read
-    if(l_prev_hash_str && l_is_out_prev_idx) {
-        dap_chain_hash_fast_t l_tx_prev_hash;
-        if(!dap_chain_hash_fast_from_str(l_prev_hash_str, &l_tx_prev_hash)) {
-            // Create IN item
-            dap_chain_tx_in_t *l_in_item = dap_chain_datum_tx_item_in_create(&l_tx_prev_hash, (uint32_t) l_out_prev_idx);
-            if (!l_in_item) {
-                json_object *l_jobj_err = json_object_new_string("Unable to create in for transaction.");
-                if (a_jobj_errors) json_object_array_add(a_jobj_errors, l_jobj_err);
-            }
-            return (const uint8_t*) l_in_item;
-        } else {
-            log_it(L_WARNING, "Invalid 'in' item, bad prev_hash %s", l_prev_hash_str);
-            char *l_str_err = dap_strdup_printf("Unable to create in for transaction. Invalid 'in' item, "
-                                                "bad prev_hash %s", l_prev_hash_str);
-            json_object *l_jobj_err = json_object_new_string(l_str_err);
-            if (a_jobj_errors) json_object_array_add(a_jobj_errors, l_jobj_err);
-        }
-    }
-    // Read addr_from
-    else {
-        if (a_type_tx == DAP_CHAIN_NET_TX_STAKE_UNLOCK) {
-            const char *l_json_item_addr_str = s_json_get_text(a_json_item_obj, "addr_from");
-            if (l_json_item_addr_str)
-                a_addr_back = dap_chain_addr_from_str(l_json_item_addr_str);
-        }
-        *a_in_list = dap_list_append(*a_in_list, a_json_item_obj);
-    }
-    return NULL;
-}
-
-const uint8_t * s_dap_chain_net_tx_create_in_ems_item (json_object *a_json_item_obj, json_object *a_jobj_errors) {
-    dap_chain_id_t l_chain_id;
-    bool l_is_chain_id = s_json_get_int64(a_json_item_obj, "chain_id", &l_chain_id.uint64);
-    const char *l_json_item_token = s_json_get_text(a_json_item_obj, "token");
-    if (l_json_item_token && l_is_chain_id){
-        dap_hash_fast_t l_blank_hash = {};
-        dap_chain_tx_in_ems_t *l_in_ems = dap_chain_datum_tx_item_in_ems_create(l_chain_id, &l_blank_hash, l_json_item_token);
-        return (const uint8_t*) l_in_ems;
-    } else {
-        char *l_str_err = NULL;
-        if (!l_is_chain_id) {
-            log_it(L_WARNING, "Invalid 'in_ems' item, can't read chain_id");
-            l_str_err = dap_strdup_printf("Unable to create in for transaction. Invalid 'in_ems' item, can't read chain_id");
-        }
-        if (!l_json_item_token){
-            log_it(L_WARNING, "Invalid 'in_ems' item, bad token");
-            l_str_err = dap_strdup_printf("Unable to create in for transaction. Invalid 'in_ems' item, bad token");
-        }
-        json_object *l_jobj_err = json_object_new_string(l_str_err);
-        if (a_jobj_errors) json_object_array_add(a_jobj_errors, l_jobj_err);
-    }
-    return NULL;
-}
-
-const uint8_t * s_dap_chain_net_tx_create_in_reward_item (json_object *a_json_item_obj, json_object *a_jobj_errors, uint256_t *a_value_reward, dap_chain_t * a_chain) {
-    uint256_t l_value = { };
-    dap_chain_block_cache_t *l_block_cache = NULL;
-    //dap_chain_hash_fast_t l_block_hash={0};
-    const char *l_block_hash_str = s_json_get_text(a_json_item_obj, "block_hash");
-    bool l_is_value = s_json_get_uint256(a_json_item_obj, "value", &l_value);
-    if(l_block_hash_str ) {
-        dap_hash_fast_t l_block_hash;
-        if(l_is_value && !dap_chain_hash_fast_from_str(l_block_hash_str, &l_block_hash)) {
-            if (l_is_value)
-                SUM_256_256(*a_value_reward, l_value, a_value_reward);
-            else if (a_chain) {
-                l_block_cache = dap_chain_block_cache_get_by_hash(DAP_CHAIN_CS_BLOCKS(a_chain), &l_block_hash);
-                dap_sign_t *l_sign = dap_chain_block_sign_get(l_block_cache->block, l_block_cache->block_size, 0);
-                dap_pkey_t * l_block_sign_pkey = dap_pkey_get_from_sign(l_sign);
-                l_value = a_chain->callback_calc_reward(a_chain, &l_block_hash,l_block_sign_pkey);
-                SUM_256_256(*a_value_reward, l_value, a_value_reward);
-            }                    
-            dap_chain_tx_in_reward_t *l_in_reward = dap_chain_datum_tx_item_in_reward_create(&l_block_hash);
-            return (const uint8_t*) l_in_reward;
-        } else {
-            log_it(L_WARNING, "Invalid 'in_reward' item, bad block_hash %s", l_block_hash_str);
-            char *l_str_err = dap_strdup_printf("Unable to create in for transaction. Invalid 'in_reward' item, "
-                                                "bad block_hash %s", l_block_hash_str);
-            json_object *l_jobj_err = json_object_new_string(l_str_err);
-            if (a_jobj_errors) json_object_array_add(a_jobj_errors, l_jobj_err);
-        }
-    }
-    return NULL;
-}
-
-const uint8_t * s_dap_chain_net_tx_create_in_cond_item (json_object *a_json_item_obj, json_object *a_jobj_errors, dap_chain_net_t *a_net, uint256_t *a_value_delegated ) {
-    const char *l_prev_hash_str = s_json_get_text(a_json_item_obj, "prev_hash");
-    int64_t l_out_prev_idx, l_prev_idx_tmp;
-    char l_delegated_ticker_str[DAP_CHAIN_TICKER_SIZE_MAX] 	=	{};
-    bool l_is_out_prev_idx = s_json_get_int64(a_json_item_obj, "out_prev_idx", &l_out_prev_idx);
-    l_prev_idx_tmp = l_out_prev_idx;
-    if(l_prev_hash_str && l_is_out_prev_idx){
-        dap_chain_hash_fast_t l_tx_prev_hash = {};
-        dap_chain_tx_out_cond_t	*l_tx_out_cond = NULL;
-        dap_chain_datum_token_t *l_delegated_token;
-        if(!dap_chain_hash_fast_from_str(l_prev_hash_str, &l_tx_prev_hash)) {
-            //check out token
-            dap_chain_datum_tx_t *l_prev_tx = dap_ledger_tx_find_by_hash(a_net->pub.ledger, &l_tx_prev_hash);
-            l_tx_out_cond = dap_chain_datum_tx_out_cond_get(l_prev_tx, DAP_CHAIN_TX_OUT_COND_SUBTYPE_SRV_STAKE_LOCK,&l_out_prev_idx);
-            if (l_tx_out_cond && l_tx_out_cond->header.subtype == DAP_CHAIN_TX_OUT_COND_SUBTYPE_SRV_STAKE_LOCK) {
-                //if (dap_ledger_tx_hash_is_used_out_item(l_ledger, &l_tx_hash, l_prev_cond_idx, NULL))
-                byte_t *l_prev_item = l_prev_tx ? dap_chain_datum_tx_item_get_nth(l_prev_tx, TX_ITEM_TYPE_OUT_ALL, l_out_prev_idx) : NULL;
-                const char *l_ticker_str = dap_ledger_tx_get_token_ticker_by_hash(a_net->pub.ledger, &l_tx_prev_hash);
-                dap_chain_datum_token_get_delegated_ticker(l_delegated_ticker_str, l_ticker_str);
-                if (NULL != (l_delegated_token = dap_ledger_token_ticker_check(a_net->pub.ledger, l_delegated_ticker_str))){
-                    uint256_t l_emission_rate = dap_ledger_token_get_emission_rate(a_net->pub.ledger, l_delegated_ticker_str);
-                    MULT_256_COIN(l_tx_out_cond->header.value, l_emission_rate, a_value_delegated);
-                    dap_chain_tx_in_cond_t * l_in_cond = dap_chain_datum_tx_item_out_ext_create(&c_dap_chain_addr_blank_1, *a_value_delegated, l_ticker_str);
-                    return (const uint8_t*) l_in_cond;
-                }                 
-            }
-            l_prev_idx_tmp = l_out_prev_idx; 
-            l_tx_out_cond = dap_chain_datum_tx_out_cond_get(l_prev_tx, DAP_CHAIN_TX_OUT_COND_SUBTYPE_SRV_XCHANGE,&l_prev_idx_tmp);
-            if (l_tx_out_cond && l_tx_out_cond->header.subtype == DAP_CHAIN_TX_OUT_COND_SUBTYPE_SRV_XCHANGE) {
-                dap_chain_tx_in_cond_t * l_in_cond = dap_chain_datum_tx_item_in_cond_create(&l_tx_prev_hash, l_out_prev_idx, 0);
-                return (const uint8_t*) l_in_cond;
-            }                   
-        } else {
-            log_it(L_WARNING, "Invalid 'in_cond' item, bad prev_hash %s", l_prev_hash_str);
-            char *l_str_err = dap_strdup_printf("Unable to create in for transaction. Invalid 'in_cond' item, "
-                                                "bad prev_hash %s", l_prev_hash_str);
-            json_object *l_jobj_err = json_object_new_string(l_str_err);
-            if (a_jobj_errors) json_object_array_add(a_jobj_errors, l_jobj_err);
-        }
-    }
-    return NULL; 
-}    
-
-const uint8_t * s_dap_chain_net_tx_create_out_item (json_object *a_json_item_obj, json_object *a_jobj_errors, dap_chain_net_t *a_net, uint256_t *a_value_delegated, 
-                                                        uint256_t *a_value_need, uint256_t *a_value_need_fee, uint256_t *a_value_reward, int a_type_tx, bool a_multichanel) {
-    // Read address and value
-    uint256_t l_value = { };
-    const char *l_json_item_addr_str = s_json_get_text(a_json_item_obj, "addr");
-    const char *l_json_item_addr_to_str = s_json_get_text(a_json_item_obj, "addr_to");
-    bool l_is_value = s_json_get_uint256(a_json_item_obj, "value", &l_value);
-    const char *l_token = s_json_get_text(a_json_item_obj, "token");
-    if (l_is_value && (l_json_item_addr_str || l_json_item_addr_to_str)) {
-        dap_chain_addr_t *l_addr = dap_chain_addr_from_str(l_json_item_addr_str);
-        if((l_json_item_addr_to_str || l_addr) && !IS_ZERO_256(l_value)) {            
-            // Create OUT item
-            const uint8_t *l_out_item = NULL;
-            if (a_type_tx == DAP_CHAIN_NET_TX_STAKE_UNLOCK && dap_strcmp(l_json_item_addr_to_str, "NULL")){
-                l_out_item = (const uint8_t *)dap_chain_datum_tx_item_out_ext_create(l_addr, l_value, l_token);
-                SUBTRACT_256_256(*a_value_delegated, l_value, a_value_delegated);
-                return (const uint8_t*)l_out_item;
-            }
-            if (a_type_tx == DAP_CHAIN_NET_TX_STAKE_UNLOCK && l_is_value && !dap_strcmp(l_json_item_addr_to_str, "NULL")){
-                const uint8_t *l_out_item = NULL;
-                l_out_item = (const uint8_t *)dap_chain_datum_tx_item_out_ext_create(&c_dap_chain_addr_blank_1, l_value, l_token);
-                if (l_out_item){
-                    SUM_256_256(*a_value_need, l_value, a_value_need);
-                }
-                return (const uint8_t*) l_out_item;                
-            }
-            if (a_type_tx == DAP_CHAIN_NET_TX_REWARD && l_is_value) {
-                const uint8_t *l_out_item = NULL;
-                SUBTRACT_256_256(*a_value_reward, l_value, a_value_reward);
-                l_out_item = (const uint8_t *)dap_chain_datum_tx_item_out_ext_create(l_addr, l_value, l_token);
-                return (const uint8_t*) l_out_item;
-            }
-            if (a_net) {// if composition is not offline
-                if (a_multichanel) {
-                    if ( a_type_tx == DAP_CHAIN_NET_TX_STAKE_LOCK && dap_strcmp(l_token, a_net->pub.native_ticker)){//not native
-                        l_out_item = (const uint8_t *)dap_chain_datum_tx_item_out_ext_create(l_addr, l_value, l_token);
-                        return (const uint8_t*) l_out_item;
-                    }
-                    else {
-                        //l_out_item = (const uint8_t *)dap_chain_datum_tx_item_out_std_create(l_addr, l_value, l_token ? l_token : (l_main_token ? l_main_token : l_native_token), 0);
-                        l_out_item = (const uint8_t *)dap_chain_datum_tx_item_out_ext_create(l_addr, l_value, l_token);
-                    }                    
-                }
-                else 
-                    l_out_item = (const uint8_t *)dap_chain_datum_tx_item_out_ext_create(l_addr, l_value, a_net->pub.native_ticker);                                
-                    
-                if (!l_out_item) {
-                    json_object *l_jobj_err = json_object_new_string("Failed to create transaction out. "
-                                                                    "There may not be enough funds in the wallet.");
-                    if (a_jobj_errors) json_object_array_add(a_jobj_errors, l_jobj_err);
-                }
-                if (l_out_item){
-                    if (a_multichanel && !dap_strcmp(((dap_chain_tx_out_std_t *)l_out_item)->token, a_net->pub.native_ticker))
-                        SUM_256_256(*a_value_need_fee, l_value, a_value_need_fee);
-                    else
-                        SUM_256_256(*a_value_need, l_value, a_value_need);
-                }
-            } else {
-                l_out_item = (const uint8_t *)dap_chain_datum_tx_item_out_ext_create(l_addr, l_value, l_token);
-                if (!l_out_item) {
-                    json_object *l_jobj_err = json_object_new_string("Failed to create transaction out. "
-                                                                    "There may not be enough funds in the wallet.");
-                    if (a_jobj_errors) json_object_array_add(a_jobj_errors, l_jobj_err);
-                }
-            }
-            return (const uint8_t*) l_out_item;            // Read address and value           
-         
-        }
-    } //else if (l_json_item_addr_to_str && l_token) {
-       // l_addr_reward = dap_chain_addr_from_str(l_json_item_addr_to_str);
-       // l_token_reward = l_token;
-    //}
-    return NULL;
-}
-
-const uint8_t * s_dap_chain_net_tx_create_out_cond_item (json_object *a_json_item_obj, json_object *a_jobj_errors, int a_type_tx, uint256_t *a_value_reward, 
-                                    uint256_t *a_value_need, uint256_t *a_value_delegated, uint256_t *a_value_need_fee, dap_chain_addr_t *a_seller_addr, size_t i)
-{
-    // Read subtype of item
-    const char *l_subtype_str = s_json_get_text(a_json_item_obj, "subtype");
-    dap_chain_tx_out_cond_subtype_t l_subtype = dap_chain_tx_out_cond_subtype_from_str(l_subtype_str);
-    switch (l_subtype) {
-
-        case DAP_CHAIN_TX_OUT_COND_SUBTYPE_SRV_PAY:{
-            uint256_t l_value = { };
-            bool l_is_value = s_json_get_uint256(a_json_item_obj, "value", &l_value);
-            if(!l_is_value || IS_ZERO_256(l_value)) {
-                log_it(L_ERROR, "Json TX: bad value in OUT_COND_SUBTYPE_SRV_PAY");
-                return NULL;
-            }
-            uint256_t l_value_max_per_unit = { };
-            l_is_value = s_json_get_uint256(a_json_item_obj, "value_max_per_unit", &l_value_max_per_unit);
-            if(!l_is_value || IS_ZERO_256(l_value_max_per_unit)) {
-                log_it(L_ERROR, "Json TX: bad value_max_per_unit in OUT_COND_SUBTYPE_SRV_PAY");
-                return NULL;
-            }
-            dap_chain_net_srv_price_unit_uid_t l_price_unit;
-            if(!s_json_get_unit(a_json_item_obj, "price_unit", &l_price_unit)) {
-                log_it(L_ERROR, "Json TX: bad price_unit in OUT_COND_SUBTYPE_SRV_PAY");
-                return NULL;
-            }
-            dap_chain_net_srv_uid_t l_srv_uid;
-            if(!s_json_get_srv_uid(a_json_item_obj, "service_id", "service", &l_srv_uid.uint64)){
-                // Default service DAP_CHAIN_NET_SRV_VPN_ID
-                l_srv_uid.uint64 = 0x0000000000000001;
-            }
-
-            // From "wallet" or "cert"
-            dap_pkey_t *l_pkey = s_json_get_pkey(a_json_item_obj);
-            if(!l_pkey) {
-                log_it(L_ERROR, "Json TX: bad pkey in OUT_COND_SUBTYPE_SRV_PAY");
-                return NULL;
-            }
-            const char *l_params_str = s_json_get_text(a_json_item_obj, "params");
-            size_t l_params_size = dap_strlen(l_params_str);
-            dap_chain_tx_out_cond_t *l_out_cond_item = dap_chain_datum_tx_item_out_cond_create_srv_pay(l_pkey, l_srv_uid, l_value, l_value_max_per_unit,
-                    l_price_unit, l_params_str, l_params_size);
-            DAP_DELETE(l_pkey);
-            // Save value for using in In item
-            if(l_out_cond_item) {
-                if (a_type_tx == DAP_CHAIN_NET_TX_REWARD)
-                    SUBTRACT_256_256(*a_value_reward, l_value, a_value_reward);
-                else
-                    SUM_256_256(*a_value_need, l_value, a_value_need);
-                return (const uint8_t*) l_out_cond_item;
-            } else {
-                char *l_str_err = dap_strdup_printf("Unable to create conditional out for transaction "
-                                                    "can of type %s described in item %zu.\n", l_subtype_str, i);
-                json_object *l_jobj_err = json_object_new_string(l_str_err);
-                DAP_DELETE(l_str_err);
-                if (a_jobj_errors) json_object_array_add(a_jobj_errors, l_jobj_err);
-            }
-
-        } break;
-        case DAP_CHAIN_TX_OUT_COND_SUBTYPE_SRV_XCHANGE: {
-
-            dap_chain_net_srv_uid_t l_srv_uid;
-            if(!s_json_get_srv_uid(a_json_item_obj, "service_id", "service", &l_srv_uid.uint64)) {
-                // Default service DAP_CHAIN_NET_SRV_XCHANGE_ID
-                l_srv_uid.uint64 = 0x2;
-            }
-            dap_chain_net_t *l_net = dap_chain_net_by_name(s_json_get_text(a_json_item_obj, "net"));
-            if(!l_net) {
-                log_it(L_ERROR, "Json TX: bad net in OUT_COND_SUBTYPE_SRV_XCHANGE");
-                return NULL;
-            }              
-
-            const char *l_token_buy = s_json_get_text(a_json_item_obj, "token_buy");
-            if(!l_token_buy) {
-                log_it(L_ERROR, "Json TX: bad token_buy in OUT_COND_SUBTYPE_SRV_XCHANGE");
-                return NULL;
-            }
-            uint256_t l_value = { };
-            if(!s_json_get_uint256(a_json_item_obj, "value", &l_value) || IS_ZERO_256(l_value)) {
-                log_it(L_ERROR, "Json TX: bad value in OUT_COND_SUBTYPE_SRV_XCHANGE");
-                return NULL;
-            }
-            uint256_t l_value_rate = { };
-            if(!s_json_get_uint256(a_json_item_obj, "rate", &l_value_rate) || IS_ZERO_256(l_value_rate)) {
-                log_it(L_ERROR, "Json TX: bad value rate in OUT_COND_SUBTYPE_SRV_XCHANGE");
-                return NULL;
-            }
-            //const char *l_params_str = s_json_get_text(l_json_item_obj, "params");
-            //size_t l_params_size = dap_strlen(l_params_str);
-            dap_chain_tx_out_cond_t *l_out_cond_item = dap_chain_datum_tx_item_out_cond_create_srv_xchange(l_srv_uid, l_net->pub.id,
-                                                                                                            l_value, l_net->pub.id,
-                                                                                                            l_token_buy, l_value_rate,
-                                                                                                            a_seller_addr,
-                                                                                                            NULL, 0);        
-            // Save value for using in In item
-            if (l_out_cond_item) {
-                SUM_256_256(*a_value_need, l_value, a_value_need);  
-                return (const uint8_t*) l_out_cond_item;                      
-            } else {
-                char *l_str_err = dap_strdup_printf("Unable to create conditional out for transaction "
-                                                     "can of type %s described in item %zu.", l_subtype_str, i);
-                json_object *l_jobj_err = json_object_new_string(l_str_err);
-                DAP_DELETE(l_str_err);
-                if (a_jobj_errors) json_object_array_add(a_jobj_errors, l_jobj_err);
-            }
-        } break;
-        case DAP_CHAIN_TX_OUT_COND_SUBTYPE_SRV_STAKE_LOCK:{
-            dap_chain_net_srv_uid_t l_srv_uid;
-            if(!s_json_get_srv_uid(a_json_item_obj, "service_id", "service", &l_srv_uid.uint64)) {
-                // Default service DAP_CHAIN_NET_SRV_STAKE_ID
-                l_srv_uid.uint64 = 0x12;
-            }
-            uint256_t l_value = { };
-            if(!s_json_get_uint256(a_json_item_obj, "value", &l_value) || IS_ZERO_256(l_value)) {
-                log_it(L_ERROR, "Json TX: bad value in DAP_CHAIN_TX_OUT_COND_SUBTYPE_SRV_STAKE_LOCK");
-                return NULL;
-            }
-            const char* l_time_staking_str = NULL;
-            if((l_time_staking_str = s_json_get_text(a_json_item_obj, "time_staking")) == NULL || dap_strlen(l_time_staking_str) != 6)  {
-                log_it(L_ERROR, "Json TX: bad time staking in DAP_CHAIN_TX_OUT_COND_SUBTYPE_SRV_STAKE_LOCK");
-                return NULL;
-            }
-
-            char l_time_staking_month_str[3] = {l_time_staking_str[2], l_time_staking_str[3], 0};
-            int l_time_staking_month = atoi(l_time_staking_month_str);
-            if (l_time_staking_month < 1 || l_time_staking_month > 12){
-                log_it(L_ERROR, "Json TX: bad time staking in DAP_CHAIN_TX_OUT_COND_SUBTYPE_SRV_STAKE_LOCK");
-                return NULL;
-            }
-
-            char l_time_staking_day_str[3] = {l_time_staking_str[4], l_time_staking_str[5], 0};
-            int l_time_staking_day = atoi(l_time_staking_day_str);
-            if (l_time_staking_day < 1 || l_time_staking_day > 31){
-                log_it(L_ERROR, "Json TX: bad time staking in DAP_CHAIN_TX_OUT_COND_SUBTYPE_SRV_STAKE_LOCK");
-                return NULL;
-            }
-
-            dap_time_t l_time_staking = 0;
-            l_time_staking = dap_time_from_str_simplified(l_time_staking_str);
-            if (0 == l_time_staking){
-                log_it(L_ERROR, "Json TX: bad time staking in DAP_CHAIN_TX_OUT_COND_SUBTYPE_SRV_STAKE_LOCK");
-                return NULL;
-            }
-            dap_time_t l_time_now = dap_time_now();
-            if (l_time_staking < l_time_now){
-                log_it(L_ERROR, "Json TX: bad time staking in DAP_CHAIN_TX_OUT_COND_SUBTYPE_SRV_STAKE_LOCK");
-                return NULL;
-            }
-            l_time_staking -= l_time_now;
-
-            uint256_t l_reinvest_percent = uint256_0;
-            const char* l_reinvest_percent_str = NULL;
-            if((l_reinvest_percent_str = s_json_get_text(a_json_item_obj, "reinvest_percent"))!=NULL) {
-                l_reinvest_percent = dap_chain_coins_to_balance(l_reinvest_percent_str);
-                if (compare256(l_reinvest_percent, dap_chain_coins_to_balance("100.0")) == 1){
-                log_it(L_ERROR, "Json TX: bad reinvest percent in DAP_CHAIN_TX_OUT_COND_SUBTYPE_SRV_STAKE_LOCK");
-                return NULL;
-                }
-                if (IS_ZERO_256(l_reinvest_percent)) {
-                    int l_reinvest_percent_int = atoi(l_reinvest_percent_str);
-                    if (l_reinvest_percent_int < 0 || l_reinvest_percent_int > 100){
-                        log_it(L_ERROR, "Json TX: bad reinvest percent in DAP_CHAIN_TX_OUT_COND_SUBTYPE_SRV_STAKE_LOCK");
-                        return NULL;
-                    }
-                    l_reinvest_percent = dap_chain_uint256_from(l_reinvest_percent_int);
-                    MULT_256_256(l_reinvest_percent, GET_256_FROM_64(1000000000000000000ULL), &l_reinvest_percent);
-                }
-            }               
-
-            dap_chain_tx_out_cond_t *l_out_cond_item = dap_chain_datum_tx_item_out_cond_create_srv_stake_lock(l_srv_uid, l_value, l_time_staking, l_reinvest_percent);
-            // Save value for using in In item
-            if(l_out_cond_item) {
-                SUM_256_256(*a_value_need, l_value, a_value_need);
-                return (const uint8_t*) l_out_cond_item;
-            } else {
-                char *l_str_err = dap_strdup_printf("Unable to create conditional out for transaction "
-                                                     "can of type %s described in item %zu.", l_subtype_str, i);
-                json_object *l_jobj_err = json_object_new_string(l_str_err);
-                DAP_DELETE(l_str_err);
-                if (a_jobj_errors) json_object_array_add(a_jobj_errors, l_jobj_err);
-            }
-        } break;
-        case DAP_CHAIN_TX_OUT_COND_SUBTYPE_SRV_STAKE_POS_DELEGATE:{
-            dap_chain_net_srv_uid_t l_srv_uid;
-            if(!s_json_get_srv_uid(a_json_item_obj, "service_id", "service", &l_srv_uid.uint64)) {
-                // Default service DAP_CHAIN_NET_SRV_STAKE_ID
-                l_srv_uid.uint64 = 0x13;
-            }
-            uint256_t l_value = { };
-            if(!s_json_get_uint256(a_json_item_obj, "value", &l_value) || IS_ZERO_256(l_value)) {
-                log_it(L_ERROR, "Json TX: bad value in OUT_COND_SUBTYPE_SRV_STAKE_POS_DELEGATE");
-                return NULL;
-            }
-            uint256_t l_fee_value = { };
-            if(!s_json_get_uint256(a_json_item_obj, "fee", &l_fee_value) || IS_ZERO_256(l_fee_value)) {
-                return NULL;
-            }
-
-            const char *l_signing_addr_str = s_json_get_text(a_json_item_obj, "signing_addr");
-            dap_chain_addr_t *l_signing_addr = dap_chain_addr_from_str(l_signing_addr_str);
-            if(!l_signing_addr) {
-                log_it(L_ERROR, "Json TX: bad signing_addr in OUT_COND_SUBTYPE_SRV_STAKE_POS_DELEGATE");
-                return NULL;
-            }                
-
-            dap_chain_node_addr_t l_signer_node_addr;
-            const char *l_node_addr_str = s_json_get_text(a_json_item_obj, "node_addr");
-            if(!l_node_addr_str || dap_chain_node_addr_from_str(&l_signer_node_addr, l_node_addr_str)) {
-                log_it(L_ERROR, "Json TX: bad node_addr in OUT_COND_SUBTYPE_SRV_STAKE_POS_DELEGATE");
-                return NULL;
-            }
-            dap_chain_tx_out_cond_t *l_out_cond_item = dap_chain_datum_tx_item_out_cond_create_srv_stake(l_srv_uid, l_value, l_signing_addr,
-                                                                                                         &l_signer_node_addr, NULL, uint256_0, NULL);
-            DAP_DELETE(l_signing_addr);
-            // Save value for using in In item
-            if(l_out_cond_item) {
-                SUM_256_256(*a_value_need, l_value, a_value_need);
-                return (const uint8_t*) l_out_cond_item;
-            } else {
-                char *l_err_str = dap_strdup_printf("Unable to create conditional out for transaction "
-                                                    "can of type %s described in item %zu.", l_subtype_str, i);
-                json_object *l_jobj_err = json_object_new_string(l_err_str);
-                DAP_DELETE(l_err_str);
-                if (a_jobj_errors)
-                    json_object_array_add(a_jobj_errors, l_jobj_err);
-            }
-        } break;
-        case DAP_CHAIN_TX_OUT_COND_SUBTYPE_FEE: {
-            uint256_t l_value = { };
-            s_json_get_uint256(a_json_item_obj, "value", &l_value);
-            if(!IS_ZERO_256(l_value)) {
-                if (a_type_tx == DAP_CHAIN_NET_TX_STAKE_UNLOCK){
-                    dap_chain_tx_out_cond_t *l_out_cond_item = dap_chain_datum_tx_item_out_cond_create_fee(l_value);
-                    SUBTRACT_256_256(*a_value_delegated, l_value, a_value_delegated);
-                    return (const uint8_t*) l_out_cond_item;
-                }
-                dap_chain_tx_out_cond_t *l_out_cond_item = dap_chain_datum_tx_item_out_cond_create_fee(l_value);
-                // Save value for using in In item
-                if(l_out_cond_item) {
-                    SUM_256_256(*a_value_need_fee, l_value, a_value_need_fee);
-                    return (const uint8_t*) l_out_cond_item;
-                } else {
-                    char *l_str_err = dap_strdup_printf("Unable to create conditional out for transaction "
-                                                        "can of type %s described in item %zu.", l_subtype_str, i);
-                    json_object *l_jobj_err = json_object_new_string(l_str_err);
-                    if (a_jobj_errors) json_object_array_add(a_jobj_errors, l_jobj_err);
-                    DAP_DELETE(l_str_err);
-                }
-            }
-            else
-                log_it(L_ERROR, "Json TX: zero value in OUT_COND_SUBTYPE_FEE");
-        } break;
-        case DAP_CHAIN_TX_OUT_COND_SUBTYPE_UNDEFINED:{
-            log_it(L_WARNING, "Undefined subtype: '%s' of 'out_cond' item %zu ", l_subtype_str, i);
-            char *l_str_err = dap_strdup_printf("Specified unknown sub type %s of conditional out on item %zu.",
-                                                l_subtype_str, i);
-            json_object *l_jobj_err = json_object_new_string(l_str_err);
-            DAP_DELETE(l_str_err);
-            if (a_jobj_errors) json_object_array_add(a_jobj_errors, l_jobj_err);  
-        }      
-    }
-    return NULL;
-}
-
-const uint8_t * s_dap_chain_net_tx_create_receipt_item(json_object *a_json_item_obj, json_object *a_jobj_errors, dap_chain_datum_tx_t *a_tx, dap_list_t *a_sign_list, size_t i)
-{
-    dap_chain_net_srv_uid_t l_srv_uid;
-    if(!s_json_get_srv_uid(a_json_item_obj, "service_id", "service", &l_srv_uid.uint64)) {
-        log_it(L_ERROR, "Json TX: bad service_id in TYPE_RECEIPT");
-        return NULL;
-    }
-    dap_chain_net_srv_price_unit_uid_t l_price_unit;
-    if(!s_json_get_unit(a_json_item_obj, "price_unit", &l_price_unit)) {
-        log_it(L_ERROR, "Json TX: bad price_unit in TYPE_RECEIPT");
-        return NULL;
-    }
-    int64_t l_units;
-    if(!s_json_get_int64(a_json_item_obj, "units", &l_units)) {
-        log_it(L_ERROR, "Json TX: bad units in TYPE_RECEIPT");
-        return NULL;
-    }
-    uint256_t l_value = { };
-    if(!s_json_get_uint256(a_json_item_obj, "value", &l_value) || IS_ZERO_256(l_value)) {
-        log_it(L_ERROR, "Json TX: bad value in TYPE_RECEIPT");
-        return NULL;
-    }
-    const char *l_params_str = s_json_get_text(a_json_item_obj, "params");
-    size_t l_params_size = dap_strlen(l_params_str);
-    dap_chain_datum_tx_receipt_t *l_receipt = dap_chain_datum_tx_receipt_create(l_srv_uid, l_price_unit, l_units, l_value, l_params_str, l_params_size);
-    if (!l_receipt) {
-        char *l_str_err = dap_strdup_printf("Unable to create receipt out for transaction "
-                                            "described by item %zu.", i);
-        json_object *l_jobj_err = json_object_new_string(l_str_err);
-        DAP_DELETE(l_str_err);
-        if (a_jobj_errors) json_object_array_add(a_jobj_errors, l_jobj_err);
-        return NULL;
-    } else
-        return (const uint8_t*) l_receipt;
-}
-
-const uint8_t * s_dap_chain_net_tx_create_tsd_item(json_object *a_json_item_obj, json_object *a_jobj_errors, dap_chain_datum_tx_t *a_tx, dap_list_t *a_sign_list)
-{
-    int64_t l_tsd_type;
-    if(!s_json_get_int64(a_json_item_obj, "type_tsd", &l_tsd_type)) {
-        log_it(L_ERROR, "Json TX: bad type_tsd in TYPE_TSD");
-        return NULL;
-    }
-    const char *l_tsd_data = s_json_get_text(a_json_item_obj, "data");
-    if (!l_tsd_data) {
-        log_it(L_ERROR, "Json TX: bad data in TYPE_TSD");
-        return NULL;
-    }
-    size_t l_data_size = dap_strlen(l_tsd_data);
-    dap_chain_tx_tsd_t *l_tsd = dap_chain_datum_tx_item_tsd_create((void*)l_tsd_data, (int)l_tsd_type, l_data_size);
-    return (const uint8_t*) l_tsd;
-    // l_tsd_list = dap_list_append(l_tsd_list, l_tsd);
-}
-
-const uint8_t * s_dap_chain_net_tx_create_sig_item(json_object *a_json_item_obj, json_object *a_jobj_errors, dap_chain_datum_tx_t *a_tx, dap_list_t **a_sign_list)
-{
-    json_object *l_jobj_sign = json_object_object_get(a_json_item_obj, "sig_b64");
-    if (!l_jobj_sign) {
-        *a_sign_list = dap_list_append(*a_sign_list, a_json_item_obj);
-        return NULL;
-    }
-    const char *l_sign_b64_str = json_object_get_string(l_jobj_sign);
-    if ( !l_sign_b64_str ) {
-        json_object_array_add(a_jobj_errors, json_object_new_string("Can't get base64-encoded sign"));
-        log_it(L_ERROR, "Json TX: Can't get base64-encoded sign!");
-        return NULL;
-    }
-    int64_t l_sign_size = 0, l_sign_b64_strlen = json_object_get_string_len(l_jobj_sign),
-            l_sign_decoded_size = DAP_ENC_BASE64_DECODE_SIZE(l_sign_b64_strlen);
-    if ( !s_json_get_int64(a_json_item_obj, "sig_size", &l_sign_size) )
-        log_it(L_NOTICE, "Json TX: \"sig_size\" unspecified, will be calculated automatically");
-
-    dap_chain_tx_sig_t *l_tx_sig = DAP_NEW_Z_SIZE(dap_chain_tx_sig_t, sizeof(dap_chain_tx_sig_t) + l_sign_decoded_size);
-    *l_tx_sig = (dap_chain_tx_sig_t) {
-        .header = {
-            .type = TX_ITEM_TYPE_SIG, .version = 1,
-            .sig_size = dap_enc_base64_decode(l_sign_b64_str, l_sign_b64_strlen, l_tx_sig->sig, DAP_ENC_DATA_TYPE_B64_URLSAFE)
-        }
-    };
-
-    debug_if(l_sign_size && l_tx_sig->header.sig_size != l_sign_size, L_ERROR,
-             "Json TX: sign size mismatch, %zu != %u!", l_sign_size, l_tx_sig->header.sig_size);
-    /* But who cares?... */
-    size_t l_tx_size = dap_chain_datum_tx_get_size(a_tx), l_tx_items_size = a_tx->header.tx_items_size;
-    a_tx->header.tx_items_size = 0;
-    if ( dap_sign_verify_all((dap_sign_t*)l_tx_sig->sig, l_tx_sig->header.sig_size, (byte_t*)a_tx, l_tx_size) ) {
-        json_object_array_add(a_jobj_errors, json_object_new_string("Sign verification failed!"));
-        log_it(L_ERROR, "Json TX: sign verification failed!");
-        return NULL;
-        // TODO: delete the datum and return
-    } else {
-        a_tx->header.tx_items_size = l_tx_items_size;
-        return (const uint8_t*)l_tx_sig;
-    }
-}
-
-int dap_chain_net_tx_create_by_json(json_object *a_tx_json, dap_chain_net_t *a_net, json_object *a_json_obj_error, 
-        dap_chain_datum_tx_t** a_out_tx, size_t* a_items_count, size_t *a_items_ready)
-{
-
-    uint64_t test_leng = 0;
-
-    int l_type_tx = 0;
-    json_object *l_json = a_tx_json;
-    json_object *l_jobj_errors = a_json_obj_error ? a_json_obj_error : NULL;
-
-    if (!a_tx_json)
-        return log_it(L_ERROR, "Empty json"), DAP_CHAIN_NET_TX_CREATE_JSON_CAN_NOT_OPEN_JSON_FILE;
-
-    if(!a_out_tx){
-        log_it(L_ERROR, "a_out_tx is NULL");
-        return DAP_CHAIN_NET_TX_CREATE_JSON_WRONG_ARGUMENTS;
-    }
-
-    const char *l_main_ticker = NULL;
-    bool l_multichanel = false;
-
-    // Read items and net from json file
-    struct json_object *l_json_items = json_object_object_get(l_json, "items");
-    struct json_object *l_json_net = json_object_object_get(l_json, "net");
-    size_t l_items_count;
-    if(!l_json_net || !l_json_items || !json_object_is_type(l_json_items, json_type_array) || !(l_items_count = json_object_array_length(l_json_items))) {
-        json_object_put(l_json);
-        return DAP_CHAIN_NET_TX_CREATE_JSON_NOT_FOUNT_ARRAY_ITEMS;
-    } 
-    const char *l_net_str = json_object_get_string(l_json_net); 
-    dap_chain_net_t * l_net = dap_chain_net_by_name(l_net_str);
-    // if (l_net == NULL) {
-    //     log_it(L_ERROR, "not found net by name '%s'", l_net_str);
-    //     return DAP_CHAIN_NET_TX_CREATE_JSON_NOT_FOUNT_NET_IN_JSON;
-    // }  
-
-    log_it(L_NOTICE, "Json TX: found %lu items", l_items_count);
-
-    // Create transaction
-    dap_chain_datum_tx_t *l_tx = DAP_NEW_Z_SIZE(dap_chain_datum_tx_t, sizeof(dap_chain_datum_tx_t));
-    if(!l_tx) {
-        json_object_put(l_json);
-        return DAP_JSON_RPC_ERR_CODE_MEMORY_ALLOCATED;
-    }
-
-    struct json_object *l_json_timestamp = json_object_object_get(l_json, "ts_created");
-    if (l_json_timestamp)
-        l_tx->header.ts_created = json_object_get_int64(l_json_timestamp);
-    else
-        l_tx->header.ts_created = time(NULL);
-
-    size_t l_items_ready = 0;
-    dap_list_t *l_in_list = NULL;// list 'in' items
-    dap_list_t *l_sign_list = NULL;// list 'sign' items
-    
-    uint256_t l_value_need = { };// how many tokens are needed in the 'out' item
-    uint256_t l_value_need_fee = {};
-    uint256_t l_value_delegated	= {};
-    uint256_t l_value_order_back = {};
-    uint256_t l_value_reward = {};
-
-    dap_chain_addr_t l_seller_addr = {};
-    dap_chain_addr_t *l_addr_back = NULL;
-    dap_chain_addr_t *l_addr_reward = NULL;
-
-    dap_chain_t * l_chain = NULL;
-    if(l_net){ // if composition is not offline
-        l_type_tx = s_dap_chain_net_tx_get_type_tx(l_items_count, l_json_items, l_jobj_errors, l_net, &l_value_delegated, &l_seller_addr, &l_multichanel, &l_main_ticker);
-    }
-    if (l_type_tx == DAP_CHAIN_NET_TX_TYPE_ERR)
-        return DAP_CHAIN_NET_TX_CREATE_JSON_TRANSACTION_NOT_CORRECT_ERR;
-    if (l_type_tx == DAP_CHAIN_NET_TX_REWARD)
-        l_chain = dap_chain_net_get_default_chain_by_chain_type(a_net, CHAIN_TYPE_TX);
-    
-    // Creating and adding items to the transaction
-    for(size_t i = 0; i < l_items_count; ++i) {
-        struct json_object *l_json_item_obj = json_object_array_get_idx(l_json_items, i);
-        if(!l_json_item_obj || !json_object_is_type(l_json_item_obj, json_type_object)) {
-            continue;
-        }
-        struct json_object *l_json_item_type = json_object_object_get(l_json_item_obj, "type");
-        if(!l_json_item_type && json_object_is_type(l_json_item_type, json_type_string)) {
-            log_it(L_WARNING, "Item %zu without type", i);
-            continue;
-        }
-        const char *l_item_type_str = json_object_get_string(l_json_item_type);
-        dap_chain_tx_item_type_t l_item_type = dap_chain_datum_tx_item_str_to_type(l_item_type_str);
-        if(l_item_type == TX_ITEM_TYPE_UNKNOWN) {
-            log_it(L_WARNING, "Item %zu has invalid type '%s'", i, l_item_type_str);
-            continue;
-        }
-
-        log_it(L_DEBUG, "Json TX: process item %s", json_object_get_string(l_json_item_type));
-        // Create an item depending on its type
-        const uint8_t *l_item = NULL;
-        switch (l_item_type) {
-            case TX_ITEM_TYPE_IN: {                
-                l_item = s_dap_chain_net_tx_create_in_item(l_json_item_obj, l_jobj_errors, l_addr_back, l_type_tx, &l_in_list);                
-                if(l_in_list)continue;          
-            }break;
-            case TX_ITEM_TYPE_IN_COND: {
-                l_item = s_dap_chain_net_tx_create_in_cond_item(l_json_item_obj, l_jobj_errors, l_net, &l_value_delegated);            
-            }break;
-            case TX_ITEM_TYPE_IN_EMS: {
-                l_item = s_dap_chain_net_tx_create_in_ems_item(l_json_item_obj, l_jobj_errors);           
-            }break;
-            case TX_ITEM_TYPE_IN_REWARD: {
-                l_item = s_dap_chain_net_tx_create_in_reward_item(l_json_item_obj, l_jobj_errors, &l_value_reward, l_chain);           
-            }break;
-            case TX_ITEM_TYPE_OUT_EXT: {
-                l_item = s_dap_chain_net_tx_create_out_item(l_json_item_obj, l_jobj_errors, l_net, &l_value_delegated, &l_value_need, &l_value_need_fee, &l_value_reward, l_type_tx, l_multichanel);
-            }break;
-            case TX_ITEM_TYPE_OUT_COND: {
-                l_item = s_dap_chain_net_tx_create_out_cond_item(l_json_item_obj, l_jobj_errors, l_type_tx, &l_value_reward, &l_value_need, &l_value_delegated, &l_value_need_fee, &l_seller_addr, i);       
-            }break;
-            case TX_ITEM_TYPE_SIG: {
-                l_item = s_dap_chain_net_tx_create_sig_item(l_json_item_obj, l_jobj_errors, l_tx, &l_sign_list);
-                if(l_sign_list)continue;       
-            }break;
-            case TX_ITEM_TYPE_RECEIPT: {
-                l_item = s_dap_chain_net_tx_create_receipt_item(l_json_item_obj, l_jobj_errors, l_tx, l_sign_list, i);
-            }break;
-            case TX_ITEM_TYPE_TSD: {
-                l_item = s_dap_chain_net_tx_create_tsd_item(l_json_item_obj, l_jobj_errors, l_tx, l_sign_list);
-            }break;
-        }
-        if (!l_item) {
-            log_it(L_ERROR, "Item %zu can't created, exit from creator!", i);
-            return DAP_CHAIN_NET_TX_CREATE_JSON_CANT_CREATED_ITEM_ERR;
-        }            
-        // Add item to transaction
-        if(l_item) {
-            dap_chain_datum_tx_add_item(&l_tx, (const uint8_t*) l_item);
-            l_items_ready++;
-            DAP_DELETE(l_item);
-        }
-    
-    }
-
-    if (l_type_tx == DAP_CHAIN_NET_TX_STAKE_UNLOCK){
-        dap_chain_datum_tx_add_out_ext_item(&l_tx, l_addr_back, l_value_delegated, l_net->pub.native_ticker);
-    }
-    if (l_type_tx == DAP_CHAIN_NET_TX_REWARD){
-        dap_chain_datum_tx_add_out_ext_item(&l_tx, &l_addr_reward, l_value_reward, NULL);// -----------------add token_reward
-    }
-    
-    dap_list_t *l_list;
-    // Add In items
-    if(a_net){
-        l_list = l_in_list;
-        while(l_list) {
-            struct json_object *l_json_item_obj = (struct json_object*) l_list->data;
-
-            const char *l_json_item_addr_str = s_json_get_text(l_json_item_obj, "addr_from");
-            const char *l_json_item_token = s_json_get_text(l_json_item_obj, "token");
-            l_main_ticker = l_json_item_token;
-            dap_chain_addr_t *l_addr_from = NULL;
-            if(l_json_item_addr_str) {
-                l_addr_from = dap_chain_addr_from_str(l_json_item_addr_str);
-                if (!l_addr_from) {
-                    log_it(L_WARNING, "Invalid element 'in', unable to convert string representation of addr_from: '%s' "
-                                        "to binary.", l_json_item_addr_str);
-                    char *l_str_err = dap_strdup_printf("Invalid element 'to', unable to convert string representation "
-                                                        "of addr_from: '%s' to binary.", l_json_item_addr_str);
-                    json_object *l_jobj_err = json_object_new_string(l_str_err);
-                    DAP_DELETE(l_str_err);
-                    if (l_jobj_errors) json_object_array_add(l_jobj_errors, l_jobj_err);
-                    // Go to the next item
-                    l_list = dap_list_next(l_list);
-                    continue;
-                }
-            }
-            else {
-                log_it(L_WARNING, "Invalid 'in' item, incorrect addr_from: '%s'", l_json_item_addr_str ? l_json_item_addr_str : "[null]");
-                char *l_str_err = dap_strdup_printf("Invalid 'in' item, incorrect addr_from: '%s'",
-                                            l_json_item_addr_str ? l_json_item_addr_str : "[null]");
-                json_object *l_jobj_err = json_object_new_string(l_str_err);
-                DAP_DELETE(l_str_err);
-                if (l_jobj_errors) json_object_array_add(l_jobj_errors, l_jobj_err);
-                // Go to the next item
-                l_list = dap_list_next(l_list);
-                continue;
-            }
-            if(!l_json_item_token) {
-                log_it(L_WARNING, "Invalid 'in' item, not found token name");
-                json_object *l_jobj_err = json_object_new_string("Invalid 'in' item, not found token name");
-                if (l_jobj_errors) json_object_array_add(l_jobj_errors, l_jobj_err);
-                // Go to the next item
-                l_list = dap_list_next(l_list);
-                continue;
-            }
-            if(IS_ZERO_256(l_value_need)) {
-                log_it(L_WARNING, "Invalid 'in' item, not found value in out items");
-                json_object *l_jobj_err = json_object_new_string("Invalid 'in' item, not found value in out items");
-                if (l_jobj_errors) json_object_array_add(l_jobj_errors, l_jobj_err);
-                // Go to the next item
-                l_list = dap_list_next(l_list);
-                continue;
-            }
-
-            if(l_addr_from){
-                // find the transactions from which to take away coins
-                dap_list_t *l_list_used_out = NULL;
-                dap_list_t *l_list_used_out_fee = NULL;
-                uint256_t l_value_transfer = { }; // how many coins to transfer
-                uint256_t l_value_transfer_fee = { }; // how many coins to transfer
-                //SUM_256_256(a_value, a_value_fee, &l_value_need);
-                uint256_t l_value_need_check = {};
-                if (!dap_strcmp(l_net->pub.native_ticker, l_main_ticker)) {
-                    SUM_256_256(l_value_need_check, l_value_need, &l_value_need_check);
-                    SUM_256_256(l_value_need_check, l_value_need_fee, &l_value_need_check);
-                    l_list_used_out = dap_ledger_get_list_tx_outs_with_val(a_net->pub.ledger, l_json_item_token,
-                                                                                                l_addr_from, l_value_need_check, &l_value_transfer);
-                    if(!l_list_used_out) {
-                        log_it(L_WARNING, "Not enough funds in previous tx to transfer");
-                        json_object *l_jobj_err = json_object_new_string("Can't create in transaction. Not enough funds in previous tx "
-                                                            "to transfer");
-                        if (l_jobj_errors) json_object_array_add(l_jobj_errors, l_jobj_err);
-                        // Go to the next item
-                        l_list = dap_list_next(l_list);
-                        continue;
-                    }
-                } else {
-                    //CHECK value need
-                    l_list_used_out = dap_ledger_get_list_tx_outs_with_val(a_net->pub.ledger, l_json_item_token,
-                                                                                                l_addr_from, l_value_need, &l_value_transfer);
-                    if(!l_list_used_out) {
-                        log_it(L_WARNING, "Not enough funds in previous tx to transfer");
-                        json_object *l_jobj_err = json_object_new_string("Can't create in transaction. Not enough funds "
-                                                                            "in previous tx to transfer");
-                        if (l_jobj_errors) json_object_array_add(l_jobj_errors, l_jobj_err);
-                        // Go to the next item
-                        l_list = dap_list_next(l_list);
-                        continue;
-                    }
-                    //CHECK value fee
-                    l_list_used_out_fee = dap_ledger_get_list_tx_outs_with_val(a_net->pub.ledger, l_net->pub.native_ticker,
-                                                                                        l_addr_from, l_value_need_fee, &l_value_transfer_fee);
-                    if(!l_list_used_out_fee && l_type_tx != DAP_CHAIN_NET_TX_STAKE_UNLOCK) {
-                        log_it(L_WARNING, "Not enough funds in previous tx to transfer");
-                        json_object *l_jobj_err = json_object_new_string("Can't create in transaction. Not enough funds "
-                                                                            "in previous tx to transfer");
-                        if (l_jobj_errors) json_object_array_add(l_jobj_errors, l_jobj_err);
-                        // Go to the next item
-                        l_list = dap_list_next(l_list);
-                        continue;
-                    }
-                }
-                // add 'in' items
-                uint256_t l_value_got = dap_chain_datum_tx_add_in_item_list(&l_tx, l_list_used_out);
-                assert(EQUAL_256(l_value_got, l_value_transfer));
-                if (l_list_used_out_fee) {
-                    uint256_t l_value_got_fee = dap_chain_datum_tx_add_in_item_list(&l_tx, l_list_used_out_fee);
-                    assert(EQUAL_256(l_value_got_fee, l_value_transfer_fee));
-                    dap_list_free_full(l_list_used_out_fee, free);
-                    // add 'out' item for coin fee back
-                    uint256_t  l_value_back;
-                    SUBTRACT_256_256(l_value_got_fee, l_value_need_fee, &l_value_back);
-                    if (!IS_ZERO_256(l_value_back)) {
-                        dap_chain_datum_tx_add_out_ext_item(&l_tx, l_addr_from, l_value_back, l_net->pub.native_ticker);
-                        l_items_ready++;
-                    }
-                } else {
-                    SUM_256_256(l_value_need, l_value_need_fee, &l_value_need);
-                }
-                dap_list_free_full(l_list_used_out, free);
-                if(!IS_ZERO_256(l_value_got)) {
-                    // add 'out' item for coin back
-                    uint256_t l_value_back;
-                    SUBTRACT_256_256(l_value_got, l_value_need, &l_value_back);
-                    if(!IS_ZERO_256(l_value_back)) {
-                        if (l_multichanel)
-                            dap_chain_datum_tx_add_out_ext_item(&l_tx, l_addr_from, l_value_back, l_main_ticker);
-                        else
-                            dap_chain_datum_tx_add_out_ext_item(&l_tx, l_addr_from, l_value_back, l_net->pub.native_ticker);
-                        l_items_ready++;
-                    }
-                }   
-            }
-            // Go to the next 'in' item
-            l_list = dap_list_next(l_list);
-        }
-    }
-    dap_list_free(l_in_list);
-
-    // Add signs
-    l_list = l_sign_list;
-    while(l_list) {
-        struct json_object *l_json_item_obj = (struct json_object*) l_list->data;
-        dap_enc_key_t * l_enc_key  = NULL;
-        
-        //get wallet or cert
-        dap_chain_wallet_t *l_wallet = s_json_get_wallet(l_json_item_obj, "wallet");
-        const dap_cert_t *l_cert = s_json_get_cert(l_json_item_obj, "cert");
-
-        int64_t l_pkey_size;
-        int64_t l_sig_size;
-        uint8_t *l_pkey = NULL;
-        int64_t l_hash_type = 0;
-        dap_sign_t *l_sign = NULL;
-        
-
-        //wallet goes first
-        if (l_wallet) {
-            l_enc_key = dap_chain_wallet_get_key(l_wallet, 0);
-        } else if (l_cert && l_cert->enc_key) {
-            l_enc_key = l_cert->enc_key; 
-        } else { 
-            json_object *l_jobj_err = json_object_new_string("Can't create sign for transactions.");
-            json_object_array_add(l_jobj_errors, l_jobj_err);
-            log_it(L_ERROR, "Json TX: Item sign has no wallet or cert of they are invalid ");
-            l_list = dap_list_next(l_list);
-            continue;
-        }
-
-        if (l_sign) { /* WTF is this for?... */
-            size_t l_chain_sign_size = dap_sign_get_size(l_sign); // sign data
-            
-            dap_chain_tx_sig_t *l_tx_sig = DAP_NEW_Z_SIZE(dap_chain_tx_sig_t,
-                    sizeof(dap_chain_tx_sig_t) + l_chain_sign_size);
-            l_tx_sig->header.type = TX_ITEM_TYPE_SIG;
-            l_tx_sig->header.sig_size =(uint32_t) l_chain_sign_size;
-            memcpy(l_tx_sig->sig, l_sign, l_chain_sign_size);
-            dap_chain_datum_tx_add_item(&l_tx, l_tx_sig);
-            DAP_DELETE(l_sign);
-        }
-
-        if(l_enc_key && dap_chain_datum_tx_add_sign_item(&l_tx, l_enc_key) > 0) {
-            l_items_ready++;
-        } else {
-            log_it(L_ERROR, "Json TX: Item sign has invalid enc_key.");
-            l_list = dap_list_next(l_list);
-            continue;
-        }
-
-        if (l_wallet) {
-            dap_chain_wallet_close(l_wallet);  
-            dap_enc_key_delete(l_enc_key);
-        }  
-        l_list = dap_list_next(l_list);
-    }
-
-    dap_list_free(l_sign_list);
-    json_object_put(l_json);
-
-    *a_out_tx = l_tx;
-
-    if(a_items_count)
-        *a_items_count = l_items_count;
-
-    if(a_items_ready)
-        *a_items_ready = l_items_ready;
-
-    return DAP_CHAIN_NET_TX_CREATE_JSON_OK;   
-
->>>>>>> bf6ea2db
 }
 
 int dap_chain_net_tx_create_by_json_old(json_object *a_tx_json, dap_chain_net_t *a_net, json_object *a_json_obj_error, 
@@ -3362,22 +2179,13 @@
             }
         }break;
         case TX_ITEM_TYPE_IN_EMS:{
-<<<<<<< HEAD
             int64_t l_chain_id;
             bool l_is_chain_id = s_json_get_int64(l_json_item_obj, "chain_id", &l_chain_id);
-=======
-            dap_chain_id_t l_chain_id;
-            bool l_is_chain_id = s_json_get_int64(l_json_item_obj, "chain_id", &l_chain_id.uint64);
->>>>>>> bf6ea2db
 
             const char *l_json_item_token = s_json_get_text(l_json_item_obj, "token");
             if (l_json_item_token && l_is_chain_id){
                 dap_hash_fast_t l_blank_hash = {};
-<<<<<<< HEAD
                 dap_chain_tx_in_ems_t *l_in_ems = dap_chain_datum_tx_item_in_ems_create((dap_chain_id_t) { .uint64 = l_chain_id }, &l_blank_hash, l_json_item_token);
-=======
-                dap_chain_tx_in_ems_t *l_in_ems = dap_chain_datum_tx_item_in_ems_create(l_chain_id, &l_blank_hash, l_json_item_token);
->>>>>>> bf6ea2db
                 l_item = (const uint8_t*) l_in_ems;
             } else {
                 char *l_str_err = NULL;
@@ -4141,12 +2949,7 @@
     return DAP_CHAIN_NET_TX_CREATE_JSON_OK;
 }
 
-<<<<<<< HEAD
-
-int dap_chain_net_tx_to_json(dap_chain_datum_tx_t *a_tx, json_object *a_out_json)
-=======
 int dap_chain_net_tx_to_json(dap_chain_datum_tx_t *a_tx, json_object *a_out_json, const char *a_net_name)
->>>>>>> bf6ea2db
 {
     if(!a_tx || !a_out_json)
         return log_it(L_ERROR, "Empty transaction"), DAP_CHAIN_NET_TX_CREATE_JSON_WRONG_ARGUMENTS;
