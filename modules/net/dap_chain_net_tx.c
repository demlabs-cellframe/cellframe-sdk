/*
 * Authors:
 * Dmitriy A. Gearasimov <gerasimov.dmitriy@demlabs.net>
 * DeM Labs Inc.   https://demlabs.net
 * Cellframe Network https://cellframe.net
 * Copyright  (c) 2022
 * All rights reserved.

 This file is part of DAP (Distributed Applications Platform) the open source project

    DAP (Distributed Applications Platform) is free software: you can redistribute it and/or modify
    it under the terms of the GNU General Public License as published by
    the Free Software Foundation, either version 3 of the License, or
    (at your option) any later version.

    DAP is distributed in the hope that it will be useful,
    but WITHOUT ANY WARRANTY; without even the implied warranty of
    MERCHANTABILITY or FITNESS FOR A PARTICULAR PURPOSE.  See the
    GNU General Public License for more details.

    You should have received a copy of the GNU General Public License
    along with any DAP based project.  If not, see <http://www.gnu.org/licenses/>.
*/

#include <string.h>
#include "dap_chain_net_tx.h"
#include "dap_chain_cell.h"
#include "dap_chain_common.h"
#include "dap_chain_block_cache.h"
#include "dap_chain_ledger.h"
#include "dap_chain_datum_tx_in_cond.h"
#include "dap_chain_datum_tx_in_reward.h"
#include "dap_chain_tx.h"
#include "dap_list.h"
#include "dap_chain_datum_tx_receipt.h"
#include "dap_chain_wallet.h"
#include "dap_chain_wallet_cache.h"
#include "dap_chain_datum_tx_voting.h"
#include "json.h"
#include "dap_chain_net_srv.h"
#include "dap_enc_base64.h"
<<<<<<< HEAD
#include "json_object.h"
=======
#include "dap_chain_cs_blocks.h"
#include "dap_chain_net_srv_stake_pos_delegate.h"
>>>>>>> d3c7647a

#define LOG_TAG "dap_chain_net_tx"

const dap_chain_addr_t c_dap_chain_addr_blank_1 = {0};

typedef struct cond_all_with_spends_by_srv_uid_arg{
    dap_chain_datum_tx_spends_items_t * ret;
    dap_chain_net_srv_uid_t srv_uid;
    dap_time_t time_from;
    dap_time_t time_to;
} cond_all_with_spends_by_srv_uid_arg_t;

typedef struct cond_all_by_srv_uid_arg{
    dap_list_t * ret;
    dap_chain_net_srv_uid_t srv_uid;
    dap_time_t time_from;
    dap_time_t time_to;
} cond_all_by_srv_uid_arg_t;

dap_tx_creator_tokenizer_t *s_values_need = NULL;

static int s_find_add_token_val (const char *a_token, uint256_t a_value, int(*operation)(uint256_t, uint256_t, uint256_t *));

static void s_tx_cond_all_with_spends_by_srv_uid_callback(dap_chain_net_t* a_net, dap_chain_datum_tx_t *a_tx, dap_hash_fast_t *a_tx_hash, void *a_arg)
{
    cond_all_with_spends_by_srv_uid_arg_t *l_arg = (cond_all_with_spends_by_srv_uid_arg_t*)a_arg;
    dap_chain_datum_tx_spends_items_t *l_ret = l_arg->ret;

    dap_return_if_pass(( l_arg->time_from && a_tx->header.ts_created < l_arg->time_from )
                    || ( l_arg->time_to && a_tx->header.ts_created > l_arg->time_to ));
    byte_t *l_item; size_t l_size;
    TX_ITEM_ITER_TX(l_item, l_size, a_tx) {
        switch (*l_item) {
        case TX_ITEM_TYPE_IN_COND: {
            dap_chain_tx_in_cond_t *l_tx_in_cond = (dap_chain_tx_in_cond_t*)l_item;
            dap_chain_datum_tx_spends_item_t *l_spends = NULL;
            dap_hash_fast_t l_prev_hash = l_tx_in_cond->header.tx_prev_hash;
            HASH_FIND(hh, l_ret->tx_outs, &l_prev_hash, sizeof(l_prev_hash), l_spends);
            if (l_spends) {
                dap_chain_datum_tx_spends_item_t *l_in = DAP_NEW_Z(dap_chain_datum_tx_spends_item_t);
                *l_in = (dap_chain_datum_tx_spends_item_t) { 
                    .tx = a_tx,
                    .tx_hash = *a_tx_hash,
                    .in_cond = l_tx_in_cond
                };
                HASH_ADD(hh, l_ret->tx_ins, tx_hash, sizeof(dap_chain_hash_fast_t), l_in);
                l_spends->tx_next = a_tx;
            }
        } break;
        case TX_ITEM_TYPE_OUT_COND: {
            dap_chain_tx_out_cond_t *l_tx_out_cond = (dap_chain_tx_out_cond_t*)l_item;
            if (l_tx_out_cond->header.srv_uid.uint64 == l_arg->srv_uid.uint64) {
                dap_chain_datum_tx_spends_item_t *l_out = DAP_NEW_Z(dap_chain_datum_tx_spends_item_t);
                *l_out = (dap_chain_datum_tx_spends_item_t) {
                    .tx = a_tx,
                    .tx_hash = *a_tx_hash,
                    .out_cond = l_tx_out_cond
                };
                HASH_ADD(hh, l_ret->tx_outs, tx_hash, sizeof(dap_chain_hash_fast_t), l_out);
                // ??? TODO?
            }
        } break;
        default:
            break;
        }
    }
}

/**
 * @brief For now it returns all COND_IN transactions
 * @param a_net
 * @param a_srv_uid
 * @param a_search_type
 * @return Hash lists of dap_chain_datum_tx_item_t with conditional transaction and it spending if present
 */
dap_chain_datum_tx_spends_items_t * dap_chain_net_get_tx_cond_all_with_spends_by_srv_uid(dap_chain_net_t * a_net, const dap_chain_net_srv_uid_t a_srv_uid,
                                                      const dap_time_t a_time_from, const dap_time_t a_time_to,
                                                     const dap_chain_net_tx_search_type_t a_search_type)
{
    cond_all_with_spends_by_srv_uid_arg_t *l_ret = DAP_NEW_Z(cond_all_with_spends_by_srv_uid_arg_t);
    if (!l_ret) {
        log_it(L_CRITICAL, "%s", c_error_memory_alloc);
        return NULL;
    }

    l_ret->ret = DAP_NEW_Z(dap_chain_datum_tx_spends_items_t);
    if (!l_ret->ret) {
        DAP_DEL_Z(l_ret);
        log_it(L_CRITICAL, "%s", c_error_memory_alloc);
        return NULL;
    }
    l_ret->srv_uid = a_srv_uid;
    l_ret->time_from = a_time_from;
    l_ret->time_to = a_time_to;

    dap_chain_net_get_tx_all(a_net, a_search_type, s_tx_cond_all_with_spends_by_srv_uid_callback, l_ret);

    return l_ret->ret;
}

/**
 * @brief dap_chain_datum_tx_spends_items_free
 * @param a_items
 */
void dap_chain_datum_tx_spends_items_free(dap_chain_datum_tx_spends_items_t * a_items)
{
    assert(a_items);
    dap_chain_datum_tx_spends_item_free(a_items->tx_ins);
    dap_chain_datum_tx_spends_item_free(a_items->tx_outs);
    DAP_DELETE(a_items);
}

/**
 * @brief dap_chain_datum_tx_spends_item_free
 * @param a_items
 */
void dap_chain_datum_tx_spends_item_free(dap_chain_datum_tx_spends_item_t * a_items)
{
    dap_chain_datum_tx_spends_item_t * l_item, *l_tmp;
    HASH_ITER(hh,a_items,l_item,l_tmp){
        DAP_DELETE(l_item->tx);
        HASH_DELETE(hh,a_items, l_item);
        DAP_DELETE(l_item);
    }
}

/**
 * @brief dap_chain_net_get_tx_all
 * @param a_net
 * @param a_search_type
 * @param a_tx_callback
 * @param a_arg
 */
void dap_chain_net_get_tx_all(dap_chain_net_t * a_net, dap_chain_net_tx_search_type_t a_search_type ,dap_chain_net_tx_hash_callback_t a_tx_callback, void * a_arg)
{
    assert(a_tx_callback);
    switch (a_search_type) {
        case TX_SEARCH_TYPE_NET_UNSPENT:
        case TX_SEARCH_TYPE_NET:
        case TX_SEARCH_TYPE_LOCAL:{
            dap_ledger_datum_iter_t *l_iter = dap_ledger_datum_iter_create(a_net);
            if ( l_iter && dap_ledger_datum_iter_get_first(l_iter) ) {
                while(l_iter->cur) {
                    if (a_search_type != TX_SEARCH_TYPE_NET_UNSPENT ||
                        (a_search_type == TX_SEARCH_TYPE_NET_UNSPENT && l_iter->is_unspent)){
                        a_tx_callback(a_net, l_iter->cur, &l_iter->cur_hash, a_arg);
                    }
                    dap_ledger_datum_iter_get_next(l_iter);
                }
                dap_ledger_datum_iter_get_next(l_iter);
            }
            dap_ledger_datum_iter_delete(l_iter);
        break;
        }
        case TX_SEARCH_TYPE_CELL_SPENT:
        case TX_SEARCH_TYPE_CELL_UNSPENT:
        case TX_SEARCH_TYPE_CELL:
            break;
        case TX_SEARCH_TYPE_BLOCKCHAIN:{
            // pass all chains
            for ( dap_chain_t * l_chain = a_net->pub.chains; l_chain; l_chain = l_chain->next){
//                dap_chain_cell_t * l_cell, *l_cell_tmp;
//                // Go through all cells
//                HASH_ITER(hh,l_chain->cells,l_cell, l_cell_tmp){
                dap_chain_datum_iter_t * l_datum_iter = l_chain->callback_datum_iter_create(l_chain);
                l_chain->callback_datum_iter_get_first(l_datum_iter);

                    // Check atoms in chain
                while(l_datum_iter->cur) {
                    dap_chain_datum_t *l_datum = l_datum_iter->cur;
                    // transaction
                    dap_chain_datum_tx_t *l_tx = NULL;
                    // Check if its transaction
                    if (l_datum && (l_datum->header.type_id == DAP_CHAIN_DATUM_TX)) {
                        l_tx = (dap_chain_datum_tx_t *) l_datum->data;
                    }

                    // If found TX
                    if ( l_tx ) {
                        a_tx_callback(a_net, l_tx, l_datum_iter->cur_hash, a_arg);
                    }

                    // go to next datum
                    l_chain->callback_datum_iter_get_next(l_datum_iter);
                }
                l_chain->callback_datum_iter_delete(l_datum_iter);
//                }
            }
        } break;
    }
}

/**
 * @brief The get_tx_cond_all_from_tx struct
 */
struct get_tx_cond_all_from_tx
{
    dap_list_t * ret;
    dap_hash_fast_t * tx_begin_hash;
    dap_chain_datum_tx_t * tx_last;
    dap_hash_fast_t tx_last_hash;
    int tx_last_cond_idx;
    dap_chain_net_srv_uid_t srv_uid;
};

/**
 * @brief s_get_tx_cond_all_from_tx_callback
 * @param a_net
 * @param a_tx
 * @param a_arg
 */
static void s_get_tx_cond_chain_callback(dap_chain_net_t* a_net, dap_chain_datum_tx_t *a_tx, dap_hash_fast_t *a_tx_hash, void *a_arg)
{
    struct get_tx_cond_all_from_tx * l_args = (struct get_tx_cond_all_from_tx* ) a_arg;
    if( l_args->ret ){
        int l_item_idx = 0;
        byte_t *l_tx_item;
        dap_hash_fast_t * l_tx_hash = a_tx_hash;
        // Get items from transaction
        while ((l_tx_item = dap_chain_datum_tx_item_get(a_tx, &l_item_idx, NULL, TX_ITEM_TYPE_IN_COND , NULL)) != NULL){
            dap_chain_tx_in_cond_t * l_in_cond = (dap_chain_tx_in_cond_t *) l_tx_item;
            if(dap_hash_fast_compare(&l_in_cond->header.tx_prev_hash, &l_args->tx_last_hash) &&
                    (uint32_t)l_args->tx_last_cond_idx == l_in_cond->header.tx_out_prev_idx ){ // Found output
                // We're the next tx in tx cond chain

                l_args->ret = dap_list_append(l_args->ret, a_tx);
                // Check cond output and update tx last hash and index
                dap_chain_tx_out_cond_t * l_out_cond = NULL;
                int l_out_item_idx = 0;
                if ((l_out_cond = dap_chain_datum_tx_out_cond_get(a_tx, DAP_CHAIN_TX_OUT_COND_SUBTYPE_SRV_XCHANGE, &l_out_item_idx)) &&
                        l_out_cond->header.srv_uid.uint64 == l_args->srv_uid.uint64) { // We found output with target service uuid
                    l_args->tx_last = a_tx; // Record current transaction as the last in tx chain
                    memcpy(&l_args->tx_last_hash, l_tx_hash, sizeof(*l_tx_hash)); // Record current hash
                    l_args->tx_last_cond_idx = l_out_item_idx;
                }
                break;
            }
            l_item_idx++;
        }
    }else if(a_tx){
        dap_hash_fast_t * l_tx_hash = a_tx_hash;
        if (!l_tx_hash) {
            log_it(L_CRITICAL, "%s", c_error_memory_alloc);
            return;
        }
        if (dap_hash_fast_compare(l_tx_hash,l_args->tx_begin_hash)) {
            // Found condition
            int l_item_idx = 0;

            // Get items from transaction
            dap_chain_tx_out_cond_t * l_out_cond = NULL;
            while ((l_out_cond = dap_chain_datum_tx_out_cond_get(a_tx, DAP_CHAIN_TX_OUT_COND_SUBTYPE_SRV_XCHANGE, &l_item_idx))){
                if ( l_out_cond->header.srv_uid.uint64 == l_args->srv_uid.uint64 ){ // We found output with target service uuid
                    l_args->tx_last = a_tx; // Record current transaction as the last in tx chain
                    l_args->tx_last_hash = *l_tx_hash;
                    l_args->tx_last_cond_idx = l_item_idx;
                    l_args->ret = dap_list_append(NULL, a_tx);
                    break;
                }
            }
        }
    }
}

/**
 * @brief Return spends chain for conditioned transaction since beginning one
 * @param a_net Network where to search for
 * @param l_tx_hash TX hash of the Tx chain beginning
 * @param a_srv_uid Service UID from witch cond output the chain begin
 * @return List of conditioned transactions followin each other one by one as they do as spends
 */
dap_list_t * dap_chain_net_get_tx_cond_chain(dap_chain_net_t * a_net, dap_hash_fast_t * a_tx_hash, dap_chain_net_srv_uid_t a_srv_uid)
{
    struct get_tx_cond_all_from_tx * l_args = DAP_NEW_Z(struct get_tx_cond_all_from_tx);
    if (!l_args) {
        log_it(L_CRITICAL, "%s", c_error_memory_alloc);
        return NULL;
    }
    l_args->tx_begin_hash = a_tx_hash;
    l_args->srv_uid = a_srv_uid;
    dap_chain_net_get_tx_all(a_net,TX_SEARCH_TYPE_NET, s_get_tx_cond_chain_callback, l_args);
    dap_list_t * l_ret = l_args->ret;
    DAP_DELETE(l_args);
    return l_ret;
}

/**
 * @brief The get_tx_cond_all_for_addr struct
 */
struct get_tx_cond_all_for_addr
{
    dap_list_t * ret;
    dap_chain_tx_t * tx_all_hh; // Transactions hash table for target address
    const dap_chain_addr_t * addr;
    dap_chain_net_srv_uid_t srv_uid;
};

/**
 * @brief s_get_tx_cond_all_for_addr_callback
 * @param a_net
 * @param a_tx
 * @param a_arg
 */
static void s_get_tx_cond_all_for_addr_callback(dap_chain_net_t* a_net, dap_chain_datum_tx_t *a_datum_tx, dap_hash_fast_t *a_hash, void *a_arg)
{
    UNUSED(a_net);
    UNUSED(a_hash);
    struct get_tx_cond_all_for_addr * l_args = (struct get_tx_cond_all_for_addr* ) a_arg;
    
    bool l_tx_for_addr = false; // TX with output related with our address
    bool l_tx_from_addr = false; // TX with input that take assets from our address
    //const char *l_tx_from_addr_token = NULL;
    bool l_tx_collected = false;  // We already collected this TX in return list
    byte_t *l_tx_item = NULL; size_t l_size = 0; int l_idx = 0;
    // Get in items to detect is in or in_cond from target address
    TX_ITEM_ITER_TX(l_tx_item, l_size, a_datum_tx) {
        switch (*l_tx_item) {
        case TX_ITEM_TYPE_IN: {
            dap_chain_tx_in_t * l_in = (dap_chain_tx_in_t *) l_tx_item;
            if( l_tx_from_addr) // Already detected thats spends from addr
                break;
//                dap_chain_tx_t * l_tx = dap_chain_tx_hh_find( l_args->tx_all_hh, &l_in->header.tx_prev_hash);
            if( dap_chain_tx_hh_find( l_args->tx_all_hh, &l_in->header.tx_prev_hash) ){ // Its input thats closing output for target address - we note it
                l_tx_from_addr = true;
                //l_tx_from_addr_token = dap_ledger_tx_get_token_ticker_by_hash(a_net->pub.ledger, &l_tx->hash);
            }
        } break;
        case TX_ITEM_TYPE_IN_COND: {
            if(l_tx_collected) // Already collected
                break;
            dap_chain_tx_in_cond_t * l_in_cond = (dap_chain_tx_in_cond_t *) l_tx_item;
//                dap_chain_tx_t * l_tx = dap_chain_tx_hh_find( l_args->tx_all_hh, &l_in_cond->header.tx_prev_hash);
            if( dap_chain_tx_hh_find( l_args->tx_all_hh, &l_in_cond->header.tx_prev_hash) ){ // Its input thats closing conditioned tx related with target address, collect it
                //dap_chain_tx_t *l_tx_add = dap_chain_tx_wrap_packed(a_datum_tx);
                l_args->ret = dap_list_append(l_args->ret, a_datum_tx);
                l_tx_collected = true;
            }
        } break;
        }
    }
//dap_chain_datum_tx_out_cond_get(a_tx, DAP_CHAIN_TX_OUT_COND_SUBTYPE_SRV_XCHANGE, &l_out_item_idx)
    // Get out items from transaction
    TX_ITEM_ITER_TX(l_tx_item, l_size, a_datum_tx) {
        switch (*l_tx_item) {
        case TX_ITEM_TYPE_OUT: {
            if(l_tx_for_addr) // Its already added
                break;
            dap_chain_tx_out_t * l_out = (dap_chain_tx_out_t*) l_tx_item;
            if ( memcmp(&l_out->addr, l_args->addr, sizeof(*l_args->addr)) == 0){ // Its our address tx
                dap_chain_tx_t * l_tx = dap_chain_tx_wrap_packed(a_datum_tx);
                dap_chain_tx_hh_add(&l_args->tx_all_hh, l_tx);
                l_tx_for_addr = true;
            }
        } break;
        case TX_ITEM_TYPE_OUT_EXT:{
            if(l_tx_for_addr) // Its already added
                break;
            dap_chain_tx_out_ext_t * l_out = (dap_chain_tx_out_ext_t*) l_tx_item;
            if ( memcmp(&l_out->addr, l_args->addr, sizeof(*l_args->addr)) == 0){ // Its our address tx
                dap_chain_tx_t * l_tx = dap_chain_tx_wrap_packed(a_datum_tx);
                dap_chain_tx_hh_add(&l_args->tx_all_hh, l_tx);
                l_tx_for_addr = true;
            }
        } break;
        case TX_ITEM_TYPE_OUT_STD: {
            if (l_tx_for_addr) // Its already added
                break;
            dap_chain_tx_out_std_t *l_out = (dap_chain_tx_out_std_t *)l_tx_item;
            if (memcmp(&l_out->addr, l_args->addr, sizeof(*l_args->addr)) == 0) { // Its our address tx
                dap_chain_tx_t *l_tx = dap_chain_tx_wrap_packed(a_datum_tx);
                dap_chain_tx_hh_add(&l_args->tx_all_hh, l_tx);
                l_tx_for_addr = true;
            }
        } break;
        case TX_ITEM_TYPE_OUT_COND:{
            dap_chain_tx_out_cond_t * l_out_cond = (dap_chain_tx_out_cond_t*) l_tx_item;
            if(l_tx_collected) // Already collected for return list
                break;

            // If this output spends monies from our address
            if(l_tx_from_addr && l_out_cond->header.srv_uid.uint64 == l_args->srv_uid.uint64){
                //dap_chain_tx_t *l_tx_add = dap_chain_tx_wrap_packed(a_datum_tx);
                l_args->ret = dap_list_append(l_args->ret, a_datum_tx);
                l_tx_collected = true;
            }
        } break;
    }
    }

}

/**
 * @brief Compose list of all cond transactions with target srv_uid for specified address
 * @param a_net
 * @param a_addr
 * @param a_srv_uid
 * @return List of dap_chain_tx_t (don't forget to free it)
 */
dap_list_t * dap_chain_net_get_tx_cond_all_for_addr(dap_chain_net_t * a_net, dap_chain_addr_t * a_addr, dap_chain_net_srv_uid_t a_srv_uid)
{
    struct get_tx_cond_all_for_addr * l_args = DAP_NEW_Z(struct get_tx_cond_all_for_addr);
    if (!l_args) {
        log_it(L_CRITICAL, "%s", c_error_memory_alloc);
        return NULL;
    }
    l_args->addr = a_addr;
    l_args->srv_uid = a_srv_uid;
    dap_chain_net_get_tx_all(a_net,TX_SEARCH_TYPE_NET, s_get_tx_cond_all_for_addr_callback, l_args);
    dap_chain_tx_hh_free(l_args->tx_all_hh);
    dap_list_t * l_ret = l_args->ret;
    DAP_DELETE(l_args);
    return l_ret;
}

static void s_tx_cond_all_by_srv_uid_callback(UNUSED_ARG dap_chain_net_t* a_net, dap_chain_datum_tx_t *a_tx, UNUSED_ARG dap_hash_fast_t *a_tx_hash, void *a_arg)
{
    cond_all_by_srv_uid_arg_t *l_ret = (cond_all_by_srv_uid_arg_t*)a_arg;

    if (( l_ret->time_from && a_tx->header.ts_created < l_ret->time_from )
        || ( l_ret->time_to && a_tx->header.ts_created > l_ret->time_to ))
        return;

    byte_t *item = NULL; size_t l_size;
    int i;
    TX_ITEM_ITER_TX_TYPE(item, TX_ITEM_TYPE_OUT_COND, l_size, i, a_tx) {
        if (l_ret->srv_uid.uint64 == ((dap_chain_tx_out_cond_t*)item)->header.srv_uid.uint64){
            dap_chain_datum_tx_cond_list_item_t *l_item = DAP_NEW_Z(dap_chain_datum_tx_cond_list_item_t);
            l_item->hash = *a_tx_hash;
            l_item->tx = a_tx;
            l_ret->ret = dap_list_append(l_ret->ret, l_item);
            break;
        }
    }
}

/**
 * @brief dap_chain_net_get_tx_cond_all_by_srv_uid
 * @param a_net
 * @param a_srv_uid
 * @param a_search_type
 * @return
 */
dap_list_t * dap_chain_net_get_tx_cond_all_by_srv_uid(dap_chain_net_t * a_net, const dap_chain_net_srv_uid_t a_srv_uid,
                                                      const dap_time_t a_time_from, const dap_time_t a_time_to,
                                                     const dap_chain_net_tx_search_type_t a_search_type)
{
    cond_all_by_srv_uid_arg_t l_ret = {};

    l_ret.srv_uid = a_srv_uid;
    l_ret.time_from = a_time_from;
    l_ret.time_to = a_time_to;

    dap_chain_net_get_tx_all(a_net, a_search_type, s_tx_cond_all_by_srv_uid_callback, &l_ret);

    return l_ret.ret;
}

/**
 * @brief dap_chain_net_tx_get_by_hash
 * @param a_net
 * @param a_tx_hash
 * @param a_search_type
 * @return
 */
dap_chain_datum_tx_t *dap_chain_net_get_tx_by_hash(dap_chain_net_t *a_net, dap_chain_hash_fast_t *a_tx_hash,
                                                   dap_chain_net_tx_search_type_t a_search_type)
{
    dap_ledger_t *l_ledger = a_net->pub.ledger;
    switch (a_search_type) {
    case TX_SEARCH_TYPE_NET:
    case TX_SEARCH_TYPE_LOCAL:
        return dap_ledger_tx_find_by_hash(l_ledger, a_tx_hash);
    case TX_SEARCH_TYPE_NET_UNSPENT:
        return dap_ledger_tx_unspent_find_by_hash(l_ledger, a_tx_hash);
    case TX_SEARCH_TYPE_CELL:
    case TX_SEARCH_TYPE_CELL_SPENT:
    case TX_SEARCH_TYPE_CELL_UNSPENT:
        /* Will be implemented soon */
        break;
    case TX_SEARCH_TYPE_BLOCKCHAIN:
        // pass all chains
        for (dap_chain_t * l_chain = a_net->pub.chains; l_chain; l_chain = l_chain->next) {
            if (!l_chain->callback_datum_find_by_hash)
                return NULL;
            // try to find transaction in chain ( inside shard )
            int l_ret_code;
            dap_chain_datum_t *l_datum = l_chain->callback_datum_find_by_hash(l_chain, a_tx_hash, NULL, &l_ret_code);
            if (!l_datum || l_datum->header.type_id != DAP_CHAIN_DATUM_TX)
                continue;
            return (dap_chain_datum_tx_t *)l_datum->data;
        }
    default: break;
    }
    return NULL;
}

bool dap_chain_net_tx_get_fee(dap_chain_net_id_t a_net_id, uint256_t *a_value, dap_chain_addr_t *a_addr)
{
    dap_chain_net_t *l_net = dap_chain_net_by_id(a_net_id);
    if (!l_net){
        log_it(L_WARNING, "Can't find net with id 0x%016"DAP_UINT64_FORMAT_x"", a_net_id.uint64);
        return false;
    }
    if (IS_ZERO_256(l_net->pub.fee_value))
        return false;
    if (a_value)
        *a_value = l_net->pub.fee_value;
    if (a_addr)
        *a_addr = l_net->pub.fee_addr;
    return true;
}

bool dap_chain_net_tx_set_fee(dap_chain_net_id_t a_net_id, uint256_t a_value, dap_chain_addr_t a_addr)
{
    dap_chain_net_t *l_net = dap_chain_net_by_id(a_net_id);
    if (!l_net){
        log_it(L_WARNING, "Can't find net with id 0x%016"DAP_UINT64_FORMAT_x"", a_net_id.uint64);
        return false;
    }
    l_net->pub.fee_value = a_value;
    l_net->pub.fee_addr = a_addr;

    return true;
}

static const char* s_json_get_text(struct json_object *a_json, const char *a_key)
{
    if(!a_json || !a_key)
        return NULL;
    struct json_object *l_json = json_object_object_get(a_json, a_key);
    if(l_json && json_object_is_type(l_json, json_type_string)) {
        // Read text
        return json_object_get_string(l_json);
    }
    return NULL;
}

static bool s_json_get_int64_uint64(struct json_object *a_json, const char *a_key, void *a_out, bool a_is_uint64)
{
    if(!a_json || !a_key || !a_out)
        return false;
    struct json_object *l_json = json_object_object_get(a_json, a_key);
    if(l_json) {
        if(a_is_uint64) {
            *(uint64_t*)a_out = json_object_get_uint64(l_json);
        } else {
            *(int64_t*)a_out = json_object_get_int64(l_json);
        }
        return true;
    }
    return false;
}

static bool s_json_get_unit(struct json_object *a_json, const char *a_key, dap_chain_net_srv_price_unit_uid_t *a_out)
{
    const char *l_unit_str = s_json_get_text(a_json, a_key);
    if(!l_unit_str || !a_out)
        return false;
    dap_chain_net_srv_price_unit_uid_t l_unit = dap_chain_net_srv_price_unit_uid_from_str(l_unit_str);
    if(l_unit.enm == SERV_UNIT_UNDEFINED)
        return false;
    a_out->enm = l_unit.enm;
    return true;
}

static bool s_json_get_uint256(struct json_object *a_json, const char *a_key, uint256_t *a_out)
{
    const char *l_uint256_str = s_json_get_text(a_json, a_key);
    if(!a_out || !l_uint256_str)
        return false;
    uint256_t l_value = dap_chain_balance_scan(l_uint256_str);
    if(!IS_ZERO_256(l_value)) {
        memcpy(a_out, &l_value, sizeof(uint256_t));
        return true;
    }
    return false;
}

// service names: srv_stake, srv_vpn, srv_xchange
static bool s_json_get_srv_uid(struct json_object *a_json, const char *a_key_service_id, const char *a_key_service, uint64_t *a_out)
{
    uint64_t l_srv_id;
    if(!a_out)
        return false;
    // Read service id
    const char *l_id = s_json_get_text(a_json, a_key_service_id);
    
    if(l_id && sscanf(l_id,"0x%016"DAP_UINT64_FORMAT_x, &l_srv_id) == 1) {
        *a_out = l_srv_id;
        return true;
    }
    else {
        // Read service as name
        const char *l_service = s_json_get_text(a_json, a_key_service);
        if(l_service) {
            dap_chain_net_srv_t *l_srv = dap_chain_net_srv_get_by_name(l_service);
            if(!l_srv)
                return false;
            *a_out = l_srv->uid.uint64;
            return true;
        }
    }
    return false;
}

static dap_chain_wallet_t* s_json_get_wallet(struct json_object *a_json, const char *a_key)
{
    return dap_chain_wallet_open(s_json_get_text(a_json, a_key), dap_chain_wallet_get_path(g_config), NULL);
}

static const dap_cert_t* s_json_get_cert(struct json_object *a_json, const char *a_key)
{
    return dap_cert_find_by_name(s_json_get_text(a_json, a_key));
}

// Read pkey from wallet or cert
static dap_pkey_t* s_json_get_pkey(struct json_object *a_json)
{
    dap_pkey_t *l_pub_key = NULL;
    // From wallet
    dap_chain_wallet_t *l_wallet = s_json_get_wallet(a_json, "wallet");
    if(l_wallet) {
        l_pub_key = dap_chain_wallet_get_pkey(l_wallet, 0);
        dap_chain_wallet_close(l_wallet);
        if(l_pub_key) {
            return l_pub_key;
        }
    }
    // From cert
    const dap_cert_t *l_cert = s_json_get_cert(a_json, "cert");
    if(l_cert) {
        l_pub_key = dap_pkey_from_enc_key(l_cert->enc_key);
    }
    return l_pub_key;
}

static int s_dap_chain_net_tx_json_check(size_t a_items_count, json_object *a_json_item_objs, json_object *a_jobj_arr_errors, dap_chain_net_t * a_net) {
    // First iteration in input file. Check the tx will be multichannel or not
    int check = 0;
    int res = DAP_CHAIN_NET_TX_NORMAL;
    for(size_t i = 0; i < a_items_count; ++i) {
        struct json_object *l_json_item_obj = json_object_array_get_idx(a_json_item_objs, i);
        if(!l_json_item_obj || !json_object_is_type(l_json_item_obj, json_type_object)) {
            continue;
        }
        struct json_object *l_json_item_type = json_object_object_get(l_json_item_obj, "type");
        if(!l_json_item_type && json_object_is_type(l_json_item_type, json_type_string)) {
            log_it(L_WARNING, "Item %zu without type", i);
            continue;
        }
        const char *l_item_type_str = json_object_get_string(l_json_item_type);
        dap_chain_tx_item_type_t l_item_type = dap_chain_datum_tx_item_type_from_str_short(l_item_type_str);
        if(l_item_type == TX_ITEM_TYPE_UNKNOWN) {
            log_it(L_WARNING, "Item %zu has invalid type '%s'", i, l_item_type_str);
            continue;
        }

        switch (l_item_type) {
            case TX_ITEM_TYPE_IN: {
                const char *l_prev_hash_str = s_json_get_text(l_json_item_obj, "prev_hash");
                uint64_t l_out_prev_idx = 0;
                bool l_is_out_prev_idx = s_json_get_int64_uint64(l_json_item_obj, "out_prev_idx", &l_out_prev_idx, true);
                // If prev_hash and out_prev_idx were read
                if(l_prev_hash_str && l_is_out_prev_idx){
                    dap_chain_hash_fast_t l_tx_prev_hash = {};
                    if(!dap_chain_hash_fast_from_str(l_prev_hash_str, &l_tx_prev_hash)) {
                        //check out token
                        dap_chain_datum_tx_t *l_prev_tx = dap_ledger_tx_find_by_hash(a_net->pub.ledger, &l_tx_prev_hash);
                        byte_t *l_prev_item = l_prev_tx ? dap_chain_datum_tx_item_get_nth(l_prev_tx, TX_ITEM_TYPE_OUT_ALL, l_out_prev_idx) : NULL;
                        if (l_prev_item){
                            const char* l_token = NULL;
                            if (*l_prev_item == TX_ITEM_TYPE_OUT){
                                l_token = dap_ledger_tx_get_token_ticker_by_hash(a_net->pub.ledger, &l_tx_prev_hash);
                            } else if(*l_prev_item == TX_ITEM_TYPE_OUT_EXT){
                                l_token = ((dap_chain_tx_out_ext_t*)l_prev_item)->token;
                            } else if (*l_prev_item == TX_ITEM_TYPE_OUT_STD) {
                                l_token = ((dap_chain_tx_out_std_t *)l_prev_item)->token;
                            } else {
                                log_it(L_WARNING, "Invalid 'in' item, wrong type of item with index %"DAP_UINT64_FORMAT_U" in previous tx %s", l_out_prev_idx, l_prev_hash_str);
                                dap_json_rpc_error_add(a_jobj_arr_errors,-1,"Unable to create in for transaction. Invalid 'in' item, "
                                                                    "wrong type of item with index %"DAP_UINT64_FORMAT_U" in previous tx %s", l_out_prev_idx, l_prev_hash_str);
                                break;
                            }
                        } else {
                            log_it(L_WARNING, "Invalid 'in' item, can't find item with index %"DAP_UINT64_FORMAT_U" in previous tx %s", l_out_prev_idx, l_prev_hash_str);
                            if (a_jobj_arr_errors)
                                dap_json_rpc_error_add(a_jobj_arr_errors,-1,"Unable to create in for transaction. Invalid 'in' item, "
                                                                "can't find item with index %"DAP_UINT64_FORMAT_U" in previous tx %s", l_out_prev_idx, l_prev_hash_str);
                        }                            
                    } else {
                        log_it(L_WARNING, "Invalid 'in' item, bad prev_hash %s", l_prev_hash_str);
                        if (a_jobj_arr_errors)
                            dap_json_rpc_error_add(a_jobj_arr_errors,-1,"Unable to create in for transaction. Invalid 'in' item, "
                                                            "bad prev_hash %s", l_prev_hash_str);
                    }
                }
            }break;
            case TX_ITEM_TYPE_IN_COND: {
                const char *l_prev_hash_str = s_json_get_text(l_json_item_obj, "prev_hash");
                uint64_t l_out_prev_idx = 0;
                char l_delegated_ticker_str[DAP_CHAIN_TICKER_SIZE_MAX] 	=	{};
                bool l_is_out_prev_idx = s_json_get_int64_uint64(l_json_item_obj, "out_prev_idx", &l_out_prev_idx, true);
                if(l_prev_hash_str && l_is_out_prev_idx){
                    dap_chain_hash_fast_t l_tx_prev_hash = {};
                    dap_chain_tx_out_cond_t	*l_tx_out_cond = NULL;
                    dap_chain_datum_token_t *l_delegated_token;
                    if(!dap_chain_hash_fast_from_str(l_prev_hash_str, &l_tx_prev_hash)) {
                        dap_chain_datum_tx_t *l_prev_tx = dap_ledger_tx_find_by_hash(a_net->pub.ledger, &l_tx_prev_hash);
                        byte_t *l_item; size_t l_tx_item_size;
                        if (l_prev_tx)
                            TX_ITEM_ITER_TX(l_item, l_tx_item_size, l_prev_tx) {
                                if (*l_item == TX_ITEM_TYPE_OUT_COND) {
                                    l_tx_out_cond = (dap_chain_tx_out_cond_t*)l_item;                                
                                    if (l_tx_out_cond && l_tx_out_cond->header.subtype == DAP_CHAIN_TX_OUT_COND_SUBTYPE_SRV_STAKE_LOCK) {
                                        const char *l_ticker_str = dap_ledger_tx_get_token_ticker_by_hash(a_net->pub.ledger, &l_tx_prev_hash);
                                        dap_chain_datum_token_get_delegated_ticker(l_delegated_ticker_str, l_ticker_str);
                                        if (NULL != (l_delegated_token = dap_ledger_token_ticker_check(a_net->pub.ledger, l_delegated_ticker_str))){                                            
                                            check++;
                                            res = DAP_CHAIN_NET_TX_STAKE_UNLOCK;
                                        }                                    
                                    }
                                    /*
                                    if (l_tx_out_cond->header.subtype == DAP_CHAIN_TX_OUT_COND_SUBTYPE_SRV_XCHANGE) {
                                        SUM_256_256(l_value_order_back, l_tx_out_cond->header.value, &l_value_order_back);
                                    }*/
                                }
                            }
                    }
                }
            }break;
            case TX_ITEM_TYPE_IN_EMS: {
                const char *l_emission_hash_str = s_json_get_text(l_json_item_obj, "emission_hash");
                const char *l_json_item_token = s_json_get_text(l_json_item_obj, "token");
                if (l_json_item_token){
                    if (dap_strcmp(l_json_item_token, a_net->pub.native_ticker))//not native
                    {
                        if (!l_emission_hash_str){ //stake
                            check++;
                            res = DAP_CHAIN_NET_TX_STAKE_LOCK;
                        }                                 
                    }
                }
            }break;            
            case TX_ITEM_TYPE_IN_REWARD:{
                uint256_t l_value = { };
                bool l_is_value = s_json_get_uint256(l_json_item_obj, "value", &l_value);
                if (l_is_value) {
                    check++;
                    res = DAP_CHAIN_NET_TX_REWARD;
                }                
                break;
            }
            default: continue;
        }
        //if(l_multichanel)
            //break;
    }

    if (check > 1) {
        if (a_jobj_arr_errors)
            dap_json_rpc_error_add(a_jobj_arr_errors,-1,"Recognized more than one transaction type");
        res = DAP_CHAIN_NET_TX_TYPE_ERR;
    }
    return res;

}

static uint8_t *s_dap_chain_net_tx_create_in_item (json_object *a_json_item_obj, json_object *a_jobj_arr_errors) {
    // Save item obj for in
    // Read prev_hash and out_prev_idx
    const char *l_prev_hash_str = s_json_get_text(a_json_item_obj, "prev_hash");
    uint64_t l_out_prev_idx = 0;
    bool l_is_out_prev_idx = s_json_get_int64_uint64(a_json_item_obj, "out_prev_idx", &l_out_prev_idx, true);
    // If prev_hash and out_prev_idx were read
    if(l_prev_hash_str && l_is_out_prev_idx) {
        dap_chain_hash_fast_t l_tx_prev_hash;
        if(!dap_chain_hash_fast_from_str(l_prev_hash_str, &l_tx_prev_hash)) {
            // Create IN item
            dap_chain_tx_in_t *l_in_item = dap_chain_datum_tx_item_in_create(&l_tx_prev_hash, (uint32_t) l_out_prev_idx);
            if (!l_in_item) {
                if (a_jobj_arr_errors)
                    dap_json_rpc_error_add(a_jobj_arr_errors, -1, "Unable to create in for transaction."); 
                return NULL;               
            }
            return (uint8_t *)l_in_item;
        } else {
            log_it(L_WARNING, "Invalid 'in' item, bad prev_hash %s", l_prev_hash_str);
            if (a_jobj_arr_errors)
                dap_json_rpc_error_add(a_jobj_arr_errors, -1, "Unable to create in for transaction. Invalid 'in' item, "
                                                "bad prev_hash %s", l_prev_hash_str);
        }
    }    
    return NULL;
}

static uint8_t *s_dap_chain_net_tx_create_in_ems_item (json_object *a_json_item_obj, json_object *a_jobj_arr_errors) {
    dap_chain_id_t l_chain_id;
    uint64_t l_chain_id_int = 0;
    bool l_is_chain_id = s_json_get_int64_uint64(a_json_item_obj, "chain_id", &l_chain_id_int, true);
    l_chain_id.uint64 = l_chain_id_int;
    const char *l_json_item_token = s_json_get_text(a_json_item_obj, "token");
    if (l_json_item_token && l_is_chain_id){
        dap_hash_fast_t l_token_ems_hash = {};
        const char *l_json_item_token_ems_hash = s_json_get_text(a_json_item_obj, "token_ems_hash");
        if(l_json_item_token_ems_hash && dap_chain_hash_fast_from_str(l_json_item_token_ems_hash, &l_token_ems_hash)) {
            log_it(L_WARNING, "Invalid 'in_ems' item, bad hash");
            dap_json_rpc_error_add(a_jobj_arr_errors, -1, "Unable to create in for transaction. Invalid 'in_ems' item, bad hash");
            return NULL;
        }
        dap_chain_tx_in_ems_t *l_in_ems = dap_chain_datum_tx_item_in_ems_create(l_chain_id, &l_token_ems_hash, l_json_item_token);
        return (uint8_t *)l_in_ems;
    } else {
        char *l_str_err = NULL;
        if (!l_is_chain_id) {
            log_it(L_WARNING, "Invalid 'in_ems' item, can't read chain_id");
            dap_json_rpc_error_add(a_jobj_arr_errors, -1, "Unable to create in for transaction. Invalid 'in_ems' item, can't read chain_id");
        }
        if (!l_json_item_token){
            log_it(L_WARNING, "Invalid 'in_ems' item, bad token");
            dap_json_rpc_error_add(a_jobj_arr_errors, -1, "Unable to create in for transaction. Invalid 'in_ems' item, bad token");
        }
    }
    return NULL;
}

static uint8_t *s_dap_chain_net_tx_create_in_reward_item (json_object *a_json_item_obj, json_object *a_jobj_arr_errors) {
    const char *l_block_hash_str = s_json_get_text(a_json_item_obj, "block_hash");
    dap_hash_fast_t l_block_hash;
    if(l_block_hash_str && !dap_chain_hash_fast_from_str(l_block_hash_str, &l_block_hash)) {             
        dap_chain_tx_in_reward_t *l_in_reward = dap_chain_datum_tx_item_in_reward_create(&l_block_hash);
        return (uint8_t *)l_in_reward;
    } else {
        log_it(L_WARNING, "Invalid 'in_reward' item, bad block_hash %s", l_block_hash_str);
        dap_json_rpc_error_add(a_jobj_arr_errors, -1, "Invalid 'in_reward' item, bad block_hash %s", l_block_hash_str);
    }
    return NULL;
}

static uint8_t *s_dap_chain_net_tx_create_in_cond_item (json_object *a_json_item_obj, json_object *a_jobj_arr_errors, dap_chain_net_t *a_net) {
    const char *l_prev_hash_str = s_json_get_text(a_json_item_obj, "prev_hash");
    uint64_t l_out_prev_idx = 0;
    bool l_is_out_prev_idx = s_json_get_int64_uint64(a_json_item_obj, "out_prev_idx", &l_out_prev_idx, true);
    if(l_prev_hash_str && l_is_out_prev_idx){
        dap_chain_hash_fast_t l_tx_prev_hash = {};
        dap_chain_tx_out_cond_t	*l_tx_out_cond = NULL;
        if(!dap_chain_hash_fast_from_str(l_prev_hash_str, &l_tx_prev_hash)) {
            if (!a_net) {
                uint64_t l_receipt_idx = 0;
                s_json_get_int64_uint64(a_json_item_obj, "receipt_idx", &l_receipt_idx, true);
                return (uint8_t *)dap_chain_datum_tx_item_in_cond_create(&l_tx_prev_hash, l_out_prev_idx, l_receipt_idx);
            }
            //check out token
            dap_chain_datum_tx_t *l_prev_tx = dap_ledger_tx_find_by_hash(a_net->pub.ledger, &l_tx_prev_hash);
            byte_t *l_item; size_t l_tx_item_size;
            if (l_prev_tx)
                TX_ITEM_ITER_TX(l_item, l_tx_item_size, l_prev_tx) {
                    if (*l_item == TX_ITEM_TYPE_OUT_COND) {
                        l_tx_out_cond = (dap_chain_tx_out_cond_t*)l_item;
                        if (l_tx_out_cond && l_tx_out_cond->header.subtype == DAP_CHAIN_TX_OUT_COND_SUBTYPE_SRV_STAKE_LOCK) {
                            byte_t *l_prev_item = l_prev_tx ? dap_chain_datum_tx_item_get_nth(l_prev_tx, TX_ITEM_TYPE_OUT_ALL, l_out_prev_idx) : NULL;                          
                            if (l_prev_item){
                                if (*l_prev_item == TX_ITEM_TYPE_OUT_COND){
                                    dap_chain_tx_in_cond_t * l_in_cond = dap_chain_datum_tx_item_in_cond_create(&l_tx_prev_hash, l_out_prev_idx, 0);
                                    return (uint8_t *)l_in_cond;                           
                                } else {
                                    log_it(L_WARNING, "Invalid 'in_cond' item, wrong type of item with index %"DAP_UINT64_FORMAT_U" in previous tx %s", l_out_prev_idx, l_prev_hash_str);
                                    if (a_jobj_arr_errors)
                                        dap_json_rpc_error_add(a_jobj_arr_errors, -1, "Unable to create in for transaction. Invalid 'in_cond' item, "
                                                                        "wrong type of item with index %"DAP_UINT64_FORMAT_U" in previous tx %s", l_out_prev_idx, l_prev_hash_str);
                                    return NULL;
                                }                                                         
                            } else {
                                log_it(L_WARNING, "Invalid 'in_cond' item, can't find item with index %"DAP_UINT64_FORMAT_U" in previous tx %s", l_out_prev_idx, l_prev_hash_str);
                                dap_json_rpc_error_add(a_jobj_arr_errors, -1, "Unable to create in for transaction. Invalid 'in_cond' item, "
                                                                    "can't find item with index %"DAP_UINT64_FORMAT_U" in previous tx %s", l_out_prev_idx, l_prev_hash_str);
                            }               
                        }
                        if (l_tx_out_cond && (l_tx_out_cond->header.subtype == DAP_CHAIN_TX_OUT_COND_SUBTYPE_SRV_XCHANGE ||
                            l_tx_out_cond->header.subtype == DAP_CHAIN_TX_OUT_COND_SUBTYPE_SRV_STAKE_POS_DELEGATE)) {
                            uint64_t l_receipt_idx = 0;
                            s_json_get_int64_uint64(a_json_item_obj, "receipt_idx", &l_receipt_idx, true);
                            dap_chain_tx_in_cond_t * l_in_cond = dap_chain_datum_tx_item_in_cond_create(&l_tx_prev_hash, l_out_prev_idx, l_receipt_idx);
                            return (uint8_t *)l_in_cond;
                        }  
                    }
                }                 
        } else {
            log_it(L_WARNING, "Invalid 'in_cond' item, bad prev_hash %s", l_prev_hash_str);
            dap_json_rpc_error_add(a_jobj_arr_errors, -1, "Unable to create in for transaction. Invalid 'in_cond' item, "
                                                "bad prev_hash %s", l_prev_hash_str);
        }
    }
    return NULL; 
}    

static uint8_t *s_dap_chain_net_tx_create_out_item (json_object *a_json_item_obj, json_object *a_jobj_errors) {
    // Read address and value
    uint256_t l_value = { };
    const char *l_json_item_addr_str = s_json_get_text(a_json_item_obj, "addr");
    bool l_is_value = s_json_get_uint256(a_json_item_obj, "value", &l_value);
    if (l_is_value && l_json_item_addr_str) {
        dap_chain_addr_t *l_addr = dap_chain_addr_from_str(l_json_item_addr_str);
        if((!dap_strcmp(l_json_item_addr_str,"null") || l_addr) && !IS_ZERO_256(l_value)) {            
            // Create OUT item
            uint8_t *l_out_item = (uint8_t *)dap_chain_datum_tx_item_out_create(l_addr, l_value);
            DAP_DELETE(l_addr);
            return l_out_item;      
        }
        DAP_DELETE(l_addr);
    }
    return NULL;
}    

static uint8_t *s_dap_chain_net_tx_create_out_ext_item (json_object *a_json_item_obj, json_object *a_jobj_errors, int a_type_tx) {
    // Read address and value
    uint256_t l_value = { };
    const char *l_json_item_addr_str = s_json_get_text(a_json_item_obj, "addr");
    bool l_is_value = s_json_get_uint256(a_json_item_obj, "value", &l_value);
    const char *l_token = s_json_get_text(a_json_item_obj, "token");
    if (l_is_value && l_json_item_addr_str) {
#ifndef DAP_CHAIN_TX_COMPOSE_TEST
        dap_chain_addr_t *l_addr = dap_chain_addr_from_str(l_json_item_addr_str);
#else
        size_t l_addr_size = DAP_ENC_BASE58_DECODE_SIZE(strlen(l_json_item_addr_str));
        dap_chain_addr_t *l_addr = DAP_NEW_Z_SIZE_RET_VAL_IF_FAIL(dap_chain_addr_t, dap_max(sizeof(dap_chain_addr_t), l_addr_size), NULL);
        if (l_json_item_addr_str) {
            if (strcmp("null", l_json_item_addr_str)) {
                if (dap_enc_base58_decode(l_json_item_addr_str, l_addr) != sizeof(dap_chain_addr_t)) {
                    DAP_DELETE(l_addr);
                    return NULL;
                }
            }
        }
#endif
        if((!dap_strcmp(l_json_item_addr_str,"null") || l_addr) && !IS_ZERO_256(l_value)) {            
            // Create OUT item
            uint8_t *l_out_item = NULL;
            
            if (a_type_tx == DAP_CHAIN_NET_TX_STAKE_UNLOCK && l_is_value && !dap_strcmp(l_json_item_addr_str,"null")) {
                l_out_item = (uint8_t *)dap_chain_datum_tx_item_out_ext_create(&c_dap_chain_addr_blank_1, l_value, l_token);            
            } else {
                l_out_item = (uint8_t *)dap_chain_datum_tx_item_out_ext_create(l_addr, l_value, l_token);
            }
            DAP_DELETE(l_addr);
            return l_out_item;      
        }
        DAP_DELETE(l_addr);
    }
    return NULL;
}


static uint8_t *s_dap_chain_net_tx_create_out_std_item (json_object *a_json_item_obj, json_object *a_jobj_errors, int a_type_tx) {
    // Read address and value
    uint256_t l_value = { };
    const char *l_json_item_addr_str = s_json_get_text(a_json_item_obj, "addr");
    bool l_is_value = s_json_get_uint256(a_json_item_obj, "value", &l_value);
    const char *l_token = s_json_get_text(a_json_item_obj, "token");
    dap_time_t l_time_unlock = 0;
    const char* l_time_unlock_str = s_json_get_text(a_json_item_obj, "time_unlock");
    if (l_time_unlock_str && sscanf(l_time_unlock_str, "%"DAP_UINT64_FORMAT_U, &l_time_unlock) != 1){
        log_it(L_ERROR, "Json TX: bad time_unlock");
        return NULL;
    }
    if (l_is_value && (l_json_item_addr_str)) {
#ifndef DAP_CHAIN_TX_COMPOSE_TEST
        dap_chain_addr_t *l_addr = dap_chain_addr_from_str(l_json_item_addr_str);
#else
        size_t l_addr_size = DAP_ENC_BASE58_DECODE_SIZE(strlen(l_json_item_addr_str));
        dap_chain_addr_t *l_addr = DAP_NEW_Z_SIZE_RET_VAL_IF_FAIL(dap_chain_addr_t, dap_max(sizeof(dap_chain_addr_t), l_addr_size), NULL);
        if (l_json_item_addr_str) {
            if (strcmp("null", l_json_item_addr_str)) {
                if (dap_enc_base58_decode(l_json_item_addr_str, l_addr) != sizeof(dap_chain_addr_t)) {
                    DAP_DELETE(l_addr);
                    return NULL;
                }
            }
        }
#endif
        if((!dap_strcmp(l_json_item_addr_str,"null") || l_addr) && !IS_ZERO_256(l_value)) {            
            // Create OUT item
            uint8_t *l_out_item = NULL;
            
            if (a_type_tx == DAP_CHAIN_NET_TX_STAKE_UNLOCK && l_is_value && !dap_strcmp(l_json_item_addr_str,"null")) {
                l_out_item = (uint8_t *)dap_chain_datum_tx_item_out_std_create(&c_dap_chain_addr_blank_1, l_value, l_token, l_time_unlock);            
            } else {
                l_out_item = (uint8_t *)dap_chain_datum_tx_item_out_std_create(l_addr, l_value, l_token, l_time_unlock);
            }
            if (l_addr) DAP_DELETE(l_addr);
            return l_out_item;      
        }
        if (l_addr) DAP_DELETE(l_addr);
    }
    return NULL;
}

static uint8_t *s_dap_chain_net_tx_create_out_cond_item (json_object *a_json_item_obj, json_object *a_jobj_arr_errors, int a_type_tx,
                uint256_t *a_value_need, dap_chain_addr_t *a_seller_addr, size_t i, dap_chain_net_t *a_net)
{
    // Read subtype of item
    const char *l_subtype_str = s_json_get_text(a_json_item_obj, "subtype");
    dap_chain_tx_out_cond_subtype_t l_subtype = dap_chain_tx_out_cond_subtype_from_str_short(l_subtype_str);
    switch (l_subtype) {
        case DAP_CHAIN_TX_OUT_COND_SUBTYPE_SRV_PAY:{
            uint256_t l_value = { };
            bool l_is_value = s_json_get_uint256(a_json_item_obj, "value", &l_value);
            if(!l_is_value || IS_ZERO_256(l_value)) {
                dap_json_rpc_error_add(a_jobj_arr_errors, -1, "Json TX: bad value in OUT_COND_SUBTYPE_SRV_PAY");
                log_it(L_ERROR, "Json TX: bad value in OUT_COND_SUBTYPE_SRV_PAY");
                return NULL;
            }
            uint256_t l_value_max_per_unit = { };
            l_is_value = s_json_get_uint256(a_json_item_obj, "value_max_per_unit", &l_value_max_per_unit);
            // always value_max_per_unit ==  0
            // if(!l_is_value) {
            //     log_it(L_ERROR, "Json TX: bad value_max_per_unit in OUT_COND_SUBTYPE_SRV_PAY");
            //     return NULL;
            // }
            dap_chain_net_srv_price_unit_uid_t l_price_unit;
            if(!s_json_get_unit(a_json_item_obj, "price_unit", &l_price_unit)) {
                log_it(L_ERROR, "Json TX: bad price_unit in OUT_COND_SUBTYPE_SRV_PAY");
                return NULL;
            }
            dap_chain_net_srv_uid_t l_srv_uid;
            if(!s_json_get_srv_uid(a_json_item_obj, "service_id", "service", &l_srv_uid.uint64)){
                // Default service DAP_CHAIN_NET_SRV_VPN_ID
                l_srv_uid.uint64 = 0x0000000000000001;
            }
            const char *l_params_str = s_json_get_text(a_json_item_obj, "params");
            uint8_t *l_params = NULL;
            size_t l_params_size = 0;
            if (l_params_str) {
                l_params_size = DAP_ENC_BASE58_DECODE_SIZE(dap_strlen(l_params_str));
                l_params = DAP_NEW_Z_SIZE(uint8_t, l_params_size);
                l_params_size = dap_enc_base58_decode(l_params_str, l_params);
            }

            const char *l_pkey_hash_str = s_json_get_text(a_json_item_obj, "pkey_hash");
            dap_chain_tx_out_cond_t *l_out_cond_item = NULL;
            dap_hash_fast_t l_pkey_hash = {};
            // From "wallet" or "cert"
            dap_pkey_t *l_pkey = s_json_get_pkey(a_json_item_obj);
            if(l_pkey) {
                l_out_cond_item = dap_chain_datum_tx_item_out_cond_create_srv_pay(l_pkey, l_srv_uid, l_value, l_value_max_per_unit,
                    l_price_unit, l_params, l_params_size);
                DAP_DELETE(l_pkey);
            } else if (l_pkey_hash_str && !dap_chain_hash_fast_from_str(l_pkey_hash_str, &l_pkey_hash)) {
                l_out_cond_item = dap_chain_datum_tx_item_out_cond_create_srv_pay_with_hash(&l_pkey_hash, l_srv_uid, l_value, l_value_max_per_unit,
                    l_price_unit, l_params, l_params_size);
            } else {
                dap_json_rpc_error_add(a_jobj_arr_errors, -1, "Json TX: bad pkey in OUT_COND_SUBTYPE_SRV_PAY");
                log_it(L_ERROR, "Json TX: bad pkey in OUT_COND_SUBTYPE_SRV_PAY");
                DAP_DEL_Z(l_params);
                return NULL;
            }
            DAP_DEL_Z(l_params);
            // Save value for using in In item
            if(!l_out_cond_item) {
                if (a_jobj_arr_errors)
                    dap_json_rpc_error_add(a_jobj_arr_errors, -1, "Unable to create conditional out for transaction "
                                                    "can of type %s described in item %zu.\n", l_subtype_str, i);
            } else
                return (uint8_t *)l_out_cond_item;


        } break;
        case DAP_CHAIN_TX_OUT_COND_SUBTYPE_SRV_XCHANGE: {

            dap_chain_net_srv_uid_t l_srv_uid;
            if(!s_json_get_srv_uid(a_json_item_obj, "service_id", "service", &l_srv_uid.uint64)) {
                // Default service DAP_CHAIN_NET_SRV_XCHANGE_ID
                l_srv_uid.uint64 = 0x2;
            }
            dap_chain_net_id_t l_buy_net_id = {}; 
            if(dap_chain_net_id_parse(s_json_get_text(a_json_item_obj, "buy_net_id"), &l_buy_net_id)) {
                dap_json_rpc_error_add(a_jobj_arr_errors, -1, "Json TX: buy_net_id net in OUT_COND_SUBTYPE_SRV_XCHANGE");
                log_it(L_ERROR, "Json TX: buy_net_id net in OUT_COND_SUBTYPE_SRV_XCHANGE");
                return NULL;
            }  
            dap_chain_net_id_t l_sell_net_id = {}; 
            if(dap_chain_net_id_parse(s_json_get_text(a_json_item_obj, "sell_net_id"), &l_sell_net_id)) {
                dap_json_rpc_error_add(a_jobj_arr_errors, -1, "Json TX: sell_net_id net in OUT_COND_SUBTYPE_SRV_XCHANGE");
                log_it(L_ERROR, "Json TX: sell_net_id net in OUT_COND_SUBTYPE_SRV_XCHANGE");
                return NULL;
            }              

            const char *l_token_buy = s_json_get_text(a_json_item_obj, "buy_token");
            if(!l_token_buy) {
                dap_json_rpc_error_add(a_jobj_arr_errors, -1, "Json TX: bad buy_token in OUT_COND_SUBTYPE_SRV_XCHANGE");
                log_it(L_ERROR, "Json TX: bad buy_token in OUT_COND_SUBTYPE_SRV_XCHANGE");
                return NULL;
            }
            uint256_t l_value = { };
            if(!s_json_get_uint256(a_json_item_obj, "value", &l_value) || IS_ZERO_256(l_value)) {
                dap_json_rpc_error_add(a_jobj_arr_errors, -1, "Json TX: bad value in OUT_COND_SUBTYPE_SRV_XCHANGE");
                log_it(L_ERROR, "Json TX: bad value in OUT_COND_SUBTYPE_SRV_XCHANGE");
                return NULL;
            }
            uint256_t l_value_rate = { };
            if(!s_json_get_uint256(a_json_item_obj, "rate", &l_value_rate) || IS_ZERO_256(l_value_rate)) {
                dap_json_rpc_error_add(a_jobj_arr_errors, -1, "Json TX: bad value rate in OUT_COND_SUBTYPE_SRV_XCHANGE");
                log_it(L_ERROR, "Json TX: bad value rate in OUT_COND_SUBTYPE_SRV_XCHANGE");
                return NULL;
            }
            const char *l_seller_addr_str = s_json_get_text(a_json_item_obj, "seller_addr");
#ifndef DAP_CHAIN_TX_COMPOSE_TEST
                dap_chain_addr_t *l_seller_addr = dap_chain_addr_from_str(l_seller_addr_str);
#else
                size_t l_addr_size = DAP_ENC_BASE58_DECODE_SIZE(strlen(l_seller_addr_str));
                dap_chain_addr_t *l_seller_addr = DAP_NEW_Z_SIZE_RET_VAL_IF_FAIL(dap_chain_addr_t, l_addr_size, NULL);
                if (dap_enc_base58_decode(l_seller_addr_str, l_seller_addr) != sizeof(dap_chain_addr_t))
                    return NULL;
#endif

            const char *l_params_str = s_json_get_text(a_json_item_obj, "params");
            uint8_t *l_params = NULL;
            size_t l_params_size = 0;
            if (l_params_str) {
                l_params_size = DAP_ENC_BASE58_DECODE_SIZE(dap_strlen(l_params_str));
                l_params = DAP_NEW_Z_SIZE(uint8_t, l_params_size);
                l_params_size = dap_enc_base58_decode(l_params_str, l_params);
            }

            dap_chain_tx_out_cond_t *l_out_cond_item = dap_chain_datum_tx_item_out_cond_create_srv_xchange(l_srv_uid, l_sell_net_id,
                                                                                                            l_value, l_buy_net_id,
                                                                                                            l_token_buy, l_value_rate,
                                                                                                            l_seller_addr,
                                                                                                            l_params, l_params_size);
            DAP_DELETE(l_params);
            DAP_DELETE(l_seller_addr);
            // Save value for using in In item
            if (l_out_cond_item) {
                return (uint8_t *)l_out_cond_item;
            } else {
                dap_json_rpc_error_add(a_jobj_arr_errors, -1, "Unable to create conditional out for transaction "
                                                    "can of type %s described in item %zu.", l_subtype_str, i);
            }
        } break;
        case DAP_CHAIN_TX_OUT_COND_SUBTYPE_SRV_STAKE_LOCK:{
            dap_chain_net_srv_uid_t l_srv_uid;
            if(!s_json_get_srv_uid(a_json_item_obj, "service_id", "service", &l_srv_uid.uint64)) {
                // Default service DAP_CHAIN_NET_SRV_STAKE_ID
                l_srv_uid.uint64 = 0x12;
            }
            uint256_t l_value = { };
            if(!s_json_get_uint256(a_json_item_obj, "value", &l_value) || IS_ZERO_256(l_value)) {
                dap_json_rpc_error_add(a_jobj_arr_errors, -1, "Json TX: bad value in DAP_CHAIN_TX_OUT_COND_SUBTYPE_SRV_STAKE_LOCK");
                log_it(L_ERROR, "Json TX: bad value in DAP_CHAIN_TX_OUT_COND_SUBTYPE_SRV_STAKE_LOCK");
                return NULL;
            }

            dap_time_t l_time_staking = 0;
            const char* l_time_staking_str = s_json_get_text(a_json_item_obj, "time_staking");
            if (sscanf(l_time_staking_str, "%"DAP_UINT64_FORMAT_U, &l_time_staking) != 1 || !l_time_staking){
                dap_json_rpc_error_add(a_jobj_arr_errors, -1, "Json TX: bad time staking in DAP_CHAIN_TX_OUT_COND_SUBTYPE_SRV_STAKE_LOCK");
                log_it(L_ERROR, "Json TX: bad time staking in DAP_CHAIN_TX_OUT_COND_SUBTYPE_SRV_STAKE_LOCK");
                return NULL;
            }
            // if (l_time_staking < dap_time_now()){
            //     log_it(L_ERROR, "Json TX: past time staking in DAP_CHAIN_TX_OUT_COND_SUBTYPE_SRV_STAKE_LOCK");
            //     return NULL;
            // }

            uint256_t l_reinvest_percent = uint256_0;
            const char* l_reinvest_percent_str = NULL;
            if((l_reinvest_percent_str = s_json_get_text(a_json_item_obj, "reinvest_percent"))!=NULL) {
                l_reinvest_percent = dap_chain_coins_to_balance(l_reinvest_percent_str);
                if (compare256(l_reinvest_percent, dap_chain_coins_to_balance("100.0")) == 1){
                    dap_json_rpc_error_add(a_jobj_arr_errors, -1, "Json TX: bad reinvest percent in DAP_CHAIN_TX_OUT_COND_SUBTYPE_SRV_STAKE_LOCK");
                    log_it(L_ERROR, "Json TX: bad reinvest percent in DAP_CHAIN_TX_OUT_COND_SUBTYPE_SRV_STAKE_LOCK");
                    return NULL;
                }
                if (IS_ZERO_256(l_reinvest_percent)) {
                    int l_reinvest_percent_int = atoi(l_reinvest_percent_str);
                    if (l_reinvest_percent_int < 0 || l_reinvest_percent_int > 100){
                        dap_json_rpc_error_add(a_jobj_arr_errors, -1, "Json TX: bad reinvest percent in DAP_CHAIN_TX_OUT_COND_SUBTYPE_SRV_STAKE_LOCK");
                        log_it(L_ERROR, "Json TX: bad reinvest percent in DAP_CHAIN_TX_OUT_COND_SUBTYPE_SRV_STAKE_LOCK");
                        return NULL;
                    }
                    l_reinvest_percent = dap_chain_uint256_from(l_reinvest_percent_int);
                    MULT_256_256(l_reinvest_percent, GET_256_FROM_64(1000000000000000000ULL), &l_reinvest_percent);
                }
            }               

            dap_chain_tx_out_cond_t *l_out_cond_item = dap_chain_datum_tx_item_out_cond_create_srv_stake_lock(l_srv_uid, l_value, l_time_staking, l_reinvest_percent);
            // Save value for using in In item
            if(l_out_cond_item) {
                return (uint8_t *)l_out_cond_item;
            } else {
                dap_json_rpc_error_add(a_jobj_arr_errors, -1, "Unable to create conditional out for transaction "
                                                    "can of type %s described in item %zu.", l_subtype_str, i);
            }
        } break;
        case DAP_CHAIN_TX_OUT_COND_SUBTYPE_SRV_STAKE_POS_DELEGATE:{
            dap_chain_net_srv_uid_t l_srv_uid;
            if(!s_json_get_srv_uid(a_json_item_obj, "service_id", "service", &l_srv_uid.uint64)) {
                // Default service DAP_CHAIN_NET_SRV_STAKE_ID
                l_srv_uid.uint64 = 0x13;
            }
            uint256_t l_value = { };
            if(!s_json_get_uint256(a_json_item_obj, "value", &l_value) || IS_ZERO_256(l_value)) {
                dap_json_rpc_error_add(a_jobj_arr_errors, -1, "Json TX: bad value in OUT_COND_SUBTYPE_SRV_STAKE_POS_DELEGATE");
                log_it(L_ERROR, "Json TX: bad value in OUT_COND_SUBTYPE_SRV_STAKE_POS_DELEGATE");
                return NULL;
            }
            // uint256_t l_fee_value = { };
            // if(!s_json_get_uint256(a_json_item_obj, "fee", &l_fee_value) || IS_ZERO_256(l_fee_value)) {
            //     return NULL;
            // }

            const char *l_signing_addr_str = s_json_get_text(a_json_item_obj, "signing_addr");
#ifndef DAP_CHAIN_TX_COMPOSE_TEST
            dap_chain_addr_t *l_signing_addr = dap_chain_addr_from_str(l_signing_addr_str);
#else
            size_t l_addr_size = DAP_ENC_BASE58_DECODE_SIZE(strlen(l_signing_addr_str));
            dap_chain_addr_t *l_signing_addr = DAP_NEW_Z_SIZE_RET_VAL_IF_FAIL(dap_chain_addr_t, l_addr_size, NULL);
            if (dap_enc_base58_decode(l_signing_addr_str, l_signing_addr) != sizeof(dap_chain_addr_t))
                return NULL;
#endif
            if(!l_signing_addr) {
                dap_json_rpc_error_add(a_jobj_arr_errors, -1, "Json TX: bad signing_addr in OUT_COND_SUBTYPE_SRV_STAKE_POS_DELEGATE");
                log_it(L_ERROR, "Json TX: bad signing_addr in OUT_COND_SUBTYPE_SRV_STAKE_POS_DELEGATE");
                return NULL;
            }                

            dap_chain_node_addr_t l_signer_node_addr;
            const char *l_node_addr_str = s_json_get_text(a_json_item_obj, "signer_node_addr");
            if(!l_node_addr_str || dap_chain_node_addr_from_str(&l_signer_node_addr, l_node_addr_str)) {
                dap_json_rpc_error_add(a_jobj_arr_errors, -1, "Json TX: bad node_addr in OUT_COND_SUBTYPE_SRV_STAKE_POS_DELEGATE");
                log_it(L_ERROR, "Json TX: bad node_addr in OUT_COND_SUBTYPE_SRV_STAKE_POS_DELEGATE");
                return NULL;
            }

            const char *l_params_str = s_json_get_text(a_json_item_obj, "params");
            uint8_t *l_params = NULL;
            size_t l_params_size = 0;
            if (l_params_str) {
                l_params_size = DAP_ENC_BASE58_DECODE_SIZE(dap_strlen(l_params_str));
                l_params = DAP_NEW_Z_SIZE(uint8_t, l_params_size);
                l_params_size = dap_enc_base58_decode(l_params_str, l_params);
            }
            dap_chain_tx_out_cond_t *l_out_cond_item = dap_chain_datum_tx_item_out_cond_create_srv_stake_params(l_srv_uid, l_value, l_signing_addr,
                                                                                                         &l_signer_node_addr, uint256_0, l_params, l_params_size);
            DAP_DEL_Z(l_params);
            DAP_DELETE(l_signing_addr);
            // Save value for using in In item
            if(l_out_cond_item) {
                SUM_256_256(*a_value_need, l_value, a_value_need);
                return (uint8_t *)l_out_cond_item;
            } else {
                dap_json_rpc_error_add(a_jobj_arr_errors, -1, "Unable to create conditional out for transaction "
                                                    "can of type %s described in item %zu.", l_subtype_str, i);
            }
        } break;
        case DAP_CHAIN_TX_OUT_COND_SUBTYPE_FEE: {
            uint256_t l_value = { };
            s_json_get_uint256(a_json_item_obj, "value", &l_value);
            if(!IS_ZERO_256(l_value)) {
                if (a_type_tx == DAP_CHAIN_NET_TX_STAKE_UNLOCK){
                    dap_chain_tx_out_cond_t *l_out_cond_item = dap_chain_datum_tx_item_out_cond_create_fee(l_value);
                    return (uint8_t *)l_out_cond_item;
                }
                dap_chain_tx_out_cond_t *l_out_cond_item = dap_chain_datum_tx_item_out_cond_create_fee(l_value);
                // Save value for using in In item
                if(l_out_cond_item) {
                    return (uint8_t *)l_out_cond_item;
                } else {
                    if (a_jobj_arr_errors)
                        dap_json_rpc_error_add(a_jobj_arr_errors, -1, "Unable to create conditional out for transaction "
                                                        "can of type %s described in item %zu.", l_subtype_str, i);
                }
            }
            else
                log_it(L_ERROR, "Json TX: zero value in OUT_COND_SUBTYPE_FEE");
        } break;
        case DAP_CHAIN_TX_OUT_COND_SUBTYPE_UNDEFINED:{
            log_it(L_WARNING, "Undefined subtype: '%s' of 'out_cond' item %zu ", l_subtype_str, i);
            if (a_jobj_arr_errors)
                dap_json_rpc_error_add(a_jobj_arr_errors, -1, "Specified unknown sub type %s of conditional out on item %zu.",
                                                l_subtype_str, i); 
        }      
    }
    return NULL;
}

static uint8_t *s_dap_chain_net_tx_create_receipt_item(json_object *a_json_item_obj, json_object *a_jobj_arr_errors, dap_chain_datum_tx_t *a_tx, dap_list_t *a_sign_list, size_t i)
{
    dap_chain_net_srv_uid_t l_srv_uid;
    if(!s_json_get_srv_uid(a_json_item_obj, "service_id", "service", &l_srv_uid.uint64)) {
        log_it(L_ERROR, "Json TX: bad service_id in TYPE_RECEIPT");
        return NULL;
    }
    dap_chain_net_srv_price_unit_uid_t l_price_unit;
    if(!s_json_get_unit(a_json_item_obj, "price_unit", &l_price_unit)) {
        log_it(L_ERROR, "Json TX: bad price_unit in TYPE_RECEIPT");
        return NULL;
    }
    uint64_t l_units = 0;
    if(!s_json_get_int64_uint64(a_json_item_obj, "units", &l_units, true)) {
        log_it(L_ERROR, "Json TX: bad units in TYPE_RECEIPT");
        return NULL;
    }
    uint256_t l_value = { };
    if(!s_json_get_uint256(a_json_item_obj, "value", &l_value) || IS_ZERO_256(l_value)) {
        log_it(L_ERROR, "Json TX: bad value in TYPE_RECEIPT");
        return NULL;
    }
    const char *l_params_str = s_json_get_text(a_json_item_obj, "params");
    char *l_params = NULL;
    size_t l_params_size = 0;
    if (l_params_str) {
        l_params_size = DAP_ENC_BASE58_DECODE_SIZE(dap_strlen(l_params_str));
        l_params = DAP_NEW_Z_SIZE(char, l_params_size);
        l_params_size = dap_enc_base58_decode(l_params_str, l_params);
    }
    dap_hash_fast_t l_prev_tx_hash = {};
    const char* l_prev_tx_hash_str = NULL;
    if((l_prev_tx_hash_str = s_json_get_text(a_json_item_obj, "prev_tx")) == NULL) {
        log_it(L_ERROR, "Json TX: bad prev_tx in TYPE_RECEIPT");
        return NULL;
    }
    dap_chain_hash_fast_from_str(l_prev_tx_hash_str, &l_prev_tx_hash);
    dap_chain_datum_tx_receipt_t *l_receipt = dap_chain_datum_tx_receipt_create(l_srv_uid, l_price_unit, l_units, l_value, l_params, l_params_size, &l_prev_tx_hash);
    if (!l_receipt) {
        if (a_jobj_arr_errors)
                dap_json_rpc_error_add(a_jobj_arr_errors, -1, "Unable to create receipt out for transaction "
                                            "described by item %zu.", i);        
        return NULL;
    } else
        return (uint8_t *)l_receipt;
}

static uint8_t *s_dap_chain_net_tx_create_tsd_item(json_object *a_json_item_obj, json_object *a_jobj_arr_errors, dap_chain_datum_tx_t *a_tx, dap_list_t *a_sign_list)
{
    int64_t l_tsd_type = 0;
    uint64_t l_tsd_data_size = 0;
        
    if(!s_json_get_int64_uint64(a_json_item_obj, "data_type", &l_tsd_type, false)) {
        log_it(L_ERROR, "Json TX: bad data_type in TYPE_TSD");
        return NULL;
    }
    if(!s_json_get_int64_uint64(a_json_item_obj, "data_size", &l_tsd_data_size, true) || !l_tsd_data_size) {
        log_it(L_ERROR, "Json TX: bad data_size in TYPE_TSD");
        return NULL;
    }
    const char *l_tsd_data_str = s_json_get_text(a_json_item_obj, "data");
    if (!l_tsd_data_str) {
        log_it(L_ERROR, "Json TX: bad data in TYPE_TSD");
        return NULL;
    }

    uint8_t *l_tsd_data = DAP_NEW_Z_SIZE(uint8_t, l_tsd_data_size+1);
    size_t l_tsd_data_size_decoded = dap_enc_base58_decode(l_tsd_data_str, l_tsd_data);
    if (l_tsd_data_size_decoded != l_tsd_data_size) {
        log_it(L_ERROR, "Json TX: data size in tsd section - %zu, expected - %"DAP_UINT64_FORMAT_U, l_tsd_data_size_decoded, l_tsd_data_size);
        if (a_jobj_arr_errors)
                dap_json_rpc_error_add(a_jobj_arr_errors, -1, "Json TX: data size in tsd section - %zu, expected - %zu", l_tsd_data_size_decoded, l_tsd_data_size);
        DAP_DELETE(l_tsd_data);
        return NULL;
    }
    dap_chain_tx_tsd_t *l_tsd = dap_chain_datum_tx_item_tsd_create((void*)l_tsd_data, (int)l_tsd_type, l_tsd_data_size);
    DAP_DELETE(l_tsd_data);
    return (uint8_t *)l_tsd;
}

static uint8_t *s_dap_chain_net_tx_create_sig_item(json_object *a_json_item_obj, json_object *a_jobj_arr_errors, dap_chain_datum_tx_t *a_tx, dap_list_t **a_sign_list)
{
    json_object *l_jobj_sign = json_object_object_get(a_json_item_obj, "sig_b64");
    if (!l_jobj_sign) {
        *a_sign_list = dap_list_append(*a_sign_list, a_json_item_obj);
        return NULL;
    }
    const char *l_sign_b64_str = json_object_get_string(l_jobj_sign);
    if ( !l_sign_b64_str ) {
        if (a_jobj_arr_errors)
                dap_json_rpc_error_add(a_jobj_arr_errors, -1, "Can't get base64-encoded sign");
        log_it(L_ERROR, "Json TX: Can't get base64-encoded sign!");
        return NULL;
    }
    uint64_t
        l_sign_size = 0,
        l_sign_b64_strlen = json_object_get_string_len(l_jobj_sign),
        l_sign_decoded_size = DAP_ENC_BASE64_DECODE_SIZE(l_sign_b64_strlen);
    if ( !s_json_get_int64_uint64(a_json_item_obj, "sig_size", &l_sign_size, true) )
        log_it(L_NOTICE, "Json TX: \"sig_size\" unspecified, will be calculated automatically");

    uint64_t l_version = 1;
    s_json_get_int64_uint64(a_json_item_obj, "sig_version", &l_version, true);

    dap_chain_tx_sig_t *l_tx_sig = DAP_NEW_Z_SIZE(dap_chain_tx_sig_t, sizeof(dap_chain_tx_sig_t) + l_sign_decoded_size);
    l_tx_sig->header.type = TX_ITEM_TYPE_SIG;
    l_tx_sig->header.version = l_version;
    l_tx_sig->header.sig_size = dap_enc_base64_decode(l_sign_b64_str, l_sign_b64_strlen, l_tx_sig->sig, DAP_ENC_DATA_TYPE_B64_URLSAFE);
    if ( l_tx_sig->header.sig_size  != l_sign_size || l_sign_size != dap_sign_get_size((dap_sign_t *)l_tx_sig->sig) ) {
        if (a_jobj_arr_errors)
                dap_json_rpc_error_add(a_jobj_arr_errors, -1, "Sign size failed!");
        log_it(L_ERROR, "Json TX: sign verification failed!");
        DAP_DELETE(l_tx_sig);
        return NULL;
    }
    return (uint8_t *)l_tx_sig;
}

static uint8_t *s_dap_chain_net_tx_create_voting_item(json_object *a_jobj_arr_errors)
{

    dap_chain_tx_voting_t* l_voting_item = dap_chain_datum_tx_item_voting_create();

    if (l_voting_item)
        return (uint8_t *)l_voting_item;
    else {
        if (a_jobj_arr_errors)
                dap_json_rpc_error_add(a_jobj_arr_errors, -1, "Can't create voiting item");
        log_it(L_ERROR, "Can't create voiting item");
        return NULL;
    }
}

static uint8_t *s_dap_chain_net_tx_create_vote_item(json_object *a_json_item_obj, json_object *a_jobj_arr_errors)
{
    uint64_t l_value_idx = 0;
    const char *l_voting_hash_str = s_json_get_text(a_json_item_obj, "voting_hash");
    bool l_is_value = s_json_get_int64_uint64(a_json_item_obj, "answer_idx", &l_value_idx, true);
    if(l_voting_hash_str ) {
        dap_hash_fast_t l_voting_hash;
        if(l_is_value && !dap_chain_hash_fast_from_str(l_voting_hash_str, &l_voting_hash)) {                             
            dap_chain_tx_vote_t *l_vote_item = dap_chain_datum_tx_item_vote_create(&l_voting_hash, &l_value_idx);
            return (uint8_t *)l_vote_item;
        } else {
            log_it(L_WARNING, "Invalid 'vote' item, bad voting_hash %s or answer_idx %"DAP_UINT64_FORMAT_U, l_voting_hash_str, l_value_idx);
            if (a_jobj_arr_errors)
                dap_json_rpc_error_add(a_jobj_arr_errors, -1, "Invalid 'vote' item, bad voting_hash %s", l_voting_hash_str);
        }
    }
    return NULL;
}

int s_find_add_token_val (const char *a_token, uint256_t a_value, int(*operation)(uint256_t, uint256_t, uint256_t *)){
    dap_tx_creator_tokenizer_t *l_value_cur = NULL;
    HASH_FIND_STR(s_values_need, a_token, l_value_cur);
    if (!l_value_cur) {
        l_value_cur = DAP_NEW_Z(dap_tx_creator_tokenizer_t);
        if ( !l_value_cur ) {
            log_it(L_CRITICAL, "%s", c_error_memory_alloc);
            return DAP_CHAIN_NET_TX_CREATE_JSON_ENOUGH_MEMORY;
        }
        strcpy(l_value_cur->token_ticker, a_token);
        HASH_ADD_STR(s_values_need, token_ticker, l_value_cur);
    }
    if (operation(l_value_cur->sum, a_value, &l_value_cur->sum)) {
        return DAP_CHAIN_NET_TX_CREATE_JSON_INTEGER_OVERFLOW;
    }
    return 0;
}

static int s_free_token_hash (void) {
    dap_tx_creator_tokenizer_t *l_value_cur = NULL, *l_tmp = NULL;
    HASH_ITER(hh, s_values_need, l_value_cur, l_tmp) {
        HASH_DEL(s_values_need, l_value_cur);
        DAP_DELETE(l_value_cur);
    }
    return 0;
}

static int s_dap_chain_net_tx_add_in_and_back(dap_tx_creator_tokenizer_t *a_value_need, json_object *a_jobj_errors, const dap_chain_addr_t * a_addr_from, dap_ledger_t *a_ledger, 
                                    dap_chain_datum_tx_t **a_tx, size_t *a_items_ready){
    // find the transactions from which to take away coins
    dap_list_t *l_list_used_out = NULL;
    uint256_t l_value_transfer = { }; // how many coins to transfer
    if (dap_chain_wallet_cache_tx_find_outs_with_val(a_ledger->net, a_value_need->token_ticker, a_addr_from, &l_list_used_out, a_value_need->sum, &l_value_transfer) == -101)
        l_list_used_out = dap_ledger_get_list_tx_outs_with_val(a_ledger, a_value_need->token_ticker,
                                                                a_addr_from, a_value_need->sum, &l_value_transfer);
    log_it(L_WARNING, "elements from list - %"DAP_UINT64_FORMAT_U, dap_list_length(l_list_used_out));
    log_it(L_WARNING, "tokens - %s", a_value_need->token_ticker);
    dap_list_t *l_item_out;
    DL_FOREACH(l_list_used_out, l_item_out) {
        dap_chain_tx_used_out_item_t *l_item = l_item_out->data;
        const char *l_coins_str, *l_value_str = dap_uint256_to_char(l_item->value, &l_coins_str);
        log_it(L_WARNING, "hash out - %s, num - %d, value - %s (%s)", dap_hash_fast_to_str_static(&l_item->tx_hash_fast),l_item->num_idx_out, l_value_str, l_coins_str);
        
    }

    if(!l_list_used_out) {
        log_it(L_WARNING, "Not enough funds in previous tx to transfer");
        json_object *l_jobj_err = json_object_new_string("Can't create in transaction. Not enough funds in previous tx "
                                            "to transfer");
        if (a_jobj_errors) json_object_array_add(a_jobj_errors, l_jobj_err);
        // Go to the next item
        return -1;
    }   

    // add 'in' items
    uint256_t l_value_got = dap_chain_datum_tx_add_in_item_list(a_tx, l_list_used_out);
    assert(EQUAL_256(l_value_got, l_value_transfer));
    dap_list_free_full(l_list_used_out, free);
    if(!IS_ZERO_256(l_value_transfer)) {
        // add 'out' item for coin back
        uint256_t l_value_back;
        SUBTRACT_256_256(l_value_transfer, a_value_need->sum, &l_value_back);
        if(!IS_ZERO_256(l_value_back)) {
            dap_chain_datum_tx_add_out_ext_item(a_tx, a_addr_from, l_value_back, a_value_need->token_ticker);
            (*a_items_ready)++;
            return 0;
        }
    }
    return -1;
}


int dap_chain_net_tx_create_by_json(json_object *a_tx_json, dap_chain_net_t *a_net, json_object *a_json_obj_error, 
                                        dap_chain_datum_tx_t** a_out_tx, size_t* a_items_count, size_t *a_items_ready)
{

    json_object *l_json = a_tx_json;
    json_object *l_jobj_errors = a_json_obj_error ? a_json_obj_error : NULL;
    
    if (!a_tx_json)
        return log_it(L_ERROR, "Empty json"), DAP_CHAIN_NET_TX_CREATE_JSON_CAN_NOT_OPEN_JSON_FILE;

    if(!a_out_tx){
        log_it(L_ERROR, "a_out_tx is NULL");
        return DAP_CHAIN_NET_TX_CREATE_JSON_WRONG_ARGUMENTS;
    }

    const char *l_native_token = a_net ? a_net->pub.native_ticker : NULL;
    const char *l_main_token = NULL;
    bool l_multichanel = false;


    // Read items from json file
    struct json_object *l_json_items = json_object_object_get(l_json, "items");
    size_t l_items_count;
    if(!l_json_items || !json_object_is_type(l_json_items, json_type_array) || !(l_items_count = json_object_array_length(l_json_items))) {
        json_object_put(l_json);
        return DAP_CHAIN_NET_TX_CREATE_JSON_NOT_FOUNT_ARRAY_ITEMS;
    }

    log_it(L_ERROR, "Json TX: found %zu items", l_items_count);
    // Create transaction
    dap_chain_datum_tx_t *l_tx = DAP_NEW_Z_SIZE(dap_chain_datum_tx_t, sizeof(dap_chain_datum_tx_t));
    if(!l_tx) {
        json_object_put(l_json);
        return DAP_JSON_RPC_ERR_CODE_MEMORY_ALLOCATED;
    }

    struct json_object *l_json_timestamp = json_object_object_get(l_json, "ts_created");
    if (l_json_timestamp)
        l_tx->header.ts_created = json_object_get_int64(l_json_timestamp);
    else
        l_tx->header.ts_created = time(NULL);

    size_t l_items_ready = 0;
    dap_list_t *l_in_list = NULL;// list 'in' items
    dap_list_t *l_sign_list = NULL;// list 'sign' items
    uint256_t l_value_need = { };// how many tokens are needed in the 'out' item
    uint256_t l_value_need_fee = {};

    bool l_signed = false;

    for(size_t i = 0; i < l_items_count && !l_signed; ++i) {
        struct json_object *l_json_item_obj = json_object_array_get_idx(l_json_items, i);
        if(!l_json_item_obj || !json_object_is_type(l_json_item_obj, json_type_object)) {
            continue;
        }   
        struct json_object *l_json_item_type = json_object_object_get(l_json_item_obj, "type");
        if(!l_json_item_type && json_object_is_type(l_json_item_type, json_type_string)) {
            log_it(L_WARNING, "Item %zu without type", i);
            continue;
        }
        const char *l_item_type_str = json_object_get_string(l_json_item_type);
        l_signed |= TX_ITEM_TYPE_SIG == dap_chain_datum_tx_item_type_from_str_short(l_item_type_str);
    }

    if(a_net){ // if composition is not offline
        // First iteration in input file. Check the tx will be multichannel or not
        for(size_t i = 0; i < l_items_count; ++i) {
            struct json_object *l_json_item_obj = json_object_array_get_idx(l_json_items, i);
            if(!l_json_item_obj || !json_object_is_type(l_json_item_obj, json_type_object)) {
                continue;
            }
            struct json_object *l_json_item_type = json_object_object_get(l_json_item_obj, "type");
            if(!l_json_item_type && json_object_is_type(l_json_item_type, json_type_string)) {
                log_it(L_WARNING, "Item %zu without type", i);
                continue;
            }
            const char *l_item_type_str = json_object_get_string(l_json_item_type);
            dap_chain_tx_item_type_t l_item_type = dap_chain_datum_tx_item_type_from_str_short(l_item_type_str);
            if(l_item_type == TX_ITEM_TYPE_UNKNOWN) {
                log_it(L_WARNING, "Item %zu has invalid type '%s'", i, l_item_type_str);
                continue;
            }

            switch (l_item_type) {
                case TX_ITEM_TYPE_IN: {
                    const char *l_json_item_token = s_json_get_text(l_json_item_obj, "token");
                    if (l_json_item_token && dap_strcmp(l_json_item_token, l_native_token)){
                        l_multichanel = true;
                        l_main_token = l_json_item_token;
                        break;
                    }
                    const char *l_prev_hash_str = s_json_get_text(l_json_item_obj, "prev_hash");
                    int64_t l_out_prev_idx = 0;
                    bool l_is_out_prev_idx = s_json_get_int64_uint64(l_json_item_obj, "out_prev_idx", &l_out_prev_idx,false);
                    // If prev_hash and out_prev_idx were read
                    if(l_prev_hash_str && l_is_out_prev_idx){
                        dap_chain_hash_fast_t l_tx_prev_hash = {};
                        if(!dap_chain_hash_fast_from_str(l_prev_hash_str, &l_tx_prev_hash)) {
                            //check out token
                            dap_chain_datum_tx_t *l_prev_tx = dap_ledger_tx_find_by_hash(a_net->pub.ledger, &l_tx_prev_hash);
                            byte_t *l_prev_item = l_prev_tx ? dap_chain_datum_tx_item_get_nth(l_prev_tx, TX_ITEM_TYPE_OUT_ALL, l_out_prev_idx) : NULL;
                            if (l_prev_item){
                                const char* l_token = NULL;
                                if (*l_prev_item == TX_ITEM_TYPE_OUT){
                                    l_token = dap_ledger_tx_get_token_ticker_by_hash(a_net->pub.ledger, &l_tx_prev_hash);
                                } else if(*l_prev_item == TX_ITEM_TYPE_OUT_EXT){
                                    l_token = ((dap_chain_tx_out_ext_t*)l_prev_item)->token;
                                } else if (*l_prev_item == TX_ITEM_TYPE_OUT_STD) {
                                    l_token = ((dap_chain_tx_out_std_t *)l_prev_item)->token;
                                } else {
                                    log_it(L_WARNING, "Invalid 'in' item, wrong type of item with index %"DAP_UINT64_FORMAT_U" in previous tx %s", l_out_prev_idx, l_prev_hash_str);
                                    char *l_str_err = dap_strdup_printf("Unable to create in for transaction. Invalid 'in' item, "
                                                                        "wrong type of item with index %"DAP_UINT64_FORMAT_U" in previous tx %s", l_out_prev_idx, l_prev_hash_str);
                                    json_object *l_jobj_err = json_object_new_string(l_str_err);
                                    if (l_jobj_errors) json_object_array_add(l_jobj_errors, l_jobj_err);
                                    break;
                                }
                                if (dap_strcmp(l_token, l_native_token)){
                                    l_multichanel = true;
                                    l_main_token = l_json_item_token;
                                    break;
                                }

                            } else {
                                log_it(L_WARNING, "Invalid 'in' item, can't find item with index %"DAP_UINT64_FORMAT_U" in previous tx %s", l_out_prev_idx, l_prev_hash_str);
                                char *l_str_err = dap_strdup_printf("Unable to create in for transaction. Invalid 'in' item, "
                                                                    "can't find item with index %"DAP_UINT64_FORMAT_U" in previous tx %s", l_out_prev_idx, l_prev_hash_str);
                                json_object *l_jobj_err = json_object_new_string(l_str_err);
                                if (l_jobj_errors) json_object_array_add(l_jobj_errors, l_jobj_err);
                            }                            
                        } else {
                            log_it(L_WARNING, "Invalid 'in' item, bad prev_hash %s", l_prev_hash_str);
                            char *l_str_err = dap_strdup_printf("Unable to create in for transaction. Invalid 'in' item, "
                                                                "bad prev_hash %s", l_prev_hash_str);
                            json_object *l_jobj_err = json_object_new_string(l_str_err);
                            if (l_jobj_errors) json_object_array_add(l_jobj_errors, l_jobj_err);
                        }
                    }
                }break;
                case TX_ITEM_TYPE_IN_COND:
                case TX_ITEM_TYPE_IN_EMS:
                case TX_ITEM_TYPE_IN_REWARD:
                default: continue;
            }
            if(l_multichanel)
                break;
        }
    }

    // Creating and adding items to the transaction
    for(size_t i = 0; i < l_items_count; ++i) {
        struct json_object *l_json_item_obj = json_object_array_get_idx(l_json_items, i);
        if(!l_json_item_obj || !json_object_is_type(l_json_item_obj, json_type_object)) {
            continue;
        }
        struct json_object *l_json_item_type = json_object_object_get(l_json_item_obj, "type");
        if(!l_json_item_type && json_object_is_type(l_json_item_type, json_type_string)) {
            log_it(L_WARNING, "Item %zu without type", i);
            continue;
        }
        const char *l_item_type_str = json_object_get_string(l_json_item_type);
        dap_chain_tx_item_type_t l_item_type = dap_chain_datum_tx_item_type_from_str_short(l_item_type_str);
        if(l_item_type == TX_ITEM_TYPE_UNKNOWN) {
            log_it(L_WARNING, "Item %zu has invalid type '%s'", i, l_item_type_str);
            continue;
        }

        log_it(L_DEBUG, "Json TX: process item %s", json_object_get_string(l_json_item_type));
        // Create an item depending on its type
        const uint8_t *l_item = NULL;
        switch (l_item_type) {
        case TX_ITEM_TYPE_EVENT: {
            const char *l_group_name = s_json_get_text(l_json_item_obj, "group_name");
            if (!l_group_name) {
                log_it(L_ERROR, "Json TX: bad group_name in TX_ITEM_TYPE_EVENT");
                char *l_str_err = dap_strdup_printf("For item %zu of type 'event' the 'group_name' is missing.", i);
                json_object *l_jobj_err = json_object_new_string(l_str_err);
                DAP_DELETE(l_str_err);
                if (l_jobj_errors) json_object_array_add(l_jobj_errors, l_jobj_err);
                break;
            }

            int64_t l_event_type_int;
            if (!s_json_get_int64(l_json_item_obj, "event_type", &l_event_type_int)) {
                log_it(L_ERROR, "Json TX: bad event_type in TX_ITEM_TYPE_EVENT");
                char *l_str_err = dap_strdup_printf("For item %zu of type 'event' the 'event_type' is missing or invalid.", i);
                json_object *l_jobj_err = json_object_new_string(l_str_err);
                DAP_DELETE(l_str_err);
                if (l_jobj_errors) json_object_array_add(l_jobj_errors, l_jobj_err);
                break;
            }

            dap_chain_tx_item_event_t *l_event_item = dap_chain_datum_tx_event_create(l_group_name, (uint16_t)l_event_type_int);
            if (!l_event_item) {
                 char *l_str_err = dap_strdup_printf("Unable to create event item for transaction from item %zu.", i);
                json_object *l_jobj_err = json_object_new_string(l_str_err);
                DAP_DELETE(l_str_err);
                if (l_jobj_errors) json_object_array_add(l_jobj_errors, l_jobj_err);
            }
            l_item = (const uint8_t*) l_event_item;
            break;
        }
        case TX_ITEM_TYPE_IN: {
            // Save item obj for in
            // Read prev_hash and out_prev_idx
            const char *l_prev_hash_str = s_json_get_text(l_json_item_obj, "prev_hash");
            int64_t l_out_prev_idx = 0;
            bool l_is_out_prev_idx = s_json_get_int64_uint64(l_json_item_obj, "out_prev_idx", &l_out_prev_idx, false);
            // If prev_hash and out_prev_idx were read
            if(l_prev_hash_str && l_is_out_prev_idx) {
                dap_chain_hash_fast_t l_tx_prev_hash;
                if(!dap_chain_hash_fast_from_str(l_prev_hash_str, &l_tx_prev_hash)) {
                    // Create IN item
                    dap_chain_tx_in_t *l_in_item = dap_chain_datum_tx_item_in_create(&l_tx_prev_hash, (uint32_t) l_out_prev_idx);
                    if (!l_in_item) {
                        json_object *l_jobj_err = json_object_new_string("Unable to create in for transaction.");
                        if (l_jobj_errors) json_object_array_add(l_jobj_errors, l_jobj_err);
                    }
                    l_item = (const uint8_t*) l_in_item;
                } else {
                    log_it(L_WARNING, "Invalid 'in' item, bad prev_hash %s", l_prev_hash_str);
                    char *l_str_err = dap_strdup_printf("Unable to create in for transaction. Invalid 'in' item, "
                                                        "bad prev_hash %s", l_prev_hash_str);
                    json_object *l_jobj_err = json_object_new_string(l_str_err);
                    if (l_jobj_errors) json_object_array_add(l_jobj_errors, l_jobj_err);
                }
            }
            // Read addr_from
            else {
               l_in_list = dap_list_append(l_in_list, l_json_item_obj);
            }
        }
            break;

        case TX_ITEM_TYPE_OUT:
        case TX_ITEM_TYPE_OUT_EXT:
        case TX_ITEM_TYPE_OUT_STD: {
            // Read address and value
            uint256_t l_value = { };
            const char *l_json_item_addr_str = s_json_get_text(l_json_item_obj, "addr");
            bool l_is_value = s_json_get_uint256(l_json_item_obj, "value", &l_value);
            const char *l_token = s_json_get_text(l_json_item_obj, "token");
            if(l_is_value && l_json_item_addr_str) {
                dap_chain_addr_t *l_addr = dap_chain_addr_from_str(l_json_item_addr_str);
                if(l_addr && !IS_ZERO_256(l_value)) {
                    if(l_item_type == TX_ITEM_TYPE_OUT) {
                        // Create OUT item
                        uint8_t *l_out_item = NULL;
                        if (a_net && !l_signed) {// if composition is not offline
                            //if(l_multichanel)
                                l_out_item = (uint8_t *)dap_chain_datum_tx_item_out_std_create(l_addr, l_value, l_token ? l_token : (l_main_token ? l_main_token : l_native_token), 0);
                            //else
                            //    l_out_item = (uint8_t *)dap_chain_datum_tx_item_out_create(l_addr, l_value);
                            if (!l_out_item) {
                                json_object *l_jobj_err = json_object_new_string("Failed to create transaction out. "
                                                                                "There may not be enough funds in the wallet.");
                                if (l_jobj_errors) json_object_array_add(l_jobj_errors, l_jobj_err);
                            }
                        } else {
                            l_out_item = (uint8_t *)dap_chain_datum_tx_item_out_create(l_addr, l_value);
                            if (!l_out_item) {
                                json_object *l_jobj_err = json_object_new_string("Failed to create transaction out. "
                                                                                "There may not be enough funds in the wallet.");
                                if (l_jobj_errors) json_object_array_add(l_jobj_errors, l_jobj_err);
                            }
                        }
                        if (l_out_item){
                            if (l_multichanel && !dap_strcmp(((dap_chain_tx_out_std_t *)l_out_item)->token, l_native_token))
                                SUM_256_256(l_value_need_fee, l_value, &l_value_need_fee);
                            else
                                SUM_256_256(l_value_need, l_value, &l_value_need);
                        }
                        l_item = (const uint8_t*) l_out_item;
                    } else if (l_item_type == TX_ITEM_TYPE_OUT_EXT || l_item_type == TX_ITEM_TYPE_OUT_STD) {
                        // Read address and value
                        if(l_token) {
                            // Create OUT_EXT item
                            uint8_t *l_out_item = NULL;
                            if (a_net){ // if composition is not offline
                                if (!l_signed) {
                                    if(l_multichanel)
                                        l_out_item = (uint8_t *)dap_chain_datum_tx_item_out_std_create(l_addr, l_value, l_token, 0);
                                    else
                                        l_out_item = (uint8_t *)dap_chain_datum_tx_item_out_create(l_addr, l_value);
                                } else {
                                    if (l_item_type == TX_ITEM_TYPE_OUT_EXT)
                                        l_out_item = (uint8_t *)dap_chain_datum_tx_item_out_ext_create(l_addr, l_value, l_token);
                                    else
                                        l_out_item = (uint8_t *)dap_chain_datum_tx_item_out_std_create(l_addr, l_value, l_token, 0);
                                }
                                if (!l_out_item) {
                                    json_object *l_jobj_err = json_object_new_string("Failed to create a out ext"
                                                                        "for a transaction. There may not be enough funds "
                                                                        "on the wallet or the wrong ticker token "
                                                                        "is indicated.");
                                    if (l_jobj_errors) json_object_array_add(l_jobj_errors, l_jobj_err);
                                }
                                if (l_out_item){
                                    if (l_multichanel && !dap_strcmp(l_token, l_native_token))
                                        SUM_256_256(l_value_need_fee, l_value, &l_value_need_fee);
                                    else 
                                        SUM_256_256(l_value_need, l_value, &l_value_need);
                                }
                            } else {
                                if (!l_signed || l_item_type == TX_ITEM_TYPE_OUT_STD) {
                                    l_out_item = (uint8_t *)dap_chain_datum_tx_item_out_std_create(l_addr, l_value, l_token, 0);
                                } else {
                                    l_out_item = (uint8_t *)dap_chain_datum_tx_item_out_ext_create(l_addr, l_value, l_token);
                                }
                                if (!l_out_item) {
                                    json_object *l_jobj_err = json_object_new_string("Failed to create a out ext"
                                                                        "for a transaction. There may not be enough funds "
                                                                        "on the wallet or the wrong ticker token "
                                                                        "is indicated.");
                                    if (l_jobj_errors) json_object_array_add(l_jobj_errors, l_jobj_err);
                                }
                            }
                            l_item = (const uint8_t*) l_out_item;
                        }
                        else {
                            log_it(L_WARNING, "Invalid 'out_ext' item %zu", i);
                            continue;
                        }
                    }
                } else {
                    log_it(L_WARNING, "Invalid 'out%s' item %zu",
                                      l_item_type == TX_ITEM_TYPE_OUT_STD ? "_std" : (l_item_type == TX_ITEM_TYPE_OUT_EXT ? "_ext" : ""), i);
                    char *l_str_err = dap_strdup_printf("For item %zu of type 'out', 'out_ext' or 'out_std' the "
                                                        "string representation of the address could not be converted, "
                                                        "or the size of the output sum is 0.", i);
                    json_object *l_jobj_err = json_object_new_string(l_str_err);
                    DAP_DELETE(l_str_err);
                    if (l_jobj_errors) json_object_array_add(l_jobj_errors, l_jobj_err);
                    continue;
                }
            }
        }
            break;
        case TX_ITEM_TYPE_OUT_COND: {
            // Read subtype of item
            const char *l_subtype_str = s_json_get_text(l_json_item_obj, "subtype");
            dap_chain_tx_out_cond_subtype_t l_subtype = dap_chain_tx_out_cond_subtype_from_str_short(l_subtype_str);
            switch (l_subtype) {

            case DAP_CHAIN_TX_OUT_COND_SUBTYPE_SRV_PAY:{
                uint256_t l_value = { };
                bool l_is_value = s_json_get_uint256(l_json_item_obj, "value", &l_value);
                if(!l_is_value || IS_ZERO_256(l_value)) {
                    log_it(L_ERROR, "Json TX: bad value in OUT_COND_SUBTYPE_SRV_PAY");
                    break;
                }
                uint256_t l_value_max_per_unit = { };
                l_is_value = s_json_get_uint256(l_json_item_obj, "value_max_per_unit", &l_value_max_per_unit);
                if(!l_is_value || IS_ZERO_256(l_value_max_per_unit)) {
                    log_it(L_ERROR, "Json TX: bad value_max_per_unit in OUT_COND_SUBTYPE_SRV_PAY");
                    break;
                }
                dap_chain_net_srv_price_unit_uid_t l_price_unit;
                if(!s_json_get_unit(l_json_item_obj, "price_unit", &l_price_unit)) {
                    log_it(L_ERROR, "Json TX: bad price_unit in OUT_COND_SUBTYPE_SRV_PAY");
                    break;
                }
                dap_chain_net_srv_uid_t l_srv_uid;
                if(!s_json_get_srv_uid(l_json_item_obj, "service_id", "service", &l_srv_uid.uint64)){
                    // Default service DAP_CHAIN_NET_SRV_VPN_ID
                    l_srv_uid.uint64 = 0x0000000000000001;
                }

                // From "wallet" or "cert"
                dap_pkey_t *l_pkey = s_json_get_pkey(l_json_item_obj);
                if(!l_pkey) {
                    log_it(L_ERROR, "Json TX: bad pkey in OUT_COND_SUBTYPE_SRV_PAY");
                    break;
                }
                const char *l_params_str = s_json_get_text(l_json_item_obj, "params");
                size_t l_params_size = dap_strlen(l_params_str);
                dap_chain_tx_out_cond_t *l_out_cond_item = dap_chain_datum_tx_item_out_cond_create_srv_pay(l_pkey, l_srv_uid, l_value, l_value_max_per_unit,
                        l_price_unit, l_params_str, l_params_size);
                l_item = (const uint8_t*) l_out_cond_item;
                // Save value for using in In item
                if(l_item) {
                    SUM_256_256(l_value_need, l_value, &l_value_need);
                } else {
                    char *l_str_err = dap_strdup_printf("Unable to create conditional out for transaction "
                                                        "can of type %s described in item %zu.\n", l_subtype_str, i);
                    json_object *l_jobj_err = json_object_new_string(l_str_err);
                    DAP_DELETE(l_str_err);
                    if (l_jobj_errors) json_object_array_add(l_jobj_errors, l_jobj_err);
                }
                DAP_DELETE(l_pkey);
            }
                break;
            case DAP_CHAIN_TX_OUT_COND_SUBTYPE_SRV_XCHANGE: {

                dap_chain_net_srv_uid_t l_srv_uid;
                if(!s_json_get_srv_uid(l_json_item_obj, "service_id", "service", &l_srv_uid.uint64)) {
                    // Default service DAP_CHAIN_NET_SRV_XCHANGE_ID
                    l_srv_uid.uint64 = 0x2;
                }
                dap_chain_net_t *l_net = dap_chain_net_by_name(s_json_get_text(l_json_item_obj, "net"));
                if(!l_net) {
                    log_it(L_ERROR, "Json TX: bad net in OUT_COND_SUBTYPE_SRV_XCHANGE");
                    break;
                }
                const char *l_token = s_json_get_text(l_json_item_obj, "token");
                if(!l_token) {
                    log_it(L_ERROR, "Json TX: bad token in OUT_COND_SUBTYPE_SRV_XCHANGE");
                    break;
                }
                uint256_t l_value = { };
                if(!s_json_get_uint256(l_json_item_obj, "value", &l_value) || IS_ZERO_256(l_value)) {
                    log_it(L_ERROR, "Json TX: bad value in OUT_COND_SUBTYPE_SRV_XCHANGE");
                    break;
                }
                //const char *l_params_str = s_json_get_text(l_json_item_obj, "params");
                //size_t l_params_size = dap_strlen(l_params_str);
                dap_chain_tx_out_cond_t *l_out_cond_item = NULL; //dap_chain_datum_tx_item_out_cond_create_srv_xchange(l_srv_uid, l_net->pub.id, l_token, l_value, l_params_str, l_params_size);
                l_item = (const uint8_t*) l_out_cond_item;
                // Save value for using in In item
                if(l_item) {
                    SUM_256_256(l_value_need, l_value, &l_value_need);
                } else {
                    char *l_str_err = dap_strdup_printf("Unable to create conditional out for transaction "
                                                         "can of type %s described in item %zu.", l_subtype_str, i);
                    json_object *l_jobj_err = json_object_new_string(l_str_err);
                    DAP_DELETE(l_str_err);
                    if (l_jobj_errors) json_object_array_add(l_jobj_errors, l_jobj_err);
                }
            }
                break;
            case DAP_CHAIN_TX_OUT_COND_SUBTYPE_SRV_STAKE_LOCK:{
                dap_chain_net_srv_uid_t l_srv_uid;
                if(!s_json_get_srv_uid(l_json_item_obj, "service_id", "service", &l_srv_uid.uint64)) {
                    // Default service DAP_CHAIN_NET_SRV_STAKE_ID
                    l_srv_uid.uint64 = 0x12;
                }
                uint256_t l_value = { };
                if(!s_json_get_uint256(l_json_item_obj, "value", &l_value) || IS_ZERO_256(l_value)) {
                    log_it(L_ERROR, "Json TX: bad value in DAP_CHAIN_TX_OUT_COND_SUBTYPE_SRV_STAKE_LOCK");
                    break;
                }
                const char* l_time_staking_str = NULL;
                if((l_time_staking_str = s_json_get_text(l_json_item_obj, "time_staking")) == NULL || dap_strlen(l_time_staking_str) != 6)  {
                    log_it(L_ERROR, "Json TX: bad time staking in DAP_CHAIN_TX_OUT_COND_SUBTYPE_SRV_STAKE_LOCK");
                    break;
                }
                    
                char l_time_staking_month_str[3] = {l_time_staking_str[2], l_time_staking_str[3], 0};
                int l_time_staking_month = atoi(l_time_staking_month_str);
                if (l_time_staking_month < 1 || l_time_staking_month > 12){
                    log_it(L_ERROR, "Json TX: bad time staking in DAP_CHAIN_TX_OUT_COND_SUBTYPE_SRV_STAKE_LOCK");
                    break;
                }
                    

                char l_time_staking_day_str[3] = {l_time_staking_str[4], l_time_staking_str[5], 0};
                int l_time_staking_day = atoi(l_time_staking_day_str);
                if (l_time_staking_day < 1 || l_time_staking_day > 31){
                    log_it(L_ERROR, "Json TX: bad time staking in DAP_CHAIN_TX_OUT_COND_SUBTYPE_SRV_STAKE_LOCK");
                    break;
                }

                dap_time_t l_time_staking = 0;
                l_time_staking = dap_time_from_str_simplified(l_time_staking_str);
                if (0 == l_time_staking){
                    log_it(L_ERROR, "Json TX: bad time staking in DAP_CHAIN_TX_OUT_COND_SUBTYPE_SRV_STAKE_LOCK");
                    break;
                }
                dap_time_t l_time_now = dap_time_now();
                if (l_time_staking < l_time_now){
                    log_it(L_ERROR, "Json TX: bad time staking in DAP_CHAIN_TX_OUT_COND_SUBTYPE_SRV_STAKE_LOCK");
                    break;
                }
                l_time_staking -= l_time_now;

                uint256_t l_reinvest_percent = uint256_0;
                const char* l_reinvest_percent_str = NULL;
                if((l_reinvest_percent_str = s_json_get_text(l_json_item_obj, "reinvest_percent"))!=NULL) {
                    l_reinvest_percent = dap_chain_coins_to_balance(l_reinvest_percent_str);
                    if (compare256(l_reinvest_percent, dap_chain_coins_to_balance("100.0")) == 1){
                    log_it(L_ERROR, "Json TX: bad reinvest percent in DAP_CHAIN_TX_OUT_COND_SUBTYPE_SRV_STAKE_LOCK");
                        break;
                    }
                    if (IS_ZERO_256(l_reinvest_percent)) {
                        int l_reinvest_percent_int = atoi(l_reinvest_percent_str);
                        if (l_reinvest_percent_int < 0 || l_reinvest_percent_int > 100){
                            log_it(L_ERROR, "Json TX: bad reinvest percent in DAP_CHAIN_TX_OUT_COND_SUBTYPE_SRV_STAKE_LOCK");
                            break;
                        }
                        l_reinvest_percent = dap_chain_uint256_from(l_reinvest_percent_int);
                        MULT_256_256(l_reinvest_percent, GET_256_FROM_64(1000000000000000000ULL), &l_reinvest_percent);
                    }
                }               

                dap_chain_tx_out_cond_t *l_out_cond_item = dap_chain_datum_tx_item_out_cond_create_srv_stake_lock(l_srv_uid, l_value, l_time_staking, l_reinvest_percent);
                l_item = (const uint8_t*) l_out_cond_item;
                // Save value for using in In item
                if(l_item) {
                    SUM_256_256(l_value_need, l_value, &l_value_need);
                } else {
                    char *l_str_err = dap_strdup_printf("Unable to create conditional out for transaction "
                                                         "can of type %s described in item %zu.", l_subtype_str, i);
                    json_object *l_jobj_err = json_object_new_string(l_str_err);
                    DAP_DELETE(l_str_err);
                    if (l_jobj_errors) json_object_array_add(l_jobj_errors, l_jobj_err);
                }
            } 
                break;
            case DAP_CHAIN_TX_OUT_COND_SUBTYPE_SRV_STAKE_POS_DELEGATE:{
                dap_chain_net_srv_uid_t l_srv_uid;
                if(!s_json_get_srv_uid(l_json_item_obj, "service_id", "service", &l_srv_uid.uint64)) {
                    // Default service DAP_CHAIN_NET_SRV_STAKE_ID
                    l_srv_uid.uint64 = 0x13;
                }
                uint256_t l_value = { };
                if(!s_json_get_uint256(l_json_item_obj, "value", &l_value) || IS_ZERO_256(l_value)) {
                    log_it(L_ERROR, "Json TX: bad value in OUT_COND_SUBTYPE_SRV_STAKE_POS_DELEGATE");
                    break;
                }
                uint256_t l_fee_value = { };
                if(!s_json_get_uint256(l_json_item_obj, "fee", &l_fee_value) || IS_ZERO_256(l_fee_value)) {
                    break;
                }
                
                const char *l_signing_addr_str = s_json_get_text(l_json_item_obj, "signing_addr");
                dap_chain_addr_t *l_signing_addr = dap_chain_addr_from_str(l_signing_addr_str);
                if(!l_signing_addr) {
                    log_it(L_ERROR, "Json TX: bad signing_addr in OUT_COND_SUBTYPE_SRV_STAKE_POS_DELEGATE");
                    break;
                }                

                dap_chain_node_addr_t l_signer_node_addr;
                const char *l_node_addr_str = s_json_get_text(l_json_item_obj, "node_addr");
                if(!l_node_addr_str || dap_chain_node_addr_from_str(&l_signer_node_addr, l_node_addr_str)) {
                    log_it(L_ERROR, "Json TX: bad node_addr in OUT_COND_SUBTYPE_SRV_STAKE_POS_DELEGATE");
                    break;
                }
                dap_chain_tx_out_cond_t *l_out_cond_item = dap_chain_datum_tx_item_out_cond_create_srv_stake(l_srv_uid, l_value, l_signing_addr,
                                                                                                             &l_signer_node_addr, NULL, uint256_0, NULL);
                DAP_DELETE(l_signing_addr);
                l_item = (const uint8_t*) l_out_cond_item;
                // Save value for using in In item
                if(l_item) {
                    SUM_256_256(l_value_need, l_value, &l_value_need);
                } else {
                    char *l_err_str = dap_strdup_printf("Unable to create conditional out for transaction "
                                                        "can of type %s described in item %zu.", l_subtype_str, i);
                    json_object *l_jobj_err = json_object_new_string(l_err_str);
                    DAP_DELETE(l_err_str);
                    if (l_jobj_errors)
                        json_object_array_add(l_jobj_errors, l_jobj_err);
                }
            }
                break;
            case DAP_CHAIN_TX_OUT_COND_SUBTYPE_FEE: {
                uint256_t l_value = { };
                s_json_get_uint256(l_json_item_obj, "value", &l_value);
                if(!IS_ZERO_256(l_value)) {
                    dap_chain_tx_out_cond_t *l_out_cond_item = dap_chain_datum_tx_item_out_cond_create_fee(l_value);
                    l_item = (const uint8_t*) l_out_cond_item;
                    // Save value for using in In item
                    if(l_item) {
                        SUM_256_256(l_value_need_fee, l_value, &l_value_need_fee);
                    } else {
                        char *l_str_err = dap_strdup_printf("Unable to create conditional out for transaction "
                                                            "can of type %s described in item %zu.", l_subtype_str, i);
                        json_object *l_jobj_err = json_object_new_string(l_str_err);
                        if (l_jobj_errors) json_object_array_add(l_jobj_errors, l_jobj_err);
                        DAP_DELETE(l_str_err);
                    }
                }
                else
                    log_it(L_ERROR, "Json TX: zero value in OUT_COND_SUBTYPE_FEE");
            }
                break;
            case DAP_CHAIN_TX_OUT_COND_SUBTYPE_UNDEFINED:
                log_it(L_WARNING, "Undefined subtype: '%s' of 'out_cond' item %zu ", l_subtype_str, i);
                char *l_str_err = dap_strdup_printf("Specified unknown sub type %s of conditional out on item %zu.",
                                                    l_subtype_str, i);
                json_object *l_jobj_err = json_object_new_string(l_str_err);
                DAP_DELETE(l_str_err);
                if (l_jobj_errors) json_object_array_add(l_jobj_errors, l_jobj_err);
                break;
            }
        }
            break;
        case TX_ITEM_TYPE_SIG: {
            json_object *l_jobj_sign = json_object_object_get(l_json_item_obj, "sig_b64");
            if (!l_jobj_sign) {
                l_sign_list = dap_list_append(l_sign_list, l_json_item_obj);
                break;
            }
            const char *l_sign_b64_str = json_object_get_string(l_jobj_sign);
            if ( !l_sign_b64_str ) {
                json_object_array_add(l_jobj_errors, json_object_new_string("Can't get base64-encoded sign"));
                log_it(L_ERROR, "Json TX: Can't get base64-encoded sign!");
                break;
            }
            int64_t l_sign_size = 0, l_sign_b64_strlen = json_object_get_string_len(l_jobj_sign),
                    l_sign_decoded_size = DAP_ENC_BASE64_DECODE_SIZE(l_sign_b64_strlen);
            if ( !s_json_get_int64_uint64(l_json_item_obj, "sig_size", &l_sign_size, false) )
                log_it(L_NOTICE, "Json TX: \"sig_size\" unspecified, will be calculated automatically");

            dap_chain_tx_sig_t *l_tx_sig = DAP_NEW_Z_SIZE(dap_chain_tx_sig_t, sizeof(dap_chain_tx_sig_t) + l_sign_decoded_size);
            *l_tx_sig = (dap_chain_tx_sig_t) {
                .header = {
                    .type = TX_ITEM_TYPE_SIG, .version = 1,
                    .sig_size = dap_enc_base64_decode(l_sign_b64_str, l_sign_b64_strlen, l_tx_sig->sig, DAP_ENC_DATA_TYPE_B64_URLSAFE)
                }
            };
            
            debug_if(l_sign_size && l_tx_sig->header.sig_size != l_sign_size, L_ERROR,
                     "Json TX: sign size mismatch, %zu != %u!", l_sign_size, l_tx_sig->header.sig_size);
            /* But who cares?... */
            size_t l_tx_size = dap_chain_datum_tx_get_size(l_tx), l_tx_items_size = l_tx->header.tx_items_size;
            l_tx->header.tx_items_size = 0;
            if ( dap_sign_verify_all((dap_sign_t*)l_tx_sig->sig, l_tx_sig->header.sig_size, (byte_t*)l_tx, l_tx_size) ) {
                json_object_array_add(l_jobj_errors, json_object_new_string("Sign verification failed!"));
                log_it(L_ERROR, "Json TX: sign verification failed!");
                break;
                // TODO: delete the datum and return
            } else {
                l_tx->header.tx_items_size = l_tx_items_size;
                l_item = (const uint8_t*)l_tx_sig;
            }
        } break;
        case TX_ITEM_TYPE_RECEIPT: {
            dap_chain_net_srv_uid_t l_srv_uid;
            if(!s_json_get_srv_uid(l_json_item_obj, "service_id", "service", &l_srv_uid.uint64)) {
                log_it(L_ERROR, "Json TX: bad service_id in TYPE_RECEIPT");
                break;
            }
            dap_chain_net_srv_price_unit_uid_t l_price_unit;
            if(!s_json_get_unit(l_json_item_obj, "price_unit", &l_price_unit)) {
                log_it(L_ERROR, "Json TX: bad price_unit in TYPE_RECEIPT");
                break;
            }
            int64_t l_units = 0;
            if(!s_json_get_int64_uint64(l_json_item_obj, "units", &l_units, false)){
                log_it(L_ERROR, "Json TX: bad units in TYPE_RECEIPT");
                break;
            }
            uint256_t l_value = { };
            if(!s_json_get_uint256(l_json_item_obj, "value", &l_value) || IS_ZERO_256(l_value)) {
                log_it(L_ERROR, "Json TX: bad value in TYPE_RECEIPT");
                break;
            }
            dap_hash_fast_t l_prev_tx_hash = {};
            const char* l_prev_tx_hash_str = NULL;
            if((l_prev_tx_hash_str = s_json_get_text(l_json_item_obj, "prev_tx")) == NULL) {
                log_it(L_ERROR, "Json TX: bad prev_tx in TYPE_RECEIPT");
                break;
            }
            dap_chain_hash_fast_from_str(l_prev_tx_hash_str, &l_prev_tx_hash);
            const char *l_params_str = s_json_get_text(l_json_item_obj, "params");
            size_t l_params_size = dap_strlen(l_params_str);
            dap_chain_datum_tx_receipt_t *l_receipt = dap_chain_datum_tx_receipt_create(l_srv_uid, l_price_unit, l_units, l_value, l_params_str, l_params_size, &l_prev_tx_hash);
            l_item = (const uint8_t*) l_receipt;
            if (!l_item) {
                char *l_str_err = dap_strdup_printf("Unable to create receipt out for transaction "
                                                    "described by item %zu.", i);
                json_object *l_jobj_err = json_object_new_string(l_str_err);
                DAP_DELETE(l_str_err);
                if (l_jobj_errors) json_object_array_add(l_jobj_errors, l_jobj_err);
            }
        }
            break;
        case TX_ITEM_TYPE_TSD: {
            int64_t l_tsd_type = 0;
            if(!s_json_get_int64_uint64(l_json_item_obj, "type_tsd", &l_tsd_type, false)) {
                log_it(L_ERROR, "Json TX: bad type_tsd in TYPE_TSD");
                break;
            }
            const char *l_tsd_data = s_json_get_text(l_json_item_obj, "data");
            if (!l_tsd_data) {
                log_it(L_ERROR, "Json TX: bad data in TYPE_TSD");
                break;
            }
            size_t l_data_size = dap_strlen(l_tsd_data);
            dap_chain_tx_tsd_t *l_tsd = dap_chain_datum_tx_item_tsd_create((void*)l_tsd_data, (int)l_tsd_type, l_data_size);
            l_item = (const uint8_t*) l_tsd;
            // l_tsd_list = dap_list_append(l_tsd_list, l_tsd);
        }
            break;
            //case TX_ITEM_TYPE_PKEY:
                //break;
            //case TX_ITEM_TYPE_IN_EMS:
                //break;
            //case TX_ITEM_TYPE_IN_EMS_EXT:
                //break;
        }
        // Add item to transaction
        if(l_item) {
            dap_chain_datum_tx_add_item(&l_tx, (const uint8_t*) l_item);
            l_items_ready++;
            DAP_DELETE(l_item);
        }
    }
    
    dap_list_t *l_list;
    // Add In items
    if(a_net){
        l_list = l_in_list;
        while(l_list) {
            struct json_object *l_json_item_obj = (struct json_object*) l_list->data;

            const char *l_json_item_addr_str = s_json_get_text(l_json_item_obj, "addr_from");
            const char *l_json_item_token = s_json_get_text(l_json_item_obj, "token");
            l_main_token = l_json_item_token;
            dap_chain_addr_t *l_addr_from = NULL;
            if(l_json_item_addr_str) {
                l_addr_from = dap_chain_addr_from_str(l_json_item_addr_str);
                if (!l_addr_from) {
                    log_it(L_WARNING, "Invalid element 'in', unable to convert string representation of addr_from: '%s' "
                                        "to binary.", l_json_item_addr_str);
                    char *l_str_err = dap_strdup_printf("Invalid element 'to', unable to convert string representation "
                                                        "of addr_from: '%s' to binary.", l_json_item_addr_str);
                    json_object *l_jobj_err = json_object_new_string(l_str_err);
                    DAP_DELETE(l_str_err);
                    if (l_jobj_errors) json_object_array_add(l_jobj_errors, l_jobj_err);
                    // Go to the next item
                    l_list = dap_list_next(l_list);
                    continue;
                }
            }
            else {
                log_it(L_WARNING, "Invalid 'in' item, incorrect addr_from: '%s'", l_json_item_addr_str ? l_json_item_addr_str : "[null]");
                char *l_str_err = dap_strdup_printf("Invalid 'in' item, incorrect addr_from: '%s'",
                                            l_json_item_addr_str ? l_json_item_addr_str : "[null]");
                json_object *l_jobj_err = json_object_new_string(l_str_err);
                DAP_DELETE(l_str_err);
                if (l_jobj_errors) json_object_array_add(l_jobj_errors, l_jobj_err);
                // Go to the next item
                l_list = dap_list_next(l_list);
                continue;
            }
            if(!l_json_item_token) {
                log_it(L_WARNING, "Invalid 'in' item, not found token name");
                json_object *l_jobj_err = json_object_new_string("Invalid 'in' item, not found token name");
                if (l_jobj_errors) json_object_array_add(l_jobj_errors, l_jobj_err);
                // Go to the next item
                l_list = dap_list_next(l_list);
                continue;
            }
            if(IS_ZERO_256(l_value_need)) {
                log_it(L_WARNING, "Invalid 'in' item, not found value in out items");
                json_object *l_jobj_err = json_object_new_string("Invalid 'in' item, not found value in out items");
                if (l_jobj_errors) json_object_array_add(l_jobj_errors, l_jobj_err);
                // Go to the next item
                l_list = dap_list_next(l_list);
                continue;
            }

            if(l_addr_from){
                // find the transactions from which to take away coins
                dap_list_t *l_list_used_out = NULL;
                dap_list_t *l_list_used_out_fee = NULL;
                uint256_t l_value_transfer = { }; // how many coins to transfer
                uint256_t l_value_transfer_fee = { }; // how many coins to transfer
                //SUM_256_256(a_value, a_value_fee, &l_value_need);
                uint256_t l_value_need_check = {};
                if (!dap_strcmp(l_native_token, l_main_token)) {
                    SUM_256_256(l_value_need_check, l_value_need, &l_value_need_check);
                    SUM_256_256(l_value_need_check, l_value_need_fee, &l_value_need_check);
                    l_list_used_out = dap_ledger_get_list_tx_outs_with_val(a_net->pub.ledger, l_json_item_token,
                                                                                                l_addr_from, l_value_need_check, &l_value_transfer);
                    if(!l_list_used_out) {
                        log_it(L_WARNING, "Not enough funds in previous tx to transfer");
                        json_object *l_jobj_err = json_object_new_string("Can't create in transaction. Not enough funds in previous tx "
                                                            "to transfer");
                        if (l_jobj_errors) json_object_array_add(l_jobj_errors, l_jobj_err);
                        // Go to the next item
                        l_list = dap_list_next(l_list);
                        continue;
                    }
                } else {
                    //CHECK value need
                    l_list_used_out = dap_ledger_get_list_tx_outs_with_val(a_net->pub.ledger, l_json_item_token,
                                                                                                l_addr_from, l_value_need, &l_value_transfer);
                    if(!l_list_used_out) {
                        log_it(L_WARNING, "Not enough funds in previous tx to transfer");
                        json_object *l_jobj_err = json_object_new_string("Can't create in transaction. Not enough funds "
                                                                            "in previous tx to transfer");
                        if (l_jobj_errors) json_object_array_add(l_jobj_errors, l_jobj_err);
                        // Go to the next item
                        l_list = dap_list_next(l_list);
                        continue;
                    }
                    //CHECK value fee
                    l_list_used_out_fee = dap_ledger_get_list_tx_outs_with_val(a_net->pub.ledger, l_native_token,
                                                                                        l_addr_from, l_value_need_fee, &l_value_transfer_fee);
                    if(!l_list_used_out_fee) {
                        log_it(L_WARNING, "Not enough funds in previous tx to transfer");
                        json_object *l_jobj_err = json_object_new_string("Can't create in transaction. Not enough funds "
                                                                            "in previous tx to transfer");
                        if (l_jobj_errors) json_object_array_add(l_jobj_errors, l_jobj_err);
                        // Go to the next item
                        l_list = dap_list_next(l_list);
                        continue;
                    }
                }
                // add 'in' items
                uint256_t l_value_got = dap_chain_datum_tx_add_in_item_list(&l_tx, l_list_used_out);
                assert(EQUAL_256(l_value_got, l_value_transfer));
                if (l_list_used_out_fee) {
                    uint256_t l_value_got_fee = dap_chain_datum_tx_add_in_item_list(&l_tx, l_list_used_out_fee);
                    assert(EQUAL_256(l_value_got_fee, l_value_transfer_fee));
                    dap_list_free_full(l_list_used_out_fee, free);
                    // add 'out' item for coin fee back
                    uint256_t  l_value_back;
                    SUBTRACT_256_256(l_value_got_fee, l_value_need_fee, &l_value_back);
                    if (!IS_ZERO_256(l_value_back)) {
                        dap_chain_datum_tx_add_out_ext_item(&l_tx, l_addr_from, l_value_back, l_native_token);
                        l_items_ready++;
                    }
                } else {
                    SUM_256_256(l_value_need, l_value_need_fee, &l_value_need);
                }
                dap_list_free_full(l_list_used_out, free);
                if(!IS_ZERO_256(l_value_got)) {
                    // add 'out' item for coin back
                    uint256_t l_value_back;
                    SUBTRACT_256_256(l_value_got, l_value_need, &l_value_back);
                    if(!IS_ZERO_256(l_value_back)) {
                        if (l_multichanel)
                            dap_chain_datum_tx_add_out_ext_item(&l_tx, l_addr_from, l_value_back, l_main_token);
                        else
                            dap_chain_datum_tx_add_out_item(&l_tx, l_addr_from, l_value_back);
                        l_items_ready++;
                    }
                }   
            }
            // Go to the next 'in' item
            l_list = dap_list_next(l_list);
        }
    }
    dap_list_free(l_in_list);

    // Add signs
    l_list = l_sign_list;
    while(l_list) {
        struct json_object *l_json_item_obj = (struct json_object*) l_list->data;
        dap_enc_key_t * l_enc_key  = NULL;
        
        //get wallet or cert
        dap_chain_wallet_t *l_wallet = s_json_get_wallet(l_json_item_obj, "wallet");
        const dap_cert_t *l_cert = s_json_get_cert(l_json_item_obj, "cert");

        int64_t l_pkey_size;
        int64_t l_sig_size;
        uint8_t *l_pkey = NULL;
        int64_t l_hash_type = 0;
        dap_sign_t *l_sign = NULL;
        

        //wallet goes first
        if (l_wallet) {
            l_enc_key = dap_chain_wallet_get_key(l_wallet, 0);
        } else if (l_cert && l_cert->enc_key) {
            l_enc_key = l_cert->enc_key; 
        } else { 
            json_object *l_jobj_err = json_object_new_string("Can't create sign for transactions.");
            json_object_array_add(l_jobj_errors, l_jobj_err);
            log_it(L_ERROR, "Json TX: Item sign has no wallet or cert of they are invalid ");
            l_list = dap_list_next(l_list);
            continue;
        }

        if (l_sign) { /* WTF is this for?... */
            size_t l_chain_sign_size = dap_sign_get_size(l_sign); // sign data
            
            dap_chain_tx_sig_t *l_tx_sig = DAP_NEW_Z_SIZE(dap_chain_tx_sig_t,
                    sizeof(dap_chain_tx_sig_t) + l_chain_sign_size);
            l_tx_sig->header.type = TX_ITEM_TYPE_SIG;
            l_tx_sig->header.sig_size =(uint32_t) l_chain_sign_size;
            memcpy(l_tx_sig->sig, l_sign, l_chain_sign_size);
            dap_chain_datum_tx_add_item(&l_tx, l_tx_sig);
            DAP_DELETE(l_sign);
        }

        if(l_enc_key && dap_chain_datum_tx_add_sign_item(&l_tx, l_enc_key) > 0) {
            l_items_ready++;
        } else {
            log_it(L_ERROR, "Json TX: Item sign has invalid enc_key.");
            l_list = dap_list_next(l_list);
            continue;
        }

        if (l_wallet) {
            dap_chain_wallet_close(l_wallet);  
            dap_enc_key_delete(l_enc_key);
        }  
        l_list = dap_list_next(l_list);
    }

    dap_list_free(l_sign_list);
    json_object_put(l_json);

    *a_out_tx = l_tx;

    if(a_items_count)
        *a_items_count = l_items_count;

    if(a_items_ready)
        *a_items_ready = l_items_ready;

    return DAP_CHAIN_NET_TX_CREATE_JSON_OK;
}


int dap_chain_tx_datum_from_json(json_object *a_tx_json, dap_chain_net_t *a_net, json_object *a_jobj_arr_errors, 
        dap_chain_datum_tx_t** a_out_tx, size_t* a_items_count, size_t *a_items_ready)
{

    int l_type_tx = 0;
    if (!a_tx_json) {
        dap_json_rpc_error_add(a_jobj_arr_errors,DAP_CHAIN_NET_TX_CREATE_JSON_CAN_NOT_OPEN_JSON_FILE,"Empty json");
        return log_it(L_ERROR, "Empty json"), DAP_CHAIN_NET_TX_CREATE_JSON_CAN_NOT_OPEN_JSON_FILE;
    }

    if(!a_out_tx){
        dap_json_rpc_error_add(a_jobj_arr_errors,DAP_CHAIN_NET_TX_CREATE_JSON_WRONG_ARGUMENTS,"a_out_tx is NULL");
        log_it(L_ERROR, "a_out_tx is NULL");
        return DAP_CHAIN_NET_TX_CREATE_JSON_WRONG_ARGUMENTS;
    }

    // Read items and net from json file
    struct json_object *l_json_items = json_object_object_get(a_tx_json, "items");
    struct json_object *l_json_net = json_object_object_get(a_tx_json, "net");
    size_t l_items_count;
    if(!l_json_items || !json_object_is_type(l_json_items, json_type_array) || !(l_items_count = json_object_array_length(l_json_items))) {
        return DAP_CHAIN_NET_TX_CREATE_JSON_NOT_FOUNT_ARRAY_ITEMS;
    } 
    const char *l_net_str = json_object_get_string(l_json_net); 
    dap_chain_net_t * l_net = dap_chain_net_by_name(l_net_str);
    if (l_net_str && !l_net && !a_net) {
        dap_json_rpc_error_add(a_jobj_arr_errors,DAP_CHAIN_NET_TX_CREATE_JSON_NOT_FOUNT_NET_IN_JSON,"not found net by name '%s'", l_net_str);
        log_it(L_ERROR, "not found net by name '%s'", l_net_str);
        return DAP_CHAIN_NET_TX_CREATE_JSON_NOT_FOUNT_NET_IN_JSON;
    }
    l_net = l_net ? l_net : a_net;
    log_it(L_NOTICE, "Json TX: found %zu items", l_items_count);

    // Create transaction
    dap_chain_datum_tx_t *l_tx = DAP_NEW_Z_SIZE(dap_chain_datum_tx_t, sizeof(dap_chain_datum_tx_t));
    if(!l_tx) {
        return DAP_JSON_RPC_ERR_CODE_MEMORY_ALLOCATED;
    }

    struct json_object *l_json_timestamp = json_object_object_get(a_tx_json, "ts_created");
    if (l_json_timestamp)
        l_tx->header.ts_created = json_object_get_int64(l_json_timestamp);
    else
        l_tx->header.ts_created = time(NULL);

    size_t l_items_ready = 0;
    dap_list_t *l_sign_list = NULL;// list 'sign' items
    
    uint256_t l_value_need = { };// how many tokens are needed in the 'out' item

    dap_chain_addr_t l_seller_addr = {};

    if(l_net){ // if composition is not offline
        l_type_tx = s_dap_chain_net_tx_json_check(l_items_count, l_json_items, a_jobj_arr_errors, l_net);
    }
    if (l_type_tx == DAP_CHAIN_NET_TX_TYPE_ERR){
        return DAP_CHAIN_NET_TX_CREATE_JSON_TRANSACTION_NOT_CORRECT_ERR;
    }
    if (l_type_tx == DAP_CHAIN_NET_TX_STAKE_UNLOCK)
        l_items_ready++;
        
    // Creating and adding items to the transaction
    for(size_t i = 0; i < l_items_count; ++i) {
        struct json_object *l_json_item_obj = json_object_array_get_idx(l_json_items, i);
        if(!l_json_item_obj || !json_object_is_type(l_json_item_obj, json_type_object)) {
            continue;
        }
        struct json_object *l_json_item_type = json_object_object_get(l_json_item_obj, "type");
        if(!l_json_item_type && json_object_is_type(l_json_item_type, json_type_string)) {
            log_it(L_WARNING, "Item %zu without type", i);
            continue;
        }
        const char *l_item_type_str = json_object_get_string(l_json_item_type);
        dap_chain_tx_item_type_t l_item_type = dap_chain_datum_tx_item_type_from_str_short(l_item_type_str);
        if(l_item_type == TX_ITEM_TYPE_UNKNOWN) {
            log_it(L_WARNING, "Item %zu has invalid type '%s'", i, l_item_type_str);
            continue;
        }

        log_it(L_DEBUG, "Json TX: process item %s", l_item_type_str);
        // Create an item depending on its type
        uint8_t *l_item = NULL;
        switch (l_item_type) {
            case TX_ITEM_TYPE_IN: {                
                l_item = s_dap_chain_net_tx_create_in_item(l_json_item_obj, a_jobj_arr_errors);
            }break;
            case TX_ITEM_TYPE_IN_COND: {
                l_item = s_dap_chain_net_tx_create_in_cond_item(l_json_item_obj, a_jobj_arr_errors, l_net);            
            }break;
            case TX_ITEM_TYPE_IN_EMS: {
                l_item = s_dap_chain_net_tx_create_in_ems_item(l_json_item_obj, a_jobj_arr_errors);           
            }break;
            case TX_ITEM_TYPE_IN_REWARD: {
                l_item = s_dap_chain_net_tx_create_in_reward_item(l_json_item_obj, a_jobj_arr_errors);
            }break;
            case TX_ITEM_TYPE_OUT: {
                l_item = s_dap_chain_net_tx_create_out_item(l_json_item_obj, a_jobj_arr_errors);
            }break;
            case TX_ITEM_TYPE_OUT_EXT: {
                l_item = s_dap_chain_net_tx_create_out_ext_item(l_json_item_obj, a_jobj_arr_errors,l_type_tx);
            }break;
            case TX_ITEM_TYPE_OUT_STD: {
                l_item = s_dap_chain_net_tx_create_out_std_item(l_json_item_obj, a_jobj_arr_errors,l_type_tx);
            }break;
            case TX_ITEM_TYPE_OUT_COND: {
                l_item = s_dap_chain_net_tx_create_out_cond_item(l_json_item_obj, a_jobj_arr_errors, l_type_tx, &l_value_need, &l_seller_addr, i, l_net);
            }break;
            case TX_ITEM_TYPE_SIG: {
                l_item = s_dap_chain_net_tx_create_sig_item(l_json_item_obj, a_jobj_arr_errors, l_tx, &l_sign_list);
                if(l_sign_list)continue;       
            }break;
            case TX_ITEM_TYPE_RECEIPT: {
                l_item = s_dap_chain_net_tx_create_receipt_item(l_json_item_obj, a_jobj_arr_errors, l_tx, l_sign_list, i);
            }break;
            case TX_ITEM_TYPE_TSD: {
                l_item = s_dap_chain_net_tx_create_tsd_item(l_json_item_obj, a_jobj_arr_errors, l_tx, l_sign_list);
            }break;
            case TX_ITEM_TYPE_VOTING: {
                l_item = s_dap_chain_net_tx_create_voting_item(a_jobj_arr_errors);
            }break;
            case TX_ITEM_TYPE_VOTE: {
                l_item = s_dap_chain_net_tx_create_vote_item(l_json_item_obj, a_jobj_arr_errors);
            }break;
        }
        if (!l_item) {
            log_it(L_ERROR, "Item %zu can't created, exit from creator!", i);
            dap_json_rpc_error_add(a_jobj_arr_errors,DAP_CHAIN_NET_TX_CREATE_JSON_CANT_CREATED_ITEM_ERR,"Item %zu can't created, exit from creator!", i);
            DAP_DELETE(l_tx);
            return DAP_CHAIN_NET_TX_CREATE_JSON_CANT_CREATED_ITEM_ERR;
        } else {        
            // Add item to transaction
            const char *l_hash_str = s_json_get_text(l_json_item_obj, "item_hash");
            if (l_hash_str) {
                char *l_hash_str_current = dap_hash_fast_str_new(l_item, dap_chain_datum_item_tx_get_size(l_item, 0));
                if (l_hash_str_current && strcmp(l_hash_str, l_hash_str_current)) {
                    log_it(L_ERROR, "Item %zu type '%s' has invalid hash '%s'", i + 1, l_item_type_str, l_hash_str_current);
                    dap_json_rpc_error_add(a_jobj_arr_errors,DAP_CHAIN_NET_TX_CREATE_JSON_CANT_CREATED_ITEM_ERR,"Item %zu can't created, exit from creator!", i);
                    DAP_DEL_MULTY(l_tx, l_item, l_hash_str_current);
                    return DAP_CHAIN_NET_TX_CREATE_JSON_CANT_CREATED_ITEM_ERR;
                }
                DAP_DEL_Z(l_hash_str_current);
            }
            dap_chain_datum_tx_add_item(&l_tx, l_item);
            l_items_ready++;
            DAP_DELETE(l_item);
        }
    
    }

    dap_list_t *l_list;
    // Add signs
    l_list = l_sign_list;
    
    while(l_list) {
        struct json_object *l_json_item_obj = (struct json_object*) l_list->data;
        dap_enc_key_t * l_enc_key  = NULL;
        
        //get wallet or cert
        dap_chain_wallet_t *l_wallet = s_json_get_wallet(l_json_item_obj, "wallet");
        const dap_cert_t *l_cert = s_json_get_cert(l_json_item_obj, "cert");

        dap_sign_t *l_sign = NULL;        

        //wallet goes first
        if (l_wallet) {
            l_enc_key = dap_chain_wallet_get_key(l_wallet, 0);
        } else if (l_cert && l_cert->enc_key) {
            l_enc_key = l_cert->enc_key; 
        } else {
            if (a_jobj_arr_errors)
                dap_json_rpc_error_add(a_jobj_arr_errors,-1,"Json TX: Item sign has no wallet or cert of they are invalid ");
            log_it(L_ERROR, "Json TX: Item sign has no wallet or cert of they are invalid ");
            l_list = dap_list_next(l_list);
            continue;
        }

        if (l_sign) { // WTF is this for?... 
            size_t l_chain_sign_size = dap_sign_get_size(l_sign); // sign data
            
            dap_chain_tx_sig_t *l_tx_sig = DAP_NEW_Z_SIZE(dap_chain_tx_sig_t,
                    sizeof(dap_chain_tx_sig_t) + l_chain_sign_size);
            l_tx_sig->header.type = TX_ITEM_TYPE_SIG;
            l_tx_sig->header.sig_size =(uint32_t) l_chain_sign_size;
            memcpy(l_tx_sig->sig, l_sign, l_chain_sign_size);
            dap_chain_datum_tx_add_item(&l_tx, l_tx_sig);
            DAP_DELETE(l_sign);
        }

        if(l_enc_key && dap_chain_datum_tx_add_sign_item(&l_tx, l_enc_key) > 0) {
            l_items_ready++;
        } else {
            log_it(L_ERROR, "Json TX: Item sign has invalid enc_key.");
            l_list = dap_list_next(l_list);
            continue;
        }

        if (l_wallet) {
            dap_chain_wallet_close(l_wallet);  
            dap_enc_key_delete(l_enc_key);
        }  
        l_list = dap_list_next(l_list);
    }

    dap_list_free(l_sign_list);

    if (dap_chain_datum_tx_verify_sign_all(l_tx)) {
        log_it(L_ERROR, "Json TX: Sign verification failed!");
        if (a_jobj_arr_errors)
            dap_json_rpc_error_add(a_jobj_arr_errors,-1,"Sign verification failed!");
        DAP_DELETE(l_tx);
        return DAP_CHAIN_NET_TX_CREATE_JSON_SIGN_VERIFICATION_FAILED;
    }

    *a_out_tx = l_tx;

    if(a_items_count)
        *a_items_count = l_items_count;

    if(a_items_ready)
        *a_items_ready = l_items_ready;

    return DAP_CHAIN_NET_TX_CREATE_JSON_OK;   

}


int dap_chain_net_tx_to_json(dap_chain_datum_tx_t *a_tx, json_object *a_out_json)
{
    dap_return_val_if_pass(!a_tx || !a_out_json, DAP_CHAIN_NET_TX_CREATE_JSON_WRONG_ARGUMENTS);

    json_object* json_obj_out = a_out_json;
    char l_tmp_buf[DAP_TIME_STR_SIZE];
    json_object* json_arr_items = json_object_new_array();

    char *l_tx_hash_str = dap_hash_fast_str_new(a_tx, dap_chain_datum_tx_get_size(a_tx));

    json_object_object_add(json_obj_out, "datum_hash", json_object_new_string(l_tx_hash_str));
    DAP_DELETE(l_tx_hash_str);
    json_object_object_add(json_obj_out, "ts_created", json_object_new_int64(a_tx->header.ts_created));
    json_object_object_add(json_obj_out, "datum_type", json_object_new_string("tx"));

<<<<<<< HEAD
    // Use the new unified function
    dap_chain_net_id_t l_net_id = {.uint64 = 0};
    //dap_chain_datum_dump_tx_items(json_arr_items, a_tx, "hex", l_net_id, 2, NULL);
    
    json_object *l_json_arr_reply = NULL;
    dap_hash_fast_t l_hash_tmp = { };
    byte_t *item; size_t l_size;
    char *l_hash_str = NULL;

    json_object_object_add(json_obj_out, "ts_created", json_object_new_int64(a_tx->header.ts_created));
    json_object_object_add(json_obj_out, "datum_type", json_object_new_string("tx"));
=======
>>>>>>> d3c7647a

    TX_ITEM_ITER_TX(item, l_size, a_tx) {
        json_object* json_obj_item = json_object_new_object();
        json_object_object_add(json_obj_item,"type", json_object_new_string(dap_chain_datum_tx_item_type_to_str_short(*item)));
        l_hash_str = dap_hash_fast_str_new(item, l_size);
        json_object_object_add(json_obj_item,"item_hash", json_object_new_string(l_hash_str));
        DAP_DEL_Z(l_hash_str);
        switch (*item) {
        case TX_ITEM_TYPE_IN:
            l_hash_tmp = ((dap_chain_tx_in_t*)item)->header.tx_prev_hash;
            l_hash_str = dap_hash_fast_to_str_static(&l_hash_tmp);
            json_object_object_add(json_obj_item,"prev_hash", json_object_new_string(l_hash_str));
            json_object_object_add(json_obj_item,"out_prev_idx", json_object_new_uint64(((dap_chain_tx_in_t*)item)->header.tx_out_prev_idx));
            break;
        case TX_ITEM_TYPE_OUT: {
            const char *l_coins_str, *l_value_str = dap_uint256_to_char( ((dap_chain_tx_out_t*)item)->header.value, &l_coins_str );
            json_object_object_add(json_obj_item,"addr", json_object_new_string(dap_chain_addr_to_str_static(&((dap_chain_tx_out_t*)item)->addr)));
            json_object_object_add(json_obj_item,"value", json_object_new_string(l_value_str));
        } break;
        case TX_ITEM_TYPE_OUT_EXT: {
            const char *l_coins_str, *l_value_str = dap_uint256_to_char( ((dap_chain_tx_out_ext_t*)item)->header.value, &l_coins_str );
            json_object_object_add(json_obj_item,"addr", json_object_new_string(dap_chain_addr_to_str_static(&((dap_chain_tx_out_ext_t*)item)->addr)));
            json_object_object_add(json_obj_item,"token", json_object_new_string(((dap_chain_tx_out_ext_t*)item)->token));
            json_object_object_add(json_obj_item,"value", json_object_new_string(l_value_str));
            json_object_object_add(json_obj_item, "coins", json_object_new_string(l_coins_str));
            
        } break;
        case TX_ITEM_TYPE_SIG: {
            dap_sign_t *l_sign = dap_chain_datum_tx_item_sign_get_sig((dap_chain_tx_sig_t*)item);
            size_t l_sign_size = dap_sign_get_size(l_sign);
            char *l_sign_b64 = DAP_NEW_Z_SIZE(char, DAP_ENC_BASE64_ENCODE_SIZE(l_sign_size) + 1);
            dap_enc_base64_encode(l_sign, l_sign_size, l_sign_b64, DAP_ENC_DATA_TYPE_B64_URLSAFE);
            json_object_object_add(json_obj_item, "sig_size", json_object_new_uint64(l_sign_size));
            json_object_object_add(json_obj_item, "sig_b64", json_object_new_string(l_sign_b64));
            json_object_object_add(json_obj_item, "sig_version", json_object_new_int(((dap_chain_tx_sig_t*)item)->header.version));
            DAP_DELETE(l_sign_b64);
        } break;
        case TX_ITEM_TYPE_TSD: {
            dap_tsd_t *l_tsd = (dap_tsd_t *)((dap_chain_tx_tsd_t*)item)->tsd;
            json_object_object_add(json_obj_item,"data_type", json_object_new_int(l_tsd->type));
            json_object_object_add(json_obj_item,"data_size", json_object_new_uint64(l_tsd->size));
            char *l_tsd_str = dap_enc_base58_encode_to_str(l_tsd->data, l_tsd->size);
            json_object_object_add(json_obj_item,"data", json_object_new_string(l_tsd_str));
            DAP_DELETE(l_tsd_str);
        } break;
        case TX_ITEM_TYPE_IN_COND:
            l_hash_tmp = ((dap_chain_tx_in_cond_t*)item)->header.tx_prev_hash;
            l_hash_str = dap_hash_fast_to_str_static(&l_hash_tmp);
            json_object_object_add(json_obj_item,"receipt_idx", json_object_new_uint64(((dap_chain_tx_in_cond_t*)item)->header.receipt_idx));
            json_object_object_add(json_obj_item,"prev_hash", json_object_new_string(l_hash_str));
            json_object_object_add(json_obj_item,"out_prev_idx", json_object_new_uint64(((dap_chain_tx_in_cond_t*)item)->header.tx_out_prev_idx));
            break;
        case TX_ITEM_TYPE_OUT_COND: {
            char l_tmp_buff[70]={0};
            const char *l_coins_str, *l_value_str = dap_uint256_to_char(((dap_chain_tx_out_cond_t*)item)->header.value, &l_coins_str);
            dap_time_t l_ts_exp = ((dap_chain_tx_out_cond_t*)item)->header.ts_expires;
            if (l_ts_exp > 0)
                dap_time_to_str_rfc822(l_tmp_buf, DAP_TIME_STR_SIZE, l_ts_exp);
            json_object_object_add(json_obj_item,"ts_expires", l_ts_exp ? json_object_new_string(l_tmp_buf) : json_object_new_string("never"));
            json_object_object_add(json_obj_item,"value", json_object_new_string(l_value_str));
            json_object_object_add(json_obj_item, "coins", json_object_new_string(l_coins_str));
            sprintf(l_tmp_buff,"0x%016"DAP_UINT64_FORMAT_x"",((dap_chain_tx_out_cond_t*)item)->header.srv_uid.uint64);
            json_object_object_add(json_obj_item,"service_id", json_object_new_string(l_tmp_buff));
            json_object_object_add(json_obj_item,"subtype", json_object_new_string(dap_chain_tx_out_cond_subtype_to_str_short(((dap_chain_tx_out_cond_t*)item)->header.subtype)));
            switch (((dap_chain_tx_out_cond_t*)item)->header.subtype) {
                case DAP_CHAIN_TX_OUT_COND_SUBTYPE_FEE:
                    break;
                case DAP_CHAIN_TX_OUT_COND_SUBTYPE_SRV_PAY: {
                    const char *l_coins_str, *l_value_str =
                        dap_uint256_to_char( ((dap_chain_tx_out_cond_t*)item)->subtype.srv_pay.unit_price_max_datoshi, &l_coins_str );
                    l_hash_tmp = ((dap_chain_tx_out_cond_t*)item)->subtype.srv_pay.pkey_hash;
                    l_hash_str = dap_hash_fast_to_str_static(&l_hash_tmp);
                    const char *l_unit = dap_chain_net_srv_price_unit_uid_to_str(((dap_chain_tx_out_cond_t*)item)->subtype.srv_pay.unit);
                    json_object_object_add(json_obj_item,"price_unit", json_object_new_string(l_unit));
                    json_object_object_add(json_obj_item,"pkey_hash", json_object_new_string(l_hash_str));
                    json_object_object_add(json_obj_item,"value_max_per_unit", json_object_new_string(l_value_str));
                } break;
                case DAP_CHAIN_TX_OUT_COND_SUBTYPE_SRV_STAKE_POS_DELEGATE: {
                    dap_chain_node_addr_t *l_signer_node_addr = &((dap_chain_tx_out_cond_t*)item)->subtype.srv_stake_pos_delegate.signer_node_addr;
                    dap_chain_addr_t *l_signing_addr = &((dap_chain_tx_out_cond_t*)item)->subtype.srv_stake_pos_delegate.signing_addr;
                    l_hash_tmp = l_signing_addr->data.hash_fast;
                    l_hash_str = dap_hash_fast_to_str_static(&l_hash_tmp);
                    json_object_object_add(json_obj_item,"signing_addr", json_object_new_string(dap_chain_addr_to_str_static(l_signing_addr)));            
                    sprintf(l_tmp_buff,""NODE_ADDR_FP_STR"",NODE_ADDR_FP_ARGS(l_signer_node_addr));
                    json_object_object_add(json_obj_item,"signer_node_addr", json_object_new_string(l_tmp_buff));
                    json_object_object_add(json_obj_item, "flags", json_object_new_int(((dap_chain_tx_out_cond_t*)item)->subtype.srv_stake_pos_delegate.flags));
                } break;
                case DAP_CHAIN_TX_OUT_COND_SUBTYPE_SRV_XCHANGE: {
                    const char
                        *l_rate_str,
                        *l_tmp_str = dap_uint256_to_char( (((dap_chain_tx_out_cond_t*)item)->subtype.srv_xchange.rate), &l_rate_str );
                    sprintf(l_tmp_buff,"0x%016"DAP_UINT64_FORMAT_x"",((dap_chain_tx_out_cond_t*)item)->subtype.srv_xchange.buy_net_id.uint64);
                    json_object_object_add(json_obj_item,"buy_net_id", json_object_new_string(l_tmp_buff));
                    sprintf(l_tmp_buff,"0x%016"DAP_UINT64_FORMAT_x"",((dap_chain_tx_out_cond_t*)item)->subtype.srv_xchange.sell_net_id.uint64);
                    json_object_object_add(json_obj_item,"sell_net_id", json_object_new_string(l_tmp_buff));
                    json_object_object_add(json_obj_item,"buy_token", json_object_new_string(((dap_chain_tx_out_cond_t*)item)->subtype.srv_xchange.buy_token));
                    json_object_object_add(json_obj_item,"seller_addr", json_object_new_string(dap_chain_addr_to_str_static( &((dap_chain_tx_out_cond_t*)item)->subtype.srv_xchange.seller_addr ))); 
                    json_object_object_add(json_obj_item,"rate", json_object_new_string(l_rate_str));
                } break;
                case DAP_CHAIN_TX_OUT_COND_SUBTYPE_SRV_STAKE_LOCK: {
                    dap_time_t l_ts_unlock = ((dap_chain_tx_out_cond_t*)item)->subtype.srv_stake_lock.time_unlock;
                    snprintf(l_tmp_buf, DAP_TIME_STR_SIZE, "%"DAP_UINT64_FORMAT_U, l_ts_unlock);
                    json_object_object_add(json_obj_item,"time_staking", json_object_new_string(l_tmp_buf));
                    char *l_reinvest_percent = dap_chain_balance_to_coins(((dap_chain_tx_out_cond_t*)item)->subtype.srv_stake_lock.reinvest_percent);
                    json_object_object_add(json_obj_item, "reinvest_percent", json_object_new_string(l_reinvest_percent));
                    DAP_DELETE(l_reinvest_percent);
                    json_object_object_add(json_obj_item, "flags", json_object_new_int(((dap_chain_tx_out_cond_t*)item)->subtype.srv_stake_lock.flags));
                } break;
                default: break;
            }
            if (((dap_chain_tx_out_cond_t*)item)->tsd_size) {
                char *l_params_str = dap_enc_base58_encode_to_str(((dap_chain_tx_out_cond_t*)item)->tsd, ((dap_chain_tx_out_cond_t*)item)->tsd_size);
                json_object_object_add(json_obj_item,"params", json_object_new_string(l_params_str));
                DAP_DELETE(l_params_str);
            }
        } break;
        case TX_ITEM_TYPE_IN_EMS: {
            json_object_object_add(json_obj_item,"chain_id", json_object_new_uint64(((dap_chain_tx_in_ems_t*)item)->header.token_emission_chain_id.uint64));
            json_object_object_add(json_obj_item,"token", json_object_new_string(((dap_chain_tx_in_ems_t*)item)->header.ticker));
            json_object_object_add(json_obj_item,"token_ems_hash", json_object_new_string( dap_hash_fast_to_str_static(&((dap_chain_tx_in_ems_t*)item)->header.token_emission_hash)));
            
        } break;

        case TX_ITEM_TYPE_OUT_STD: {
            const char *l_coins_str, *l_value_str = dap_uint256_to_char( ((dap_chain_tx_out_std_t *)item)->value, &l_coins_str );
            json_object_object_add(json_obj_item, "type", json_object_new_string("out_std"));
            json_object_object_add(json_obj_item, "addr", json_object_new_string(dap_chain_addr_to_str_static(&((dap_chain_tx_out_std_t *)item)->addr)));
            json_object_object_add(json_obj_item, "token", json_object_new_string(((dap_chain_tx_out_std_t *)item)->token));
            json_object_object_add(json_obj_item, "value", json_object_new_string(l_value_str));
            json_object_object_add(json_obj_item, "coins", json_object_new_string(l_coins_str));
            dap_time_t l_ts_unlock = ((dap_chain_tx_out_std_t *)item)->ts_unlock;
            snprintf(l_tmp_buf, DAP_TIME_STR_SIZE, "%"DAP_UINT64_FORMAT_U, l_ts_unlock);
            json_object_object_add(json_obj_item, "time_unlock", json_object_new_string(l_tmp_buf));
        } break;

        case TX_ITEM_TYPE_VOTING:{
            size_t l_tsd_size = 0;
            dap_chain_tx_tsd_t *l_item = (dap_chain_tx_tsd_t *)dap_chain_datum_tx_item_get(a_tx, NULL, (byte_t*)item + l_size, TX_ITEM_TYPE_TSD, &l_tsd_size);
            if (!l_item || !l_tsd_size)
                    break;
            dap_chain_datum_tx_voting_params_t *l_voting_params = dap_chain_voting_parse_tsd(a_tx);
            json_object_object_add(json_obj_item,"voting_question", json_object_new_string(l_voting_params->voting_question));
            json_object *l_json_array = json_object_new_array();
            json_object_object_add(json_obj_item, "token", json_object_new_string(l_voting_params->token_ticker));
            dap_list_t *l_temp = l_voting_params->answers_list;
            uint8_t l_index = 0;
            while (l_temp) {
                json_object_array_add(l_json_array, json_object_new_string((char *)l_temp->data));
                l_index++;
                l_temp = l_temp->next;
            }
            json_object_object_add(json_obj_item, "answer_options", l_json_array);
            if (l_voting_params->voting_expire) {
                snprintf(l_tmp_buf, DAP_TIME_STR_SIZE, "%"DAP_UINT64_FORMAT_U, l_voting_params->voting_expire);
                json_object_object_add(json_obj_item, "voting_expire", json_object_new_string(l_tmp_buf));
            }
            if (l_voting_params->votes_max_count) {
                json_object_object_add(json_obj_item, "votes_max_count", json_object_new_uint64(l_voting_params->votes_max_count));
            }
            json_object_object_add(json_obj_item,"changing_vote", json_object_new_boolean(l_voting_params->vote_changing_allowed));
            json_object_object_add(json_obj_item,"delegate_key_required", json_object_new_boolean(l_voting_params->delegate_key_required));               

            dap_list_free_full(l_voting_params->answers_list, NULL);
            DAP_DELETE(l_voting_params->voting_question);
            DAP_DELETE(l_voting_params);
        } break;
        case TX_ITEM_TYPE_VOTE:{
            dap_chain_tx_vote_t *l_vote_item = (dap_chain_tx_vote_t *)item;
            const char *l_hash_str = dap_chain_hash_fast_to_str_static(&l_vote_item->voting_hash);
            json_object_object_add(json_obj_item,"voting_hash", json_object_new_string(l_hash_str));
            json_object_object_add(json_obj_item,"answer_idx", json_object_new_uint64(l_vote_item->answer_idx));
        } break;
        case TX_ITEM_TYPE_IN_REWARD:{
            const char *l_hash_str = dap_chain_hash_fast_to_str_static(&((dap_chain_tx_in_reward_t *)item)->block_hash);
            json_object_object_add(json_obj_item,"block_hash", json_object_new_string(l_hash_str));
        } break;
        default:
            json_object_object_add(json_obj_item,"type", json_object_new_string("This transaction have unknown item type"));
            break;
        }
        json_object_array_add(json_arr_items, json_obj_item);
    }

    json_object_object_add(json_obj_out, "items", json_arr_items);

    if(a_out_json)
        a_out_json = json_obj_out;
<<<<<<< HEAD

=======
>>>>>>> d3c7647a
    return 0;
}<|MERGE_RESOLUTION|>--- conflicted
+++ resolved
@@ -39,12 +39,9 @@
 #include "json.h"
 #include "dap_chain_net_srv.h"
 #include "dap_enc_base64.h"
-<<<<<<< HEAD
 #include "json_object.h"
-=======
 #include "dap_chain_cs_blocks.h"
 #include "dap_chain_net_srv_stake_pos_delegate.h"
->>>>>>> d3c7647a
 
 #define LOG_TAG "dap_chain_net_tx"
 
@@ -2704,21 +2701,6 @@
     DAP_DELETE(l_tx_hash_str);
     json_object_object_add(json_obj_out, "ts_created", json_object_new_int64(a_tx->header.ts_created));
     json_object_object_add(json_obj_out, "datum_type", json_object_new_string("tx"));
-
-<<<<<<< HEAD
-    // Use the new unified function
-    dap_chain_net_id_t l_net_id = {.uint64 = 0};
-    //dap_chain_datum_dump_tx_items(json_arr_items, a_tx, "hex", l_net_id, 2, NULL);
-    
-    json_object *l_json_arr_reply = NULL;
-    dap_hash_fast_t l_hash_tmp = { };
-    byte_t *item; size_t l_size;
-    char *l_hash_str = NULL;
-
-    json_object_object_add(json_obj_out, "ts_created", json_object_new_int64(a_tx->header.ts_created));
-    json_object_object_add(json_obj_out, "datum_type", json_object_new_string("tx"));
-=======
->>>>>>> d3c7647a
 
     TX_ITEM_ITER_TX(item, l_size, a_tx) {
         json_object* json_obj_item = json_object_new_object();
@@ -2906,9 +2888,5 @@
 
     if(a_out_json)
         a_out_json = json_obj_out;
-<<<<<<< HEAD
-
-=======
->>>>>>> d3c7647a
     return 0;
 }