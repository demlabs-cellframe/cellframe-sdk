/*
 * Authors:
 * Dmitriy A. Gearasimov <gerasimov.dmitriy@demlabs.net>
 * DeM Labs Inc.   https://demlabs.net
 * Cellframe Network https://cellframe.net
 * Copyright  (c) 2022
 * All rights reserved.

 This file is part of DAP (Distributed Applications Platform) the open source project

    DAP (Distributed Applications Platform) is free software: you can redistribute it and/or modify
    it under the terms of the GNU General Public License as published by
    the Free Software Foundation, either version 3 of the License, or
    (at your option) any later version.

    DAP is distributed in the hope that it will be useful,
    but WITHOUT ANY WARRANTY; without even the implied warranty of
    MERCHANTABILITY or FITNESS FOR A PARTICULAR PURPOSE.  See the
    GNU General Public License for more details.

    You should have received a copy of the GNU General Public License
    along with any DAP based project.  If not, see <http://www.gnu.org/licenses/>.
*/

#include <string.h>
#include "dap_chain_net_tx.h"
#include "dap_chain_cell.h"
#include "dap_chain_common.h"
#include "dap_chain_block_cache.h"
#include "dap_chain_ledger.h"
#include "dap_chain_datum_tx_in_cond.h"
#include "dap_chain_datum_tx_in_reward.h"
#include "dap_chain_tx.h"
#include "dap_list.h"
#include "dap_chain_datum_tx_receipt.h"
#include "dap_chain_wallet.h"
#include "dap_chain_wallet_cache.h"
#include "dap_chain_datum_tx_voting.h"
#include "json.h"
#include "dap_chain_net_srv.h"
#include "dap_enc_base64.h"
#include "dap_chain_cs_blocks.h"
#include "dap_chain_net_srv_stake_pos_delegate.h"

#define LOG_TAG "dap_chain_net_tx"

const dap_chain_addr_t c_dap_chain_addr_blank_1 = {0};

typedef struct cond_all_with_spends_by_srv_uid_arg{
    dap_chain_datum_tx_spends_items_t * ret;
    dap_chain_net_srv_uid_t srv_uid;
    dap_time_t time_from;
    dap_time_t time_to;
} cond_all_with_spends_by_srv_uid_arg_t;

typedef struct cond_all_by_srv_uid_arg{
    dap_list_t * ret;
    dap_chain_net_srv_uid_t srv_uid;
    dap_time_t time_from;
    dap_time_t time_to;
} cond_all_by_srv_uid_arg_t;

dap_tx_creator_tokenizer_t *s_values_need = NULL;

static int s_find_add_token_val (const char *a_token, uint256_t a_value, int(*operation)(uint256_t, uint256_t, uint256_t *));

static void s_tx_cond_all_with_spends_by_srv_uid_callback(dap_chain_net_t* a_net, dap_chain_datum_tx_t *a_tx, dap_hash_fast_t *a_tx_hash, void *a_arg)
{
    cond_all_with_spends_by_srv_uid_arg_t *l_arg = (cond_all_with_spends_by_srv_uid_arg_t*)a_arg;
    dap_chain_datum_tx_spends_items_t *l_ret = l_arg->ret;

    dap_return_if_pass(( l_arg->time_from && a_tx->header.ts_created < l_arg->time_from )
                    || ( l_arg->time_to && a_tx->header.ts_created > l_arg->time_to ));
    byte_t *l_item; size_t l_size;
    TX_ITEM_ITER_TX(l_item, l_size, a_tx) {
        switch (*l_item) {
        case TX_ITEM_TYPE_IN_COND: {
            dap_chain_tx_in_cond_t *l_tx_in_cond = (dap_chain_tx_in_cond_t*)l_item;
            dap_chain_datum_tx_spends_item_t *l_spends = NULL;
            dap_hash_fast_t l_prev_hash = l_tx_in_cond->header.tx_prev_hash;
            HASH_FIND(hh, l_ret->tx_outs, &l_prev_hash, sizeof(l_prev_hash), l_spends);
            if (l_spends) {
                dap_chain_datum_tx_spends_item_t *l_in = DAP_NEW_Z(dap_chain_datum_tx_spends_item_t);
                *l_in = (dap_chain_datum_tx_spends_item_t) { 
                    .tx = a_tx,
                    .tx_hash = *a_tx_hash,
                    .in_cond = l_tx_in_cond
                };
                HASH_ADD(hh, l_ret->tx_ins, tx_hash, sizeof(dap_chain_hash_fast_t), l_in);
                l_spends->tx_next = a_tx;
            }
        } break;
        case TX_ITEM_TYPE_OUT_COND: {
            dap_chain_tx_out_cond_t *l_tx_out_cond = (dap_chain_tx_out_cond_t*)l_item;
            if (l_tx_out_cond->header.srv_uid.uint64 == l_arg->srv_uid.uint64) {
                dap_chain_datum_tx_spends_item_t *l_out = DAP_NEW_Z(dap_chain_datum_tx_spends_item_t);
                *l_out = (dap_chain_datum_tx_spends_item_t) {
                    .tx = a_tx,
                    .tx_hash = *a_tx_hash,
                    .out_cond = l_tx_out_cond
                };
                HASH_ADD(hh, l_ret->tx_outs, tx_hash, sizeof(dap_chain_hash_fast_t), l_out);
                // ??? TODO?
            }
        } break;
        default:
            break;
        }
    }
}

/**
 * @brief For now it returns all COND_IN transactions
 * @param a_net
 * @param a_srv_uid
 * @param a_search_type
 * @return Hash lists of dap_chain_datum_tx_item_t with conditional transaction and it spending if present
 */
dap_chain_datum_tx_spends_items_t * dap_chain_net_get_tx_cond_all_with_spends_by_srv_uid(dap_chain_net_t * a_net, const dap_chain_net_srv_uid_t a_srv_uid,
                                                      const dap_time_t a_time_from, const dap_time_t a_time_to,
                                                     const dap_chain_net_tx_search_type_t a_search_type)
{
    cond_all_with_spends_by_srv_uid_arg_t *l_ret = DAP_NEW_Z(cond_all_with_spends_by_srv_uid_arg_t);
    if (!l_ret) {
        log_it(L_CRITICAL, "%s", c_error_memory_alloc);
        return NULL;
    }

    l_ret->ret = DAP_NEW_Z(dap_chain_datum_tx_spends_items_t);
    if (!l_ret->ret) {
        DAP_DEL_Z(l_ret);
        log_it(L_CRITICAL, "%s", c_error_memory_alloc);
        return NULL;
    }
    l_ret->srv_uid = a_srv_uid;
    l_ret->time_from = a_time_from;
    l_ret->time_to = a_time_to;

    dap_chain_net_get_tx_all(a_net, a_search_type, s_tx_cond_all_with_spends_by_srv_uid_callback, l_ret);

    return l_ret->ret;
}

/**
 * @brief dap_chain_datum_tx_spends_items_free
 * @param a_items
 */
void dap_chain_datum_tx_spends_items_free(dap_chain_datum_tx_spends_items_t * a_items)
{
    assert(a_items);
    dap_chain_datum_tx_spends_item_free(a_items->tx_ins);
    dap_chain_datum_tx_spends_item_free(a_items->tx_outs);
    DAP_DELETE(a_items);
}

/**
 * @brief dap_chain_datum_tx_spends_item_free
 * @param a_items
 */
void dap_chain_datum_tx_spends_item_free(dap_chain_datum_tx_spends_item_t * a_items)
{
    dap_chain_datum_tx_spends_item_t * l_item, *l_tmp;
    HASH_ITER(hh,a_items,l_item,l_tmp){
        DAP_DELETE(l_item->tx);
        HASH_DELETE(hh,a_items, l_item);
        DAP_DELETE(l_item);
    }
}

/**
 * @brief dap_chain_net_get_tx_all
 * @param a_net
 * @param a_search_type
 * @param a_tx_callback
 * @param a_arg
 */
void dap_chain_net_get_tx_all(dap_chain_net_t * a_net, dap_chain_net_tx_search_type_t a_search_type ,dap_chain_net_tx_hash_callback_t a_tx_callback, void * a_arg)
{
    assert(a_tx_callback);
    switch (a_search_type) {
        case TX_SEARCH_TYPE_NET_UNSPENT:
        case TX_SEARCH_TYPE_NET:
        case TX_SEARCH_TYPE_LOCAL:{
            dap_ledger_datum_iter_t *l_iter = dap_ledger_datum_iter_create(a_net);
            if ( l_iter && dap_ledger_datum_iter_get_first(l_iter) ) {
                while(l_iter->cur) {
                    if (a_search_type != TX_SEARCH_TYPE_NET_UNSPENT ||
                        (a_search_type == TX_SEARCH_TYPE_NET_UNSPENT && l_iter->is_unspent)){
                        a_tx_callback(a_net, l_iter->cur, &l_iter->cur_hash, a_arg);
                    }
                    dap_ledger_datum_iter_get_next(l_iter);
                }
                dap_ledger_datum_iter_get_next(l_iter);
            }
            dap_ledger_datum_iter_delete(l_iter);
        break;
        }
        case TX_SEARCH_TYPE_CELL_SPENT:
        case TX_SEARCH_TYPE_CELL_UNSPENT:
        case TX_SEARCH_TYPE_CELL:
            break;
        case TX_SEARCH_TYPE_BLOCKCHAIN:{
            // pass all chains
            for ( dap_chain_t * l_chain = a_net->pub.chains; l_chain; l_chain = l_chain->next){
//                dap_chain_cell_t * l_cell, *l_cell_tmp;
//                // Go through all cells
//                HASH_ITER(hh,l_chain->cells,l_cell, l_cell_tmp){
                dap_chain_datum_iter_t * l_datum_iter = l_chain->callback_datum_iter_create(l_chain);
                l_chain->callback_datum_iter_get_first(l_datum_iter);

                    // Check atoms in chain
                while(l_datum_iter->cur) {
                    dap_chain_datum_t *l_datum = l_datum_iter->cur;
                    // transaction
                    dap_chain_datum_tx_t *l_tx = NULL;
                    // Check if its transaction
                    if (l_datum && (l_datum->header.type_id == DAP_CHAIN_DATUM_TX)) {
                        l_tx = (dap_chain_datum_tx_t *) l_datum->data;
                    }

                    // If found TX
                    if ( l_tx ) {
                        a_tx_callback(a_net, l_tx, l_datum_iter->cur_hash, a_arg);
                    }

                    // go to next datum
                    l_chain->callback_datum_iter_get_next(l_datum_iter);
                }
                l_chain->callback_datum_iter_delete(l_datum_iter);
//                }
            }
        } break;
    }
}

/**
 * @brief The get_tx_cond_all_from_tx struct
 */
struct get_tx_cond_all_from_tx
{
    dap_list_t * ret;
    dap_hash_fast_t * tx_begin_hash;
    dap_chain_datum_tx_t * tx_last;
    dap_hash_fast_t tx_last_hash;
    int tx_last_cond_idx;
    dap_chain_net_srv_uid_t srv_uid;
};

/**
 * @brief s_get_tx_cond_all_from_tx_callback
 * @param a_net
 * @param a_tx
 * @param a_arg
 */
static void s_get_tx_cond_chain_callback(dap_chain_net_t* a_net, dap_chain_datum_tx_t *a_tx, dap_hash_fast_t *a_tx_hash, void *a_arg)
{
    struct get_tx_cond_all_from_tx * l_args = (struct get_tx_cond_all_from_tx* ) a_arg;
    if( l_args->ret ){
        int l_item_idx = 0;
        byte_t *l_tx_item;
        dap_hash_fast_t * l_tx_hash = a_tx_hash;
        // Get items from transaction
        while ((l_tx_item = dap_chain_datum_tx_item_get(a_tx, &l_item_idx, NULL, TX_ITEM_TYPE_IN_COND , NULL)) != NULL){
            dap_chain_tx_in_cond_t * l_in_cond = (dap_chain_tx_in_cond_t *) l_tx_item;
            if(dap_hash_fast_compare(&l_in_cond->header.tx_prev_hash, &l_args->tx_last_hash) &&
                    (uint32_t)l_args->tx_last_cond_idx == l_in_cond->header.tx_out_prev_idx ){ // Found output
                // We're the next tx in tx cond chain

                l_args->ret = dap_list_append(l_args->ret, a_tx);
                // Check cond output and update tx last hash and index
                dap_chain_tx_out_cond_t * l_out_cond = NULL;
                int l_out_item_idx = 0;
                if ((l_out_cond = dap_chain_datum_tx_out_cond_get(a_tx, DAP_CHAIN_TX_OUT_COND_SUBTYPE_SRV_XCHANGE, &l_out_item_idx)) &&
                        l_out_cond->header.srv_uid.uint64 == l_args->srv_uid.uint64) { // We found output with target service uuid
                    l_args->tx_last = a_tx; // Record current transaction as the last in tx chain
                    memcpy(&l_args->tx_last_hash, l_tx_hash, sizeof(*l_tx_hash)); // Record current hash
                    l_args->tx_last_cond_idx = l_out_item_idx;
                }
                break;
            }
            l_item_idx++;
        }
    }else if(a_tx){
        dap_hash_fast_t * l_tx_hash = a_tx_hash;
        if (!l_tx_hash) {
            log_it(L_CRITICAL, "%s", c_error_memory_alloc);
            return;
        }
        if (dap_hash_fast_compare(l_tx_hash,l_args->tx_begin_hash)) {
            // Found condition
            int l_item_idx = 0;

            // Get items from transaction
            dap_chain_tx_out_cond_t * l_out_cond = NULL;
            while ((l_out_cond = dap_chain_datum_tx_out_cond_get(a_tx, DAP_CHAIN_TX_OUT_COND_SUBTYPE_SRV_XCHANGE, &l_item_idx))){
                if ( l_out_cond->header.srv_uid.uint64 == l_args->srv_uid.uint64 ){ // We found output with target service uuid
                    l_args->tx_last = a_tx; // Record current transaction as the last in tx chain
                    l_args->tx_last_hash = *l_tx_hash;
                    l_args->tx_last_cond_idx = l_item_idx;
                    l_args->ret = dap_list_append(NULL, a_tx);
                    break;
                }
            }
        }
    }
}

/**
 * @brief Return spends chain for conditioned transaction since beginning one
 * @param a_net Network where to search for
 * @param l_tx_hash TX hash of the Tx chain beginning
 * @param a_srv_uid Service UID from witch cond output the chain begin
 * @return List of conditioned transactions followin each other one by one as they do as spends
 */
dap_list_t * dap_chain_net_get_tx_cond_chain(dap_chain_net_t * a_net, dap_hash_fast_t * a_tx_hash, dap_chain_net_srv_uid_t a_srv_uid)
{
    struct get_tx_cond_all_from_tx * l_args = DAP_NEW_Z(struct get_tx_cond_all_from_tx);
    if (!l_args) {
        log_it(L_CRITICAL, "%s", c_error_memory_alloc);
        return NULL;
    }
    l_args->tx_begin_hash = a_tx_hash;
    l_args->srv_uid = a_srv_uid;
    dap_chain_net_get_tx_all(a_net,TX_SEARCH_TYPE_NET, s_get_tx_cond_chain_callback, l_args);
    dap_list_t * l_ret = l_args->ret;
    DAP_DELETE(l_args);
    return l_ret;
}

/**
 * @brief The get_tx_cond_all_for_addr struct
 */
struct get_tx_cond_all_for_addr
{
    dap_list_t * ret;
    dap_chain_tx_t * tx_all_hh; // Transactions hash table for target address
    const dap_chain_addr_t * addr;
    dap_chain_net_srv_uid_t srv_uid;
};

/**
 * @brief s_get_tx_cond_all_for_addr_callback
 * @param a_net
 * @param a_tx
 * @param a_arg
 */
static void s_get_tx_cond_all_for_addr_callback(dap_chain_net_t* a_net, dap_chain_datum_tx_t *a_datum_tx, dap_hash_fast_t *a_hash, void *a_arg)
{
    UNUSED(a_net);
    UNUSED(a_hash);
    struct get_tx_cond_all_for_addr * l_args = (struct get_tx_cond_all_for_addr* ) a_arg;
    
    bool l_tx_for_addr = false; // TX with output related with our address
    bool l_tx_from_addr = false; // TX with input that take assets from our address
    //const char *l_tx_from_addr_token = NULL;
    bool l_tx_collected = false;  // We already collected this TX in return list
    byte_t *l_tx_item = NULL; size_t l_size = 0; int l_idx = 0;
    // Get in items to detect is in or in_cond from target address
    TX_ITEM_ITER_TX(l_tx_item, l_size, a_datum_tx) {
        switch (*l_tx_item) {
        case TX_ITEM_TYPE_IN: {
            dap_chain_tx_in_t * l_in = (dap_chain_tx_in_t *) l_tx_item;
            if( l_tx_from_addr) // Already detected thats spends from addr
                break;
//                dap_chain_tx_t * l_tx = dap_chain_tx_hh_find( l_args->tx_all_hh, &l_in->header.tx_prev_hash);
            if( dap_chain_tx_hh_find( l_args->tx_all_hh, &l_in->header.tx_prev_hash) ){ // Its input thats closing output for target address - we note it
                l_tx_from_addr = true;
                //l_tx_from_addr_token = dap_ledger_tx_get_token_ticker_by_hash(a_net->pub.ledger, &l_tx->hash);
            }
        } break;
        case TX_ITEM_TYPE_IN_COND: {
            if(l_tx_collected) // Already collected
                break;
            dap_chain_tx_in_cond_t * l_in_cond = (dap_chain_tx_in_cond_t *) l_tx_item;
//                dap_chain_tx_t * l_tx = dap_chain_tx_hh_find( l_args->tx_all_hh, &l_in_cond->header.tx_prev_hash);
            if( dap_chain_tx_hh_find( l_args->tx_all_hh, &l_in_cond->header.tx_prev_hash) ){ // Its input thats closing conditioned tx related with target address, collect it
                //dap_chain_tx_t *l_tx_add = dap_chain_tx_wrap_packed(a_datum_tx);
                l_args->ret = dap_list_append(l_args->ret, a_datum_tx);
                l_tx_collected = true;
            }
        } break;
        }
    }
//dap_chain_datum_tx_out_cond_get(a_tx, DAP_CHAIN_TX_OUT_COND_SUBTYPE_SRV_XCHANGE, &l_out_item_idx)
    // Get out items from transaction
    TX_ITEM_ITER_TX(l_tx_item, l_size, a_datum_tx) {
        switch (*l_tx_item) {
        case TX_ITEM_TYPE_OUT: {
            if(l_tx_for_addr) // Its already added
                break;
            dap_chain_tx_out_t * l_out = (dap_chain_tx_out_t*) l_tx_item;
            if ( memcmp(&l_out->addr, l_args->addr, sizeof(*l_args->addr)) == 0){ // Its our address tx
                dap_chain_tx_t * l_tx = dap_chain_tx_wrap_packed(a_datum_tx);
                dap_chain_tx_hh_add(&l_args->tx_all_hh, l_tx);
                l_tx_for_addr = true;
            }
        } break;
        case TX_ITEM_TYPE_OUT_EXT:{
            if(l_tx_for_addr) // Its already added
                break;
            dap_chain_tx_out_ext_t * l_out = (dap_chain_tx_out_ext_t*) l_tx_item;
            if ( memcmp(&l_out->addr, l_args->addr, sizeof(*l_args->addr)) == 0){ // Its our address tx
                dap_chain_tx_t * l_tx = dap_chain_tx_wrap_packed(a_datum_tx);
                dap_chain_tx_hh_add(&l_args->tx_all_hh, l_tx);
                l_tx_for_addr = true;
            }
        } break;
        case TX_ITEM_TYPE_OUT_STD: {
            if (l_tx_for_addr) // Its already added
                break;
            dap_chain_tx_out_std_t *l_out = (dap_chain_tx_out_std_t *)l_tx_item;
            if (memcmp(&l_out->addr, l_args->addr, sizeof(*l_args->addr)) == 0) { // Its our address tx
                dap_chain_tx_t *l_tx = dap_chain_tx_wrap_packed(a_datum_tx);
                dap_chain_tx_hh_add(&l_args->tx_all_hh, l_tx);
                l_tx_for_addr = true;
            }
        } break;
        case TX_ITEM_TYPE_OUT_COND:{
            dap_chain_tx_out_cond_t * l_out_cond = (dap_chain_tx_out_cond_t*) l_tx_item;
            if(l_tx_collected) // Already collected for return list
                break;

            // If this output spends monies from our address
            if(l_tx_from_addr && l_out_cond->header.srv_uid.uint64 == l_args->srv_uid.uint64){
                //dap_chain_tx_t *l_tx_add = dap_chain_tx_wrap_packed(a_datum_tx);
                l_args->ret = dap_list_append(l_args->ret, a_datum_tx);
                l_tx_collected = true;
            }
        } break;
    }
    }

}

/**
 * @brief Compose list of all cond transactions with target srv_uid for specified address
 * @param a_net
 * @param a_addr
 * @param a_srv_uid
 * @return List of dap_chain_tx_t (don't forget to free it)
 */
dap_list_t * dap_chain_net_get_tx_cond_all_for_addr(dap_chain_net_t * a_net, dap_chain_addr_t * a_addr, dap_chain_net_srv_uid_t a_srv_uid)
{
    struct get_tx_cond_all_for_addr * l_args = DAP_NEW_Z(struct get_tx_cond_all_for_addr);
    if (!l_args) {
        log_it(L_CRITICAL, "%s", c_error_memory_alloc);
        return NULL;
    }
    l_args->addr = a_addr;
    l_args->srv_uid = a_srv_uid;
    dap_chain_net_get_tx_all(a_net,TX_SEARCH_TYPE_NET, s_get_tx_cond_all_for_addr_callback, l_args);
    dap_chain_tx_hh_free(l_args->tx_all_hh);
    dap_list_t * l_ret = l_args->ret;
    DAP_DELETE(l_args);
    return l_ret;
}

static void s_tx_cond_all_by_srv_uid_callback(UNUSED_ARG dap_chain_net_t* a_net, dap_chain_datum_tx_t *a_tx, UNUSED_ARG dap_hash_fast_t *a_tx_hash, void *a_arg)
{
    cond_all_by_srv_uid_arg_t *l_ret = (cond_all_by_srv_uid_arg_t*)a_arg;

    if (( l_ret->time_from && a_tx->header.ts_created < l_ret->time_from )
        || ( l_ret->time_to && a_tx->header.ts_created > l_ret->time_to ))
        return;

    byte_t *item = NULL; size_t l_size;
    int i;
    TX_ITEM_ITER_TX_TYPE(item, TX_ITEM_TYPE_OUT_COND, l_size, i, a_tx) {
        if (l_ret->srv_uid.uint64 == ((dap_chain_tx_out_cond_t*)item)->header.srv_uid.uint64){
            dap_chain_datum_tx_cond_list_item_t *l_item = DAP_NEW_Z(dap_chain_datum_tx_cond_list_item_t);
            l_item->hash = *a_tx_hash;
            l_item->tx = a_tx;
            l_ret->ret = dap_list_append(l_ret->ret, l_item);
            break;
        }
    }
}

/**
 * @brief dap_chain_net_get_tx_cond_all_by_srv_uid
 * @param a_net
 * @param a_srv_uid
 * @param a_search_type
 * @return
 */
dap_list_t * dap_chain_net_get_tx_cond_all_by_srv_uid(dap_chain_net_t * a_net, const dap_chain_net_srv_uid_t a_srv_uid,
                                                      const dap_time_t a_time_from, const dap_time_t a_time_to,
                                                     const dap_chain_net_tx_search_type_t a_search_type)
{
    cond_all_by_srv_uid_arg_t l_ret = {};

    l_ret.srv_uid = a_srv_uid;
    l_ret.time_from = a_time_from;
    l_ret.time_to = a_time_to;

    dap_chain_net_get_tx_all(a_net, a_search_type, s_tx_cond_all_by_srv_uid_callback, &l_ret);

    return l_ret.ret;
}

/**
 * @brief dap_chain_net_tx_get_by_hash
 * @param a_net
 * @param a_tx_hash
 * @param a_search_type
 * @return
 */
dap_chain_datum_tx_t *dap_chain_net_get_tx_by_hash(dap_chain_net_t *a_net, dap_chain_hash_fast_t *a_tx_hash,
                                                   dap_chain_net_tx_search_type_t a_search_type)
{
    dap_ledger_t *l_ledger = a_net->pub.ledger;
    switch (a_search_type) {
    case TX_SEARCH_TYPE_NET:
    case TX_SEARCH_TYPE_LOCAL:
        return dap_ledger_tx_find_by_hash(l_ledger, a_tx_hash);
    case TX_SEARCH_TYPE_NET_UNSPENT:
        return dap_ledger_tx_unspent_find_by_hash(l_ledger, a_tx_hash);
    case TX_SEARCH_TYPE_CELL:
    case TX_SEARCH_TYPE_CELL_SPENT:
    case TX_SEARCH_TYPE_CELL_UNSPENT:
        /* Will be implemented soon */
        break;
    case TX_SEARCH_TYPE_BLOCKCHAIN:
        // pass all chains
        for (dap_chain_t * l_chain = a_net->pub.chains; l_chain; l_chain = l_chain->next) {
            if (!l_chain->callback_datum_find_by_hash)
                return NULL;
            // try to find transaction in chain ( inside shard )
            int l_ret_code;
            dap_chain_datum_t *l_datum = l_chain->callback_datum_find_by_hash(l_chain, a_tx_hash, NULL, &l_ret_code);
            if (!l_datum || l_datum->header.type_id != DAP_CHAIN_DATUM_TX)
                continue;
            return (dap_chain_datum_tx_t *)l_datum->data;
        }
    default: break;
    }
    return NULL;
}

bool dap_chain_net_tx_get_fee(dap_chain_net_id_t a_net_id, uint256_t *a_value, dap_chain_addr_t *a_addr)
{
    dap_chain_net_t *l_net = dap_chain_net_by_id(a_net_id);
    if (!l_net){
        log_it(L_WARNING, "Can't find net with id 0x%016"DAP_UINT64_FORMAT_x"", a_net_id.uint64);
        return false;
    }
    if (IS_ZERO_256(l_net->pub.fee_value))
        return false;
    if (a_value)
        *a_value = l_net->pub.fee_value;
    if (a_addr)
        *a_addr = l_net->pub.fee_addr;
    return true;
}

bool dap_chain_net_tx_set_fee(dap_chain_net_id_t a_net_id, uint256_t a_value, dap_chain_addr_t a_addr)
{
    dap_chain_net_t *l_net = dap_chain_net_by_id(a_net_id);
    if (!l_net){
        log_it(L_WARNING, "Can't find net with id 0x%016"DAP_UINT64_FORMAT_x"", a_net_id.uint64);
        return false;
    }
    l_net->pub.fee_value = a_value;
    l_net->pub.fee_addr = a_addr;

    return true;
}

static const char* s_json_get_text(struct json_object *a_json, const char *a_key)
{
    if(!a_json || !a_key)
        return NULL;
    struct json_object *l_json = json_object_object_get(a_json, a_key);
    if(l_json && json_object_is_type(l_json, json_type_string)) {
        // Read text
        return json_object_get_string(l_json);
    }
    return NULL;
}

static bool s_json_get_int64_uint64(struct json_object *a_json, const char *a_key, void *a_out, bool a_is_uint64)
{
    if(!a_json || !a_key || !a_out)
        return false;
    struct json_object *l_json = json_object_object_get(a_json, a_key);
    if(l_json) {
        if(a_is_uint64) {
            *(uint64_t*)a_out = json_object_get_uint64(l_json);
        } else {
            *(int64_t*)a_out = json_object_get_int64(l_json);
        }
        return true;
    }
    return false;
}

static bool s_json_get_unit(struct json_object *a_json, const char *a_key, dap_chain_net_srv_price_unit_uid_t *a_out)
{
    const char *l_unit_str = s_json_get_text(a_json, a_key);
    if(!l_unit_str || !a_out)
        return false;
    dap_chain_net_srv_price_unit_uid_t l_unit = dap_chain_net_srv_price_unit_uid_from_str(l_unit_str);
    if(l_unit.enm == SERV_UNIT_UNDEFINED)
        return false;
    a_out->enm = l_unit.enm;
    return true;
}

static bool s_json_get_uint256(struct json_object *a_json, const char *a_key, uint256_t *a_out)
{
    const char *l_uint256_str = s_json_get_text(a_json, a_key);
    if(!a_out || !l_uint256_str)
        return false;
    uint256_t l_value = dap_chain_balance_scan(l_uint256_str);
    if(!IS_ZERO_256(l_value)) {
        memcpy(a_out, &l_value, sizeof(uint256_t));
        return true;
    }
    return false;
}

// service names: srv_stake, srv_vpn, srv_xchange
static bool s_json_get_srv_uid(struct json_object *a_json, const char *a_key_service_id, const char *a_key_service, uint64_t *a_out)
{
    uint64_t l_srv_id;
    if(!a_out)
        return false;
    // Read service id
    const char *l_id = s_json_get_text(a_json, a_key_service_id);
    
    if(l_id && sscanf(l_id,"0x%016"DAP_UINT64_FORMAT_x, &l_srv_id) == 1) {
        *a_out = l_srv_id;
        return true;
    }
    else {
        // Read service as name
        const char *l_service = s_json_get_text(a_json, a_key_service);
        if(l_service) {
            dap_chain_net_srv_t *l_srv = dap_chain_net_srv_get_by_name(l_service);
            if(!l_srv)
                return false;
            *a_out = l_srv->uid.uint64;
            return true;
        }
    }
    return false;
}

static dap_chain_wallet_t* s_json_get_wallet(struct json_object *a_json, const char *a_key)
{
    return dap_chain_wallet_open(s_json_get_text(a_json, a_key), dap_chain_wallet_get_path(g_config), NULL);
}

static const dap_cert_t* s_json_get_cert(struct json_object *a_json, const char *a_key)
{
    return dap_cert_find_by_name(s_json_get_text(a_json, a_key));
}

// Read pkey from wallet or cert
static dap_pkey_t* s_json_get_pkey(struct json_object *a_json)
{
    dap_pkey_t *l_pub_key = NULL;
    // From wallet
    dap_chain_wallet_t *l_wallet = s_json_get_wallet(a_json, "wallet");
    if(l_wallet) {
        l_pub_key = dap_chain_wallet_get_pkey(l_wallet, 0);
        dap_chain_wallet_close(l_wallet);
        if(l_pub_key) {
            return l_pub_key;
        }
    }
    // From cert
    const dap_cert_t *l_cert = s_json_get_cert(a_json, "cert");
    if(l_cert) {
        l_pub_key = dap_pkey_from_enc_key(l_cert->enc_key);
    }
    return l_pub_key;
}

static int s_dap_chain_net_tx_json_check(size_t a_items_count, json_object *a_json_item_objs, json_object *a_jobj_arr_errors, dap_chain_net_t * a_net) {
    // First iteration in input file. Check the tx will be multichannel or not
    int check = 0;
    int res = DAP_CHAIN_NET_TX_NORMAL;
    for(size_t i = 0; i < a_items_count; ++i) {
        struct json_object *l_json_item_obj = json_object_array_get_idx(a_json_item_objs, i);
        if(!l_json_item_obj || !json_object_is_type(l_json_item_obj, json_type_object)) {
            continue;
        }
        struct json_object *l_json_item_type = json_object_object_get(l_json_item_obj, "type");
        if(!l_json_item_type && json_object_is_type(l_json_item_type, json_type_string)) {
            log_it(L_WARNING, "Item %zu without type", i);
            continue;
        }
        const char *l_item_type_str = json_object_get_string(l_json_item_type);
        dap_chain_tx_item_type_t l_item_type = dap_chain_datum_tx_item_type_from_str_short(l_item_type_str);
        if(l_item_type == TX_ITEM_TYPE_UNKNOWN) {
            log_it(L_WARNING, "Item %zu has invalid type '%s'", i, l_item_type_str);
            continue;
        }

        switch (l_item_type) {
            case TX_ITEM_TYPE_IN: {
                const char *l_prev_hash_str = s_json_get_text(l_json_item_obj, "prev_hash");
                uint64_t l_out_prev_idx = 0;
                bool l_is_out_prev_idx = s_json_get_int64_uint64(l_json_item_obj, "out_prev_idx", &l_out_prev_idx, true);
                // If prev_hash and out_prev_idx were read
                if(l_prev_hash_str && l_is_out_prev_idx){
                    dap_chain_hash_fast_t l_tx_prev_hash = {};
                    if(!dap_chain_hash_fast_from_str(l_prev_hash_str, &l_tx_prev_hash)) {
                        //check out token
                        dap_chain_datum_tx_t *l_prev_tx = dap_ledger_tx_find_by_hash(a_net->pub.ledger, &l_tx_prev_hash);
                        byte_t *l_prev_item = l_prev_tx ? dap_chain_datum_tx_item_get_nth(l_prev_tx, TX_ITEM_TYPE_OUT_ALL, l_out_prev_idx) : NULL;
                        if (l_prev_item){
                            const char* l_token = NULL;
                            if (*l_prev_item == TX_ITEM_TYPE_OUT){
                                l_token = dap_ledger_tx_get_token_ticker_by_hash(a_net->pub.ledger, &l_tx_prev_hash);
                            } else if(*l_prev_item == TX_ITEM_TYPE_OUT_EXT){
                                l_token = ((dap_chain_tx_out_ext_t*)l_prev_item)->token;
                            } else if (*l_prev_item == TX_ITEM_TYPE_OUT_STD) {
                                l_token = ((dap_chain_tx_out_std_t *)l_prev_item)->token;
                            } else {
                                log_it(L_WARNING, "Invalid 'in' item, wrong type of item with index %"DAP_UINT64_FORMAT_U" in previous tx %s", l_out_prev_idx, l_prev_hash_str);
                                dap_json_rpc_error_add(a_jobj_arr_errors,-1,"Unable to create in for transaction. Invalid 'in' item, "
                                                                    "wrong type of item with index %"DAP_UINT64_FORMAT_U" in previous tx %s", l_out_prev_idx, l_prev_hash_str);
                                break;
                            }
                        } else {
                            log_it(L_WARNING, "Invalid 'in' item, can't find item with index %"DAP_UINT64_FORMAT_U" in previous tx %s", l_out_prev_idx, l_prev_hash_str);
                            if (a_jobj_arr_errors)
                                dap_json_rpc_error_add(a_jobj_arr_errors,-1,"Unable to create in for transaction. Invalid 'in' item, "
                                                                "can't find item with index %"DAP_UINT64_FORMAT_U" in previous tx %s", l_out_prev_idx, l_prev_hash_str);
                        }                            
                    } else {
                        log_it(L_WARNING, "Invalid 'in' item, bad prev_hash %s", l_prev_hash_str);
                        if (a_jobj_arr_errors)
                            dap_json_rpc_error_add(a_jobj_arr_errors,-1,"Unable to create in for transaction. Invalid 'in' item, "
                                                            "bad prev_hash %s", l_prev_hash_str);
                    }
                }
            }break;
            case TX_ITEM_TYPE_IN_COND: {
                const char *l_prev_hash_str = s_json_get_text(l_json_item_obj, "prev_hash");
                uint64_t l_out_prev_idx = 0;
                char l_delegated_ticker_str[DAP_CHAIN_TICKER_SIZE_MAX] 	=	{};
                bool l_is_out_prev_idx = s_json_get_int64_uint64(l_json_item_obj, "out_prev_idx", &l_out_prev_idx, true);
                if(l_prev_hash_str && l_is_out_prev_idx){
                    dap_chain_hash_fast_t l_tx_prev_hash = {};
                    dap_chain_tx_out_cond_t	*l_tx_out_cond = NULL;
                    dap_chain_datum_token_t *l_delegated_token;
                    if(!dap_chain_hash_fast_from_str(l_prev_hash_str, &l_tx_prev_hash)) {
                        dap_chain_datum_tx_t *l_prev_tx = dap_ledger_tx_find_by_hash(a_net->pub.ledger, &l_tx_prev_hash);
                        byte_t *l_item; size_t l_tx_item_size;
                        if (l_prev_tx)
                            TX_ITEM_ITER_TX(l_item, l_tx_item_size, l_prev_tx) {
                                if (*l_item == TX_ITEM_TYPE_OUT_COND) {
                                    l_tx_out_cond = (dap_chain_tx_out_cond_t*)l_item;                                
                                    if (l_tx_out_cond && l_tx_out_cond->header.subtype == DAP_CHAIN_TX_OUT_COND_SUBTYPE_SRV_STAKE_LOCK) {
                                        const char *l_ticker_str = dap_ledger_tx_get_token_ticker_by_hash(a_net->pub.ledger, &l_tx_prev_hash);
                                        dap_chain_datum_token_get_delegated_ticker(l_delegated_ticker_str, l_ticker_str);
                                        if (NULL != (l_delegated_token = dap_ledger_token_ticker_check(a_net->pub.ledger, l_delegated_ticker_str))){                                            
                                            check++;
                                            res = DAP_CHAIN_NET_TX_STAKE_UNLOCK;
                                        }                                    
                                    }
                                    /*
                                    if (l_tx_out_cond->header.subtype == DAP_CHAIN_TX_OUT_COND_SUBTYPE_SRV_XCHANGE) {
                                        SUM_256_256(l_value_order_back, l_tx_out_cond->header.value, &l_value_order_back);
                                    }*/
                                }
                            }
                    }
                }
            }break;
            case TX_ITEM_TYPE_IN_EMS: {
                const char *l_emission_hash_str = s_json_get_text(l_json_item_obj, "emission_hash");
                const char *l_json_item_token = s_json_get_text(l_json_item_obj, "token");
                if (l_json_item_token){
                    if (dap_strcmp(l_json_item_token, a_net->pub.native_ticker))//not native
                    {
                        if (!l_emission_hash_str){ //stake
                            check++;
                            res = DAP_CHAIN_NET_TX_STAKE_LOCK;
                        }                                 
                    }
                }
            }break;            
            case TX_ITEM_TYPE_IN_REWARD:{
                uint256_t l_value = { };
                bool l_is_value = s_json_get_uint256(l_json_item_obj, "value", &l_value);
                if (l_is_value) {
                    check++;
                    res = DAP_CHAIN_NET_TX_REWARD;
                }                
                break;
            }
            default: continue;
        }
        //if(l_multichanel)
            //break;
    }

    if (check > 1) {
        if (a_jobj_arr_errors)
            dap_json_rpc_error_add(a_jobj_arr_errors,-1,"Recognized more than one transaction type");
        res = DAP_CHAIN_NET_TX_TYPE_ERR;
    }
    return res;

}

<<<<<<< HEAD
static const uint8_t * s_dap_chain_net_tx_create_in_item (json_object *a_json_item_obj, json_object *a_jobj_arr_errors) {
=======
static uint8_t *s_dap_chain_net_tx_create_in_item (json_object *a_json_item_obj, json_object *a_jobj_arr_errors) {
>>>>>>> 01122249
    // Save item obj for in
    // Read prev_hash and out_prev_idx
    const char *l_prev_hash_str = s_json_get_text(a_json_item_obj, "prev_hash");
    uint64_t l_out_prev_idx = 0;
    bool l_is_out_prev_idx = s_json_get_int64_uint64(a_json_item_obj, "out_prev_idx", &l_out_prev_idx, true);
    // If prev_hash and out_prev_idx were read
    if(l_prev_hash_str && l_is_out_prev_idx) {
        dap_chain_hash_fast_t l_tx_prev_hash;
        if(!dap_chain_hash_fast_from_str(l_prev_hash_str, &l_tx_prev_hash)) {
            // Create IN item
            dap_chain_tx_in_t *l_in_item = dap_chain_datum_tx_item_in_create(&l_tx_prev_hash, (uint32_t) l_out_prev_idx);
            if (!l_in_item) {
                if (a_jobj_arr_errors)
                    dap_json_rpc_error_add(a_jobj_arr_errors, -1, "Unable to create in for transaction."); 
                return NULL;               
            }
<<<<<<< HEAD
            return (const uint8_t*) l_in_item;
=======
            return (uint8_t *)l_in_item;
>>>>>>> 01122249
        } else {
            log_it(L_WARNING, "Invalid 'in' item, bad prev_hash %s", l_prev_hash_str);
            if (a_jobj_arr_errors)
                dap_json_rpc_error_add(a_jobj_arr_errors, -1, "Unable to create in for transaction. Invalid 'in' item, "
                                                "bad prev_hash %s", l_prev_hash_str);
        }
    }    
    return NULL;
}

<<<<<<< HEAD
static const uint8_t * s_dap_chain_net_tx_create_in_ems_item (json_object *a_json_item_obj, json_object *a_jobj_arr_errors) {
=======
static uint8_t *s_dap_chain_net_tx_create_in_ems_item (json_object *a_json_item_obj, json_object *a_jobj_arr_errors) {
>>>>>>> 01122249
    dap_chain_id_t l_chain_id;
    uint64_t l_chain_id_int = 0;
    bool l_is_chain_id = s_json_get_int64_uint64(a_json_item_obj, "chain_id", &l_chain_id_int, true);
    l_chain_id.uint64 = l_chain_id_int;
    const char *l_json_item_token = s_json_get_text(a_json_item_obj, "token");
    if (l_json_item_token && l_is_chain_id){
        dap_hash_fast_t l_token_ems_hash = {};
        const char *l_json_item_token_ems_hash = s_json_get_text(a_json_item_obj, "token_ems_hash");
        if(l_json_item_token_ems_hash && dap_chain_hash_fast_from_str(l_json_item_token_ems_hash, &l_token_ems_hash)) {
            log_it(L_WARNING, "Invalid 'in_ems' item, bad hash");
            dap_json_rpc_error_add(a_jobj_arr_errors, -1, "Unable to create in for transaction. Invalid 'in_ems' item, bad hash");
            return NULL;
        }
        dap_chain_tx_in_ems_t *l_in_ems = dap_chain_datum_tx_item_in_ems_create(l_chain_id, &l_token_ems_hash, l_json_item_token);
<<<<<<< HEAD
        return (const uint8_t*) l_in_ems;
=======
        return (uint8_t *)l_in_ems;
>>>>>>> 01122249
    } else {
        char *l_str_err = NULL;
        if (!l_is_chain_id) {
            log_it(L_WARNING, "Invalid 'in_ems' item, can't read chain_id");
            dap_json_rpc_error_add(a_jobj_arr_errors, -1, "Unable to create in for transaction. Invalid 'in_ems' item, can't read chain_id");
        }
        if (!l_json_item_token){
            log_it(L_WARNING, "Invalid 'in_ems' item, bad token");
            dap_json_rpc_error_add(a_jobj_arr_errors, -1, "Unable to create in for transaction. Invalid 'in_ems' item, bad token");
        }
    }
    return NULL;
}

<<<<<<< HEAD
static const uint8_t * s_dap_chain_net_tx_create_in_reward_item (json_object *a_json_item_obj, json_object *a_jobj_arr_errors) {
=======
static uint8_t *s_dap_chain_net_tx_create_in_reward_item (json_object *a_json_item_obj, json_object *a_jobj_arr_errors) {
>>>>>>> 01122249
    const char *l_block_hash_str = s_json_get_text(a_json_item_obj, "block_hash");
    dap_hash_fast_t l_block_hash;
    if(l_block_hash_str && !dap_chain_hash_fast_from_str(l_block_hash_str, &l_block_hash)) {             
        dap_chain_tx_in_reward_t *l_in_reward = dap_chain_datum_tx_item_in_reward_create(&l_block_hash);
<<<<<<< HEAD
        return (const uint8_t*) l_in_reward;
=======
        return (uint8_t *)l_in_reward;
>>>>>>> 01122249
    } else {
        log_it(L_WARNING, "Invalid 'in_reward' item, bad block_hash %s", l_block_hash_str);
        dap_json_rpc_error_add(a_jobj_arr_errors, -1, "Invalid 'in_reward' item, bad block_hash %s", l_block_hash_str);
    }
    return NULL;
}

<<<<<<< HEAD
static const uint8_t * s_dap_chain_net_tx_create_in_cond_item (json_object *a_json_item_obj, json_object *a_jobj_arr_errors, dap_chain_net_t *a_net) {
=======
static uint8_t *s_dap_chain_net_tx_create_in_cond_item (json_object *a_json_item_obj, json_object *a_jobj_arr_errors, dap_chain_net_t *a_net) {
>>>>>>> 01122249
    const char *l_prev_hash_str = s_json_get_text(a_json_item_obj, "prev_hash");
    uint64_t l_out_prev_idx = 0;
    bool l_is_out_prev_idx = s_json_get_int64_uint64(a_json_item_obj, "out_prev_idx", &l_out_prev_idx, true);
    if(l_prev_hash_str && l_is_out_prev_idx){
        dap_chain_hash_fast_t l_tx_prev_hash = {};
        dap_chain_tx_out_cond_t	*l_tx_out_cond = NULL;
        if(!dap_chain_hash_fast_from_str(l_prev_hash_str, &l_tx_prev_hash)) {
            if (!a_net) {
                uint64_t l_receipt_idx = 0;
                s_json_get_int64_uint64(a_json_item_obj, "receipt_idx", &l_receipt_idx, true);
                return (const uint8_t *)dap_chain_datum_tx_item_in_cond_create(&l_tx_prev_hash, l_out_prev_idx, l_receipt_idx);
            }
            //check out token
            dap_chain_datum_tx_t *l_prev_tx = dap_ledger_tx_find_by_hash(a_net->pub.ledger, &l_tx_prev_hash);
            byte_t *l_item; size_t l_tx_item_size;
            if (l_prev_tx)
                TX_ITEM_ITER_TX(l_item, l_tx_item_size, l_prev_tx) {
                    if (*l_item == TX_ITEM_TYPE_OUT_COND) {
                        l_tx_out_cond = (dap_chain_tx_out_cond_t*)l_item;
                        if (l_tx_out_cond && l_tx_out_cond->header.subtype == DAP_CHAIN_TX_OUT_COND_SUBTYPE_SRV_STAKE_LOCK) {
                            byte_t *l_prev_item = l_prev_tx ? dap_chain_datum_tx_item_get_nth(l_prev_tx, TX_ITEM_TYPE_OUT_ALL, l_out_prev_idx) : NULL;                          
                            if (l_prev_item){
                                if (*l_prev_item == TX_ITEM_TYPE_OUT_COND){
                                    dap_chain_tx_in_cond_t * l_in_cond = dap_chain_datum_tx_item_in_cond_create(&l_tx_prev_hash, l_out_prev_idx, 0);
<<<<<<< HEAD
                                    return (const uint8_t*) l_in_cond;                           
=======
                                    return (uint8_t *)l_in_cond;                           
>>>>>>> 01122249
                                } else {
                                    log_it(L_WARNING, "Invalid 'in_cond' item, wrong type of item with index %"DAP_UINT64_FORMAT_U" in previous tx %s", l_out_prev_idx, l_prev_hash_str);
                                    if (a_jobj_arr_errors)
                                        dap_json_rpc_error_add(a_jobj_arr_errors, -1, "Unable to create in for transaction. Invalid 'in_cond' item, "
                                                                        "wrong type of item with index %"DAP_UINT64_FORMAT_U" in previous tx %s", l_out_prev_idx, l_prev_hash_str);
                                    return NULL;
                                }                                                         
                            } else {
                                log_it(L_WARNING, "Invalid 'in_cond' item, can't find item with index %"DAP_UINT64_FORMAT_U" in previous tx %s", l_out_prev_idx, l_prev_hash_str);
                                dap_json_rpc_error_add(a_jobj_arr_errors, -1, "Unable to create in for transaction. Invalid 'in_cond' item, "
                                                                    "can't find item with index %"DAP_UINT64_FORMAT_U" in previous tx %s", l_out_prev_idx, l_prev_hash_str);
                            }               
                        }
                        if (l_tx_out_cond && (l_tx_out_cond->header.subtype == DAP_CHAIN_TX_OUT_COND_SUBTYPE_SRV_XCHANGE)) {
                            uint64_t l_receipt_idx = 0;
                            s_json_get_int64_uint64(a_json_item_obj, "receipt_idx", &l_receipt_idx, true);
                            dap_chain_tx_in_cond_t * l_in_cond = dap_chain_datum_tx_item_in_cond_create(&l_tx_prev_hash, l_out_prev_idx, l_receipt_idx);
<<<<<<< HEAD
                            return (const uint8_t*) l_in_cond;
=======
                            return (uint8_t *)l_in_cond;
>>>>>>> 01122249
                        }  
                    }
                }                 
        } else {
            log_it(L_WARNING, "Invalid 'in_cond' item, bad prev_hash %s", l_prev_hash_str);
            dap_json_rpc_error_add(a_jobj_arr_errors, -1, "Unable to create in for transaction. Invalid 'in_cond' item, "
                                                "bad prev_hash %s", l_prev_hash_str);
        }
    }
    return NULL; 
}    

<<<<<<< HEAD
static const uint8_t *s_dap_chain_net_tx_create_out_item (json_object *a_json_item_obj, json_object *a_jobj_errors) {
=======
static uint8_t *s_dap_chain_net_tx_create_out_item (json_object *a_json_item_obj, json_object *a_jobj_errors) {
>>>>>>> 01122249
    // Read address and value
    uint256_t l_value = { };
    const char *l_json_item_addr_str = s_json_get_text(a_json_item_obj, "addr");
    bool l_is_value = s_json_get_uint256(a_json_item_obj, "value", &l_value);
    if (l_is_value && l_json_item_addr_str) {
        dap_chain_addr_t *l_addr = dap_chain_addr_from_str(l_json_item_addr_str);
        if((!dap_strcmp(l_json_item_addr_str,"null") || l_addr) && !IS_ZERO_256(l_value)) {            
            // Create OUT item
            const uint8_t *l_out_item = (const uint8_t *)dap_chain_datum_tx_item_out_create(l_addr, l_value);
            DAP_DELETE(l_addr);
            return l_out_item;      
        }
        DAP_DELETE(l_addr);
    }
    return NULL;
}    

<<<<<<< HEAD
static const uint8_t *s_dap_chain_net_tx_create_out_ext_item (json_object *a_json_item_obj, json_object *a_jobj_errors, int a_type_tx) {
=======
static uint8_t *s_dap_chain_net_tx_create_out_ext_item (json_object *a_json_item_obj, json_object *a_jobj_errors, int a_type_tx) {
>>>>>>> 01122249
    // Read address and value
    uint256_t l_value = { };
    const char *l_json_item_addr_str = s_json_get_text(a_json_item_obj, "addr");
    bool l_is_value = s_json_get_uint256(a_json_item_obj, "value", &l_value);
    const char *l_token = s_json_get_text(a_json_item_obj, "token");
    if (l_is_value && l_json_item_addr_str) {
#ifndef DAP_CHAIN_TX_COMPOSE_TEST
        dap_chain_addr_t *l_addr = dap_chain_addr_from_str(l_json_item_addr_str);
#else
        size_t l_addr_size = DAP_ENC_BASE58_DECODE_SIZE(strlen(l_json_item_addr_str));
        dap_chain_addr_t *l_addr = DAP_NEW_Z_SIZE_RET_VAL_IF_FAIL(dap_chain_addr_t, dap_max(sizeof(dap_chain_addr_t), l_addr_size), NULL);
        if (l_json_item_addr_str) {
            if (strcmp("null", l_json_item_addr_str)) {
                if (dap_enc_base58_decode(l_json_item_addr_str, l_addr) != sizeof(dap_chain_addr_t)) {
                    DAP_DELETE(l_addr);
                    return NULL;
                }
            }
        }
#endif
        if((!dap_strcmp(l_json_item_addr_str,"null") || l_addr) && !IS_ZERO_256(l_value)) {            
            // Create OUT item
            const uint8_t *l_out_item = NULL;
            
            if (a_type_tx == DAP_CHAIN_NET_TX_STAKE_UNLOCK && l_is_value && !dap_strcmp(l_json_item_addr_str,"null")) {
                l_out_item = (const uint8_t *)dap_chain_datum_tx_item_out_ext_create(&c_dap_chain_addr_blank_1, l_value, l_token);            
            } else {
                l_out_item = (const uint8_t *)dap_chain_datum_tx_item_out_ext_create(l_addr, l_value, l_token);
            }
<<<<<<< HEAD
            if (l_addr) DAP_DELETE(l_addr);
            return l_out_item;      
        }
        if (l_addr) DAP_DELETE(l_addr);
=======
            DAP_DELETE(l_addr);
            return l_out_item;      
        }
        DAP_DELETE(l_addr);
>>>>>>> 01122249
    }
    return NULL;
}


<<<<<<< HEAD
static const uint8_t *s_dap_chain_net_tx_create_out_std_item (json_object *a_json_item_obj, json_object *a_jobj_errors, int a_type_tx) {
=======
static uint8_t *s_dap_chain_net_tx_create_out_std_item (json_object *a_json_item_obj, json_object *a_jobj_errors, int a_type_tx) {
>>>>>>> 01122249
    // Read address and value
    uint256_t l_value = { };
    const char *l_json_item_addr_str = s_json_get_text(a_json_item_obj, "addr");
    bool l_is_value = s_json_get_uint256(a_json_item_obj, "value", &l_value);
    const char *l_token = s_json_get_text(a_json_item_obj, "token");
    dap_time_t l_time_unlock = 0;
    const char* l_time_unlock_str = s_json_get_text(a_json_item_obj, "time_unlock");
    if (l_time_unlock_str && sscanf(l_time_unlock_str, "%"DAP_UINT64_FORMAT_U, &l_time_unlock) != 1){
        log_it(L_ERROR, "Json TX: bad time_unlock");
        return NULL;
    }
    if (l_is_value && (l_json_item_addr_str)) {
#ifndef DAP_CHAIN_TX_COMPOSE_TEST
        dap_chain_addr_t *l_addr = dap_chain_addr_from_str(l_json_item_addr_str);
#else
        size_t l_addr_size = DAP_ENC_BASE58_DECODE_SIZE(strlen(l_json_item_addr_str));
        dap_chain_addr_t *l_addr = DAP_NEW_Z_SIZE_RET_VAL_IF_FAIL(dap_chain_addr_t, dap_max(sizeof(dap_chain_addr_t), l_addr_size), NULL);
        if (l_json_item_addr_str) {
            if (strcmp("null", l_json_item_addr_str)) {
                if (dap_enc_base58_decode(l_json_item_addr_str, l_addr) != sizeof(dap_chain_addr_t)) {
                    DAP_DELETE(l_addr);
                    return NULL;
                }
            }
        }
#endif
        if((!dap_strcmp(l_json_item_addr_str,"null") || l_addr) && !IS_ZERO_256(l_value)) {            
            // Create OUT item
<<<<<<< HEAD
            const uint8_t *l_out_item = NULL;
            
            if (a_type_tx == DAP_CHAIN_NET_TX_STAKE_UNLOCK && l_is_value && !dap_strcmp(l_json_item_addr_str,"null")) {
                l_out_item = (const uint8_t *)dap_chain_datum_tx_item_out_std_create(&c_dap_chain_addr_blank_1, l_value, l_token, l_time_unlock);            
            } else {
                l_out_item = (const uint8_t *)dap_chain_datum_tx_item_out_std_create(l_addr, l_value, l_token, l_time_unlock);
=======
            uint8_t *l_out_item = NULL;
            
            if (a_type_tx == DAP_CHAIN_NET_TX_STAKE_UNLOCK && l_is_value && !dap_strcmp(l_json_item_addr_str,"null")) {
                l_out_item = (uint8_t *)dap_chain_datum_tx_item_out_std_create(&c_dap_chain_addr_blank_1, l_value, l_token, l_time_unlock);            
            } else {
                l_out_item = (uint8_t *)dap_chain_datum_tx_item_out_std_create(l_addr, l_value, l_token, l_time_unlock);
>>>>>>> 01122249
            }
            if (l_addr) DAP_DELETE(l_addr);
            return l_out_item;      
        }
        if (l_addr) DAP_DELETE(l_addr);
    }
    return NULL;
}

<<<<<<< HEAD
static const uint8_t * s_dap_chain_net_tx_create_out_cond_item (json_object *a_json_item_obj, json_object *a_jobj_arr_errors, int a_type_tx,
=======
static uint8_t *s_dap_chain_net_tx_create_out_cond_item (json_object *a_json_item_obj, json_object *a_jobj_arr_errors, int a_type_tx,
>>>>>>> 01122249
                uint256_t *a_value_need, dap_chain_addr_t *a_seller_addr, size_t i, dap_chain_net_t *a_net)
{
    // Read subtype of item
    const char *l_subtype_str = s_json_get_text(a_json_item_obj, "subtype");
    dap_chain_tx_out_cond_subtype_t l_subtype = dap_chain_tx_out_cond_subtype_from_str_short(l_subtype_str);
    switch (l_subtype) {
        case DAP_CHAIN_TX_OUT_COND_SUBTYPE_SRV_PAY:{
            uint256_t l_value = { };
            bool l_is_value = s_json_get_uint256(a_json_item_obj, "value", &l_value);
            if(!l_is_value || IS_ZERO_256(l_value)) {
                dap_json_rpc_error_add(a_jobj_arr_errors, -1, "Json TX: bad value in OUT_COND_SUBTYPE_SRV_PAY");
                log_it(L_ERROR, "Json TX: bad value in OUT_COND_SUBTYPE_SRV_PAY");
                return NULL;
            }
            uint256_t l_value_max_per_unit = { };
            l_is_value = s_json_get_uint256(a_json_item_obj, "value_max_per_unit", &l_value_max_per_unit);
            // always value_max_per_unit ==  0
            // if(!l_is_value) {
            //     log_it(L_ERROR, "Json TX: bad value_max_per_unit in OUT_COND_SUBTYPE_SRV_PAY");
            //     return NULL;
            // }
            dap_chain_net_srv_price_unit_uid_t l_price_unit;
            if(!s_json_get_unit(a_json_item_obj, "price_unit", &l_price_unit)) {
                log_it(L_ERROR, "Json TX: bad price_unit in OUT_COND_SUBTYPE_SRV_PAY");
                return NULL;
            }
            dap_chain_net_srv_uid_t l_srv_uid;
            if(!s_json_get_srv_uid(a_json_item_obj, "service_id", "service", &l_srv_uid.uint64)){
                // Default service DAP_CHAIN_NET_SRV_VPN_ID
                l_srv_uid.uint64 = 0x0000000000000001;
            }
            const char *l_params_str = s_json_get_text(a_json_item_obj, "params");
            uint8_t *l_params = NULL;
            size_t l_params_size = 0;
            if (l_params_str) {
                l_params_size = DAP_ENC_BASE58_DECODE_SIZE(dap_strlen(l_params_str));
                l_params = DAP_NEW_Z_SIZE(uint8_t, l_params_size);
                l_params_size = dap_enc_base58_decode(l_params_str, l_params);
            }

            const char *l_pkey_hash_str = s_json_get_text(a_json_item_obj, "pkey_hash");
            dap_chain_tx_out_cond_t *l_out_cond_item = NULL;
            dap_hash_fast_t l_pkey_hash = {};
            // From "wallet" or "cert"
            dap_pkey_t *l_pkey = s_json_get_pkey(a_json_item_obj);
            if(l_pkey) {
                l_out_cond_item = dap_chain_datum_tx_item_out_cond_create_srv_pay(l_pkey, l_srv_uid, l_value, l_value_max_per_unit,
                    l_price_unit, l_params, l_params_size);
                DAP_DELETE(l_pkey);
            } else if (l_pkey_hash_str && !dap_chain_hash_fast_from_str(l_pkey_hash_str, &l_pkey_hash)) {
                l_out_cond_item = dap_chain_datum_tx_item_out_cond_create_srv_pay_with_hash(&l_pkey_hash, l_srv_uid, l_value, l_value_max_per_unit,
                    l_price_unit, l_params, l_params_size);
            } else {
                dap_json_rpc_error_add(a_jobj_arr_errors, -1, "Json TX: bad pkey in OUT_COND_SUBTYPE_SRV_PAY");
                log_it(L_ERROR, "Json TX: bad pkey in OUT_COND_SUBTYPE_SRV_PAY");
                DAP_DEL_Z(l_params);
                return NULL;
            }
            DAP_DEL_Z(l_params);
            // Save value for using in In item
            if(!l_out_cond_item) {
                if (a_jobj_arr_errors)
                    dap_json_rpc_error_add(a_jobj_arr_errors, -1, "Unable to create conditional out for transaction "
                                                    "can of type %s described in item %zu.\n", l_subtype_str, i);
            } else
<<<<<<< HEAD
                return (const uint8_t*) l_out_cond_item;
=======
                return (uint8_t *)l_out_cond_item;
>>>>>>> 01122249


        } break;
        case DAP_CHAIN_TX_OUT_COND_SUBTYPE_SRV_XCHANGE: {

            dap_chain_net_srv_uid_t l_srv_uid;
            if(!s_json_get_srv_uid(a_json_item_obj, "service_id", "service", &l_srv_uid.uint64)) {
                // Default service DAP_CHAIN_NET_SRV_XCHANGE_ID
                l_srv_uid.uint64 = 0x2;
            }
            dap_chain_net_id_t l_buy_net_id = {}; 
            if(dap_chain_net_id_parse(s_json_get_text(a_json_item_obj, "buy_net_id"), &l_buy_net_id)) {
                dap_json_rpc_error_add(a_jobj_arr_errors, -1, "Json TX: buy_net_id net in OUT_COND_SUBTYPE_SRV_XCHANGE");
                log_it(L_ERROR, "Json TX: buy_net_id net in OUT_COND_SUBTYPE_SRV_XCHANGE");
                return NULL;
            }  
            dap_chain_net_id_t l_sell_net_id = {}; 
            if(dap_chain_net_id_parse(s_json_get_text(a_json_item_obj, "sell_net_id"), &l_sell_net_id)) {
                dap_json_rpc_error_add(a_jobj_arr_errors, -1, "Json TX: sell_net_id net in OUT_COND_SUBTYPE_SRV_XCHANGE");
                log_it(L_ERROR, "Json TX: sell_net_id net in OUT_COND_SUBTYPE_SRV_XCHANGE");
                return NULL;
            }              

            const char *l_token_buy = s_json_get_text(a_json_item_obj, "buy_token");
            if(!l_token_buy) {
                dap_json_rpc_error_add(a_jobj_arr_errors, -1, "Json TX: bad buy_token in OUT_COND_SUBTYPE_SRV_XCHANGE");
                log_it(L_ERROR, "Json TX: bad buy_token in OUT_COND_SUBTYPE_SRV_XCHANGE");
                return NULL;
            }
            uint256_t l_value = { };
            if(!s_json_get_uint256(a_json_item_obj, "value", &l_value) || IS_ZERO_256(l_value)) {
                dap_json_rpc_error_add(a_jobj_arr_errors, -1, "Json TX: bad value in OUT_COND_SUBTYPE_SRV_XCHANGE");
                log_it(L_ERROR, "Json TX: bad value in OUT_COND_SUBTYPE_SRV_XCHANGE");
                return NULL;
            }
            uint256_t l_value_rate = { };
            if(!s_json_get_uint256(a_json_item_obj, "rate", &l_value_rate) || IS_ZERO_256(l_value_rate)) {
                dap_json_rpc_error_add(a_jobj_arr_errors, -1, "Json TX: bad value rate in OUT_COND_SUBTYPE_SRV_XCHANGE");
                log_it(L_ERROR, "Json TX: bad value rate in OUT_COND_SUBTYPE_SRV_XCHANGE");
                return NULL;
            }
            const char *l_seller_addr_str = s_json_get_text(a_json_item_obj, "seller_addr");
#ifndef DAP_CHAIN_TX_COMPOSE_TEST
                dap_chain_addr_t *l_seller_addr = dap_chain_addr_from_str(l_seller_addr_str);
#else
                size_t l_addr_size = DAP_ENC_BASE58_DECODE_SIZE(strlen(l_seller_addr_str));
                dap_chain_addr_t *l_seller_addr = DAP_NEW_Z_SIZE_RET_VAL_IF_FAIL(dap_chain_addr_t, l_addr_size, NULL);
                if (dap_enc_base58_decode(l_seller_addr_str, l_seller_addr) != sizeof(dap_chain_addr_t))
                    return NULL;
#endif

            const char *l_params_str = s_json_get_text(a_json_item_obj, "params");
            uint8_t *l_params = NULL;
            size_t l_params_size = 0;
            if (l_params_str) {
                l_params_size = DAP_ENC_BASE58_DECODE_SIZE(dap_strlen(l_params_str));
                l_params = DAP_NEW_Z_SIZE(uint8_t, l_params_size);
                l_params_size = dap_enc_base58_decode(l_params_str, l_params);
            }

            dap_chain_tx_out_cond_t *l_out_cond_item = dap_chain_datum_tx_item_out_cond_create_srv_xchange(l_srv_uid, l_sell_net_id,
                                                                                                            l_value, l_buy_net_id,
                                                                                                            l_token_buy, l_value_rate,
                                                                                                            l_seller_addr,
                                                                                                            l_params, l_params_size);
            DAP_DELETE(l_params);
            DAP_DELETE(l_seller_addr);
            // Save value for using in In item
            if (l_out_cond_item) {
<<<<<<< HEAD
                return (const uint8_t*) l_out_cond_item;
            } else {
                if (a_jobj_arr_errors)
                    dap_json_rpc_error_add(a_jobj_arr_errors, -1, "Unable to create conditional out for transaction "
                                                     "can of type %s described in item %zu.", l_subtype_str, i);
=======
                return (uint8_t *)l_out_cond_item;
            } else {
                dap_json_rpc_error_add(a_jobj_arr_errors, -1, "Unable to create conditional out for transaction "
                                                    "can of type %s described in item %zu.", l_subtype_str, i);
>>>>>>> 01122249
            }
        } break;
        case DAP_CHAIN_TX_OUT_COND_SUBTYPE_SRV_STAKE_LOCK:{
            dap_chain_net_srv_uid_t l_srv_uid;
            if(!s_json_get_srv_uid(a_json_item_obj, "service_id", "service", &l_srv_uid.uint64)) {
                // Default service DAP_CHAIN_NET_SRV_STAKE_ID
                l_srv_uid.uint64 = 0x12;
            }
            uint256_t l_value = { };
            if(!s_json_get_uint256(a_json_item_obj, "value", &l_value) || IS_ZERO_256(l_value)) {
                dap_json_rpc_error_add(a_jobj_arr_errors, -1, "Json TX: bad value in DAP_CHAIN_TX_OUT_COND_SUBTYPE_SRV_STAKE_LOCK");
                log_it(L_ERROR, "Json TX: bad value in DAP_CHAIN_TX_OUT_COND_SUBTYPE_SRV_STAKE_LOCK");
                return NULL;
            }

            dap_time_t l_time_staking = 0;
            const char* l_time_staking_str = s_json_get_text(a_json_item_obj, "time_staking");
            if (sscanf(l_time_staking_str, "%"DAP_UINT64_FORMAT_U, &l_time_staking) != 1 || !l_time_staking){
                dap_json_rpc_error_add(a_jobj_arr_errors, -1, "Json TX: bad time staking in DAP_CHAIN_TX_OUT_COND_SUBTYPE_SRV_STAKE_LOCK");
                log_it(L_ERROR, "Json TX: bad time staking in DAP_CHAIN_TX_OUT_COND_SUBTYPE_SRV_STAKE_LOCK");
                return NULL;
            }
            // if (l_time_staking < dap_time_now()){
            //     log_it(L_ERROR, "Json TX: past time staking in DAP_CHAIN_TX_OUT_COND_SUBTYPE_SRV_STAKE_LOCK");
            //     return NULL;
            // }

            uint256_t l_reinvest_percent = uint256_0;
            const char* l_reinvest_percent_str = NULL;
            if((l_reinvest_percent_str = s_json_get_text(a_json_item_obj, "reinvest_percent"))!=NULL) {
                l_reinvest_percent = dap_chain_coins_to_balance(l_reinvest_percent_str);
                if (compare256(l_reinvest_percent, dap_chain_coins_to_balance("100.0")) == 1){
                    dap_json_rpc_error_add(a_jobj_arr_errors, -1, "Json TX: bad reinvest percent in DAP_CHAIN_TX_OUT_COND_SUBTYPE_SRV_STAKE_LOCK");
                    log_it(L_ERROR, "Json TX: bad reinvest percent in DAP_CHAIN_TX_OUT_COND_SUBTYPE_SRV_STAKE_LOCK");
                    return NULL;
                }
                if (IS_ZERO_256(l_reinvest_percent)) {
                    int l_reinvest_percent_int = atoi(l_reinvest_percent_str);
                    if (l_reinvest_percent_int < 0 || l_reinvest_percent_int > 100){
                        dap_json_rpc_error_add(a_jobj_arr_errors, -1, "Json TX: bad reinvest percent in DAP_CHAIN_TX_OUT_COND_SUBTYPE_SRV_STAKE_LOCK");
                        log_it(L_ERROR, "Json TX: bad reinvest percent in DAP_CHAIN_TX_OUT_COND_SUBTYPE_SRV_STAKE_LOCK");
                        return NULL;
                    }
                    l_reinvest_percent = dap_chain_uint256_from(l_reinvest_percent_int);
                    MULT_256_256(l_reinvest_percent, GET_256_FROM_64(1000000000000000000ULL), &l_reinvest_percent);
                }
            }               

            dap_chain_tx_out_cond_t *l_out_cond_item = dap_chain_datum_tx_item_out_cond_create_srv_stake_lock(l_srv_uid, l_value, l_time_staking, l_reinvest_percent);
            // Save value for using in In item
            if(l_out_cond_item) {
<<<<<<< HEAD
                return (const uint8_t*) l_out_cond_item;
            } else {
                if (a_jobj_arr_errors)
                    dap_json_rpc_error_add(a_jobj_arr_errors, -1, "Unable to create conditional out for transaction "
                                                     "can of type %s described in item %zu.", l_subtype_str, i);
=======
                return (uint8_t *)l_out_cond_item;
            } else {
                dap_json_rpc_error_add(a_jobj_arr_errors, -1, "Unable to create conditional out for transaction "
                                                    "can of type %s described in item %zu.", l_subtype_str, i);
>>>>>>> 01122249
            }
        } break;
        case DAP_CHAIN_TX_OUT_COND_SUBTYPE_SRV_STAKE_POS_DELEGATE:{
            dap_chain_net_srv_uid_t l_srv_uid;
            if(!s_json_get_srv_uid(a_json_item_obj, "service_id", "service", &l_srv_uid.uint64)) {
                // Default service DAP_CHAIN_NET_SRV_STAKE_ID
                l_srv_uid.uint64 = 0x13;
            }
            uint256_t l_value = { };
            if(!s_json_get_uint256(a_json_item_obj, "value", &l_value) || IS_ZERO_256(l_value)) {
                dap_json_rpc_error_add(a_jobj_arr_errors, -1, "Json TX: bad value in OUT_COND_SUBTYPE_SRV_STAKE_POS_DELEGATE");
                log_it(L_ERROR, "Json TX: bad value in OUT_COND_SUBTYPE_SRV_STAKE_POS_DELEGATE");
                return NULL;
            }
            // uint256_t l_fee_value = { };
            // if(!s_json_get_uint256(a_json_item_obj, "fee", &l_fee_value) || IS_ZERO_256(l_fee_value)) {
            //     return NULL;
            // }

            const char *l_signing_addr_str = s_json_get_text(a_json_item_obj, "signing_addr");
#ifndef DAP_CHAIN_TX_COMPOSE_TEST
            dap_chain_addr_t *l_signing_addr = dap_chain_addr_from_str(l_signing_addr_str);
#else
            size_t l_addr_size = DAP_ENC_BASE58_DECODE_SIZE(strlen(l_signing_addr_str));
            dap_chain_addr_t *l_signing_addr = DAP_NEW_Z_SIZE_RET_VAL_IF_FAIL(dap_chain_addr_t, l_addr_size, NULL);
            if (dap_enc_base58_decode(l_signing_addr_str, l_signing_addr) != sizeof(dap_chain_addr_t))
                return NULL;
#endif
            if(!l_signing_addr) {
                dap_json_rpc_error_add(a_jobj_arr_errors, -1, "Json TX: bad signing_addr in OUT_COND_SUBTYPE_SRV_STAKE_POS_DELEGATE");
                log_it(L_ERROR, "Json TX: bad signing_addr in OUT_COND_SUBTYPE_SRV_STAKE_POS_DELEGATE");
                return NULL;
            }                

            dap_chain_node_addr_t l_signer_node_addr;
            const char *l_node_addr_str = s_json_get_text(a_json_item_obj, "signer_node_addr");
            if(!l_node_addr_str || dap_chain_node_addr_from_str(&l_signer_node_addr, l_node_addr_str)) {
                dap_json_rpc_error_add(a_jobj_arr_errors, -1, "Json TX: bad node_addr in OUT_COND_SUBTYPE_SRV_STAKE_POS_DELEGATE");
                log_it(L_ERROR, "Json TX: bad node_addr in OUT_COND_SUBTYPE_SRV_STAKE_POS_DELEGATE");
                return NULL;
            }

            const char *l_params_str = s_json_get_text(a_json_item_obj, "params");
            uint8_t *l_params = NULL;
            size_t l_params_size = 0;
            if (l_params_str) {
                l_params_size = DAP_ENC_BASE58_DECODE_SIZE(dap_strlen(l_params_str));
                l_params = DAP_NEW_Z_SIZE(uint8_t, l_params_size);
                l_params_size = dap_enc_base58_decode(l_params_str, l_params);
            }
            dap_chain_tx_out_cond_t *l_out_cond_item = dap_chain_datum_tx_item_out_cond_create_srv_stake_params(l_srv_uid, l_value, l_signing_addr,
                                                                                                         &l_signer_node_addr, uint256_0, l_params, l_params_size);
            DAP_DEL_Z(l_params);
            DAP_DELETE(l_signing_addr);
            // Save value for using in In item
            if(l_out_cond_item) {
                SUM_256_256(*a_value_need, l_value, a_value_need);
<<<<<<< HEAD
                return (const uint8_t*) l_out_cond_item;
            } else {
                if (a_jobj_arr_errors)
                    dap_json_rpc_error_add(a_jobj_arr_errors, -1, "Unable to create conditional out for transaction "
=======
                return (uint8_t *)l_out_cond_item;
            } else {
                dap_json_rpc_error_add(a_jobj_arr_errors, -1, "Unable to create conditional out for transaction "
>>>>>>> 01122249
                                                    "can of type %s described in item %zu.", l_subtype_str, i);
            }
        } break;
        case DAP_CHAIN_TX_OUT_COND_SUBTYPE_FEE: {
            uint256_t l_value = { };
            s_json_get_uint256(a_json_item_obj, "value", &l_value);
            if(!IS_ZERO_256(l_value)) {
                if (a_type_tx == DAP_CHAIN_NET_TX_STAKE_UNLOCK){
                    dap_chain_tx_out_cond_t *l_out_cond_item = dap_chain_datum_tx_item_out_cond_create_fee(l_value);
<<<<<<< HEAD
                    return (const uint8_t*) l_out_cond_item;
=======
                    return (uint8_t *)l_out_cond_item;
>>>>>>> 01122249
                }
                dap_chain_tx_out_cond_t *l_out_cond_item = dap_chain_datum_tx_item_out_cond_create_fee(l_value);
                // Save value for using in In item
                if(l_out_cond_item) {
<<<<<<< HEAD
                    return (const uint8_t*)l_out_cond_item;
=======
                    return (uint8_t *)l_out_cond_item;
>>>>>>> 01122249
                } else {
                    if (a_jobj_arr_errors)
                        dap_json_rpc_error_add(a_jobj_arr_errors, -1, "Unable to create conditional out for transaction "
                                                        "can of type %s described in item %zu.", l_subtype_str, i);
                }
            }
            else
                log_it(L_ERROR, "Json TX: zero value in OUT_COND_SUBTYPE_FEE");
        } break;
        case DAP_CHAIN_TX_OUT_COND_SUBTYPE_UNDEFINED:{
            log_it(L_WARNING, "Undefined subtype: '%s' of 'out_cond' item %zu ", l_subtype_str, i);
            if (a_jobj_arr_errors)
                dap_json_rpc_error_add(a_jobj_arr_errors, -1, "Specified unknown sub type %s of conditional out on item %zu.",
                                                l_subtype_str, i); 
        }      
    }
    return NULL;
}

<<<<<<< HEAD
static const uint8_t * s_dap_chain_net_tx_create_receipt_item(json_object *a_json_item_obj, json_object *a_jobj_arr_errors, dap_chain_datum_tx_t *a_tx, dap_list_t *a_sign_list, size_t i)
=======
static uint8_t *s_dap_chain_net_tx_create_receipt_item(json_object *a_json_item_obj, json_object *a_jobj_arr_errors, dap_chain_datum_tx_t *a_tx, dap_list_t *a_sign_list, size_t i)
>>>>>>> 01122249
{
    dap_chain_net_srv_uid_t l_srv_uid;
    if(!s_json_get_srv_uid(a_json_item_obj, "service_id", "service", &l_srv_uid.uint64)) {
        log_it(L_ERROR, "Json TX: bad service_id in TYPE_RECEIPT");
        return NULL;
    }
    dap_chain_net_srv_price_unit_uid_t l_price_unit;
    if(!s_json_get_unit(a_json_item_obj, "price_unit", &l_price_unit)) {
        log_it(L_ERROR, "Json TX: bad price_unit in TYPE_RECEIPT");
        return NULL;
    }
    uint64_t l_units = 0;
    if(!s_json_get_int64_uint64(a_json_item_obj, "units", &l_units, true)) {
        log_it(L_ERROR, "Json TX: bad units in TYPE_RECEIPT");
        return NULL;
    }
    uint256_t l_value = { };
    if(!s_json_get_uint256(a_json_item_obj, "value", &l_value) || IS_ZERO_256(l_value)) {
        log_it(L_ERROR, "Json TX: bad value in TYPE_RECEIPT");
        return NULL;
    }
    const char *l_params_str = s_json_get_text(a_json_item_obj, "params");
    char *l_params = NULL;
    size_t l_params_size = 0;
    if (l_params_str) {
        l_params_size = DAP_ENC_BASE58_DECODE_SIZE(dap_strlen(l_params_str));
        l_params = DAP_NEW_Z_SIZE(char, l_params_size);
        l_params_size = dap_enc_base58_decode(l_params_str, l_params);
    }
    dap_hash_fast_t l_prev_tx_hash = {};
    const char* l_prev_tx_hash_str = NULL;
    if((l_prev_tx_hash_str = s_json_get_text(a_json_item_obj, "prev_tx")) == NULL) {
        log_it(L_ERROR, "Json TX: bad prev_tx in TYPE_RECEIPT");
        return NULL;
    }
    dap_chain_hash_fast_from_str(l_prev_tx_hash_str, &l_prev_tx_hash);
    dap_chain_datum_tx_receipt_t *l_receipt = dap_chain_datum_tx_receipt_create(l_srv_uid, l_price_unit, l_units, l_value, l_params, l_params_size, &l_prev_tx_hash);
    if (!l_receipt) {
        if (a_jobj_arr_errors)
                dap_json_rpc_error_add(a_jobj_arr_errors, -1, "Unable to create receipt out for transaction "
                                            "described by item %zu.", i);        
        return NULL;
    } else
<<<<<<< HEAD
        return (const uint8_t*) l_receipt;
}

static const uint8_t * s_dap_chain_net_tx_create_tsd_item(json_object *a_json_item_obj, json_object *a_jobj_arr_errors, dap_chain_datum_tx_t *a_tx, dap_list_t *a_sign_list)
=======
        return (uint8_t *)l_receipt;
}

static uint8_t *s_dap_chain_net_tx_create_tsd_item(json_object *a_json_item_obj, json_object *a_jobj_arr_errors, dap_chain_datum_tx_t *a_tx, dap_list_t *a_sign_list)
>>>>>>> 01122249
{
    int64_t l_tsd_type = 0;
    uint64_t l_tsd_data_size = 0;
        
    if(!s_json_get_int64_uint64(a_json_item_obj, "data_type", &l_tsd_type, false)) {
        log_it(L_ERROR, "Json TX: bad data_type in TYPE_TSD");
        return NULL;
    }
    if(!s_json_get_int64_uint64(a_json_item_obj, "data_size", &l_tsd_data_size, true) || !l_tsd_data_size) {
        log_it(L_ERROR, "Json TX: bad data_size in TYPE_TSD");
        return NULL;
    }
    const char *l_tsd_data_str = s_json_get_text(a_json_item_obj, "data");
    if (!l_tsd_data_str) {
        log_it(L_ERROR, "Json TX: bad data in TYPE_TSD");
        return NULL;
    }

    uint8_t *l_tsd_data = DAP_NEW_Z_SIZE(uint8_t, l_tsd_data_size+1);
    size_t l_tsd_data_size_decoded = dap_enc_base58_decode(l_tsd_data_str, l_tsd_data);
    if (l_tsd_data_size_decoded != l_tsd_data_size) {
        log_it(L_ERROR, "Json TX: data size in tsd section - %zu, expected - %"DAP_UINT64_FORMAT_U, l_tsd_data_size_decoded, l_tsd_data_size);
        if (a_jobj_arr_errors)
                dap_json_rpc_error_add(a_jobj_arr_errors, -1, "Json TX: data size in tsd section - %zu, expected - %zu", l_tsd_data_size_decoded, l_tsd_data_size);
        DAP_DELETE(l_tsd_data);
        return NULL;
    }
    dap_chain_tx_tsd_t *l_tsd = dap_chain_datum_tx_item_tsd_create((void*)l_tsd_data, (int)l_tsd_type, l_tsd_data_size);
    DAP_DELETE(l_tsd_data);
<<<<<<< HEAD
    return (const uint8_t*)l_tsd;
}

const uint8_t *s_dap_chain_net_tx_create_sig_item(json_object *a_json_item_obj, json_object *a_jobj_arr_errors, dap_chain_datum_tx_t *a_tx, dap_list_t **a_sign_list)
=======
    return (uint8_t *)l_tsd;
}

static uint8_t *s_dap_chain_net_tx_create_sig_item(json_object *a_json_item_obj, json_object *a_jobj_arr_errors, dap_chain_datum_tx_t *a_tx, dap_list_t **a_sign_list)
>>>>>>> 01122249
{
    json_object *l_jobj_sign = json_object_object_get(a_json_item_obj, "sig_b64");
    if (!l_jobj_sign) {
        *a_sign_list = dap_list_append(*a_sign_list, a_json_item_obj);
        return NULL;
    }
    const char *l_sign_b64_str = json_object_get_string(l_jobj_sign);
    if ( !l_sign_b64_str ) {
        if (a_jobj_arr_errors)
                dap_json_rpc_error_add(a_jobj_arr_errors, -1, "Can't get base64-encoded sign");
        log_it(L_ERROR, "Json TX: Can't get base64-encoded sign!");
        return NULL;
    }
    uint64_t
        l_sign_size = 0,
        l_sign_b64_strlen = json_object_get_string_len(l_jobj_sign),
        l_sign_decoded_size = DAP_ENC_BASE64_DECODE_SIZE(l_sign_b64_strlen);
    if ( !s_json_get_int64_uint64(a_json_item_obj, "sig_size", &l_sign_size, true) )
        log_it(L_NOTICE, "Json TX: \"sig_size\" unspecified, will be calculated automatically");

    uint64_t l_version = 1;
    s_json_get_int64_uint64(a_json_item_obj, "sig_version", &l_version, true);

    dap_chain_tx_sig_t *l_tx_sig = DAP_NEW_Z_SIZE(dap_chain_tx_sig_t, sizeof(dap_chain_tx_sig_t) + l_sign_decoded_size);
    l_tx_sig->header.type = TX_ITEM_TYPE_SIG;
    l_tx_sig->header.version = l_version;
    l_tx_sig->header.sig_size = dap_enc_base64_decode(l_sign_b64_str, l_sign_b64_strlen, l_tx_sig->sig, DAP_ENC_DATA_TYPE_B64_URLSAFE);
    if ( l_tx_sig->header.sig_size  != l_sign_size || l_sign_size != dap_sign_get_size((dap_sign_t *)l_tx_sig->sig) ) {
        if (a_jobj_arr_errors)
                dap_json_rpc_error_add(a_jobj_arr_errors, -1, "Sign size failed!");
        log_it(L_ERROR, "Json TX: sign verification failed!");
        DAP_DELETE(l_tx_sig);
        return NULL;
    }
<<<<<<< HEAD
    return (const uint8_t*)l_tx_sig;
}

const uint8_t *s_dap_chain_net_tx_create_voting_item(json_object *a_jobj_arr_errors)
=======
    return (uint8_t *)l_tx_sig;
}

static uint8_t *s_dap_chain_net_tx_create_voting_item(json_object *a_jobj_arr_errors)
>>>>>>> 01122249
{

    dap_chain_tx_voting_t* l_voting_item = dap_chain_datum_tx_item_voting_create();

    if (l_voting_item)
<<<<<<< HEAD
        return (const uint8_t*)l_voting_item;
=======
        return (uint8_t *)l_voting_item;
>>>>>>> 01122249
    else {
        if (a_jobj_arr_errors)
                dap_json_rpc_error_add(a_jobj_arr_errors, -1, "Can't create voiting item");
        log_it(L_ERROR, "Can't create voiting item");
        return NULL;
    }
}

<<<<<<< HEAD
const uint8_t *s_dap_chain_net_tx_create_vote_item(json_object *a_json_item_obj, json_object *a_jobj_arr_errors)
=======
static uint8_t *s_dap_chain_net_tx_create_vote_item(json_object *a_json_item_obj, json_object *a_jobj_arr_errors)
>>>>>>> 01122249
{
    uint64_t l_value_idx = 0;
    const char *l_voting_hash_str = s_json_get_text(a_json_item_obj, "voting_hash");
    bool l_is_value = s_json_get_int64_uint64(a_json_item_obj, "answer_idx", &l_value_idx, true);
    if(l_voting_hash_str ) {
        dap_hash_fast_t l_voting_hash;
        if(l_is_value && !dap_chain_hash_fast_from_str(l_voting_hash_str, &l_voting_hash)) {                             
            dap_chain_tx_vote_t *l_vote_item = dap_chain_datum_tx_item_vote_create(&l_voting_hash, &l_value_idx);
<<<<<<< HEAD
            return (const uint8_t*) l_vote_item;
=======
            return (uint8_t *)l_vote_item;
>>>>>>> 01122249
        } else {
            log_it(L_WARNING, "Invalid 'vote' item, bad voting_hash %s or answer_idx %"DAP_UINT64_FORMAT_U, l_voting_hash_str, l_value_idx);
            if (a_jobj_arr_errors)
                dap_json_rpc_error_add(a_jobj_arr_errors, -1, "Invalid 'vote' item, bad voting_hash %s", l_voting_hash_str);
        }
    }
    return NULL;
}

int s_find_add_token_val (const char *a_token, uint256_t a_value, int(*operation)(uint256_t, uint256_t, uint256_t *)){
    dap_tx_creator_tokenizer_t *l_value_cur = NULL;
    HASH_FIND_STR(s_values_need, a_token, l_value_cur);
    if (!l_value_cur) {
        l_value_cur = DAP_NEW_Z(dap_tx_creator_tokenizer_t);
        if ( !l_value_cur ) {
            log_it(L_CRITICAL, "%s", c_error_memory_alloc);
            return DAP_CHAIN_NET_TX_CREATE_JSON_ENOUGH_MEMORY;
        }
        strcpy(l_value_cur->token_ticker, a_token);
        HASH_ADD_STR(s_values_need, token_ticker, l_value_cur);
    }
    if (operation(l_value_cur->sum, a_value, &l_value_cur->sum)) {
        return DAP_CHAIN_NET_TX_CREATE_JSON_INTEGER_OVERFLOW;
    }
    return 0;
}

static int s_free_token_hash (void) {
    dap_tx_creator_tokenizer_t *l_value_cur = NULL, *l_tmp = NULL;
    HASH_ITER(hh, s_values_need, l_value_cur, l_tmp) {
        HASH_DEL(s_values_need, l_value_cur);
        DAP_DELETE(l_value_cur);
    }
    return 0;
}

static int s_dap_chain_net_tx_add_in_and_back(dap_tx_creator_tokenizer_t *a_value_need, json_object *a_jobj_errors, const dap_chain_addr_t * a_addr_from, dap_ledger_t *a_ledger, 
                                    dap_chain_datum_tx_t **a_tx, size_t *a_items_ready){
    // find the transactions from which to take away coins
    dap_list_t *l_list_used_out = NULL;
    uint256_t l_value_transfer = { }; // how many coins to transfer
    if (dap_chain_wallet_cache_tx_find_outs_with_val(a_ledger->net, a_value_need->token_ticker, a_addr_from, &l_list_used_out, a_value_need->sum, &l_value_transfer) == -101)
        l_list_used_out = dap_ledger_get_list_tx_outs_with_val(a_ledger, a_value_need->token_ticker,
                                                                a_addr_from, a_value_need->sum, &l_value_transfer);
    log_it(L_WARNING, "elements from list - %"DAP_UINT64_FORMAT_U, dap_list_length(l_list_used_out));
    log_it(L_WARNING, "tokens - %s", a_value_need->token_ticker);
    dap_list_t *l_item_out;
    DL_FOREACH(l_list_used_out, l_item_out) {
        dap_chain_tx_used_out_item_t *l_item = l_item_out->data;
        const char *l_coins_str, *l_value_str = dap_uint256_to_char(l_item->value, &l_coins_str);
        log_it(L_WARNING, "hash out - %s, num - %d, value - %s (%s)", dap_hash_fast_to_str_static(&l_item->tx_hash_fast),l_item->num_idx_out, l_value_str, l_coins_str);
        
    }

    if(!l_list_used_out) {
        log_it(L_WARNING, "Not enough funds in previous tx to transfer");
        json_object *l_jobj_err = json_object_new_string("Can't create in transaction. Not enough funds in previous tx "
                                            "to transfer");
        if (a_jobj_errors) json_object_array_add(a_jobj_errors, l_jobj_err);
        // Go to the next item
        return -1;
    }   

    // add 'in' items
    uint256_t l_value_got = dap_chain_datum_tx_add_in_item_list(a_tx, l_list_used_out);
    assert(EQUAL_256(l_value_got, l_value_transfer));
    dap_list_free_full(l_list_used_out, free);
    if(!IS_ZERO_256(l_value_transfer)) {
        // add 'out' item for coin back
        uint256_t l_value_back;
        SUBTRACT_256_256(l_value_transfer, a_value_need->sum, &l_value_back);
        if(!IS_ZERO_256(l_value_back)) {
            dap_chain_datum_tx_add_out_ext_item(a_tx, a_addr_from, l_value_back, a_value_need->token_ticker);
            (*a_items_ready)++;
            return 0;
        }
    }
    return -1;
}


int dap_chain_net_tx_create_by_json(json_object *a_tx_json, dap_chain_net_t *a_net, json_object *a_json_obj_error, 
                                        dap_chain_datum_tx_t** a_out_tx, size_t* a_items_count, size_t *a_items_ready)
{

        json_object *l_json = a_tx_json;
    json_object *l_jobj_errors = a_json_obj_error ? a_json_obj_error : NULL;
    
    if (!a_tx_json)
        return log_it(L_ERROR, "Empty json"), DAP_CHAIN_NET_TX_CREATE_JSON_CAN_NOT_OPEN_JSON_FILE;

    if(!a_out_tx){
        log_it(L_ERROR, "a_out_tx is NULL");
        return DAP_CHAIN_NET_TX_CREATE_JSON_WRONG_ARGUMENTS;
    }

    const char *l_native_token = a_net ? a_net->pub.native_ticker : NULL;
    const char *l_main_token = NULL;
    bool l_multichanel = false;


    // Read items from json file
    struct json_object *l_json_items = json_object_object_get(l_json, "items");
    size_t l_items_count;
    if(!l_json_items || !json_object_is_type(l_json_items, json_type_array) || !(l_items_count = json_object_array_length(l_json_items))) {
        json_object_put(l_json);
        return DAP_CHAIN_NET_TX_CREATE_JSON_NOT_FOUNT_ARRAY_ITEMS;
    }

    log_it(L_ERROR, "Json TX: found %zu items", l_items_count);
    // Create transaction
    dap_chain_datum_tx_t *l_tx = DAP_NEW_Z_SIZE(dap_chain_datum_tx_t, sizeof(dap_chain_datum_tx_t));
    if(!l_tx) {
        json_object_put(l_json);
        return DAP_JSON_RPC_ERR_CODE_MEMORY_ALLOCATED;
    }

    struct json_object *l_json_timestamp = json_object_object_get(l_json, "ts_created");
    if (l_json_timestamp)
        l_tx->header.ts_created = json_object_get_int64(l_json_timestamp);
    else
        l_tx->header.ts_created = time(NULL);

    size_t l_items_ready = 0;
    dap_list_t *l_in_list = NULL;// list 'in' items
    dap_list_t *l_sign_list = NULL;// list 'sign' items
    uint256_t l_value_need = { };// how many tokens are needed in the 'out' item
    uint256_t l_value_need_fee = {};

    bool l_signed = false;

    for(size_t i = 0; i < l_items_count && !l_signed; ++i) {
        struct json_object *l_json_item_obj = json_object_array_get_idx(l_json_items, i);
        if(!l_json_item_obj || !json_object_is_type(l_json_item_obj, json_type_object)) {
            continue;
        }   
        struct json_object *l_json_item_type = json_object_object_get(l_json_item_obj, "type");
        if(!l_json_item_type && json_object_is_type(l_json_item_type, json_type_string)) {
            log_it(L_WARNING, "Item %zu without type", i);
            continue;
        }
        const char *l_item_type_str = json_object_get_string(l_json_item_type);
        l_signed |= TX_ITEM_TYPE_SIG == dap_chain_datum_tx_item_type_from_str_short(l_item_type_str);
    }

    if(a_net){ // if composition is not offline
        // First iteration in input file. Check the tx will be multichannel or not
        for(size_t i = 0; i < l_items_count; ++i) {
            struct json_object *l_json_item_obj = json_object_array_get_idx(l_json_items, i);
            if(!l_json_item_obj || !json_object_is_type(l_json_item_obj, json_type_object)) {
                continue;
            }
            struct json_object *l_json_item_type = json_object_object_get(l_json_item_obj, "type");
            if(!l_json_item_type && json_object_is_type(l_json_item_type, json_type_string)) {
                log_it(L_WARNING, "Item %zu without type", i);
                continue;
            }
            const char *l_item_type_str = json_object_get_string(l_json_item_type);
            dap_chain_tx_item_type_t l_item_type = dap_chain_datum_tx_item_type_from_str_short(l_item_type_str);
            if(l_item_type == TX_ITEM_TYPE_UNKNOWN) {
                log_it(L_WARNING, "Item %zu has invalid type '%s'", i, l_item_type_str);
                continue;
            }

            switch (l_item_type) {
                case TX_ITEM_TYPE_IN: {
                    const char *l_json_item_token = s_json_get_text(l_json_item_obj, "token");
                    if (l_json_item_token && dap_strcmp(l_json_item_token, l_native_token)){
                        l_multichanel = true;
                        l_main_token = l_json_item_token;
                        break;
                    }
                    const char *l_prev_hash_str = s_json_get_text(l_json_item_obj, "prev_hash");
                    int64_t l_out_prev_idx = 0;
                    bool l_is_out_prev_idx = s_json_get_int64_uint64(l_json_item_obj, "out_prev_idx", &l_out_prev_idx,false);
                    // If prev_hash and out_prev_idx were read
                    if(l_prev_hash_str && l_is_out_prev_idx){
                        dap_chain_hash_fast_t l_tx_prev_hash = {};
                        if(!dap_chain_hash_fast_from_str(l_prev_hash_str, &l_tx_prev_hash)) {
                            //check out token
                            dap_chain_datum_tx_t *l_prev_tx = dap_ledger_tx_find_by_hash(a_net->pub.ledger, &l_tx_prev_hash);
                            byte_t *l_prev_item = l_prev_tx ? dap_chain_datum_tx_item_get_nth(l_prev_tx, TX_ITEM_TYPE_OUT_ALL, l_out_prev_idx) : NULL;
                            if (l_prev_item){
                                const char* l_token = NULL;
                                if (*l_prev_item == TX_ITEM_TYPE_OUT){
                                    l_token = dap_ledger_tx_get_token_ticker_by_hash(a_net->pub.ledger, &l_tx_prev_hash);
                                } else if(*l_prev_item == TX_ITEM_TYPE_OUT_EXT){
                                    l_token = ((dap_chain_tx_out_ext_t*)l_prev_item)->token;
                                } else if (*l_prev_item == TX_ITEM_TYPE_OUT_STD) {
                                    l_token = ((dap_chain_tx_out_std_t *)l_prev_item)->token;
                                } else {
                                    log_it(L_WARNING, "Invalid 'in' item, wrong type of item with index %"DAP_UINT64_FORMAT_U" in previous tx %s", l_out_prev_idx, l_prev_hash_str);
                                    char *l_str_err = dap_strdup_printf("Unable to create in for transaction. Invalid 'in' item, "
                                                                        "wrong type of item with index %"DAP_UINT64_FORMAT_U" in previous tx %s", l_out_prev_idx, l_prev_hash_str);
                                    json_object *l_jobj_err = json_object_new_string(l_str_err);
                                    if (l_jobj_errors) json_object_array_add(l_jobj_errors, l_jobj_err);
                                    break;
                                }
                                if (dap_strcmp(l_token, l_native_token)){
                                    l_multichanel = true;
                                    l_main_token = l_json_item_token;
                                    break;
                                }

                            } else {
                                log_it(L_WARNING, "Invalid 'in' item, can't find item with index %"DAP_UINT64_FORMAT_U" in previous tx %s", l_out_prev_idx, l_prev_hash_str);
                                char *l_str_err = dap_strdup_printf("Unable to create in for transaction. Invalid 'in' item, "
                                                                    "can't find item with index %"DAP_UINT64_FORMAT_U" in previous tx %s", l_out_prev_idx, l_prev_hash_str);
                                json_object *l_jobj_err = json_object_new_string(l_str_err);
                                if (l_jobj_errors) json_object_array_add(l_jobj_errors, l_jobj_err);
                            }                            
                        } else {
                            log_it(L_WARNING, "Invalid 'in' item, bad prev_hash %s", l_prev_hash_str);
                            char *l_str_err = dap_strdup_printf("Unable to create in for transaction. Invalid 'in' item, "
                                                                "bad prev_hash %s", l_prev_hash_str);
                            json_object *l_jobj_err = json_object_new_string(l_str_err);
                            if (l_jobj_errors) json_object_array_add(l_jobj_errors, l_jobj_err);
                        }
                    }
                }break;
                case TX_ITEM_TYPE_IN_COND:
                case TX_ITEM_TYPE_IN_EMS:
                case TX_ITEM_TYPE_IN_REWARD:
                default: continue;
            }
            if(l_multichanel)
                break;
        }
    }

    // Creating and adding items to the transaction
    for(size_t i = 0; i < l_items_count; ++i) {
        struct json_object *l_json_item_obj = json_object_array_get_idx(l_json_items, i);
        if(!l_json_item_obj || !json_object_is_type(l_json_item_obj, json_type_object)) {
            continue;
        }
        struct json_object *l_json_item_type = json_object_object_get(l_json_item_obj, "type");
        if(!l_json_item_type && json_object_is_type(l_json_item_type, json_type_string)) {
            log_it(L_WARNING, "Item %zu without type", i);
            continue;
        }
        const char *l_item_type_str = json_object_get_string(l_json_item_type);
        dap_chain_tx_item_type_t l_item_type = dap_chain_datum_tx_item_type_from_str_short(l_item_type_str);
        if(l_item_type == TX_ITEM_TYPE_UNKNOWN) {
            log_it(L_WARNING, "Item %zu has invalid type '%s'", i, l_item_type_str);
            continue;
        }

        log_it(L_DEBUG, "Json TX: process item %s", json_object_get_string(l_json_item_type));
        // Create an item depending on its type
        const uint8_t *l_item = NULL;
        switch (l_item_type) {
        case TX_ITEM_TYPE_IN: {
            // Save item obj for in
            // Read prev_hash and out_prev_idx
            const char *l_prev_hash_str = s_json_get_text(l_json_item_obj, "prev_hash");
            int64_t l_out_prev_idx = 0;
            bool l_is_out_prev_idx = s_json_get_int64_uint64(l_json_item_obj, "out_prev_idx", &l_out_prev_idx, false);
            // If prev_hash and out_prev_idx were read
            if(l_prev_hash_str && l_is_out_prev_idx) {
                dap_chain_hash_fast_t l_tx_prev_hash;
                if(!dap_chain_hash_fast_from_str(l_prev_hash_str, &l_tx_prev_hash)) {
                    // Create IN item
                    dap_chain_tx_in_t *l_in_item = dap_chain_datum_tx_item_in_create(&l_tx_prev_hash, (uint32_t) l_out_prev_idx);
                    if (!l_in_item) {
                        json_object *l_jobj_err = json_object_new_string("Unable to create in for transaction.");
                        if (l_jobj_errors) json_object_array_add(l_jobj_errors, l_jobj_err);
                    }
                    l_item = (const uint8_t*) l_in_item;
                } else {
                    log_it(L_WARNING, "Invalid 'in' item, bad prev_hash %s", l_prev_hash_str);
                    char *l_str_err = dap_strdup_printf("Unable to create in for transaction. Invalid 'in' item, "
                                                        "bad prev_hash %s", l_prev_hash_str);
                    json_object *l_jobj_err = json_object_new_string(l_str_err);
                    if (l_jobj_errors) json_object_array_add(l_jobj_errors, l_jobj_err);
                }
            }
            // Read addr_from
            else {
               l_in_list = dap_list_append(l_in_list, l_json_item_obj);
            }
        }
            break;

        case TX_ITEM_TYPE_OUT:
        case TX_ITEM_TYPE_OUT_EXT:
        case TX_ITEM_TYPE_OUT_STD: {
            // Read address and value
            uint256_t l_value = { };
            const char *l_json_item_addr_str = s_json_get_text(l_json_item_obj, "addr");
            bool l_is_value = s_json_get_uint256(l_json_item_obj, "value", &l_value);
            const char *l_token = s_json_get_text(l_json_item_obj, "token");
            if(l_is_value && l_json_item_addr_str) {
                dap_chain_addr_t *l_addr = dap_chain_addr_from_str(l_json_item_addr_str);
                if(l_addr && !IS_ZERO_256(l_value)) {
                    if(l_item_type == TX_ITEM_TYPE_OUT) {
                        // Create OUT item
                        const uint8_t *l_out_item = NULL;
                        if (a_net && !l_signed) {// if composition is not offline
                            //if(l_multichanel)
                                l_out_item = (const uint8_t *)dap_chain_datum_tx_item_out_std_create(l_addr, l_value, l_token ? l_token : (l_main_token ? l_main_token : l_native_token), 0);
                            //else
                            //    l_out_item = (const uint8_t *)dap_chain_datum_tx_item_out_create(l_addr, l_value);
                            if (!l_out_item) {
                                json_object *l_jobj_err = json_object_new_string("Failed to create transaction out. "
                                                                                "There may not be enough funds in the wallet.");
                                if (l_jobj_errors) json_object_array_add(l_jobj_errors, l_jobj_err);
                            }
                        } else {
                            l_out_item = (const uint8_t *)dap_chain_datum_tx_item_out_create(l_addr, l_value);
                            if (!l_out_item) {
                                json_object *l_jobj_err = json_object_new_string("Failed to create transaction out. "
                                                                                "There may not be enough funds in the wallet.");
                                if (l_jobj_errors) json_object_array_add(l_jobj_errors, l_jobj_err);
                            }
                        }
                        if (l_out_item){
                            if (l_multichanel && !dap_strcmp(((dap_chain_tx_out_std_t *)l_out_item)->token, l_native_token))
                                SUM_256_256(l_value_need_fee, l_value, &l_value_need_fee);
                            else
                                SUM_256_256(l_value_need, l_value, &l_value_need);
                        }
                        l_item = (const uint8_t*) l_out_item;
                    } else if (l_item_type == TX_ITEM_TYPE_OUT_EXT || l_item_type == TX_ITEM_TYPE_OUT_STD) {
                        // Read address and value
                        if(l_token) {
                            // Create OUT_EXT item
                            const uint8_t *l_out_item = NULL;
                            if (a_net){ // if composition is not offline
                                if (!l_signed) {
                                    if(l_multichanel)
                                        l_out_item = (const uint8_t *)dap_chain_datum_tx_item_out_std_create(l_addr, l_value, l_token, 0);
                                    else
                                        l_out_item = (const uint8_t *)dap_chain_datum_tx_item_out_create(l_addr, l_value);
                                } else {
                                    if (l_item_type == TX_ITEM_TYPE_OUT_EXT)
                                        l_out_item = (const uint8_t *)dap_chain_datum_tx_item_out_ext_create(l_addr, l_value, l_token);
                                    else
                                        l_out_item = (const uint8_t *)dap_chain_datum_tx_item_out_std_create(l_addr, l_value, l_token, 0);
                                }
                                if (!l_out_item) {
                                    json_object *l_jobj_err = json_object_new_string("Failed to create a out ext"
                                                                        "for a transaction. There may not be enough funds "
                                                                        "on the wallet or the wrong ticker token "
                                                                        "is indicated.");
                                    if (l_jobj_errors) json_object_array_add(l_jobj_errors, l_jobj_err);
                                }
                                if (l_out_item){
                                    if (l_multichanel && !dap_strcmp(l_token, l_native_token))
                                        SUM_256_256(l_value_need_fee, l_value, &l_value_need_fee);
                                    else 
                                        SUM_256_256(l_value_need, l_value, &l_value_need);
                                }
                            } else {
                                if (!l_signed || l_item_type == TX_ITEM_TYPE_OUT_STD) {
                                    l_out_item = (const uint8_t *)dap_chain_datum_tx_item_out_std_create(l_addr, l_value, l_token, 0);
                                } else {
                                    l_out_item = (const uint8_t *)dap_chain_datum_tx_item_out_ext_create(l_addr, l_value, l_token);
                                }
                                if (!l_out_item) {
                                    json_object *l_jobj_err = json_object_new_string("Failed to create a out ext"
                                                                        "for a transaction. There may not be enough funds "
                                                                        "on the wallet or the wrong ticker token "
                                                                        "is indicated.");
                                    if (l_jobj_errors) json_object_array_add(l_jobj_errors, l_jobj_err);
                                }
                            }
                            l_item = (const uint8_t*) l_out_item;
                        }
                        else {
                            log_it(L_WARNING, "Invalid 'out_ext' item %zu", i);
                            continue;
                        }
                    }
                } else {
                    log_it(L_WARNING, "Invalid 'out%s' item %zu",
                                      l_item_type == TX_ITEM_TYPE_OUT_STD ? "_std" : (l_item_type == TX_ITEM_TYPE_OUT_EXT ? "_ext" : ""), i);
                    char *l_str_err = dap_strdup_printf("For item %zu of type 'out', 'out_ext' or 'out_std' the "
                                                        "string representation of the address could not be converted, "
                                                        "or the size of the output sum is 0.", i);
                    json_object *l_jobj_err = json_object_new_string(l_str_err);
                    DAP_DELETE(l_str_err);
                    if (l_jobj_errors) json_object_array_add(l_jobj_errors, l_jobj_err);
                    continue;
                }
            }
        }
            break;
        case TX_ITEM_TYPE_OUT_COND: {
            // Read subtype of item
            const char *l_subtype_str = s_json_get_text(l_json_item_obj, "subtype");
            dap_chain_tx_out_cond_subtype_t l_subtype = dap_chain_tx_out_cond_subtype_from_str_short(l_subtype_str);
            switch (l_subtype) {

            case DAP_CHAIN_TX_OUT_COND_SUBTYPE_SRV_PAY:{
                uint256_t l_value = { };
                bool l_is_value = s_json_get_uint256(l_json_item_obj, "value", &l_value);
                if(!l_is_value || IS_ZERO_256(l_value)) {
                    log_it(L_ERROR, "Json TX: bad value in OUT_COND_SUBTYPE_SRV_PAY");
                    break;
                }
                uint256_t l_value_max_per_unit = { };
                l_is_value = s_json_get_uint256(l_json_item_obj, "value_max_per_unit", &l_value_max_per_unit);
                if(!l_is_value || IS_ZERO_256(l_value_max_per_unit)) {
                    log_it(L_ERROR, "Json TX: bad value_max_per_unit in OUT_COND_SUBTYPE_SRV_PAY");
                    break;
                }
                dap_chain_net_srv_price_unit_uid_t l_price_unit;
                if(!s_json_get_unit(l_json_item_obj, "price_unit", &l_price_unit)) {
                    log_it(L_ERROR, "Json TX: bad price_unit in OUT_COND_SUBTYPE_SRV_PAY");
                    break;
                }
                dap_chain_net_srv_uid_t l_srv_uid;
                if(!s_json_get_srv_uid(l_json_item_obj, "service_id", "service", &l_srv_uid.uint64)){
                    // Default service DAP_CHAIN_NET_SRV_VPN_ID
                    l_srv_uid.uint64 = 0x0000000000000001;
                }

                // From "wallet" or "cert"
                dap_pkey_t *l_pkey = s_json_get_pkey(l_json_item_obj);
                if(!l_pkey) {
                    log_it(L_ERROR, "Json TX: bad pkey in OUT_COND_SUBTYPE_SRV_PAY");
                    break;
                }
                const char *l_params_str = s_json_get_text(l_json_item_obj, "params");
                size_t l_params_size = dap_strlen(l_params_str);
                dap_chain_tx_out_cond_t *l_out_cond_item = dap_chain_datum_tx_item_out_cond_create_srv_pay(l_pkey, l_srv_uid, l_value, l_value_max_per_unit,
                        l_price_unit, l_params_str, l_params_size);
                l_item = (const uint8_t*) l_out_cond_item;
                // Save value for using in In item
                if(l_item) {
                    SUM_256_256(l_value_need, l_value, &l_value_need);
                } else {
                    char *l_str_err = dap_strdup_printf("Unable to create conditional out for transaction "
                                                        "can of type %s described in item %zu.\n", l_subtype_str, i);
                    json_object *l_jobj_err = json_object_new_string(l_str_err);
                    DAP_DELETE(l_str_err);
                    if (l_jobj_errors) json_object_array_add(l_jobj_errors, l_jobj_err);
                }
                DAP_DELETE(l_pkey);
            }
                break;
            case DAP_CHAIN_TX_OUT_COND_SUBTYPE_SRV_XCHANGE: {

                dap_chain_net_srv_uid_t l_srv_uid;
                if(!s_json_get_srv_uid(l_json_item_obj, "service_id", "service", &l_srv_uid.uint64)) {
                    // Default service DAP_CHAIN_NET_SRV_XCHANGE_ID
                    l_srv_uid.uint64 = 0x2;
                }
                dap_chain_net_t *l_net = dap_chain_net_by_name(s_json_get_text(l_json_item_obj, "net"));
                if(!l_net) {
                    log_it(L_ERROR, "Json TX: bad net in OUT_COND_SUBTYPE_SRV_XCHANGE");
                    break;
                }
                const char *l_token = s_json_get_text(l_json_item_obj, "token");
                if(!l_token) {
                    log_it(L_ERROR, "Json TX: bad token in OUT_COND_SUBTYPE_SRV_XCHANGE");
                    break;
                }
                uint256_t l_value = { };
                if(!s_json_get_uint256(l_json_item_obj, "value", &l_value) || IS_ZERO_256(l_value)) {
                    log_it(L_ERROR, "Json TX: bad value in OUT_COND_SUBTYPE_SRV_XCHANGE");
                    break;
                }
                //const char *l_params_str = s_json_get_text(l_json_item_obj, "params");
                //size_t l_params_size = dap_strlen(l_params_str);
                dap_chain_tx_out_cond_t *l_out_cond_item = NULL; //dap_chain_datum_tx_item_out_cond_create_srv_xchange(l_srv_uid, l_net->pub.id, l_token, l_value, l_params_str, l_params_size);
                l_item = (const uint8_t*) l_out_cond_item;
                // Save value for using in In item
                if(l_item) {
                    SUM_256_256(l_value_need, l_value, &l_value_need);
                } else {
                    char *l_str_err = dap_strdup_printf("Unable to create conditional out for transaction "
                                                         "can of type %s described in item %zu.", l_subtype_str, i);
                    json_object *l_jobj_err = json_object_new_string(l_str_err);
                    DAP_DELETE(l_str_err);
                    if (l_jobj_errors) json_object_array_add(l_jobj_errors, l_jobj_err);
                }
            }
                break;
            case DAP_CHAIN_TX_OUT_COND_SUBTYPE_SRV_STAKE_LOCK:{
                dap_chain_net_srv_uid_t l_srv_uid;
                if(!s_json_get_srv_uid(l_json_item_obj, "service_id", "service", &l_srv_uid.uint64)) {
                    // Default service DAP_CHAIN_NET_SRV_STAKE_ID
                    l_srv_uid.uint64 = 0x12;
                }
                uint256_t l_value = { };
                if(!s_json_get_uint256(l_json_item_obj, "value", &l_value) || IS_ZERO_256(l_value)) {
                    log_it(L_ERROR, "Json TX: bad value in DAP_CHAIN_TX_OUT_COND_SUBTYPE_SRV_STAKE_LOCK");
                    break;
                }
                const char* l_time_staking_str = NULL;
                if((l_time_staking_str = s_json_get_text(l_json_item_obj, "time_staking")) == NULL || dap_strlen(l_time_staking_str) != 6)  {
                    log_it(L_ERROR, "Json TX: bad time staking in DAP_CHAIN_TX_OUT_COND_SUBTYPE_SRV_STAKE_LOCK");
                    break;
                }
                    
                char l_time_staking_month_str[3] = {l_time_staking_str[2], l_time_staking_str[3], 0};
                int l_time_staking_month = atoi(l_time_staking_month_str);
                if (l_time_staking_month < 1 || l_time_staking_month > 12){
                    log_it(L_ERROR, "Json TX: bad time staking in DAP_CHAIN_TX_OUT_COND_SUBTYPE_SRV_STAKE_LOCK");
                    break;
                }
                    

                char l_time_staking_day_str[3] = {l_time_staking_str[4], l_time_staking_str[5], 0};
                int l_time_staking_day = atoi(l_time_staking_day_str);
                if (l_time_staking_day < 1 || l_time_staking_day > 31){
                    log_it(L_ERROR, "Json TX: bad time staking in DAP_CHAIN_TX_OUT_COND_SUBTYPE_SRV_STAKE_LOCK");
                    break;
                }

                dap_time_t l_time_staking = 0;
                l_time_staking = dap_time_from_str_simplified(l_time_staking_str);
                if (0 == l_time_staking){
                    log_it(L_ERROR, "Json TX: bad time staking in DAP_CHAIN_TX_OUT_COND_SUBTYPE_SRV_STAKE_LOCK");
                    break;
                }
                dap_time_t l_time_now = dap_time_now();
                if (l_time_staking < l_time_now){
                    log_it(L_ERROR, "Json TX: bad time staking in DAP_CHAIN_TX_OUT_COND_SUBTYPE_SRV_STAKE_LOCK");
                    break;
                }
                l_time_staking -= l_time_now;

                uint256_t l_reinvest_percent = uint256_0;
                const char* l_reinvest_percent_str = NULL;
                if((l_reinvest_percent_str = s_json_get_text(l_json_item_obj, "reinvest_percent"))!=NULL) {
                    l_reinvest_percent = dap_chain_coins_to_balance(l_reinvest_percent_str);
                    if (compare256(l_reinvest_percent, dap_chain_coins_to_balance("100.0")) == 1){
                    log_it(L_ERROR, "Json TX: bad reinvest percent in DAP_CHAIN_TX_OUT_COND_SUBTYPE_SRV_STAKE_LOCK");
                        break;
                    }
                    if (IS_ZERO_256(l_reinvest_percent)) {
                        int l_reinvest_percent_int = atoi(l_reinvest_percent_str);
                        if (l_reinvest_percent_int < 0 || l_reinvest_percent_int > 100){
                            log_it(L_ERROR, "Json TX: bad reinvest percent in DAP_CHAIN_TX_OUT_COND_SUBTYPE_SRV_STAKE_LOCK");
                            break;
                        }
                        l_reinvest_percent = dap_chain_uint256_from(l_reinvest_percent_int);
                        MULT_256_256(l_reinvest_percent, GET_256_FROM_64(1000000000000000000ULL), &l_reinvest_percent);
                    }
                }               

                dap_chain_tx_out_cond_t *l_out_cond_item = dap_chain_datum_tx_item_out_cond_create_srv_stake_lock(l_srv_uid, l_value, l_time_staking, l_reinvest_percent);
                l_item = (const uint8_t*) l_out_cond_item;
                // Save value for using in In item
                if(l_item) {
                    SUM_256_256(l_value_need, l_value, &l_value_need);
                } else {
                    char *l_str_err = dap_strdup_printf("Unable to create conditional out for transaction "
                                                         "can of type %s described in item %zu.", l_subtype_str, i);
                    json_object *l_jobj_err = json_object_new_string(l_str_err);
                    DAP_DELETE(l_str_err);
                    if (l_jobj_errors) json_object_array_add(l_jobj_errors, l_jobj_err);
                }
            } 
                break;
            case DAP_CHAIN_TX_OUT_COND_SUBTYPE_SRV_STAKE_POS_DELEGATE:{
                dap_chain_net_srv_uid_t l_srv_uid;
                if(!s_json_get_srv_uid(l_json_item_obj, "service_id", "service", &l_srv_uid.uint64)) {
                    // Default service DAP_CHAIN_NET_SRV_STAKE_ID
                    l_srv_uid.uint64 = 0x13;
                }
                uint256_t l_value = { };
                if(!s_json_get_uint256(l_json_item_obj, "value", &l_value) || IS_ZERO_256(l_value)) {
                    log_it(L_ERROR, "Json TX: bad value in OUT_COND_SUBTYPE_SRV_STAKE_POS_DELEGATE");
                    break;
                }
                uint256_t l_fee_value = { };
                if(!s_json_get_uint256(l_json_item_obj, "fee", &l_fee_value) || IS_ZERO_256(l_fee_value)) {
                    break;
                }
                
                const char *l_signing_addr_str = s_json_get_text(l_json_item_obj, "signing_addr");
                dap_chain_addr_t *l_signing_addr = dap_chain_addr_from_str(l_signing_addr_str);
                if(!l_signing_addr) {
                    log_it(L_ERROR, "Json TX: bad signing_addr in OUT_COND_SUBTYPE_SRV_STAKE_POS_DELEGATE");
                    break;
                }                

                dap_chain_node_addr_t l_signer_node_addr;
                const char *l_node_addr_str = s_json_get_text(l_json_item_obj, "node_addr");
                if(!l_node_addr_str || dap_chain_node_addr_from_str(&l_signer_node_addr, l_node_addr_str)) {
                    log_it(L_ERROR, "Json TX: bad node_addr in OUT_COND_SUBTYPE_SRV_STAKE_POS_DELEGATE");
                    break;
                }
                dap_chain_tx_out_cond_t *l_out_cond_item = dap_chain_datum_tx_item_out_cond_create_srv_stake(l_srv_uid, l_value, l_signing_addr,
                                                                                                             &l_signer_node_addr, NULL, uint256_0, NULL);
                DAP_DELETE(l_signing_addr);
                l_item = (const uint8_t*) l_out_cond_item;
                // Save value for using in In item
                if(l_item) {
                    SUM_256_256(l_value_need, l_value, &l_value_need);
                } else {
                    char *l_err_str = dap_strdup_printf("Unable to create conditional out for transaction "
                                                        "can of type %s described in item %zu.", l_subtype_str, i);
                    json_object *l_jobj_err = json_object_new_string(l_err_str);
                    DAP_DELETE(l_err_str);
                    if (l_jobj_errors)
                        json_object_array_add(l_jobj_errors, l_jobj_err);
                }
            }
                break;
            case DAP_CHAIN_TX_OUT_COND_SUBTYPE_FEE: {
                uint256_t l_value = { };
                s_json_get_uint256(l_json_item_obj, "value", &l_value);
                if(!IS_ZERO_256(l_value)) {
                    dap_chain_tx_out_cond_t *l_out_cond_item = dap_chain_datum_tx_item_out_cond_create_fee(l_value);
                    l_item = (const uint8_t*) l_out_cond_item;
                    // Save value for using in In item
                    if(l_item) {
                        SUM_256_256(l_value_need_fee, l_value, &l_value_need_fee);
                    } else {
                        char *l_str_err = dap_strdup_printf("Unable to create conditional out for transaction "
                                                            "can of type %s described in item %zu.", l_subtype_str, i);
                        json_object *l_jobj_err = json_object_new_string(l_str_err);
                        if (l_jobj_errors) json_object_array_add(l_jobj_errors, l_jobj_err);
                        DAP_DELETE(l_str_err);
                    }
                }
                else
                    log_it(L_ERROR, "Json TX: zero value in OUT_COND_SUBTYPE_FEE");
            }
                break;
            case DAP_CHAIN_TX_OUT_COND_SUBTYPE_UNDEFINED:
                log_it(L_WARNING, "Undefined subtype: '%s' of 'out_cond' item %zu ", l_subtype_str, i);
                char *l_str_err = dap_strdup_printf("Specified unknown sub type %s of conditional out on item %zu.",
                                                    l_subtype_str, i);
                json_object *l_jobj_err = json_object_new_string(l_str_err);
                DAP_DELETE(l_str_err);
                if (l_jobj_errors) json_object_array_add(l_jobj_errors, l_jobj_err);
                break;
            }
        }
            break;
        case TX_ITEM_TYPE_SIG: {
            json_object *l_jobj_sign = json_object_object_get(l_json_item_obj, "sig_b64");
            if (!l_jobj_sign) {
                l_sign_list = dap_list_append(l_sign_list, l_json_item_obj);
                break;
            }
            const char *l_sign_b64_str = json_object_get_string(l_jobj_sign);
            if ( !l_sign_b64_str ) {
                json_object_array_add(l_jobj_errors, json_object_new_string("Can't get base64-encoded sign"));
                log_it(L_ERROR, "Json TX: Can't get base64-encoded sign!");
                break;
            }
            int64_t l_sign_size = 0, l_sign_b64_strlen = json_object_get_string_len(l_jobj_sign),
                    l_sign_decoded_size = DAP_ENC_BASE64_DECODE_SIZE(l_sign_b64_strlen);
            if ( !s_json_get_int64_uint64(l_json_item_obj, "sig_size", &l_sign_size, false) )
                log_it(L_NOTICE, "Json TX: \"sig_size\" unspecified, will be calculated automatically");

            dap_chain_tx_sig_t *l_tx_sig = DAP_NEW_Z_SIZE(dap_chain_tx_sig_t, sizeof(dap_chain_tx_sig_t) + l_sign_decoded_size);
            *l_tx_sig = (dap_chain_tx_sig_t) {
                .header = {
                    .type = TX_ITEM_TYPE_SIG, .version = 1,
                    .sig_size = dap_enc_base64_decode(l_sign_b64_str, l_sign_b64_strlen, l_tx_sig->sig, DAP_ENC_DATA_TYPE_B64_URLSAFE)
                }
            };
            
            debug_if(l_sign_size && l_tx_sig->header.sig_size != l_sign_size, L_ERROR,
                     "Json TX: sign size mismatch, %zu != %u!", l_sign_size, l_tx_sig->header.sig_size);
            /* But who cares?... */
            size_t l_tx_size = dap_chain_datum_tx_get_size(l_tx), l_tx_items_size = l_tx->header.tx_items_size;
            l_tx->header.tx_items_size = 0;
            if ( dap_sign_verify_all((dap_sign_t*)l_tx_sig->sig, l_tx_sig->header.sig_size, (byte_t*)l_tx, l_tx_size) ) {
                json_object_array_add(l_jobj_errors, json_object_new_string("Sign verification failed!"));
                log_it(L_ERROR, "Json TX: sign verification failed!");
                break;
                // TODO: delete the datum and return
            } else {
                l_tx->header.tx_items_size = l_tx_items_size;
                l_item = (const uint8_t*)l_tx_sig;
            }
        } break;
        case TX_ITEM_TYPE_RECEIPT: {
            dap_chain_net_srv_uid_t l_srv_uid;
            if(!s_json_get_srv_uid(l_json_item_obj, "service_id", "service", &l_srv_uid.uint64)) {
                log_it(L_ERROR, "Json TX: bad service_id in TYPE_RECEIPT");
                break;
            }
            dap_chain_net_srv_price_unit_uid_t l_price_unit;
            if(!s_json_get_unit(l_json_item_obj, "price_unit", &l_price_unit)) {
                log_it(L_ERROR, "Json TX: bad price_unit in TYPE_RECEIPT");
                break;
            }
            int64_t l_units = 0;
            if(!s_json_get_int64_uint64(l_json_item_obj, "units", &l_units, false)){
                log_it(L_ERROR, "Json TX: bad units in TYPE_RECEIPT");
                break;
            }
            uint256_t l_value = { };
            if(!s_json_get_uint256(l_json_item_obj, "value", &l_value) || IS_ZERO_256(l_value)) {
                log_it(L_ERROR, "Json TX: bad value in TYPE_RECEIPT");
                break;
            }
            dap_hash_fast_t l_prev_tx_hash = {};
            const char* l_prev_tx_hash_str = NULL;
            if((l_prev_tx_hash_str = s_json_get_text(l_json_item_obj, "prev_tx")) == NULL) {
                log_it(L_ERROR, "Json TX: bad prev_tx in TYPE_RECEIPT");
                break;
            }
            dap_chain_hash_fast_from_str(l_prev_tx_hash_str, &l_prev_tx_hash);
            const char *l_params_str = s_json_get_text(l_json_item_obj, "params");
            size_t l_params_size = dap_strlen(l_params_str);
            dap_chain_datum_tx_receipt_t *l_receipt = dap_chain_datum_tx_receipt_create(l_srv_uid, l_price_unit, l_units, l_value, l_params_str, l_params_size, &l_prev_tx_hash);
            l_item = (const uint8_t*) l_receipt;
            if (!l_item) {
                char *l_str_err = dap_strdup_printf("Unable to create receipt out for transaction "
                                                    "described by item %zu.", i);
                json_object *l_jobj_err = json_object_new_string(l_str_err);
                DAP_DELETE(l_str_err);
                if (l_jobj_errors) json_object_array_add(l_jobj_errors, l_jobj_err);
            }
        }
            break;
        case TX_ITEM_TYPE_TSD: {
            int64_t l_tsd_type = 0;
            if(!s_json_get_int64_uint64(l_json_item_obj, "type_tsd", &l_tsd_type, false)) {
                log_it(L_ERROR, "Json TX: bad type_tsd in TYPE_TSD");
                break;
            }
            const char *l_tsd_data = s_json_get_text(l_json_item_obj, "data");
            if (!l_tsd_data) {
                log_it(L_ERROR, "Json TX: bad data in TYPE_TSD");
                break;
            }
            size_t l_data_size = dap_strlen(l_tsd_data);
            dap_chain_tx_tsd_t *l_tsd = dap_chain_datum_tx_item_tsd_create((void*)l_tsd_data, (int)l_tsd_type, l_data_size);
            l_item = (const uint8_t*) l_tsd;
            // l_tsd_list = dap_list_append(l_tsd_list, l_tsd);
        }
            break;
            //case TX_ITEM_TYPE_PKEY:
                //break;
            //case TX_ITEM_TYPE_IN_EMS:
                //break;
            //case TX_ITEM_TYPE_IN_EMS_EXT:
                //break;
        }
        // Add item to transaction
        if(l_item) {
            dap_chain_datum_tx_add_item(&l_tx, (const uint8_t*) l_item);
            l_items_ready++;
            DAP_DELETE(l_item);
        }
    }
    
    dap_list_t *l_list;
    // Add In items
    if(a_net){
        l_list = l_in_list;
        while(l_list) {
            struct json_object *l_json_item_obj = (struct json_object*) l_list->data;

            const char *l_json_item_addr_str = s_json_get_text(l_json_item_obj, "addr_from");
            const char *l_json_item_token = s_json_get_text(l_json_item_obj, "token");
            l_main_token = l_json_item_token;
            dap_chain_addr_t *l_addr_from = NULL;
            if(l_json_item_addr_str) {
                l_addr_from = dap_chain_addr_from_str(l_json_item_addr_str);
                if (!l_addr_from) {
                    log_it(L_WARNING, "Invalid element 'in', unable to convert string representation of addr_from: '%s' "
                                        "to binary.", l_json_item_addr_str);
                    char *l_str_err = dap_strdup_printf("Invalid element 'to', unable to convert string representation "
                                                        "of addr_from: '%s' to binary.", l_json_item_addr_str);
                    json_object *l_jobj_err = json_object_new_string(l_str_err);
                    DAP_DELETE(l_str_err);
                    if (l_jobj_errors) json_object_array_add(l_jobj_errors, l_jobj_err);
                    // Go to the next item
                    l_list = dap_list_next(l_list);
                    continue;
                }
            }
            else {
                log_it(L_WARNING, "Invalid 'in' item, incorrect addr_from: '%s'", l_json_item_addr_str ? l_json_item_addr_str : "[null]");
                char *l_str_err = dap_strdup_printf("Invalid 'in' item, incorrect addr_from: '%s'",
                                            l_json_item_addr_str ? l_json_item_addr_str : "[null]");
                json_object *l_jobj_err = json_object_new_string(l_str_err);
                DAP_DELETE(l_str_err);
                if (l_jobj_errors) json_object_array_add(l_jobj_errors, l_jobj_err);
                // Go to the next item
                l_list = dap_list_next(l_list);
                continue;
            }
            if(!l_json_item_token) {
                log_it(L_WARNING, "Invalid 'in' item, not found token name");
                json_object *l_jobj_err = json_object_new_string("Invalid 'in' item, not found token name");
                if (l_jobj_errors) json_object_array_add(l_jobj_errors, l_jobj_err);
                // Go to the next item
                l_list = dap_list_next(l_list);
                continue;
            }
            if(IS_ZERO_256(l_value_need)) {
                log_it(L_WARNING, "Invalid 'in' item, not found value in out items");
                json_object *l_jobj_err = json_object_new_string("Invalid 'in' item, not found value in out items");
                if (l_jobj_errors) json_object_array_add(l_jobj_errors, l_jobj_err);
                // Go to the next item
                l_list = dap_list_next(l_list);
                continue;
            }

            if(l_addr_from){
                // find the transactions from which to take away coins
                dap_list_t *l_list_used_out = NULL;
                dap_list_t *l_list_used_out_fee = NULL;
                uint256_t l_value_transfer = { }; // how many coins to transfer
                uint256_t l_value_transfer_fee = { }; // how many coins to transfer
                //SUM_256_256(a_value, a_value_fee, &l_value_need);
                uint256_t l_value_need_check = {};
                if (!dap_strcmp(l_native_token, l_main_token)) {
                    SUM_256_256(l_value_need_check, l_value_need, &l_value_need_check);
                    SUM_256_256(l_value_need_check, l_value_need_fee, &l_value_need_check);
                    l_list_used_out = dap_ledger_get_list_tx_outs_with_val(a_net->pub.ledger, l_json_item_token,
                                                                                                l_addr_from, l_value_need_check, &l_value_transfer);
                    if(!l_list_used_out) {
                        log_it(L_WARNING, "Not enough funds in previous tx to transfer");
                        json_object *l_jobj_err = json_object_new_string("Can't create in transaction. Not enough funds in previous tx "
                                                            "to transfer");
                        if (l_jobj_errors) json_object_array_add(l_jobj_errors, l_jobj_err);
                        // Go to the next item
                        l_list = dap_list_next(l_list);
                        continue;
                    }
                } else {
                    //CHECK value need
                    l_list_used_out = dap_ledger_get_list_tx_outs_with_val(a_net->pub.ledger, l_json_item_token,
                                                                                                l_addr_from, l_value_need, &l_value_transfer);
                    if(!l_list_used_out) {
                        log_it(L_WARNING, "Not enough funds in previous tx to transfer");
                        json_object *l_jobj_err = json_object_new_string("Can't create in transaction. Not enough funds "
                                                                            "in previous tx to transfer");
                        if (l_jobj_errors) json_object_array_add(l_jobj_errors, l_jobj_err);
                        // Go to the next item
                        l_list = dap_list_next(l_list);
                        continue;
                    }
                    //CHECK value fee
                    l_list_used_out_fee = dap_ledger_get_list_tx_outs_with_val(a_net->pub.ledger, l_native_token,
                                                                                        l_addr_from, l_value_need_fee, &l_value_transfer_fee);
                    if(!l_list_used_out_fee) {
                        log_it(L_WARNING, "Not enough funds in previous tx to transfer");
                        json_object *l_jobj_err = json_object_new_string("Can't create in transaction. Not enough funds "
                                                                            "in previous tx to transfer");
                        if (l_jobj_errors) json_object_array_add(l_jobj_errors, l_jobj_err);
                        // Go to the next item
                        l_list = dap_list_next(l_list);
                        continue;
                    }
                }
                // add 'in' items
                uint256_t l_value_got = dap_chain_datum_tx_add_in_item_list(&l_tx, l_list_used_out);
                assert(EQUAL_256(l_value_got, l_value_transfer));
                if (l_list_used_out_fee) {
                    uint256_t l_value_got_fee = dap_chain_datum_tx_add_in_item_list(&l_tx, l_list_used_out_fee);
                    assert(EQUAL_256(l_value_got_fee, l_value_transfer_fee));
                    dap_list_free_full(l_list_used_out_fee, free);
                    // add 'out' item for coin fee back
                    uint256_t  l_value_back;
                    SUBTRACT_256_256(l_value_got_fee, l_value_need_fee, &l_value_back);
                    if (!IS_ZERO_256(l_value_back)) {
                        dap_chain_datum_tx_add_out_ext_item(&l_tx, l_addr_from, l_value_back, l_native_token);
                        l_items_ready++;
                    }
                } else {
                    SUM_256_256(l_value_need, l_value_need_fee, &l_value_need);
                }
                dap_list_free_full(l_list_used_out, free);
                if(!IS_ZERO_256(l_value_got)) {
                    // add 'out' item for coin back
                    uint256_t l_value_back;
                    SUBTRACT_256_256(l_value_got, l_value_need, &l_value_back);
                    if(!IS_ZERO_256(l_value_back)) {
                        if (l_multichanel)
                            dap_chain_datum_tx_add_out_ext_item(&l_tx, l_addr_from, l_value_back, l_main_token);
                        else
                            dap_chain_datum_tx_add_out_item(&l_tx, l_addr_from, l_value_back);
                        l_items_ready++;
                    }
                }   
            }
            // Go to the next 'in' item
            l_list = dap_list_next(l_list);
        }
    }
    dap_list_free(l_in_list);

    // Add signs
    l_list = l_sign_list;
    while(l_list) {
        struct json_object *l_json_item_obj = (struct json_object*) l_list->data;
        dap_enc_key_t * l_enc_key  = NULL;
        
        //get wallet or cert
        dap_chain_wallet_t *l_wallet = s_json_get_wallet(l_json_item_obj, "wallet");
        const dap_cert_t *l_cert = s_json_get_cert(l_json_item_obj, "cert");

        int64_t l_pkey_size;
        int64_t l_sig_size;
        uint8_t *l_pkey = NULL;
        int64_t l_hash_type = 0;
        dap_sign_t *l_sign = NULL;
        

        //wallet goes first
        if (l_wallet) {
            l_enc_key = dap_chain_wallet_get_key(l_wallet, 0);
        } else if (l_cert && l_cert->enc_key) {
            l_enc_key = l_cert->enc_key; 
        } else { 
            json_object *l_jobj_err = json_object_new_string("Can't create sign for transactions.");
            json_object_array_add(l_jobj_errors, l_jobj_err);
            log_it(L_ERROR, "Json TX: Item sign has no wallet or cert of they are invalid ");
            l_list = dap_list_next(l_list);
            continue;
        }

        if (l_sign) { /* WTF is this for?... */
            size_t l_chain_sign_size = dap_sign_get_size(l_sign); // sign data
            
            dap_chain_tx_sig_t *l_tx_sig = DAP_NEW_Z_SIZE(dap_chain_tx_sig_t,
                    sizeof(dap_chain_tx_sig_t) + l_chain_sign_size);
            l_tx_sig->header.type = TX_ITEM_TYPE_SIG;
            l_tx_sig->header.sig_size =(uint32_t) l_chain_sign_size;
            memcpy(l_tx_sig->sig, l_sign, l_chain_sign_size);
            dap_chain_datum_tx_add_item(&l_tx, l_tx_sig);
            DAP_DELETE(l_sign);
        }

        if(l_enc_key && dap_chain_datum_tx_add_sign_item(&l_tx, l_enc_key) > 0) {
            l_items_ready++;
        } else {
            log_it(L_ERROR, "Json TX: Item sign has invalid enc_key.");
            l_list = dap_list_next(l_list);
            continue;
        }

        if (l_wallet) {
            dap_chain_wallet_close(l_wallet);  
            dap_enc_key_delete(l_enc_key);
        }  
        l_list = dap_list_next(l_list);
    }

    dap_list_free(l_sign_list);
    json_object_put(l_json);

    *a_out_tx = l_tx;

    if(a_items_count)
        *a_items_count = l_items_count;

    if(a_items_ready)
        *a_items_ready = l_items_ready;

    return DAP_CHAIN_NET_TX_CREATE_JSON_OK;
}


int dap_chain_tx_datum_from_json(json_object *a_tx_json, dap_chain_net_t *a_net, json_object *a_jobj_arr_errors, 
        dap_chain_datum_tx_t** a_out_tx, size_t* a_items_count, size_t *a_items_ready)
{

    int l_type_tx = 0;
    if (!a_tx_json) {
        dap_json_rpc_error_add(a_jobj_arr_errors,DAP_CHAIN_NET_TX_CREATE_JSON_CAN_NOT_OPEN_JSON_FILE,"Empty json");
        return log_it(L_ERROR, "Empty json"), DAP_CHAIN_NET_TX_CREATE_JSON_CAN_NOT_OPEN_JSON_FILE;
    }

    if(!a_out_tx){
        dap_json_rpc_error_add(a_jobj_arr_errors,DAP_CHAIN_NET_TX_CREATE_JSON_WRONG_ARGUMENTS,"a_out_tx is NULL");
        log_it(L_ERROR, "a_out_tx is NULL");
        return DAP_CHAIN_NET_TX_CREATE_JSON_WRONG_ARGUMENTS;
    }

    // Read items and net from json file
    struct json_object *l_json_items = json_object_object_get(a_tx_json, "items");
    struct json_object *l_json_net = json_object_object_get(a_tx_json, "net");
    size_t l_items_count;
    if(!l_json_items || !json_object_is_type(l_json_items, json_type_array) || !(l_items_count = json_object_array_length(l_json_items))) {
        return DAP_CHAIN_NET_TX_CREATE_JSON_NOT_FOUNT_ARRAY_ITEMS;
    } 
    const char *l_net_str = json_object_get_string(l_json_net); 
    dap_chain_net_t * l_net = dap_chain_net_by_name(l_net_str);
    if (l_net_str && !l_net && !a_net) {
        dap_json_rpc_error_add(a_jobj_arr_errors,DAP_CHAIN_NET_TX_CREATE_JSON_NOT_FOUNT_NET_IN_JSON,"not found net by name '%s'", l_net_str);
        log_it(L_ERROR, "not found net by name '%s'", l_net_str);
        return DAP_CHAIN_NET_TX_CREATE_JSON_NOT_FOUNT_NET_IN_JSON;
    }
    l_net = l_net ? l_net : a_net;
    log_it(L_NOTICE, "Json TX: found %zu items", l_items_count);

    // Create transaction
    dap_chain_datum_tx_t *l_tx = DAP_NEW_Z_SIZE(dap_chain_datum_tx_t, sizeof(dap_chain_datum_tx_t));
    if(!l_tx) {
        return DAP_JSON_RPC_ERR_CODE_MEMORY_ALLOCATED;
    }

    struct json_object *l_json_timestamp = json_object_object_get(a_tx_json, "ts_created");
    if (l_json_timestamp)
        l_tx->header.ts_created = json_object_get_int64(l_json_timestamp);
    else
        l_tx->header.ts_created = time(NULL);

    size_t l_items_ready = 0;
    dap_list_t *l_sign_list = NULL;// list 'sign' items
    
    uint256_t l_value_need = { };// how many tokens are needed in the 'out' item

    dap_chain_addr_t l_seller_addr = {};

    if(l_net){ // if composition is not offline
        l_type_tx = s_dap_chain_net_tx_json_check(l_items_count, l_json_items, a_jobj_arr_errors, l_net);
    }
    if (l_type_tx == DAP_CHAIN_NET_TX_TYPE_ERR){
        return DAP_CHAIN_NET_TX_CREATE_JSON_TRANSACTION_NOT_CORRECT_ERR;
    }
    if (l_type_tx == DAP_CHAIN_NET_TX_STAKE_UNLOCK)
        l_items_ready++;
        
    // Creating and adding items to the transaction
    for(size_t i = 0; i < l_items_count; ++i) {
        struct json_object *l_json_item_obj = json_object_array_get_idx(l_json_items, i);
        if(!l_json_item_obj || !json_object_is_type(l_json_item_obj, json_type_object)) {
            continue;
        }
        struct json_object *l_json_item_type = json_object_object_get(l_json_item_obj, "type");
        if(!l_json_item_type && json_object_is_type(l_json_item_type, json_type_string)) {
            log_it(L_WARNING, "Item %zu without type", i);
            continue;
        }
        const char *l_item_type_str = json_object_get_string(l_json_item_type);
        dap_chain_tx_item_type_t l_item_type = dap_chain_datum_tx_item_type_from_str_short(l_item_type_str);
        if(l_item_type == TX_ITEM_TYPE_UNKNOWN) {
            log_it(L_WARNING, "Item %zu has invalid type '%s'", i, l_item_type_str);
            continue;
        }

        log_it(L_DEBUG, "Json TX: process item %s", l_item_type_str);
        // Create an item depending on its type
        uint8_t *l_item = NULL;
        switch (l_item_type) {
            case TX_ITEM_TYPE_IN: {                
                l_item = s_dap_chain_net_tx_create_in_item(l_json_item_obj, a_jobj_arr_errors);
            }break;
            case TX_ITEM_TYPE_IN_COND: {
                l_item = s_dap_chain_net_tx_create_in_cond_item(l_json_item_obj, a_jobj_arr_errors, l_net);            
            }break;
            case TX_ITEM_TYPE_IN_EMS: {
                l_item = s_dap_chain_net_tx_create_in_ems_item(l_json_item_obj, a_jobj_arr_errors);           
            }break;
            case TX_ITEM_TYPE_IN_REWARD: {
                l_item = s_dap_chain_net_tx_create_in_reward_item(l_json_item_obj, a_jobj_arr_errors);
            }break;
            case TX_ITEM_TYPE_OUT: {
                l_item = s_dap_chain_net_tx_create_out_item(l_json_item_obj, a_jobj_arr_errors);
            }break;
            case TX_ITEM_TYPE_OUT_EXT: {
                l_item = s_dap_chain_net_tx_create_out_ext_item(l_json_item_obj, a_jobj_arr_errors,l_type_tx);
            }break;
            case TX_ITEM_TYPE_OUT_STD: {
                l_item = s_dap_chain_net_tx_create_out_std_item(l_json_item_obj, a_jobj_arr_errors,l_type_tx);
            }break;
            case TX_ITEM_TYPE_OUT_COND: {
                l_item = s_dap_chain_net_tx_create_out_cond_item(l_json_item_obj, a_jobj_arr_errors, l_type_tx, &l_value_need, &l_seller_addr, i, l_net);
            }break;
            case TX_ITEM_TYPE_SIG: {
                l_item = s_dap_chain_net_tx_create_sig_item(l_json_item_obj, a_jobj_arr_errors, l_tx, &l_sign_list);
                if(l_sign_list)continue;       
            }break;
            case TX_ITEM_TYPE_RECEIPT: {
                l_item = s_dap_chain_net_tx_create_receipt_item(l_json_item_obj, a_jobj_arr_errors, l_tx, l_sign_list, i);
            }break;
            case TX_ITEM_TYPE_TSD: {
                l_item = s_dap_chain_net_tx_create_tsd_item(l_json_item_obj, a_jobj_arr_errors, l_tx, l_sign_list);
            }break;
            case TX_ITEM_TYPE_VOTING: {
                l_item = s_dap_chain_net_tx_create_voting_item(a_jobj_arr_errors);
            }break;
            case TX_ITEM_TYPE_VOTE: {
                l_item = s_dap_chain_net_tx_create_vote_item(l_json_item_obj, a_jobj_arr_errors);
            }break;
        }
        if (!l_item) {
            log_it(L_ERROR, "Item %zu can't created, exit from creator!", i);
            dap_json_rpc_error_add(a_jobj_arr_errors,DAP_CHAIN_NET_TX_CREATE_JSON_CANT_CREATED_ITEM_ERR,"Item %zu can't created, exit from creator!", i);
            DAP_DELETE(l_tx);
            return DAP_CHAIN_NET_TX_CREATE_JSON_CANT_CREATED_ITEM_ERR;
        } else {        
            // Add item to transaction
            const char *l_hash_str = s_json_get_text(l_json_item_obj, "item_hash");
            if (l_hash_str) {
                char *l_hash_str_current = dap_hash_fast_str_new(l_item, dap_chain_datum_item_tx_get_size(l_item, 0));
                if (l_hash_str_current && strcmp(l_hash_str, l_hash_str_current)) {
                    log_it(L_ERROR, "Item %zu type '%s' has invalid hash '%s'", i + 1, l_item_type_str, l_hash_str_current);
                    dap_json_rpc_error_add(a_jobj_arr_errors,DAP_CHAIN_NET_TX_CREATE_JSON_CANT_CREATED_ITEM_ERR,"Item %zu can't created, exit from creator!", i);
                    DAP_DEL_MULTY(l_tx, l_item, l_hash_str_current);
                    return DAP_CHAIN_NET_TX_CREATE_JSON_CANT_CREATED_ITEM_ERR;
                }
                DAP_DEL_Z(l_hash_str_current);
            }
<<<<<<< HEAD
            dap_chain_datum_tx_add_item(&l_tx, (const uint8_t*)l_item);
=======
            dap_chain_datum_tx_add_item(&l_tx, l_item);
>>>>>>> 01122249
            l_items_ready++;
            DAP_DELETE(l_item);
        }
    
    }

    dap_list_t *l_list;
    // Add signs
    l_list = l_sign_list;
    
    while(l_list) {
        struct json_object *l_json_item_obj = (struct json_object*) l_list->data;
        dap_enc_key_t * l_enc_key  = NULL;
        
        //get wallet or cert
        dap_chain_wallet_t *l_wallet = s_json_get_wallet(l_json_item_obj, "wallet");
        const dap_cert_t *l_cert = s_json_get_cert(l_json_item_obj, "cert");

        dap_sign_t *l_sign = NULL;        

        //wallet goes first
        if (l_wallet) {
            l_enc_key = dap_chain_wallet_get_key(l_wallet, 0);
        } else if (l_cert && l_cert->enc_key) {
            l_enc_key = l_cert->enc_key; 
        } else {
            if (a_jobj_arr_errors)
                dap_json_rpc_error_add(a_jobj_arr_errors,-1,"Json TX: Item sign has no wallet or cert of they are invalid ");
            log_it(L_ERROR, "Json TX: Item sign has no wallet or cert of they are invalid ");
            l_list = dap_list_next(l_list);
            continue;
        }

        if (l_sign) { // WTF is this for?... 
            size_t l_chain_sign_size = dap_sign_get_size(l_sign); // sign data
            
            dap_chain_tx_sig_t *l_tx_sig = DAP_NEW_Z_SIZE(dap_chain_tx_sig_t,
                    sizeof(dap_chain_tx_sig_t) + l_chain_sign_size);
            l_tx_sig->header.type = TX_ITEM_TYPE_SIG;
            l_tx_sig->header.sig_size =(uint32_t) l_chain_sign_size;
            memcpy(l_tx_sig->sig, l_sign, l_chain_sign_size);
            dap_chain_datum_tx_add_item(&l_tx, l_tx_sig);
            DAP_DELETE(l_sign);
        }

        if(l_enc_key && dap_chain_datum_tx_add_sign_item(&l_tx, l_enc_key) > 0) {
            l_items_ready++;
        } else {
            log_it(L_ERROR, "Json TX: Item sign has invalid enc_key.");
            l_list = dap_list_next(l_list);
            continue;
        }

        if (l_wallet) {
            dap_chain_wallet_close(l_wallet);  
            dap_enc_key_delete(l_enc_key);
        }  
        l_list = dap_list_next(l_list);
    }

    dap_list_free(l_sign_list);

    if (dap_chain_datum_tx_verify_sign_all(l_tx)) {
        log_it(L_ERROR, "Json TX: Sign verification failed!");
        if (a_jobj_arr_errors)
            dap_json_rpc_error_add(a_jobj_arr_errors,-1,"Sign verification failed!");
        DAP_DELETE(l_tx);
        return DAP_CHAIN_NET_TX_CREATE_JSON_SIGN_VERIFICATION_FAILED;
    }

    *a_out_tx = l_tx;

    if(a_items_count)
        *a_items_count = l_items_count;

    if(a_items_ready)
        *a_items_ready = l_items_ready;

    return DAP_CHAIN_NET_TX_CREATE_JSON_OK;   

}


int dap_chain_net_tx_to_json(dap_chain_datum_tx_t *a_tx, json_object *a_out_json)
{
    dap_return_val_if_pass(!a_tx || !a_out_json, DAP_CHAIN_NET_TX_CREATE_JSON_WRONG_ARGUMENTS);

    json_object* json_obj_out = a_out_json;
    json_object* l_json_arr_reply = NULL;
    dap_hash_fast_t l_hash_tmp = { };
    byte_t *item; size_t l_size;
    char *l_hash_str = NULL;
    char l_tmp_buf[DAP_TIME_STR_SIZE];
    json_object* json_arr_items = json_object_new_array();

    char *l_tx_hash_str = dap_hash_fast_str_new(a_tx, dap_chain_datum_tx_get_size(a_tx));

    json_object_object_add(json_obj_out, "datum_hash", json_object_new_string(l_tx_hash_str));
    DAP_DELETE(l_tx_hash_str);
    json_object_object_add(json_obj_out, "ts_created", json_object_new_int64(a_tx->header.ts_created));
    json_object_object_add(json_obj_out, "datum_type", json_object_new_string("tx"));


    TX_ITEM_ITER_TX(item, l_size, a_tx) {
        json_object* json_obj_item = json_object_new_object();
        json_object_object_add(json_obj_item,"type", json_object_new_string(dap_chain_datum_tx_item_type_to_str_short(*item)));
        l_hash_str = dap_hash_fast_str_new(item, l_size);
        json_object_object_add(json_obj_item,"item_hash", json_object_new_string(l_hash_str));
        DAP_DEL_Z(l_hash_str);
        switch (*item) {
        case TX_ITEM_TYPE_IN:
            l_hash_tmp = ((dap_chain_tx_in_t*)item)->header.tx_prev_hash;
            l_hash_str = dap_hash_fast_to_str_static(&l_hash_tmp);
            json_object_object_add(json_obj_item,"prev_hash", json_object_new_string(l_hash_str));
            json_object_object_add(json_obj_item,"out_prev_idx", json_object_new_uint64(((dap_chain_tx_in_t*)item)->header.tx_out_prev_idx));
            break;
        case TX_ITEM_TYPE_OUT: {
            const char *l_coins_str, *l_value_str = dap_uint256_to_char( ((dap_chain_tx_out_t*)item)->header.value, &l_coins_str );
            json_object_object_add(json_obj_item,"addr", json_object_new_string(dap_chain_addr_to_str_static(&((dap_chain_tx_out_t*)item)->addr)));
            json_object_object_add(json_obj_item,"value", json_object_new_string(l_value_str));
        } break;
        case TX_ITEM_TYPE_OUT_EXT: {
            const char *l_coins_str, *l_value_str = dap_uint256_to_char( ((dap_chain_tx_out_ext_t*)item)->header.value, &l_coins_str );
            json_object_object_add(json_obj_item,"addr", json_object_new_string(dap_chain_addr_to_str_static(&((dap_chain_tx_out_ext_t*)item)->addr)));
            json_object_object_add(json_obj_item,"token", json_object_new_string(((dap_chain_tx_out_ext_t*)item)->token));
            json_object_object_add(json_obj_item,"value", json_object_new_string(l_value_str));
            json_object_object_add(json_obj_item, "coins", json_object_new_string(l_coins_str));
            
        } break;
        case TX_ITEM_TYPE_SIG: {
            dap_sign_t *l_sign = dap_chain_datum_tx_item_sign_get_sig((dap_chain_tx_sig_t*)item);
            size_t l_sign_size = dap_sign_get_size(l_sign);
            char *l_sign_b64 = DAP_NEW_Z_SIZE(char, DAP_ENC_BASE64_ENCODE_SIZE(l_sign_size) + 1);
            dap_enc_base64_encode(l_sign, l_sign_size, l_sign_b64, DAP_ENC_DATA_TYPE_B64_URLSAFE);
            json_object_object_add(json_obj_item, "sig_size", json_object_new_uint64(l_sign_size));
            json_object_object_add(json_obj_item, "sig_b64", json_object_new_string(l_sign_b64));
            json_object_object_add(json_obj_item, "sig_version", json_object_new_int(((dap_chain_tx_sig_t*)item)->header.version));
            DAP_DELETE(l_sign_b64);
        } break;
        case TX_ITEM_TYPE_TSD: {
            dap_tsd_t *l_tsd = (dap_tsd_t *)((dap_chain_tx_tsd_t*)item)->tsd;
            json_object_object_add(json_obj_item,"data_type", json_object_new_int(l_tsd->type));
            json_object_object_add(json_obj_item,"data_size", json_object_new_uint64(l_tsd->size));
            char *l_tsd_str = dap_enc_base58_encode_to_str(l_tsd->data, l_tsd->size);
            json_object_object_add(json_obj_item,"data", json_object_new_string(l_tsd_str));
            DAP_DELETE(l_tsd_str);
        } break;
        case TX_ITEM_TYPE_IN_COND:
            l_hash_tmp = ((dap_chain_tx_in_cond_t*)item)->header.tx_prev_hash;
            l_hash_str = dap_hash_fast_to_str_static(&l_hash_tmp);
            json_object_object_add(json_obj_item,"receipt_idx", json_object_new_uint64(((dap_chain_tx_in_cond_t*)item)->header.receipt_idx));
            json_object_object_add(json_obj_item,"prev_hash", json_object_new_string(l_hash_str));
            json_object_object_add(json_obj_item,"out_prev_idx", json_object_new_uint64(((dap_chain_tx_in_cond_t*)item)->header.tx_out_prev_idx));
            break;
        case TX_ITEM_TYPE_OUT_COND: {
            char l_tmp_buff[70]={0};
            const char *l_coins_str, *l_value_str = dap_uint256_to_char(((dap_chain_tx_out_cond_t*)item)->header.value, &l_coins_str);
            dap_time_t l_ts_exp = ((dap_chain_tx_out_cond_t*)item)->header.ts_expires;
            if (l_ts_exp > 0)
                dap_time_to_str_rfc822(l_tmp_buf, DAP_TIME_STR_SIZE, l_ts_exp);
            json_object_object_add(json_obj_item,"ts_expires", l_ts_exp ? json_object_new_string(l_tmp_buf) : json_object_new_string("never"));
            json_object_object_add(json_obj_item,"value", json_object_new_string(l_value_str));
            json_object_object_add(json_obj_item, "coins", json_object_new_string(l_coins_str));
            sprintf(l_tmp_buff,"0x%016"DAP_UINT64_FORMAT_x"",((dap_chain_tx_out_cond_t*)item)->header.srv_uid.uint64);
            json_object_object_add(json_obj_item,"service_id", json_object_new_string(l_tmp_buff));
            json_object_object_add(json_obj_item,"subtype", json_object_new_string(dap_chain_tx_out_cond_subtype_to_str_short(((dap_chain_tx_out_cond_t*)item)->header.subtype)));
            switch (((dap_chain_tx_out_cond_t*)item)->header.subtype) {
                case DAP_CHAIN_TX_OUT_COND_SUBTYPE_FEE:
                    break;
                case DAP_CHAIN_TX_OUT_COND_SUBTYPE_SRV_PAY: {
                    const char *l_coins_str, *l_value_str =
                        dap_uint256_to_char( ((dap_chain_tx_out_cond_t*)item)->subtype.srv_pay.unit_price_max_datoshi, &l_coins_str );
                    l_hash_tmp = ((dap_chain_tx_out_cond_t*)item)->subtype.srv_pay.pkey_hash;
                    l_hash_str = dap_hash_fast_to_str_static(&l_hash_tmp);
                    const char *l_unit = dap_chain_net_srv_price_unit_uid_to_str(((dap_chain_tx_out_cond_t*)item)->subtype.srv_pay.unit);
                    json_object_object_add(json_obj_item,"price_unit", json_object_new_string(l_unit));
                    json_object_object_add(json_obj_item,"pkey_hash", json_object_new_string(l_hash_str));
                    json_object_object_add(json_obj_item,"value_max_per_unit", json_object_new_string(l_value_str));
                } break;
                case DAP_CHAIN_TX_OUT_COND_SUBTYPE_SRV_STAKE_POS_DELEGATE: {
                    dap_chain_node_addr_t *l_signer_node_addr = &((dap_chain_tx_out_cond_t*)item)->subtype.srv_stake_pos_delegate.signer_node_addr;
                    dap_chain_addr_t *l_signing_addr = &((dap_chain_tx_out_cond_t*)item)->subtype.srv_stake_pos_delegate.signing_addr;
                    l_hash_tmp = l_signing_addr->data.hash_fast;
                    l_hash_str = dap_hash_fast_to_str_static(&l_hash_tmp);
                    json_object_object_add(json_obj_item,"signing_addr", json_object_new_string(dap_chain_addr_to_str_static(l_signing_addr)));            
                    sprintf(l_tmp_buff,""NODE_ADDR_FP_STR"",NODE_ADDR_FP_ARGS(l_signer_node_addr));
                    json_object_object_add(json_obj_item,"signer_node_addr", json_object_new_string(l_tmp_buff));
                    json_object_object_add(json_obj_item, "flags", json_object_new_int(((dap_chain_tx_out_cond_t*)item)->subtype.srv_stake_pos_delegate.flags));
                } break;
                case DAP_CHAIN_TX_OUT_COND_SUBTYPE_SRV_XCHANGE: {
                    const char
                        *l_rate_str,
                        *l_tmp_str = dap_uint256_to_char( (((dap_chain_tx_out_cond_t*)item)->subtype.srv_xchange.rate), &l_rate_str );
                    sprintf(l_tmp_buff,"0x%016"DAP_UINT64_FORMAT_x"",((dap_chain_tx_out_cond_t*)item)->subtype.srv_xchange.buy_net_id.uint64);
                    json_object_object_add(json_obj_item,"buy_net_id", json_object_new_string(l_tmp_buff));
                    sprintf(l_tmp_buff,"0x%016"DAP_UINT64_FORMAT_x"",((dap_chain_tx_out_cond_t*)item)->subtype.srv_xchange.sell_net_id.uint64);
                    json_object_object_add(json_obj_item,"sell_net_id", json_object_new_string(l_tmp_buff));
                    json_object_object_add(json_obj_item,"buy_token", json_object_new_string(((dap_chain_tx_out_cond_t*)item)->subtype.srv_xchange.buy_token));
                    json_object_object_add(json_obj_item,"seller_addr", json_object_new_string(dap_chain_addr_to_str_static( &((dap_chain_tx_out_cond_t*)item)->subtype.srv_xchange.seller_addr ))); 
                    json_object_object_add(json_obj_item,"rate", json_object_new_string(l_rate_str));
                } break;
                case DAP_CHAIN_TX_OUT_COND_SUBTYPE_SRV_STAKE_LOCK: {
                    dap_time_t l_ts_unlock = ((dap_chain_tx_out_cond_t*)item)->subtype.srv_stake_lock.time_unlock;
                    snprintf(l_tmp_buf, DAP_TIME_STR_SIZE, "%"DAP_UINT64_FORMAT_U, l_ts_unlock);
                    json_object_object_add(json_obj_item,"time_staking", json_object_new_string(l_tmp_buf));
                    char *l_reinvest_percent = dap_chain_balance_to_coins(((dap_chain_tx_out_cond_t*)item)->subtype.srv_stake_lock.reinvest_percent);
                    json_object_object_add(json_obj_item, "reinvest_percent", json_object_new_string(l_reinvest_percent));
                    DAP_DELETE(l_reinvest_percent);
                    json_object_object_add(json_obj_item, "flags", json_object_new_int(((dap_chain_tx_out_cond_t*)item)->subtype.srv_stake_lock.flags));
                } break;
                default: break;
            }
            if (((dap_chain_tx_out_cond_t*)item)->tsd_size) {
                char *l_params_str = dap_enc_base58_encode_to_str(((dap_chain_tx_out_cond_t*)item)->tsd, ((dap_chain_tx_out_cond_t*)item)->tsd_size);
                json_object_object_add(json_obj_item,"params", json_object_new_string(l_params_str));
                DAP_DELETE(l_params_str);
            }
        } break;
        case TX_ITEM_TYPE_IN_EMS: {
            json_object_object_add(json_obj_item,"chain_id", json_object_new_uint64(((dap_chain_tx_in_ems_t*)item)->header.token_emission_chain_id.uint64));
            json_object_object_add(json_obj_item,"token", json_object_new_string(((dap_chain_tx_in_ems_t*)item)->header.ticker));
            json_object_object_add(json_obj_item,"token_ems_hash", json_object_new_string( dap_hash_fast_to_str_static(&((dap_chain_tx_in_ems_t*)item)->header.token_emission_hash)));
            
        } break;

        case TX_ITEM_TYPE_OUT_STD: {
            const char *l_coins_str, *l_value_str = dap_uint256_to_char( ((dap_chain_tx_out_std_t *)item)->value, &l_coins_str );
            json_object_object_add(json_obj_item, "type", json_object_new_string("out_std"));
            json_object_object_add(json_obj_item, "addr", json_object_new_string(dap_chain_addr_to_str_static(&((dap_chain_tx_out_std_t *)item)->addr)));
            json_object_object_add(json_obj_item, "token", json_object_new_string(((dap_chain_tx_out_std_t *)item)->token));
            json_object_object_add(json_obj_item, "value", json_object_new_string(l_value_str));
            json_object_object_add(json_obj_item, "coins", json_object_new_string(l_coins_str));
            dap_time_t l_ts_unlock = ((dap_chain_tx_out_std_t *)item)->ts_unlock;
            snprintf(l_tmp_buf, DAP_TIME_STR_SIZE, "%"DAP_UINT64_FORMAT_U, l_ts_unlock);
            json_object_object_add(json_obj_item, "time_unlock", json_object_new_string(l_tmp_buf));
        } break;

        case TX_ITEM_TYPE_VOTING:{
            size_t l_tsd_size = 0;
            dap_chain_tx_tsd_t *l_item = (dap_chain_tx_tsd_t *)dap_chain_datum_tx_item_get(a_tx, NULL, (byte_t*)item + l_size, TX_ITEM_TYPE_TSD, &l_tsd_size);
            if (!l_item || !l_tsd_size)
                    break;
            dap_chain_datum_tx_voting_params_t *l_voting_params = dap_chain_voting_parse_tsd(a_tx);
            json_object_object_add(json_obj_item,"voting_question", json_object_new_string(l_voting_params->voting_question));
            json_object *l_json_array = json_object_new_array();
            json_object_object_add(json_obj_item, "token", json_object_new_string(l_voting_params->token_ticker));
            dap_list_t *l_temp = l_voting_params->answers_list;
            uint8_t l_index = 0;
            while (l_temp) {
                json_object_array_add(l_json_array, json_object_new_string((char *)l_temp->data));
                l_index++;
                l_temp = l_temp->next;
            }
            json_object_object_add(json_obj_item, "answer_options", l_json_array);
            if (l_voting_params->voting_expire) {
                snprintf(l_tmp_buf, DAP_TIME_STR_SIZE, "%"DAP_UINT64_FORMAT_U, l_voting_params->voting_expire);
                json_object_object_add(json_obj_item, "voting_expire", json_object_new_string(l_tmp_buf));
            }
            if (l_voting_params->votes_max_count) {
                json_object_object_add(json_obj_item, "votes_max_count", json_object_new_uint64(l_voting_params->votes_max_count));
            }
            json_object_object_add(json_obj_item,"changing_vote", json_object_new_boolean(l_voting_params->vote_changing_allowed));
            json_object_object_add(json_obj_item,"delegate_key_required", json_object_new_boolean(l_voting_params->delegate_key_required));               

            dap_list_free_full(l_voting_params->answers_list, NULL);
            DAP_DELETE(l_voting_params->voting_question);
            DAP_DELETE(l_voting_params);
        } break;
        case TX_ITEM_TYPE_VOTE:{
            dap_chain_tx_vote_t *l_vote_item = (dap_chain_tx_vote_t *)item;
            const char *l_hash_str = dap_chain_hash_fast_to_str_static(&l_vote_item->voting_hash);
            json_object_object_add(json_obj_item,"voting_hash", json_object_new_string(l_hash_str));
            json_object_object_add(json_obj_item,"answer_idx", json_object_new_uint64(l_vote_item->answer_idx));
        } break;
        case TX_ITEM_TYPE_IN_REWARD:{
            const char *l_hash_str = dap_chain_hash_fast_to_str_static(&((dap_chain_tx_in_reward_t *)item)->block_hash);
            json_object_object_add(json_obj_item,"block_hash", json_object_new_string(l_hash_str));
        } break;
        default:
            json_object_object_add(json_obj_item,"type", json_object_new_string("This transaction have unknown item type"));
            break;
        }
        json_object_array_add(json_arr_items, json_obj_item);
    }

    json_object_object_add(json_obj_out, "items", json_arr_items);

    if(a_out_json)
        a_out_json = json_obj_out;
    return 0;
}<|MERGE_RESOLUTION|>--- conflicted
+++ resolved
@@ -808,11 +808,7 @@
 
 }
 
-<<<<<<< HEAD
-static const uint8_t * s_dap_chain_net_tx_create_in_item (json_object *a_json_item_obj, json_object *a_jobj_arr_errors) {
-=======
 static uint8_t *s_dap_chain_net_tx_create_in_item (json_object *a_json_item_obj, json_object *a_jobj_arr_errors) {
->>>>>>> 01122249
     // Save item obj for in
     // Read prev_hash and out_prev_idx
     const char *l_prev_hash_str = s_json_get_text(a_json_item_obj, "prev_hash");
@@ -829,11 +825,7 @@
                     dap_json_rpc_error_add(a_jobj_arr_errors, -1, "Unable to create in for transaction."); 
                 return NULL;               
             }
-<<<<<<< HEAD
-            return (const uint8_t*) l_in_item;
-=======
             return (uint8_t *)l_in_item;
->>>>>>> 01122249
         } else {
             log_it(L_WARNING, "Invalid 'in' item, bad prev_hash %s", l_prev_hash_str);
             if (a_jobj_arr_errors)
@@ -844,11 +836,7 @@
     return NULL;
 }
 
-<<<<<<< HEAD
-static const uint8_t * s_dap_chain_net_tx_create_in_ems_item (json_object *a_json_item_obj, json_object *a_jobj_arr_errors) {
-=======
 static uint8_t *s_dap_chain_net_tx_create_in_ems_item (json_object *a_json_item_obj, json_object *a_jobj_arr_errors) {
->>>>>>> 01122249
     dap_chain_id_t l_chain_id;
     uint64_t l_chain_id_int = 0;
     bool l_is_chain_id = s_json_get_int64_uint64(a_json_item_obj, "chain_id", &l_chain_id_int, true);
@@ -863,11 +851,7 @@
             return NULL;
         }
         dap_chain_tx_in_ems_t *l_in_ems = dap_chain_datum_tx_item_in_ems_create(l_chain_id, &l_token_ems_hash, l_json_item_token);
-<<<<<<< HEAD
-        return (const uint8_t*) l_in_ems;
-=======
         return (uint8_t *)l_in_ems;
->>>>>>> 01122249
     } else {
         char *l_str_err = NULL;
         if (!l_is_chain_id) {
@@ -882,20 +866,12 @@
     return NULL;
 }
 
-<<<<<<< HEAD
-static const uint8_t * s_dap_chain_net_tx_create_in_reward_item (json_object *a_json_item_obj, json_object *a_jobj_arr_errors) {
-=======
 static uint8_t *s_dap_chain_net_tx_create_in_reward_item (json_object *a_json_item_obj, json_object *a_jobj_arr_errors) {
->>>>>>> 01122249
     const char *l_block_hash_str = s_json_get_text(a_json_item_obj, "block_hash");
     dap_hash_fast_t l_block_hash;
     if(l_block_hash_str && !dap_chain_hash_fast_from_str(l_block_hash_str, &l_block_hash)) {             
         dap_chain_tx_in_reward_t *l_in_reward = dap_chain_datum_tx_item_in_reward_create(&l_block_hash);
-<<<<<<< HEAD
-        return (const uint8_t*) l_in_reward;
-=======
         return (uint8_t *)l_in_reward;
->>>>>>> 01122249
     } else {
         log_it(L_WARNING, "Invalid 'in_reward' item, bad block_hash %s", l_block_hash_str);
         dap_json_rpc_error_add(a_jobj_arr_errors, -1, "Invalid 'in_reward' item, bad block_hash %s", l_block_hash_str);
@@ -903,11 +879,7 @@
     return NULL;
 }
 
-<<<<<<< HEAD
-static const uint8_t * s_dap_chain_net_tx_create_in_cond_item (json_object *a_json_item_obj, json_object *a_jobj_arr_errors, dap_chain_net_t *a_net) {
-=======
 static uint8_t *s_dap_chain_net_tx_create_in_cond_item (json_object *a_json_item_obj, json_object *a_jobj_arr_errors, dap_chain_net_t *a_net) {
->>>>>>> 01122249
     const char *l_prev_hash_str = s_json_get_text(a_json_item_obj, "prev_hash");
     uint64_t l_out_prev_idx = 0;
     bool l_is_out_prev_idx = s_json_get_int64_uint64(a_json_item_obj, "out_prev_idx", &l_out_prev_idx, true);
@@ -932,11 +904,7 @@
                             if (l_prev_item){
                                 if (*l_prev_item == TX_ITEM_TYPE_OUT_COND){
                                     dap_chain_tx_in_cond_t * l_in_cond = dap_chain_datum_tx_item_in_cond_create(&l_tx_prev_hash, l_out_prev_idx, 0);
-<<<<<<< HEAD
-                                    return (const uint8_t*) l_in_cond;                           
-=======
                                     return (uint8_t *)l_in_cond;                           
->>>>>>> 01122249
                                 } else {
                                     log_it(L_WARNING, "Invalid 'in_cond' item, wrong type of item with index %"DAP_UINT64_FORMAT_U" in previous tx %s", l_out_prev_idx, l_prev_hash_str);
                                     if (a_jobj_arr_errors)
@@ -954,11 +922,7 @@
                             uint64_t l_receipt_idx = 0;
                             s_json_get_int64_uint64(a_json_item_obj, "receipt_idx", &l_receipt_idx, true);
                             dap_chain_tx_in_cond_t * l_in_cond = dap_chain_datum_tx_item_in_cond_create(&l_tx_prev_hash, l_out_prev_idx, l_receipt_idx);
-<<<<<<< HEAD
-                            return (const uint8_t*) l_in_cond;
-=======
                             return (uint8_t *)l_in_cond;
->>>>>>> 01122249
                         }  
                     }
                 }                 
@@ -971,11 +935,7 @@
     return NULL; 
 }    
 
-<<<<<<< HEAD
-static const uint8_t *s_dap_chain_net_tx_create_out_item (json_object *a_json_item_obj, json_object *a_jobj_errors) {
-=======
 static uint8_t *s_dap_chain_net_tx_create_out_item (json_object *a_json_item_obj, json_object *a_jobj_errors) {
->>>>>>> 01122249
     // Read address and value
     uint256_t l_value = { };
     const char *l_json_item_addr_str = s_json_get_text(a_json_item_obj, "addr");
@@ -993,11 +953,7 @@
     return NULL;
 }    
 
-<<<<<<< HEAD
-static const uint8_t *s_dap_chain_net_tx_create_out_ext_item (json_object *a_json_item_obj, json_object *a_jobj_errors, int a_type_tx) {
-=======
 static uint8_t *s_dap_chain_net_tx_create_out_ext_item (json_object *a_json_item_obj, json_object *a_jobj_errors, int a_type_tx) {
->>>>>>> 01122249
     // Read address and value
     uint256_t l_value = { };
     const char *l_json_item_addr_str = s_json_get_text(a_json_item_obj, "addr");
@@ -1027,27 +983,16 @@
             } else {
                 l_out_item = (const uint8_t *)dap_chain_datum_tx_item_out_ext_create(l_addr, l_value, l_token);
             }
-<<<<<<< HEAD
             if (l_addr) DAP_DELETE(l_addr);
             return l_out_item;      
         }
         if (l_addr) DAP_DELETE(l_addr);
-=======
-            DAP_DELETE(l_addr);
-            return l_out_item;      
-        }
-        DAP_DELETE(l_addr);
->>>>>>> 01122249
     }
     return NULL;
 }
 
 
-<<<<<<< HEAD
-static const uint8_t *s_dap_chain_net_tx_create_out_std_item (json_object *a_json_item_obj, json_object *a_jobj_errors, int a_type_tx) {
-=======
 static uint8_t *s_dap_chain_net_tx_create_out_std_item (json_object *a_json_item_obj, json_object *a_jobj_errors, int a_type_tx) {
->>>>>>> 01122249
     // Read address and value
     uint256_t l_value = { };
     const char *l_json_item_addr_str = s_json_get_text(a_json_item_obj, "addr");
@@ -1076,21 +1021,12 @@
 #endif
         if((!dap_strcmp(l_json_item_addr_str,"null") || l_addr) && !IS_ZERO_256(l_value)) {            
             // Create OUT item
-<<<<<<< HEAD
-            const uint8_t *l_out_item = NULL;
-            
-            if (a_type_tx == DAP_CHAIN_NET_TX_STAKE_UNLOCK && l_is_value && !dap_strcmp(l_json_item_addr_str,"null")) {
-                l_out_item = (const uint8_t *)dap_chain_datum_tx_item_out_std_create(&c_dap_chain_addr_blank_1, l_value, l_token, l_time_unlock);            
-            } else {
-                l_out_item = (const uint8_t *)dap_chain_datum_tx_item_out_std_create(l_addr, l_value, l_token, l_time_unlock);
-=======
             uint8_t *l_out_item = NULL;
             
             if (a_type_tx == DAP_CHAIN_NET_TX_STAKE_UNLOCK && l_is_value && !dap_strcmp(l_json_item_addr_str,"null")) {
                 l_out_item = (uint8_t *)dap_chain_datum_tx_item_out_std_create(&c_dap_chain_addr_blank_1, l_value, l_token, l_time_unlock);            
             } else {
                 l_out_item = (uint8_t *)dap_chain_datum_tx_item_out_std_create(l_addr, l_value, l_token, l_time_unlock);
->>>>>>> 01122249
             }
             if (l_addr) DAP_DELETE(l_addr);
             return l_out_item;      
@@ -1100,11 +1036,7 @@
     return NULL;
 }
 
-<<<<<<< HEAD
-static const uint8_t * s_dap_chain_net_tx_create_out_cond_item (json_object *a_json_item_obj, json_object *a_jobj_arr_errors, int a_type_tx,
-=======
 static uint8_t *s_dap_chain_net_tx_create_out_cond_item (json_object *a_json_item_obj, json_object *a_jobj_arr_errors, int a_type_tx,
->>>>>>> 01122249
                 uint256_t *a_value_need, dap_chain_addr_t *a_seller_addr, size_t i, dap_chain_net_t *a_net)
 {
     // Read subtype of item
@@ -1170,11 +1102,7 @@
                     dap_json_rpc_error_add(a_jobj_arr_errors, -1, "Unable to create conditional out for transaction "
                                                     "can of type %s described in item %zu.\n", l_subtype_str, i);
             } else
-<<<<<<< HEAD
-                return (const uint8_t*) l_out_cond_item;
-=======
                 return (uint8_t *)l_out_cond_item;
->>>>>>> 01122249
 
 
         } break;
@@ -1244,18 +1172,10 @@
             DAP_DELETE(l_seller_addr);
             // Save value for using in In item
             if (l_out_cond_item) {
-<<<<<<< HEAD
-                return (const uint8_t*) l_out_cond_item;
-            } else {
-                if (a_jobj_arr_errors)
-                    dap_json_rpc_error_add(a_jobj_arr_errors, -1, "Unable to create conditional out for transaction "
-                                                     "can of type %s described in item %zu.", l_subtype_str, i);
-=======
                 return (uint8_t *)l_out_cond_item;
             } else {
                 dap_json_rpc_error_add(a_jobj_arr_errors, -1, "Unable to create conditional out for transaction "
                                                     "can of type %s described in item %zu.", l_subtype_str, i);
->>>>>>> 01122249
             }
         } break;
         case DAP_CHAIN_TX_OUT_COND_SUBTYPE_SRV_STAKE_LOCK:{
@@ -1307,18 +1227,10 @@
             dap_chain_tx_out_cond_t *l_out_cond_item = dap_chain_datum_tx_item_out_cond_create_srv_stake_lock(l_srv_uid, l_value, l_time_staking, l_reinvest_percent);
             // Save value for using in In item
             if(l_out_cond_item) {
-<<<<<<< HEAD
-                return (const uint8_t*) l_out_cond_item;
-            } else {
-                if (a_jobj_arr_errors)
-                    dap_json_rpc_error_add(a_jobj_arr_errors, -1, "Unable to create conditional out for transaction "
-                                                     "can of type %s described in item %zu.", l_subtype_str, i);
-=======
                 return (uint8_t *)l_out_cond_item;
             } else {
                 dap_json_rpc_error_add(a_jobj_arr_errors, -1, "Unable to create conditional out for transaction "
                                                     "can of type %s described in item %zu.", l_subtype_str, i);
->>>>>>> 01122249
             }
         } break;
         case DAP_CHAIN_TX_OUT_COND_SUBTYPE_SRV_STAKE_POS_DELEGATE:{
@@ -1376,16 +1288,9 @@
             // Save value for using in In item
             if(l_out_cond_item) {
                 SUM_256_256(*a_value_need, l_value, a_value_need);
-<<<<<<< HEAD
-                return (const uint8_t*) l_out_cond_item;
-            } else {
-                if (a_jobj_arr_errors)
-                    dap_json_rpc_error_add(a_jobj_arr_errors, -1, "Unable to create conditional out for transaction "
-=======
                 return (uint8_t *)l_out_cond_item;
             } else {
                 dap_json_rpc_error_add(a_jobj_arr_errors, -1, "Unable to create conditional out for transaction "
->>>>>>> 01122249
                                                     "can of type %s described in item %zu.", l_subtype_str, i);
             }
         } break;
@@ -1395,20 +1300,12 @@
             if(!IS_ZERO_256(l_value)) {
                 if (a_type_tx == DAP_CHAIN_NET_TX_STAKE_UNLOCK){
                     dap_chain_tx_out_cond_t *l_out_cond_item = dap_chain_datum_tx_item_out_cond_create_fee(l_value);
-<<<<<<< HEAD
-                    return (const uint8_t*) l_out_cond_item;
-=======
                     return (uint8_t *)l_out_cond_item;
->>>>>>> 01122249
                 }
                 dap_chain_tx_out_cond_t *l_out_cond_item = dap_chain_datum_tx_item_out_cond_create_fee(l_value);
                 // Save value for using in In item
                 if(l_out_cond_item) {
-<<<<<<< HEAD
-                    return (const uint8_t*)l_out_cond_item;
-=======
                     return (uint8_t *)l_out_cond_item;
->>>>>>> 01122249
                 } else {
                     if (a_jobj_arr_errors)
                         dap_json_rpc_error_add(a_jobj_arr_errors, -1, "Unable to create conditional out for transaction "
@@ -1428,11 +1325,7 @@
     return NULL;
 }
 
-<<<<<<< HEAD
-static const uint8_t * s_dap_chain_net_tx_create_receipt_item(json_object *a_json_item_obj, json_object *a_jobj_arr_errors, dap_chain_datum_tx_t *a_tx, dap_list_t *a_sign_list, size_t i)
-=======
 static uint8_t *s_dap_chain_net_tx_create_receipt_item(json_object *a_json_item_obj, json_object *a_jobj_arr_errors, dap_chain_datum_tx_t *a_tx, dap_list_t *a_sign_list, size_t i)
->>>>>>> 01122249
 {
     dap_chain_net_srv_uid_t l_srv_uid;
     if(!s_json_get_srv_uid(a_json_item_obj, "service_id", "service", &l_srv_uid.uint64)) {
@@ -1476,17 +1369,10 @@
                                             "described by item %zu.", i);        
         return NULL;
     } else
-<<<<<<< HEAD
-        return (const uint8_t*) l_receipt;
-}
-
-static const uint8_t * s_dap_chain_net_tx_create_tsd_item(json_object *a_json_item_obj, json_object *a_jobj_arr_errors, dap_chain_datum_tx_t *a_tx, dap_list_t *a_sign_list)
-=======
         return (uint8_t *)l_receipt;
 }
 
 static uint8_t *s_dap_chain_net_tx_create_tsd_item(json_object *a_json_item_obj, json_object *a_jobj_arr_errors, dap_chain_datum_tx_t *a_tx, dap_list_t *a_sign_list)
->>>>>>> 01122249
 {
     int64_t l_tsd_type = 0;
     uint64_t l_tsd_data_size = 0;
@@ -1516,17 +1402,10 @@
     }
     dap_chain_tx_tsd_t *l_tsd = dap_chain_datum_tx_item_tsd_create((void*)l_tsd_data, (int)l_tsd_type, l_tsd_data_size);
     DAP_DELETE(l_tsd_data);
-<<<<<<< HEAD
-    return (const uint8_t*)l_tsd;
-}
-
-const uint8_t *s_dap_chain_net_tx_create_sig_item(json_object *a_json_item_obj, json_object *a_jobj_arr_errors, dap_chain_datum_tx_t *a_tx, dap_list_t **a_sign_list)
-=======
     return (uint8_t *)l_tsd;
 }
 
 static uint8_t *s_dap_chain_net_tx_create_sig_item(json_object *a_json_item_obj, json_object *a_jobj_arr_errors, dap_chain_datum_tx_t *a_tx, dap_list_t **a_sign_list)
->>>>>>> 01122249
 {
     json_object *l_jobj_sign = json_object_object_get(a_json_item_obj, "sig_b64");
     if (!l_jobj_sign) {
@@ -1561,27 +1440,16 @@
         DAP_DELETE(l_tx_sig);
         return NULL;
     }
-<<<<<<< HEAD
-    return (const uint8_t*)l_tx_sig;
-}
-
-const uint8_t *s_dap_chain_net_tx_create_voting_item(json_object *a_jobj_arr_errors)
-=======
     return (uint8_t *)l_tx_sig;
 }
 
 static uint8_t *s_dap_chain_net_tx_create_voting_item(json_object *a_jobj_arr_errors)
->>>>>>> 01122249
 {
 
     dap_chain_tx_voting_t* l_voting_item = dap_chain_datum_tx_item_voting_create();
 
     if (l_voting_item)
-<<<<<<< HEAD
-        return (const uint8_t*)l_voting_item;
-=======
         return (uint8_t *)l_voting_item;
->>>>>>> 01122249
     else {
         if (a_jobj_arr_errors)
                 dap_json_rpc_error_add(a_jobj_arr_errors, -1, "Can't create voiting item");
@@ -1590,11 +1458,7 @@
     }
 }
 
-<<<<<<< HEAD
-const uint8_t *s_dap_chain_net_tx_create_vote_item(json_object *a_json_item_obj, json_object *a_jobj_arr_errors)
-=======
 static uint8_t *s_dap_chain_net_tx_create_vote_item(json_object *a_json_item_obj, json_object *a_jobj_arr_errors)
->>>>>>> 01122249
 {
     uint64_t l_value_idx = 0;
     const char *l_voting_hash_str = s_json_get_text(a_json_item_obj, "voting_hash");
@@ -1603,11 +1467,7 @@
         dap_hash_fast_t l_voting_hash;
         if(l_is_value && !dap_chain_hash_fast_from_str(l_voting_hash_str, &l_voting_hash)) {                             
             dap_chain_tx_vote_t *l_vote_item = dap_chain_datum_tx_item_vote_create(&l_voting_hash, &l_value_idx);
-<<<<<<< HEAD
-            return (const uint8_t*) l_vote_item;
-=======
             return (uint8_t *)l_vote_item;
->>>>>>> 01122249
         } else {
             log_it(L_WARNING, "Invalid 'vote' item, bad voting_hash %s or answer_idx %"DAP_UINT64_FORMAT_U, l_voting_hash_str, l_value_idx);
             if (a_jobj_arr_errors)
@@ -2710,11 +2570,7 @@
                 }
                 DAP_DEL_Z(l_hash_str_current);
             }
-<<<<<<< HEAD
-            dap_chain_datum_tx_add_item(&l_tx, (const uint8_t*)l_item);
-=======
             dap_chain_datum_tx_add_item(&l_tx, l_item);
->>>>>>> 01122249
             l_items_ready++;
             DAP_DELETE(l_item);
         }
