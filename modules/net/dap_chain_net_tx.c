/*
 * Authors:
 * Dmitriy A. Gearasimov <gerasimov.dmitriy@demlabs.net>
 * DeM Labs Inc.   https://demlabs.net
 * Cellframe Network https://cellframe.net
 * Copyright  (c) 2022
 * All rights reserved.

 This file is part of DAP (Distributed Applications Platform) the open source project

    DAP (Distributed Applications Platform) is free software: you can redistribute it and/or modify
    it under the terms of the GNU General Public License as published by
    the Free Software Foundation, either version 3 of the License, or
    (at your option) any later version.

    DAP is distributed in the hope that it will be useful,
    but WITHOUT ANY WARRANTY; without even the implied warranty of
    MERCHANTABILITY or FITNESS FOR A PARTICULAR PURPOSE.  See the
    GNU General Public License for more details.

    You should have received a copy of the GNU General Public License
    along with any DAP based project.  If not, see <http://www.gnu.org/licenses/>.
*/

#include <string.h>
#include "dap_chain_net_tx.h"
#include "dap_chain_cell.h"
#include "dap_chain_common.h"
#include "dap_chain_block_cache.h"
#include "dap_chain_ledger.h"
#include "dap_chain_datum_tx_in_cond.h"
#include "dap_chain_datum_tx_in_reward.h"
#include "dap_chain_tx.h"
#include "dap_list.h"
#include "dap_chain_datum_tx_receipt.h"
#include "dap_chain_net_srv_stake_pos_delegate.h"
#include "dap_chain_wallet.h"
#include "dap_chain_wallet_shared.h"
#include "dap_chain_wallet_cache.h"
#include "dap_chain_datum_tx_voting.h"
#include "dap_chain_wallet_shared.h"
#include "json.h"
#include "dap_chain_net_srv.h"
#include "dap_enc_base64.h"
#include "dap_chain_cs_blocks.h"
#include "dap_chain_net_srv_stake_pos_delegate.h"
#include "dap_json_rpc.h"

#define LOG_TAG "dap_chain_net_tx"

const dap_chain_addr_t c_dap_chain_addr_blank_1 = {0};

typedef struct cond_all_with_spends_by_srv_uid_arg{
    dap_chain_datum_tx_spends_items_t * ret;
    dap_chain_net_srv_uid_t srv_uid;
    dap_time_t time_from;
    dap_time_t time_to;
} cond_all_with_spends_by_srv_uid_arg_t;

typedef struct cond_all_by_srv_uid_arg{
    dap_list_t * ret;
    dap_chain_net_srv_uid_t srv_uid;
    dap_time_t time_from;
    dap_time_t time_to;
} cond_all_by_srv_uid_arg_t;

static void s_tx_cond_all_with_spends_by_srv_uid_callback(dap_chain_net_t* a_net, dap_chain_datum_tx_t *a_tx, dap_hash_fast_t *a_tx_hash, void *a_arg)
{
    cond_all_with_spends_by_srv_uid_arg_t *l_arg = (cond_all_with_spends_by_srv_uid_arg_t*)a_arg;
    dap_chain_datum_tx_spends_items_t *l_ret = l_arg->ret;

    dap_return_if_pass(( l_arg->time_from && a_tx->header.ts_created < l_arg->time_from )
                    || ( l_arg->time_to && a_tx->header.ts_created > l_arg->time_to ));
    byte_t *l_item; size_t l_size;
    TX_ITEM_ITER_TX(l_item, l_size, a_tx) {
        switch (*l_item) {
        case TX_ITEM_TYPE_IN_COND: {
            dap_chain_tx_in_cond_t *l_tx_in_cond = (dap_chain_tx_in_cond_t*)l_item;
            dap_chain_datum_tx_spends_item_t *l_spends = NULL;
            dap_hash_fast_t l_prev_hash = l_tx_in_cond->header.tx_prev_hash;
            HASH_FIND(hh, l_ret->tx_outs, &l_prev_hash, sizeof(l_prev_hash), l_spends);
            if (l_spends) {
                dap_chain_datum_tx_spends_item_t *l_in = DAP_NEW_Z(dap_chain_datum_tx_spends_item_t);
                *l_in = (dap_chain_datum_tx_spends_item_t) { 
                    .tx = a_tx,
                    .tx_hash = *a_tx_hash,
                    .in_cond = l_tx_in_cond
                };
                HASH_ADD(hh, l_ret->tx_ins, tx_hash, sizeof(dap_chain_hash_fast_t), l_in);
                l_spends->tx_next = a_tx;
            }
        } break;
        case TX_ITEM_TYPE_OUT_COND: {
            dap_chain_tx_out_cond_t *l_tx_out_cond = (dap_chain_tx_out_cond_t*)l_item;
            if (l_tx_out_cond->header.srv_uid.uint64 == l_arg->srv_uid.uint64) {
                dap_chain_datum_tx_spends_item_t *l_out = DAP_NEW_Z(dap_chain_datum_tx_spends_item_t);
                *l_out = (dap_chain_datum_tx_spends_item_t) {
                    .tx = a_tx,
                    .tx_hash = *a_tx_hash,
                    .out_cond = l_tx_out_cond
                };
                HASH_ADD(hh, l_ret->tx_outs, tx_hash, sizeof(dap_chain_hash_fast_t), l_out);
                // ??? TODO?
            }
        } break;
        default:
            break;
        }
    }
}

/**
 * @brief For now it returns all COND_IN transactions
 * @param a_net
 * @param a_srv_uid
 * @param a_search_type
 * @return Hash lists of dap_chain_datum_tx_item_t with conditional transaction and it spending if present
 */
dap_chain_datum_tx_spends_items_t * dap_chain_net_get_tx_cond_all_with_spends_by_srv_uid(dap_chain_net_t * a_net, const dap_chain_net_srv_uid_t a_srv_uid,
                                                      const dap_time_t a_time_from, const dap_time_t a_time_to,
                                                     const dap_chain_net_tx_search_type_t a_search_type)
{
    cond_all_with_spends_by_srv_uid_arg_t *l_ret = DAP_NEW_Z(cond_all_with_spends_by_srv_uid_arg_t);
    if (!l_ret) {
        log_it(L_CRITICAL, "%s", c_error_memory_alloc);
        return NULL;
    }

    l_ret->ret = DAP_NEW_Z(dap_chain_datum_tx_spends_items_t);
    if (!l_ret->ret) {
        DAP_DEL_Z(l_ret);
        log_it(L_CRITICAL, "%s", c_error_memory_alloc);
        return NULL;
    }
    l_ret->srv_uid = a_srv_uid;
    l_ret->time_from = a_time_from;
    l_ret->time_to = a_time_to;

    dap_chain_net_get_tx_all(a_net, a_search_type, s_tx_cond_all_with_spends_by_srv_uid_callback, l_ret);

    return l_ret->ret;
}

/**
 * @brief dap_chain_datum_tx_spends_items_free
 * @param a_items
 */
void dap_chain_datum_tx_spends_items_free(dap_chain_datum_tx_spends_items_t * a_items)
{
    assert(a_items);
    dap_chain_datum_tx_spends_item_free(a_items->tx_ins);
    dap_chain_datum_tx_spends_item_free(a_items->tx_outs);
    DAP_DELETE(a_items);
}

/**
 * @brief dap_chain_datum_tx_spends_item_free
 * @param a_items
 */
void dap_chain_datum_tx_spends_item_free(dap_chain_datum_tx_spends_item_t * a_items)
{
    dap_chain_datum_tx_spends_item_t * l_item, *l_tmp;
    HASH_ITER(hh,a_items,l_item,l_tmp){
        DAP_DELETE(l_item->tx);
        HASH_DELETE(hh,a_items, l_item);
        DAP_DELETE(l_item);
    }
}

/**
 * @brief dap_chain_net_get_tx_all
 * @param a_net
 * @param a_search_type
 * @param a_tx_callback
 * @param a_arg
 */
void dap_chain_net_get_tx_all(dap_chain_net_t * a_net, dap_chain_net_tx_search_type_t a_search_type ,dap_chain_net_tx_hash_callback_t a_tx_callback, void * a_arg)
{
    assert(a_tx_callback);
    switch (a_search_type) {
        case TX_SEARCH_TYPE_NET_UNSPENT:
        case TX_SEARCH_TYPE_NET:
        case TX_SEARCH_TYPE_LOCAL:{
            dap_ledger_datum_iter_t *l_iter = dap_ledger_datum_iter_create(a_net);
            if ( l_iter && dap_ledger_datum_iter_get_first(l_iter) ) {
                while(l_iter->cur) {
                    if (a_search_type != TX_SEARCH_TYPE_NET_UNSPENT ||
                        (a_search_type == TX_SEARCH_TYPE_NET_UNSPENT && l_iter->is_unspent)){
                        a_tx_callback(a_net, l_iter->cur, &l_iter->cur_hash, a_arg);
                    }
                    dap_ledger_datum_iter_get_next(l_iter);
                }
                dap_ledger_datum_iter_get_next(l_iter);
            }
            dap_ledger_datum_iter_delete(l_iter);
        break;
        }
        case TX_SEARCH_TYPE_CELL_SPENT:
        case TX_SEARCH_TYPE_CELL_UNSPENT:
        case TX_SEARCH_TYPE_CELL:
            break;
        case TX_SEARCH_TYPE_BLOCKCHAIN:{
            // pass all chains
            for ( dap_chain_t * l_chain = a_net->pub.chains; l_chain; l_chain = l_chain->next){
//                dap_chain_cell_t * l_cell, *l_cell_tmp;
//                // Go through all cells
//                HASH_ITER(hh,l_chain->cells,l_cell, l_cell_tmp){
                dap_chain_datum_iter_t * l_datum_iter = l_chain->callback_datum_iter_create(l_chain);
                l_chain->callback_datum_iter_get_first(l_datum_iter);

                    // Check atoms in chain
                while(l_datum_iter->cur) {
                    dap_chain_datum_t *l_datum = l_datum_iter->cur;
                    // transaction
                    dap_chain_datum_tx_t *l_tx = NULL;
                    // Check if its transaction
                    if (l_datum && (l_datum->header.type_id == DAP_CHAIN_DATUM_TX)) {
                        l_tx = (dap_chain_datum_tx_t *) l_datum->data;
                    }

                    // If found TX
                    if ( l_tx ) {
                        a_tx_callback(a_net, l_tx, l_datum_iter->cur_hash, a_arg);
                    }

                    // go to next datum
                    l_chain->callback_datum_iter_get_next(l_datum_iter);
                }
                l_chain->callback_datum_iter_delete(l_datum_iter);
//                }
            }
        } break;
    }
}

/**
 * @brief The get_tx_cond_all_from_tx struct
 */
struct get_tx_cond_all_from_tx
{
    dap_list_t * ret;
    dap_hash_fast_t * tx_begin_hash;
    dap_chain_datum_tx_t * tx_last;
    dap_hash_fast_t tx_last_hash;
    int tx_last_cond_idx;
    dap_chain_net_srv_uid_t srv_uid;
};

/**
 * @brief s_get_tx_cond_all_from_tx_callback
 * @param a_net
 * @param a_tx
 * @param a_arg
 */
static void s_get_tx_cond_chain_callback(dap_chain_net_t* a_net, dap_chain_datum_tx_t *a_tx, dap_hash_fast_t *a_tx_hash, void *a_arg)
{
    struct get_tx_cond_all_from_tx * l_args = (struct get_tx_cond_all_from_tx* ) a_arg;
    if( l_args->ret ){
        int l_item_idx = 0;
        byte_t *l_tx_item;
        dap_hash_fast_t * l_tx_hash = a_tx_hash;
        // Get items from transaction
        while ((l_tx_item = dap_chain_datum_tx_item_get(a_tx, &l_item_idx, NULL, TX_ITEM_TYPE_IN_COND , NULL)) != NULL){
            dap_chain_tx_in_cond_t * l_in_cond = (dap_chain_tx_in_cond_t *) l_tx_item;
            if(dap_hash_fast_compare(&l_in_cond->header.tx_prev_hash, &l_args->tx_last_hash) &&
                    (uint32_t)l_args->tx_last_cond_idx == l_in_cond->header.tx_out_prev_idx ){ // Found output
                // We're the next tx in tx cond chain

                l_args->ret = dap_list_append(l_args->ret, a_tx);
                // Check cond output and update tx last hash and index
                dap_chain_tx_out_cond_t * l_out_cond = NULL;
                int l_out_item_idx = 0;
                if ((l_out_cond = dap_chain_datum_tx_out_cond_get(a_tx, DAP_CHAIN_TX_OUT_COND_SUBTYPE_SRV_XCHANGE, &l_out_item_idx)) &&
                        l_out_cond->header.srv_uid.uint64 == l_args->srv_uid.uint64) { // We found output with target service uuid
                    l_args->tx_last = a_tx; // Record current transaction as the last in tx chain
                    memcpy(&l_args->tx_last_hash, l_tx_hash, sizeof(*l_tx_hash)); // Record current hash
                    l_args->tx_last_cond_idx = l_out_item_idx;
                }
                break;
            }
            l_item_idx++;
        }
    }else if(a_tx){
        dap_hash_fast_t * l_tx_hash = a_tx_hash;
        if (!l_tx_hash) {
            log_it(L_CRITICAL, "%s", c_error_memory_alloc);
            return;
        }
        if (dap_hash_fast_compare(l_tx_hash,l_args->tx_begin_hash)) {
            // Found condition
            int l_item_idx = 0;

            // Get items from transaction
            dap_chain_tx_out_cond_t * l_out_cond = NULL;
            while ((l_out_cond = dap_chain_datum_tx_out_cond_get(a_tx, DAP_CHAIN_TX_OUT_COND_SUBTYPE_SRV_XCHANGE, &l_item_idx))){
                if ( l_out_cond->header.srv_uid.uint64 == l_args->srv_uid.uint64 ){ // We found output with target service uuid
                    l_args->tx_last = a_tx; // Record current transaction as the last in tx chain
                    l_args->tx_last_hash = *l_tx_hash;
                    l_args->tx_last_cond_idx = l_item_idx;
                    l_args->ret = dap_list_append(NULL, a_tx);
                    break;
                }
            }
        }
    }
}

/**
 * @brief Return spends chain for conditioned transaction since beginning one
 * @param a_net Network where to search for
 * @param l_tx_hash TX hash of the Tx chain beginning
 * @param a_srv_uid Service UID from witch cond output the chain begin
 * @return List of conditioned transactions followin each other one by one as they do as spends
 */
dap_list_t * dap_chain_net_get_tx_cond_chain(dap_chain_net_t * a_net, dap_hash_fast_t * a_tx_hash, dap_chain_net_srv_uid_t a_srv_uid)
{
    struct get_tx_cond_all_from_tx * l_args = DAP_NEW_Z(struct get_tx_cond_all_from_tx);
    if (!l_args) {
        log_it(L_CRITICAL, "%s", c_error_memory_alloc);
        return NULL;
    }
    l_args->tx_begin_hash = a_tx_hash;
    l_args->srv_uid = a_srv_uid;
    dap_chain_net_get_tx_all(a_net,TX_SEARCH_TYPE_NET, s_get_tx_cond_chain_callback, l_args);
    dap_list_t * l_ret = l_args->ret;
    DAP_DELETE(l_args);
    return l_ret;
}

/**
 * @brief The get_tx_cond_all_for_addr struct
 */
struct get_tx_cond_all_for_addr
{
    dap_list_t * ret;
    dap_chain_tx_t * tx_all_hh; // Transactions hash table for target address
    const dap_chain_addr_t * addr;
    dap_chain_net_srv_uid_t srv_uid;
};

/**
 * @brief s_get_tx_cond_all_for_addr_callback
 * @param a_net
 * @param a_tx
 * @param a_arg
 */
static void s_get_tx_cond_all_for_addr_callback(dap_chain_net_t* a_net, dap_chain_datum_tx_t *a_datum_tx, dap_hash_fast_t *a_hash, void *a_arg)
{
    UNUSED(a_net);
    UNUSED(a_hash);
    struct get_tx_cond_all_for_addr * l_args = (struct get_tx_cond_all_for_addr* ) a_arg;
    
    bool l_tx_for_addr = false; // TX with output related with our address
    bool l_tx_from_addr = false; // TX with input that take assets from our address
    //const char *l_tx_from_addr_token = NULL;
    bool l_tx_collected = false;  // We already collected this TX in return list
    byte_t *l_tx_item = NULL; size_t l_size = 0; int l_idx = 0;
    // Get in items to detect is in or in_cond from target address
    TX_ITEM_ITER_TX(l_tx_item, l_size, a_datum_tx) {
        switch (*l_tx_item) {
        case TX_ITEM_TYPE_IN: {
            dap_chain_tx_in_t * l_in = (dap_chain_tx_in_t *) l_tx_item;
            if( l_tx_from_addr) // Already detected thats spends from addr
                break;
//                dap_chain_tx_t * l_tx = dap_chain_tx_hh_find( l_args->tx_all_hh, &l_in->header.tx_prev_hash);
            if( dap_chain_tx_hh_find( l_args->tx_all_hh, &l_in->header.tx_prev_hash) ){ // Its input thats closing output for target address - we note it
                l_tx_from_addr = true;
                //l_tx_from_addr_token = dap_ledger_tx_get_token_ticker_by_hash(a_net->pub.ledger, &l_tx->hash);
            }
        } break;
        case TX_ITEM_TYPE_IN_COND: {
            if(l_tx_collected) // Already collected
                break;
            dap_chain_tx_in_cond_t * l_in_cond = (dap_chain_tx_in_cond_t *) l_tx_item;
//                dap_chain_tx_t * l_tx = dap_chain_tx_hh_find( l_args->tx_all_hh, &l_in_cond->header.tx_prev_hash);
            if( dap_chain_tx_hh_find( l_args->tx_all_hh, &l_in_cond->header.tx_prev_hash) ){ // Its input thats closing conditioned tx related with target address, collect it
                //dap_chain_tx_t *l_tx_add = dap_chain_tx_wrap_packed(a_datum_tx);
                l_args->ret = dap_list_append(l_args->ret, a_datum_tx);
                l_tx_collected = true;
            }
        } break;
        }
    }
//dap_chain_datum_tx_out_cond_get(a_tx, DAP_CHAIN_TX_OUT_COND_SUBTYPE_SRV_XCHANGE, &l_out_item_idx)
    // Get out items from transaction
    TX_ITEM_ITER_TX(l_tx_item, l_size, a_datum_tx) {
        switch (*l_tx_item) {
        case TX_ITEM_TYPE_OUT: {
            if(l_tx_for_addr) // Its already added
                break;
            dap_chain_tx_out_t * l_out = (dap_chain_tx_out_t*) l_tx_item;
            if ( memcmp(&l_out->addr, l_args->addr, sizeof(*l_args->addr)) == 0){ // Its our address tx
                dap_chain_tx_t * l_tx = dap_chain_tx_wrap_packed(a_datum_tx);
                dap_chain_tx_hh_add(&l_args->tx_all_hh, l_tx);
                l_tx_for_addr = true;
            }
        } break;
        case TX_ITEM_TYPE_OUT_EXT:{
            if(l_tx_for_addr) // Its already added
                break;
            dap_chain_tx_out_ext_t * l_out = (dap_chain_tx_out_ext_t*) l_tx_item;
            if ( memcmp(&l_out->addr, l_args->addr, sizeof(*l_args->addr)) == 0){ // Its our address tx
                dap_chain_tx_t * l_tx = dap_chain_tx_wrap_packed(a_datum_tx);
                dap_chain_tx_hh_add(&l_args->tx_all_hh, l_tx);
                l_tx_for_addr = true;
            }
        } break;
        case TX_ITEM_TYPE_OUT_STD: {
            if (l_tx_for_addr) // Its already added
                break;
            dap_chain_tx_out_std_t *l_out = (dap_chain_tx_out_std_t *)l_tx_item;
            if (memcmp(&l_out->addr, l_args->addr, sizeof(*l_args->addr)) == 0) { // Its our address tx
                dap_chain_tx_t *l_tx = dap_chain_tx_wrap_packed(a_datum_tx);
                dap_chain_tx_hh_add(&l_args->tx_all_hh, l_tx);
                l_tx_for_addr = true;
            }
        } break;
        case TX_ITEM_TYPE_OUT_COND:{
            dap_chain_tx_out_cond_t * l_out_cond = (dap_chain_tx_out_cond_t*) l_tx_item;
            if(l_tx_collected) // Already collected for return list
                break;

            // If this output spends monies from our address
            if(l_tx_from_addr && l_out_cond->header.srv_uid.uint64 == l_args->srv_uid.uint64){
                //dap_chain_tx_t *l_tx_add = dap_chain_tx_wrap_packed(a_datum_tx);
                l_args->ret = dap_list_append(l_args->ret, a_datum_tx);
                l_tx_collected = true;
            }
        } break;
    }
    }

}

/**
 * @brief Compose list of all cond transactions with target srv_uid for specified address
 * @param a_net
 * @param a_addr
 * @param a_srv_uid
 * @return List of dap_chain_tx_t (don't forget to free it)
 */
dap_list_t * dap_chain_net_get_tx_cond_all_for_addr(dap_chain_net_t * a_net, dap_chain_addr_t * a_addr, dap_chain_net_srv_uid_t a_srv_uid)
{
    struct get_tx_cond_all_for_addr * l_args = DAP_NEW_Z(struct get_tx_cond_all_for_addr);
    if (!l_args) {
        log_it(L_CRITICAL, "%s", c_error_memory_alloc);
        return NULL;
    }
    l_args->addr = a_addr;
    l_args->srv_uid = a_srv_uid;
    dap_chain_net_get_tx_all(a_net,TX_SEARCH_TYPE_NET, s_get_tx_cond_all_for_addr_callback, l_args);
    dap_chain_tx_hh_free(l_args->tx_all_hh);
    dap_list_t * l_ret = l_args->ret;
    DAP_DELETE(l_args);
    return l_ret;
}

static void s_tx_cond_all_by_srv_uid_callback(UNUSED_ARG dap_chain_net_t* a_net, dap_chain_datum_tx_t *a_tx, UNUSED_ARG dap_hash_fast_t *a_tx_hash, void *a_arg)
{
    cond_all_by_srv_uid_arg_t *l_ret = (cond_all_by_srv_uid_arg_t*)a_arg;

    if (( l_ret->time_from && a_tx->header.ts_created < l_ret->time_from )
        || ( l_ret->time_to && a_tx->header.ts_created > l_ret->time_to ))
        return;

    byte_t *item = NULL; size_t l_size;
    int i;
    TX_ITEM_ITER_TX_TYPE(item, TX_ITEM_TYPE_OUT_COND, l_size, i, a_tx) {
        if (l_ret->srv_uid.uint64 == ((dap_chain_tx_out_cond_t*)item)->header.srv_uid.uint64){
            dap_chain_datum_tx_cond_list_item_t *l_item = DAP_NEW_Z(dap_chain_datum_tx_cond_list_item_t);
            l_item->hash = *a_tx_hash;
            l_item->tx = a_tx;
            l_ret->ret = dap_list_append(l_ret->ret, l_item);
            break;
        }
    }
}

/**
 * @brief dap_chain_net_get_tx_cond_all_by_srv_uid
 * @param a_net
 * @param a_srv_uid
 * @param a_search_type
 * @return
 */
dap_list_t * dap_chain_net_get_tx_cond_all_by_srv_uid(dap_chain_net_t * a_net, const dap_chain_net_srv_uid_t a_srv_uid,
                                                      const dap_time_t a_time_from, const dap_time_t a_time_to,
                                                     const dap_chain_net_tx_search_type_t a_search_type)
{
    cond_all_by_srv_uid_arg_t l_ret = {};

    l_ret.srv_uid = a_srv_uid;
    l_ret.time_from = a_time_from;
    l_ret.time_to = a_time_to;

    dap_chain_net_get_tx_all(a_net, a_search_type, s_tx_cond_all_by_srv_uid_callback, &l_ret);

    return l_ret.ret;
}

/**
 * @brief dap_chain_net_tx_get_by_hash
 * @param a_net
 * @param a_tx_hash
 * @param a_search_type
 * @return
 */
dap_chain_datum_tx_t *dap_chain_net_get_tx_by_hash(dap_chain_net_t *a_net, dap_chain_hash_fast_t *a_tx_hash,
                                                   dap_chain_net_tx_search_type_t a_search_type)
{
    dap_ledger_t *l_ledger = a_net->pub.ledger;
    switch (a_search_type) {
    case TX_SEARCH_TYPE_NET:
    case TX_SEARCH_TYPE_LOCAL:
        return dap_ledger_tx_find_by_hash(l_ledger, a_tx_hash);
    case TX_SEARCH_TYPE_NET_UNSPENT:
        return dap_ledger_tx_unspent_find_by_hash(l_ledger, a_tx_hash);
    case TX_SEARCH_TYPE_CELL:
    case TX_SEARCH_TYPE_CELL_SPENT:
    case TX_SEARCH_TYPE_CELL_UNSPENT:
        /* Will be implemented soon */
        break;
    case TX_SEARCH_TYPE_BLOCKCHAIN:
        // pass all chains
        for (dap_chain_t * l_chain = a_net->pub.chains; l_chain; l_chain = l_chain->next) {
            if (!l_chain->callback_datum_find_by_hash)
                return NULL;
            // try to find transaction in chain ( inside shard )
            int l_ret_code;
            dap_chain_datum_t *l_datum = l_chain->callback_datum_find_by_hash(l_chain, a_tx_hash, NULL, &l_ret_code);
            if (!l_datum || l_datum->header.type_id != DAP_CHAIN_DATUM_TX)
                continue;
            return (dap_chain_datum_tx_t *)l_datum->data;
        }
    default: break;
    }
    return NULL;
}

bool dap_chain_net_tx_get_fee(dap_chain_net_id_t a_net_id, uint256_t *a_value, dap_chain_addr_t *a_addr)
{
    dap_chain_net_t *l_net = dap_chain_net_by_id(a_net_id);
    if (!l_net){
        log_it(L_WARNING, "Can't find net with id 0x%016"DAP_UINT64_FORMAT_x"", a_net_id.uint64);
        return false;
    }
    if (IS_ZERO_256(l_net->pub.fee_value))
        return false;
    if (a_value)
        *a_value = l_net->pub.fee_value;
    if (a_addr)
        *a_addr = l_net->pub.fee_addr;
    return true;
}

bool dap_chain_net_tx_set_fee(dap_chain_net_id_t a_net_id, uint256_t a_value, dap_chain_addr_t a_addr)
{
    dap_chain_net_t *l_net = dap_chain_net_by_id(a_net_id);
    if (!l_net){
        log_it(L_WARNING, "Can't find net with id 0x%016"DAP_UINT64_FORMAT_x"", a_net_id.uint64);
        return false;
    }
    l_net->pub.fee_value = a_value;
    l_net->pub.fee_addr = a_addr;

    return true;
}

static bool s_json_get_unit(struct json_object *a_json, const char *a_key, dap_chain_net_srv_price_unit_uid_t *a_out)
{
    const char *l_unit_str = dap_json_rpc_get_text(a_json, a_key);
    if(!l_unit_str || !a_out)
        return false;
    dap_chain_net_srv_price_unit_uid_t l_unit = dap_chain_net_srv_price_unit_uid_from_str(l_unit_str);
    if(l_unit.enm == SERV_UNIT_UNDEFINED)
        return false;
    a_out->enm = l_unit.enm;
    return true;
}

static bool s_json_get_uint256(struct json_object *a_json, const char *a_key, uint256_t *a_out)
{
    const char *l_uint256_str = dap_json_rpc_get_text(a_json, a_key);
    if(!a_out || !l_uint256_str)
        return false;
    uint256_t l_value = dap_chain_balance_scan(l_uint256_str);
    memcpy(a_out, &l_value, sizeof(uint256_t));
    return true;
}

// service names: srv_stake, srv_vpn, srv_xchange
static bool s_json_get_srv_uid(struct json_object *a_json, const char *a_key_service_id, const char *a_key_service, uint64_t *a_out)
{
    uint64_t l_srv_id;
    if(!a_out)
        return false;
    // Read service id
    const char *l_id = dap_json_rpc_get_text(a_json, a_key_service_id);
    
    if(l_id && sscanf(l_id,"0x%016"DAP_UINT64_FORMAT_x, &l_srv_id) == 1) {
        *a_out = l_srv_id;
        return true;
    } else {
        // Read service as name
        const char *l_service = dap_json_rpc_get_text(a_json, a_key_service);
        if(l_service) {
            dap_chain_net_srv_t *l_srv = dap_chain_net_srv_get_by_name(l_service);
            if(!l_srv)
                return false;
            *a_out = l_srv->uid.uint64;
            return true;
        }
    }
    return false;
}

static dap_chain_wallet_t* s_json_get_wallet(struct json_object *a_json, const char *a_key)
{
    return dap_chain_wallet_open(dap_json_rpc_get_text(a_json, a_key), dap_chain_wallet_get_path(g_config), NULL);
}

static const dap_cert_t* s_json_get_cert(struct json_object *a_json, const char *a_key)
{
    return dap_cert_find_by_name(dap_json_rpc_get_text(a_json, a_key));
}

// Read pkey from wallet or cert
static dap_pkey_t* s_json_get_pkey(struct json_object *a_json)
{
    dap_pkey_t *l_pub_key = NULL;
    // From wallet
    dap_chain_wallet_t *l_wallet = s_json_get_wallet(a_json, "wallet");
    if(l_wallet) {
        l_pub_key = dap_chain_wallet_get_pkey(l_wallet, 0);
        dap_chain_wallet_close(l_wallet);
        if(l_pub_key) {
            return l_pub_key;
        }
    }
    // From cert
    const dap_cert_t *l_cert = s_json_get_cert(a_json, "cert");
    if(l_cert) {
        l_pub_key = dap_pkey_from_enc_key(l_cert->enc_key);
    }
    return l_pub_key;
}

static int s_dap_chain_net_tx_json_check(size_t a_items_count, json_object *a_json_item_objs, json_object *a_jobj_arr_errors, dap_chain_net_t * a_net) {
    // First iteration in input file. Check the tx will be multichannel or not
    int check = 0;
    int res = DAP_CHAIN_NET_TX_NORMAL;
    for(size_t i = 0; i < a_items_count; ++i) {
        struct json_object *l_json_item_obj = json_object_array_get_idx(a_json_item_objs, i);
        if(!l_json_item_obj || !json_object_is_type(l_json_item_obj, json_type_object)) {
            continue;
        }
        struct json_object *l_json_item_type = json_object_object_get(l_json_item_obj, "type");
        if(!l_json_item_type && json_object_is_type(l_json_item_type, json_type_string)) {
            log_it(L_WARNING, "Item %zu without type", i);
            continue;
        }
        const char *l_item_type_str = json_object_get_string(l_json_item_type);
        dap_chain_tx_item_type_t l_item_type = dap_chain_datum_tx_item_type_from_str_short(l_item_type_str);
        if(l_item_type == TX_ITEM_TYPE_UNKNOWN) {
            log_it(L_WARNING, "Item %zu has invalid type '%s'", i, l_item_type_str);
            continue;
        }

        switch (l_item_type) {
            case TX_ITEM_TYPE_IN: {
                const char *l_prev_hash_str = dap_json_rpc_get_text(l_json_item_obj, "prev_hash");
                uint64_t l_out_prev_idx = 0;
                bool l_is_out_prev_idx = dap_json_rpc_get_uint64(l_json_item_obj, "out_prev_idx", &l_out_prev_idx);
                // If prev_hash and out_prev_idx were read
                if(l_prev_hash_str && l_is_out_prev_idx){
                    dap_chain_hash_fast_t l_tx_prev_hash = {};
                    if(!dap_chain_hash_fast_from_str(l_prev_hash_str, &l_tx_prev_hash)) {
                        //check out token
                        dap_chain_datum_tx_t *l_prev_tx = dap_ledger_tx_find_by_hash(a_net->pub.ledger, &l_tx_prev_hash);
                        byte_t *l_prev_item = l_prev_tx ? dap_chain_datum_tx_item_get_nth(l_prev_tx, TX_ITEM_TYPE_OUT_ALL, l_out_prev_idx) : NULL;
                        if (l_prev_item){
                            const char* l_token = NULL;
                            if (*l_prev_item == TX_ITEM_TYPE_OUT){
                                l_token = dap_ledger_tx_get_token_ticker_by_hash(a_net->pub.ledger, &l_tx_prev_hash);
                            } else if(*l_prev_item == TX_ITEM_TYPE_OUT_EXT){
                                l_token = ((dap_chain_tx_out_ext_t*)l_prev_item)->token;
                            } else if (*l_prev_item == TX_ITEM_TYPE_OUT_STD) {
                                l_token = ((dap_chain_tx_out_std_t *)l_prev_item)->token;
                            } else {
                                log_it(L_WARNING, "Invalid 'in' item, wrong type of item with index %"DAP_UINT64_FORMAT_U" in previous tx %s", l_out_prev_idx, l_prev_hash_str);
                                dap_json_rpc_error_add(a_jobj_arr_errors,-1,"Unable to create in for transaction. Invalid 'in' item, "
                                                                    "wrong type of item with index %"DAP_UINT64_FORMAT_U" in previous tx %s", l_out_prev_idx, l_prev_hash_str);
                                break;
                            }
                        } else {
                            log_it(L_WARNING, "Invalid 'in' item, can't find item with index %"DAP_UINT64_FORMAT_U" in previous tx %s", l_out_prev_idx, l_prev_hash_str);
                            if (a_jobj_arr_errors)
                                dap_json_rpc_error_add(a_jobj_arr_errors,-1,"Unable to create in for transaction. Invalid 'in' item, "
                                                                "can't find item with index %"DAP_UINT64_FORMAT_U" in previous tx %s", l_out_prev_idx, l_prev_hash_str);
                        }                            
                    } else {
                        log_it(L_WARNING, "Invalid 'in' item, bad prev_hash %s", l_prev_hash_str);
                        if (a_jobj_arr_errors)
                            dap_json_rpc_error_add(a_jobj_arr_errors,-1,"Unable to create in for transaction. Invalid 'in' item, "
                                                            "bad prev_hash %s", l_prev_hash_str);
                    }
                }
            }break;
            case TX_ITEM_TYPE_IN_COND: {
                const char *l_prev_hash_str = dap_json_rpc_get_text(l_json_item_obj, "prev_hash");
                uint64_t l_out_prev_idx = 0;
                char l_delegated_ticker_str[DAP_CHAIN_TICKER_SIZE_MAX] 	=	{};
                bool l_is_out_prev_idx = dap_json_rpc_get_uint64(l_json_item_obj, "out_prev_idx", &l_out_prev_idx);
                if(l_prev_hash_str && l_is_out_prev_idx){
                    dap_chain_hash_fast_t l_tx_prev_hash = {};
                    dap_chain_tx_out_cond_t	*l_tx_out_cond = NULL;
                    dap_chain_datum_token_t *l_delegated_token;
                    if(!dap_chain_hash_fast_from_str(l_prev_hash_str, &l_tx_prev_hash)) {
                        dap_chain_datum_tx_t *l_prev_tx = dap_ledger_tx_find_by_hash(a_net->pub.ledger, &l_tx_prev_hash);
                        byte_t *l_item; size_t l_tx_item_size;
                        if (l_prev_tx)
                            TX_ITEM_ITER_TX(l_item, l_tx_item_size, l_prev_tx) {
                                if (*l_item == TX_ITEM_TYPE_OUT_COND) {
                                    l_tx_out_cond = (dap_chain_tx_out_cond_t*)l_item;                                
                                    if (l_tx_out_cond && l_tx_out_cond->header.subtype == DAP_CHAIN_TX_OUT_COND_SUBTYPE_SRV_STAKE_LOCK) {
                                        const char *l_ticker_str = dap_ledger_tx_get_token_ticker_by_hash(a_net->pub.ledger, &l_tx_prev_hash);
                                        dap_chain_datum_token_get_delegated_ticker(l_delegated_ticker_str, l_ticker_str);
                                        if (NULL != (l_delegated_token = dap_ledger_token_ticker_check(a_net->pub.ledger, l_delegated_ticker_str))){                                            
                                            check++;
                                            res = DAP_CHAIN_NET_TX_STAKE_UNLOCK;
                                        }                                    
                                    }
                                    /*
                                    if (l_tx_out_cond->header.subtype == DAP_CHAIN_TX_OUT_COND_SUBTYPE_SRV_XCHANGE) {
                                        SUM_256_256(l_value_order_back, l_tx_out_cond->header.value, &l_value_order_back);
                                    }*/
                                }
                            }
                    }
                }
            }break;
            case TX_ITEM_TYPE_IN_EMS: {
                const char *l_emission_hash_str = dap_json_rpc_get_text(l_json_item_obj, "emission_hash");
                const char *l_json_item_token = dap_json_rpc_get_text(l_json_item_obj, "token");
                if (l_json_item_token){
                    if (dap_strcmp(l_json_item_token, a_net->pub.native_ticker))//not native
                    {
                        if (!l_emission_hash_str){ //stake
                            check++;
                            res = DAP_CHAIN_NET_TX_STAKE_LOCK;
                        }                                 
                    }
                }
            }break;            
            case TX_ITEM_TYPE_IN_REWARD:{
                uint256_t l_value = { };
                bool l_is_value = s_json_get_uint256(l_json_item_obj, "value", &l_value);
                if (l_is_value) {
                    check++;
                    res = DAP_CHAIN_NET_TX_REWARD;
                }                
                break;
            }
            default: continue;
        }
        //if(l_multichanel)
            //break;
    }

    if (check > 1) {
        if (a_jobj_arr_errors)
            dap_json_rpc_error_add(a_jobj_arr_errors,-1,"Recognized more than one transaction type");
        res = DAP_CHAIN_NET_TX_TYPE_ERR;
    }
    return res;

}

static uint8_t *s_dap_chain_net_tx_create_in_item (json_object *a_json_item_obj, json_object *a_jobj_arr_errors) {
    // Save item obj for in
    // Read prev_hash and out_prev_idx
    const char *l_prev_hash_str = dap_json_rpc_get_text(a_json_item_obj, "prev_hash");
    uint64_t l_out_prev_idx = 0;
    bool l_is_out_prev_idx = dap_json_rpc_get_uint64(a_json_item_obj, "out_prev_idx", &l_out_prev_idx);
    // If prev_hash and out_prev_idx were read
    if(l_prev_hash_str && l_is_out_prev_idx) {
        dap_chain_hash_fast_t l_tx_prev_hash;
        if(!dap_chain_hash_fast_from_str(l_prev_hash_str, &l_tx_prev_hash)) {
            // Create IN item
            dap_chain_tx_in_t *l_in_item = dap_chain_datum_tx_item_in_create(&l_tx_prev_hash, (uint32_t) l_out_prev_idx);
            if (!l_in_item) {
                if (a_jobj_arr_errors)
                    dap_json_rpc_error_add(a_jobj_arr_errors, -1, "Unable to create in for transaction."); 
                return NULL;               
            }
            return (uint8_t *)l_in_item;
        } else {
            log_it(L_WARNING, "Invalid 'in' item, bad prev_hash %s", l_prev_hash_str);
            if (a_jobj_arr_errors)
                dap_json_rpc_error_add(a_jobj_arr_errors, -1, "Unable to create in for transaction. Invalid 'in' item, "
                                                "bad prev_hash %s", l_prev_hash_str);
        }
    }    
    return NULL;
}

static uint8_t *s_dap_chain_net_tx_create_in_ems_item (json_object *a_json_item_obj, json_object *a_jobj_arr_errors) {
    dap_chain_id_t l_chain_id;
    uint64_t l_chain_id_int = 0;
    bool l_is_chain_id = dap_json_rpc_get_uint64(a_json_item_obj, "chain_id", &l_chain_id_int);
    l_chain_id.uint64 = l_chain_id_int;
    const char *l_json_item_token = dap_json_rpc_get_text(a_json_item_obj, "token");
    if (l_json_item_token && l_is_chain_id){
        dap_hash_fast_t l_token_ems_hash = {};
        const char *l_json_item_token_ems_hash = dap_json_rpc_get_text(a_json_item_obj, "token_ems_hash");
        if(l_json_item_token_ems_hash && dap_chain_hash_fast_from_str(l_json_item_token_ems_hash, &l_token_ems_hash)) {
            log_it(L_WARNING, "Invalid 'in_ems' item, bad hash");
            dap_json_rpc_error_add(a_jobj_arr_errors, -1, "Unable to create in for transaction. Invalid 'in_ems' item, bad hash");
            return NULL;
        }
        dap_chain_tx_in_ems_t *l_in_ems = dap_chain_datum_tx_item_in_ems_create(l_chain_id, &l_token_ems_hash, l_json_item_token);
        return (uint8_t *)l_in_ems;
    } else {
        char *l_str_err = NULL;
        if (!l_is_chain_id) {
            log_it(L_WARNING, "Invalid 'in_ems' item, can't read chain_id");
            dap_json_rpc_error_add(a_jobj_arr_errors, -1, "Unable to create in for transaction. Invalid 'in_ems' item, can't read chain_id");
        }
        if (!l_json_item_token){
            log_it(L_WARNING, "Invalid 'in_ems' item, bad token");
            dap_json_rpc_error_add(a_jobj_arr_errors, -1, "Unable to create in for transaction. Invalid 'in_ems' item, bad token");
        }
    }
    return NULL;
}

static uint8_t *s_dap_chain_net_tx_create_in_reward_item (json_object *a_json_item_obj, json_object *a_jobj_arr_errors) {
    const char *l_block_hash_str = dap_json_rpc_get_text(a_json_item_obj, "block_hash");
    dap_hash_fast_t l_block_hash;
    if(l_block_hash_str && !dap_chain_hash_fast_from_str(l_block_hash_str, &l_block_hash)) {             
        dap_chain_tx_in_reward_t *l_in_reward = dap_chain_datum_tx_item_in_reward_create(&l_block_hash);
        return (uint8_t *)l_in_reward;
    } else {
        log_it(L_WARNING, "Invalid 'in_reward' item, bad block_hash %s", l_block_hash_str);
        dap_json_rpc_error_add(a_jobj_arr_errors, -1, "Invalid 'in_reward' item, bad block_hash %s", l_block_hash_str);
    }
    return NULL;
}

static uint8_t *s_dap_chain_net_tx_create_in_cond_item (json_object *a_json_item_obj, json_object *a_jobj_arr_errors, dap_chain_net_t *a_net) {
    const char *l_prev_hash_str = dap_json_rpc_get_text(a_json_item_obj, "prev_hash");
    uint64_t l_out_prev_idx = 0;
    bool l_is_out_prev_idx = dap_json_rpc_get_uint64(a_json_item_obj, "out_prev_idx", &l_out_prev_idx);
    if(l_prev_hash_str && l_is_out_prev_idx){
        dap_chain_hash_fast_t l_tx_prev_hash = {};
        dap_chain_tx_out_cond_t	*l_tx_out_cond = NULL;
        if(!dap_chain_hash_fast_from_str(l_prev_hash_str, &l_tx_prev_hash)) {
            if (!a_net) {
                uint64_t l_receipt_idx = 0;
                dap_json_rpc_get_uint64(a_json_item_obj, "receipt_idx", &l_receipt_idx);
                return (uint8_t *)dap_chain_datum_tx_item_in_cond_create(&l_tx_prev_hash, l_out_prev_idx, l_receipt_idx);
            }
            //check out token
            dap_chain_datum_tx_t *l_prev_tx = dap_ledger_tx_find_by_hash(a_net->pub.ledger, &l_tx_prev_hash);
            byte_t *l_item; size_t l_tx_item_size;
            if (l_prev_tx)
                TX_ITEM_ITER_TX(l_item, l_tx_item_size, l_prev_tx) {
                    if (*l_item == TX_ITEM_TYPE_OUT_COND) {
                        l_tx_out_cond = (dap_chain_tx_out_cond_t*)l_item;
                        if (l_tx_out_cond && l_tx_out_cond->header.subtype == DAP_CHAIN_TX_OUT_COND_SUBTYPE_SRV_STAKE_LOCK) {
                            byte_t *l_prev_item = l_prev_tx ? dap_chain_datum_tx_item_get_nth(l_prev_tx, TX_ITEM_TYPE_OUT_ALL, l_out_prev_idx) : NULL;                          
                            if (l_prev_item){
                                if (*l_prev_item == TX_ITEM_TYPE_OUT_COND){
                                    dap_chain_tx_in_cond_t * l_in_cond = dap_chain_datum_tx_item_in_cond_create(&l_tx_prev_hash, l_out_prev_idx, 0);
                                    return (uint8_t *)l_in_cond;                           
                                } else {
                                    log_it(L_WARNING, "Invalid 'in_cond' item, wrong type of item with index %"DAP_UINT64_FORMAT_U" in previous tx %s", l_out_prev_idx, l_prev_hash_str);
                                    if (a_jobj_arr_errors)
                                        dap_json_rpc_error_add(a_jobj_arr_errors, -1, "Unable to create in for transaction. Invalid 'in_cond' item, "
                                                                        "wrong type of item with index %"DAP_UINT64_FORMAT_U" in previous tx %s", l_out_prev_idx, l_prev_hash_str);
                                    return NULL;
                                }                                                         
                            } else {
                                log_it(L_WARNING, "Invalid 'in_cond' item, can't find item with index %"DAP_UINT64_FORMAT_U" in previous tx %s", l_out_prev_idx, l_prev_hash_str);
                                dap_json_rpc_error_add(a_jobj_arr_errors, -1, "Unable to create in for transaction. Invalid 'in_cond' item, "
                                                                    "can't find item with index %"DAP_UINT64_FORMAT_U" in previous tx %s", l_out_prev_idx, l_prev_hash_str);
                            }               
                        }
                        if (l_tx_out_cond && (l_tx_out_cond->header.subtype == DAP_CHAIN_TX_OUT_COND_SUBTYPE_SRV_XCHANGE ||
                            l_tx_out_cond->header.subtype == DAP_CHAIN_TX_OUT_COND_SUBTYPE_SRV_STAKE_POS_DELEGATE ||
                            l_tx_out_cond->header.subtype == DAP_CHAIN_TX_OUT_COND_SUBTYPE_WALLET_SHARED)) {
                            uint64_t l_receipt_idx = 0;
                            dap_json_rpc_get_uint64(a_json_item_obj, "receipt_idx", &l_receipt_idx);
                            dap_chain_tx_in_cond_t * l_in_cond = dap_chain_datum_tx_item_in_cond_create(&l_tx_prev_hash, l_out_prev_idx, l_receipt_idx);
                            return (uint8_t *)l_in_cond;
                        }  
                    }
                }                 
        } else {
            log_it(L_WARNING, "Invalid 'in_cond' item, bad prev_hash %s", l_prev_hash_str);
            dap_json_rpc_error_add(a_jobj_arr_errors, -1, "Unable to create in for transaction. Invalid 'in_cond' item, "
                                                "bad prev_hash %s", l_prev_hash_str);
        }
    }
    return NULL; 
}    

static uint8_t *s_dap_chain_net_tx_create_out_item (json_object *a_json_item_obj, json_object *a_jobj_errors) {
    // Read address and value
    uint256_t l_value = { };
    const char *l_json_item_addr_str = dap_json_rpc_get_text(a_json_item_obj, "addr");
    bool l_is_value = s_json_get_uint256(a_json_item_obj, "value", &l_value);
    if (l_is_value && l_json_item_addr_str) {
        dap_chain_addr_t *l_addr = dap_chain_addr_from_str(l_json_item_addr_str);
        if((!dap_strcmp(l_json_item_addr_str,"null") || l_addr) && !IS_ZERO_256(l_value)) {            
            // Create OUT item
            uint8_t *l_out_item = (uint8_t *)dap_chain_datum_tx_item_out_create(l_addr, l_value);
            DAP_DELETE(l_addr);
            return l_out_item;      
        }
        DAP_DELETE(l_addr);
    }
    return NULL;
}    

static uint8_t *s_dap_chain_net_tx_create_out_ext_item (json_object *a_json_item_obj, json_object *a_jobj_errors, int a_type_tx) {
    // Read address and value
    uint256_t l_value = { };
    const char *l_json_item_addr_str = dap_json_rpc_get_text(a_json_item_obj, "addr");
    bool l_is_value = s_json_get_uint256(a_json_item_obj, "value", &l_value);
    const char *l_token = dap_json_rpc_get_text(a_json_item_obj, "token");
    if (l_is_value && l_json_item_addr_str) {
#ifndef DAP_CHAIN_TX_COMPOSE_TEST
        dap_chain_addr_t *l_addr = dap_chain_addr_from_str(l_json_item_addr_str);
#else
        size_t l_addr_size = DAP_ENC_BASE58_DECODE_SIZE(strlen(l_json_item_addr_str));
        dap_chain_addr_t *l_addr = DAP_NEW_Z_SIZE_RET_VAL_IF_FAIL(dap_chain_addr_t, dap_max(sizeof(dap_chain_addr_t), l_addr_size), NULL);
        if (l_json_item_addr_str) {
            if (strcmp("null", l_json_item_addr_str)) {
                if (dap_enc_base58_decode(l_json_item_addr_str, l_addr) != sizeof(dap_chain_addr_t)) {
                    DAP_DELETE(l_addr);
                    return NULL;
                }
            }
        }
#endif
        if((!dap_strcmp(l_json_item_addr_str,"null") || l_addr) && !IS_ZERO_256(l_value)) {            
            // Create OUT item
            uint8_t *l_out_item = NULL;
            
            if (a_type_tx == DAP_CHAIN_NET_TX_STAKE_UNLOCK && l_is_value && !dap_strcmp(l_json_item_addr_str,"null")) {
                l_out_item = (uint8_t *)dap_chain_datum_tx_item_out_ext_create(&c_dap_chain_addr_blank_1, l_value, l_token);            
            } else {
                l_out_item = (uint8_t *)dap_chain_datum_tx_item_out_ext_create(l_addr, l_value, l_token);
            }
            DAP_DELETE(l_addr);
            return l_out_item;      
        }
        DAP_DELETE(l_addr);
    }
    return NULL;
}


static uint8_t *s_dap_chain_net_tx_create_out_std_item (json_object *a_json_item_obj, json_object *a_jobj_errors, int a_type_tx) {
    // Read address and value
    uint256_t l_value = { };
    const char *l_json_item_addr_str = dap_json_rpc_get_text(a_json_item_obj, "addr");
    bool l_is_value = s_json_get_uint256(a_json_item_obj, "value", &l_value);
    const char *l_token = dap_json_rpc_get_text(a_json_item_obj, "token");
    dap_time_t l_time_unlock = 0;
    const char* l_time_unlock_str = dap_json_rpc_get_text(a_json_item_obj, "time_unlock");
    if (l_time_unlock_str && sscanf(l_time_unlock_str, "%"DAP_UINT64_FORMAT_U, &l_time_unlock) != 1){
        log_it(L_ERROR, "Json TX: bad time_unlock");
        return NULL;
    }
    if (l_is_value && (l_json_item_addr_str)) {
#ifndef DAP_CHAIN_TX_COMPOSE_TEST
        dap_chain_addr_t *l_addr = dap_chain_addr_from_str(l_json_item_addr_str);
#else
        size_t l_addr_size = DAP_ENC_BASE58_DECODE_SIZE(strlen(l_json_item_addr_str));
        dap_chain_addr_t *l_addr = DAP_NEW_Z_SIZE_RET_VAL_IF_FAIL(dap_chain_addr_t, dap_max(sizeof(dap_chain_addr_t), l_addr_size), NULL);
        if (l_json_item_addr_str) {
            if (strcmp("null", l_json_item_addr_str)) {
                if (dap_enc_base58_decode(l_json_item_addr_str, l_addr) != sizeof(dap_chain_addr_t)) {
                    DAP_DELETE(l_addr);
                    return NULL;
                }
            }
        }
#endif
        if((!dap_strcmp(l_json_item_addr_str,"null") || l_addr) && !IS_ZERO_256(l_value)) {            
            // Create OUT item
            uint8_t *l_out_item = NULL;
            
            if (a_type_tx == DAP_CHAIN_NET_TX_STAKE_UNLOCK && l_is_value && !dap_strcmp(l_json_item_addr_str,"null")) {
                l_out_item = (uint8_t *)dap_chain_datum_tx_item_out_std_create(&c_dap_chain_addr_blank_1, l_value, l_token, l_time_unlock);            
            } else {
                l_out_item = (uint8_t *)dap_chain_datum_tx_item_out_std_create(l_addr, l_value, l_token, l_time_unlock);
            }
            if (l_addr) DAP_DELETE(l_addr);
            return l_out_item;      
        }
        if (l_addr) DAP_DELETE(l_addr);
    }
    return NULL;
}

static uint8_t *s_dap_chain_net_tx_create_out_cond_item (json_object *a_json_item_obj, json_object *a_jobj_arr_errors, int a_type_tx,
                uint256_t *a_value_need, dap_chain_addr_t *a_seller_addr, size_t i, dap_chain_net_t *a_net)
{
    // Read subtype of item
    const char *l_subtype_str = dap_json_rpc_get_text(a_json_item_obj, "subtype");
    dap_chain_tx_out_cond_subtype_t l_subtype = dap_chain_tx_out_cond_subtype_from_str_short(l_subtype_str);
    switch (l_subtype) {
        case DAP_CHAIN_TX_OUT_COND_SUBTYPE_SRV_PAY:{
            uint256_t l_value = { };
            bool l_is_value = s_json_get_uint256(a_json_item_obj, "value", &l_value);
            if(!l_is_value || IS_ZERO_256(l_value)) {
                dap_json_rpc_error_add(a_jobj_arr_errors, -1, "Json TX: bad value in OUT_COND_SUBTYPE_SRV_PAY");
                log_it(L_ERROR, "Json TX: bad value in OUT_COND_SUBTYPE_SRV_PAY");
                return NULL;
            }
            uint256_t l_value_max_per_unit = { };
            l_is_value = s_json_get_uint256(a_json_item_obj, "value_max_per_unit", &l_value_max_per_unit);
            if(!l_is_value) {
                log_it(L_ERROR, "Json TX: bad value_max_per_unit in OUT_COND_SUBTYPE_SRV_PAY");
                return NULL;
            }
            dap_chain_net_srv_price_unit_uid_t l_price_unit;
            if(!s_json_get_unit(a_json_item_obj, "price_unit", &l_price_unit)) {
                log_it(L_ERROR, "Json TX: bad price_unit in OUT_COND_SUBTYPE_SRV_PAY");
                return NULL;
            }
            dap_chain_net_srv_uid_t l_srv_uid;
            if(!s_json_get_srv_uid(a_json_item_obj, "service_id", "service", &l_srv_uid.uint64)){
                // Default service DAP_CHAIN_NET_SRV_VPN_ID
                l_srv_uid.uint64 = 0x0000000000000001;
            }
            const char *l_params_str = dap_json_rpc_get_text(a_json_item_obj, "params");
            uint8_t *l_params = NULL;
            size_t l_params_size = 0;
            if (l_params_str) {
                l_params_size = DAP_ENC_BASE58_DECODE_SIZE(dap_strlen(l_params_str));
                l_params = DAP_NEW_Z_SIZE(uint8_t, l_params_size);
                l_params_size = dap_enc_base58_decode(l_params_str, l_params);
            }

            const char *l_pkey_hash_str = dap_json_rpc_get_text(a_json_item_obj, "pkey_hash");
            dap_chain_tx_out_cond_t *l_out_cond_item = NULL;
            dap_hash_fast_t l_pkey_hash = {};
            // From "wallet" or "cert"
            dap_pkey_t *l_pkey = s_json_get_pkey(a_json_item_obj);
            if(l_pkey) {
                l_out_cond_item = dap_chain_datum_tx_item_out_cond_create_srv_pay(l_pkey, l_srv_uid, l_value, l_value_max_per_unit,
                    l_price_unit, l_params, l_params_size);
                DAP_DELETE(l_pkey);
            } else if (l_pkey_hash_str && !dap_chain_hash_fast_from_str(l_pkey_hash_str, &l_pkey_hash)) {
                l_out_cond_item = dap_chain_datum_tx_item_out_cond_create_srv_pay_with_hash(&l_pkey_hash, l_srv_uid, l_value, l_value_max_per_unit,
                    l_price_unit, l_params, l_params_size);
            } else {
                dap_json_rpc_error_add(a_jobj_arr_errors, -1, "Json TX: bad pkey in OUT_COND_SUBTYPE_SRV_PAY");
                log_it(L_ERROR, "Json TX: bad pkey in OUT_COND_SUBTYPE_SRV_PAY");
                DAP_DEL_Z(l_params);
                return NULL;
            }
            DAP_DEL_Z(l_params);
            // Save value for using in In item
            if(!l_out_cond_item) {
                if (a_jobj_arr_errors)
                    dap_json_rpc_error_add(a_jobj_arr_errors, -1, "Unable to create conditional out for transaction "
                                                    "can of type %s described in item %zu.\n", l_subtype_str, i);
            } else
                return (uint8_t *)l_out_cond_item;


        } break;
        case DAP_CHAIN_TX_OUT_COND_SUBTYPE_SRV_XCHANGE: {

            dap_chain_net_srv_uid_t l_srv_uid;
            if(!s_json_get_srv_uid(a_json_item_obj, "service_id", "service", &l_srv_uid.uint64)) {
                // Default service DAP_CHAIN_NET_SRV_XCHANGE_ID
                l_srv_uid.uint64 = 0x2;
            }
            dap_chain_net_id_t l_buy_net_id = {}; 
            if(dap_chain_net_id_parse(dap_json_rpc_get_text(a_json_item_obj, "buy_net_id"), &l_buy_net_id)) {
                dap_json_rpc_error_add(a_jobj_arr_errors, -1, "Json TX: buy_net_id net in OUT_COND_SUBTYPE_SRV_XCHANGE");
                log_it(L_ERROR, "Json TX: buy_net_id net in OUT_COND_SUBTYPE_SRV_XCHANGE");
                return NULL;
            }  
            dap_chain_net_id_t l_sell_net_id = {}; 
            if(dap_chain_net_id_parse(dap_json_rpc_get_text(a_json_item_obj, "sell_net_id"), &l_sell_net_id)) {
                dap_json_rpc_error_add(a_jobj_arr_errors, -1, "Json TX: sell_net_id net in OUT_COND_SUBTYPE_SRV_XCHANGE");
                log_it(L_ERROR, "Json TX: sell_net_id net in OUT_COND_SUBTYPE_SRV_XCHANGE");
                return NULL;
            }              

            const char *l_token_buy = dap_json_rpc_get_text(a_json_item_obj, "buy_token");
            if(!l_token_buy) {
                dap_json_rpc_error_add(a_jobj_arr_errors, -1, "Json TX: bad buy_token in OUT_COND_SUBTYPE_SRV_XCHANGE");
                log_it(L_ERROR, "Json TX: bad buy_token in OUT_COND_SUBTYPE_SRV_XCHANGE");
                return NULL;
            }
            uint256_t l_value = { };
            if(!s_json_get_uint256(a_json_item_obj, "value", &l_value) || IS_ZERO_256(l_value)) {
                dap_json_rpc_error_add(a_jobj_arr_errors, -1, "Json TX: bad value in OUT_COND_SUBTYPE_SRV_XCHANGE");
                log_it(L_ERROR, "Json TX: bad value in OUT_COND_SUBTYPE_SRV_XCHANGE");
                return NULL;
            }
            uint256_t l_value_rate = { };
            if(!s_json_get_uint256(a_json_item_obj, "rate", &l_value_rate) || IS_ZERO_256(l_value_rate)) {
                dap_json_rpc_error_add(a_jobj_arr_errors, -1, "Json TX: bad value rate in OUT_COND_SUBTYPE_SRV_XCHANGE");
                log_it(L_ERROR, "Json TX: bad value rate in OUT_COND_SUBTYPE_SRV_XCHANGE");
                return NULL;
            }
            const char *l_seller_addr_str = dap_json_rpc_get_text(a_json_item_obj, "seller_addr");
#ifndef DAP_CHAIN_TX_COMPOSE_TEST
                dap_chain_addr_t *l_seller_addr = dap_chain_addr_from_str(l_seller_addr_str);
#else
                size_t l_addr_size = DAP_ENC_BASE58_DECODE_SIZE(strlen(l_seller_addr_str));
                dap_chain_addr_t *l_seller_addr = DAP_NEW_Z_SIZE_RET_VAL_IF_FAIL(dap_chain_addr_t, l_addr_size, NULL);
                if (dap_enc_base58_decode(l_seller_addr_str, l_seller_addr) != sizeof(dap_chain_addr_t))
                    return NULL;
#endif

            const char *l_params_str = dap_json_rpc_get_text(a_json_item_obj, "params");
            uint8_t *l_params = NULL;
            size_t l_params_size = 0;
            if (l_params_str) {
                l_params_size = DAP_ENC_BASE58_DECODE_SIZE(dap_strlen(l_params_str));
                l_params = DAP_NEW_Z_SIZE(uint8_t, l_params_size);
                l_params_size = dap_enc_base58_decode(l_params_str, l_params);
            }

            dap_chain_tx_out_cond_t *l_out_cond_item = dap_chain_datum_tx_item_out_cond_create_srv_xchange(l_srv_uid, l_sell_net_id,
                                                                                                            l_value, l_buy_net_id,
                                                                                                            l_token_buy, l_value_rate,
                                                                                                            l_seller_addr,
                                                                                                            l_params, l_params_size);
            DAP_DEL_MULTY(l_params, l_seller_addr);
            // Save value for using in In item
            if (l_out_cond_item) {
                return (uint8_t *)l_out_cond_item;
            } else {
                dap_json_rpc_error_add(a_jobj_arr_errors, -1, "Unable to create conditional out for transaction "
                                                    "can of type %s described in item %zu.", l_subtype_str, i);
            }
        } break;
        case DAP_CHAIN_TX_OUT_COND_SUBTYPE_SRV_STAKE_LOCK:{
            dap_chain_net_srv_uid_t l_srv_uid;
            if(!s_json_get_srv_uid(a_json_item_obj, "service_id", "service", &l_srv_uid.uint64)) {
                // Default service DAP_CHAIN_NET_SRV_STAKE_ID
                l_srv_uid.uint64 = 0x12;
            }
            uint256_t l_value = { };
            if(!s_json_get_uint256(a_json_item_obj, "value", &l_value) || IS_ZERO_256(l_value)) {
                dap_json_rpc_error_add(a_jobj_arr_errors, -1, "Json TX: bad value in DAP_CHAIN_TX_OUT_COND_SUBTYPE_SRV_STAKE_LOCK");
                log_it(L_ERROR, "Json TX: bad value in DAP_CHAIN_TX_OUT_COND_SUBTYPE_SRV_STAKE_LOCK");
                return NULL;
            }

            dap_time_t l_time_staking = 0;
            const char* l_time_staking_str = dap_json_rpc_get_text(a_json_item_obj, "time_staking");
            if (sscanf(l_time_staking_str, "%"DAP_UINT64_FORMAT_U, &l_time_staking) != 1 || !l_time_staking){
                dap_json_rpc_error_add(a_jobj_arr_errors, -1, "Json TX: bad time staking in DAP_CHAIN_TX_OUT_COND_SUBTYPE_SRV_STAKE_LOCK");
                log_it(L_ERROR, "Json TX: bad time staking in DAP_CHAIN_TX_OUT_COND_SUBTYPE_SRV_STAKE_LOCK");
                return NULL;
            }

            uint256_t l_reinvest_percent = uint256_0;
            const char* l_reinvest_percent_str = NULL;
            if((l_reinvest_percent_str = dap_json_rpc_get_text(a_json_item_obj, "reinvest_percent"))!=NULL) {
                l_reinvest_percent = dap_chain_coins_to_balance(l_reinvest_percent_str);
                if (compare256(l_reinvest_percent, dap_chain_coins_to_balance("100.0")) == 1){
                    dap_json_rpc_error_add(a_jobj_arr_errors, -1, "Json TX: bad reinvest percent in DAP_CHAIN_TX_OUT_COND_SUBTYPE_SRV_STAKE_LOCK");
                    log_it(L_ERROR, "Json TX: bad reinvest percent in DAP_CHAIN_TX_OUT_COND_SUBTYPE_SRV_STAKE_LOCK");
                    return NULL;
                }
                if (IS_ZERO_256(l_reinvest_percent)) {
                    int l_reinvest_percent_int = atoi(l_reinvest_percent_str);
                    if (l_reinvest_percent_int < 0 || l_reinvest_percent_int > 100){
                        dap_json_rpc_error_add(a_jobj_arr_errors, -1, "Json TX: bad reinvest percent in DAP_CHAIN_TX_OUT_COND_SUBTYPE_SRV_STAKE_LOCK");
                        log_it(L_ERROR, "Json TX: bad reinvest percent in DAP_CHAIN_TX_OUT_COND_SUBTYPE_SRV_STAKE_LOCK");
                        return NULL;
                    }
                    l_reinvest_percent = dap_chain_uint256_from(l_reinvest_percent_int);
                    MULT_256_256(l_reinvest_percent, GET_256_FROM_64(1000000000000000000ULL), &l_reinvest_percent);
                }
            }               

            dap_chain_tx_out_cond_t *l_out_cond_item = dap_chain_datum_tx_item_out_cond_create_srv_stake_lock(l_srv_uid, l_value, l_time_staking, l_reinvest_percent);
            // Save value for using in In item
            if(l_out_cond_item) {
                uint64_t l_flags = 0;
                if (dap_json_rpc_get_uint64(a_json_item_obj, "flags", &l_flags)) {
                    l_out_cond_item->subtype.srv_stake_lock.flags = l_flags;
                }
                return (uint8_t *)l_out_cond_item;
            } else {
                dap_json_rpc_error_add(a_jobj_arr_errors, -1, "Unable to create conditional out for transaction "
                                                    "can of type %s described in item %zu.", l_subtype_str, i);
            }
        } break;
        case DAP_CHAIN_TX_OUT_COND_SUBTYPE_SRV_STAKE_POS_DELEGATE:{
            dap_chain_net_srv_uid_t l_srv_uid;
            if(!s_json_get_srv_uid(a_json_item_obj, "service_id", "service", &l_srv_uid.uint64)) {
                // Default service DAP_CHAIN_NET_SRV_STAKE_ID
                l_srv_uid.uint64 = 0x13;
            }
            uint256_t l_value = { };
            if(!s_json_get_uint256(a_json_item_obj, "value", &l_value) || IS_ZERO_256(l_value)) {
                dap_json_rpc_error_add(a_jobj_arr_errors, -1, "Json TX: bad value in OUT_COND_SUBTYPE_SRV_STAKE_POS_DELEGATE");
                log_it(L_ERROR, "Json TX: bad value in OUT_COND_SUBTYPE_SRV_STAKE_POS_DELEGATE");
                return NULL;
            }

            const char *l_signing_addr_str = dap_json_rpc_get_text(a_json_item_obj, "signing_addr");
#ifndef DAP_CHAIN_TX_COMPOSE_TEST
            dap_chain_addr_t *l_signing_addr = dap_chain_addr_from_str(l_signing_addr_str);
#else
            size_t l_addr_size = DAP_ENC_BASE58_DECODE_SIZE(strlen(l_signing_addr_str));
            dap_chain_addr_t *l_signing_addr = DAP_NEW_Z_SIZE_RET_VAL_IF_FAIL(dap_chain_addr_t, l_addr_size, NULL);
            if (dap_enc_base58_decode(l_signing_addr_str, l_signing_addr) != sizeof(dap_chain_addr_t))
                return NULL;
#endif
            if(!l_signing_addr) {
                dap_json_rpc_error_add(a_jobj_arr_errors, -1, "Json TX: bad signing_addr in OUT_COND_SUBTYPE_SRV_STAKE_POS_DELEGATE");
                log_it(L_ERROR, "Json TX: bad signing_addr in OUT_COND_SUBTYPE_SRV_STAKE_POS_DELEGATE");
                return NULL;
            }                

            dap_chain_node_addr_t l_signer_node_addr;
            const char *l_node_addr_str = dap_json_rpc_get_text(a_json_item_obj, "signer_node_addr");
            if(!l_node_addr_str || dap_chain_node_addr_from_str(&l_signer_node_addr, l_node_addr_str)) {
                dap_json_rpc_error_add(a_jobj_arr_errors, -1, "Json TX: bad node_addr in OUT_COND_SUBTYPE_SRV_STAKE_POS_DELEGATE");
                log_it(L_ERROR, "Json TX: bad node_addr in OUT_COND_SUBTYPE_SRV_STAKE_POS_DELEGATE");
                return NULL;
            }

            const char *l_params_str = dap_json_rpc_get_text(a_json_item_obj, "params");
            uint8_t *l_params = NULL;
            size_t l_params_size = 0;
            if (l_params_str) {
                l_params_size = DAP_ENC_BASE58_DECODE_SIZE(dap_strlen(l_params_str));
                l_params = DAP_NEW_Z_SIZE(uint8_t, l_params_size);
                l_params_size = dap_enc_base58_decode(l_params_str, l_params);
            }
            dap_chain_tx_out_cond_t *l_out_cond_item = dap_chain_datum_tx_item_out_cond_create_srv_stake_delegate(l_srv_uid, l_value, l_signing_addr,
                                                                                                         &l_signer_node_addr, uint256_0, l_params, l_params_size);
            DAP_DEL_MULTY(l_params, l_signing_addr);

            // Save value for using in In item
            if(l_out_cond_item) {
                SUM_256_256(*a_value_need, l_value, a_value_need);
                uint64_t l_flags = 0;
                if (dap_json_rpc_get_uint64(a_json_item_obj, "flags", &l_flags)) {
                    l_out_cond_item->subtype.srv_stake_pos_delegate.flags = l_flags;
                }
                return (uint8_t *)l_out_cond_item;
            } else {
                dap_json_rpc_error_add(a_jobj_arr_errors, -1, "Unable to create conditional out for transaction "
                                                    "can of type %s described in item %zu.", l_subtype_str, i);
            }
        } break;
        case DAP_CHAIN_TX_OUT_COND_SUBTYPE_FEE: {
            uint256_t l_value = { };
            s_json_get_uint256(a_json_item_obj, "value", &l_value);
            uint256_t l_min = { };
            dap_chain_net_srv_stake_get_fee_validators(a_net, NULL, NULL, &l_min, NULL);
            if(!IS_ZERO_256(l_value) && compare256(l_value, l_min) >= 0) {
                if (a_type_tx == DAP_CHAIN_NET_TX_STAKE_UNLOCK){
                    dap_chain_tx_out_cond_t *l_out_cond_item = dap_chain_datum_tx_item_out_cond_create_fee(l_value);
                    return (uint8_t *)l_out_cond_item;
                }
                dap_chain_tx_out_cond_t *l_out_cond_item = dap_chain_datum_tx_item_out_cond_create_fee(l_value);
                // Save value for using in In item
                if(l_out_cond_item) {
                    return (uint8_t *)l_out_cond_item;
                } else {
                    if (a_jobj_arr_errors)
                        dap_json_rpc_error_add(a_jobj_arr_errors, -1, "Unable to create conditional out for transaction "
                                                        "can of type %s described in item %zu.", l_subtype_str, i);
                }
            } else {
                char *l_fee_value_str = dap_chain_balance_print(l_value);
                char *l_fee_min_str = dap_chain_balance_print(l_min);
                dap_json_rpc_error_add(a_jobj_arr_errors, -1, "Fee value %s less than minimum value %s", l_fee_value_str, l_fee_min_str);
                log_it(L_ERROR, "Json TX: low value (%s) in OUT_COND_SUBTYPE_FEE (min = %s)", l_fee_value_str, l_fee_min_str);
                DAP_DEL_MULTY(l_fee_min_str, l_fee_value_str);
            }
        } break;
        case DAP_CHAIN_TX_OUT_COND_SUBTYPE_WALLET_SHARED: {
            uint256_t l_value = { };
            if(!s_json_get_uint256(a_json_item_obj, "value", &l_value)) {
                dap_json_rpc_error_add(a_jobj_arr_errors, -1, "Bad value in OUT_COND_SUBTYPE_WALLET_SHARED");
                log_it(L_ERROR, "Json TX: bad value in OUT_COND_SUBTYPE_WALLET_SHARED");
                break;
            }
            
            uint64_t l_min_sig_count;
            if(!dap_json_rpc_get_uint64(a_json_item_obj, "min_sig_count", &l_min_sig_count)) {
                dap_json_rpc_error_add(a_jobj_arr_errors, -1, "Bad min_sig_count in OUT_COND_SUBTYPE_WALLET_SHARED");
                log_it(L_ERROR, "Json TX: bad min_sig_count in OUT_COND_SUBTYPE_WALLET_SHARED");
                break;
            }
            
            // Read owner public key hashes array
            struct json_object *l_json_pkey_hashes = json_object_object_get(a_json_item_obj, "owner_pkey_hashes");
            if(!l_json_pkey_hashes || !json_object_is_type(l_json_pkey_hashes, json_type_array)) {
                dap_json_rpc_error_add(a_jobj_arr_errors, -1, "Bad owner_pkey_hashes in OUT_COND_SUBTYPE_WALLET_SHARED");
                log_it(L_ERROR, "Json TX: bad owner_pkey_hashes in OUT_COND_SUBTYPE_WALLET_SHARED");
                break;
            }
            
            size_t l_pkey_hashes_count = json_object_array_length(l_json_pkey_hashes);
            if(l_pkey_hashes_count == 0) {
                dap_json_rpc_error_add(a_jobj_arr_errors, -1, "Empty owner_pkey_hashes array in OUT_COND_SUBTYPE_WALLET_SHARED");
                log_it(L_ERROR, "Json TX: empty owner_pkey_hashes array in OUT_COND_SUBTYPE_WALLET_SHARED");
                break;
            }
            
            dap_hash_fast_t *l_pkey_hashes = DAP_NEW_Z_SIZE(dap_hash_fast_t, l_pkey_hashes_count * sizeof(dap_hash_fast_t));
            if(!l_pkey_hashes) {
                dap_json_rpc_error_add(a_jobj_arr_errors, -1, "Memory allocation error for pkey_hashes");
                log_it(L_ERROR, "Json TX: memory allocation error for pkey_hashes");
                break;
            }
            
            bool l_pkey_hashes_valid = true;
            for(size_t j = 0; j < l_pkey_hashes_count; j++) {
                struct json_object *l_json_hash = json_object_array_get_idx(l_json_pkey_hashes, j);
                if(!l_json_hash || !json_object_is_type(l_json_hash, json_type_string)) {
                    dap_json_rpc_error_add(a_jobj_arr_errors, -1, "Invalid pkey hash at index %zu", j);
                    log_it(L_ERROR, "Json TX: invalid pkey hash at index %zu", j);
                    l_pkey_hashes_valid = false;
                    break;
                }
                const char *l_hash_str = json_object_get_string(l_json_hash);
                if(dap_chain_hash_fast_from_str(l_hash_str, l_pkey_hashes + j)) {
                    dap_json_rpc_error_add(a_jobj_arr_errors, -1, "Can't parse pkey hash '%s' at index %zu", l_hash_str, j);
                    log_it(L_ERROR, "Json TX: can't parse pkey hash '%s' at index %zu", l_hash_str, j);
                    l_pkey_hashes_valid = false;
                    break;
                }
            }
            
            if(!l_pkey_hashes_valid) {
                DAP_DELETE(l_pkey_hashes);
                break;
            }
            
            // Read optional tags array
            char *l_tag_str = NULL;
            struct json_object *l_json_tags = json_object_object_get(a_json_item_obj, "tags");
            if(l_json_tags && json_object_is_type(l_json_tags, json_type_array)) {
                size_t l_tags_count = json_object_array_length(l_json_tags);
                if(l_tags_count > 0) {
                    // form one string from all tags elements using dap_string_t
                    dap_string_t *l_tags_string = dap_string_new(NULL);
                    
                    for(size_t j = 0; j < l_tags_count; j++) {
                        struct json_object *l_json_tag = json_object_array_get_idx(l_json_tags, j);
                        if(l_json_tag && json_object_is_type(l_json_tag, json_type_string)) {
                            const char *l_tag_value = json_object_get_string(l_json_tag);
                            if(l_tag_value) {
                                if(j > 0) {
                                    dap_string_append_c(l_tags_string, ' ');
                                }
                                dap_string_append(l_tags_string, l_tag_value);
                            }
                        }
                    }
                    l_tag_str = l_tags_string->str;
                    dap_string_free(l_tags_string, false);
                }
            }
            
            dap_chain_net_srv_uid_t l_srv_uid;
            if(!s_json_get_srv_uid(a_json_item_obj, "service_id", "service", &l_srv_uid.uint64)) {
                // Default service for wallet shared
                l_srv_uid.uint64 = DAP_CHAIN_WALLET_SHARED_ID;
            }
            
            dap_chain_tx_out_cond_t *l_out_cond_item = dap_chain_datum_tx_item_out_cond_create_wallet_shared(
                l_srv_uid, l_value, (uint32_t)l_min_sig_count, l_pkey_hashes, l_pkey_hashes_count, l_tag_str);
            
            DAP_DEL_MULTY(l_pkey_hashes, l_tag_str);
            
            if(l_out_cond_item) {
                SUM_256_256(*a_value_need, l_value, a_value_need);
                return (uint8_t *)l_out_cond_item;
            } else {
                dap_json_rpc_error_add(a_jobj_arr_errors, -10, "Unable to create conditional out for transaction "
                                                    "of type %s described in item %zu.", l_subtype_str, i);
            }
        } break;
        case DAP_CHAIN_TX_OUT_COND_SUBTYPE_UNDEFINED:{
            log_it(L_WARNING, "Undefined subtype: '%s' of 'out_cond' item %zu ", l_subtype_str, i);
            if (a_jobj_arr_errors)
                dap_json_rpc_error_add(a_jobj_arr_errors, -1, "Specified unknown sub type %s of conditional out on item %zu.",
                                                l_subtype_str, i); 
        }      
    }
    return NULL;
}

static uint8_t *s_dap_chain_net_tx_create_receipt_item(json_object *a_json_item_obj, json_object *a_jobj_arr_errors, dap_chain_datum_tx_t *a_tx, dap_list_t *a_sign_list, size_t i)
{
    dap_chain_net_srv_uid_t l_srv_uid;
    if(!s_json_get_srv_uid(a_json_item_obj, "service_id", "service", &l_srv_uid.uint64)) {
        log_it(L_ERROR, "Json TX: bad service_id in TYPE_RECEIPT");
        return NULL;
    }
    dap_chain_net_srv_price_unit_uid_t l_price_unit;
    if(!s_json_get_unit(a_json_item_obj, "price_unit", &l_price_unit)) {
        log_it(L_ERROR, "Json TX: bad price_unit in TYPE_RECEIPT");
        return NULL;
    }
    uint64_t l_units = 0;
    if(!dap_json_rpc_get_uint64(a_json_item_obj, "units", &l_units)) {
        log_it(L_ERROR, "Json TX: bad units in TYPE_RECEIPT");
        return NULL;
    }
    uint256_t l_value = { };
    if(!s_json_get_uint256(a_json_item_obj, "value", &l_value) || IS_ZERO_256(l_value)) {
        log_it(L_ERROR, "Json TX: bad value in TYPE_RECEIPT");
        return NULL;
    }
    const char *l_params_str = dap_json_rpc_get_text(a_json_item_obj, "params");
    char *l_params = NULL;
    size_t l_params_size = 0;
    if (l_params_str) {
        l_params_size = DAP_ENC_BASE58_DECODE_SIZE(dap_strlen(l_params_str));
        l_params = DAP_NEW_Z_SIZE(char, l_params_size);
        l_params_size = dap_enc_base58_decode(l_params_str, l_params);
    }
    dap_hash_fast_t l_prev_tx_hash = {};
    const char* l_prev_tx_hash_str = NULL;
    if((l_prev_tx_hash_str = dap_json_rpc_get_text(a_json_item_obj, "prev_tx")) == NULL) {
        log_it(L_ERROR, "Json TX: bad prev_tx in TYPE_RECEIPT");
        return NULL;
    }
    dap_chain_hash_fast_from_str(l_prev_tx_hash_str, &l_prev_tx_hash);
    dap_chain_datum_tx_receipt_t *l_receipt = dap_chain_datum_tx_receipt_create(l_srv_uid, l_price_unit, l_units, l_value, l_params, l_params_size, &l_prev_tx_hash);
    if (!l_receipt) {
        if (a_jobj_arr_errors)
                dap_json_rpc_error_add(a_jobj_arr_errors, -1, "Unable to create receipt out for transaction "
                                            "described by item %zu.", i);        
        return NULL;
    } else
        return (uint8_t *)l_receipt;
}

static uint8_t *s_dap_chain_net_tx_create_tsd_item(json_object *a_json_item_obj, json_object *a_jobj_arr_errors, dap_chain_datum_tx_t *a_tx, dap_list_t *a_sign_list)
{
    int64_t l_tsd_type = 0;
    uint64_t l_tsd_data_size = 0;
        
    if(!dap_json_rpc_get_int64(a_json_item_obj, "data_type", &l_tsd_type)) {
        log_it(L_ERROR, "Json TX: bad data_type in TYPE_TSD");
        return NULL;
    }
    if(!dap_json_rpc_get_uint64(a_json_item_obj, "data_size", &l_tsd_data_size) || !l_tsd_data_size) {
        log_it(L_ERROR, "Json TX: bad data_size in TYPE_TSD");
        return NULL;
    }
    const char *l_tsd_data_str = dap_json_rpc_get_text(a_json_item_obj, "data");
    if (!l_tsd_data_str) {
        log_it(L_ERROR, "Json TX: bad data in TYPE_TSD");
        return NULL;
    }

    uint8_t *l_tsd_data = DAP_NEW_Z_SIZE(uint8_t, l_tsd_data_size+1);
    size_t l_tsd_data_size_decoded = dap_enc_base58_decode(l_tsd_data_str, l_tsd_data);
    if (l_tsd_data_size_decoded != l_tsd_data_size) {
        log_it(L_ERROR, "Json TX: data size in tsd section - %zu, expected - %"DAP_UINT64_FORMAT_U, l_tsd_data_size_decoded, l_tsd_data_size);
        dap_json_rpc_error_add(a_jobj_arr_errors, -1, "Json TX: data size in tsd section - %zu, expected - %zu", l_tsd_data_size_decoded, l_tsd_data_size);
        DAP_DELETE(l_tsd_data);
        return NULL;
    }
    dap_chain_tx_tsd_t *l_tsd = dap_chain_datum_tx_item_tsd_create((void*)l_tsd_data, (int)l_tsd_type, l_tsd_data_size);
    DAP_DELETE(l_tsd_data);
    return (uint8_t *)l_tsd;
}

static uint8_t *s_dap_chain_net_tx_create_sig_item(json_object *a_json_item_obj, json_object *a_jobj_arr_errors, dap_chain_datum_tx_t *a_tx, dap_list_t **a_sign_list)
{
    json_object *l_jobj_sign = json_object_object_get(a_json_item_obj, "sig_b64");
    if (!l_jobj_sign) {
        *a_sign_list = dap_list_append(*a_sign_list, a_json_item_obj);
        return NULL;
    }
    const char *l_sign_b64_str = json_object_get_string(l_jobj_sign);
    if ( !l_sign_b64_str ) {
        if (a_jobj_arr_errors)
                dap_json_rpc_error_add(a_jobj_arr_errors, -1, "Can't get base64-encoded sign");
        log_it(L_ERROR, "Json TX: Can't get base64-encoded sign!");
        return NULL;
    }
    uint64_t
        l_sign_size = 0,
        l_sign_b64_strlen = json_object_get_string_len(l_jobj_sign),
        l_sign_decoded_size = DAP_ENC_BASE64_DECODE_SIZE(l_sign_b64_strlen);
    if ( !dap_json_rpc_get_uint64(a_json_item_obj, "sig_size", &l_sign_size) )
        log_it(L_NOTICE, "Json TX: \"sig_size\" unspecified, will be calculated automatically");

    uint64_t l_version = 1;
    dap_json_rpc_get_uint64(a_json_item_obj, "sig_version", &l_version);

    dap_chain_tx_sig_t *l_tx_sig = DAP_NEW_Z_SIZE(dap_chain_tx_sig_t, sizeof(dap_chain_tx_sig_t) + l_sign_decoded_size);
    l_tx_sig->header.type = TX_ITEM_TYPE_SIG;
    l_tx_sig->header.version = l_version;
    l_tx_sig->header.sig_size = dap_enc_base64_decode(l_sign_b64_str, l_sign_b64_strlen, l_tx_sig->sig, DAP_ENC_DATA_TYPE_B64_URLSAFE);
    if ( l_tx_sig->header.sig_size  != l_sign_size || l_sign_size != dap_sign_get_size((dap_sign_t *)l_tx_sig->sig) ) {
        if (a_jobj_arr_errors)
                dap_json_rpc_error_add(a_jobj_arr_errors, -1, "Sign size failed!");
        log_it(L_ERROR, "Json TX: sign verification failed!");
        DAP_DELETE(l_tx_sig);
        return NULL;
    }
    return (uint8_t *)l_tx_sig;
}

static uint8_t *s_dap_chain_net_tx_create_voting_item(json_object *a_jobj_arr_errors)
{
    dap_chain_tx_voting_t* l_voting_item = dap_chain_datum_tx_item_voting_create();

    if (l_voting_item)
        return (uint8_t *)l_voting_item;
    else {
        if (a_jobj_arr_errors)
                dap_json_rpc_error_add(a_jobj_arr_errors, -1, "Can't create voiting item");
        log_it(L_ERROR, "Can't create voiting item");
        return NULL;
    }
}

static uint8_t *s_dap_chain_net_tx_create_vote_item(json_object *a_json_item_obj, json_object *a_jobj_arr_errors)
{
    uint64_t l_value_idx = 0;
    const char *l_voting_hash_str = dap_json_rpc_get_text(a_json_item_obj, "voting_hash");
    bool l_is_value = dap_json_rpc_get_uint64(a_json_item_obj, "answer_idx", &l_value_idx);
    if(l_voting_hash_str ) {
        dap_hash_fast_t l_voting_hash;
        if(l_is_value && !dap_chain_hash_fast_from_str(l_voting_hash_str, &l_voting_hash)) {                             
            dap_chain_tx_vote_t *l_vote_item = dap_chain_datum_tx_item_vote_create(&l_voting_hash, &l_value_idx);
            return (uint8_t *)l_vote_item;
        } else {
            log_it(L_WARNING, "Invalid 'vote' item, bad voting_hash %s or answer_idx %"DAP_UINT64_FORMAT_U, l_voting_hash_str, l_value_idx);
            if (a_jobj_arr_errors)
                dap_json_rpc_error_add(a_jobj_arr_errors, -1, "Invalid 'vote' item, bad voting_hash %s", l_voting_hash_str);
        }
    }
    return NULL;
}

int dap_chain_net_tx_create_by_json(json_object *a_tx_json, dap_chain_net_t *a_net, json_object *a_json_obj_error, 
                                        dap_chain_datum_tx_t** a_out_tx, size_t* a_items_count, size_t *a_items_ready)
{

    json_object *l_json = a_tx_json;
    json_object *l_jobj_errors = a_json_obj_error ? a_json_obj_error : NULL;
    
    if (!a_tx_json)
        return log_it(L_ERROR, "Empty json"), DAP_CHAIN_NET_TX_CREATE_JSON_CAN_NOT_OPEN_JSON_FILE;

    if(!a_out_tx){
        log_it(L_ERROR, "a_out_tx is NULL");
        return DAP_CHAIN_NET_TX_CREATE_JSON_WRONG_ARGUMENTS;
    }

    const char *l_native_token = a_net ? a_net->pub.native_ticker : NULL;
    const char *l_main_token = NULL;
    bool l_multichanel = false;


    // Read items from json file
    struct json_object *l_json_items = json_object_object_get(l_json, "items");
    size_t l_items_count;
    if(!l_json_items || !json_object_is_type(l_json_items, json_type_array) || !(l_items_count = json_object_array_length(l_json_items))) {
        json_object_put(l_json);
        return DAP_CHAIN_NET_TX_CREATE_JSON_NOT_FOUNT_ARRAY_ITEMS;
    }

    log_it(L_DEBUG, "Json TX: found %zu items", l_items_count);
    // Create transaction
    dap_chain_datum_tx_t *l_tx = DAP_NEW_Z_SIZE(dap_chain_datum_tx_t, sizeof(dap_chain_datum_tx_t));
    if(!l_tx) {
        json_object_put(l_json);
        return DAP_JSON_RPC_ERR_CODE_MEMORY_ALLOCATED;
    }

    struct json_object *l_json_timestamp = json_object_object_get(l_json, "ts_created");
    if (l_json_timestamp)
        l_tx->header.ts_created = json_object_get_int64(l_json_timestamp);
    else
        l_tx->header.ts_created = time(NULL);

    size_t l_items_ready = 0;
    dap_list_t *l_in_list = NULL;// list 'in' items
    dap_list_t *l_sign_list = NULL;// list 'sign' items
    uint256_t l_value_need = { };// how many tokens are needed in the 'out' item
    uint256_t l_value_need_fee = {};

    bool l_signed = false;

    for(size_t i = 0; i < l_items_count && !l_signed; ++i) {
        struct json_object *l_json_item_obj = json_object_array_get_idx(l_json_items, i);
        if(!l_json_item_obj || !json_object_is_type(l_json_item_obj, json_type_object)) {
            continue;
        }   
        struct json_object *l_json_item_type = json_object_object_get(l_json_item_obj, "type");
        if(!l_json_item_type && json_object_is_type(l_json_item_type, json_type_string)) {
            log_it(L_WARNING, "Item %zu without type", i);
            continue;
        }
        const char *l_item_type_str = json_object_get_string(l_json_item_type);
        l_signed |= TX_ITEM_TYPE_SIG == dap_chain_datum_tx_item_type_from_str_short(l_item_type_str);
    }

    if(a_net){ // if composition is not offline
        // First iteration in input file. Check the tx will be multichannel or not
        for(size_t i = 0; i < l_items_count; ++i) {
            struct json_object *l_json_item_obj = json_object_array_get_idx(l_json_items, i);
            if(!l_json_item_obj || !json_object_is_type(l_json_item_obj, json_type_object)) {
                continue;
            }
            struct json_object *l_json_item_type = json_object_object_get(l_json_item_obj, "type");
            if(!l_json_item_type && json_object_is_type(l_json_item_type, json_type_string)) {
                log_it(L_WARNING, "Item %zu without type", i);
                continue;
            }
            const char *l_item_type_str = json_object_get_string(l_json_item_type);
            dap_chain_tx_item_type_t l_item_type = dap_chain_datum_tx_item_type_from_str_short(l_item_type_str);
            if(l_item_type == TX_ITEM_TYPE_UNKNOWN) {
                log_it(L_WARNING, "Item %zu has invalid type '%s'", i, l_item_type_str);
                continue;
            }

            switch (l_item_type) {
                case TX_ITEM_TYPE_IN: {
                    const char *l_json_item_token = dap_json_rpc_get_text(l_json_item_obj, "token");
                    if (l_json_item_token && dap_strcmp(l_json_item_token, l_native_token)){
                        l_multichanel = true;
                        l_main_token = l_json_item_token;
                        break;
                    }
                    const char *l_prev_hash_str = dap_json_rpc_get_text(l_json_item_obj, "prev_hash");
                    int64_t l_out_prev_idx = 0;
                    bool l_is_out_prev_idx = dap_json_rpc_get_int64(l_json_item_obj, "out_prev_idx", &l_out_prev_idx);
                    // If prev_hash and out_prev_idx were read
                    if(l_prev_hash_str && l_is_out_prev_idx){
                        dap_chain_hash_fast_t l_tx_prev_hash = {};
                        if(!dap_chain_hash_fast_from_str(l_prev_hash_str, &l_tx_prev_hash)) {
                            //check out token
                            dap_chain_datum_tx_t *l_prev_tx = dap_ledger_tx_find_by_hash(a_net->pub.ledger, &l_tx_prev_hash);
                            byte_t *l_prev_item = l_prev_tx ? dap_chain_datum_tx_item_get_nth(l_prev_tx, TX_ITEM_TYPE_OUT_ALL, l_out_prev_idx) : NULL;
                            if (l_prev_item){
                                const char* l_token = NULL;
                                if (*l_prev_item == TX_ITEM_TYPE_OUT){
                                    l_token = dap_ledger_tx_get_token_ticker_by_hash(a_net->pub.ledger, &l_tx_prev_hash);
                                } else if(*l_prev_item == TX_ITEM_TYPE_OUT_EXT){
                                    l_token = ((dap_chain_tx_out_ext_t*)l_prev_item)->token;
                                } else if (*l_prev_item == TX_ITEM_TYPE_OUT_STD) {
                                    l_token = ((dap_chain_tx_out_std_t *)l_prev_item)->token;
                                } else {
                                    log_it(L_WARNING, "Invalid 'in' item, wrong type of item with index %"DAP_UINT64_FORMAT_U" in previous tx %s", l_out_prev_idx, l_prev_hash_str);
                                    char *l_str_err = dap_strdup_printf("Unable to create in for transaction. Invalid 'in' item, "
                                                                        "wrong type of item with index %"DAP_UINT64_FORMAT_U" in previous tx %s", l_out_prev_idx, l_prev_hash_str);
                                    json_object *l_jobj_err = json_object_new_string(l_str_err);
                                    if (l_jobj_errors) json_object_array_add(l_jobj_errors, l_jobj_err);
                                    break;
                                }
                                if (dap_strcmp(l_token, l_native_token)){
                                    l_multichanel = true;
                                    l_main_token = l_json_item_token;
                                    break;
                                }

                            } else {
                                log_it(L_WARNING, "Invalid 'in' item, can't find item with index %"DAP_UINT64_FORMAT_U" in previous tx %s", l_out_prev_idx, l_prev_hash_str);
                                char *l_str_err = dap_strdup_printf("Unable to create in for transaction. Invalid 'in' item, "
                                                                    "can't find item with index %"DAP_UINT64_FORMAT_U" in previous tx %s", l_out_prev_idx, l_prev_hash_str);
                                json_object *l_jobj_err = json_object_new_string(l_str_err);
                                if (l_jobj_errors) json_object_array_add(l_jobj_errors, l_jobj_err);
                            }                            
                        } else {
                            log_it(L_WARNING, "Invalid 'in' item, bad prev_hash %s", l_prev_hash_str);
                            char *l_str_err = dap_strdup_printf("Unable to create in for transaction. Invalid 'in' item, "
                                                                "bad prev_hash %s", l_prev_hash_str);
                            json_object *l_jobj_err = json_object_new_string(l_str_err);
                            if (l_jobj_errors) json_object_array_add(l_jobj_errors, l_jobj_err);
                        }
                    }
                }break;
                case TX_ITEM_TYPE_IN_COND:
                case TX_ITEM_TYPE_IN_EMS:
                case TX_ITEM_TYPE_IN_REWARD:
                default: continue;
            }
            if(l_multichanel)
                break;
        }
    }

    // Creating and adding items to the transaction
    for(size_t i = 0; i < l_items_count; ++i) {
        struct json_object *l_json_item_obj = json_object_array_get_idx(l_json_items, i);
        if(!l_json_item_obj || !json_object_is_type(l_json_item_obj, json_type_object)) {
            continue;
        }
        struct json_object *l_json_item_type = json_object_object_get(l_json_item_obj, "type");
        if(!l_json_item_type && json_object_is_type(l_json_item_type, json_type_string)) {
            log_it(L_WARNING, "Item %zu without type", i);
            continue;
        }
        const char *l_item_type_str = json_object_get_string(l_json_item_type);
        dap_chain_tx_item_type_t l_item_type = dap_chain_datum_tx_item_type_from_str_short(l_item_type_str);
        if(l_item_type == TX_ITEM_TYPE_UNKNOWN) {
            log_it(L_WARNING, "Item %zu has invalid type '%s'", i, l_item_type_str);
            continue;
        }

        log_it(L_DEBUG, "Json TX: process item %s", json_object_get_string(l_json_item_type));
        // Create an item depending on its type
        const uint8_t *l_item = NULL;
        switch (l_item_type) {
        case TX_ITEM_TYPE_IN: {
            // Save item obj for in
            // Read prev_hash and out_prev_idx
            const char *l_prev_hash_str = dap_json_rpc_get_text(l_json_item_obj, "prev_hash");
            int64_t l_out_prev_idx = 0;
            bool l_is_out_prev_idx = dap_json_rpc_get_int64(l_json_item_obj, "out_prev_idx", &l_out_prev_idx);
            // If prev_hash and out_prev_idx were read
            if(l_prev_hash_str && l_is_out_prev_idx) {
                dap_chain_hash_fast_t l_tx_prev_hash;
                if(!dap_chain_hash_fast_from_str(l_prev_hash_str, &l_tx_prev_hash)) {
                    // Create IN item
                    dap_chain_tx_in_t *l_in_item = dap_chain_datum_tx_item_in_create(&l_tx_prev_hash, (uint32_t) l_out_prev_idx);
                    if (!l_in_item) {
                        json_object *l_jobj_err = json_object_new_string("Unable to create in for transaction.");
                        if (l_jobj_errors) json_object_array_add(l_jobj_errors, l_jobj_err);
                    }
                    l_item = (const uint8_t*) l_in_item;
                } else {
                    log_it(L_WARNING, "Invalid 'in' item, bad prev_hash %s", l_prev_hash_str);
                    char *l_str_err = dap_strdup_printf("Unable to create in for transaction. Invalid 'in' item, "
                                                        "bad prev_hash %s", l_prev_hash_str);
                    json_object *l_jobj_err = json_object_new_string(l_str_err);
                    if (l_jobj_errors) json_object_array_add(l_jobj_errors, l_jobj_err);
                }
            }
            // Read addr_from
            else {
               l_in_list = dap_list_append(l_in_list, l_json_item_obj);
            }
        }
            break;

        case TX_ITEM_TYPE_OUT:
        case TX_ITEM_TYPE_OUT_EXT:
        case TX_ITEM_TYPE_OUT_STD: {
            // Read address and value
            uint256_t l_value = { };
            const char *l_json_item_addr_str = dap_json_rpc_get_text(l_json_item_obj, "addr");
            bool l_is_value = s_json_get_uint256(l_json_item_obj, "value", &l_value);
            const char *l_token = dap_json_rpc_get_text(l_json_item_obj, "token");
            if(l_is_value && l_json_item_addr_str) {
                dap_chain_addr_t *l_addr = dap_chain_addr_from_str(l_json_item_addr_str);
                if(l_addr && !IS_ZERO_256(l_value)) {
                    if(l_item_type == TX_ITEM_TYPE_OUT) {
                        // Create OUT item
                        uint8_t *l_out_item = NULL;
                        if (a_net && !l_signed) {// if composition is not offline
                            //if(l_multichanel)
                                l_out_item = (uint8_t *)dap_chain_datum_tx_item_out_std_create(l_addr, l_value, l_token ? l_token : (l_main_token ? l_main_token : l_native_token), 0);
                            //else
                            //    l_out_item = (uint8_t *)dap_chain_datum_tx_item_out_create(l_addr, l_value);
                            if (!l_out_item) {
                                json_object *l_jobj_err = json_object_new_string("Failed to create transaction out. "
                                                                                "There may not be enough funds in the wallet.");
                                if (l_jobj_errors) json_object_array_add(l_jobj_errors, l_jobj_err);
                            }
                        } else {
                            l_out_item = (uint8_t *)dap_chain_datum_tx_item_out_create(l_addr, l_value);
                            if (!l_out_item) {
                                json_object *l_jobj_err = json_object_new_string("Failed to create transaction out. "
                                                                                "There may not be enough funds in the wallet.");
                                if (l_jobj_errors) json_object_array_add(l_jobj_errors, l_jobj_err);
                            }
                        }
                        if (l_out_item){
                            if (l_multichanel && !dap_strcmp(((dap_chain_tx_out_std_t *)l_out_item)->token, l_native_token))
                                SUM_256_256(l_value_need_fee, l_value, &l_value_need_fee);
                            else
                                SUM_256_256(l_value_need, l_value, &l_value_need);
                        }
                        l_item = (const uint8_t*) l_out_item;
                    } else if (l_item_type == TX_ITEM_TYPE_OUT_EXT || l_item_type == TX_ITEM_TYPE_OUT_STD) {
                        // Read address and value
                        if(l_token) {
                            // Create OUT_EXT item
                            uint8_t *l_out_item = NULL;
                            if (a_net){ // if composition is not offline
                                if (!l_signed) {
                                    if(l_multichanel)
                                        l_out_item = (uint8_t *)dap_chain_datum_tx_item_out_std_create(l_addr, l_value, l_token, 0);
                                    else
                                        l_out_item = (uint8_t *)dap_chain_datum_tx_item_out_create(l_addr, l_value);
                                } else {
                                    if (l_item_type == TX_ITEM_TYPE_OUT_EXT)
                                        l_out_item = (uint8_t *)dap_chain_datum_tx_item_out_ext_create(l_addr, l_value, l_token);
                                    else
                                        l_out_item = (uint8_t *)dap_chain_datum_tx_item_out_std_create(l_addr, l_value, l_token, 0);
                                }
                                if (!l_out_item) {
                                    json_object *l_jobj_err = json_object_new_string("Failed to create a out ext"
                                                                        "for a transaction. There may not be enough funds "
                                                                        "on the wallet or the wrong ticker token "
                                                                        "is indicated.");
                                    if (l_jobj_errors) json_object_array_add(l_jobj_errors, l_jobj_err);
                                }
                                if (l_out_item){
                                    if (l_multichanel && !dap_strcmp(l_token, l_native_token))
                                        SUM_256_256(l_value_need_fee, l_value, &l_value_need_fee);
                                    else 
                                        SUM_256_256(l_value_need, l_value, &l_value_need);
                                }
                            } else {
                                if (!l_signed || l_item_type == TX_ITEM_TYPE_OUT_STD) {
                                    l_out_item = (uint8_t *)dap_chain_datum_tx_item_out_std_create(l_addr, l_value, l_token, 0);
                                } else {
                                    l_out_item = (uint8_t *)dap_chain_datum_tx_item_out_ext_create(l_addr, l_value, l_token);
                                }
                                if (!l_out_item) {
                                    json_object *l_jobj_err = json_object_new_string("Failed to create a out ext"
                                                                        "for a transaction. There may not be enough funds "
                                                                        "on the wallet or the wrong ticker token "
                                                                        "is indicated.");
                                    if (l_jobj_errors) json_object_array_add(l_jobj_errors, l_jobj_err);
                                }
                            }
                            l_item = (const uint8_t*) l_out_item;
                        }
                        else {
                            log_it(L_WARNING, "Invalid 'out_ext' item %zu", i);
                            continue;
                        }
                    }
                } else {
                    log_it(L_WARNING, "Invalid 'out%s' item %zu",
                                      l_item_type == TX_ITEM_TYPE_OUT_STD ? "_std" : (l_item_type == TX_ITEM_TYPE_OUT_EXT ? "_ext" : ""), i);
                    char *l_str_err = dap_strdup_printf("For item %zu of type 'out', 'out_ext' or 'out_std' the "
                                                        "string representation of the address could not be converted, "
                                                        "or the size of the output sum is 0.", i);
                    json_object *l_jobj_err = json_object_new_string(l_str_err);
                    DAP_DELETE(l_str_err);
                    if (l_jobj_errors) json_object_array_add(l_jobj_errors, l_jobj_err);
                    continue;
                }
            }
        } break;
        case TX_ITEM_TYPE_OUT_COND: {
            // Read subtype of item
            const char *l_subtype_str = dap_json_rpc_get_text(l_json_item_obj, "subtype");
            dap_chain_tx_out_cond_subtype_t l_subtype = dap_chain_tx_out_cond_subtype_from_str_short(l_subtype_str);
            switch (l_subtype) {

            case DAP_CHAIN_TX_OUT_COND_SUBTYPE_SRV_PAY:{
                uint256_t l_value = { };
                bool l_is_value = s_json_get_uint256(l_json_item_obj, "value", &l_value);
                if(!l_is_value || IS_ZERO_256(l_value)) {
                    log_it(L_ERROR, "Json TX: bad value in OUT_COND_SUBTYPE_SRV_PAY");
                    break;
                }
                uint256_t l_value_max_per_unit = { };
                l_is_value = s_json_get_uint256(l_json_item_obj, "value_max_per_unit", &l_value_max_per_unit);
                if(!l_is_value || IS_ZERO_256(l_value_max_per_unit)) {
                    log_it(L_ERROR, "Json TX: bad value_max_per_unit in OUT_COND_SUBTYPE_SRV_PAY");
                    break;
                }
                dap_chain_net_srv_price_unit_uid_t l_price_unit;
                if(!s_json_get_unit(l_json_item_obj, "price_unit", &l_price_unit)) {
                    log_it(L_ERROR, "Json TX: bad price_unit in OUT_COND_SUBTYPE_SRV_PAY");
                    break;
                }
                dap_chain_net_srv_uid_t l_srv_uid;
                if(!s_json_get_srv_uid(l_json_item_obj, "service_id", "service", &l_srv_uid.uint64)){
                    // Default service DAP_CHAIN_NET_SRV_VPN_ID
                    l_srv_uid.uint64 = 0x0000000000000001;
                }

                // From "wallet" or "cert"
                dap_pkey_t *l_pkey = s_json_get_pkey(l_json_item_obj);
                if(!l_pkey) {
                    log_it(L_ERROR, "Json TX: bad pkey in OUT_COND_SUBTYPE_SRV_PAY");
                    break;
                }
                const char *l_params_str = dap_json_rpc_get_text(l_json_item_obj, "params");
                size_t l_params_size = dap_strlen(l_params_str);
                dap_chain_tx_out_cond_t *l_out_cond_item = dap_chain_datum_tx_item_out_cond_create_srv_pay(l_pkey, l_srv_uid, l_value, l_value_max_per_unit,
                        l_price_unit, l_params_str, l_params_size);
                l_item = (const uint8_t*) l_out_cond_item;
                // Save value for using in In item
                if(l_item) {
                    SUM_256_256(l_value_need, l_value, &l_value_need);
                } else {
                    char *l_str_err = dap_strdup_printf("Unable to create conditional out for transaction "
                                                        "can of type %s described in item %zu.\n", l_subtype_str, i);
                    json_object *l_jobj_err = json_object_new_string(l_str_err);
                    DAP_DELETE(l_str_err);
                    if (l_jobj_errors) json_object_array_add(l_jobj_errors, l_jobj_err);
                }
                DAP_DELETE(l_pkey);
            } break;
            case DAP_CHAIN_TX_OUT_COND_SUBTYPE_SRV_XCHANGE: {

                dap_chain_net_srv_uid_t l_srv_uid;
                if(!s_json_get_srv_uid(l_json_item_obj, "service_id", "service", &l_srv_uid.uint64)) {
                    // Default service DAP_CHAIN_NET_SRV_XCHANGE_ID
                    l_srv_uid.uint64 = 0x2;
                }
                dap_chain_net_t *l_net = dap_chain_net_by_name(dap_json_rpc_get_text(l_json_item_obj, "net"));
                if(!l_net) {
                    log_it(L_ERROR, "Json TX: bad net in OUT_COND_SUBTYPE_SRV_XCHANGE");
                    break;
                }
                const char *l_token = dap_json_rpc_get_text(l_json_item_obj, "token");
                if(!l_token) {
                    log_it(L_ERROR, "Json TX: bad token in OUT_COND_SUBTYPE_SRV_XCHANGE");
                    break;
                }
                uint256_t l_value = { };
                if(!s_json_get_uint256(l_json_item_obj, "value", &l_value) || IS_ZERO_256(l_value)) {
                    log_it(L_ERROR, "Json TX: bad value in OUT_COND_SUBTYPE_SRV_XCHANGE");
                    break;
                }
                //const char *l_params_str = dap_json_rpc_get_text(l_json_item_obj, "params");
                //size_t l_params_size = dap_strlen(l_params_str);
                dap_chain_tx_out_cond_t *l_out_cond_item = NULL; //dap_chain_datum_tx_item_out_cond_create_srv_xchange(l_srv_uid, l_net->pub.id, l_token, l_value, l_params_str, l_params_size);
                l_item = (const uint8_t*) l_out_cond_item;
                // Save value for using in In item
                if(l_item) {
                    SUM_256_256(l_value_need, l_value, &l_value_need);
                } else {
                    char *l_str_err = dap_strdup_printf("Unable to create conditional out for transaction "
                                                         "can of type %s described in item %zu.", l_subtype_str, i);
                    json_object *l_jobj_err = json_object_new_string(l_str_err);
                    DAP_DELETE(l_str_err);
                    if (l_jobj_errors) json_object_array_add(l_jobj_errors, l_jobj_err);
                }
            } break;
            case DAP_CHAIN_TX_OUT_COND_SUBTYPE_SRV_STAKE_LOCK:{
                dap_chain_net_srv_uid_t l_srv_uid;
                if(!s_json_get_srv_uid(l_json_item_obj, "service_id", "service", &l_srv_uid.uint64)) {
                    // Default service DAP_CHAIN_NET_SRV_STAKE_ID
                    l_srv_uid.uint64 = 0x12;
                }
                uint256_t l_value = { };
                if(!s_json_get_uint256(l_json_item_obj, "value", &l_value) || IS_ZERO_256(l_value)) {
                    log_it(L_ERROR, "Json TX: bad value in DAP_CHAIN_TX_OUT_COND_SUBTYPE_SRV_STAKE_LOCK");
                    break;
                }
                const char* l_time_staking_str = NULL;
                if((l_time_staking_str = dap_json_rpc_get_text(l_json_item_obj, "time_staking")) == NULL || dap_strlen(l_time_staking_str) != 6)  {
                    log_it(L_ERROR, "Json TX: bad time staking in DAP_CHAIN_TX_OUT_COND_SUBTYPE_SRV_STAKE_LOCK");
                    break;
                }
                    
                char l_time_staking_month_str[3] = {l_time_staking_str[2], l_time_staking_str[3], 0};
                int l_time_staking_month = atoi(l_time_staking_month_str);
                if (l_time_staking_month < 1 || l_time_staking_month > 12){
                    log_it(L_ERROR, "Json TX: bad time staking in DAP_CHAIN_TX_OUT_COND_SUBTYPE_SRV_STAKE_LOCK");
                    break;
                }
                    

                char l_time_staking_day_str[3] = {l_time_staking_str[4], l_time_staking_str[5], 0};
                int l_time_staking_day = atoi(l_time_staking_day_str);
                if (l_time_staking_day < 1 || l_time_staking_day > 31){
                    log_it(L_ERROR, "Json TX: bad time staking in DAP_CHAIN_TX_OUT_COND_SUBTYPE_SRV_STAKE_LOCK");
                    break;
                }

                dap_time_t l_time_staking = 0;
                l_time_staking = dap_time_from_str_simplified(l_time_staking_str);
                if (0 == l_time_staking){
                    log_it(L_ERROR, "Json TX: bad time staking in DAP_CHAIN_TX_OUT_COND_SUBTYPE_SRV_STAKE_LOCK");
                    break;
                }
                dap_time_t l_time_now = dap_time_now();
                if (l_time_staking < l_time_now){
                    log_it(L_ERROR, "Json TX: bad time staking in DAP_CHAIN_TX_OUT_COND_SUBTYPE_SRV_STAKE_LOCK");
                    break;
                }
                l_time_staking -= l_time_now;

                uint256_t l_reinvest_percent = uint256_0;
                const char* l_reinvest_percent_str = NULL;
                if((l_reinvest_percent_str = dap_json_rpc_get_text(l_json_item_obj, "reinvest_percent"))!=NULL) {
                    l_reinvest_percent = dap_chain_coins_to_balance(l_reinvest_percent_str);
                    if (compare256(l_reinvest_percent, dap_chain_coins_to_balance("100.0")) == 1){
                    log_it(L_ERROR, "Json TX: bad reinvest percent in DAP_CHAIN_TX_OUT_COND_SUBTYPE_SRV_STAKE_LOCK");
                        break;
                    }
                    if (IS_ZERO_256(l_reinvest_percent)) {
                        int l_reinvest_percent_int = atoi(l_reinvest_percent_str);
                        if (l_reinvest_percent_int < 0 || l_reinvest_percent_int > 100){
                            log_it(L_ERROR, "Json TX: bad reinvest percent in DAP_CHAIN_TX_OUT_COND_SUBTYPE_SRV_STAKE_LOCK");
                            break;
                        }
                        l_reinvest_percent = dap_chain_uint256_from(l_reinvest_percent_int);
                        MULT_256_256(l_reinvest_percent, GET_256_FROM_64(1000000000000000000ULL), &l_reinvest_percent);
                    }
                }               

                dap_chain_tx_out_cond_t *l_out_cond_item = dap_chain_datum_tx_item_out_cond_create_srv_stake_lock(l_srv_uid, l_value, l_time_staking, l_reinvest_percent);
                l_item = (const uint8_t*) l_out_cond_item;
                // Save value for using in In item
                if(l_item) {
                    SUM_256_256(l_value_need, l_value, &l_value_need);
                } else {
                    char *l_str_err = dap_strdup_printf("Unable to create conditional out for transaction "
                                                         "can of type %s described in item %zu.", l_subtype_str, i);
                    json_object *l_jobj_err = json_object_new_string(l_str_err);
                    DAP_DELETE(l_str_err);
                    if (l_jobj_errors) json_object_array_add(l_jobj_errors, l_jobj_err);
                }
            }  break;
            case DAP_CHAIN_TX_OUT_COND_SUBTYPE_SRV_STAKE_POS_DELEGATE:{
                dap_chain_net_srv_uid_t l_srv_uid;
                if(!s_json_get_srv_uid(l_json_item_obj, "service_id", "service", &l_srv_uid.uint64)) {
                    // Default service DAP_CHAIN_NET_SRV_STAKE_ID
                    l_srv_uid.uint64 = 0x13;
                }
                uint256_t l_value = { };
                if(!s_json_get_uint256(l_json_item_obj, "value", &l_value) || IS_ZERO_256(l_value)) {
                    log_it(L_ERROR, "Json TX: bad value in OUT_COND_SUBTYPE_SRV_STAKE_POS_DELEGATE");
                    break;
                }
                uint256_t l_fee_value = { };
                if(!s_json_get_uint256(l_json_item_obj, "fee", &l_fee_value) || IS_ZERO_256(l_fee_value)) {
                    break;
                }
                
                const char *l_signing_addr_str = dap_json_rpc_get_text(l_json_item_obj, "signing_addr");
                dap_chain_addr_t *l_signing_addr = dap_chain_addr_from_str(l_signing_addr_str);
                if(!l_signing_addr) {
                    log_it(L_ERROR, "Json TX: bad signing_addr in OUT_COND_SUBTYPE_SRV_STAKE_POS_DELEGATE");
                    break;
                }                

                dap_chain_node_addr_t l_signer_node_addr;
                const char *l_node_addr_str = dap_json_rpc_get_text(l_json_item_obj, "node_addr");
                if(!l_node_addr_str || dap_chain_node_addr_from_str(&l_signer_node_addr, l_node_addr_str)) {
                    log_it(L_ERROR, "Json TX: bad node_addr in OUT_COND_SUBTYPE_SRV_STAKE_POS_DELEGATE");
                    break;
                }
                dap_chain_tx_out_cond_t *l_out_cond_item = dap_chain_datum_tx_item_out_cond_create_srv_stake(l_srv_uid, l_value, l_signing_addr,
                                                                                                             &l_signer_node_addr, NULL, uint256_0, NULL);
                DAP_DELETE(l_signing_addr);
                l_item = (const uint8_t*) l_out_cond_item;
                // Save value for using in In item
                if(l_item) {
                    SUM_256_256(l_value_need, l_value, &l_value_need);
                } else {
                    char *l_err_str = dap_strdup_printf("Unable to create conditional out for transaction "
                                                        "can of type %s described in item %zu.", l_subtype_str, i);
                    json_object *l_jobj_err = json_object_new_string(l_err_str);
                    DAP_DELETE(l_err_str);
                    if (l_jobj_errors)
                        json_object_array_add(l_jobj_errors, l_jobj_err);
                }
            } break;
            case DAP_CHAIN_TX_OUT_COND_SUBTYPE_FEE: {
                uint256_t l_value = { };
                s_json_get_uint256(l_json_item_obj, "value", &l_value);
                uint256_t l_min = { };
                dap_chain_net_srv_stake_get_fee_validators(a_net, NULL, NULL, &l_min, NULL);
                if(!IS_ZERO_256(l_value) && compare256(l_value, l_min) >= 0) {
                    dap_chain_tx_out_cond_t *l_out_cond_item = dap_chain_datum_tx_item_out_cond_create_fee(l_value);
                    l_item = (const uint8_t*) l_out_cond_item;
                    // Save value for using in In item
                    if(l_item) {
                        SUM_256_256(l_value_need_fee, l_value, &l_value_need_fee);
                    } else {
                        char *l_str_err = dap_strdup_printf("Unable to create conditional out for transaction "
                                                            "can of type %s described in item %zu.", l_subtype_str, i);
                        json_object *l_jobj_err = json_object_new_string(l_str_err);
                        if (l_jobj_errors) json_object_array_add(l_jobj_errors, l_jobj_err);
                        DAP_DELETE(l_str_err);
                    }
                } else {
                    char *l_fee_value_str = dap_chain_balance_print(l_value);
                    char *l_fee_min_str = dap_chain_balance_print(l_min);
                    if (l_jobj_errors) {
                        char *l_err_str = dap_strdup_printf("Unable to create conditional out for transaction - fee value %s less than minimum value %s"
                                                    "can of type %s described in item %zu.", l_fee_value_str, l_fee_min_str, i);
                     
                        json_object *l_jobj_err = json_object_new_string(l_err_str);
                        json_object_array_add(l_jobj_errors, l_jobj_err);
                        DAP_DELETE(l_err_str);
                    }
                    log_it(L_ERROR, "Json TX: low value (%s) in OUT_COND_SUBTYPE_FEE (min = %s)", l_fee_value_str, l_fee_min_str);
                    DAP_DEL_MULTY(l_fee_min_str, l_fee_value_str);
                }
            } break;
            case DAP_CHAIN_TX_OUT_COND_SUBTYPE_WALLET_SHARED: {
                uint256_t l_value = { };
                if(!s_json_get_uint256(l_json_item_obj, "value", &l_value) || IS_ZERO_256(l_value)) {
                    log_it(L_ERROR, "Json TX: bad value in OUT_COND_SUBTYPE_WALLET_SHARED");
                    break;
                }
                
                int64_t l_min_sig_count;
                if(!s_json_get_int64_uint64(l_json_item_obj, "min_sig_count", &l_min_sig_count, false) || l_min_sig_count <= 0) {
                    log_it(L_ERROR, "Json TX: bad min_sig_count in OUT_COND_SUBTYPE_WALLET_SHARED");
                    break;
                }
                
                // Read owner public key hashes array
                struct json_object *l_json_pkey_hashes = json_object_object_get(l_json_item_obj, "owner_pkey_hashes");
                if(!l_json_pkey_hashes || !json_object_is_type(l_json_pkey_hashes, json_type_array)) {
                    log_it(L_ERROR, "Json TX: bad owner_pkey_hashes in OUT_COND_SUBTYPE_WALLET_SHARED");
                    break;
                }
                
                size_t l_pkey_hashes_count = json_object_array_length(l_json_pkey_hashes);
                if(l_pkey_hashes_count == 0) {
                    log_it(L_ERROR, "Json TX: empty owner_pkey_hashes array in OUT_COND_SUBTYPE_WALLET_SHARED");
                    break;
                }
                
                dap_hash_fast_t *l_pkey_hashes = DAP_NEW_Z_SIZE(dap_hash_fast_t, l_pkey_hashes_count * sizeof(dap_hash_fast_t));
                if(!l_pkey_hashes) {
                    log_it(L_ERROR, "Json TX: memory allocation error for pkey_hashes");
                    break;
                }
                
                bool l_pkey_hashes_valid = true;
                for(size_t j = 0; j < l_pkey_hashes_count; j++) {
                    struct json_object *l_json_hash = json_object_array_get_idx(l_json_pkey_hashes, j);
                    if(!l_json_hash || !json_object_is_type(l_json_hash, json_type_string)) {
                        log_it(L_ERROR, "Json TX: invalid pkey hash at index %zu", j);
                        l_pkey_hashes_valid = false;
                        break;
                    }
                    const char *l_hash_str = json_object_get_string(l_json_hash);
                    if(dap_chain_hash_fast_from_str(l_hash_str, l_pkey_hashes + j)) {
                        log_it(L_ERROR, "Json TX: can't parse pkey hash '%s' at index %zu", l_hash_str, j);
                        l_pkey_hashes_valid = false;
                        break;
                    }
                }
                
                if(!l_pkey_hashes_valid) {
                    DAP_DELETE(l_pkey_hashes);
                    break;
                }
                
                // Read optional tags array
                const char *l_tag_str = NULL;
                struct json_object *l_json_tags = json_object_object_get(l_json_item_obj, "tags");
                if(l_json_tags && json_object_is_type(l_json_tags, json_type_array)) {
                    size_t l_tags_count = json_object_array_length(l_json_tags);
                    if(l_tags_count > 0) {
                        // form one string from all tags elements using dap_string_t
                        dap_string_t *l_tags_string = dap_string_new(NULL);
                        
                        for(size_t j = 0; j < l_tags_count; j++) {
                            struct json_object *l_json_tag = json_object_array_get_idx(l_json_tags, j);
                            if(l_json_tag && json_object_is_type(l_json_tag, json_type_string)) {
                                const char *l_tag_value = json_object_get_string(l_json_tag);
                                if(l_tag_value) {
                                    if(j > 0) {
                                        dap_string_append_c(l_tags_string, ' ');
                                    }
                                    dap_string_append(l_tags_string, l_tag_value);
                                }
                            }
                        }
                        l_tag_str = l_tags_string->str;
                        dap_string_free(l_tags_string, false);
                    }
                }
                
                dap_chain_net_srv_uid_t l_srv_uid;
                if(!s_json_get_srv_uid(l_json_item_obj, "service_id", "service", &l_srv_uid.uint64)) {
                    // Default service for wallet shared
                    l_srv_uid.uint64 = DAP_CHAIN_WALLET_SHARED_ID;
                }
                
                dap_chain_tx_out_cond_t *l_out_cond_item = dap_chain_datum_tx_item_out_cond_create_wallet_shared(
                    l_srv_uid, l_value, (uint32_t)l_min_sig_count, l_pkey_hashes, l_pkey_hashes_count, l_tag_str);
                
                DAP_DEL_MULTY(l_pkey_hashes, l_tag_str);
                
                if(l_out_cond_item) {
                    l_item = (const uint8_t*) l_out_cond_item;
                    SUM_256_256(l_value_need, l_value, &l_value_need);
                } else {
                    char *l_str_err = dap_strdup_printf("Unable to create conditional out for transaction "
                                                        "of type %s described in item %zu.", l_subtype_str, i);
                    json_object *l_jobj_err = json_object_new_string(l_str_err);
                    DAP_DELETE(l_str_err);
                    if (l_jobj_errors) json_object_array_add(l_jobj_errors, l_jobj_err);
                }
            } break;
            case DAP_CHAIN_TX_OUT_COND_SUBTYPE_UNDEFINED:
                log_it(L_WARNING, "Undefined subtype: '%s' of 'out_cond' item %zu ", l_subtype_str, i);
                char *l_str_err = dap_strdup_printf("Specified unknown sub type %s of conditional out on item %zu.",
                                                    l_subtype_str, i);
                json_object *l_jobj_err = json_object_new_string(l_str_err);
                DAP_DELETE(l_str_err);
                if (l_jobj_errors) json_object_array_add(l_jobj_errors, l_jobj_err);
                break;
            }
        } break;
        case TX_ITEM_TYPE_IN_COND: {
            const char *l_prev_hash_str = s_json_get_text(l_json_item_obj, "prev_hash");
            uint64_t l_out_prev_idx;
            bool l_is_out_prev_idx = s_json_get_int64_uint64(l_json_item_obj, "out_prev_idx", &l_out_prev_idx, false);
            if(l_prev_hash_str && l_is_out_prev_idx){
                dap_chain_hash_fast_t l_tx_prev_hash = {};
                dap_chain_tx_out_cond_t	*l_tx_out_cond = NULL;
                if(!dap_chain_hash_fast_from_str(l_prev_hash_str, &l_tx_prev_hash)) {
                    if (!a_net) {
                        uint64_t l_receipt_idx = 0;
                        s_json_get_int64_uint64(l_json_item_obj, "receipt_idx", &l_receipt_idx, false);
                        l_item = (const uint8_t *)dap_chain_datum_tx_item_in_cond_create(&l_tx_prev_hash, l_out_prev_idx, l_receipt_idx);
                        break;
                    }
                    //check out token
                    dap_chain_datum_tx_t *l_prev_tx = dap_ledger_tx_find_by_hash(a_net->pub.ledger, &l_tx_prev_hash);
                    byte_t *l_item_curr; size_t l_tx_item_size;
                    if (l_prev_tx) {
                        TX_ITEM_ITER_TX(l_item_curr, l_tx_item_size, l_prev_tx) {
                            if (*l_item_curr == TX_ITEM_TYPE_OUT_COND) {
                                l_tx_out_cond = (dap_chain_tx_out_cond_t*)l_item_curr;
                                if (l_tx_out_cond && l_tx_out_cond->header.subtype == DAP_CHAIN_TX_OUT_COND_SUBTYPE_SRV_STAKE_LOCK) {
                                    byte_t *l_prev_item = l_prev_tx ? dap_chain_datum_tx_item_get_nth(l_prev_tx, TX_ITEM_TYPE_OUT_ALL, l_out_prev_idx) : NULL;                          
                                    if (l_prev_item){
                                        if (*l_prev_item == TX_ITEM_TYPE_OUT_COND){
                                            dap_chain_tx_in_cond_t * l_in_cond = dap_chain_datum_tx_item_in_cond_create(&l_tx_prev_hash, l_out_prev_idx, 0);
                                            l_item = (const uint8_t*) l_in_cond;
                                            break;
                                        } else {
                                            log_it(L_WARNING, "Invalid 'in_cond' item, wrong type of item with index %"DAP_UINT64_FORMAT_U" in previous tx %s", l_out_prev_idx, l_prev_hash_str);
                                            if (l_jobj_errors)
                                                dap_json_rpc_error_add(l_jobj_errors, -1, "Unable to create in for transaction. Invalid 'in_cond' item, "
                                                                                "wrong type of item with index %"DAP_UINT64_FORMAT_U" in previous tx %s", l_out_prev_idx, l_prev_hash_str);
                                            break;
                                        }                                                         
                                    } else {
                                        log_it(L_WARNING, "Invalid 'in_cond' item, can't find item with index %"DAP_UINT64_FORMAT_U" in previous tx %s", l_out_prev_idx, l_prev_hash_str);
                                        dap_json_rpc_error_add(l_jobj_errors, -1, "Unable to create in for transaction. Invalid 'in_cond' item, "
                                                                            "can't find item with index %"DAP_UINT64_FORMAT_U" in previous tx %s", l_out_prev_idx, l_prev_hash_str);
                                    }               
                                }
                                if (l_tx_out_cond && (l_tx_out_cond->header.subtype == DAP_CHAIN_TX_OUT_COND_SUBTYPE_SRV_XCHANGE ||
                                                    l_tx_out_cond->header.subtype == DAP_CHAIN_TX_OUT_COND_SUBTYPE_WALLET_SHARED)) {
                                    uint64_t l_receipt_idx = 0;
                                    s_json_get_int64_uint64(l_json_item_obj, "receipt_idx", &l_receipt_idx, false);
                                    dap_chain_tx_in_cond_t * l_in_cond = dap_chain_datum_tx_item_in_cond_create(&l_tx_prev_hash, l_out_prev_idx, l_receipt_idx);
                                    l_item = (const uint8_t*) l_in_cond;
                                    break;
                                }  
                            }
                        }    
                    }             
                } else {
                    log_it(L_WARNING, "Invalid 'in_cond' item, bad prev_hash %s", l_prev_hash_str);
                    dap_json_rpc_error_add(l_jobj_errors, -1, "Unable to create in for transaction. Invalid 'in_cond' item, "
                                                        "bad prev_hash %s", l_prev_hash_str);
                }
            }

        } break;
        case TX_ITEM_TYPE_SIG: {
            json_object *l_jobj_sign = json_object_object_get(l_json_item_obj, "sig_b64");
            if (!l_jobj_sign) {
                l_sign_list = dap_list_append(l_sign_list, l_json_item_obj);
                break;
            }
            const char *l_sign_b64_str = json_object_get_string(l_jobj_sign);
            if ( !l_sign_b64_str ) {
                json_object_array_add(l_jobj_errors, json_object_new_string("Can't get base64-encoded sign"));
                log_it(L_ERROR, "Json TX: Can't get base64-encoded sign!");
                break;
            }
            int64_t l_sign_size = 0, l_sign_b64_strlen = json_object_get_string_len(l_jobj_sign),
                    l_sign_decoded_size = DAP_ENC_BASE64_DECODE_SIZE(l_sign_b64_strlen);
            if ( !dap_json_rpc_get_int64(l_json_item_obj, "sig_size", &l_sign_size) )
                log_it(L_NOTICE, "Json TX: \"sig_size\" unspecified, will be calculated automatically");

            dap_chain_tx_sig_t *l_tx_sig = DAP_NEW_Z_SIZE(dap_chain_tx_sig_t, sizeof(dap_chain_tx_sig_t) + l_sign_decoded_size);
            *l_tx_sig = (dap_chain_tx_sig_t) {
                .header = {
                    .type = TX_ITEM_TYPE_SIG, .version = 1,
                    .sig_size = dap_enc_base64_decode(l_sign_b64_str, l_sign_b64_strlen, l_tx_sig->sig, DAP_ENC_DATA_TYPE_B64_URLSAFE)
                }
            };
            
            debug_if(l_sign_size && l_tx_sig->header.sig_size != l_sign_size, L_ERROR,
                     "Json TX: sign size mismatch, %"DAP_INT64_FORMAT" != %u!", l_sign_size, l_tx_sig->header.sig_size);
            /* But who cares?... */
            size_t l_tx_size = dap_chain_datum_tx_get_size(l_tx), l_tx_items_size = l_tx->header.tx_items_size;
            l_tx->header.tx_items_size = 0;
            l_tx->header.tx_items_size = l_tx_items_size;
            l_item = (const uint8_t*)l_tx_sig;
        } break;
        case TX_ITEM_TYPE_RECEIPT: {
            dap_chain_net_srv_uid_t l_srv_uid;
            if(!s_json_get_srv_uid(l_json_item_obj, "service_id", "service", &l_srv_uid.uint64)) {
                log_it(L_ERROR, "Json TX: bad service_id in TYPE_RECEIPT");
                break;
            }
            dap_chain_net_srv_price_unit_uid_t l_price_unit;
            if(!s_json_get_unit(l_json_item_obj, "price_unit", &l_price_unit)) {
                log_it(L_ERROR, "Json TX: bad price_unit in TYPE_RECEIPT");
                break;
            }
            int64_t l_units = 0;
            if(!dap_json_rpc_get_int64(l_json_item_obj, "units", &l_units)){
                log_it(L_ERROR, "Json TX: bad units in TYPE_RECEIPT");
                break;
            }
            uint256_t l_value = { };
            if(!s_json_get_uint256(l_json_item_obj, "value", &l_value) || IS_ZERO_256(l_value)) {
                log_it(L_ERROR, "Json TX: bad value in TYPE_RECEIPT");
                break;
            }
            dap_hash_fast_t l_prev_tx_hash = {};
            const char* l_prev_tx_hash_str = NULL;
            if((l_prev_tx_hash_str = dap_json_rpc_get_text(l_json_item_obj, "prev_tx")) == NULL) {
                log_it(L_ERROR, "Json TX: bad prev_tx in TYPE_RECEIPT");
                break;
            }
            dap_chain_hash_fast_from_str(l_prev_tx_hash_str, &l_prev_tx_hash);
            const char *l_params_str = dap_json_rpc_get_text(l_json_item_obj, "params");
            size_t l_params_size = dap_strlen(l_params_str);
            dap_chain_datum_tx_receipt_t *l_receipt = dap_chain_datum_tx_receipt_create(l_srv_uid, l_price_unit, l_units, l_value, l_params_str, l_params_size, &l_prev_tx_hash);
            l_item = (const uint8_t*) l_receipt;
            if (!l_item) {
                char *l_str_err = dap_strdup_printf("Unable to create receipt out for transaction "
                                                    "described by item %zu.", i);
                json_object *l_jobj_err = json_object_new_string(l_str_err);
                DAP_DELETE(l_str_err);
                if (l_jobj_errors) json_object_array_add(l_jobj_errors, l_jobj_err);
            }
        }
            break;
        case TX_ITEM_TYPE_TSD: {
            int l_version = 0;
            int64_t l_tsd_type = 0;
<<<<<<< HEAD
            size_t l_tsd_data_size = 0;
            dap_chain_tx_tsd_t *l_tsd = NULL;
            s_json_get_int64_uint64(l_json_item_obj, "version", &l_version, false);
            if(l_version == 1) {
                if(!s_json_get_int64_uint64(l_json_item_obj, "type_tsd", &l_tsd_type, false)) {
                    log_it(L_ERROR, "Json TX: bad type_tsd in TYPE_TSD");
                    break;
                }
                const char *l_tsd_data = s_json_get_text(l_json_item_obj, "data");
                if (!l_tsd_data) {
                    log_it(L_ERROR, "Json TX: bad data in TYPE_TSD");
                    break;
                }
                l_tsd_data_size = dap_strlen(l_tsd_data);

                l_tsd = dap_chain_datum_tx_item_tsd_create((void*)l_tsd_data, (int)l_tsd_type, l_tsd_data_size);
            
            } else {
                if(!s_json_get_int64_uint64(l_json_item_obj, "data_type", &l_tsd_type, false)) {
                    log_it(L_ERROR, "Json TX: bad data_type in TYPE_TSD");
                    break;
                }
                if(!s_json_get_int64_uint64(l_json_item_obj, "data_size", &l_tsd_data_size, false) || !l_tsd_data_size) {
                    log_it(L_ERROR, "Json TX: bad data_size in TYPE_TSD");
                    break;
                }
                const char *l_tsd_data_str = s_json_get_text(l_json_item_obj, "data");
                if (!l_tsd_data_str) {
                    log_it(L_ERROR, "Json TX: bad data in TYPE_TSD");
                    break;
                }

                uint8_t *l_tsd_data = DAP_NEW_Z_SIZE(uint8_t, l_tsd_data_size);
                size_t l_tsd_data_size_decoded = dap_enc_base58_decode(l_tsd_data_str, l_tsd_data);
                if (l_tsd_data_size_decoded != l_tsd_data_size) {
                    log_it(L_ERROR, "Json TX: data size in tsd section - %zu, expected - %zu", l_tsd_data_size_decoded, l_tsd_data_size);
                    char *l_str_err = dap_strdup_printf("Json TX: data size in tsd section - %zu, expected - %zu", l_tsd_data_size_decoded, l_tsd_data_size);
                    json_object *l_jobj_err = json_object_new_string(l_str_err);
                    if (l_jobj_errors) json_object_array_add(l_jobj_errors, l_jobj_err);
                    DAP_DEL_MULTY(l_str_err, l_tsd_data);
                    break;
                }
                l_tsd = dap_chain_datum_tx_item_tsd_create((void*)l_tsd_data, (int)l_tsd_type, l_tsd_data_size);
                DAP_DELETE(l_tsd_data);
=======
            if(!dap_json_rpc_get_int64(l_json_item_obj, "type_tsd", &l_tsd_type)) {
                log_it(L_ERROR, "Json TX: bad type_tsd in TYPE_TSD");
                break;
            }
            const char *l_tsd_data = dap_json_rpc_get_text(l_json_item_obj, "data");
            if (!l_tsd_data) {
                log_it(L_ERROR, "Json TX: bad data in TYPE_TSD");
                break;
>>>>>>> 76bcbd9c
            }
            l_item = (const uint8_t*)l_tsd;
            // l_tsd_list = dap_list_append(l_tsd_list, l_tsd);
        }
            break;
            //case TX_ITEM_TYPE_PKEY:
                //break;
            //case TX_ITEM_TYPE_IN_EMS:
                //break;
            //case TX_ITEM_TYPE_IN_EMS_EXT:
                //break;
        }
        // Add item to transaction
        if(l_item) {
            dap_chain_datum_tx_add_item(&l_tx, (const uint8_t*) l_item);
            l_items_ready++;
            DAP_DELETE(l_item);
        }
    }
    
    dap_list_t *l_list;
    // Add In items
    if(a_net){
        l_list = l_in_list;
        while(l_list) {
            struct json_object *l_json_item_obj = (struct json_object*) l_list->data;

            const char *l_json_item_addr_str = dap_json_rpc_get_text(l_json_item_obj, "addr_from");
            const char *l_json_item_token = dap_json_rpc_get_text(l_json_item_obj, "token");
            l_main_token = l_json_item_token;
            dap_chain_addr_t *l_addr_from = NULL;
            if(l_json_item_addr_str) {
                l_addr_from = dap_chain_addr_from_str(l_json_item_addr_str);
                if (!l_addr_from) {
                    log_it(L_WARNING, "Invalid element 'in', unable to convert string representation of addr_from: '%s' "
                                        "to binary.", l_json_item_addr_str);
                    char *l_str_err = dap_strdup_printf("Invalid element 'to', unable to convert string representation "
                                                        "of addr_from: '%s' to binary.", l_json_item_addr_str);
                    json_object *l_jobj_err = json_object_new_string(l_str_err);
                    DAP_DELETE(l_str_err);
                    if (l_jobj_errors) json_object_array_add(l_jobj_errors, l_jobj_err);
                    // Go to the next item
                    l_list = dap_list_next(l_list);
                    continue;
                }
            }
            else {
                log_it(L_WARNING, "Invalid 'in' item, incorrect addr_from: '%s'", l_json_item_addr_str ? l_json_item_addr_str : "[null]");
                char *l_str_err = dap_strdup_printf("Invalid 'in' item, incorrect addr_from: '%s'",
                                            l_json_item_addr_str ? l_json_item_addr_str : "[null]");
                json_object *l_jobj_err = json_object_new_string(l_str_err);
                DAP_DELETE(l_str_err);
                if (l_jobj_errors) json_object_array_add(l_jobj_errors, l_jobj_err);
                // Go to the next item
                l_list = dap_list_next(l_list);
                continue;
            }
            if(!l_json_item_token) {
                log_it(L_WARNING, "Invalid 'in' item, not found token name");
                json_object *l_jobj_err = json_object_new_string("Invalid 'in' item, not found token name");
                if (l_jobj_errors) json_object_array_add(l_jobj_errors, l_jobj_err);
                // Go to the next item
                l_list = dap_list_next(l_list);
                continue;
            }
            if(IS_ZERO_256(l_value_need)) {
                log_it(L_WARNING, "Invalid 'in' item, not found value in out items");
                json_object *l_jobj_err = json_object_new_string("Invalid 'in' item, not found value in out items");
                if (l_jobj_errors) json_object_array_add(l_jobj_errors, l_jobj_err);
                // Go to the next item
                l_list = dap_list_next(l_list);
                continue;
            }

            if(l_addr_from){
                // find the transactions from which to take away coins
                dap_list_t *l_list_used_out = NULL;
                dap_list_t *l_list_used_out_fee = NULL;
                uint256_t l_value_transfer = { }; // how many coins to transfer
                uint256_t l_value_transfer_fee = { }; // how many coins to transfer
                //SUM_256_256(a_value, a_value_fee, &l_value_need);
                uint256_t l_value_need_check = {};
                if (!dap_strcmp(l_native_token, l_main_token)) {
                    SUM_256_256(l_value_need_check, l_value_need, &l_value_need_check);
                    SUM_256_256(l_value_need_check, l_value_need_fee, &l_value_need_check);
                    l_list_used_out = dap_ledger_get_list_tx_outs_with_val(a_net->pub.ledger, l_json_item_token,
                                                                                                l_addr_from, l_value_need_check, &l_value_transfer);
                    if(!l_list_used_out) {
                        log_it(L_WARNING, "Not enough funds in previous tx to transfer");
                        json_object *l_jobj_err = json_object_new_string("Can't create in transaction. Not enough funds in previous tx "
                                                            "to transfer");
                        if (l_jobj_errors) json_object_array_add(l_jobj_errors, l_jobj_err);
                        // Go to the next item
                        l_list = dap_list_next(l_list);
                        continue;
                    }
                } else {
                    //CHECK value need
                    l_list_used_out = dap_ledger_get_list_tx_outs_with_val(a_net->pub.ledger, l_json_item_token,
                                                                                                l_addr_from, l_value_need, &l_value_transfer);
                    if(!l_list_used_out) {
                        log_it(L_WARNING, "Not enough funds in previous tx to transfer");
                        json_object *l_jobj_err = json_object_new_string("Can't create in transaction. Not enough funds "
                                                                            "in previous tx to transfer");
                        if (l_jobj_errors) json_object_array_add(l_jobj_errors, l_jobj_err);
                        // Go to the next item
                        l_list = dap_list_next(l_list);
                        continue;
                    }
                    //CHECK value fee
                    l_list_used_out_fee = dap_ledger_get_list_tx_outs_with_val(a_net->pub.ledger, l_native_token,
                                                                                        l_addr_from, l_value_need_fee, &l_value_transfer_fee);
                    if(!l_list_used_out_fee) {
                        log_it(L_WARNING, "Not enough funds in previous tx to transfer");
                        json_object *l_jobj_err = json_object_new_string("Can't create in transaction. Not enough funds "
                                                                            "in previous tx to transfer");
                        if (l_jobj_errors) json_object_array_add(l_jobj_errors, l_jobj_err);
                        // Go to the next item
                        l_list = dap_list_next(l_list);
                        continue;
                    }
                }
                // add 'in' items
                uint256_t l_value_got = dap_chain_datum_tx_add_in_item_list(&l_tx, l_list_used_out);
                assert(EQUAL_256(l_value_got, l_value_transfer));
                if (l_list_used_out_fee) {
                    uint256_t l_value_got_fee = dap_chain_datum_tx_add_in_item_list(&l_tx, l_list_used_out_fee);
                    assert(EQUAL_256(l_value_got_fee, l_value_transfer_fee));
                    dap_list_free_full(l_list_used_out_fee, free);
                    // add 'out' item for coin fee back
                    uint256_t  l_value_back;
                    SUBTRACT_256_256(l_value_got_fee, l_value_need_fee, &l_value_back);
                    if (!IS_ZERO_256(l_value_back)) {
                        dap_chain_datum_tx_add_out_ext_item(&l_tx, l_addr_from, l_value_back, l_native_token);
                        l_items_ready++;
                    }
                } else {
                    SUM_256_256(l_value_need, l_value_need_fee, &l_value_need);
                }
                dap_list_free_full(l_list_used_out, free);
                if(!IS_ZERO_256(l_value_got)) {
                    // add 'out' item for coin back
                    uint256_t l_value_back;
                    SUBTRACT_256_256(l_value_got, l_value_need, &l_value_back);
                    if(!IS_ZERO_256(l_value_back)) {
                        if (l_multichanel)
                            dap_chain_datum_tx_add_out_ext_item(&l_tx, l_addr_from, l_value_back, l_main_token);
                        else
                            dap_chain_datum_tx_add_out_item(&l_tx, l_addr_from, l_value_back);
                        l_items_ready++;
                    }
                }   
            }
            // Go to the next 'in' item
            l_list = dap_list_next(l_list);
        }
    }
    dap_list_free(l_in_list);

    // Add signs
    l_list = l_sign_list;
    while(l_list) {
        struct json_object *l_json_item_obj = (struct json_object*) l_list->data;
        dap_enc_key_t * l_enc_key  = NULL;
        
        //get wallet or cert
        dap_chain_wallet_t *l_wallet = s_json_get_wallet(l_json_item_obj, "wallet");
        const dap_cert_t *l_cert = s_json_get_cert(l_json_item_obj, "cert");

        int64_t l_pkey_size;
        int64_t l_sig_size;
        uint8_t *l_pkey = NULL;
        int64_t l_hash_type = 0;
        dap_sign_t *l_sign = NULL;
        

        //wallet goes first
        if (l_wallet) {
            l_enc_key = dap_chain_wallet_get_key(l_wallet, 0);
        } else if (l_cert && l_cert->enc_key) {
            l_enc_key = l_cert->enc_key; 
        } else { 
            json_object *l_jobj_err = json_object_new_string("Can't create sign for transactions.");
            json_object_array_add(l_jobj_errors, l_jobj_err);
            log_it(L_ERROR, "Json TX: Item sign has no wallet or cert of they are invalid ");
            l_list = dap_list_next(l_list);
            continue;
        }

        if (l_sign) { /* WTF is this for?... */
            size_t l_chain_sign_size = dap_sign_get_size(l_sign); // sign data
            
            dap_chain_tx_sig_t *l_tx_sig = DAP_NEW_Z_SIZE(dap_chain_tx_sig_t,
                    sizeof(dap_chain_tx_sig_t) + l_chain_sign_size);
            l_tx_sig->header.type = TX_ITEM_TYPE_SIG;
            l_tx_sig->header.sig_size =(uint32_t) l_chain_sign_size;
            memcpy(l_tx_sig->sig, l_sign, l_chain_sign_size);
            dap_chain_datum_tx_add_item(&l_tx, l_tx_sig);
            DAP_DELETE(l_sign);
        }

        if(l_enc_key && dap_chain_datum_tx_add_sign_item(&l_tx, l_enc_key) > 0) {
            l_items_ready++;
        } else {
            log_it(L_ERROR, "Json TX: Item sign has invalid enc_key.");
            l_list = dap_list_next(l_list);
            continue;
        }

        if (l_wallet) {
            dap_chain_wallet_close(l_wallet);  
            dap_enc_key_delete(l_enc_key);
        }  
        l_list = dap_list_next(l_list);
    }

    dap_list_free(l_sign_list);

    size_t l_sign_num = 0;
    byte_t *l_item = NULL;
    size_t l_item_size = 0;
    TX_ITEM_ITER_TX(l_item, l_item_size, l_tx) {
        if (*l_item != TX_ITEM_TYPE_SIG)
            continue;
        if (dap_chain_datum_tx_verify_sign(l_tx, l_sign_num++)) {
            dap_json_rpc_error_add(l_jobj_errors, -1, "Sign %zu verification failed", l_sign_num);
            return -1;
        }
        log_it(L_DEBUG, "Sign %zu verified", l_sign_num);
    }


    json_object_put(l_json);

    *a_out_tx = l_tx;

    if(a_items_count)
        *a_items_count = l_items_count;

    if(a_items_ready)
        *a_items_ready = l_items_ready;

    return DAP_CHAIN_NET_TX_CREATE_JSON_OK;
}


int dap_chain_tx_datum_from_json(json_object *a_tx_json, dap_chain_net_t *a_net, json_object *a_jobj_arr_errors, 
        dap_chain_datum_tx_t** a_out_tx, size_t* a_items_count, size_t *a_items_ready)
{

    int l_type_tx = 0;
    if (!a_tx_json) {
        dap_json_rpc_error_add(a_jobj_arr_errors,DAP_CHAIN_NET_TX_CREATE_JSON_CAN_NOT_OPEN_JSON_FILE,"Empty json");
        return log_it(L_ERROR, "Empty json"), DAP_CHAIN_NET_TX_CREATE_JSON_CAN_NOT_OPEN_JSON_FILE;
    }

    if(!a_out_tx){
        dap_json_rpc_error_add(a_jobj_arr_errors,DAP_CHAIN_NET_TX_CREATE_JSON_WRONG_ARGUMENTS,"a_out_tx is NULL");
        log_it(L_ERROR, "a_out_tx is NULL");
        return DAP_CHAIN_NET_TX_CREATE_JSON_WRONG_ARGUMENTS;
    }

    // Read items and net from json file
    struct json_object *l_json_items = json_object_object_get(a_tx_json, "items");
    struct json_object *l_json_net = json_object_object_get(a_tx_json, "net");
    size_t l_items_count;
    if(!l_json_items || !json_object_is_type(l_json_items, json_type_array) || !(l_items_count = json_object_array_length(l_json_items))) {
        return DAP_CHAIN_NET_TX_CREATE_JSON_NOT_FOUNT_ARRAY_ITEMS;
    } 
    const char *l_net_str = json_object_get_string(l_json_net); 
    dap_chain_net_t * l_net = dap_chain_net_by_name(l_net_str);
    if (l_net_str && !l_net && !a_net) {
        dap_json_rpc_error_add(a_jobj_arr_errors,DAP_CHAIN_NET_TX_CREATE_JSON_NOT_FOUNT_NET_IN_JSON,"not found net by name '%s'", l_net_str);
        log_it(L_ERROR, "not found net by name '%s'", l_net_str);
        return DAP_CHAIN_NET_TX_CREATE_JSON_NOT_FOUNT_NET_IN_JSON;
    }
    l_net = l_net ? l_net : a_net;
    log_it(L_NOTICE, "Json TX: found %zu items", l_items_count);

    // Create transaction
    dap_chain_datum_tx_t *l_tx = DAP_NEW_Z_SIZE(dap_chain_datum_tx_t, sizeof(dap_chain_datum_tx_t));
    if(!l_tx) {
        return DAP_JSON_RPC_ERR_CODE_MEMORY_ALLOCATED;
    }

    struct json_object *l_json_timestamp = json_object_object_get(a_tx_json, "ts_created");
    if (l_json_timestamp)
        l_tx->header.ts_created = json_object_get_int64(l_json_timestamp);
    else
        l_tx->header.ts_created = time(NULL);

    size_t l_items_ready = 0;
    dap_list_t *l_sign_list = NULL;// list 'sign' items
    
    uint256_t l_value_need = { };// how many tokens are needed in the 'out' item

    dap_chain_addr_t l_seller_addr = {};

    if(l_net){ // if composition is not offline
        l_type_tx = s_dap_chain_net_tx_json_check(l_items_count, l_json_items, a_jobj_arr_errors, l_net);
    }
    if (l_type_tx == DAP_CHAIN_NET_TX_TYPE_ERR){
        return DAP_CHAIN_NET_TX_CREATE_JSON_TRANSACTION_NOT_CORRECT_ERR;
    }
    if (l_type_tx == DAP_CHAIN_NET_TX_STAKE_UNLOCK)
        l_items_ready++;
        
    // Creating and adding items to the transaction
    for(size_t i = 0; i < l_items_count; ++i) {
        struct json_object *l_json_item_obj = json_object_array_get_idx(l_json_items, i);
        if(!l_json_item_obj || !json_object_is_type(l_json_item_obj, json_type_object)) {
            continue;
        }
        struct json_object *l_json_item_type = json_object_object_get(l_json_item_obj, "type");
        if(!l_json_item_type && json_object_is_type(l_json_item_type, json_type_string)) {
            log_it(L_WARNING, "Item %zu without type", i);
            continue;
        }
        const char *l_item_type_str = json_object_get_string(l_json_item_type);
        dap_chain_tx_item_type_t l_item_type = dap_chain_datum_tx_item_type_from_str_short(l_item_type_str);
        if(l_item_type == TX_ITEM_TYPE_UNKNOWN) {
            log_it(L_WARNING, "Item %zu has invalid type '%s'", i, l_item_type_str);
            continue;
        }

        log_it(L_DEBUG, "Json TX: process item %s", l_item_type_str);
        // Create an item depending on its type
        uint8_t *l_item = NULL;
        switch (l_item_type) {
            case TX_ITEM_TYPE_IN: {                
                l_item = s_dap_chain_net_tx_create_in_item(l_json_item_obj, a_jobj_arr_errors);
            }break;
            case TX_ITEM_TYPE_IN_COND: {
                l_item = s_dap_chain_net_tx_create_in_cond_item(l_json_item_obj, a_jobj_arr_errors, l_net);            
            }break;
            case TX_ITEM_TYPE_IN_EMS: {
                l_item = s_dap_chain_net_tx_create_in_ems_item(l_json_item_obj, a_jobj_arr_errors);           
            }break;
            case TX_ITEM_TYPE_IN_REWARD: {
                l_item = s_dap_chain_net_tx_create_in_reward_item(l_json_item_obj, a_jobj_arr_errors);
            }break;
            case TX_ITEM_TYPE_OUT: {
                l_item = s_dap_chain_net_tx_create_out_item(l_json_item_obj, a_jobj_arr_errors);
            }break;
            case TX_ITEM_TYPE_OUT_EXT: {
                l_item = s_dap_chain_net_tx_create_out_ext_item(l_json_item_obj, a_jobj_arr_errors,l_type_tx);
            }break;
            case TX_ITEM_TYPE_OUT_STD: {
                l_item = s_dap_chain_net_tx_create_out_std_item(l_json_item_obj, a_jobj_arr_errors,l_type_tx);
            }break;
            case TX_ITEM_TYPE_OUT_COND: {
                l_item = s_dap_chain_net_tx_create_out_cond_item(l_json_item_obj, a_jobj_arr_errors, l_type_tx, &l_value_need, &l_seller_addr, i, l_net);
            }break;
            case TX_ITEM_TYPE_SIG: {
                l_item = s_dap_chain_net_tx_create_sig_item(l_json_item_obj, a_jobj_arr_errors, l_tx, &l_sign_list);
                if(l_sign_list)continue;       
            }break;
            case TX_ITEM_TYPE_RECEIPT: {
                l_item = s_dap_chain_net_tx_create_receipt_item(l_json_item_obj, a_jobj_arr_errors, l_tx, l_sign_list, i);
            }break;
            case TX_ITEM_TYPE_TSD: {
                l_item = s_dap_chain_net_tx_create_tsd_item(l_json_item_obj, a_jobj_arr_errors, l_tx, l_sign_list);
            }break;
            case TX_ITEM_TYPE_VOTING: {
                l_item = s_dap_chain_net_tx_create_voting_item(a_jobj_arr_errors);
            }break;
            case TX_ITEM_TYPE_VOTE: {
                l_item = s_dap_chain_net_tx_create_vote_item(l_json_item_obj, a_jobj_arr_errors);
            }break;
        }
        if (!l_item) {
            log_it(L_ERROR, "Item %zu can't created, exit from creator!", i);
            dap_json_rpc_error_add(a_jobj_arr_errors,DAP_CHAIN_NET_TX_CREATE_JSON_CANT_CREATED_ITEM_ERR,"Item %zu can't created, exit from creator!", i);
            DAP_DELETE(l_tx);
            return DAP_CHAIN_NET_TX_CREATE_JSON_CANT_CREATED_ITEM_ERR;
        } else {        
            // Add item to transaction
            const char *l_hash_str = dap_json_rpc_get_text(l_json_item_obj, "item_hash");
            if (l_hash_str) {
                char *l_hash_str_current = dap_hash_fast_str_new(l_item, dap_chain_datum_item_tx_get_size(l_item, 0));
                if (l_hash_str_current && strcmp(l_hash_str, l_hash_str_current)) {
                    log_it(L_ERROR, "Item %zu type '%s' has invalid hash '%s'", i + 1, l_item_type_str, l_hash_str_current);
                    dap_json_rpc_error_add(a_jobj_arr_errors,DAP_CHAIN_NET_TX_CREATE_JSON_CANT_CREATED_ITEM_ERR,"Item %zu can't created, exit from creator!", i);
                    DAP_DEL_MULTY(l_tx, l_item, l_hash_str_current);
                    return DAP_CHAIN_NET_TX_CREATE_JSON_CANT_CREATED_ITEM_ERR;
                }
                DAP_DEL_Z(l_hash_str_current);
            }
            dap_chain_datum_tx_add_item(&l_tx, l_item);
            l_items_ready++;
            DAP_DELETE(l_item);
        }
    
    }

    dap_list_t *l_list;
    // Add signs
    l_list = l_sign_list;
    
    while(l_list) {
        struct json_object *l_json_item_obj = (struct json_object*) l_list->data;
        dap_enc_key_t * l_enc_key  = NULL;
        
        //get wallet or cert
        dap_chain_wallet_t *l_wallet = s_json_get_wallet(l_json_item_obj, "wallet");
        const dap_cert_t *l_cert = s_json_get_cert(l_json_item_obj, "cert");

        dap_sign_t *l_sign = NULL;        

        //wallet goes first
        if (l_wallet) {
            l_enc_key = dap_chain_wallet_get_key(l_wallet, 0);
        } else if (l_cert && l_cert->enc_key) {
            l_enc_key = l_cert->enc_key; 
        } else {
            if (a_jobj_arr_errors)
                dap_json_rpc_error_add(a_jobj_arr_errors,-1,"Json TX: Item sign has no wallet or cert of they are invalid ");
            log_it(L_ERROR, "Json TX: Item sign has no wallet or cert of they are invalid ");
            l_list = dap_list_next(l_list);
            continue;
        }

        if (l_sign) { // WTF is this for?... 
            size_t l_chain_sign_size = dap_sign_get_size(l_sign); // sign data
            
            dap_chain_tx_sig_t *l_tx_sig = DAP_NEW_Z_SIZE(dap_chain_tx_sig_t,
                    sizeof(dap_chain_tx_sig_t) + l_chain_sign_size);
            l_tx_sig->header.type = TX_ITEM_TYPE_SIG;
            l_tx_sig->header.sig_size =(uint32_t) l_chain_sign_size;
            memcpy(l_tx_sig->sig, l_sign, l_chain_sign_size);
            dap_chain_datum_tx_add_item(&l_tx, l_tx_sig);
            DAP_DELETE(l_sign);
        }

        if(l_enc_key && dap_chain_datum_tx_add_sign_item(&l_tx, l_enc_key) > 0) {
            l_items_ready++;
        } else {
            log_it(L_ERROR, "Json TX: Item sign has invalid enc_key.");
            l_list = dap_list_next(l_list);
            continue;
        }

        if (l_wallet) {
            dap_chain_wallet_close(l_wallet);  
            dap_enc_key_delete(l_enc_key);
        }  
        l_list = dap_list_next(l_list);
    }

    dap_list_free(l_sign_list);

    if (dap_chain_datum_tx_verify_sign_all(l_tx)) {
        log_it(L_ERROR, "Json TX: Sign verification failed!");
        if (a_jobj_arr_errors)
            dap_json_rpc_error_add(a_jobj_arr_errors,-1,"Sign verification failed!");
        DAP_DELETE(l_tx);
        return DAP_CHAIN_NET_TX_CREATE_JSON_SIGN_VERIFICATION_FAILED;
    }

    *a_out_tx = l_tx;

    if(a_items_count)
        *a_items_count = l_items_count;

    if(a_items_ready)
        *a_items_ready = l_items_ready;

    return DAP_CHAIN_NET_TX_CREATE_JSON_OK;   

}


int dap_chain_net_tx_to_json(dap_chain_datum_tx_t *a_tx, json_object *a_out_json)
{
    dap_return_val_if_pass(!a_tx || !a_out_json, DAP_CHAIN_NET_TX_CREATE_JSON_WRONG_ARGUMENTS);

    json_object* json_obj_out = a_out_json;
    dap_hash_fast_t l_hash_tmp = { };
    byte_t *item; size_t l_size;
    char *l_hash_str = NULL;
    char l_tmp_buf[DAP_TIME_STR_SIZE];
    json_object* json_arr_items = json_object_new_array();

    char *l_tx_hash_str = dap_hash_fast_str_new(a_tx, dap_chain_datum_tx_get_size(a_tx));

    json_object_object_add(json_obj_out, "datum_hash", json_object_new_string(l_tx_hash_str));
    DAP_DELETE(l_tx_hash_str);
    json_object_object_add(json_obj_out, "ts_created", json_object_new_int64(a_tx->header.ts_created));
    json_object_object_add(json_obj_out, "datum_type", json_object_new_string("tx"));


    TX_ITEM_ITER_TX(item, l_size, a_tx) {
        json_object* json_obj_item = json_object_new_object();
        json_object_object_add(json_obj_item,"type", json_object_new_string(dap_chain_datum_tx_item_type_to_str_short(*item)));
        l_hash_str = dap_hash_fast_str_new(item, l_size);
        json_object_object_add(json_obj_item,"item_hash", json_object_new_string(l_hash_str));
        DAP_DEL_Z(l_hash_str);
        switch (*item) {
        case TX_ITEM_TYPE_IN:
            l_hash_tmp = ((dap_chain_tx_in_t*)item)->header.tx_prev_hash;
            l_hash_str = dap_hash_fast_to_str_static(&l_hash_tmp);
            json_object_object_add(json_obj_item,"prev_hash", json_object_new_string(l_hash_str));
            json_object_object_add(json_obj_item,"out_prev_idx", json_object_new_uint64(((dap_chain_tx_in_t*)item)->header.tx_out_prev_idx));
            break;
        case TX_ITEM_TYPE_OUT: {
            const char *l_coins_str, *l_value_str = dap_uint256_to_char( ((dap_chain_tx_out_t*)item)->header.value, &l_coins_str );
            json_object_object_add(json_obj_item,"addr", json_object_new_string(dap_chain_addr_to_str_static(&((dap_chain_tx_out_t*)item)->addr)));
            json_object_object_add(json_obj_item,"value", json_object_new_string(l_value_str));
        } break;
        case TX_ITEM_TYPE_OUT_EXT: {
            const char *l_coins_str, *l_value_str = dap_uint256_to_char( ((dap_chain_tx_out_ext_t*)item)->header.value, &l_coins_str );
            json_object_object_add(json_obj_item,"addr", json_object_new_string(dap_chain_addr_to_str_static(&((dap_chain_tx_out_ext_t*)item)->addr)));
            json_object_object_add(json_obj_item,"token", json_object_new_string(((dap_chain_tx_out_ext_t*)item)->token));
            json_object_object_add(json_obj_item,"value", json_object_new_string(l_value_str));
            json_object_object_add(json_obj_item, "coins", json_object_new_string(l_coins_str));
        } break;
        case TX_ITEM_TYPE_SIG: {
            dap_sign_t *l_sign = dap_chain_datum_tx_item_sign_get_sig((dap_chain_tx_sig_t*)item);
            size_t l_sign_size = dap_sign_get_size(l_sign);
            char *l_sign_b64 = DAP_NEW_Z_SIZE(char, DAP_ENC_BASE64_ENCODE_SIZE(l_sign_size) + 1);
            dap_enc_base64_encode(l_sign, l_sign_size, l_sign_b64, DAP_ENC_DATA_TYPE_B64_URLSAFE);
            json_object_object_add(json_obj_item, "sig_size", json_object_new_uint64(l_sign_size));
            json_object_object_add(json_obj_item, "sig_b64", json_object_new_string(l_sign_b64));
            json_object_object_add(json_obj_item, "sig_version", json_object_new_int(((dap_chain_tx_sig_t*)item)->header.version));
            DAP_DELETE(l_sign_b64);
        } break;
        case TX_ITEM_TYPE_TSD: {
            dap_tsd_t *l_tsd = (dap_tsd_t *)((dap_chain_tx_tsd_t*)item)->tsd;
            json_object_object_add(json_obj_item,"data_type", json_object_new_int(l_tsd->type));
            json_object_object_add(json_obj_item,"data_size", json_object_new_uint64(l_tsd->size));
            char *l_tsd_str = dap_enc_base58_encode_to_str(l_tsd->data, l_tsd->size);
            json_object_object_add(json_obj_item,"data", json_object_new_string(l_tsd_str));
            DAP_DELETE(l_tsd_str);
        } break;

        case TX_ITEM_TYPE_IN_COND:
            l_hash_tmp = ((dap_chain_tx_in_cond_t*)item)->header.tx_prev_hash;
            l_hash_str = dap_hash_fast_to_str_static(&l_hash_tmp);
            json_object_object_add(json_obj_item,"receipt_idx", json_object_new_uint64(((dap_chain_tx_in_cond_t*)item)->header.receipt_idx));
            json_object_object_add(json_obj_item,"prev_hash", json_object_new_string(l_hash_str));
            json_object_object_add(json_obj_item,"out_prev_idx", json_object_new_uint64(((dap_chain_tx_in_cond_t*)item)->header.tx_out_prev_idx));
            break;

        case TX_ITEM_TYPE_OUT_COND: {
            char l_tmp_buff[70]={0};
            const char *l_coins_str, *l_value_str = dap_uint256_to_char(((dap_chain_tx_out_cond_t*)item)->header.value, &l_coins_str);
            dap_time_t l_ts_exp = ((dap_chain_tx_out_cond_t*)item)->header.ts_expires;
            if (l_ts_exp > 0)
                dap_time_to_str_rfc822(l_tmp_buf, DAP_TIME_STR_SIZE, l_ts_exp);
            json_object_object_add(json_obj_item,"ts_expires", l_ts_exp ? json_object_new_string(l_tmp_buf) : json_object_new_string("never"));
            json_object_object_add(json_obj_item,"value", json_object_new_string(l_value_str));
            json_object_object_add(json_obj_item, "coins", json_object_new_string(l_coins_str));
            sprintf(l_tmp_buff,"0x%016"DAP_UINT64_FORMAT_x"",((dap_chain_tx_out_cond_t*)item)->header.srv_uid.uint64);
            json_object_object_add(json_obj_item,"service_id", json_object_new_string(l_tmp_buff));
            json_object_object_add(json_obj_item,"subtype", json_object_new_string(dap_chain_tx_out_cond_subtype_to_str_short(((dap_chain_tx_out_cond_t*)item)->header.subtype)));
            switch (((dap_chain_tx_out_cond_t*)item)->header.subtype) {
                case DAP_CHAIN_TX_OUT_COND_SUBTYPE_FEE:
                    break;
                case DAP_CHAIN_TX_OUT_COND_SUBTYPE_SRV_PAY: {
                    const char *l_coins_str, *l_value_str =
                        dap_uint256_to_char( ((dap_chain_tx_out_cond_t*)item)->subtype.srv_pay.unit_price_max_datoshi, &l_coins_str );
                    l_hash_tmp = ((dap_chain_tx_out_cond_t*)item)->subtype.srv_pay.pkey_hash;
                    l_hash_str = dap_hash_fast_to_str_static(&l_hash_tmp);
                    const char *l_unit = dap_chain_net_srv_price_unit_uid_to_str(((dap_chain_tx_out_cond_t*)item)->subtype.srv_pay.unit);
                    json_object_object_add(json_obj_item,"price_unit", json_object_new_string(l_unit));
                    json_object_object_add(json_obj_item,"pkey_hash", json_object_new_string(l_hash_str));
                    json_object_object_add(json_obj_item,"value_max_per_unit", json_object_new_string(l_value_str));
                } break;
                case DAP_CHAIN_TX_OUT_COND_SUBTYPE_SRV_STAKE_POS_DELEGATE: {
                    dap_chain_node_addr_t *l_signer_node_addr = &((dap_chain_tx_out_cond_t*)item)->subtype.srv_stake_pos_delegate.signer_node_addr;
                    dap_chain_addr_t *l_signing_addr = &((dap_chain_tx_out_cond_t*)item)->subtype.srv_stake_pos_delegate.signing_addr;
                    l_hash_tmp = l_signing_addr->data.hash_fast;
                    l_hash_str = dap_hash_fast_to_str_static(&l_hash_tmp);
                    json_object_object_add(json_obj_item,"signing_addr", json_object_new_string(dap_chain_addr_to_str_static(l_signing_addr)));            
                    sprintf(l_tmp_buff,""NODE_ADDR_FP_STR"",NODE_ADDR_FP_ARGS(l_signer_node_addr));
                    json_object_object_add(json_obj_item,"signer_node_addr", json_object_new_string(l_tmp_buff));
                    json_object_object_add(json_obj_item, "flags", json_object_new_int(((dap_chain_tx_out_cond_t*)item)->subtype.srv_stake_pos_delegate.flags));
                } break;
                case DAP_CHAIN_TX_OUT_COND_SUBTYPE_SRV_XCHANGE: {
                    const char
                        *l_rate_str,
                        *l_tmp_str = dap_uint256_to_char( (((dap_chain_tx_out_cond_t*)item)->subtype.srv_xchange.rate), &l_rate_str );
                    sprintf(l_tmp_buff,"0x%016"DAP_UINT64_FORMAT_x"",((dap_chain_tx_out_cond_t*)item)->subtype.srv_xchange.buy_net_id.uint64);
                    json_object_object_add(json_obj_item,"buy_net_id", json_object_new_string(l_tmp_buff));
                    sprintf(l_tmp_buff,"0x%016"DAP_UINT64_FORMAT_x"",((dap_chain_tx_out_cond_t*)item)->subtype.srv_xchange.sell_net_id.uint64);
                    json_object_object_add(json_obj_item,"sell_net_id", json_object_new_string(l_tmp_buff));
                    json_object_object_add(json_obj_item,"buy_token", json_object_new_string(((dap_chain_tx_out_cond_t*)item)->subtype.srv_xchange.buy_token));
                    json_object_object_add(json_obj_item,"seller_addr", json_object_new_string(dap_chain_addr_to_str_static( &((dap_chain_tx_out_cond_t*)item)->subtype.srv_xchange.seller_addr ))); 
                    json_object_object_add(json_obj_item,"rate", json_object_new_string(l_rate_str));
                } break;
                case DAP_CHAIN_TX_OUT_COND_SUBTYPE_SRV_STAKE_LOCK: {
                    dap_time_t l_ts_unlock = ((dap_chain_tx_out_cond_t*)item)->subtype.srv_stake_lock.time_unlock;
                    snprintf(l_tmp_buf, DAP_TIME_STR_SIZE, "%"DAP_UINT64_FORMAT_U, l_ts_unlock);
                    json_object_object_add(json_obj_item,"time_staking", json_object_new_string(l_tmp_buf));
                    char *l_reinvest_percent = dap_chain_balance_to_coins(((dap_chain_tx_out_cond_t*)item)->subtype.srv_stake_lock.reinvest_percent);
                    json_object_object_add(json_obj_item, "reinvest_percent", json_object_new_string(l_reinvest_percent));
                    DAP_DELETE(l_reinvest_percent);
                    json_object_object_add(json_obj_item, "flags", json_object_new_int(((dap_chain_tx_out_cond_t*)item)->subtype.srv_stake_lock.flags));
                } break;
                case DAP_CHAIN_TX_OUT_COND_SUBTYPE_WALLET_SHARED: {
                    json_object_object_add(json_obj_item,"subtype", json_object_new_string("wallet_shared"));
                    json_object_object_add(json_obj_item, "min_sig_count", json_object_new_uint64(((dap_chain_tx_out_cond_t*)item)->subtype.wallet_shared.signers_minimum));
                    json_object *l_jobj_pkey_hashes = json_object_new_array();
                    json_object *l_jobj_tags = json_object_new_array();
                    dap_tsd_t *l_tsd = NULL; size_t l_tsd_size = 0;
                    size_t l_tags_count = 0;
                    size_t l_pkey_hashes_count = 0;
                    dap_tsd_iter(l_tsd, l_tsd_size, ((dap_chain_tx_out_cond_t*)item)->tsd, ((dap_chain_tx_out_cond_t*)item)->tsd_size) {
                        if (l_tsd->type == DAP_CHAIN_TX_OUT_COND_TSD_HASH && l_tsd->size == sizeof(dap_hash_fast_t)) {
                            json_object_array_add(l_jobj_pkey_hashes, json_object_new_string(dap_hash_fast_to_str_static((const dap_chain_hash_fast_t *)l_tsd->data)));
                            l_pkey_hashes_count++;
                        }
                        if (l_tsd->type == DAP_CHAIN_TX_OUT_COND_TSD_STR) {
                            json_object_array_add(l_jobj_tags, json_object_new_string((char*)(l_tsd->data)));
                            l_tags_count++;
                        }
                    }
                    if (!l_pkey_hashes_count) {
                        log_it(L_ERROR, "Wallet shared condition has no owner pkey hashes");
                    }
                    json_object_object_add(json_obj_item, "owner_pkey_hashes", l_jobj_pkey_hashes);
                    if (l_tags_count > 0) {
                        json_object_object_add(json_obj_item, "tags", l_jobj_tags);
                    }
                } break;
                default: break;
            }
            if (((dap_chain_tx_out_cond_t*)item)->tsd_size) {
                char *l_params_str = dap_enc_base58_encode_to_str(((dap_chain_tx_out_cond_t*)item)->tsd, ((dap_chain_tx_out_cond_t*)item)->tsd_size);
                json_object_object_add(json_obj_item,"params", json_object_new_string(l_params_str));
                DAP_DELETE(l_params_str);
            }
        } break;
        case TX_ITEM_TYPE_IN_EMS: {
            json_object_object_add(json_obj_item,"chain_id", json_object_new_uint64(((dap_chain_tx_in_ems_t*)item)->header.token_emission_chain_id.uint64));
            json_object_object_add(json_obj_item,"token", json_object_new_string(((dap_chain_tx_in_ems_t*)item)->header.ticker));
            json_object_object_add(json_obj_item,"token_ems_hash", json_object_new_string( dap_hash_fast_to_str_static(&((dap_chain_tx_in_ems_t*)item)->header.token_emission_hash)));
            
        } break;

        case TX_ITEM_TYPE_OUT_STD: {
            const char *l_coins_str, *l_value_str = dap_uint256_to_char( ((dap_chain_tx_out_std_t *)item)->value, &l_coins_str );
            json_object_object_add(json_obj_item, "type", json_object_new_string("out_std"));
            json_object_object_add(json_obj_item, "addr", json_object_new_string(dap_chain_addr_to_str_static(&((dap_chain_tx_out_std_t *)item)->addr)));
            json_object_object_add(json_obj_item, "token", json_object_new_string(((dap_chain_tx_out_std_t *)item)->token));
            json_object_object_add(json_obj_item, "value", json_object_new_string(l_value_str));
            json_object_object_add(json_obj_item, "coins", json_object_new_string(l_coins_str));
            dap_time_t l_ts_unlock = ((dap_chain_tx_out_std_t *)item)->ts_unlock;
            snprintf(l_tmp_buf, DAP_TIME_STR_SIZE, "%"DAP_UINT64_FORMAT_U, l_ts_unlock);
            json_object_object_add(json_obj_item, "time_unlock", json_object_new_string(l_tmp_buf));
        } break;

        case TX_ITEM_TYPE_VOTING:{
            size_t l_tsd_size = 0;
            dap_chain_tx_tsd_t *l_item = (dap_chain_tx_tsd_t *)dap_chain_datum_tx_item_get(a_tx, NULL, (byte_t*)item + l_size, TX_ITEM_TYPE_TSD, &l_tsd_size);
            if (!l_item || !l_tsd_size)
                    break;
            dap_chain_datum_tx_voting_params_t *l_voting_params = dap_chain_voting_parse_tsd(a_tx);
            json_object_object_add(json_obj_item,"voting_question", json_object_new_string(l_voting_params->voting_question));
            json_object *l_json_array = json_object_new_array();
            json_object_object_add(json_obj_item, "token", json_object_new_string(l_voting_params->token_ticker));
            dap_list_t *l_temp = l_voting_params->answers_list;
            uint8_t l_index = 0;
            while (l_temp) {
                json_object_array_add(l_json_array, json_object_new_string((char *)l_temp->data));
                l_index++;
                l_temp = l_temp->next;
            }
            json_object_object_add(json_obj_item, "answer_options", l_json_array);
            if (l_voting_params->voting_expire) {
                snprintf(l_tmp_buf, DAP_TIME_STR_SIZE, "%"DAP_UINT64_FORMAT_U, l_voting_params->voting_expire);
                json_object_object_add(json_obj_item, "voting_expire", json_object_new_string(l_tmp_buf));
            }
            if (l_voting_params->votes_max_count) {
                json_object_object_add(json_obj_item, "votes_max_count", json_object_new_uint64(l_voting_params->votes_max_count));
            }
            json_object_object_add(json_obj_item,"changing_vote", json_object_new_boolean(l_voting_params->vote_changing_allowed));
            json_object_object_add(json_obj_item,"delegate_key_required", json_object_new_boolean(l_voting_params->delegate_key_required));               

            dap_list_free_full(l_voting_params->answers_list, NULL);
            DAP_DELETE(l_voting_params->voting_question);
            DAP_DELETE(l_voting_params);
        } break;
        case TX_ITEM_TYPE_VOTE:{
            dap_chain_tx_vote_t *l_vote_item = (dap_chain_tx_vote_t *)item;
            const char *l_hash_str = dap_chain_hash_fast_to_str_static(&l_vote_item->voting_hash);
            json_object_object_add(json_obj_item,"voting_hash", json_object_new_string(l_hash_str));
            json_object_object_add(json_obj_item,"answer_idx", json_object_new_uint64(l_vote_item->answer_idx));
        } break;
        case TX_ITEM_TYPE_IN_REWARD:{
            const char *l_hash_str = dap_chain_hash_fast_to_str_static(&((dap_chain_tx_in_reward_t *)item)->block_hash);
            json_object_object_add(json_obj_item,"block_hash", json_object_new_string(l_hash_str));
        } break;
        default:
            json_object_object_add(json_obj_item,"type", json_object_new_string("This transaction have unknown item type"));
            break;
        }
        json_object_array_add(json_arr_items, json_obj_item);
    }

    json_object_object_add(json_obj_out, "items", json_arr_items);

    if(a_out_json)
        a_out_json = json_obj_out;
    return 0;
}<|MERGE_RESOLUTION|>--- conflicted
+++ resolved
@@ -33,12 +33,10 @@
 #include "dap_chain_tx.h"
 #include "dap_list.h"
 #include "dap_chain_datum_tx_receipt.h"
-#include "dap_chain_net_srv_stake_pos_delegate.h"
 #include "dap_chain_wallet.h"
 #include "dap_chain_wallet_shared.h"
 #include "dap_chain_wallet_cache.h"
 #include "dap_chain_datum_tx_voting.h"
-#include "dap_chain_wallet_shared.h"
 #include "json.h"
 #include "dap_chain_net_srv.h"
 #include "dap_enc_base64.h"
@@ -1582,7 +1580,7 @@
         return DAP_CHAIN_NET_TX_CREATE_JSON_NOT_FOUNT_ARRAY_ITEMS;
     }
 
-    log_it(L_DEBUG, "Json TX: found %zu items", l_items_count);
+    log_it(L_ERROR, "Json TX: found %zu items", l_items_count);
     // Create transaction
     dap_chain_datum_tx_t *l_tx = DAP_NEW_Z_SIZE(dap_chain_datum_tx_t, sizeof(dap_chain_datum_tx_t));
     if(!l_tx) {
@@ -1859,7 +1857,8 @@
                     continue;
                 }
             }
-        } break;
+        }
+            break;
         case TX_ITEM_TYPE_OUT_COND: {
             // Read subtype of item
             const char *l_subtype_str = dap_json_rpc_get_text(l_json_item_obj, "subtype");
@@ -1912,7 +1911,8 @@
                     if (l_jobj_errors) json_object_array_add(l_jobj_errors, l_jobj_err);
                 }
                 DAP_DELETE(l_pkey);
-            } break;
+            }
+                break;
             case DAP_CHAIN_TX_OUT_COND_SUBTYPE_SRV_XCHANGE: {
 
                 dap_chain_net_srv_uid_t l_srv_uid;
@@ -1949,7 +1949,8 @@
                     DAP_DELETE(l_str_err);
                     if (l_jobj_errors) json_object_array_add(l_jobj_errors, l_jobj_err);
                 }
-            } break;
+            }
+                break;
             case DAP_CHAIN_TX_OUT_COND_SUBTYPE_SRV_STAKE_LOCK:{
                 dap_chain_net_srv_uid_t l_srv_uid;
                 if(!s_json_get_srv_uid(l_json_item_obj, "service_id", "service", &l_srv_uid.uint64)) {
@@ -2026,7 +2027,8 @@
                     DAP_DELETE(l_str_err);
                     if (l_jobj_errors) json_object_array_add(l_jobj_errors, l_jobj_err);
                 }
-            }  break;
+            } 
+                break;
             case DAP_CHAIN_TX_OUT_COND_SUBTYPE_SRV_STAKE_POS_DELEGATE:{
                 dap_chain_net_srv_uid_t l_srv_uid;
                 if(!s_json_get_srv_uid(l_json_item_obj, "service_id", "service", &l_srv_uid.uint64)) {
@@ -2071,7 +2073,8 @@
                     if (l_jobj_errors)
                         json_object_array_add(l_jobj_errors, l_jobj_err);
                 }
-            } break;
+            }
+                break;
             case DAP_CHAIN_TX_OUT_COND_SUBTYPE_FEE: {
                 uint256_t l_value = { };
                 s_json_get_uint256(l_json_item_obj, "value", &l_value);
@@ -2093,117 +2096,9 @@
                 } else {
                     char *l_fee_value_str = dap_chain_balance_print(l_value);
                     char *l_fee_min_str = dap_chain_balance_print(l_min);
-                    if (l_jobj_errors) {
-                        char *l_err_str = dap_strdup_printf("Unable to create conditional out for transaction - fee value %s less than minimum value %s"
-                                                    "can of type %s described in item %zu.", l_fee_value_str, l_fee_min_str, i);
-                     
-                        json_object *l_jobj_err = json_object_new_string(l_err_str);
-                        json_object_array_add(l_jobj_errors, l_jobj_err);
-                        DAP_DELETE(l_err_str);
-                    }
+                    dap_json_rpc_error_add(l_jobj_errors, -10, "Fee value %s less than minimum value %s", l_fee_value_str, l_fee_min_str);
                     log_it(L_ERROR, "Json TX: low value (%s) in OUT_COND_SUBTYPE_FEE (min = %s)", l_fee_value_str, l_fee_min_str);
                     DAP_DEL_MULTY(l_fee_min_str, l_fee_value_str);
-                }
-            } break;
-            case DAP_CHAIN_TX_OUT_COND_SUBTYPE_WALLET_SHARED: {
-                uint256_t l_value = { };
-                if(!s_json_get_uint256(l_json_item_obj, "value", &l_value) || IS_ZERO_256(l_value)) {
-                    log_it(L_ERROR, "Json TX: bad value in OUT_COND_SUBTYPE_WALLET_SHARED");
-                    break;
-                }
-                
-                int64_t l_min_sig_count;
-                if(!s_json_get_int64_uint64(l_json_item_obj, "min_sig_count", &l_min_sig_count, false) || l_min_sig_count <= 0) {
-                    log_it(L_ERROR, "Json TX: bad min_sig_count in OUT_COND_SUBTYPE_WALLET_SHARED");
-                    break;
-                }
-                
-                // Read owner public key hashes array
-                struct json_object *l_json_pkey_hashes = json_object_object_get(l_json_item_obj, "owner_pkey_hashes");
-                if(!l_json_pkey_hashes || !json_object_is_type(l_json_pkey_hashes, json_type_array)) {
-                    log_it(L_ERROR, "Json TX: bad owner_pkey_hashes in OUT_COND_SUBTYPE_WALLET_SHARED");
-                    break;
-                }
-                
-                size_t l_pkey_hashes_count = json_object_array_length(l_json_pkey_hashes);
-                if(l_pkey_hashes_count == 0) {
-                    log_it(L_ERROR, "Json TX: empty owner_pkey_hashes array in OUT_COND_SUBTYPE_WALLET_SHARED");
-                    break;
-                }
-                
-                dap_hash_fast_t *l_pkey_hashes = DAP_NEW_Z_SIZE(dap_hash_fast_t, l_pkey_hashes_count * sizeof(dap_hash_fast_t));
-                if(!l_pkey_hashes) {
-                    log_it(L_ERROR, "Json TX: memory allocation error for pkey_hashes");
-                    break;
-                }
-                
-                bool l_pkey_hashes_valid = true;
-                for(size_t j = 0; j < l_pkey_hashes_count; j++) {
-                    struct json_object *l_json_hash = json_object_array_get_idx(l_json_pkey_hashes, j);
-                    if(!l_json_hash || !json_object_is_type(l_json_hash, json_type_string)) {
-                        log_it(L_ERROR, "Json TX: invalid pkey hash at index %zu", j);
-                        l_pkey_hashes_valid = false;
-                        break;
-                    }
-                    const char *l_hash_str = json_object_get_string(l_json_hash);
-                    if(dap_chain_hash_fast_from_str(l_hash_str, l_pkey_hashes + j)) {
-                        log_it(L_ERROR, "Json TX: can't parse pkey hash '%s' at index %zu", l_hash_str, j);
-                        l_pkey_hashes_valid = false;
-                        break;
-                    }
-                }
-                
-                if(!l_pkey_hashes_valid) {
-                    DAP_DELETE(l_pkey_hashes);
-                    break;
-                }
-                
-                // Read optional tags array
-                const char *l_tag_str = NULL;
-                struct json_object *l_json_tags = json_object_object_get(l_json_item_obj, "tags");
-                if(l_json_tags && json_object_is_type(l_json_tags, json_type_array)) {
-                    size_t l_tags_count = json_object_array_length(l_json_tags);
-                    if(l_tags_count > 0) {
-                        // form one string from all tags elements using dap_string_t
-                        dap_string_t *l_tags_string = dap_string_new(NULL);
-                        
-                        for(size_t j = 0; j < l_tags_count; j++) {
-                            struct json_object *l_json_tag = json_object_array_get_idx(l_json_tags, j);
-                            if(l_json_tag && json_object_is_type(l_json_tag, json_type_string)) {
-                                const char *l_tag_value = json_object_get_string(l_json_tag);
-                                if(l_tag_value) {
-                                    if(j > 0) {
-                                        dap_string_append_c(l_tags_string, ' ');
-                                    }
-                                    dap_string_append(l_tags_string, l_tag_value);
-                                }
-                            }
-                        }
-                        l_tag_str = l_tags_string->str;
-                        dap_string_free(l_tags_string, false);
-                    }
-                }
-                
-                dap_chain_net_srv_uid_t l_srv_uid;
-                if(!s_json_get_srv_uid(l_json_item_obj, "service_id", "service", &l_srv_uid.uint64)) {
-                    // Default service for wallet shared
-                    l_srv_uid.uint64 = DAP_CHAIN_WALLET_SHARED_ID;
-                }
-                
-                dap_chain_tx_out_cond_t *l_out_cond_item = dap_chain_datum_tx_item_out_cond_create_wallet_shared(
-                    l_srv_uid, l_value, (uint32_t)l_min_sig_count, l_pkey_hashes, l_pkey_hashes_count, l_tag_str);
-                
-                DAP_DEL_MULTY(l_pkey_hashes, l_tag_str);
-                
-                if(l_out_cond_item) {
-                    l_item = (const uint8_t*) l_out_cond_item;
-                    SUM_256_256(l_value_need, l_value, &l_value_need);
-                } else {
-                    char *l_str_err = dap_strdup_printf("Unable to create conditional out for transaction "
-                                                        "of type %s described in item %zu.", l_subtype_str, i);
-                    json_object *l_jobj_err = json_object_new_string(l_str_err);
-                    DAP_DELETE(l_str_err);
-                    if (l_jobj_errors) json_object_array_add(l_jobj_errors, l_jobj_err);
                 }
             } break;
             case DAP_CHAIN_TX_OUT_COND_SUBTYPE_UNDEFINED:
@@ -2215,67 +2110,8 @@
                 if (l_jobj_errors) json_object_array_add(l_jobj_errors, l_jobj_err);
                 break;
             }
-        } break;
-        case TX_ITEM_TYPE_IN_COND: {
-            const char *l_prev_hash_str = s_json_get_text(l_json_item_obj, "prev_hash");
-            uint64_t l_out_prev_idx;
-            bool l_is_out_prev_idx = s_json_get_int64_uint64(l_json_item_obj, "out_prev_idx", &l_out_prev_idx, false);
-            if(l_prev_hash_str && l_is_out_prev_idx){
-                dap_chain_hash_fast_t l_tx_prev_hash = {};
-                dap_chain_tx_out_cond_t	*l_tx_out_cond = NULL;
-                if(!dap_chain_hash_fast_from_str(l_prev_hash_str, &l_tx_prev_hash)) {
-                    if (!a_net) {
-                        uint64_t l_receipt_idx = 0;
-                        s_json_get_int64_uint64(l_json_item_obj, "receipt_idx", &l_receipt_idx, false);
-                        l_item = (const uint8_t *)dap_chain_datum_tx_item_in_cond_create(&l_tx_prev_hash, l_out_prev_idx, l_receipt_idx);
-                        break;
-                    }
-                    //check out token
-                    dap_chain_datum_tx_t *l_prev_tx = dap_ledger_tx_find_by_hash(a_net->pub.ledger, &l_tx_prev_hash);
-                    byte_t *l_item_curr; size_t l_tx_item_size;
-                    if (l_prev_tx) {
-                        TX_ITEM_ITER_TX(l_item_curr, l_tx_item_size, l_prev_tx) {
-                            if (*l_item_curr == TX_ITEM_TYPE_OUT_COND) {
-                                l_tx_out_cond = (dap_chain_tx_out_cond_t*)l_item_curr;
-                                if (l_tx_out_cond && l_tx_out_cond->header.subtype == DAP_CHAIN_TX_OUT_COND_SUBTYPE_SRV_STAKE_LOCK) {
-                                    byte_t *l_prev_item = l_prev_tx ? dap_chain_datum_tx_item_get_nth(l_prev_tx, TX_ITEM_TYPE_OUT_ALL, l_out_prev_idx) : NULL;                          
-                                    if (l_prev_item){
-                                        if (*l_prev_item == TX_ITEM_TYPE_OUT_COND){
-                                            dap_chain_tx_in_cond_t * l_in_cond = dap_chain_datum_tx_item_in_cond_create(&l_tx_prev_hash, l_out_prev_idx, 0);
-                                            l_item = (const uint8_t*) l_in_cond;
-                                            break;
-                                        } else {
-                                            log_it(L_WARNING, "Invalid 'in_cond' item, wrong type of item with index %"DAP_UINT64_FORMAT_U" in previous tx %s", l_out_prev_idx, l_prev_hash_str);
-                                            if (l_jobj_errors)
-                                                dap_json_rpc_error_add(l_jobj_errors, -1, "Unable to create in for transaction. Invalid 'in_cond' item, "
-                                                                                "wrong type of item with index %"DAP_UINT64_FORMAT_U" in previous tx %s", l_out_prev_idx, l_prev_hash_str);
-                                            break;
-                                        }                                                         
-                                    } else {
-                                        log_it(L_WARNING, "Invalid 'in_cond' item, can't find item with index %"DAP_UINT64_FORMAT_U" in previous tx %s", l_out_prev_idx, l_prev_hash_str);
-                                        dap_json_rpc_error_add(l_jobj_errors, -1, "Unable to create in for transaction. Invalid 'in_cond' item, "
-                                                                            "can't find item with index %"DAP_UINT64_FORMAT_U" in previous tx %s", l_out_prev_idx, l_prev_hash_str);
-                                    }               
-                                }
-                                if (l_tx_out_cond && (l_tx_out_cond->header.subtype == DAP_CHAIN_TX_OUT_COND_SUBTYPE_SRV_XCHANGE ||
-                                                    l_tx_out_cond->header.subtype == DAP_CHAIN_TX_OUT_COND_SUBTYPE_WALLET_SHARED)) {
-                                    uint64_t l_receipt_idx = 0;
-                                    s_json_get_int64_uint64(l_json_item_obj, "receipt_idx", &l_receipt_idx, false);
-                                    dap_chain_tx_in_cond_t * l_in_cond = dap_chain_datum_tx_item_in_cond_create(&l_tx_prev_hash, l_out_prev_idx, l_receipt_idx);
-                                    l_item = (const uint8_t*) l_in_cond;
-                                    break;
-                                }  
-                            }
-                        }    
-                    }             
-                } else {
-                    log_it(L_WARNING, "Invalid 'in_cond' item, bad prev_hash %s", l_prev_hash_str);
-                    dap_json_rpc_error_add(l_jobj_errors, -1, "Unable to create in for transaction. Invalid 'in_cond' item, "
-                                                        "bad prev_hash %s", l_prev_hash_str);
-                }
-            }
-
-        } break;
+        }
+            break;
         case TX_ITEM_TYPE_SIG: {
             json_object *l_jobj_sign = json_object_object_get(l_json_item_obj, "sig_b64");
             if (!l_jobj_sign) {
@@ -2306,8 +2142,15 @@
             /* But who cares?... */
             size_t l_tx_size = dap_chain_datum_tx_get_size(l_tx), l_tx_items_size = l_tx->header.tx_items_size;
             l_tx->header.tx_items_size = 0;
-            l_tx->header.tx_items_size = l_tx_items_size;
-            l_item = (const uint8_t*)l_tx_sig;
+            if ( dap_sign_verify_all((dap_sign_t*)l_tx_sig->sig, l_tx_sig->header.sig_size, (byte_t*)l_tx, l_tx_size) ) {
+                json_object_array_add(l_jobj_errors, json_object_new_string("Sign verification failed!"));
+                log_it(L_ERROR, "Json TX: sign verification failed!");
+                break;
+                // TODO: delete the datum and return
+            } else {
+                l_tx->header.tx_items_size = l_tx_items_size;
+                l_item = (const uint8_t*)l_tx_sig;
+            }
         } break;
         case TX_ITEM_TYPE_RECEIPT: {
             dap_chain_net_srv_uid_t l_srv_uid;
@@ -2351,54 +2194,7 @@
         }
             break;
         case TX_ITEM_TYPE_TSD: {
-            int l_version = 0;
             int64_t l_tsd_type = 0;
-<<<<<<< HEAD
-            size_t l_tsd_data_size = 0;
-            dap_chain_tx_tsd_t *l_tsd = NULL;
-            s_json_get_int64_uint64(l_json_item_obj, "version", &l_version, false);
-            if(l_version == 1) {
-                if(!s_json_get_int64_uint64(l_json_item_obj, "type_tsd", &l_tsd_type, false)) {
-                    log_it(L_ERROR, "Json TX: bad type_tsd in TYPE_TSD");
-                    break;
-                }
-                const char *l_tsd_data = s_json_get_text(l_json_item_obj, "data");
-                if (!l_tsd_data) {
-                    log_it(L_ERROR, "Json TX: bad data in TYPE_TSD");
-                    break;
-                }
-                l_tsd_data_size = dap_strlen(l_tsd_data);
-
-                l_tsd = dap_chain_datum_tx_item_tsd_create((void*)l_tsd_data, (int)l_tsd_type, l_tsd_data_size);
-            
-            } else {
-                if(!s_json_get_int64_uint64(l_json_item_obj, "data_type", &l_tsd_type, false)) {
-                    log_it(L_ERROR, "Json TX: bad data_type in TYPE_TSD");
-                    break;
-                }
-                if(!s_json_get_int64_uint64(l_json_item_obj, "data_size", &l_tsd_data_size, false) || !l_tsd_data_size) {
-                    log_it(L_ERROR, "Json TX: bad data_size in TYPE_TSD");
-                    break;
-                }
-                const char *l_tsd_data_str = s_json_get_text(l_json_item_obj, "data");
-                if (!l_tsd_data_str) {
-                    log_it(L_ERROR, "Json TX: bad data in TYPE_TSD");
-                    break;
-                }
-
-                uint8_t *l_tsd_data = DAP_NEW_Z_SIZE(uint8_t, l_tsd_data_size);
-                size_t l_tsd_data_size_decoded = dap_enc_base58_decode(l_tsd_data_str, l_tsd_data);
-                if (l_tsd_data_size_decoded != l_tsd_data_size) {
-                    log_it(L_ERROR, "Json TX: data size in tsd section - %zu, expected - %zu", l_tsd_data_size_decoded, l_tsd_data_size);
-                    char *l_str_err = dap_strdup_printf("Json TX: data size in tsd section - %zu, expected - %zu", l_tsd_data_size_decoded, l_tsd_data_size);
-                    json_object *l_jobj_err = json_object_new_string(l_str_err);
-                    if (l_jobj_errors) json_object_array_add(l_jobj_errors, l_jobj_err);
-                    DAP_DEL_MULTY(l_str_err, l_tsd_data);
-                    break;
-                }
-                l_tsd = dap_chain_datum_tx_item_tsd_create((void*)l_tsd_data, (int)l_tsd_type, l_tsd_data_size);
-                DAP_DELETE(l_tsd_data);
-=======
             if(!dap_json_rpc_get_int64(l_json_item_obj, "type_tsd", &l_tsd_type)) {
                 log_it(L_ERROR, "Json TX: bad type_tsd in TYPE_TSD");
                 break;
@@ -2407,9 +2203,10 @@
             if (!l_tsd_data) {
                 log_it(L_ERROR, "Json TX: bad data in TYPE_TSD");
                 break;
->>>>>>> 76bcbd9c
-            }
-            l_item = (const uint8_t*)l_tsd;
+            }
+            size_t l_data_size = dap_strlen(l_tsd_data);
+            dap_chain_tx_tsd_t *l_tsd = dap_chain_datum_tx_item_tsd_create((void*)l_tsd_data, (int)l_tsd_type, l_data_size);
+            l_item = (const uint8_t*) l_tsd;
             // l_tsd_list = dap_list_append(l_tsd_list, l_tsd);
         }
             break;
@@ -2625,21 +2422,6 @@
     }
 
     dap_list_free(l_sign_list);
-
-    size_t l_sign_num = 0;
-    byte_t *l_item = NULL;
-    size_t l_item_size = 0;
-    TX_ITEM_ITER_TX(l_item, l_item_size, l_tx) {
-        if (*l_item != TX_ITEM_TYPE_SIG)
-            continue;
-        if (dap_chain_datum_tx_verify_sign(l_tx, l_sign_num++)) {
-            dap_json_rpc_error_add(l_jobj_errors, -1, "Sign %zu verification failed", l_sign_num);
-            return -1;
-        }
-        log_it(L_DEBUG, "Sign %zu verified", l_sign_num);
-    }
-
-
     json_object_put(l_json);
 
     *a_out_tx = l_tx;
@@ -2942,7 +2724,6 @@
             json_object_object_add(json_obj_item,"data", json_object_new_string(l_tsd_str));
             DAP_DELETE(l_tsd_str);
         } break;
-
         case TX_ITEM_TYPE_IN_COND:
             l_hash_tmp = ((dap_chain_tx_in_cond_t*)item)->header.tx_prev_hash;
             l_hash_str = dap_hash_fast_to_str_static(&l_hash_tmp);
@@ -2950,7 +2731,6 @@
             json_object_object_add(json_obj_item,"prev_hash", json_object_new_string(l_hash_str));
             json_object_object_add(json_obj_item,"out_prev_idx", json_object_new_uint64(((dap_chain_tx_in_cond_t*)item)->header.tx_out_prev_idx));
             break;
-
         case TX_ITEM_TYPE_OUT_COND: {
             char l_tmp_buff[70]={0};
             const char *l_coins_str, *l_value_str = dap_uint256_to_char(((dap_chain_tx_out_cond_t*)item)->header.value, &l_coins_str);
@@ -3007,7 +2787,7 @@
                     DAP_DELETE(l_reinvest_percent);
                     json_object_object_add(json_obj_item, "flags", json_object_new_int(((dap_chain_tx_out_cond_t*)item)->subtype.srv_stake_lock.flags));
                 } break;
-                case DAP_CHAIN_TX_OUT_COND_SUBTYPE_WALLET_SHARED: {
+                 case DAP_CHAIN_TX_OUT_COND_SUBTYPE_WALLET_SHARED: {
                     json_object_object_add(json_obj_item,"subtype", json_object_new_string("wallet_shared"));
                     json_object_object_add(json_obj_item, "min_sig_count", json_object_new_uint64(((dap_chain_tx_out_cond_t*)item)->subtype.wallet_shared.signers_minimum));
                     json_object *l_jobj_pkey_hashes = json_object_new_array();
