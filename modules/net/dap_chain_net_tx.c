--- conflicted
+++ resolved
@@ -1195,14 +1195,6 @@
                 log_it(L_ERROR, "Json TX: bad time staking in DAP_CHAIN_TX_OUT_COND_SUBTYPE_SRV_STAKE_LOCK");
                 return NULL;
             }
-<<<<<<< HEAD
-=======
-            if (l_time_staking < dap_time_now()){
-                dap_json_rpc_error_add(a_jobj_arr_errors, -1, "Json TX: time staking should higher then current time in DAP_CHAIN_TX_OUT_COND_SUBTYPE_SRV_STAKE_LOCK");
-                log_it(L_ERROR, "Json TX: time staking should higher then current time in DAP_CHAIN_TX_OUT_COND_SUBTYPE_SRV_STAKE_LOCK");
-                return NULL;
-            }
->>>>>>> f69562b3
 
             uint256_t l_reinvest_percent = uint256_0;
             const char* l_reinvest_percent_str = NULL;
@@ -1307,7 +1299,7 @@
             if(!IS_ZERO_256(l_value) && compare256(l_value, l_min) >= 0) {
                 if (a_type_tx == DAP_CHAIN_NET_TX_STAKE_UNLOCK){
                     dap_chain_tx_out_cond_t *l_out_cond_item = dap_chain_datum_tx_item_out_cond_create_fee(l_value);
-                    return (const uint8_t*) l_out_cond_item;
+                    return (uint8_t*) l_out_cond_item;
                 }
                 dap_chain_tx_out_cond_t *l_out_cond_item = dap_chain_datum_tx_item_out_cond_create_fee(l_value);
                 // Save value for using in In item
