--- conflicted
+++ resolved
@@ -1668,11 +1668,7 @@
             }
             if (l_voting_params->voting_expire) {
                 dap_time_to_str_rfc822(l_tmp_buf, DAP_TIME_STR_SIZE, l_voting_params->voting_expire);
-<<<<<<< HEAD
                 json_object_object_add(json_obj_item,"voting_expire", json_object_new_string(l_tmp_buf));                
-=======
-                json_object_object_add(json_obj_item, "Voting expire", json_object_new_string(l_tmp_buf));
->>>>>>> 6476ec14
             }
             if (l_voting_params->votes_max_count) {
                 json_object_object_add(json_obj_item, "votes_max_count", json_object_new_uint64(l_voting_params->votes_max_count));
