/*
 * Authors:
 * Dmitriy A. Gearasimov <gerasimov.dmitriy@demlabs.net>
 * DeM Labs Inc.   https://demlabs.net
 * Cellframe Network https://cellframe.net
 * Copyright  (c) 2022
 * All rights reserved.

 This file is part of DAP (Distributed Applications Platform) the open source project

    DAP (Distributed Applications Platform) is free software: you can redistribute it and/or modify
    it under the terms of the GNU General Public License as published by
    the Free Software Foundation, either version 3 of the License, or
    (at your option) any later version.

    DAP is distributed in the hope that it will be useful,
    but WITHOUT ANY WARRANTY; without even the implied warranty of
    MERCHANTABILITY or FITNESS FOR A PARTICULAR PURPOSE.  See the
    GNU General Public License for more details.

    You should have received a copy of the GNU General Public License
    along with any DAP based project.  If not, see <http://www.gnu.org/licenses/>.
*/

#include <string.h>
#include "dap_chain_net_tx.h"
#include "dap_chain_cell.h"
#include "dap_chain_common.h"
#include "dap_chain_block_cache.h"
#include "dap_chain_ledger.h"
#include "dap_chain_datum_tx_in_cond.h"
#include "dap_chain_datum_tx_in_reward.h"
#include "dap_chain_tx.h"
#include "dap_list.h"
#include "dap_chain_type_blocks.h"

#include "dap_chain_datum_tx_receipt.h"
#include "dap_chain_wallet.h"
#include "dap_chain_wallet_cache.h"
#include "dap_chain_datum_tx_voting.h"
#include "json.h"
#include "dap_chain_srv.h"
#include "dap_chain_net_srv.h"
#include "dap_enc_base64.h"

#define LOG_TAG "dap_chain_net_tx"
const dap_chain_addr_t c_dap_chain_addr_blank_1 = {0};

typedef struct cond_all_with_spends_by_srv_uid_arg{
    dap_chain_datum_tx_spends_items_t * ret;
    dap_chain_srv_uid_t srv_uid;
    dap_time_t time_from;
    dap_time_t time_to;
} cond_all_with_spends_by_srv_uid_arg_t;

typedef struct cond_all_by_srv_uid_arg{
    dap_list_t * ret;
    dap_chain_srv_uid_t srv_uid;
    dap_time_t time_from;
    dap_time_t time_to;
} cond_all_by_srv_uid_arg_t;

dap_tx_creator_tokenizer_t *s_values_need = NULL;

static int s_find_add_token_val (const char *a_token, uint256_t a_value, int(*operation)(uint256_t, uint256_t, uint256_t *));

static void s_tx_cond_all_with_spends_by_srv_uid_callback(dap_chain_net_t* a_net, dap_chain_datum_tx_t *a_tx, dap_hash_fast_t *a_tx_hash, void *a_arg)
{
    cond_all_with_spends_by_srv_uid_arg_t *l_arg = (cond_all_with_spends_by_srv_uid_arg_t*)a_arg;
    dap_chain_datum_tx_spends_items_t *l_ret = l_arg->ret;

    dap_return_if_pass(( l_arg->time_from && a_tx->header.ts_created < l_arg->time_from )
                    || ( l_arg->time_to && a_tx->header.ts_created > l_arg->time_to ));
    byte_t *l_item; size_t l_size;
    TX_ITEM_ITER_TX(l_item, l_size, a_tx) {
        switch (*l_item) {
        case TX_ITEM_TYPE_IN_COND: {
            dap_chain_tx_in_cond_t *l_tx_in_cond = (dap_chain_tx_in_cond_t*)l_item;
            dap_chain_datum_tx_spends_item_t *l_spends = NULL;
            dap_hash_fast_t l_prev_hash = l_tx_in_cond->header.tx_prev_hash;
            HASH_FIND(hh, l_ret->tx_outs, &l_prev_hash, sizeof(l_prev_hash), l_spends);
            if (l_spends) {
                dap_chain_datum_tx_spends_item_t *l_in = DAP_NEW_Z(dap_chain_datum_tx_spends_item_t);
                *l_in = (dap_chain_datum_tx_spends_item_t) {
                    .tx = a_tx,
                    .tx_hash = *a_tx_hash,
                    .in_cond = l_tx_in_cond
                };
                HASH_ADD(hh, l_ret->tx_ins, tx_hash, sizeof(dap_chain_hash_fast_t), l_in);
                l_spends->tx_next = a_tx;
            }
        } break;
        case TX_ITEM_TYPE_OUT_COND: {
            dap_chain_tx_out_cond_t *l_tx_out_cond = (dap_chain_tx_out_cond_t*)l_item;
            if (l_tx_out_cond->header.srv_uid.uint64 == l_arg->srv_uid.uint64) {
                dap_chain_datum_tx_spends_item_t *l_out = DAP_NEW_Z(dap_chain_datum_tx_spends_item_t);
                *l_out = (dap_chain_datum_tx_spends_item_t) {
                    .tx = a_tx,
                    .tx_hash = *a_tx_hash,
                    .out_cond = l_tx_out_cond
                };
                HASH_ADD(hh, l_ret->tx_outs, tx_hash, sizeof(dap_chain_hash_fast_t), l_out);
                // ??? TODO?
            }
        } break;
        default:
            break;
        }
    }
}

/**
 * @brief For now it returns all COND_IN transactions
 * @param a_net
 * @param a_srv_uid
 * @param a_search_type
 * @return Hash lists of dap_chain_datum_tx_item_t with conditional transaction and it spending if present
 */
dap_chain_datum_tx_spends_items_t * dap_chain_net_get_tx_cond_all_with_spends_by_srv_uid(dap_chain_net_t * a_net, const dap_chain_srv_uid_t a_srv_uid,
                                                      const dap_time_t a_time_from, const dap_time_t a_time_to,
                                                     const dap_chain_net_tx_search_type_t a_search_type)
{
    cond_all_with_spends_by_srv_uid_arg_t *l_ret = DAP_NEW_Z(cond_all_with_spends_by_srv_uid_arg_t);
    if (!l_ret) {
        log_it(L_CRITICAL, "%s", c_error_memory_alloc);
        return NULL;
    }

    l_ret->ret = DAP_NEW_Z(dap_chain_datum_tx_spends_items_t);
    if (!l_ret->ret) {
        DAP_DEL_Z(l_ret);
        log_it(L_CRITICAL, "%s", c_error_memory_alloc);
        return NULL;
    }
    l_ret->srv_uid = a_srv_uid;
    l_ret->time_from = a_time_from;
    l_ret->time_to = a_time_to;

    dap_chain_net_get_tx_all(a_net, a_search_type, s_tx_cond_all_with_spends_by_srv_uid_callback, l_ret);

    return l_ret->ret;
}

/**
 * @brief dap_chain_datum_tx_spends_items_free
 * @param a_items
 */
void dap_chain_datum_tx_spends_items_free(dap_chain_datum_tx_spends_items_t * a_items)
{
    assert(a_items);
    dap_chain_datum_tx_spends_item_free(a_items->tx_ins);
    dap_chain_datum_tx_spends_item_free(a_items->tx_outs);
    DAP_DELETE(a_items);
}

/**
 * @brief dap_chain_datum_tx_spends_item_free
 * @param a_items
 */
void dap_chain_datum_tx_spends_item_free(dap_chain_datum_tx_spends_item_t * a_items)
{
    dap_chain_datum_tx_spends_item_t * l_item, *l_tmp;
    HASH_ITER(hh,a_items,l_item,l_tmp){
        DAP_DELETE(l_item->tx);
        HASH_DELETE(hh,a_items, l_item);
        DAP_DELETE(l_item);
    }
}

/**
 * @brief dap_chain_net_get_tx_all
 * @param a_net
 * @param a_search_type
 * @param a_tx_callback
 * @param a_arg
 */
void dap_chain_net_get_tx_all(dap_chain_net_t * a_net, dap_chain_net_tx_search_type_t a_search_type ,dap_chain_net_tx_hash_callback_t a_tx_callback, void * a_arg)
{
    assert(a_tx_callback);
    switch (a_search_type) {
        case TX_SEARCH_TYPE_NET_UNSPENT:
        case TX_SEARCH_TYPE_NET:
        case TX_SEARCH_TYPE_LOCAL:{
            dap_ledger_datum_iter_t *l_iter = dap_ledger_datum_iter_create(a_net);
            if ( l_iter && dap_ledger_datum_iter_get_first(l_iter) ) {
                while(l_iter->cur) {
                    if (a_search_type != TX_SEARCH_TYPE_NET_UNSPENT ||
                        (a_search_type == TX_SEARCH_TYPE_NET_UNSPENT && l_iter->is_unspent)){
                        a_tx_callback(a_net, l_iter->cur, &l_iter->cur_hash, a_arg);
                    }
                    dap_ledger_datum_iter_get_next(l_iter);
                }
                dap_ledger_datum_iter_get_next(l_iter);
            }
            dap_ledger_datum_iter_delete(l_iter);
        break;
        }
        case TX_SEARCH_TYPE_CELL_SPENT:
        case TX_SEARCH_TYPE_CELL_UNSPENT:
        case TX_SEARCH_TYPE_CELL:
            break;
        case TX_SEARCH_TYPE_BLOCKCHAIN:{
            // pass all chains
            for ( dap_chain_t * l_chain = a_net->pub.chains; l_chain; l_chain = l_chain->next){
//                dap_chain_cell_t * l_cell, *l_cell_tmp;
//                // Go through all cells
//                HASH_ITER(hh,l_chain->cells,l_cell, l_cell_tmp){
                dap_chain_datum_iter_t * l_datum_iter = l_chain->callback_datum_iter_create(l_chain);
                l_chain->callback_datum_iter_get_first(l_datum_iter);

                    // Check atoms in chain
                while(l_datum_iter->cur) {
                    dap_chain_datum_t *l_datum = l_datum_iter->cur;
                    // transaction
                    dap_chain_datum_tx_t *l_tx = NULL;
                    // Check if its transaction
                    if (l_datum && (l_datum->header.type_id == DAP_CHAIN_DATUM_TX)) {
                        l_tx = (dap_chain_datum_tx_t *) l_datum->data;
                    }

                    // If found TX
                    if ( l_tx ) {
                        a_tx_callback(a_net, l_tx, l_datum_iter->cur_hash, a_arg);
                    }

                    // go to next datum
                    l_chain->callback_datum_iter_get_next(l_datum_iter);
                }
                l_chain->callback_datum_iter_delete(l_datum_iter);
//                }
            }
        } break;
    }
}

/**
 * @brief The get_tx_cond_all_from_tx struct
 */
struct get_tx_cond_all_from_tx
{
    dap_list_t * ret;
    dap_hash_fast_t * tx_begin_hash;
    dap_chain_datum_tx_t * tx_last;
    dap_hash_fast_t tx_last_hash;
    int tx_last_cond_idx;
    dap_chain_srv_uid_t srv_uid;
};

/**
 * @brief s_get_tx_cond_all_from_tx_callback
 * @param a_net
 * @param a_tx
 * @param a_arg
 */
static void s_get_tx_cond_chain_callback(dap_chain_net_t* a_net, dap_chain_datum_tx_t *a_tx, dap_hash_fast_t *a_tx_hash, void *a_arg)
{
    struct get_tx_cond_all_from_tx * l_args = (struct get_tx_cond_all_from_tx* ) a_arg;
    if( l_args->ret ){
        int l_item_idx = 0;
        byte_t *l_tx_item;
        dap_hash_fast_t * l_tx_hash = a_tx_hash;
        // Get items from transaction
        while ((l_tx_item = dap_chain_datum_tx_item_get(a_tx, &l_item_idx, NULL, TX_ITEM_TYPE_IN_COND , NULL)) != NULL){
            dap_chain_tx_in_cond_t * l_in_cond = (dap_chain_tx_in_cond_t *) l_tx_item;
            if(dap_hash_fast_compare(&l_in_cond->header.tx_prev_hash, &l_args->tx_last_hash) &&
                    (uint32_t)l_args->tx_last_cond_idx == l_in_cond->header.tx_out_prev_idx ){ // Found output
                // We're the next tx in tx cond chain

                l_args->ret = dap_list_append(l_args->ret, a_tx);
                // Check cond output and update tx last hash and index
                dap_chain_tx_out_cond_t * l_out_cond = NULL;
                int l_out_item_idx = 0;
                if ((l_out_cond = dap_chain_datum_tx_out_cond_get(a_tx, DAP_CHAIN_TX_OUT_COND_SUBTYPE_SRV_XCHANGE, &l_out_item_idx)) &&
                        l_out_cond->header.srv_uid.uint64 == l_args->srv_uid.uint64) { // We found output with target service uuid
                    l_args->tx_last = a_tx; // Record current transaction as the last in tx chain
                    memcpy(&l_args->tx_last_hash, l_tx_hash, sizeof(*l_tx_hash)); // Record current hash
                    l_args->tx_last_cond_idx = l_out_item_idx;
                }
                break;
            }
            l_item_idx++;
        }
    }else if(a_tx){
        dap_hash_fast_t * l_tx_hash = a_tx_hash;
        if (!l_tx_hash) {
            log_it(L_CRITICAL, "%s", c_error_memory_alloc);
            return;
        }
        if (dap_hash_fast_compare(l_tx_hash,l_args->tx_begin_hash)) {
            // Found condition
            int l_item_idx = 0;

            // Get items from transaction
            dap_chain_tx_out_cond_t * l_out_cond = NULL;
            while ((l_out_cond = dap_chain_datum_tx_out_cond_get(a_tx, DAP_CHAIN_TX_OUT_COND_SUBTYPE_SRV_XCHANGE, &l_item_idx))){
                if ( l_out_cond->header.srv_uid.uint64 == l_args->srv_uid.uint64 ){ // We found output with target service uuid
                    l_args->tx_last = a_tx; // Record current transaction as the last in tx chain
                    l_args->tx_last_hash = *l_tx_hash;
                    l_args->tx_last_cond_idx = l_item_idx;
                    l_args->ret = dap_list_append(NULL, a_tx);
                    break;
                }
            }
        }
    }
}

/**
 * @brief Return spends chain for conditioned transaction since beginning one
 * @param a_net Network where to search for
 * @param l_tx_hash TX hash of the Tx chain beginning
 * @param a_srv_uid Service UID from witch cond output the chain begin
 * @return List of conditioned transactions followin each other one by one as they do as spends
 */
dap_list_t * dap_chain_net_get_tx_cond_chain(dap_chain_net_t * a_net, dap_hash_fast_t * a_tx_hash, dap_chain_srv_uid_t a_srv_uid)
{
    struct get_tx_cond_all_from_tx * l_args = DAP_NEW_Z(struct get_tx_cond_all_from_tx);
    if (!l_args) {
        log_it(L_CRITICAL, "%s", c_error_memory_alloc);
        return NULL;
    }
    l_args->tx_begin_hash = a_tx_hash;
    l_args->srv_uid = a_srv_uid;
    dap_chain_net_get_tx_all(a_net,TX_SEARCH_TYPE_NET, s_get_tx_cond_chain_callback, l_args);
    dap_list_t * l_ret = l_args->ret;
    DAP_DELETE(l_args);
    return l_ret;
}

/**
 * @brief The get_tx_cond_all_for_addr struct
 */
struct get_tx_cond_all_for_addr
{
    dap_list_t * ret;
    dap_chain_tx_t * tx_all_hh; // Transactions hash table for target address
    const dap_chain_addr_t * addr;
    dap_chain_srv_uid_t srv_uid;
};

/**
 * @brief s_get_tx_cond_all_for_addr_callback
 * @param a_net
 * @param a_tx
 * @param a_arg
 */
static void s_get_tx_cond_all_for_addr_callback(dap_chain_net_t* a_net, dap_chain_datum_tx_t *a_datum_tx, dap_hash_fast_t *a_hash, void *a_arg)
{
    UNUSED(a_net);
    UNUSED(a_hash);
    struct get_tx_cond_all_for_addr * l_args = (struct get_tx_cond_all_for_addr* ) a_arg;

    bool l_tx_for_addr = false; // TX with output related with our address
    bool l_tx_from_addr = false; // TX with input that take assets from our address
    //const char *l_tx_from_addr_token = NULL;
    bool l_tx_collected = false;  // We already collected this TX in return list
    byte_t *l_tx_item = NULL; size_t l_size = 0; int l_idx = 0;
    // Get in items to detect is in or in_cond from target address
    TX_ITEM_ITER_TX(l_tx_item, l_size, a_datum_tx) {
        switch (*l_tx_item) {
        case TX_ITEM_TYPE_IN: {
            dap_chain_tx_in_t * l_in = (dap_chain_tx_in_t *) l_tx_item;
            if( l_tx_from_addr) // Already detected thats spends from addr
                break;
//                dap_chain_tx_t * l_tx = dap_chain_tx_hh_find( l_args->tx_all_hh, &l_in->header.tx_prev_hash);
            if( dap_chain_tx_hh_find( l_args->tx_all_hh, &l_in->header.tx_prev_hash) ){ // Its input thats closing output for target address - we note it
                l_tx_from_addr = true;
                //l_tx_from_addr_token = dap_ledger_tx_get_token_ticker_by_hash(a_net->pub.ledger, &l_tx->hash);
            }
        } break;
        case TX_ITEM_TYPE_IN_COND: {
            if(l_tx_collected) // Already collected
                break;
            dap_chain_tx_in_cond_t * l_in_cond = (dap_chain_tx_in_cond_t *) l_tx_item;
//                dap_chain_tx_t * l_tx = dap_chain_tx_hh_find( l_args->tx_all_hh, &l_in_cond->header.tx_prev_hash);
            if( dap_chain_tx_hh_find( l_args->tx_all_hh, &l_in_cond->header.tx_prev_hash) ){ // Its input thats closing conditioned tx related with target address, collect it
                //dap_chain_tx_t *l_tx_add = dap_chain_tx_wrap_packed(a_datum_tx);
                l_args->ret = dap_list_append(l_args->ret, a_datum_tx);
                l_tx_collected = true;
            }
        } break;
        }
    }
//dap_chain_datum_tx_out_cond_get(a_tx, DAP_CHAIN_TX_OUT_COND_SUBTYPE_SRV_XCHANGE, &l_out_item_idx)
    // Get out items from transaction
    TX_ITEM_ITER_TX(l_tx_item, l_size, a_datum_tx) {
        switch (*l_tx_item) {
        case TX_ITEM_TYPE_OUT: {
            if(l_tx_for_addr) // Its already added
                break;
            dap_chain_tx_out_t * l_out = (dap_chain_tx_out_t*) l_tx_item;
            if ( memcmp(&l_out->addr, l_args->addr, sizeof(*l_args->addr)) == 0){ // Its our address tx
                dap_chain_tx_t * l_tx = dap_chain_tx_wrap_packed(a_datum_tx);
                dap_chain_tx_hh_add(&l_args->tx_all_hh, l_tx);
                l_tx_for_addr = true;
            }
        } break;
        case TX_ITEM_TYPE_OUT_EXT:{
            if(l_tx_for_addr) // Its already added
                break;
            dap_chain_tx_out_ext_t * l_out = (dap_chain_tx_out_ext_t*) l_tx_item;
            if ( memcmp(&l_out->addr, l_args->addr, sizeof(*l_args->addr)) == 0){ // Its our address tx
                dap_chain_tx_t * l_tx = dap_chain_tx_wrap_packed(a_datum_tx);
                dap_chain_tx_hh_add(&l_args->tx_all_hh, l_tx);
                l_tx_for_addr = true;
            }
        } break;
        case TX_ITEM_TYPE_OUT_STD: {
            if (l_tx_for_addr) // Its already added
                break;
            dap_chain_tx_out_std_t *l_out = (dap_chain_tx_out_std_t *)l_tx_item;
            if (memcmp(&l_out->addr, l_args->addr, sizeof(*l_args->addr)) == 0) { // Its our address tx
                dap_chain_tx_t *l_tx = dap_chain_tx_wrap_packed(a_datum_tx);
                dap_chain_tx_hh_add(&l_args->tx_all_hh, l_tx);
                l_tx_for_addr = true;
            }
        } break;
        case TX_ITEM_TYPE_OUT_COND:{
            dap_chain_tx_out_cond_t * l_out_cond = (dap_chain_tx_out_cond_t*) l_tx_item;
            if(l_tx_collected) // Already collected for return list
                break;

            // If this output spends monies from our address
            if(l_tx_from_addr && l_out_cond->header.srv_uid.uint64 == l_args->srv_uid.uint64){
                //dap_chain_tx_t *l_tx_add = dap_chain_tx_wrap_packed(a_datum_tx);
                l_args->ret = dap_list_append(l_args->ret, a_datum_tx);
                l_tx_collected = true;
            }
        } break;
    }
    }

}

/**
 * @brief Compose list of all cond transactions with target srv_uid for specified address
 * @param a_net
 * @param a_addr
 * @param a_srv_uid
 * @return List of dap_chain_tx_t (don't forget to free it)
 */
dap_list_t * dap_chain_net_get_tx_cond_all_for_addr(dap_chain_net_t * a_net, dap_chain_addr_t * a_addr, dap_chain_srv_uid_t a_srv_uid)
{
    struct get_tx_cond_all_for_addr * l_args = DAP_NEW_Z(struct get_tx_cond_all_for_addr);
    if (!l_args) {
        log_it(L_CRITICAL, "%s", c_error_memory_alloc);
        return NULL;
    }
    l_args->addr = a_addr;
    l_args->srv_uid = a_srv_uid;
    dap_chain_net_get_tx_all(a_net,TX_SEARCH_TYPE_NET,s_get_tx_cond_all_for_addr_callback, l_args);
    dap_chain_tx_hh_free(l_args->tx_all_hh);
    dap_list_t * l_ret = l_args->ret;
    DAP_DELETE(l_args);
    return l_ret;
}

static void s_tx_cond_all_by_srv_uid_callback(UNUSED_ARG dap_chain_net_t* a_net, dap_chain_datum_tx_t *a_tx, dap_hash_fast_t *a_tx_hash, void *a_arg)
{
    cond_all_by_srv_uid_arg_t *l_ret = (cond_all_by_srv_uid_arg_t*)a_arg;

    if (( l_ret->time_from && a_tx->header.ts_created < l_ret->time_from )
        || ( l_ret->time_to && a_tx->header.ts_created > l_ret->time_to ))
        return;

    byte_t *item; size_t l_size;
    dap_chain_datum_tx_cond_list_item_t *l_item = (dap_chain_datum_tx_cond_list_item_t*) DAP_NEW_Z(dap_chain_datum_tx_cond_list_item_t);
    TX_ITEM_ITER_TX(item, l_size, a_tx) {
        if ( *item == TX_ITEM_TYPE_OUT_COND &&
                l_ret->srv_uid.uint64 == ((dap_chain_tx_out_cond_t*)item)->header.srv_uid.uint64 ) {
            l_item->hash = *a_tx_hash;
            l_item->tx = a_tx;
            l_ret->ret = dap_list_append(l_ret->ret, l_item);
        }
    }
}

/**
 * @brief dap_chain_net_get_tx_cond_all_by_srv_uid
 * @param a_net
 * @param a_srv_uid
 * @param a_search_type
 * @return
 */
dap_list_t * dap_chain_net_get_tx_cond_all_by_srv_uid(dap_chain_net_t * a_net, const dap_chain_srv_uid_t a_srv_uid,
                                                      const dap_time_t a_time_from, const dap_time_t a_time_to,
                                                     const dap_chain_net_tx_search_type_t a_search_type)
{
    cond_all_by_srv_uid_arg_t l_ret = {};

    l_ret.srv_uid = a_srv_uid;
    l_ret.time_from = a_time_from;
    l_ret.time_to = a_time_to;

    dap_chain_net_get_tx_all(a_net, a_search_type, s_tx_cond_all_by_srv_uid_callback, &l_ret);

    return l_ret.ret;
}

/**
 * @brief dap_chain_net_tx_get_by_hash
 * @param a_net
 * @param a_tx_hash
 * @param a_search_type
 * @return
 */
dap_chain_datum_tx_t *dap_chain_net_get_tx_by_hash(dap_chain_net_t *a_net, dap_chain_hash_fast_t *a_tx_hash,
                                                   dap_chain_net_tx_search_type_t a_search_type)
{
    dap_ledger_t *l_ledger = a_net->pub.ledger;
    switch (a_search_type) {
    case TX_SEARCH_TYPE_NET:
    case TX_SEARCH_TYPE_LOCAL:
        return dap_ledger_tx_find_by_hash(l_ledger, a_tx_hash);
    case TX_SEARCH_TYPE_NET_UNSPENT:
        return dap_ledger_tx_unspent_find_by_hash(l_ledger, a_tx_hash);
    case TX_SEARCH_TYPE_CELL:
    case TX_SEARCH_TYPE_CELL_SPENT:
    case TX_SEARCH_TYPE_CELL_UNSPENT:
        /* Will be implemented soon */
        break;
    case TX_SEARCH_TYPE_BLOCKCHAIN:
        // pass all chains
        for (dap_chain_t * l_chain = a_net->pub.chains; l_chain; l_chain = l_chain->next) {
            if (!l_chain->callback_datum_find_by_hash)
                return NULL;
            // try to find transaction in chain ( inside shard )
            int l_ret_code;
            dap_chain_datum_t *l_datum = l_chain->callback_datum_find_by_hash(l_chain, a_tx_hash, NULL, &l_ret_code);
            if (!l_datum || l_datum->header.type_id != DAP_CHAIN_DATUM_TX)
                continue;
            return (dap_chain_datum_tx_t *)l_datum->data;
        }
    default: break;
    }
    return NULL;
}

bool dap_chain_net_tx_get_fee(dap_chain_net_id_t a_net_id, uint256_t *a_value, dap_chain_addr_t *a_addr)
{
    dap_chain_net_t *l_net = dap_chain_net_by_id(a_net_id);
    if (!l_net){
        log_it(L_WARNING, "Can't find net with id 0x%016"DAP_UINT64_FORMAT_x"", a_net_id.uint64);
        return false;
    }
    if (IS_ZERO_256(l_net->pub.fee_value))
        return false;
    if (a_value)
        *a_value = l_net->pub.fee_value;
    if (a_addr)
        *a_addr = l_net->pub.fee_addr;
    return true;
}

bool dap_chain_net_tx_set_fee(dap_chain_net_id_t a_net_id, uint256_t a_value, dap_chain_addr_t a_addr)
{
    dap_chain_net_t *l_net = dap_chain_net_by_id(a_net_id);
    if (!l_net){
        log_it(L_WARNING, "Can't find net with id 0x%016"DAP_UINT64_FORMAT_x"", a_net_id.uint64);
        return false;
    }
    l_net->pub.fee_value = a_value;
    l_net->pub.fee_addr = a_addr;

    return true;
}

static const char* s_json_get_text(dap_json_t *a_json, const char *a_key)
{
    if(!a_json || !a_key)
        return NULL;
    
    return dap_json_object_get_string(a_json, a_key);
}

static bool s_json_get_int64_uint64(dap_json_t *a_json, const char *a_key, void *a_out, bool a_is_uint64)
{
    if(!a_json || !a_key || !a_out)
        return false;
    
    if(a_is_uint64) {
        *(uint64_t*)a_out = dap_json_object_get_uint64(a_json, a_key);
    } else {
        *(int64_t*)a_out = dap_json_object_get_int64(a_json, a_key);
    }
    return true;
}

static bool s_json_get_unit(dap_json_t *a_json, const char *a_key, dap_chain_net_srv_price_unit_uid_t *a_out)
{
    const char *l_unit_str = s_json_get_text(a_json, a_key);
    if(!l_unit_str || !a_out)
        return false;
    dap_chain_net_srv_price_unit_uid_t l_unit = dap_chain_net_srv_price_unit_uid_from_str(l_unit_str);
    if(l_unit.enm == SERV_UNIT_UNDEFINED)
        return false;
    a_out->enm = l_unit.enm;
    return true;
}

static bool s_json_get_uint256(dap_json_t *a_json, const char *a_key, uint256_t *a_out)
{
    const char *l_uint256_str = s_json_get_text(a_json, a_key);
    if(!a_out || !l_uint256_str)
        return false;
    uint256_t l_value = dap_chain_balance_scan(l_uint256_str);
    if(!IS_ZERO_256(l_value)) {
        memcpy(a_out, &l_value, sizeof(uint256_t));
        return true;
    }
    return false;
}

// service names: srv_stake, srv_vpn, srv_xchange
static bool s_json_get_srv_uid(dap_json_t *a_json, const char *a_key_service_id, const char *a_key_service, uint64_t *a_out)
{
    uint64_t l_srv_id;
    if(!a_out)
        return false;
    // Read service id
    const char *l_id = s_json_get_text(a_json, a_key_service_id);
    
    if(l_id && sscanf(l_id,"0x%016"DAP_UINT64_FORMAT_x, &l_srv_id) == 1) {
        *a_out = l_srv_id;
        return true;
    }
    else {
        // Read service as name
        const char *l_service = s_json_get_text(a_json, a_key_service);
        if (l_service)
            *a_out = dap_chain_srv_get_uid_by_name(l_service).uint64;
    }
    return false;
}

static dap_chain_wallet_t* s_json_get_wallet(dap_json_t *a_json, const char *a_key)
{
    return dap_chain_wallet_open(s_json_get_text(a_json, a_key), dap_chain_wallet_get_path(g_config), NULL);
}

static const dap_cert_t* s_json_get_cert(dap_json_t *a_json, const char *a_key)
{
    return dap_cert_find_by_name(s_json_get_text(a_json, a_key));
}

// Read pkey from wallet or cert
static dap_pkey_t* s_json_get_pkey(dap_json_t *a_json)
{
    dap_pkey_t *l_pub_key = NULL;
    // From wallet
    dap_chain_wallet_t *l_wallet = s_json_get_wallet(a_json, "wallet");
    if(l_wallet) {
        l_pub_key = dap_chain_wallet_get_pkey(l_wallet, 0);
        dap_chain_wallet_close(l_wallet);
        if(l_pub_key) {
            return l_pub_key;
        }
    }
    // From cert
    const dap_cert_t *l_cert = s_json_get_cert(a_json, "cert");
    if(l_cert) {
        l_pub_key = dap_pkey_from_enc_key(l_cert->enc_key);
    }
    return l_pub_key;
}


static int s_dap_chain_net_tx_json_check(size_t a_items_count, dap_json_t *a_json_item_objs, dap_json_t *a_jobj_arr_errors, dap_chain_net_t * a_net) {
    // First iteration in input file. Check the tx will be multichannel or not
    int check = 0;
    int res = DAP_CHAIN_NET_TX_NORMAL;
    for(size_t i = 0; i < a_items_count; ++i) {
        dap_json_t *l_json_item_obj = dap_json_array_get_idx(a_json_item_objs, i);
        if(!l_json_item_obj || !dap_json_is_object(l_json_item_obj)) {
            continue;
        }
        const char *l_item_type_str = dap_json_object_get_string(l_json_item_obj, "type");
        if(!l_item_type_str) {
            log_it(L_WARNING, "Item %zu without type", i);
            continue;
        }
        dap_chain_tx_item_type_t l_item_type = dap_chain_datum_tx_item_type_from_str_short(l_item_type_str);
        if(l_item_type == TX_ITEM_TYPE_UNKNOWN) {
            log_it(L_WARNING, "Item %zu has invalid type '%s'", i, l_item_type_str);
            continue;
        }

        switch (l_item_type) {
            case TX_ITEM_TYPE_IN: {
                const char *l_prev_hash_str = s_json_get_text(l_json_item_obj, "prev_hash");
                uint64_t l_out_prev_idx;
                bool l_is_out_prev_idx = s_json_get_int64_uint64(l_json_item_obj, "out_prev_idx", &l_out_prev_idx, true);
                // If prev_hash and out_prev_idx were read
                if(l_prev_hash_str && l_is_out_prev_idx){
                    dap_chain_hash_fast_t l_tx_prev_hash = {};
                    if(!dap_chain_hash_fast_from_str(l_prev_hash_str, &l_tx_prev_hash)) {
                        //check out token
                        dap_chain_datum_tx_t *l_prev_tx = dap_ledger_tx_find_by_hash(a_net->pub.ledger, &l_tx_prev_hash);
                        byte_t *l_prev_item = l_prev_tx ? dap_chain_datum_tx_item_get_nth(l_prev_tx, TX_ITEM_TYPE_OUT_ALL, l_out_prev_idx) : NULL;
                        if (l_prev_item){
                            const char* l_token = NULL;
                            if (*l_prev_item == TX_ITEM_TYPE_OUT){
                                l_token = dap_ledger_tx_get_token_ticker_by_hash(a_net->pub.ledger, &l_tx_prev_hash);
                            } else if(*l_prev_item == TX_ITEM_TYPE_OUT_EXT){
                                l_token = ((dap_chain_tx_out_ext_t*)l_prev_item)->token;
                            } else if (*l_prev_item == TX_ITEM_TYPE_OUT_STD) {
                                l_token = ((dap_chain_tx_out_std_t *)l_prev_item)->token;
                            } else {
                                log_it(L_WARNING, "Invalid 'in' item, wrong type of item with index %"DAP_UINT64_FORMAT_U" in previous tx %s", l_out_prev_idx, l_prev_hash_str);
                                if (a_jobj_arr_errors)
                                    dap_json_rpc_error_add(a_jobj_arr_errors,-1,"Unable to create in for transaction. Invalid 'in' item, "
                                                                    "wrong type of item with index %"DAP_UINT64_FORMAT_U" in previous tx %s", l_out_prev_idx, l_prev_hash_str);
                                break;
                            }
                            UNUSED(l_token);
                        } else {
                            log_it(L_WARNING, "Invalid 'in' item, can't find item with index %"DAP_UINT64_FORMAT_U" in previous tx %s", l_out_prev_idx, l_prev_hash_str);
                            if (a_jobj_arr_errors)
                                dap_json_rpc_error_add(a_jobj_arr_errors,-1,"Unable to create in for transaction. Invalid 'in' item, "
                                                                "can't find item with index %"DAP_UINT64_FORMAT_U" in previous tx %s", l_out_prev_idx, l_prev_hash_str);
                        }                            
                    } else {
                        log_it(L_WARNING, "Invalid 'in' item, bad prev_hash %s", l_prev_hash_str);
                        if (a_jobj_arr_errors)
                            dap_json_rpc_error_add(a_jobj_arr_errors,-1,"Unable to create in for transaction. Invalid 'in' item, "
                                                            "bad prev_hash %s", l_prev_hash_str);
                    }
                }
            }break;
            case TX_ITEM_TYPE_IN_COND: {
                const char *l_prev_hash_str = s_json_get_text(l_json_item_obj, "prev_hash");
                uint64_t l_out_prev_idx;
                char l_delegated_ticker_str[DAP_CHAIN_TICKER_SIZE_MAX] 	=	{};
                bool l_is_out_prev_idx = s_json_get_int64_uint64(l_json_item_obj, "out_prev_idx", &l_out_prev_idx, true);
                if(l_prev_hash_str && l_is_out_prev_idx){
                    dap_chain_hash_fast_t l_tx_prev_hash = {};
                    dap_chain_tx_out_cond_t	*l_tx_out_cond = NULL;
                    dap_chain_datum_token_t *l_delegated_token;
                    if(!dap_chain_hash_fast_from_str(l_prev_hash_str, &l_tx_prev_hash)) {
                        dap_chain_datum_tx_t *l_prev_tx = dap_ledger_tx_find_by_hash(a_net->pub.ledger, &l_tx_prev_hash);
                        byte_t *l_item; size_t l_tx_item_size;
                        if (l_prev_tx)
                            TX_ITEM_ITER_TX(l_item, l_tx_item_size, l_prev_tx) {
                                if (*l_item == TX_ITEM_TYPE_OUT_COND) {
                                    l_tx_out_cond = (dap_chain_tx_out_cond_t*)l_item;                                
                                    if (l_tx_out_cond && l_tx_out_cond->header.subtype == DAP_CHAIN_TX_OUT_COND_SUBTYPE_SRV_STAKE_LOCK) {
                                        const char *l_ticker_str = dap_ledger_tx_get_token_ticker_by_hash(a_net->pub.ledger, &l_tx_prev_hash);
                                        dap_chain_datum_token_get_delegated_ticker(l_delegated_ticker_str, l_ticker_str);
                                        if (NULL != (l_delegated_token = dap_ledger_token_ticker_check(a_net->pub.ledger, l_delegated_ticker_str))){                                            
                                            check++;
                                            res = DAP_CHAIN_NET_TX_STAKE_UNLOCK;
                                        }                                    
                                    }
                                    /*
                                    if (l_tx_out_cond->header.subtype == DAP_CHAIN_TX_OUT_COND_SUBTYPE_SRV_XCHANGE) {
                                        SUM_256_256(l_value_order_back, l_tx_out_cond->header.value, &l_value_order_back);
                                    }*/
                                }
                            }
                    }
                }
            }break;
            case TX_ITEM_TYPE_IN_EMS: {
                const char *l_emission_hash_str = s_json_get_text(l_json_item_obj, "emission_hash");
                const char *l_json_item_token = s_json_get_text(l_json_item_obj, "token");
                if (l_json_item_token){
                    if (dap_strcmp(l_json_item_token, a_net->pub.native_ticker))//not native
                    {
                        if (!l_emission_hash_str){ //stake
                            check++;
                            res = DAP_CHAIN_NET_TX_STAKE_LOCK;
                        }                                 
                    }
                }
            }break;            
            case TX_ITEM_TYPE_IN_REWARD:{
                uint256_t l_value = { };
                bool l_is_value = s_json_get_uint256(l_json_item_obj, "value", &l_value);
                if (l_is_value) {
                    check++;
                    res = DAP_CHAIN_NET_TX_REWARD;
                }                
                break;
            }
            default: continue;
        }
        //if(l_multichanel)
            //break;
    }

    if (check > 1) {
        if (a_jobj_arr_errors)
            dap_json_rpc_error_add(a_jobj_arr_errors,-1,"Recognized more than one transaction type");
        res = DAP_CHAIN_NET_TX_TYPE_ERR;
    }
    return res;

}

static uint8_t *s_dap_chain_net_tx_create_in_item (dap_json_t *a_json_item_obj, dap_json_t *a_jobj_arr_errors) {
    // Save item obj for in
    // Read prev_hash and out_prev_idx
    const char *l_prev_hash_str = s_json_get_text(a_json_item_obj, "prev_hash");
    uint64_t l_out_prev_idx;
    bool l_is_out_prev_idx = s_json_get_int64_uint64(a_json_item_obj, "out_prev_idx", &l_out_prev_idx, true);
    // If prev_hash and out_prev_idx were read
    if(l_prev_hash_str && l_is_out_prev_idx) {
        dap_chain_hash_fast_t l_tx_prev_hash;
        if(!dap_chain_hash_fast_from_str(l_prev_hash_str, &l_tx_prev_hash)) {
            // Create IN item
            dap_chain_tx_in_t *l_in_item = dap_chain_datum_tx_item_in_create(&l_tx_prev_hash, (uint32_t) l_out_prev_idx);
            if (!l_in_item) {
                if (a_jobj_arr_errors)
                    dap_json_rpc_error_add(a_jobj_arr_errors, -1, "Unable to create in for transaction."); 
                return NULL;               
            }
            return (uint8_t *)l_in_item;
        } else {
            log_it(L_WARNING, "Invalid 'in' item, bad prev_hash %s", l_prev_hash_str);
            if (a_jobj_arr_errors)
                dap_json_rpc_error_add(a_jobj_arr_errors, -1, "Unable to create in for transaction. Invalid 'in' item, "
                                                "bad prev_hash %s", l_prev_hash_str);
        }
    }    
    return NULL;
}

static uint8_t *s_dap_chain_net_tx_create_in_ems_item (dap_json_t *a_json_item_obj, dap_json_t *a_jobj_arr_errors) {
    dap_chain_id_t l_chain_id;
    uint64_t l_chain_id_int;
    bool l_is_chain_id = s_json_get_int64_uint64(a_json_item_obj, "chain_id", &l_chain_id_int, true);
    l_chain_id.uint64 = l_chain_id_int;
    const char *l_json_item_token = s_json_get_text(a_json_item_obj, "token");
    if (l_json_item_token && l_is_chain_id){
        dap_hash_fast_t l_token_ems_hash = {};
        const char *l_json_item_token_ems_hash = s_json_get_text(a_json_item_obj, "token_ems_hash");
        if (l_json_item_token_ems_hash && dap_chain_hash_fast_from_str(l_json_item_token_ems_hash, &l_token_ems_hash)) {
            log_it(L_WARNING, "Invalid 'in_ems' item, bad hash");
            dap_json_rpc_error_add(a_jobj_arr_errors, -1, "Unable to create in for transaction. Invalid 'in_ems' item, bad hash");
            return NULL;
        }
        dap_chain_tx_in_ems_t *l_in_ems = dap_chain_datum_tx_item_in_ems_create(l_chain_id, &l_token_ems_hash, l_json_item_token);
        return (uint8_t *)l_in_ems;

    } else {
        char *l_str_err = NULL;
        if (!l_is_chain_id) {
            log_it(L_WARNING, "Invalid 'in_ems' item, can't read chain_id");
            if (a_jobj_arr_errors)
                dap_json_rpc_error_add(a_jobj_arr_errors, -1, "Unable to create in for transaction. Invalid 'in_ems' item, can't read chain_id");
        }
        if (!l_json_item_token){
            log_it(L_WARNING, "Invalid 'in_ems' item, bad token");
            if (a_jobj_arr_errors)
                dap_json_rpc_error_add(a_jobj_arr_errors, -1, "Unable to create in for transaction. Invalid 'in_ems' item, bad token");
        }
    }
    return NULL;
}

static uint8_t *s_dap_chain_net_tx_create_in_reward_item (dap_json_t *a_json_item_obj, dap_json_t *a_jobj_arr_errors) {
    uint256_t l_value = { };
    const char *l_block_hash_str = s_json_get_text(a_json_item_obj, "block_hash");
    bool l_is_value = s_json_get_uint256(a_json_item_obj, "value", &l_value);
    if(l_block_hash_str ) {
        dap_hash_fast_t l_block_hash;
        if(l_is_value && !dap_chain_hash_fast_from_str(l_block_hash_str, &l_block_hash)) {                             
            dap_chain_tx_in_reward_t *l_in_reward = dap_chain_datum_tx_item_in_reward_create(&l_block_hash);
            return (uint8_t *)l_in_reward;
        } else {
            log_it(L_WARNING, "Invalid 'in_reward' item, bad block_hash %s", l_block_hash_str);
            if (a_jobj_arr_errors)
                dap_json_rpc_error_add(a_jobj_arr_errors, -1, "Invalid 'in_reward' item, bad block_hash %s", l_block_hash_str);
        }
    }
    return NULL;
}

static uint8_t *s_dap_chain_net_tx_create_in_cond_item (dap_json_t *a_json_item_obj, dap_json_t *a_jobj_arr_errors, dap_chain_net_t *a_net) {
    const char *l_prev_hash_str = s_json_get_text(a_json_item_obj, "prev_hash");
    uint64_t l_out_prev_idx;
    bool l_is_out_prev_idx = s_json_get_int64_uint64(a_json_item_obj, "out_prev_idx", &l_out_prev_idx, true);
    if(l_prev_hash_str && l_is_out_prev_idx){
        dap_chain_hash_fast_t l_tx_prev_hash = {};
        dap_chain_tx_out_cond_t	*l_tx_out_cond = NULL;
        if(!dap_chain_hash_fast_from_str(l_prev_hash_str, &l_tx_prev_hash)) {
            if (!a_net) {
                uint64_t l_receipt_idx = 0;
                s_json_get_int64_uint64(a_json_item_obj, "receipt_idx", &l_receipt_idx, true);
                return (uint8_t *)dap_chain_datum_tx_item_in_cond_create(&l_tx_prev_hash, l_out_prev_idx, l_receipt_idx);
            }
            //check out token
            dap_chain_datum_tx_t *l_prev_tx = dap_ledger_tx_find_by_hash(a_net->pub.ledger, &l_tx_prev_hash);
            byte_t *l_item; size_t l_tx_item_size;
            if (l_prev_tx)
                TX_ITEM_ITER_TX(l_item, l_tx_item_size, l_prev_tx) {
                    if (*l_item == TX_ITEM_TYPE_OUT_COND) {
                        l_tx_out_cond = (dap_chain_tx_out_cond_t*)l_item;
                        if (l_tx_out_cond && l_tx_out_cond->header.subtype == DAP_CHAIN_TX_OUT_COND_SUBTYPE_SRV_STAKE_LOCK) {
                            byte_t *l_prev_item = l_prev_tx ? dap_chain_datum_tx_item_get_nth(l_prev_tx, TX_ITEM_TYPE_OUT_ALL, l_out_prev_idx) : NULL;                          
                            if (l_prev_item){
                                if (*l_prev_item == TX_ITEM_TYPE_OUT_COND){
                                    dap_chain_tx_in_cond_t * l_in_cond = dap_chain_datum_tx_item_in_cond_create(&l_tx_prev_hash, l_out_prev_idx, 0);
                                    return (uint8_t *)l_in_cond;                           
                                } else {
                                    log_it(L_WARNING, "Invalid 'in_cond' item, wrong type of item with index %"DAP_UINT64_FORMAT_U" in previous tx %s", l_out_prev_idx, l_prev_hash_str);
                                    if (a_jobj_arr_errors)
                                        dap_json_rpc_error_add(a_jobj_arr_errors, -1, "Unable to create in for transaction. Invalid 'in_cond' item, "
                                                                        "wrong type of item with index %"DAP_UINT64_FORMAT_U" in previous tx %s", l_out_prev_idx, l_prev_hash_str);
                                    return NULL;
                                }                                                         
                            } else {
                                log_it(L_WARNING, "Invalid 'in_cond' item, can't find item with index %"DAP_UINT64_FORMAT_U" in previous tx %s", l_out_prev_idx, l_prev_hash_str);
                                dap_json_rpc_error_add(a_jobj_arr_errors, -1, "Unable to create in for transaction. Invalid 'in_cond' item, "
                                                                    "can't find item with index %"DAP_UINT64_FORMAT_U" in previous tx %s", l_out_prev_idx, l_prev_hash_str);
                            }               
                        }
                        if (l_tx_out_cond && l_tx_out_cond->header.subtype == DAP_CHAIN_TX_OUT_COND_SUBTYPE_SRV_XCHANGE) {
                            dap_chain_tx_in_cond_t * l_in_cond = dap_chain_datum_tx_item_in_cond_create(&l_tx_prev_hash, l_out_prev_idx, 0);
                            return (uint8_t *)l_in_cond;
                        }  
                    }
                }                 
        } else {
            log_it(L_WARNING, "Invalid 'in_cond' item, bad prev_hash %s", l_prev_hash_str);
            dap_json_rpc_error_add(a_jobj_arr_errors, -1, "Unable to create in for transaction. Invalid 'in_cond' item, "
                                                "bad prev_hash %s", l_prev_hash_str);
        }
    }
    return NULL; 
}    

static uint8_t *s_dap_chain_net_tx_create_out_ext_item (dap_json_t *a_json_item_obj, dap_json_t *a_jobj_errors, int a_type_tx) {
    // Read address and value
    uint256_t l_value = { };
    const char *l_json_item_addr_str = s_json_get_text(a_json_item_obj, "addr");
    bool l_is_value = s_json_get_uint256(a_json_item_obj, "value", &l_value);
    const char *l_token = s_json_get_text(a_json_item_obj, "token");
    if (l_is_value && l_json_item_addr_str) {
#ifndef DAP_CHAIN_TX_COMPOSE_TEST
        dap_chain_addr_t *l_addr = dap_chain_addr_from_str(l_json_item_addr_str);
#else
        size_t l_addr_size = DAP_ENC_BASE58_DECODE_SIZE(strlen(l_json_item_addr_str));
        dap_chain_addr_t *l_addr = DAP_NEW_Z_SIZE_RET_VAL_IF_FAIL(dap_chain_addr_t, dap_max(sizeof(dap_chain_addr_t), l_addr_size), NULL);
        if (l_json_item_addr_str) {
            if (strcmp("null", l_json_item_addr_str)) {
                if (dap_enc_base58_decode(l_json_item_addr_str, l_addr) != sizeof(dap_chain_addr_t)) {
                    DAP_DELETE(l_addr);
                    return NULL;
                }
            }
        }
#endif
        if((!dap_strcmp(l_json_item_addr_str,"null") || l_addr) && !IS_ZERO_256(l_value)) {            
            // Create OUT item
            uint8_t *l_out_item = NULL;
            
            if (a_type_tx == DAP_CHAIN_NET_TX_STAKE_UNLOCK && l_is_value && !dap_strcmp(l_json_item_addr_str,"null")) {
                l_out_item = (uint8_t *)dap_chain_datum_tx_item_out_ext_create(&c_dap_chain_addr_blank_1, l_value, l_token);            
            } else {
                l_out_item = (uint8_t *)dap_chain_datum_tx_item_out_ext_create(l_addr, l_value, l_token);
            }
            if (l_addr) DAP_DELETE(l_addr);
            return l_out_item;      
        }
        if (l_addr) DAP_DELETE(l_addr);
    }
    return NULL;
}


static uint8_t *s_dap_chain_net_tx_create_out_std_item (dap_json_t *a_json_item_obj, dap_json_t *a_jobj_errors, int a_type_tx) {
    // Read address and value
    uint256_t l_value = { };
    const char *l_json_item_addr_str = s_json_get_text(a_json_item_obj, "addr");
    bool l_is_value = s_json_get_uint256(a_json_item_obj, "value", &l_value);
    const char *l_token = s_json_get_text(a_json_item_obj, "token");
    dap_time_t l_time_unlock = 0;
    const char* l_time_unlock_str = s_json_get_text(a_json_item_obj, "time_unlock");
    if (l_time_unlock_str && sscanf(l_time_unlock_str, "%"DAP_UINT64_FORMAT_U, &l_time_unlock) != 1){
        log_it(L_ERROR, "Json TX: bad time_unlock");
        return NULL;
    }
    if (l_is_value && (l_json_item_addr_str)) {
#ifndef DAP_CHAIN_TX_COMPOSE_TEST
        dap_chain_addr_t *l_addr = dap_chain_addr_from_str(l_json_item_addr_str);
#else
        size_t l_addr_size = DAP_ENC_BASE58_DECODE_SIZE(strlen(l_json_item_addr_str));
        dap_chain_addr_t *l_addr = DAP_NEW_Z_SIZE_RET_VAL_IF_FAIL(dap_chain_addr_t, dap_max(sizeof(dap_chain_addr_t), l_addr_size), NULL);
        if (l_json_item_addr_str) {
            if (strcmp("null", l_json_item_addr_str)) {
                if (dap_enc_base58_decode(l_json_item_addr_str, l_addr) != sizeof(dap_chain_addr_t)) {
                    DAP_DELETE(l_addr);
                    return NULL;
                }
            }
        }
#endif
        if((!dap_strcmp(l_json_item_addr_str,"null") || l_addr) && !IS_ZERO_256(l_value)) {            
            // Create OUT item
            uint8_t *l_out_item = NULL;
            
            if (a_type_tx == DAP_CHAIN_NET_TX_STAKE_UNLOCK && l_is_value && !dap_strcmp(l_json_item_addr_str,"null")) {
                l_out_item = (uint8_t *)dap_chain_datum_tx_item_out_std_create(&c_dap_chain_addr_blank_1, l_value, l_token, l_time_unlock);            
            } else {
                l_out_item = (uint8_t *)dap_chain_datum_tx_item_out_std_create(l_addr, l_value, l_token, l_time_unlock);
            }
            if (l_addr) DAP_DELETE(l_addr);
            return l_out_item;      
        }
        if (l_addr) DAP_DELETE(l_addr);
    }
    return NULL;
}

static uint8_t *s_dap_chain_net_tx_create_out_cond_item (dap_json_t *a_json_item_obj, dap_json_t *a_jobj_arr_errors, int a_type_tx,
                uint256_t *a_value_need, dap_chain_addr_t *a_seller_addr, size_t i, dap_chain_net_t *a_net)
{
    // Read subtype of item
    const char *l_subtype_str = s_json_get_text(a_json_item_obj, "subtype");
    dap_chain_tx_out_cond_subtype_t l_subtype = dap_chain_tx_out_cond_subtype_from_str_short(l_subtype_str);
    switch (l_subtype) {
        case DAP_CHAIN_TX_OUT_COND_SUBTYPE_SRV_PAY:{
            uint256_t l_value = { };
            bool l_is_value = s_json_get_uint256(a_json_item_obj, "value", &l_value);
            if(!l_is_value || IS_ZERO_256(l_value)) {
                dap_json_rpc_error_add(a_jobj_arr_errors, -1, "Json TX: bad value in OUT_COND_SUBTYPE_SRV_PAY");
                log_it(L_ERROR, "Json TX: bad value in OUT_COND_SUBTYPE_SRV_PAY");
                return NULL;
            }
            uint256_t l_value_max_per_unit = { };
            l_is_value = s_json_get_uint256(a_json_item_obj, "value_max_per_unit", &l_value_max_per_unit);
            // always value_max_per_unit ==  0
            // if(!l_is_value) {
            //     log_it(L_ERROR, "Json TX: bad value_max_per_unit in OUT_COND_SUBTYPE_SRV_PAY");
            //     return NULL;
            // }
            dap_chain_net_srv_price_unit_uid_t l_price_unit;
            if(!s_json_get_unit(a_json_item_obj, "price_unit", &l_price_unit)) {
                log_it(L_ERROR, "Json TX: bad price_unit in OUT_COND_SUBTYPE_SRV_PAY");
                return NULL;
            }
            uint64_t l_srv_uid = 0;
            if(!s_json_get_srv_uid(a_json_item_obj, "service_id", "service", &l_srv_uid)){
                // Default service DAP_CHAIN_NET_SRV_VPN_ID
                l_srv_uid = 0x0000000000000001;
            }
            const char *l_params_str = s_json_get_text(a_json_item_obj, "params");
            uint8_t *l_params = NULL;
            size_t l_params_size = 0;
            if (l_params_str) {
                l_params_size = DAP_ENC_BASE58_DECODE_SIZE(dap_strlen(l_params_str));
                l_params = DAP_NEW_Z_SIZE(uint8_t, l_params_size);
                l_params_size = dap_enc_base58_decode(l_params_str, l_params);
            }

            const char *l_pkey_hash_str = s_json_get_text(a_json_item_obj, "pkey_hash");
            dap_chain_tx_out_cond_t *l_out_cond_item = NULL;
            dap_hash_fast_t l_pkey_hash = {};
            // From "wallet" or "cert"
            dap_pkey_t *l_pkey = s_json_get_pkey(a_json_item_obj);
            if(l_pkey) {
                l_out_cond_item = dap_chain_datum_tx_item_out_cond_create_srv_pay(l_pkey, (dap_chain_srv_uid_t){.uint64 = l_srv_uid}, l_value, l_value_max_per_unit,
                    l_price_unit, l_params, l_params_size);
                DAP_DELETE(l_pkey);
            } else if (l_pkey_hash_str && !dap_chain_hash_fast_from_str(l_pkey_hash_str, &l_pkey_hash)) {
                l_out_cond_item = dap_chain_datum_tx_item_out_cond_create_srv_pay_with_hash(&l_pkey_hash, (dap_chain_srv_uid_t){.uint64 = l_srv_uid}, l_value, l_value_max_per_unit,
                    l_price_unit, l_params, l_params_size);
            } else {
                dap_json_rpc_error_add(a_jobj_arr_errors, -1, "Json TX: bad pkey in OUT_COND_SUBTYPE_SRV_PAY");
                log_it(L_ERROR, "Json TX: bad pkey in OUT_COND_SUBTYPE_SRV_PAY");
                DAP_DELETE(l_params);
                return NULL;
            }
            DAP_DELETE(l_params);
            // Save value for using in In item
            if(!l_out_cond_item) {
                if (a_jobj_arr_errors)
                    dap_json_rpc_error_add(a_jobj_arr_errors, -1, "Unable to create conditional out for transaction "
                                                    "can of type %s described in item %zu.\n", l_subtype_str, i);
            } else
                return (uint8_t *)l_out_cond_item;


        } break;
        case DAP_CHAIN_TX_OUT_COND_SUBTYPE_SRV_XCHANGE: {

            uint64_t l_srv_uid = 0;
            if(!s_json_get_srv_uid(a_json_item_obj, "service_id", "service", &l_srv_uid)) {
                // Default service DAP_CHAIN_NET_SRV_XCHANGE_ID
                l_srv_uid = 0x2;
            }
            dap_chain_net_id_t l_buy_net_id = {}; 
            if(dap_chain_net_id_parse(s_json_get_text(a_json_item_obj, "buy_net_id"), &l_buy_net_id)) {
                dap_json_rpc_error_add(a_jobj_arr_errors, -1, "Json TX: buy_net_id net in OUT_COND_SUBTYPE_SRV_XCHANGE");
                log_it(L_ERROR, "Json TX: buy_net_id net in OUT_COND_SUBTYPE_SRV_XCHANGE");
                return NULL;
            }  
            dap_chain_net_id_t l_sell_net_id = {}; 
            if(dap_chain_net_id_parse(s_json_get_text(a_json_item_obj, "sell_net_id"), &l_sell_net_id)) {
                dap_json_rpc_error_add(a_jobj_arr_errors, -1, "Json TX: sell_net_id net in OUT_COND_SUBTYPE_SRV_XCHANGE");
                log_it(L_ERROR, "Json TX: sell_net_id net in OUT_COND_SUBTYPE_SRV_XCHANGE");
                return NULL;
            }              

            const char *l_token_buy = s_json_get_text(a_json_item_obj, "buy_token");
            if(!l_token_buy) {
                dap_json_rpc_error_add(a_jobj_arr_errors, -1, "Json TX: bad buy_token in OUT_COND_SUBTYPE_SRV_XCHANGE");
                log_it(L_ERROR, "Json TX: bad buy_token in OUT_COND_SUBTYPE_SRV_XCHANGE");
                return NULL;
            }
            uint256_t l_value = { };
            if(!s_json_get_uint256(a_json_item_obj, "value", &l_value) || IS_ZERO_256(l_value)) {
                dap_json_rpc_error_add(a_jobj_arr_errors, -1, "Json TX: bad value in OUT_COND_SUBTYPE_SRV_XCHANGE");
                log_it(L_ERROR, "Json TX: bad value in OUT_COND_SUBTYPE_SRV_XCHANGE");
                return NULL;
            }
            uint256_t l_value_rate = { };
            if(!s_json_get_uint256(a_json_item_obj, "rate", &l_value_rate) || IS_ZERO_256(l_value_rate)) {
                dap_json_rpc_error_add(a_jobj_arr_errors, -1, "Json TX: bad value rate in OUT_COND_SUBTYPE_SRV_XCHANGE");
                log_it(L_ERROR, "Json TX: bad value rate in OUT_COND_SUBTYPE_SRV_XCHANGE");
                return NULL;
            }
            const char *l_seller_addr_str = s_json_get_text(a_json_item_obj, "seller_addr");
#ifndef DAP_CHAIN_TX_COMPOSE_TEST
                dap_chain_addr_t *l_seller_addr = dap_chain_addr_from_str(l_seller_addr_str);
#else
                size_t l_addr_size = DAP_ENC_BASE58_DECODE_SIZE(strlen(l_seller_addr_str));
                dap_chain_addr_t *l_seller_addr = DAP_NEW_Z_SIZE_RET_VAL_IF_FAIL(dap_chain_addr_t, l_addr_size, NULL);
                if (dap_enc_base58_decode(l_seller_addr_str, l_seller_addr) != sizeof(dap_chain_addr_t)) {
                    DAP_DELETE(l_seller_addr);
                    return NULL;
                }
#endif

            const char *l_params_str = s_json_get_text(a_json_item_obj, "params");
            uint8_t *l_params = NULL;
            size_t l_params_size = 0;
            if (l_params_str) {
                l_params_size = DAP_ENC_BASE58_DECODE_SIZE(dap_strlen(l_params_str));
                l_params = DAP_NEW_Z_SIZE(uint8_t, l_params_size);
                l_params_size = dap_enc_base58_decode(l_params_str, l_params);
            }

            dap_chain_tx_out_cond_t *l_out_cond_item = dap_chain_datum_tx_item_out_cond_create_srv_xchange((dap_chain_srv_uid_t){.uint64 = l_srv_uid},
                                                                                                            l_sell_net_id,
                                                                                                            l_value, l_buy_net_id,
                                                                                                            l_token_buy, l_value_rate,
                                                                                                            l_seller_addr,
                                                                                                            l_params, l_params_size);
            DAP_DELETE(l_params);
            DAP_DELETE(l_seller_addr);
            // Save value for using in In item
            if (l_out_cond_item) {
                return (uint8_t *)l_out_cond_item;
            } else {
                if (a_jobj_arr_errors)
                    dap_json_rpc_error_add(a_jobj_arr_errors, -1, "Unable to create conditional out for transaction "
                                                     "can of type %s described in item %zu.", l_subtype_str, i);
            }
        } break;
        case DAP_CHAIN_TX_OUT_COND_SUBTYPE_SRV_STAKE_LOCK:{
            uint64_t l_srv_uid = 0;
            if(!s_json_get_srv_uid(a_json_item_obj, "service_id", "service", &l_srv_uid)) {
                // Default service DAP_CHAIN_NET_SRV_STAKE_ID
                l_srv_uid = 0x12;
            }
            uint256_t l_value = { };
            if(!s_json_get_uint256(a_json_item_obj, "value", &l_value) || IS_ZERO_256(l_value)) {
                dap_json_rpc_error_add(a_jobj_arr_errors, -1, "Json TX: bad value in DAP_CHAIN_TX_OUT_COND_SUBTYPE_SRV_STAKE_LOCK");
                log_it(L_ERROR, "Json TX: bad value in DAP_CHAIN_TX_OUT_COND_SUBTYPE_SRV_STAKE_LOCK");
                return NULL;
            }

            dap_time_t l_time_staking = 0;
            const char* l_time_staking_str = s_json_get_text(a_json_item_obj, "time_staking");
            if (sscanf(l_time_staking_str, "%"DAP_UINT64_FORMAT_U, &l_time_staking) != 1 || !l_time_staking){
                dap_json_rpc_error_add(a_jobj_arr_errors, -1, "Json TX: bad time staking in DAP_CHAIN_TX_OUT_COND_SUBTYPE_SRV_STAKE_LOCK");
                log_it(L_ERROR, "Json TX: bad time staking in DAP_CHAIN_TX_OUT_COND_SUBTYPE_SRV_STAKE_LOCK");
                return NULL;
            }
            // if (l_time_staking < dap_time_now()){
            //     log_it(L_ERROR, "Json TX: past time staking in DAP_CHAIN_TX_OUT_COND_SUBTYPE_SRV_STAKE_LOCK");
            //     return NULL;
            // }

            uint256_t l_reinvest_percent = uint256_0;
            const char* l_reinvest_percent_str = NULL;
            if((l_reinvest_percent_str = s_json_get_text(a_json_item_obj, "reinvest_percent"))!=NULL) {
                l_reinvest_percent = dap_chain_balance_coins_scan(l_reinvest_percent_str);
                if (compare256(l_reinvest_percent, dap_chain_balance_coins_scan("100.0")) == 1) {
                    dap_json_rpc_error_add(a_jobj_arr_errors, -1, "Json TX: bad reinvest percent in DAP_CHAIN_TX_OUT_COND_SUBTYPE_SRV_STAKE_LOCK");
                    log_it(L_ERROR, "Json TX: bad reinvest percent in DAP_CHAIN_TX_OUT_COND_SUBTYPE_SRV_STAKE_LOCK");
                    return NULL;
                }
                if (IS_ZERO_256(l_reinvest_percent)) {
                    int l_reinvest_percent_int = atoi(l_reinvest_percent_str);
                    if (l_reinvest_percent_int < 0 || l_reinvest_percent_int > 100){
                        dap_json_rpc_error_add(a_jobj_arr_errors, -1, "Json TX: bad reinvest percent in DAP_CHAIN_TX_OUT_COND_SUBTYPE_SRV_STAKE_LOCK");
                        log_it(L_ERROR, "Json TX: bad reinvest percent in DAP_CHAIN_TX_OUT_COND_SUBTYPE_SRV_STAKE_LOCK");
                        return NULL;
                    }
                    l_reinvest_percent = dap_chain_uint256_from(l_reinvest_percent_int);
                    MULT_256_256(l_reinvest_percent, GET_256_FROM_64(1000000000000000000ULL), &l_reinvest_percent);
                }
            }               

            dap_chain_tx_out_cond_t *l_out_cond_item = dap_chain_datum_tx_item_out_cond_create_srv_stake_lock((dap_chain_srv_uid_t){.uint64 = l_srv_uid}, l_value, l_time_staking, l_reinvest_percent);
            if (l_out_cond_item) {
                uint64_t l_flags = 0;
                if (s_json_get_int64_uint64(a_json_item_obj, "flags", &l_flags, true)) {
                    l_out_cond_item->subtype.srv_stake_lock.flags = l_flags;
                }

            // Save value for using in In item
                return (uint8_t *)l_out_cond_item;
            } else {
                if (a_jobj_arr_errors)
                    dap_json_rpc_error_add(a_jobj_arr_errors, -1, "Unable to create conditional out for transaction "
                                                     "can of type %s described in item %zu.", l_subtype_str, i);
            }
        } break;
        case DAP_CHAIN_TX_OUT_COND_SUBTYPE_SRV_STAKE_POS_DELEGATE:{
            uint64_t l_srv_uid = 0;
            if(!s_json_get_srv_uid(a_json_item_obj, "service_id", "service", &l_srv_uid)) {
                // Default service DAP_CHAIN_NET_SRV_STAKE_ID
                l_srv_uid = 0x13;
            }
            uint256_t l_value = { };
            if(!s_json_get_uint256(a_json_item_obj, "value", &l_value) || IS_ZERO_256(l_value)) {
                dap_json_rpc_error_add(a_jobj_arr_errors, -1, "Json TX: bad value in OUT_COND_SUBTYPE_SRV_STAKE_POS_DELEGATE");
                log_it(L_ERROR, "Json TX: bad value in OUT_COND_SUBTYPE_SRV_STAKE_POS_DELEGATE");
                return NULL;
            }
            // uint256_t l_fee_value = { };
            // if(!s_json_get_uint256(a_json_item_obj, "fee", &l_fee_value) || IS_ZERO_256(l_fee_value)) {
            //     return NULL;
            // }

            const char *l_signing_addr_str = s_json_get_text(a_json_item_obj, "signing_addr");
#ifndef DAP_CHAIN_TX_COMPOSE_TEST
            dap_chain_addr_t *l_signing_addr = dap_chain_addr_from_str(l_signing_addr_str);
#else
            size_t l_addr_size = DAP_ENC_BASE58_DECODE_SIZE(strlen(l_signing_addr_str));
            dap_chain_addr_t *l_signing_addr = DAP_NEW_Z_SIZE_RET_VAL_IF_FAIL(dap_chain_addr_t, l_addr_size, NULL);
            if (dap_enc_base58_decode(l_signing_addr_str, l_signing_addr) != sizeof(dap_chain_addr_t)) {
                DAP_DELETE(l_signing_addr);
                return NULL;
            }
#endif
            if(!l_signing_addr) {
                dap_json_rpc_error_add(a_jobj_arr_errors, -1, "Json TX: bad signing_addr in OUT_COND_SUBTYPE_SRV_STAKE_POS_DELEGATE");
                log_it(L_ERROR, "Json TX: bad signing_addr in OUT_COND_SUBTYPE_SRV_STAKE_POS_DELEGATE");
                return NULL;
            }

            dap_chain_node_addr_t l_signer_node_addr;
            const char *l_node_addr_str = s_json_get_text(a_json_item_obj, "signer_node_addr");
            if(!l_node_addr_str || dap_chain_node_addr_from_str(&l_signer_node_addr, l_node_addr_str)) {
                dap_json_rpc_error_add(a_jobj_arr_errors, -1, "Json TX: bad node_addr in OUT_COND_SUBTYPE_SRV_STAKE_POS_DELEGATE");
                log_it(L_ERROR, "Json TX: bad node_addr in OUT_COND_SUBTYPE_SRV_STAKE_POS_DELEGATE");
                DAP_DELETE(l_signing_addr);
                return NULL;
            }

            const char *l_params_str = s_json_get_text(a_json_item_obj, "params");
            uint8_t *l_params = NULL;
            size_t l_params_size = 0;
            if (l_params_str) {
                l_params_size = DAP_ENC_BASE58_DECODE_SIZE(dap_strlen(l_params_str));
                l_params = DAP_NEW_Z_SIZE(uint8_t, l_params_size);
                l_params_size = dap_enc_base58_decode(l_params_str, l_params);
            }
            dap_chain_tx_out_cond_t *l_out_cond_item = dap_chain_datum_tx_item_out_cond_create_srv_stake_params((dap_chain_srv_uid_t){.uint64 = l_srv_uid},
                                                                                                                l_value, l_signing_addr,
                                                                                                         &l_signer_node_addr, uint256_0, l_params, l_params_size);
            DAP_DELETE(l_signing_addr);
            DAP_DELETE(l_params);
            // Save value for using in In item
            if(l_out_cond_item) {
                SUM_256_256(*a_value_need, l_value, a_value_need);
                uint64_t l_flags = 0;
                if (s_json_get_int64_uint64(a_json_item_obj, "flags", &l_flags, true)) {
                    l_out_cond_item->subtype.srv_stake_pos_delegate.flags = l_flags;
                }
                return (uint8_t *)l_out_cond_item;
            } else {
                if (a_jobj_arr_errors)
                    dap_json_rpc_error_add(a_jobj_arr_errors, -1, "Unable to create conditional out for transaction "
                                                    "can of type %s described in item %zu.", l_subtype_str, i);
            }
        } break;
        case DAP_CHAIN_TX_OUT_COND_SUBTYPE_FEE: {
            uint256_t l_value = { };
            s_json_get_uint256(a_json_item_obj, "value", &l_value);
            if(!IS_ZERO_256(l_value)) {
                if (a_type_tx == DAP_CHAIN_NET_TX_STAKE_UNLOCK){
                    dap_chain_tx_out_cond_t *l_out_cond_item = dap_chain_datum_tx_item_out_cond_create_fee(l_value);
                    return (uint8_t *)l_out_cond_item;
                }
                dap_chain_tx_out_cond_t *l_out_cond_item = dap_chain_datum_tx_item_out_cond_create_fee(l_value);
                // Save value for using in In item
                if(l_out_cond_item) {
                    return (uint8_t *)l_out_cond_item;
                } else {
                    if (a_jobj_arr_errors)
                        dap_json_rpc_error_add(a_jobj_arr_errors, -1, "Unable to create conditional out for transaction "
                                                        "can of type %s described in item %zu.", l_subtype_str, i);
                }
            }
            else
                log_it(L_ERROR, "Json TX: zero value in OUT_COND_SUBTYPE_FEE");
        } break;
        case DAP_CHAIN_TX_OUT_COND_SUBTYPE_UNDEFINED:{
            log_it(L_WARNING, "Undefined subtype: '%s' of 'out_cond' item %zu ", l_subtype_str, i);
            if (a_jobj_arr_errors)
                dap_json_rpc_error_add(a_jobj_arr_errors, -1, "Specified unknown sub type %s of conditional out on item %zu.",
                                                l_subtype_str, i); 
        }      
    }
    return NULL;
}

static uint8_t *s_dap_chain_net_tx_create_receipt_item(dap_json_t *a_json_item_obj, dap_json_t *a_jobj_arr_errors, dap_chain_datum_tx_t *a_tx, dap_list_t *a_sign_list, size_t i)
{
    uint64_t l_srv_uid = 0;
    if(!s_json_get_srv_uid(a_json_item_obj, "service_id", "service", &l_srv_uid)) {
        log_it(L_ERROR, "Json TX: bad service_id in TYPE_RECEIPT");
        return NULL;
    }
    dap_chain_net_srv_price_unit_uid_t l_price_unit;
    if(!s_json_get_unit(a_json_item_obj, "price_unit", &l_price_unit)) {
        log_it(L_ERROR, "Json TX: bad price_unit in TYPE_RECEIPT");
        return NULL;
    }
    uint64_t l_units;
    if(!s_json_get_int64_uint64(a_json_item_obj, "units", &l_units, true)) {
        log_it(L_ERROR, "Json TX: bad units in TYPE_RECEIPT");
        return NULL;
    }
    uint256_t l_value = { };
    if(!s_json_get_uint256(a_json_item_obj, "value", &l_value) || IS_ZERO_256(l_value)) {
        log_it(L_ERROR, "Json TX: bad value in TYPE_RECEIPT");
        return NULL;
    }
    const char *l_params_str = s_json_get_text(a_json_item_obj, "params");
    char *l_params = NULL;
    size_t l_params_size = 0;
    if (l_params_str) {
        l_params_size = DAP_ENC_BASE58_DECODE_SIZE(dap_strlen(l_params_str));
        l_params = DAP_NEW_Z_SIZE(char, l_params_size);
        l_params_size = dap_enc_base58_decode(l_params_str, l_params);
    }
    dap_hash_fast_t l_prev_tx_hash = {};
    const char* l_prev_tx_hash_str = NULL;
    if((l_prev_tx_hash_str = s_json_get_text(a_json_item_obj, "prev_tx")) == NULL) {
        log_it(L_ERROR, "Json TX: bad prev_tx in TYPE_RECEIPT");
        return NULL;
    }
    dap_chain_hash_fast_from_str(l_prev_tx_hash_str, &l_prev_tx_hash);
    dap_chain_datum_tx_receipt_t *l_receipt = dap_chain_datum_tx_receipt_create((dap_chain_srv_uid_t){.uint64 = l_srv_uid}, l_price_unit, l_units, l_value, l_params, l_params_size, &l_prev_tx_hash);
    if (!l_receipt) {
        if (a_jobj_arr_errors)
                dap_json_rpc_error_add(a_jobj_arr_errors, -1, "Unable to create receipt out for transaction "
                                            "described by item %zu.", i);        
        return NULL;
    } else
        return (uint8_t *)l_receipt;
}

static uint8_t *s_dap_chain_net_tx_create_tsd_item(dap_json_t *a_json_item_obj, dap_json_t *a_jobj_arr_errors, dap_chain_datum_tx_t *a_tx, dap_list_t *a_sign_list)
{
    int64_t l_tsd_type = 0;
    uint64_t l_tsd_data_size = 0;
        
    if(!s_json_get_int64_uint64(a_json_item_obj, "data_type", &l_tsd_type, false)) {
        log_it(L_ERROR, "Json TX: bad data_type in TYPE_TSD");
        return NULL;
    }
    if(!s_json_get_int64_uint64(a_json_item_obj, "data_size", &l_tsd_data_size, true) || !l_tsd_data_size) {
        log_it(L_ERROR, "Json TX: bad data_size in TYPE_TSD");
        return NULL;
    }
    const char *l_tsd_data_str = s_json_get_text(a_json_item_obj, "data");
    if (!l_tsd_data_str) {
        log_it(L_ERROR, "Json TX: bad data in TYPE_TSD");
        return NULL;
    }

    uint8_t *l_tsd_data = DAP_NEW_Z_SIZE(uint8_t, l_tsd_data_size);
    size_t l_tsd_data_size_decoded = dap_enc_base58_decode(l_tsd_data_str, l_tsd_data);
    if (l_tsd_data_size_decoded != l_tsd_data_size) {
        log_it(L_ERROR, "Json TX: data size in tsd section - %zu, expected - %zu", l_tsd_data_size_decoded, l_tsd_data_size);
        if (a_jobj_arr_errors)
                dap_json_rpc_error_add(a_jobj_arr_errors, -1, "Json TX: data size in tsd section - %zu, expected - %zu", l_tsd_data_size_decoded, l_tsd_data_size);
        DAP_DELETE(l_tsd_data);
        return NULL;
    }
    dap_chain_tx_tsd_t *l_tsd = dap_chain_datum_tx_item_tsd_create((void*)l_tsd_data, (int)l_tsd_type, l_tsd_data_size);
    DAP_DELETE(l_tsd_data);
    return (uint8_t *)l_tsd;
}

uint8_t *s_dap_chain_net_tx_create_sig_item(dap_json_t *a_json_item_obj, dap_json_t *a_jobj_arr_errors, dap_chain_datum_tx_t *a_tx, dap_list_t **a_sign_list)
{
    dap_json_t *l_jobj_sign = NULL;

    dap_json_object_get_ex(a_json_item_obj, "sig_b64", &l_jobj_sign);
    if (!l_jobj_sign) {
        *a_sign_list = dap_list_append(*a_sign_list, a_json_item_obj);
        return NULL;
    }
    const char *l_sign_b64_str = dap_json_get_string(l_jobj_sign);
    if ( !l_sign_b64_str ) {
        if (a_jobj_arr_errors)
                dap_json_rpc_error_add(a_jobj_arr_errors, -1, "Can't get base64-encoded sign");
        log_it(L_ERROR, "Json TX: Can't get base64-encoded sign!");
        return NULL;
    }
    uint64_t
        l_sign_size = 0,
        l_sign_b64_strlen = strlen(l_sign_b64_str),
        l_sign_decoded_size = DAP_ENC_BASE64_DECODE_SIZE(l_sign_b64_strlen);
    if ( !s_json_get_int64_uint64(a_json_item_obj, "sig_size", &l_sign_size, true) )
        log_it(L_NOTICE, "Json TX: \"sig_size\" unspecified, will be calculated automatically");

    uint64_t l_version = 1;
    s_json_get_int64_uint64(a_json_item_obj, "sig_version", &l_version, true); 
    
    dap_chain_tx_sig_t *l_tx_sig = DAP_NEW_Z_SIZE(dap_chain_tx_sig_t, sizeof(dap_chain_tx_sig_t) + l_sign_decoded_size);
    l_tx_sig->header.type = TX_ITEM_TYPE_SIG;
    l_tx_sig->header.version = l_version;
    l_tx_sig->header.sig_size = dap_enc_base64_decode(l_sign_b64_str, l_sign_b64_strlen, l_tx_sig->sig, DAP_ENC_DATA_TYPE_B64_URLSAFE);

    if ( l_tx_sig->header.sig_size  != l_sign_size || l_sign_size != dap_sign_get_size((dap_sign_t *)l_tx_sig->sig) ) {
        if (a_jobj_arr_errors)
                dap_json_rpc_error_add(a_jobj_arr_errors, -1, "Sign size failed!");
        log_it(L_ERROR, "Json TX: sign verification failed!");
        DAP_DELETE(l_tx_sig);
        return NULL;
    }
    return (uint8_t *)l_tx_sig;
}

uint8_t *s_dap_chain_net_tx_create_voting_item(dap_json_t *a_jobj_arr_errors)
{

    dap_chain_tx_voting_t* l_voting_item = dap_chain_datum_tx_item_voting_create();

    if (l_voting_item)
        return (uint8_t *)l_voting_item;
    else {
        if (a_jobj_arr_errors)
                dap_json_rpc_error_add(a_jobj_arr_errors, -1, "Can't create voiting item");
        log_it(L_ERROR, "Can't create voiting item");
        return NULL;
    }
}

uint8_t *s_dap_chain_net_tx_create_vote_item(dap_json_t *a_json_item_obj, dap_json_t *a_jobj_arr_errors)
{
    uint64_t l_value_idx;
    const char *l_voting_hash_str = s_json_get_text(a_json_item_obj, "voting_hash");
    bool l_is_value = s_json_get_int64_uint64(a_json_item_obj, "answer_idx", &l_value_idx, true);
    if(l_voting_hash_str ) {
        dap_hash_fast_t l_voting_hash;
        if(l_is_value && !dap_chain_hash_fast_from_str(l_voting_hash_str, &l_voting_hash)) {                             
            dap_chain_tx_vote_t *l_vote_item = dap_chain_datum_tx_item_vote_create(&l_voting_hash, &l_value_idx);
            return (uint8_t *)l_vote_item;
        } else {
            log_it(L_WARNING, "Invalid 'vote' item, bad voting_hash %s or answer_idx %"DAP_UINT64_FORMAT_U, l_voting_hash_str, l_value_idx);
            if (a_jobj_arr_errors)
                dap_json_rpc_error_add(a_jobj_arr_errors, -1, "Invalid 'vote' item, bad voting_hash %s", l_voting_hash_str);
        }
    }
    return NULL;
}

int s_find_add_token_val (const char *a_token, uint256_t a_value, int(*operation)(uint256_t, uint256_t, uint256_t *)){
    dap_tx_creator_tokenizer_t *l_value_cur = NULL;
    HASH_FIND_STR(s_values_need, a_token, l_value_cur);
    if (!l_value_cur) {
        l_value_cur = DAP_NEW_Z(dap_tx_creator_tokenizer_t);
        if ( !l_value_cur ) {
            log_it(L_CRITICAL, "%s", c_error_memory_alloc);
            return DAP_CHAIN_NET_TX_CREATE_JSON_ENOUGH_MEMORY;
        }
        strcpy(l_value_cur->token_ticker, a_token);
        HASH_ADD_STR(s_values_need, token_ticker, l_value_cur);
    }
    if (operation(l_value_cur->sum, a_value, &l_value_cur->sum)) {
        return DAP_CHAIN_NET_TX_CREATE_JSON_INTEGER_OVERFLOW;
    }
    return 0;
}

static int s_free_token_hash (void) {
    dap_tx_creator_tokenizer_t *l_value_cur = NULL, *l_tmp = NULL;
    HASH_ITER(hh, s_values_need, l_value_cur, l_tmp) {
        HASH_DEL(s_values_need, l_value_cur);
        DAP_DELETE(l_value_cur);
    }
    return 0;
}

static int s_dap_chain_net_tx_add_in_and_back(dap_tx_creator_tokenizer_t *a_value_need, dap_json_t *a_jobj_errors, const dap_chain_addr_t * a_addr_from, dap_ledger_t *a_ledger, 
                                    dap_chain_datum_tx_t **a_tx, size_t *a_items_ready){
    // find the transactions from which to take away coins
    dap_list_t *l_list_used_out = NULL;
    uint256_t l_value_transfer = { }; // how many coins to transfer
    l_list_used_out = dap_chain_wallet_get_list_tx_outs_with_val(a_ledger, a_value_need->token_ticker,
                                                            a_addr_from, a_value_need->sum, &l_value_transfer);
    log_it(L_WARNING, "elements from list - %"DAP_UINT64_FORMAT_U, dap_list_length(l_list_used_out));
    log_it(L_WARNING, "tokens - %s", a_value_need->token_ticker);
    dap_list_t *l_item_out;
    DL_FOREACH(l_list_used_out, l_item_out) {
        dap_chain_tx_used_out_item_t *l_item = l_item_out->data;
        const char *l_coins_str, *l_value_str = dap_uint256_to_char(l_item->value, &l_coins_str);
        log_it(L_WARNING, "hash out - %s, num - %d, value - %s (%s)", dap_hash_fast_to_str_static(&l_item->tx_hash_fast),l_item->num_idx_out, l_value_str, l_coins_str);
        
    }

    if(!l_list_used_out) {
        log_it(L_WARNING, "Not enough funds in previous tx to transfer");
        dap_json_t *l_jobj_err = dap_json_object_new_string("Can't create in transaction. Not enough funds in previous tx "
                                            "to transfer");
        if (a_jobj_errors) dap_json_array_add(a_jobj_errors, l_jobj_err);
        // Go to the next item
        return -1;
    }   

    // add 'in' items
    uint256_t l_value_got = dap_chain_datum_tx_add_in_item_list(a_tx, l_list_used_out);
    assert(EQUAL_256(l_value_got, l_value_transfer));
    dap_list_free_full(l_list_used_out, free);
    if(!IS_ZERO_256(l_value_transfer)) {
        // add 'out' item for coin back
        uint256_t l_value_back;
        SUBTRACT_256_256(l_value_transfer, a_value_need->sum, &l_value_back);
        if(!IS_ZERO_256(l_value_back)) {
            dap_chain_datum_tx_add_out_ext_item(a_tx, a_addr_from, l_value_back, a_value_need->token_ticker);
            (*a_items_ready)++;
            return 0;
        }
    }
    return -1;
}


#define dap_chain_datum_tx_add_new_generic(a_tx, type, a_item) \
    ({ type* item = a_item; item ? ( dap_chain_datum_tx_add_item(a_tx, item), DAP_DELETE(item), 1 ) : -1; })

int dap_chain_net_tx_create_by_json(dap_json_t *a_tx_json, dap_chain_net_t *a_net, dap_json_t *a_json_obj_error,
                                        dap_chain_datum_tx_t** a_out_tx, size_t* a_items_count, size_t *a_items_ready)
{

<<<<<<< HEAD
        json_object *l_json = a_tx_json;
    json_object *l_jobj_errors = a_json_obj_error ? a_json_obj_error : NULL;
=======
    dap_json_t *l_json = a_tx_json;
    dap_json_t *l_jobj_errors = a_json_obj_error ? a_json_obj_error : NULL;
>>>>>>> db187ca0

    if (!a_tx_json)
        return log_it(L_ERROR, "Empty json"), DAP_CHAIN_NET_TX_CREATE_JSON_CAN_NOT_OPEN_JSON_FILE;

    if(!a_out_tx){
        log_it(L_ERROR, "a_out_tx is NULL");
        return DAP_CHAIN_NET_TX_CREATE_JSON_WRONG_ARGUMENTS;
    }

    const char *l_native_token = a_net ? a_net->pub.native_ticker : NULL;
    const char *l_main_token = NULL;
    const char *l_token_reward = NULL;
    bool l_multichanel = false;

    bool l_stake = false;
    bool l_unstake = false;
    bool l_reward = false;

    // Read items from json file
    dap_json_t *l_json_items = NULL;

    dap_json_object_get_ex(l_json, "items", &l_json_items);
    size_t l_items_count;
    if(!l_json_items || !dap_json_is_array(l_json_items) || !(l_items_count = dap_json_array_length(l_json_items))) {
        dap_json_object_free(l_json);
        return DAP_CHAIN_NET_TX_CREATE_JSON_NOT_FOUNT_ARRAY_ITEMS;
    }

    log_it(L_NOTICE, "Json TX: found %lu items", l_items_count);
    // Create transaction
    dap_chain_datum_tx_t *l_tx = DAP_NEW_Z_SIZE(dap_chain_datum_tx_t, sizeof(dap_chain_datum_tx_t));
    if(!l_tx) {
        dap_json_object_free(l_json);
        return DAP_JSON_RPC_ERR_CODE_MEMORY_ALLOCATED;
    }

    int64_t l_ts_created = dap_json_object_get_int64(l_json, "ts_created");
    l_tx->header.ts_created = l_ts_created ? l_ts_created : time(NULL);

    size_t l_items_ready = 0;
    dap_list_t *l_in_list = NULL;// list 'in' items
    dap_list_t *l_sign_list = NULL;// list 'sign' items
    uint256_t l_value_need = { };// how many tokens are needed in the 'out' item
    uint256_t l_value_need_fee = {};
    uint256_t l_value_delegated	= {};
    uint256_t l_value_order_back = {};
    uint256_t l_value_reward = {};
    dap_chain_addr_t *l_addr_back = NULL;
    dap_chain_addr_t l_seller_addr = {};
    dap_sign_t *l_owner_sign = NULL;
    dap_chain_t * l_chain = NULL;
    dap_chain_addr_t *l_addr_reward = NULL;

    bool l_signed = false;

    for(int i = l_items_count - 1; i >= 0  && !l_signed; --i) {
        dap_json_t *l_json_item_obj = dap_json_array_get_idx(l_json_items, i);
        if(!l_json_item_obj || !dap_json_is_object(l_json_item_obj)) {
            continue;
        }   
        const char *l_item_type_str = dap_json_object_get_string(l_json_item_obj, "type");
        if(!l_item_type_str) {
            log_it(L_WARNING, "Item %du without type", i);
            continue;
        }
        l_signed |= TX_ITEM_TYPE_SIG == dap_chain_datum_tx_item_type_from_str_short(l_item_type_str);
    }

    if(a_net){ // if composition is not offline
        // First iteration in input file. Check the tx will be multichannel or not
        for(size_t i = 0; i < l_items_count; ++i) {
            dap_json_t *l_json_item_obj = dap_json_array_get_idx(l_json_items, i);
            if(!l_json_item_obj || !dap_json_is_object(l_json_item_obj)) {
                continue;
            }
             const char *l_item_type_str = dap_json_object_get_string(l_json_item_obj, "type");
             if(!l_item_type_str) {
                 log_it(L_WARNING, "Item %zu without type", i);
                 continue;
             }
            dap_chain_tx_item_type_t l_item_type = dap_chain_datum_tx_item_type_from_str_short(l_item_type_str);
            if(l_item_type == TX_ITEM_TYPE_UNKNOWN) {
                log_it(L_WARNING, "Item %zu has invalid type '%s'", i, l_item_type_str);
                continue;
            }

            switch (l_item_type) {
                case TX_ITEM_TYPE_IN: {
                    const char *l_json_item_token = s_json_get_text(l_json_item_obj, "token");
                    if (l_json_item_token && dap_strcmp(l_json_item_token, l_native_token)){
                        l_multichanel = true;
                        l_main_token = l_json_item_token;
                        break;
                    }
                    const char *l_prev_hash_str = s_json_get_text(l_json_item_obj, "prev_hash");
                    int64_t l_out_prev_idx;
                    bool l_is_out_prev_idx = s_json_get_int64_uint64(l_json_item_obj, "out_prev_idx", &l_out_prev_idx, false);
                    // If prev_hash and out_prev_idx were read
                    if(l_prev_hash_str && l_is_out_prev_idx){
                        dap_chain_hash_fast_t l_tx_prev_hash = {};
                        if(!dap_chain_hash_fast_from_str(l_prev_hash_str, &l_tx_prev_hash)) {
                            //check out token
                            dap_chain_datum_tx_t *l_prev_tx = dap_ledger_tx_find_by_hash(a_net->pub.ledger, &l_tx_prev_hash);
                            byte_t *l_prev_item = l_prev_tx ? dap_chain_datum_tx_item_get_nth(l_prev_tx, TX_ITEM_TYPE_OUT_ALL, l_out_prev_idx) : NULL;
                            if (l_prev_item){
                                const char* l_token = NULL;
                                if (*l_prev_item == TX_ITEM_TYPE_OUT){
                                    l_token = dap_ledger_tx_get_token_ticker_by_hash(a_net->pub.ledger, &l_tx_prev_hash);
                                } else if(*l_prev_item == TX_ITEM_TYPE_OUT_EXT){
                                    l_token = ((dap_chain_tx_out_ext_t*)l_prev_item)->token;
                                } else if (*l_prev_item == TX_ITEM_TYPE_OUT_STD) {
                                    l_token = ((dap_chain_tx_out_std_t *)l_prev_item)->token;
                                } else {
                                    log_it(L_WARNING, "Invalid 'in' item, wrong type of item with index %"DAP_UINT64_FORMAT_U" in previous tx %s", l_out_prev_idx, l_prev_hash_str);
                                    char *l_str_err = dap_strdup_printf("Unable to create in for transaction. Invalid 'in' item, "
                                                                        "wrong type of item with index %"DAP_UINT64_FORMAT_U" in previous tx %s", l_out_prev_idx, l_prev_hash_str);
                                    dap_json_t *l_jobj_err = dap_json_object_new_string(l_str_err);
                                    if (l_jobj_errors) dap_json_array_add(l_jobj_errors, l_jobj_err);
                                    break;
                                }
                                if (dap_strcmp(l_token, l_native_token)){
                                    l_multichanel = true;
                                    l_main_token = l_json_item_token;
                                    break;
                                }

                            } else {
                                log_it(L_WARNING, "Invalid 'in' item, can't find item with index %"DAP_UINT64_FORMAT_U" in previous tx %s", l_out_prev_idx, l_prev_hash_str);
                                char *l_str_err = dap_strdup_printf("Unable to create in for transaction. Invalid 'in' item, "
                                                                    "can't find item with index %"DAP_UINT64_FORMAT_U" in previous tx %s", l_out_prev_idx, l_prev_hash_str);
                                dap_json_t *l_jobj_err = dap_json_object_new_string(l_str_err);
                                if (l_jobj_errors) dap_json_array_add(l_jobj_errors, l_jobj_err);
                            }
                        } else {
                            log_it(L_WARNING, "Invalid 'in' item, bad prev_hash %s", l_prev_hash_str);
                            char *l_str_err = dap_strdup_printf("Unable to create in for transaction. Invalid 'in' item, "
                                                                "bad prev_hash %s", l_prev_hash_str);
                            dap_json_t *l_jobj_err = dap_json_object_new_string(l_str_err);
                            if (l_jobj_errors) dap_json_array_add(l_jobj_errors, l_jobj_err);
                        }
                    }
                }break;
                case TX_ITEM_TYPE_IN_COND: {
                    const char *l_prev_hash_str = s_json_get_text(l_json_item_obj, "prev_hash");
                    int64_t l_out_prev_idx;
                    char l_delegated_ticker_str[DAP_CHAIN_TICKER_SIZE_MAX] 	=	{};
                    bool l_is_out_prev_idx = s_json_get_int64_uint64(l_json_item_obj, "out_prev_idx", &l_out_prev_idx, false);
                    if(l_prev_hash_str && l_is_out_prev_idx){
                        dap_chain_hash_fast_t l_tx_prev_hash = {};
                        dap_chain_tx_out_cond_t	*l_tx_out_cond = NULL;
                        dap_chain_datum_token_t *l_delegated_token;
                        const char *l_ticker_str = NULL;
                        if(!dap_chain_hash_fast_from_str(l_prev_hash_str, &l_tx_prev_hash)) {
                            dap_chain_datum_tx_t *l_prev_tx = dap_ledger_tx_find_by_hash(a_net->pub.ledger, &l_tx_prev_hash);
                            l_ticker_str = dap_ledger_tx_get_token_ticker_by_hash(a_net->pub.ledger, &l_tx_prev_hash);
                            l_tx_out_cond = dap_chain_datum_tx_out_cond_get(l_prev_tx, DAP_CHAIN_TX_OUT_COND_SUBTYPE_SRV_STAKE_LOCK, NULL);
                            if (l_tx_out_cond && l_tx_out_cond->header.subtype == DAP_CHAIN_TX_OUT_COND_SUBTYPE_SRV_STAKE_LOCK) {
                                //byte_t *l_prev_item = l_prev_tx ? dap_chain_datum_tx_item_get_nth(l_prev_tx, TX_ITEM_TYPE_OUT_ALL, l_out_prev_idx) : NULL;
                                dap_chain_datum_token_get_delegated_ticker(l_delegated_ticker_str, l_ticker_str);
                                if (NULL != (l_delegated_token = dap_ledger_token_ticker_check(a_net->pub.ledger, l_delegated_ticker_str))){
                                    uint256_t l_emission_rate = dap_ledger_token_get_emission_rate(a_net->pub.ledger, l_delegated_ticker_str);
                                    //MULT_256_COIN(l_tx_out_cond->header.value, l_emission_rate, &l_value_delegated);
                                    SUM_256_256(l_value_delegated, l_tx_out_cond->header.value, &l_value_delegated);
                                }
                                l_main_token = l_ticker_str;
                                l_unstake = true;
                                l_multichanel = true;
                            }
                            /*
                            if (l_tx_out_cond->header.subtype == DAP_CHAIN_TX_OUT_COND_SUBTYPE_SRV_XCHANGE) {
                                SUM_256_256(l_value_order_back, l_tx_out_cond->header.value, &l_value_order_back);
                            }*/
                        }
                    }

                }break;
                case TX_ITEM_TYPE_IN_EMS: {
                    const char *l_emission_hash_str = s_json_get_text(l_json_item_obj, "emission_hash");
                    const char *l_json_item_token = s_json_get_text(l_json_item_obj, "token");
                    if (l_json_item_token){
                        if (dap_strcmp(l_json_item_token, l_native_token))//not native
                        {
                            if (l_emission_hash_str){//base tx
                                l_multichanel = true;
                                l_main_token = l_json_item_token;
                                break;
                            } else { //stake
                                l_stake = true; 
                                l_multichanel = true;
                            }                                 
                        }
                    }
                }break;
                case TX_ITEM_TYPE_SIG: {
                    dap_chain_wallet_t *l_wallet = s_json_get_wallet(l_json_item_obj, "wallet");
                    dap_chain_addr_t *l_wallet_addr = dap_chain_wallet_get_addr(l_wallet, a_net->pub.id);
                    l_seller_addr = *l_wallet_addr;
                     DAP_DELETE(l_wallet_addr);
                    if (l_wallet)
                        dap_chain_wallet_close(l_wallet);

                }break;
                case TX_ITEM_TYPE_IN_REWARD:{
                    uint256_t l_value = { };
                    bool l_is_value = s_json_get_uint256(l_json_item_obj, "value", &l_value);
                    if (!l_is_value) {
                        l_chain = dap_chain_net_get_default_chain_by_chain_type(a_net, CHAIN_TYPE_TX);
                    }
                    l_reward = true;
                    break;
                }                
                default: continue;
            }
            //if(l_multichanel)
                //break;
        }
    }

    // Creating and adding items to the transaction
    for(size_t i = 0; i < l_items_count; ++i) {
        dap_json_t *l_json_item_obj = dap_json_array_get_idx(l_json_items, i);
        if(!l_json_item_obj || !dap_json_is_object(l_json_item_obj)) {
            continue;
        }
        const char *l_item_type_str = dap_json_object_get_string(l_json_item_obj, "type");
        if(!l_item_type_str) {
            log_it(L_WARNING, "Item %zu without type", i);
            continue;
        }
        dap_chain_tx_item_type_t l_item_type = dap_chain_datum_tx_item_type_from_str_short(l_item_type_str);
        if(l_item_type == TX_ITEM_TYPE_UNKNOWN) {
            log_it(L_WARNING, "Item %zu has invalid type '%s'", i, l_item_type_str);
            continue;
        }

        log_it(L_DEBUG, "Json TX: process item %s", l_item_type_str);
        // Create an item depending on its type
        uint8_t *l_item = NULL;
        switch (l_item_type) {

        case TX_ITEM_TYPE_EVENT: {
            const char *l_group_name = s_json_get_text(l_json_item_obj, "group_name");
            if (!l_group_name) {
                log_it(L_ERROR, "Json TX: bad group_name in TX_ITEM_TYPE_EVENT");
                char *l_str_err = dap_strdup_printf("For item %zu of type 'event' the 'group_name' is missing.", i);
                dap_json_t *l_jobj_err = dap_json_object_new_string(l_str_err);
                DAP_DELETE(l_str_err);
                if (l_jobj_errors) dap_json_array_add(l_jobj_errors, l_jobj_err);
                break;
            }

            int64_t l_event_type_int;
            if (!s_json_get_int64_uint64(l_json_item_obj, "event_type", &l_event_type_int, false)) {
                log_it(L_ERROR, "Json TX: bad event_type in TX_ITEM_TYPE_EVENT");
                char *l_str_err = dap_strdup_printf("For item %zu of type 'event' the 'event_type' is missing or invalid.", i);
                dap_json_t *l_jobj_err = dap_json_object_new_string(l_str_err);
                DAP_DELETE(l_str_err);
                if (l_jobj_errors) dap_json_array_add(l_jobj_errors, l_jobj_err);
                break;
            }

            uint64_t l_srv_uid;
            if (!s_json_get_srv_uid(l_json_item_obj, "service_id", "service", &l_srv_uid)) {
                log_it(L_ERROR, "Json TX: bad srv_uid in TX_ITEM_TYPE_EVENT");
                char *l_str_err = dap_strdup_printf("For item %zu of type 'event' the 'srv_uid' is missing or invalid.", i);
                dap_json_t *l_jobj_err = dap_json_object_new_string(l_str_err);
                DAP_DELETE(l_str_err);
                if (l_jobj_errors) dap_json_array_add(l_jobj_errors, l_jobj_err);
                break;
            }

            dap_chain_tx_item_event_t *l_event_item = dap_chain_datum_tx_event_create((dap_chain_srv_uid_t){.uint64 = l_srv_uid},
                                                                                       l_group_name, (uint16_t)l_event_type_int, dap_time_now());
            if (!l_event_item) {
                 char *l_str_err = dap_strdup_printf("Unable to create event item for transaction from item %zu.", i);
                dap_json_t *l_jobj_err = dap_json_object_new_string(l_str_err);
                DAP_DELETE(l_str_err);
                if (l_jobj_errors) dap_json_array_add(l_jobj_errors, l_jobj_err);
            }
            l_item = (uint8_t *) l_event_item;
            break;
        }

        case TX_ITEM_TYPE_IN: {
            // Save item obj for in
            // Read prev_hash and out_prev_idx
            const char *l_prev_hash_str = s_json_get_text(l_json_item_obj, "prev_hash");
            int64_t l_out_prev_idx;
            bool l_is_out_prev_idx = s_json_get_int64_uint64(l_json_item_obj, "out_prev_idx", &l_out_prev_idx, false);
            // If prev_hash and out_prev_idx were read
            if(l_prev_hash_str && l_is_out_prev_idx) {
                dap_chain_hash_fast_t l_tx_prev_hash;
                if(!dap_chain_hash_fast_from_str(l_prev_hash_str, &l_tx_prev_hash)) {
                    // Create IN item
                    dap_chain_tx_in_t *l_in_item = dap_chain_datum_tx_item_in_create(&l_tx_prev_hash, (uint32_t) l_out_prev_idx);
                    if (!l_in_item) {
                        dap_json_t *l_jobj_err = dap_json_object_new_string("Unable to create in for transaction.");
                        if (l_jobj_errors) dap_json_array_add(l_jobj_errors, l_jobj_err);
                    }
                    l_item = (uint8_t *)l_in_item;
                } else {
                    log_it(L_WARNING, "Invalid 'in' item, bad prev_hash %s", l_prev_hash_str);
                    char *l_str_err = dap_strdup_printf("Unable to create in for transaction. Invalid 'in' item, "
                                                        "bad prev_hash %s", l_prev_hash_str);
                    dap_json_t *l_jobj_err = dap_json_object_new_string(l_str_err);
                    if (l_jobj_errors) dap_json_array_add(l_jobj_errors, l_jobj_err);
                }
            }
            // Read addr_from
            else {
                if (l_unstake) {
                    const char *l_json_item_addr_str = s_json_get_text(l_json_item_obj, "addr_from");
                    if (l_json_item_addr_str)
                        l_addr_back = dap_chain_addr_from_str(l_json_item_addr_str);
                }
                l_in_list = dap_list_append(l_in_list, l_json_item_obj);
            }
        }
        break;
        case TX_ITEM_TYPE_IN_COND: {
            const char *l_prev_hash_str = s_json_get_text(l_json_item_obj, "prev_hash");
            int64_t l_out_prev_idx;
            bool l_is_out_prev_idx = s_json_get_int64_uint64(l_json_item_obj, "out_prev_idx", &l_out_prev_idx, false);
            if(l_prev_hash_str && l_is_out_prev_idx){
                dap_chain_hash_fast_t l_tx_prev_hash = {};
                dap_chain_tx_out_cond_t	*l_tx_out_cond = NULL;
                if(!dap_chain_hash_fast_from_str(l_prev_hash_str, &l_tx_prev_hash)) {
                    //check out token
                    dap_chain_datum_tx_t *l_prev_tx = dap_ledger_tx_find_by_hash(a_net->pub.ledger, &l_tx_prev_hash);
                    l_tx_out_cond = dap_chain_datum_tx_out_cond_get(l_prev_tx, DAP_CHAIN_TX_OUT_COND_SUBTYPE_SRV_STAKE_LOCK, NULL);
                    byte_t *l_prev_item = l_prev_tx ? dap_chain_datum_tx_item_get_nth(l_prev_tx, TX_ITEM_TYPE_OUT_ALL, l_out_prev_idx) : NULL;
                    if (l_tx_out_cond && l_tx_out_cond->header.subtype == DAP_CHAIN_TX_OUT_COND_SUBTYPE_SRV_STAKE_LOCK) {
                        dap_chain_tx_in_cond_t * l_in_cond = dap_chain_datum_tx_item_in_cond_create(&l_tx_prev_hash, l_out_prev_idx, 0);
                        l_item = (uint8_t *)l_in_cond;

                        if (l_prev_item){
                            if (*l_prev_item == TX_ITEM_TYPE_OUT_COND){
                                //dap_chain_tx_in_cond_t * l_in_cond = dap_chain_datum_tx_item_in_cond_create(&l_tx_prev_hash, l_out_prev_idx, 0);
                                //l_item = (uint8_t *)l_in_cond;                            
                            } else {
                                log_it(L_WARNING, "Invalid 'in_cond' item, wrong type of item with index %"DAP_UINT64_FORMAT_U" in previous tx %s", l_out_prev_idx, l_prev_hash_str);
                                char *l_str_err = dap_strdup_printf("Unable to create in for transaction. Invalid 'in_cond' item, "
                                                                    "wrong type of item with index %"DAP_UINT64_FORMAT_U" in previous tx %s", l_out_prev_idx, l_prev_hash_str);
                                dap_json_t *l_jobj_err = dap_json_object_new_string(l_str_err);
                                if (l_jobj_errors) dap_json_array_add(l_jobj_errors, l_jobj_err);
                                break;
                            }                                                         
                        } else {
                            log_it(L_WARNING, "Invalid 'in_cond' item, can't find item with index %"DAP_UINT64_FORMAT_U" in previous tx %s", l_out_prev_idx, l_prev_hash_str);
                            char *l_str_err = dap_strdup_printf("Unable to create in for transaction. Invalid 'in_cond' item, "
                                                                "can't find item with index %"DAP_UINT64_FORMAT_U" in previous tx %s", l_out_prev_idx, l_prev_hash_str);
                            dap_json_t *l_jobj_err = dap_json_object_new_string(l_str_err);
                            if (l_jobj_errors) dap_json_array_add(l_jobj_errors, l_jobj_err);
                        }  
                    }
                    l_tx_out_cond = dap_chain_datum_tx_out_cond_get(l_prev_tx, DAP_CHAIN_TX_OUT_COND_SUBTYPE_SRV_XCHANGE, NULL);
                    if (l_tx_out_cond && l_tx_out_cond->header.subtype == DAP_CHAIN_TX_OUT_COND_SUBTYPE_SRV_XCHANGE) {
                        dap_chain_tx_in_cond_t * l_in_cond = dap_chain_datum_tx_item_in_cond_create(&l_tx_prev_hash, l_out_prev_idx, 0);
                        l_item = (uint8_t *)l_in_cond;
                    }                   
                } else {
                    log_it(L_WARNING, "Invalid 'in_cond' item, bad prev_hash %s", l_prev_hash_str);
                    char *l_str_err = dap_strdup_printf("Unable to create in for transaction. Invalid 'in_cond' item, "
                                                        "bad prev_hash %s", l_prev_hash_str);
                    dap_json_t *l_jobj_err = dap_json_object_new_string(l_str_err);
                    if (l_jobj_errors) dap_json_array_add(l_jobj_errors, l_jobj_err);
                }
            }
        }break;
        case TX_ITEM_TYPE_IN_EMS:{
            int64_t l_chain_id_uint;
            bool l_is_chain_id = s_json_get_int64_uint64(l_json_item_obj, "chain_id", &l_chain_id_uint, false);
            dap_chain_id_t l_chain_id = { .uint64 = l_chain_id_uint };
            const char *l_json_item_token = s_json_get_text(l_json_item_obj, "token");
            if (l_json_item_token && l_is_chain_id){
                dap_hash_fast_t l_blank_hash = {};
                dap_chain_tx_in_ems_t *l_in_ems = dap_chain_datum_tx_item_in_ems_create(l_chain_id, &l_blank_hash, l_json_item_token);
                l_item = (uint8_t *)l_in_ems;
            } else {
                char *l_str_err = NULL;
                if (!l_is_chain_id) {
                    log_it(L_WARNING, "Invalid 'in_ems' item, can't read chain_id");
                    l_str_err = dap_strdup_printf("Unable to create in for transaction. Invalid 'in_ems' item, can't read chain_id");
                }
                if (!l_json_item_token){
                    log_it(L_WARNING, "Invalid 'in_ems' item, bad token");
                    l_str_err = dap_strdup_printf("Unable to create in for transaction. Invalid 'in_ems' item, bad token");
                }
                dap_json_t *l_jobj_err = dap_json_object_new_string(l_str_err);
                if (l_jobj_errors) dap_json_array_add(l_jobj_errors, l_jobj_err);
            }
        } break;

        case TX_ITEM_TYPE_IN_REWARD:{
            uint256_t l_value = { };
            dap_chain_block_cache_t *l_block_cache = NULL;
            //dap_chain_hash_fast_t l_block_hash={0};
            const char *l_block_hash_str = s_json_get_text(l_json_item_obj, "block_hash");
            bool l_is_value = s_json_get_uint256(l_json_item_obj, "value", &l_value);
            if(l_block_hash_str ) {
                dap_hash_fast_t l_block_hash;
                if(l_is_value && !dap_chain_hash_fast_from_str(l_block_hash_str, &l_block_hash)) {
                    if (l_is_value)
                        SUM_256_256(l_value_reward, l_value, &l_value_reward);
                    else if (l_chain) {
                        l_block_cache = dap_chain_block_cache_get_by_hash(DAP_CHAIN_TYPE_BLOCKS(l_chain), &l_block_hash);
                        dap_sign_t *l_sign = dap_chain_block_sign_get(l_block_cache->block, l_block_cache->block_size, 0);
                        dap_pkey_t * l_block_sign_pkey = dap_pkey_get_from_sign(l_sign);
                        l_value = l_chain->callback_calc_reward(l_chain, &l_block_hash,l_block_sign_pkey);
                        SUM_256_256(l_value_reward, l_value, &l_value_reward);
                    }                    
                    dap_chain_tx_in_reward_t *l_in_reward = dap_chain_datum_tx_item_in_reward_create(&l_block_hash);
                    l_item = (uint8_t *)l_in_reward;
                } else {
                    log_it(L_WARNING, "Invalid 'in_reward' item, bad block_hash %s", l_block_hash_str);
                    char *l_str_err = dap_strdup_printf("Unable to create in for transaction. Invalid 'in_reward' item, "
                                                        "bad block_hash %s", l_block_hash_str);
                    dap_json_t *l_jobj_err = dap_json_object_new_string(l_str_err);
                    if (l_jobj_errors) dap_json_array_add(l_jobj_errors, l_jobj_err);
                }
            }

        } break;      

        case TX_ITEM_TYPE_OUT:
        case TX_ITEM_TYPE_OUT_EXT:
        case TX_ITEM_TYPE_OUT_STD: {
            // Read address and value
            uint256_t l_value = { };
            const char *l_json_item_addr_str = s_json_get_text(l_json_item_obj, "addr");
            const char *l_json_item_addr_to_str = s_json_get_text(l_json_item_obj, "addr_to");
            bool l_is_value = s_json_get_uint256(l_json_item_obj, "value", &l_value);
            const char *l_token = s_json_get_text(l_json_item_obj, "token");
            if (l_is_value && (l_json_item_addr_str || l_json_item_addr_to_str)) {
                dap_chain_addr_t *l_addr = dap_chain_addr_from_str(l_json_item_addr_str);
                if((l_json_item_addr_to_str || l_addr) && !IS_ZERO_256(l_value)) {
                    if(l_item_type == TX_ITEM_TYPE_OUT) {
                        // Create OUT item
                        uint8_t *l_out_item = NULL;
                        if (l_unstake){
                            l_out_item = (uint8_t *)dap_chain_datum_tx_item_out_ext_create(l_addr, l_value, l_token);
                            l_item = (uint8_t *)l_out_item;
                            SUBTRACT_256_256(l_value_delegated, l_value, &l_value_delegated);
                            break;
                        }
                        if (a_net && !l_signed) {// if composition is not offline
                            if (l_multichanel) {
                                if ( l_stake && dap_strcmp(l_token, l_native_token)){//not native
                                    l_out_item = (uint8_t *)dap_chain_datum_tx_item_out_ext_create(l_addr, l_value, l_token);
                                    l_item = (uint8_t *)l_out_item;
                                    break;
                                }
                                else
                                    l_out_item = (uint8_t *)dap_chain_datum_tx_item_out_std_create(l_addr, l_value, l_token ? l_token : (l_main_token ? l_main_token : l_native_token), 0);
                            }
                            else
                                l_out_item = (uint8_t *)dap_chain_datum_tx_item_out_ext_create(l_addr, l_value, l_native_token);
                            if (!l_out_item) {
                                dap_json_t *l_jobj_err = dap_json_object_new_string("Failed to create transaction out. "
                                                                                "There may not be enough funds in the wallet.");
                                if (l_jobj_errors) dap_json_array_add(l_jobj_errors, l_jobj_err);
                            }
                            if (l_out_item){
                                if (l_multichanel && !dap_strcmp(((dap_chain_tx_out_std_t *)l_out_item)->token, l_native_token))
                                    SUM_256_256(l_value_need_fee, l_value, &l_value_need_fee);
                                else
                                    SUM_256_256(l_value_need, l_value, &l_value_need);
                            }
                        } else {
                            if (!l_signed)
                                l_out_item = (uint8_t *)dap_chain_datum_tx_item_out_ext_create(l_addr, l_value, l_token);
                            else
                                l_out_item = (uint8_t *)dap_chain_datum_tx_item_out_create(l_addr, l_value);
                            if (!l_out_item) {
                                dap_json_t *l_jobj_err = dap_json_object_new_string("Failed to create transaction out. "
                                                                                "There may not be enough funds in the wallet.");
                                if (l_jobj_errors) dap_json_array_add(l_jobj_errors, l_jobj_err);
                            }
                        }
                        l_item = (uint8_t *)l_out_item;
                    } else if ( l_item_type == TX_ITEM_TYPE_OUT_EXT || l_item_type == TX_ITEM_TYPE_OUT_STD ) {
                        // Read address and value
                        if (l_unstake && l_is_value && !dap_strcmp(l_json_item_addr_to_str, "NULL")){
                            uint8_t *l_out_item = NULL;
                            l_out_item = (uint8_t *)dap_chain_datum_tx_item_out_ext_create(&c_dap_chain_addr_blank_1, l_value, l_token);
                            if (l_out_item){
                                SUM_256_256(l_value_need, l_value, &l_value_need);
                            }
                            l_item = (uint8_t *)l_out_item;
                            break;
                        }
                        if (l_reward && l_is_value) {
                            uint8_t *l_out_item = NULL;
                            SUBTRACT_256_256(l_value_reward, l_value, &l_value_reward);
                            l_out_item = (uint8_t *)dap_chain_datum_tx_item_out_ext_create(l_addr, l_value, l_token);
                            l_item = (uint8_t *)l_out_item;
                            break;
                        }
                        if (l_token) {
                            // Create OUT_EXT item
                            uint8_t *l_out_item = NULL;
                            if (a_net){ // if composition is not offline
                                if (!l_signed) {
                                    if(l_multichanel)
                                        l_out_item = (uint8_t *)dap_chain_datum_tx_item_out_std_create(l_addr, l_value, l_token, 0);
                                    else
                                        l_out_item = (uint8_t *)dap_chain_datum_tx_item_out_create(l_addr, l_value);
                                } else {
                                    if (l_item_type == TX_ITEM_TYPE_OUT_EXT)
                                        l_out_item = (uint8_t *)dap_chain_datum_tx_item_out_ext_create(l_addr, l_value, l_token);
                                    else
                                        l_out_item = (uint8_t *)dap_chain_datum_tx_item_out_std_create(l_addr, l_value, l_token, 0);
                                }
                                if (!l_out_item) {
                                    dap_json_t *l_jobj_err = dap_json_object_new_string("Failed to create a out ext"
                                                                        "for a transaction. There may not be enough funds "
                                                                        "on the wallet or the wrong ticker token "
                                                                        "is indicated.");
                                    if (l_jobj_errors) dap_json_array_add(l_jobj_errors, l_jobj_err);
                                }
                                if (l_out_item){
                                    if (l_multichanel && !dap_strcmp(l_token, l_native_token))
                                        SUM_256_256(l_value_need_fee, l_value, &l_value_need_fee);
                                    else
                                        SUM_256_256(l_value_need, l_value, &l_value_need);
                                }
                            } else {
                                if (!l_signed || l_item_type == TX_ITEM_TYPE_OUT_STD) {
                                    l_out_item = (uint8_t *)dap_chain_datum_tx_item_out_std_create(l_addr, l_value, l_token, 0);
                                } else {
                                    l_out_item = (uint8_t *)dap_chain_datum_tx_item_out_ext_create(l_addr, l_value, l_token);
                                }
                                if (!l_out_item) {
                                    dap_json_t *l_jobj_err = dap_json_object_new_string("Failed to create a out ext"
                                                                        "for a transaction. There may not be enough funds "
                                                                        "on the wallet or the wrong ticker token "
                                                                        "is indicated.");
                                    if (l_jobj_errors) dap_json_array_add(l_jobj_errors, l_jobj_err);
                                }
                            }
                            l_item = (uint8_t *)l_out_item;
                        }
                        else {
                            log_it(L_WARNING, "Invalid 'out_ext' item %zu", i);
                            continue;
                        }
                    }
                } else {
                    log_it(L_WARNING, "Invalid 'out%s' item %zu",
                                      l_item_type == TX_ITEM_TYPE_OUT_STD ? "_std" : (l_item_type == TX_ITEM_TYPE_OUT_EXT ? "_ext" : ""), i);
                    char *l_str_err = dap_strdup_printf("For item %zu of type 'out', 'out_ext' or 'out_std' the "
                                                        "string representation of the address could not be converted, "
                                                        "or the size of the output sum is 0.", i);
                    dap_json_t *l_jobj_err = dap_json_object_new_string(l_str_err);
                    DAP_DELETE(l_str_err);
                    if (l_jobj_errors) dap_json_array_add(l_jobj_errors, l_jobj_err);
                    continue;
                }
            } else if (l_json_item_addr_to_str && l_token) {
                l_addr_reward = dap_chain_addr_from_str(l_json_item_addr_to_str);
                l_token_reward = l_token;
            }
        }
            break;
        case TX_ITEM_TYPE_OUT_COND: {
            // Read subtype of item
            const char *l_subtype_str = s_json_get_text(l_json_item_obj, "subtype");
            dap_chain_tx_out_cond_subtype_t l_subtype = dap_chain_tx_out_cond_subtype_from_str_short(l_subtype_str);
            switch (l_subtype) {

            case DAP_CHAIN_TX_OUT_COND_SUBTYPE_SRV_PAY:{
                uint256_t l_value = { };
                bool l_is_value = s_json_get_uint256(l_json_item_obj, "value", &l_value);
                if(!l_is_value || IS_ZERO_256(l_value)) {
                    log_it(L_ERROR, "Json TX: bad value in OUT_COND_SUBTYPE_SRV_PAY");
                    break;
                }
                uint256_t l_value_max_per_unit = { };
                l_is_value = s_json_get_uint256(l_json_item_obj, "value_max_per_unit", &l_value_max_per_unit);
                if(!l_is_value || IS_ZERO_256(l_value_max_per_unit)) {
                    log_it(L_ERROR, "Json TX: bad value_max_per_unit in OUT_COND_SUBTYPE_SRV_PAY");
                    break;
                }
                dap_chain_net_srv_price_unit_uid_t l_price_unit;
                if(!s_json_get_unit(l_json_item_obj, "price_unit", &l_price_unit)) {
                    log_it(L_ERROR, "Json TX: bad price_unit in OUT_COND_SUBTYPE_SRV_PAY");
                    break;
                }
                uint64_t l_srv_uid = 0;
                if(!s_json_get_srv_uid(l_json_item_obj, "service_id", "service", &l_srv_uid)){
                    // Default service DAP_CHAIN_NET_SRV_VPN_ID
                    l_srv_uid = 0x0000000000000001;
                }

                // From "wallet" or "cert"
                dap_pkey_t *l_pkey = s_json_get_pkey(l_json_item_obj);
                if(!l_pkey) {
                    log_it(L_ERROR, "Json TX: bad pkey in OUT_COND_SUBTYPE_SRV_PAY");
                    break;
                }
                const char *l_params_str = s_json_get_text(l_json_item_obj, "params");
                size_t l_params_size = dap_strlen(l_params_str);
                dap_chain_tx_out_cond_t *l_out_cond_item = dap_chain_datum_tx_item_out_cond_create_srv_pay(l_pkey, (dap_chain_srv_uid_t){.uint64 = l_srv_uid},
                                                                                                           l_value, l_value_max_per_unit,
                        l_price_unit, l_params_str, l_params_size);
                l_item = (uint8_t *)l_out_cond_item;
                // Save value for using in In item
                if(l_item) {
                    if (l_reward)
                        SUBTRACT_256_256(l_value_reward, l_value, &l_value_reward);
                    else
                        SUM_256_256(l_value_need, l_value, &l_value_need);
                } else {
                    char *l_str_err = dap_strdup_printf("Unable to create conditional out for transaction "
                                                        "can of type %s described in item %zu.\n", l_subtype_str, i);
                    dap_json_t *l_jobj_err = dap_json_object_new_string(l_str_err);
                    DAP_DELETE(l_str_err);
                    if (l_jobj_errors) dap_json_array_add(l_jobj_errors, l_jobj_err);
                }
                DAP_DELETE(l_pkey);
            }
                break;
            case DAP_CHAIN_TX_OUT_COND_SUBTYPE_SRV_XCHANGE: {

                uint64_t l_srv_uid = 0;
                if(!s_json_get_srv_uid(l_json_item_obj, "service_id", "service", &l_srv_uid))
                    // Default service DAP_CHAIN_NET_SRV_XCHANGE_ID
                    l_srv_uid = 0x2;
                dap_chain_net_t *l_net = dap_chain_net_by_name(s_json_get_text(l_json_item_obj, "net"));
                if(!l_net) {
                    log_it(L_ERROR, "Json TX: bad net in OUT_COND_SUBTYPE_SRV_XCHANGE");
                    break;
                }
                const char *l_token_buy = s_json_get_text(l_json_item_obj, "token_buy");
                if(!l_token_buy) {
                    log_it(L_ERROR, "Json TX: bad token_buy in OUT_COND_SUBTYPE_SRV_XCHANGE");
                    break;
                }
                uint256_t l_value = { };
                if(!s_json_get_uint256(l_json_item_obj, "value", &l_value) || IS_ZERO_256(l_value)) {
                    log_it(L_ERROR, "Json TX: bad value in OUT_COND_SUBTYPE_SRV_XCHANGE");
                    break;
                }
                uint256_t l_value_rate = { };
                if(!s_json_get_uint256(l_json_item_obj, "rate", &l_value_rate) || IS_ZERO_256(l_value_rate)) {
                    log_it(L_ERROR, "Json TX: bad value rate in OUT_COND_SUBTYPE_SRV_XCHANGE");
                    break;
                }
                //const char *l_params_str = s_json_get_text(l_json_item_obj, "params");
                //size_t l_params_size = dap_strlen(l_params_str);
                dap_chain_tx_out_cond_t *l_out_cond_item = dap_chain_datum_tx_item_out_cond_create_srv_xchange((dap_chain_srv_uid_t){.uint64 = l_srv_uid}, l_net->pub.id,
                                                                                                                l_value, l_net->pub.id,
                                                                                                                l_token_buy, l_value_rate,
                                                                                                                &l_seller_addr,
                                                                                                                NULL, 0);
                l_item = (uint8_t *)l_out_cond_item;
                // Save value for using in In item
                if(l_item) {
                    SUM_256_256(l_value_need, l_value, &l_value_need);
                } else {
                    char *l_str_err = dap_strdup_printf("Unable to create conditional out for transaction "
                                                         "can of type %s described in item %zu.", l_subtype_str, i);
                    dap_json_t *l_jobj_err = dap_json_object_new_string(l_str_err);
                    DAP_DELETE(l_str_err);
                    if (l_jobj_errors) dap_json_array_add(l_jobj_errors, l_jobj_err);
                }
            }
                break;
            case DAP_CHAIN_TX_OUT_COND_SUBTYPE_SRV_STAKE_LOCK:{
                uint64_t l_srv_uid = 0;
                if(!s_json_get_srv_uid(l_json_item_obj, "service_id", "service", &l_srv_uid)){
                    // Default service DAP_CHAIN_NET_SRV_VPN_ID
                    l_srv_uid = 0x12;
                }
                uint256_t l_value = { };
                if(!s_json_get_uint256(l_json_item_obj, "value", &l_value) || IS_ZERO_256(l_value)) {
                    log_it(L_ERROR, "Json TX: bad value in DAP_CHAIN_TX_OUT_COND_SUBTYPE_SRV_STAKE_LOCK");
                    break;
                }
                const char* l_time_staking_str = NULL;
                if((l_time_staking_str = s_json_get_text(l_json_item_obj, "time_staking")) == NULL || dap_strlen(l_time_staking_str) != 6)  {
                    log_it(L_ERROR, "Json TX: bad time staking in DAP_CHAIN_TX_OUT_COND_SUBTYPE_SRV_STAKE_LOCK");
                    break;
                }

                char l_time_staking_month_str[3] = {l_time_staking_str[2], l_time_staking_str[3], 0};
                int l_time_staking_month = atoi(l_time_staking_month_str);
                if (l_time_staking_month < 1 || l_time_staking_month > 12){
                    log_it(L_ERROR, "Json TX: bad time staking in DAP_CHAIN_TX_OUT_COND_SUBTYPE_SRV_STAKE_LOCK");
                    break;
                }


                char l_time_staking_day_str[3] = {l_time_staking_str[4], l_time_staking_str[5], 0};
                int l_time_staking_day = atoi(l_time_staking_day_str);
                if (l_time_staking_day < 1 || l_time_staking_day > 31){
                    log_it(L_ERROR, "Json TX: bad time staking in DAP_CHAIN_TX_OUT_COND_SUBTYPE_SRV_STAKE_LOCK");
                    break;
                }

                dap_time_t l_time_staking = 0;
                l_time_staking = dap_time_from_str_simplified(l_time_staking_str);
                if (0 == l_time_staking){
                    log_it(L_ERROR, "Json TX: bad time staking in DAP_CHAIN_TX_OUT_COND_SUBTYPE_SRV_STAKE_LOCK");
                    break;
                }
                dap_time_t l_time_now = dap_time_now();
                if (l_time_staking < l_time_now){
                    log_it(L_ERROR, "Json TX: bad time staking in DAP_CHAIN_TX_OUT_COND_SUBTYPE_SRV_STAKE_LOCK");
                    break;
                }
                l_time_staking -= l_time_now;

                uint256_t l_reinvest_percent = uint256_0;
                const char* l_reinvest_percent_str = NULL;
                if((l_reinvest_percent_str = s_json_get_text(l_json_item_obj, "reinvest_percent"))!=NULL) {
                    l_reinvest_percent = dap_uint256_scan_decimal(l_reinvest_percent_str);
                    if (compare256(l_reinvest_percent, dap_uint256_scan_decimal("100.0")) == 1){
                    log_it(L_ERROR, "Json TX: bad reinvest percent in DAP_CHAIN_TX_OUT_COND_SUBTYPE_SRV_STAKE_LOCK");
                        break;
                    }
                    if (IS_ZERO_256(l_reinvest_percent)) {
                        int l_reinvest_percent_int = atoi(l_reinvest_percent_str);
                        if (l_reinvest_percent_int < 0 || l_reinvest_percent_int > 100){
                            log_it(L_ERROR, "Json TX: bad reinvest percent in DAP_CHAIN_TX_OUT_COND_SUBTYPE_SRV_STAKE_LOCK");
                            break;
                        }
                        l_reinvest_percent = dap_chain_uint256_from(l_reinvest_percent_int);
                        MULT_256_256(l_reinvest_percent, GET_256_FROM_64(1000000000000000000ULL), &l_reinvest_percent);
                    }
                }

                dap_chain_tx_out_cond_t *l_out_cond_item = dap_chain_datum_tx_item_out_cond_create_srv_stake_lock((dap_chain_srv_uid_t){.uint64 = l_srv_uid}, l_value, l_time_staking, l_reinvest_percent);
                l_item = (uint8_t *)l_out_cond_item;
                // Save value for using in In item
                if(l_item) {
                    SUM_256_256(l_value_need, l_value, &l_value_need);
                } else {
                    char *l_str_err = dap_strdup_printf("Unable to create conditional out for transaction "
                                                         "can of type %s described in item %zu.", l_subtype_str, i);
                    dap_json_t *l_jobj_err = dap_json_object_new_string(l_str_err);
                    DAP_DELETE(l_str_err);
                    if (l_jobj_errors) dap_json_array_add(l_jobj_errors, l_jobj_err);
                }
            }
                break;
            case DAP_CHAIN_TX_OUT_COND_SUBTYPE_SRV_STAKE_POS_DELEGATE:{
                uint64_t l_srv_uid = 0;
                if(!s_json_get_srv_uid(l_json_item_obj, "service_id", "service", &l_srv_uid)) {
                    // Default service DAP_CHAIN_NET_SRV_STAKE_ID
                    l_srv_uid = 0x13;
                }
                uint256_t l_value = { };
                if(!s_json_get_uint256(l_json_item_obj, "value", &l_value) || IS_ZERO_256(l_value)) {
                    log_it(L_ERROR, "Json TX: bad value in OUT_COND_SUBTYPE_SRV_STAKE_POS_DELEGATE");
                    break;
                }
                uint256_t l_fee_value = { };
                if(!s_json_get_uint256(l_json_item_obj, "fee", &l_fee_value) || IS_ZERO_256(l_fee_value)) {
                    break;
                }

                const char *l_signing_addr_str = s_json_get_text(l_json_item_obj, "signing_addr");
                dap_chain_addr_t *l_signing_addr = dap_chain_addr_from_str(l_signing_addr_str);
                if(!l_signing_addr) {
                    log_it(L_ERROR, "Json TX: bad signing_addr in OUT_COND_SUBTYPE_SRV_STAKE_POS_DELEGATE");
                    break;
                }                
                const char *l_pkey_full_str = s_json_get_text(l_json_item_obj, "pkey_full");
                dap_pkey_t *l_pkey = dap_pkey_get_from_str(l_pkey_full_str);
                if(!l_pkey) {
                    log_it(L_ERROR, "Json TX: bad pkey_full in OUT_COND_SUBTYPE_SRV_STAKE_POS_DELEGATE");
                    break;
                }
                dap_hash_fast_t l_pkey_hash = { };
                if (!dap_pkey_get_hash(l_pkey, &l_pkey_hash) || memcmp(&l_pkey_hash, &l_signing_addr->data.hash_fast, sizeof(l_pkey_hash))) {
                    log_it(L_ERROR, "Json TX: signing_addr it's not a derivative pkey_full in OUT_COND_SUBTYPE_SRV_STAKE_POS_DELEGATE");
                    break;
                }

                dap_chain_node_addr_t l_signer_node_addr;
                const char *l_node_addr_str = s_json_get_text(l_json_item_obj, "node_addr");
                if(!l_node_addr_str || dap_chain_node_addr_from_str(&l_signer_node_addr, l_node_addr_str)) {
                    log_it(L_ERROR, "Json TX: bad node_addr in OUT_COND_SUBTYPE_SRV_STAKE_POS_DELEGATE");
                    break;
                }

                dap_chain_tx_out_cond_t *l_out_cond_item = dap_chain_datum_tx_item_out_cond_create_srv_stake((dap_chain_srv_uid_t){.uint64 = l_srv_uid}, l_value, l_signing_addr,
                                                                                                             &l_signer_node_addr, NULL, uint256_0, l_pkey);
                DAP_DEL_MULTY(l_pkey, l_signing_addr);
                l_item = (uint8_t *)l_out_cond_item;
                // Save value for using in In item
                if(l_item) {
                    SUM_256_256(l_value_need, l_value, &l_value_need);
                } else {
                    char *l_err_str = dap_strdup_printf("Unable to create conditional out for transaction "
                                                        "can of type %s described in item %zu.", l_subtype_str, i);
                    dap_json_t *l_jobj_err = dap_json_object_new_string(l_err_str);
                    DAP_DELETE(l_err_str);
                    if (l_jobj_errors)
                        dap_json_array_add(l_jobj_errors, l_jobj_err);
                }
            }
                break;
            case DAP_CHAIN_TX_OUT_COND_SUBTYPE_FEE: {
                uint256_t l_value = { };
                s_json_get_uint256(l_json_item_obj, "value", &l_value);
                if(!IS_ZERO_256(l_value)) {
                    if (l_unstake){
                        dap_chain_tx_out_cond_t *l_out_cond_item = dap_chain_datum_tx_item_out_cond_create_fee(l_value);
                        l_item = (uint8_t *)l_out_cond_item;
                        SUBTRACT_256_256(l_value_delegated, l_value, &l_value_delegated);
                        break;
                    }
                    dap_chain_tx_out_cond_t *l_out_cond_item = dap_chain_datum_tx_item_out_cond_create_fee(l_value);
                    l_item = (uint8_t *)l_out_cond_item;
                    // Save value for using in In item
                    if(l_item) {
                        SUM_256_256(l_value_need_fee, l_value, &l_value_need_fee);
                    } else {
                        char *l_str_err = dap_strdup_printf("Unable to create conditional out for transaction "
                                                            "can of type %s described in item %zu.", l_subtype_str, i);
                        dap_json_t *l_jobj_err = dap_json_object_new_string(l_str_err);
                        if (l_jobj_errors) dap_json_array_add(l_jobj_errors, l_jobj_err);
                        DAP_DELETE(l_str_err);
                    }
                }
                else
                    log_it(L_ERROR, "Json TX: zero value in OUT_COND_SUBTYPE_FEE");
            }
                break;
            case DAP_CHAIN_TX_OUT_COND_SUBTYPE_UNDEFINED:
                log_it(L_WARNING, "Undefined subtype: '%s' of 'out_cond' item %zu ", l_subtype_str, i);
                char *l_str_err = dap_strdup_printf("Specified unknown sub type %s of conditional out on item %zu.",
                                                    l_subtype_str, i);
                dap_json_t *l_jobj_err = dap_json_object_new_string(l_str_err);
                DAP_DELETE(l_str_err);
                if (l_jobj_errors) dap_json_array_add(l_jobj_errors, l_jobj_err);
                break;
            }
        }
            break;
        case TX_ITEM_TYPE_SIG: {
            const char *l_sign_b64_str = dap_json_object_get_string(l_json_item_obj, "sig_b64");
            if (!l_sign_b64_str) {
                l_sign_list = dap_list_append(l_sign_list, l_json_item_obj);
                break;
            }
            int64_t l_sign_size = 0, l_sign_b64_strlen = strlen(l_sign_b64_str),
                    l_sign_decoded_size = DAP_ENC_BASE64_DECODE_SIZE(l_sign_b64_strlen);
            if ( !s_json_get_int64_uint64(l_json_item_obj, "sig_size", &l_sign_size, false) )
                log_it(L_NOTICE, "Json TX: \"sig_size\" unspecified, will be calculated automatically");

            dap_chain_tx_sig_t *l_tx_sig = DAP_NEW_Z_SIZE(dap_chain_tx_sig_t, sizeof(dap_chain_tx_sig_t) + l_sign_decoded_size);
            *l_tx_sig = (dap_chain_tx_sig_t) {
                .header = {
                    .type = TX_ITEM_TYPE_SIG, .version = 1,
                    .sig_size = dap_enc_base64_decode(l_sign_b64_str, l_sign_b64_strlen, l_tx_sig->sig, DAP_ENC_DATA_TYPE_B64_URLSAFE)
                }
            };

            debug_if(l_sign_size && l_tx_sig->header.sig_size != l_sign_size, L_ERROR,
                     "Json TX: sign size mismatch, %zu != %u!", l_sign_size, l_tx_sig->header.sig_size);
            /* But who cares?... */
            size_t l_tx_size = dap_chain_datum_tx_get_size(l_tx), l_tx_items_size = l_tx->header.tx_items_size;
            l_tx->header.tx_items_size = 0;
            if ( dap_sign_verify_all((dap_sign_t*)l_tx_sig->sig, l_tx_sig->header.sig_size, (byte_t*)l_tx, l_tx_size) ) {
                dap_json_array_add(l_jobj_errors, dap_json_object_new_string("Sign verification failed!"));
                log_it(L_ERROR, "Json TX: sign verification failed!");
                break;
                // TODO: delete the datum and return
            } else {
                l_tx->header.tx_items_size = l_tx_items_size;
                l_item = (uint8_t *)l_tx_sig;
            }
        } break;
        case TX_ITEM_TYPE_RECEIPT: {
            uint64_t l_srv_uid = 0;
            if(!s_json_get_srv_uid(l_json_item_obj, "service_id", "service", &l_srv_uid)) {
                log_it(L_ERROR, "Json TX: bad service_id in TYPE_RECEIPT");
                break;
            }
            dap_chain_net_srv_price_unit_uid_t l_price_unit;
            if(!s_json_get_unit(l_json_item_obj, "price_unit", &l_price_unit)) {
                log_it(L_ERROR, "Json TX: bad price_unit in TYPE_RECEIPT");
                break;
            }
            int64_t l_units;
            if(!s_json_get_int64_uint64(l_json_item_obj, "units", &l_units, false)) {
                log_it(L_ERROR, "Json TX: bad units in TYPE_RECEIPT");
                break;
            }
            uint256_t l_value = { };
            if(!s_json_get_uint256(l_json_item_obj, "value", &l_value) || IS_ZERO_256(l_value)) {
                log_it(L_ERROR, "Json TX: bad value in TYPE_RECEIPT");
                break;
            }
            dap_hash_fast_t l_prev_tx_hash = {};
            const char* l_prev_tx_hash_str = NULL;
            if((l_prev_tx_hash_str = s_json_get_text(l_json_item_obj, "prev_tx")) == NULL) {
                log_it(L_ERROR, "Json TX: bad prev_tx in TYPE_RECEIPT");
                break;
            }
            dap_chain_hash_fast_from_str(l_prev_tx_hash_str, &l_prev_tx_hash);
            const char *l_params_str = s_json_get_text(l_json_item_obj, "params");
            size_t l_params_size = dap_strlen(l_params_str);
            dap_chain_datum_tx_receipt_t *l_receipt = dap_chain_datum_tx_receipt_create((dap_chain_srv_uid_t){.uint64 = l_srv_uid}, l_price_unit, l_units, l_value, l_params_str, l_params_size, &l_prev_tx_hash);
            l_item = (uint8_t *)l_receipt;
            if (!l_item) {
                char *l_str_err = dap_strdup_printf("Unable to create receipt out for transaction "
                                                    "described by item %zu.", i);
                dap_json_t *l_jobj_err = dap_json_object_new_string(l_str_err);
                DAP_DELETE(l_str_err);
                if (l_jobj_errors) dap_json_array_add(l_jobj_errors, l_jobj_err);
            }
        }
            break;
        case TX_ITEM_TYPE_TSD: {
            int64_t l_tsd_type;
            if(!s_json_get_int64_uint64(l_json_item_obj, "type_tsd", &l_tsd_type, false)) {
                log_it(L_ERROR, "Json TX: bad type_tsd in TYPE_TSD");
                break;
            }
            const char *l_tsd_data = s_json_get_text(l_json_item_obj, "data");
            if (!l_tsd_data) {
                log_it(L_ERROR, "Json TX: bad data in TYPE_TSD");
                break;
            }
            size_t l_data_size = dap_strlen(l_tsd_data);
            dap_chain_tx_tsd_t *l_tsd = dap_chain_datum_tx_item_tsd_create((void*)l_tsd_data, (int)l_tsd_type, l_data_size);
            l_item = (uint8_t *)l_tsd;
            // l_tsd_list = dap_list_append(l_tsd_list, l_tsd);
        }
            break;
            //case TX_ITEM_TYPE_PKEY:
                //break;
            //case TX_ITEM_TYPE_IN_EMS:
                //break;
            //case TX_ITEM_TYPE_IN_EMS_EXT:
                //break;
        }
        // Add item to transaction
        if(l_item) {
            dap_chain_datum_tx_add_item(&l_tx, (uint8_t *)l_item);
            l_items_ready++;
            DAP_DELETE(l_item);
        }
    }
    if (l_unstake){
        dap_chain_datum_tx_add_out_ext_item(&l_tx, l_addr_back, l_value_delegated, l_native_token);
    }
    if (l_reward){
        dap_chain_datum_tx_add_out_ext_item(&l_tx, l_addr_reward, l_value_reward, l_token_reward);
    }

    dap_list_t *l_list;
    // Add In items
    if(a_net){
        l_list = l_in_list;
        while(l_list) {
            dap_json_t *l_json_item_obj = (dap_json_t*) l_list->data;

            const char *l_json_item_addr_str = s_json_get_text(l_json_item_obj, "addr_from");
            const char *l_json_item_token = s_json_get_text(l_json_item_obj, "token");
            l_main_token = l_json_item_token;
            dap_chain_addr_t *l_addr_from = NULL;
            if(l_json_item_addr_str) {
                l_addr_from = dap_chain_addr_from_str(l_json_item_addr_str);
                if (!l_addr_from) {
                    log_it(L_WARNING, "Invalid element 'in', unable to convert string representation of addr_from: '%s' "
                                        "to binary.", l_json_item_addr_str);
                    char *l_str_err = dap_strdup_printf("Invalid element 'to', unable to convert string representation "
                                                        "of addr_from: '%s' to binary.", l_json_item_addr_str);
                    dap_json_t *l_jobj_err = dap_json_object_new_string(l_str_err);
                    DAP_DELETE(l_str_err);
                    if (l_jobj_errors) dap_json_array_add(l_jobj_errors, l_jobj_err);
                    // Go to the next item
                    l_list = dap_list_next(l_list);
                    continue;
                }
            }
            else {
                log_it(L_WARNING, "Invalid 'in' item, incorrect addr_from: '%s'", l_json_item_addr_str ? l_json_item_addr_str : "[null]");
                char *l_str_err = dap_strdup_printf("Invalid 'in' item, incorrect addr_from: '%s'",
                                            l_json_item_addr_str ? l_json_item_addr_str : "[null]");
                dap_json_t *l_jobj_err = dap_json_object_new_string(l_str_err);
                DAP_DELETE(l_str_err);
                if (l_jobj_errors) dap_json_array_add(l_jobj_errors, l_jobj_err);
                // Go to the next item
                l_list = dap_list_next(l_list);
                continue;
            }
            if(!l_json_item_token) {
                log_it(L_WARNING, "Invalid 'in' item, not found token name");
                dap_json_t *l_jobj_err = dap_json_object_new_string("Invalid 'in' item, not found token name");
                if (l_jobj_errors) dap_json_array_add(l_jobj_errors, l_jobj_err);
                // Go to the next item
                l_list = dap_list_next(l_list);
                continue;
            }
            if(IS_ZERO_256(l_value_need)) {
                log_it(L_WARNING, "Invalid 'in' item, not found value in out items");
                dap_json_t *l_jobj_err = dap_json_object_new_string("Invalid 'in' item, not found value in out items");
                if (l_jobj_errors) dap_json_array_add(l_jobj_errors, l_jobj_err);
                // Go to the next item
                l_list = dap_list_next(l_list);
                continue;
            }

            if(l_addr_from){
                // find the transactions from which to take away coins
                dap_list_t *l_list_used_out = NULL;
                dap_list_t *l_list_used_out_fee = NULL;
                uint256_t l_value_transfer = { }; // how many coins to transfer
                uint256_t l_value_transfer_fee = { }; // how many coins to transfer
                //SUM_256_256(a_value, a_value_fee, &l_value_need);
                uint256_t l_value_need_check = {};
                if (!dap_strcmp(l_native_token, l_main_token)) {
                    SUM_256_256(l_value_need_check, l_value_need, &l_value_need_check);
                    SUM_256_256(l_value_need_check, l_value_need_fee, &l_value_need_check);
                    l_list_used_out = dap_chain_wallet_get_list_tx_outs_with_val(a_net->pub.ledger, l_json_item_token,
                                                                                                l_addr_from, l_value_need_check, &l_value_transfer);
                    if(!l_list_used_out) {
                        log_it(L_WARNING, "Not enough funds in previous tx to transfer");
                        dap_json_t *l_jobj_err = dap_json_object_new_string("Can't create in transaction. Not enough funds in previous tx "
                                                            "to transfer");
                        if (l_jobj_errors) dap_json_array_add(l_jobj_errors, l_jobj_err);
                        // Go to the next item
                        l_list = dap_list_next(l_list);
                        continue;
                    }
                } else {
                    //CHECK value need
                    l_list_used_out = dap_chain_wallet_get_list_tx_outs_with_val(a_net->pub.ledger, l_json_item_token,
                                                                                                l_addr_from, l_value_need, &l_value_transfer);
                    if(!l_list_used_out) {
                        log_it(L_WARNING, "Not enough funds in previous tx to transfer");
                        dap_json_t *l_jobj_err = dap_json_object_new_string("Can't create in transaction. Not enough funds "
                                                                            "in previous tx to transfer");
                        if (l_jobj_errors) dap_json_array_add(l_jobj_errors, l_jobj_err);
                        // Go to the next item
                        l_list = dap_list_next(l_list);
                        continue;
                    }
                    //CHECK value fee
                    l_list_used_out_fee = dap_chain_wallet_get_list_tx_outs_with_val(a_net->pub.ledger, l_native_token,
                                                                                        l_addr_from, l_value_need_fee, &l_value_transfer_fee);
                    if(!l_list_used_out_fee && !l_unstake) {
                        log_it(L_WARNING, "Not enough funds in previous tx to transfer");
                        dap_json_t *l_jobj_err = dap_json_object_new_string("Can't create in transaction. Not enough funds "
                                                                            "in previous tx to transfer");
                        if (l_jobj_errors) dap_json_array_add(l_jobj_errors, l_jobj_err);
                        // Go to the next item
                        l_list = dap_list_next(l_list);
                        continue;
                    }
                }
                // add 'in' items
                uint256_t l_value_got = dap_chain_datum_tx_add_in_item_list(&l_tx, l_list_used_out);
                assert(EQUAL_256(l_value_got, l_value_transfer));
                if (l_list_used_out_fee) {
                    uint256_t l_value_got_fee = dap_chain_datum_tx_add_in_item_list(&l_tx, l_list_used_out_fee);
                    assert(EQUAL_256(l_value_got_fee, l_value_transfer_fee));
                    dap_list_free_full(l_list_used_out_fee, free);
                    // add 'out' item for coin fee back
                    uint256_t  l_value_back;
                    SUBTRACT_256_256(l_value_got_fee, l_value_need_fee, &l_value_back);
                    if (!IS_ZERO_256(l_value_back)) {
                        dap_chain_datum_tx_add_out_ext_item(&l_tx, l_addr_from, l_value_back, l_native_token);
                        l_items_ready++;
                    }
                } else {
                    SUM_256_256(l_value_need, l_value_need_fee, &l_value_need);
                }
                dap_list_free_full(l_list_used_out, free);
                if(!IS_ZERO_256(l_value_got)) {
                    // add 'out' item for coin back
                    uint256_t l_value_back;
                    SUBTRACT_256_256(l_value_got, l_value_need, &l_value_back);
                    if(!IS_ZERO_256(l_value_back)) {
                        if (l_multichanel)
                            dap_chain_datum_tx_add_out_ext_item(&l_tx, l_addr_from, l_value_back, l_main_token);
                        else
                            dap_chain_datum_tx_add_out_ext_item(&l_tx, l_addr_from, l_value_back, l_native_token);
                        l_items_ready++;
                    }
                }
            }
            // Go to the next 'in' item
            l_list = dap_list_next(l_list);
        }
    }
    dap_list_free(l_in_list);

    // Add signs
    l_list = l_sign_list;
    while(l_list) {
        dap_json_t *l_json_item_obj = (dap_json_t*) l_list->data;
        dap_enc_key_t * l_enc_key  = NULL;

        //get wallet or cert
        dap_chain_wallet_t *l_wallet = s_json_get_wallet(l_json_item_obj, "wallet");
        const dap_cert_t *l_cert = s_json_get_cert(l_json_item_obj, "cert");

        int64_t l_pkey_size;
        int64_t l_sig_size;
        uint8_t *l_pkey = NULL;
        int64_t l_hash_type = 0;
        dap_sign_t *l_sign = NULL;


        //wallet goes first
        if (l_wallet) {
            l_enc_key = dap_chain_wallet_get_key(l_wallet, 0);
        } else if (l_cert && l_cert->enc_key) {
            l_enc_key = l_cert->enc_key;
        } else {
            dap_json_t *l_jobj_err = dap_json_object_new_string("Can't create sign for transactions.");
            dap_json_array_add(l_jobj_errors, l_jobj_err);
            log_it(L_ERROR, "Json TX: Item sign has no wallet or cert of they are invalid ");
            l_list = dap_list_next(l_list);
            continue;
        }

        if (l_sign) {
            size_t l_chain_sign_size = dap_sign_get_size(l_sign); // sign data

            dap_chain_tx_sig_t *l_tx_sig = DAP_NEW_Z_SIZE(dap_chain_tx_sig_t,
                    sizeof(dap_chain_tx_sig_t) + l_chain_sign_size);
            l_tx_sig->header.type = TX_ITEM_TYPE_SIG;
            l_tx_sig->header.sig_size =(uint32_t) l_chain_sign_size;
            memcpy(l_tx_sig->sig, l_sign, l_chain_sign_size);
            dap_chain_datum_tx_add_item(&l_tx, l_tx_sig);
            DAP_DELETE(l_sign);
        }

        if(l_enc_key && dap_chain_datum_tx_add_sign_item(&l_tx, l_enc_key) > 0) {
            l_items_ready++;
        } else {
            log_it(L_ERROR, "Json TX: Item sign has invalid enc_key.");
            l_list = dap_list_next(l_list);
            continue;
        }

        if (l_wallet) {
            dap_chain_wallet_close(l_wallet);
            dap_enc_key_delete(l_enc_key);
        }
        l_list = dap_list_next(l_list);
    }

    dap_list_free(l_sign_list);
    dap_json_object_free(l_json);

    *a_out_tx = l_tx;

    if(a_items_count)
        *a_items_count = l_items_count;

    if(a_items_ready)
        *a_items_ready = l_items_ready;

    return DAP_CHAIN_NET_TX_CREATE_JSON_OK;
}


int dap_chain_tx_datum_from_json(dap_json_t *a_tx_json, dap_chain_net_t *a_net, dap_json_t *a_jobj_arr_errors, 
    dap_chain_datum_tx_t** a_out_tx, size_t* a_items_count, size_t *a_items_ready)
{

    int l_type_tx = 0;
    if (!a_tx_json) {
        dap_json_rpc_error_add(a_jobj_arr_errors,DAP_CHAIN_NET_TX_CREATE_JSON_CAN_NOT_OPEN_JSON_FILE,"Empty json");
        return log_it(L_ERROR, "Empty json"), DAP_CHAIN_NET_TX_CREATE_JSON_CAN_NOT_OPEN_JSON_FILE;
    }

    if(!a_out_tx){
        dap_json_rpc_error_add(a_jobj_arr_errors,DAP_CHAIN_NET_TX_CREATE_JSON_WRONG_ARGUMENTS,"a_out_tx is NULL");
        log_it(L_ERROR, "a_out_tx is NULL");
        return DAP_CHAIN_NET_TX_CREATE_JSON_WRONG_ARGUMENTS;
    }

    // Read items and net from json file
    dap_json_t *l_json_items = NULL;
    dap_json_object_get_ex(a_tx_json, "items", &l_json_items);
    size_t l_items_count;
    if(!l_json_items || !dap_json_is_array(l_json_items) || !(l_items_count = dap_json_array_length(l_json_items))) {
        return DAP_CHAIN_NET_TX_CREATE_JSON_NOT_FOUNT_ARRAY_ITEMS;
    } 
    const char *l_net_str = dap_json_object_get_string(a_tx_json, "net"); 
    dap_chain_net_t * l_net = dap_chain_net_by_name(l_net_str);
    if (l_net_str && !l_net && !a_net) {
        dap_json_rpc_error_add(a_jobj_arr_errors,DAP_CHAIN_NET_TX_CREATE_JSON_NOT_FOUNT_NET_IN_JSON,"not found net by name '%s'", l_net_str);
        log_it(L_ERROR, "not found net by name '%s'", l_net_str);
        return DAP_CHAIN_NET_TX_CREATE_JSON_NOT_FOUNT_NET_IN_JSON;
    }
    l_net = l_net ? l_net : a_net;
    log_it(L_NOTICE, "Json TX: found %lu items", l_items_count);

    // Create transaction
    dap_chain_datum_tx_t *l_tx = DAP_NEW_Z_SIZE(dap_chain_datum_tx_t, sizeof(dap_chain_datum_tx_t));
    if(!l_tx) {
        return DAP_JSON_RPC_ERR_CODE_MEMORY_ALLOCATED;
    }

    int64_t l_ts_created = dap_json_object_get_int64(a_tx_json, "ts_created");
    l_tx->header.ts_created = l_ts_created ? l_ts_created : time(NULL);

    size_t l_items_ready = 0;
    dap_list_t *l_sign_list = NULL;// list 'sign' items

    uint256_t l_value_need = { };// how many tokens are needed in the 'out' item

    dap_chain_addr_t l_seller_addr = {};

    if(l_net){ // if composition is not offline
        l_type_tx = s_dap_chain_net_tx_json_check(l_items_count, l_json_items, a_jobj_arr_errors, l_net);
    }
    if (l_type_tx == DAP_CHAIN_NET_TX_TYPE_ERR){
        return DAP_CHAIN_NET_TX_CREATE_JSON_TRANSACTION_NOT_CORRECT_ERR;
    }
    if (l_type_tx == DAP_CHAIN_NET_TX_STAKE_UNLOCK)
        l_items_ready++;
        
    // Creating and adding items to the transaction
    for(size_t i = 0; i < l_items_count; ++i) {
        dap_json_t *l_json_item_obj = dap_json_array_get_idx(l_json_items, i);
        if(!l_json_item_obj || !dap_json_is_object(l_json_item_obj)) {
            continue;
        }
        const char *l_item_type_str = dap_json_object_get_string(l_json_item_obj, "type");
        if(!l_item_type_str) {
            log_it(L_WARNING, "Item %zu without type", i);
            continue;
        }
        dap_chain_tx_item_type_t l_item_type = dap_chain_datum_tx_item_type_from_str_short(l_item_type_str);
        if(l_item_type == TX_ITEM_TYPE_UNKNOWN) {
            log_it(L_WARNING, "Item %zu has invalid type '%s'", i, l_item_type_str);
            continue;
        }

        log_it(L_DEBUG, "Json TX: process item %s", l_item_type_str);
        // Create an item depending on its type
        uint8_t *l_item = NULL;
        switch (l_item_type) {
            case TX_ITEM_TYPE_IN: {                
                l_item = s_dap_chain_net_tx_create_in_item(l_json_item_obj, a_jobj_arr_errors);
            }break;
            case TX_ITEM_TYPE_IN_COND: {
                l_item = s_dap_chain_net_tx_create_in_cond_item(l_json_item_obj, a_jobj_arr_errors, l_net);            
            }break;
            case TX_ITEM_TYPE_IN_EMS: {
                l_item = s_dap_chain_net_tx_create_in_ems_item(l_json_item_obj, a_jobj_arr_errors);           
            }break;
            case TX_ITEM_TYPE_IN_REWARD: {
                l_item = s_dap_chain_net_tx_create_in_reward_item(l_json_item_obj, a_jobj_arr_errors);
            }break;
            case TX_ITEM_TYPE_OUT_EXT: {
                l_item = s_dap_chain_net_tx_create_out_ext_item(l_json_item_obj, a_jobj_arr_errors,l_type_tx);
            }break;
            case TX_ITEM_TYPE_OUT_STD: {
                l_item = s_dap_chain_net_tx_create_out_std_item(l_json_item_obj, a_jobj_arr_errors,l_type_tx);
            }break;
            case TX_ITEM_TYPE_OUT_COND: {
                l_item = s_dap_chain_net_tx_create_out_cond_item(l_json_item_obj, a_jobj_arr_errors, l_type_tx, &l_value_need, &l_seller_addr, i, l_net);
            }break;
            case TX_ITEM_TYPE_SIG: {
                l_item = s_dap_chain_net_tx_create_sig_item(l_json_item_obj, a_jobj_arr_errors, l_tx, &l_sign_list);
                if(l_sign_list)continue;       
            }break;
            case TX_ITEM_TYPE_RECEIPT: {
                l_item = s_dap_chain_net_tx_create_receipt_item(l_json_item_obj, a_jobj_arr_errors, l_tx, l_sign_list, i);
            }break;
            case TX_ITEM_TYPE_TSD: {
                l_item = s_dap_chain_net_tx_create_tsd_item(l_json_item_obj, a_jobj_arr_errors, l_tx, l_sign_list);
            }break;
            case TX_ITEM_TYPE_VOTING: {
                l_item = s_dap_chain_net_tx_create_voting_item(a_jobj_arr_errors);
            }break;
            case TX_ITEM_TYPE_VOTE: {
                l_item = s_dap_chain_net_tx_create_vote_item(l_json_item_obj, a_jobj_arr_errors);
            }break;
        }
        if (!l_item) {
            log_it(L_ERROR, "Item %zu can't created, exit from creator!", i);
            dap_json_rpc_error_add(a_jobj_arr_errors,DAP_CHAIN_NET_TX_CREATE_JSON_CANT_CREATED_ITEM_ERR,"Item %zu can't created, exit from creator!", i);
            DAP_DELETE(l_tx);
            return DAP_CHAIN_NET_TX_CREATE_JSON_CANT_CREATED_ITEM_ERR;
        } else {        
            // Add item to transaction
            dap_chain_datum_tx_add_item(&l_tx, (uint8_t *)l_item);
            l_items_ready++;
            DAP_DELETE(l_item);
        }

    }

    dap_list_t *l_list;
    // Add signs
    l_list = l_sign_list;

    while(l_list) {
        dap_json_t *l_json_item_obj = (dap_json_t*) l_list->data;
        dap_enc_key_t * l_enc_key  = NULL;
        
        //get wallet or cert
        dap_chain_wallet_t *l_wallet = s_json_get_wallet(l_json_item_obj, "wallet");
        const dap_cert_t *l_cert = s_json_get_cert(l_json_item_obj, "cert");

        dap_sign_t *l_sign = NULL;        

        //wallet goes first
        if (l_wallet) {
            l_enc_key = dap_chain_wallet_get_key(l_wallet, 0);
        } else if (l_cert && l_cert->enc_key) {
            l_enc_key = l_cert->enc_key; 
        } else {
            if (a_jobj_arr_errors)
                dap_json_rpc_error_add(a_jobj_arr_errors,-1,"Json TX: Item sign has no wallet or cert of they are invalid ");
            log_it(L_ERROR, "Json TX: Item sign has no wallet or cert of they are invalid ");
            l_list = dap_list_next(l_list);
            continue;
        }

        if (l_sign) { // WTF is this for?... 
            size_t l_chain_sign_size = dap_sign_get_size(l_sign); // sign data
            
            dap_chain_tx_sig_t *l_tx_sig = DAP_NEW_Z_SIZE(dap_chain_tx_sig_t,
                    sizeof(dap_chain_tx_sig_t) + l_chain_sign_size);
            l_tx_sig->header.type = TX_ITEM_TYPE_SIG;
            l_tx_sig->header.sig_size =(uint32_t) l_chain_sign_size;
            memcpy(l_tx_sig->sig, l_sign, l_chain_sign_size);
            dap_chain_datum_tx_add_item(&l_tx, l_tx_sig);
            DAP_DELETE(l_sign);
        }

        if(l_enc_key && dap_chain_datum_tx_add_sign_item(&l_tx, l_enc_key) > 0) {
            l_items_ready++;
        } else {
            log_it(L_ERROR, "Json TX: Item sign has invalid enc_key.");
            l_list = dap_list_next(l_list);
            continue;
        }

        if (l_wallet) {
            dap_chain_wallet_close(l_wallet);  
            dap_enc_key_delete(l_enc_key);
        }  
        l_list = dap_list_next(l_list);
    }

    dap_list_free(l_sign_list);

    if (dap_chain_datum_tx_verify_sign_all(l_tx)) {
        log_it(L_ERROR, "Json TX: Sign verification failed!");
        if (a_jobj_arr_errors)
            dap_json_rpc_error_add(a_jobj_arr_errors,-1,"Sign verification failed!");
        DAP_DELETE(l_tx);
        return DAP_CHAIN_NET_TX_CREATE_JSON_SIGN_VERIFICATION_FAILED;
    }

    *a_out_tx = l_tx;

    if(a_items_count)
        *a_items_count = l_items_count;

    if(a_items_ready)
        *a_items_ready = l_items_ready;

    return DAP_CHAIN_NET_TX_CREATE_JSON_OK;   

}


int dap_chain_net_tx_to_json(dap_chain_datum_tx_t *a_tx, dap_json_t *a_out_json)
{
    if(!a_tx || !a_out_json)
        return log_it(L_ERROR, "Empty transaction"), DAP_CHAIN_NET_TX_CREATE_JSON_WRONG_ARGUMENTS;

    // Create a new json_object and assign it to the dap_json_t pointer
    dap_json_t* json_obj_out = dap_json_object_new();
    dap_json_t* l_json_arr_reply = NULL;
    dap_hash_fast_t l_hash_tmp = { };
    byte_t *item; size_t l_size;
    char *l_hash_str = NULL;
    char l_tmp_buf[DAP_TIME_STR_SIZE];
    dap_json_t* json_arr_items = dap_json_array_new();

    char *l_tx_hash_str = dap_hash_fast_str_new(a_tx, dap_chain_datum_tx_get_size(a_tx));

    dap_json_object_add_string(json_obj_out, "datum_hash", l_tx_hash_str);
    dap_json_object_add_object(json_obj_out, "ts_created", dap_json_object_new_int64(a_tx->header.ts_created));
    dap_json_object_add_string(json_obj_out, "datum_type", "tx");

    TX_ITEM_ITER_TX(item, l_size, a_tx) {
        dap_json_t* json_obj_item = dap_json_object_new();
        dap_json_object_add_object(json_obj_item,"type", dap_json_object_new_string(dap_chain_datum_tx_item_type_to_str_short(*item)));
        switch (*item) {
        case TX_ITEM_TYPE_IN:
            l_hash_tmp = ((dap_chain_tx_in_t*)item)->header.tx_prev_hash;
            l_hash_str = dap_hash_fast_to_str_static(&l_hash_tmp);
            dap_json_object_add_object(json_obj_item,"prev_hash", dap_json_object_new_string(l_hash_str));
            dap_json_object_add_object(json_obj_item,"out_prev_idx", dap_json_object_new_uint64(((dap_chain_tx_in_t*)item)->header.tx_out_prev_idx));
            break;
        case TX_ITEM_TYPE_OUT: {
            const char *l_coins_str, *l_value_str = dap_uint256_to_char( ((dap_chain_tx_out_t*)item)->header.value, &l_coins_str );
            dap_json_object_add_object(json_obj_item,"addr", dap_json_object_new_string(dap_chain_addr_to_str_static(&((dap_chain_tx_out_t*)item)->addr)));
            dap_json_object_add_object(json_obj_item,"value", dap_json_object_new_string(l_value_str));
        } break;
        case TX_ITEM_TYPE_SIG: {
            dap_sign_t *l_sign = dap_chain_datum_tx_item_sig_get_sign((dap_chain_tx_sig_t*)item);
            char *l_sign_b64 = DAP_NEW_Z_SIZE(char, DAP_ENC_BASE64_ENCODE_SIZE(dap_sign_get_size(l_sign)) + 1);
            size_t l_sign_size = dap_sign_get_size(l_sign);
            dap_enc_base64_encode(l_sign, l_sign_size, l_sign_b64, DAP_ENC_DATA_TYPE_B64_URLSAFE);
            dap_json_object_add_object(json_obj_item, "sig_size",   dap_json_object_new_uint64(l_sign_size));
            dap_json_object_add_object(json_obj_item, "sig_b64",    dap_json_object_new_string(l_sign_b64));
            dap_json_object_add_object(json_obj_item, "sig_version", dap_json_object_new_int(((dap_chain_tx_sig_t*)item)->header.version));
            DAP_DELETE(l_sign_b64);

        } break;
        case TX_ITEM_TYPE_TSD: {
            dap_tsd_t *l_tsd = (dap_tsd_t *)((dap_chain_tx_tsd_t*)item)->tsd;
            dap_json_object_add_object(json_obj_item,"data_type", dap_json_object_new_int(l_tsd->type));
            dap_json_object_add_object(json_obj_item,"data_size", dap_json_object_new_uint64(l_tsd->size));
            char *l_tsd_str = dap_enc_base58_encode_to_str(l_tsd->data, l_tsd->size);
            dap_json_object_add_object(json_obj_item,"data", dap_json_object_new_string(l_tsd_str));
            DAP_DELETE(l_tsd_str);
        } break;
        case TX_ITEM_TYPE_IN_COND:
            l_hash_tmp = ((dap_chain_tx_in_cond_t*)item)->header.tx_prev_hash;
            l_hash_str = dap_hash_fast_to_str_static(&l_hash_tmp);
            dap_json_object_add_object(json_obj_item,"receipt_idx", dap_json_object_new_int(((dap_chain_tx_in_cond_t*)item)->header.receipt_idx));
            dap_json_object_add_object(json_obj_item,"prev_hash", dap_json_object_new_string(l_hash_str));
            dap_json_object_add_object(json_obj_item,"out_prev_idx", dap_json_object_new_uint64(((dap_chain_tx_in_cond_t*)item)->header.tx_out_prev_idx));
            break;
        case TX_ITEM_TYPE_OUT_COND: {
            char l_tmp_buff[70]={0};
            const char *l_coins_str, *l_value_str = dap_uint256_to_char(((dap_chain_tx_out_cond_t*)item)->header.value, &l_coins_str);
            dap_time_t l_ts_exp = ((dap_chain_tx_out_cond_t*)item)->header.ts_expires;
            if (l_ts_exp > 0)
                dap_time_to_str_rfc822(l_tmp_buf, DAP_TIME_STR_SIZE, l_ts_exp);
            dap_json_object_add_object(json_obj_item,"ts_expires", l_ts_exp ? dap_json_object_new_string(l_tmp_buf) : dap_json_object_new_string("never"));
            dap_json_object_add_object(json_obj_item,"value", dap_json_object_new_string(l_value_str));
            dap_json_object_add_string(json_obj_item, "coins", l_coins_str);
            sprintf(l_tmp_buff,"0x%016"DAP_UINT64_FORMAT_x"",((dap_chain_tx_out_cond_t*)item)->header.srv_uid.uint64);
            dap_json_object_add_object(json_obj_item,"service_id", dap_json_object_new_string(l_tmp_buff));
            dap_json_object_add_object(json_obj_item,"subtype", dap_json_object_new_string(dap_chain_tx_out_cond_subtype_to_str_short(((dap_chain_tx_out_cond_t*)item)->header.subtype)));
            switch (((dap_chain_tx_out_cond_t*)item)->header.subtype) {
                case DAP_CHAIN_TX_OUT_COND_SUBTYPE_FEE:
                    break;
                case DAP_CHAIN_TX_OUT_COND_SUBTYPE_SRV_PAY: {
                    const char *l_coins_str, *l_value_str =
                        dap_uint256_to_char( ((dap_chain_tx_out_cond_t*)item)->subtype.srv_pay.unit_price_max_datoshi, &l_coins_str );
                    l_hash_tmp = ((dap_chain_tx_out_cond_t*)item)->subtype.srv_pay.pkey_hash;
                    l_hash_str = dap_hash_fast_to_str_static(&l_hash_tmp);
                    const char *l_unit = dap_chain_net_srv_price_unit_uid_to_str(((dap_chain_tx_out_cond_t*)item)->subtype.srv_pay.unit);
                    dap_json_object_add_object(json_obj_item,"price_unit", dap_json_object_new_string(l_unit));
                    dap_json_object_add_object(json_obj_item,"pkey_hash", dap_json_object_new_string(l_hash_str));
                    dap_json_object_add_object(json_obj_item,"value_max_per_unit", dap_json_object_new_string(l_value_str));
                } break;
                case DAP_CHAIN_TX_OUT_COND_SUBTYPE_SRV_STAKE_POS_DELEGATE: {
                    dap_chain_node_addr_t *l_signer_node_addr = &((dap_chain_tx_out_cond_t*)item)->subtype.srv_stake_pos_delegate.signer_node_addr;
                    dap_chain_addr_t *l_signing_addr = &((dap_chain_tx_out_cond_t*)item)->subtype.srv_stake_pos_delegate.signing_addr;
                    l_hash_tmp = l_signing_addr->data.hash_fast;
                    l_hash_str = dap_hash_fast_to_str_static(&l_hash_tmp);
                    dap_json_object_add_object(json_obj_item,"signing_addr", dap_json_object_new_string(dap_chain_addr_to_str_static(l_signing_addr)));
                    sprintf(l_tmp_buff,""NODE_ADDR_FP_STR"",NODE_ADDR_FP_ARGS(l_signer_node_addr));
                    dap_json_object_add_object(json_obj_item,"signer_node_addr", dap_json_object_new_string(l_tmp_buff));
                    dap_json_object_add_object(json_obj_item,"subtype", dap_json_object_new_string("srv_stake_pos_delegate"));
                } break;
                case DAP_CHAIN_TX_OUT_COND_SUBTYPE_SRV_XCHANGE: {
                    const char
                        *l_rate_str,
                        *l_tmp_str = dap_uint256_to_char( (((dap_chain_tx_out_cond_t*)item)->subtype.srv_xchange.rate), &l_rate_str );
                    sprintf(l_tmp_buff,"0x%016"DAP_UINT64_FORMAT_x"",((dap_chain_tx_out_cond_t*)item)->subtype.srv_xchange.buy_net_id.uint64);
                    dap_json_object_add_object(json_obj_item,"buy_net_id", dap_json_object_new_string(l_tmp_buff));
                    sprintf(l_tmp_buff,"0x%016"DAP_UINT64_FORMAT_x"",((dap_chain_tx_out_cond_t*)item)->subtype.srv_xchange.sell_net_id.uint64);
                    dap_json_object_add_object(json_obj_item,"sell_net_id", dap_json_object_new_string(l_tmp_buff));
                    dap_json_object_add_object(json_obj_item,"buy_token", dap_json_object_new_string(((dap_chain_tx_out_cond_t*)item)->subtype.srv_xchange.buy_token));
                    dap_json_object_add_object(json_obj_item,"seller_addr", dap_json_object_new_string(dap_chain_addr_to_str_static( &((dap_chain_tx_out_cond_t*)item)->subtype.srv_xchange.seller_addr ))); 
                    dap_json_object_add_object(json_obj_item,"rate", dap_json_object_new_string(l_rate_str));
                } break;
                case DAP_CHAIN_TX_OUT_COND_SUBTYPE_SRV_STAKE_LOCK: {
                    dap_time_t l_ts_unlock = ((dap_chain_tx_out_cond_t*)item)->subtype.srv_stake_lock.time_unlock;
                    snprintf(l_tmp_buf, DAP_TIME_STR_SIZE, "%"DAP_UINT64_FORMAT_U, l_ts_unlock);
                    dap_json_object_add_object(json_obj_item,"time_staking", dap_json_object_new_string(l_tmp_buf));
                    char *l_reinvest_percent = dap_chain_balance_coins_print(((dap_chain_tx_out_cond_t*)item)->subtype.srv_stake_lock.reinvest_percent);
                    dap_json_object_add_string(json_obj_item, "reinvest_percent", l_reinvest_percent);
                    DAP_DELETE(l_reinvest_percent);
                } break;
                default: break;
            }
            if (((dap_chain_tx_out_cond_t*)item)->tsd_size) {
                char *l_params_str = dap_enc_base58_encode_to_str(((dap_chain_tx_out_cond_t*)item)->tsd, ((dap_chain_tx_out_cond_t*)item)->tsd_size);
                dap_json_object_add_object(json_obj_item,"params", dap_json_object_new_string(l_params_str));
                DAP_DELETE(l_params_str);
            }
        } break;
        case TX_ITEM_TYPE_IN_EMS: {
            dap_json_object_add_object(json_obj_item,"chain_id", dap_json_object_new_uint64(((dap_chain_tx_in_ems_t*)item)->header.token_emission_chain_id.uint64));
            dap_json_object_add_object(json_obj_item,"token", dap_json_object_new_string(((dap_chain_tx_in_ems_t*)item)->header.ticker));
            dap_json_object_add_object(json_obj_item,"token_ems_hash", dap_json_object_new_string( dap_hash_fast_to_str_static(&((dap_chain_tx_in_ems_t*)item)->header.token_emission_hash)));
            
        } break;

        case TX_ITEM_TYPE_OUT_EXT: {
            const char *l_coins_str, *l_value_str = dap_uint256_to_char( ((dap_chain_tx_out_ext_t*)item)->header.value, &l_coins_str );
            dap_json_object_add_object(json_obj_item,"addr", dap_json_object_new_string(dap_chain_addr_to_str_static(&((dap_chain_tx_out_ext_t*)item)->addr)));
            dap_json_object_add_object(json_obj_item,"token", dap_json_object_new_string(((dap_chain_tx_out_ext_t*)item)->token));
            dap_json_object_add_object(json_obj_item,"value", dap_json_object_new_string(l_value_str));
            dap_json_object_add_string(json_obj_item, "coins", l_coins_str);

        } break;

        case TX_ITEM_TYPE_OUT_STD: {
            const char *l_coins_str, *l_value_str = dap_uint256_to_char( ((dap_chain_tx_out_std_t *)item)->value, &l_coins_str );
            dap_json_object_add_string(json_obj_item, "type", "out_std");
            dap_json_object_add_object(json_obj_item, "addr", dap_json_object_new_string(dap_chain_addr_to_str_static(&((dap_chain_tx_out_std_t *)item)->addr)));
            dap_json_object_add_object(json_obj_item, "token", dap_json_object_new_string(((dap_chain_tx_out_std_t *)item)->token));
            dap_json_object_add_string(json_obj_item, "value", l_value_str);
            dap_json_object_add_string(json_obj_item, "coins", l_coins_str);
            dap_time_t l_ts_unlock = ((dap_chain_tx_out_std_t *)item)->ts_unlock;
            snprintf(l_tmp_buf, DAP_TIME_STR_SIZE, "%"DAP_UINT64_FORMAT_U, l_ts_unlock);
            dap_json_object_add_string(json_obj_item, "time_unlock", l_tmp_buf);
        } break;

        case TX_ITEM_TYPE_VOTING:{
            size_t l_tsd_size = 0;
            dap_chain_tx_tsd_t *l_item = (dap_chain_tx_tsd_t *)dap_chain_datum_tx_item_get(a_tx, NULL, (byte_t*)item + l_size, TX_ITEM_TYPE_TSD, &l_tsd_size);
            if (!l_item || !l_tsd_size)
                    break;
            dap_chain_datum_tx_voting_params_t *l_voting_params = dap_chain_datum_tx_voting_parse_tsd(a_tx);
            dap_json_object_add_object(json_obj_item,"type", dap_json_object_new_string("voting"));
            dap_json_object_add_object(json_obj_item,"voting_question", dap_json_object_new_string(l_voting_params->question));
            dap_json_t *l_json_array = dap_json_array_new();
            dap_json_object_add_string(json_obj_item, "token", l_voting_params->token_ticker);
            dap_list_t *l_temp = l_voting_params->options;
            uint8_t l_index = 0;
            while (l_temp) {
                dap_json_array_add(l_json_array, dap_json_object_new_string((char *)l_temp->data));
                l_index++;
                l_temp = l_temp->next;
            }
            dap_json_object_add_object(json_obj_item, "answer_options", l_json_array);
            if (l_voting_params->voting_expire) {
                snprintf(l_tmp_buf, DAP_TIME_STR_SIZE, "%"DAP_UINT64_FORMAT_U, l_voting_params->voting_expire);
                dap_json_object_add_string(json_obj_item, "voting_expire", l_tmp_buf);
            }
            if (l_voting_params->votes_max_count) {
                dap_json_object_add_uint64(json_obj_item, "votes_max_count", l_voting_params->votes_max_count);
            }
            dap_json_object_add_object(json_obj_item,"changing_vote", dap_json_object_new_bool(l_voting_params->vote_changing_allowed));
            dap_json_object_add_object(json_obj_item,"delegate_key_required", dap_json_object_new_bool(l_voting_params->delegate_key_required));  
            dap_list_free_full(l_voting_params->options, NULL);
            DAP_DELETE(l_voting_params->question);
            DAP_DELETE(l_voting_params);
        } break;
        case TX_ITEM_TYPE_VOTE:{
            dap_chain_tx_vote_t *l_vote_item = (dap_chain_tx_vote_t *)item;
            const char *l_hash_str = dap_chain_hash_fast_to_str_static(&l_vote_item->voting_hash);
            dap_json_object_add_object(json_obj_item,"type", dap_json_object_new_string("vote"));
            dap_json_object_add_object(json_obj_item,"voting_hash", dap_json_object_new_string(l_hash_str));
            dap_json_object_add_object(json_obj_item,"answer_idx", dap_json_object_new_uint64(l_vote_item->answer_idx));
        } break;
        case TX_ITEM_TYPE_IN_REWARD:{
            const char *l_hash_str = dap_chain_hash_fast_to_str_static(&((dap_chain_tx_in_reward_t *)item)->block_hash);
            dap_json_object_add_object(json_obj_item,"block_hash", dap_json_object_new_string(l_hash_str));
        } break;
        default:
            dap_json_object_add_object(json_obj_item,"type", dap_json_object_new_string("This transaction have unknown item type"));
            break;
        }
        dap_json_array_add(json_arr_items, json_obj_item);
    }

    dap_json_object_add_object(json_obj_out, "items", json_arr_items);

    if(a_out_json) {
        // Cast json_object to dap_json_t for assignment
        *(dap_json_t **)a_out_json = (dap_json_t *)json_obj_out;
    }

    return 0;
}<|MERGE_RESOLUTION|>--- conflicted
+++ resolved
@@ -1554,13 +1554,8 @@
                                         dap_chain_datum_tx_t** a_out_tx, size_t* a_items_count, size_t *a_items_ready)
 {
 
-<<<<<<< HEAD
-        json_object *l_json = a_tx_json;
-    json_object *l_jobj_errors = a_json_obj_error ? a_json_obj_error : NULL;
-=======
     dap_json_t *l_json = a_tx_json;
     dap_json_t *l_jobj_errors = a_json_obj_error ? a_json_obj_error : NULL;
->>>>>>> db187ca0
 
     if (!a_tx_json)
         return log_it(L_ERROR, "Empty json"), DAP_CHAIN_NET_TX_CREATE_JSON_CAN_NOT_OPEN_JSON_FILE;
