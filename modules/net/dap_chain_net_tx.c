/*
 * Authors:
 * Dmitriy A. Gearasimov <gerasimov.dmitriy@demlabs.net>
 * DeM Labs Inc.   https://demlabs.net
 * Cellframe Network https://cellframe.net
 * Copyright  (c) 2022
 * All rights reserved.

 This file is part of DAP (Distributed Applications Platform) the open source project

    DAP (Distributed Applications Platform) is free software: you can redistribute it and/or modify
    it under the terms of the GNU General Public License as published by
    the Free Software Foundation, either version 3 of the License, or
    (at your option) any later version.

    DAP is distributed in the hope that it will be useful,
    but WITHOUT ANY WARRANTY; without even the implied warranty of
    MERCHANTABILITY or FITNESS FOR A PARTICULAR PURPOSE.  See the
    GNU General Public License for more details.

    You should have received a copy of the GNU General Public License
    along with any DAP based project.  If not, see <http://www.gnu.org/licenses/>.
*/

#include <string.h>
#include "dap_chain_net_tx.h"
#include "dap_chain_cell.h"
#include "dap_chain_common.h"
#include "dap_chain_block_cache.h"
#include "dap_chain_ledger.h"
#include "dap_chain_datum_tx_in_cond.h"
#include "dap_chain_datum_tx_in_reward.h"
#include "dap_chain_tx.h"
#include "dap_list.h"
#include "dap_chain_datum_tx_receipt.h"
#include "dap_chain_wallet.h"
#include "dap_chain_datum_tx_voting.h"
#include "json.h"
#include "dap_chain_net_srv.h"
#include "dap_enc_base64.h"

#define LOG_TAG "dap_chain_net_tx"

const dap_chain_addr_t c_dap_chain_addr_blank_1 = {0};

typedef struct cond_all_with_spends_by_srv_uid_arg{
    dap_chain_datum_tx_spends_items_t * ret;
    dap_chain_net_srv_uid_t srv_uid;
    dap_time_t time_from;
    dap_time_t time_to;
} cond_all_with_spends_by_srv_uid_arg_t;

typedef struct cond_all_by_srv_uid_arg{
    dap_list_t * ret;
    dap_chain_net_srv_uid_t srv_uid;
    dap_time_t time_from;
    dap_time_t time_to;
} cond_all_by_srv_uid_arg_t;

static void s_tx_cond_all_with_spends_by_srv_uid_callback(dap_chain_net_t* a_net, dap_chain_datum_tx_t *a_tx, dap_hash_fast_t *a_tx_hash, void *a_arg)
{
    cond_all_with_spends_by_srv_uid_arg_t *l_arg = (cond_all_with_spends_by_srv_uid_arg_t*)a_arg;
    dap_chain_datum_tx_spends_items_t *l_ret = l_arg->ret;

    dap_return_if_pass(( l_arg->time_from && a_tx->header.ts_created < l_arg->time_from )
                    || ( l_arg->time_to && a_tx->header.ts_created > l_arg->time_to ));
    byte_t *l_item; size_t l_size;
    TX_ITEM_ITER_TX(l_item, l_size, a_tx) {
        switch (*l_item) {
        case TX_ITEM_TYPE_IN_COND: {
            dap_chain_tx_in_cond_t *l_tx_in_cond = (dap_chain_tx_in_cond_t*)l_item;
            dap_chain_datum_tx_spends_item_t *l_spends = NULL;
            dap_hash_fast_t l_prev_hash = l_tx_in_cond->header.tx_prev_hash;
            HASH_FIND(hh, l_ret->tx_outs, &l_prev_hash, sizeof(l_prev_hash), l_spends);
            if (l_spends) {
                dap_chain_datum_tx_spends_item_t *l_in = DAP_NEW_Z(dap_chain_datum_tx_spends_item_t);
                *l_in = (dap_chain_datum_tx_spends_item_t) { 
                    .tx = a_tx,
                    .tx_hash = *a_tx_hash,
                    .in_cond = l_tx_in_cond
                };
                HASH_ADD(hh, l_ret->tx_ins, tx_hash, sizeof(dap_chain_hash_fast_t), l_in);
                l_spends->tx_next = a_tx;
            }
        } break;
        case TX_ITEM_TYPE_OUT_COND: {
            dap_chain_tx_out_cond_t *l_tx_out_cond = (dap_chain_tx_out_cond_t*)l_item;
            if (l_tx_out_cond->header.srv_uid.uint64 == l_arg->srv_uid.uint64) {
                dap_chain_datum_tx_spends_item_t *l_out = DAP_NEW_Z(dap_chain_datum_tx_spends_item_t);
                *l_out = (dap_chain_datum_tx_spends_item_t) {
                    .tx = a_tx,
                    .tx_hash = *a_tx_hash,
                    .out_cond = l_tx_out_cond
                };
                HASH_ADD(hh, l_ret->tx_outs, tx_hash, sizeof(dap_chain_hash_fast_t), l_out);
                // ??? TODO?
            }
        } break;
        default:
            break;
        }
    }
}

/**
 * @brief For now it returns all COND_IN transactions
 * @param a_net
 * @param a_srv_uid
 * @param a_search_type
 * @return Hash lists of dap_chain_datum_tx_item_t with conditional transaction and it spending if present
 */
dap_chain_datum_tx_spends_items_t * dap_chain_net_get_tx_cond_all_with_spends_by_srv_uid(dap_chain_net_t * a_net, const dap_chain_net_srv_uid_t a_srv_uid,
                                                      const dap_time_t a_time_from, const dap_time_t a_time_to,
                                                     const dap_chain_net_tx_search_type_t a_search_type)
{
    cond_all_with_spends_by_srv_uid_arg_t *l_ret = DAP_NEW_Z(cond_all_with_spends_by_srv_uid_arg_t);
    if (!l_ret) {
        log_it(L_CRITICAL, "%s", c_error_memory_alloc);
        return NULL;
    }

    l_ret->ret = DAP_NEW_Z(dap_chain_datum_tx_spends_items_t);
    if (!l_ret->ret) {
        DAP_DEL_Z(l_ret);
        log_it(L_CRITICAL, "%s", c_error_memory_alloc);
        return NULL;
    }
    l_ret->srv_uid = a_srv_uid;
    l_ret->time_from = a_time_from;
    l_ret->time_to = a_time_to;

    dap_chain_net_get_tx_all(a_net, a_search_type, s_tx_cond_all_with_spends_by_srv_uid_callback, l_ret);

    return l_ret->ret;
}

/**
 * @brief dap_chain_datum_tx_spends_items_free
 * @param a_items
 */
void dap_chain_datum_tx_spends_items_free(dap_chain_datum_tx_spends_items_t * a_items)
{
    assert(a_items);
    dap_chain_datum_tx_spends_item_free(a_items->tx_ins);
    dap_chain_datum_tx_spends_item_free(a_items->tx_outs);
    DAP_DELETE(a_items);
}

/**
 * @brief dap_chain_datum_tx_spends_item_free
 * @param a_items
 */
void dap_chain_datum_tx_spends_item_free(dap_chain_datum_tx_spends_item_t * a_items)
{
    dap_chain_datum_tx_spends_item_t * l_item, *l_tmp;
    HASH_ITER(hh,a_items,l_item,l_tmp){
        DAP_DELETE(l_item->tx);
        HASH_DELETE(hh,a_items, l_item);
        DAP_DELETE(l_item);
    }
}

/**
 * @brief dap_chain_net_get_tx_all
 * @param a_net
 * @param a_search_type
 * @param a_tx_callback
 * @param a_arg
 */
void dap_chain_net_get_tx_all(dap_chain_net_t * a_net, dap_chain_net_tx_search_type_t a_search_type ,dap_chain_net_tx_hash_callback_t a_tx_callback, void * a_arg)
{
    assert(a_tx_callback);
    switch (a_search_type) {
        case TX_SEARCH_TYPE_NET_UNSPENT:
        case TX_SEARCH_TYPE_NET:
        case TX_SEARCH_TYPE_LOCAL:{
            dap_ledger_datum_iter_t *l_iter = dap_ledger_datum_iter_create(a_net);
            if ( l_iter && dap_ledger_datum_iter_get_first(l_iter) ) {
                while(l_iter->cur) {
                    if (a_search_type != TX_SEARCH_TYPE_NET_UNSPENT ||
                        (a_search_type == TX_SEARCH_TYPE_NET_UNSPENT && l_iter->is_unspent)){
                        a_tx_callback(a_net, l_iter->cur, &l_iter->cur_hash, a_arg);
                    }
                    dap_ledger_datum_iter_get_next(l_iter);
                }
                dap_ledger_datum_iter_get_next(l_iter);
            }
            dap_ledger_datum_iter_delete(l_iter);
        break;
        }
        case TX_SEARCH_TYPE_CELL_SPENT:
        case TX_SEARCH_TYPE_CELL_UNSPENT:
        case TX_SEARCH_TYPE_CELL:
            break;
        case TX_SEARCH_TYPE_BLOCKCHAIN:{
            // pass all chains
            for ( dap_chain_t * l_chain = a_net->pub.chains; l_chain; l_chain = l_chain->next){
//                dap_chain_cell_t * l_cell, *l_cell_tmp;
//                // Go through all cells
//                HASH_ITER(hh,l_chain->cells,l_cell, l_cell_tmp){
                dap_chain_datum_iter_t * l_datum_iter = l_chain->callback_datum_iter_create(l_chain);
                l_chain->callback_datum_iter_get_first(l_datum_iter);

                    // Check atoms in chain
                while(l_datum_iter->cur) {
                    dap_chain_datum_t *l_datum = l_datum_iter->cur;
                    // transaction
                    dap_chain_datum_tx_t *l_tx = NULL;
                    // Check if its transaction
                    if (l_datum && (l_datum->header.type_id == DAP_CHAIN_DATUM_TX)) {
                        l_tx = (dap_chain_datum_tx_t *) l_datum->data;
                    }

                    // If found TX
                    if ( l_tx ) {
                        a_tx_callback(a_net, l_tx, l_datum_iter->cur_hash, a_arg);
                    }

                    // go to next datum
                    l_chain->callback_datum_iter_get_next(l_datum_iter);
                }
                l_chain->callback_datum_iter_delete(l_datum_iter);
//                }
            }
        } break;
    }
}

/**
 * @brief The get_tx_cond_all_from_tx struct
 */
struct get_tx_cond_all_from_tx
{
    dap_list_t * ret;
    dap_hash_fast_t * tx_begin_hash;
    dap_chain_datum_tx_t * tx_last;
    dap_hash_fast_t tx_last_hash;
    int tx_last_cond_idx;
    dap_chain_net_srv_uid_t srv_uid;
};

/**
 * @brief s_get_tx_cond_all_from_tx_callback
 * @param a_net
 * @param a_tx
 * @param a_arg
 */
static void s_get_tx_cond_chain_callback(dap_chain_net_t* a_net, dap_chain_datum_tx_t *a_tx, dap_hash_fast_t *a_tx_hash, void *a_arg)
{
    struct get_tx_cond_all_from_tx * l_args = (struct get_tx_cond_all_from_tx* ) a_arg;
    if( l_args->ret ){
        int l_item_idx = 0;
        byte_t *l_tx_item;
        dap_hash_fast_t * l_tx_hash = a_tx_hash;
        // Get items from transaction
        while ((l_tx_item = dap_chain_datum_tx_item_get(a_tx, &l_item_idx, NULL, TX_ITEM_TYPE_IN_COND , NULL)) != NULL){
            dap_chain_tx_in_cond_t * l_in_cond = (dap_chain_tx_in_cond_t *) l_tx_item;
            if(dap_hash_fast_compare(&l_in_cond->header.tx_prev_hash, &l_args->tx_last_hash) &&
                    (uint32_t)l_args->tx_last_cond_idx == l_in_cond->header.tx_out_prev_idx ){ // Found output
                // We're the next tx in tx cond chain

                l_args->ret = dap_list_append(l_args->ret, a_tx);
                // Check cond output and update tx last hash and index
                dap_chain_tx_out_cond_t * l_out_cond = NULL;
                int l_out_item_idx = 0;
                if ((l_out_cond = dap_chain_datum_tx_out_cond_get(a_tx, DAP_CHAIN_TX_OUT_COND_SUBTYPE_SRV_XCHANGE, &l_out_item_idx)) &&
                        l_out_cond->header.srv_uid.uint64 == l_args->srv_uid.uint64) { // We found output with target service uuid
                    l_args->tx_last = a_tx; // Record current transaction as the last in tx chain
                    memcpy(&l_args->tx_last_hash, l_tx_hash, sizeof(*l_tx_hash)); // Record current hash
                    l_args->tx_last_cond_idx = l_out_item_idx;
                }
                break;
            }
            l_item_idx++;
        }
    }else if(a_tx){
        dap_hash_fast_t * l_tx_hash = a_tx_hash;
        if (!l_tx_hash) {
            log_it(L_CRITICAL, "%s", c_error_memory_alloc);
            return;
        }
        if (dap_hash_fast_compare(l_tx_hash,l_args->tx_begin_hash)) {
            // Found condition
            int l_item_idx = 0;

            // Get items from transaction
            dap_chain_tx_out_cond_t * l_out_cond = NULL;
            while ((l_out_cond = dap_chain_datum_tx_out_cond_get(a_tx, DAP_CHAIN_TX_OUT_COND_SUBTYPE_SRV_XCHANGE, &l_item_idx))){
                if ( l_out_cond->header.srv_uid.uint64 == l_args->srv_uid.uint64 ){ // We found output with target service uuid
                    l_args->tx_last = a_tx; // Record current transaction as the last in tx chain
                    l_args->tx_last_hash = *l_tx_hash;
                    l_args->tx_last_cond_idx = l_item_idx;
                    l_args->ret = dap_list_append(NULL, a_tx);
                    break;
                }
            }
        }
    }
}

/**
 * @brief Return spends chain for conditioned transaction since beginning one
 * @param a_net Network where to search for
 * @param l_tx_hash TX hash of the Tx chain beginning
 * @param a_srv_uid Service UID from witch cond output the chain begin
 * @return List of conditioned transactions followin each other one by one as they do as spends
 */
dap_list_t * dap_chain_net_get_tx_cond_chain(dap_chain_net_t * a_net, dap_hash_fast_t * a_tx_hash, dap_chain_net_srv_uid_t a_srv_uid)
{
    struct get_tx_cond_all_from_tx * l_args = DAP_NEW_Z(struct get_tx_cond_all_from_tx);
    if (!l_args) {
        log_it(L_CRITICAL, "%s", c_error_memory_alloc);
        return NULL;
    }
    l_args->tx_begin_hash = a_tx_hash;
    l_args->srv_uid = a_srv_uid;
    dap_chain_net_get_tx_all(a_net,TX_SEARCH_TYPE_NET, s_get_tx_cond_chain_callback, l_args);
    dap_list_t * l_ret = l_args->ret;
    DAP_DELETE(l_args);
    return l_ret;
}

/**
 * @brief The get_tx_cond_all_for_addr struct
 */
struct get_tx_cond_all_for_addr
{
    dap_list_t * ret;
    dap_chain_tx_t * tx_all_hh; // Transactions hash table for target address
    const dap_chain_addr_t * addr;
    dap_chain_net_srv_uid_t srv_uid;
};

/**
 * @brief s_get_tx_cond_all_for_addr_callback
 * @param a_net
 * @param a_tx
 * @param a_arg
 */
static void s_get_tx_cond_all_for_addr_callback(dap_chain_net_t* a_net, dap_chain_datum_tx_t *a_datum_tx, dap_hash_fast_t *a_hash, void *a_arg)
{
    UNUSED(a_net);
    UNUSED(a_hash);
    struct get_tx_cond_all_for_addr * l_args = (struct get_tx_cond_all_for_addr* ) a_arg;
    
    bool l_tx_for_addr = false; // TX with output related with our address
    bool l_tx_from_addr = false; // TX with input that take assets from our address
    //const char *l_tx_from_addr_token = NULL;
    bool l_tx_collected = false;  // We already collected this TX in return list
    byte_t *l_tx_item = NULL; size_t l_size = 0; int l_idx = 0;
    // Get in items to detect is in or in_cond from target address
    TX_ITEM_ITER_TX(l_tx_item, l_size, a_datum_tx) {
        switch (*l_tx_item) {
        case TX_ITEM_TYPE_IN: {
            dap_chain_tx_in_t * l_in = (dap_chain_tx_in_t *) l_tx_item;
            if( l_tx_from_addr) // Already detected thats spends from addr
                break;
//                dap_chain_tx_t * l_tx = dap_chain_tx_hh_find( l_args->tx_all_hh, &l_in->header.tx_prev_hash);
            if( dap_chain_tx_hh_find( l_args->tx_all_hh, &l_in->header.tx_prev_hash) ){ // Its input thats closing output for target address - we note it
                l_tx_from_addr = true;
                //l_tx_from_addr_token = dap_ledger_tx_get_token_ticker_by_hash(a_net->pub.ledger, &l_tx->hash);
            }
        } break;
        case TX_ITEM_TYPE_IN_COND: {
            if(l_tx_collected) // Already collected
                break;
            dap_chain_tx_in_cond_t * l_in_cond = (dap_chain_tx_in_cond_t *) l_tx_item;
//                dap_chain_tx_t * l_tx = dap_chain_tx_hh_find( l_args->tx_all_hh, &l_in_cond->header.tx_prev_hash);
            if( dap_chain_tx_hh_find( l_args->tx_all_hh, &l_in_cond->header.tx_prev_hash) ){ // Its input thats closing conditioned tx related with target address, collect it
                //dap_chain_tx_t *l_tx_add = dap_chain_tx_wrap_packed(a_datum_tx);
                l_args->ret = dap_list_append(l_args->ret, a_datum_tx);
                l_tx_collected = true;
            }
        } break;
        }
    }
//dap_chain_datum_tx_out_cond_get(a_tx, DAP_CHAIN_TX_OUT_COND_SUBTYPE_SRV_XCHANGE, &l_out_item_idx)
    // Get out items from transaction
    TX_ITEM_ITER_TX(l_tx_item, l_size, a_datum_tx) {
        switch (*l_tx_item) {
        case TX_ITEM_TYPE_OUT: {
            if(l_tx_for_addr) // Its already added
                break;
            dap_chain_tx_out_t * l_out = (dap_chain_tx_out_t*) l_tx_item;
            if ( memcmp(&l_out->addr, l_args->addr, sizeof(*l_args->addr)) == 0){ // Its our address tx
                dap_chain_tx_t * l_tx = dap_chain_tx_wrap_packed(a_datum_tx);
                dap_chain_tx_hh_add(&l_args->tx_all_hh, l_tx);
                l_tx_for_addr = true;
            }
        } break;
        case TX_ITEM_TYPE_OUT_EXT:{
            if(l_tx_for_addr) // Its already added
                break;
            dap_chain_tx_out_ext_t * l_out = (dap_chain_tx_out_ext_t*) l_tx_item;
            if ( memcmp(&l_out->addr, l_args->addr, sizeof(*l_args->addr)) == 0){ // Its our address tx
                dap_chain_tx_t * l_tx = dap_chain_tx_wrap_packed(a_datum_tx);
                dap_chain_tx_hh_add(&l_args->tx_all_hh, l_tx);
                l_tx_for_addr = true;
            }
        } break;
        case TX_ITEM_TYPE_OUT_STD: {
            if (l_tx_for_addr) // Its already added
                break;
            dap_chain_tx_out_std_t *l_out = (dap_chain_tx_out_std_t *)l_tx_item;
            if (memcmp(&l_out->addr, l_args->addr, sizeof(*l_args->addr)) == 0) { // Its our address tx
                dap_chain_tx_t *l_tx = dap_chain_tx_wrap_packed(a_datum_tx);
                dap_chain_tx_hh_add(&l_args->tx_all_hh, l_tx);
                l_tx_for_addr = true;
            }
        } break;
        case TX_ITEM_TYPE_OUT_COND:{
            dap_chain_tx_out_cond_t * l_out_cond = (dap_chain_tx_out_cond_t*) l_tx_item;
            if(l_tx_collected) // Already collected for return list
                break;

            // If this output spends monies from our address
            if(l_tx_from_addr && l_out_cond->header.srv_uid.uint64 == l_args->srv_uid.uint64){
                //dap_chain_tx_t *l_tx_add = dap_chain_tx_wrap_packed(a_datum_tx);
                l_args->ret = dap_list_append(l_args->ret, a_datum_tx);
                l_tx_collected = true;
            }
        } break;
    }
    }

}

/**
 * @brief Compose list of all cond transactions with target srv_uid for specified address
 * @param a_net
 * @param a_addr
 * @param a_srv_uid
 * @return List of dap_chain_tx_t (don't forget to free it)
 */
dap_list_t * dap_chain_net_get_tx_cond_all_for_addr(dap_chain_net_t * a_net, dap_chain_addr_t * a_addr, dap_chain_net_srv_uid_t a_srv_uid)
{
    struct get_tx_cond_all_for_addr * l_args = DAP_NEW_Z(struct get_tx_cond_all_for_addr);
    if (!l_args) {
        log_it(L_CRITICAL, "%s", c_error_memory_alloc);
        return NULL;
    }
    l_args->addr = a_addr;
    l_args->srv_uid = a_srv_uid;
    dap_chain_net_get_tx_all(a_net,TX_SEARCH_TYPE_NET, s_get_tx_cond_all_for_addr_callback, l_args);
    dap_chain_tx_hh_free(l_args->tx_all_hh);
    dap_list_t * l_ret = l_args->ret;
    DAP_DELETE(l_args);
    return l_ret;
}

static void s_tx_cond_all_by_srv_uid_callback(UNUSED_ARG dap_chain_net_t* a_net, dap_chain_datum_tx_t *a_tx, UNUSED_ARG dap_hash_fast_t *a_tx_hash, void *a_arg)
{
    cond_all_by_srv_uid_arg_t *l_ret = (cond_all_by_srv_uid_arg_t*)a_arg;

    if (( l_ret->time_from && a_tx->header.ts_created < l_ret->time_from )
        || ( l_ret->time_to && a_tx->header.ts_created > l_ret->time_to ))
        return;

    byte_t *item = NULL; size_t l_size;
    int i;
    TX_ITEM_ITER_TX_TYPE(item, TX_ITEM_TYPE_OUT_COND, l_size, i, a_tx) {
        if (l_ret->srv_uid.uint64 == ((dap_chain_tx_out_cond_t*)item)->header.srv_uid.uint64){
            dap_chain_datum_tx_cond_list_item_t *l_item = DAP_NEW_Z(dap_chain_datum_tx_cond_list_item_t);
            l_item->hash = *a_tx_hash;
            l_item->tx = a_tx;
            l_ret->ret = dap_list_append(l_ret->ret, l_item);
            break;
        }
    }
}

/**
 * @brief dap_chain_net_get_tx_cond_all_by_srv_uid
 * @param a_net
 * @param a_srv_uid
 * @param a_search_type
 * @return
 */
dap_list_t * dap_chain_net_get_tx_cond_all_by_srv_uid(dap_chain_net_t * a_net, const dap_chain_net_srv_uid_t a_srv_uid,
                                                      const dap_time_t a_time_from, const dap_time_t a_time_to,
                                                     const dap_chain_net_tx_search_type_t a_search_type)
{
    cond_all_by_srv_uid_arg_t l_ret = {};

    l_ret.srv_uid = a_srv_uid;
    l_ret.time_from = a_time_from;
    l_ret.time_to = a_time_to;

    dap_chain_net_get_tx_all(a_net, a_search_type, s_tx_cond_all_by_srv_uid_callback, &l_ret);

    return l_ret.ret;
}

/**
 * @brief dap_chain_net_tx_get_by_hash
 * @param a_net
 * @param a_tx_hash
 * @param a_search_type
 * @return
 */
dap_chain_datum_tx_t *dap_chain_net_get_tx_by_hash(dap_chain_net_t *a_net, dap_chain_hash_fast_t *a_tx_hash,
                                                   dap_chain_net_tx_search_type_t a_search_type)
{
    dap_ledger_t *l_ledger = a_net->pub.ledger;
    switch (a_search_type) {
    case TX_SEARCH_TYPE_NET:
    case TX_SEARCH_TYPE_LOCAL:
        return dap_ledger_tx_find_by_hash(l_ledger, a_tx_hash);
    case TX_SEARCH_TYPE_NET_UNSPENT:
        return dap_ledger_tx_unspent_find_by_hash(l_ledger, a_tx_hash);
    case TX_SEARCH_TYPE_CELL:
    case TX_SEARCH_TYPE_CELL_SPENT:
    case TX_SEARCH_TYPE_CELL_UNSPENT:
        /* Will be implemented soon */
        break;
    case TX_SEARCH_TYPE_BLOCKCHAIN:
        // pass all chains
        for (dap_chain_t * l_chain = a_net->pub.chains; l_chain; l_chain = l_chain->next) {
            if (!l_chain->callback_datum_find_by_hash)
                return NULL;
            // try to find transaction in chain ( inside shard )
            int l_ret_code;
            dap_chain_datum_t *l_datum = l_chain->callback_datum_find_by_hash(l_chain, a_tx_hash, NULL, &l_ret_code);
            if (!l_datum || l_datum->header.type_id != DAP_CHAIN_DATUM_TX)
                continue;
            return (dap_chain_datum_tx_t *)l_datum->data;
        }
    default: break;
    }
    return NULL;
}

bool dap_chain_net_tx_get_fee(dap_chain_net_id_t a_net_id, uint256_t *a_value, dap_chain_addr_t *a_addr)
{
    dap_chain_net_t *l_net = dap_chain_net_by_id(a_net_id);
    if (!l_net){
        log_it(L_WARNING, "Can't find net with id 0x%016"DAP_UINT64_FORMAT_x"", a_net_id.uint64);
        return false;
    }
    if (IS_ZERO_256(l_net->pub.fee_value))
        return false;
    if (a_value)
        *a_value = l_net->pub.fee_value;
    if (a_addr)
        *a_addr = l_net->pub.fee_addr;
    return true;
}

bool dap_chain_net_tx_set_fee(dap_chain_net_id_t a_net_id, uint256_t a_value, dap_chain_addr_t a_addr)
{
    dap_chain_net_t *l_net = dap_chain_net_by_id(a_net_id);
    if (!l_net){
        log_it(L_WARNING, "Can't find net with id 0x%016"DAP_UINT64_FORMAT_x"", a_net_id.uint64);
        return false;
    }
    l_net->pub.fee_value = a_value;
    l_net->pub.fee_addr = a_addr;

    return true;
}

static const char* s_json_get_text(struct json_object *a_json, const char *a_key)
{
    if(!a_json || !a_key)
        return NULL;
    struct json_object *l_json = json_object_object_get(a_json, a_key);
    if(l_json && json_object_is_type(l_json, json_type_string)) {
        // Read text
        return json_object_get_string(l_json);
    }
    return NULL;
}

static bool s_json_get_int64(struct json_object *a_json, const char *a_key, int64_t *a_out)
{
    if(!a_json || !a_key || !a_out)
        return false;
    struct json_object *l_json = json_object_object_get(a_json, a_key);
    if(l_json) {
        if(json_object_is_type(l_json, json_type_int)) {
            // Read number
            *a_out = json_object_get_int64(l_json);
            return true;
        } else if (json_object_is_type(l_json, json_type_string)){
            // Read number
            const char* l_value_text = json_object_get_string(l_json);
            *a_out = atol(l_value_text);
            return true;
        }
    }
    return false;
}

static bool s_json_get_unit(struct json_object *a_json, const char *a_key, dap_chain_net_srv_price_unit_uid_t *a_out)
{
    const char *l_unit_str = s_json_get_text(a_json, a_key);
    if(!l_unit_str || !a_out)
        return false;
    dap_chain_net_srv_price_unit_uid_t l_unit = dap_chain_net_srv_price_unit_uid_from_str(l_unit_str);
    if(l_unit.enm == SERV_UNIT_UNDEFINED)
        return false;
    a_out->enm = l_unit.enm;
    return true;
}

static bool s_json_get_uint256(struct json_object *a_json, const char *a_key, uint256_t *a_out)
{
    const char *l_uint256_str = s_json_get_text(a_json, a_key);
    if(!a_out || !l_uint256_str)
        return false;
    uint256_t l_value = dap_chain_balance_scan(l_uint256_str);
    if(!IS_ZERO_256(l_value)) {
        memcpy(a_out, &l_value, sizeof(uint256_t));
        return true;
    }
    return false;
}

// service names: srv_stake, srv_vpn, srv_xchange
static bool s_json_get_srv_uid(struct json_object *a_json, const char *a_key_service_id, const char *a_key_service, uint64_t *a_out)
{
    uint64_t l_srv_id;
    if(!a_out)
        return false;
    // Read service id
    if(s_json_get_int64(a_json, a_key_service_id, (int64_t*) &l_srv_id)) {
        *a_out = l_srv_id;
        return true;
    }
    else {
        // Read service as name
        const char *l_service = s_json_get_text(a_json, a_key_service);
        if(l_service) {
            dap_chain_net_srv_t *l_srv = dap_chain_net_srv_get_by_name(l_service);
            if(!l_srv)
                return false;
            *a_out = l_srv->uid.uint64;
            return true;
        }
    }
    return false;
}

static dap_chain_wallet_t* s_json_get_wallet(struct json_object *a_json, const char *a_key)
{
    return dap_chain_wallet_open(s_json_get_text(a_json, a_key), dap_chain_wallet_get_path(g_config), NULL);
}

static const dap_cert_t* s_json_get_cert(struct json_object *a_json, const char *a_key)
{
    return dap_cert_find_by_name(s_json_get_text(a_json, a_key));
}

// Read pkey from wallet or cert
static dap_pkey_t* s_json_get_pkey(struct json_object *a_json)
{
    dap_pkey_t *l_pub_key = NULL;
    // From wallet
    dap_chain_wallet_t *l_wallet = s_json_get_wallet(a_json, "wallet");
    if(l_wallet) {
        l_pub_key = dap_chain_wallet_get_pkey(l_wallet, 0);
        dap_chain_wallet_close(l_wallet);
        if(l_pub_key) {
            return l_pub_key;
        }
    }
    // From cert
    const dap_cert_t *l_cert = s_json_get_cert(a_json, "cert");
    if(l_cert) {
        l_pub_key = dap_pkey_from_enc_key(l_cert->enc_key);
    }
    return l_pub_key;
}

#define dap_chain_datum_tx_add_new_generic(a_tx, type, a_item) \
    ({ type* item = a_item; item ? ( dap_chain_datum_tx_add_item(a_tx, item), DAP_DELETE(item), 1 ) : -1; })

int dap_chain_net_tx_create_by_json(json_object *a_tx_json, dap_chain_net_t *a_net, json_object *a_json_obj_error, 
                                        dap_chain_datum_tx_t** a_out_tx, size_t* a_items_count, size_t *a_items_ready)
{

    json_object *l_json = a_tx_json;
    json_object *l_jobj_errors = a_json_obj_error ? a_json_obj_error : NULL;
    
    if (!a_tx_json)
        return log_it(L_ERROR, "Empty json"), DAP_CHAIN_NET_TX_CREATE_JSON_CAN_NOT_OPEN_JSON_FILE;

    if(!a_out_tx){
        log_it(L_ERROR, "a_out_tx is NULL");
        return DAP_CHAIN_NET_TX_CREATE_JSON_WRONG_ARGUMENTS;
    }

    const char *l_native_token = a_net ? a_net->pub.native_ticker : NULL;
    const char *l_main_token = NULL;
    const char *l_token_reward = NULL;
    bool l_multichanel = false;
    bool l_stake = false;
    bool l_unstake = false;
    bool l_reward = false;

    // Read items from json file
    struct json_object *l_json_items = json_object_object_get(l_json, "items");
    size_t l_items_count;
    if(!l_json_items || !json_object_is_type(l_json_items, json_type_array) || !(l_items_count = json_object_array_length(l_json_items))) {
        json_object_put(l_json);
        return DAP_CHAIN_NET_TX_CREATE_JSON_NOT_FOUNT_ARRAY_ITEMS;
    }

    log_it(L_NOTICE, "Json TX: found %lu items", l_items_count);
    // Create transaction
    dap_chain_datum_tx_t *l_tx = DAP_NEW_Z_SIZE(dap_chain_datum_tx_t, sizeof(dap_chain_datum_tx_t));
    if(!l_tx) {
        json_object_put(l_json);
        return DAP_JSON_RPC_ERR_CODE_MEMORY_ALLOCATED;
    }

    struct json_object *l_json_timestamp = json_object_object_get(l_json, "ts_created");
    if (l_json_timestamp)
        l_tx->header.ts_created = json_object_get_int64(l_json_timestamp);
    else
        l_tx->header.ts_created = time(NULL);

    size_t l_items_ready = 0;
    dap_list_t *l_in_list = NULL;// list 'in' items
    dap_list_t *l_sign_list = NULL;// list 'sign' items
    uint256_t l_value_need = { };// how many tokens are needed in the 'out' item
    uint256_t l_value_need_fee = {};
    uint256_t l_value_delegated	= {};
    uint256_t l_value_order_back = {};
    uint256_t l_value_reward = {};
    dap_chain_addr_t *l_addr_back = NULL;
    dap_chain_addr_t l_seller_addr = {};
    dap_sign_t *l_owner_sign = NULL;
    dap_chain_t * l_chain = NULL;
    dap_chain_addr_t *l_addr_reward = NULL;

    if(a_net){ // if composition is not offline
        // First iteration in input file. Check the tx will be multichannel or not
        for(size_t i = 0; i < l_items_count; ++i) {
            struct json_object *l_json_item_obj = json_object_array_get_idx(l_json_items, i);
            if(!l_json_item_obj || !json_object_is_type(l_json_item_obj, json_type_object)) {
                continue;
            }
            struct json_object *l_json_item_type = json_object_object_get(l_json_item_obj, "type");
            if(!l_json_item_type && json_object_is_type(l_json_item_type, json_type_string)) {
                log_it(L_WARNING, "Item %zu without type", i);
                continue;
            }
            const char *l_item_type_str = json_object_get_string(l_json_item_type);
            dap_chain_tx_item_type_t l_item_type = dap_chain_datum_tx_item_str_to_type(l_item_type_str);
            if(l_item_type == TX_ITEM_TYPE_UNKNOWN) {
                log_it(L_WARNING, "Item %zu has invalid type '%s'", i, l_item_type_str);
                continue;
            }

            switch (l_item_type) {
                case TX_ITEM_TYPE_IN: {
                    const char *l_json_item_token = s_json_get_text(l_json_item_obj, "token");
                    if (l_json_item_token && dap_strcmp(l_json_item_token, l_native_token)){
                        l_multichanel = true;
                        l_main_token = l_json_item_token;
                        break;
                    }
                    const char *l_prev_hash_str = s_json_get_text(l_json_item_obj, "prev_hash");
                    int64_t l_out_prev_idx;
                    bool l_is_out_prev_idx = s_json_get_int64(l_json_item_obj, "out_prev_idx", &l_out_prev_idx);
                    // If prev_hash and out_prev_idx were read
                    if(l_prev_hash_str && l_is_out_prev_idx){
                        dap_chain_hash_fast_t l_tx_prev_hash = {};
                        if(!dap_chain_hash_fast_from_str(l_prev_hash_str, &l_tx_prev_hash)) {
                            //check out token
                            dap_chain_datum_tx_t *l_prev_tx = dap_ledger_tx_find_by_hash(a_net->pub.ledger, &l_tx_prev_hash);
                            byte_t *l_prev_item = l_prev_tx ? dap_chain_datum_tx_item_get_nth(l_prev_tx, TX_ITEM_TYPE_OUT_ALL, l_out_prev_idx) : NULL;
                            if (l_prev_item){
                                const char* l_token = NULL;
                                if (*l_prev_item == TX_ITEM_TYPE_OUT){
                                    l_token = dap_ledger_tx_get_token_ticker_by_hash(a_net->pub.ledger, &l_tx_prev_hash);
                                } else if(*l_prev_item == TX_ITEM_TYPE_OUT_EXT){
                                    l_token = ((dap_chain_tx_out_ext_t*)l_prev_item)->token;
                                } else if (*l_prev_item == TX_ITEM_TYPE_OUT_STD) {
                                    l_token = ((dap_chain_tx_out_std_t *)l_prev_item)->token;
                                } else {
                                    log_it(L_WARNING, "Invalid 'in' item, wrong type of item with index %"DAP_UINT64_FORMAT_U" in previous tx %s", l_out_prev_idx, l_prev_hash_str);
                                    char *l_str_err = dap_strdup_printf("Unable to create in for transaction. Invalid 'in' item, "
                                                                        "wrong type of item with index %"DAP_UINT64_FORMAT_U" in previous tx %s", l_out_prev_idx, l_prev_hash_str);
                                    json_object *l_jobj_err = json_object_new_string(l_str_err);
                                    if (l_jobj_errors) json_object_array_add(l_jobj_errors, l_jobj_err);
                                    break;
                                }
                                if (dap_strcmp(l_token, l_native_token)){
                                    l_multichanel = true;
                                    l_main_token = l_json_item_token;
                                    break;
                                }

                            } else {
                                log_it(L_WARNING, "Invalid 'in' item, can't find item with index %"DAP_UINT64_FORMAT_U" in previous tx %s", l_out_prev_idx, l_prev_hash_str);
                                char *l_str_err = dap_strdup_printf("Unable to create in for transaction. Invalid 'in' item, "
                                                                    "can't find item with index %"DAP_UINT64_FORMAT_U" in previous tx %s", l_out_prev_idx, l_prev_hash_str);
                                json_object *l_jobj_err = json_object_new_string(l_str_err);
                                if (l_jobj_errors) json_object_array_add(l_jobj_errors, l_jobj_err);
                            }                            
                        } else {
                            log_it(L_WARNING, "Invalid 'in' item, bad prev_hash %s", l_prev_hash_str);
                            char *l_str_err = dap_strdup_printf("Unable to create in for transaction. Invalid 'in' item, "
                                                                "bad prev_hash %s", l_prev_hash_str);
                            json_object *l_jobj_err = json_object_new_string(l_str_err);
                            if (l_jobj_errors) json_object_array_add(l_jobj_errors, l_jobj_err);
                        }
                    }
                }break;
                case TX_ITEM_TYPE_IN_COND: {
                    const char *l_prev_hash_str = s_json_get_text(l_json_item_obj, "prev_hash");
                    int64_t l_out_prev_idx;
                    char l_delegated_ticker_str[DAP_CHAIN_TICKER_SIZE_MAX] 	=	{};
                    bool l_is_out_prev_idx = s_json_get_int64(l_json_item_obj, "out_prev_idx", &l_out_prev_idx);
                    if(l_prev_hash_str && l_is_out_prev_idx){
                        dap_chain_hash_fast_t l_tx_prev_hash = {};
                        dap_chain_tx_out_cond_t	*l_tx_out_cond = NULL;
                        dap_chain_datum_token_t *l_delegated_token;
                        const char *l_ticker_str = NULL;
                        if(!dap_chain_hash_fast_from_str(l_prev_hash_str, &l_tx_prev_hash)) {
                            dap_chain_datum_tx_t *l_prev_tx = dap_ledger_tx_find_by_hash(a_net->pub.ledger, &l_tx_prev_hash);
                            l_ticker_str = dap_ledger_tx_get_token_ticker_by_hash(a_net->pub.ledger, &l_tx_prev_hash);
                            l_tx_out_cond = dap_chain_datum_tx_out_cond_get(l_prev_tx, DAP_CHAIN_TX_OUT_COND_SUBTYPE_SRV_STAKE_LOCK,&l_out_prev_idx);
                            if (l_tx_out_cond && l_tx_out_cond->header.subtype == DAP_CHAIN_TX_OUT_COND_SUBTYPE_SRV_STAKE_LOCK) {
                                //byte_t *l_prev_item = l_prev_tx ? dap_chain_datum_tx_item_get_nth(l_prev_tx, TX_ITEM_TYPE_OUT_ALL, l_out_prev_idx) : NULL;
                                dap_chain_datum_token_get_delegated_ticker(l_delegated_ticker_str, l_ticker_str);
                                if (NULL != (l_delegated_token = dap_ledger_token_ticker_check(a_net->pub.ledger, l_delegated_ticker_str))){
                                    uint256_t l_emission_rate = dap_ledger_token_get_emission_rate(a_net->pub.ledger, l_delegated_ticker_str);
                                    //MULT_256_COIN(l_tx_out_cond->header.value, l_emission_rate, &l_value_delegated);
                                    SUM_256_256(l_value_delegated, l_tx_out_cond->header.value, &l_value_delegated);
                                }
                                l_main_token = l_ticker_str;
                                l_unstake = true;
                                l_multichanel = true;
                            }
                            /*
                            if (l_tx_out_cond->header.subtype == DAP_CHAIN_TX_OUT_COND_SUBTYPE_SRV_XCHANGE) {
                                SUM_256_256(l_value_order_back, l_tx_out_cond->header.value, &l_value_order_back);
                            }*/
                        }
                    }

                }break;
                case TX_ITEM_TYPE_IN_EMS: {
                    const char *l_emission_hash_str = s_json_get_text(l_json_item_obj, "emission_hash");
                    const char *l_json_item_token = s_json_get_text(l_json_item_obj, "token");
                    if (l_json_item_token){
                        if (dap_strcmp(l_json_item_token, l_native_token))//not native
                        {
                            if (l_emission_hash_str){//base tx
                                l_multichanel = true;
                                l_main_token = l_json_item_token;
                                break;
                            } else { //stake
                                l_stake = true; 
                                l_multichanel = true;
                            }                                 
                        }
                    }
                }break;
                case TX_ITEM_TYPE_SIG: {
                    dap_chain_wallet_t *l_wallet = s_json_get_wallet(l_json_item_obj, "wallet");
                    dap_chain_addr_t *l_wallet_addr = dap_chain_wallet_get_addr(l_wallet, a_net->pub.id);
                    l_seller_addr = *l_wallet_addr;
                     DAP_DELETE(l_wallet_addr);
                    if (l_wallet)
                        dap_chain_wallet_close(l_wallet);

                }break;
                case TX_ITEM_TYPE_IN_REWARD:{
                    uint256_t l_value = { };
                    bool l_is_value = s_json_get_uint256(l_json_item_obj, "value", &l_value);
                    if (!l_is_value) {
                        l_chain = dap_chain_net_get_default_chain_by_chain_type(a_net, CHAIN_TYPE_TX);
                    }
                    l_reward = true;
                    break;
                }
                default: continue;
            }
            //if(l_multichanel)
                //break;
        }
    }

    // Creating and adding items to the transaction
    for(size_t i = 0; i < l_items_count; ++i) {
        struct json_object *l_json_item_obj = json_object_array_get_idx(l_json_items, i);
        if(!l_json_item_obj || !json_object_is_type(l_json_item_obj, json_type_object)) {
            continue;
        }
        struct json_object *l_json_item_type = json_object_object_get(l_json_item_obj, "type");
        if(!l_json_item_type && json_object_is_type(l_json_item_type, json_type_string)) {
            log_it(L_WARNING, "Item %zu without type", i);
            continue;
        }
        const char *l_item_type_str = json_object_get_string(l_json_item_type);
        dap_chain_tx_item_type_t l_item_type = dap_chain_datum_tx_item_str_to_type(l_item_type_str);
        if(l_item_type == TX_ITEM_TYPE_UNKNOWN) {
            log_it(L_WARNING, "Item %zu has invalid type '%s'", i, l_item_type_str);
            continue;
        }

        log_it(L_DEBUG, "Json TX: process item %s", json_object_get_string(l_json_item_type));
        // Create an item depending on its type
        const uint8_t *l_item = NULL;
        switch (l_item_type) {
        case TX_ITEM_TYPE_IN: {
            // Save item obj for in
            // Read prev_hash and out_prev_idx
            const char *l_prev_hash_str = s_json_get_text(l_json_item_obj, "prev_hash");
            int64_t l_out_prev_idx;
            bool l_is_out_prev_idx = s_json_get_int64(l_json_item_obj, "out_prev_idx", &l_out_prev_idx);
            // If prev_hash and out_prev_idx were read
            if(l_prev_hash_str && l_is_out_prev_idx) {
                dap_chain_hash_fast_t l_tx_prev_hash;
                if(!dap_chain_hash_fast_from_str(l_prev_hash_str, &l_tx_prev_hash)) {
                    // Create IN item
                    dap_chain_tx_in_t *l_in_item = dap_chain_datum_tx_item_in_create(&l_tx_prev_hash, (uint32_t) l_out_prev_idx);
                    if (!l_in_item) {
                        json_object *l_jobj_err = json_object_new_string("Unable to create in for transaction.");
                        if (l_jobj_errors) json_object_array_add(l_jobj_errors, l_jobj_err);
                    }
                    l_item = (const uint8_t*) l_in_item;
                } else {
                    log_it(L_WARNING, "Invalid 'in' item, bad prev_hash %s", l_prev_hash_str);
                    char *l_str_err = dap_strdup_printf("Unable to create in for transaction. Invalid 'in' item, "
                                                        "bad prev_hash %s", l_prev_hash_str);
                    json_object *l_jobj_err = json_object_new_string(l_str_err);
                    if (l_jobj_errors) json_object_array_add(l_jobj_errors, l_jobj_err);
                }
            }
            // Read addr_from
            else {
                if (l_unstake) {
                    const char *l_json_item_addr_str = s_json_get_text(l_json_item_obj, "addr_from");
                    if (l_json_item_addr_str)
                        l_addr_back = dap_chain_addr_from_str(l_json_item_addr_str);
                }
                l_in_list = dap_list_append(l_in_list, l_json_item_obj);
            }
        }
            break;
        case TX_ITEM_TYPE_IN_COND: {
            const char *l_prev_hash_str = s_json_get_text(l_json_item_obj, "prev_hash");
            int64_t l_out_prev_idx, l_prev_idx_tmp;            
            bool l_is_out_prev_idx = s_json_get_int64(l_json_item_obj, "out_prev_idx", &l_out_prev_idx);
            l_prev_idx_tmp = l_out_prev_idx;
            if(l_prev_hash_str && l_is_out_prev_idx){
                dap_chain_hash_fast_t l_tx_prev_hash = {};
                dap_chain_tx_out_cond_t	*l_tx_out_cond = NULL;
                if(!dap_chain_hash_fast_from_str(l_prev_hash_str, &l_tx_prev_hash)) {
                    //check out token
                    dap_chain_datum_tx_t *l_prev_tx = dap_ledger_tx_find_by_hash(a_net->pub.ledger, &l_tx_prev_hash);
<<<<<<< HEAD
                    l_tx_out_cond = dap_chain_datum_tx_out_cond_get(l_prev_tx, DAP_CHAIN_TX_OUT_COND_SUBTYPE_SRV_STAKE_LOCK,&l_out_prev_idx);
                    if (l_tx_out_cond->header.subtype == DAP_CHAIN_TX_OUT_COND_SUBTYPE_SRV_STAKE_LOCK) {
                        //if (dap_ledger_tx_hash_is_used_out_item(l_ledger, &l_tx_hash, l_prev_cond_idx, NULL))
                        byte_t *l_prev_item = l_prev_tx ? dap_chain_datum_tx_item_get_nth(l_prev_tx, TX_ITEM_TYPE_OUT_ALL, l_out_prev_idx) : NULL;
                        const char *l_ticker_str = dap_ledger_tx_get_token_ticker_by_hash(a_net->pub.ledger, &l_tx_prev_hash);
                        dap_chain_datum_token_get_delegated_ticker(l_delegated_ticker_str, l_ticker_str);
                        if (NULL != (l_delegated_token = dap_ledger_token_ticker_check(a_net->pub.ledger, l_delegated_ticker_str))){
                            uint256_t l_emission_rate = dap_ledger_token_get_emission_rate(a_net->pub.ledger, l_delegated_ticker_str);
                            MULT_256_COIN(l_tx_out_cond->header.value, l_emission_rate, &l_value_delegated);
                            dap_chain_tx_in_cond_t * l_in_cond = dap_chain_datum_tx_item_out_ext_create(&c_dap_chain_addr_blank_1, l_value_delegated, l_ticker_str);
                            l_item = (const uint8_t*) l_in_cond;
                        }
=======
                    l_tx_out_cond = dap_chain_datum_tx_out_cond_get(l_prev_tx, DAP_CHAIN_TX_OUT_COND_SUBTYPE_SRV_STAKE_LOCK,&l_prev_idx_tmp);
                    byte_t *l_prev_item = l_prev_tx ? dap_chain_datum_tx_item_get_nth(l_prev_tx, TX_ITEM_TYPE_OUT_ALL, l_out_prev_idx) : NULL;
                    if (l_tx_out_cond && l_tx_out_cond->header.subtype == DAP_CHAIN_TX_OUT_COND_SUBTYPE_SRV_STAKE_LOCK) {
                        dap_chain_tx_in_cond_t * l_in_cond = dap_chain_datum_tx_item_in_cond_create(&l_tx_prev_hash, l_out_prev_idx, 0);
                        l_item = (const uint8_t*) l_in_cond;
>>>>>>> 464600cd

                        if (l_prev_item){
                            if (*l_prev_item == TX_ITEM_TYPE_OUT_COND){
                                //dap_chain_tx_in_cond_t * l_in_cond = dap_chain_datum_tx_item_in_cond_create(&l_tx_prev_hash, l_out_prev_idx, 0);
                                //l_item = (const uint8_t*) l_in_cond;                            
                            } else {
                                log_it(L_WARNING, "Invalid 'in_cond' item, wrong type of item with index %"DAP_UINT64_FORMAT_U" in previous tx %s", l_out_prev_idx, l_prev_hash_str);
                                char *l_str_err = dap_strdup_printf("Unable to create in for transaction. Invalid 'in_cond' item, "
                                                                    "wrong type of item with index %"DAP_UINT64_FORMAT_U" in previous tx %s", l_out_prev_idx, l_prev_hash_str);
                                json_object *l_jobj_err = json_object_new_string(l_str_err);
                                if (l_jobj_errors) json_object_array_add(l_jobj_errors, l_jobj_err);
                                break;
                            }                                                         
                        } else {
                            log_it(L_WARNING, "Invalid 'in_cond' item, can't find item with index %"DAP_UINT64_FORMAT_U" in previous tx %s", l_out_prev_idx, l_prev_hash_str);
                            char *l_str_err = dap_strdup_printf("Unable to create in for transaction. Invalid 'in_cond' item, "
                                                                "can't find item with index %"DAP_UINT64_FORMAT_U" in previous tx %s", l_out_prev_idx, l_prev_hash_str);
                            json_object *l_jobj_err = json_object_new_string(l_str_err);
                            if (l_jobj_errors) json_object_array_add(l_jobj_errors, l_jobj_err);
                        }  
                    }
                    l_prev_idx_tmp = l_out_prev_idx; 
                    l_tx_out_cond = dap_chain_datum_tx_out_cond_get(l_prev_tx, DAP_CHAIN_TX_OUT_COND_SUBTYPE_SRV_XCHANGE,&l_prev_idx_tmp);
                    if (l_tx_out_cond && l_tx_out_cond->header.subtype == DAP_CHAIN_TX_OUT_COND_SUBTYPE_SRV_XCHANGE) {
                        dap_chain_tx_in_cond_t * l_in_cond = dap_chain_datum_tx_item_in_cond_create(&l_tx_prev_hash, l_out_prev_idx, 0);
                        l_item = (const uint8_t*) l_in_cond;
                    }                   
                } else {
                    log_it(L_WARNING, "Invalid 'in_cond' item, bad prev_hash %s", l_prev_hash_str);
                    char *l_str_err = dap_strdup_printf("Unable to create in for transaction. Invalid 'in_cond' item, "
                                                        "bad prev_hash %s", l_prev_hash_str);
                    json_object *l_jobj_err = json_object_new_string(l_str_err);
                    if (l_jobj_errors) json_object_array_add(l_jobj_errors, l_jobj_err);
                }
            }
        }break;
        case TX_ITEM_TYPE_IN_EMS:{
            dap_chain_id_t l_chain_id;
            bool l_is_chain_id = s_json_get_int64(l_json_item_obj, "chain_id", &l_chain_id.uint64);

            const char *l_json_item_token = s_json_get_text(l_json_item_obj, "token");
            if (l_json_item_token && l_is_chain_id){
                dap_hash_fast_t l_blank_hash = {};
                dap_chain_tx_in_ems_t *l_in_ems = dap_chain_datum_tx_item_in_ems_create(l_chain_id, &l_blank_hash, l_json_item_token);
                l_item = (const uint8_t*) l_in_ems;
            } else {
                char *l_str_err = NULL;
                if (!l_is_chain_id) {
                    log_it(L_WARNING, "Invalid 'in_ems' item, can't read chain_id");
                    l_str_err = dap_strdup_printf("Unable to create in for transaction. Invalid 'in_ems' item, can't read chain_id");
                }
                if (!l_json_item_token){
                    log_it(L_WARNING, "Invalid 'in_ems' item, bad token");
                    l_str_err = dap_strdup_printf("Unable to create in for transaction. Invalid 'in_ems' item, bad token");
                }
                json_object *l_jobj_err = json_object_new_string(l_str_err);
                if (l_jobj_errors) json_object_array_add(l_jobj_errors, l_jobj_err);
            }
        } break;

        case TX_ITEM_TYPE_IN_REWARD:{
            uint256_t l_value = { };
            dap_chain_block_cache_t *l_block_cache = NULL;
            //dap_chain_hash_fast_t l_block_hash={0};
            const char *l_block_hash_str = s_json_get_text(l_json_item_obj, "block_hash");
            bool l_is_value = s_json_get_uint256(l_json_item_obj, "value", &l_value);
            if(l_block_hash_str ) {
                dap_hash_fast_t l_block_hash;
                if(l_is_value && !dap_chain_hash_fast_from_str(l_block_hash_str, &l_block_hash)) {
                    if (l_is_value)
                        SUM_256_256(l_value_reward, l_value, &l_value_reward);
                    else if (l_chain) {
                        l_block_cache = dap_chain_block_cache_get_by_hash(DAP_CHAIN_CS_BLOCKS(l_chain), &l_block_hash);
                        dap_sign_t *l_sign = dap_chain_block_sign_get(l_block_cache->block, l_block_cache->block_size, 0);
                        dap_pkey_t * l_block_sign_pkey = dap_pkey_get_from_sign(l_sign);
                        l_value = l_chain->callback_calc_reward(l_chain, &l_block_hash,l_block_sign_pkey);
                        SUM_256_256(l_value_reward, l_value, &l_value_reward);
                    }                    
                    dap_chain_tx_in_reward_t *l_in_reward = dap_chain_datum_tx_item_in_reward_create(&l_block_hash);
                    l_item = (const uint8_t*) l_in_reward;
                } else {
                    log_it(L_WARNING, "Invalid 'in_reward' item, bad block_hash %s", l_block_hash_str);
                    char *l_str_err = dap_strdup_printf("Unable to create in for transaction. Invalid 'in_reward' item, "
                                                        "bad block_hash %s", l_block_hash_str);
                    json_object *l_jobj_err = json_object_new_string(l_str_err);
                    if (l_jobj_errors) json_object_array_add(l_jobj_errors, l_jobj_err);
                }
            }

        } break;

        case TX_ITEM_TYPE_OUT:
        case TX_ITEM_TYPE_OUT_EXT: {
            // Read address and value
            uint256_t l_value = { };
            const char *l_json_item_addr_str = s_json_get_text(l_json_item_obj, "addr");
            const char *l_json_item_addr_to_str = s_json_get_text(l_json_item_obj, "addr_to");
            bool l_is_value = s_json_get_uint256(l_json_item_obj, "value", &l_value);
            const char *l_token = s_json_get_text(l_json_item_obj, "token");

            if (l_is_value && (l_json_item_addr_str || l_json_item_addr_to_str)) {
                dap_chain_addr_t *l_addr = dap_chain_addr_from_str(l_json_item_addr_str);
                if((l_json_item_addr_to_str || l_addr) && !IS_ZERO_256(l_value)) {
                    if(l_item_type == TX_ITEM_TYPE_OUT) {
                        // Create OUT item
                        const uint8_t *l_out_item = NULL;
                        if (l_unstake){
                            l_out_item = (const uint8_t *)dap_chain_datum_tx_item_out_ext_create(l_addr, l_value, l_token);
                            l_item = (const uint8_t*) l_out_item;
                            SUBTRACT_256_256(l_value_delegated, l_value, &l_value_delegated);
                            break;
                        }
                        if (a_net) {// if composition is not offline
                            if (l_multichanel) {
                                if ( l_stake && dap_strcmp(l_token, l_native_token)){//not native
                                    l_out_item = (const uint8_t *)dap_chain_datum_tx_item_out_ext_create(l_addr, l_value, l_token);
                                    l_item = (const uint8_t*) l_out_item;
                                    break;
                                }
                                else
                                l_out_item = (const uint8_t *)dap_chain_datum_tx_item_out_std_create(l_addr, l_value, l_token ? l_token : (l_main_token ? l_main_token : l_native_token), 0);
                            }
                            else 
                                l_out_item = (const uint8_t *)dap_chain_datum_tx_item_out_ext_create(l_addr, l_value, l_native_token);                                
                                
                            if (!l_out_item) {
                                json_object *l_jobj_err = json_object_new_string("Failed to create transaction out. "
                                                                                "There may not be enough funds in the wallet.");
                                if (l_jobj_errors) json_object_array_add(l_jobj_errors, l_jobj_err);
                            }
                            if (l_out_item){
                                if (l_multichanel && !dap_strcmp(((dap_chain_tx_out_std_t *)l_out_item)->token, l_native_token))
                                    SUM_256_256(l_value_need_fee, l_value, &l_value_need_fee);
                                else
                                    SUM_256_256(l_value_need, l_value, &l_value_need);
                            }
                        } else {
                            l_out_item = (const uint8_t *)dap_chain_datum_tx_item_out_ext_create(l_addr, l_value, l_token);
                            if (!l_out_item) {
                                json_object *l_jobj_err = json_object_new_string("Failed to create transaction out. "
                                                                                "There may not be enough funds in the wallet.");
                                if (l_jobj_errors) json_object_array_add(l_jobj_errors, l_jobj_err);
                            }
                        }
                        l_item = (const uint8_t*) l_out_item;
                    } else if(l_item_type == TX_ITEM_TYPE_OUT_EXT) {
                        // Read address and value
                        if (l_unstake && l_is_value && !dap_strcmp(l_json_item_addr_to_str, "NULL")){
                            const uint8_t *l_out_item = NULL;
                            l_out_item = (const uint8_t *)dap_chain_datum_tx_item_out_ext_create(&c_dap_chain_addr_blank_1, l_value, l_token);
                            if (l_out_item){
                                SUM_256_256(l_value_need, l_value, &l_value_need);
                            }
                            l_item = (const uint8_t*) l_out_item;
                            break;
                        }
                        if (l_reward && l_is_value) {
                            const uint8_t *l_out_item = NULL;
                            SUBTRACT_256_256(l_value_reward, l_value, &l_value_reward);
                            l_out_item = (const uint8_t *)dap_chain_datum_tx_item_out_ext_create(l_addr, l_value, l_token);
                            l_item = (const uint8_t*) l_out_item;
                            break;
                        }
                        if (l_token) {
                            // Create OUT_EXT item
                            const uint8_t *l_out_item = NULL;
                            if (a_net){ // if composition is not offline
                                if(l_multichanel)
                                    l_out_item = (const uint8_t *)dap_chain_datum_tx_item_out_std_create(l_addr, l_value, l_token, 0);
                                else
                                    l_out_item = (const uint8_t *)dap_chain_datum_tx_item_out_ext_create(l_addr, l_value, l_native_token);
                                if (!l_out_item) {
                                    json_object *l_jobj_err = json_object_new_string("Failed to create a out ext"
                                                                        "for a transaction. There may not be enough funds "
                                                                        "on the wallet or the wrong ticker token "
                                                                        "is indicated.");
                                    if (l_jobj_errors) json_object_array_add(l_jobj_errors, l_jobj_err);
                                }
                                if (l_out_item){
                                    if (l_multichanel && !dap_strcmp(l_token, l_native_token))
                                        SUM_256_256(l_value_need_fee, l_value, &l_value_need_fee);
                                    else 
                                        SUM_256_256(l_value_need, l_value, &l_value_need);
                                }
                            } else {
                                l_out_item = (const uint8_t *)dap_chain_datum_tx_item_out_std_create(l_addr, l_value, l_token, 0);
                                if (!l_out_item) {
                                    json_object *l_jobj_err = json_object_new_string("Failed to create a out ext"
                                                                        "for a transaction. There may not be enough funds "
                                                                        "on the wallet or the wrong ticker token "
                                                                        "is indicated.");
                                    if (l_jobj_errors) json_object_array_add(l_jobj_errors, l_jobj_err);
                                }
                            }
                            l_item = (const uint8_t*) l_out_item;
                        }
                        else {
                            log_it(L_WARNING, "Invalid 'out_ext' item %zu", i);
                            continue;
                        }
                    }
                } else {
                    if(l_item_type == TX_ITEM_TYPE_OUT) {
                        log_it(L_WARNING, "Invalid 'out' item %zu", i);
                    }
                    else if(l_item_type == TX_ITEM_TYPE_OUT_EXT) {
                        log_it(L_WARNING, "Invalid 'out_ext' item %zu", i);
                    }
                    char *l_str_err = dap_strdup_printf("For item %zu of type 'out' or 'out_ext' the "
                                                        "string representation of the address could not be converted, "
                                                        "or the size of the output sum is 0.", i);
                    json_object *l_jobj_err = json_object_new_string(l_str_err);
                    DAP_DELETE(l_str_err);
                    if (l_jobj_errors) json_object_array_add(l_jobj_errors, l_jobj_err);
                    continue;
                }
            } else if (l_json_item_addr_to_str && l_token) {
                l_addr_reward = dap_chain_addr_from_str(l_json_item_addr_to_str);
                l_token_reward = l_token;
            }
        }
            break;
        case TX_ITEM_TYPE_OUT_COND: {
            // Read subtype of item
            const char *l_subtype_str = s_json_get_text(l_json_item_obj, "subtype");
            dap_chain_tx_out_cond_subtype_t l_subtype = dap_chain_tx_out_cond_subtype_from_str(l_subtype_str);
            switch (l_subtype) {

            case DAP_CHAIN_TX_OUT_COND_SUBTYPE_SRV_PAY:{
                uint256_t l_value = { };
                bool l_is_value = s_json_get_uint256(l_json_item_obj, "value", &l_value);
                if(!l_is_value || IS_ZERO_256(l_value)) {
                    log_it(L_ERROR, "Json TX: bad value in OUT_COND_SUBTYPE_SRV_PAY");
                    break;
                }
                uint256_t l_value_max_per_unit = { };
                l_is_value = s_json_get_uint256(l_json_item_obj, "value_max_per_unit", &l_value_max_per_unit);
                if(!l_is_value || IS_ZERO_256(l_value_max_per_unit)) {
                    log_it(L_ERROR, "Json TX: bad value_max_per_unit in OUT_COND_SUBTYPE_SRV_PAY");
                    break;
                }
                dap_chain_net_srv_price_unit_uid_t l_price_unit;
                if(!s_json_get_unit(l_json_item_obj, "price_unit", &l_price_unit)) {
                    log_it(L_ERROR, "Json TX: bad price_unit in OUT_COND_SUBTYPE_SRV_PAY");
                    break;
                }
                dap_chain_net_srv_uid_t l_srv_uid;
                if(!s_json_get_srv_uid(l_json_item_obj, "service_id", "service", &l_srv_uid.uint64)){
                    // Default service DAP_CHAIN_NET_SRV_VPN_ID
                    l_srv_uid.uint64 = 0x0000000000000001;
                }

                // From "wallet" or "cert"
                dap_pkey_t *l_pkey = s_json_get_pkey(l_json_item_obj);
                if(!l_pkey) {
                    log_it(L_ERROR, "Json TX: bad pkey in OUT_COND_SUBTYPE_SRV_PAY");
                    break;
                }
                const char *l_params_str = s_json_get_text(l_json_item_obj, "params");
                size_t l_params_size = dap_strlen(l_params_str);
                dap_chain_tx_out_cond_t *l_out_cond_item = dap_chain_datum_tx_item_out_cond_create_srv_pay(l_pkey, l_srv_uid, l_value, l_value_max_per_unit,
                        l_price_unit, l_params_str, l_params_size);
                l_item = (const uint8_t*) l_out_cond_item;
                // Save value for using in In item
                if(l_item) {
                    if (l_reward)
                        SUBTRACT_256_256(l_value_reward, l_value, &l_value_reward);
                    else
                        SUM_256_256(l_value_need, l_value, &l_value_need);
                } else {
                    char *l_str_err = dap_strdup_printf("Unable to create conditional out for transaction "
                                                        "can of type %s described in item %zu.\n", l_subtype_str, i);
                    json_object *l_jobj_err = json_object_new_string(l_str_err);
                    DAP_DELETE(l_str_err);
                    if (l_jobj_errors) json_object_array_add(l_jobj_errors, l_jobj_err);
                }
                DAP_DELETE(l_pkey);
            }
                break;
            case DAP_CHAIN_TX_OUT_COND_SUBTYPE_SRV_XCHANGE: {
                
                dap_chain_net_srv_uid_t l_srv_uid;
                if(!s_json_get_srv_uid(l_json_item_obj, "service_id", "service", &l_srv_uid.uint64)) {
                    // Default service DAP_CHAIN_NET_SRV_XCHANGE_ID
                    l_srv_uid.uint64 = 0x2;
                }
                dap_chain_net_t *l_net = dap_chain_net_by_name(s_json_get_text(l_json_item_obj, "net"));
                if(!l_net) {
                    log_it(L_ERROR, "Json TX: bad net in OUT_COND_SUBTYPE_SRV_XCHANGE");
                    break;
                }              
                                
                const char *l_token_buy = s_json_get_text(l_json_item_obj, "token_buy");
                if(!l_token_buy) {
                    log_it(L_ERROR, "Json TX: bad token_buy in OUT_COND_SUBTYPE_SRV_XCHANGE");
                    break;
                }
                uint256_t l_value = { };
                if(!s_json_get_uint256(l_json_item_obj, "value", &l_value) || IS_ZERO_256(l_value)) {
                    log_it(L_ERROR, "Json TX: bad value in OUT_COND_SUBTYPE_SRV_XCHANGE");
                    break;
                }
                uint256_t l_value_rate = { };
                if(!s_json_get_uint256(l_json_item_obj, "rate", &l_value_rate) || IS_ZERO_256(l_value_rate)) {
                    log_it(L_ERROR, "Json TX: bad value rate in OUT_COND_SUBTYPE_SRV_XCHANGE");
                    break;
                }
                //const char *l_params_str = s_json_get_text(l_json_item_obj, "params");
                //size_t l_params_size = dap_strlen(l_params_str);
                dap_chain_tx_out_cond_t *l_out_cond_item = dap_chain_datum_tx_item_out_cond_create_srv_xchange(l_srv_uid, l_net->pub.id,
                                                                                                                l_value, l_net->pub.id,
                                                                                                                l_token_buy, l_value_rate,
                                                                                                                &l_seller_addr,
                                                                                                                NULL, 0);
                l_item = (const uint8_t*) l_out_cond_item;
                // Save value for using in In item
                if(l_item) {
                    SUM_256_256(l_value_need, l_value, &l_value_need);                        
                } else {
                    char *l_str_err = dap_strdup_printf("Unable to create conditional out for transaction "
                                                         "can of type %s described in item %zu.", l_subtype_str, i);
                    json_object *l_jobj_err = json_object_new_string(l_str_err);
                    DAP_DELETE(l_str_err);
                    if (l_jobj_errors) json_object_array_add(l_jobj_errors, l_jobj_err);
                }
            }
                break;
            case DAP_CHAIN_TX_OUT_COND_SUBTYPE_SRV_STAKE_LOCK:{
                dap_chain_net_srv_uid_t l_srv_uid;
                if(!s_json_get_srv_uid(l_json_item_obj, "service_id", "service", &l_srv_uid.uint64)) {
                    // Default service DAP_CHAIN_NET_SRV_STAKE_ID
                    l_srv_uid.uint64 = 0x12;
                }
                uint256_t l_value = { };
                if(!s_json_get_uint256(l_json_item_obj, "value", &l_value) || IS_ZERO_256(l_value)) {
                    log_it(L_ERROR, "Json TX: bad value in DAP_CHAIN_TX_OUT_COND_SUBTYPE_SRV_STAKE_LOCK");
                    break;
                }
                const char* l_time_staking_str = NULL;
                if((l_time_staking_str = s_json_get_text(l_json_item_obj, "time_staking")) == NULL || dap_strlen(l_time_staking_str) != 6)  {
                    log_it(L_ERROR, "Json TX: bad time staking in DAP_CHAIN_TX_OUT_COND_SUBTYPE_SRV_STAKE_LOCK");
                    break;
                }
                    
                char l_time_staking_month_str[3] = {l_time_staking_str[2], l_time_staking_str[3], 0};
                int l_time_staking_month = atoi(l_time_staking_month_str);
                if (l_time_staking_month < 1 || l_time_staking_month > 12){
                    log_it(L_ERROR, "Json TX: bad time staking in DAP_CHAIN_TX_OUT_COND_SUBTYPE_SRV_STAKE_LOCK");
                    break;
                }
                    

                char l_time_staking_day_str[3] = {l_time_staking_str[4], l_time_staking_str[5], 0};
                int l_time_staking_day = atoi(l_time_staking_day_str);
                if (l_time_staking_day < 1 || l_time_staking_day > 31){
                    log_it(L_ERROR, "Json TX: bad time staking in DAP_CHAIN_TX_OUT_COND_SUBTYPE_SRV_STAKE_LOCK");
                    break;
                }

                dap_time_t l_time_staking = 0;
                l_time_staking = dap_time_from_str_simplified(l_time_staking_str);
                if (0 == l_time_staking){
                    log_it(L_ERROR, "Json TX: bad time staking in DAP_CHAIN_TX_OUT_COND_SUBTYPE_SRV_STAKE_LOCK");
                    break;
                }
                dap_time_t l_time_now = dap_time_now();
                if (l_time_staking < l_time_now){
                    log_it(L_ERROR, "Json TX: bad time staking in DAP_CHAIN_TX_OUT_COND_SUBTYPE_SRV_STAKE_LOCK");
                    break;
                }
                l_time_staking -= l_time_now;

                uint256_t l_reinvest_percent = uint256_0;
                const char* l_reinvest_percent_str = NULL;
                if((l_reinvest_percent_str = s_json_get_text(l_json_item_obj, "reinvest_percent"))!=NULL) {
                    l_reinvest_percent = dap_chain_coins_to_balance(l_reinvest_percent_str);
                    if (compare256(l_reinvest_percent, dap_chain_coins_to_balance("100.0")) == 1){
                    log_it(L_ERROR, "Json TX: bad reinvest percent in DAP_CHAIN_TX_OUT_COND_SUBTYPE_SRV_STAKE_LOCK");
                        break;
                    }
                    if (IS_ZERO_256(l_reinvest_percent)) {
                        int l_reinvest_percent_int = atoi(l_reinvest_percent_str);
                        if (l_reinvest_percent_int < 0 || l_reinvest_percent_int > 100){
                            log_it(L_ERROR, "Json TX: bad reinvest percent in DAP_CHAIN_TX_OUT_COND_SUBTYPE_SRV_STAKE_LOCK");
                            break;
                        }
                        l_reinvest_percent = dap_chain_uint256_from(l_reinvest_percent_int);
                        MULT_256_256(l_reinvest_percent, GET_256_FROM_64(1000000000000000000ULL), &l_reinvest_percent);
                    }
                }               

                dap_chain_tx_out_cond_t *l_out_cond_item = dap_chain_datum_tx_item_out_cond_create_srv_stake_lock(l_srv_uid, l_value, l_time_staking, l_reinvest_percent);
                l_item = (const uint8_t*) l_out_cond_item;
                // Save value for using in In item
                if(l_item) {
                    SUM_256_256(l_value_need, l_value, &l_value_need);
                } else {
                    char *l_str_err = dap_strdup_printf("Unable to create conditional out for transaction "
                                                         "can of type %s described in item %zu.", l_subtype_str, i);
                    json_object *l_jobj_err = json_object_new_string(l_str_err);
                    DAP_DELETE(l_str_err);
                    if (l_jobj_errors) json_object_array_add(l_jobj_errors, l_jobj_err);
                }
            } 
                break;
            case DAP_CHAIN_TX_OUT_COND_SUBTYPE_SRV_STAKE_POS_DELEGATE:{
                dap_chain_net_srv_uid_t l_srv_uid;
                if(!s_json_get_srv_uid(l_json_item_obj, "service_id", "service", &l_srv_uid.uint64)) {
                    // Default service DAP_CHAIN_NET_SRV_STAKE_ID
                    l_srv_uid.uint64 = 0x13;
                }
                uint256_t l_value = { };
                if(!s_json_get_uint256(l_json_item_obj, "value", &l_value) || IS_ZERO_256(l_value)) {
                    log_it(L_ERROR, "Json TX: bad value in OUT_COND_SUBTYPE_SRV_STAKE_POS_DELEGATE");
                    break;
                }
                uint256_t l_fee_value = { };
                if(!s_json_get_uint256(l_json_item_obj, "fee", &l_fee_value) || IS_ZERO_256(l_fee_value)) {
                    break;
                }
                
                const char *l_signing_addr_str = s_json_get_text(l_json_item_obj, "signing_addr");
                dap_chain_addr_t *l_signing_addr = dap_chain_addr_from_str(l_signing_addr_str);
                if(!l_signing_addr) {
                    log_it(L_ERROR, "Json TX: bad signing_addr in OUT_COND_SUBTYPE_SRV_STAKE_POS_DELEGATE");
                    break;
                }                

                dap_chain_node_addr_t l_signer_node_addr;
                const char *l_node_addr_str = s_json_get_text(l_json_item_obj, "node_addr");
                if(!l_node_addr_str || dap_chain_node_addr_from_str(&l_signer_node_addr, l_node_addr_str)) {
                    log_it(L_ERROR, "Json TX: bad node_addr in OUT_COND_SUBTYPE_SRV_STAKE_POS_DELEGATE");
                    break;
                }
                dap_chain_tx_out_cond_t *l_out_cond_item = dap_chain_datum_tx_item_out_cond_create_srv_stake(l_srv_uid, l_value, l_signing_addr,
                                                                                                             &l_signer_node_addr, NULL, uint256_0, NULL);
                DAP_DELETE(l_signing_addr);
                l_item = (const uint8_t*) l_out_cond_item;
                // Save value for using in In item
                if(l_item) {
                    SUM_256_256(l_value_need, l_value, &l_value_need);
                } else {
                    char *l_err_str = dap_strdup_printf("Unable to create conditional out for transaction "
                                                        "can of type %s described in item %zu.", l_subtype_str, i);
                    json_object *l_jobj_err = json_object_new_string(l_err_str);
                    DAP_DELETE(l_err_str);
                    if (l_jobj_errors)
                        json_object_array_add(l_jobj_errors, l_jobj_err);
                }
            }
                break;
            case DAP_CHAIN_TX_OUT_COND_SUBTYPE_FEE: {
                uint256_t l_value = { };
                s_json_get_uint256(l_json_item_obj, "value", &l_value);
                if(!IS_ZERO_256(l_value)) {
                    if (l_unstake){
                        dap_chain_tx_out_cond_t *l_out_cond_item = dap_chain_datum_tx_item_out_cond_create_fee(l_value);
                        l_item = (const uint8_t*) l_out_cond_item;
                        SUBTRACT_256_256(l_value_delegated, l_value, &l_value_delegated);
                        break;
                    }
                    dap_chain_tx_out_cond_t *l_out_cond_item = dap_chain_datum_tx_item_out_cond_create_fee(l_value);
                    l_item = (const uint8_t*) l_out_cond_item;
                    // Save value for using in In item
                    if(l_item) {
                        SUM_256_256(l_value_need_fee, l_value, &l_value_need_fee);
                    } else {
                        char *l_str_err = dap_strdup_printf("Unable to create conditional out for transaction "
                                                            "can of type %s described in item %zu.", l_subtype_str, i);
                        json_object *l_jobj_err = json_object_new_string(l_str_err);
                        if (l_jobj_errors) json_object_array_add(l_jobj_errors, l_jobj_err);
                        DAP_DELETE(l_str_err);
                    }
                }
                else
                    log_it(L_ERROR, "Json TX: zero value in OUT_COND_SUBTYPE_FEE");
            }
                break;
            case DAP_CHAIN_TX_OUT_COND_SUBTYPE_UNDEFINED:
                log_it(L_WARNING, "Undefined subtype: '%s' of 'out_cond' item %zu ", l_subtype_str, i);
                char *l_str_err = dap_strdup_printf("Specified unknown sub type %s of conditional out on item %zu.",
                                                    l_subtype_str, i);
                json_object *l_jobj_err = json_object_new_string(l_str_err);
                DAP_DELETE(l_str_err);
                if (l_jobj_errors) json_object_array_add(l_jobj_errors, l_jobj_err);
                break;
            }
        }
            break;
        case TX_ITEM_TYPE_SIG: {
            json_object *l_jobj_sign = json_object_object_get(l_json_item_obj, "sig_b64");
            if (!l_jobj_sign) {
                l_sign_list = dap_list_append(l_sign_list, l_json_item_obj);
                break;
            }
            const char *l_sign_b64_str = json_object_get_string(l_jobj_sign);
            if ( !l_sign_b64_str ) {
                json_object_array_add(l_jobj_errors, json_object_new_string("Can't get base64-encoded sign"));
                log_it(L_ERROR, "Json TX: Can't get base64-encoded sign!");
                break;
            }
            int64_t l_sign_size = 0, l_sign_b64_strlen = json_object_get_string_len(l_jobj_sign),
                    l_sign_decoded_size = DAP_ENC_BASE64_DECODE_SIZE(l_sign_b64_strlen);
            if ( !s_json_get_int64(l_json_item_obj, "sig_size", &l_sign_size) )
                log_it(L_NOTICE, "Json TX: \"sig_size\" unspecified, will be calculated automatically");

            dap_chain_tx_sig_t *l_tx_sig = DAP_NEW_Z_SIZE(dap_chain_tx_sig_t, sizeof(dap_chain_tx_sig_t) + l_sign_decoded_size);
            *l_tx_sig = (dap_chain_tx_sig_t) {
                .header = {
                    .type = TX_ITEM_TYPE_SIG, .version = 1,
                    .sig_size = dap_enc_base64_decode(l_sign_b64_str, l_sign_b64_strlen, l_tx_sig->sig, DAP_ENC_DATA_TYPE_B64_URLSAFE)
                }
            };
            
            debug_if(l_sign_size && l_tx_sig->header.sig_size != l_sign_size, L_ERROR,
                     "Json TX: sign size mismatch, %zu != %u!", l_sign_size, l_tx_sig->header.sig_size);
            /* But who cares?... */
            size_t l_tx_size = dap_chain_datum_tx_get_size(l_tx), l_tx_items_size = l_tx->header.tx_items_size;
            l_tx->header.tx_items_size = 0;
            if ( dap_sign_verify_all((dap_sign_t*)l_tx_sig->sig, l_tx_sig->header.sig_size, (byte_t*)l_tx, l_tx_size) ) {
                json_object_array_add(l_jobj_errors, json_object_new_string("Sign verification failed!"));
                log_it(L_ERROR, "Json TX: sign verification failed!");
                break;
                // TODO: delete the datum and return
            } else {
                l_tx->header.tx_items_size = l_tx_items_size;
                l_item = (const uint8_t*)l_tx_sig;
            }
        } break;
        case TX_ITEM_TYPE_RECEIPT: {
            dap_chain_net_srv_uid_t l_srv_uid;
            if(!s_json_get_srv_uid(l_json_item_obj, "service_id", "service", &l_srv_uid.uint64)) {
                log_it(L_ERROR, "Json TX: bad service_id in TYPE_RECEIPT");
                break;
            }
            dap_chain_net_srv_price_unit_uid_t l_price_unit;
            if(!s_json_get_unit(l_json_item_obj, "price_unit", &l_price_unit)) {
                log_it(L_ERROR, "Json TX: bad price_unit in TYPE_RECEIPT");
                break;
            }
            int64_t l_units;
            if(!s_json_get_int64(l_json_item_obj, "units", &l_units)) {
                log_it(L_ERROR, "Json TX: bad units in TYPE_RECEIPT");
                break;
            }
            uint256_t l_value = { };
            if(!s_json_get_uint256(l_json_item_obj, "value", &l_value) || IS_ZERO_256(l_value)) {
                log_it(L_ERROR, "Json TX: bad value in TYPE_RECEIPT");
                break;
            }
            const char *l_params_str = s_json_get_text(l_json_item_obj, "params");
            size_t l_params_size = dap_strlen(l_params_str);
            dap_chain_datum_tx_receipt_t *l_receipt = dap_chain_datum_tx_receipt_create(l_srv_uid, l_price_unit, l_units, l_value, l_params_str, l_params_size);
            l_item = (const uint8_t*) l_receipt;
            if (!l_item) {
                char *l_str_err = dap_strdup_printf("Unable to create receipt out for transaction "
                                                    "described by item %zu.", i);
                json_object *l_jobj_err = json_object_new_string(l_str_err);
                DAP_DELETE(l_str_err);
                if (l_jobj_errors) json_object_array_add(l_jobj_errors, l_jobj_err);
            }
        }
            break;
        case TX_ITEM_TYPE_TSD: {
            int64_t l_tsd_type;
            if(!s_json_get_int64(l_json_item_obj, "type_tsd", &l_tsd_type)) {
                log_it(L_ERROR, "Json TX: bad type_tsd in TYPE_TSD");
                break;
            }
            const char *l_tsd_data = s_json_get_text(l_json_item_obj, "data");
            if (!l_tsd_data) {
                log_it(L_ERROR, "Json TX: bad data in TYPE_TSD");
                break;
            }
            size_t l_data_size = dap_strlen(l_tsd_data);
            dap_chain_tx_tsd_t *l_tsd = dap_chain_datum_tx_item_tsd_create((void*)l_tsd_data, (int)l_tsd_type, l_data_size);
            l_item = (const uint8_t*) l_tsd;
            // l_tsd_list = dap_list_append(l_tsd_list, l_tsd);
        }
            break;
            //case TX_ITEM_TYPE_PKEY:
                //break;
            //case TX_ITEM_TYPE_IN_EMS:
                //break;
            //case TX_ITEM_TYPE_IN_EMS_EXT:
                //break;
        }
        // Add item to transaction
        if(l_item) {
            dap_chain_datum_tx_add_item(&l_tx, (const uint8_t*) l_item);
            l_items_ready++;
            DAP_DELETE(l_item);
        }
    }
    if (l_unstake){
        dap_chain_datum_tx_add_out_ext_item(&l_tx, l_addr_back, l_value_delegated, l_native_token);
    }
    if (l_reward){
        dap_chain_datum_tx_add_out_ext_item(&l_tx, l_addr_reward, l_value_reward, l_token_reward);
    }
    
    dap_list_t *l_list;
    // Add In items
    if(a_net){
        l_list = l_in_list;
        while(l_list) {
            struct json_object *l_json_item_obj = (struct json_object*) l_list->data;

            const char *l_json_item_addr_str = s_json_get_text(l_json_item_obj, "addr_from");
            const char *l_json_item_token = s_json_get_text(l_json_item_obj, "token");
            l_main_token = l_json_item_token;
            dap_chain_addr_t *l_addr_from = NULL;
            if(l_json_item_addr_str) {
                l_addr_from = dap_chain_addr_from_str(l_json_item_addr_str);
                if (!l_addr_from) {
                    log_it(L_WARNING, "Invalid element 'in', unable to convert string representation of addr_from: '%s' "
                                        "to binary.", l_json_item_addr_str);
                    char *l_str_err = dap_strdup_printf("Invalid element 'to', unable to convert string representation "
                                                        "of addr_from: '%s' to binary.", l_json_item_addr_str);
                    json_object *l_jobj_err = json_object_new_string(l_str_err);
                    DAP_DELETE(l_str_err);
                    if (l_jobj_errors) json_object_array_add(l_jobj_errors, l_jobj_err);
                    // Go to the next item
                    l_list = dap_list_next(l_list);
                    continue;
                }
            }
            else {
                log_it(L_WARNING, "Invalid 'in' item, incorrect addr_from: '%s'", l_json_item_addr_str ? l_json_item_addr_str : "[null]");
                char *l_str_err = dap_strdup_printf("Invalid 'in' item, incorrect addr_from: '%s'",
                                            l_json_item_addr_str ? l_json_item_addr_str : "[null]");
                json_object *l_jobj_err = json_object_new_string(l_str_err);
                DAP_DELETE(l_str_err);
                if (l_jobj_errors) json_object_array_add(l_jobj_errors, l_jobj_err);
                // Go to the next item
                l_list = dap_list_next(l_list);
                continue;
            }
            if(!l_json_item_token) {
                log_it(L_WARNING, "Invalid 'in' item, not found token name");
                json_object *l_jobj_err = json_object_new_string("Invalid 'in' item, not found token name");
                if (l_jobj_errors) json_object_array_add(l_jobj_errors, l_jobj_err);
                // Go to the next item
                l_list = dap_list_next(l_list);
                continue;
            }
            if(IS_ZERO_256(l_value_need)) {
                log_it(L_WARNING, "Invalid 'in' item, not found value in out items");
                json_object *l_jobj_err = json_object_new_string("Invalid 'in' item, not found value in out items");
                if (l_jobj_errors) json_object_array_add(l_jobj_errors, l_jobj_err);
                // Go to the next item
                l_list = dap_list_next(l_list);
                continue;
            }

            if(l_addr_from){
                // find the transactions from which to take away coins
                dap_list_t *l_list_used_out = NULL;
                dap_list_t *l_list_used_out_fee = NULL;
                uint256_t l_value_transfer = { }; // how many coins to transfer
                uint256_t l_value_transfer_fee = { }; // how many coins to transfer
                //SUM_256_256(a_value, a_value_fee, &l_value_need);
                uint256_t l_value_need_check = {};
                if (!dap_strcmp(l_native_token, l_main_token)) {
                    SUM_256_256(l_value_need_check, l_value_need, &l_value_need_check);
                    SUM_256_256(l_value_need_check, l_value_need_fee, &l_value_need_check);
                    l_list_used_out = dap_ledger_get_list_tx_outs_with_val(a_net->pub.ledger, l_json_item_token,
                                                                                                l_addr_from, l_value_need_check, &l_value_transfer);
                    if(!l_list_used_out) {
                        log_it(L_WARNING, "Not enough funds in previous tx to transfer");
                        json_object *l_jobj_err = json_object_new_string("Can't create in transaction. Not enough funds in previous tx "
                                                            "to transfer");
                        if (l_jobj_errors) json_object_array_add(l_jobj_errors, l_jobj_err);
                        // Go to the next item
                        l_list = dap_list_next(l_list);
                        continue;
                    }
                } else {
                    //CHECK value need
                    l_list_used_out = dap_ledger_get_list_tx_outs_with_val(a_net->pub.ledger, l_json_item_token,
                                                                                                l_addr_from, l_value_need, &l_value_transfer);
                    if(!l_list_used_out) {
                        log_it(L_WARNING, "Not enough funds in previous tx to transfer");
                        json_object *l_jobj_err = json_object_new_string("Can't create in transaction. Not enough funds "
                                                                            "in previous tx to transfer");
                        if (l_jobj_errors) json_object_array_add(l_jobj_errors, l_jobj_err);
                        // Go to the next item
                        l_list = dap_list_next(l_list);
                        continue;
                    }
                    //CHECK value fee
                    l_list_used_out_fee = dap_ledger_get_list_tx_outs_with_val(a_net->pub.ledger, l_native_token,
                                                                                        l_addr_from, l_value_need_fee, &l_value_transfer_fee);
                    if(!l_list_used_out_fee && !l_unstake) {
                        log_it(L_WARNING, "Not enough funds in previous tx to transfer");
                        json_object *l_jobj_err = json_object_new_string("Can't create in transaction. Not enough funds "
                                                                            "in previous tx to transfer");
                        if (l_jobj_errors) json_object_array_add(l_jobj_errors, l_jobj_err);
                        // Go to the next item
                        l_list = dap_list_next(l_list);
                        continue;
                    }
                }
                // add 'in' items
                uint256_t l_value_got = dap_chain_datum_tx_add_in_item_list(&l_tx, l_list_used_out);
                assert(EQUAL_256(l_value_got, l_value_transfer));
                if (l_list_used_out_fee) {
                    uint256_t l_value_got_fee = dap_chain_datum_tx_add_in_item_list(&l_tx, l_list_used_out_fee);
                    assert(EQUAL_256(l_value_got_fee, l_value_transfer_fee));
                    dap_list_free_full(l_list_used_out_fee, free);
                    // add 'out' item for coin fee back
                    uint256_t  l_value_back;
                    SUBTRACT_256_256(l_value_got_fee, l_value_need_fee, &l_value_back);
                    if (!IS_ZERO_256(l_value_back)) {
                        dap_chain_datum_tx_add_out_ext_item(&l_tx, l_addr_from, l_value_back, l_native_token);
                        l_items_ready++;
                    }
                } else {
                    SUM_256_256(l_value_need, l_value_need_fee, &l_value_need);
                }
                dap_list_free_full(l_list_used_out, free);
                if(!IS_ZERO_256(l_value_got)) {
                    // add 'out' item for coin back
                    uint256_t l_value_back;
                    SUBTRACT_256_256(l_value_got, l_value_need, &l_value_back);
                    if(!IS_ZERO_256(l_value_back)) {
                        if (l_multichanel)
                            dap_chain_datum_tx_add_out_ext_item(&l_tx, l_addr_from, l_value_back, l_main_token);
                        else
                            dap_chain_datum_tx_add_out_ext_item(&l_tx, l_addr_from, l_value_back, l_native_token);
                        l_items_ready++;
                    }
                }   
            }
            // Go to the next 'in' item
            l_list = dap_list_next(l_list);
        }
    }
    dap_list_free(l_in_list);

    // Add signs
    l_list = l_sign_list;
    while(l_list) {
        struct json_object *l_json_item_obj = (struct json_object*) l_list->data;
        dap_enc_key_t * l_enc_key  = NULL;
        
        //get wallet or cert
        dap_chain_wallet_t *l_wallet = s_json_get_wallet(l_json_item_obj, "wallet");
        const dap_cert_t *l_cert = s_json_get_cert(l_json_item_obj, "cert");

        int64_t l_pkey_size;
        int64_t l_sig_size;
        uint8_t *l_pkey = NULL;
        int64_t l_hash_type = 0;
        dap_sign_t *l_sign = NULL;
        

        //wallet goes first
        if (l_wallet) {
            l_enc_key = dap_chain_wallet_get_key(l_wallet, 0);
        } else if (l_cert && l_cert->enc_key) {
            l_enc_key = l_cert->enc_key; 
        } else { 
            json_object *l_jobj_err = json_object_new_string("Can't create sign for transactions.");
            json_object_array_add(l_jobj_errors, l_jobj_err);
            log_it(L_ERROR, "Json TX: Item sign has no wallet or cert of they are invalid ");
            l_list = dap_list_next(l_list);
            continue;
        }

        if (l_sign) { /* WTF is this for?... */
            size_t l_chain_sign_size = dap_sign_get_size(l_sign); // sign data
            
            dap_chain_tx_sig_t *l_tx_sig = DAP_NEW_Z_SIZE(dap_chain_tx_sig_t,
                    sizeof(dap_chain_tx_sig_t) + l_chain_sign_size);
            l_tx_sig->header.type = TX_ITEM_TYPE_SIG;
            l_tx_sig->header.sig_size =(uint32_t) l_chain_sign_size;
            memcpy(l_tx_sig->sig, l_sign, l_chain_sign_size);
            dap_chain_datum_tx_add_item(&l_tx, l_tx_sig);
            DAP_DELETE(l_sign);
        }

        if(l_enc_key && dap_chain_datum_tx_add_sign_item(&l_tx, l_enc_key) > 0) {
            l_items_ready++;
        } else {
            log_it(L_ERROR, "Json TX: Item sign has invalid enc_key.");
            l_list = dap_list_next(l_list);
            continue;
        }

        if (l_wallet) {
            dap_chain_wallet_close(l_wallet);  
            dap_enc_key_delete(l_enc_key);
        }  
        l_list = dap_list_next(l_list);
    }

    dap_list_free(l_sign_list);
    json_object_put(l_json);

    *a_out_tx = l_tx;

    if(a_items_count)
        *a_items_count = l_items_count;

    if(a_items_ready)
        *a_items_ready = l_items_ready;

    return DAP_CHAIN_NET_TX_CREATE_JSON_OK;
}

int dap_chain_net_tx_to_json(dap_chain_datum_tx_t *a_tx, json_object *a_out_json)
{
    if(!a_tx || !a_out_json)
        return log_it(L_ERROR, "Empty transaction"), DAP_CHAIN_NET_TX_CREATE_JSON_WRONG_ARGUMENTS;

    json_object* json_obj_out = a_out_json;
    json_object* l_json_arr_reply = NULL;
    dap_hash_fast_t l_hash_tmp = { };
    byte_t *item; size_t l_size;
    char *l_hash_str = NULL;
    char l_tmp_buf[DAP_TIME_STR_SIZE];
    json_object* json_arr_items = json_object_new_array();

    char *l_tx_hash_str = dap_hash_fast_str_new(a_tx, dap_chain_datum_tx_get_size(a_tx));

    json_object_object_add(json_obj_out, "datum_hash", json_object_new_string(l_tx_hash_str));
    json_object_object_add(json_obj_out, "ts_created", json_object_new_int64(a_tx->header.ts_created));
    json_object_object_add(json_obj_out, "datum_type", json_object_new_string("tx"));

    TX_ITEM_ITER_TX(item, l_size, a_tx) {
        json_object* json_obj_item = json_object_new_object();
        switch (*item) {
        case TX_ITEM_TYPE_IN:
            l_hash_tmp = ((dap_chain_tx_in_t*)item)->header.tx_prev_hash;
            l_hash_str = dap_hash_fast_to_str_static(&l_hash_tmp);
            json_object_object_add(json_obj_item,"type", json_object_new_string("in"));
            json_object_object_add(json_obj_item,"prev_hash", json_object_new_string(l_hash_str));
            json_object_object_add(json_obj_item,"out_prev_idx", json_object_new_uint64(((dap_chain_tx_in_t*)item)->header.tx_out_prev_idx));
            break;
        case TX_ITEM_TYPE_OUT: { // 256
            const char *l_coins_str,
                    *l_value_str = dap_uint256_to_char(((dap_chain_tx_out_t*)item)->header.value, &l_coins_str),
                    *l_addr_str = dap_chain_addr_to_str_static(&((dap_chain_tx_out_t*)item)->addr);
            json_object_object_add(json_obj_item,"type", json_object_new_string("out"));
            json_object_object_add(json_obj_item,"value", json_object_new_string(l_value_str));
            json_object_object_add(json_obj_item,"addr", json_object_new_string(l_addr_str));            
        } break;
        case TX_ITEM_TYPE_SIG: {
            dap_sign_t *l_sign = dap_chain_datum_tx_item_sign_get_sig((dap_chain_tx_sig_t*)item);
            char *l_sign_b64 = DAP_NEW_Z_SIZE(char, DAP_ENC_BASE64_ENCODE_SIZE(dap_sign_get_size(l_sign)) + 1);
            size_t l_sign_size = dap_sign_get_size(l_sign);
            dap_enc_base64_encode(l_sign, l_sign_size, l_sign_b64, DAP_ENC_DATA_TYPE_B64_URLSAFE);

            json_object_object_add(json_obj_item, "type",       json_object_new_string("sign"));
            json_object_object_add(json_obj_item, "sig_size",   json_object_new_uint64(l_sign_size));
            json_object_object_add(json_obj_item, "sig_b64",    json_object_new_string(l_sign_b64));
        } break;
        case TX_ITEM_TYPE_TSD: {
            json_object_object_add(json_obj_item,"type", json_object_new_string("data"));
            json_object_object_add(json_obj_item,"type", json_object_new_uint64(((dap_chain_tx_tsd_t*)item)->header.type));
            json_object_object_add(json_obj_item,"size", json_object_new_uint64(((dap_chain_tx_tsd_t*)item)->header.size));            
        } break;
        case TX_ITEM_TYPE_IN_COND:
            json_object_object_add(json_obj_item,"type", json_object_new_string("in_cond"));
            l_hash_tmp = ((dap_chain_tx_in_cond_t*)item)->header.tx_prev_hash;
            l_hash_str = dap_hash_fast_to_str_static(&l_hash_tmp);
            json_object_object_add(json_obj_item,"receipt_idx", json_object_new_int(((dap_chain_tx_in_cond_t*)item)->header.receipt_idx));
            json_object_object_add(json_obj_item,"out_prev_idx", json_object_new_string(l_hash_str));
            json_object_object_add(json_obj_item,"prev_hash", json_object_new_uint64(((dap_chain_tx_in_cond_t*)item)->header.tx_out_prev_idx));
            break;
        case TX_ITEM_TYPE_OUT_COND: {
            char l_tmp_buff[70]={0};
            json_object_object_add(json_obj_item,"type", json_object_new_string("out_cond"));
            const char *l_coins_str, *l_value_str = dap_uint256_to_char(((dap_chain_tx_out_cond_t*)item)->header.value, &l_coins_str);
            dap_time_t l_ts_exp = ((dap_chain_tx_out_cond_t*)item)->header.ts_expires;
            dap_time_to_str_rfc822(l_tmp_buf, DAP_TIME_STR_SIZE, l_ts_exp);
            json_object_object_add(json_obj_item,"ts_expires", l_ts_exp ? json_object_new_string(l_tmp_buf) : json_object_new_string("never"));
            json_object_object_add(json_obj_item,"value", json_object_new_string(l_value_str));
            sprintf(l_tmp_buff,"0x%016"DAP_UINT64_FORMAT_x"",((dap_chain_tx_out_cond_t*)item)->header.srv_uid.uint64);
            json_object_object_add(json_obj_item,"service_id", json_object_new_string(l_tmp_buff));
            switch (((dap_chain_tx_out_cond_t*)item)->header.subtype) {
                case DAP_CHAIN_TX_OUT_COND_SUBTYPE_FEE:
                    json_object_object_add(json_obj_item,"subtype", json_object_new_string("fee"));
                    break;
                case DAP_CHAIN_TX_OUT_COND_SUBTYPE_SRV_PAY: {
                    const char *l_coins_str, *l_value_str =
                        dap_uint256_to_char( ((dap_chain_tx_out_cond_t*)item)->subtype.srv_pay.unit_price_max_datoshi, &l_coins_str );
                    l_hash_tmp = ((dap_chain_tx_out_cond_t*)item)->subtype.srv_pay.pkey_hash;
                    l_hash_str = dap_hash_fast_to_str_static(&l_hash_tmp);
                    sprintf(l_tmp_buff,"0x%08x",((dap_chain_tx_out_cond_t*)item)->subtype.srv_pay.unit.uint32);
                    json_object_object_add(json_obj_item,"price_unit", json_object_new_string(l_tmp_buff));
                    json_object_object_add(json_obj_item,"pkey", json_object_new_string(l_hash_str));
                    json_object_object_add(json_obj_item,"value_max_per_unit", json_object_new_string(l_value_str));
                    json_object_object_add(json_obj_item,"subtype", json_object_new_string("srv_pay"));
                } break;
                case DAP_CHAIN_TX_OUT_COND_SUBTYPE_SRV_STAKE_POS_DELEGATE: {
                    dap_chain_node_addr_t *l_signer_node_addr = &((dap_chain_tx_out_cond_t*)item)->subtype.srv_stake_pos_delegate.signer_node_addr;
                    dap_chain_addr_t *l_signing_addr = &((dap_chain_tx_out_cond_t*)item)->subtype.srv_stake_pos_delegate.signing_addr;
                    l_hash_tmp = l_signing_addr->data.hash_fast;
                    l_hash_str = dap_hash_fast_to_str_static(&l_hash_tmp);
                    json_object_object_add(json_obj_item,"signing_addr", json_object_new_string(dap_chain_addr_to_str_static(l_signing_addr)));            
                    sprintf(l_tmp_buff,""NODE_ADDR_FP_STR"",NODE_ADDR_FP_ARGS(l_signer_node_addr));
                    json_object_object_add(json_obj_item,"signer_node_addr", json_object_new_string(l_tmp_buff));
                    json_object_object_add(json_obj_item,"subtype", json_object_new_string("srv_stake_pos_delegate"));
                } break;
                case DAP_CHAIN_TX_OUT_COND_SUBTYPE_SRV_XCHANGE: {
                    const char *l_rate_str, *l_tmp_str =
                        dap_uint256_to_char( (((dap_chain_tx_out_cond_t*)item)->subtype.srv_xchange.rate), &l_rate_str );
                    sprintf(l_tmp_buff,"0x%016"DAP_UINT64_FORMAT_x"",((dap_chain_tx_out_cond_t*)item)->subtype.srv_xchange.buy_net_id.uint64);
                    json_object_object_add(json_obj_item,"net_id", json_object_new_string(l_tmp_buff));
                    json_object_object_add(json_obj_item,"token", json_object_new_string(((dap_chain_tx_out_cond_t*)item)->subtype.srv_xchange.buy_token));
                    json_object_object_add(json_obj_item,"rate", json_object_new_string(l_rate_str));
                    json_object_object_add(json_obj_item,"subtype", json_object_new_string("srv_xchange"));
                } break;
                case DAP_CHAIN_TX_OUT_COND_SUBTYPE_SRV_STAKE_LOCK: {
                    dap_time_t l_ts_unlock = ((dap_chain_tx_out_cond_t*)item)->subtype.srv_stake_lock.time_unlock;
                    dap_time_to_str_rfc822(l_tmp_buf, DAP_TIME_STR_SIZE, l_ts_unlock);
                    json_object_object_add(json_obj_item,"time_unlock", json_object_new_string(l_tmp_buf));
                    json_object_object_add(json_obj_item,"subtype", json_object_new_string("srv_stake_lock"));
                } break;
                default: break;
            }
        } break;
        case TX_ITEM_TYPE_OUT_EXT: {
            const char *l_coins_str, *l_value_str = dap_uint256_to_char( ((dap_chain_tx_out_ext_t*)item)->header.value, &l_coins_str );
            json_object_object_add(json_obj_item,"type", json_object_new_string("out_ext"));
            json_object_object_add(json_obj_item,"addr", json_object_new_string(dap_chain_addr_to_str_static(&((dap_chain_tx_out_ext_t*)item)->addr)));
            json_object_object_add(json_obj_item,"token", json_object_new_string(((dap_chain_tx_out_ext_t*)item)->token));
            json_object_object_add(json_obj_item,"value", json_object_new_string(l_value_str));
            
        } break;

        case TX_ITEM_TYPE_OUT_STD: {
            const char *l_coins_str, *l_value_str = dap_uint256_to_char( ((dap_chain_tx_out_std_t *)item)->value, &l_coins_str );
            json_object_object_add(json_obj_item, "item_type", json_object_new_string("OUT STD"));
            json_object_object_add(json_obj_item, "addr", json_object_new_string(dap_chain_addr_to_str_static(&((dap_chain_tx_out_std_t *)item)->addr)));
            json_object_object_add(json_obj_item, "token", json_object_new_string(((dap_chain_tx_out_std_t *)item)->token));
            json_object_object_add(json_obj_item, "coins", json_object_new_string(l_coins_str));
            json_object_object_add(json_obj_item, "value", json_object_new_string(l_value_str));
            dap_time_t l_ts_unlock = ((dap_chain_tx_out_std_t *)item)->ts_unlock;
            dap_time_to_str_rfc822(l_tmp_buf, DAP_TIME_STR_SIZE, l_ts_unlock);
            json_object_object_add(json_obj_item, "time_unlock", json_object_new_string(l_ts_unlock ? l_tmp_buf : "not_locked"));
        } break;

        case TX_ITEM_TYPE_VOTING:{
            size_t l_tsd_size = 0;
            dap_chain_tx_tsd_t *l_item = (dap_chain_tx_tsd_t *)dap_chain_datum_tx_item_get(a_tx, NULL, (byte_t*)item + l_size, TX_ITEM_TYPE_TSD, &l_tsd_size);
            if (!l_item || !l_tsd_size)
                    break;
            dap_chain_datum_tx_voting_params_t *l_voting_params = dap_chain_voting_parse_tsd(a_tx);
            json_object_object_add(json_obj_item,"type", json_object_new_string("voting"));
            json_object_object_add(json_obj_item,"voting_question", json_object_new_string(l_voting_params->voting_question));
            json_object_object_add(json_obj_item,"answer_options", json_object_new_string(""));
            json_object_object_add(json_obj_item, "token", json_object_new_string(l_voting_params->token_ticker));
            dap_list_t *l_temp = l_voting_params->answers_list;
            uint8_t l_index = 0;
            while (l_temp) {
                json_object_object_add(json_obj_item, dap_itoa(l_index), json_object_new_string((char *)l_temp->data));
                l_index++;
                l_temp = l_temp->next;
            }
            if (l_voting_params->voting_expire) {
                dap_time_to_str_rfc822(l_tmp_buf, DAP_TIME_STR_SIZE, l_voting_params->voting_expire);
                json_object_object_add(json_obj_item, "Voting expire", json_object_new_string(l_tmp_buf));
            }
            if (l_voting_params->votes_max_count) {
                json_object_object_add(json_obj_item, "Votes max count", json_object_new_uint64(l_voting_params->votes_max_count));
            }
            json_object_object_add(json_obj_item,"Changing vote is", l_voting_params->vote_changing_allowed ? json_object_new_string("available") : 
                                    json_object_new_string("not available"));
            l_voting_params->delegate_key_required ? 
                json_object_object_add(json_obj_item,"Delegated key for participating in voting", json_object_new_string("required")):
                json_object_object_add(json_obj_item,"Delegated key for participating in voting", json_object_new_string("not required"));                 

            dap_list_free_full(l_voting_params->answers_list, NULL);
            DAP_DELETE(l_voting_params->voting_question);
            DAP_DELETE(l_voting_params);
        } break;
        case TX_ITEM_TYPE_VOTE:{
            dap_chain_tx_vote_t *l_vote_item = (dap_chain_tx_vote_t *)item;
            const char *l_hash_str = dap_chain_hash_fast_to_str_static(&l_vote_item->voting_hash);
            json_object_object_add(json_obj_item,"type", json_object_new_string("vote"));
            json_object_object_add(json_obj_item,"voting_hash", json_object_new_string(l_hash_str));
            json_object_object_add(json_obj_item,"vote_answer_idx", json_object_new_uint64(l_vote_item->answer_idx));

        } break;
        default:
            json_object_object_add(json_obj_item,"type", json_object_new_string("This transaction have unknown item type"));
            break;
        }
        json_object_array_add(json_arr_items, json_obj_item);
    }

    json_object_object_add(json_obj_out, "items", json_arr_items);

    if(a_out_json)
        a_out_json = json_obj_out;


    return 0;
}<|MERGE_RESOLUTION|>--- conflicted
+++ resolved
@@ -954,7 +954,6 @@
                 if(!dap_chain_hash_fast_from_str(l_prev_hash_str, &l_tx_prev_hash)) {
                     //check out token
                     dap_chain_datum_tx_t *l_prev_tx = dap_ledger_tx_find_by_hash(a_net->pub.ledger, &l_tx_prev_hash);
-<<<<<<< HEAD
                     l_tx_out_cond = dap_chain_datum_tx_out_cond_get(l_prev_tx, DAP_CHAIN_TX_OUT_COND_SUBTYPE_SRV_STAKE_LOCK,&l_out_prev_idx);
                     if (l_tx_out_cond->header.subtype == DAP_CHAIN_TX_OUT_COND_SUBTYPE_SRV_STAKE_LOCK) {
                         //if (dap_ledger_tx_hash_is_used_out_item(l_ledger, &l_tx_hash, l_prev_cond_idx, NULL))
@@ -967,13 +966,6 @@
                             dap_chain_tx_in_cond_t * l_in_cond = dap_chain_datum_tx_item_out_ext_create(&c_dap_chain_addr_blank_1, l_value_delegated, l_ticker_str);
                             l_item = (const uint8_t*) l_in_cond;
                         }
-=======
-                    l_tx_out_cond = dap_chain_datum_tx_out_cond_get(l_prev_tx, DAP_CHAIN_TX_OUT_COND_SUBTYPE_SRV_STAKE_LOCK,&l_prev_idx_tmp);
-                    byte_t *l_prev_item = l_prev_tx ? dap_chain_datum_tx_item_get_nth(l_prev_tx, TX_ITEM_TYPE_OUT_ALL, l_out_prev_idx) : NULL;
-                    if (l_tx_out_cond && l_tx_out_cond->header.subtype == DAP_CHAIN_TX_OUT_COND_SUBTYPE_SRV_STAKE_LOCK) {
-                        dap_chain_tx_in_cond_t * l_in_cond = dap_chain_datum_tx_item_in_cond_create(&l_tx_prev_hash, l_out_prev_idx, 0);
-                        l_item = (const uint8_t*) l_in_cond;
->>>>>>> 464600cd
 
                         if (l_prev_item){
                             if (*l_prev_item == TX_ITEM_TYPE_OUT_COND){
