--- conflicted
+++ resolved
@@ -2907,12 +2907,6 @@
     dap_return_val_if_pass(!a_tx || !a_out_json, DAP_CHAIN_NET_TX_CREATE_JSON_WRONG_ARGUMENTS);
 
     json_object* json_obj_out = a_out_json;
-<<<<<<< HEAD
-    dap_hash_fast_t l_hash_tmp = { };
-    byte_t *item; size_t l_size;
-    char *l_hash_str = NULL;
-=======
->>>>>>> 6df6d26e
     char l_tmp_buf[DAP_TIME_STR_SIZE];
     json_object* json_arr_items = json_object_new_array();
 
