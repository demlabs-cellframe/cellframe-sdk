--- conflicted
+++ resolved
@@ -22,10 +22,7 @@
     along with any DAP based project.  If not, see <http://www.gnu.org/licenses/>.
 */
 
-<<<<<<< HEAD
 #include <string.h>
-=======
->>>>>>> 9c9181bc
 #include "dap_chain_net_tx.h"
 #include "dap_chain_cell.h"
 #include "dap_chain_common.h"
