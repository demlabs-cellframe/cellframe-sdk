--- conflicted
+++ resolved
@@ -1295,13 +1295,8 @@
                 break;
             }
             
-<<<<<<< HEAD
-            int64_t l_min_sig_count;
-            if(!s_json_get_int64_uint64(a_json_item_obj, "min_sig_count", &l_min_sig_count, true)) {
-=======
             uint64_t l_min_sig_count;
             if(!dap_json_rpc_get_uint64(a_json_item_obj, "min_sig_count", &l_min_sig_count)) {
->>>>>>> 0bc2756c
                 dap_json_rpc_error_add(a_jobj_arr_errors, -1, "Bad min_sig_count in OUT_COND_SUBTYPE_WALLET_SHARED");
                 log_it(L_ERROR, "Json TX: bad min_sig_count in OUT_COND_SUBTYPE_WALLET_SHARED");
                 break;
