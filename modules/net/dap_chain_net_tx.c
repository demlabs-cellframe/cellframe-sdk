--- conflicted
+++ resolved
@@ -1610,11 +1610,7 @@
         return DAP_CHAIN_NET_TX_CREATE_JSON_NOT_FOUNT_ARRAY_ITEMS;
     }
 
-<<<<<<< HEAD
     log_it(L_DEBUG, "Json TX: found %zu items", l_items_count);
-=======
-    log_it(L_ERROR, "Json TX: found %zu items", l_items_count);
->>>>>>> 05e30b79
     // Create transaction
     dap_chain_datum_tx_t *l_tx = DAP_NEW_Z_SIZE(dap_chain_datum_tx_t, sizeof(dap_chain_datum_tx_t));
     if(!l_tx) {
@@ -2125,7 +2121,6 @@
                 } else {
                     char *l_fee_value_str = dap_chain_balance_print(l_value);
                     char *l_fee_min_str = dap_chain_balance_print(l_min);
-<<<<<<< HEAD
                     if (l_jobj_errors) {
                         char *l_err_str = dap_strdup_printf("Unable to create conditional out for transaction - fee value %s less than minimum value %s"
                                                     "can of type %s described in item %zu.", l_fee_value_str, l_fee_min_str, i);
@@ -2134,14 +2129,10 @@
                         json_object_array_add(l_jobj_errors, l_jobj_err);
                         DAP_DELETE(l_err_str);
                     }
-=======
-                    dap_json_rpc_error_add(l_jobj_errors, -10, "Fee value %s less than minimum value %s", l_fee_value_str, l_fee_min_str);
->>>>>>> 05e30b79
                     log_it(L_ERROR, "Json TX: low value (%s) in OUT_COND_SUBTYPE_FEE (min = %s)", l_fee_value_str, l_fee_min_str);
                     DAP_DEL_MULTY(l_fee_min_str, l_fee_value_str);
                 }
             } break;
-<<<<<<< HEAD
             case DAP_CHAIN_TX_OUT_COND_SUBTYPE_WALLET_SHARED: {
                 uint256_t l_value = { };
                 if(!s_json_get_uint256(l_json_item_obj, "value", &l_value) || IS_ZERO_256(l_value)) {
@@ -2243,8 +2234,6 @@
                     if (l_jobj_errors) json_object_array_add(l_jobj_errors, l_jobj_err);
                 }
             } break;
-=======
->>>>>>> 05e30b79
             case DAP_CHAIN_TX_OUT_COND_SUBTYPE_UNDEFINED:
                 log_it(L_WARNING, "Undefined subtype: '%s' of 'out_cond' item %zu ", l_subtype_str, i);
                 char *l_str_err = dap_strdup_printf("Specified unknown sub type %s of conditional out on item %zu.",
@@ -2390,7 +2379,6 @@
         }
             break;
         case TX_ITEM_TYPE_TSD: {
-<<<<<<< HEAD
             int l_version = 0;
             int64_t l_tsd_type = 0;
             size_t l_tsd_data_size = 0;
@@ -2437,17 +2425,6 @@
                 }
                 l_tsd = dap_chain_datum_tx_item_tsd_create((void*)l_tsd_data, (int)l_tsd_type, l_tsd_data_size);
                 DAP_DELETE(l_tsd_data);
-=======
-            int64_t l_tsd_type = 0;
-            if(!s_json_get_int64_uint64(l_json_item_obj, "type_tsd", &l_tsd_type, false)) {
-                log_it(L_ERROR, "Json TX: bad type_tsd in TYPE_TSD");
-                break;
-            }
-            const char *l_tsd_data = s_json_get_text(l_json_item_obj, "data");
-            if (!l_tsd_data) {
-                log_it(L_ERROR, "Json TX: bad data in TYPE_TSD");
-                break;
->>>>>>> 05e30b79
             }
             l_item = (const uint8_t*)l_tsd;
             // l_tsd_list = dap_list_append(l_tsd_list, l_tsd);
@@ -2978,11 +2955,6 @@
         } break;
         case TX_ITEM_TYPE_TSD: {
             dap_tsd_t *l_tsd = (dap_tsd_t *)((dap_chain_tx_tsd_t*)item)->tsd;
-<<<<<<< HEAD
-            json_object_object_add(json_obj_item,"type", json_object_new_string("data"));
-            json_object_object_add(json_obj_item,"version", json_object_new_int(2));
-=======
->>>>>>> 05e30b79
             json_object_object_add(json_obj_item,"data_type", json_object_new_int(l_tsd->type));
             json_object_object_add(json_obj_item,"data_size", json_object_new_uint64(l_tsd->size));
             char *l_tsd_str = dap_enc_base58_encode_to_str(l_tsd->data, l_tsd->size);
@@ -2993,11 +2965,7 @@
         case TX_ITEM_TYPE_IN_COND:
             l_hash_tmp = ((dap_chain_tx_in_cond_t*)item)->header.tx_prev_hash;
             l_hash_str = dap_hash_fast_to_str_static(&l_hash_tmp);
-<<<<<<< HEAD
-            json_object_object_add(json_obj_item,"receipt_idx", json_object_new_int(((dap_chain_tx_in_cond_t*)item)->header.receipt_idx));
-=======
             json_object_object_add(json_obj_item,"receipt_idx", json_object_new_uint64(((dap_chain_tx_in_cond_t*)item)->header.receipt_idx));
->>>>>>> 05e30b79
             json_object_object_add(json_obj_item,"prev_hash", json_object_new_string(l_hash_str));
             json_object_object_add(json_obj_item,"out_prev_idx", json_object_new_uint64(((dap_chain_tx_in_cond_t*)item)->header.tx_out_prev_idx));
             break;
