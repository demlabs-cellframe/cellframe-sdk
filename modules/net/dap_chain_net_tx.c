/*
 * Authors:
 * Dmitriy A. Gearasimov <gerasimov.dmitriy@demlabs.net>
 * DeM Labs Inc.   https://demlabs.net
 * Cellframe Network https://cellframe.net
 * Copyright  (c) 2022
 * All rights reserved.

 This file is part of DAP (Distributed Applications Platform) the open source project

    DAP (Distributed Applications Platform) is free software: you can redistribute it and/or modify
    it under the terms of the GNU General Public License as published by
    the Free Software Foundation, either version 3 of the License, or
    (at your option) any later version.

    DAP is distributed in the hope that it will be useful,
    but WITHOUT ANY WARRANTY; without even the implied warranty of
    MERCHANTABILITY or FITNESS FOR A PARTICULAR PURPOSE.  See the
    GNU General Public License for more details.

    You should have received a copy of the GNU General Public License
    along with any DAP based project.  If not, see <http://www.gnu.org/licenses/>.
*/

#include <string.h>
#include "dap_chain_net_tx.h"
#include "dap_chain_cell.h"
#include "dap_chain_common.h"
#include "dap_chain_block_cache.h"
#include "dap_chain_ledger.h"
#include "dap_chain_datum_tx_in_cond.h"
#include "dap_chain_datum_tx_in_reward.h"
#include "dap_chain_tx.h"
#include "dap_list.h"
#include "dap_chain_datum_tx_receipt.h"
#include "dap_chain_wallet.h"
#include "dap_chain_wallet_cache.h"
#include "dap_chain_datum_tx_voting.h"
#include "json.h"
#include "dap_chain_net_srv.h"
#include "dap_enc_base64.h"
#include "dap_chain_cs_blocks.h"

#define LOG_TAG "dap_chain_net_tx"

const dap_chain_addr_t c_dap_chain_addr_blank_1 = {0};

typedef struct cond_all_with_spends_by_srv_uid_arg{
    dap_chain_datum_tx_spends_items_t * ret;
    dap_chain_net_srv_uid_t srv_uid;
    dap_time_t time_from;
    dap_time_t time_to;
} cond_all_with_spends_by_srv_uid_arg_t;

typedef struct cond_all_by_srv_uid_arg{
    dap_list_t * ret;
    dap_chain_net_srv_uid_t srv_uid;
    dap_time_t time_from;
    dap_time_t time_to;
} cond_all_by_srv_uid_arg_t;

dap_tx_creator_tokenizer_t *s_values_need = NULL;

int s_find_add_token_val (const char *a_token, uint256_t a_value, int(*operation)(uint256_t, uint256_t, uint256_t *));

static void s_tx_cond_all_with_spends_by_srv_uid_callback(dap_chain_net_t* a_net, dap_chain_datum_tx_t *a_tx, dap_hash_fast_t *a_tx_hash, void *a_arg)
{
    cond_all_with_spends_by_srv_uid_arg_t *l_arg = (cond_all_with_spends_by_srv_uid_arg_t*)a_arg;
    dap_chain_datum_tx_spends_items_t *l_ret = l_arg->ret;

    dap_return_if_pass(( l_arg->time_from && a_tx->header.ts_created < l_arg->time_from )
                    || ( l_arg->time_to && a_tx->header.ts_created > l_arg->time_to ));
    byte_t *l_item; size_t l_size;
    TX_ITEM_ITER_TX(l_item, l_size, a_tx) {
        switch (*l_item) {
        case TX_ITEM_TYPE_IN_COND: {
            dap_chain_tx_in_cond_t *l_tx_in_cond = (dap_chain_tx_in_cond_t*)l_item;
            dap_chain_datum_tx_spends_item_t *l_spends = NULL;
            dap_hash_fast_t l_prev_hash = l_tx_in_cond->header.tx_prev_hash;
            HASH_FIND(hh, l_ret->tx_outs, &l_prev_hash, sizeof(l_prev_hash), l_spends);
            if (l_spends) {
                dap_chain_datum_tx_spends_item_t *l_in = DAP_NEW_Z(dap_chain_datum_tx_spends_item_t);
                *l_in = (dap_chain_datum_tx_spends_item_t) { 
                    .tx = a_tx,
                    .tx_hash = *a_tx_hash,
                    .in_cond = l_tx_in_cond
                };
                HASH_ADD(hh, l_ret->tx_ins, tx_hash, sizeof(dap_chain_hash_fast_t), l_in);
                l_spends->tx_next = a_tx;
            }
        } break;
        case TX_ITEM_TYPE_OUT_COND: {
            dap_chain_tx_out_cond_t *l_tx_out_cond = (dap_chain_tx_out_cond_t*)l_item;
            if (l_tx_out_cond->header.srv_uid.uint64 == l_arg->srv_uid.uint64) {
                dap_chain_datum_tx_spends_item_t *l_out = DAP_NEW_Z(dap_chain_datum_tx_spends_item_t);
                *l_out = (dap_chain_datum_tx_spends_item_t) {
                    .tx = a_tx,
                    .tx_hash = *a_tx_hash,
                    .out_cond = l_tx_out_cond
                };
                HASH_ADD(hh, l_ret->tx_outs, tx_hash, sizeof(dap_chain_hash_fast_t), l_out);
                // ??? TODO?
            }
        } break;
        default:
            break;
        }
    }
}

/**
 * @brief For now it returns all COND_IN transactions
 * @param a_net
 * @param a_srv_uid
 * @param a_search_type
 * @return Hash lists of dap_chain_datum_tx_item_t with conditional transaction and it spending if present
 */
dap_chain_datum_tx_spends_items_t * dap_chain_net_get_tx_cond_all_with_spends_by_srv_uid(dap_chain_net_t * a_net, const dap_chain_net_srv_uid_t a_srv_uid,
                                                      const dap_time_t a_time_from, const dap_time_t a_time_to,
                                                     const dap_chain_net_tx_search_type_t a_search_type)
{
    cond_all_with_spends_by_srv_uid_arg_t *l_ret = DAP_NEW_Z(cond_all_with_spends_by_srv_uid_arg_t);
    if (!l_ret) {
        log_it(L_CRITICAL, "%s", c_error_memory_alloc);
        return NULL;
    }

    l_ret->ret = DAP_NEW_Z(dap_chain_datum_tx_spends_items_t);
    if (!l_ret->ret) {
        DAP_DEL_Z(l_ret);
        log_it(L_CRITICAL, "%s", c_error_memory_alloc);
        return NULL;
    }
    l_ret->srv_uid = a_srv_uid;
    l_ret->time_from = a_time_from;
    l_ret->time_to = a_time_to;

    dap_chain_net_get_tx_all(a_net, a_search_type, s_tx_cond_all_with_spends_by_srv_uid_callback, l_ret);

    return l_ret->ret;
}

/**
 * @brief dap_chain_datum_tx_spends_items_free
 * @param a_items
 */
void dap_chain_datum_tx_spends_items_free(dap_chain_datum_tx_spends_items_t * a_items)
{
    assert(a_items);
    dap_chain_datum_tx_spends_item_free(a_items->tx_ins);
    dap_chain_datum_tx_spends_item_free(a_items->tx_outs);
    DAP_DELETE(a_items);
}

/**
 * @brief dap_chain_datum_tx_spends_item_free
 * @param a_items
 */
void dap_chain_datum_tx_spends_item_free(dap_chain_datum_tx_spends_item_t * a_items)
{
    dap_chain_datum_tx_spends_item_t * l_item, *l_tmp;
    HASH_ITER(hh,a_items,l_item,l_tmp){
        DAP_DELETE(l_item->tx);
        HASH_DELETE(hh,a_items, l_item);
        DAP_DELETE(l_item);
    }
}

/**
 * @brief dap_chain_net_get_tx_all
 * @param a_net
 * @param a_search_type
 * @param a_tx_callback
 * @param a_arg
 */
void dap_chain_net_get_tx_all(dap_chain_net_t * a_net, dap_chain_net_tx_search_type_t a_search_type ,dap_chain_net_tx_hash_callback_t a_tx_callback, void * a_arg)
{
    assert(a_tx_callback);
    switch (a_search_type) {
        case TX_SEARCH_TYPE_NET_UNSPENT:
        case TX_SEARCH_TYPE_NET:
        case TX_SEARCH_TYPE_LOCAL:{
            dap_ledger_datum_iter_t *l_iter = dap_ledger_datum_iter_create(a_net);
            if ( l_iter && dap_ledger_datum_iter_get_first(l_iter) ) {
                while(l_iter->cur) {
                    if (a_search_type != TX_SEARCH_TYPE_NET_UNSPENT ||
                        (a_search_type == TX_SEARCH_TYPE_NET_UNSPENT && l_iter->is_unspent)){
                        a_tx_callback(a_net, l_iter->cur, &l_iter->cur_hash, a_arg);
                    }
                    dap_ledger_datum_iter_get_next(l_iter);
                }
                dap_ledger_datum_iter_get_next(l_iter);
            }
            dap_ledger_datum_iter_delete(l_iter);
        break;
        }
        case TX_SEARCH_TYPE_CELL_SPENT:
        case TX_SEARCH_TYPE_CELL_UNSPENT:
        case TX_SEARCH_TYPE_CELL:
            break;
        case TX_SEARCH_TYPE_BLOCKCHAIN:{
            // pass all chains
            for ( dap_chain_t * l_chain = a_net->pub.chains; l_chain; l_chain = l_chain->next){
//                dap_chain_cell_t * l_cell, *l_cell_tmp;
//                // Go through all cells
//                HASH_ITER(hh,l_chain->cells,l_cell, l_cell_tmp){
                dap_chain_datum_iter_t * l_datum_iter = l_chain->callback_datum_iter_create(l_chain);
                l_chain->callback_datum_iter_get_first(l_datum_iter);

                    // Check atoms in chain
                while(l_datum_iter->cur) {
                    dap_chain_datum_t *l_datum = l_datum_iter->cur;
                    // transaction
                    dap_chain_datum_tx_t *l_tx = NULL;
                    // Check if its transaction
                    if (l_datum && (l_datum->header.type_id == DAP_CHAIN_DATUM_TX)) {
                        l_tx = (dap_chain_datum_tx_t *) l_datum->data;
                    }

                    // If found TX
                    if ( l_tx ) {
                        a_tx_callback(a_net, l_tx, l_datum_iter->cur_hash, a_arg);
                    }

                    // go to next datum
                    l_chain->callback_datum_iter_get_next(l_datum_iter);
                }
                l_chain->callback_datum_iter_delete(l_datum_iter);
//                }
            }
        } break;
    }
}

/**
 * @brief The get_tx_cond_all_from_tx struct
 */
struct get_tx_cond_all_from_tx
{
    dap_list_t * ret;
    dap_hash_fast_t * tx_begin_hash;
    dap_chain_datum_tx_t * tx_last;
    dap_hash_fast_t tx_last_hash;
    int tx_last_cond_idx;
    dap_chain_net_srv_uid_t srv_uid;
};

/**
 * @brief s_get_tx_cond_all_from_tx_callback
 * @param a_net
 * @param a_tx
 * @param a_arg
 */
static void s_get_tx_cond_chain_callback(dap_chain_net_t* a_net, dap_chain_datum_tx_t *a_tx, dap_hash_fast_t *a_tx_hash, void *a_arg)
{
    struct get_tx_cond_all_from_tx * l_args = (struct get_tx_cond_all_from_tx* ) a_arg;
    if( l_args->ret ){
        int l_item_idx = 0;
        byte_t *l_tx_item;
        dap_hash_fast_t * l_tx_hash = a_tx_hash;
        // Get items from transaction
        while ((l_tx_item = dap_chain_datum_tx_item_get(a_tx, &l_item_idx, NULL, TX_ITEM_TYPE_IN_COND , NULL)) != NULL){
            dap_chain_tx_in_cond_t * l_in_cond = (dap_chain_tx_in_cond_t *) l_tx_item;
            if(dap_hash_fast_compare(&l_in_cond->header.tx_prev_hash, &l_args->tx_last_hash) &&
                    (uint32_t)l_args->tx_last_cond_idx == l_in_cond->header.tx_out_prev_idx ){ // Found output
                // We're the next tx in tx cond chain

                l_args->ret = dap_list_append(l_args->ret, a_tx);
                // Check cond output and update tx last hash and index
                dap_chain_tx_out_cond_t * l_out_cond = NULL;
                int l_out_item_idx = 0;
                if ((l_out_cond = dap_chain_datum_tx_out_cond_get(a_tx, DAP_CHAIN_TX_OUT_COND_SUBTYPE_SRV_XCHANGE, &l_out_item_idx)) &&
                        l_out_cond->header.srv_uid.uint64 == l_args->srv_uid.uint64) { // We found output with target service uuid
                    l_args->tx_last = a_tx; // Record current transaction as the last in tx chain
                    memcpy(&l_args->tx_last_hash, l_tx_hash, sizeof(*l_tx_hash)); // Record current hash
                    l_args->tx_last_cond_idx = l_out_item_idx;
                }
                break;
            }
            l_item_idx++;
        }
    }else if(a_tx){
        dap_hash_fast_t * l_tx_hash = a_tx_hash;
        if (!l_tx_hash) {
            log_it(L_CRITICAL, "%s", c_error_memory_alloc);
            return;
        }
        if (dap_hash_fast_compare(l_tx_hash,l_args->tx_begin_hash)) {
            // Found condition
            int l_item_idx = 0;

            // Get items from transaction
            dap_chain_tx_out_cond_t * l_out_cond = NULL;
            while ((l_out_cond = dap_chain_datum_tx_out_cond_get(a_tx, DAP_CHAIN_TX_OUT_COND_SUBTYPE_SRV_XCHANGE, &l_item_idx))){
                if ( l_out_cond->header.srv_uid.uint64 == l_args->srv_uid.uint64 ){ // We found output with target service uuid
                    l_args->tx_last = a_tx; // Record current transaction as the last in tx chain
                    l_args->tx_last_hash = *l_tx_hash;
                    l_args->tx_last_cond_idx = l_item_idx;
                    l_args->ret = dap_list_append(NULL, a_tx);
                    break;
                }
            }
        }
    }
}

/**
 * @brief Return spends chain for conditioned transaction since beginning one
 * @param a_net Network where to search for
 * @param l_tx_hash TX hash of the Tx chain beginning
 * @param a_srv_uid Service UID from witch cond output the chain begin
 * @return List of conditioned transactions followin each other one by one as they do as spends
 */
dap_list_t * dap_chain_net_get_tx_cond_chain(dap_chain_net_t * a_net, dap_hash_fast_t * a_tx_hash, dap_chain_net_srv_uid_t a_srv_uid)
{
    struct get_tx_cond_all_from_tx * l_args = DAP_NEW_Z(struct get_tx_cond_all_from_tx);
    if (!l_args) {
        log_it(L_CRITICAL, "%s", c_error_memory_alloc);
        return NULL;
    }
    l_args->tx_begin_hash = a_tx_hash;
    l_args->srv_uid = a_srv_uid;
    dap_chain_net_get_tx_all(a_net,TX_SEARCH_TYPE_NET, s_get_tx_cond_chain_callback, l_args);
    dap_list_t * l_ret = l_args->ret;
    DAP_DELETE(l_args);
    return l_ret;
}

/**
 * @brief The get_tx_cond_all_for_addr struct
 */
struct get_tx_cond_all_for_addr
{
    dap_list_t * ret;
    dap_chain_tx_t * tx_all_hh; // Transactions hash table for target address
    const dap_chain_addr_t * addr;
    dap_chain_net_srv_uid_t srv_uid;
};

/**
 * @brief s_get_tx_cond_all_for_addr_callback
 * @param a_net
 * @param a_tx
 * @param a_arg
 */
static void s_get_tx_cond_all_for_addr_callback(dap_chain_net_t* a_net, dap_chain_datum_tx_t *a_datum_tx, dap_hash_fast_t *a_hash, void *a_arg)
{
    UNUSED(a_net);
    UNUSED(a_hash);
    struct get_tx_cond_all_for_addr * l_args = (struct get_tx_cond_all_for_addr* ) a_arg;
    
    bool l_tx_for_addr = false; // TX with output related with our address
    bool l_tx_from_addr = false; // TX with input that take assets from our address
    //const char *l_tx_from_addr_token = NULL;
    bool l_tx_collected = false;  // We already collected this TX in return list
    byte_t *l_tx_item = NULL; size_t l_size = 0; int l_idx = 0;
    // Get in items to detect is in or in_cond from target address
    TX_ITEM_ITER_TX(l_tx_item, l_size, a_datum_tx) {
        switch (*l_tx_item) {
        case TX_ITEM_TYPE_IN: {
            dap_chain_tx_in_t * l_in = (dap_chain_tx_in_t *) l_tx_item;
            if( l_tx_from_addr) // Already detected thats spends from addr
                break;
//                dap_chain_tx_t * l_tx = dap_chain_tx_hh_find( l_args->tx_all_hh, &l_in->header.tx_prev_hash);
            if( dap_chain_tx_hh_find( l_args->tx_all_hh, &l_in->header.tx_prev_hash) ){ // Its input thats closing output for target address - we note it
                l_tx_from_addr = true;
                //l_tx_from_addr_token = dap_ledger_tx_get_token_ticker_by_hash(a_net->pub.ledger, &l_tx->hash);
            }
        } break;
        case TX_ITEM_TYPE_IN_COND: {
            if(l_tx_collected) // Already collected
                break;
            dap_chain_tx_in_cond_t * l_in_cond = (dap_chain_tx_in_cond_t *) l_tx_item;
//                dap_chain_tx_t * l_tx = dap_chain_tx_hh_find( l_args->tx_all_hh, &l_in_cond->header.tx_prev_hash);
            if( dap_chain_tx_hh_find( l_args->tx_all_hh, &l_in_cond->header.tx_prev_hash) ){ // Its input thats closing conditioned tx related with target address, collect it
                //dap_chain_tx_t *l_tx_add = dap_chain_tx_wrap_packed(a_datum_tx);
                l_args->ret = dap_list_append(l_args->ret, a_datum_tx);
                l_tx_collected = true;
            }
        } break;
        }
    }
//dap_chain_datum_tx_out_cond_get(a_tx, DAP_CHAIN_TX_OUT_COND_SUBTYPE_SRV_XCHANGE, &l_out_item_idx)
    // Get out items from transaction
    TX_ITEM_ITER_TX(l_tx_item, l_size, a_datum_tx) {
        switch (*l_tx_item) {
        case TX_ITEM_TYPE_OUT: {
            if(l_tx_for_addr) // Its already added
                break;
            dap_chain_tx_out_t * l_out = (dap_chain_tx_out_t*) l_tx_item;
            if ( memcmp(&l_out->addr, l_args->addr, sizeof(*l_args->addr)) == 0){ // Its our address tx
                dap_chain_tx_t * l_tx = dap_chain_tx_wrap_packed(a_datum_tx);
                dap_chain_tx_hh_add(&l_args->tx_all_hh, l_tx);
                l_tx_for_addr = true;
            }
        } break;
        case TX_ITEM_TYPE_OUT_EXT:{
            if(l_tx_for_addr) // Its already added
                break;
            dap_chain_tx_out_ext_t * l_out = (dap_chain_tx_out_ext_t*) l_tx_item;
            if ( memcmp(&l_out->addr, l_args->addr, sizeof(*l_args->addr)) == 0){ // Its our address tx
                dap_chain_tx_t * l_tx = dap_chain_tx_wrap_packed(a_datum_tx);
                dap_chain_tx_hh_add(&l_args->tx_all_hh, l_tx);
                l_tx_for_addr = true;
            }
        } break;
        case TX_ITEM_TYPE_OUT_STD: {
            if (l_tx_for_addr) // Its already added
                break;
            dap_chain_tx_out_std_t *l_out = (dap_chain_tx_out_std_t *)l_tx_item;
            if (memcmp(&l_out->addr, l_args->addr, sizeof(*l_args->addr)) == 0) { // Its our address tx
                dap_chain_tx_t *l_tx = dap_chain_tx_wrap_packed(a_datum_tx);
                dap_chain_tx_hh_add(&l_args->tx_all_hh, l_tx);
                l_tx_for_addr = true;
            }
        } break;
        case TX_ITEM_TYPE_OUT_COND:{
            dap_chain_tx_out_cond_t * l_out_cond = (dap_chain_tx_out_cond_t*) l_tx_item;
            if(l_tx_collected) // Already collected for return list
                break;

            // If this output spends monies from our address
            if(l_tx_from_addr && l_out_cond->header.srv_uid.uint64 == l_args->srv_uid.uint64){
                //dap_chain_tx_t *l_tx_add = dap_chain_tx_wrap_packed(a_datum_tx);
                l_args->ret = dap_list_append(l_args->ret, a_datum_tx);
                l_tx_collected = true;
            }
        } break;
    }
    }

}

/**
 * @brief Compose list of all cond transactions with target srv_uid for specified address
 * @param a_net
 * @param a_addr
 * @param a_srv_uid
 * @return List of dap_chain_tx_t (don't forget to free it)
 */
dap_list_t * dap_chain_net_get_tx_cond_all_for_addr(dap_chain_net_t * a_net, dap_chain_addr_t * a_addr, dap_chain_net_srv_uid_t a_srv_uid)
{
    struct get_tx_cond_all_for_addr * l_args = DAP_NEW_Z(struct get_tx_cond_all_for_addr);
    if (!l_args) {
        log_it(L_CRITICAL, "%s", c_error_memory_alloc);
        return NULL;
    }
    l_args->addr = a_addr;
    l_args->srv_uid = a_srv_uid;
    dap_chain_net_get_tx_all(a_net,TX_SEARCH_TYPE_NET, s_get_tx_cond_all_for_addr_callback, l_args);
    dap_chain_tx_hh_free(l_args->tx_all_hh);
    dap_list_t * l_ret = l_args->ret;
    DAP_DELETE(l_args);
    return l_ret;
}

static void s_tx_cond_all_by_srv_uid_callback(UNUSED_ARG dap_chain_net_t* a_net, dap_chain_datum_tx_t *a_tx, UNUSED_ARG dap_hash_fast_t *a_tx_hash, void *a_arg)
{
    cond_all_by_srv_uid_arg_t *l_ret = (cond_all_by_srv_uid_arg_t*)a_arg;

    if (( l_ret->time_from && a_tx->header.ts_created < l_ret->time_from )
        || ( l_ret->time_to && a_tx->header.ts_created > l_ret->time_to ))
        return;

    byte_t *item = NULL; size_t l_size;
    int i;
    TX_ITEM_ITER_TX_TYPE(item, TX_ITEM_TYPE_OUT_COND, l_size, i, a_tx) {
        if (l_ret->srv_uid.uint64 == ((dap_chain_tx_out_cond_t*)item)->header.srv_uid.uint64){
            dap_chain_datum_tx_cond_list_item_t *l_item = DAP_NEW_Z(dap_chain_datum_tx_cond_list_item_t);
            l_item->hash = *a_tx_hash;
            l_item->tx = a_tx;
            l_ret->ret = dap_list_append(l_ret->ret, l_item);
            break;
        }
    }
}

/**
 * @brief dap_chain_net_get_tx_cond_all_by_srv_uid
 * @param a_net
 * @param a_srv_uid
 * @param a_search_type
 * @return
 */
dap_list_t * dap_chain_net_get_tx_cond_all_by_srv_uid(dap_chain_net_t * a_net, const dap_chain_net_srv_uid_t a_srv_uid,
                                                      const dap_time_t a_time_from, const dap_time_t a_time_to,
                                                     const dap_chain_net_tx_search_type_t a_search_type)
{
    cond_all_by_srv_uid_arg_t l_ret = {};

    l_ret.srv_uid = a_srv_uid;
    l_ret.time_from = a_time_from;
    l_ret.time_to = a_time_to;

    dap_chain_net_get_tx_all(a_net, a_search_type, s_tx_cond_all_by_srv_uid_callback, &l_ret);

    return l_ret.ret;
}

/**
 * @brief dap_chain_net_tx_get_by_hash
 * @param a_net
 * @param a_tx_hash
 * @param a_search_type
 * @return
 */
dap_chain_datum_tx_t *dap_chain_net_get_tx_by_hash(dap_chain_net_t *a_net, dap_chain_hash_fast_t *a_tx_hash,
                                                   dap_chain_net_tx_search_type_t a_search_type)
{
    dap_ledger_t *l_ledger = a_net->pub.ledger;
    switch (a_search_type) {
    case TX_SEARCH_TYPE_NET:
    case TX_SEARCH_TYPE_LOCAL:
        return dap_ledger_tx_find_by_hash(l_ledger, a_tx_hash);
    case TX_SEARCH_TYPE_NET_UNSPENT:
        return dap_ledger_tx_unspent_find_by_hash(l_ledger, a_tx_hash);
    case TX_SEARCH_TYPE_CELL:
    case TX_SEARCH_TYPE_CELL_SPENT:
    case TX_SEARCH_TYPE_CELL_UNSPENT:
        /* Will be implemented soon */
        break;
    case TX_SEARCH_TYPE_BLOCKCHAIN:
        // pass all chains
        for (dap_chain_t * l_chain = a_net->pub.chains; l_chain; l_chain = l_chain->next) {
            if (!l_chain->callback_datum_find_by_hash)
                return NULL;
            // try to find transaction in chain ( inside shard )
            int l_ret_code;
            dap_chain_datum_t *l_datum = l_chain->callback_datum_find_by_hash(l_chain, a_tx_hash, NULL, &l_ret_code);
            if (!l_datum || l_datum->header.type_id != DAP_CHAIN_DATUM_TX)
                continue;
            return (dap_chain_datum_tx_t *)l_datum->data;
        }
    default: break;
    }
    return NULL;
}

bool dap_chain_net_tx_get_fee(dap_chain_net_id_t a_net_id, uint256_t *a_value, dap_chain_addr_t *a_addr)
{
    dap_chain_net_t *l_net = dap_chain_net_by_id(a_net_id);
    if (!l_net){
        log_it(L_WARNING, "Can't find net with id 0x%016"DAP_UINT64_FORMAT_x"", a_net_id.uint64);
        return false;
    }
    if (IS_ZERO_256(l_net->pub.fee_value))
        return false;
    if (a_value)
        *a_value = l_net->pub.fee_value;
    if (a_addr)
        *a_addr = l_net->pub.fee_addr;
    return true;
}

bool dap_chain_net_tx_set_fee(dap_chain_net_id_t a_net_id, uint256_t a_value, dap_chain_addr_t a_addr)
{
    dap_chain_net_t *l_net = dap_chain_net_by_id(a_net_id);
    if (!l_net){
        log_it(L_WARNING, "Can't find net with id 0x%016"DAP_UINT64_FORMAT_x"", a_net_id.uint64);
        return false;
    }
    l_net->pub.fee_value = a_value;
    l_net->pub.fee_addr = a_addr;

    return true;
}

static const char* s_json_get_text(struct json_object *a_json, const char *a_key)
{
    if(!a_json || !a_key)
        return NULL;
    struct json_object *l_json = json_object_object_get(a_json, a_key);
    if(l_json && json_object_is_type(l_json, json_type_string)) {
        // Read text
        return json_object_get_string(l_json);
    }
    return NULL;
}

static bool s_json_get_int64_uint64(struct json_object *a_json, const char *a_key, void *a_out, bool a_is_uint64)
{
    if(!a_json || !a_key || !a_out)
        return false;
    struct json_object *l_json = json_object_object_get(a_json, a_key);
    if(l_json) {
        if(a_is_uint64) {
            *(uint64_t*)a_out = json_object_get_uint64(l_json);
        } else {
            *(int64_t*)a_out = json_object_get_int64(l_json);
        }
        return true;
    }
    return false;
}

static bool s_json_get_unit(struct json_object *a_json, const char *a_key, dap_chain_net_srv_price_unit_uid_t *a_out)
{
    const char *l_unit_str = s_json_get_text(a_json, a_key);
    if(!l_unit_str || !a_out)
        return false;
    dap_chain_net_srv_price_unit_uid_t l_unit = dap_chain_net_srv_price_unit_uid_from_str(l_unit_str);
    if(l_unit.enm == SERV_UNIT_UNDEFINED)
        return false;
    a_out->enm = l_unit.enm;
    return true;
}

static bool s_json_get_uint256(struct json_object *a_json, const char *a_key, uint256_t *a_out)
{
    const char *l_uint256_str = s_json_get_text(a_json, a_key);
    if(!a_out || !l_uint256_str)
        return false;
    uint256_t l_value = dap_chain_balance_scan(l_uint256_str);
    if(!IS_ZERO_256(l_value)) {
        memcpy(a_out, &l_value, sizeof(uint256_t));
        return true;
    }
    return false;
}

// service names: srv_stake, srv_vpn, srv_xchange
static bool s_json_get_srv_uid(struct json_object *a_json, const char *a_key_service_id, const char *a_key_service, uint64_t *a_out)
{
    uint64_t l_srv_id;
    if(!a_out)
        return false;
    // Read service id
    const char *l_id = s_json_get_text(a_json, a_key_service_id);
    
    if(sscanf(l_id,"0x%016"DAP_UINT64_FORMAT_x, &l_srv_id) == 1) {
        *a_out = l_srv_id;
        return true;
    }
    else {
        // Read service as name
        const char *l_service = s_json_get_text(a_json, a_key_service);
        if(l_service) {
            dap_chain_net_srv_t *l_srv = dap_chain_net_srv_get_by_name(l_service);
            if(!l_srv)
                return false;
            *a_out = l_srv->uid.uint64;
            return true;
        }
    }
    return false;
}

static dap_chain_wallet_t* s_json_get_wallet(struct json_object *a_json, const char *a_key)
{
    return dap_chain_wallet_open(s_json_get_text(a_json, a_key), dap_chain_wallet_get_path(g_config), NULL);
}

static const dap_cert_t* s_json_get_cert(struct json_object *a_json, const char *a_key)
{
    return dap_cert_find_by_name(s_json_get_text(a_json, a_key));
}

// Read pkey from wallet or cert
static dap_pkey_t* s_json_get_pkey(struct json_object *a_json)
{
    dap_pkey_t *l_pub_key = NULL;
    // From wallet
    dap_chain_wallet_t *l_wallet = s_json_get_wallet(a_json, "wallet");
    if(l_wallet) {
        l_pub_key = dap_chain_wallet_get_pkey(l_wallet, 0);
        dap_chain_wallet_close(l_wallet);
        if(l_pub_key) {
            return l_pub_key;
        }
    }
    // From cert
    const dap_cert_t *l_cert = s_json_get_cert(a_json, "cert");
    if(l_cert) {
        l_pub_key = dap_pkey_from_enc_key(l_cert->enc_key);
    }
    return l_pub_key;
}

static int s_dap_chain_net_tx_json_check(size_t a_items_count, json_object *a_json_item_objs, json_object *a_jobj_errors, dap_chain_net_t * a_net) {
    // First iteration in input file. Check the tx will be multichannel or not
    int check = 0;
    int res = DAP_CHAIN_NET_TX_NORMAL;
    for(size_t i = 0; i < a_items_count; ++i) {
        struct json_object *l_json_item_obj = json_object_array_get_idx(a_json_item_objs, i);
        if(!l_json_item_obj || !json_object_is_type(l_json_item_obj, json_type_object)) {
            continue;
        }
        struct json_object *l_json_item_type = json_object_object_get(l_json_item_obj, "type");
        if(!l_json_item_type && json_object_is_type(l_json_item_type, json_type_string)) {
            log_it(L_WARNING, "Item %zu without type", i);
            continue;
        }
        const char *l_item_type_str = json_object_get_string(l_json_item_type);
        dap_chain_tx_item_type_t l_item_type = dap_chain_datum_tx_item_type_from_str_short(l_item_type_str);
        if(l_item_type == TX_ITEM_TYPE_UNKNOWN) {
            log_it(L_WARNING, "Item %zu has invalid type '%s'", i, l_item_type_str);
            continue;
        }

        switch (l_item_type) {
            case TX_ITEM_TYPE_IN: {
                const char *l_prev_hash_str = s_json_get_text(l_json_item_obj, "prev_hash");
                uint64_t l_out_prev_idx;
                bool l_is_out_prev_idx = s_json_get_int64_uint64(l_json_item_obj, "out_prev_idx", &l_out_prev_idx, true);
                // If prev_hash and out_prev_idx were read
                if(l_prev_hash_str && l_is_out_prev_idx){
                    dap_chain_hash_fast_t l_tx_prev_hash = {};
                    if(!dap_chain_hash_fast_from_str(l_prev_hash_str, &l_tx_prev_hash)) {
                        //check out token
                        dap_chain_datum_tx_t *l_prev_tx = dap_ledger_tx_find_by_hash(a_net->pub.ledger, &l_tx_prev_hash);
                        byte_t *l_prev_item = l_prev_tx ? dap_chain_datum_tx_item_get_nth(l_prev_tx, TX_ITEM_TYPE_OUT_ALL, l_out_prev_idx) : NULL;
                        if (l_prev_item){
                            const char* l_token = NULL;
                            if (*l_prev_item == TX_ITEM_TYPE_OUT){
                                l_token = dap_ledger_tx_get_token_ticker_by_hash(a_net->pub.ledger, &l_tx_prev_hash);
                            } else if(*l_prev_item == TX_ITEM_TYPE_OUT_EXT){
                                l_token = ((dap_chain_tx_out_ext_t*)l_prev_item)->token;
                            } else if (*l_prev_item == TX_ITEM_TYPE_OUT_STD) {
                                l_token = ((dap_chain_tx_out_std_t *)l_prev_item)->token;
                            } else {
                                log_it(L_WARNING, "Invalid 'in' item, wrong type of item with index %"DAP_UINT64_FORMAT_U" in previous tx %s", l_out_prev_idx, l_prev_hash_str);
                                char *l_str_err = dap_strdup_printf("Unable to create in for transaction. Invalid 'in' item, "
                                                                    "wrong type of item with index %"DAP_UINT64_FORMAT_U" in previous tx %s", l_out_prev_idx, l_prev_hash_str);
                                json_object *l_jobj_err = json_object_new_string(l_str_err);
                                if (a_jobj_errors) json_object_array_add(a_jobj_errors, l_jobj_err);
                                break;
                            }
                        } else {
                            log_it(L_WARNING, "Invalid 'in' item, can't find item with index %"DAP_UINT64_FORMAT_U" in previous tx %s", l_out_prev_idx, l_prev_hash_str);
                            char *l_str_err = dap_strdup_printf("Unable to create in for transaction. Invalid 'in' item, "
                                                                "can't find item with index %"DAP_UINT64_FORMAT_U" in previous tx %s", l_out_prev_idx, l_prev_hash_str);
                            json_object *l_jobj_err = json_object_new_string(l_str_err);
                            if (a_jobj_errors) json_object_array_add(a_jobj_errors, l_jobj_err);
                        }                            
                    } else {
                        log_it(L_WARNING, "Invalid 'in' item, bad prev_hash %s", l_prev_hash_str);
                        char *l_str_err = dap_strdup_printf("Unable to create in for transaction. Invalid 'in' item, "
                                                            "bad prev_hash %s", l_prev_hash_str);
                        json_object *l_jobj_err = json_object_new_string(l_str_err);
                        if (a_jobj_errors) json_object_array_add(a_jobj_errors, l_jobj_err);
                    }
                }
            }break;
            case TX_ITEM_TYPE_IN_COND: {
                const char *l_prev_hash_str = s_json_get_text(l_json_item_obj, "prev_hash");
                uint64_t l_out_prev_idx;
                char l_delegated_ticker_str[DAP_CHAIN_TICKER_SIZE_MAX] 	=	{};
                bool l_is_out_prev_idx = s_json_get_int64_uint64(l_json_item_obj, "out_prev_idx", &l_out_prev_idx, true);
                if(l_prev_hash_str && l_is_out_prev_idx){
                    dap_chain_hash_fast_t l_tx_prev_hash = {};
                    dap_chain_tx_out_cond_t	*l_tx_out_cond = NULL;
                    dap_chain_datum_token_t *l_delegated_token;
                    if(!dap_chain_hash_fast_from_str(l_prev_hash_str, &l_tx_prev_hash)) {
                        dap_chain_datum_tx_t *l_prev_tx = dap_ledger_tx_find_by_hash(a_net->pub.ledger, &l_tx_prev_hash);
                        byte_t *l_item; size_t l_tx_item_size;
                        if (l_prev_tx)
                            TX_ITEM_ITER_TX(l_item, l_tx_item_size, l_prev_tx) {
                                if (*l_item == TX_ITEM_TYPE_OUT_COND) {
                                    l_tx_out_cond = (dap_chain_tx_out_cond_t*)l_item;                                
                                    if (l_tx_out_cond && l_tx_out_cond->header.subtype == DAP_CHAIN_TX_OUT_COND_SUBTYPE_SRV_STAKE_LOCK) {
                                        const char *l_ticker_str = dap_ledger_tx_get_token_ticker_by_hash(a_net->pub.ledger, &l_tx_prev_hash);
                                        dap_chain_datum_token_get_delegated_ticker(l_delegated_ticker_str, l_ticker_str);
                                        if (NULL != (l_delegated_token = dap_ledger_token_ticker_check(a_net->pub.ledger, l_delegated_ticker_str))){                                            
                                            check++;
                                            res = DAP_CHAIN_NET_TX_STAKE_UNLOCK;
                                        }                                    
                                    }
                                    /*
                                    if (l_tx_out_cond->header.subtype == DAP_CHAIN_TX_OUT_COND_SUBTYPE_SRV_XCHANGE) {
                                        SUM_256_256(l_value_order_back, l_tx_out_cond->header.value, &l_value_order_back);
                                    }*/
                                }
                            }
                    }
                }
            }break;
            case TX_ITEM_TYPE_IN_EMS: {
                const char *l_emission_hash_str = s_json_get_text(l_json_item_obj, "emission_hash");
                const char *l_json_item_token = s_json_get_text(l_json_item_obj, "token");
                if (l_json_item_token){
                    if (dap_strcmp(l_json_item_token, a_net->pub.native_ticker))//not native
                    {
                        if (!l_emission_hash_str){ //stake
                            check++;
                            res = DAP_CHAIN_NET_TX_STAKE_LOCK;
                        }                                 
                    }
                }
            }break;            
            case TX_ITEM_TYPE_IN_REWARD:{
                uint256_t l_value = { };
                bool l_is_value = s_json_get_uint256(l_json_item_obj, "value", &l_value);
                if (l_is_value) {
                    check++;
                    res = DAP_CHAIN_NET_TX_REWARD;
                }                
                break;
            }
            default: continue;
        }
        //if(l_multichanel)
            //break;
    }

    if (check > 1) {
        json_object *l_jobj_err = json_object_new_string("Recognized more than one transaction type");
        if (a_jobj_errors) json_object_array_add(a_jobj_errors, l_jobj_err);
        res = DAP_CHAIN_NET_TX_TYPE_ERR;
    }
    return res;

}

const uint8_t * s_dap_chain_net_tx_create_in_item (json_object *a_json_item_obj, json_object *a_jobj_errors) {
    // Save item obj for in
    // Read prev_hash and out_prev_idx
    const char *l_prev_hash_str = s_json_get_text(a_json_item_obj, "prev_hash");
    uint64_t l_out_prev_idx;
    bool l_is_out_prev_idx = s_json_get_int64_uint64(a_json_item_obj, "out_prev_idx", &l_out_prev_idx, true);
    // If prev_hash and out_prev_idx were read
    if(l_prev_hash_str && l_is_out_prev_idx) {
        dap_chain_hash_fast_t l_tx_prev_hash;
        if(!dap_chain_hash_fast_from_str(l_prev_hash_str, &l_tx_prev_hash)) {
            // Create IN item
            dap_chain_tx_in_t *l_in_item = dap_chain_datum_tx_item_in_create(&l_tx_prev_hash, (uint32_t) l_out_prev_idx);
            if (!l_in_item) {
                json_object *l_jobj_err = json_object_new_string("Unable to create in for transaction.");
                if (a_jobj_errors) json_object_array_add(a_jobj_errors, l_jobj_err);
            }
            return (const uint8_t*) l_in_item;
        } else {
            log_it(L_WARNING, "Invalid 'in' item, bad prev_hash %s", l_prev_hash_str);
            char *l_str_err = dap_strdup_printf("Unable to create in for transaction. Invalid 'in' item, "
                                                "bad prev_hash %s", l_prev_hash_str);
            json_object *l_jobj_err = json_object_new_string(l_str_err);
            if (a_jobj_errors) json_object_array_add(a_jobj_errors, l_jobj_err);
        }
    }    
    return NULL;
}

const uint8_t * s_dap_chain_net_tx_create_in_ems_item (json_object *a_json_item_obj, json_object *a_jobj_errors) {
    dap_chain_id_t l_chain_id;
    uint64_t l_chain_id_int;
    bool l_is_chain_id = s_json_get_int64_uint64(a_json_item_obj, "chain_id", &l_chain_id_int, true);
    l_chain_id.uint64 = l_chain_id_int;
    const char *l_json_item_token = s_json_get_text(a_json_item_obj, "token");
    if (l_json_item_token && l_is_chain_id){
        dap_hash_fast_t l_blank_hash = {};
        dap_chain_tx_in_ems_t *l_in_ems = dap_chain_datum_tx_item_in_ems_create(l_chain_id, &l_blank_hash, l_json_item_token);
        return (const uint8_t*) l_in_ems;
    } else {
        char *l_str_err = NULL;
        if (!l_is_chain_id) {
            log_it(L_WARNING, "Invalid 'in_ems' item, can't read chain_id");
            l_str_err = dap_strdup_printf("Unable to create in for transaction. Invalid 'in_ems' item, can't read chain_id");
        }
        if (!l_json_item_token){
            log_it(L_WARNING, "Invalid 'in_ems' item, bad token");
            l_str_err = dap_strdup_printf("Unable to create in for transaction. Invalid 'in_ems' item, bad token");
        }
        json_object *l_jobj_err = json_object_new_string(l_str_err);
        if (a_jobj_errors) json_object_array_add(a_jobj_errors, l_jobj_err);
    }
    return NULL;
}

const uint8_t * s_dap_chain_net_tx_create_in_reward_item (json_object *a_json_item_obj, json_object *a_jobj_errors) {
    uint256_t l_value = { };
    const char *l_block_hash_str = s_json_get_text(a_json_item_obj, "block_hash");
    bool l_is_value = s_json_get_uint256(a_json_item_obj, "value", &l_value);
    if(l_block_hash_str ) {
        dap_hash_fast_t l_block_hash;
        if(l_is_value && !dap_chain_hash_fast_from_str(l_block_hash_str, &l_block_hash)) {                             
            dap_chain_tx_in_reward_t *l_in_reward = dap_chain_datum_tx_item_in_reward_create(&l_block_hash);
            return (const uint8_t*) l_in_reward;
        } else {
            log_it(L_WARNING, "Invalid 'in_reward' item, bad block_hash %s", l_block_hash_str);
            char *l_str_err = dap_strdup_printf("Unable to create in for transaction. Invalid 'in_reward' item, "
                                                "bad block_hash %s", l_block_hash_str);
            json_object *l_jobj_err = json_object_new_string(l_str_err);
            if (a_jobj_errors) json_object_array_add(a_jobj_errors, l_jobj_err);
        }
    }
    return NULL;
}

const uint8_t * s_dap_chain_net_tx_create_in_cond_item (json_object *a_json_item_obj, json_object *a_jobj_errors, dap_chain_net_t *a_net) {
    const char *l_prev_hash_str = s_json_get_text(a_json_item_obj, "prev_hash");
    uint64_t l_out_prev_idx;
    bool l_is_out_prev_idx = s_json_get_int64_uint64(a_json_item_obj, "out_prev_idx", &l_out_prev_idx, true);
    if(l_prev_hash_str && l_is_out_prev_idx){
        dap_chain_hash_fast_t l_tx_prev_hash = {};
        dap_chain_tx_out_cond_t	*l_tx_out_cond = NULL;
        if(!dap_chain_hash_fast_from_str(l_prev_hash_str, &l_tx_prev_hash)) {
            if (!a_net) {
                uint64_t l_receipt_idx = 0;
                s_json_get_int64_uint64(a_json_item_obj, "receipt_idx", &l_receipt_idx, true);
                return (const uint8_t *)dap_chain_datum_tx_item_in_cond_create(&l_tx_prev_hash, l_out_prev_idx, l_receipt_idx);
            }
            //check out token
            dap_chain_datum_tx_t *l_prev_tx = dap_ledger_tx_find_by_hash(a_net->pub.ledger, &l_tx_prev_hash);
            byte_t *l_item; size_t l_tx_item_size;
            if (l_prev_tx)
                TX_ITEM_ITER_TX(l_item, l_tx_item_size, l_prev_tx) {
                    if (*l_item == TX_ITEM_TYPE_OUT_COND) {
                        l_tx_out_cond = (dap_chain_tx_out_cond_t*)l_item;
                        if (l_tx_out_cond && l_tx_out_cond->header.subtype == DAP_CHAIN_TX_OUT_COND_SUBTYPE_SRV_STAKE_LOCK) {
                            byte_t *l_prev_item = l_prev_tx ? dap_chain_datum_tx_item_get_nth(l_prev_tx, TX_ITEM_TYPE_OUT_ALL, l_out_prev_idx) : NULL;                          
                            if (l_prev_item){
                                if (*l_prev_item == TX_ITEM_TYPE_OUT_COND){
                                    dap_chain_tx_in_cond_t * l_in_cond = dap_chain_datum_tx_item_in_cond_create(&l_tx_prev_hash, l_out_prev_idx, 0);
                                    return (const uint8_t*) l_in_cond;                           
                                } else {
                                    log_it(L_WARNING, "Invalid 'in_cond' item, wrong type of item with index %"DAP_UINT64_FORMAT_U" in previous tx %s", l_out_prev_idx, l_prev_hash_str);
                                    char *l_str_err = dap_strdup_printf("Unable to create in for transaction. Invalid 'in_cond' item, "
                                                                        "wrong type of item with index %"DAP_UINT64_FORMAT_U" in previous tx %s", l_out_prev_idx, l_prev_hash_str);
                                    json_object *l_jobj_err = json_object_new_string(l_str_err);
                                    if (a_jobj_errors) json_object_array_add(a_jobj_errors, l_jobj_err);
                                    return NULL;
                                }                                                         
                            } else {
                                log_it(L_WARNING, "Invalid 'in_cond' item, can't find item with index %"DAP_UINT64_FORMAT_U" in previous tx %s", l_out_prev_idx, l_prev_hash_str);
                                char *l_str_err = dap_strdup_printf("Unable to create in for transaction. Invalid 'in_cond' item, "
                                                                    "can't find item with index %"DAP_UINT64_FORMAT_U" in previous tx %s", l_out_prev_idx, l_prev_hash_str);
                                json_object *l_jobj_err = json_object_new_string(l_str_err);
                                if (a_jobj_errors) json_object_array_add(a_jobj_errors, l_jobj_err);
                            }               
                        }
                        if (l_tx_out_cond && l_tx_out_cond->header.subtype == DAP_CHAIN_TX_OUT_COND_SUBTYPE_SRV_XCHANGE) {
                            dap_chain_tx_in_cond_t * l_in_cond = dap_chain_datum_tx_item_in_cond_create(&l_tx_prev_hash, l_out_prev_idx, 0);
                            return (const uint8_t*) l_in_cond;
                        }  
                    }
                }                 
        } else {
            log_it(L_WARNING, "Invalid 'in_cond' item, bad prev_hash %s", l_prev_hash_str);
            char *l_str_err = dap_strdup_printf("Unable to create in for transaction. Invalid 'in_cond' item, "
                                                "bad prev_hash %s", l_prev_hash_str);
            json_object *l_jobj_err = json_object_new_string(l_str_err);
            if (a_jobj_errors) json_object_array_add(a_jobj_errors, l_jobj_err);
        }
    }
    return NULL; 
}    

const uint8_t *s_dap_chain_net_tx_create_out_ext_item (json_object *a_json_item_obj, json_object *a_jobj_errors, int a_type_tx) {
    // Read address and value
    uint256_t l_value = { };
    const char *l_json_item_addr_str = s_json_get_text(a_json_item_obj, "addr");
    const char *l_json_item_addr_to_str = s_json_get_text(a_json_item_obj, "addr_to");
    bool l_is_value = s_json_get_uint256(a_json_item_obj, "value", &l_value);
    const char *l_token = s_json_get_text(a_json_item_obj, "token");
    if (l_is_value && (l_json_item_addr_str || l_json_item_addr_to_str)) {
#ifndef DAP_CHAIN_TX_COMPOSE_TEST
        dap_chain_addr_t *l_addr = dap_chain_addr_from_str(l_json_item_addr_str);
#else
        size_t l_addr_size = DAP_ENC_BASE58_DECODE_SIZE(strlen(l_json_item_addr_str));
        dap_chain_addr_t *l_addr = DAP_NEW_Z_SIZE_RET_VAL_IF_FAIL(dap_chain_addr_t, dap_max(sizeof(dap_chain_addr_t), l_addr_size), NULL);
        if (l_json_item_addr_str) {
            if (strcmp("null", l_json_item_addr_str)) {
                if (dap_enc_base58_decode(l_json_item_addr_str, l_addr) != sizeof(dap_chain_addr_t)) {
                    DAP_DELETE(l_addr);
                    return NULL;
                }
            }
        }
#endif
        if((l_json_item_addr_to_str || l_addr) && !IS_ZERO_256(l_value)) {            
            // Create OUT item
            const uint8_t *l_out_item = NULL;
            
            if (a_type_tx == DAP_CHAIN_NET_TX_STAKE_UNLOCK && l_is_value && !l_json_item_addr_to_str) {
                l_out_item = (const uint8_t *)dap_chain_datum_tx_item_out_ext_create(&c_dap_chain_addr_blank_1, l_value, l_token);            
            } else {
                l_out_item = (const uint8_t *)dap_chain_datum_tx_item_out_ext_create(l_addr, l_value, l_token);
            }
            return l_out_item;      
        }
    }
    return NULL;
}


const uint8_t *s_dap_chain_net_tx_create_out_std_item (json_object *a_json_item_obj, json_object *a_jobj_errors, int a_type_tx) {
    // Read address and value
    uint256_t l_value = { };
    const char *l_json_item_addr_str = s_json_get_text(a_json_item_obj, "addr");
    const char *l_json_item_addr_to_str = s_json_get_text(a_json_item_obj, "addr_to");
    bool l_is_value = s_json_get_uint256(a_json_item_obj, "value", &l_value);
    const char *l_token = s_json_get_text(a_json_item_obj, "token");
    dap_time_t l_time_unlock = 0;
    const char* l_time_unlock_str = s_json_get_text(a_json_item_obj, "time_unlock");
    if (sscanf(l_time_unlock_str, "%"DAP_UINT64_FORMAT_U, &l_time_unlock) != 1){
        log_it(L_ERROR, "Json TX: bad time_unlock");
        return NULL;
    }
    if (l_is_value && (l_json_item_addr_str || l_json_item_addr_to_str)) {
#ifndef DAP_CHAIN_TX_COMPOSE_TEST
        dap_chain_addr_t *l_addr = dap_chain_addr_from_str(l_json_item_addr_str);
#else
        size_t l_addr_size = DAP_ENC_BASE58_DECODE_SIZE(strlen(l_json_item_addr_str));
        dap_chain_addr_t *l_addr = DAP_NEW_Z_SIZE_RET_VAL_IF_FAIL(dap_chain_addr_t, dap_max(sizeof(dap_chain_addr_t), l_addr_size), NULL);
        if (l_json_item_addr_str) {
            if (strcmp("null", l_json_item_addr_str)) {
                if (dap_enc_base58_decode(l_json_item_addr_str, l_addr) != sizeof(dap_chain_addr_t)) {
                    DAP_DELETE(l_addr);
                    return NULL;
                }
            }
        }
#endif
        if((l_json_item_addr_to_str || l_addr) && !IS_ZERO_256(l_value)) {            
            // Create OUT item
            const uint8_t *l_out_item = NULL;
            
            if (a_type_tx == DAP_CHAIN_NET_TX_STAKE_UNLOCK && l_is_value && !l_json_item_addr_to_str) {
                l_out_item = (const uint8_t *)dap_chain_datum_tx_item_out_std_create(&c_dap_chain_addr_blank_1, l_value, l_token, l_time_unlock);            
            } else {
                l_out_item = (const uint8_t *)dap_chain_datum_tx_item_out_std_create(l_addr, l_value, l_token, l_time_unlock);
            }
            return l_out_item;      
        }
    }
    return NULL;
}

const uint8_t * s_dap_chain_net_tx_create_out_cond_item (json_object *a_json_item_obj, json_object *a_jobj_errors, int a_type_tx,
                uint256_t *a_value_need, dap_chain_addr_t *a_seller_addr, size_t i, dap_chain_net_t *a_net)
{
    // Read subtype of item
    const char *l_subtype_str = s_json_get_text(a_json_item_obj, "subtype");
    dap_chain_tx_out_cond_subtype_t l_subtype = dap_chain_tx_out_cond_subtype_from_str_short(l_subtype_str);
    switch (l_subtype) {
        case DAP_CHAIN_TX_OUT_COND_SUBTYPE_SRV_PAY:{
            uint256_t l_value = { };
            bool l_is_value = s_json_get_uint256(a_json_item_obj, "value", &l_value);
            if(!l_is_value || IS_ZERO_256(l_value)) {
                log_it(L_ERROR, "Json TX: bad value in OUT_COND_SUBTYPE_SRV_PAY");
                return NULL;
            }
            uint256_t l_value_max_per_unit = { };
            l_is_value = s_json_get_uint256(a_json_item_obj, "value_max_per_unit", &l_value_max_per_unit);
            if(!l_is_value) {
                log_it(L_ERROR, "Json TX: bad value_max_per_unit in OUT_COND_SUBTYPE_SRV_PAY");
                return NULL;
            }
            dap_chain_net_srv_price_unit_uid_t l_price_unit;
            if(!s_json_get_unit(a_json_item_obj, "price_unit", &l_price_unit)) {
                log_it(L_ERROR, "Json TX: bad price_unit in OUT_COND_SUBTYPE_SRV_PAY");
                return NULL;
            }
            dap_chain_net_srv_uid_t l_srv_uid;
            if(!s_json_get_srv_uid(a_json_item_obj, "service_id", "service", &l_srv_uid.uint64)){
                // Default service DAP_CHAIN_NET_SRV_VPN_ID
                l_srv_uid.uint64 = 0x0000000000000001;
            }
            const char *l_params_str = s_json_get_text(a_json_item_obj, "params");
            uint8_t *l_params = NULL;
            size_t l_params_size = 0;
            if (l_params_str) {
                l_params_size = DAP_ENC_BASE58_DECODE_SIZE(dap_strlen(l_params_str));
                l_params = DAP_NEW_Z_SIZE(uint8_t, l_params_size);
                l_params_size = dap_enc_base58_decode(l_params_str, l_params);
            }

            const char *l_pkey_hash_str = s_json_get_text(a_json_item_obj, "pkey_hash");
            dap_chain_tx_out_cond_t *l_out_cond_item = NULL;
            dap_hash_fast_t l_pkey_hash = {};
            // From "wallet" or "cert"
            dap_pkey_t *l_pkey = s_json_get_pkey(a_json_item_obj);
            if(l_pkey) {
                l_out_cond_item = dap_chain_datum_tx_item_out_cond_create_srv_pay(l_pkey, l_srv_uid, l_value, l_value_max_per_unit,
                    l_price_unit, l_params, l_params_size);
                DAP_DELETE(l_pkey);
            } else if (l_pkey_hash_str && !dap_chain_hash_fast_from_str(l_pkey_hash_str, &l_pkey_hash)) {
                l_out_cond_item = dap_chain_datum_tx_item_out_cond_create_srv_pay_with_hash(&l_pkey_hash, l_srv_uid, l_value, l_value_max_per_unit,
                    l_price_unit, l_params, l_params_size);
            } else {
                log_it(L_ERROR, "Json TX: bad pkey in OUT_COND_SUBTYPE_SRV_PAY");
                return NULL;
            }
            // Save value for using in In item
            if(!l_out_cond_item) {
                char *l_str_err = dap_strdup_printf("Unable to create conditional out for transaction "
                                                    "can of type %s described in item %zu.\n", l_subtype_str, i);
                json_object *l_jobj_err = json_object_new_string(l_str_err);
                DAP_DELETE(l_str_err);
                if (a_jobj_errors) json_object_array_add(a_jobj_errors, l_jobj_err);
            } else
                return (const uint8_t*) l_out_cond_item;


        } break;
        case DAP_CHAIN_TX_OUT_COND_SUBTYPE_SRV_XCHANGE: {

            dap_chain_net_srv_uid_t l_srv_uid;
            if(!s_json_get_srv_uid(a_json_item_obj, "service_id", "service", &l_srv_uid.uint64)) {
                // Default service DAP_CHAIN_NET_SRV_XCHANGE_ID
                l_srv_uid.uint64 = 0x2;
            }
            dap_chain_net_id_t l_buy_net_id = {}; 
            if(dap_chain_net_id_parse(s_json_get_text(a_json_item_obj, "buy_net_id"), &l_buy_net_id)) {
                log_it(L_ERROR, "Json TX: buy_net_id net in OUT_COND_SUBTYPE_SRV_XCHANGE");
                return NULL;
            }  
            dap_chain_net_id_t l_sell_net_id = {}; 
            if(dap_chain_net_id_parse(s_json_get_text(a_json_item_obj, "sell_net_id"), &l_sell_net_id)) {
                log_it(L_ERROR, "Json TX: buy_net_id net in OUT_COND_SUBTYPE_SRV_XCHANGE");
                return NULL;
            }              

            const char *l_token_buy = s_json_get_text(a_json_item_obj, "buy_token");
            if(!l_token_buy) {
                log_it(L_ERROR, "Json TX: bad buy_token in OUT_COND_SUBTYPE_SRV_XCHANGE");
                return NULL;
            }
            uint256_t l_value = { };
            if(!s_json_get_uint256(a_json_item_obj, "value", &l_value) || IS_ZERO_256(l_value)) {
                log_it(L_ERROR, "Json TX: bad value in OUT_COND_SUBTYPE_SRV_XCHANGE");
                return NULL;
            }
            uint256_t l_value_rate = { };
            if(!s_json_get_uint256(a_json_item_obj, "rate", &l_value_rate) || IS_ZERO_256(l_value_rate)) {
                log_it(L_ERROR, "Json TX: bad value rate in OUT_COND_SUBTYPE_SRV_XCHANGE");
                return NULL;
            }
            const char *l_seller_addr_str = s_json_get_text(a_json_item_obj, "seller_addr");
#ifndef DAP_CHAIN_TX_COMPOSE_TEST
                dap_chain_addr_t *l_seller_addr = dap_chain_addr_from_str(l_seller_addr_str);
#else
                size_t l_addr_size = DAP_ENC_BASE58_DECODE_SIZE(strlen(l_seller_addr_str));
                dap_chain_addr_t *l_seller_addr = DAP_NEW_Z_SIZE_RET_VAL_IF_FAIL(dap_chain_addr_t, l_addr_size, NULL);
                if (dap_enc_base58_decode(l_seller_addr_str, l_seller_addr) != sizeof(dap_chain_addr_t))
                    return NULL;
#endif

            const char *l_params_str = s_json_get_text(a_json_item_obj, "params");
            uint8_t *l_params = NULL;
            size_t l_params_size = 0;
            if (l_params_str) {
                l_params_size = DAP_ENC_BASE58_DECODE_SIZE(dap_strlen(l_params_str));
                l_params = DAP_NEW_Z_SIZE(uint8_t, l_params_size);
                l_params_size = dap_enc_base58_decode(l_params_str, l_params);
            }

            dap_chain_tx_out_cond_t *l_out_cond_item = dap_chain_datum_tx_item_out_cond_create_srv_xchange(l_srv_uid, l_sell_net_id,
                                                                                                            l_value, l_buy_net_id,
                                                                                                            l_token_buy, l_value_rate,
                                                                                                            l_seller_addr,
                                                                                                            l_params, l_params_size);
            DAP_DELETE(l_params);
            // Save value for using in In item
            if (l_out_cond_item) {
                return (const uint8_t*) l_out_cond_item;
            } else {
                char *l_str_err = dap_strdup_printf("Unable to create conditional out for transaction "
                                                     "can of type %s described in item %zu.", l_subtype_str, i);
                json_object *l_jobj_err = json_object_new_string(l_str_err);
                DAP_DELETE(l_str_err);
                if (a_jobj_errors) json_object_array_add(a_jobj_errors, l_jobj_err);
            }
        } break;
        case DAP_CHAIN_TX_OUT_COND_SUBTYPE_SRV_STAKE_LOCK:{
            dap_chain_net_srv_uid_t l_srv_uid;
            if(!s_json_get_srv_uid(a_json_item_obj, "service_id", "service", &l_srv_uid.uint64)) {
                // Default service DAP_CHAIN_NET_SRV_STAKE_ID
                l_srv_uid.uint64 = 0x12;
            }
            uint256_t l_value = { };
            if(!s_json_get_uint256(a_json_item_obj, "value", &l_value) || IS_ZERO_256(l_value)) {
                log_it(L_ERROR, "Json TX: bad value in DAP_CHAIN_TX_OUT_COND_SUBTYPE_SRV_STAKE_LOCK");
                return NULL;
            }

            dap_time_t l_time_staking = 0;
            const char* l_time_staking_str = s_json_get_text(a_json_item_obj, "time_staking");
            if (sscanf(l_time_staking_str, "%"DAP_UINT64_FORMAT_U, &l_time_staking) != 1 || !l_time_staking){
                log_it(L_ERROR, "Json TX: bad time staking in DAP_CHAIN_TX_OUT_COND_SUBTYPE_SRV_STAKE_LOCK");
                break;
            }
            if (l_time_staking < dap_time_now()){
                log_it(L_ERROR, "Json TX: past time staking in DAP_CHAIN_TX_OUT_COND_SUBTYPE_SRV_STAKE_LOCK");
                return NULL;
            }

            uint256_t l_reinvest_percent = uint256_0;
            const char* l_reinvest_percent_str = NULL;
            if((l_reinvest_percent_str = s_json_get_text(a_json_item_obj, "reinvest_percent"))!=NULL) {
                l_reinvest_percent = dap_chain_coins_to_balance(l_reinvest_percent_str);
                if (compare256(l_reinvest_percent, dap_chain_coins_to_balance("100.0")) == 1){
                    log_it(L_ERROR, "Json TX: bad reinvest percent in DAP_CHAIN_TX_OUT_COND_SUBTYPE_SRV_STAKE_LOCK");
                    return NULL;
                }
                if (IS_ZERO_256(l_reinvest_percent)) {
                    int l_reinvest_percent_int = atoi(l_reinvest_percent_str);
                    if (l_reinvest_percent_int < 0 || l_reinvest_percent_int > 100){
                        log_it(L_ERROR, "Json TX: bad reinvest percent in DAP_CHAIN_TX_OUT_COND_SUBTYPE_SRV_STAKE_LOCK");
                        return NULL;
                    }
                    l_reinvest_percent = dap_chain_uint256_from(l_reinvest_percent_int);
                    MULT_256_256(l_reinvest_percent, GET_256_FROM_64(1000000000000000000ULL), &l_reinvest_percent);
                }
            }               

            dap_chain_tx_out_cond_t *l_out_cond_item = dap_chain_datum_tx_item_out_cond_create_srv_stake_lock(l_srv_uid, l_value, l_time_staking, l_reinvest_percent);
            // Save value for using in In item
            if(l_out_cond_item) {
                return (const uint8_t*) l_out_cond_item;
            } else {
                char *l_str_err = dap_strdup_printf("Unable to create conditional out for transaction "
                                                     "can of type %s described in item %zu.", l_subtype_str, i);
                json_object *l_jobj_err = json_object_new_string(l_str_err);
                DAP_DELETE(l_str_err);
                if (a_jobj_errors) json_object_array_add(a_jobj_errors, l_jobj_err);
            }
        } break;
        case DAP_CHAIN_TX_OUT_COND_SUBTYPE_SRV_STAKE_POS_DELEGATE:{
            dap_chain_net_srv_uid_t l_srv_uid;
            if(!s_json_get_srv_uid(a_json_item_obj, "service_id", "service", &l_srv_uid.uint64)) {
                // Default service DAP_CHAIN_NET_SRV_STAKE_ID
                l_srv_uid.uint64 = 0x13;
            }
            uint256_t l_value = { };
            if(!s_json_get_uint256(a_json_item_obj, "value", &l_value) || IS_ZERO_256(l_value)) {
                log_it(L_ERROR, "Json TX: bad value in OUT_COND_SUBTYPE_SRV_STAKE_POS_DELEGATE");
                return NULL;
            }
            // uint256_t l_fee_value = { };
            // if(!s_json_get_uint256(a_json_item_obj, "fee", &l_fee_value) || IS_ZERO_256(l_fee_value)) {
            //     return NULL;
            // }

            const char *l_signing_addr_str = s_json_get_text(a_json_item_obj, "signing_addr");
#ifndef DAP_CHAIN_TX_COMPOSE_TEST
            dap_chain_addr_t *l_signing_addr = dap_chain_addr_from_str(l_signing_addr_str);
#else
            size_t l_addr_size = DAP_ENC_BASE58_DECODE_SIZE(strlen(l_signing_addr_str));
            dap_chain_addr_t *l_signing_addr = DAP_NEW_Z_SIZE_RET_VAL_IF_FAIL(dap_chain_addr_t, l_addr_size, NULL);
            if (dap_enc_base58_decode(l_signing_addr_str, l_signing_addr) != sizeof(dap_chain_addr_t))
                return NULL;
#endif
            if(!l_signing_addr) {
                log_it(L_ERROR, "Json TX: bad signing_addr in OUT_COND_SUBTYPE_SRV_STAKE_POS_DELEGATE");
                return NULL;
            }                

            dap_chain_node_addr_t l_signer_node_addr;
            const char *l_node_addr_str = s_json_get_text(a_json_item_obj, "signer_node_addr");
            if(!l_node_addr_str || dap_chain_node_addr_from_str(&l_signer_node_addr, l_node_addr_str)) {
                log_it(L_ERROR, "Json TX: bad node_addr in OUT_COND_SUBTYPE_SRV_STAKE_POS_DELEGATE");
                return NULL;
            }

            const char *l_params_str = s_json_get_text(a_json_item_obj, "params");
            uint8_t *l_params = NULL;
            size_t l_params_size = 0;
            if (l_params_str) {
                l_params_size = DAP_ENC_BASE58_DECODE_SIZE(dap_strlen(l_params_str));
                l_params = DAP_NEW_Z_SIZE(uint8_t, l_params_size);
                l_params_size = dap_enc_base58_decode(l_params_str, l_params);
            }
            dap_chain_tx_out_cond_t *l_out_cond_item = dap_chain_datum_tx_item_out_cond_create_srv_stake_params(l_srv_uid, l_value, l_signing_addr,
                                                                                                         &l_signer_node_addr, uint256_0, l_params, l_params_size);
            DAP_DELETE(l_signing_addr);
            // Save value for using in In item
            if(l_out_cond_item) {
                SUM_256_256(*a_value_need, l_value, a_value_need);
                return (const uint8_t*) l_out_cond_item;
            } else {
                char *l_err_str = dap_strdup_printf("Unable to create conditional out for transaction "
                                                    "can of type %s described in item %zu.", l_subtype_str, i);
                json_object *l_jobj_err = json_object_new_string(l_err_str);
                DAP_DELETE(l_err_str);
                if (a_jobj_errors)
                    json_object_array_add(a_jobj_errors, l_jobj_err);
            }
        } break;
        case DAP_CHAIN_TX_OUT_COND_SUBTYPE_FEE: {
            uint256_t l_value = { };
            s_json_get_uint256(a_json_item_obj, "value", &l_value);
            if(!IS_ZERO_256(l_value)) {
                if (a_type_tx == DAP_CHAIN_NET_TX_STAKE_UNLOCK){
                    dap_chain_tx_out_cond_t *l_out_cond_item = dap_chain_datum_tx_item_out_cond_create_fee(l_value);
                    return (const uint8_t*) l_out_cond_item;
                }
                dap_chain_tx_out_cond_t *l_out_cond_item = dap_chain_datum_tx_item_out_cond_create_fee(l_value);
                // Save value for using in In item
                if(l_out_cond_item) {
                    return (const uint8_t*)l_out_cond_item;
                } else {
                    char *l_str_err = dap_strdup_printf("Unable to create conditional out for transaction "
                                                        "can of type %s described in item %zu.", l_subtype_str, i);
                    json_object *l_jobj_err = json_object_new_string(l_str_err);
                    if (a_jobj_errors) json_object_array_add(a_jobj_errors, l_jobj_err);
                    DAP_DELETE(l_str_err);
                }
            }
            else
                log_it(L_ERROR, "Json TX: zero value in OUT_COND_SUBTYPE_FEE");
        } break;
        case DAP_CHAIN_TX_OUT_COND_SUBTYPE_UNDEFINED:{
            log_it(L_WARNING, "Undefined subtype: '%s' of 'out_cond' item %zu ", l_subtype_str, i);
            char *l_str_err = dap_strdup_printf("Specified unknown sub type %s of conditional out on item %zu.",
                                                l_subtype_str, i);
            json_object *l_jobj_err = json_object_new_string(l_str_err);
            DAP_DELETE(l_str_err);
            if (a_jobj_errors) json_object_array_add(a_jobj_errors, l_jobj_err);  
        }      
    }
    return NULL;
}

const uint8_t * s_dap_chain_net_tx_create_receipt_item(json_object *a_json_item_obj, json_object *a_jobj_errors, dap_chain_datum_tx_t *a_tx, dap_list_t *a_sign_list, size_t i)
{
    dap_chain_net_srv_uid_t l_srv_uid;
    if(!s_json_get_srv_uid(a_json_item_obj, "service_id", "service", &l_srv_uid.uint64)) {
        log_it(L_ERROR, "Json TX: bad service_id in TYPE_RECEIPT");
        return NULL;
    }
    dap_chain_net_srv_price_unit_uid_t l_price_unit;
    if(!s_json_get_unit(a_json_item_obj, "price_unit", &l_price_unit)) {
        log_it(L_ERROR, "Json TX: bad price_unit in TYPE_RECEIPT");
        return NULL;
    }
    uint64_t l_units;
    if(!s_json_get_int64_uint64(a_json_item_obj, "units", &l_units, true)) {
        log_it(L_ERROR, "Json TX: bad units in TYPE_RECEIPT");
        return NULL;
    }
    uint256_t l_value = { };
    if(!s_json_get_uint256(a_json_item_obj, "value", &l_value) || IS_ZERO_256(l_value)) {
        log_it(L_ERROR, "Json TX: bad value in TYPE_RECEIPT");
        return NULL;
    }
    const char *l_params_str = s_json_get_text(a_json_item_obj, "params");
    char *l_params = NULL;
    size_t l_params_size = 0;
    if (l_params_str) {
        l_params_size = DAP_ENC_BASE58_DECODE_SIZE(dap_strlen(l_params_str));
        l_params = DAP_NEW_Z_SIZE(char, l_params_size);
        l_params_size = dap_enc_base58_decode(l_params_str, l_params);
    }
    dap_chain_datum_tx_receipt_t *l_receipt = dap_chain_datum_tx_receipt_create(l_srv_uid, l_price_unit, l_units, l_value, l_params, l_params_size);
    if (!l_receipt) {
        char *l_str_err = dap_strdup_printf("Unable to create receipt out for transaction "
                                            "described by item %zu.", i);
        json_object *l_jobj_err = json_object_new_string(l_str_err);
        DAP_DELETE(l_str_err);
        if (a_jobj_errors) json_object_array_add(a_jobj_errors, l_jobj_err);
        return NULL;
    } else
        return (const uint8_t*) l_receipt;
}

const uint8_t * s_dap_chain_net_tx_create_tsd_item(json_object *a_json_item_obj, json_object *a_jobj_errors, dap_chain_datum_tx_t *a_tx, dap_list_t *a_sign_list)
{
    int64_t l_tsd_type = 0;
    uint64_t l_tsd_data_size = 0;
        
    if(!s_json_get_int64_uint64(a_json_item_obj, "data_type", &l_tsd_type, false)) {
        log_it(L_ERROR, "Json TX: bad data_type in TYPE_TSD");
        return NULL;
    }
    if(!s_json_get_int64_uint64(a_json_item_obj, "data_size", &l_tsd_data_size, true) || !l_tsd_data_size) {
        log_it(L_ERROR, "Json TX: bad data_size in TYPE_TSD");
        return NULL;
    }
    const char *l_tsd_data_str = s_json_get_text(a_json_item_obj, "data");
    if (!l_tsd_data_str) {
        log_it(L_ERROR, "Json TX: bad data in TYPE_TSD");
        return NULL;
    }

    uint8_t *l_tsd_data = DAP_NEW_Z_SIZE(uint8_t, l_tsd_data_size);
    size_t l_tsd_data_size_decoded = dap_enc_base58_decode(l_tsd_data_str, l_tsd_data);
    if (l_tsd_data_size_decoded != l_tsd_data_size) {
        log_it(L_ERROR, "Json TX: data size in tsd section - %zu, expected - %zu", l_tsd_data_size_decoded, l_tsd_data_size);
        DAP_DELETE(l_tsd_data);
        return NULL;
    }
    dap_chain_tx_tsd_t *l_tsd = dap_chain_datum_tx_item_tsd_create((void*)l_tsd_data, (int)l_tsd_type, l_tsd_data_size);
    DAP_DELETE(l_tsd_data);
    return (const uint8_t*)l_tsd;
}

const uint8_t *s_dap_chain_net_tx_create_sig_item(json_object *a_json_item_obj, json_object *a_jobj_errors, dap_chain_datum_tx_t *a_tx, dap_list_t **a_sign_list)
{
    json_object *l_jobj_sign = json_object_object_get(a_json_item_obj, "sig_b64");
    if (!l_jobj_sign) {
        *a_sign_list = dap_list_append(*a_sign_list, a_json_item_obj);
        return NULL;
    }
    const char *l_sign_b64_str = json_object_get_string(l_jobj_sign);
    if ( !l_sign_b64_str ) {
        json_object_array_add(a_jobj_errors, json_object_new_string("Can't get base64-encoded sign"));
        log_it(L_ERROR, "Json TX: Can't get base64-encoded sign!");
        return NULL;
    }
    uint64_t
        l_sign_size = 0,
        l_sign_b64_strlen = json_object_get_string_len(l_jobj_sign),
        l_sign_decoded_size = DAP_ENC_BASE64_DECODE_SIZE(l_sign_b64_strlen);
    if ( !s_json_get_int64_uint64(a_json_item_obj, "sig_size", &l_sign_size, true) )
        log_it(L_NOTICE, "Json TX: \"sig_size\" unspecified, will be calculated automatically");

    dap_chain_tx_sig_t *l_tx_sig = DAP_NEW_Z_SIZE(dap_chain_tx_sig_t, sizeof(dap_chain_tx_sig_t) + l_sign_decoded_size);
    *l_tx_sig = (dap_chain_tx_sig_t) {
        .header = {
            .type = TX_ITEM_TYPE_SIG, .version = 1,
            .sig_size = dap_enc_base64_decode(l_sign_b64_str, l_sign_b64_strlen, l_tx_sig->sig, DAP_ENC_DATA_TYPE_B64_URLSAFE)
        }
    };

    if ( l_tx_sig->header.sig_size  != l_sign_size || l_sign_size != dap_sign_get_size((dap_sign_t *)l_tx_sig->sig) ) {
        json_object_array_add(a_jobj_errors, json_object_new_string("Sign size failed!"));
        log_it(L_ERROR, "Json TX: sign verification failed!");
        DAP_DELETE(l_tx_sig);
        return NULL;
    }
    return (const uint8_t*)l_tx_sig;
}

const uint8_t *s_dap_chain_net_tx_create_voting_item(json_object *a_jobj_errors)
{

    dap_chain_tx_voting_t* l_voting_item = dap_chain_datum_tx_item_voting_create();

    if (l_voting_item)
        return (const uint8_t*)l_voting_item;
    else {
        json_object_array_add(a_jobj_errors, json_object_new_string("Can't create voiting item"));
        log_it(L_ERROR, "Can't create voiting item");
        return NULL;
    }
}

const uint8_t *s_dap_chain_net_tx_create_vote_item(json_object *a_json_item_obj, json_object *a_jobj_errors)
{
    uint64_t l_value_idx;
    const char *l_voting_hash_str = s_json_get_text(a_json_item_obj, "voting_hash");
    bool l_is_value = s_json_get_int64_uint64(a_json_item_obj, "answer_idx", &l_value_idx, true);
    if(l_voting_hash_str ) {
        dap_hash_fast_t l_voting_hash;
        if(l_is_value && !dap_chain_hash_fast_from_str(l_voting_hash_str, &l_voting_hash)) {                             
            dap_chain_tx_vote_t *l_vote_item = dap_chain_datum_tx_item_vote_create(&l_voting_hash, &l_value_idx);
            return (const uint8_t*) l_vote_item;
        } else {
            log_it(L_WARNING, "Invalid 'vote' item, bad voting_hash %s or answer_idx %"DAP_UINT64_FORMAT_U, l_voting_hash_str, l_value_idx);
            char *l_str_err = dap_strdup_printf("Invalid 'vote' item, bad voting_hash %s", l_voting_hash_str);
            json_object *l_jobj_err = json_object_new_string(l_str_err);
            if (a_jobj_errors) json_object_array_add(a_jobj_errors, l_jobj_err);
        }
    }
    return NULL;
}

int s_find_add_token_val (const char *a_token, uint256_t a_value, int(*operation)(uint256_t, uint256_t, uint256_t *)){
    dap_tx_creator_tokenizer_t *l_value_cur = NULL;
    HASH_FIND_STR(s_values_need, a_token, l_value_cur);
    if (!l_value_cur) {
        l_value_cur = DAP_NEW_Z(dap_tx_creator_tokenizer_t);
        if ( !l_value_cur ) {
            log_it(L_CRITICAL, "%s", c_error_memory_alloc);
            return DAP_CHAIN_NET_TX_CREATE_JSON_ENOUGH_MEMORY;
        }
        strcpy(l_value_cur->token_ticker, a_token);
        HASH_ADD_STR(s_values_need, token_ticker, l_value_cur);
    }
    if (operation(l_value_cur->sum, a_value, &l_value_cur->sum)) {
        return DAP_CHAIN_NET_TX_CREATE_JSON_INTEGER_OVERFLOW;
    }
    return 0;
}

int s_free_token_hash (void) {
    dap_tx_creator_tokenizer_t *l_value_cur = NULL, *l_tmp = NULL;
    HASH_ITER(hh, s_values_need, l_value_cur, l_tmp) {
        HASH_DEL(s_values_need, l_value_cur);
        DAP_DELETE(l_value_cur);
    }
    return 0;
}

int s_dap_chain_net_tx_add_in_and_back(dap_tx_creator_tokenizer_t *a_value_need, json_object *a_jobj_errors, const dap_chain_addr_t * a_addr_from, dap_ledger_t *a_ledger, 
                                    dap_chain_datum_tx_t **a_tx, size_t *a_items_ready){
    // find the transactions from which to take away coins
    dap_list_t *l_list_used_out = NULL;
    uint256_t l_value_transfer = { }; // how many coins to transfer
    if (dap_chain_wallet_cache_tx_find_outs_with_val(a_ledger->net, a_value_need->token_ticker, a_addr_from, &l_list_used_out, a_value_need->sum, &l_value_transfer) == -101)
        l_list_used_out = dap_ledger_get_list_tx_outs_with_val(a_ledger, a_value_need->token_ticker,
                                                                a_addr_from, a_value_need->sum, &l_value_transfer);
    log_it(L_WARNING, "elements from list - %"DAP_UINT64_FORMAT_U, dap_list_length(l_list_used_out));
    log_it(L_WARNING, "tokens - %s", a_value_need->token_ticker);
    dap_list_t *l_item_out;
    DL_FOREACH(l_list_used_out, l_item_out) {
        dap_chain_tx_used_out_item_t *l_item = l_item_out->data;
        const char *l_coins_str, *l_value_str = dap_uint256_to_char(l_item->value, &l_coins_str);
        log_it(L_WARNING, "hash out - %s, num - %d, value - %s (%s)", dap_hash_fast_to_str_static(&l_item->tx_hash_fast),l_item->num_idx_out, l_value_str, l_coins_str);
        
    }

    if(!l_list_used_out) {
        log_it(L_WARNING, "Not enough funds in previous tx to transfer");
        json_object *l_jobj_err = json_object_new_string("Can't create in transaction. Not enough funds in previous tx "
                                            "to transfer");
        if (a_jobj_errors) json_object_array_add(a_jobj_errors, l_jobj_err);
        // Go to the next item
        return -1;
    }   

    // add 'in' items
    uint256_t l_value_got = dap_chain_datum_tx_add_in_item_list(a_tx, l_list_used_out);
    assert(EQUAL_256(l_value_got, l_value_transfer));
    dap_list_free_full(l_list_used_out, free);
    if(!IS_ZERO_256(l_value_transfer)) {
        // add 'out' item for coin back
        uint256_t l_value_back;
        SUBTRACT_256_256(l_value_transfer, a_value_need->sum, &l_value_back);
        if(!IS_ZERO_256(l_value_back)) {
            dap_chain_datum_tx_add_out_ext_item(a_tx, a_addr_from, l_value_back, a_value_need->token_ticker);
            (*a_items_ready)++;
            return 0;
        }
    }
    return -1;
}

int s_make_json_err_out(json_object *a_json_obj_error, const char* a_str_err) {
    json_object *l_jobj_err = json_object_new_string(a_str_err);
    if (a_json_obj_error) json_object_array_add(a_json_obj_error, l_jobj_err);
    return 0;
}



int dap_chain_net_tx_create_by_json(json_object *a_tx_json, dap_chain_net_t *a_net, json_object *a_jobj_errors, 
        dap_chain_datum_tx_t** a_out_tx, size_t* a_items_count, size_t *a_items_ready)
{

    int l_type_tx = 0;
    if (!a_tx_json) {
        s_make_json_err_out(a_jobj_errors, "Empty json");
        return log_it(L_ERROR, "Empty json"), DAP_CHAIN_NET_TX_CREATE_JSON_CAN_NOT_OPEN_JSON_FILE;
    }

    if(!a_out_tx){
        s_make_json_err_out(a_jobj_errors, "a_out_tx is NULL");
        log_it(L_ERROR, "a_out_tx is NULL");
        return DAP_CHAIN_NET_TX_CREATE_JSON_WRONG_ARGUMENTS;
    }

    // Read items and net from json file
    struct json_object *l_json_items = json_object_object_get(a_tx_json, "items");
    struct json_object *l_json_net = json_object_object_get(a_tx_json, "net");
    size_t l_items_count;
    if(!l_json_items || !json_object_is_type(l_json_items, json_type_array) || !(l_items_count = json_object_array_length(l_json_items))) {
        return DAP_CHAIN_NET_TX_CREATE_JSON_NOT_FOUNT_ARRAY_ITEMS;
    } 
    const char *l_net_str = json_object_get_string(l_json_net); 
    dap_chain_net_t * l_net = dap_chain_net_by_name(l_net_str);
    if (l_net_str && !l_net) {
        char *l_str_err = dap_strdup_printf("not found net by name '%s'", l_net_str);
        s_make_json_err_out(a_jobj_errors, l_str_err);
        DAP_DELETE(l_str_err);
        log_it(L_ERROR, "not found net by name '%s'", l_net_str);
        return DAP_CHAIN_NET_TX_CREATE_JSON_NOT_FOUNT_NET_IN_JSON;
    }

    log_it(L_NOTICE, "Json TX: found %lu items", l_items_count);

    // Create transaction
    dap_chain_datum_tx_t *l_tx = DAP_NEW_Z_SIZE(dap_chain_datum_tx_t, sizeof(dap_chain_datum_tx_t));
    if(!l_tx) {
        return DAP_JSON_RPC_ERR_CODE_MEMORY_ALLOCATED;
    }

    struct json_object *l_json_timestamp = json_object_object_get(a_tx_json, "ts_created");
    if (l_json_timestamp)
        l_tx->header.ts_created = json_object_get_int64(l_json_timestamp);
    else
        l_tx->header.ts_created = time(NULL);

    size_t l_items_ready = 0;
    dap_list_t *l_sign_list = NULL;// list 'sign' items
    
    uint256_t l_value_need = { };// how many tokens are needed in the 'out' item

    dap_chain_addr_t l_seller_addr = {};

    if(l_net){ // if composition is not offline
        l_type_tx = s_dap_chain_net_tx_json_check(l_items_count, l_json_items, a_jobj_errors, l_net);
    }
    if (l_type_tx == DAP_CHAIN_NET_TX_TYPE_ERR){
        return DAP_CHAIN_NET_TX_CREATE_JSON_TRANSACTION_NOT_CORRECT_ERR;
    }
    if (l_type_tx == DAP_CHAIN_NET_TX_STAKE_UNLOCK)
        l_items_ready++;
        
    // Creating and adding items to the transaction
    for(size_t i = 0; i < l_items_count; ++i) {
        struct json_object *l_json_item_obj = json_object_array_get_idx(l_json_items, i);
        if(!l_json_item_obj || !json_object_is_type(l_json_item_obj, json_type_object)) {
            continue;
        }
        struct json_object *l_json_item_type = json_object_object_get(l_json_item_obj, "type");
        if(!l_json_item_type && json_object_is_type(l_json_item_type, json_type_string)) {
            log_it(L_WARNING, "Item %zu without type", i);
            continue;
        }
        const char *l_item_type_str = json_object_get_string(l_json_item_type);
        dap_chain_tx_item_type_t l_item_type = dap_chain_datum_tx_item_type_from_str_short(l_item_type_str);
        if(l_item_type == TX_ITEM_TYPE_UNKNOWN) {
            log_it(L_WARNING, "Item %zu has invalid type '%s'", i, l_item_type_str);
            continue;
        }

        log_it(L_DEBUG, "Json TX: process item %s", json_object_get_string(l_json_item_type));
        // Create an item depending on its type
        const uint8_t *l_item = NULL;
        switch (l_item_type) {
            case TX_ITEM_TYPE_IN: {                
                l_item = s_dap_chain_net_tx_create_in_item(l_json_item_obj, a_jobj_errors);
            }break;
            case TX_ITEM_TYPE_IN_COND: {
                l_item = s_dap_chain_net_tx_create_in_cond_item(l_json_item_obj, a_jobj_errors, l_net);            
            }break;
            case TX_ITEM_TYPE_IN_EMS: {
                l_item = s_dap_chain_net_tx_create_in_ems_item(l_json_item_obj, a_jobj_errors);           
            }break;
            case TX_ITEM_TYPE_IN_REWARD: {
                l_item = s_dap_chain_net_tx_create_in_reward_item(l_json_item_obj, a_jobj_errors);
            }break;
            case TX_ITEM_TYPE_OUT_EXT: {
                l_item = s_dap_chain_net_tx_create_out_ext_item(l_json_item_obj, a_jobj_errors,l_type_tx);
            }break;
            case TX_ITEM_TYPE_OUT_STD: {
                l_item = s_dap_chain_net_tx_create_out_std_item(l_json_item_obj, a_jobj_errors,l_type_tx);
            }break;
            case TX_ITEM_TYPE_OUT_COND: {
                l_item = s_dap_chain_net_tx_create_out_cond_item(l_json_item_obj, a_jobj_errors, l_type_tx, &l_value_need, &l_seller_addr, i, l_net);
            }break;
            case TX_ITEM_TYPE_SIG: {
                l_item = s_dap_chain_net_tx_create_sig_item(l_json_item_obj, a_jobj_errors, l_tx, &l_sign_list);
                if(l_sign_list)continue;       
            }break;
            case TX_ITEM_TYPE_RECEIPT: {
                l_item = s_dap_chain_net_tx_create_receipt_item(l_json_item_obj, a_jobj_errors, l_tx, l_sign_list, i);
            }break;
            case TX_ITEM_TYPE_TSD: {
                l_item = s_dap_chain_net_tx_create_tsd_item(l_json_item_obj, a_jobj_errors, l_tx, l_sign_list);
            }break;
            case TX_ITEM_TYPE_VOTING: {
                l_item = s_dap_chain_net_tx_create_voting_item(a_jobj_errors);
            }break;
            case TX_ITEM_TYPE_VOTE: {
                l_item = s_dap_chain_net_tx_create_vote_item(l_json_item_obj, a_jobj_errors);
            }break;
        }
        if (!l_item) {
            log_it(L_ERROR, "Item %zu can't created, exit from creator!", i);
            char *l_str_err = dap_strdup_printf("Item %zu can't created, exit from creator!", i);
            s_make_json_err_out(a_jobj_errors, l_str_err);
            DAP_DELETE(l_str_err);
            return DAP_CHAIN_NET_TX_CREATE_JSON_CANT_CREATED_ITEM_ERR;
        }            
        // Add item to transaction
        if(l_item) {
            dap_chain_datum_tx_add_item(&l_tx, (const uint8_t*) l_item);
            l_items_ready++;
            DAP_DELETE(l_item);
        }
    
    }

    dap_list_t *l_list;
    // Add signs
    l_list = l_sign_list;
    
    while(l_list) {
        struct json_object *l_json_item_obj = (struct json_object*) l_list->data;
        dap_enc_key_t * l_enc_key  = NULL;
        
        //get wallet or cert
        dap_chain_wallet_t *l_wallet = s_json_get_wallet(l_json_item_obj, "wallet");
        const dap_cert_t *l_cert = s_json_get_cert(l_json_item_obj, "cert");

        dap_sign_t *l_sign = NULL;        

        //wallet goes first
        if (l_wallet) {
            l_enc_key = dap_chain_wallet_get_key(l_wallet, 0);
        } else if (l_cert && l_cert->enc_key) {
            l_enc_key = l_cert->enc_key; 
        } else {
            if (a_jobj_errors)
                json_object_array_add(a_jobj_errors, json_object_new_string("Can't create sign for transactions."));
            log_it(L_ERROR, "Json TX: Item sign has no wallet or cert of they are invalid ");
            l_list = dap_list_next(l_list);
            continue;
        }

        if (l_sign) { // WTF is this for?... 
            size_t l_chain_sign_size = dap_sign_get_size(l_sign); // sign data
            
            dap_chain_tx_sig_t *l_tx_sig = DAP_NEW_Z_SIZE(dap_chain_tx_sig_t,
                    sizeof(dap_chain_tx_sig_t) + l_chain_sign_size);
            l_tx_sig->header.type = TX_ITEM_TYPE_SIG;
            l_tx_sig->header.sig_size =(uint32_t) l_chain_sign_size;
            memcpy(l_tx_sig->sig, l_sign, l_chain_sign_size);
            dap_chain_datum_tx_add_item(&l_tx, l_tx_sig);
            DAP_DELETE(l_sign);
        }

        if(l_enc_key && dap_chain_datum_tx_add_sign_item(&l_tx, l_enc_key) > 0) {
            l_items_ready++;
        } else {
            log_it(L_ERROR, "Json TX: Item sign has invalid enc_key.");
            l_list = dap_list_next(l_list);
            continue;
        }

        if (l_wallet) {
            dap_chain_wallet_close(l_wallet);  
            dap_enc_key_delete(l_enc_key);
        }  
        l_list = dap_list_next(l_list);
    }

    dap_list_free(l_sign_list);

    if (dap_chain_datum_tx_verify_sign_all(l_tx)) {
        log_it(L_ERROR, "Json TX: Sign verification failed!");
        if (a_jobj_errors)
        json_object_array_add(a_jobj_errors, json_object_new_string("Sign verification failed!"));
        return DAP_CHAIN_NET_TX_CREATE_JSON_SIGN_VERIFICATION_FAILED;
    }

    *a_out_tx = l_tx;

    if(a_items_count)
        *a_items_count = l_items_count;

    if(a_items_ready)
        *a_items_ready = l_items_ready;

    return DAP_CHAIN_NET_TX_CREATE_JSON_OK;   

}


int dap_chain_net_tx_to_json(dap_chain_datum_tx_t *a_tx, json_object *a_out_json)
{
    if(!a_tx || !a_out_json)
        return log_it(L_ERROR, "Empty transaction"), DAP_CHAIN_NET_TX_CREATE_JSON_WRONG_ARGUMENTS;

    json_object* json_obj_out = a_out_json;
    json_object* l_json_arr_reply = NULL;
    dap_hash_fast_t l_hash_tmp = { };
    byte_t *item; size_t l_size;
    char *l_hash_str = NULL;
    char l_tmp_buf[DAP_TIME_STR_SIZE];
    json_object* json_arr_items = json_object_new_array();

    char *l_tx_hash_str = dap_hash_fast_str_new(a_tx, dap_chain_datum_tx_get_size(a_tx));

    json_object_object_add(json_obj_out, "datum_hash", json_object_new_string(l_tx_hash_str));
    json_object_object_add(json_obj_out, "ts_created", json_object_new_int64(a_tx->header.ts_created));
    json_object_object_add(json_obj_out, "datum_type", json_object_new_string("tx"));


    TX_ITEM_ITER_TX(item, l_size, a_tx) {
        json_object* json_obj_item = json_object_new_object();
        json_object_object_add(json_obj_item,"type", json_object_new_string(dap_chain_datum_tx_item_type_to_str_short(*item)));
        switch (*item) {
        case TX_ITEM_TYPE_IN:
            l_hash_tmp = ((dap_chain_tx_in_t*)item)->header.tx_prev_hash;
            l_hash_str = dap_hash_fast_to_str_static(&l_hash_tmp);
            json_object_object_add(json_obj_item,"prev_hash", json_object_new_string(l_hash_str));
            json_object_object_add(json_obj_item,"out_prev_idx", json_object_new_uint64(((dap_chain_tx_in_t*)item)->header.tx_out_prev_idx));
            break;
        case TX_ITEM_TYPE_OUT: {
            const char *l_coins_str, *l_value_str = dap_uint256_to_char( ((dap_chain_tx_out_t*)item)->header.value, &l_coins_str );
            json_object_object_add(json_obj_item,"addr", json_object_new_string(dap_chain_addr_to_str_static(&((dap_chain_tx_out_t*)item)->addr)));
            json_object_object_add(json_obj_item,"value", json_object_new_string(l_value_str));
        } break;
        case TX_ITEM_TYPE_OUT_EXT: {
            const char *l_coins_str, *l_value_str = dap_uint256_to_char( ((dap_chain_tx_out_ext_t*)item)->header.value, &l_coins_str );
            json_object_object_add(json_obj_item,"addr", json_object_new_string(dap_chain_addr_to_str_static(&((dap_chain_tx_out_ext_t*)item)->addr)));
            json_object_object_add(json_obj_item,"token", json_object_new_string(((dap_chain_tx_out_ext_t*)item)->token));
            json_object_object_add(json_obj_item,"value", json_object_new_string(l_value_str));
            json_object_object_add(json_obj_item, "coins", json_object_new_string(l_coins_str));
            
        } break;
        case TX_ITEM_TYPE_SIG: {
            dap_sign_t *l_sign = dap_chain_datum_tx_item_sign_get_sig((dap_chain_tx_sig_t*)item);
            char *l_sign_b64 = DAP_NEW_Z_SIZE(char, DAP_ENC_BASE64_ENCODE_SIZE(dap_sign_get_size(l_sign)) + 1);
            size_t l_sign_size = dap_sign_get_size(l_sign);
            dap_enc_base64_encode(l_sign, l_sign_size, l_sign_b64, DAP_ENC_DATA_TYPE_B64_URLSAFE);
            json_object_object_add(json_obj_item, "sig_size",   json_object_new_uint64(l_sign_size));
            json_object_object_add(json_obj_item, "sig_b64",    json_object_new_string(l_sign_b64));
        } break;
        case TX_ITEM_TYPE_TSD: {
            dap_tsd_t *l_tsd = (dap_tsd_t *)((dap_chain_tx_tsd_t*)item)->tsd;
            json_object_object_add(json_obj_item,"data_type", json_object_new_int(l_tsd->type));
            json_object_object_add(json_obj_item,"data_size", json_object_new_uint64(l_tsd->size));
            char *l_tsd_str = dap_enc_base58_encode_to_str(l_tsd->data, l_tsd->size);
            json_object_object_add(json_obj_item,"data", json_object_new_string(l_tsd_str));
            DAP_DELETE(l_tsd_str);
        } break;
        case TX_ITEM_TYPE_IN_COND:
            l_hash_tmp = ((dap_chain_tx_in_cond_t*)item)->header.tx_prev_hash;
            l_hash_str = dap_hash_fast_to_str_static(&l_hash_tmp);
            json_object_object_add(json_obj_item,"receipt_idx", json_object_new_int(((dap_chain_tx_in_cond_t*)item)->header.receipt_idx));
            json_object_object_add(json_obj_item,"prev_hash", json_object_new_string(l_hash_str));
            json_object_object_add(json_obj_item,"out_prev_idx", json_object_new_uint64(((dap_chain_tx_in_cond_t*)item)->header.tx_out_prev_idx));
            break;
        case TX_ITEM_TYPE_OUT_COND: {
            char l_tmp_buff[70]={0};
            const char *l_coins_str, *l_value_str = dap_uint256_to_char(((dap_chain_tx_out_cond_t*)item)->header.value, &l_coins_str);
            dap_time_t l_ts_exp = ((dap_chain_tx_out_cond_t*)item)->header.ts_expires;
            if (l_ts_exp > 0)
                dap_time_to_str_rfc822(l_tmp_buf, DAP_TIME_STR_SIZE, l_ts_exp);
            json_object_object_add(json_obj_item,"ts_expires", l_ts_exp ? json_object_new_string(l_tmp_buf) : json_object_new_string("never"));
            json_object_object_add(json_obj_item,"value", json_object_new_string(l_value_str));
            json_object_object_add(json_obj_item, "coins", json_object_new_string(l_coins_str));
            sprintf(l_tmp_buff,"0x%016"DAP_UINT64_FORMAT_x"",((dap_chain_tx_out_cond_t*)item)->header.srv_uid.uint64);
            json_object_object_add(json_obj_item,"service_id", json_object_new_string(l_tmp_buff));
            json_object_object_add(json_obj_item,"subtype", json_object_new_string(dap_chain_tx_out_cond_subtype_to_str_short(((dap_chain_tx_out_cond_t*)item)->header.subtype)));
            switch (((dap_chain_tx_out_cond_t*)item)->header.subtype) {
                case DAP_CHAIN_TX_OUT_COND_SUBTYPE_FEE:
                    break;
                case DAP_CHAIN_TX_OUT_COND_SUBTYPE_SRV_PAY: {
                    const char *l_coins_str, *l_value_str =
                        dap_uint256_to_char( ((dap_chain_tx_out_cond_t*)item)->subtype.srv_pay.unit_price_max_datoshi, &l_coins_str );
                    l_hash_tmp = ((dap_chain_tx_out_cond_t*)item)->subtype.srv_pay.pkey_hash;
                    l_hash_str = dap_hash_fast_to_str_static(&l_hash_tmp);
                    const char *l_unit = dap_chain_net_srv_price_unit_uid_to_str(((dap_chain_tx_out_cond_t*)item)->subtype.srv_pay.unit);
                    json_object_object_add(json_obj_item,"price_unit", json_object_new_string(l_unit));
                    json_object_object_add(json_obj_item,"pkey_hash", json_object_new_string(l_hash_str));
                    json_object_object_add(json_obj_item,"value_max_per_unit", json_object_new_string(l_value_str));
                } break;
                case DAP_CHAIN_TX_OUT_COND_SUBTYPE_SRV_STAKE_POS_DELEGATE: {
                    dap_chain_node_addr_t *l_signer_node_addr = &((dap_chain_tx_out_cond_t*)item)->subtype.srv_stake_pos_delegate.signer_node_addr;
                    dap_chain_addr_t *l_signing_addr = &((dap_chain_tx_out_cond_t*)item)->subtype.srv_stake_pos_delegate.signing_addr;
                    l_hash_tmp = l_signing_addr->data.hash_fast;
                    l_hash_str = dap_hash_fast_to_str_static(&l_hash_tmp);
                    json_object_object_add(json_obj_item,"signing_addr", json_object_new_string(dap_chain_addr_to_str_static(l_signing_addr)));            
                    sprintf(l_tmp_buff,""NODE_ADDR_FP_STR"",NODE_ADDR_FP_ARGS(l_signer_node_addr));
                    json_object_object_add(json_obj_item,"signer_node_addr", json_object_new_string(l_tmp_buff));
                } break;
                case DAP_CHAIN_TX_OUT_COND_SUBTYPE_SRV_XCHANGE: {
                    const char
                        *l_rate_str,
                        *l_tmp_str = dap_uint256_to_char( (((dap_chain_tx_out_cond_t*)item)->subtype.srv_xchange.rate), &l_rate_str );
                    sprintf(l_tmp_buff,"0x%016"DAP_UINT64_FORMAT_x"",((dap_chain_tx_out_cond_t*)item)->subtype.srv_xchange.buy_net_id.uint64);
                    json_object_object_add(json_obj_item,"buy_net_id", json_object_new_string(l_tmp_buff));
                    sprintf(l_tmp_buff,"0x%016"DAP_UINT64_FORMAT_x"",((dap_chain_tx_out_cond_t*)item)->subtype.srv_xchange.sell_net_id.uint64);
                    json_object_object_add(json_obj_item,"sell_net_id", json_object_new_string(l_tmp_buff));
                    json_object_object_add(json_obj_item,"buy_token", json_object_new_string(((dap_chain_tx_out_cond_t*)item)->subtype.srv_xchange.buy_token));
                    json_object_object_add(json_obj_item,"seller_addr", json_object_new_string(dap_chain_addr_to_str_static( &((dap_chain_tx_out_cond_t*)item)->subtype.srv_xchange.seller_addr ))); 
                    json_object_object_add(json_obj_item,"rate", json_object_new_string(l_rate_str));
                } break;
                case DAP_CHAIN_TX_OUT_COND_SUBTYPE_SRV_STAKE_LOCK: {
                    dap_time_t l_ts_unlock = ((dap_chain_tx_out_cond_t*)item)->subtype.srv_stake_lock.time_unlock;
                    snprintf(l_tmp_buf, DAP_TIME_STR_SIZE, "%"DAP_UINT64_FORMAT_U, l_ts_unlock);
                    json_object_object_add(json_obj_item,"time_staking", json_object_new_string(l_tmp_buf));
                    char *l_reinvest_percent = dap_chain_balance_to_coins(((dap_chain_tx_out_cond_t*)item)->subtype.srv_stake_lock.reinvest_percent);
                    json_object_object_add(json_obj_item, "reinvest_percent", json_object_new_string(l_reinvest_percent));
                    DAP_DELETE(l_reinvest_percent);
                } break;
                default: break;
            }
            if (((dap_chain_tx_out_cond_t*)item)->tsd_size) {
                char *l_params_str = dap_enc_base58_encode_to_str(((dap_chain_tx_out_cond_t*)item)->tsd, ((dap_chain_tx_out_cond_t*)item)->tsd_size);
                json_object_object_add(json_obj_item,"params", json_object_new_string(l_params_str));
                DAP_DELETE(l_params_str);
            }
        } break;
        case TX_ITEM_TYPE_IN_EMS: {
            json_object_object_add(json_obj_item,"chain_id", json_object_new_uint64(((dap_chain_tx_in_ems_t*)item)->header.token_emission_chain_id.uint64));
            json_object_object_add(json_obj_item,"token", json_object_new_string(((dap_chain_tx_in_ems_t*)item)->header.ticker));
            json_object_object_add(json_obj_item,"token_ems_hash", json_object_new_string( dap_hash_fast_to_str_static(&((dap_chain_tx_in_ems_t*)item)->header.token_emission_hash)));
            
        } break;

        case TX_ITEM_TYPE_OUT_STD: {
            const char *l_coins_str, *l_value_str = dap_uint256_to_char( ((dap_chain_tx_out_std_t *)item)->value, &l_coins_str );
            json_object_object_add(json_obj_item, "addr", json_object_new_string(dap_chain_addr_to_str_static(&((dap_chain_tx_out_std_t *)item)->addr)));
            json_object_object_add(json_obj_item, "token", json_object_new_string(((dap_chain_tx_out_std_t *)item)->token));
            json_object_object_add(json_obj_item, "value", json_object_new_string(l_value_str));
            json_object_object_add(json_obj_item, "coins", json_object_new_string(l_coins_str));
            dap_time_t l_ts_unlock = ((dap_chain_tx_out_std_t *)item)->ts_unlock;
            snprintf(l_tmp_buf, DAP_TIME_STR_SIZE, "%"DAP_UINT64_FORMAT_U, l_ts_unlock);
            json_object_object_add(json_obj_item, "time_unlock", json_object_new_string(l_tmp_buf));
        } break;

        case TX_ITEM_TYPE_VOTING:{
            size_t l_tsd_size = 0;
            dap_chain_tx_tsd_t *l_item = (dap_chain_tx_tsd_t *)dap_chain_datum_tx_item_get(a_tx, NULL, (byte_t*)item + l_size, TX_ITEM_TYPE_TSD, &l_tsd_size);
            if (!l_item || !l_tsd_size)
                    break;
            dap_chain_datum_tx_voting_params_t *l_voting_params = dap_chain_voting_parse_tsd(a_tx);
            json_object_object_add(json_obj_item,"voting_question", json_object_new_string(l_voting_params->voting_question));
            json_object *l_json_array = json_object_new_array();
            json_object_object_add(json_obj_item, "token", json_object_new_string(l_voting_params->token_ticker));
            dap_list_t *l_temp = l_voting_params->answers_list;
            uint8_t l_index = 0;
            while (l_temp) {
                json_object_array_add(l_json_array, json_object_new_string((char *)l_temp->data));
                l_index++;
                l_temp = l_temp->next;
            }
            json_object_object_add(json_obj_item, "answer_options", l_json_array);
            if (l_voting_params->voting_expire) {
<<<<<<< HEAD
                dap_time_to_str_rfc822(l_tmp_buf, DAP_TIME_STR_SIZE, l_voting_params->voting_expire);
                json_object_object_add(json_obj_item,"voting_expire", json_object_new_string(l_tmp_buf));                
=======
                snprintf(l_tmp_buf, DAP_TIME_STR_SIZE, "%"DAP_UINT64_FORMAT_U, l_voting_params->voting_expire);
                json_object_object_add(json_obj_item, "voting_expire", json_object_new_string(l_tmp_buf));
>>>>>>> efbe6346
            }
            if (l_voting_params->votes_max_count) {
                json_object_object_add(json_obj_item, "votes_max_count", json_object_new_uint64(l_voting_params->votes_max_count));
            }
<<<<<<< HEAD
            json_object_object_add(json_obj_item,"changing_vote_is", l_voting_params->vote_changing_allowed ? json_object_new_string("available") : 
                                    json_object_new_string("not available"));
            l_voting_params->delegate_key_required ? 
                json_object_object_add(json_obj_item,"delegated_key_for_participating_in_voting", json_object_new_string("required")):
                json_object_object_add(json_obj_item,"delegated_key_for_participating_in_voting", json_object_new_string("not required"));                 
=======
            json_object_object_add(json_obj_item,"changing_vote", json_object_new_boolean(l_voting_params->vote_changing_allowed));
            json_object_object_add(json_obj_item,"delegate_key_required", json_object_new_boolean(l_voting_params->delegate_key_required));               
>>>>>>> efbe6346

            dap_list_free_full(l_voting_params->answers_list, NULL);
            DAP_DELETE(l_voting_params->voting_question);
            DAP_DELETE(l_voting_params);
        } break;
        case TX_ITEM_TYPE_VOTE:{
            dap_chain_tx_vote_t *l_vote_item = (dap_chain_tx_vote_t *)item;
            const char *l_hash_str = dap_chain_hash_fast_to_str_static(&l_vote_item->voting_hash);
            json_object_object_add(json_obj_item,"voting_hash", json_object_new_string(l_hash_str));
            json_object_object_add(json_obj_item,"answer_idx", json_object_new_uint64(l_vote_item->answer_idx));
        } break;
        case TX_ITEM_TYPE_IN_REWARD:{
            const char *l_hash_str = dap_chain_hash_fast_to_str_static(&((dap_chain_tx_in_reward_t *)item)->block_hash);
            json_object_object_add(json_obj_item,"block_hash", json_object_new_string(l_hash_str));
        } break;
        default:
            json_object_object_add(json_obj_item,"type", json_object_new_string("This transaction have unknown item type"));
            break;
        }
        json_object_array_add(json_arr_items, json_obj_item);
    }

    json_object_object_add(json_obj_out, "items", json_arr_items);

    if(a_out_json)
        a_out_json = json_obj_out;
    return 0;
}<|MERGE_RESOLUTION|>--- conflicted
+++ resolved
@@ -1913,27 +1913,14 @@
             }
             json_object_object_add(json_obj_item, "answer_options", l_json_array);
             if (l_voting_params->voting_expire) {
-<<<<<<< HEAD
-                dap_time_to_str_rfc822(l_tmp_buf, DAP_TIME_STR_SIZE, l_voting_params->voting_expire);
-                json_object_object_add(json_obj_item,"voting_expire", json_object_new_string(l_tmp_buf));                
-=======
                 snprintf(l_tmp_buf, DAP_TIME_STR_SIZE, "%"DAP_UINT64_FORMAT_U, l_voting_params->voting_expire);
                 json_object_object_add(json_obj_item, "voting_expire", json_object_new_string(l_tmp_buf));
->>>>>>> efbe6346
             }
             if (l_voting_params->votes_max_count) {
                 json_object_object_add(json_obj_item, "votes_max_count", json_object_new_uint64(l_voting_params->votes_max_count));
             }
-<<<<<<< HEAD
-            json_object_object_add(json_obj_item,"changing_vote_is", l_voting_params->vote_changing_allowed ? json_object_new_string("available") : 
-                                    json_object_new_string("not available"));
-            l_voting_params->delegate_key_required ? 
-                json_object_object_add(json_obj_item,"delegated_key_for_participating_in_voting", json_object_new_string("required")):
-                json_object_object_add(json_obj_item,"delegated_key_for_participating_in_voting", json_object_new_string("not required"));                 
-=======
             json_object_object_add(json_obj_item,"changing_vote", json_object_new_boolean(l_voting_params->vote_changing_allowed));
             json_object_object_add(json_obj_item,"delegate_key_required", json_object_new_boolean(l_voting_params->delegate_key_required));               
->>>>>>> efbe6346
 
             dap_list_free_full(l_voting_params->answers_list, NULL);
             DAP_DELETE(l_voting_params->voting_question);
