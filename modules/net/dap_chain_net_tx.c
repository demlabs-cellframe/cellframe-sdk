--- conflicted
+++ resolved
@@ -39,17 +39,10 @@
 #include "json.h"
 #include "dap_chain_net_srv.h"
 #include "dap_enc_base64.h"
-<<<<<<< HEAD
 #include "json_object.h"
-<<<<<<< HEAD
-=======
 #include "dap_chain_cs_blocks.h"
 #include "dap_chain_net_srv_stake_pos_delegate.h"
->>>>>>> master
-=======
-#include "dap_chain_cs_blocks.h"
-#include "dap_chain_net_srv_stake_pos_delegate.h"
->>>>>>> d7b7ea6b
+
 
 #define LOG_TAG "dap_chain_net_tx"
 
@@ -2719,8 +2712,6 @@
     json_object_object_add(json_obj_out, "ts_created", json_object_new_int64(a_tx->header.ts_created));
     json_object_object_add(json_obj_out, "datum_type", json_object_new_string("tx"));
 
-<<<<<<< HEAD
-=======
     // Use the new unified function
     dap_chain_net_id_t l_net_id = {.uint64 = 0};
     //dap_chain_datum_dump_tx_items(json_arr_items, a_tx, "hex", l_net_id, 2, NULL);
@@ -2730,7 +2721,6 @@
     byte_t *item; size_t l_size;
     char *l_hash_str = NULL;
     
->>>>>>> d7b7ea6b
     TX_ITEM_ITER_TX(item, l_size, a_tx) {
         json_object* json_obj_item = json_object_new_object();
         json_object_object_add(json_obj_item,"type", json_object_new_string(dap_chain_datum_tx_item_type_to_str_short(*item)));
@@ -2917,9 +2907,6 @@
 
     if(a_out_json)
         a_out_json = json_obj_out;
-<<<<<<< HEAD
     
-=======
->>>>>>> d7b7ea6b
     return 0;
 }