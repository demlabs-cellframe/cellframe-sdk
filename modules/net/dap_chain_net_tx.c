--- conflicted
+++ resolved
@@ -2977,9 +2977,6 @@
                 default: break;
             }
         } break;
-<<<<<<< HEAD
-
-=======
         case TX_ITEM_TYPE_OUT_EXT: {
             const char *l_coins_str, *l_value_str = dap_uint256_to_char( ((dap_chain_tx_out_ext_t*)item)->header.value, &l_coins_str );
             json_object_object_add(json_obj_item,"type", json_object_new_string("out_ext"));
@@ -2988,7 +2985,6 @@
             json_object_object_add(json_obj_item,"value", json_object_new_string(l_value_str));
             
         } break;
->>>>>>> 0993c1eb
         case TX_ITEM_TYPE_IN_EMS: {
             json_object_object_add(json_obj_item,"type", json_object_new_string("in_ems"));
             json_object_object_add(json_obj_item,"chain_id", json_object_new_uint64(((dap_chain_tx_in_ems_t*)item)->header.token_emission_chain_id.uint64));
