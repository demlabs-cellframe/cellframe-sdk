--- conflicted
+++ resolved
@@ -1555,85 +1555,7 @@
     return NULL;
 }
 
-<<<<<<< HEAD
 int dap_chain_net_tx_create_by_json(json_object *a_tx_json, dap_chain_net_t *a_net, json_object *a_json_obj_error, 
-=======
-int s_find_add_token_val (const char *a_token, uint256_t a_value, int(*operation)(uint256_t, uint256_t, uint256_t *)){
-    dap_tx_creator_tokenizer_t *l_value_cur = NULL;
-    HASH_FIND_STR(s_values_need, a_token, l_value_cur);
-    if (!l_value_cur) {
-        l_value_cur = DAP_NEW_Z(dap_tx_creator_tokenizer_t);
-        if ( !l_value_cur ) {
-            log_it(L_CRITICAL, "%s", c_error_memory_alloc);
-            return DAP_CHAIN_NET_TX_CREATE_JSON_ENOUGH_MEMORY;
-        }
-        strcpy(l_value_cur->token_ticker, a_token);
-        HASH_ADD_STR(s_values_need, token_ticker, l_value_cur);
-    }
-    if (operation(l_value_cur->sum, a_value, &l_value_cur->sum)) {
-        return DAP_CHAIN_NET_TX_CREATE_JSON_INTEGER_OVERFLOW;
-    }
-    return 0;
-}
-
-static int s_free_token_hash (void) {
-    dap_tx_creator_tokenizer_t *l_value_cur = NULL, *l_tmp = NULL;
-    HASH_ITER(hh, s_values_need, l_value_cur, l_tmp) {
-        HASH_DEL(s_values_need, l_value_cur);
-        DAP_DELETE(l_value_cur);
-    }
-    return 0;
-}
-
-static int s_dap_chain_net_tx_add_in_and_back(dap_tx_creator_tokenizer_t *a_value_need, json_object *a_jobj_errors, const dap_chain_addr_t * a_addr_from, dap_ledger_t *a_ledger, 
-                                    dap_chain_datum_tx_t **a_tx, size_t *a_items_ready){
-    // find the transactions from which to take away coins
-    dap_list_t *l_list_used_out = NULL;
-    uint256_t l_value_transfer = { }; // how many coins to transfer
-    l_list_used_out = dap_chain_wallet_get_list_tx_outs_with_val(a_ledger, a_value_need->token_ticker,
-                                                            a_addr_from, a_value_need->sum, &l_value_transfer);
-    log_it(L_WARNING, "elements from list - %"DAP_UINT64_FORMAT_U, dap_list_length(l_list_used_out));
-    log_it(L_WARNING, "tokens - %s", a_value_need->token_ticker);
-    dap_list_t *l_item_out;
-    DL_FOREACH(l_list_used_out, l_item_out) {
-        dap_chain_tx_used_out_item_t *l_item = l_item_out->data;
-        const char *l_coins_str, *l_value_str = dap_uint256_to_char(l_item->value, &l_coins_str);
-        log_it(L_WARNING, "hash out - %s, num - %d, value - %s (%s)", dap_hash_fast_to_str_static(&l_item->tx_hash_fast),l_item->num_idx_out, l_value_str, l_coins_str);
-        
-    }
-
-    if(!l_list_used_out) {
-        log_it(L_WARNING, "Not enough funds in previous tx to transfer");
-        json_object *l_jobj_err = json_object_new_string("Can't create in transaction. Not enough funds in previous tx "
-                                            "to transfer");
-        if (a_jobj_errors) json_object_array_add(a_jobj_errors, l_jobj_err);
-        // Go to the next item
-        return -1;
-    }   
-
-    // add 'in' items
-    uint256_t l_value_got = dap_chain_datum_tx_add_in_item_list(a_tx, l_list_used_out);
-    assert(EQUAL_256(l_value_got, l_value_transfer));
-    dap_list_free_full(l_list_used_out, free);
-    if(!IS_ZERO_256(l_value_transfer)) {
-        // add 'out' item for coin back
-        uint256_t l_value_back;
-        SUBTRACT_256_256(l_value_transfer, a_value_need->sum, &l_value_back);
-        if(!IS_ZERO_256(l_value_back)) {
-            dap_chain_datum_tx_add_out_ext_item(a_tx, a_addr_from, l_value_back, a_value_need->token_ticker);
-            (*a_items_ready)++;
-            return 0;
-        }
-    }
-    return -1;
-}
-
-
-#define dap_chain_datum_tx_add_new_generic(a_tx, type, a_item) \
-    ({ type* item = a_item; item ? ( dap_chain_datum_tx_add_item(a_tx, item), DAP_DELETE(item), 1 ) : -1; })
-
-int dap_chain_net_tx_create_by_json(json_object *a_tx_json, dap_chain_net_t *a_net, json_object *a_json_obj_error,
->>>>>>> ea03993a
                                         dap_chain_datum_tx_t** a_out_tx, size_t* a_items_count, size_t *a_items_ready)
 {
 
