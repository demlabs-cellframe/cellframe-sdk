/*
 * Authors:
 * Dmitriy A. Gearasimov <gerasimov.dmitriy@demlabs.net>
 * DeM Labs Inc.   https://demlabs.net
 * Cellframe Network https://cellframe.net
 * Copyright  (c) 2022
 * All rights reserved.

 This file is part of DAP (Distributed Applications Platform) the open source project

    DAP (Distributed Applications Platform) is free software: you can redistribute it and/or modify
    it under the terms of the GNU General Public License as published by
    the Free Software Foundation, either version 3 of the License, or
    (at your option) any later version.

    DAP is distributed in the hope that it will be useful,
    but WITHOUT ANY WARRANTY; without even the implied warranty of
    MERCHANTABILITY or FITNESS FOR A PARTICULAR PURPOSE.  See the
    GNU General Public License for more details.

    You should have received a copy of the GNU General Public License
    along with any DAP based project.  If not, see <http://www.gnu.org/licenses/>.
*/

#include <string.h>
#include "dap_chain_net_tx.h"
#include "dap_chain_cell.h"
#include "dap_chain_common.h"
#include "dap_chain_ledger.h"
#include "dap_chain_datum_tx_in_cond.h"
#include "dap_chain_tx.h"
#include "dap_list.h"

#include "dap_chain_datum_tx_receipt.h"
#include "dap_chain_wallet.h"
#include "dap_chain_datum_tx_voting.h"
#include "json.h"
#include "dap_chain_srv.h"
#include "dap_chain_net_srv.h"
#include "dap_enc_base64.h"

#define LOG_TAG "dap_chain_net_tx"

typedef struct cond_all_with_spends_by_srv_uid_arg{
    dap_chain_datum_tx_spends_items_t * ret;
    dap_chain_srv_uid_t srv_uid;
    dap_time_t time_from;
    dap_time_t time_to;
} cond_all_with_spends_by_srv_uid_arg_t;

typedef struct cond_all_by_srv_uid_arg{
    dap_list_t * ret;
    dap_chain_srv_uid_t srv_uid;
    dap_time_t time_from;
    dap_time_t time_to;
} cond_all_by_srv_uid_arg_t;

static void s_tx_cond_all_with_spends_by_srv_uid_callback(dap_chain_net_t* a_net, dap_chain_datum_tx_t *a_tx, dap_hash_fast_t *a_tx_hash, void *a_arg)
{
    cond_all_with_spends_by_srv_uid_arg_t *l_arg = (cond_all_with_spends_by_srv_uid_arg_t*)a_arg;
    dap_chain_datum_tx_spends_items_t *l_ret = l_arg->ret;

    dap_return_if_pass(( l_arg->time_from && a_tx->header.ts_created < l_arg->time_from )
                    || ( l_arg->time_to && a_tx->header.ts_created > l_arg->time_to ));
    byte_t *l_item; size_t l_size;
    TX_ITEM_ITER_TX(l_item, l_size, a_tx) {
        switch (*l_item) {
        case TX_ITEM_TYPE_IN_COND: {
            dap_chain_tx_in_cond_t *l_tx_in_cond = (dap_chain_tx_in_cond_t*)l_item;
            dap_chain_datum_tx_spends_item_t *l_spends = NULL;
            dap_hash_fast_t l_prev_hash = l_tx_in_cond->header.tx_prev_hash;
            HASH_FIND(hh, l_ret->tx_outs, &l_prev_hash, sizeof(l_prev_hash), l_spends);
            if (l_spends) {
                dap_chain_datum_tx_spends_item_t *l_in = DAP_NEW_Z(dap_chain_datum_tx_spends_item_t);
                *l_in = (dap_chain_datum_tx_spends_item_t) { 
                    .tx = a_tx,
                    .tx_hash = *a_tx_hash,
                    .in_cond = l_tx_in_cond
                };
                HASH_ADD(hh, l_ret->tx_ins, tx_hash, sizeof(dap_chain_hash_fast_t), l_in);
                l_spends->tx_next = a_tx;
            }
        } break;
        case TX_ITEM_TYPE_OUT_COND: {
            dap_chain_tx_out_cond_t *l_tx_out_cond = (dap_chain_tx_out_cond_t*)l_item;
            if (l_tx_out_cond->header.srv_uid.uint64 == l_arg->srv_uid.uint64) {
                dap_chain_datum_tx_spends_item_t *l_out = DAP_NEW_Z(dap_chain_datum_tx_spends_item_t);
                *l_out = (dap_chain_datum_tx_spends_item_t) {
                    .tx = a_tx,
                    .tx_hash = *a_tx_hash,
                    .out_cond = l_tx_out_cond
                };
                HASH_ADD(hh, l_ret->tx_outs, tx_hash, sizeof(dap_chain_hash_fast_t), l_out);
                // ??? TODO?
            }
        } break;
        default:
            break;
        }
    }
}

/**
 * @brief For now it returns all COND_IN transactions
 * @param a_net
 * @param a_srv_uid
 * @param a_search_type
 * @return Hash lists of dap_chain_datum_tx_item_t with conditional transaction and it spending if present
 */
dap_chain_datum_tx_spends_items_t * dap_chain_net_get_tx_cond_all_with_spends_by_srv_uid(dap_chain_net_t * a_net, const dap_chain_srv_uid_t a_srv_uid,
                                                      const dap_time_t a_time_from, const dap_time_t a_time_to,
                                                     const dap_chain_net_tx_search_type_t a_search_type)
{
    cond_all_with_spends_by_srv_uid_arg_t *l_ret = DAP_NEW_Z(cond_all_with_spends_by_srv_uid_arg_t);
    if (!l_ret) {
        log_it(L_CRITICAL, "%s", c_error_memory_alloc);
        return NULL;
    }

    l_ret->ret = DAP_NEW_Z(dap_chain_datum_tx_spends_items_t);
    if (!l_ret->ret) {
        DAP_DEL_Z(l_ret);
        log_it(L_CRITICAL, "%s", c_error_memory_alloc);
        return NULL;
    }
    l_ret->srv_uid = a_srv_uid;
    l_ret->time_from = a_time_from;
    l_ret->time_to = a_time_to;

    dap_chain_net_get_tx_all(a_net, a_search_type, s_tx_cond_all_with_spends_by_srv_uid_callback, l_ret);

    return l_ret->ret;
}

/**
 * @brief dap_chain_datum_tx_spends_items_free
 * @param a_items
 */
void dap_chain_datum_tx_spends_items_free(dap_chain_datum_tx_spends_items_t * a_items)
{
    assert(a_items);
    dap_chain_datum_tx_spends_item_free(a_items->tx_ins);
    dap_chain_datum_tx_spends_item_free(a_items->tx_outs);
    DAP_DELETE(a_items);
}

/**
 * @brief dap_chain_datum_tx_spends_item_free
 * @param a_items
 */
void dap_chain_datum_tx_spends_item_free(dap_chain_datum_tx_spends_item_t * a_items)
{
    dap_chain_datum_tx_spends_item_t * l_item, *l_tmp;
    HASH_ITER(hh,a_items,l_item,l_tmp){
        DAP_DELETE(l_item->tx);
        HASH_DELETE(hh,a_items, l_item);
        DAP_DELETE(l_item);
    }
}

/**
 * @brief dap_chain_net_get_tx_all
 * @param a_net
 * @param a_search_type
 * @param a_tx_callback
 * @param a_arg
 */
void dap_chain_net_get_tx_all(dap_chain_net_t * a_net, dap_chain_net_tx_search_type_t a_search_type ,dap_chain_net_tx_hash_callback_t a_tx_callback, void * a_arg)
{
    assert(a_tx_callback);
    switch (a_search_type) {
        case TX_SEARCH_TYPE_NET_UNSPENT:
        case TX_SEARCH_TYPE_NET:
        case TX_SEARCH_TYPE_LOCAL:{
            dap_ledger_datum_iter_t *l_iter = dap_ledger_datum_iter_create(a_net);
            if ( l_iter && dap_ledger_datum_iter_get_first(l_iter) ) {
                while(l_iter->cur) {
                    if (a_search_type != TX_SEARCH_TYPE_NET_UNSPENT ||
                        (a_search_type == TX_SEARCH_TYPE_NET_UNSPENT && l_iter->is_unspent)){
                        a_tx_callback(a_net, l_iter->cur, &l_iter->cur_hash, a_arg);
                    }
                    dap_ledger_datum_iter_get_next(l_iter);
                }
                dap_ledger_datum_iter_get_next(l_iter);
            }
            dap_ledger_datum_iter_delete(l_iter);
        break;
        }
        case TX_SEARCH_TYPE_CELL_SPENT:
        case TX_SEARCH_TYPE_CELL_UNSPENT:
        case TX_SEARCH_TYPE_CELL:
            break;
        case TX_SEARCH_TYPE_BLOCKCHAIN:{
            // pass all chains
            for ( dap_chain_t * l_chain = a_net->pub.chains; l_chain; l_chain = l_chain->next){
//                dap_chain_cell_t * l_cell, *l_cell_tmp;
//                // Go through all cells
//                HASH_ITER(hh,l_chain->cells,l_cell, l_cell_tmp){
                dap_chain_datum_iter_t * l_datum_iter = l_chain->callback_datum_iter_create(l_chain);
                l_chain->callback_datum_iter_get_first(l_datum_iter);

                    // Check atoms in chain
                while(l_datum_iter->cur) {
                    dap_chain_datum_t *l_datum = l_datum_iter->cur;
                    // transaction
                    dap_chain_datum_tx_t *l_tx = NULL;
                    // Check if its transaction
                    if (l_datum && (l_datum->header.type_id == DAP_CHAIN_DATUM_TX)) {
                        l_tx = (dap_chain_datum_tx_t *) l_datum->data;
                    }

                    // If found TX
                    if ( l_tx ) {
                        a_tx_callback(a_net, l_tx, l_datum_iter->cur_hash, a_arg);
                    }

                    // go to next datum
                    l_chain->callback_datum_iter_get_next(l_datum_iter);
                }
                l_chain->callback_datum_iter_delete(l_datum_iter);
//                }
            }
        } break;
    }
}

/**
 * @brief The get_tx_cond_all_from_tx struct
 */
struct get_tx_cond_all_from_tx
{
    dap_list_t * ret;
    dap_hash_fast_t * tx_begin_hash;
    dap_chain_datum_tx_t * tx_last;
    dap_hash_fast_t tx_last_hash;
    int tx_last_cond_idx;
    dap_chain_srv_uid_t srv_uid;
};

/**
 * @brief s_get_tx_cond_all_from_tx_callback
 * @param a_net
 * @param a_tx
 * @param a_arg
 */
static void s_get_tx_cond_chain_callback(dap_chain_net_t* a_net, dap_chain_datum_tx_t *a_tx, dap_hash_fast_t *a_tx_hash, void *a_arg)
{
    struct get_tx_cond_all_from_tx * l_args = (struct get_tx_cond_all_from_tx* ) a_arg;
    if( l_args->ret ){
        int l_item_idx = 0;
        byte_t *l_tx_item;
        dap_hash_fast_t * l_tx_hash = a_tx_hash;
        // Get items from transaction
        while ((l_tx_item = dap_chain_datum_tx_item_get(a_tx, &l_item_idx, NULL, TX_ITEM_TYPE_IN_COND , NULL)) != NULL){
            dap_chain_tx_in_cond_t * l_in_cond = (dap_chain_tx_in_cond_t *) l_tx_item;
            if(dap_hash_fast_compare(&l_in_cond->header.tx_prev_hash, &l_args->tx_last_hash) &&
                    (uint32_t)l_args->tx_last_cond_idx == l_in_cond->header.tx_out_prev_idx ){ // Found output
                // We're the next tx in tx cond chain

                l_args->ret = dap_list_append(l_args->ret, a_tx);
                // Check cond output and update tx last hash and index
                dap_chain_tx_out_cond_t * l_out_cond = NULL;
                int l_out_item_idx = 0;
                if ((l_out_cond = dap_chain_datum_tx_out_cond_get(a_tx, DAP_CHAIN_TX_OUT_COND_SUBTYPE_SRV_XCHANGE, &l_out_item_idx)) &&
                        l_out_cond->header.srv_uid.uint64 == l_args->srv_uid.uint64) { // We found output with target service uuid
                    l_args->tx_last = a_tx; // Record current transaction as the last in tx chain
                    memcpy(&l_args->tx_last_hash, l_tx_hash, sizeof(*l_tx_hash)); // Record current hash
                    l_args->tx_last_cond_idx = l_out_item_idx;
                }
                break;
            }
            l_item_idx++;
        }
    }else if(a_tx){
        dap_hash_fast_t * l_tx_hash = a_tx_hash;
        if (!l_tx_hash) {
            log_it(L_CRITICAL, "%s", c_error_memory_alloc);
            return;
        }
        if (dap_hash_fast_compare(l_tx_hash,l_args->tx_begin_hash)) {
            // Found condition
            int l_item_idx = 0;

            // Get items from transaction
            dap_chain_tx_out_cond_t * l_out_cond = NULL;
            while ((l_out_cond = dap_chain_datum_tx_out_cond_get(a_tx, DAP_CHAIN_TX_OUT_COND_SUBTYPE_SRV_XCHANGE, &l_item_idx))){
                if ( l_out_cond->header.srv_uid.uint64 == l_args->srv_uid.uint64 ){ // We found output with target service uuid
                    l_args->tx_last = a_tx; // Record current transaction as the last in tx chain
                    l_args->tx_last_hash = *l_tx_hash;
                    l_args->tx_last_cond_idx = l_item_idx;
                    l_args->ret = dap_list_append(NULL, a_tx);
                    break;
                }
            }
        }
    }
}

/**
 * @brief Return spends chain for conditioned transaction since beginning one
 * @param a_net Network where to search for
 * @param l_tx_hash TX hash of the Tx chain beginning
 * @param a_srv_uid Service UID from witch cond output the chain begin
 * @return List of conditioned transactions followin each other one by one as they do as spends
 */
dap_list_t * dap_chain_net_get_tx_cond_chain(dap_chain_net_t * a_net, dap_hash_fast_t * a_tx_hash, dap_chain_srv_uid_t a_srv_uid)
{
    struct get_tx_cond_all_from_tx * l_args = DAP_NEW_Z(struct get_tx_cond_all_from_tx);
    if (!l_args) {
        log_it(L_CRITICAL, "%s", c_error_memory_alloc);
        return NULL;
    }
    l_args->tx_begin_hash = a_tx_hash;
    l_args->srv_uid = a_srv_uid;
    dap_chain_net_get_tx_all(a_net,TX_SEARCH_TYPE_NET, s_get_tx_cond_chain_callback, l_args);
    dap_list_t * l_ret = l_args->ret;
    DAP_DELETE(l_args);
    return l_ret;
}

/**
 * @brief The get_tx_cond_all_for_addr struct
 */
struct get_tx_cond_all_for_addr
{
    dap_list_t * ret;
    dap_chain_tx_t * tx_all_hh; // Transactions hash table for target address
    const dap_chain_addr_t * addr;
    dap_chain_srv_uid_t srv_uid;
};

/**
 * @brief s_get_tx_cond_all_for_addr_callback
 * @param a_net
 * @param a_tx
 * @param a_arg
 */
static void s_get_tx_cond_all_for_addr_callback(dap_chain_net_t* a_net, dap_chain_datum_tx_t *a_datum_tx, dap_hash_fast_t *a_hash, void *a_arg)
{
    UNUSED(a_net);
    UNUSED(a_hash);
    struct get_tx_cond_all_for_addr * l_args = (struct get_tx_cond_all_for_addr* ) a_arg;
    
    bool l_tx_for_addr = false; // TX with output related with our address
    bool l_tx_from_addr = false; // TX with input that take assets from our address
    //const char *l_tx_from_addr_token = NULL;
    bool l_tx_collected = false;  // We already collected this TX in return list
    byte_t *l_tx_item = NULL; size_t l_size = 0; int l_idx = 0;
    // Get in items to detect is in or in_cond from target address
    TX_ITEM_ITER_TX(l_tx_item, l_size, a_datum_tx) {
        switch (*l_tx_item) {
        case TX_ITEM_TYPE_IN: {
            dap_chain_tx_in_t * l_in = (dap_chain_tx_in_t *) l_tx_item;
            if( l_tx_from_addr) // Already detected thats spends from addr
                break;
//                dap_chain_tx_t * l_tx = dap_chain_tx_hh_find( l_args->tx_all_hh, &l_in->header.tx_prev_hash);
            if( dap_chain_tx_hh_find( l_args->tx_all_hh, &l_in->header.tx_prev_hash) ){ // Its input thats closing output for target address - we note it
                l_tx_from_addr = true;
                //l_tx_from_addr_token = dap_ledger_tx_get_token_ticker_by_hash(a_net->pub.ledger, &l_tx->hash);
            }
        } break;
        case TX_ITEM_TYPE_IN_COND: {
            if(l_tx_collected) // Already collected
                break;
            dap_chain_tx_in_cond_t * l_in_cond = (dap_chain_tx_in_cond_t *) l_tx_item;
//                dap_chain_tx_t * l_tx = dap_chain_tx_hh_find( l_args->tx_all_hh, &l_in_cond->header.tx_prev_hash);
            if( dap_chain_tx_hh_find( l_args->tx_all_hh, &l_in_cond->header.tx_prev_hash) ){ // Its input thats closing conditioned tx related with target address, collect it
                //dap_chain_tx_t *l_tx_add = dap_chain_tx_wrap_packed(a_datum_tx);
                l_args->ret = dap_list_append(l_args->ret, a_datum_tx);
                l_tx_collected = true;
            }
        } break;
        }
    }
//dap_chain_datum_tx_out_cond_get(a_tx, DAP_CHAIN_TX_OUT_COND_SUBTYPE_SRV_XCHANGE, &l_out_item_idx)
    // Get out items from transaction
    TX_ITEM_ITER_TX(l_tx_item, l_size, a_datum_tx) {
        switch (*l_tx_item) {
        case TX_ITEM_TYPE_OUT: {
            if(l_tx_for_addr) // Its already added
                break;
            dap_chain_tx_out_t * l_out = (dap_chain_tx_out_t*) l_tx_item;
            if ( memcmp(&l_out->addr, l_args->addr, sizeof(*l_args->addr)) == 0){ // Its our address tx
                dap_chain_tx_t * l_tx = dap_chain_tx_wrap_packed(a_datum_tx);
                dap_chain_tx_hh_add(&l_args->tx_all_hh, l_tx);
                l_tx_for_addr = true;
            }
        } break;
        case TX_ITEM_TYPE_OUT_EXT:{
            if(l_tx_for_addr) // Its already added
                break;
            dap_chain_tx_out_ext_t * l_out = (dap_chain_tx_out_ext_t*) l_tx_item;
            if ( memcmp(&l_out->addr, l_args->addr, sizeof(*l_args->addr)) == 0){ // Its our address tx
                dap_chain_tx_t * l_tx = dap_chain_tx_wrap_packed(a_datum_tx);
                dap_chain_tx_hh_add(&l_args->tx_all_hh, l_tx);
                l_tx_for_addr = true;
            }
        } break;
        case TX_ITEM_TYPE_OUT_COND:{
            dap_chain_tx_out_cond_t * l_out_cond = (dap_chain_tx_out_cond_t*) l_tx_item;
            if(l_tx_collected) // Already collected for return list
                break;

            // If this output spends monies from our address
            if(l_tx_from_addr && l_out_cond->header.srv_uid.uint64 == l_args->srv_uid.uint64){
                //dap_chain_tx_t *l_tx_add = dap_chain_tx_wrap_packed(a_datum_tx);
                l_args->ret = dap_list_append(l_args->ret, a_datum_tx);
                l_tx_collected = true;
            }
        } break;
    }
    }

}

/**
 * @brief Compose list of all cond transactions with target srv_uid for specified address
 * @param a_net
 * @param a_addr
 * @param a_srv_uid
 * @return List of dap_chain_tx_t (don't forget to free it)
 */
dap_list_t * dap_chain_net_get_tx_cond_all_for_addr(dap_chain_net_t * a_net, dap_chain_addr_t * a_addr, dap_chain_srv_uid_t a_srv_uid)
{
    struct get_tx_cond_all_for_addr * l_args = DAP_NEW_Z(struct get_tx_cond_all_for_addr);
    if (!l_args) {
        log_it(L_CRITICAL, "%s", c_error_memory_alloc);
        return NULL;
    }
    l_args->addr = a_addr;
    l_args->srv_uid = a_srv_uid;
    dap_chain_net_get_tx_all(a_net,TX_SEARCH_TYPE_NET,s_get_tx_cond_all_for_addr_callback, l_args);
    dap_chain_tx_hh_free(l_args->tx_all_hh);
    dap_list_t * l_ret = l_args->ret;
    DAP_DELETE(l_args);
    return l_ret;
}

static void s_tx_cond_all_by_srv_uid_callback(UNUSED_ARG dap_chain_net_t* a_net, dap_chain_datum_tx_t *a_tx, dap_hash_fast_t *a_tx_hash, void *a_arg)
{
    cond_all_by_srv_uid_arg_t *l_ret = (cond_all_by_srv_uid_arg_t*)a_arg;

    if (( l_ret->time_from && a_tx->header.ts_created < l_ret->time_from )
        || ( l_ret->time_to && a_tx->header.ts_created > l_ret->time_to ))
        return;

    byte_t *item; size_t l_size;
    dap_chain_datum_tx_cond_list_item_t *l_item = (dap_chain_datum_tx_cond_list_item_t*) DAP_NEW_Z(dap_chain_datum_tx_cond_list_item_t);
    TX_ITEM_ITER_TX(item, l_size, a_tx) {
        if ( *item == TX_ITEM_TYPE_OUT_COND && 
                l_ret->srv_uid.uint64 == ((dap_chain_tx_out_cond_t*)item)->header.srv_uid.uint64 ) {
            l_item->hash = *a_tx_hash;
            l_item->tx = a_tx;
            l_ret->ret = dap_list_append(l_ret->ret, l_item);
        }
    }
}

/**
 * @brief dap_chain_net_get_tx_cond_all_by_srv_uid
 * @param a_net
 * @param a_srv_uid
 * @param a_search_type
 * @return
 */
dap_list_t * dap_chain_net_get_tx_cond_all_by_srv_uid(dap_chain_net_t * a_net, const dap_chain_srv_uid_t a_srv_uid,
                                                      const dap_time_t a_time_from, const dap_time_t a_time_to,
                                                     const dap_chain_net_tx_search_type_t a_search_type)
{
    cond_all_by_srv_uid_arg_t l_ret = {};

    l_ret.srv_uid = a_srv_uid;
    l_ret.time_from = a_time_from;
    l_ret.time_to = a_time_to;

    dap_chain_net_get_tx_all(a_net, a_search_type, s_tx_cond_all_by_srv_uid_callback, &l_ret);

    return l_ret.ret;
}

/**
 * @brief dap_chain_net_tx_get_by_hash
 * @param a_net
 * @param a_tx_hash
 * @param a_search_type
 * @return
 */
dap_chain_datum_tx_t *dap_chain_net_get_tx_by_hash(dap_chain_net_t *a_net, dap_chain_hash_fast_t *a_tx_hash,
                                                   dap_chain_net_tx_search_type_t a_search_type)
{
    dap_ledger_t *l_ledger = a_net->pub.ledger;
    switch (a_search_type) {
    case TX_SEARCH_TYPE_NET:
    case TX_SEARCH_TYPE_LOCAL:
        return dap_ledger_tx_find_by_hash(l_ledger, a_tx_hash);
    case TX_SEARCH_TYPE_NET_UNSPENT:
        return dap_ledger_tx_unspent_find_by_hash(l_ledger, a_tx_hash);
    case TX_SEARCH_TYPE_CELL:
    case TX_SEARCH_TYPE_CELL_SPENT:
    case TX_SEARCH_TYPE_CELL_UNSPENT:
        /* Will be implemented soon */
        break;
    case TX_SEARCH_TYPE_BLOCKCHAIN:
        // pass all chains
        for (dap_chain_t * l_chain = a_net->pub.chains; l_chain; l_chain = l_chain->next) {
            if (!l_chain->callback_datum_find_by_hash)
                return NULL;
            // try to find transaction in chain ( inside shard )
            int l_ret_code;
            dap_chain_datum_t *l_datum = l_chain->callback_datum_find_by_hash(l_chain, a_tx_hash, NULL, &l_ret_code);
            if (!l_datum || l_datum->header.type_id != DAP_CHAIN_DATUM_TX)
                continue;
            return (dap_chain_datum_tx_t *)l_datum->data;
        }
    default: break;
    }
    return NULL;
}

bool dap_chain_net_tx_get_fee(dap_chain_net_id_t a_net_id, uint256_t *a_value, dap_chain_addr_t *a_addr)
{
    dap_chain_net_t *l_net = dap_chain_net_by_id(a_net_id);
    if (!l_net){
        log_it(L_WARNING, "Can't find net with id 0x%016"DAP_UINT64_FORMAT_x"", a_net_id.uint64);
        return false;
    }
    if (IS_ZERO_256(l_net->pub.fee_value))
        return false;
    if (a_value)
        *a_value = l_net->pub.fee_value;
    if (a_addr)
        *a_addr = l_net->pub.fee_addr;
    return true;
}

bool dap_chain_net_tx_set_fee(dap_chain_net_id_t a_net_id, uint256_t a_value, dap_chain_addr_t a_addr)
{
    dap_chain_net_t *l_net = dap_chain_net_by_id(a_net_id);
    if (!l_net){
        log_it(L_WARNING, "Can't find net with id 0x%016"DAP_UINT64_FORMAT_x"", a_net_id.uint64);
        return false;
    }
    l_net->pub.fee_value = a_value;
    l_net->pub.fee_addr = a_addr;

    return true;
}

static const char* s_json_get_text(struct json_object *a_json, const char *a_key)
{
    if(!a_json || !a_key)
        return NULL;
    struct json_object *l_json = json_object_object_get(a_json, a_key);
    if(l_json && json_object_is_type(l_json, json_type_string)) {
        // Read text
        return json_object_get_string(l_json);
    }
    return NULL;
}

static bool s_json_get_int64(struct json_object *a_json, const char *a_key, int64_t *a_out)
{
    if(!a_json || !a_key || !a_out)
        return false;
    struct json_object *l_json = json_object_object_get(a_json, a_key);
    if(l_json) {
        if(json_object_is_type(l_json, json_type_int)) {
            // Read number
            *a_out = json_object_get_int64(l_json);
            return true;
        } else if (json_object_is_type(l_json, json_type_string)){
            // Read number
            const char* l_value_text = json_object_get_string(l_json);
            *a_out = atol(l_value_text);
            return true;
        }
    }
    return false;
}

static bool s_json_get_unit(struct json_object *a_json, const char *a_key, dap_chain_net_srv_price_unit_uid_t *a_out)
{
    const char *l_unit_str = s_json_get_text(a_json, a_key);
    if(!l_unit_str || !a_out)
        return false;
    dap_chain_net_srv_price_unit_uid_t l_unit = dap_chain_net_srv_price_unit_uid_from_str(l_unit_str);
    if(l_unit.enm == SERV_UNIT_UNDEFINED)
        return false;
    a_out->enm = l_unit.enm;
    return true;
}

static bool s_json_get_uint256(struct json_object *a_json, const char *a_key, uint256_t *a_out)
{
    const char *l_uint256_str = s_json_get_text(a_json, a_key);
    if(!a_out || !l_uint256_str)
        return false;
    uint256_t l_value = dap_chain_balance_scan(l_uint256_str);
    if(!IS_ZERO_256(l_value)) {
        memcpy(a_out, &l_value, sizeof(uint256_t));
        return true;
    }
    return false;
}

// service names: srv_stake, srv_vpn, srv_xchange
static bool s_json_get_srv_uid(struct json_object *a_json, const char *a_key_service_id, const char *a_key_service, uint64_t *a_out)
{
    uint64_t l_srv_id;
    if(!a_out)
        return false;
    // Read service id
    if(s_json_get_int64(a_json, a_key_service_id, (int64_t*) &l_srv_id)) {
        *a_out = l_srv_id;
        return true;
    }
    else {
        // Read service as name
        const char *l_service = s_json_get_text(a_json, a_key_service);
        if (l_service)
            *a_out = dap_chain_srv_get_uid_by_name(l_service).uint64;
    }
    return false;
}

static dap_chain_wallet_t* s_json_get_wallet(struct json_object *a_json, const char *a_key)
{
    return dap_chain_wallet_open(s_json_get_text(a_json, a_key), dap_chain_wallet_get_path(g_config), NULL);
}

static const dap_cert_t* s_json_get_cert(struct json_object *a_json, const char *a_key)
{
    return dap_cert_find_by_name(s_json_get_text(a_json, a_key));
}

// Read pkey from wallet or cert
static dap_pkey_t* s_json_get_pkey(struct json_object *a_json)
{
    dap_pkey_t *l_pub_key = NULL;
    // From wallet
    dap_chain_wallet_t *l_wallet = s_json_get_wallet(a_json, "wallet");
    if(l_wallet) {
        l_pub_key = dap_chain_wallet_get_pkey(l_wallet, 0);
        dap_chain_wallet_close(l_wallet);
        if(l_pub_key) {
            return l_pub_key;
        }
    }
    // From cert
    const dap_cert_t *l_cert = s_json_get_cert(a_json, "cert");
    if(l_cert) {
        l_pub_key = dap_pkey_from_enc_key(l_cert->enc_key);
    }
    return l_pub_key;
}

int dap_chain_net_tx_create_by_json(json_object *a_tx_json, dap_chain_net_t *a_net, json_object *a_json_obj_error, 
                                        dap_chain_datum_tx_t** a_out_tx, size_t* a_items_count, size_t *a_items_ready)
{

    json_object *l_json = a_tx_json;
    json_object *l_jobj_errors = a_json_obj_error ? a_json_obj_error : NULL;
    
    if (!a_tx_json)
        return log_it(L_ERROR, "Empty json"), DAP_CHAIN_NET_TX_CREATE_JSON_CAN_NOT_OPEN_JSON_FILE;

    if(!a_out_tx){
        log_it(L_ERROR, "a_out_tx is NULL");
        return DAP_CHAIN_NET_TX_CREATE_JSON_WRONG_ARGUMENTS;
    }

    const char *l_native_token = a_net ? a_net->pub.native_ticker : NULL;
    const char *l_main_token = NULL;
    bool l_multichanel = false;


    // Read items from json file
    struct json_object *l_json_items = json_object_object_get(l_json, "items");
    size_t l_items_count;
    if(!l_json_items || !json_object_is_type(l_json_items, json_type_array) || !(l_items_count = json_object_array_length(l_json_items))) {
        json_object_put(l_json);
        return DAP_CHAIN_NET_TX_CREATE_JSON_NOT_FOUNT_ARRAY_ITEMS;
    }

    log_it(L_ERROR, "Json TX: found %lu items", l_items_count);
    // Create transaction
    dap_chain_datum_tx_t *l_tx = DAP_NEW_Z_SIZE(dap_chain_datum_tx_t, sizeof(dap_chain_datum_tx_t));
    if(!l_tx) {
        json_object_put(l_json);
        return DAP_JSON_RPC_ERR_CODE_MEMORY_ALLOCATED;
    }

    struct json_object *l_json_timestamp = json_object_object_get(l_json, "ts_created");
    if (l_json_timestamp)
        l_tx->header.ts_created = json_object_get_int64(l_json_timestamp);
    else
        l_tx->header.ts_created = time(NULL);

    size_t l_items_ready = 0;
    dap_list_t *l_in_list = NULL;// list 'in' items
    dap_list_t *l_sign_list = NULL;// list 'sign' items
    uint256_t l_value_need = { };// how many tokens are needed in the 'out' item
    uint256_t l_value_need_fee = {};

    if(a_net){ // if composition is not offline
        // First iteration in input file. Check the tx will be multichannel or not
        for(size_t i = 0; i < l_items_count; ++i) {
            struct json_object *l_json_item_obj = json_object_array_get_idx(l_json_items, i);
            if(!l_json_item_obj || !json_object_is_type(l_json_item_obj, json_type_object)) {
                continue;
            }
            struct json_object *l_json_item_type = json_object_object_get(l_json_item_obj, "type");
            if(!l_json_item_type && json_object_is_type(l_json_item_type, json_type_string)) {
                log_it(L_WARNING, "Item %zu without type", i);
                continue;
            }
            const char *l_item_type_str = json_object_get_string(l_json_item_type);
            dap_chain_tx_item_type_t l_item_type = dap_chain_datum_tx_item_str_to_type(l_item_type_str);
            if(l_item_type == TX_ITEM_TYPE_UNKNOWN) {
                log_it(L_WARNING, "Item %zu has invalid type '%s'", i, l_item_type_str);
                continue;
            }

            switch (l_item_type) {
                case TX_ITEM_TYPE_IN: {
                    const char *l_json_item_token = s_json_get_text(l_json_item_obj, "token");
                    if (l_json_item_token && dap_strcmp(l_json_item_token, l_native_token)){
                        l_multichanel = true;
                        l_main_token = l_json_item_token;
                        break;
                    }
                    const char *l_prev_hash_str = s_json_get_text(l_json_item_obj, "prev_hash");
                    int64_t l_out_prev_idx;
                    bool l_is_out_prev_idx = s_json_get_int64(l_json_item_obj, "out_prev_idx", &l_out_prev_idx);
                    // If prev_hash and out_prev_idx were read
                    if(l_prev_hash_str && l_is_out_prev_idx){
                        dap_chain_hash_fast_t l_tx_prev_hash = {};
                        if(!dap_chain_hash_fast_from_str(l_prev_hash_str, &l_tx_prev_hash)) {
                            //check out token
                            dap_chain_datum_tx_t *l_prev_tx = dap_ledger_tx_find_by_hash(a_net->pub.ledger, &l_tx_prev_hash);
                            byte_t *l_prev_item = l_prev_tx ? dap_chain_datum_tx_item_get_nth(l_prev_tx, TX_ITEM_TYPE_OUT_ALL, l_out_prev_idx) : NULL;
                            if (l_prev_item){
                                const char* l_token = NULL;
                                if (*l_prev_item == TX_ITEM_TYPE_OUT){
                                    l_token = dap_ledger_tx_get_token_ticker_by_hash(a_net->pub.ledger, &l_tx_prev_hash);
                                } else if(*l_prev_item == TX_ITEM_TYPE_OUT_EXT){
                                    l_token = ((dap_chain_tx_out_ext_t*)l_prev_item)->token;
                                } else {
                                    log_it(L_WARNING, "Invalid 'in' item, wrong type of item with index %"DAP_UINT64_FORMAT_U" in previous tx %s", l_out_prev_idx, l_prev_hash_str);
                                    char *l_str_err = dap_strdup_printf("Unable to create in for transaction. Invalid 'in' item, "
                                                                        "wrong type of item with index %"DAP_UINT64_FORMAT_U" in previous tx %s", l_out_prev_idx, l_prev_hash_str);
                                    json_object *l_jobj_err = json_object_new_string(l_str_err);
                                    if (l_jobj_errors) json_object_array_add(l_jobj_errors, l_jobj_err);
                                    break;
                                }
                                if (dap_strcmp(l_token, l_native_token)){
                                    l_multichanel = true;
                                    l_main_token = l_json_item_token;
                                    break;
                                }

                            } else {
                                log_it(L_WARNING, "Invalid 'in' item, can't find item with index %"DAP_UINT64_FORMAT_U" in previous tx %s", l_out_prev_idx, l_prev_hash_str);
                                char *l_str_err = dap_strdup_printf("Unable to create in for transaction. Invalid 'in' item, "
                                                                    "can't find item with index %"DAP_UINT64_FORMAT_U" in previous tx %s", l_out_prev_idx, l_prev_hash_str);
                                json_object *l_jobj_err = json_object_new_string(l_str_err);
                                if (l_jobj_errors) json_object_array_add(l_jobj_errors, l_jobj_err);
                            }                            
                        } else {
                            log_it(L_WARNING, "Invalid 'in' item, bad prev_hash %s", l_prev_hash_str);
                            char *l_str_err = dap_strdup_printf("Unable to create in for transaction. Invalid 'in' item, "
                                                                "bad prev_hash %s", l_prev_hash_str);
                            json_object *l_jobj_err = json_object_new_string(l_str_err);
                            if (l_jobj_errors) json_object_array_add(l_jobj_errors, l_jobj_err);
                        }
                    }
                }break;
                case TX_ITEM_TYPE_IN_COND:
                case TX_ITEM_TYPE_IN_EMS:
                case TX_ITEM_TYPE_IN_REWARD:
                default: continue;
            }
            if(l_multichanel)
                break;
        }
    }

    // Creating and adding items to the transaction
    for(size_t i = 0; i < l_items_count; ++i) {
        struct json_object *l_json_item_obj = json_object_array_get_idx(l_json_items, i);
        if(!l_json_item_obj || !json_object_is_type(l_json_item_obj, json_type_object)) {
            continue;
        }
        struct json_object *l_json_item_type = json_object_object_get(l_json_item_obj, "type");
        if(!l_json_item_type && json_object_is_type(l_json_item_type, json_type_string)) {
            log_it(L_WARNING, "Item %zu without type", i);
            continue;
        }
        const char *l_item_type_str = json_object_get_string(l_json_item_type);
        dap_chain_tx_item_type_t l_item_type = dap_chain_datum_tx_item_str_to_type(l_item_type_str);
        if(l_item_type == TX_ITEM_TYPE_UNKNOWN) {
            log_it(L_WARNING, "Item %zu has invalid type '%s'", i, l_item_type_str);
            continue;
        }

        log_it(L_DEBUG, "Json TX: process item %s", json_object_get_string(l_json_item_type));
        // Create an item depending on its type
        const uint8_t *l_item = NULL;
        switch (l_item_type) {
        case TX_ITEM_TYPE_IN: {
            // Save item obj for in
            // Read prev_hash and out_prev_idx
            const char *l_prev_hash_str = s_json_get_text(l_json_item_obj, "prev_hash");
            int64_t l_out_prev_idx;
            bool l_is_out_prev_idx = s_json_get_int64(l_json_item_obj, "out_prev_idx", &l_out_prev_idx);
            // If prev_hash and out_prev_idx were read
            if(l_prev_hash_str && l_is_out_prev_idx) {
                dap_chain_hash_fast_t l_tx_prev_hash;
                if(!dap_chain_hash_fast_from_str(l_prev_hash_str, &l_tx_prev_hash)) {
                    // Create IN item
                    dap_chain_tx_in_t *l_in_item = dap_chain_datum_tx_item_in_create(&l_tx_prev_hash, (uint32_t) l_out_prev_idx);
                    if (!l_in_item) {
                        json_object *l_jobj_err = json_object_new_string("Unable to create in for transaction.");
                        if (l_jobj_errors) json_object_array_add(l_jobj_errors, l_jobj_err);
                    }
                    l_item = (const uint8_t*) l_in_item;
                } else {
                    log_it(L_WARNING, "Invalid 'in' item, bad prev_hash %s", l_prev_hash_str);
                    char *l_str_err = dap_strdup_printf("Unable to create in for transaction. Invalid 'in' item, "
                                                        "bad prev_hash %s", l_prev_hash_str);
                    json_object *l_jobj_err = json_object_new_string(l_str_err);
                    if (l_jobj_errors) json_object_array_add(l_jobj_errors, l_jobj_err);
                }
            }
            // Read addr_from
            else {
               l_in_list = dap_list_append(l_in_list, l_json_item_obj);
            }
        }
            break;

        case TX_ITEM_TYPE_OUT:
        case TX_ITEM_TYPE_OUT_EXT: {
            // Read address and value
            uint256_t l_value = { };
            const char *l_json_item_addr_str = s_json_get_text(l_json_item_obj, "addr");
            bool l_is_value = s_json_get_uint256(l_json_item_obj, "value", &l_value);
            const char *l_token = s_json_get_text(l_json_item_obj, "token");
            if(l_is_value && l_json_item_addr_str) {
                dap_chain_addr_t *l_addr = dap_chain_addr_from_str(l_json_item_addr_str);
                if(l_addr && !IS_ZERO_256(l_value)) {
                    if(l_item_type == TX_ITEM_TYPE_OUT) {
                        // Create OUT item
                        const uint8_t *l_out_item = NULL;
                        if (a_net) {// if composition is not offline
                            if(l_multichanel)
                                l_out_item = (const uint8_t *)dap_chain_datum_tx_item_out_ext_create(l_addr, l_value, l_token ? l_token : (l_main_token ? l_main_token : l_native_token));
                            else
                                l_out_item = (const uint8_t *)dap_chain_datum_tx_item_out_create(l_addr, l_value);
                            if (!l_out_item) {
                                json_object *l_jobj_err = json_object_new_string("Failed to create transaction out. "
                                                                                "There may not be enough funds in the wallet.");
                                if (l_jobj_errors) json_object_array_add(l_jobj_errors, l_jobj_err);
                            }
                            if (l_out_item){
                                if (l_multichanel && !dap_strcmp(((dap_chain_tx_out_ext_t*)l_out_item)->token, l_native_token))
                                    SUM_256_256(l_value_need_fee, l_value, &l_value_need_fee);
                                else
                                    SUM_256_256(l_value_need, l_value, &l_value_need);
                            }
                        } else {
                            l_out_item = (const uint8_t *)dap_chain_datum_tx_item_out_create(l_addr, l_value);
                            if (!l_out_item) {
                                json_object *l_jobj_err = json_object_new_string("Failed to create transaction out. "
                                                                                "There may not be enough funds in the wallet.");
                                if (l_jobj_errors) json_object_array_add(l_jobj_errors, l_jobj_err);
                            }
                        }
                        l_item = (const uint8_t*) l_out_item;
                    } else if(l_item_type == TX_ITEM_TYPE_OUT_EXT) {
                        // Read address and value
                        if(l_token) {
                            // Create OUT_EXT item
                            const uint8_t *l_out_item = NULL;
                            if (a_net){ // if composition is not offline
                                if(l_multichanel)
                                    l_out_item = (const uint8_t *)dap_chain_datum_tx_item_out_ext_create(l_addr, l_value, l_token);
                                else
                                    l_out_item = (const uint8_t *)dap_chain_datum_tx_item_out_create(l_addr, l_value);
                                if (!l_out_item) {
                                    json_object *l_jobj_err = json_object_new_string("Failed to create a out ext"
                                                                        "for a transaction. There may not be enough funds "
                                                                        "on the wallet or the wrong ticker token "
                                                                        "is indicated.");
                                    if (l_jobj_errors) json_object_array_add(l_jobj_errors, l_jobj_err);
                                }
                                if (l_out_item){
                                    if (l_multichanel && !dap_strcmp(l_token, l_native_token))
                                        SUM_256_256(l_value_need_fee, l_value, &l_value_need_fee);
                                    else 
                                        SUM_256_256(l_value_need, l_value, &l_value_need);
                                }
                            } else {
                                l_out_item = (const uint8_t *)dap_chain_datum_tx_item_out_ext_create(l_addr, l_value, l_token);
                                if (!l_out_item) {
                                    json_object *l_jobj_err = json_object_new_string("Failed to create a out ext"
                                                                        "for a transaction. There may not be enough funds "
                                                                        "on the wallet or the wrong ticker token "
                                                                        "is indicated.");
                                    if (l_jobj_errors) json_object_array_add(l_jobj_errors, l_jobj_err);
                                }
                            }
                            l_item = (const uint8_t*) l_out_item;
                        }
                        else {
                            log_it(L_WARNING, "Invalid 'out_ext' item %zu", i);
                            continue;
                        }
                    }
                } else {
                    if(l_item_type == TX_ITEM_TYPE_OUT) {
                        log_it(L_WARNING, "Invalid 'out' item %zu", i);
                    }
                    else if(l_item_type == TX_ITEM_TYPE_OUT_EXT) {
                        log_it(L_WARNING, "Invalid 'out_ext' item %zu", i);
                    }
                    char *l_str_err = dap_strdup_printf("For item %zu of type 'out' or 'out_ext' the "
                                                        "string representation of the address could not be converted, "
                                                        "or the size of the output sum is 0.", i);
                    json_object *l_jobj_err = json_object_new_string(l_str_err);
                    DAP_DELETE(l_str_err);
                    if (l_jobj_errors) json_object_array_add(l_jobj_errors, l_jobj_err);
                    continue;
                }
            }
        }
            break;
        case TX_ITEM_TYPE_OUT_COND: {
            // Read subtype of item
            const char *l_subtype_str = s_json_get_text(l_json_item_obj, "subtype");
            dap_chain_tx_out_cond_subtype_t l_subtype = dap_chain_tx_out_cond_subtype_from_str(l_subtype_str);
            switch (l_subtype) {

            case DAP_CHAIN_TX_OUT_COND_SUBTYPE_SRV_PAY:{
                uint256_t l_value = { };
                bool l_is_value = s_json_get_uint256(l_json_item_obj, "value", &l_value);
                if(!l_is_value || IS_ZERO_256(l_value)) {
                    log_it(L_ERROR, "Json TX: bad value in OUT_COND_SUBTYPE_SRV_PAY");
                    break;
                }
                uint256_t l_value_max_per_unit = { };
                l_is_value = s_json_get_uint256(l_json_item_obj, "value_max_per_unit", &l_value_max_per_unit);
                if(!l_is_value || IS_ZERO_256(l_value_max_per_unit)) {
                    log_it(L_ERROR, "Json TX: bad value_max_per_unit in OUT_COND_SUBTYPE_SRV_PAY");
                    break;
                }
                dap_chain_net_srv_price_unit_uid_t l_price_unit;
                if(!s_json_get_unit(l_json_item_obj, "price_unit", &l_price_unit)) {
                    log_it(L_ERROR, "Json TX: bad price_unit in OUT_COND_SUBTYPE_SRV_PAY");
                    break;
                }
                dap_chain_srv_uid_t l_srv_uid;
                uint64_t l_srv_id_ui64;
                if(!s_json_get_srv_uid(l_json_item_obj, "service_id", "service", &l_srv_id_ui64)){
                    // Default service DAP_CHAIN_NET_SRV_VPN_ID
                    l_srv_uid.uint64 = 0x0000000000000001;
                } else {
                    l_srv_uid.uint64 = l_srv_id_ui64;
                }

                // From "wallet" or "cert"
                dap_pkey_t *l_pkey = s_json_get_pkey(l_json_item_obj);
                if(!l_pkey) {
                    log_it(L_ERROR, "Json TX: bad pkey in OUT_COND_SUBTYPE_SRV_PAY");
                    break;
                }
                const char *l_params_str = s_json_get_text(l_json_item_obj, "params");
                size_t l_params_size = dap_strlen(l_params_str);
                dap_chain_tx_out_cond_t *l_out_cond_item = dap_chain_datum_tx_item_out_cond_create_srv_pay(l_pkey, l_srv_uid, l_value, l_value_max_per_unit,
                        l_price_unit, l_params_str, l_params_size);
                l_item = (const uint8_t*) l_out_cond_item;
                // Save value for using in In item
                if(l_item) {
                    SUM_256_256(l_value_need, l_value, &l_value_need);
                } else {
                    char *l_str_err = dap_strdup_printf("Unable to create conditional out for transaction "
                                                        "can of type %s described in item %zu.\n", l_subtype_str, i);
                    json_object *l_jobj_err = json_object_new_string(l_str_err);
                    DAP_DELETE(l_str_err);
                    if (l_jobj_errors) json_object_array_add(l_jobj_errors, l_jobj_err);
                }
                DAP_DELETE(l_pkey);
            }
                break;
            case DAP_CHAIN_TX_OUT_COND_SUBTYPE_SRV_XCHANGE: {

                dap_chain_srv_uid_t l_srv_uid;
                uint64_t l_srv_id_ui64;
                if(!s_json_get_srv_uid(l_json_item_obj, "service_id", "service", &l_srv_id_ui64)) {
                    // Default service DAP_CHAIN_NET_SRV_XCHANGE_ID
                    l_srv_uid.uint64 = 0x2;
                } else {
                    l_srv_uid.uint64 = l_srv_id_ui64;
                }
                dap_chain_net_t *l_net = dap_chain_net_by_name(s_json_get_text(l_json_item_obj, "net"));
                if(!l_net) {
                    log_it(L_ERROR, "Json TX: bad net in OUT_COND_SUBTYPE_SRV_XCHANGE");
                    break;
                }
                const char *l_token = s_json_get_text(l_json_item_obj, "token");
                if(!l_token) {
                    log_it(L_ERROR, "Json TX: bad token in OUT_COND_SUBTYPE_SRV_XCHANGE");
                    break;
                }
                uint256_t l_value = { };
                if(!s_json_get_uint256(l_json_item_obj, "value", &l_value) || IS_ZERO_256(l_value)) {
                    log_it(L_ERROR, "Json TX: bad value in OUT_COND_SUBTYPE_SRV_XCHANGE");
                    break;
                }
                //const char *l_params_str = s_json_get_text(l_json_item_obj, "params");
                //size_t l_params_size = dap_strlen(l_params_str);
                dap_chain_tx_out_cond_t *l_out_cond_item = NULL; //dap_chain_datum_tx_item_out_cond_create_srv_xchange(l_srv_uid, l_net->pub.id, l_token, l_value, l_params_str, l_params_size);
                l_item = (const uint8_t*) l_out_cond_item;
                // Save value for using in In item
                if(l_item) {
                    SUM_256_256(l_value_need, l_value, &l_value_need);
                } else {
                    char *l_str_err = dap_strdup_printf("Unable to create conditional out for transaction "
                                                         "can of type %s described in item %zu.", l_subtype_str, i);
                    json_object *l_jobj_err = json_object_new_string(l_str_err);
                    DAP_DELETE(l_str_err);
                    if (l_jobj_errors) json_object_array_add(l_jobj_errors, l_jobj_err);
                }
            }
                break;
            case DAP_CHAIN_TX_OUT_COND_SUBTYPE_SRV_STAKE_LOCK:{
                dap_chain_srv_uid_t l_srv_uid;
                uint64_t l_uid_ui64 = 0;
                if(!s_json_get_srv_uid(l_json_item_obj, "service_id", "service", &l_uid_ui64)){
                    // Default service DAP_CHAIN_NET_SRV_VPN_ID
                    l_srv_uid.uint64 = 0x12;
                } else {
                    l_srv_uid.uint64 = l_uid_ui64;
                }
                uint256_t l_value = { };
                if(!s_json_get_uint256(l_json_item_obj, "value", &l_value) || IS_ZERO_256(l_value)) {
                    log_it(L_ERROR, "Json TX: bad value in DAP_CHAIN_TX_OUT_COND_SUBTYPE_SRV_STAKE_LOCK");
                    break;
                }
                const char* l_time_staking_str = NULL;
                if((l_time_staking_str = s_json_get_text(l_json_item_obj, "time_staking")) == NULL || dap_strlen(l_time_staking_str) != 6)  {
                    log_it(L_ERROR, "Json TX: bad time staking in DAP_CHAIN_TX_OUT_COND_SUBTYPE_SRV_STAKE_LOCK");
                    break;
                }
                    
                char l_time_staking_month_str[3] = {l_time_staking_str[2], l_time_staking_str[3], 0};
                int l_time_staking_month = atoi(l_time_staking_month_str);
                if (l_time_staking_month < 1 || l_time_staking_month > 12){
                    log_it(L_ERROR, "Json TX: bad time staking in DAP_CHAIN_TX_OUT_COND_SUBTYPE_SRV_STAKE_LOCK");
                    break;
                }
                    

                char l_time_staking_day_str[3] = {l_time_staking_str[4], l_time_staking_str[5], 0};
                int l_time_staking_day = atoi(l_time_staking_day_str);
                if (l_time_staking_day < 1 || l_time_staking_day > 31){
                    log_it(L_ERROR, "Json TX: bad time staking in DAP_CHAIN_TX_OUT_COND_SUBTYPE_SRV_STAKE_LOCK");
                    break;
                }

                dap_time_t l_time_staking = 0;
                l_time_staking = dap_time_from_str_simplified(l_time_staking_str);
                if (0 == l_time_staking){
                    log_it(L_ERROR, "Json TX: bad time staking in DAP_CHAIN_TX_OUT_COND_SUBTYPE_SRV_STAKE_LOCK");
                    break;
                }
                dap_time_t l_time_now = dap_time_now();
                if (l_time_staking < l_time_now){
                    log_it(L_ERROR, "Json TX: bad time staking in DAP_CHAIN_TX_OUT_COND_SUBTYPE_SRV_STAKE_LOCK");
                    break;
                }
                l_time_staking -= l_time_now;

                uint256_t l_reinvest_percent = uint256_0;
                const char* l_reinvest_percent_str = NULL;
                if((l_reinvest_percent_str = s_json_get_text(l_json_item_obj, "reinvest_percent"))!=NULL) {
                    l_reinvest_percent = dap_uint256_scan_decimal(l_reinvest_percent_str);
                    if (compare256(l_reinvest_percent, dap_uint256_scan_decimal("100.0")) == 1){
                    log_it(L_ERROR, "Json TX: bad reinvest percent in DAP_CHAIN_TX_OUT_COND_SUBTYPE_SRV_STAKE_LOCK");
                        break;
                    }
                    if (IS_ZERO_256(l_reinvest_percent)) {
                        int l_reinvest_percent_int = atoi(l_reinvest_percent_str);
                        if (l_reinvest_percent_int < 0 || l_reinvest_percent_int > 100){
                            log_it(L_ERROR, "Json TX: bad reinvest percent in DAP_CHAIN_TX_OUT_COND_SUBTYPE_SRV_STAKE_LOCK");
                            break;
                        }
                        l_reinvest_percent = dap_chain_uint256_from(l_reinvest_percent_int);
                        MULT_256_256(l_reinvest_percent, GET_256_FROM_64(1000000000000000000ULL), &l_reinvest_percent);
                    }
                }               

                dap_chain_tx_out_cond_t *l_out_cond_item = dap_chain_datum_tx_item_out_cond_create_srv_stake_lock(l_srv_uid, l_value, l_time_staking, l_reinvest_percent,
                                                                                                                                    DAP_CHAIN_NET_SRV_STAKE_LOCK_FLAG_BY_TIME |
                                                                                                                                    DAP_CHAIN_NET_SRV_STAKE_LOCK_FLAG_EMIT);
                l_item = (const uint8_t*) l_out_cond_item;
                // Save value for using in In item
                if(l_item) {
                    SUM_256_256(l_value_need, l_value, &l_value_need);
                } else {
                    char *l_str_err = dap_strdup_printf("Unable to create conditional out for transaction "
                                                         "can of type %s described in item %zu.", l_subtype_str, i);
                    json_object *l_jobj_err = json_object_new_string(l_str_err);
                    DAP_DELETE(l_str_err);
                    if (l_jobj_errors) json_object_array_add(l_jobj_errors, l_jobj_err);
                }
            } 
                break;
            case DAP_CHAIN_TX_OUT_COND_SUBTYPE_SRV_STAKE_POS_DELEGATE:{
                dap_chain_srv_uid_t l_srv_uid;
                uint64_t l_srv_id_ui64 = 0;
                if(!s_json_get_srv_uid(l_json_item_obj, "service_id", "service", &l_srv_id_ui64)) {
                    // Default service DAP_CHAIN_NET_SRV_STAKE_ID
                    l_srv_uid.uint64 = 0x13;
                } else {
                    l_srv_uid.uint64 = l_srv_id_ui64;
                }
                uint256_t l_value = { };
                if(!s_json_get_uint256(l_json_item_obj, "value", &l_value) || IS_ZERO_256(l_value)) {
                    log_it(L_ERROR, "Json TX: bad value in OUT_COND_SUBTYPE_SRV_STAKE_POS_DELEGATE");
                    break;
                }
                uint256_t l_fee_value = { };
                if(!s_json_get_uint256(l_json_item_obj, "fee", &l_fee_value) || IS_ZERO_256(l_fee_value)) {
                    break;
                }
                
                const char *l_signing_addr_str = s_json_get_text(l_json_item_obj, "signing_addr");
                dap_chain_addr_t *l_signing_addr = dap_chain_addr_from_str(l_signing_addr_str);
                if(!l_signing_addr) {
                {
                    log_it(L_ERROR, "Json TX: bad signing_addr in OUT_COND_SUBTYPE_SRV_STAKE_POS_DELEGATE");
                    break;
                }
                dap_chain_node_addr_t l_signer_node_addr;
                const char *l_node_addr_str = s_json_get_text(l_json_item_obj, "node_addr");
                if(!l_node_addr_str || dap_chain_node_addr_from_str(&l_signer_node_addr, l_node_addr_str)) {
                    log_it(L_ERROR, "Json TX: bad node_addr in OUT_COND_SUBTYPE_SRV_STAKE_POS_DELEGATE");
                    break;
                }

                dap_pkey_t *l_pkey = NULL;
                const char *l_pkey_full_str = s_json_get_text(l_json_item_obj, "pkey_full");
                if(l_pkey_full_str) { 
                    l_pkey = dap_pkey_get_from_str(l_pkey_full_str);
                    debug_if(!l_pkey, L_ERROR, "Json TX: bad pkey in OUT_COND_SUBTYPE_SRV_STAKE_POS_DELEGATE");
                }

                dap_chain_tx_out_cond_t *l_out_cond_item = dap_chain_datum_tx_item_out_cond_create_srv_stake(l_srv_uid, l_value, l_signing_addr,
                                                                                                             &l_signer_node_addr, NULL, uint256_0, l_pkey);
                l_item = (const uint8_t*) l_out_cond_item;
                // Save value for using in In item
                if(l_item) {
                    SUM_256_256(l_value_need, l_value, &l_value_need);
                } else {
                    char *l_err_str = dap_strdup_printf("Unable to create conditional out for transaction "
                                                        "can of type %s described in item %zu.", l_subtype_str, i);
                    json_object *l_jobj_err = json_object_new_string(l_err_str);
                    DAP_DELETE(l_err_str);
                    if (l_jobj_errors) json_object_array_add(l_jobj_errors, l_jobj_err);
                }
                }
            }
                break;
            case DAP_CHAIN_TX_OUT_COND_SUBTYPE_FEE: {
                uint256_t l_value = { };
                s_json_get_uint256(l_json_item_obj, "value", &l_value);
                if(!IS_ZERO_256(l_value)) {
                    dap_chain_tx_out_cond_t *l_out_cond_item = dap_chain_datum_tx_item_out_cond_create_fee(l_value);
                    l_item = (const uint8_t*) l_out_cond_item;
                    // Save value for using in In item
                    if(l_item) {
                        SUM_256_256(l_value_need_fee, l_value, &l_value_need_fee);
                    } else {
                        char *l_str_err = dap_strdup_printf("Unable to create conditional out for transaction "
                                                            "can of type %s described in item %zu.", l_subtype_str, i);
                        json_object *l_jobj_err = json_object_new_string(l_str_err);
                        if (l_jobj_errors) json_object_array_add(l_jobj_errors, l_jobj_err);
                        DAP_DELETE(l_str_err);
                    }
                }
                else
                    log_it(L_ERROR, "Json TX: zero value in OUT_COND_SUBTYPE_FEE");
            }
                break;
            case DAP_CHAIN_TX_OUT_COND_SUBTYPE_UNDEFINED:
                log_it(L_WARNING, "Undefined subtype: '%s' of 'out_cond' item %zu ", l_subtype_str, i);
                char *l_str_err = dap_strdup_printf("Specified unknown sub type %s of conditional out on item %zu.",
                                                    l_subtype_str, i);
                json_object *l_jobj_err = json_object_new_string(l_str_err);
                DAP_DELETE(l_str_err);
                if (l_jobj_errors) json_object_array_add(l_jobj_errors, l_jobj_err);
                break;
            }
        }
            break;
        case TX_ITEM_TYPE_SIG: {
            json_object *l_jobj_sign = json_object_object_get(l_json_item_obj, "sig_b64");
            if (!l_jobj_sign) {
                l_sign_list = dap_list_append(l_sign_list, l_json_item_obj);
                break;
            }
            const char *l_sign_b64_str = json_object_get_string(l_json_item_obj);
            if ( !l_sign_b64_str ) {
                json_object_array_add(l_jobj_errors, json_object_new_string("Can't get base64-encoded sign"));
                log_it(L_ERROR, "Json TX: Can't get base64-encoded sign!");
                break;
            }
            int64_t l_sign_size = 0, l_sign_b64_strlen = json_object_get_string_len(l_json_item_obj),
                    l_sign_decoded_size = DAP_ENC_BASE64_DECODE_SIZE(l_sign_b64_strlen);
            if ( !s_json_get_int64(l_json_item_obj, "sig_size", &l_sign_size) )
                log_it(L_NOTICE, "Json TX: \"sig_size\" unspecified, will be calculated automatically");

            dap_chain_tx_sig_t *l_tx_sig = DAP_NEW_Z_SIZE(dap_chain_tx_sig_t, sizeof(dap_chain_tx_sig_t) + l_sign_decoded_size);
            *l_tx_sig = (dap_chain_tx_sig_t) {
                .header = {
                    .type = TX_ITEM_TYPE_SIG, .version = 1,
                    .sig_size = dap_enc_base64_decode(l_sign_b64_str, l_sign_b64_strlen, l_tx_sig->sig, DAP_ENC_DATA_TYPE_B64_URLSAFE)
                }
            };
            
            debug_if(l_sign_size && l_tx_sig->header.sig_size != l_sign_size, L_ERROR,
                     "Json TX: sign size mismatch, %zu != %u!", l_sign_size, l_tx_sig->header.sig_size);
            /* But who cares?... */
            size_t l_tx_size = dap_chain_datum_tx_get_size(l_tx), l_tx_items_size = l_tx->header.tx_items_size;
            l_tx->header.tx_items_size = 0;
            if ( dap_sign_verify_all((dap_sign_t*)l_tx_sig->sig, l_tx_sig->header.sig_size, (byte_t*)l_tx, l_tx_size) ) {
                json_object_array_add(l_jobj_errors, json_object_new_string("Sign verification failed!"));
                log_it(L_ERROR, "Json TX: sign verification failed!");
                break;
                // TODO: delete the datum and return
            } else {
                l_tx->header.tx_items_size = l_tx_items_size;
                l_item = (const uint8_t*)l_tx_sig;
            }
        } break;
        case TX_ITEM_TYPE_RECEIPT: {
            dap_chain_srv_uid_t l_srv_uid;
            uint64_t l_srv_id_ui64 = 0;
            if(!s_json_get_srv_uid(l_json_item_obj, "service_id", "service", &l_srv_id_ui64)) {
                log_it(L_ERROR, "Json TX: bad service_id in TYPE_RECEIPT");
                break;
            } else {
                l_srv_uid.uint64 = l_srv_id_ui64;
            }
            dap_chain_net_srv_price_unit_uid_t l_price_unit;
            if(!s_json_get_unit(l_json_item_obj, "price_unit", &l_price_unit)) {
                log_it(L_ERROR, "Json TX: bad price_unit in TYPE_RECEIPT");
                break;
            }
            int64_t l_units;
            if(!s_json_get_int64(l_json_item_obj, "units", &l_units)) {
                log_it(L_ERROR, "Json TX: bad units in TYPE_RECEIPT");
                break;
            }
            uint256_t l_value = { };
            if(!s_json_get_uint256(l_json_item_obj, "value", &l_value) || IS_ZERO_256(l_value)) {
                log_it(L_ERROR, "Json TX: bad value in TYPE_RECEIPT");
                break;
            }
            const char *l_params_str = s_json_get_text(l_json_item_obj, "params");
            size_t l_params_size = dap_strlen(l_params_str);
            dap_chain_datum_tx_receipt_t *l_receipt = dap_chain_datum_tx_receipt_create(l_srv_uid, l_price_unit, l_units, l_value, l_params_str, l_params_size);
            l_item = (const uint8_t*) l_receipt;
            if (!l_item) {
                char *l_str_err = dap_strdup_printf("Unable to create receipt out for transaction "
                                                    "described by item %zu.", i);
                json_object *l_jobj_err = json_object_new_string(l_str_err);
                DAP_DELETE(l_str_err);
                if (l_jobj_errors) json_object_array_add(l_jobj_errors, l_jobj_err);
            }
        }
            break;
        case TX_ITEM_TYPE_TSD: {
            int64_t l_tsd_type;
            if(!s_json_get_int64(l_json_item_obj, "type_tsd", &l_tsd_type)) {
                log_it(L_ERROR, "Json TX: bad type_tsd in TYPE_TSD");
                break;
            }
            const char *l_tsd_data = s_json_get_text(l_json_item_obj, "data");
            if (!l_tsd_data) {
                log_it(L_ERROR, "Json TX: bad data in TYPE_TSD");
                break;
            }
            size_t l_data_size = dap_strlen(l_tsd_data);
            dap_chain_tx_tsd_t *l_tsd = dap_chain_datum_tx_item_tsd_create((void*)l_tsd_data, (int)l_tsd_type, l_data_size);
            l_item = (const uint8_t*) l_tsd;
            // l_tsd_list = dap_list_append(l_tsd_list, l_tsd);
        }
            break;
            //case TX_ITEM_TYPE_PKEY:
                //break;
            //case TX_ITEM_TYPE_IN_EMS:
                //break;
            //case TX_ITEM_TYPE_IN_EMS_EXT:
                //break;
        }
        // Add item to transaction
        if(l_item) {
            dap_chain_datum_tx_add_item(&l_tx, (const uint8_t*) l_item);
            l_items_ready++;
            DAP_DELETE(l_item);
        }
    }
    
    dap_list_t *l_list;
    // Add In items
    if(a_net){
        l_list = l_in_list;
        while(l_list) {
            struct json_object *l_json_item_obj = (struct json_object*) l_list->data;

            const char *l_json_item_addr_str = s_json_get_text(l_json_item_obj, "addr_from");
            const char *l_json_item_token = s_json_get_text(l_json_item_obj, "token");
            l_main_token = l_json_item_token;
            dap_chain_addr_t *l_addr_from = NULL;
            if(l_json_item_addr_str) {
                l_addr_from = dap_chain_addr_from_str(l_json_item_addr_str);
                if (!l_addr_from) {
                    log_it(L_WARNING, "Invalid element 'in', unable to convert string representation of addr_from: '%s' "
                                        "to binary.", l_json_item_addr_str);
                    char *l_str_err = dap_strdup_printf("Invalid element 'to', unable to convert string representation "
                                                        "of addr_from: '%s' to binary.", l_json_item_addr_str);
                    json_object *l_jobj_err = json_object_new_string(l_str_err);
                    DAP_DELETE(l_str_err);
                    if (l_jobj_errors) json_object_array_add(l_jobj_errors, l_jobj_err);
                    // Go to the next item
                    l_list = dap_list_next(l_list);
                    continue;
                }
            }
            else {
                log_it(L_WARNING, "Invalid 'in' item, incorrect addr_from: '%s'", l_json_item_addr_str ? l_json_item_addr_str : "[null]");
                char *l_str_err = dap_strdup_printf("Invalid 'in' item, incorrect addr_from: '%s'",
                                            l_json_item_addr_str ? l_json_item_addr_str : "[null]");
                json_object *l_jobj_err = json_object_new_string(l_str_err);
                DAP_DELETE(l_str_err);
                if (l_jobj_errors) json_object_array_add(l_jobj_errors, l_jobj_err);
                // Go to the next item
                l_list = dap_list_next(l_list);
                continue;
            }
            if(!l_json_item_token) {
                log_it(L_WARNING, "Invalid 'in' item, not found token name");
                json_object *l_jobj_err = json_object_new_string("Invalid 'in' item, not found token name");
                if (l_jobj_errors) json_object_array_add(l_jobj_errors, l_jobj_err);
                // Go to the next item
                l_list = dap_list_next(l_list);
                continue;
            }
            if(IS_ZERO_256(l_value_need)) {
                log_it(L_WARNING, "Invalid 'in' item, not found value in out items");
                json_object *l_jobj_err = json_object_new_string("Invalid 'in' item, not found value in out items");
                if (l_jobj_errors) json_object_array_add(l_jobj_errors, l_jobj_err);
                // Go to the next item
                l_list = dap_list_next(l_list);
                continue;
            }

            if(l_addr_from){
                // find the transactions from which to take away coins
                dap_list_t *l_list_used_out = NULL;
                dap_list_t *l_list_used_out_fee = NULL;
                uint256_t l_value_transfer = { }; // how many coins to transfer
                uint256_t l_value_transfer_fee = { }; // how many coins to transfer
                //SUM_256_256(a_value, a_value_fee, &l_value_need);
                uint256_t l_value_need_check = {};
                if (!dap_strcmp(l_native_token, l_main_token)) {
                    SUM_256_256(l_value_need_check, l_value_need, &l_value_need_check);
                    SUM_256_256(l_value_need_check, l_value_need_fee, &l_value_need_check);
                    l_list_used_out = dap_chain_wallet_get_list_tx_outs_with_val(a_net->pub.ledger, l_json_item_token,
                                                                                                l_addr_from, l_value_need_check, &l_value_transfer);
                    if(!l_list_used_out) {
                        log_it(L_WARNING, "Not enough funds in previous tx to transfer");
                        json_object *l_jobj_err = json_object_new_string("Can't create in transaction. Not enough funds in previous tx "
                                                            "to transfer");
                        if (l_jobj_errors) json_object_array_add(l_jobj_errors, l_jobj_err);
                        // Go to the next item
                        l_list = dap_list_next(l_list);
                        continue;
                    }
                } else {
                    //CHECK value need
                    l_list_used_out = dap_chain_wallet_get_list_tx_outs_with_val(a_net->pub.ledger, l_json_item_token,
                                                                                                l_addr_from, l_value_need, &l_value_transfer);
                    if(!l_list_used_out) {
                        log_it(L_WARNING, "Not enough funds in previous tx to transfer");
                        json_object *l_jobj_err = json_object_new_string("Can't create in transaction. Not enough funds "
                                                                            "in previous tx to transfer");
                        if (l_jobj_errors) json_object_array_add(l_jobj_errors, l_jobj_err);
                        // Go to the next item
                        l_list = dap_list_next(l_list);
                        continue;
                    }
                    //CHECK value fee
                    l_list_used_out_fee = dap_chain_wallet_get_list_tx_outs_with_val(a_net->pub.ledger, l_native_token,
                                                                                        l_addr_from, l_value_need_fee, &l_value_transfer_fee);
                    if(!l_list_used_out_fee) {
                        log_it(L_WARNING, "Not enough funds in previous tx to transfer");
                        json_object *l_jobj_err = json_object_new_string("Can't create in transaction. Not enough funds "
                                                                            "in previous tx to transfer");
                        if (l_jobj_errors) json_object_array_add(l_jobj_errors, l_jobj_err);
                        // Go to the next item
                        l_list = dap_list_next(l_list);
                        continue;
                    }
                }
                // add 'in' items
                uint256_t l_value_got = dap_chain_datum_tx_add_in_item_list(&l_tx, l_list_used_out);
                assert(EQUAL_256(l_value_got, l_value_transfer));
                if (l_list_used_out_fee) {
                    uint256_t l_value_got_fee = dap_chain_datum_tx_add_in_item_list(&l_tx, l_list_used_out_fee);
                    assert(EQUAL_256(l_value_got_fee, l_value_transfer_fee));
                    dap_list_free_full(l_list_used_out_fee, free);
                    // add 'out' item for coin fee back
                    uint256_t  l_value_back;
                    SUBTRACT_256_256(l_value_got_fee, l_value_need_fee, &l_value_back);
                    if (!IS_ZERO_256(l_value_back)) {
                        dap_chain_datum_tx_add_out_ext_item(&l_tx, l_addr_from, l_value_back, l_native_token);
                        l_items_ready++;
                    }
                } else {
                    SUM_256_256(l_value_need, l_value_need_fee, &l_value_need);
                }
                dap_list_free_full(l_list_used_out, free);
                if(!IS_ZERO_256(l_value_got)) {
                    // add 'out' item for coin back
                    uint256_t l_value_back;
                    SUBTRACT_256_256(l_value_got, l_value_need, &l_value_back);
                    if(!IS_ZERO_256(l_value_back)) {
                        if (l_multichanel)
                            dap_chain_datum_tx_add_out_ext_item(&l_tx, l_addr_from, l_value_back, l_main_token);
                        else
                            dap_chain_datum_tx_add_out_item(&l_tx, l_addr_from, l_value_back);
                        l_items_ready++;
                    }
                }   
            }
            // Go to the next 'in' item
            l_list = dap_list_next(l_list);
        }
    }
    dap_list_free(l_in_list);

    // Add signs
    l_list = l_sign_list;
    while(l_list) {
        struct json_object *l_json_item_obj = (struct json_object*) l_list->data;
        dap_enc_key_t * l_enc_key  = NULL;
        
        //get wallet or cert
        dap_chain_wallet_t *l_wallet = s_json_get_wallet(l_json_item_obj, "wallet");
        const dap_cert_t *l_cert = s_json_get_cert(l_json_item_obj, "cert");

        int64_t l_pkey_size;
        int64_t l_sig_size;
        uint8_t *l_pkey = NULL;
        int64_t l_hash_type = 0;
        dap_sign_t *l_sign = NULL;
        

        //wallet goes first
        if (l_wallet) {
            l_enc_key = dap_chain_wallet_get_key(l_wallet, 0);
        } else if (l_cert && l_cert->enc_key) {
            l_enc_key = l_cert->enc_key; 
        } else { 
            json_object *l_jobj_err = json_object_new_string("Can't create sign for transactions.");
            json_object_array_add(l_jobj_errors, l_jobj_err);
            log_it(L_ERROR, "Json TX: Item sign has no wallet or cert of they are invalid ");
            l_list = dap_list_next(l_list);
            continue;
        }

        if (l_sign) {
            size_t l_chain_sign_size = dap_sign_get_size(l_sign); // sign data
            
            dap_chain_tx_sig_t *l_tx_sig = DAP_NEW_Z_SIZE(dap_chain_tx_sig_t,
                    sizeof(dap_chain_tx_sig_t) + l_chain_sign_size);
            l_tx_sig->header.type = TX_ITEM_TYPE_SIG;
            l_tx_sig->header.sig_size =(uint32_t) l_chain_sign_size;
            memcpy(l_tx_sig->sig, l_sign, l_chain_sign_size);
            dap_chain_datum_tx_add_item(&l_tx, l_tx_sig);
            DAP_DELETE(l_sign);
        }

        if(l_enc_key && dap_chain_datum_tx_add_sign_item(&l_tx, l_enc_key) > 0) {
            l_items_ready++;
        } else {
            log_it(L_ERROR, "Json TX: Item sign has invalid enc_key.");
            l_list = dap_list_next(l_list);
            continue;
        }

        if (l_wallet) {
            dap_chain_wallet_close(l_wallet);  
            dap_enc_key_delete(l_enc_key);
        }  
        l_list = dap_list_next(l_list);
    }

    dap_list_free(l_sign_list);
    json_object_put(l_json);

    *a_out_tx = l_tx;

    if(a_items_count)
        *a_items_count = l_items_count;

    if(a_items_ready)
        *a_items_ready = l_items_ready;

    return DAP_CHAIN_NET_TX_CREATE_JSON_OK;
}

int dap_chain_net_tx_to_json(dap_chain_datum_tx_t *a_tx, json_object *a_out_json)
{
    if(!a_tx || !a_out_json)
        return log_it(L_ERROR, "Empty transaction"), DAP_CHAIN_NET_TX_CREATE_JSON_WRONG_ARGUMENTS;

    json_object* json_obj_out = a_out_json;
    json_object* l_json_arr_reply = NULL;
    dap_hash_fast_t l_hash_tmp = { };
    byte_t *item; size_t l_size;
    char *l_hash_str = NULL;
    char l_tmp_buf[DAP_TIME_STR_SIZE];
    json_object* json_arr_items = json_object_new_array();

    char *l_tx_hash_str = dap_hash_fast_str_new(a_tx, dap_chain_datum_tx_get_size(a_tx));

    json_object_object_add(json_obj_out, "datum_hash", json_object_new_string(l_tx_hash_str));
    json_object_object_add(json_obj_out, "ts_created", json_object_new_int64(a_tx->header.ts_created));
    json_object_object_add(json_obj_out, "datum_type", json_object_new_string("tx"));

    TX_ITEM_ITER_TX(item, l_size, a_tx) {
        json_object* json_obj_item = json_object_new_object();
        switch (*item) {
        case TX_ITEM_TYPE_IN:
            l_hash_tmp = ((dap_chain_tx_in_t*)item)->header.tx_prev_hash;
            l_hash_str = dap_hash_fast_to_str_static(&l_hash_tmp);
            json_object_object_add(json_obj_item,"type", json_object_new_string("in"));
            json_object_object_add(json_obj_item,"prev_hash", json_object_new_string(l_hash_str));
            json_object_object_add(json_obj_item,"out_prev_idx", json_object_new_uint64(((dap_chain_tx_in_t*)item)->header.tx_out_prev_idx));
            break;
        case TX_ITEM_TYPE_OUT: { // 256
            const char *l_coins_str,
                    *l_value_str = dap_uint256_to_char(((dap_chain_tx_out_t*)item)->header.value, &l_coins_str),
                    *l_addr_str = dap_chain_addr_to_str_static(&((dap_chain_tx_out_t*)item)->addr);
            json_object_object_add(json_obj_item,"type", json_object_new_string("out"));
            json_object_object_add(json_obj_item,"value", json_object_new_string(l_value_str));
            json_object_object_add(json_obj_item,"addr", json_object_new_string(l_addr_str));            
        } break;
        case TX_ITEM_TYPE_SIG: {
<<<<<<< HEAD
            dap_sign_t *l_sign = dap_chain_datum_tx_item_sig_get_sign((dap_chain_tx_sig_t*)item);
            json_object_object_add(json_obj_item,"type", json_object_new_string("sign"));
            dap_chain_hash_fast_t l_hash_pkey;
            json_object_object_add(json_obj_item,"sig_type",json_object_new_string(dap_sign_type_to_str(l_sign->header.type)));
            json_object_object_add(json_obj_item,"pub_key_size",json_object_new_uint64(l_sign->header.sign_pkey_size));
            json_object_object_add(json_obj_item,"sig_size",json_object_new_uint64(l_sign->header.sign_size));
            json_object_object_add(json_obj_item,"hash_type",json_object_new_uint64(l_sign->header.hash_type));
            
            char l_pkey_base64[DAP_ENC_BASE64_ENCODE_SIZE(l_sign->header.sign_pkey_size) + 1];
            size_t l_pkey_base64_size = dap_enc_base64_encode(l_sign->pkey_n_sign, l_sign->header.sign_pkey_size, l_pkey_base64, DAP_ENC_DATA_TYPE_B64_URLSAFE); 
            l_pkey_base64[l_pkey_base64_size] = '\0';   
            json_object_object_add(json_obj_item,"pub_key_b64", json_object_new_string(l_pkey_base64));     

            char l_sign_base64[DAP_ENC_BASE64_ENCODE_SIZE(l_sign->header.sign_size) + 1];
            size_t l_sign_base64_size = dap_enc_base64_encode(l_sign->pkey_n_sign + l_sign->header.sign_pkey_size, l_sign->header.sign_size, l_sign_base64, DAP_ENC_DATA_TYPE_B64_URLSAFE); 
            l_sign_base64[l_sign_base64_size] = '\0';
            json_object_object_add(json_obj_item,"sig_b64", json_object_new_string(l_sign_base64));
=======
            dap_sign_t *l_sign = dap_chain_datum_tx_item_sign_get_sig((dap_chain_tx_sig_t*)item);
            char *l_sign_b64 = DAP_NEW_Z_SIZE(char, DAP_ENC_BASE64_ENCODE_SIZE(dap_sign_get_size(l_sign)) + 1);
            size_t l_sign_size = dap_sign_get_size(l_sign);
            dap_enc_base64_encode(l_sign, l_sign_size, l_sign_b64, DAP_ENC_DATA_TYPE_B64_URLSAFE);
>>>>>>> 99f6ed66

            json_object_object_add(json_obj_item, "type",       json_object_new_string("sign"));
            json_object_object_add(json_obj_item, "sig_size",   json_object_new_uint64(l_sign_size));
            json_object_object_add(json_obj_item, "sig_b64",    json_object_new_string(l_sign_b64));
        } break;
        case TX_ITEM_TYPE_TSD: {
            json_object_object_add(json_obj_item,"type", json_object_new_string("data"));
            json_object_object_add(json_obj_item,"type", json_object_new_uint64(((dap_chain_tx_tsd_t*)item)->header.type));
            json_object_object_add(json_obj_item,"size", json_object_new_uint64(((dap_chain_tx_tsd_t*)item)->header.size));            
        } break;
        case TX_ITEM_TYPE_IN_COND:
            json_object_object_add(json_obj_item,"type", json_object_new_string("in_cond"));
            l_hash_tmp = ((dap_chain_tx_in_cond_t*)item)->header.tx_prev_hash;
            l_hash_str = dap_hash_fast_to_str_static(&l_hash_tmp);
            json_object_object_add(json_obj_item,"receipt_idx", json_object_new_int(((dap_chain_tx_in_cond_t*)item)->header.receipt_idx));
            json_object_object_add(json_obj_item,"out_prev_idx", json_object_new_string(l_hash_str));
            json_object_object_add(json_obj_item,"prev_hash", json_object_new_uint64(((dap_chain_tx_in_cond_t*)item)->header.tx_out_prev_idx));
            break;
        case TX_ITEM_TYPE_OUT_COND: {
            char l_tmp_buff[70]={0};
            json_object_object_add(json_obj_item,"type", json_object_new_string("out_cond"));
            const char *l_coins_str, *l_value_str = dap_uint256_to_char(((dap_chain_tx_out_cond_t*)item)->header.value, &l_coins_str);
            dap_time_t l_ts_exp = ((dap_chain_tx_out_cond_t*)item)->header.ts_expires;
            dap_time_to_str_rfc822(l_tmp_buf, DAP_TIME_STR_SIZE, l_ts_exp);
            json_object_object_add(json_obj_item,"ts_expires", l_ts_exp ? json_object_new_string(l_tmp_buf) : json_object_new_string("never"));
            json_object_object_add(json_obj_item,"value", json_object_new_string(l_value_str));
            sprintf(l_tmp_buff,"0x%016"DAP_UINT64_FORMAT_x"",((dap_chain_tx_out_cond_t*)item)->header.srv_uid.uint64);
            json_object_object_add(json_obj_item,"service_id", json_object_new_string(l_tmp_buff));
            switch (((dap_chain_tx_out_cond_t*)item)->header.subtype) {
                case DAP_CHAIN_TX_OUT_COND_SUBTYPE_FEE:
                    json_object_object_add(json_obj_item,"subtype", json_object_new_string("fee"));
                    break;
                case DAP_CHAIN_TX_OUT_COND_SUBTYPE_SRV_PAY: {
                    const char *l_coins_str, *l_value_str =
                        dap_uint256_to_char( ((dap_chain_tx_out_cond_t*)item)->subtype.srv_pay.unit_price_max_datoshi, &l_coins_str );
                    l_hash_tmp = ((dap_chain_tx_out_cond_t*)item)->subtype.srv_pay.pkey_hash;
                    l_hash_str = dap_hash_fast_to_str_static(&l_hash_tmp);
                    sprintf(l_tmp_buff,"0x%08x",((dap_chain_tx_out_cond_t*)item)->subtype.srv_pay.unit.uint32);
                    json_object_object_add(json_obj_item,"price_unit", json_object_new_string(l_tmp_buff));
                    json_object_object_add(json_obj_item,"pkey", json_object_new_string(l_hash_str));
                    json_object_object_add(json_obj_item,"value_max_per_unit", json_object_new_string(l_value_str));
                    json_object_object_add(json_obj_item,"subtype", json_object_new_string("srv_pay"));
                } break;
                case DAP_CHAIN_TX_OUT_COND_SUBTYPE_SRV_STAKE_POS_DELEGATE: {
                    dap_chain_node_addr_t *l_signer_node_addr = &((dap_chain_tx_out_cond_t*)item)->subtype.srv_stake_pos_delegate.signer_node_addr;
                    dap_chain_addr_t *l_signing_addr = &((dap_chain_tx_out_cond_t*)item)->subtype.srv_stake_pos_delegate.signing_addr;
                    l_hash_tmp = l_signing_addr->data.hash_fast;
                    l_hash_str = dap_hash_fast_to_str_static(&l_hash_tmp);
                    json_object_object_add(json_obj_item,"signing_addr", json_object_new_string(dap_chain_addr_to_str_static(l_signing_addr)));            
                    sprintf(l_tmp_buff,""NODE_ADDR_FP_STR"",NODE_ADDR_FP_ARGS(l_signer_node_addr));
                    json_object_object_add(json_obj_item,"signer_node_addr", json_object_new_string(l_tmp_buff));
                    json_object_object_add(json_obj_item,"subtype", json_object_new_string("srv_stake_pos_delegate"));
                } break;
                case DAP_CHAIN_TX_OUT_COND_SUBTYPE_SRV_XCHANGE: {
                    const char *l_rate_str, *l_tmp_str =
                        dap_uint256_to_char( (((dap_chain_tx_out_cond_t*)item)->subtype.srv_xchange.rate), &l_rate_str );
                    sprintf(l_tmp_buff,"0x%016"DAP_UINT64_FORMAT_x"",((dap_chain_tx_out_cond_t*)item)->subtype.srv_xchange.buy_net_id.uint64);
                    json_object_object_add(json_obj_item,"net_id", json_object_new_string(l_tmp_buff));
                    json_object_object_add(json_obj_item,"token", json_object_new_string(((dap_chain_tx_out_cond_t*)item)->subtype.srv_xchange.buy_token));
                    json_object_object_add(json_obj_item,"rate", json_object_new_string(l_rate_str));
                    json_object_object_add(json_obj_item,"subtype", json_object_new_string("srv_xchange"));
                } break;
                case DAP_CHAIN_TX_OUT_COND_SUBTYPE_SRV_STAKE_LOCK: {
                    dap_time_t l_ts_unlock = ((dap_chain_tx_out_cond_t*)item)->subtype.srv_stake_lock.time_unlock;
                    dap_time_to_str_rfc822(l_tmp_buf, DAP_TIME_STR_SIZE, l_ts_unlock);
                    json_object_object_add(json_obj_item,"time_unlock", json_object_new_string(l_tmp_buf));
                    json_object_object_add(json_obj_item,"subtype", json_object_new_string("srv_stake_lock"));
                } break;
                default: break;
            }
        } break;
        case TX_ITEM_TYPE_OUT_EXT: {
            const char *l_coins_str, *l_value_str = dap_uint256_to_char( ((dap_chain_tx_out_ext_t*)item)->header.value, &l_coins_str );
            json_object_object_add(json_obj_item,"type", json_object_new_string("out_ext"));
            json_object_object_add(json_obj_item,"addr", json_object_new_string(dap_chain_addr_to_str_static(&((dap_chain_tx_out_ext_t*)item)->addr)));
            json_object_object_add(json_obj_item,"token", json_object_new_string(((dap_chain_tx_out_ext_t*)item)->token));
            json_object_object_add(json_obj_item,"value", json_object_new_string(l_value_str));
            
        } break;
        case TX_ITEM_TYPE_VOTING:{
            size_t l_tsd_size = 0;
            dap_chain_tx_tsd_t *l_item = (dap_chain_tx_tsd_t *)dap_chain_datum_tx_item_get(a_tx, NULL, (byte_t*)item + l_size, TX_ITEM_TYPE_TSD, &l_tsd_size);
            if (!l_item || !l_tsd_size)
                    break;
            dap_chain_datum_tx_voting_params_t *l_voting_params = dap_chain_datum_tx_voting_parse_tsd(a_tx);
            json_object_object_add(json_obj_item,"type", json_object_new_string("voting"));
            json_object_object_add(json_obj_item,"voting_question", json_object_new_string(l_voting_params->question));
            json_object_object_add(json_obj_item,"answer_options", json_object_new_string(""));
            
            dap_list_t *l_temp = l_voting_params->options;
            uint8_t l_index = 0;
            while (l_temp) {
                json_object_object_add(json_obj_item, dap_itoa(l_index), json_object_new_string((char *)l_temp->data));
                l_index++;
                l_temp = l_temp->next;
            }
            if (l_voting_params->voting_expire) {
                dap_time_to_str_rfc822(l_tmp_buf, DAP_TIME_STR_SIZE, l_voting_params->voting_expire);
                json_object_object_add(json_obj_item,"Voting expire", json_object_new_string(l_tmp_buf));                
            }
            if (l_voting_params->votes_max_count) {
                json_object_object_add(json_obj_item, "Votes max count", json_object_new_uint64(l_voting_params->votes_max_count));
            }
            json_object_object_add(json_obj_item,"Changing vote is", l_voting_params->vote_changing_allowed ? json_object_new_string("available") : 
                                    json_object_new_string("not available"));
            l_voting_params->delegate_key_required ? 
                json_object_object_add(json_obj_item,"Delegated key for participating in voting", json_object_new_string("required")):
                json_object_object_add(json_obj_item,"Delegated key for participating in voting", json_object_new_string("not required"));                 

            dap_list_free_full(l_voting_params->options, NULL);
            DAP_DELETE(l_voting_params->question);
            DAP_DELETE(l_voting_params);
        } break;
        case TX_ITEM_TYPE_VOTE:{
            dap_chain_tx_vote_t *l_vote_item = (dap_chain_tx_vote_t *)item;
            const char *l_hash_str = dap_chain_hash_fast_to_str_static(&l_vote_item->voting_hash);
            json_object_object_add(json_obj_item,"type", json_object_new_string("vote"));
            json_object_object_add(json_obj_item,"voting_hash", json_object_new_string(l_hash_str));
            json_object_object_add(json_obj_item,"vote_answer_idx", json_object_new_uint64(l_vote_item->answer_idx));

        } break;
        default:
            json_object_object_add(json_obj_item,"type", json_object_new_string("This transaction have unknown item type"));
            break;
        }
        json_object_array_add(json_arr_items, json_obj_item);
    }

    json_object_object_add(json_obj_out, "items", json_arr_items);

    if(a_out_json)
        a_out_json = json_obj_out;


    return 0;
}<|MERGE_RESOLUTION|>--- conflicted
+++ resolved
@@ -72,7 +72,7 @@
             HASH_FIND(hh, l_ret->tx_outs, &l_prev_hash, sizeof(l_prev_hash), l_spends);
             if (l_spends) {
                 dap_chain_datum_tx_spends_item_t *l_in = DAP_NEW_Z(dap_chain_datum_tx_spends_item_t);
-                *l_in = (dap_chain_datum_tx_spends_item_t) { 
+                *l_in = (dap_chain_datum_tx_spends_item_t) {
                     .tx = a_tx,
                     .tx_hash = *a_tx_hash,
                     .in_cond = l_tx_in_cond
@@ -340,7 +340,7 @@
     UNUSED(a_net);
     UNUSED(a_hash);
     struct get_tx_cond_all_for_addr * l_args = (struct get_tx_cond_all_for_addr* ) a_arg;
-    
+
     bool l_tx_for_addr = false; // TX with output related with our address
     bool l_tx_from_addr = false; // TX with input that take assets from our address
     //const char *l_tx_from_addr_token = NULL;
@@ -447,7 +447,7 @@
     byte_t *item; size_t l_size;
     dap_chain_datum_tx_cond_list_item_t *l_item = (dap_chain_datum_tx_cond_list_item_t*) DAP_NEW_Z(dap_chain_datum_tx_cond_list_item_t);
     TX_ITEM_ITER_TX(item, l_size, a_tx) {
-        if ( *item == TX_ITEM_TYPE_OUT_COND && 
+        if ( *item == TX_ITEM_TYPE_OUT_COND &&
                 l_ret->srv_uid.uint64 == ((dap_chain_tx_out_cond_t*)item)->header.srv_uid.uint64 ) {
             l_item->hash = *a_tx_hash;
             l_item->tx = a_tx;
@@ -654,13 +654,13 @@
     return l_pub_key;
 }
 
-int dap_chain_net_tx_create_by_json(json_object *a_tx_json, dap_chain_net_t *a_net, json_object *a_json_obj_error, 
+int dap_chain_net_tx_create_by_json(json_object *a_tx_json, dap_chain_net_t *a_net, json_object *a_json_obj_error,
                                         dap_chain_datum_tx_t** a_out_tx, size_t* a_items_count, size_t *a_items_ready)
 {
 
     json_object *l_json = a_tx_json;
     json_object *l_jobj_errors = a_json_obj_error ? a_json_obj_error : NULL;
-    
+
     if (!a_tx_json)
         return log_it(L_ERROR, "Empty json"), DAP_CHAIN_NET_TX_CREATE_JSON_CAN_NOT_OPEN_JSON_FILE;
 
@@ -765,7 +765,7 @@
                                                                     "can't find item with index %"DAP_UINT64_FORMAT_U" in previous tx %s", l_out_prev_idx, l_prev_hash_str);
                                 json_object *l_jobj_err = json_object_new_string(l_str_err);
                                 if (l_jobj_errors) json_object_array_add(l_jobj_errors, l_jobj_err);
-                            }                            
+                            }
                         } else {
                             log_it(L_WARNING, "Invalid 'in' item, bad prev_hash %s", l_prev_hash_str);
                             char *l_str_err = dap_strdup_printf("Unable to create in for transaction. Invalid 'in' item, "
@@ -897,7 +897,7 @@
                                 if (l_out_item){
                                     if (l_multichanel && !dap_strcmp(l_token, l_native_token))
                                         SUM_256_256(l_value_need_fee, l_value, &l_value_need_fee);
-                                    else 
+                                    else
                                         SUM_256_256(l_value_need, l_value, &l_value_need);
                                 }
                             } else {
@@ -1052,14 +1052,14 @@
                     log_it(L_ERROR, "Json TX: bad time staking in DAP_CHAIN_TX_OUT_COND_SUBTYPE_SRV_STAKE_LOCK");
                     break;
                 }
-                    
+
                 char l_time_staking_month_str[3] = {l_time_staking_str[2], l_time_staking_str[3], 0};
                 int l_time_staking_month = atoi(l_time_staking_month_str);
                 if (l_time_staking_month < 1 || l_time_staking_month > 12){
                     log_it(L_ERROR, "Json TX: bad time staking in DAP_CHAIN_TX_OUT_COND_SUBTYPE_SRV_STAKE_LOCK");
                     break;
                 }
-                    
+
 
                 char l_time_staking_day_str[3] = {l_time_staking_str[4], l_time_staking_str[5], 0};
                 int l_time_staking_day = atoi(l_time_staking_day_str);
@@ -1098,7 +1098,7 @@
                         l_reinvest_percent = dap_chain_uint256_from(l_reinvest_percent_int);
                         MULT_256_256(l_reinvest_percent, GET_256_FROM_64(1000000000000000000ULL), &l_reinvest_percent);
                     }
-                }               
+                }
 
                 dap_chain_tx_out_cond_t *l_out_cond_item = dap_chain_datum_tx_item_out_cond_create_srv_stake_lock(l_srv_uid, l_value, l_time_staking, l_reinvest_percent,
                                                                                                                                     DAP_CHAIN_NET_SRV_STAKE_LOCK_FLAG_BY_TIME |
@@ -1114,7 +1114,7 @@
                     DAP_DELETE(l_str_err);
                     if (l_jobj_errors) json_object_array_add(l_jobj_errors, l_jobj_err);
                 }
-            } 
+            }
                 break;
             case DAP_CHAIN_TX_OUT_COND_SUBTYPE_SRV_STAKE_POS_DELEGATE:{
                 dap_chain_srv_uid_t l_srv_uid;
@@ -1134,7 +1134,7 @@
                 if(!s_json_get_uint256(l_json_item_obj, "fee", &l_fee_value) || IS_ZERO_256(l_fee_value)) {
                     break;
                 }
-                
+
                 const char *l_signing_addr_str = s_json_get_text(l_json_item_obj, "signing_addr");
                 dap_chain_addr_t *l_signing_addr = dap_chain_addr_from_str(l_signing_addr_str);
                 if(!l_signing_addr) {
@@ -1151,7 +1151,7 @@
 
                 dap_pkey_t *l_pkey = NULL;
                 const char *l_pkey_full_str = s_json_get_text(l_json_item_obj, "pkey_full");
-                if(l_pkey_full_str) { 
+                if(l_pkey_full_str) {
                     l_pkey = dap_pkey_get_from_str(l_pkey_full_str);
                     debug_if(!l_pkey, L_ERROR, "Json TX: bad pkey in OUT_COND_SUBTYPE_SRV_STAKE_POS_DELEGATE");
                 }
@@ -1228,7 +1228,7 @@
                     .sig_size = dap_enc_base64_decode(l_sign_b64_str, l_sign_b64_strlen, l_tx_sig->sig, DAP_ENC_DATA_TYPE_B64_URLSAFE)
                 }
             };
-            
+
             debug_if(l_sign_size && l_tx_sig->header.sig_size != l_sign_size, L_ERROR,
                      "Json TX: sign size mismatch, %zu != %u!", l_sign_size, l_tx_sig->header.sig_size);
             /* But who cares?... */
@@ -1312,7 +1312,7 @@
             DAP_DELETE(l_item);
         }
     }
-    
+
     dap_list_t *l_list;
     // Add In items
     if(a_net){
@@ -1444,7 +1444,7 @@
                             dap_chain_datum_tx_add_out_item(&l_tx, l_addr_from, l_value_back);
                         l_items_ready++;
                     }
-                }   
+                }
             }
             // Go to the next 'in' item
             l_list = dap_list_next(l_list);
@@ -1457,7 +1457,7 @@
     while(l_list) {
         struct json_object *l_json_item_obj = (struct json_object*) l_list->data;
         dap_enc_key_t * l_enc_key  = NULL;
-        
+
         //get wallet or cert
         dap_chain_wallet_t *l_wallet = s_json_get_wallet(l_json_item_obj, "wallet");
         const dap_cert_t *l_cert = s_json_get_cert(l_json_item_obj, "cert");
@@ -1467,14 +1467,14 @@
         uint8_t *l_pkey = NULL;
         int64_t l_hash_type = 0;
         dap_sign_t *l_sign = NULL;
-        
+
 
         //wallet goes first
         if (l_wallet) {
             l_enc_key = dap_chain_wallet_get_key(l_wallet, 0);
         } else if (l_cert && l_cert->enc_key) {
-            l_enc_key = l_cert->enc_key; 
-        } else { 
+            l_enc_key = l_cert->enc_key;
+        } else {
             json_object *l_jobj_err = json_object_new_string("Can't create sign for transactions.");
             json_object_array_add(l_jobj_errors, l_jobj_err);
             log_it(L_ERROR, "Json TX: Item sign has no wallet or cert of they are invalid ");
@@ -1484,7 +1484,7 @@
 
         if (l_sign) {
             size_t l_chain_sign_size = dap_sign_get_size(l_sign); // sign data
-            
+
             dap_chain_tx_sig_t *l_tx_sig = DAP_NEW_Z_SIZE(dap_chain_tx_sig_t,
                     sizeof(dap_chain_tx_sig_t) + l_chain_sign_size);
             l_tx_sig->header.type = TX_ITEM_TYPE_SIG;
@@ -1503,9 +1503,9 @@
         }
 
         if (l_wallet) {
-            dap_chain_wallet_close(l_wallet);  
+            dap_chain_wallet_close(l_wallet);
             dap_enc_key_delete(l_enc_key);
-        }  
+        }
         l_list = dap_list_next(l_list);
     }
 
@@ -1558,34 +1558,13 @@
                     *l_addr_str = dap_chain_addr_to_str_static(&((dap_chain_tx_out_t*)item)->addr);
             json_object_object_add(json_obj_item,"type", json_object_new_string("out"));
             json_object_object_add(json_obj_item,"value", json_object_new_string(l_value_str));
-            json_object_object_add(json_obj_item,"addr", json_object_new_string(l_addr_str));            
+            json_object_object_add(json_obj_item,"addr", json_object_new_string(l_addr_str));
         } break;
         case TX_ITEM_TYPE_SIG: {
-<<<<<<< HEAD
             dap_sign_t *l_sign = dap_chain_datum_tx_item_sig_get_sign((dap_chain_tx_sig_t*)item);
-            json_object_object_add(json_obj_item,"type", json_object_new_string("sign"));
-            dap_chain_hash_fast_t l_hash_pkey;
-            json_object_object_add(json_obj_item,"sig_type",json_object_new_string(dap_sign_type_to_str(l_sign->header.type)));
-            json_object_object_add(json_obj_item,"pub_key_size",json_object_new_uint64(l_sign->header.sign_pkey_size));
-            json_object_object_add(json_obj_item,"sig_size",json_object_new_uint64(l_sign->header.sign_size));
-            json_object_object_add(json_obj_item,"hash_type",json_object_new_uint64(l_sign->header.hash_type));
-            
-            char l_pkey_base64[DAP_ENC_BASE64_ENCODE_SIZE(l_sign->header.sign_pkey_size) + 1];
-            size_t l_pkey_base64_size = dap_enc_base64_encode(l_sign->pkey_n_sign, l_sign->header.sign_pkey_size, l_pkey_base64, DAP_ENC_DATA_TYPE_B64_URLSAFE); 
-            l_pkey_base64[l_pkey_base64_size] = '\0';   
-            json_object_object_add(json_obj_item,"pub_key_b64", json_object_new_string(l_pkey_base64));     
-
-            char l_sign_base64[DAP_ENC_BASE64_ENCODE_SIZE(l_sign->header.sign_size) + 1];
-            size_t l_sign_base64_size = dap_enc_base64_encode(l_sign->pkey_n_sign + l_sign->header.sign_pkey_size, l_sign->header.sign_size, l_sign_base64, DAP_ENC_DATA_TYPE_B64_URLSAFE); 
-            l_sign_base64[l_sign_base64_size] = '\0';
-            json_object_object_add(json_obj_item,"sig_b64", json_object_new_string(l_sign_base64));
-=======
-            dap_sign_t *l_sign = dap_chain_datum_tx_item_sign_get_sig((dap_chain_tx_sig_t*)item);
             char *l_sign_b64 = DAP_NEW_Z_SIZE(char, DAP_ENC_BASE64_ENCODE_SIZE(dap_sign_get_size(l_sign)) + 1);
             size_t l_sign_size = dap_sign_get_size(l_sign);
             dap_enc_base64_encode(l_sign, l_sign_size, l_sign_b64, DAP_ENC_DATA_TYPE_B64_URLSAFE);
->>>>>>> 99f6ed66
-
             json_object_object_add(json_obj_item, "type",       json_object_new_string("sign"));
             json_object_object_add(json_obj_item, "sig_size",   json_object_new_uint64(l_sign_size));
             json_object_object_add(json_obj_item, "sig_b64",    json_object_new_string(l_sign_b64));
@@ -1593,7 +1572,7 @@
         case TX_ITEM_TYPE_TSD: {
             json_object_object_add(json_obj_item,"type", json_object_new_string("data"));
             json_object_object_add(json_obj_item,"type", json_object_new_uint64(((dap_chain_tx_tsd_t*)item)->header.type));
-            json_object_object_add(json_obj_item,"size", json_object_new_uint64(((dap_chain_tx_tsd_t*)item)->header.size));            
+            json_object_object_add(json_obj_item,"size", json_object_new_uint64(((dap_chain_tx_tsd_t*)item)->header.size));
         } break;
         case TX_ITEM_TYPE_IN_COND:
             json_object_object_add(json_obj_item,"type", json_object_new_string("in_cond"));
@@ -1633,7 +1612,7 @@
                     dap_chain_addr_t *l_signing_addr = &((dap_chain_tx_out_cond_t*)item)->subtype.srv_stake_pos_delegate.signing_addr;
                     l_hash_tmp = l_signing_addr->data.hash_fast;
                     l_hash_str = dap_hash_fast_to_str_static(&l_hash_tmp);
-                    json_object_object_add(json_obj_item,"signing_addr", json_object_new_string(dap_chain_addr_to_str_static(l_signing_addr)));            
+                    json_object_object_add(json_obj_item,"signing_addr", json_object_new_string(dap_chain_addr_to_str_static(l_signing_addr)));
                     sprintf(l_tmp_buff,""NODE_ADDR_FP_STR"",NODE_ADDR_FP_ARGS(l_signer_node_addr));
                     json_object_object_add(json_obj_item,"signer_node_addr", json_object_new_string(l_tmp_buff));
                     json_object_object_add(json_obj_item,"subtype", json_object_new_string("srv_stake_pos_delegate"));
@@ -1662,7 +1641,7 @@
             json_object_object_add(json_obj_item,"addr", json_object_new_string(dap_chain_addr_to_str_static(&((dap_chain_tx_out_ext_t*)item)->addr)));
             json_object_object_add(json_obj_item,"token", json_object_new_string(((dap_chain_tx_out_ext_t*)item)->token));
             json_object_object_add(json_obj_item,"value", json_object_new_string(l_value_str));
-            
+
         } break;
         case TX_ITEM_TYPE_VOTING:{
             size_t l_tsd_size = 0;
@@ -1673,7 +1652,7 @@
             json_object_object_add(json_obj_item,"type", json_object_new_string("voting"));
             json_object_object_add(json_obj_item,"voting_question", json_object_new_string(l_voting_params->question));
             json_object_object_add(json_obj_item,"answer_options", json_object_new_string(""));
-            
+
             dap_list_t *l_temp = l_voting_params->options;
             uint8_t l_index = 0;
             while (l_temp) {
@@ -1683,16 +1662,16 @@
             }
             if (l_voting_params->voting_expire) {
                 dap_time_to_str_rfc822(l_tmp_buf, DAP_TIME_STR_SIZE, l_voting_params->voting_expire);
-                json_object_object_add(json_obj_item,"Voting expire", json_object_new_string(l_tmp_buf));                
+                json_object_object_add(json_obj_item,"Voting expire", json_object_new_string(l_tmp_buf));
             }
             if (l_voting_params->votes_max_count) {
                 json_object_object_add(json_obj_item, "Votes max count", json_object_new_uint64(l_voting_params->votes_max_count));
             }
-            json_object_object_add(json_obj_item,"Changing vote is", l_voting_params->vote_changing_allowed ? json_object_new_string("available") : 
+            json_object_object_add(json_obj_item,"Changing vote is", l_voting_params->vote_changing_allowed ? json_object_new_string("available") :
                                     json_object_new_string("not available"));
-            l_voting_params->delegate_key_required ? 
+            l_voting_params->delegate_key_required ?
                 json_object_object_add(json_obj_item,"Delegated key for participating in voting", json_object_new_string("required")):
-                json_object_object_add(json_obj_item,"Delegated key for participating in voting", json_object_new_string("not required"));                 
+                json_object_object_add(json_obj_item,"Delegated key for participating in voting", json_object_new_string("not required"));
 
             dap_list_free_full(l_voting_params->options, NULL);
             DAP_DELETE(l_voting_params->question);
