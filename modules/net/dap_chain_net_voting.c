/*
 * Authors:
 * Daniil Frolov <daniil.frolov@demlabs.net>
 * DeM Labs Inc.   https://demlabs.net
 * DeM Labs Open source community https://github.com/demlabsinc
 * Copyright  (c) 2017-2019
 * All rights reserved.

 This file is part of DAP (Deus Applications Prototypes) the open source project

 DAP (Deus Applicaions Prototypes) is free software: you can redistribute it and/or modify
 it under the terms of the GNU General Public License as published by
 the Free Software Foundation, either version 3 of the License, or
 (at your option) any later version.

 DAP is distributed in the hope that it will be useful,
 but WITHOUT ANY WARRANTY; without even the implied warranty of
 MERCHANTABILITY or FITNESS FOR A PARTICULAR PURPOSE.  See the
 GNU General Public License for more details.

 You should have received a copy of the GNU General Public License
 along with any DAP based project.  If not, see <http://www.gnu.org/licenses/>.
 */
#include <time.h>
#include <stdio.h>
#include <stdlib.h>
#include <stddef.h>
#include <stdint.h>
#include <string.h>
#include <errno.h>
#include <pthread.h>

#include "dap_chain_net_voting.h"
#include "dap_chain_net_srv_stake_pos_delegate.h"
#include "dap_chain_node_cli.h"
#include "dap_chain_mempool.h"
#include "uthash.h"
#include "utlist.h"

#define LOG_TAG "chain_net_voting"

typedef struct dap_chain_net_voting_params_offsets{
    dap_chain_datum_tx_t* voting_tx;
    size_t voting_question_offset;
    size_t voting_question_length;
    dap_list_t* option_offsets_list;
    size_t voting_expire_offset;
    size_t votes_max_count_offset;
    size_t delegate_key_required_offset;
    size_t vote_changing_allowed_offset;
} dap_chain_net_voting_params_offsets_t;


typedef struct dap_chain_net_voting{
    dap_hash_fast_t hash_vote;
    dap_chain_net_id_t net_id;
}dap_chain_net_voting_t;

typedef struct dap_chain_net_vote_option {
    size_t vote_option_offset;
    size_t vote_option_length;
} dap_chain_net_vote_option_t;

typedef struct dap_chain_net_voting_cond_outs {
    dap_chain_hash_fast_t tx_hash;
    int out_idx;

    UT_hash_handle hh;
} dap_chain_net_voting_cond_outs_t;

typedef struct dap_chain_net_vote {
    dap_chain_hash_fast_t vote_hash;
    dap_chain_hash_fast_t pkey_hash;
    uint64_t answer_idx;
    uint256_t weight;
} dap_chain_net_vote_t;

typedef struct dap_chain_net_votings {
    dap_chain_hash_fast_t voting_hash;
    dap_chain_net_voting_params_offsets_t voting_params;
    dap_list_t *votes;
    dap_chain_net_id_t net_id;

    pthread_rwlock_t s_tx_outs_rwlock;
    dap_chain_net_voting_cond_outs_t *voting_spent_cond_outs;

    UT_hash_handle hh;
} dap_chain_net_votings_t;

static dap_chain_net_votings_t *s_votings;
static pthread_rwlock_t s_votings_rwlock;

static int s_datum_tx_voting_coin_check_cond_out(dap_chain_net_t *a_net, dap_hash_fast_t a_voting_hash, dap_hash_fast_t a_tx_cond_hash, int a_cond_out_idx);
/// -1 error, 0 - unspent, 1 - spent
static int s_datum_tx_voting_coin_check_spent(dap_chain_net_t *a_net, dap_hash_fast_t a_voting_hash, dap_hash_fast_t a_tx_prev_hash, int a_out_idx);
static bool s_datum_tx_voting_verification_callback(dap_ledger_t *a_ledger, dap_chain_tx_item_type_t a_type, dap_chain_datum_tx_t *a_tx_in, bool a_apply);
static int s_cli_voting(int argc, char **argv, void **a_str_reply);

int dap_chain_net_voting_init()
{
    pthread_rwlock_init(&s_votings_rwlock, NULL);
    dap_chain_ledger_voting_verificator_add(s_datum_tx_voting_verification_callback);
    dap_cli_server_cmd_add("voting", s_cli_voting, "Voting commands.", ""
                            "voting create -net <net_name> -question <\"Question_string\"> -options <\"Option0\", \"Option1\" ... \"OptionN\"> [-expire <voting_expire_time_in_RCF822>] [-max_votes_count <Votes_count>] [-delegated_key_required] [-vote_changing_allowed] -fee <value_datoshi> -w <fee_wallet_name>\n"
                            "voting vote -net <net_name> -hash <voting_hash> -option_idx <option_index> [-cert <delegate_cert_name>] -fee <value_datoshi> -w <fee_wallet_name>\n"
                            "voting list -net <net_name>\n"
                            "voting dump -net <net_name> -hash <voting_hash>\n");
    return 0;
}

uint64_t* dap_chain_net_voting_get_result(dap_ledger_t* a_ledger, dap_chain_hash_fast_t* a_voting_hash)
{
    if(!a_voting_hash){
        return NULL;
    }

    uint64_t* l_voting_results = NULL;

    dap_chain_net_votings_t * l_voting = NULL;
    pthread_rwlock_rdlock(&s_votings_rwlock);
    HASH_FIND(hh, s_votings, a_voting_hash, sizeof(dap_hash_fast_t), l_voting);
    pthread_rwlock_unlock(&s_votings_rwlock);
    if(!l_voting || l_voting->net_id.uint64 != a_ledger->net->pub.id.uint64){
        char* l_hash_str = dap_hash_fast_to_str_new(a_voting_hash);
        log_it(L_ERROR, "Can't find voting with hash %s in net %s", l_hash_str, a_ledger->net->pub.name);
        DAP_DEL_Z(l_hash_str);
        return NULL;
    }

    l_voting_results = DAP_NEW_Z_SIZE(uint64_t, sizeof(uint64_t)*dap_list_length(l_voting->voting_params.option_offsets_list));
    if (!l_voting_results){
        log_it(L_CRITICAL, "Memory allocation error");
        return NULL;
    }

    dap_list_t* l_temp = l_voting->votes;
    while(l_temp){
        dap_chain_net_vote_t* l_vote = l_temp->data;
        if (l_vote->answer_idx >= dap_list_length(l_voting->voting_params.option_offsets_list))
            continue;

        l_voting_results[l_vote->answer_idx]++;

        l_temp = l_temp->next;
    }


    return l_voting_results;
}



bool s_datum_tx_voting_verification_callback(dap_ledger_t *a_ledger, dap_chain_tx_item_type_t a_type, dap_chain_datum_tx_t *a_tx_in, bool a_apply)
{

    dap_hash_fast_t l_hash = {};
    dap_hash_fast(a_tx_in, dap_chain_datum_tx_get_size(a_tx_in), &l_hash);

    if (a_type == TX_ITEM_TYPE_VOTING){
        if (!a_apply){
            dap_chain_net_votings_t * l_voting = NULL;
            pthread_rwlock_rdlock(&s_votings_rwlock);
            HASH_FIND(hh, s_votings, &l_hash, sizeof(dap_hash_fast_t), l_voting);
            pthread_rwlock_unlock(&s_votings_rwlock);
            if(l_voting && l_voting->net_id.uint64 == a_ledger->net->pub.id.uint64){
                char* l_hash_str = dap_hash_fast_to_str_new(&l_hash);
                log_it(L_ERROR, "Voting with hash %s is already presents in net %s", l_hash_str, a_ledger->net->pub.name);
                DAP_DEL_Z(l_hash_str);
                return false;
            }

            dap_list_t* l_tsd_list = dap_chain_datum_tx_items_get(a_tx_in, TX_ITEM_TYPE_TSD, NULL);
            dap_list_t* l_temp = l_tsd_list;
            size_t l_question_len = 0;
            size_t l_options_count = 0;
            while (l_temp){
                dap_tsd_t* l_tsd = (dap_tsd_t*)((dap_chain_tx_tsd_t*)l_temp->data)->tsd;
                dap_chain_net_vote_option_t *l_vote_option = NULL;
                switch(l_tsd->type){
                case VOTING_TSD_TYPE_QUESTION:
                    l_question_len = l_tsd->size;
                    break;
                case VOTING_TSD_TYPE_ANSWER:
                    l_options_count++;
                    break;
                default:
                    break;
                }
                l_temp = l_temp->next;
            }
            dap_list_free(l_tsd_list);

            if (!l_question_len || !l_options_count)
                return false;

            return true;
        }

        dap_chain_net_votings_t *l_item = DAP_NEW_Z_SIZE(dap_chain_net_votings_t, sizeof(dap_chain_net_votings_t));
        l_item->voting_hash = l_hash;
        l_item->voting_params.voting_tx = a_tx_in;
        l_item->net_id = a_ledger->net->pub.id;
        pthread_rwlock_init(&l_item->s_tx_outs_rwlock, NULL);

        dap_list_t* l_tsd_list = dap_chain_datum_tx_items_get(a_tx_in, TX_ITEM_TYPE_TSD, NULL);
        dap_list_t* l_temp = l_tsd_list;
        while (l_temp){
            dap_tsd_t* l_tsd = (dap_tsd_t*)((dap_chain_tx_tsd_t*)l_temp->data)->tsd;
            dap_chain_net_vote_option_t *l_vote_option = NULL;
            switch(l_tsd->type){
            case VOTING_TSD_TYPE_QUESTION:
                l_item->voting_params.voting_question_offset = (size_t)(l_tsd->data - (byte_t*)l_item->voting_params.voting_tx);
                l_item->voting_params.voting_question_length = l_tsd->size;
                break;
            case VOTING_TSD_TYPE_ANSWER:
                l_vote_option = DAP_NEW_Z(dap_chain_net_vote_option_t);
                l_vote_option->vote_option_offset = (size_t)(l_tsd->data - (byte_t*)l_item->voting_params.voting_tx);
                l_vote_option->vote_option_length = l_tsd->size;
                l_item->voting_params.option_offsets_list = dap_list_append(l_item->voting_params.option_offsets_list, l_vote_option);
                break;
            case VOTING_TSD_TYPE_EXPIRE:
                l_item->voting_params.voting_expire_offset = (size_t)(l_tsd->data - (byte_t*)l_item->voting_params.voting_tx);
                break;
            case VOTING_TSD_TYPE_MAX_VOTES_COUNT:
                l_item->voting_params.votes_max_count_offset = (size_t)(l_tsd->data - (byte_t*)l_item->voting_params.voting_tx);
                break;
            case VOTING_TSD_TYPE_DELEGATED_KEY_REQUIRED:
                l_item->voting_params.delegate_key_required_offset = (size_t)(l_tsd->data - (byte_t*)l_item->voting_params.voting_tx);
                break;
            case VOTING_TSD_TYPE_VOTE_CHANGING_ALLOWED:
                l_item->voting_params.vote_changing_allowed_offset = (size_t)(l_tsd->data - (byte_t*)l_item->voting_params.voting_tx);
                break;
            default:
                break;
            }
            l_temp = l_temp->next;
        }
        dap_list_free(l_tsd_list);

        pthread_rwlock_wrlock(&s_votings_rwlock);
        HASH_ADD(hh, s_votings, voting_hash, sizeof(dap_hash_fast_t), l_item);
        pthread_rwlock_unlock(&s_votings_rwlock);
        return true;
    } else if (a_type == TX_ITEM_TYPE_VOTE){
        dap_chain_tx_vote_t *l_vote_tx_item = (dap_chain_tx_vote_t *)dap_chain_datum_tx_item_get(a_tx_in, 0, TX_ITEM_TYPE_VOTE, NULL);
        if(!l_vote_tx_item){
            log_it(L_ERROR, "Can't find vote item");
            return false;
        }

        dap_chain_net_votings_t * l_voting = NULL;
        pthread_rwlock_wrlock(&s_votings_rwlock);
        HASH_FIND(hh, s_votings, &l_vote_tx_item->voting_hash, sizeof(dap_hash_fast_t), l_voting);
        pthread_rwlock_unlock(&s_votings_rwlock);
        if(!l_voting || l_voting->net_id.uint64 != a_ledger->net->pub.id.uint64) {
            log_it(L_ERROR, "Can't find voting with hash %s in net %s",
                   dap_chain_hash_fast_to_str_static(&l_hash), a_ledger->net->pub.name);
            return false;
        }

        if (!a_apply){
            if (l_vote_tx_item->answer_idx > dap_list_length(l_voting->voting_params.option_offsets_list)){
                log_it(L_ERROR, "Invalid vote option index.");
                return false;
            }

            if(l_voting->voting_params.votes_max_count_offset){
                uint64_t l_votes_max_count = *(uint64_t*)((byte_t*)l_voting->voting_params.voting_tx + l_voting->voting_params.votes_max_count_offset);
                if (l_votes_max_count && dap_list_length(l_voting->votes) >= l_votes_max_count){
                    log_it(L_ERROR, "The required number of votes has been collected.");
                    return false;
                }
            }

            if(l_voting->voting_params.voting_expire_offset){
                dap_time_t l_expire = *(dap_time_t*)((byte_t*)l_voting->voting_params.voting_tx + l_voting->voting_params.voting_expire_offset);
                if( l_expire && l_expire <= a_tx_in->header.ts_created){
                    log_it(L_ERROR, "The voting has been expired.");
                    return false;
                }
            }

            dap_hash_fast_t pkey_hash = {};
            dap_chain_tx_sig_t *l_vote_sig = NULL;
            int l_item_cnt = 0;
            dap_list_t* l_signs_list = NULL;
            l_signs_list = dap_chain_datum_tx_items_get(a_tx_in, TX_ITEM_TYPE_SIG, &l_item_cnt);

            if(!l_signs_list){
                log_it(L_ERROR, "Can't get sign.");
                return false;
            }
            l_vote_sig = (dap_chain_tx_sig_t *)(dap_list_last(l_signs_list)->data);
            dap_sign_get_pkey_hash((dap_sign_t*)l_vote_sig->sig, &pkey_hash);
            if (l_voting->voting_params.delegate_key_required_offset &&
                *(bool*)((byte_t*)l_voting->voting_params.voting_tx + l_voting->voting_params.delegate_key_required_offset)){
                if (!dap_chain_net_srv_stake_check_pkey_hash(&pkey_hash)){
                    log_it(L_ERROR, "The voting required a delegated key.");
                    return false;
                }
            }

            dap_list_t *l_temp = l_voting->votes;
            while(l_temp){
                if (dap_hash_fast_compare(&((dap_chain_net_vote_t *)l_temp->data)->pkey_hash, &pkey_hash)){
                    if(l_voting->voting_params.vote_changing_allowed_offset &&
                        *(bool*)((byte_t*)l_voting->voting_params.voting_tx + l_voting->voting_params.vote_changing_allowed_offset)){
                        //delete conditional outputs
                        dap_chain_datum_tx_t *l_old_tx = dap_ledger_tx_find_by_hash(a_ledger, &((dap_chain_net_vote_t *)l_temp->data)->vote_hash);

                        dap_list_t* l_tsd_list = dap_chain_datum_tx_items_get(l_old_tx, TX_ITEM_TYPE_TSD, NULL);
                        dap_list_t* l_tsd_temp = l_tsd_list;
                        while (l_tsd_temp){
                            dap_tsd_t* l_tsd = (dap_tsd_t*)((dap_chain_tx_tsd_t*)l_tsd_temp->data)->tsd;
                            dap_hash_fast_t l_hash = ((dap_chain_tx_voting_tx_cond_t*)l_tsd->data)->tx_hash;
                            if(l_tsd->type == VOTING_TSD_TYPE_VOTE_TX_COND){
                                dap_chain_net_voting_cond_outs_t *l_tx_outs = NULL;
                                pthread_rwlock_wrlock(&l_voting->s_tx_outs_rwlock);
                                HASH_FIND(hh, l_voting->voting_spent_cond_outs, &l_hash, sizeof(dap_hash_fast_t), l_tx_outs);
                                if(l_tx_outs)
                                    HASH_DELETE(hh, l_voting->voting_spent_cond_outs, l_tx_outs);
                                pthread_rwlock_unlock(&l_voting->s_tx_outs_rwlock);
                            }
                            l_tsd_temp = l_tsd_temp->next;
                        }
                        dap_list_free(l_tsd_list);


                        //delete vote
                        l_voting->votes = dap_list_remove(l_voting->votes, l_temp->data);
                        break;
                    } else {
                        log_it(L_ERROR, "The voting don't allow change your vote.");
                        return false;
                    }
                }
                l_temp = l_temp->next;
            }
        }

        uint256_t l_weight = {};

        // check out conds
        dap_list_t* l_tsd_list = dap_chain_datum_tx_items_get(a_tx_in, TX_ITEM_TYPE_TSD, NULL);
        dap_list_t* l_tsd_temp = l_tsd_list;
        while (l_tsd_temp){
            dap_tsd_t* l_tsd = (dap_tsd_t*)((dap_chain_tx_tsd_t*)l_tsd_temp->data)->tsd;
            dap_hash_fast_t l_hash = ((dap_chain_tx_voting_tx_cond_t*)l_tsd->data)->tx_hash;
            int l_out_idx = ((dap_chain_tx_voting_tx_cond_t*)l_tsd->data)->out_idx;
            if(l_tsd->type == VOTING_TSD_TYPE_VOTE_TX_COND){
                if (s_datum_tx_voting_coin_check_cond_out(a_ledger->net, l_vote_tx_item->voting_hash,
                                                          l_hash, l_out_idx) != 0){
                    l_tsd_temp = l_tsd_temp->next;
                    continue;
                }
                dap_chain_datum_tx_t *l_tx_prev_temp = dap_ledger_tx_find_by_hash(a_ledger, &l_hash);
                dap_chain_tx_out_cond_t *l_prev_out = (dap_chain_tx_out_cond_t*)dap_chain_datum_tx_item_get(l_tx_prev_temp, &l_out_idx, TX_ITEM_TYPE_OUT_COND, NULL);
                if(!l_prev_out || l_prev_out->header.subtype != DAP_CHAIN_TX_OUT_COND_SUBTYPE_SRV_STAKE_LOCK){
                    l_tsd_temp = l_tsd_temp->next;
                    continue;
                }
                SUM_256_256(l_weight, l_prev_out->header.value, &l_weight);

                dap_chain_net_voting_cond_outs_t *l_item = DAP_NEW_Z_SIZE(dap_chain_net_voting_cond_outs_t, sizeof(dap_chain_net_voting_cond_outs_t));
                l_item->tx_hash = l_hash;
                l_item->out_idx = l_out_idx;
                pthread_rwlock_wrlock(&l_voting->s_tx_outs_rwlock);
                HASH_ADD(hh, l_voting->voting_spent_cond_outs, tx_hash, sizeof(dap_hash_fast_t), l_item);
                pthread_rwlock_unlock(&l_voting->s_tx_outs_rwlock);
            }
            l_tsd_temp = l_tsd_temp->next;
        }
        dap_list_free(l_tsd_list);
        // check inputs
        dap_list_t *l_ins_list = dap_chain_datum_tx_items_get(a_tx_in, TX_ITEM_TYPE_IN, NULL);
        if (!l_ins_list){
            log_it(L_ERROR, "Can't get inputs from tx");
            return -1;
        }
        dap_list_t *l_in_temp = l_ins_list;
        while(l_in_temp){
            dap_chain_tx_in_t *l_tx_in = (dap_chain_tx_in_t *)l_in_temp->data;
            if (s_datum_tx_voting_coin_check_spent(a_ledger->net, l_vote_tx_item->voting_hash, l_tx_in->header.tx_prev_hash, l_tx_in->header.tx_out_prev_idx) == 0){
                dap_chain_datum_tx_t *l_tx_prev_temp = dap_ledger_tx_find_by_hash(a_ledger, &l_tx_in->header.tx_prev_hash);
                int l_out_prev_idx = (int)l_tx_in->header.tx_out_prev_idx;
                dap_chain_tx_out_t *l_prev_out_union = (dap_chain_tx_out_t *)dap_chain_datum_tx_out_get_by_out_idx(l_tx_prev_temp, l_out_prev_idx);
                if (!l_prev_out_union){
                    l_in_temp = l_in_temp->next;
                    continue;
                }

                switch (l_prev_out_union->header.type) {
                case TX_ITEM_TYPE_OUT:
                case TX_ITEM_TYPE_OUT_EXT:
                    SUM_256_256(l_weight, l_prev_out_union->header.value, &l_weight);
                }
            }
            l_in_temp = l_in_temp->next;
        }
        dap_list_free(l_ins_list);

        if (IS_ZERO_256(l_weight)){
            log_it(L_ERROR, "No unspent coins");
            return false;
        }


        if (a_apply){
            dap_hash_fast_t pkey_hash = {};
            dap_chain_tx_sig_t *l_vote_sig = NULL;
            int l_item_cnt = 0;
            dap_list_t* l_signs_list = NULL;
            l_signs_list = dap_chain_datum_tx_items_get(a_tx_in, TX_ITEM_TYPE_SIG, &l_item_cnt);

            if(!l_signs_list){
                log_it(L_ERROR, "Can't get sign.");
                return false;
            }
            l_vote_sig = (dap_chain_tx_sig_t *)(dap_list_last(l_signs_list)->data);
            dap_sign_get_pkey_hash((dap_sign_t*)l_vote_sig->sig, &pkey_hash);

            dap_chain_net_vote_t *l_vote_item = DAP_NEW_Z(dap_chain_net_vote_t);
            if (!l_vote_item){
                log_it(L_CRITICAL, "Memory allocate_error!");
                return false;
            }
            l_vote_item->vote_hash = l_hash;
            l_vote_item->pkey_hash = pkey_hash;
            l_vote_item->answer_idx = l_vote_tx_item->answer_idx;
            l_vote_item->weight = l_weight;

            dap_list_t *l_temp = l_voting->votes;
            while(l_temp){
                if (dap_hash_fast_compare(&((dap_chain_net_vote_t *)l_temp->data)->pkey_hash, &pkey_hash)){
                    if(l_voting->voting_params.vote_changing_allowed_offset &&
                        *(bool*)((byte_t*)l_voting->voting_params.voting_tx + l_voting->voting_params.vote_changing_allowed_offset)){

                        l_voting->votes = dap_list_append(l_voting->votes, l_vote_item);

                        log_it(L_ERROR, "Vote is changed.");
                        return true;
                    } else {
                        log_it(L_ERROR, "The voting don't allow change your vote.");
                        DAP_DELETE(l_vote_item);
                        return false;
                    }
                }
                l_temp = l_temp->next;
            }
            log_it(L_INFO, "Vote is accepted.");
            l_voting->votes = dap_list_append(l_voting->votes, l_vote_item);
        }
        return true;
    } else {
        log_it(L_ERROR, "Item is not supported in votings.");
    }

    return false;
}

static dap_list_t* s_get_options_list_from_str(const char* a_str)
{
    dap_list_t* l_ret = NULL;
    char * l_options_str_dup = strdup(a_str);
    if (!l_options_str_dup) {
        log_it(L_ERROR, "Memory allocation error in %s, line %d", __PRETTY_FUNCTION__, __LINE__);
        return 0;
    }

    size_t l_opt_str_len = strlen(l_options_str_dup);
    char* l_option_start_ptr = l_options_str_dup;
    dap_string_t* l_option_str = dap_string_new(NULL);
    for (size_t i = 0; i <= l_opt_str_len; i++){
        if(i == l_opt_str_len){
            l_option_str = dap_string_append_len(l_option_str, l_option_start_ptr, &l_options_str_dup[i] - l_option_start_ptr);
            char* l_option = dap_string_free(l_option_str, false);
            l_option = dap_strstrip(l_option);// removes leading and trailing spaces
            l_ret = dap_list_append(l_ret, l_option);
            break;
        }
        if (l_options_str_dup [i] == ','){
            if(i > 0 && l_options_str_dup [i-1] == '\\'){
                l_option_str = dap_string_append_len(l_option_str, l_option_start_ptr, i-1);
                l_option_start_ptr = &l_options_str_dup [i];
                continue;
            }
            l_option_str = dap_string_append_len(l_option_str, l_option_start_ptr, &l_options_str_dup[i] - l_option_start_ptr);
            l_option_start_ptr = &l_options_str_dup [i+1];
            char* l_option = dap_string_free(l_option_str, false);
            l_option_str = dap_string_new(NULL);
            l_option = dap_strstrip(l_option);// removes leading and trailing spaces
            l_ret = dap_list_append(l_ret, l_option);
        }
    }

    free(l_options_str_dup);

    return l_ret;
}

static int s_cli_voting(int a_argc, char **a_argv, void **a_str_reply)
{
    enum {CMD_NONE=0, CMD_CREATE, CMD_VOTE, CMD_LIST, CMD_DUMP};

    const char* l_net_str = NULL;
    int arg_index = 1;
    dap_chain_net_t *l_net = NULL;

    const char *l_hash_out_type = NULL;
    dap_cli_server_cmd_find_option_val(a_argv, 1, a_argc, "-H", &l_hash_out_type);
    if(!l_hash_out_type)
        l_hash_out_type = "hex";
    if(dap_strcmp(l_hash_out_type,"hex") && dap_strcmp(l_hash_out_type, "base58"))
        return -1;


    dap_cli_server_cmd_find_option_val(a_argv, arg_index, a_argc, "-net", &l_net_str);
    // Select chain network
    if(!l_net_str) {
        dap_cli_server_cmd_set_reply_text(a_str_reply, "command requires parameter '-net'");
        return -2;
    } else {
        if((l_net = dap_chain_net_by_name(l_net_str)) == NULL) { // Can't find such network
            dap_cli_server_cmd_set_reply_text(a_str_reply,
                                              "command requires parameter '-net' to be valid chain network name");
            return -3;
        }
    }

    int l_cmd = CMD_NONE;
    if (dap_cli_server_cmd_find_option_val(a_argv, 1, 2, "create", NULL))
        l_cmd = CMD_CREATE;
    else if (dap_cli_server_cmd_find_option_val(a_argv, 1, 2, "vote", NULL))
        l_cmd = CMD_VOTE;
    else if (dap_cli_server_cmd_find_option_val(a_argv, 1, 2, "list", NULL))
        l_cmd = CMD_LIST;
    else if (dap_cli_server_cmd_find_option_val(a_argv, 1, 2, "dump", NULL))
        l_cmd = CMD_DUMP;


    switch(l_cmd){
    case CMD_CREATE:{
        const char* l_question_str = NULL;
        const char* l_options_list_str = NULL;
        const char* l_voting_expire_str = NULL;
        const char* l_max_votes_count_str = NULL;
        const char* l_fee_str = NULL;
        const char* l_wallet_str = NULL;

        dap_cli_server_cmd_find_option_val(a_argv, arg_index, a_argc, "-question", &l_question_str);
        if (!l_question_str){
            dap_cli_server_cmd_set_reply_text(a_str_reply, "Voting requires a question parameter to be valid.");
            return -100;
        }

        if (strlen(l_question_str) > DAP_CHAIN_DATUM_TX_VOTING_QUESTION_MAX_LENGTH){
            dap_cli_server_cmd_set_reply_text(a_str_reply, "The question must contain no more than %d characters", DAP_CHAIN_DATUM_TX_VOTING_QUESTION_MAX_LENGTH);
            return -101;
        }

        dap_list_t *l_options_list = NULL;
        dap_cli_server_cmd_find_option_val(a_argv, arg_index, a_argc, "-options", &l_options_list_str);
        if (!l_options_list_str){
            dap_cli_server_cmd_set_reply_text(a_str_reply, "Voting requires a question parameter to be valid.");
            return -101;
        }
        // Parse options list
        l_options_list = s_get_options_list_from_str(l_options_list_str);
        if(!l_options_list || dap_list_length(l_options_list) < 2){
            dap_cli_server_cmd_set_reply_text(a_str_reply, "Number of options must be 2 or greater.");
            return -102;
        }

        if(dap_list_length(l_options_list)>DAP_CHAIN_DATUM_TX_VOTING_OPTION_MAX_COUNT){
            dap_cli_server_cmd_set_reply_text(a_str_reply, "The voting can contain no more than %d options", DAP_CHAIN_DATUM_TX_VOTING_OPTION_MAX_COUNT);
            return -102;
        }

        dap_cli_server_cmd_find_option_val(a_argv, arg_index, a_argc, "-expire", &l_voting_expire_str);
        dap_cli_server_cmd_find_option_val(a_argv, arg_index, a_argc, "-max_votes_count", &l_max_votes_count_str);
        dap_cli_server_cmd_find_option_val(a_argv, arg_index, a_argc, "-fee", &l_fee_str);
        if (!l_fee_str){
            dap_cli_server_cmd_set_reply_text(a_str_reply, "Voting requires paramete -fee to be valid.");
            return -102;
        }
        uint256_t l_value_fee = dap_chain_balance_scan(l_fee_str);

        dap_cli_server_cmd_find_option_val(a_argv, arg_index, a_argc, "-w", &l_wallet_str);
        if (!l_wallet_str){
            dap_cli_server_cmd_set_reply_text(a_str_reply, "Voting requires parameter -w to be valid.");
            return -103;
        }

<<<<<<< HEAD
        dap_time_t l_time_expire = 0;
        if(l_voting_expire_str){
            l_time_expire = dap_time_from_str_rfc822(l_voting_expire_str);
        }
        uint64_t l_max_count = 0;
        if (l_max_votes_count_str) {
            l_max_count = strtoul(l_max_votes_count_str, NULL, 10);
=======
        dap_time_t *l_time_expire = NULL;
        if(l_voting_expire_str){
            dap_time_t l_expired_time = dap_time_from_str_rfc822(l_voting_expire_str);
            l_time_expire = &l_expired_time;
        }
        uint64_t *l_max_count = NULL;
        if (l_max_votes_count_str) {
            uint64_t ll_max_count = atoll(l_max_votes_count_str);
            l_max_count = &ll_max_count;
>>>>>>> 23e20e2a
        }

        bool l_is_delegated_key = dap_cli_server_cmd_find_option_val(a_argv, arg_index, a_argc, "-delegated_key_required", NULL) ? true : false;
        bool l_is_vote_changing_allowed = dap_cli_server_cmd_find_option_val(a_argv, arg_index, a_argc, "-vote_changing_allowed", NULL) ? true : false;
        const char *c_wallets_path = dap_chain_wallet_get_path(g_config);
        dap_chain_wallet_t *l_wallet_fee = dap_chain_wallet_open(l_wallet_str, c_wallets_path);
        if (!l_wallet_fee) {
            dap_cli_server_cmd_set_reply_text(a_str_reply, "Wallet %s does not exist", l_wallet_str);
            return -112;
        }

        char *l_hash_ret = NULL;
        int res = dap_chain_net_vote_create(l_question_str, l_options_list, l_time_expire, l_max_count, l_value_fee, l_is_delegated_key, l_is_vote_changing_allowed, l_wallet_fee, l_net, l_hash_out_type, &l_hash_ret);
<<<<<<< HEAD
        dap_list_free(l_options_list);
        dap_chain_wallet_close(l_wallet_fee);
=======

>>>>>>> 23e20e2a
        switch (res) {
            case DAP_CHAIN_NET_VOTE_CREATE_OK: {
                dap_cli_server_cmd_set_reply_text(a_str_reply, "Datum %s successfully added to mempool", l_hash_ret);
                DAP_DELETE(l_hash_ret);
                return DAP_CHAIN_NET_VOTE_CREATE_OK;
            } break;
            case DAP_CHAIN_NET_VOTE_CREATE_LENGTH_QUESTION_OVERSIZE_MAX: {
                dap_cli_server_cmd_set_reply_text(a_str_reply, "The question must contain no more than %d characters",
                                                  DAP_CHAIN_DATUM_TX_VOTING_QUESTION_MAX_LENGTH);
                return DAP_CHAIN_NET_VOTE_CREATE_LENGTH_QUESTION_OVERSIZE_MAX;
            } break;
            case DAP_CHAIN_NET_VOTE_CREATE_COUNT_OPTION_OVERSIZE_MAX: {
<<<<<<< HEAD
                dap_cli_server_cmd_set_reply_text(a_str_reply, "The voting can to contain no more than %d options",
=======
                dap_cli_server_cmd_set_reply_text(a_str_reply, "The voting can contain no more than %d options",
>>>>>>> 23e20e2a
                                                  DAP_CHAIN_DATUM_TX_VOTING_OPTION_MAX_COUNT);
                return DAP_CHAIN_NET_VOTE_CREATE_COUNT_OPTION_OVERSIZE_MAX;
            } break;
            case DAP_CHAIN_NET_VOTE_CREATE_FEE_IS_ZERO: {
                dap_cli_server_cmd_set_reply_text(a_str_reply, "The commission amount must be greater than zero");
                return DAP_CHAIN_NET_VOTE_CREATE_FEE_IS_ZERO;
            } break;
            case DAP_CHAIN_NET_VOTE_CREATE_SOURCE_ADDRESS_IS_INVALID: {
                dap_cli_server_cmd_set_reply_text(a_str_reply, "source address is invalid");
                return DAP_CHAIN_NET_VOTE_CREATE_SOURCE_ADDRESS_IS_INVALID;
            } break;
            case DAP_CHAIN_NET_VOTE_CREATE_NOT_ENOUGH_FUNDS_TO_TRANSFER: {
                dap_cli_server_cmd_set_reply_text(a_str_reply, "Not enough funds to transfer");
                return DAP_CHAIN_NET_VOTE_CREATE_NOT_ENOUGH_FUNDS_TO_TRANSFER;
            } break;
            case DAP_CHAIN_NET_VOTE_CREATE_MAX_COUNT_OPTION_EXCEEDED: {
                dap_cli_server_cmd_set_reply_text(a_str_reply, "The option must contain no more than %d characters",
                                                  DAP_CHAIN_DATUM_TX_VOTING_OPTION_MAX_LENGTH);
                return DAP_CHAIN_NET_VOTE_CREATE_MAX_COUNT_OPTION_EXCEEDED;
            } break;
            case DAP_CHAIN_NET_VOTE_CREATE_CAN_NOT_OPTION_TSD_ITEM: {
                dap_cli_server_cmd_set_reply_text(a_str_reply, "Can't create voting with expired time");
                return DAP_CHAIN_NET_VOTE_CREATE_CAN_NOT_OPTION_TSD_ITEM;
            } break;
            case DAP_CHAIN_NET_VOTE_CREATE_INPUT_TIME_MORE_CURRENT_TIME: {
                dap_cli_server_cmd_set_reply_text(a_str_reply, "Can't create voting with expired time");
                return DAP_CHAIN_NET_VOTE_CREATE_INPUT_TIME_MORE_CURRENT_TIME;
            } break;
            case DAP_CHAIN_NET_VOTE_CREATE_CAN_NOT_CREATE_TSD_EXPIRE_TIME: {
                dap_cli_server_cmd_set_reply_text(a_str_reply, "Can't create expired tsd item.");
                return DAP_CHAIN_NET_VOTE_CREATE_CAN_NOT_CREATE_TSD_EXPIRE_TIME;
            } break;
            case DAP_CHAIN_NET_VOTE_CREATE_CAN_NOT_CREATE_TSD_DELEGATE_KEY: {
                dap_cli_server_cmd_set_reply_text(a_str_reply, "Can't create delegated key req tsd item.");
                return DAP_CHAIN_NET_VOTE_CREATE_CAN_NOT_CREATE_TSD_DELEGATE_KEY;
            } break;
            case DAP_CHAIN_NET_VOTE_CREATE_CAN_NOT_ADD_NET_FEE_OUT: {
                dap_cli_server_cmd_set_reply_text(a_str_reply, "Can't add net fee out.");
                return DAP_CHAIN_NET_VOTE_CREATE_CAN_NOT_ADD_NET_FEE_OUT;
            } break;
            case DAP_CHAIN_NET_VOTE_CREATE_CAN_NOT_ADD_OUT_WITH_VALUE_BACK: {
                dap_cli_server_cmd_set_reply_text(a_str_reply, "Can't add out with value back");
                return DAP_CHAIN_NET_VOTE_CREATE_CAN_NOT_ADD_OUT_WITH_VALUE_BACK;
            } break;
            case DAP_CHAIN_NET_VOTE_CREATE_CAN_NOT_SIGNED_TX: {
                dap_cli_server_cmd_set_reply_text(a_str_reply, "Can not sign transaction");
                return DAP_CHAIN_NET_VOTE_CREATE_CAN_NOT_SIGNED_TX;
            } break;
            case DAP_CHAIN_NET_VOTE_CREATE_CAN_NOT_POOL_DATUM_IN_MEMPOOL: {
                dap_cli_server_cmd_set_reply_text(a_str_reply, "Can not pool transaction in mempool");
                return DAP_CHAIN_NET_VOTE_CREATE_CAN_NOT_POOL_DATUM_IN_MEMPOOL;
            } break;
            default: {
                dap_cli_server_cmd_set_reply_text(a_str_reply, "Unknown error. Code: %d", res);
                return -1;
            }
        }
    }break;
    case CMD_VOTE:{
        const char* l_cert_name = NULL;
        const char* l_fee_str = NULL;
        const char* l_wallet_str = NULL;
        const char* l_hash_str = NULL;
        const char* l_option_idx_str = NULL;

        dap_cli_server_cmd_find_option_val(a_argv, arg_index, a_argc, "-hash", &l_hash_str);
        if(!l_hash_str){
            dap_cli_server_cmd_set_reply_text(a_str_reply, "Command 'vote' require the parameter -hash");
            return -110;
        }

        dap_hash_fast_t l_voting_hash = {};
        dap_chain_hash_fast_from_str(l_hash_str, &l_voting_hash);


        dap_chain_hash_fast_t l_pkey_hash;
        dap_cli_server_cmd_find_option_val(a_argv, arg_index, a_argc, "-cert", &l_cert_name);
        dap_cert_t * l_cert = dap_cert_find_by_name(l_cert_name);
        if (l_cert_name){
            if (l_cert == NULL) {
                dap_cli_server_cmd_set_reply_text(a_str_reply, "Can't find \"%s\" certificate", l_cert_name);
                return -7;
            }
        }

        dap_cli_server_cmd_find_option_val(a_argv, arg_index, a_argc, "-fee", &l_fee_str);
        if (!l_fee_str){
            dap_cli_server_cmd_set_reply_text(a_str_reply, "Command 'vote' requires paramete -fee to be valid.");
            return -102;
        }
        uint256_t l_value_fee = dap_chain_balance_scan(l_fee_str);
        if (IS_ZERO_256(l_value_fee)) {
            dap_cli_server_cmd_set_reply_text(a_str_reply,
                                              "command requires parameter '-fee' to be valid uint256");
            return -103;
        }

        dap_cli_server_cmd_find_option_val(a_argv, arg_index, a_argc, "-w", &l_wallet_str);
        if (!l_wallet_str){
            dap_cli_server_cmd_set_reply_text(a_str_reply, "Command 'vote' requires parameter -w to be valid.");
            return -103;
        }

        dap_cli_server_cmd_find_option_val(a_argv, arg_index, a_argc, "-option_idx", &l_option_idx_str);
        if (!l_option_idx_str){
            dap_cli_server_cmd_set_reply_text(a_str_reply, "Command 'vote' requires parameter -option_idx to be valid.");
            return -103;
        }

        const char *c_wallets_path = dap_chain_wallet_get_path(g_config);
        dap_chain_wallet_t *l_wallet_fee = dap_chain_wallet_open(l_wallet_str, c_wallets_path);
        if (!l_wallet_fee) {
            dap_cli_server_cmd_set_reply_text(a_str_reply, "Wallet %s does not exist", l_wallet_str);
            return -112;
        }

<<<<<<< HEAD
        uint64_t l_option_idx_count = strtoul(l_option_idx_str, NULL, 10);
=======
        uint64_t l_option_idx_count = atoll(l_option_idx_str);
>>>>>>> 23e20e2a

        char *l_hash_tx;

        int res = dap_chain_net_vote_voting(l_cert, l_value_fee, l_wallet_fee, l_voting_hash, l_option_idx_count,
                                            l_net, l_hash_out_type, &l_hash_tx);
<<<<<<< HEAD
        dap_chain_wallet_close(l_wallet_fee);
=======
>>>>>>> 23e20e2a
        switch (res) {
            case DAP_CHAIN_NET_VOTE_VOTING_OK: {
                dap_cli_server_cmd_set_reply_text(a_str_reply, "Datum %s successfully added to mempool", l_hash_tx);
                DAP_DELETE(l_hash_tx);
                return DAP_CHAIN_NET_VOTE_CREATE_OK;
            } break;
            case DAP_CHAIN_NET_VOTE_VOTING_CAN_NOT_FIND_VOTE: {
                dap_cli_server_cmd_set_reply_text(a_str_reply, "Can't find voting with hash %s", l_hash_str);
            } break;
            case DAP_CHAIN_NET_VOTE_VOTING_THIS_VOTING_HAVE_MAX_VALUE_VOTES: {
                dap_cli_server_cmd_set_reply_text(a_str_reply,
                                                  "This voting already received the required number of votes.");
            } break;
            case DAP_CHAIN_NET_VOTE_VOTING_ALREADY_EXPIRED: {
                dap_cli_server_cmd_set_reply_text(a_str_reply, "This voting already expired.");
            } break;
            case DAP_CHAIN_NET_VOTE_VOTING_NO_KEY_FOUND_IN_CERT: {
                dap_cli_server_cmd_set_reply_text(a_str_reply, "No key found in \"%s\" certificate", l_cert_name);
            } break;
            case DAP_CHAIN_NET_VOTE_VOTING_NO_PUBLIC_KEY_IN_CERT: {
                dap_cli_server_cmd_set_reply_text(a_str_reply, "Can't serialize public key of certificate \"%s\"",
                                                  l_cert_name);
            } break;
            case DAP_CHAIN_NET_VOTE_VOTING_KEY_IS_NOT_DELEGATED: {
                dap_cli_server_cmd_set_reply_text(a_str_reply, "Your key is not delegated.");
            } break;
            case DAP_CHAIN_NET_VOTE_VOTING_DOES_NOT_ALLOW_CHANGE_YOUR_VOTE: {
                dap_cli_server_cmd_set_reply_text(a_str_reply, "The voting doesn't allow change your vote.");
            } break;
            case DAP_CHAIN_NET_VOTE_VOTING_SOURCE_ADDRESS_INVALID: {
                dap_cli_server_cmd_set_reply_text(a_str_reply, "source address is invalid");
            } break;
            case DAP_CHAIN_NET_VOTE_VOTING_NOT_ENOUGH_FUNDS_TO_TRANSFER: {
                dap_cli_server_cmd_set_reply_text(a_str_reply, "Not enough funds to transfer");
            } break;
            case DAP_CHAIN_NET_VOTE_VOTING_UNSPENT_UTX0_FOR_PARTICIPATION_THIS_VOTING: {
                dap_cli_server_cmd_set_reply_text(a_str_reply,
                                                  "You have not unspent UTXO for participation in this voting.");
            } break;
            case DAP_CHAIN_NET_VOTE_VOTING_INVALID_OPTION_INDEX: {
                dap_cli_server_cmd_set_reply_text(a_str_reply, "Invalid option index.");
            } break;
            case DAP_CHAIN_NET_VOTE_VOTING_CAN_NOT_CREATE_VOTE_ITEM: {
                dap_cli_server_cmd_set_reply_text(a_str_reply, "Can't create vote item.");
            } break;
            case DAP_CHAIN_NET_VOTE_VOTING_CAN_NOT_CREATE_TSD_TX_COND_ITEM: {
                dap_cli_server_cmd_set_reply_text(a_str_reply, "Can't create tsd tx cond item.");
            } break;
            case DAP_CHAIN_NET_VOTE_VOTING_CAN_NOT_ADD_NET_FEE_OUT: {
                dap_cli_server_cmd_set_reply_text(a_str_reply, "Can't add net fee out.");
            } break;
            case DAP_CHAIN_NET_VOTE_VOTING_CAN_NOT_ADD_OUT_WITH_VALUE_BACK: {
                dap_cli_server_cmd_set_reply_text(a_str_reply, "Can't add out with value back");
            }
                break;
            case DAP_CHAIN_NET_VOTE_VOTING_CAN_NOT_SIGN_TX: {
                dap_cli_server_cmd_set_reply_text(a_str_reply, "Can't sign tx");
            }
                break;
            case DAP_CHAIN_NET_VOTE_VOTING_CAN_NOT_POOL_IN_MEMPOOL: {
                dap_cli_server_cmd_set_reply_text(a_str_reply, "Can't add datum to mempool");
            }
                break;
            default: {
                dap_cli_server_cmd_set_reply_text(a_str_reply, "Undefined error code: %d", res);
            } break;
        }
        return res;
    }break;
    case CMD_LIST:{
        dap_string_t *l_str_out = dap_string_new(NULL);
        dap_string_append_printf(l_str_out, "List of votings in net %s:\n\n", l_net->pub.name);
        dap_chain_net_votings_t *l_voting = NULL, *l_tmp;
        pthread_rwlock_rdlock(&s_votings_rwlock);
        HASH_ITER(hh, s_votings, l_voting, l_tmp){
            if (l_voting->net_id.uint64 != l_net->pub.id.uint64)
                continue;

            dap_string_append_printf(l_str_out, "Voting hash: %s\n",
                dap_chain_hash_fast_to_str_static(&l_voting->voting_hash));
            dap_string_append(l_str_out, "Voting question:\n");
            char* l_voting_question = (char*)((byte_t*)l_voting->voting_params.voting_tx + l_voting->voting_params.voting_question_offset);
            dap_string_append_len(l_str_out,
                                  l_voting_question,
                                  l_voting->voting_params.voting_question_length > strlen(l_voting_question) ? strlen(l_voting_question) : l_voting->voting_params.voting_question_length);
            dap_string_append(l_str_out, "\n\n");
        }
        pthread_rwlock_unlock(&s_votings_rwlock);

        dap_cli_server_cmd_set_reply_text(a_str_reply, "%s", l_str_out->str);
        dap_string_free(l_str_out, true);
    }break;
    case CMD_DUMP:{
        const char* l_hash_str = NULL;

        dap_cli_server_cmd_find_option_val(a_argv, arg_index, a_argc, "-hash", &l_hash_str);
        if(!l_hash_str){
            dap_cli_server_cmd_set_reply_text(a_str_reply, "Command 'results' require the parameter -hash");
            return -110;
        }

        dap_hash_fast_t l_voting_hash = {};
        dap_chain_hash_fast_from_str(l_hash_str, &l_voting_hash);
        dap_chain_net_votings_t *l_voting = NULL;
        pthread_rwlock_rdlock(&s_votings_rwlock);
        HASH_FIND(hh, s_votings, &l_voting_hash, sizeof(l_voting_hash),l_voting);
        pthread_rwlock_unlock(&s_votings_rwlock);
        if(!l_voting){
            dap_cli_server_cmd_set_reply_text(a_str_reply, "Can't find voting with hash %s", l_hash_str);
            return -111;
        }

        uint64_t l_options_count = 0;
        l_options_count = dap_list_length(l_voting->voting_params.option_offsets_list);
        if(!l_options_count){
            dap_cli_server_cmd_set_reply_text(a_str_reply, "No options. May be datum is crashed.");
            return -111;
        }

        struct voting_results {uint64_t num_of_votes; uint256_t weights;};

        struct voting_results* l_results = DAP_NEW_Z_SIZE(struct voting_results, sizeof(struct voting_results)*l_options_count);
        if(!l_results){
            dap_cli_server_cmd_set_reply_text(a_str_reply, "Memlory allocation error!");
            return -111;
        }
        dap_list_t* l_list_tmp = l_voting->votes;
        uint256_t l_total_weight = {};
        while(l_list_tmp){
            dap_chain_net_vote_t *l_vote = l_list_tmp->data;
            l_results[l_vote->answer_idx].num_of_votes++;
            SUM_256_256(l_results[l_vote->answer_idx].weights, l_vote->weight, &l_results[l_vote->answer_idx].weights);
            l_list_tmp = l_list_tmp->next;
            SUM_256_256(l_total_weight, l_vote->weight, &l_total_weight);
        }

        uint64_t l_votes_count = 0;
        l_votes_count = dap_list_length(l_voting->votes);
        dap_string_t *l_str_out = dap_string_new(NULL);
        dap_string_append_printf(l_str_out, "Dump of voting %s:\n\n", l_hash_str);
        dap_string_append_len(l_str_out,
                              (char*)((byte_t*)l_voting->voting_params.voting_tx + l_voting->voting_params.voting_question_offset),
                              l_voting->voting_params.voting_question_length);
        dap_string_append(l_str_out, "\n\n");

        if(l_voting->voting_params.voting_expire_offset){
            char l_tmp_buf[DAP_TIME_STR_SIZE];
            dap_time_t l_expire = *(dap_time_t*)((byte_t*)l_voting->voting_params.voting_tx + l_voting->voting_params.voting_expire_offset);
            dap_time_to_str_rfc822(l_tmp_buf, DAP_TIME_STR_SIZE, l_expire);
            dap_string_append_printf(l_str_out, "\t Voting expire: %s", l_tmp_buf);
            dap_string_truncate(l_str_out, l_str_out->len - 1);
            dap_string_append_printf(l_str_out, " (%s)\n", l_expire > dap_time_now() ? "active" : "expired");
        }
        if (l_voting->voting_params.votes_max_count_offset){
            uint64_t l_max_count = *(uint64_t*)((byte_t*)l_voting->voting_params.voting_tx + l_voting->voting_params.votes_max_count_offset);
            dap_string_append_printf(l_str_out, "\t Votes max count: %"DAP_UINT64_FORMAT_U" (%s)\n", l_max_count, l_max_count <= l_votes_count ? "closed" : "active");
        }
        dap_string_append_printf(l_str_out, "\t Changing vote is %s available.\n", l_voting->voting_params.vote_changing_allowed_offset ? "" : "not");
        dap_string_append_printf(l_str_out, "\t A delegated key is%s required to participate in voting. \n", l_voting->voting_params.delegate_key_required_offset ? "" : " not");
        dap_string_append_printf(l_str_out, "\n\nResults:\n\n");
        for (uint64_t i = 0; i < dap_list_length(l_voting->voting_params.option_offsets_list); i++){
            dap_string_append_printf(l_str_out, "%"DAP_UINT64_FORMAT_U")  ", i);
            dap_list_t* l_option = dap_list_nth(l_voting->voting_params.option_offsets_list, (uint64_t)i);
            dap_chain_net_vote_option_t* l_vote_option = (dap_chain_net_vote_option_t*)l_option->data;
            dap_string_append_len(l_str_out,
                                  (char*)((byte_t*)l_voting->voting_params.voting_tx + l_vote_option->vote_option_offset),
                                  l_vote_option->vote_option_length);
            float l_percentage = l_votes_count ? ((float)l_results[i].num_of_votes/l_votes_count)*100 : 0;
            uint256_t l_weight_percentage = {};

            DIV_256_COIN(l_results[i].weights, l_total_weight, &l_weight_percentage);
            MULT_256_COIN(l_weight_percentage, dap_chain_coins_to_balance("100.0"), &l_weight_percentage);
            char *l_weight_percentage_str = dap_uint256_decimal_to_round_char(l_weight_percentage, 2, true);
            char *l_w_coins, *l_w_datoshi = dap_uint256_to_char(l_results[i].weights, &l_w_coins);
            dap_string_append_printf(l_str_out, "\nVotes: %"DAP_UINT64_FORMAT_U" (%.2f%%)\nWeight: %s (%s) %s (%s%%)\n",
                                     l_results[i].num_of_votes, l_percentage, l_w_coins, l_w_datoshi, l_net->pub.native_ticker, l_weight_percentage_str);
        }
        DAP_DELETE(l_results);
        dap_string_append_printf(l_str_out, "\nTotal number of votes: %"DAP_UINT64_FORMAT_U, l_votes_count);
        char *l_tw_coins, *l_tw_datoshi = dap_uint256_to_char(l_total_weight, &l_tw_coins);
        dap_string_append_printf(l_str_out, "\nTotal weight: %s (%s) %s\n\n", l_tw_coins, l_tw_datoshi, l_net->pub.native_ticker);
        dap_cli_server_cmd_set_reply_text(a_str_reply, "%s", l_str_out->str);
        dap_string_free(l_str_out, true);
    }break;
    default:{

    }break;
    }

    return 0;
}

static int s_datum_tx_voting_coin_check_spent(dap_chain_net_t *a_net, dap_hash_fast_t a_voting_hash, dap_hash_fast_t a_tx_prev_hash, int a_out_idx)
{
    int l_coin_is_spent = 0;


    dap_ledger_t *l_ledger = a_net->pub.ledger;
    if(!l_ledger){
        log_it(L_ERROR, "Can't find ledger");
        return -1;
    }

    dap_chain_datum_tx_t *l_voting_tx = dap_ledger_tx_find_by_hash(l_ledger, &a_voting_hash);
    const char *l_native_ticker = a_net->pub.native_ticker;

    dap_list_t *l_tx_list = NULL; // "stack" for saving txs on up level
    dap_chain_datum_tx_t *l_tx = dap_ledger_tx_find_by_hash(l_ledger, &a_tx_prev_hash);
    if (!l_tx){
        log_it(L_ERROR, "Can't find tx");
        return -1;
    }

    if (l_tx->header.ts_created < l_voting_tx->header.ts_created){
        return 0;
    }

    if (s_datum_tx_voting_coin_check_cond_out(a_net, a_voting_hash, a_tx_prev_hash, a_out_idx) != 0){
        return 1;
    }

    dap_chain_tx_vote_t *l_vote =(dap_chain_tx_vote_t *) dap_chain_datum_tx_item_get(l_tx, NULL, TX_ITEM_TYPE_VOTE, NULL);
    if(l_vote && dap_hash_fast_compare(&l_vote->voting_hash, &a_voting_hash)){
        dap_chain_net_votings_t *l_voting = NULL;
        pthread_rwlock_wrlock(&s_votings_rwlock);
        HASH_FIND(hh, s_votings, &a_voting_hash, sizeof(dap_hash_fast_t), l_voting);
        pthread_rwlock_unlock(&s_votings_rwlock);
        if (l_voting)
        {
            dap_list_t *l_temp = l_voting->votes;
            while (l_temp){
                dap_chain_net_vote_t *l_vote = (dap_chain_net_vote_t *)l_temp->data;
                if (dap_hash_fast_compare(&l_vote->vote_hash, &a_tx_prev_hash)){
                    l_coin_is_spent = 1;
                    return 1;
                }
                l_temp = l_temp->next;
            }
        }
    }


    dap_list_t *l_ins_list_temp = dap_chain_datum_tx_items_get(l_tx, TX_ITEM_TYPE_IN, NULL);
    dap_list_t *l_cond_ins_list = dap_chain_datum_tx_items_get(l_tx, TX_ITEM_TYPE_IN_COND, NULL);
    if (!l_ins_list_temp && !l_cond_ins_list){
        log_it(L_ERROR, "Can't get inputs from tx");
        return -1;
    }

    dap_list_t *l_ins_list = NULL;
    l_ins_list = dap_list_concat(l_ins_list, l_ins_list_temp);
    l_ins_list = dap_list_concat(l_ins_list, l_cond_ins_list);

    l_tx_list = dap_list_append(l_tx_list, l_ins_list);
    dap_list_t* l_tx_temp = dap_list_last(l_tx_list);

    while(l_tx_temp && !l_coin_is_spent){
        if (l_tx_temp->data == NULL){
            l_tx_list = dap_list_delete_link(l_tx_list, l_tx_temp);
            l_tx_temp = l_tx_list ? dap_list_last(l_tx_list) : NULL;
            continue;
        }
        dap_list_t *l_ins_list = (dap_list_t*)l_tx_temp->data;
        dap_chain_tx_in_t* l_temp_in = (dap_chain_tx_in_t*)l_ins_list->data;
        dap_chain_datum_tx_t *l_tx_prev_temp = dap_ledger_tx_find_by_hash(l_ledger, &l_temp_in->header.tx_prev_hash);
        int l_out_prev_idx = (int)l_temp_in->header.tx_out_prev_idx;

        const char* l_tx_token = NULL;
        dap_chain_tx_out_t *l_prev_out_union = (dap_chain_tx_out_t*)dap_chain_datum_tx_out_get_by_out_idx(l_tx_prev_temp, l_out_prev_idx);
        if (!l_prev_out_union){
            l_tx_temp->data = dap_list_remove(l_tx_temp->data, l_temp_in);
            if (l_tx_temp->data == NULL){
                l_tx_list = dap_list_delete_link(l_tx_list, l_tx_temp);
                l_tx_temp = l_tx_list ? dap_list_last(l_tx_list) : NULL;
            }
            continue;
        }

        switch (l_prev_out_union->header.type) {
        case TX_ITEM_TYPE_OUT:{
            l_tx_token = dap_ledger_tx_get_token_ticker_by_hash(l_ledger, &l_temp_in->header.tx_prev_hash);
        }break;
        case TX_ITEM_TYPE_OUT_EXT:{
            dap_chain_tx_out_ext_t *l_temp_out = (dap_chain_tx_out_ext_t *)l_prev_out_union;
            l_tx_token = l_temp_out->token;
        }break;
        case TX_ITEM_TYPE_OUT_COND:{
            dap_chain_tx_out_cond_t *l_temp_out = (dap_chain_tx_out_cond_t*)l_prev_out_union;
            if (l_temp_out->header.subtype == DAP_CHAIN_TX_OUT_COND_SUBTYPE_SRV_STAKE_LOCK ||
                s_datum_tx_voting_coin_check_cond_out(a_net, a_voting_hash, l_temp_in->header.tx_prev_hash, l_temp_in->header.tx_out_prev_idx) == 0)
                break;
        }
        default:
            l_tx_temp->data = dap_list_remove((dap_list_t*)l_tx_temp->data, l_temp_in);
            if (l_tx_temp->data == NULL){
                l_tx_list = dap_list_delete_link(l_tx_list, l_tx_temp);
                l_tx_temp = l_tx_list ? dap_list_last(l_tx_list) : NULL;
            }
            continue;
        }

        if (l_tx_prev_temp->header.ts_created < l_voting_tx->header.ts_created ||
            dap_strcmp(l_tx_token, l_native_ticker)){
            l_tx_temp->data = dap_list_remove((dap_list_t*)l_tx_temp->data, l_temp_in);
            if (l_tx_temp->data == NULL){
                l_tx_list = dap_list_delete_link(l_tx_list, l_tx_temp);
                l_tx_temp = l_tx_list ? dap_list_last(l_tx_list) : NULL;
            }
            continue;
        }


        dap_chain_tx_vote_t *l_vote =(dap_chain_tx_vote_t *) dap_chain_datum_tx_item_get(l_tx_prev_temp, NULL, TX_ITEM_TYPE_VOTE, NULL);
        if(l_vote && dap_hash_fast_compare(&l_vote->voting_hash, &a_voting_hash)){
            dap_chain_net_votings_t *l_voting = NULL;
            pthread_rwlock_wrlock(&s_votings_rwlock);
            HASH_FIND(hh, s_votings, &a_voting_hash, sizeof(dap_hash_fast_t), l_voting);
            pthread_rwlock_unlock(&s_votings_rwlock);
            dap_list_t *l_temp = NULL;
            while (l_temp){
                dap_chain_net_vote_t *l_vote = (dap_chain_net_vote_t *)l_temp->data;
                if (dap_hash_fast_compare(&l_vote->vote_hash, &l_temp_in->header.tx_prev_hash)){
                    l_coin_is_spent = 1;
                    break;
                }
                l_temp = l_temp->next;
            }
        }


        l_ins_list = dap_chain_datum_tx_items_get(l_tx_prev_temp, TX_ITEM_TYPE_IN, NULL);
        l_tx_list = dap_list_append(l_tx_list, l_ins_list);
        l_tx_temp->data = dap_list_remove((dap_list_t*)l_tx_temp->data, l_temp_in);
        l_tx_temp = l_tx_list ? dap_list_last(l_tx_list) : NULL;

    }

    if(l_tx_list){
        l_tx_temp = l_tx_list;
        while(l_tx_temp){
            if (l_tx_temp->data)
                dap_list_free((dap_list_t*)l_tx_temp->data);
            l_tx_list = dap_list_delete_link(l_tx_list, l_tx_temp);
            l_tx_temp = dap_list_first(l_tx_list);
        }
    }

    return l_coin_is_spent;
}

static int s_datum_tx_voting_coin_check_cond_out(dap_chain_net_t *a_net, dap_hash_fast_t a_voting_hash, dap_hash_fast_t a_tx_cond_hash, int a_cond_out_idx)
{

    dap_chain_net_votings_t * l_voting = NULL;
    pthread_rwlock_wrlock(&s_votings_rwlock);
    HASH_FIND(hh, s_votings, &a_voting_hash, sizeof(dap_hash_fast_t), l_voting);
    pthread_rwlock_unlock(&s_votings_rwlock);
    if(!l_voting || l_voting->net_id.uint64 != a_net->pub.id.uint64) {
        log_it(L_ERROR, "Can't find voting with hash %s in net %s",
            dap_chain_hash_fast_to_str_static(&a_voting_hash), a_net->pub.name);
        return -1;
    }

    dap_chain_net_voting_cond_outs_t *l_tx_outs = NULL;
    pthread_rwlock_wrlock(&l_voting->s_tx_outs_rwlock);
    HASH_FIND(hh, l_voting->voting_spent_cond_outs, &a_tx_cond_hash, sizeof(dap_hash_fast_t), l_tx_outs);
    pthread_rwlock_unlock(&l_voting->s_tx_outs_rwlock);

    if (!l_tx_outs || l_tx_outs->out_idx != a_cond_out_idx){
        return 0;
    }

    return 1;
}

<<<<<<< HEAD
int dap_chain_net_vote_create(const char *a_question, dap_list_t *a_options, dap_time_t a_expire_vote,
                              uint64_t a_max_vote, uint256_t a_fee, bool a_delegated_key_required,
=======
int dap_chain_net_vote_create(const char *a_question, dap_list_t *a_options, dap_time_t *a_expire_vote,
                              uint64_t *a_max_vote, uint256_t a_fee, bool a_delegated_key_required,
>>>>>>> 23e20e2a
                              bool a_vote_changing_allowed, dap_chain_wallet_t *a_wallet,
                              dap_chain_net_t *a_net, const char *a_hash_out_type, char **a_hash_output) {

    if (strlen(a_question) > DAP_CHAIN_DATUM_TX_VOTING_QUESTION_MAX_LENGTH){
        return DAP_CHAIN_NET_VOTE_CREATE_LENGTH_QUESTION_OVERSIZE_MAX;
    }

    // Parse options list

    if(dap_list_length(a_options) > DAP_CHAIN_DATUM_TX_VOTING_OPTION_MAX_COUNT){
        return DAP_CHAIN_NET_VOTE_CREATE_COUNT_OPTION_OVERSIZE_MAX;
    }

    if (IS_ZERO_256(a_fee)) {
        return DAP_CHAIN_NET_VOTE_CREATE_FEE_IS_ZERO;
    }

    dap_enc_key_t *l_priv_key = NULL;
    l_priv_key = dap_chain_wallet_get_key(a_wallet, 0);

    const dap_chain_addr_t *l_addr_from = (const dap_chain_addr_t *) dap_chain_wallet_get_addr(a_wallet, a_net->pub.id);

    if(!l_addr_from) {
        return DAP_CHAIN_NET_VOTE_CREATE_SOURCE_ADDRESS_IS_INVALID;
    }

    const char *l_native_ticker = a_net->pub.native_ticker;
    uint256_t l_net_fee = {}, l_total_fee = {}, l_value_transfer;
    dap_chain_addr_t l_addr_fee = {};
    bool l_net_fee_used = dap_chain_net_tx_get_fee(a_net->pub.id, &l_net_fee, &l_addr_fee);
    SUM_256_256(l_net_fee, a_fee, &l_total_fee);

    dap_ledger_t* l_ledger = a_net->pub.ledger;
    dap_list_t *l_list_used_out = dap_ledger_get_list_tx_outs_with_val(l_ledger, l_native_ticker,
                                                                       l_addr_from, l_total_fee, &l_value_transfer);
    if (!l_list_used_out) {
        return DAP_CHAIN_NET_VOTE_CREATE_NOT_ENOUGH_FUNDS_TO_TRANSFER;
    }
    // create empty transaction
    dap_chain_datum_tx_t *l_tx = dap_chain_datum_tx_create();

    // Add Voting item
    dap_chain_tx_voting_t* l_voting_item = dap_chain_datum_tx_item_voting_create();

    dap_chain_datum_tx_add_item(&l_tx, l_voting_item);
    DAP_DELETE(l_voting_item);

    // Add question to tsd data
    dap_chain_tx_tsd_t* l_question_tsd = dap_chain_datum_voting_question_tsd_create(a_question, strlen(a_question));
    dap_chain_datum_tx_add_item(&l_tx, l_question_tsd);

    // Add options to tsd
    dap_list_t *l_temp = a_options;
    while(l_temp){
        if(strlen((char*)l_temp->data) > DAP_CHAIN_DATUM_TX_VOTING_OPTION_MAX_LENGTH){
            dap_chain_datum_tx_delete(l_tx);
            return DAP_CHAIN_NET_VOTE_CREATE_MAX_COUNT_OPTION_EXCEEDED;
        }
        dap_chain_tx_tsd_t* l_option = dap_chain_datum_voting_answer_tsd_create((char*)l_temp->data, strlen((char*)l_temp->data));
        if(!l_option){
            dap_chain_datum_tx_delete(l_tx);
            return DAP_CHAIN_NET_VOTE_CREATE_CAN_NOT_OPTION_TSD_ITEM;
        }
        dap_chain_datum_tx_add_item(&l_tx, l_option);
        DAP_DEL_Z(l_option);

        l_temp = l_temp->next;
    }

    // add voting expire time if needed
<<<<<<< HEAD
    if(a_expire_vote != 0){
        dap_time_t l_expired_vote = a_expire_vote;
        if (l_expired_vote < dap_time_now()){
=======
    if(a_expire_vote){
        dap_time_t l_expired_vote = *a_expire_vote;
        if (*a_expire_vote < dap_time_now()){
>>>>>>> 23e20e2a
            dap_chain_datum_tx_delete(l_tx);
            return DAP_CHAIN_NET_VOTE_CREATE_INPUT_TIME_MORE_CURRENT_TIME;
        }

        dap_chain_tx_tsd_t* l_expired_item = dap_chain_datum_voting_expire_tsd_create(l_expired_vote);
        if(!l_expired_item){
            dap_chain_datum_tx_delete(l_tx);
            return DAP_CHAIN_NET_VOTE_CREATE_CAN_NOT_CREATE_TSD_EXPIRE_TIME;
        }
        dap_chain_datum_tx_add_item(&l_tx, l_expired_item);
        DAP_DEL_Z(l_expired_item);
    }

    // Add vote max count if needed
<<<<<<< HEAD
    if(a_max_vote != 0){
        dap_chain_tx_tsd_t* l_max_votes_item = dap_chain_datum_voting_max_votes_count_tsd_create(a_max_vote);
=======
    if(a_max_vote){
        dap_chain_tx_tsd_t* l_max_votes_item = dap_chain_datum_voting_max_votes_count_tsd_create(*a_max_vote);
>>>>>>> 23e20e2a
        if(!l_max_votes_item){
            dap_chain_datum_tx_delete(l_tx);
            return DAP_CHAIN_NET_VOTE_CREATE_CAN_NOT_CREATE_TSD_EXPIRE_TIME;
        }
        dap_chain_datum_tx_add_item(&l_tx, l_max_votes_item);
        DAP_DEL_Z(l_max_votes_item);
    }

    if (a_delegated_key_required) {
        dap_chain_tx_tsd_t* l_delegated_key_req_item = dap_chain_datum_voting_delegated_key_required_tsd_create(true);
        if(!l_delegated_key_req_item){
            dap_chain_datum_tx_delete(l_tx);
            return DAP_CHAIN_NET_VOTE_CREATE_CAN_NOT_CREATE_TSD_DELEGATE_KEY;
        }
        dap_chain_datum_tx_add_item(&l_tx, l_delegated_key_req_item);
        DAP_DEL_Z(l_delegated_key_req_item);
    }

    if(a_vote_changing_allowed){
        dap_chain_tx_tsd_t* l_vote_changing_item = dap_chain_datum_voting_vote_changing_allowed_tsd_create(true);
        if(!l_vote_changing_item){
            dap_chain_datum_tx_delete(l_tx);
            return DAP_CHAIN_NET_VOTE_CREATE_CAN_NOT_CREATE_TSD_DELEGATE_KEY;
        }
        dap_chain_datum_tx_add_item(&l_tx, l_vote_changing_item);
        DAP_DEL_Z(l_vote_changing_item);
    }

    // add 'in' items
    uint256_t l_value_to_items = dap_chain_datum_tx_add_in_item_list(&l_tx, l_list_used_out);
    assert(EQUAL_256(l_value_to_items, l_value_transfer));
    dap_list_free_full(l_list_used_out, NULL);
    uint256_t l_value_pack = {};
    // Network fee
    if (l_net_fee_used) {
        if (dap_chain_datum_tx_add_out_item(&l_tx, &l_addr_fee, l_net_fee) == 1)
            SUM_256_256(l_value_pack, l_net_fee, &l_value_pack);
        else {
            dap_chain_datum_tx_delete(l_tx);
            return DAP_CHAIN_NET_VOTE_CREATE_CAN_NOT_ADD_NET_FEE_OUT;
        }
    }
    // Validator's fee
    if (!IS_ZERO_256(a_fee)) {
        if (dap_chain_datum_tx_add_fee_item(&l_tx, a_fee) == 1)
            SUM_256_256(l_value_pack, a_fee, &l_value_pack);
        else {
            dap_chain_datum_tx_delete(l_tx);
            return DAP_CHAIN_NET_VOTE_CREATE_CAN_NOT_ADD_NET_FEE_OUT;
        }
    }
    // coin back
    uint256_t l_value_back;
    SUBTRACT_256_256(l_value_transfer, l_value_pack, &l_value_back);
    if(!IS_ZERO_256(l_value_back)) {
        if(dap_chain_datum_tx_add_out_item(&l_tx, l_addr_from, l_value_back) != 1) {
            dap_chain_datum_tx_delete(l_tx);
            return DAP_CHAIN_NET_VOTE_CREATE_CAN_NOT_ADD_OUT_WITH_VALUE_BACK;
        }
    }

    // add 'sign' items
    if(dap_chain_datum_tx_add_sign_item(&l_tx, l_priv_key) != 1) {
        dap_chain_datum_tx_delete(l_tx);
        return DAP_CHAIN_NET_VOTE_CREATE_CAN_NOT_SIGNED_TX;
    }

    size_t l_tx_size = dap_chain_datum_tx_get_size(l_tx);
    dap_hash_fast_t l_tx_hash;
    dap_hash_fast(l_tx, l_tx_size, &l_tx_hash);
    dap_chain_datum_t *l_datum = dap_chain_datum_create(DAP_CHAIN_DATUM_TX, l_tx, l_tx_size);
    DAP_DELETE(l_tx);
    dap_chain_t* l_chain = dap_chain_net_get_default_chain_by_chain_type(a_net, CHAIN_TYPE_TX);

    char *l_ret = dap_chain_mempool_datum_add(l_datum, l_chain, a_hash_out_type);
    DAP_DELETE(l_datum);
    if (l_ret) {
        *a_hash_output = l_ret;
        return DAP_CHAIN_NET_VOTE_CREATE_OK;
    } else {
        return DAP_CHAIN_NET_VOTE_CREATE_CAN_NOT_POOL_DATUM_IN_MEMPOOL;
    }
}

int dap_chain_net_vote_voting(dap_cert_t *a_cert, uint256_t a_fee, dap_chain_wallet_t *a_wallet, dap_hash_fast_t a_hash,
                              uint64_t a_option_idx, dap_chain_net_t *a_net, const char *a_hash_out_type,
                              char **a_hash_tx_out) {


    dap_chain_net_votings_t *l_voting = NULL;
    pthread_rwlock_rdlock(&s_votings_rwlock);
    HASH_FIND(hh, s_votings, &a_hash, sizeof(dap_hash_fast_t),l_voting);
    pthread_rwlock_unlock(&s_votings_rwlock);
    if(!l_voting || l_voting->net_id.uint64 != a_net->pub.id.uint64){
        return DAP_CHAIN_NET_VOTE_VOTING_CAN_NOT_FIND_VOTE;
    }

    if(l_voting->voting_params.votes_max_count_offset){
        uint64_t l_max_count = *(uint64_t*)((byte_t*)l_voting->voting_params.voting_tx + l_voting->voting_params.votes_max_count_offset);
        if (l_max_count && dap_list_length(l_voting->votes) >= l_max_count){
            return DAP_CHAIN_NET_VOTE_VOTING_THIS_VOTING_HAVE_MAX_VALUE_VOTES;
        }
    }

    if(l_voting->voting_params.voting_expire_offset){
        dap_time_t l_expire = *(dap_time_t*)((byte_t*)l_voting->voting_params.voting_tx + l_voting->voting_params.voting_expire_offset);
        dap_time_t l_time_now = dap_time_now();
        if (l_expire && l_time_now > l_expire){
            return DAP_CHAIN_NET_VOTE_VOTING_ALREADY_EXPIRED;
        }
    }

    if(l_voting->voting_params.delegate_key_required_offset &&
       *(bool*)((byte_t*)l_voting->voting_params.voting_tx + l_voting->voting_params.delegate_key_required_offset) ){
        if (!a_cert) {} else {
            if (a_cert->enc_key == NULL) {
                return DAP_CHAIN_NET_VOTE_VOTING_NO_KEY_FOUND_IN_CERT;
            }
            // Get publivc key hash
            size_t l_pub_key_size = 0;
            uint8_t *l_pub_key = dap_enc_key_serialize_pub_key(a_cert->enc_key, &l_pub_key_size);;
            if (l_pub_key == NULL) {
                return DAP_CHAIN_NET_VOTE_VOTING_NO_PUBLIC_KEY_IN_CERT;
            }

            dap_hash_fast_t l_pkey_hash = {0};

            dap_hash_fast(l_pub_key, l_pub_key_size, &l_pkey_hash);
            if (!dap_chain_net_srv_stake_check_pkey_hash(&l_pkey_hash)) {
                return DAP_CHAIN_NET_VOTE_VOTING_KEY_IS_NOT_DELEGATED;
            }
            dap_list_t *l_temp = l_voting->votes;
            while(l_temp){
                if (dap_hash_fast_compare(&((dap_chain_net_vote_t *)l_temp->data)->pkey_hash, &l_pkey_hash)){
                    if(!l_voting->voting_params.vote_changing_allowed_offset ||
                       !*(bool*)((byte_t*)l_voting->voting_params.voting_tx + l_voting->voting_params.vote_changing_allowed_offset)){
                        return DAP_CHAIN_NET_VOTE_VOTING_DOES_NOT_ALLOW_CHANGE_YOUR_VOTE;
                    }
                }
                l_temp = l_temp->next;
            }
        }
    }

    dap_enc_key_t *l_priv_key = NULL;

    l_priv_key = dap_chain_wallet_get_key(a_wallet, 0);

    const dap_chain_addr_t *l_addr_from = (const dap_chain_addr_t *) dap_chain_wallet_get_addr(a_wallet, a_net->pub.id);

    if(!l_addr_from) {
        return DAP_CHAIN_NET_VOTE_VOTING_SOURCE_ADDRESS_INVALID;
    }

    const char *l_native_ticker = a_net->pub.native_ticker;
    uint256_t l_net_fee = {}, l_total_fee = {}, l_value_transfer;
    dap_chain_addr_t l_addr_fee = {};
    bool l_net_fee_used = dap_chain_net_tx_get_fee(a_net->pub.id, &l_net_fee, &l_addr_fee);
    SUM_256_256(l_net_fee, a_fee, &l_total_fee);

    dap_ledger_t* l_ledger = dap_ledger_by_net_name(a_net->pub.name);
    dap_list_t *l_list_used_out = dap_ledger_get_list_tx_outs(l_ledger, l_native_ticker, l_addr_from, &l_value_transfer);
    if (!l_list_used_out || compare256(l_value_transfer, l_total_fee) <= 0) {
        return DAP_CHAIN_NET_VOTE_VOTING_NOT_ENOUGH_FUNDS_TO_TRANSFER;
    }


    // check outputs UTXOs
    dap_list_t *l_utxo_temp = l_list_used_out;
    uint256_t l_value_transfer_new = {};
    while(l_utxo_temp){
        dap_chain_tx_used_out_item_t *l_out = (dap_chain_tx_used_out_item_t *)l_utxo_temp->data;
        if (s_datum_tx_voting_coin_check_spent(a_net, a_hash, l_out->tx_hash_fast, l_out->num_idx_out) != 0 &&
            (!l_voting->voting_params.vote_changing_allowed_offset ||
             !*(bool*)((byte_t*)l_voting->voting_params.voting_tx + l_voting->voting_params.vote_changing_allowed_offset))){
            dap_list_t *l_temp = l_utxo_temp;
            l_utxo_temp = l_utxo_temp->next;
            dap_list_delete_link(l_list_used_out, l_temp);
            continue;
        }
        SUM_256_256(l_value_transfer_new, l_out->value, &l_value_transfer_new);
        l_utxo_temp = l_utxo_temp->next;
    }

    if (IS_ZERO_256(l_value_transfer_new) || compare256(l_value_transfer_new, l_total_fee) <= 0){
        return DAP_CHAIN_NET_VOTE_VOTING_UNSPENT_UTX0_FOR_PARTICIPATION_THIS_VOTING;
    }

    l_value_transfer = l_value_transfer_new;

    // create empty transaction
    dap_chain_datum_tx_t *l_tx = dap_chain_datum_tx_create();

    // Add vote item
    if (a_option_idx > dap_list_length(l_voting->voting_params.option_offsets_list)){
        dap_chain_datum_tx_delete(l_tx);
        return DAP_CHAIN_NET_VOTE_VOTING_INVALID_OPTION_INDEX;
    }
    dap_chain_tx_vote_t* l_vote_item = dap_chain_datum_tx_item_vote_create(&a_hash, &a_option_idx);
    if(!l_vote_item){
        dap_chain_datum_tx_delete(l_tx);
        return DAP_CHAIN_NET_VOTE_VOTING_CAN_NOT_CREATE_VOTE_ITEM;
    }
    dap_chain_datum_tx_add_item(&l_tx, l_vote_item);
    DAP_DEL_Z(l_vote_item);

    // add stake out conds items
    dap_list_t *l_outs = dap_ledger_get_list_tx_cond_outs(l_ledger, a_net->pub.native_ticker,  l_addr_from,
                                                          DAP_CHAIN_TX_OUT_COND_SUBTYPE_SRV_STAKE_LOCK, NULL);
    dap_list_t *l_temp = l_outs;
    while(l_temp){
        dap_chain_tx_used_out_item_t *l_out_item = (dap_chain_tx_used_out_item_t *)l_temp->data;
        if (dap_ledger_tx_hash_is_used_out_item(a_net->pub.ledger, &l_out_item->tx_hash_fast, l_out_item->num_idx_out, NULL) ||
            s_datum_tx_voting_coin_check_cond_out(a_net, a_hash, l_out_item->tx_hash_fast, l_out_item->num_idx_out ) != 0){
            l_temp = l_temp->next;
            continue;
        }
        dap_chain_tx_tsd_t *l_item = dap_chain_datum_voting_vote_tx_cond_tsd_create(l_out_item->tx_hash_fast, l_out_item->num_idx_out);
        if(!l_item){
            dap_chain_datum_tx_delete(l_tx);

            dap_list_free_full(l_outs, NULL);
            return DAP_CHAIN_NET_VOTE_VOTING_CAN_NOT_CREATE_TSD_TX_COND_ITEM;
        }
        dap_chain_datum_tx_add_item(&l_tx, l_item);
        DAP_DEL_Z(l_item);
        l_temp = l_temp->next;
    }
    dap_list_free_full(l_outs, NULL);

    // add 'in' items
    uint256_t l_value_to_items = dap_chain_datum_tx_add_in_item_list(&l_tx, l_list_used_out);
    assert(EQUAL_256(l_value_to_items, l_value_transfer));
    dap_list_free_full(l_list_used_out, NULL);
    uint256_t l_value_pack = {};
    // Network fee
    if (l_net_fee_used) {
        if (dap_chain_datum_tx_add_out_item(&l_tx, &l_addr_fee, l_net_fee) == 1)
            SUM_256_256(l_value_pack, l_net_fee, &l_value_pack);
        else {
            dap_chain_datum_tx_delete(l_tx);
            return DAP_CHAIN_NET_VOTE_VOTING_CAN_NOT_ADD_NET_FEE_OUT;
        }
    }
    // Validator's fee
    if (!IS_ZERO_256(a_fee)) {
        if (dap_chain_datum_tx_add_fee_item(&l_tx, a_fee) == 1)
            SUM_256_256(l_value_pack, a_fee, &l_value_pack);
        else {
            dap_chain_datum_tx_delete(l_tx);
            return DAP_CHAIN_NET_VOTE_VOTING_CAN_NOT_ADD_NET_FEE_OUT;
        }
    }
    // coin back
    uint256_t l_value_back;
    SUBTRACT_256_256(l_value_transfer, l_value_pack, &l_value_back);
    if(!IS_ZERO_256(l_value_back)) {
        if(dap_chain_datum_tx_add_out_item(&l_tx, l_addr_from, l_value_back) != 1) {
            dap_chain_datum_tx_delete(l_tx);
            return DAP_CHAIN_NET_VOTE_VOTING_CAN_NOT_ADD_OUT_WITH_VALUE_BACK;
        }
    }

    // add 'sign' items with wallet sign
    if(dap_chain_datum_tx_add_sign_item(&l_tx, l_priv_key) != 1) {
        dap_chain_datum_tx_delete(l_tx);
        return DAP_CHAIN_NET_VOTE_VOTING_CAN_NOT_SIGN_TX;
    }

    // add 'sign' items with delegated key if needed
    if(a_cert){
        if(dap_chain_datum_tx_add_sign_item(&l_tx, a_cert->enc_key) != 1) {
            dap_chain_datum_tx_delete(l_tx);
            return DAP_CHAIN_NET_VOTE_VOTING_CAN_NOT_SIGN_TX;
        }
    }

    size_t l_tx_size = dap_chain_datum_tx_get_size(l_tx);
    dap_hash_fast_t l_tx_hash;
    dap_hash_fast(l_tx, l_tx_size, &l_tx_hash);
    dap_chain_datum_t *l_datum = dap_chain_datum_create(DAP_CHAIN_DATUM_TX, l_tx, l_tx_size);
    DAP_DELETE(l_tx);
    dap_chain_t* l_chain = dap_chain_net_get_default_chain_by_chain_type(a_net, CHAIN_TYPE_TX);

    char *l_ret = dap_chain_mempool_datum_add(l_datum, l_chain, a_hash_out_type);
    DAP_DELETE(l_datum);
    if (l_ret) {
        *a_hash_tx_out = l_ret;
        return DAP_CHAIN_NET_VOTE_VOTING_OK;
    } else {
        return DAP_CHAIN_NET_VOTE_VOTING_CAN_NOT_POOL_IN_MEMPOOL;
    }
}

dap_chain_net_vote_info_t *s_dap_chain_net_vote_extract_info(dap_chain_net_votings_t *a_voting) {
    if (!a_voting) {
        return NULL;
    }
    dap_chain_net_vote_info_t *l_info = DAP_NEW(dap_chain_net_vote_info_t);

    l_info->question.question_size = a_voting->voting_params.voting_question_length;
    l_info->question.question_str = (char*)((byte_t*)a_voting->voting_params.voting_tx + a_voting->voting_params.voting_question_offset);
    l_info->hash = a_voting->voting_hash;

    l_info->is_expired = a_voting->voting_params.voting_expire_offset;
    if(a_voting->voting_params.voting_expire_offset){
        l_info->expired = *(dap_time_t*)((byte_t*)a_voting->voting_params.voting_tx + a_voting->voting_params.voting_expire_offset);
    }
    l_info->is_max_count_votes = a_voting->voting_params.votes_max_count_offset;
    if (a_voting->voting_params.votes_max_count_offset){
        l_info->max_count_votes = *(uint64_t*)((byte_t*)a_voting->voting_params.voting_tx + a_voting->voting_params.votes_max_count_offset);
    }
    l_info->is_changing_allowed = a_voting->voting_params.vote_changing_allowed_offset;
    l_info->is_delegate_key_required = a_voting->voting_params.delegate_key_required_offset;
    l_info->options.count_option = dap_list_length(a_voting->voting_params.option_offsets_list);
    dap_chain_net_vote_info_option_t **l_options = DAP_NEW_Z_COUNT(dap_chain_net_vote_info_option_t*, l_info->options.count_option);
    for (uint64_t i = 0; i < l_info->options.count_option; i++){
        dap_list_t* l_option = dap_list_nth(a_voting->voting_params.option_offsets_list, (uint64_t)i);
        dap_chain_net_vote_option_t* l_vote_option = (dap_chain_net_vote_option_t*)l_option->data;
        dap_chain_net_vote_info_option_t *l_option_info = DAP_NEW(dap_chain_net_vote_info_option_t);
        l_option_info->option_idx = i;
        l_option_info->description_size = l_vote_option->vote_option_length;
        l_option_info->description = (char*)((byte_t*)a_voting->voting_params.voting_tx + l_vote_option->vote_option_offset);
        l_option_info->votes_count = 0;
        l_option_info->weight = uint256_0;
        l_option_info->hashes_tx_votes = NULL;
        for (dap_list_t *it = a_voting->votes; it; it = it->next) {
            dap_chain_net_vote_t *l_vote = it->data;
            if (l_option_info->option_idx  != l_vote->answer_idx) {
                continue;
            }
            l_option_info->votes_count++;
            SUM_256_256(l_option_info->weight, l_vote->weight, &l_option_info->weight);
            l_option_info->hashes_tx_votes = dap_list_append(l_option_info->hashes_tx_votes, &l_vote->vote_hash);
        }
        l_options[i] = l_option_info;
    }
    l_info->options.options = l_options;
    return l_info;
}

dap_list_t *dap_chain_net_vote_list(dap_chain_net_t *a_net) {
    if (!a_net)
        return NULL;
    dap_chain_net_votings_t *l_voting = NULL, *l_tmp;
    dap_list_t *l_list = NULL;
    pthread_rwlock_rdlock(&s_votings_rwlock);
    HASH_ITER(hh, s_votings, l_voting, l_tmp){
        if (l_voting->net_id.uint64 != a_net->pub.id.uint64)
            continue;
        dap_chain_net_vote_info_t *l_info = s_dap_chain_net_vote_extract_info(l_voting);
        if (!l_info)
            continue;
        l_list = dap_list_append(l_list, l_info);
    }
    pthread_rwlock_unlock(&s_votings_rwlock);
    return l_list;
}

<<<<<<< HEAD
dap_chain_net_vote_info_t *dap_chain_net_vote_extract_info(dap_chain_net_t *a_net, dap_hash_fast_t *a_voting) {
=======
dap_chain_net_vote_info_t *dap_chain_net_vote_extract_info(dap_chain_net_t *a_net, dap_hash_fast_t *a_voting)
{
>>>>>>> 23e20e2a
    if (!a_net || !a_voting)
        return NULL;
    dap_chain_net_votings_t *l_voting = NULL;
    pthread_rwlock_rdlock(&s_votings_rwlock);
<<<<<<< HEAD
    HASH_FIND(hh, s_votings, &a_voting, sizeof(dap_hash_fast_t), l_voting);
    pthread_rwlock_unlock(&s_votings_rwlock);
    if(!l_voting){
        return NULL;
    }
    return s_dap_chain_net_vote_extract_info(l_voting);
=======
    HASH_FIND(hh, s_votings, a_voting, sizeof(dap_hash_fast_t), l_voting);
    pthread_rwlock_unlock(&s_votings_rwlock);
    return l_voting ? s_dap_chain_net_vote_extract_info(l_voting) : NULL;
>>>>>>> 23e20e2a
}

void dap_chain_net_vote_info_free(dap_chain_net_vote_info_t *a_info){
    size_t l_count_options = a_info->options.count_option;
    for (size_t i = 0; i < l_count_options; i++) {
        dap_chain_net_vote_info_option_t *l_option = a_info->options.options[i];
        DAP_DELETE(l_option);
    }
    DAP_DELETE(a_info->options.options);
    DAP_DELETE(a_info);
}<|MERGE_RESOLUTION|>--- conflicted
+++ resolved
@@ -591,26 +591,12 @@
             return -103;
         }
 
-<<<<<<< HEAD
         dap_time_t l_time_expire = 0;
-        if(l_voting_expire_str){
+        if (l_voting_expire_str)
             l_time_expire = dap_time_from_str_rfc822(l_voting_expire_str);
-        }
         uint64_t l_max_count = 0;
-        if (l_max_votes_count_str) {
+        if (l_max_votes_count_str)
             l_max_count = strtoul(l_max_votes_count_str, NULL, 10);
-=======
-        dap_time_t *l_time_expire = NULL;
-        if(l_voting_expire_str){
-            dap_time_t l_expired_time = dap_time_from_str_rfc822(l_voting_expire_str);
-            l_time_expire = &l_expired_time;
-        }
-        uint64_t *l_max_count = NULL;
-        if (l_max_votes_count_str) {
-            uint64_t ll_max_count = atoll(l_max_votes_count_str);
-            l_max_count = &ll_max_count;
->>>>>>> 23e20e2a
-        }
 
         bool l_is_delegated_key = dap_cli_server_cmd_find_option_val(a_argv, arg_index, a_argc, "-delegated_key_required", NULL) ? true : false;
         bool l_is_vote_changing_allowed = dap_cli_server_cmd_find_option_val(a_argv, arg_index, a_argc, "-vote_changing_allowed", NULL) ? true : false;
@@ -623,12 +609,9 @@
 
         char *l_hash_ret = NULL;
         int res = dap_chain_net_vote_create(l_question_str, l_options_list, l_time_expire, l_max_count, l_value_fee, l_is_delegated_key, l_is_vote_changing_allowed, l_wallet_fee, l_net, l_hash_out_type, &l_hash_ret);
-<<<<<<< HEAD
         dap_list_free(l_options_list);
         dap_chain_wallet_close(l_wallet_fee);
-=======
-
->>>>>>> 23e20e2a
+
         switch (res) {
             case DAP_CHAIN_NET_VOTE_CREATE_OK: {
                 dap_cli_server_cmd_set_reply_text(a_str_reply, "Datum %s successfully added to mempool", l_hash_ret);
@@ -641,11 +624,7 @@
                 return DAP_CHAIN_NET_VOTE_CREATE_LENGTH_QUESTION_OVERSIZE_MAX;
             } break;
             case DAP_CHAIN_NET_VOTE_CREATE_COUNT_OPTION_OVERSIZE_MAX: {
-<<<<<<< HEAD
-                dap_cli_server_cmd_set_reply_text(a_str_reply, "The voting can to contain no more than %d options",
-=======
                 dap_cli_server_cmd_set_reply_text(a_str_reply, "The voting can contain no more than %d options",
->>>>>>> 23e20e2a
                                                   DAP_CHAIN_DATUM_TX_VOTING_OPTION_MAX_COUNT);
                 return DAP_CHAIN_NET_VOTE_CREATE_COUNT_OPTION_OVERSIZE_MAX;
             } break;
@@ -762,20 +741,14 @@
             return -112;
         }
 
-<<<<<<< HEAD
         uint64_t l_option_idx_count = strtoul(l_option_idx_str, NULL, 10);
-=======
-        uint64_t l_option_idx_count = atoll(l_option_idx_str);
->>>>>>> 23e20e2a
 
         char *l_hash_tx;
 
         int res = dap_chain_net_vote_voting(l_cert, l_value_fee, l_wallet_fee, l_voting_hash, l_option_idx_count,
                                             l_net, l_hash_out_type, &l_hash_tx);
-<<<<<<< HEAD
         dap_chain_wallet_close(l_wallet_fee);
-=======
->>>>>>> 23e20e2a
+
         switch (res) {
             case DAP_CHAIN_NET_VOTE_VOTING_OK: {
                 dap_cli_server_cmd_set_reply_text(a_str_reply, "Datum %s successfully added to mempool", l_hash_tx);
@@ -1151,13 +1124,8 @@
     return 1;
 }
 
-<<<<<<< HEAD
 int dap_chain_net_vote_create(const char *a_question, dap_list_t *a_options, dap_time_t a_expire_vote,
                               uint64_t a_max_vote, uint256_t a_fee, bool a_delegated_key_required,
-=======
-int dap_chain_net_vote_create(const char *a_question, dap_list_t *a_options, dap_time_t *a_expire_vote,
-                              uint64_t *a_max_vote, uint256_t a_fee, bool a_delegated_key_required,
->>>>>>> 23e20e2a
                               bool a_vote_changing_allowed, dap_chain_wallet_t *a_wallet,
                               dap_chain_net_t *a_net, const char *a_hash_out_type, char **a_hash_output) {
 
@@ -1228,15 +1196,9 @@
     }
 
     // add voting expire time if needed
-<<<<<<< HEAD
     if(a_expire_vote != 0){
         dap_time_t l_expired_vote = a_expire_vote;
         if (l_expired_vote < dap_time_now()){
-=======
-    if(a_expire_vote){
-        dap_time_t l_expired_vote = *a_expire_vote;
-        if (*a_expire_vote < dap_time_now()){
->>>>>>> 23e20e2a
             dap_chain_datum_tx_delete(l_tx);
             return DAP_CHAIN_NET_VOTE_CREATE_INPUT_TIME_MORE_CURRENT_TIME;
         }
@@ -1251,13 +1213,8 @@
     }
 
     // Add vote max count if needed
-<<<<<<< HEAD
-    if(a_max_vote != 0){
+    if (a_max_vote != 0) {
         dap_chain_tx_tsd_t* l_max_votes_item = dap_chain_datum_voting_max_votes_count_tsd_create(a_max_vote);
-=======
-    if(a_max_vote){
-        dap_chain_tx_tsd_t* l_max_votes_item = dap_chain_datum_voting_max_votes_count_tsd_create(*a_max_vote);
->>>>>>> 23e20e2a
         if(!l_max_votes_item){
             dap_chain_datum_tx_delete(l_tx);
             return DAP_CHAIN_NET_VOTE_CREATE_CAN_NOT_CREATE_TSD_EXPIRE_TIME;
@@ -1617,28 +1574,15 @@
     return l_list;
 }
 
-<<<<<<< HEAD
-dap_chain_net_vote_info_t *dap_chain_net_vote_extract_info(dap_chain_net_t *a_net, dap_hash_fast_t *a_voting) {
-=======
 dap_chain_net_vote_info_t *dap_chain_net_vote_extract_info(dap_chain_net_t *a_net, dap_hash_fast_t *a_voting)
 {
->>>>>>> 23e20e2a
     if (!a_net || !a_voting)
         return NULL;
     dap_chain_net_votings_t *l_voting = NULL;
     pthread_rwlock_rdlock(&s_votings_rwlock);
-<<<<<<< HEAD
-    HASH_FIND(hh, s_votings, &a_voting, sizeof(dap_hash_fast_t), l_voting);
-    pthread_rwlock_unlock(&s_votings_rwlock);
-    if(!l_voting){
-        return NULL;
-    }
-    return s_dap_chain_net_vote_extract_info(l_voting);
-=======
     HASH_FIND(hh, s_votings, a_voting, sizeof(dap_hash_fast_t), l_voting);
     pthread_rwlock_unlock(&s_votings_rwlock);
     return l_voting ? s_dap_chain_net_vote_extract_info(l_voting) : NULL;
->>>>>>> 23e20e2a
 }
 
 void dap_chain_net_vote_info_free(dap_chain_net_vote_info_t *a_info){
