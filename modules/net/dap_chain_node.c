/*
 * Authors:
 * Dmitriy A. Gerasimov <naeper@demlabs.net>
 * DeM Labs Inc.   https://demlabs.net

 This file is part of DAP (Deus Applications Prototypes) the open source project

 DAP (Deus Applicaions Prototypes) is free software: you can redistribute it and/or modify
 it under the terms of the GNU General Public License as published by
 the Free Software Foundation, either version 3 of the License, or
 (at your option) any later version.

 DAP is distributed in the hope that it will be useful,
 but WITHOUT ANY WARRANTY; without even the implied warranty of
 MERCHANTABILITY or FITNESS FOR A PARTICULAR PURPOSE.  See the
 GNU General Public License for more details.

 You should have received a copy of the GNU General Public License
 along with any DAP based project.  If not, see <http://www.gnu.org/licenses/>.
 */

#include <stdlib.h>
#include <stdio.h>
#include <time.h>
#include <stdlib.h>
#include <stddef.h>
#include <stdint.h>
#include <string.h>

#ifdef WIN32
#include <winsock2.h>
#include <windows.h>
#include <mswsock.h>
#include <ws2tcpip.h>
#include <io.h>
#include <pthread.h>
#else
#include <sys/socket.h>
#include <netinet/in.h>
#endif

#include "utlist.h"
#include "dap_hash.h"
#include "rand/dap_rand.h"
#include "dap_chain_net.h"
#include "dap_chain_global_db.h"
#include "dap_chain_node.h"

#define LOG_TAG "chain_node"

/**
 * Generate node address by shard id
 */
dap_chain_node_addr_t* dap_chain_node_gen_addr(dap_chain_net_id_t a_net_id)
{
    dap_chain_node_addr_t *l_addr = DAP_NEW_Z(dap_chain_node_addr_t);
    dap_chain_hash_fast_t l_hash;
    dap_hash_fast(&a_net_id, sizeof(dap_chain_net_id_t), &l_hash);
    // first 4 bytes is last 4 bytes of shard id hash
    memcpy(l_addr->raw, l_hash.raw + sizeof(l_hash.raw) - sizeof(uint64_t) / 2, sizeof(uint64_t) / 2);
    // last 4 bytes is random
    randombytes(l_addr->raw + sizeof(uint64_t) / 2, sizeof(uint64_t) / 2);
    // for LITTLE_ENDIAN (Intel), do nothing, otherwise swap bytes
    l_addr->uint64 = le64toh(l_addr->uint64); // l_addr->raw the same l_addr->uint64
    return l_addr;
}

/**
 * Check the validity of the node address by cell id
 */
bool dap_chain_node_check_addr(dap_chain_net_t *a_net, dap_chain_node_addr_t *a_addr)
{
    if (!a_addr || !a_net)
        return false;
    dap_chain_hash_fast_t l_hash;
    dap_hash_fast(&a_net->pub.id, sizeof(dap_chain_net_id_t), &l_hash);
    // first 4 bytes is last 4 bytes of shard id hash
    return !memcmp(a_addr->raw, l_hash.raw + sizeof(l_hash.raw) - sizeof(uint64_t) / 2, sizeof(uint64_t) / 2);
}

/**
 * Register alias in base
 */
bool dap_chain_node_alias_register(dap_chain_net_t *a_net, const char *a_alias, dap_chain_node_addr_t *a_addr)
{
    return dap_chain_global_db_gr_set( dap_strdup(a_alias), DAP_DUP(a_addr),
                                       sizeof(dap_chain_node_addr_t), a_net->pub.gdb_nodes_aliases);
}

/**
 * @brief dap_chain_node_alias_find
 * @param alias
 * @return
 */
dap_chain_node_addr_t * dap_chain_node_alias_find(dap_chain_net_t * a_net,const char *a_alias)
{
    size_t l_addr_size =0;
    dap_chain_node_addr_t * l_addr = (dap_chain_node_addr_t *)
            dap_chain_global_db_gr_get(a_alias, &l_addr_size, a_net->pub.gdb_nodes_aliases);
    return  l_addr;
}

/**
 * Delete alias from base
 */
bool dap_chain_node_alias_delete(dap_chain_net_t * a_net,const char *a_alias)
{
    char *a_key = strdup(a_alias);
    bool res = dap_chain_global_db_gr_del(a_key, a_net->pub.gdb_nodes_aliases);
    return res;
}

/**
 * Calculate size of struct dap_chain_node_info_t
 */
size_t dap_chain_node_info_get_size(dap_chain_node_info_t *node_info)
{
    if(!node_info)
        return 0;
    return (sizeof(dap_chain_node_info_t) + node_info->hdr.links_number * sizeof(dap_chain_node_addr_t));
}

/**
 * @brief dap_chain_node_info_save
 * @param node_info
 * @return
 */
int dap_chain_node_info_save(dap_chain_net_t * a_net, dap_chain_node_info_t *a_node_info)
{
    if(!a_node_info || !a_node_info->hdr.address.uint64){
        log_it(L_ERROR,"Can't save node info: %s", a_node_info? "null address":"null object" );
        return  -1;
    }
    char *l_key = dap_chain_node_addr_to_hash_str(&a_node_info->hdr.address);

    if(!l_key){
        log_it(L_ERROR,"Can't produce key to save node info ");
        return -2;
    }
    //char *a_value = dap_chain_node_info_serialize(node_info, NULL);
    size_t l_node_info_size = dap_chain_node_info_get_size(a_node_info);
    bool res = dap_chain_global_db_gr_set(l_key, DAP_DUP(a_node_info), l_node_info_size, a_net->pub.gdb_nodes);
    return res ? 0 : -3;
}

/**
 * Read node from base
 */
dap_chain_node_info_t* dap_chain_node_info_read( dap_chain_net_t * a_net,dap_chain_node_addr_t *l_address)
{
    char *l_key = dap_chain_node_addr_to_hash_str(l_address);
    if(!l_key) {
        log_it(L_WARNING,"Can't calculate hash of addr");
        return NULL;
    }
    size_t node_info_size = 0;
    dap_chain_node_info_t *l_node_info;
    // read node
    l_node_info = (dap_chain_node_info_t *) dap_chain_global_db_gr_get(l_key, &node_info_size, a_net->pub.gdb_nodes);

    if(!l_node_info) {
        log_it(L_INFO, "node with key %s (addr " NODE_ADDR_FP_STR ") not found in base",l_key, NODE_ADDR_FP_ARGS(l_address));
        DAP_DELETE(l_key);
        return NULL;
    }

    size_t node_info_size_must_be = dap_chain_node_info_get_size(l_node_info);
    if(node_info_size_must_be != node_info_size) {
        log_it(L_ERROR, "Node has bad size in base=%zu (must be %zu)", node_info_size, node_info_size_must_be);
        DAP_DELETE(l_node_info);
        DAP_DELETE(l_key);
        return NULL;
    }

//    dap_chain_node_info_t *node_info = dap_chain_node_info_deserialize(str, (str) ? strlen(str) : 0);
//    if(!node_info) {
//        set_reply_text(str_reply, "node has invalid format in base");
//    }
//    DAP_DELETE(str);
    DAP_DELETE(l_key);
    return l_node_info;
}


/**
 * Serialize dap_chain_node_info_t
 * size[out] - length of output string
 * return data or NULL if error
 */
/*uint8_t* dap_chain_node_info_serialize(dap_chain_node_info_t *node_info, size_t *size)
{
    if(!node_info)
        return NULL;
    size_t node_info_size = dap_chain_node_info_get_size(node_info);
    size_t node_info_str_size = 2 * node_info_size + 1;
    uint8_t *node_info_str = DAP_NEW_Z_SIZE(uint8_t, node_info_str_size);
    if(bin2hex(node_info_str, (const unsigned char *) node_info, node_info_size) == -1) {
        DAP_DELETE(node_info_str);
        return NULL;
    }

    if(size)
        *size = node_info_str_size;
    return node_info_str;
}*/

/**
 * Deserialize dap_chain_node_info_t
 * size[in] - length of input string
 * return data or NULL if error
 */
/*dap_chain_node_info_t* dap_chain_node_info_deserialize(uint8_t *node_info_str, size_t size)
{
    if(!node_info_str || size<=0)
        return NULL;
    dap_chain_node_info_t *node_info = DAP_NEW_Z_SIZE(dap_chain_node_info_t, (size / 2 + 1));
    if(hex2bin((char*) node_info, (const unsigned char *) node_info_str, size) == -1 ||
            (size / 2) != dap_chain_node_info_get_size(node_info)) {
        log_it(L_ERROR, "node_info_deserialize - incorrect node_info size (%ld!=%ld)",
                size / 2, dap_chain_node_info_get_size(node_info));
        DAP_DELETE(node_info);
        return NULL;
    }
    return node_info;
}*/

int dap_chain_node_mempool_process(dap_chain_t *a_chain, dap_chain_node_role_t a_role, dap_chain_datum_t *a_datum)
{
    bool l_need_process = false;
    for (uint16_t j = 0; j < a_chain->autoproc_datum_types_count; j++) {
        if (a_datum->header.type_id == a_chain->autoproc_datum_types[j]) {
            l_need_process = true;
            break;
        }
    }
    if (!l_need_process)
        return -1;
    if (a_datum->header.type_id == DAP_CHAIN_DATUM_TX) {
        dap_chain_datum_tx_t *l_tx = (dap_chain_datum_tx_t *)a_datum->data;
        dap_chain_tx_in_t *l_tx_in = (dap_chain_tx_in_t *)dap_chain_datum_tx_item_get(l_tx, NULL, TX_ITEM_TYPE_IN, NULL);
        // Is not it a base transaction?
        if (l_tx_in && !dap_hash_fast_is_blank(&l_tx_in->header.tx_prev_hash)) {
            if (a_role.enums == NODE_ROLE_ROOT) {
                return -1;
            }
        }
    }
    return (int)a_chain->callback_add_datums(a_chain, &a_datum, 1);
}


/**
 * @brief 
 * get automatic mempool processing, when network config contains mempool_auto_types for specific datums
 * @return true 
 * @return false 
 */
bool dap_chain_node_mempool_autoproc_init()
{
    uint16_t l_net_count;
    bool l_mempool_auto_default = false, l_ret = false;
    dap_chain_net_t **l_net_list = dap_chain_net_list(&l_net_count);
    for (uint16_t i = 0; i < l_net_count; i++) {
        dap_chain_node_role_t l_role = dap_chain_net_get_role(l_net_list[i]);

        switch (l_role.enums) {
            case NODE_ROLE_ROOT:
            case NODE_ROLE_MASTER:
            case NODE_ROLE_ROOT_MASTER:
            case NODE_ROLE_CELL_MASTER:
                l_mempool_auto_default = true;
                break;
            default:
                l_mempool_auto_default = false;
                break;
        }
        l_net_list[i]->pub.mempool_autoproc = dap_config_get_item_bool_default(g_config, "mempool", "auto_proc", l_mempool_auto_default);
        if (l_net_list[i]->pub.mempool_autoproc) {
            l_ret = true;
            dap_chain_t *l_chain;
            DL_FOREACH(l_net_list[i]->pub.chains, l_chain) {
                if (!l_chain) {
                    continue;
                }
                char *l_gdb_group_mempool = NULL;
                l_gdb_group_mempool = dap_chain_net_get_gdb_group_mempool(l_chain);
                size_t l_objs_size = 0;
                dap_global_db_obj_t *l_objs = dap_chain_global_db_gr_load(l_gdb_group_mempool, &l_objs_size);
                if (l_objs_size) {
                    for (size_t i = 0; i < l_objs_size; i++) {
                        if (!l_objs[i].value_len)
                            continue;
                        dap_chain_datum_t *l_datum = (dap_chain_datum_t *)l_objs[i].value;
<<<<<<< HEAD
                        if (dap_chain_node_mempool_process(l_chain, l_role, l_datum) >= 0) {
=======
                        if (dap_chain_node_mempool_process(l_chain, l_role, l_datum) > 0) {
>>>>>>> bad2e83f
                            // Delete processed objects
                            dap_chain_global_db_gr_del(dap_strdup(l_objs[i].key), l_gdb_group_mempool);
                        }
                    }
                    dap_chain_global_db_objs_delete(l_objs, l_objs_size);
                }
                DAP_DELETE(l_gdb_group_mempool);
            }
        }
    }
    DAP_DELETE(l_net_list);
    return l_ret;
}

/**
 * @brief dap_chain_node_mempool_deinit
 */
void dap_chain_node_mempool_autoproc_deinit()
{
}

void dap_chain_node_mempool_autoproc_notify(void *a_arg, const char a_op_code, const char *a_group,
                                             const char *a_key, const void *a_value, const size_t a_value_len)
{
    UNUSED(a_value_len);
    if (!a_arg || !a_value || a_op_code != 'a') {
        return;
    }
    dap_chain_net_t *l_net = (dap_chain_net_t *)a_arg;
    if (!l_net->pub.mempool_autoproc)
        return;
    dap_chain_t *l_chain;
    DL_FOREACH(l_net->pub.chains, l_chain) {
        if (!l_chain) {
            continue;
        }
        char *l_gdb_group_str = dap_chain_net_get_gdb_group_mempool(l_chain);
        if (!strcmp(a_group, l_gdb_group_str)) {
            dap_chain_datum_t *l_datum = (dap_chain_datum_t *)a_value;
            dap_chain_node_role_t l_role = dap_chain_net_get_role(l_net);
<<<<<<< HEAD
            if (dap_chain_node_mempool_process(l_chain, l_role, l_datum) >= 0) {
=======
            if (dap_chain_node_mempool_process(l_chain, l_role, l_datum) > 0) {
>>>>>>> bad2e83f
                dap_chain_global_db_gr_del(dap_strdup(a_key), l_gdb_group_str);
            }
        }
        DAP_DELETE(l_gdb_group_str);
    }
}<|MERGE_RESOLUTION|>--- conflicted
+++ resolved
@@ -291,11 +291,7 @@
                         if (!l_objs[i].value_len)
                             continue;
                         dap_chain_datum_t *l_datum = (dap_chain_datum_t *)l_objs[i].value;
-<<<<<<< HEAD
                         if (dap_chain_node_mempool_process(l_chain, l_role, l_datum) >= 0) {
-=======
-                        if (dap_chain_node_mempool_process(l_chain, l_role, l_datum) > 0) {
->>>>>>> bad2e83f
                             // Delete processed objects
                             dap_chain_global_db_gr_del(dap_strdup(l_objs[i].key), l_gdb_group_mempool);
                         }
@@ -336,11 +332,7 @@
         if (!strcmp(a_group, l_gdb_group_str)) {
             dap_chain_datum_t *l_datum = (dap_chain_datum_t *)a_value;
             dap_chain_node_role_t l_role = dap_chain_net_get_role(l_net);
-<<<<<<< HEAD
             if (dap_chain_node_mempool_process(l_chain, l_role, l_datum) >= 0) {
-=======
-            if (dap_chain_node_mempool_process(l_chain, l_role, l_datum) > 0) {
->>>>>>> bad2e83f
                 dap_chain_global_db_gr_del(dap_strdup(a_key), l_gdb_group_str);
             }
         }
