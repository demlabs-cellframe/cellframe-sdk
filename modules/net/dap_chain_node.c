/*
 * Authors:
 * Dmitriy A. Gerasimov <naeper@demlabs.net>
 * DeM Labs Inc.   https://demlabs.net

 This file is part of DAP (Distributed Applications Platform) the open source project

 DAP (Distributed Applications Platform) is free software: you can redistribute it and/or modify
 it under the terms of the GNU General Public License as published by
 the Free Software Foundation, either version 3 of the License, or
 (at your option) any later version.

 DAP is distributed in the hope that it will be useful,
 but WITHOUT ANY WARRANTY; without even the implied warranty of
 MERCHANTABILITY or FITNESS FOR A PARTICULAR PURPOSE.  See the
 GNU General Public License for more details.

 You should have received a copy of the GNU General Public License
 along with any DAP based project.  If not, see <http://www.gnu.org/licenses/>.
 */

#include "dap_common.h"
#include "dap_hash.h"
#include "dap_chain_cell.h"
#include "dap_chain_net.h"
#include "dap_global_db.h"
#include "dap_chain_node.h"
#include "dap_chain_node_client.h"
<<<<<<< HEAD
#include "dap_chain_node_client.h"
=======
>>>>>>> 10c3d7e0
#include "dap_chain_cs_esbocs.h" // TODO set RPC callbacks for exclude consensus specific dependency
#include "dap_chain_cs_blocks.h" // TODO set RPC callbacks for exclude storage type specific dependency
#include "dap_chain_net_srv_stake_pos_delegate.h" // TODO set RPC callbacks for exclude service specific dependency
#include "dap_chain_ledger.h"
#include "dap_chain_net_balancer.h"
#include "dap_cli_server.h"
#include "dap_chain_srv.h"
#include "dap_chain_mempool.h"
#include "dap_chain_datum_service_state.h"
#include "dap_chain_node_client.h"
#include "dap_chain_net_balancer.h"

#define LOG_TAG "dap_chain_node"

#define DAP_CHAIN_NODE_NET_STATES_INFO_CURRENT_VERSION 2

typedef struct dap_chain_node_net_states_info_v1 {
    dap_chain_node_addr_t address;
    uint64_t events_count;
    uint64_t atoms_count;
    uint32_t uplinks_count;
    uint32_t downlinks_count;
    dap_chain_node_addr_t links_addrs[];
} DAP_ALIGN_PACKED dap_chain_node_net_states_info_v1_t;

typedef struct dap_chain_node_net_states_info {
    uint16_t version_info;
    char version_node[16];
    dap_chain_node_role_t role;
    dap_chain_node_net_states_info_v1_t info_v1;
} DAP_ALIGN_PACKED dap_chain_node_net_states_info_t;

#define node_info_v1_shift ( sizeof(uint16_t) + 16 + sizeof(dap_chain_node_role_t) )

enum hardfork_state {
    STATE_ANCHORS = 0,
    STATE_BALANCES,
    STATE_CONDOUTS,
    STATE_FEES,
    STATE_SERVICES,
    STATE_MEMPOOL
};

struct hardfork_states {
    enum hardfork_state state_current;
    size_t iterator;
    dap_ledger_hardfork_anchors_t  *anchors;
    dap_ledger_hardfork_balances_t *balances;
    dap_ledger_hardfork_condouts_t *condouts;
    dap_chain_cs_blocks_hardfork_fees_t *fees;
    dap_chain_srv_hardfork_state_t *service_states;
    dap_list_t *trusted_addrs;
};

static const uint64_t s_cmp_delta_timestamp = (uint64_t)1000 /*sec*/ * (uint64_t)1000000000;
static const uint64_t s_cmp_delta_event = 0;
static const uint64_t s_cmp_delta_atom = 10;
static const uint64_t s_timer_update_states_info = 10 /*sec*/ * 1000;
static const char s_states_group[] = ".nodes.states";

/**
 * @brief get states info about current
 * @param a_arg - pointer to callback arg
 */
static void s_update_node_states_info(UNUSED_ARG void *a_arg)
{
#ifndef DAP_VERSION
#pragma message "[!WRN!] DAP_VERSION IS NOT DEFINED. Manual override engaged."
#define DAP_VERSION "0.9-15"
#endif
    for (dap_chain_net_t *l_net = dap_chain_net_iter_start(); l_net; l_net = dap_chain_net_iter_next(l_net)) {
        if(dap_chain_net_get_state(l_net) != NET_STATE_OFFLINE) {
            size_t
                l_uplinks_count = 0,
                l_downlinks_count = 0,
                l_info_size = 0;
            dap_stream_node_addr_t *l_linked_node_addrs = dap_link_manager_get_net_links_addrs(l_net->pub.id.uint64, &l_uplinks_count, &l_downlinks_count, true);
            l_info_size = sizeof(dap_chain_node_net_states_info_t) + (l_uplinks_count + l_downlinks_count) * sizeof(dap_chain_node_addr_t);
            dap_chain_node_net_states_info_t *l_info = DAP_NEW_Z_SIZE_RET_IF_FAIL(dap_chain_node_net_states_info_t, l_info_size, l_linked_node_addrs);
            l_info->version_info = DAP_CHAIN_NODE_NET_STATES_INFO_CURRENT_VERSION;
            dap_strncpy(l_info->version_node, DAP_VERSION, sizeof(l_info->version_node));
            l_info->role = dap_chain_net_get_role(l_net);
            l_info->info_v1.address.uint64 = g_node_addr.uint64;
            l_info->info_v1.uplinks_count = l_uplinks_count;
            l_info->info_v1.downlinks_count = l_downlinks_count;

            dap_chain_t *l_chain = dap_chain_find_by_id(l_net->pub.id, (dap_chain_id_t){ .uint64 = 0 });  // zerochain
            l_info->info_v1.events_count = (l_chain && l_chain->callback_count_atom) ? l_chain->callback_count_atom(l_chain) : 0;
            l_chain = l_chain ? l_chain->next : NULL;  // mainchain
            l_info->info_v1.atoms_count = (l_chain && l_chain->callback_count_atom) ? l_chain->callback_count_atom(l_chain) : 0;
            
            memcpy( l_info->info_v1.links_addrs, l_linked_node_addrs,
                   (l_info->info_v1.uplinks_count + l_info->info_v1.downlinks_count) * sizeof(dap_chain_node_addr_t) );
            // DB write
            char *l_gdb_group = dap_strdup_printf("%s%s", l_net->pub.gdb_groups_prefix, s_states_group);
            const char *l_node_addr_str = dap_stream_node_addr_to_str_static(l_info->info_v1.address);
            dap_global_db_set_sync(l_gdb_group, l_node_addr_str, l_info, l_info_size, false);
            DAP_DEL_MULTY(l_linked_node_addrs, l_info, l_gdb_group);
        }
    }
}

static void s_states_info_to_str(dap_chain_net_t *a_net, const char *a_node_addr_str, dap_string_t *l_info_str)
{
// sanity check
    dap_return_if_pass(!a_net || !a_node_addr_str || !l_info_str);
// func work
    dap_nanotime_t l_timestamp = 0;
    size_t l_data_size = 0;
    char *l_gdb_group = dap_strdup_printf("%s%s", a_net->pub.gdb_groups_prefix, s_states_group);
    byte_t *l_node_info_data = dap_global_db_get_sync(l_gdb_group, a_node_addr_str, &l_data_size, NULL, &l_timestamp);
    DAP_DELETE(l_gdb_group);
    dap_chain_node_net_states_info_t *l_node_info = NULL;
    if (!l_node_info_data)
        return log_it(L_ERROR, "Can't find state of node %s in net %s", a_node_addr_str, a_net->pub.name);
    if ( (l_data_size - sizeof(dap_chain_node_net_states_info_t)) % sizeof(dap_chain_node_addr_t) ) {
        if ( (l_data_size - sizeof(dap_chain_node_net_states_info_v1_t)) % sizeof(dap_chain_node_addr_t) )
            return DAP_DELETE(l_node_info_data), log_it(L_ERROR, "Irrelevant size of node %s info", a_node_addr_str);
        dap_chain_node_net_states_info_v1_t *l_info_old = (dap_chain_node_net_states_info_v1_t*)l_node_info_data;
        l_node_info = DAP_NEW_Z_SIZE( dap_chain_node_net_states_info_t, sizeof(dap_chain_node_net_states_info_t) 
                                      + (l_info_old->uplinks_count + l_info_old->downlinks_count) * sizeof(dap_chain_node_addr_t) );
        l_node_info->version_info = 1;
        memcpy( (byte_t*)l_node_info + node_info_v1_shift, l_info_old, l_data_size );
        DAP_DELETE(l_node_info_data);
    } else
        l_node_info = (dap_chain_node_net_states_info_t*)l_node_info_data;
    char l_ts[80] = { '\0' };
    dap_nanotime_to_str_rfc822(l_ts, sizeof(l_ts), l_timestamp);
    dap_string_append_printf(l_info_str,
        "Record timestamp: %s\nRecord version: %u\nNode version: %s\nNode addr: %s\nNet: %s\nRole: %s\n"
        "Events count: %"DAP_UINT64_FORMAT_U"\nAtoms count: %"DAP_UINT64_FORMAT_U"\nUplinks count: %u\nDownlinks count: %u\n",
        l_ts, l_node_info->version_info, l_node_info->version_node, a_node_addr_str, a_net->pub.name, 
        dap_chain_node_role_to_str(l_node_info->role), l_node_info->info_v1.events_count, l_node_info->info_v1.atoms_count,
        l_node_info->info_v1.uplinks_count, l_node_info->info_v1.downlinks_count);
    size_t l_max_links = dap_max(l_node_info->info_v1.uplinks_count, l_node_info->info_v1.downlinks_count);
    if(l_max_links) {
        dap_string_append_printf(l_info_str,
        "-----------------------------------------------------------------\n"
        "|\tUplinks node addrs\t|\tDownlinks node addrs\t|\n"
        "-----------------------------------------------------------------\n");
    }
    for (size_t i = 0; i < l_max_links; ++i) {
        char *l_upnlink_str = i < l_node_info->info_v1.uplinks_count 
            ? dap_stream_node_addr_to_str(l_node_info->info_v1.links_addrs[i], false)
            : dap_strdup("\t\t");
        char *l_downlink_str = i < l_node_info->info_v1.downlinks_count 
            ? dap_stream_node_addr_to_str(l_node_info->info_v1.links_addrs[i + l_node_info->info_v1.uplinks_count], false)
            : dap_strdup("\t\t");
        dap_string_append_printf(l_info_str, "|\t%s\t|\t%s\t|\n", l_upnlink_str, l_downlink_str);
        DAP_DEL_MULTY(l_upnlink_str, l_downlink_str);
    }
    dap_string_append_printf(l_info_str, "-----------------------------------------------------------------\n");
    DAP_DELETE(l_node_info);
}

/**
 * @brief get states info about current
 * @param a_arg - pointer to callback arg
 */
dap_string_t *dap_chain_node_states_info_read(dap_chain_net_t *a_net, dap_stream_node_addr_t a_addr)
{
    dap_string_t *l_ret = dap_string_new("");
    const char *l_node_addr_str = dap_stream_node_addr_to_str_static(a_addr.uint64 ? a_addr : g_node_addr);
    if(!a_net) {
        for (dap_chain_net_t *l_net = dap_chain_net_iter_start(); l_net; l_net = dap_chain_net_iter_next(l_net)) {
            s_states_info_to_str(l_net, l_node_addr_str, l_ret);
        }
    } else {
        s_states_info_to_str(a_net, l_node_addr_str, l_ret);
    }
    if (!l_ret->len) {
        const char *l_prefix = !a_addr.uint64 ? "my" : a_addr.uint64 == g_node_addr.uint64 ? "my" : "";
        if (a_net){
            dap_string_append_printf(l_ret, "Can't find state of %s node %s in net %s", l_prefix, l_node_addr_str, a_net->pub.name);
        } else {
            dap_string_append_printf(l_ret, "Can't find state of %s node %s in nets ", l_prefix, l_node_addr_str);
            dap_chain_net_t *l_current_net = NULL, *l_next_net = dap_chain_net_iter_start();
            while(l_next_net) {
                l_current_net = l_next_net;
                l_next_net = dap_chain_net_iter_next(l_next_net);
                dap_string_append_printf(l_ret, l_next_net ? "%s, " : "%s", l_current_net->pub.name);
            }
        }
    }
    return l_ret;
}

void dap_chain_node_list_cluster_del_callback(dap_store_obj_t *a_obj, void *a_arg) {
    UNUSED(a_arg);
    dap_return_if_fail(a_obj);
    log_it(L_DEBUG, "Start check node list %s group %s key", a_obj->group, a_obj->key);

    if (a_obj->value_len == 0) {
        dap_global_db_del_sync(a_obj->group, a_obj->key);
        log_it(L_DEBUG, "Can't find value in %s group %s key delete from node list", a_obj->group, a_obj->key);
        return;
    }
    dap_chain_node_info_t *l_node_info = (dap_chain_node_info_t*)a_obj->value;
    dap_return_if_fail(l_node_info);
    char ** l_group_strings = dap_strsplit(a_obj->group, ".", 3);
    dap_chain_net_t *l_net = dap_chain_net_by_name(l_group_strings[0]);
    if (dap_strcmp("nodes", l_group_strings[1]) || dap_strcmp("list", l_group_strings[2])) {
        log_it(L_ERROR, "Try to delete from nodelist by the %s group %s key", a_obj->group, a_obj->key);
        dap_strfreev(l_group_strings);
        return;
    }
    int l_ret = -1;
    for (size_t i = 0; i < 3 && l_ret != 0; i++) {
        dap_chain_node_client_t *l_client = dap_chain_node_client_connect_default_channels(l_net, l_node_info);
        if (l_client)
            l_ret = dap_chain_node_client_wait(l_client, NODE_CLIENT_STATE_ESTABLISHED, 30000);
<<<<<<< HEAD
        // dap_chain_node_client_close_unsafe(l_client);  del in s_go_stage_on_client_worker_unsafe
    }
    if (l_ret == 0) {
        dap_global_db_set_sync(a_obj->group, a_obj->key, a_obj->value, a_obj->value_len, a_obj->flags & DAP_GLOBAL_DB_RECORD_PINNED);
        // dap_global_db_set_raw_sync(a_obj, 1);
=======
        // dap_chain_node_client_close_unsafe(l_client); TODO unexpected del in s_go_stage_on_client_worker_unsafe
    }
    if (l_ret == 0) {
        dap_global_db_set_sync(a_obj->group, a_obj->key, a_obj->value, a_obj->value_len, a_obj->flags & DAP_GLOBAL_DB_RECORD_PINNED);
>>>>>>> 10c3d7e0
    } else {
        log_it(L_DEBUG, "Can't do handshake with %s [ %s : %u ] delete from node list", a_obj->key, l_node_info->ext_host, l_node_info->ext_port);
        dap_del_global_db_obj_by_ttl(a_obj);
    }
    dap_strfreev(l_group_strings);
}

int dap_chain_node_list_clean_init() {
    for (dap_chain_net_t *l_net = dap_chain_net_iter_start(); l_net; l_net = dap_chain_net_iter_next(l_net)) {
        dap_chain_node_role_t l_role = dap_chain_net_get_role(l_net);
        if (l_role.enums == NODE_ROLE_ROOT) {
            char * l_group_name = dap_strdup_printf("%s.nodes.list", l_net->pub.name);
            dap_global_db_cluster_t *l_cluster = dap_global_db_cluster_by_group(dap_global_db_instance_get_default(), l_group_name);
            l_cluster->del_callback = dap_chain_node_list_cluster_del_callback;
            log_it(L_DEBUG, "Node list clean inited for net %s", l_net->pub.name);
        }
    }
    return 0;
}

int dap_chain_node_init()
{
    if (dap_proc_thread_timer_add(NULL, s_update_node_states_info, NULL, s_timer_update_states_info)) {
        // log_it(L_ERROR, "Can't activate timer on node states update");
        return -1;
    }
    return 0;
}

/**
 * Register alias in base
 */
bool dap_chain_node_alias_register(dap_chain_net_t *a_net, const char *a_alias, dap_chain_node_addr_t *a_addr)
{
    // TODO
    return false;
}

/**
 * @brief dap_chain_node_alias_find
 * @param alias
 * @return
 */
dap_chain_node_addr_t *dap_chain_node_alias_find(dap_chain_net_t *a_net, const char *a_alias)
{
    dap_return_val_if_fail(a_alias && a_net, NULL);
    // TODO
    return NULL;
}

/**
 * Delete alias from base
 */
bool dap_chain_node_alias_delete(dap_chain_net_t *a_net, const char *a_alias)
{
    // TODO
    return false;
}

/**
 * Compare addresses of two dap_chain_node_info_t structures
 *
 * @return True if addresses are equal, otherwise false
 */
bool dap_chain_node_info_addr_match(dap_chain_node_info_t *node_info1, dap_chain_node_info_t *node_info2)
{
    return node_info1 && node_info2
        && !dap_strcmp(node_info1->ext_host, node_info2->ext_host)
        && node_info1->ext_port == node_info2->ext_port;
}


/**
 * @brief dap_chain_node_info_save
 * @param node_info
 * @return
 */
int dap_chain_node_info_save(dap_chain_net_t *a_net, dap_chain_node_info_t *a_node_info)
{
    return !a_node_info || !a_node_info->address.uint64
        ? log_it(L_ERROR,"Can't save node info, %s", a_node_info ? "null arg" : "zero address"), -1
        : dap_global_db_set_sync( a_net->pub.gdb_nodes,
                                 dap_stream_node_addr_to_str_static(a_node_info->address),
                                 a_node_info,
                                 dap_chain_node_info_get_size(a_node_info), false );
}

int dap_chain_node_info_del(dap_chain_net_t *a_net, dap_chain_node_info_t *a_node_info) {
    return !a_node_info || !a_node_info->address.uint64
        ? log_it(L_ERROR,"Can't delete node info, %s", a_node_info ? "null arg" : "zero address"), -1
        : dap_global_db_del_sync( a_net->pub.gdb_nodes,
                                 dap_stream_node_addr_to_str_static(a_node_info->address) );
}

/**
 * Read node from base
 */
dap_chain_node_info_t* dap_chain_node_info_read(dap_chain_net_t *a_net, dap_chain_node_addr_t *a_address)
{
    const char *l_key = dap_stream_node_addr_to_str_static(*a_address);
    size_t l_node_info_size = 0;
    dap_chain_node_info_t *l_node_info
        = (dap_chain_node_info_t*)dap_global_db_get_sync(a_net->pub.gdb_nodes, l_key, &l_node_info_size, NULL, NULL);

    if (!l_node_info) {
        log_it(L_NOTICE, "Node with address %s not found in base of %s network", l_key, a_net->pub.name);
        return NULL;
    }
    size_t l_node_info_size_calced = dap_chain_node_info_get_size(l_node_info);
    if (l_node_info_size_calced != l_node_info_size) {
        log_it(L_ERROR, "Bad node \"%s\" record size, %zu != %zu", l_key, l_node_info_size_calced, l_node_info_size);
        DAP_DELETE(l_node_info);
        return NULL;
    }
    return l_node_info;
}

bool dap_chain_node_mempool_need_process(dap_chain_t *a_chain, dap_chain_datum_t *a_datum) {
    for (uint16_t j = 0; j < a_chain->autoproc_datum_types_count; j++)
        if (a_datum->header.type_id == a_chain->autoproc_datum_types[j])
            return true;
    return false;
}

/* Return true if processed datum should be deleted from mempool */
bool dap_chain_node_mempool_process(dap_chain_t *a_chain, dap_chain_datum_t *a_datum, const char *a_datum_hash_str, int * a_ret)
{
    if (!a_chain->callback_add_datums) {
        log_it(L_ERROR, "Not found chain callback for datums processing");
        return false;
    }
    dap_hash_fast_t l_datum_hash, l_real_hash;
    if (dap_chain_hash_fast_from_hex_str(a_datum_hash_str, &l_datum_hash)) {
        log_it(L_WARNING, "Can't get datum hash from hash string");
        return false;
    }
    dap_chain_datum_calc_hash(a_datum, &l_real_hash);
    if (!dap_hash_fast_compare(&l_datum_hash, &l_real_hash)) {
        log_it(L_WARNING, "Datum hash from mempool key and real datum hash are different");
        return false;
    }
    int l_verify_datum = dap_chain_net_verify_datum_for_add(a_chain, a_datum, &l_datum_hash);
    if (!l_verify_datum
#ifdef DAP_TPS_TEST
            || l_verify_datum == DAP_CHAIN_CS_VERIFY_CODE_TX_NO_PREVIOUS
#endif
            )
    {
        a_chain->callback_add_datums(a_chain, &a_datum, 1);
    }
    if (l_verify_datum != 0 &&
            l_verify_datum != DAP_CHAIN_CS_VERIFY_CODE_TX_NO_PREVIOUS &&
            l_verify_datum != DAP_CHAIN_CS_VERIFY_CODE_TX_NO_EMISSION &&
            l_verify_datum != DAP_CHAIN_CS_VERIFY_CODE_NOT_ENOUGH_SIGNS &&
            l_verify_datum != DAP_CHAIN_CS_VERIFY_CODE_NO_DECREE) {
                if (a_ret)
                    *a_ret = l_verify_datum;
                return true;
        }
    return false;
}

void dap_chain_node_mempool_process_all(dap_chain_t *a_chain, bool a_force)
{
    dap_chain_net_t *l_net = dap_chain_net_by_id(a_chain->net_id);
    if (!a_force && !l_net->pub.mempool_autoproc)
        return;
#ifdef DAP_TPS_TEST
    FILE *l_file = fopen("/opt/cellframe-node/share/ca/mempool_start.txt", "r");
    if (l_file) {
        fclose(l_file);
        l_file = fopen("/opt/cellframe-node/share/ca/mempool_finish.txt", "r");
        if(!l_file) {
            log_it(L_TPS, "Wait mempool");
            return;
        }
        log_it(L_TPS, "Mempool ready");
        fclose(l_file);
        l_file = fopen("/opt/cellframe-node/share/ca/tps_start.txt", "r");
        if (!l_file) {
            l_file = fopen("/opt/cellframe-node/share/ca/tps_start.txt", "w");
            char l_from_str[50];
            const char c_time_fmt[]="%Y-%m-%d_%H:%M:%S";
            struct tm l_from_tm = {};
            time_t l_ts_now = time(NULL);
            localtime_r(&l_ts_now, &l_from_tm);
            strftime(l_from_str, sizeof(l_from_str), c_time_fmt, &l_from_tm);
            fputs(l_from_str, l_file);
        }
        fclose(l_file);
    }
#endif
    char *l_gdb_group_mempool = dap_chain_mempool_group_new(a_chain);
    size_t l_objs_count = 0;
    dap_global_db_obj_t *l_objs = dap_global_db_get_all_sync(l_gdb_group_mempool, &l_objs_count);
    if (l_objs_count) {
#ifdef DAP_TPS_TEST
        log_it(L_TPS, "Get %zu datums from mempool", l_objs_count);
#endif
        for (size_t i = 0; i < l_objs_count; i++) {
            if (l_objs[i].value_len < sizeof(dap_chain_datum_t))
                continue;
            dap_chain_datum_t *l_datum = (dap_chain_datum_t *)l_objs[i].value;
            if (dap_chain_datum_size(l_datum) != l_objs[i].value_len)
                continue;
            if (dap_chain_node_mempool_need_process(a_chain, l_datum)) {

                if (l_datum->header.type_id == DAP_CHAIN_DATUM_TX &&
                        !dap_strcmp(dap_chain_get_cs_type(a_chain), "esbocs")) {
                    uint256_t l_tx_fee = {};
                    dap_chain_datum_tx_t *l_tx = (dap_chain_datum_tx_t *)l_datum->data;
                    if (dap_chain_datum_tx_get_fee_value (l_tx, &l_tx_fee) ||
                            IS_ZERO_256(l_tx_fee)) {
                        if (!dap_ledger_tx_poa_signed(l_net->pub.ledger, l_tx)) {
                            log_it(L_WARNING, "Can't get fee value from tx %s", l_objs[i].key);
                            continue;
                        } else
                            log_it(L_DEBUG, "Process service tx without fee");
                    } else {
                        uint256_t l_min_fee = dap_chain_esbocs_get_fee(a_chain->net_id);
                        if (compare256(l_tx_fee, l_min_fee) < 0) {
                            char *l_tx_fee_str = dap_chain_balance_coins_print(l_tx_fee);
                            char *l_min_fee_str = dap_chain_balance_coins_print(l_min_fee);
                            log_it(L_WARNING, "Fee %s is lower than minimum fee %s for tx %s",
                                   l_tx_fee_str, l_min_fee_str, l_objs[i].key);
                            DAP_DELETE(l_tx_fee_str);
                            DAP_DELETE(l_min_fee_str);
                            continue;
                        }
                    }
                }
                int l_ret = 0;
                if (dap_chain_node_mempool_process(a_chain, l_datum, l_objs[i].key, &l_ret)) {
                    // Delete processed objects
                    log_it(L_INFO, " ! Delete datum %s from mempool", l_objs[i].key);
                    char* l_ret_str = dap_strdup_printf("%d", l_ret);
                    dap_global_db_del_ex(l_gdb_group_mempool, l_objs[i].key, l_ret_str, strlen(l_ret_str)+1 , NULL, NULL);
                    DAP_DELETE(l_ret_str);
                } else {
                    log_it(L_INFO, " ! Datum %s remains in mempool", l_objs[i].key);
                }
            }
        }
        dap_global_db_objs_delete(l_objs, l_objs_count);
    }
    DAP_DELETE(l_gdb_group_mempool);
}

dap_chain_datum_t **s_service_state_datums_create(dap_chain_srv_hardfork_state_t *a_state, size_t *a_datums_count)
{
    dap_chain_datum_t **ret = NULL;
    size_t l_datums_count = 0;
    const uint64_t l_max_step_size = DAP_CHAIN_ATOM_MAX_SIZE - sizeof(dap_chain_datum_service_state_t);
    uint64_t l_step_size = dap_min(l_max_step_size, a_state->size);
    byte_t *l_offset = a_state->data, *l_ptr = l_offset, *l_end = a_state->data + a_state->size * a_state->count;
    while (l_offset < l_end) {
        size_t l_cur_step_size = 0, i = 0;
        while (l_cur_step_size < l_max_step_size && l_offset < l_end) {
            size_t l_addition = dap_min((uint64_t)(l_end - l_offset), l_step_size);
            l_cur_step_size += l_addition;
            l_offset += l_addition;
            i++;
        }
        dap_chain_datum_t *l_datum = dap_chain_datum_create(DAP_CHAIN_DATUM_SERVICE_STATE, l_ptr, sizeof(dap_chain_datum_service_state_t) + l_cur_step_size);
        ((dap_chain_datum_service_state_t *)l_datum->data)->srv_uid = a_state->uid;
        ((dap_chain_datum_service_state_t *)l_datum->data)->state_size = a_state->size;
        ((dap_chain_datum_service_state_t *)l_datum->data)->states_count = i;
        ret = DAP_REALLOC_RET_VAL_IF_FAIL(ret, sizeof(dap_chain_datum_t *) * (++l_datums_count), NULL, NULL);
        ret[l_datums_count - 1] = l_datum;
        l_ptr = l_offset;
    }
    assert(l_offset == l_end);
    if (a_datums_count)
        *a_datums_count = l_datums_count;
    return ret;
}

int dap_chain_node_hardfork_prepare(dap_chain_t *a_chain, dap_time_t a_last_block_timestamp, dap_list_t *a_trusted_addrs, json_object * a_changed_addrs)
{
    if (dap_strcmp(dap_chain_get_cs_type(a_chain), DAP_CHAIN_ESBOCS_CS_TYPE_STR))
        return log_it(L_ERROR, "Can't prepare harfork for chain type %s is not supported", dap_chain_get_cs_type(a_chain)), -2;
    dap_chain_net_t *l_net = dap_chain_net_by_id(a_chain->net_id);
    assert(l_net);
    if (dap_chain_net_srv_stake_hardfork_data_verify(l_net, &a_chain->hardfork_decree_hash)) {
        log_it(L_ERROR, "Stake delegate data verifying with hardfork decree failed");
        return -3;
    }
    log_it(L_ATT, "Starting data prepare for hardfork of chain '%s' for net '%s'", a_chain->name, l_net->pub.name);
    struct hardfork_states *l_states = DAP_NEW_Z_RET_VAL_IF_FAIL(struct hardfork_states, -1, NULL);
    l_states->balances = dap_ledger_states_aggregate(l_net->pub.ledger, a_last_block_timestamp, &l_states->condouts, a_changed_addrs);
    l_states->anchors = dap_ledger_anchors_aggregate(l_net->pub.ledger, a_chain->id);
    l_states->fees = dap_chain_cs_blocks_fees_aggregate(a_chain);
    size_t l_state_size = 0;
    l_states->service_states = dap_chain_srv_hardfork_all(l_net->pub.id);
    dap_chain_srv_hardfork_state_t *it, *tmp;
    DL_FOREACH_SAFE(l_states->service_states, it, tmp) {
        if (it->uid.uint64 < (uint64_t)INT64_MIN)       // MSB is not set
            continue;
        size_t l_datums_count = 0;
        dap_chain_datum_t **l_datums = s_service_state_datums_create(it, &l_datums_count);
        for (size_t i = 0; i < l_datums_count; i++)
            DAP_DELETE(dap_chain_mempool_datum_add(l_datums[i], a_chain, "hex"));
        DL_DELETE(l_states->service_states, it);
        DAP_DELETE(it);
    }
    l_states->trusted_addrs = a_trusted_addrs;
    a_chain->hardfork_data = l_states;
    dap_chain_cell_create(a_chain, c_dap_chain_cell_id_hardfork);
    return 0;
}

dap_chain_datum_t *s_datum_tx_create(dap_chain_addr_t *a_addr, const char *a_ticker, uint256_t a_value, dap_list_t *a_trackers)
{
    dap_chain_datum_tx_t *l_tx = dap_chain_datum_tx_create();
    if (!l_tx)
        return NULL;
    if (dap_chain_datum_tx_add_out_ext_item(&l_tx, a_addr, a_value, a_ticker) != 1) {
        dap_chain_datum_tx_delete(l_tx);
        return NULL;
    }
    for (dap_list_t *it = a_trackers; it; it = it->next) {
        dap_ledger_tracker_t *l_tracker = it->data;
        dap_chain_tx_tsd_t *l_tracker_tsd = dap_chain_datum_tx_item_tsd_create(l_tracker, DAP_CHAIN_DATUM_TX_TSD_TYPE_HARDFORK_TRACKER, sizeof(dap_ledger_tracker_t));
        if (!l_tracker_tsd) {
            dap_chain_datum_tx_delete(l_tx);
            return NULL;
        }
        if (dap_chain_datum_tx_add_item(&l_tx, l_tracker_tsd) != 1) {
            dap_chain_datum_tx_delete(l_tx);
            return NULL;
        }
    }
    dap_chain_datum_t *l_datum_tx = dap_chain_datum_create(DAP_CHAIN_DATUM_TX, l_tx, dap_chain_datum_tx_get_size(l_tx));
    dap_chain_datum_tx_delete(l_tx);
    return l_datum_tx;
}

dap_chain_datum_t *s_cond_tx_create(dap_chain_tx_out_cond_t *a_cond, dap_chain_tx_sig_t *a_sign, dap_hash_fast_t *a_hash, const char *a_ticker, dap_list_t *a_trackers)
{
    dap_chain_datum_tx_t *l_tx = dap_chain_datum_tx_create();
    if (!l_tx)
        return NULL;
    if (dap_chain_datum_tx_add_item(&l_tx, a_cond) != 1) {
        dap_chain_datum_tx_delete(l_tx);
        return NULL;
    }
    if (dap_chain_datum_tx_add_item(&l_tx, a_sign) != 1) {
        dap_chain_datum_tx_delete(l_tx);
        return NULL;
    }
    dap_chain_tx_tsd_t *l_tx_hash_tsd = dap_chain_datum_tx_item_tsd_create(a_hash, DAP_CHAIN_DATUM_TX_TSD_TYPE_HARDFORK_TX_HASH, sizeof(dap_hash_fast_t));
    if (!l_tx_hash_tsd) {
        dap_chain_datum_tx_delete(l_tx);
        return NULL;
    }
    if (dap_chain_datum_tx_add_item(&l_tx, l_tx_hash_tsd) != 1) {
        dap_chain_datum_tx_delete(l_tx);
        return NULL;
    }
    dap_chain_tx_tsd_t *l_ticker_tsd = dap_chain_datum_tx_item_tsd_create(a_ticker, DAP_CHAIN_DATUM_TX_TSD_TYPE_HARDFORK_TICKER, DAP_CHAIN_TICKER_SIZE_MAX);
    if (!l_ticker_tsd) {
        dap_chain_datum_tx_delete(l_tx);
        return NULL;
    }
    if (dap_chain_datum_tx_add_item(&l_tx, l_ticker_tsd) != 1) {
        dap_chain_datum_tx_delete(l_tx);
        return NULL;
    }
    for (dap_list_t *it = a_trackers; it; it = it->next) {
        dap_ledger_tracker_t *l_tracker = it->data;
        dap_chain_tx_tsd_t *l_tracker_tsd = dap_chain_datum_tx_item_tsd_create(l_tracker, DAP_CHAIN_DATUM_TX_TSD_TYPE_HARDFORK_TRACKER, sizeof(dap_ledger_tracker_t));
        if (!l_tracker_tsd) {
            dap_chain_datum_tx_delete(l_tx);
            return NULL;
        }
        if (dap_chain_datum_tx_add_item(&l_tx, l_tracker_tsd) != 1) {
            dap_chain_datum_tx_delete(l_tx);
            return NULL;
        }
    }
    dap_chain_datum_t *l_datum_tx = dap_chain_datum_create(DAP_CHAIN_DATUM_TX, l_tx, dap_chain_datum_tx_get_size(l_tx));
    dap_chain_datum_tx_delete(l_tx);
    return l_datum_tx;
}

dap_chain_datum_t *s_fee_tx_create(uint256_t a_value, dap_sign_t *a_owner_sign)
{
    dap_chain_datum_tx_t *l_tx = dap_chain_datum_tx_create();
    if (!l_tx)
        return NULL;
    dap_chain_tx_out_cond_t *l_cond = dap_chain_datum_tx_item_out_cond_create_fee_stack(a_value);
    if (dap_chain_datum_tx_add_item(&l_tx, l_cond) != 1) {
        dap_chain_datum_tx_delete(l_tx);
        return NULL;
    }
    dap_chain_tx_sig_t *l_tx_sig = dap_chain_tx_sig_create(a_owner_sign);
    if (dap_chain_datum_tx_add_item(&l_tx, l_tx_sig) != 1) {
        dap_chain_datum_tx_delete(l_tx);
        return NULL;
    }
    dap_chain_datum_t *l_datum_tx = dap_chain_datum_create(DAP_CHAIN_DATUM_TX, l_tx, dap_chain_datum_tx_get_size(l_tx));
    dap_chain_datum_tx_delete(l_tx);
    return l_datum_tx;
}

int dap_chain_node_hardfork_process(dap_chain_t *a_chain)
{
    dap_return_val_if_fail(a_chain, -1);
    if (!dap_chain_net_by_id(a_chain->net_id)->pub.mempool_autoproc)
        return -2;
    if (!a_chain->hardfork_data)
        return log_it(L_ERROR, "Can't process chain with no harfork data. Use dap_chain_node_hardfork_prepare() for collect it first"), -2;
    struct hardfork_states *l_states = a_chain->hardfork_data;
    switch (l_states->state_current) {
    case STATE_ANCHORS:
        for (dap_ledger_hardfork_anchors_t *it = l_states->anchors; it; it = it->next) {
            dap_chain_datum_t *l_datum_anchor = dap_chain_datum_create(DAP_CHAIN_DATUM_ANCHOR, it->anchor, dap_chain_datum_anchor_get_size(it->anchor));
            if (!l_datum_anchor)
                return -2;
            if (!a_chain->callback_add_datums(a_chain, &l_datum_anchor, 1)) {
                dap_hash_fast_t l_decree_hash;
                dap_chain_datum_anchor_get_hash_from_data(it->anchor, &l_decree_hash);
                log_it(L_NOTICE, "Hardfork processed to datum anchor for decree hash %s", dap_hash_fast_to_str_static(&l_decree_hash));
                DAP_DELETE(l_datum_anchor);
                break;
            }
            DAP_DELETE(l_datum_anchor);
        }
    case STATE_BALANCES:
        for (dap_ledger_hardfork_balances_t *it = l_states->balances; it; it = it->next) {
            dap_chain_datum_t *l_tx = s_datum_tx_create(&it->addr, it->ticker, it->value, it->trackers);
            if (!l_tx)
                return -3;
            if (!a_chain->callback_add_datums(a_chain, &l_tx, 1)) {
                DAP_DELETE(l_tx);
                log_it(L_NOTICE, "Hardfork processed to datum tx with addr %s", dap_chain_addr_to_str_static(&it->addr));
                break;
            }
            DAP_DELETE(l_tx);
        }
    case STATE_CONDOUTS:
        for (dap_ledger_hardfork_condouts_t *it = l_states->condouts; it; it = it->next) {
            dap_chain_datum_t *l_cond_tx = s_cond_tx_create(it->cond, it->sign, &it->hash, it->ticker, it->trackers);
            if (!l_cond_tx)
                return -4;
            if (!a_chain->callback_add_datums(a_chain, &l_cond_tx, 1)) {
                DAP_DELETE(l_cond_tx);
                log_it(L_NOTICE, "Hardfork processed to datum cond_tx with hash %s", dap_hash_fast_to_str_static(&it->hash));
                break;
            }
            DAP_DELETE(l_cond_tx);
        }
    case STATE_FEES:
        for (dap_chain_cs_blocks_hardfork_fees_t *it = l_states->fees; it; it = it->next) {
            dap_chain_datum_t *l_fee_tx = s_fee_tx_create(it->fees_n_rewards_sum, it->owner_sign);
            if (!l_fee_tx)
                return -4;
            if (!a_chain->callback_add_datums(a_chain, &l_fee_tx, 1)) {
                DAP_DELETE(l_fee_tx);
                dap_hash_fast_t l_pkey_hash; dap_sign_get_pkey_hash(it->owner_sign, &l_pkey_hash);
                log_it(L_NOTICE, "Hardfork processed to datum fee_tx with hash %s", dap_hash_fast_to_str_static(&l_pkey_hash));
                break;
            }
            DAP_DELETE(l_fee_tx);
        }
    case STATE_SERVICES:
        for (dap_chain_srv_hardfork_state_t *it = l_states->service_states; it; it = it->next) {
            if (it->uid.uint64 >= (uint64_t)INT64_MIN)       // MSB is set
                continue;
            bool l_break = false;
            size_t l_datums_count = 0;
            dap_chain_datum_t **l_datums = s_service_state_datums_create(it, &l_datums_count);
            for (size_t i = l_states->iterator; i < l_datums_count; i++) {
                if (!a_chain->callback_add_datums(a_chain, l_datums + i, 1)) {
                    log_it(L_NOTICE, "Hardfork processed to datum service_state with uid %" DAP_UINT64_FORMAT_x " and number %zu",
                                        it->uid.uint64, i);
                    // save iterator to state machine
                    l_states->iterator = i;
                    l_break = true;
                    break;
                }

            }
            for (size_t i = 0; i < l_datums_count; i++)
                DAP_DELETE(l_datums[i]);
            DAP_DEL_Z(l_datums);
            if (l_break)
                break;
        }
    case STATE_MEMPOOL: {
        char *l_gdb_group_mempool = dap_chain_mempool_group_new(a_chain);
        size_t l_objs_count = 0;
        dap_store_obj_t *l_objs = dap_global_db_get_all_raw_sync(l_gdb_group_mempool, &l_objs_count);
        for (size_t i = 0; i < l_objs_count; i++) {
            if (dap_store_obj_get_type(l_objs +i) == DAP_GLOBAL_DB_OPTYPE_DEL)
                continue;
            if (l_objs[i].value_len < sizeof(dap_chain_datum_t))
                continue;
            if (!l_objs[i].sign)
                continue;
            dap_chain_datum_t *l_datum = (dap_chain_datum_t *)l_objs[i].value;
            if (l_datum->header.type_id != DAP_CHAIN_DATUM_SERVICE_STATE)
                continue;
            dap_stream_node_addr_t l_addr = dap_stream_node_addr_from_sign(l_objs[i].sign);
            bool l_addr_match = false;
            for (dap_list_t *it = l_states->trusted_addrs; it; it = it->next) {
                if (((dap_stream_node_addr_t *)it->data)->uint64 != l_addr.uint64)
                    continue;
                l_addr_match = true;
                break;
            }
            if (!l_addr_match) {
                log_it(L_WARNING, "Trying to inject hardfork service state datum from addr " NODE_ADDR_FP_STR, NODE_ADDR_FP_ARGS_S(l_addr));
                continue;
            }
            dap_hash_str_t l_key = dap_get_data_hash_str(l_datum->data, l_datum->header.data_size);
            if (dap_chain_datum_size(l_datum) != l_objs[i].value_len) {
                log_it(L_WARNING, "Trying to process hardfork service state datum with incorrect size %zu (expect %zu)",
                                                                            dap_chain_datum_size(l_datum), l_objs[i].value_len);
                continue;
            }
            if (dap_strcmp(l_objs[i].key, l_key.s)) {
                log_it(L_WARNING, "Trying to process hardfork service state datum with hash mismatch");
                continue;
            }
            if (dap_chain_node_mempool_process(a_chain, l_datum, l_objs[i].key, NULL))
                dap_global_db_del(l_gdb_group_mempool, l_objs[i].key, NULL, NULL);
        }
        dap_store_obj_free(l_objs, l_objs_count);
        DAP_DELETE(l_gdb_group_mempool);
    } break;
    // No default here
    }
    return 0;
}

static int s_compare_trackers(dap_list_t *a_list1, dap_list_t *a_list2)
{
    int ret = 0;
    for (dap_list_t *it1 = a_list1, *it2 = a_list2; it1 && it2; it1 = it1->next, it2 = it2->next) {
        dap_ledger_tracker_t *l_tracker1 = it1->data,
                             *l_tracker2 = it2->data;
        ret = memcmp(&l_tracker1->voting_hash, &l_tracker1->voting_hash, sizeof(dap_hash_fast_t));
        if (ret)
            break;
        ret = compare256(l_tracker1->colored_value, l_tracker2->colored_value);
        if (ret)
            break;
    }
    return ret;
}

static int s_compare_balances(dap_ledger_hardfork_balances_t *a_list1, dap_ledger_hardfork_balances_t *a_list2)
{
    int ret = memcmp(&a_list1->addr, &a_list2->addr, sizeof(dap_chain_addr_t));
    if (ret)
        return ret;
    ret = memcmp(a_list1->ticker, a_list2->ticker, DAP_CHAIN_TICKER_SIZE_MAX);
    if (ret)
        return ret;
    ret = compare256(a_list1->value, a_list2->value);
    if (ret)
        return ret;
    return s_compare_trackers(a_list1->trackers, a_list2->trackers);
}

static int s_compare_condouts(dap_ledger_hardfork_condouts_t *a_list1, dap_ledger_hardfork_condouts_t *a_list2)
{
    int ret = memcmp(&a_list1->hash, &a_list2->hash, sizeof(dap_hash_fast_t));
    if (ret)
        return ret;
    ret = memcmp(a_list1->ticker, a_list2->ticker, DAP_CHAIN_TICKER_SIZE_MAX);
    if (ret)
        return ret;
    ret = a_list1->sign->header.sig_size != a_list2->sign->header.sig_size;
    if (ret)
        return ret;
    ret = memcmp(a_list1->sign->sig, a_list2->sign->sig, a_list1->sign->header.sig_size);
    if (ret)
        return ret;
    size_t l_cond_size = dap_chain_datum_item_tx_get_size((const byte_t *)a_list1->cond, 0);
    ret = l_cond_size != dap_chain_datum_item_tx_get_size((const byte_t *)a_list2->cond, 0);
    if (ret)
        return ret;
    ret = memcmp(a_list1->cond, a_list2->cond, l_cond_size);
    if (ret)
        return ret;
    return s_compare_trackers(a_list1->trackers, a_list2->trackers);
}

static int s_compare_fees(dap_chain_cs_blocks_hardfork_fees_t *a_list1, dap_chain_cs_blocks_hardfork_fees_t *a_list2)
{
    int ret = compare256(a_list1->fees_n_rewards_sum, a_list2->fees_n_rewards_sum);
    if (ret)
        return ret;
    size_t l_sign_size = dap_sign_get_size(a_list1->owner_sign);
    ret = l_sign_size != dap_sign_get_size(a_list2->owner_sign);
    if (ret)
        return ret;
    return memcmp(a_list1->owner_sign, a_list2->owner_sign, l_sign_size);
}

static int s_compare_anchors(dap_ledger_hardfork_anchors_t *a_list1, dap_ledger_hardfork_anchors_t *a_list2)
{
    size_t l_anchor_size = dap_chain_datum_anchor_get_size(a_list1->anchor);
    int ret = l_anchor_size != dap_chain_datum_anchor_get_size(a_list2->anchor);
    if (ret)
        return ret;
    return memcmp(a_list1->anchor, a_list1->anchor, l_anchor_size);
}

static int s_compare_service_states(dap_chain_srv_hardfork_state_t *a_list1, dap_chain_srv_hardfork_state_t *a_list2)
{
    return a_list1->uid.uint64 != a_list2->uid.uint64;
}

int s_hardfork_check(dap_chain_t *a_chain, dap_chain_datum_t *a_datum, size_t a_datum_size, bool a_remove)
{
    if (a_datum_size <= sizeof(dap_chain_datum_t) || dap_chain_datum_size(a_datum) != a_datum_size) {
        log_it(L_WARNING, "Incorrect harfork datum size %zu", a_datum_size <= sizeof(dap_chain_datum_t) ? a_datum_size : dap_chain_datum_size(a_datum));
        return -1;
    }
    switch (a_datum->header.type_id) {

    case DAP_CHAIN_DATUM_ANCHOR: {
        dap_ledger_hardfork_anchors_t *l_found = NULL,
                                       l_sought = { .anchor = (dap_chain_datum_anchor_t *)a_datum->data };

        DL_SEARCH(a_chain->hardfork_data->anchors, l_found, &l_sought, s_compare_anchors);
        if (l_found) {
            if (a_remove) {
                DL_DELETE(a_chain->hardfork_data->anchors, l_found);
                DAP_DELETE(l_found);
                if (!a_chain->hardfork_data->anchors)
                    a_chain->hardfork_data->state_current = STATE_BALANCES;
            }
            break;
        }
    } break;

    case DAP_CHAIN_DATUM_TX: {
        dap_chain_datum_tx_t *l_tx = (dap_chain_datum_tx_t *)a_datum->data;
        if (!l_tx->header.ts_created /* TODO add || l_tx->header.ts_created other criteria */) {
            char l_time[DAP_TIME_STR_SIZE]; dap_time_to_str_rfc822(l_time, DAP_TIME_STR_SIZE, l_tx->header.ts_created);
            log_it(L_WARNING, "Incorrect harfork datum timestamp %s", l_time);
            return -3;
        }
        // Parse datum
        dap_ledger_hardfork_balances_t l_regular = {};
        dap_ledger_hardfork_condouts_t l_conitional = {};
        bool l_out = false;
        byte_t *l_item; size_t l_size;
        TX_ITEM_ITER_TX(l_item, l_size, l_tx) {
            switch (*l_item) {
            case TX_ITEM_TYPE_OUT_EXT:
                if (l_out || l_conitional.cond) {
                    log_it(L_WARNING, "Additional OUT_EXT item for harfork datum tx is forbidden");
                    return -4;
                }
                l_out = true;
                dap_chain_tx_out_ext_t *l_out_ext = (dap_chain_tx_out_ext_t *)l_item;
                l_regular.addr = l_out_ext->addr;
                dap_stpcpy(l_regular.ticker, l_out_ext->token);
                l_regular.value = l_out_ext->header.value;
                break;
            case TX_ITEM_TYPE_OUT_COND:
                if (l_out || l_conitional.cond) {
                    log_it(L_WARNING, "Additional OUT_COND item for harfork datum tx is forbidden");
                    return -5;
                }
                l_conitional.cond = (dap_chain_tx_out_cond_t *)l_item;
                break;
            case TX_ITEM_TYPE_SIG:
                if (l_conitional.sign) {
                    log_it(L_WARNING, "Additional SIG item for harfork datum tx is forbidden");
                    return -6;
                }
                l_conitional.sign = (dap_chain_tx_sig_t *)l_item;
                break;
            case TX_ITEM_TYPE_TSD: {
                dap_chain_tx_tsd_t *l_tx_tsd = (dap_chain_tx_tsd_t *)l_item;
                dap_tsd_t *l_tsd = (dap_tsd_t *)l_tx_tsd->tsd;
                switch (l_tsd->type) {
                case DAP_CHAIN_DATUM_TX_TSD_TYPE_HARDFORK_TX_HASH:
                    l_conitional.hash = *(dap_hash_fast_t *)l_tsd->data;
                    break;
                case DAP_CHAIN_DATUM_TX_TSD_TYPE_HARDFORK_TICKER:
                    if (!l_tsd->size || l_tsd->size > DAP_CHAIN_TICKER_SIZE_MAX) {
                        log_it(L_WARNING, "Illegal harfork datum tx TSD TICKER size %u", l_tsd->size);
                        return -8;
                    }
                    dap_strncpy(l_conitional.ticker, (char *)l_tsd->data, DAP_CHAIN_TICKER_SIZE_MAX);
                    break;
                case DAP_CHAIN_DATUM_TX_TSD_TYPE_HARDFORK_TRACKER:
                    if (l_out)
                        l_regular.trackers = dap_list_append(l_regular.trackers, l_tsd->data);
                    else
                        l_conitional.trackers = dap_list_append(l_conitional.trackers, l_tsd->data);
                    break;
                default:
                    log_it(L_WARNING, "Illegal harfork datum tx TSD item type 0x%X", l_tsd->type);
                    return -7;
                }
            } break;
            default:
                log_it(L_WARNING, "Illegal harfork datum tx item type %d", *l_item);
                return -4;
            }
        }
        // Call comparators
        if (l_out) {
            dap_ledger_hardfork_balances_t *l_found = NULL;
            DL_SEARCH(a_chain->hardfork_data->balances, l_found, &l_regular, s_compare_balances);
            if (l_found) {
                if (a_remove) {
                    DL_DELETE(a_chain->hardfork_data->balances, l_found);
                    dap_list_free_full(l_found->trackers, NULL);
                    DAP_DELETE(l_found);
                    if (!a_chain->hardfork_data->balances)
                        a_chain->hardfork_data->state_current = STATE_CONDOUTS;
                }
                break;
            }
        } else if (l_conitional.cond) {
            if (l_conitional.cond->header.subtype != DAP_CHAIN_TX_OUT_COND_SUBTYPE_FEE_STACK) {
                dap_ledger_hardfork_condouts_t *l_found = NULL;
                DL_SEARCH(a_chain->hardfork_data->condouts, l_found, &l_conitional, s_compare_condouts);
                if (l_found) {
                    if (a_remove) {
                        DL_DELETE(a_chain->hardfork_data->condouts, l_found);
                        dap_list_free_full(l_found->trackers, NULL);
                        DAP_DELETE(l_found);
                        if (!a_chain->hardfork_data->condouts)
                            a_chain->hardfork_data->state_current = STATE_FEES;
                    }
                    break;
                }
            } else {
                dap_chain_cs_blocks_hardfork_fees_t *l_found = NULL,
                                                     l_sought = { .fees_n_rewards_sum = l_conitional.cond->header.value,
                                                                  .owner_sign = dap_chain_datum_tx_item_sig_get_sign(l_conitional.sign) };
                DL_SEARCH(a_chain->hardfork_data->fees, l_found, &l_sought, s_compare_fees);
                if (l_found) {
                    if (a_remove) {
                        DL_DELETE(a_chain->hardfork_data->fees, l_found);
                        DAP_DELETE(l_found);
                        if (!a_chain->hardfork_data->fees)
                            a_chain->hardfork_data->state_current = STATE_SERVICES;
                    }
                    break;
                }
            }
        } else {
            log_it(L_WARNING, "Illegal harfork datum tx item with no OUT");
            return -8;
        }
        // Clean memory
        if (l_regular.trackers)
            dap_list_free(l_regular.trackers);
        if (l_conitional.trackers)
            dap_list_free(l_conitional.trackers);
    } break;

    case DAP_CHAIN_DATUM_SERVICE_STATE: {
        dap_chain_srv_hardfork_state_t *l_found = NULL,
                                        l_sought = { .uid = ((dap_chain_datum_service_state_t *)a_datum->data)->srv_uid };

        DL_SEARCH(a_chain->hardfork_data->service_states, l_found, &l_sought, s_compare_service_states);
        if (l_found) {
            if (a_remove) {
                DL_DELETE(a_chain->hardfork_data->service_states, l_found);
                DAP_DEL_MULTY(l_found->data, l_found);
                if (!a_chain->hardfork_data->service_states)
                    a_chain->hardfork_data->state_current = STATE_MEMPOOL;
            }
            break;
        }
        dap_hash_str_t l_key = dap_get_data_hash_str(a_datum->data, a_datum->header.data_size);
        char *l_gdb_group_mempool = dap_chain_mempool_group_new(a_chain);
        size_t l_objs_count = 0;
        dap_store_obj_t *l_objs = dap_global_db_get_all_raw_sync(l_gdb_group_mempool, &l_objs_count);
        for (size_t i = 0; i < l_objs_count; i++) {
            if (dap_strcmp(l_objs[i].key, l_key.s))
                continue;
            if (a_remove) {
                dap_global_db_del(l_gdb_group_mempool, l_objs[i].key, NULL, NULL);
                break;
            }

#define m_ret(rc) { \
        dap_store_obj_free(l_objs, l_objs_count); \
        DAP_DELETE(l_gdb_group_mempool); \
        return rc; \
    }
            if (dap_store_obj_get_type(l_objs +i) == DAP_GLOBAL_DB_OPTYPE_DEL) {
                log_it(L_WARNING, "Mempool record %s already deleted, can' process", l_objs[i].key);
                m_ret(-8);
            }
            if (l_objs[i].value_len < sizeof(dap_chain_datum_t)) {
                log_it(L_WARNING, "Can't process hardfork service state datum %s with too small size %zu", l_objs[i].key, l_objs[i].value_len);
                m_ret(-9);
            }
            if (!l_objs[i].sign) {
                log_it(L_WARNING, "Can't process unsigned hardfork service state datum %s with too small size %zu", l_objs[i].key, l_objs[i].value_len);
                m_ret(-10);
            }
            dap_chain_datum_t *l_datum = (dap_chain_datum_t *)l_objs[i].value;
            if (dap_chain_datum_size(l_datum) != l_objs[i].value_len) {
                log_it(L_WARNING, "Harfork datum service state with incorrect size %zu", dap_chain_datum_size(l_datum));
                m_ret(-13);
            }
            dap_hash_str_t l_key = dap_get_data_hash_str(a_datum->data, a_datum->header.data_size);
            if (l_datum->header.type_id != DAP_CHAIN_DATUM_SERVICE_STATE) {
                log_it(L_WARNING, "Mempool record %s isn't service state hardfork datum, can' process", l_objs[i].key);
                m_ret(-14);
            }
            dap_hash_str_t l_key_hash = dap_get_data_hash_str(l_datum->data, l_datum->header.data_size);
            if (l_datum->header.data_size != a_datum->header.data_size ||
                    dap_strcmp(l_key_hash.s, l_key.s)) {
                log_it(L_WARNING, "Mempool record %s datum is corrupted, can' process", l_objs[i].key);
                m_ret(-15);
            }
            dap_stream_node_addr_t l_addr = dap_stream_node_addr_from_sign(l_objs[i].sign);
            bool l_addr_match = false;
            for (dap_list_t *it = a_chain->hardfork_data->trusted_addrs; it; it = it->next) {
                if (((dap_stream_node_addr_t *)it->data)->uint64 != l_addr.uint64)
                    continue;
                l_addr_match = true;
                break;
            }
            if (!l_addr_match) {
                log_it(L_WARNING, "Trying to inject hardfork service state datum from addr " NODE_ADDR_FP_STR, NODE_ADDR_FP_ARGS_S(l_addr));
                m_ret(-16);
            }
            m_ret(0);
        }

    } break;

    default:
        log_it(L_WARNING, "Incorrect harfork datum type %u", a_datum->header.type_id);
        return -2;
    }

    return 0;
}

int dap_chain_node_hardfork_check(dap_chain_t *a_chain, dap_chain_datum_t *a_datum)
{
    return s_hardfork_check(a_chain, a_datum, dap_chain_datum_size(a_datum), false);
}

int dap_chain_node_hardfork_confirm(dap_chain_t *a_chain, dap_chain_datum_t *a_datum)
{
    return s_hardfork_check(a_chain, a_datum, dap_chain_datum_size(a_datum), true);
}

/**
 * @brief
 * get automatic mempool processing, when network config contains mempool_auto_types for specific datums
 * @return true
 * @return false
 */
bool dap_chain_node_mempool_autoproc_init()
{
    if (!dap_config_get_item_bool_default(g_config, "mempool", "auto_proc", false))
        return false;
    
    for (dap_chain_net_t *it = dap_chain_net_iter_start(); it; it = dap_chain_net_iter_next(it)) {
        switch (dap_chain_net_get_role(it).enums) {
            case NODE_ROLE_ROOT:
            case NODE_ROLE_MASTER:
            case NODE_ROLE_ROOT_MASTER:
            case NODE_ROLE_CELL_MASTER:
                it->pub.mempool_autoproc = true;
                break;
            default:
                it->pub.mempool_autoproc = false;
                continue;
        }
    }

    return true;
}

/**
 * @brief comparing dap_chain_node_states_info_t
 * @param a_first - pointer to first item
 * @param a_second - pointer to second 
 * @return a_first < a_second -1, a_first > a_second 1, a_first = a_second 0
 */
static int s_node_states_info_cmp(dap_list_t *a_first, dap_list_t *a_second)
{
  dap_chain_node_states_info_t *a = (dap_chain_node_states_info_t *)a_first->data;
  dap_chain_node_states_info_t *b = (dap_chain_node_states_info_t *)a_second->data;

  if(a->timestamp > b->timestamp && a->timestamp - b->timestamp > s_cmp_delta_timestamp) return -1;
  if(b->timestamp > a->timestamp && b->timestamp - a->timestamp > s_cmp_delta_timestamp) return 1;
  if(a->events_count > b->events_count && a->events_count - b->events_count > s_cmp_delta_event) return -1;
  if(b->events_count > a->events_count && b->events_count - a->events_count > s_cmp_delta_event) return 1;
  if(a->atoms_count > b->atoms_count && a->atoms_count - b->atoms_count > s_cmp_delta_atom) return -1;
  if(b->atoms_count > a->atoms_count && b->atoms_count - a->atoms_count > s_cmp_delta_atom) return 1;
  if(a->role.enums == NODE_ROLE_ROOT) return 1;
  if(b->role.enums == NODE_ROLE_ROOT) return -1;
  if(a->downlinks_count < b->downlinks_count) return -1;
  if(b->downlinks_count < a->downlinks_count) return 1;
  return 0;
}

/**
 * @brief geting sorted list with nodes states
 * @param a_net - pointer to net
 * @return pointer to sorted list or NULL if error
 */
dap_list_t *dap_chain_node_get_states_list_sort(dap_chain_net_t *a_net, dap_chain_node_addr_t *a_ignored, size_t a_ignored_count)
{
// sanity check
    dap_return_val_if_pass(!a_net || (a_ignored_count && !a_ignored), NULL);
// func work
    size_t l_node_count = 0;
    dap_global_db_obj_t *l_objs = dap_global_db_get_all_sync(a_net->pub.gdb_nodes, &l_node_count);
    if (!l_node_count || !l_objs) {        
        log_it(L_ERROR, "Node list in net %s is empty", a_net->pub.name);
        return NULL;
    }
    char *l_gdb_group = dap_strdup_printf("%s%s", a_net->pub.gdb_groups_prefix, s_states_group);
    dap_list_t *l_ret = NULL;
    for (size_t i = 0; i < l_node_count; ++i) {
        if (!l_objs[i].value) {
            log_it(L_ERROR, "Invalid record, key %s", l_objs[i].key);
            continue;
        }
        bool l_ignored = false;
        for(size_t j = 0; !l_ignored && j < a_ignored_count; ++j) {
            l_ignored = a_ignored[j].uint64 == ((dap_chain_node_info_t*)(l_objs + i)->value)->address.uint64;
        }
        if (l_ignored) {
            log_it(L_DEBUG, "Link to "NODE_ADDR_FP_STR" ignored", NODE_ADDR_FP_ARGS_S(((dap_chain_node_info_t*)(l_objs + i)->value)->address));
            continue;
        }
        dap_chain_node_states_info_t *l_item = DAP_NEW_Z(dap_chain_node_states_info_t);
        if(!l_item) {
            log_it(L_ERROR, "%s", c_error_memory_alloc);
            break;
        }
        l_item->link_info.node_addr.uint64 = ((dap_chain_node_info_t*)(l_objs + i)->value)->address.uint64;
        l_item->link_info.uplink_port = ((dap_chain_node_info_t*)(l_objs + i)->value)->ext_port;
        dap_strncpy(l_item->link_info.uplink_addr, ((dap_chain_node_info_t*)(l_objs + i)->value)->ext_host, sizeof(l_item->link_info.uplink_addr));

        dap_nanotime_t l_state_timestamp = 0;
        size_t l_data_size = 0;
        dap_chain_node_net_states_info_t *l_node_info = NULL;
        byte_t *l_node_info_data = dap_global_db_get_sync(l_gdb_group, l_objs[i].key, &l_data_size, NULL, &l_state_timestamp);
        if (!l_node_info_data) {
            log_it(L_DEBUG, "Can't find state about %s node, apply low priority", l_objs[i].key);
            l_item->downlinks_count = (uint32_t)(-1);
        } else {
            if ( (l_data_size - sizeof(dap_chain_node_net_states_info_t)) % sizeof(dap_chain_node_addr_t) ) {
                if ( (l_data_size - sizeof(dap_chain_node_net_states_info_v1_t)) % sizeof(dap_chain_node_addr_t) ) {
                    log_it(L_ERROR, "Irrelevant size of node %s info, ignore it", l_objs[i].key);
                    DAP_DEL_MULTY(l_node_info_data, l_item);
                    continue;
                }
                dap_chain_node_net_states_info_v1_t *l_info_old = (dap_chain_node_net_states_info_v1_t*)l_node_info_data;
                l_node_info = DAP_NEW_Z_SIZE( dap_chain_node_net_states_info_t, sizeof(dap_chain_node_net_states_info_t) 
                                            + (l_info_old->uplinks_count + l_info_old->downlinks_count) * sizeof(dap_chain_node_addr_t) );
                l_node_info->version_info = 1;
                memcpy( (byte_t*)l_node_info + node_info_v1_shift, l_info_old, l_data_size );
                DAP_DELETE(l_node_info_data);
            } else
                l_node_info = (dap_chain_node_net_states_info_t*)l_node_info_data;
            l_item->role.enums = l_node_info->role.enums;
            l_item->atoms_count = l_node_info->info_v1.atoms_count;
            l_item->events_count = l_node_info->info_v1.events_count;
            l_item->downlinks_count = l_node_info->info_v1.downlinks_count;
        }
        l_item->timestamp = l_state_timestamp;
        l_ret = dap_list_insert_sorted(l_ret, (void *)l_item, s_node_states_info_cmp);
        DAP_DELETE(l_node_info);
    }
    DAP_DELETE(l_gdb_group);
    dap_global_db_objs_delete(l_objs, l_node_count);
    return l_ret;
}

int dap_chain_node_cli_cmd_values_parse_net_chain_for_json(json_object *a_json_arr_reply, int *a_arg_index,
                                                           int a_argc, char **a_argv,
                                                           dap_chain_t **a_chain, dap_chain_net_t **a_net,
                                                           dap_chain_type_t a_default_chain_type)
{
    const char *l_chain_str = NULL, *l_net_str = NULL;

    // Net name
    if(a_net)
        dap_cli_server_cmd_find_option_val(a_argv, *a_arg_index, a_argc, "-net", &l_net_str);
    else {
        dap_json_rpc_error_add(a_json_arr_reply, DAP_CHAIN_NODE_CLI_CMD_VALUES_PARSE_NET_CHAIN_ERR_INTERNAL_COMMAND_PROCESSING,
                               "Error in internal command processing.");
        return DAP_CHAIN_NODE_CLI_CMD_VALUES_PARSE_NET_CHAIN_ERR_INTERNAL_COMMAND_PROCESSING;
    }

    // Select network
    if(!l_net_str) {
        dap_json_rpc_error_add(a_json_arr_reply, DAP_CHAIN_NODE_CLI_CMD_VALUES_PARSE_NET_CHAIN_ERR_NET_STR_IS_NUL, "%s requires parameter '-net'", a_argv[0]);
        return DAP_CHAIN_NODE_CLI_CMD_VALUES_PARSE_NET_CHAIN_ERR_NET_STR_IS_NUL;
    }

    if (! (*a_net = dap_chain_net_by_name(l_net_str)) ) { // Can't find such network
        return dap_json_rpc_error_add(a_json_arr_reply, DAP_CHAIN_NODE_CLI_CMD_VALUES_PARSE_NET_CHAIN_ERR_NET_NOT_FOUND,
                                                        "Network %s not found", l_net_str),
                DAP_CHAIN_NODE_CLI_CMD_VALUES_PARSE_NET_CHAIN_ERR_NET_NOT_FOUND;
    }

    // Chain name
    if(a_chain) {
        dap_cli_server_cmd_find_option_val(a_argv, *a_arg_index, a_argc, "-chain", &l_chain_str);

        // Select chain
        if(l_chain_str) {
            if ((*a_chain = dap_chain_net_get_chain_by_name(*a_net, l_chain_str)) == NULL) { // Can't find such chain
                dap_string_t *l_reply = dap_string_new("");
                dap_string_append_printf(l_reply, "Invalid '-chain' parameter \"%s\", not found in net %s\n"
                                                  "Available chains:",
                                                  l_chain_str, l_net_str);
                dap_chain_t *l_chain;
                DL_FOREACH((*a_net)->pub.chains, l_chain) {
                    dap_string_append_printf(l_reply, "\n\t%s", l_chain->name);
                }
                char *l_str_reply = dap_string_free(l_reply, false);
                dap_json_rpc_error_add(a_json_arr_reply, DAP_CHAIN_NODE_CLI_CMD_VALUES_PARSE_NET_CHAIN_ERR_CHAIN_NOT_FOUND, "%s", l_str_reply);
                return DAP_DELETE(l_str_reply), DAP_CHAIN_NODE_CLI_CMD_VALUES_PARSE_NET_CHAIN_ERR_CHAIN_NOT_FOUND;
            }
        } else if (a_default_chain_type != CHAIN_TYPE_INVALID) {
            if (!( *a_chain = dap_chain_net_get_default_chain_by_chain_type(*a_net, a_default_chain_type) ))
                return 0;
            else {
                dap_json_rpc_error_add(a_json_arr_reply, 
                        DAP_CHAIN_NODE_CLI_CMD_VALUE_PARSE_CAN_NOT_FIND_DEFAULT_CHAIN_WITH_TYPE,
                        "Unable to get the default chain of type %s for the network.", dap_chain_type_to_str(a_default_chain_type));
                return DAP_CHAIN_NODE_CLI_CMD_VALUE_PARSE_CAN_NOT_FIND_DEFAULT_CHAIN_WITH_TYPE;
            }
        }
    }
    return 0;
}<|MERGE_RESOLUTION|>--- conflicted
+++ resolved
@@ -26,10 +26,6 @@
 #include "dap_global_db.h"
 #include "dap_chain_node.h"
 #include "dap_chain_node_client.h"
-<<<<<<< HEAD
-#include "dap_chain_node_client.h"
-=======
->>>>>>> 10c3d7e0
 #include "dap_chain_cs_esbocs.h" // TODO set RPC callbacks for exclude consensus specific dependency
 #include "dap_chain_cs_blocks.h" // TODO set RPC callbacks for exclude storage type specific dependency
 #include "dap_chain_net_srv_stake_pos_delegate.h" // TODO set RPC callbacks for exclude service specific dependency
@@ -241,18 +237,10 @@
         dap_chain_node_client_t *l_client = dap_chain_node_client_connect_default_channels(l_net, l_node_info);
         if (l_client)
             l_ret = dap_chain_node_client_wait(l_client, NODE_CLIENT_STATE_ESTABLISHED, 30000);
-<<<<<<< HEAD
-        // dap_chain_node_client_close_unsafe(l_client);  del in s_go_stage_on_client_worker_unsafe
+        // dap_chain_node_client_close_unsafe(l_client); TODO unexpected del in s_go_stage_on_client_worker_unsafe
     }
     if (l_ret == 0) {
         dap_global_db_set_sync(a_obj->group, a_obj->key, a_obj->value, a_obj->value_len, a_obj->flags & DAP_GLOBAL_DB_RECORD_PINNED);
-        // dap_global_db_set_raw_sync(a_obj, 1);
-=======
-        // dap_chain_node_client_close_unsafe(l_client); TODO unexpected del in s_go_stage_on_client_worker_unsafe
-    }
-    if (l_ret == 0) {
-        dap_global_db_set_sync(a_obj->group, a_obj->key, a_obj->value, a_obj->value_len, a_obj->flags & DAP_GLOBAL_DB_RECORD_PINNED);
->>>>>>> 10c3d7e0
     } else {
         log_it(L_DEBUG, "Can't do handshake with %s [ %s : %u ] delete from node list", a_obj->key, l_node_info->ext_host, l_node_info->ext_port);
         dap_del_global_db_obj_by_ttl(a_obj);
