--- conflicted
+++ resolved
@@ -340,11 +340,6 @@
             "decree info -net <net_name>\n"
             "Displays information about the parameters of the decrees in the network.\n");
 
-<<<<<<< HEAD
-
-    dap_cli_server_cmd_add ("file", com_file, "file",
-                "file\n" );
-=======
     dap_cli_server_cmd_add ("exec_cmd", com_exec_cmd, "Execute command on remote node",
             "exec_cmd -net <net_name> -addr <node_addr> -cmd <command,and,all,args,separated,by,commas>\n" );
 
@@ -358,7 +353,10 @@
                            "\tSearches for decrees by hash in the specified decree type in the specified network in its chains.\n"
                            "\tTypes decree: fee, owners, owners_min, stake_approve, stake_invalidate, min_value, "
                            "min_validators_count, ban, unban, reward, validator_max_weight, emergency_validators, check_signs_structure\n");
->>>>>>> b3f7e543
+
+
+    dap_cli_server_cmd_add ("file", com_file, "file",
+                "file\n" );
 
     // Exit - always last!
     dap_cli_server_cmd_add ("exit", com_exit, "Stop application and exit",
