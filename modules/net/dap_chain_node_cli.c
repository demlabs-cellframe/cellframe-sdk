--- conflicted
+++ resolved
@@ -1078,13 +1078,7 @@
 
     // Transaction commands
     dap_chain_node_cli_cmd_item_create ("tx_create", com_tx_create, "Make transaction",
-<<<<<<< HEAD
             "tx_create -net <net_name> -chain <chain name> {-from_wallet <name> -token <token_ticker> -value <value> -to_addr <addr> | -from_emission <emission_hash>} [-fee <addr> -value_fee <val>]\n" );
-=======
-            "tx_create -net <net name> -chain <chain name> {-from_wallet <name> -token <token ticker> -value <value> -to_addr <addr> | -from_emission <emission_hash>} [-fee <addr> -value_fee <val>]\n" );
-    dap_chain_node_cli_cmd_item_create ("tx_create_json", com_tx_create_json, "Make transaction",
-                "tx_create_json -net <net name> -chain <chain name> -json <json file path>\n" );
->>>>>>> 547e5c66
     dap_chain_node_cli_cmd_item_create ("tx_cond_create", com_tx_cond_create, "Make cond transaction",
                                         "tx_cond_create -net <net_name> -token <token_ticker> -wallet <from wallet> -cert <pub_cert_name> -value <value datoshi> -unit {mb | kb | b | sec | day} -srv_uid <numeric uid>\n" );
 
