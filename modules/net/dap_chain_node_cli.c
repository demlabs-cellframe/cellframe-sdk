/*
 * Authors:
 * Dmitriy A. Gerasimov <gerasimov.dmitriy@demlabs.net>
 * Alexander Lysikov <alexander.lysikov@demlabs.net>
 * DeM Labs Inc.   https://demlabs.net
 * Cellframe  https://cellframe.net
 * Copyright  (c) 2019-2021
 * All rights reserved.

 This file is part of Cellframe SDK

 Cellframe SDK is free software: you can redistribute it and/or modify
 it under the terms of the GNU General Public License as published by
 the Free Software Foundation, either version 3 of the License, or
 (at your option) any later version.

 Cellframe SDK is distributed in the hope that it will be useful,
 but WITHOUT ANY WARRANTY; without even the implied warranty of
 MERCHANTABILITY or FITNESS FOR A PARTICULAR PURPOSE.  See the
 GNU General Public License for more details.

 You should have received a copy of the GNU General Public License
 along with any Cellframe SDK based project.  If not, see <http://www.gnu.org/licenses/>.
 */

#include <stdio.h>
#include <string.h>
#include <errno.h>
#include <assert.h>
//#include <glib.h>
#include <unistd.h>
#include <pthread.h>
#include "iputils/iputils.h"

#include "dap_common.h"
#include "dap_config.h"
#include "dap_strfuncs.h"
#include "dap_file_utils.h"
#include "dap_list.h"
#include "dap_chain_node_cli_cmd.h"
#include "dap_chain_node_client.h"
#include "dap_chain_node_cli_cmd_tx.h"
#include "dap_cli_server.h"
#include "dap_chain_node_cli.h"
#include "dap_notify_srv.h"

#define LOG_TAG "chain_node_cli"
static bool s_debug_cli = false;

/**
 * @brief dap_chain_node_cli_init
 * Initialization of the server side of the interaction
 * with the console kelvin-node-cli
 * init commands description
 * return 0 if OK, -1 error
 * @param g_config
 * @return int
 */
int dap_chain_node_cli_init(dap_config_t * g_config)
{
    if ( !dap_config_get_item_bool_default(g_config, "cli-server", "enabled", true) )
        return log_it( L_WARNING, "CLI server is disabled" ), 0;
    s_debug_cli = dap_config_get_item_bool_default(g_config, "cli-server", "debug-cli", false);
    if ( dap_cli_server_init(s_debug_cli, "cli-server") )
        return log_it(L_ERROR, "Can't init CLI server!"), -1;

    dap_cli_server_cmd_add("global_db", com_global_db, "Work with global database",
            "global_db flush\n"
                "\tFlushes the current state of the database to disk.\n\n"
            "global_db write -group <group_name> -key <key_name> -value <value>\n"
                "\tWrites a key value to a specified group in the database.\n\n"
            "global_db read -group <group_name> -key <key_name>\n"
                "\tReads a value by key from a specified group.\n\n"
            "global_db delete -group <group_name> -key <key_name>\n"
                "\tRemoves a value by key from a specified group.\n\n"
            "global_db group_list\n"
                "\tGets a list of groups in the database.\n\n"
            "global_db drop_table -group <group_name>\n"
                "\tPerforms deletion of the entire group in the database.\n\n"
            "global_db get_keys -group <group_name>\n"
                "\tGets all record keys from a specified group.\n"

//                    "global_db wallet_info set -addr <wallet address> -cell <cell id> \n\n"
            );
    dap_cli_server_cmd_add("mempool", com_signer, "Sign operations",
               "mempool sign -cert <priv_cert_name> -net <net_name> -chain <chain_name> -file <filename> [-mime {<SIGNER_FILENAME,SIGNER_FILENAME_SHORT,SIGNER_FILESIZE,SIGNER_DATE,SIGNER_MIME_MAGIC> | <SIGNER_ALL_FLAGS>}]\n"
               "mempool check -cert <priv_cert_name> -net <net_name> {-file <filename> | -hash <hash>} [-mime {<SIGNER_FILENAME,SIGNER_FILENAME_SHORT,SIGNER_FILESIZE,SIGNER_DATE,SIGNER_MIME_MAGIC> | <SIGNER_ALL_FLAGS>}]\n"
                                          );
    dap_cli_server_cmd_add("node", com_node, "Work with node",
                    "node add -net <net_name> [-port <port>]\n\n"
                    "node del -net <net_name> {-addr <node_address> | -alias <node_alias>}\n\n"
                    "node link {add | del}  -net <net_name> {-addr <node_address> | -alias <node_alias>} -link <node_address>\n\n"
                    "node alias -addr <node_address> -alias <node_alias>\n\n"
                    "node connect -net <net_name> {-addr <node_address> | -alias <node_alias> | auto}\n\n"
                    "node handshake -net <net_name> {-addr <node_address> | -alias <node_alias>}\n"
                    "node connections [-net <net_name>]\n"
                    "node balancer -net <net_name>\n"
                    "node dump [-net <net_name> | -addr <node_address>]\n\n"
                    "node list -net <net_name> [-addr <node_address> | -alias <node_alias>] [-full]\n\n"
                    "node ban -net <net_name> -certs <certs_name> [-addr <node_address> | -host <ip_v4_or_v6_address>]\n"
                    "node unban -net <net_name> -certs <certs_name> [-addr <node_address> | -host <ip_v4_or_v6_address>]\n"
                    "node banlist\n\n");
    
    dap_cli_server_cmd_add ("version", com_version, "Return software version",
                                        "version\n"
                                        "\tReturn version number\n"
                                        );

    dap_cli_server_cmd_add ("help", com_help, "Description of command parameters",
                                        "help [<command>]\n"
                                        "\tObtain help for <command> or get the total list of the commands\n"
                                        );
    dap_cli_server_cmd_add ("?", com_help, "Synonym for \"help\"",
                                        "? [<command>]\n"
                                        "\tObtain help for <command> or get the total list of the commands\n"
                                        );
    dap_cli_server_cmd_add ("token_update", com_token_update, "Token update",
                            "\nPrivate or CF20 token update\n"
                            "token_update -net <net_name> [-chain <chain_name>] -token <existing_token_ticker> -type <CF20|private> [-total_supply_change <value>] "
                            "-certs <name_certs> [-flag_set <flag>] [-flag_unset <flag>] [-total_signs_valid <value>] [-description <value>] "
                            "[-tx_receiver_allowed <value>] [-tx_receiver_blocked <value>] [-tx_sender_allowed <value>] [-tx_sender_blocked <value>] "
                            "[-add_cert <name_certs>] [-remove_certs <pkeys_hash>]\n"
                            "==Flags==\n"
                            "\tALL_BLOCKED: \t\t\t\tBlocks all permissions.\n"
                            "\tALL_ALLOWED: \t\t\t\tAllows all permissions unless they are blocked. Be careful with this mode.\n"
                            "\tALL_FROZEN: \t\t\t\tTemporarily freezes all permissions\n"
                            "\tALL_UNFROZEN: \t\t\t\tUnfreezes all frozen permissions\n"
                            "\tSTATIC_ALL: \t\t\t\tBlocks manipulations with a token after declaration. Tokens are declared statically.\n"
                            "\tSTATIC_FLAGS: \t\t\t\tBlocks manipulations with token flags after declaration.\n"
                            "\tSTATIC_PERMISSIONS_ALL: \t\tBlocks all manipulations with permissions list after declaration.\n"
                            "\tSTATIC_PERMISSIONS_DATUM_TYPE: \t\tBlocks all manipulations with datum permissions list after declaration.\n"
                            "\tSTATIC_PERMISSIONS_TX_SENDER: \t\tBlocks all manipulations with transaction senders permissions list after declaration.\n"
                            "\tSTATIC_PERMISSIONS_TX_RECEIVER: \tBlocks all manipulations with transaction receivers permissions list after declaration.\n"
                            "\n"
                            "==Params==\n"
                            "General:\n"
                            "\t -total_supply_change <value>:\t\t Sets the maximum amount of token supply. Specify “INF” to set unlimited total supply.\n"
                            "\t -certs <name_certs>:\t\t\t Here use the very certificates which were used to sign the token being updated.\n"
                            "Additional:\n"
                            "\t -description <token_description>:\t Shows updated description for this token.\n"
                            "Installing and removing the flag:\n"
                            "\t -flag_set <flag_name>:\t\t\t Adds specified flag to the list of active flags.\n"
                            "\t -flag_unset <flag_name>:\t\t Removes specified flag from the list of active flags.\n"
                            "Work with the number of signatures required for the issue:\n"
                            "\t -total_signs_valid <value>:\t\t Sets the minimum amount of valid signatures.\n"
                            "\t -add_certs <cert_list>:\t\t Adds certificates to the certificates list of the token.\n"
                            "\t -remove_certs <pkeys_hash>:\t\t Removes certificates from the certificates list using theirs public key hashes.\n"
                            "Tx receiver addresses allowed/blocked:\n"
                            "\t -tx_receiver_allowed <wallet_addr>:\t Adds specified wallet address to the list of allowed receivers.\n"
                            "\t -tx_receiver_blocked <wallet_addr>:\t Adds specified wallet address to the list of blocked receivers.\n"
                            "\nTx sender addresses allowed/blocked:\n"
                            "\t -tx_sender_allowed <wallet_addr>:\t Adds specified wallet address to the list of allowed senders.\n"
                            "\t -tx_sender_blocked <wallet_addr>:\t Adds specified wallet address to the list of blocked senders.\n"
                            "\n"
    );
    dap_cli_server_cmd_add ("wallet", com_tx_wallet, "Wallet operations",
                            "wallet list\n"
                            "wallet new -w <wallet_name> [-sign <sign_type>] [-restore <hex_value> | -restore_legacy <restore_string>] [-net <net_name>] [-force] [-password <password>]\n"
                            "wallet info {-addr <addr> | -w <wallet_name>} -net <net_name>\n"
                            "wallet activate -w <wallet_name> -password <password> [-ttl <password_ttl_in_minutes>]\n"
                            "wallet deactivate -w <wallet_name>>\n"
                            "wallet outputs {-addr <addr> | -w <wallet_name>} -net <net_name> -token <token_tiker> [{-cond | -value <uint256_value>}]\n"
                            "wallet convert -w <wallet_name> {-password <password> | -remove_password }\n"
                            "wallet find -addr <addr> {-file <file path>}\n");


    // Token commands


    // Token commands
    dap_cli_server_cmd_add ("token_decl", com_token_decl, "Token declaration",
            "Simple token declaration:\n"
            "token_decl -net <net_name> [-chain <chain_name>] -token <token_ticker> -total_supply <total_supply> -signs_total <sign_total> -signs_emission <signs_for_emission> -certs <certs_list>\n"
            "\t  Declare new simple token for <net_name>:<chain_name> with ticker <token_ticker>, maximum emission <total_supply> and <signs_for_emission> from <signs_total> signatures on valid emission\n"
            "\nExtended private token declaration\n"
            "token_decl -net <net_name> [-chain <chain_name>] -token <token_ticker> -type private -total_supply <total_supply> "
                "-decimals <18> -signs_total <sign_total> -signs_emission <signs_for_emission> -certs <certs_list> -flags [<Flag 1>][,<Flag 2>]...[,<Flag N>]...\n"
            "\t [-<Param_name_1> <Param_Value_1>] [-Param_name_2> <Param_Value_2>] ...[-<Param_Name_N> <Param_Value_N>]\n"
            "\t   Declare new token for <net_name>:<chain_name> with ticker <token_ticker>, flags <Flag_1>,<Flag_2>...<Flag_N>\n"
            "\t   and custom parameters list <Param_1>, <Param_2>...<Param_N>.\n"
            "\nExtended CF20 token declaration\n"
            "token_decl -net <net_name> [-chain <chain_name>] -token <token_ticker> -type CF20 "
                "-total_supply <total_supply/if_0 =_endless> -decimals <18> -signs_total <sign_total> -signs_emission <signs_for_emission> -certs <certs_list>\n"
            "\t -flags [<Flag_1>][,<Flag_2>]...[,<Flag_N>]...\n"
            "\t [-<Param_name_1> <Param_Value_1>] [-Param_name_2> <Param_Value_2>] ...[-<Param_Name_N> <Param_Value_N>]\n"
            "\t   Declare new token for <net_name>:<chain_name> with ticker <token_ticker>, flags <Flag_1>,<Flag_2>...<Flag_N>\n"
            "\t   and custom parameters list <Param_1>, <Param_2>...<Param_N>.\n"
            "\n"
            "==Flags=="
            "\t ALL_BLOCKED:\t Blocked all permissions, usefull add it first and then add allows what you want to allow\n"
            "\t ALL_ALLOWED:\t Allowed all permissions if not blocked them. Be careful with this mode\n"
            "\t ALL_FROZEN:\t All permissions are temprorary frozen\n"
            "\t ALL_UNFROZEN:\t Unfrozen permissions\n"
            "\t STATIC_ALL:\t No token manipulations after declarations at all. Token declares staticly and can't variabed after\n"
            "\t STATIC_FLAGS:\t No token manipulations after declarations with flags\n"
            "\t STATIC_PERMISSIONS_ALL:\t No all permissions lists manipulations after declarations\n"
            "\t STATIC_PERMISSIONS_DATUM_TYPE:\t No datum type permissions lists manipulations after declarations\n"
            "\t STATIC_PERMISSIONS_TX_SENDER:\t No tx sender permissions lists manipulations after declarations\n"
            "\t STATIC_PERMISSIONS_TX_RECEIVER:\t No tx receiver permissions lists manipulations after declarations\n"
            "\n"
            "==Params==\n"
            "General:\n"
            "\t -flags <value>:\t List of flags from <value> to token declaration\n"
            "\t -total_supply <value>:\t Set total supply - emission's maximum - to the <value>\n"
            "\t -total_signs_valid <value>:\t Set valid signatures count's minimum\n"
            "\t -description <value>:\t Updated description for this token\n"
            "\nDatum type allowed/blocked:\n"
            "\t -datum_type_allowed <value>:\t Set allowed datum type(s)\n"
            "\t -datum_type_blocked <value>:\t Set blocked datum type(s)\n"
            "\nTx receiver addresses allowed/blocked:\n"
            "\t -tx_receiver_allowed <value>:\t Set allowed tx receiver(s)\n"
            "\t -tx_receiver_blocked <value>:\t Set blocked tx receiver(s)\n"
            "\nTx sender addresses allowed/blocked:\n"
            "\t -tx_sender_allowed <value>:\t Set allowed tx sender(s)\n"
            "\t -tx_sender_blocked <value>:\t Set allowed tx sender(s)\n"
            "\n"
            );

    dap_cli_server_cmd_add("token_update_sign", com_token_decl_sign, "Token update add sign to datum",
                                        "token_update_sign -net <net_name> [-chain <chain_name>] -datum <datum_hash> -certs <cert_list>\n"
                                        "\t Sign existent <datum hash> in mempool with <certs_list>\n"
    );
    // Token commands

    dap_cli_server_cmd_add ("token_decl_sign", com_token_decl_sign, "Token declaration add sign",
            "token_decl_sign -net <net_name> [-chain <chain_name>] -datum <datum_hash> -certs <certs_list>\n"
            "\t Sign existent <datum_hash> in mempool with <certs_list>\n"
            );

    dap_cli_server_cmd_add ("token_emit", com_token_emit, "Token emission",
                            "token_emit { sign -emission <hash> | -token <mempool_token_ticker> -emission_value <value> -addr <addr> } "
                            "[-chain_emission <chain_name>] -net <net_name> -certs <cert_list>\n");

    dap_cli_cmd_t *l_cmd_mempool = dap_cli_server_cmd_add("mempool", com_mempool, "Command for working with mempool",
                           "mempool list -net <net_name> [-chain <chain_name>] [-addr <addr>] [-brief] [-limit] [-offset]\n"
                           "\tList mempool (entries or transaction) for (selected chain network or wallet)\n"
                           "mempool check -net <net_name> [-chain <chain_name>] -datum <datum_hash>\n"
                           "\tCheck mempool entrie for presence in selected chain network\n"
                           "mempool proc -net <net_name> [-chain <chain_name>] -datum <datum_hash>\n"
                           "\tProc mempool entrie with specified hash for selected chain network\n"
                           "\tCAUTION!!! This command will process transaction with any comission! Parameter minimum_comission will not be taken into account!\n"
                           "mempool proc_all -net <net_name> -chain <chain_name>\n"
                           "\tProc mempool all entries for selected chain network\n"
                           "mempool delete -net <net_name> [-chain <chain_name>] -datum <datum_hash>\n"
                           "\tDelete datum with hash <datum hash> for selected chain network\n"
                           "mempool dump -net <net_name> [-chain <chain_name>] -datum <datum_hash>\n"
                           "\tOutput information about datum in mempool\n"
                           "mempool add_ca -net <net_name> [-chain <chain_name>] -ca_name <pub_cert_name>\n"
                           "\tAdd pubic certificate into the mempool to prepare its way to chains\n"
                           "mempool count -net <net_name> [-chain <chain_name>]\n"
                           "\tDisplays the number of elements in the mempool of a given network.");
    dap_cli_server_alias_add(l_cmd_mempool, "list", "mempool_list");
    dap_cli_server_alias_add(l_cmd_mempool, "check", "mempool_check");
    dap_cli_server_alias_add(l_cmd_mempool, "proc", "mempool_proc");
    dap_cli_server_alias_add(l_cmd_mempool, "proc_all", "mempool_proc_all");
    dap_cli_server_alias_add(l_cmd_mempool, "delete", "mempool_delete");
    dap_cli_server_alias_add(l_cmd_mempool, "add_ca", "mempool_add_ca");
    dap_cli_server_alias_add(l_cmd_mempool, "add_ca", "chain_ca_copy");

    dap_cli_server_cmd_add ("chain_ca_pub", com_chain_ca_pub,
                                        "Add pubic certificate into the mempool to prepare its way to chains",
            "chain_ca_pub -net <net_name> [-chain <chain_name>] -ca_name <priv_cert_name>\n");

    // Transaction commands
    dap_cli_server_cmd_add ("tx_create", com_tx_create, "Make transaction",
            "tx_create -net <net_name> [-chain <chain_name>] -value <value> -token <token_ticker> -to_addr <addr>"
            "{-from_wallet <wallet_name> | -from_emission <emission_hash> {-cert <cert_name> | -wallet_fee <wallet_name>}} -fee <value>\n");
    dap_cli_server_cmd_add ("tx_create_json", com_tx_create_json, "Make transaction",
                "tx_create_json -net <net_name> [-chain <chain_name>] -json <json_file_path>\n" );
    dap_cli_server_cmd_add ("tx_cond_create", com_tx_cond_create, "Make cond transaction",
                                        "tx_cond_create -net <net_name> -token <token_ticker> -w <wallet_name>"
                                        " -cert <pub_cert_name> -value <value_datoshi> -fee <value> -unit {B | SEC} -srv_uid <numeric_uid>\n" );
        dap_cli_server_cmd_add ("tx_cond_remove", com_tx_cond_remove, "Remove cond transactions and return funds from condition outputs to wallet",
                                        "tx_cond_remove -net <net_name> -hashes <hash1,hash2...> -w <wallet_name>"
                                        " -fee <value> -srv_uid <numeric_uid>\n" );
        dap_cli_server_cmd_add ("tx_cond_unspent_find", com_tx_cond_unspent_find, "Find cond transactions by wallet",
                                        "tx_cond_unspent_find -net <net_name> -srv_uid <numeric_uid> -w <wallet_name> \n" );

    dap_cli_server_cmd_add ("tx_verify", com_tx_verify, "Verifing transaction in mempool",
            "tx_verify -net <net_name> [-chain <chain_name>] -tx <tx_hash>\n" );

    // Transaction history
    dap_cli_server_cmd_add("tx_history", com_tx_history, "Transaction history (for address or by hash)",
            "tx_history  {-addr <addr> | {-w <wallet_name> | -tx <tx_hash>} -net <net_name>} [-chain <chain_name>] [-limit] [-offset] [-head]\n"
            "tx_history -all -net <net_name> [-chain <chain_name>] [-limit] [-offset] [-head]\n"
            "tx_history -count -net <net_name>\n");

	// Ledger info
    dap_cli_server_cmd_add("ledger", com_ledger, "Ledger information",
            "ledger list coins -net <net_name> [-limit] [-offset]\n"
            "ledger list threshold [-hash <tx_treshold_hash>] -net <net_name> [-limit] [-offset] [-head]\n"
            "ledger list balance -net <net_name> [-limit] [-offset] [-head]\n"
            "ledger info -hash <tx_hash> -net <net_name> [-unspent]\n");

    // Token info
    dap_cli_server_cmd_add("token", com_token, "Token info",
            "token list -net <net_name>\n"
            "token info -net <net_name> -name <token_ticker>\n");

    // Log
    dap_cli_server_cmd_add ("print_log", com_print_log, "Print log info",
                "print_log [ts_after <timestamp>] [limit <line_numbers>]\n" );

    // Statisticss
    dap_cli_server_cmd_add("stats", com_stats, "Print statistics",
                "stats cpu");

    // Export GDB to JSON
    dap_cli_server_cmd_add("gdb_export", cmd_gdb_export, "Export gdb to JSON",
                                        "gdb_export filename <filename without extension> [-groups <group names list>]");

    //Import GDB from JSON
    dap_cli_server_cmd_add("gdb_import", cmd_gdb_import, "Import gdb from JSON",
                                        "gdb_import filename <filename_without_extension>");

    dap_cli_server_cmd_add ("remove", cmd_remove, "Delete chain files or global database",
           "remove -gdb\n"
           "remove -chains [-net <net_name> | -all]\n"
                     "Be careful, the '-all' option for '-chains' will delete all chains and won't ask you for permission!");

    // Decree create command
    dap_cli_server_cmd_add ("decree", cmd_decree, "Work with decree",
            "decree create common -net <net_name> [-chain <chain_name>] -decree_chain <chain_name> -certs <certs_list> {-fee <net_fee_value> -to_addr <net_fee_wallet_addr> | -new_certs <new_owners_certs_list> | -signs_verify <value>}\n"
            "Creates common network decree in net <net_name>. Decree adds to chain -chain and applies to chain -decree_chain. If -chain and -decree_chain is different you must create anchor in -decree_chain that is connected to this decree."
            "\nCommon decree parameters:\n"
            "\t -fee <value>: sets network fee\n"
            "\t -to_addr <wallet_addr>: sets wallet addr for network fee\n"
            "\t -new_certs <certs_list>: sets new owners set for net\n"
            "\t -signs_verify <value>: sets minimum number of owners needed to sign decree\n\n"
            "decree create service -net <net_name> [-chain <chain_name>] -decree_chain <chain_name> -srv_id <service_id> -certs <certs_list> -fee <value> -to_addr <wallet_addr> -new_certs <certs_list> -signs_verify <value>\n"
            "Creates service decree in net <net_name> for service -srv_id.\n\n"
            "decree sign -net <net_name> [-chain <chain_name>] -datum <datum_hash> -certs <certs_list>\n"
            "Signs decree with hash -datum.\n\n"
            "decree anchor -net <net_name> [-chain <chain_name>] -datum <datum_hash> -certs <certs_list>\n"
            "Creates anchor for decree with hash -datum.\n\n"
            "decree find -net <net_name> -hash <decree_hash>\n"
            "Find decree by hash and show it's status (apllied or not)\n\n"
            "decree info -net <net_name>\n"
            "Displays information about the parameters of the decrees in the network.\n");

    dap_cli_server_cmd_add ("exec_cmd", com_exec_cmd, "Execute command on remote node",
            "exec_cmd -net <net_name> -addr <node_addr> -cmd <command,and,all,args,separated,by,commas>\n" );

    //Find command
    dap_cli_server_cmd_add("find", cmd_find, "The command searches for the specified elements by the specified attributes",
                           "find datum -net <net_name> [-chain <chain_name>] -hash <datum_hash>\n"
                           "\tSearches for datum by hash in the specified network in chains and mempool.\n"
                           "find atom -net <net_name> [-chain <chain_name>] -hash <atom_hash>\n"
                           "\tSearches for an atom by hash in a specified network in chains.\n"
                           "find decree -net <net_name> [-chain <chain_name>] -type <type_decree> [-where <chains|mempool>]\n"
                           "\tSearches for decrees by hash in the specified decree type in the specified network in its chains.\n"
                           "\tTypes decree: fee, owners, owners_min, stake_approve, stake_invalidate, min_value, "
                           "min_validators_count, ban, unban, reward, validator_max_weight, emergency_validators, check_signs_structure\n");


    dap_cli_server_cmd_add ("policy", com_policy, "Policy commands",
                "policy activate - prepare policy activate decree\n"
                "\t[execute] - used to create policy decree, otherwise show policy decree draft\n"
                "\t-net <net_name>\n"
                "\t-num <policy_num>\n"
                "\t[-ts_start <dd/mm/yy-H:M:S>] - date to start policy\n"
<<<<<<< HEAD
                "\t[-ts_stop <dd/mm/yy-H:M:S>] - date to stop policy\n"
                "\t{\n\t\t[-block_start <block_num>] - block num to start policy\n"
                "\t\t[-block_stop <block_num>] - block num to stop policy\n"
                "\t\t-chain <chain_name> - chain name to check blocks num\n\t}\n"
=======
                "\t[{\n\t\t-block_start <block_num> - block num to start policy\n"
                "\t\t-chain <chain_name> - chain name to check blocks num\n\t}]\n"
>>>>>>> b423a942
                "\t-certs <cert1[,cert2,...,certN]> - list signing certs\n"
                "policy deactivate - prepare policy deactivate decree\n"
                "\t[execute] - used to create policy decree, otherwise show policy decree draft\n"
                "\t-net <net_name>\n"
                "\t-num <num1[,num2,...,numN]> - deactivated policy list\n"
                "\t-certs <cert1[,cert2,...,certN]> - list signing certs\n"
                "policy find - find info about policy in net\n"
                "\t-net <net_name>\n"
                "\t-num <policy_num>\n"
                "policy list - show all policies from table in net\n"
                "\t-net <net_name>\n");
    // Exit - always last!
    dap_cli_server_cmd_add ("exit", com_exit, "Stop application and exit",
                "exit\n" );
    dap_notify_srv_set_callback_new(dap_notify_new_client_send_info);
    return 0;
}


/**
 * @brief dap_chain_node_cli_delete
 * Deinitialization of the server side
 */
void dap_chain_node_cli_delete(void)
{
    dap_cli_server_deinit();
    // deinit client for handshake
    dap_chain_node_client_deinit();
}<|MERGE_RESOLUTION|>--- conflicted
+++ resolved
@@ -359,15 +359,8 @@
                 "\t-net <net_name>\n"
                 "\t-num <policy_num>\n"
                 "\t[-ts_start <dd/mm/yy-H:M:S>] - date to start policy\n"
-<<<<<<< HEAD
-                "\t[-ts_stop <dd/mm/yy-H:M:S>] - date to stop policy\n"
-                "\t{\n\t\t[-block_start <block_num>] - block num to start policy\n"
-                "\t\t[-block_stop <block_num>] - block num to stop policy\n"
-                "\t\t-chain <chain_name> - chain name to check blocks num\n\t}\n"
-=======
                 "\t[{\n\t\t-block_start <block_num> - block num to start policy\n"
                 "\t\t-chain <chain_name> - chain name to check blocks num\n\t}]\n"
->>>>>>> b423a942
                 "\t-certs <cert1[,cert2,...,certN]> - list signing certs\n"
                 "policy deactivate - prepare policy deactivate decree\n"
                 "\t[execute] - used to create policy decree, otherwise show policy decree draft\n"
