/*
 * Authors:
 * Dmitriy A. Gerasimov <gerasimov.dmitriy@demlabs.net>
 * Alexander Lysikov <alexander.lysikov@demlabs.net>
 * DeM Labs Inc.   https://demlabs.net
 * Cellframe  https://cellframe.net
 * Copyright  (c) 2019-2021
 * All rights reserved.

 This file is part of Cellframe SDK

 Cellframe SDK is free software: you can redistribute it and/or modify
 it under the terms of the GNU General Public License as published by
 the Free Software Foundation, either version 3 of the License, or
 (at your option) any later version.

 Cellframe SDK is distributed in the hope that it will be useful,
 but WITHOUT ANY WARRANTY; without even the implied warranty of
 MERCHANTABILITY or FITNESS FOR A PARTICULAR PURPOSE.  See the
 GNU General Public License for more details.

 You should have received a copy of the GNU General Public License
 along with any Cellframe SDK based project.  If not, see <http://www.gnu.org/licenses/>.
 */

#include <stdio.h>
#include <string.h>
#include <errno.h>
#include <assert.h>
//#include <glib.h>
#include <unistd.h>
#include <pthread.h>
#include "iputils/iputils.h"

#include "dap_common.h"
#include "dap_config.h"
#include "dap_strfuncs.h"
#include "dap_file_utils.h"
#include "dap_list.h"
#include "dap_chain_node_cli_cmd.h"
#include "dap_chain_node_client.h"
#include "dap_chain_node_cli_cmd_tx.h"
#include "dap_cli_server.h"
#include "dap_chain_node_cli.h"
#include "dap_notify_srv.h"
#include "dap_json_rpc_response.h"

#define LOG_TAG "chain_node_cli"
static bool s_debug_cli = false;

/*commands for parsing json response*/
static int s_print_for_mempool_list(dap_json_rpc_response_t* response, char ** cmd_param, int cmd_cnt);
static int s_print_for_srv_stake_all(dap_json_rpc_response_t* response, char ** cmd_param, int cmd_cnt);
static int s_print_for_block_list(dap_json_rpc_response_t* response, char ** cmd_param, int cmd_cnt);
static int s_print_for_dag_list(dap_json_rpc_response_t* response, char ** cmd_param, int cmd_cnt);
static int s_print_for_token_list(dap_json_rpc_response_t* response, char ** cmd_param, int cmd_cnt);
static int s_print_for_srv_xchange_list(dap_json_rpc_response_t* response, char ** cmd_param, int cmd_cnt);
static int s_print_for_tx_history_all(dap_json_rpc_response_t* response, char ** cmd_param, int cmd_cnt);
static int s_print_for_global_db(dap_json_rpc_response_t* response, char ** cmd_param, int cmd_cnt);
static int s_print_for_ledger_list(dap_json_rpc_response_t* response, char ** cmd_param, int cmd_cnt);
static int s_print_for_file(dap_json_rpc_response_t* response, char ** cmd_param, int cmd_cnt);


/**
 * @brief dap_chain_node_cli_init
 * Initialization of the server side of the interaction
 * with the console kelvin-node-cli
 * init commands description
 * return 0 if OK, -1 error
 * @param g_config
 * @return int
 */
int dap_chain_node_cli_init(dap_config_t * g_config)
{
    if ( !dap_config_get_item_bool_default(g_config, "cli-server", "enabled", true) )
        return log_it( L_WARNING, "CLI server is disabled" ), 0;
    s_debug_cli = dap_config_get_item_bool_default(g_config, "cli-server", "debug-cli", false);
    if ( dap_cli_server_init(s_debug_cli, "cli-server") )
        return log_it(L_ERROR, "Can't init CLI server!"), -1;

    dap_cli_server_cmd_add("global_db", com_global_db, NULL, "Work with global database",
            "global_db flush\n"
                "\tFlushes the current state of the database to disk.\n\n"
            "global_db write -group <group_name> -key <key_name> -value <value>\n"
                "\tWrites a key value to a specified group in the database.\n\n"
            "global_db read -group <group_name> -key <key_name>\n"
                "\tReads a value by key from a specified group.\n\n"
            "global_db delete -group <group_name> -key <key_name>\n"
                "\tRemoves a value by key from a specified group. Change record to hole type.\n\n"
            "global_db group_list [-mask <mask>] [-all] [-h]\n"
                "\tGets a list of groups in the database.\n"
                "\t-mask <mask>: list groups by mask\n"
                "\t-all: count actual and holes records types\n\n"
            "global_db drop_table -group <group_name>\n"
                "\tPerforms deletion of the entire group in the database.\n\n"
            "global_db get_keys -group <group_name> [-h]\n"
                "\tGets all record keys from a specified group.\n\n"
            "global_db clear -group <group_name> | -mask <mask> | -all [-pinned]\n"
                "\tRemove all hole type records from a specified group or all groups by mask.\n"
                "\t-mask <mask>: clear groups by mask\n"
                "\t-all: clear all groups\n"
                "\t-pinned: remove pinned records too\n\n"

//                    "global_db wallet_info set -addr <wallet address> -cell <cell id> \n\n"
            );
    dap_cli_server_cmd_add("mempool", com_signer, NULL, "Sign operations",
               "mempool sign -cert <priv_cert_name> -net <net_name> -chain <chain_name> -file <filename> [-mime {<SIGNER_FILENAME,SIGNER_FILENAME_SHORT,SIGNER_FILESIZE,SIGNER_DATE,SIGNER_MIME_MAGIC> | <SIGNER_ALL_FLAGS>}]\n"
               "mempool check -cert <priv_cert_name> -net <net_name> {-file <filename> | -hash <hash>} [-mime {<SIGNER_FILENAME,SIGNER_FILENAME_SHORT,SIGNER_FILESIZE,SIGNER_DATE,SIGNER_MIME_MAGIC> | <SIGNER_ALL_FLAGS>}]\n"
                                          );
    dap_cli_server_cmd_add("node", com_node, NULL, "Work with node",
                    "node add -net <net_name> [-port <port>]\n\n"
                    "node del -net <net_name> {-addr <node_address> | -alias <node_alias>}\n\n"
                    "node link {add | del}  -net <net_name> {-addr <node_address> | -alias <node_alias>} -link <node_address>\n\n"
                    "node alias -addr <node_address> -alias <node_alias>\n\n"
                    "node connect -net <net_name> {-addr <node_address> | -alias <node_alias> | auto}\n\n"
                    "node handshake -net <net_name> {-addr <node_address> | -alias <node_alias>}\n"
                    "node connections [-net <net_name>]\n"
                    "node balancer -net <net_name>\n"
                    "node dump [-net <net_name> | -addr <node_address>]\n\n"
                    "node list -net <net_name> [-addr <node_address> | -alias <node_alias>] [-full]\n\n"
                    "node ban -net <net_name> -certs <certs_name> [-addr <node_address> | -host <ip_v4_or_v6_address>]\n"
                    "node unban -net <net_name> -certs <certs_name> [-addr <node_address> | -host <ip_v4_or_v6_address>]\n"
                    "node banlist\n\n");
    
    dap_cli_server_cmd_add ("version", com_version, NULL, "Return software version",
                                        "version\n"
                                        "\tReturn version number\n"
                                        );

    dap_cli_server_cmd_add ("help", com_help, NULL, "Description of command parameters",
                                        "help [<command>]\n"
                                        "\tObtain help for <command> or get the total list of the commands\n"
                                        );
    dap_cli_server_cmd_add ("?", com_help, NULL, "Synonym for \"help\"",
                                        "? [<command>]\n"
                                        "\tObtain help for <command> or get the total list of the commands\n"
                                        );
    dap_cli_server_cmd_add ("token_update", com_token_update, NULL, "Token update",
                            "\nPrivate or CF20 token update\n"
                            "token_update -net <net_name> [-chain <chain_name>] -token <existing_token_ticker> -type <CF20|private> [-total_supply_change <value>] "
                            "-certs <name_certs> [-flag_set <flag>] [-flag_unset <flag>] [-total_signs_valid <value>] [-description <value>] "
                            "[-tx_receiver_allowed <value>] [-tx_receiver_blocked <value>] [-tx_sender_allowed <value>] [-tx_sender_blocked <value>] "
                            "[-utxo_blocked_add <tx_hash>:<out_idx>[:<timestamp>]] [-utxo_blocked_remove <tx_hash>:<out_idx>[:<timestamp>]] [-utxo_blocked_clear] "
                            "[-add_cert <name_certs>] [-remove_certs <pkeys_hash>]\n"
                            "==Flags==\n"
                            "\tALL_BLOCKED: \t\t\t\tBlocks all permissions.\n"
                            "\tALL_ALLOWED: \t\t\t\tAllows all permissions unless they are blocked. Be careful with this mode.\n"
                            "\tALL_FROZEN: \t\t\t\tTemporarily freezes all permissions\n"
                            "\tALL_UNFROZEN: \t\t\t\tUnfreezes all frozen permissions\n"
                            "\tSTATIC_ALL: \t\t\t\tBlocks manipulations with a token after declaration. Tokens are declared statically.\n"
                            "\tSTATIC_FLAGS: \t\t\t\tBlocks manipulations with token flags after declaration.\n"
                            "\tSTATIC_PERMISSIONS_ALL: \t\tBlocks all manipulations with permissions list after declaration.\n"
                            "\tSTATIC_PERMISSIONS_DATUM_TYPE: \t\tBlocks all manipulations with datum permissions list after declaration.\n"
                            "\tSTATIC_PERMISSIONS_TX_SENDER: \t\tBlocks all manipulations with transaction senders permissions list after declaration.\n"
                            "\tSTATIC_PERMISSIONS_TX_RECEIVER: \tBlocks all manipulations with transaction receivers permissions list after declaration.\n"
                            "\n"
                            "==Params==\n"
                            "General:\n"
                            "\t -total_supply_change <value>:\t\t Sets the maximum amount of token supply. Specify “INF” to set unlimited total supply.\n"
                            "\t -certs <name_certs>:\t\t\t Here use the very certificates which were used to sign the token being updated.\n"
                            "Additional:\n"
                            "\t -description <token_description>:\t Shows updated description for this token.\n"
                            "Installing and removing the flag:\n"
                            "\t -flag_set <flag_name>:\t\t\t Adds specified flag to the list of active flags.\n"
                            "\t -flag_unset <flag_name>:\t\t Removes specified flag from the list of active flags.\n"
                            "Work with the number of signatures required for the issue:\n"
                            "\t -total_signs_valid <value>:\t\t Sets the minimum amount of valid signatures.\n"
                            "\t -add_certs <cert_list>:\t\t Adds certificates to the certificates list of the token.\n"
                            "\t -remove_certs <pkeys_hash>:\t\t Removes certificates from the certificates list using theirs public key hashes.\n"
                            "Tx receiver addresses allowed/blocked:\n"
                            "\t -tx_receiver_allowed <wallet_addr>:\t Adds specified wallet address to the list of allowed receivers.\n"
                            "\t -tx_receiver_blocked <wallet_addr>:\t Adds specified wallet address to the list of blocked receivers.\n"
                            "\nTx sender addresses allowed/blocked:\n"
                            "\t -tx_sender_allowed <wallet_addr>:\t Adds specified wallet address to the list of allowed senders.\n"
                            "\t -tx_sender_blocked <wallet_addr>:\t Adds specified wallet address to the list of blocked senders.\n"
                            "\nUTXO blocklist management (for CF20 tokens with UTXO blocking enabled by default):\n"
                            "\t -utxo_blocked_add <tx_hash>:<out_idx>[:<timestamp>]:\n"
                            "\t\t   Blocks specified UTXO. Use <timestamp> for delayed blocking (blockchain time).\n"
                            "\t\t   Format: <tx_hash>:<out_idx> for immediate blocking\n"
                            "\t\t           <tx_hash>:<out_idx>:<timestamp> for delayed activation\n"
                            "\t -utxo_blocked_remove <tx_hash>:<out_idx>[:<timestamp>]:\n"
                            "\t\t   Unblocks specified UTXO. Use <timestamp> for delayed unblocking.\n"
                            "\t\t   Format: <tx_hash>:<out_idx> for immediate removal\n"
                            "\t\t           <tx_hash>:<out_idx>:<timestamp> for scheduled auto-unblock\n"
                            "\t -utxo_blocked_clear:\t\t\t Clears entire UTXO blocklist for this token.\n"
                            "\nNOTE: UTXO blocking flags (use with -flag_set / -flag_unset):\n"
                            "\t UTXO_BLOCKING_DISABLED:\t Disables UTXO blocking mechanism (opt-out).\n"
                            "\t UTXO_STATIC_BLOCKLIST:\t\t Makes UTXO blocklist immutable after first set.\n"
                            "\t UTXO_DISABLE_ADDRESS_SENDER_BLOCKING:\t Disables tx_send_block/tx_send_allow checks.\n"
                            "\t UTXO_DISABLE_ADDRESS_RECEIVER_BLOCKING:\t Disables tx_recv_block/tx_recv_allow checks.\n"
                            "\t UTXO_ARBITRAGE_TX_DISABLED:\t Disables arbitrage transactions for this token.\n"
                            "\n"
    );
    dap_cli_server_cmd_add ("wallet", com_tx_wallet, NULL, "Wallet operations",
                            "wallet list\n"
                            "wallet new -w <wallet_name> [-sign <sign_type>] [-restore <hex_value> | -restore_legacy <restore_string>] [-net <net_name>] [-force] [-password <password>]\n"
                            "wallet info {-addr <addr> | -w <wallet_name>} -net <net_name>\n"
                            "wallet activate -w <wallet_name> -password <password> [-ttl <password_ttl_in_minutes>]\n"
                            "wallet deactivate -w <wallet_name>>\n"
                            "wallet outputs {-addr <addr> | -w <wallet_name>} -net <net_name> -token <token_tiker> [{-cond [-type <cond_type>] | -value <uint256_value>}] [-mempool_check]\n"
                                "\t Available conditional output types for -type parameter:\n"
                                "\t   srv_pay, srv_xchange, srv_stake_pos_delegate, srv_stake_lock, fee\n"
                            "wallet convert -w <wallet_name> {-password <password> | -remove_password }\n"
                            "wallet find -addr <addr> {-file <file path>}\n"
                            "wallet shared hold - creates new shared funds transaction\n"
                                "\t-net <net_name>\n"
                                "\t-w <wallet_name> - wallet for take funds, pay fee and sign tx\n"
                                "\t-token <ticker> - token ticker to hold\n"
                                "\t-value <value> - funds value to hold\n"
                                "\t-fee <value> - fee value\n"
                                "\t-signs_minimum <value_int> - number of required valid signatures for funds debit tx\n"
                                "\t-pkey_hashes <hash1[,hash2,...,hashN]> - owners public key hashes, who can sign a debit tx\n"
                                "\t[-tag \"<str>\"] - additional info about tx\n"
                                "\t[-H {hex(default) | base58}] - tx hash return format\n"
                            "wallet shared refill - refills value on shared funds transaction\n"
                                "\t-net <net_name>\n"
                                "\t-w <wallet_name> - wallet for take funds and pay fee\n"
                                "\t-value <value> - funds value to refill\n"
                                "\t-fee <value> - fee value\n"
                                "\t-tx <transaction_hash> - hash of the shared funds tx to refill\n"
                                "\t[-H {hex(default) | base58}] - tx hash return format\n"
                            "wallet shared take - creates debit tx to take value from shared funds tx\n"
                                "\t-net <net_name>\n"
                                "\t-w <wallet_name> - wallet to pay fee\n"
                                "\t-tx <transaction_hash> - hash of the shared funds tx to take\n"
                                "\t-to_addr <addr1[,addr2,...,addrN]> - recipient addresses, their quantity must match the values specified number\n"
                                "\t-value <value1[,value2,...,valueN]> - value sent to each recipient, must match the addresses number\n"
                                "\t-fee <value> - fee value\n"
                                "\t[-H {hex(default) | base58}] - tx hash return format\n"
                            "wallet shared sign - add wallet signature to  debit tx\n"
                                "\t-net <net_name>\n"
                                "\t-w <wallet_name> | -cert <cert_name> - wallet or cert to sign\n"
                                "\t-tx <transaction_hash> - shared funds tx hash to sign\n"
                                "\t[-H {hex(default) | base58}] - tx hash return format\n"
                            "wallet shared info - get info about shared funds tx by hash\n"
                                "\t-net <net_name>\n"
                                "\t-tx <transaction_hash> - shared funds tx hash to get info\n"
                                "\t[-H {hex(default) | base58}] - tx hash format\n"
                            "wallet shared list - list wallet shared transactions from GDB\n"
                                "\t[-net <net_name>] - filter by net name\n"
                                "\t[-pkey <pkey_hash>] - filter by public key hash\n"
                                "\t[-addr <address>] - filter by wallet address\n"
                                "\t[-w <wallet_name>] - filter by wallet name\n"
                                "\t[-cert <cert_name>] - filter by certificate name\n"
                                "\t  Note: -pkey, -addr, -w, and -cert are mutually exclusive\n"
                                "\t[-local] - filter by local wallets and certificates\n"
                                "\t[-H {hex(default) | base58}] - hash format for output\n"
                            "Hint:\n"
                                "\texample value_coins (only natural) 1.0 123.4567\n"
                                "\texample value_datoshi (only integer) 1 20 0.4321e+4\n"
    );

    // Token commands
    dap_cli_server_cmd_add ("token_decl", com_token_decl, NULL, "Token declaration",
            "Simple token declaration:\n"
            "token_decl -net <net_name> [-chain <chain_name>] -token <token_ticker> -total_supply <total_supply> -signs_total <sign_total> -signs_emission <signs_for_emission> -certs <certs_list>\n"
            "\t  Declare new simple token for <net_name>:<chain_name> with ticker <token_ticker>, maximum emission <total_supply> and <signs_for_emission> from <signs_total> signatures on valid emission\n"
            "\nExtended private token declaration\n"
            "token_decl -net <net_name> [-chain <chain_name>] -token <token_ticker> -type private -total_supply <total_supply> "
                "-decimals <18> -signs_total <sign_total> -signs_emission <signs_for_emission> -certs <certs_list> -flags [<Flag 1>][,<Flag 2>]...[,<Flag N>]...\n"
            "\t [-<Param_name_1> <Param_Value_1>] [-Param_name_2> <Param_Value_2>] ...[-<Param_Name_N> <Param_Value_N>]\n"
            "\t   Declare new token for <net_name>:<chain_name> with ticker <token_ticker>, flags <Flag_1>,<Flag_2>...<Flag_N>\n"
            "\t   and custom parameters list <Param_1>, <Param_2>...<Param_N>.\n"
            "\nExtended CF20 token declaration\n"
            "token_decl -net <net_name> [-chain <chain_name>] -token <token_ticker> -type CF20 "
                "-total_supply <total_supply/if_0 =_endless> -decimals <18> -signs_total <sign_total> -signs_emission <signs_for_emission> -certs <certs_list>\n"
            "\t -flags [<Flag_1>][,<Flag_2>]...[,<Flag_N>]...\n"
            "\t [-<Param_name_1> <Param_Value_1>] [-Param_name_2> <Param_Value_2>] ...[-<Param_Name_N> <Param_Value_N>]\n"
            "\t   Declare new token for <net_name>:<chain_name> with ticker <token_ticker>, flags <Flag_1>,<Flag_2>...<Flag_N>\n"
            "\t   and custom parameters list <Param_1>, <Param_2>...<Param_N>.\n"
            "\n"
            "==Flags=="
            "\t ALL_BLOCKED:\t Blocked all permissions, usefull add it first and then add allows what you want to allow\n"
            "\t ALL_ALLOWED:\t Allowed all permissions if not blocked them. Be careful with this mode\n"
            "\t ALL_FROZEN:\t All permissions are temprorary frozen\n"
            "\t ALL_UNFROZEN:\t Unfrozen permissions\n"
            "\t STATIC_ALL:\t No token manipulations after declarations at all. Token declares staticly and can't variabed after\n"
            "\t STATIC_FLAGS:\t No token manipulations after declarations with flags\n"
            "\t STATIC_PERMISSIONS_ALL:\t No all permissions lists manipulations after declarations\n"
            "\t STATIC_PERMISSIONS_DATUM_TYPE:\t No datum type permissions lists manipulations after declarations\n"
            "\t STATIC_PERMISSIONS_TX_SENDER:\t No tx sender permissions lists manipulations after declarations\n"
            "\t STATIC_PERMISSIONS_TX_RECEIVER:\t No tx receiver permissions lists manipulations after declarations\n"
            "\n"
            "\t UTXO_BLOCKING_DISABLED:\t Disables UTXO blocking mechanism (opt-out, blocking enabled by default)\n"
            "\t UTXO_STATIC_BLOCKLIST:\t Makes UTXO blocklist immutable after token creation\n"
            "\t UTXO_DISABLE_ADDRESS_SENDER_BLOCKING:\t Disables address-based sender blocking (tx_send_block/tx_send_allow ignored)\n"
            "\t UTXO_DISABLE_ADDRESS_RECEIVER_BLOCKING:\t Disables address-based receiver blocking (tx_recv_block/tx_recv_allow ignored)\n"
            "\t UTXO_ARBITRAGE_TX_DISABLED:\t Disables arbitrage transactions for this token\n"
            "\n"
            "==Params==\n"
            "General:\n"
            "\t -flags <value>:\t List of flags from <value> to token declaration\n"
            "\t -total_supply <value>:\t Set total supply - emission's maximum - to the <value>\n"
            "\t -total_signs_valid <value>:\t Set valid signatures count's minimum\n"
            "\t -description <value>:\t Updated description for this token\n"
            "\nDatum type allowed/blocked:\n"
            "\t -datum_type_allowed <value>:\t Set allowed datum type(s)\n"
            "\t -datum_type_blocked <value>:\t Set blocked datum type(s)\n"
            "\nTx receiver addresses allowed/blocked:\n"
            "\t -tx_receiver_allowed <value>:\t Set allowed tx receiver(s)\n"
            "\t -tx_receiver_blocked <value>:\t Set blocked tx receiver(s)\n"
            "\nTx sender addresses allowed/blocked:\n"
            "\t -tx_sender_allowed <value>:\t Set allowed tx sender(s)\n"
            "\t -tx_sender_blocked <value>:\t Set allowed tx sender(s)\n"
            "\n"
            );

    dap_cli_server_cmd_add("token_update_sign", com_token_decl_sign, NULL, "Token update add sign to datum",
                                        "token_update_sign -net <net_name> [-chain <chain_name>] -datum <datum_hash> -certs <cert_list>\n"
                                        "\t Sign existent <datum hash> in mempool with <certs_list>\n"
    );
    // Token commands

    dap_cli_server_cmd_add ("token_decl_sign", com_token_decl_sign, NULL, "Token declaration add sign",
            "token_decl_sign -net <net_name> [-chain <chain_name>] -datum <datum_hash> -certs <certs_list>\n"
            "\t Sign existent <datum_hash> in mempool with <certs_list>\n"
            );

    dap_cli_server_cmd_add ("token_emit", com_token_emit, NULL, "Token emission",
                            "token_emit { sign -emission <hash> | -token <mempool_token_ticker> -emission_value <value> -addr <addr> } "
                            "[-chain_emission <chain_name>] -net <net_name> -certs <cert_list>\n");

    dap_cli_cmd_t *l_cmd_mempool = dap_cli_server_cmd_add("mempool", com_mempool, NULL, "Command for working with mempool",
                           "mempool list -net <net_name> [-chain <chain_name>] [-addr <addr>] [-brief] [-limit] [-offset] [-h]\n"
                           "\tList mempool (entries or transaction) for (selected chain network or wallet)\n"
                           "mempool check -net <net_name> [-chain <chain_name>] -datum <datum_hash>\n"
                           "\tCheck mempool entrie for presence in selected chain network\n"
                           "mempool proc -net <net_name> [-chain <chain_name>] -datum <datum_hash>\n"
                           "\tProc mempool entrie with specified hash for selected chain network\n"
                           "\tCAUTION!!! This command will process transaction with any comission! Parameter minimum_comission will not be taken into account!\n"
                           "mempool proc_all -net <net_name> -chain <chain_name>\n"
                           "\tProc mempool all entries for selected chain network\n"
                           "mempool delete -net <net_name> [-chain <chain_name>] -datum <datum_hash>\n"
                           "\tDelete datum with hash <datum hash> for selected chain network\n"
                           "mempool dump -net <net_name> [-chain <chain_name>] -datum <datum_hash>\n"
                           "\tOutput information about datum in mempool\n"
                           "mempool add_ca -net <net_name> [-chain <chain_name>] -ca_name <pub_cert_name>\n"
                           "\tAdd pubic certificate into the mempool to prepare its way to chains\n"
                           "mempool count -net <net_name> [-chain <chain_name>]\n"
                           "\tDisplays the number of elements in the mempool of a given network.");
    dap_cli_server_alias_add(l_cmd_mempool, "list", "mempool_list");
    dap_cli_server_alias_add(l_cmd_mempool, "check", "mempool_check");
    dap_cli_server_alias_add(l_cmd_mempool, "proc", "mempool_proc");
    dap_cli_server_alias_add(l_cmd_mempool, "proc_all", "mempool_proc_all");
    dap_cli_server_alias_add(l_cmd_mempool, "delete", "mempool_delete");
    dap_cli_server_alias_add(l_cmd_mempool, "add_ca", "mempool_add_ca");
    dap_cli_server_alias_add(l_cmd_mempool, "add_ca", "chain_ca_copy");

    dap_cli_server_cmd_add ("chain_ca_pub", com_chain_ca_pub, NULL,
                                        "Add pubic certificate into the mempool to prepare its way to chains",
            "chain_ca_pub -net <net_name> [-chain <chain_name>] -ca_name <priv_cert_name>\n");

    // Transaction commands
    dap_cli_server_cmd_add ("tx_create", com_tx_create, NULL, "Make transaction",
            "tx_create -net <net_name> [-chain <chain_name>] -value <value> -token <token_ticker> -to_addr <addr> [-lock_before <unlock_time_in_RCF822 or YYMMDD>] [-arbitrage]"
            "{-from_wallet <wallet_name> | -from_emission <emission_hash> {-cert <cert_name> | -wallet_fee <wallet_name>}} -fee <value>\n"
            "OPTIONS:\n"
            "  -arbitrage: Create arbitrage transaction (requires token owner signature, bypasses UTXO blocking)\n");
    dap_cli_server_cmd_add ("tx_create_json", com_tx_create_json, NULL, "Make transaction",
                "tx_create_json -net <net_name> [-chain <chain_name>] -json <json_file_path>\n" );
    dap_cli_server_cmd_add ("mempool_add", com_mempool_add, NULL, "Make transaction and put that to mempool",
                "mempool_add  -net <net_name> [-chain <chain_name>] -json <json_file_path> | -tx_obj <tx_json_object>\n" );
    dap_cli_server_cmd_add ("tx_cond_create", com_tx_cond_create, NULL, "Make cond transaction",
                                        "tx_cond_create -net <net_name> -token <token_ticker> -w <wallet_name>"
                                        " { -cert <pub_cert_name> | -pkey <pkey_hash> } -value <value_datoshi> -fee <value> -unit {B | SEC} -srv_uid <numeric_uid>\n" );
        dap_cli_server_cmd_add ("tx_cond_remove", com_tx_cond_remove, NULL, "Remove cond transactions and return funds from condition outputs to wallet",
                                        "tx_cond_remove -net <net_name> -hashes <hash1,hash2...> -w <wallet_name>"
                                        " -fee <value> -srv_uid <numeric_uid>\n" );
        dap_cli_server_cmd_add ("tx_cond_unspent_find", com_tx_cond_unspent_find, NULL, "Find cond transactions by wallet",
                                        "tx_cond_unspent_find -net <net_name> -srv_uid <numeric_uid> -w <wallet_name> \n" );

    dap_cli_server_cmd_add ("tx_verify", com_tx_verify, NULL, "Verifing transaction in mempool",
            "tx_verify -net <net_name> [-chain <chain_name>] -tx <tx_hash>\n" );

    // Transaction history
    dap_cli_server_cmd_add("tx_history", com_tx_history, NULL, "Transaction history (for address or by hash)",
            "tx_history  {-addr <addr> | {-w <wallet_name> } -net <net_name>} [-chain <chain_name>] [-limit] [-offset] [-head] [-h]\n"
            "tx_history -all -net <net_name> [-chain <chain_name>] [-limit] [-offset] [-head] [-h]\n"
            "tx_history -tx <tx_hash> -net <net_name> [-chain <chain_name>] \n"
            "tx_history -count -net <net_name> [-h]\n");

	// Ledger info
    dap_cli_server_cmd_add("ledger", com_ledger, NULL, "Ledger information",
            "ledger list coins -net <net_name> [-limit] [-offset] [-h]\n"
            "ledger list threshold [-hash <tx_treshold_hash>] -net <net_name> [-limit] [-offset] [-head]\n"
            "ledger list balance -net <net_name> [-limit] [-offset] [-head]\n"
            "ledger info -hash <tx_hash> -net <net_name> [-unspent]\n"
            "ledger event list -net <net_name> [-group <group_name>]\n"
            "ledger event dump -net <net_name> -hash <tx_hash>\n"
            "ledger event create -net <net_name> [-chain <chain_name>] -w <wallet_name> -service_key <cert_name> -srv_uid <service_uid> "
            "-group <group_name> -event_type <event_type> [-event_data <event_data>] [-fee <fee_value>] [-H <hex|base58>]\n"
            "ledger event key add -net <net_name> -hash <pkey_hash> -certs <certs_list>\n"
            "ledger event key remove -net <net_name> -hash <pkey_hash> -certs <certs_list>\n"
            "ledger event key list -net <net_name> [-H <hex|base58>]\n");

    // Token info
    dap_cli_server_cmd_add("token", com_token, NULL, "Token info",
            "token list -net <net_name> [-full] [-h]\n"
            "\tLists all tokens in specified network. Use -full for detailed information.\n\n"
            "token info -net <net_name> -name <token_ticker> [-history_limit <N>] [-h]\n"
            "\tDisplays detailed token information including:\n"
            "\t  - Token properties (ticker, type, supply, decimals)\n"
            "\t  - Flags (including UTXO blocking and arbitrage flags)\n"
            "\t  - Permissions (sender/receiver allow/block lists)\n"
            "\t  - UTXO blocklist (if UTXO blocking is enabled):\n"
            "\t      * tx_hash: Transaction hash of blocked UTXO\n"
            "\t      * out_idx: Output index\n"
            "\t      * blocked_time: When UTXO was added to blocklist\n"
            "\t      * becomes_effective: When blocking activates (delayed activation)\n"
            "\t      * becomes_unblocked: When blocking expires (0 = permanent)\n"
            "\t      * history_recent: Last N blocking history changes (ADD/REMOVE/CLEAR)\n"
            "\t      * history_total_count: Total number of history records\n"
            "\t  - Emission history\n"
            "\t  - Update history\n\n"
            "\tOPTIONS:\n"
            "\t  -history_limit <N>: Number of history items to display (default: 10)\n"
            "\t                      Use 0 to display all history items\n\n"
            "\tNOTE: UTXO blocklist is displayed only if UTXO_BLOCKING_DISABLED flag is NOT set.\n");

    // Statisticss
    dap_cli_server_cmd_add("stats", com_stats, NULL, "Print statistics",
                "stats cpu");

    // Export GDB to JSON
    dap_cli_server_cmd_add("gdb_export", cmd_gdb_export, NULL, "Export gdb to JSON",
                                        "gdb_export filename <filename without extension> [-groups <group names list>]");

    //Import GDB from JSON
    dap_cli_server_cmd_add("gdb_import", cmd_gdb_import, NULL, "Import gdb from JSON",
                                        "gdb_import filename <filename_without_extension>");

    dap_cli_server_cmd_add ("remove", cmd_remove, NULL, "Delete chain files or global database",
           "remove -gdb\n"
           "remove -chains [-net <net_name> | -all]\n"
                     "Be careful, the '-all' option for '-chains' will delete all chains and won't ask you for permission!");

    // Decree create command
    dap_cli_server_cmd_add ("decree", cmd_decree, NULL, "Work with decree",
            "decree create common -net <net_name> [-chain <chain_name>] -decree_chain <chain_name> -certs <certs_list> {-fee <net_fee_value> -to_addr <net_fee_wallet_addr> | -new_certs <new_owners_certs_list> | -signs_verify <value>}\n"
            "Creates common network decree in net <net_name>. Decree adds to chain -chain and applies to chain -decree_chain. If -chain and -decree_chain is different you must create anchor in -decree_chain that is connected to this decree."
            "\nCommon decree parameters:\n"
            "\t -fee <value>: sets network fee\n"
            "\t -to_addr <wallet_addr>: sets wallet addr for network fee\n"
            "\t -new_certs <certs_list>: sets new owners set for net\n"
            "\t -signs_verify <value>: sets minimum number of owners needed to sign decree\n\n"
            "decree create service -net <net_name> [-chain <chain_name>] -decree_chain <chain_name> -srv_id <service_id> -certs <certs_list> -fee <value> -to_addr <wallet_addr> -new_certs <certs_list> -signs_verify <value>\n"
            "Creates service decree in net <net_name> for service -srv_id.\n\n"
            "decree sign -net <net_name> [-chain <chain_name>] -datum <datum_hash> -certs <certs_list>\n"
            "Signs decree with hash -datum.\n\n"
            "decree anchor -net <net_name> [-chain <chain_name>] -datum <datum_hash> -certs <certs_list>\n"
            "Creates anchor for decree with hash -datum.\n\n"
            "decree find -net <net_name> -hash <decree_hash>\n"
            "Find decree by hash and show it's status (apllied or not)\n\n"
            "decree info -net <net_name>\n"
            "Displays information about the parameters of the decrees in the network.\n");

    dap_cli_server_cmd_add ("exec_cmd", com_exec_cmd, NULL, "Execute command on remote node",
            "exec_cmd -net <net_name> -addr <node_addr> -cmd <command,and,all,args,separated,by,commas>\n" );

    //Find command
    dap_cli_server_cmd_add("find", cmd_find, NULL, "The command searches for the specified elements by the specified attributes",
                           "find datum -net <net_name> [-chain <chain_name>] -hash <datum_hash>\n"
                           "\tSearches for datum by hash in the specified network in chains and mempool.\n"
                           "find atom -net <net_name> [-chain <chain_name>] -hash <atom_hash>\n"
                           "\tSearches for an atom by hash in a specified network in chains.\n"
                           "find decree -net <net_name> [-chain <chain_name>] -type <type_decree> [-where <chains|mempool>]\n"
                           "\tSearches for decrees by hash in the specified decree type in the specified network in its chains.\n"
                           "\tTypes decree: fee, owners, owners_min, stake_approve, stake_invalidate, min_value, "
                           "min_validators_count, ban, unban, reward, validator_max_weight, emergency_validators, check_signs_structure\n");


    dap_cli_server_cmd_add ("policy", com_policy, NULL, "Policy commands",
                "policy activate - prepare policy activate decree\n"
                "\t[execute] - used to create policy decree, otherwise show policy decree draft\n"
                "\t-net <net_name>\n"
                "\t-num <policy_num>\n"
                "\t[-ts_start <dd/mm/yy-H:M:S>] - date to start policy\n"
                "\t[{\n\t\t-block_start <block_num> - block num to start policy\n"
                "\t\t-chain <chain_name> - chain name to check blocks num\n\t}]\n"
                "\t-certs <cert1[,cert2,...,certN]> - list signing certs\n"
                "policy deactivate - prepare policy deactivate decree\n"
                "\t[execute] - used to create policy decree, otherwise show policy decree draft\n"
                "\t-net <net_name>\n"
                "\t-num <num1[,num2,...,numN]> - deactivated policy list\n"
                "\t-certs <cert1[,cert2,...,certN]> - list signing certs\n"
                "policy find - find info about policy in net\n"
                "\t-net <net_name>\n"
                "\t-num <policy_num>\n"
                "policy list - show all policies from table in net\n"
                "\t-net <net_name>\n");

<<<<<<< HEAD
    dap_cli_server_cmd_add ("file", com_file, NULL, "Work with logs and files",
                "file print {-num_line <number_of_lines> | -ts_after <M/D/Y-H:M:S>> } {-log | -path <path_to_file>}\n"
                "\t print the last <num_line> lines from the log file or all logs after the specified date and time\n"
                "\t -path <path_to_file> allows printing from a text file, but -ts_after option might not work\n"
                "file export {-num_line <number_of_lines> | -ts_after <M/D/Y-H:M:S>} {-log | -path <path_to_file>} -dest <destination_path>\n"
                "\t export last <num_line> lines from the log file or all logs after the specified date and time\n"
                "\t -path <path_to_file> allows exporting from a text file, but -ts_after option might not work\n"
                "file clear_log\n"
                "\t CAUTION !!! This command will clear the entire log file\n");

=======
>>>>>>> 56178183
    // Exit - always last!
    dap_cli_server_cmd_add ("exit", com_exit, NULL, "Stop application and exit",
                "exit\n" );
    dap_notify_srv_set_callback_new(dap_notify_new_client_send_info);
    return 0;
}

int dap_chain_node_cli_parser_init(void) {
    dap_cli_server_cmd_add("block", NULL, s_print_for_block_list, NULL, NULL);    
    dap_cli_server_cmd_add("srv_stake", NULL, s_print_for_srv_stake_all, NULL, NULL);
    dap_cli_server_cmd_add("dag", NULL, s_print_for_dag_list, NULL, NULL);
    dap_cli_server_cmd_add("tx_history", NULL, s_print_for_tx_history_all, NULL, NULL);
    dap_cli_server_cmd_add("token", NULL, s_print_for_token_list, NULL, NULL);
    dap_cli_server_cmd_add("global_db", NULL, s_print_for_global_db, NULL, NULL);
    dap_cli_server_cmd_add("ledger", NULL, s_print_for_ledger_list, NULL, NULL);    
    dap_cli_server_cmd_add("mempool", NULL, s_print_for_mempool_list, NULL, NULL);
    dap_cli_server_cmd_add("srv_xchange", NULL, s_print_for_srv_xchange_list, NULL, NULL);
    dap_cli_server_cmd_add("file", NULL, s_print_for_file, NULL, NULL);

    
    return 0;
}

/**
 * @brief dap_chain_node_cli_delete
 * Deinitialization of the server side
 */
void dap_chain_node_cli_delete(void)
{
    dap_cli_server_deinit();
    // deinit client for handshake
    dap_chain_node_client_deinit();
}

int  s_print_for_mempool_list(dap_json_rpc_response_t* response, char **cmd_param, int cmd_cnt){
    dap_return_val_if_pass(!response || !response->result_json_object, -1);
	// Raw JSON flag

	bool l_table_mode = dap_cli_server_cmd_check_option(cmd_param, 0, cmd_cnt, "-h") != -1;
	if (!l_table_mode) { json_print_object(response->result_json_object, 0); return 0; }
	if (dap_cli_server_cmd_check_option(cmd_param, 0, cmd_cnt, "list") == -1)
		return -2;

	json_object *json_obj_response = json_object_array_get_idx(response->result_json_object, 0);
	if (!json_obj_response)
		return -3;

	json_object *j_obj_net_name = NULL, *j_arr_chains = NULL;
	json_object_object_get_ex(json_obj_response, "net", &j_obj_net_name);
	json_object_object_get_ex(json_obj_response, "chains", &j_arr_chains);
	if (!j_arr_chains || json_object_get_type(j_arr_chains) != json_type_array)
		return -4;

	int chains_count = json_object_array_length(j_arr_chains);
	for (int i = 0; i < chains_count; i++) {
		json_object *json_obj_chain = json_object_array_get_idx(j_arr_chains, i);
		if (!json_obj_chain)
			continue;

		json_object *j_obj_chain_name = NULL, *j_obj_removed = NULL, *j_arr_datums = NULL, *j_obj_total = NULL;
		json_object_object_get_ex(json_obj_chain, "name", &j_obj_chain_name);
		json_object_object_get_ex(json_obj_chain, "removed", &j_obj_removed);
		json_object_object_get_ex(json_obj_chain, "datums", &j_arr_datums);
		json_object_object_get_ex(json_obj_chain, "total", &j_obj_total);

		if (j_obj_removed && j_obj_chain_name && j_obj_net_name) {
			printf("Removed %d records from the %s chain mempool in %s network.\n",
					json_object_get_int(j_obj_removed),
					json_object_get_string(j_obj_chain_name),
					json_object_get_string(j_obj_net_name));
		}

		printf("________________________________________________________________________________________________________________"
            "________________\n");
		printf("  Hash \t\t\t\t\t\t\t\t     | %-22s | %-31s |\n","Datum type", "Time create");

		if (j_arr_datums && json_object_get_type(j_arr_datums) == json_type_array) {
			int datums_count = json_object_array_length(j_arr_datums);
			for (int j = 0; j < datums_count; j++) {
				json_object *j_obj_datum = json_object_array_get_idx(j_arr_datums, j);
				if (!j_obj_datum)
					continue;

				json_object *j_hash = NULL, *j_type = NULL, *j_created = NULL;
				/* hash (v1: "hash", v2: "datum_hash") */
				if (!json_object_object_get_ex(j_obj_datum, "hash", &j_hash))
					json_object_object_get_ex(j_obj_datum, "datum_hash", &j_hash);
				/* type (v1: "type", v2: "datum_type") */
				if (!json_object_object_get_ex(j_obj_datum, "type", &j_type))
					json_object_object_get_ex(j_obj_datum, "datum_type", &j_type);
				/* created object { str, time_stamp } */
				json_object_object_get_ex(j_obj_datum, "created", &j_created);

				const char *hash_str = j_hash ? json_object_get_string(j_hash) : "N/A";
				const char *type_str = j_type ? json_object_get_string(j_type) : "N/A";
				const char *created_str = "N/A";
				char ts_buf[64];
				if (j_created && json_object_get_type(j_created) == json_type_object) {
					json_object *j_created_str = NULL, *j_created_ts = NULL;
					if (json_object_object_get_ex(j_created, "str", &j_created_str) && j_created_str) {
						created_str = json_object_get_string(j_created_str);
					} else if (json_object_object_get_ex(j_created, "time_stamp", &j_created_ts) && j_created_ts) {
						/* print numeric timestamp if readable string is absent */
						snprintf(ts_buf, sizeof(ts_buf), "%"DAP_INT64_FORMAT, json_object_get_int64(j_created_ts));
						created_str = ts_buf;
					}
				}

				printf("  %s | %-22s | %-31s |\n", hash_str, type_str, created_str);
			}
		} else {
			printf("  No datums\n");
		}

		printf("_____________________________________________________________________"
            "|________________________|_________________________________|\n\n");

		if (j_obj_total)
			printf("  total: %s\n", json_object_get_string(j_obj_total));
	}

	return 0;
}
static int s_print_for_srv_stake_list_keys(dap_json_rpc_response_t* response, char ** cmd_param, int cmd_cnt){
    dap_return_val_if_pass(!response || !response->result_json_object, -1);
    // Raw JSON flag
    bool l_table_mode = dap_cli_server_cmd_check_option(cmd_param, 0, cmd_cnt, "-h") != -1;
    bool l_full = dap_cli_server_cmd_check_option(cmd_param, 0, cmd_cnt, "-full") != -1;

    if (!l_table_mode) { json_print_object(response->result_json_object, 0); return 0; }
    if (json_object_get_type(response->result_json_object) == json_type_array) {
        int result_count = json_object_array_length(response->result_json_object);
        if (result_count <= 0) {
            printf("Response array is empty\n");
            return -3;
        }
        if (l_full) {
            printf("_________________________________________________________________________________________________________________"
                "_________________________"
                   "_________________________________________________________________________________________________________________\n");
            printf(" %-22s| %-69s| %-9s | %-7s | %-10s | %-106s| %-10s |\n",
                   "Node addres", "Pkey hash", "Stake val", "Eff val", "Rel weight", "Sover addr", "Sover tax");
        } else {
            printf("________________________________________________________________________________________________"
                   "_______________________________________________________________________\n");
            printf(" %-22s| %-69s| %-9s | %-7s | %-10s | %-21s | %-10s |\n",
                   "Node addres", "Pkey hash", "Stake val", "Eff val", "Rel weight", "Sover addr", "Sover tax");
        }
        struct json_object *json_obj_array = json_object_array_get_idx(response->result_json_object, 0);
        result_count = json_object_array_length(json_obj_array);
        struct json_object * json_obj_total = NULL;
        for (int i = 0; i < result_count; i++) {
            struct json_object *json_obj_result = json_object_array_get_idx(json_obj_array, i);
            if (!json_obj_result) {
                printf("Failed to get array element at index %d\n", i);
                continue;
            }

            json_object *j_obj_node_addr, *j_obj_pkey_hash, *j_obj_stake_value, *j_obj_effective_value, *j_obj_related_weight,
                   *j_obj_sovereign_addr, *j_obj_sovereign_tax;
            if (json_object_object_get_ex(json_obj_result, "node_addr", &j_obj_node_addr) &&
                json_object_object_get_ex(json_obj_result, "pkey_hash", &j_obj_pkey_hash) &&
                json_object_object_get_ex(json_obj_result, "stake_value", &j_obj_stake_value) &&
                json_object_object_get_ex(json_obj_result, "effective_value", &j_obj_effective_value) &&
                json_object_object_get_ex(json_obj_result, "related_weight", &j_obj_related_weight))
            {
                json_object_object_get_ex(json_obj_result, "sovereign_addr", &j_obj_sovereign_addr);
                json_object_object_get_ex(json_obj_result, "sovereign_tax", &j_obj_sovereign_tax);

                if (j_obj_node_addr && j_obj_pkey_hash && j_obj_stake_value && j_obj_effective_value && j_obj_related_weight
                    && j_obj_sovereign_addr && j_obj_sovereign_tax) {
                    const char *node_addr_full = json_object_get_string(j_obj_node_addr);
                    const char *pkey_hash_full = json_object_get_string(j_obj_pkey_hash);
                    const char *sover_addr_full = json_object_get_string(j_obj_sovereign_addr);
                    int value_coins_width = l_full ? 104 : 20;
                    const char *sovereign_addr_str = (sover_addr_full && strcmp(sover_addr_full, "null")) ?
                                                     (l_full ? sover_addr_full : sover_addr_full + 85) : "------------------- ";
                    printf("%-22s | %-69s|    %4d   |   %4d  |   %4d     | %-*s  |   %-8s |",
                            node_addr_full, pkey_hash_full,
                            json_object_get_int(j_obj_stake_value),
                            json_object_get_int(j_obj_effective_value),
                            json_object_get_int(j_obj_related_weight), 
                            value_coins_width, sovereign_addr_str,
                            json_object_get_string(j_obj_sovereign_tax));
                } else {
                    printf("Missing required fields in array element at index %d\n", i);
                }
            } else {
                json_obj_total = json_obj_result;
                continue;
                //json_print_object(json_obj_result, 0);
            }
            printf("\n");
        }        
        if (!l_full) {
            printf("_______________________|______________________________________________________________________|__"
                   "_________|_________|____________|_______________________|____________|\n\n");
        }
        if (json_obj_total)
            json_print_object(json_obj_total, 0);
    } else {
        json_print_object(response->result_json_object, 0);
    }
    return 0;
}

static int s_print_for_srv_stake_list_tx(dap_json_rpc_response_t* response, char ** cmd_param, int cmd_cnt){
    dap_return_val_if_pass(!response || !response->result_json_object, -1);
    // Raw JSON flag
    bool l_table_mode = dap_cli_server_cmd_check_option(cmd_param, 0, cmd_cnt, "-h") != -1;
    bool l_full = dap_cli_server_cmd_check_option(cmd_param, 0, cmd_cnt, "-full") != -1;

    if (!l_table_mode) { json_print_object(response->result_json_object, 0); return 0; }
    
    if (json_object_get_type(response->result_json_object) == json_type_array) {
        int result_count = json_object_array_length(response->result_json_object);
        if (result_count <= 0) {
            printf("Response array is empty\n");
            return -3;
        }
        if (l_full) {
            printf("_________________________________________________________________________________________________________________"
                "_________________________________________________________________________________________________________________"
                "____________________________________________________________________________________________________"
                "_________________________________________________________________________________________________________________\n");
            printf(" %-66s | %-31s | %-104s | %-66s | %-22s | %-25s | %-104s |\n", "TX Hash","Date","Signing Addr","Signing Hash","Node Address","Value Coins","Owner Addr");
        } else {
            printf("_________________________________________________________________________________________________________________"
                "________________________________________\n");
            printf(" %-15s | %-31s | %-19s | %-15s | %-22s | %-11s | %-19s |\n", "TX Hash","Date","Signing Addr","Signing Hash","Node Address","Value Coins","Owner Addr");
        }
        struct json_object *json_obj_array = json_object_array_get_idx(response->result_json_object, 0);
        result_count = json_object_array_length(json_obj_array);
        struct json_object * json_obj_total = NULL;
        char hash_buffer[16];
        for (int i = 0; i < result_count; i++) {
            struct json_object *json_obj_result = json_object_array_get_idx(json_obj_array, i);
            if (!json_obj_result) {
                printf("Failed to get array element at index %d\n", i);
                continue;
            }

            json_object *j_obj_tx_hash, *j_obj_date, *j_obj_signing_addr, *j_obj_signing_hash,
                       *j_obj_node_address, *j_obj_value_coins, *j_obj_owner_addr;
            if (json_object_object_get_ex(json_obj_result, "tx_hash", &j_obj_tx_hash) &&
                json_object_object_get_ex(json_obj_result, "date", &j_obj_date) &&
                json_object_object_get_ex(json_obj_result, "signing_addr", &j_obj_signing_addr) &&
                json_object_object_get_ex(json_obj_result, "signing_hash", &j_obj_signing_hash) &&
                json_object_object_get_ex(json_obj_result, "node_address", &j_obj_node_address) &&
                json_object_object_get_ex(json_obj_result, "value_coins", &j_obj_value_coins) &&
                json_object_object_get_ex(json_obj_result, "owner_addr", &j_obj_owner_addr))
            {
                if (j_obj_tx_hash && j_obj_date && j_obj_signing_addr && j_obj_signing_hash && 
                    j_obj_node_address && j_obj_value_coins && j_obj_owner_addr) {
                    
                    // Hash display (full or shortened)
                    const char *full_tx_hash = json_object_get_string(j_obj_tx_hash);
                    const char *tx_hash_short = full_tx_hash;
                    if (!l_full && full_tx_hash && strlen(full_tx_hash) > 15) {
                        strncpy(hash_buffer, full_tx_hash + strlen(full_tx_hash) - 15, 15);
                        hash_buffer[15] = '\0';
                        tx_hash_short = hash_buffer;
                    }
                    
                    // Signing hash display (full or shortened)
                    const char *full_signing_hash = json_object_get_string(j_obj_signing_hash);
                    char signing_hash_buffer[16];
                    const char *signing_hash_short = full_signing_hash;
                    if (!l_full && full_signing_hash && strlen(full_signing_hash) > 15) {
                        strncpy(signing_hash_buffer, full_signing_hash + strlen(full_signing_hash) - 15, 15);
                        signing_hash_buffer[15] = '\0';
                        signing_hash_short = signing_hash_buffer;
                    }
                    
                    // Address display (full or shortened)
                    const char *signing_addr_full = j_obj_signing_addr ? json_object_get_string(j_obj_signing_addr) : NULL;
                    const char *owner_addr_full = j_obj_owner_addr ? json_object_get_string(j_obj_owner_addr) : NULL;
                    const char *node_addr_full = json_object_get_string(j_obj_node_address);
                    const char *signing_addr_str = (signing_addr_full && strcmp(signing_addr_full, "null")) ?
                                                    (l_full ? signing_addr_full : signing_addr_full + 85) : "-------------------";
                    const char *node_addr_str = node_addr_full + 14;
                    const char *owner_addr_str = (owner_addr_full && strcmp(owner_addr_full, "null")) ?
                                                  (l_full ? owner_addr_full : owner_addr_full + 85) : "-------------------";
                    
                    int value_coins_width = l_full ? 25 : 11;
                    const char *value_coins_full = json_object_get_string(j_obj_value_coins);
                    const char *value_coins_str = (value_coins_full && strcmp(value_coins_full, "null"))
                        ? (strlen(value_coins_full) > (size_t)value_coins_width
                            ? value_coins_full + (strlen(value_coins_full) - value_coins_width)
                            : value_coins_full)
                        : "-";

                    printf(" %-15s | %-13s | %-17s | %-14s | %-17s | %-*s | %-17s |\n",
                            tx_hash_short,
                            json_object_get_string(j_obj_date),
                            signing_addr_str,
                            signing_hash_short,
                            node_addr_str,
                            value_coins_width, value_coins_str,
                            owner_addr_str);
                } else {
                    printf("Missing required fields in array element at index %d\n", i);
                }
            } else {
                json_obj_total = json_obj_result;
                continue;
            }
        } 
        if (!l_full) {
            printf("_________________|_________________________________|_____________________|_________________|" 
                      "________________________|_____________|_____________________|\n\n");
        }
        if (json_obj_total)
            json_print_object(json_obj_total, 0);
    } else {
        json_print_object(response->result_json_object, 0);
    }
    return 0;
}

/**
 * @brief s_print_for_ledger_list
 * Pretty-printer for 'ledger list' responses.
 * Handles 'coins' subcommand with flexible JSON formats:
 *  - Array of token objects (optionally followed by {limit}/{offset})
 *  - Object mapping ticker to token object
 * Uses json_object_object_foreach where keys themselves carry semantics (e.g., ticker).
 *
 * @param response JSON RPC response object
 * @param cmd_param CLI command parameters
 * @param cmd_cnt CLI parameters count
 * @return int 0 on success, negative on error
 */
static int s_print_for_ledger_list(dap_json_rpc_response_t* response, char ** cmd_param, int cmd_cnt){
    dap_return_val_if_pass(!response || !response->result_json_object, -1);
    // Table mode flag: -h. If not present, print raw JSON by default
    bool l_table_mode = dap_cli_server_cmd_check_option(cmd_param, 0, cmd_cnt, "-h") != -1;
    if (!l_table_mode) { json_print_object(response->result_json_object, 0); return 0; }
    if (dap_cli_server_cmd_check_option(cmd_param, 0, cmd_cnt, "list") == -1)
        return -2;

    // coins
    if (dap_cli_server_cmd_check_option(cmd_param, 0, cmd_cnt, "coins") != -1) {
        if (json_object_get_type(response->result_json_object) != json_type_array)
            return -3;

        json_object *root0 = json_object_array_get_idx(response->result_json_object, 0);
        if (!root0)
            return -4;

        // There are two common formats observed:
        // 1) Array of token objects [{...token fields...}, {limit:...}, {offset:...}]
        // 2) Object mapping tickers to token objects { TICKER: {...}, ... }
        // We will detect and handle both. Field names may vary between versions.

        // Case 1: array of objects where each token is an object with field token_name or subtype/supply, etc.
        if (json_object_is_type(root0, json_type_array)) {
            int arr_len = json_object_array_length(root0);
            if (arr_len <= 0) { printf("No coins found\n"); return 0; }

            printf("__________________________________________________________________________________________________________"
                "____________________________\n");
            printf("  %-15s|  %-7s| %-9s|  %-45s|  %-45s|\n",
                   "Token Ticker", "Type", "Decimals", "Total Supply", "Current Supply");
            printf("__________________________________________________________________________________________________________"
                "____________________________\n");

            int printed = 0;
            for (int i = 0; i < arr_len; i++) {
                json_object *it = json_object_array_get_idx(root0, i);
                if (!it || json_object_get_type(it) != json_type_object)
                    continue;

                // Skip control objects like {limit:...} or {offset:...}
                json_object *limit = NULL, *offset = NULL;
                if (json_object_object_get_ex(it, "limit", &limit) || json_object_object_get_ex(it, "offset", &offset))
                    continue;

                const char *ticker = NULL;
                const char *type_str = "N/A";
                const char *supply_total = "N/A";
                const char *supply_current = "N/A";
                int decimals = 0;

                json_object *j_ticker = NULL, *j_type = NULL, *j_dec = NULL, *j_supply_total = NULL, *j_supply_current = NULL;
                // keys vary by version
                if (json_object_object_get_ex(it, "token_name", &j_ticker) ||
                    json_object_object_get_ex(it, "-->Token name", &j_ticker))
                    ticker = json_object_get_string(j_ticker);
                if (json_object_object_get_ex(it, "subtype", &j_type) ||
                    json_object_object_get_ex(it, "type", &j_type))
                    type_str = json_object_get_string(j_type);
                if (json_object_object_get_ex(it, "decimals", &j_dec) ||
                    json_object_object_get_ex(it, "Decimals", &j_dec))
                    decimals = json_object_get_int(j_dec);
                if (json_object_object_get_ex(it, "supply_total", &j_supply_total) ||
                    json_object_object_get_ex(it, "Supply total", &j_supply_total))
                    supply_total = json_object_get_string(j_supply_total);
                if (json_object_object_get_ex(it, "supply_current", &j_supply_current) ||
                    json_object_object_get_ex(it, "Supply current", &j_supply_current))
                    supply_current = json_object_get_string(j_supply_current);

                if (!ticker) {
                    // try to infer ticker from first key if structure is {TICKER:{...}}
                    const char *inferred = NULL;
                    json_object_object_foreach(it, key, val) {
                        if (json_object_is_type(val, json_type_object)) { inferred = key; break; }
                    }
                    ticker = inferred ? inferred : "UNKNOWN";
                }

                printf("  %-15s|  %-7s|    %-6d|  %-45s|  %-45s|\n",
                       ticker, type_str, decimals, supply_total, supply_current);
                printed++;
            }
            if (!printed)
                printf("No coins found\n");
            return 0;
        }

        // Case 2: object mapping ticker -> token object
        if (json_object_is_type(root0, json_type_object)) {
            printf("__________________________________________________________________________________________________________\n");
            printf("  %-15s|  %-7s|    %-6s|  %-45s|  %-45s|\n",
                   "Token Ticker", "Type", "Decimals", "Total Supply", "Current Supply");
            printf("__________________________________________________________________________________________________________\n");

            int printed = 0;
            json_object_object_foreach(root0, ticker, token_obj) {
                if (!token_obj || json_object_get_type(token_obj) != json_type_object)
                    continue;
                const char *type_str = "N/A";
                const char *supply_total = "N/A";
                const char *supply_current = "N/A";
                int decimals = 0;

                json_object *j_type = NULL, *j_dec = NULL, *j_supply_total = NULL, *j_supply_current = NULL;
                if (json_object_object_get_ex(token_obj, "subtype", &j_type) ||
                    json_object_object_get_ex(token_obj, "type", &j_type))
                    type_str = json_object_get_string(j_type);
                if (json_object_object_get_ex(token_obj, "decimals", &j_dec) ||
                    json_object_object_get_ex(token_obj, "Decimals", &j_dec))
                    decimals = json_object_get_int(j_dec);
                if (json_object_object_get_ex(token_obj, "supply_total", &j_supply_total) ||
                    json_object_object_get_ex(token_obj, "Supply total", &j_supply_total))
                    supply_total = json_object_get_string(j_supply_total);
                if (json_object_object_get_ex(token_obj, "supply_current", &j_supply_current) ||
                    json_object_object_get_ex(token_obj, "Supply current", &j_supply_current))
                    supply_current = json_object_get_string(j_supply_current);

                printf("  %-15s|  %-7s|    %-6d|  %-45s|  %-45s|\n",
                       ticker, type_str, decimals, supply_total, supply_current);
                printed++;
            }
            if (!printed)
                printf("No coins found\n");
            return 0;
        }

        // Fallback
        json_print_object(response->result_json_object, 0);
        return 0;
    }

    // threshold
    if (dap_cli_server_cmd_check_option(cmd_param, 0, cmd_cnt, "threshold") != -1) {
        bool l_full = dap_cli_server_cmd_check_option(cmd_param, 0, cmd_cnt, "-full") != -1;
        if (json_object_get_type(response->result_json_object) != json_type_array) {
            json_print_object(response->result_json_object, 0);
            return 0;
        }
        struct json_object *json_obj_array = json_object_array_get_idx(response->result_json_object, 0);
        if (!json_obj_array) {
            printf("Response array is empty\n");
            return -3;
        }
        int result_count = json_object_array_length(json_obj_array);
        if (result_count <= 0) {
            printf("Response array is empty\n");
            return -3;
        }
        if (l_full) {
            printf("_________________________________________________________________________________________________________________"
                   "_________________________________________________________________________________________________________________\n");
            printf(" %-66s | %-31s | %-12s |\n", "Tx Hash", "Time Created", "Items Size");
        } else {
            printf("________________________________________________________________________________________________________\n");
            printf(" %-15s | %-31s | %-12s |\n", "Tx Hash", "Time Created", "Items Size");
        }
        char hash_buffer[16];
        for (int i = 0; i < result_count; i++) {
            struct json_object *json_obj_result = json_object_array_get_idx(json_obj_array, i);
            if (!json_obj_result)
                continue;
            // Skip meta objects like {limit}/{offset}
            json_object *j_meta = NULL;
            if (json_object_object_get_ex(json_obj_result, "limit", &j_meta) ||
                json_object_object_get_ex(json_obj_result, "offset", &j_meta))
                continue;

            json_object *j_tx_hash = NULL, *j_time_created = NULL, *j_items_size = NULL;
            // Versioned key for tx hash
            if (!json_object_object_get_ex(json_obj_result, "tx_hash", &j_tx_hash))
                json_object_object_get_ex(json_obj_result, "Ledger thresholded tx_hash_fast", &j_tx_hash);
            json_object_object_get_ex(json_obj_result, "time_created", &j_time_created);
            json_object_object_get_ex(json_obj_result, "tx_item_size", &j_items_size);

            const char *tx_hash_full = j_tx_hash ? json_object_get_string(j_tx_hash) : NULL;
            const char *tx_hash_short = tx_hash_full;
            if (!l_full && tx_hash_full && strlen(tx_hash_full) > 15) {
                strncpy(hash_buffer, tx_hash_full + strlen(tx_hash_full) - 15, 15);
                hash_buffer[15] = '\0';
                tx_hash_short = hash_buffer;
            }
            printf(" %-15s | %-31s | %-12s |\n",
                   l_full ? (tx_hash_full ? tx_hash_full : "-") : (tx_hash_short ? tx_hash_short : "-"),
                   j_time_created ? json_object_get_string(j_time_created) : "-",
                   j_items_size ? json_object_get_string(j_items_size) : "-");
        }
        return 0;
    }

    // balance
    if (dap_cli_server_cmd_check_option(cmd_param, 0, cmd_cnt, "balance") != -1) {
        bool l_full = dap_cli_server_cmd_check_option(cmd_param, 0, cmd_cnt, "-full") != -1;
        if (json_object_get_type(response->result_json_object) != json_type_array) {
            json_print_object(response->result_json_object, 0);
            return 0;
        }
        struct json_object *json_obj_array = json_object_array_get_idx(response->result_json_object, 0);
        if (!json_obj_array) {
            printf("Response array is empty\n");
            return -3;
        }
        int result_count = json_object_array_length(json_obj_array);
        if (result_count <= 0) {
            printf("Response array is empty\n");
            return -3;
        }
        if (l_full) {
            printf("_________________________________________________________________________________________________________________"
                   "____________________________________________________________________________________________\n");
            printf(" %-120s | %-10s | %-66s |\n", "Balance Key", "Token", "Balance");
        } else {
            printf("________________________________________________________________________________________________________"
            "__________\n");
            printf(" %-30s | %-10s | %-66s |\n", "Balance Key", "Token", "Balance");
        }
        for (int i = 0; i < result_count; i++) {
            struct json_object *json_obj_result = json_object_array_get_idx(json_obj_array, i);
            if (!json_obj_result)
                continue;
            // Skip meta objects like {limit}/{offset}
            json_object *j_meta = NULL;
            if (json_object_object_get_ex(json_obj_result, "limit", &j_meta) ||
                json_object_object_get_ex(json_obj_result, "offset", &j_meta))
                continue;

            json_object *j_key = NULL, *j_token = NULL, *j_balance = NULL;
            if (!json_object_object_get_ex(json_obj_result, "balance_key", &j_key))
                json_object_object_get_ex(json_obj_result, "Ledger balance key", &j_key);
            json_object_object_get_ex(json_obj_result, "token_ticker", &j_token);
            json_object_object_get_ex(json_obj_result, "balance", &j_balance);
            int key_width = l_full ? 120 : 30;
            const char *key_str_full = j_key ? json_object_get_string(j_key) : "-";            

            printf(" %-*s | %-10s | %-66s |\n",
                   key_width,
                   l_full ? key_str_full : key_str_full+85,
                   j_token ? json_object_get_string(j_token) : "-",
                   j_balance ? json_object_get_string(j_balance) : "-");
        }
        return 0;
    }

    // other ledger list subcmds handled elsewhere or printed raw
    json_print_object(response->result_json_object, 0);
    return 0;
}

static int s_print_for_srv_stake_list(dap_json_rpc_response_t* response, char ** cmd_param, int cmd_cnt){
    if (!response || !response->result_json_object) {
        printf("Response is empty\n");
        return -1;
    }
    // Full output flag
    bool l_full = dap_cli_server_cmd_check_option(cmd_param, 0, cmd_cnt, "-full") != -1;
    if (json_object_get_type(response->result_json_object) == json_type_array) {
        int result_count = json_object_array_length(response->result_json_object);
        if (result_count <= 0) {
            printf("Response array is empty\n");
            return -3;
        }
        if (l_full) {            
                printf("_________________________________________________________________________________________________________________"
                    "____________________________________________________________________"
                    "__________________________________________________________________________________\n");
                printf(" %-66s | %-13s | %-31s | %-20s | %-11s | %-10s | %-22s | %-66s |\n",
                    "Order", "Direction", "Created", "Price Coins", "Price Token", "Price Unit", "Node Addr", "Pkey");
        } else {
            printf("______________________________________________________________________________"
                "__________________________________________________________________________________\n");
            printf(" %-15s | %-13s | %-31s | %-20s | %-11s | %-10s | %-22s | %-15s |\n",
                   "Order", "Direction", "Created", "Price Coins", "Price Token", "Price Unit", "Node Addr", "Pkey");
        }
        struct json_object *json_obj_array = json_object_array_get_idx(response->result_json_object, 0);
        result_count = json_object_array_length(json_obj_array);
        struct json_object * json_obj_total = NULL;
        char hash_buffer[16];
        for (int i = 0; i < result_count; i++) {
            struct json_object *json_obj_result = json_object_array_get_idx(json_obj_array, i);
            if (!json_obj_result) {
                printf("Failed to get array element at index %d\n", i);
                continue;
            }

            json_object *j_obj_order, *j_obj_direction, *j_obj_created, *j_obj_price_coins,
                       *j_obj_price_token, *j_obj_price_unit, *j_obj_node_addr, *j_obj_pkey;
            if (json_object_object_get_ex(json_obj_result, "order", &j_obj_order) &&
                json_object_object_get_ex(json_obj_result, "direction", &j_obj_direction) &&
                json_object_object_get_ex(json_obj_result, "created", &j_obj_created) &&
                json_object_object_get_ex(json_obj_result, "price coins", &j_obj_price_coins) &&
                json_object_object_get_ex(json_obj_result, "price token", &j_obj_price_token) &&
                json_object_object_get_ex(json_obj_result, "price unit", &j_obj_price_unit) &&
                json_object_object_get_ex(json_obj_result, "node_addr", &j_obj_node_addr) &&
                json_object_object_get_ex(json_obj_result, "pkey", &j_obj_pkey))
            {
                if (j_obj_order && j_obj_direction && j_obj_created && j_obj_price_coins && 
                    j_obj_price_token && j_obj_price_unit && j_obj_node_addr && j_obj_pkey) {
                    
                    // Order hash display (full or shortened)
                    const char *full_order = json_object_get_string(j_obj_order);
                    const char *order_short = full_order;
                    if (!l_full && full_order && strlen(full_order) > 15) {
                        strncpy(hash_buffer, full_order + strlen(full_order) - 15, 15);
                        hash_buffer[15] = '\0';
                        order_short = hash_buffer;
                    }
                    
                    // pkey display (full or shortened)
                    const char *full_pkey = json_object_get_string(j_obj_pkey);
                    char pkey_buffer[16];
                    const char *pkey_short = full_pkey;
                    if (!l_full && full_pkey && strlen(full_pkey) > 15) {
                        strncpy(pkey_buffer, full_pkey + strlen(full_pkey) - 15, 15);
                        pkey_buffer[15] = '\0';
                        pkey_short = pkey_buffer;
                    }
                    
                    // Shortened node address display (starting from position 85, like in xchange)
                    const char *node_addr_str = json_object_get_string(j_obj_node_addr);
                    
                    printf(" %-15s | %-13s | %-17s | %-20s | %-11s | %-10s | %-13s | %-15s |\n",
                            order_short,
                            json_object_get_string(j_obj_direction),
                            json_object_get_string(j_obj_created),
                            json_object_get_string(j_obj_price_coins),
                            json_object_get_string(j_obj_price_token),
                            json_object_get_string(j_obj_price_unit),
                            node_addr_str,
                            pkey_short);
                } else {
                    printf("Missing required fields in array element at index %d\n", i);
                }
            } else {
                json_obj_total = json_obj_result;
                continue;
            }
        }
        if (json_obj_total)
            json_print_object(json_obj_total, 0);
    } else {
        json_print_object(response->result_json_object, 0);
    }
    return 0;
}

static int s_print_for_srv_stake_all(dap_json_rpc_response_t* response, char ** cmd_param, int cmd_cnt){
    // Raw JSON flag
    bool table_mode_all = false; 
    for (int i = 0; i < cmd_cnt; i++) { 
        const char *p = cmd_param[i]; 
        if (!p) continue; 
        if (!strcmp(p, "-h")) { 
            table_mode_all = true; break; 
        } 
    }
    if (!table_mode_all) { 
        // If no specific handler found, use default output
        if (response && response->result_json_object) {
            json_print_object(response->result_json_object, 0);
            return 0;
        }
    }
    // Check for different srv_stake subcommands
    if (dap_cli_server_cmd_check_option(cmd_param, 0, cmd_cnt, "list") != -1) {
        if (dap_cli_server_cmd_check_option(cmd_param, 0, cmd_cnt, "keys") != -1) {
            return s_print_for_srv_stake_list_keys(response, cmd_param, cmd_cnt);
        } else if (dap_cli_server_cmd_check_option(cmd_param, 0, cmd_cnt, "tx") != -1) {
            return s_print_for_srv_stake_list_tx(response, cmd_param, cmd_cnt);
        } else if (dap_cli_server_cmd_check_option(cmd_param, 0, cmd_cnt, "order") != -1) {
            return s_print_for_srv_stake_list(response, cmd_param, cmd_cnt);
        }
    }    
    
    
    printf("Unknown srv_stake subcommand or response is empty\n");
    return -1;
}

static int s_print_for_block_list(dap_json_rpc_response_t* response, char ** cmd_param, int cmd_cnt){
    
    dap_return_val_if_pass(!response || !response->result_json_object, -1);

    if (dap_cli_server_cmd_check_option(cmd_param, 0, cmd_cnt, "-h") == -1) {
        json_print_object(response->result_json_object, 0);
        return 0;
    }
    if (dap_cli_server_cmd_check_option(cmd_param, 0, cmd_cnt, "list") == -1)
        return -2;
    if (json_object_get_type(response->result_json_object) == json_type_array) {
        int result_count = json_object_array_length(response->result_json_object);
        if (result_count <= 1) {
            printf("Response array is empty\n");
            return -3;
        }
        printf("_________________________________________________________________________________________________________________\n");
        printf("  Block # | Block hash \t\t\t\t\t\t\t       | Time create \t\t\t | \n");
        struct json_object *json_obj_array = json_object_array_get_idx(response->result_json_object, 0);
        result_count = json_object_array_length(json_obj_array);
        char *l_limit = NULL;
        char *l_offset = NULL;
        for (int i = 0; i < result_count; i++) {
            struct json_object *json_obj_result = json_object_array_get_idx(json_obj_array, i);
            if (!json_obj_result) {
                printf("Failed to get array element at index %d\n", i);
                continue;
            }

            json_object *j_obj_block_number, *j_obj_hash, *j_obj_create, *j_obj_lim, *j_obj_off;
            if (json_object_object_get_ex(json_obj_result, "block number", &j_obj_block_number) &&
                json_object_object_get_ex(json_obj_result, "hash", &j_obj_hash) &&
                json_object_object_get_ex(json_obj_result, "ts_create", &j_obj_create))
            {
                if (j_obj_block_number && j_obj_hash && j_obj_create) {
                    printf("   %5s  | %s | %s |",
                            json_object_get_string(j_obj_block_number), json_object_get_string(j_obj_hash), json_object_get_string(j_obj_create));
                } else {
                    printf("Missing required fields in array element at index %d\n", i);
                }
            } else if (json_object_object_get_ex(json_obj_result, "limit", &j_obj_lim)) {
                json_object_object_get_ex(json_obj_result, "offset", &j_obj_off);
                l_limit = json_object_get_int64(j_obj_lim) ? dap_strdup_printf("%"DAP_INT64_FORMAT,json_object_get_int64(j_obj_lim)) : dap_strdup_printf("unlimit");
                if (j_obj_off)
                    l_offset = dap_strdup_printf("%"DAP_INT64_FORMAT,json_object_get_int64(j_obj_off));
                continue;
            } else {
                json_print_object(json_obj_result, 0);
            }
            printf("\n");
        }
        printf("__________|____________________________________________________________________|_________________________________|\n\n");
        if (l_limit) {            
            printf("\tlimit: %s \n", l_limit);
            DAP_DELETE(l_limit);
        }
        if (l_offset) {            
            printf("\toffset: %s \n", l_offset);
            DAP_DELETE(l_offset);
        }
    } else {
        //json_print_object(response->result_json_object, 0);
        return -4;
    }
    return 0;
}

static int s_print_for_dag_list(dap_json_rpc_response_t* response, char ** cmd_param, int cmd_cnt){

    dap_return_val_if_pass(!response || !response->result_json_object, -1);
    // Raw JSON flag
    if (dap_cli_server_cmd_check_option(cmd_param, 0, cmd_cnt, "-h") == -1) {
        json_print_object(response->result_json_object, 0);
        return 0;
    }
    if (dap_cli_server_cmd_check_option(cmd_param, 0, cmd_cnt, "list") == -1)
        return -2;
    if (json_object_get_type(response->result_json_object) == json_type_array) {
        int result_count = json_object_array_length(response->result_json_object);
        if (result_count <= 0) {
            printf("Response array is empty\n");
            return -3;
        }
        printf("________________________________________________________________________________________________________________\n");
        printf(" %7s | Hash \t\t\t\t\t\t\t      | Time create \t\t        |\n","#");
        struct json_object *json_obj_array = json_object_array_get_idx(response->result_json_object, 0);
        struct json_object *j_object_events = NULL;
        char *l_limit = NULL;
        char *l_offset = NULL;
        
        if (json_object_object_get_ex(json_obj_array, "events", &j_object_events) || json_object_object_get_ex(json_obj_array, "EVENTS", &j_object_events)
           || json_object_object_get_ex(json_obj_array, "TRESHOLD", &j_object_events) || json_object_object_get_ex(json_obj_array, "treshold", &j_object_events))
        {
            result_count = json_object_array_length(j_object_events);
            for (int i = 0; i < result_count; i++) {
                struct json_object *json_obj_result = json_object_array_get_idx(j_object_events, i);
                if (!json_obj_result) {
                    printf("Failed to get array element at index %d\n", i);
                    continue;
                }

                json_object *j_obj_event_number, *j_obj_hash, *j_obj_create, *j_obj_lim, *j_obj_off;
                if (json_object_object_get_ex(json_obj_result, "event number", &j_obj_event_number) &&
                    json_object_object_get_ex(json_obj_result, "hash", &j_obj_hash) &&
                    json_object_object_get_ex(json_obj_result, "ts_create", &j_obj_create))
                {
                    if (j_obj_event_number && j_obj_hash && j_obj_create) {
                        printf(" %7s | %s | %s\t|",
                                json_object_get_string(j_obj_event_number), json_object_get_string(j_obj_hash), json_object_get_string(j_obj_create));
                    } else {
                        printf("Missing required fields in array element at index %d\n", i);
                    }
                } else if (json_object_object_get_ex(json_obj_result, "limit", &j_obj_lim)) {
                    json_object_object_get_ex(json_obj_result, "offset", &j_obj_off);
                    l_limit = json_object_get_int64(j_obj_lim) ? dap_strdup_printf("%"DAP_INT64_FORMAT,json_object_get_int64(j_obj_lim)) : dap_strdup_printf("unlimit");
                    if (j_obj_off)
                        l_offset = dap_strdup_printf("%"DAP_INT64_FORMAT,json_object_get_int64(j_obj_off));
                    continue;
                } else {
                    json_print_object(json_obj_result, 0);
                }             
                printf("\n");
            }
            printf("_________|____________________________________________________________________|_________________________________|\n\n");
        } else {
            printf("EVENTS is empty\n");
            return -4;
        }
        if (l_limit) {            
            printf("\tlimit: %s \n", l_limit);
            DAP_DELETE(l_limit);
        } 
        if (l_offset) {            
            printf("\toffset: %s \n", l_offset);
            DAP_DELETE(l_offset);
        }           
    } else {
        json_print_object(response->result_json_object, 0);
        return -5;
    }
    return 0;

}

static int s_print_for_token_list(dap_json_rpc_response_t* response, char ** cmd_param, int cmd_cnt){
    if (!response || !response->result_json_object) {
        printf("Response is empty\n");
        return -1;
    }
    bool l_table_mode = dap_cli_server_cmd_check_option(cmd_param, 0, cmd_cnt, "-h") != -1;
    bool l_full = dap_cli_server_cmd_check_option(cmd_param, 0, cmd_cnt, "-full") != -1;

    if (!l_table_mode) { json_print_object(response->result_json_object, 0); return 0; }

    
    if (dap_cli_server_cmd_check_option(cmd_param, 0, cmd_cnt, "list") == -1)
        return -2;
    
    if (json_object_get_type(response->result_json_object) == json_type_array) {        
        int result_count = json_object_array_length(response->result_json_object);
        if (result_count <= 0) {
            printf("Response array is empty\n");
            return -3;
        }
                
        struct json_object *json_obj_main = json_object_array_get_idx(response->result_json_object, 0);
        struct json_object *j_object_tokens = NULL;
        
        // Get TOKENS or tokens array
        if (!json_object_object_get_ex(json_obj_main, "TOKENS", &j_object_tokens) &&
            !json_object_object_get_ex(json_obj_main, "tokens", &j_object_tokens)) {
            printf("TOKENS field not found\n");
            return -4;
        }
        
        int chains_count = json_object_array_length(j_object_tokens);
        if (chains_count <= 0) {
            printf("No tokens found\n");
            return -5;
        }
        
        // Print table header
        if (l_full) {
            printf("__________________________________________________________________________________________________________________________________________________________________________________"
                   "_________________________________________________________________________\n");
            printf("  %-15s|  %-7s| %-6s | %-13s | %-13s | %-8s | %-11s| %-68s| %-41s| %-41s|\n",
                   "Token Ticker", "Type", "Decimals", "Current Signs", "Declarations", "Updates", "Decl Status", "Decl Hash (full)", "Total Supply", "Current Supply");
        } else {
            printf("__________________________________________________________________________________________________________________________________________________________________________________"
            "________________\n");
            printf("  %-15s|  %-7s| %-6s | %-13s | %-13s | %-8s | %-11s| %-12s| %-41s| %-41s|\n",
                   "Token Ticker", "Type", "Decimals", "Current Signs", "Declarations", "Updates", "Decl Status", "Decl Hash", "Total Supply", "Current Supply");
        }
        
        int total_tokens = 0;
        
        // Iterate through chains
        for (int chain_idx = 0; chain_idx < chains_count; chain_idx++) {
            struct json_object *chain_tokens = json_object_array_get_idx(j_object_tokens, chain_idx);
            if (!chain_tokens)
                continue;
                
            // Iterate through tokens in this chain
            json_object_object_foreach(chain_tokens, ticker, token_obj) {
                total_tokens++;
                
                struct json_object *current_state = NULL;
                struct json_object *declarations = NULL;
                struct json_object *updates = NULL;
                
                json_object_object_get_ex(token_obj, "current_state", &current_state);
                json_object_object_get_ex(token_obj, "current state", &current_state);
                json_object_object_get_ex(token_obj, "declarations", &declarations);
                json_object_object_get_ex(token_obj, "updates", &updates);
                
                // Extract token info from current_state
                const char *total_supply = "N/A";
                const char *current_supply = "N/A";
                const char *token_type = "N/A";
                const char *current_signs = "N/A";                
                const char *decl_status = "N/A";
                const char *decl_hash_short = "N/A";
                int decimals = 0;
                char hash_buffer[12] = {0};
                
                if (current_state) {
                    struct json_object *total_supply_obj = NULL;
                    struct json_object *current_supply_obj = NULL;
                    struct json_object *type_obj = NULL;
                    struct json_object *signs_obj = NULL;
                    struct json_object *decimals_obj = NULL;
                    
                    if (json_object_object_get_ex(current_state, "Supply total", &total_supply_obj))
                        total_supply = json_object_get_string(total_supply_obj);
                    if (json_object_object_get_ex(current_state, "Supply current", &current_supply_obj))
                        current_supply = json_object_get_string(current_supply_obj);
                    if (json_object_object_get_ex(current_state, "type", &type_obj))
                        token_type = json_object_get_string(type_obj);
                    if (json_object_object_get_ex(current_state, "Auth signs valid", &signs_obj))
                        current_signs = json_object_get_string(signs_obj);
                    if (json_object_object_get_ex(current_state, "Decimals", &decimals_obj))
                        decimals = json_object_get_int(decimals_obj);
                }
                
                // Extract declaration info (get latest declaration)
                if (declarations && json_object_array_length(declarations) > 0) {
                    struct json_object *latest_decl = json_object_array_get_idx(declarations, 
                        json_object_array_length(declarations) - 1);
                    if (latest_decl) {
                        struct json_object *status_obj = NULL;
                        struct json_object *hash_obj = NULL;
                        
                        if (json_object_object_get_ex(latest_decl, "status", &status_obj))
                            decl_status = json_object_get_string(status_obj);
                        
                        struct json_object *datum_obj = NULL;
                        if (json_object_object_get_ex(latest_decl, "Datum", &datum_obj)) {
                            if (json_object_object_get_ex(datum_obj, "hash", &hash_obj)) {
                                const char *full_hash = json_object_get_string(hash_obj);
                                decl_hash_short = full_hash;
                                if (!l_full && full_hash && strlen(full_hash) > 10) {
                                    strncpy(hash_buffer, full_hash + strlen(full_hash) - 10, 10);
                                    hash_buffer[10] = '\0';
                                    decl_hash_short = hash_buffer;
                                } else if (full_hash) {
                                    decl_hash_short = full_hash;
                                }
                            }
                        }
                    }
                }
                
                int decl_count = declarations ? json_object_array_length(declarations) : 0;
                int upd_count = updates ? json_object_array_length(updates) : 0;
                
                printf("  %-15s|  %-7s|    %-6d|     %-10s|      %-9d|   %-7d|   %-9s|  %-*s|  %-40s|  %-40s|\n",
                    ticker,
                    token_type,
                    decimals,
                    current_signs,
                    decl_count,
                    upd_count,
                    decl_status,
                    strlen(decl_hash_short)+1,
                    decl_hash_short,
                    total_supply,
                    current_supply
                );
            }
        }
        
        printf("\nTotal tokens: %d\n", total_tokens);
        
        // Show tokens_count if available
        struct json_object *tokens_count_obj = NULL;
        if (json_object_object_get_ex(json_obj_main, "tokens_count", &tokens_count_obj)) {
            printf("Tokens count: %s\n", json_object_get_string(tokens_count_obj));
        }
        
    } else {
        json_print_object(response->result_json_object, 0);
        return -6;
    }
    return 0;
}


static int s_print_for_srv_xchange_list(dap_json_rpc_response_t* response, char ** cmd_param, int cmd_cnt){
    dap_return_val_if_pass(!response || !response->result_json_object, -1);
    // Raw JSON flag
    bool l_table_mode = dap_cli_server_cmd_check_option(cmd_param, 0, cmd_cnt, "-h") != -1;
    bool l_full = dap_cli_server_cmd_check_option(cmd_param, 0, cmd_cnt, "-full") != -1;
    
    if (!l_table_mode) { json_print_object(response->result_json_object, 0); return 0; }
    struct json_object *j_obj_headr = NULL, *limit_obj = NULL, *l_arr_pages = NULL, *l_obj_pages = NULL,
			*offset_obj = NULL, *l_arr_orders = NULL;
	char *l_limit = NULL;
	char *l_offset = NULL;
	size_t l_print_count = 0;

	// Common header for pagination (mainly for 'orders')
	j_obj_headr = json_object_array_get_idx(response->result_json_object, 0);
	if (j_obj_headr) {
		if (json_object_object_get_ex(j_obj_headr, "pages", &l_arr_pages) && l_arr_pages) {
			l_obj_pages = json_object_array_get_idx(l_arr_pages, 0);
			if (l_obj_pages) {
				json_object_object_get_ex(l_obj_pages, "limit", &limit_obj);
				json_object_object_get_ex(l_obj_pages, "offset", &offset_obj);
				if (limit_obj)
					l_limit = json_object_get_int64(limit_obj) ? dap_strdup_printf("%"DAP_INT64_FORMAT,json_object_get_int64(limit_obj)) : dap_strdup_printf("unlimit");
				if (offset_obj)
					l_offset = json_object_get_int64(offset_obj) ? dap_strdup_printf("%"DAP_INT64_FORMAT,json_object_get_int64(offset_obj)) : NULL;
			}
		}
		if(!json_object_object_get_ex(j_obj_headr, "orders", &l_arr_orders) &&
			!json_object_object_get_ex(j_obj_headr, "ORDERS", &l_arr_orders)&&
			!json_object_object_get_ex(j_obj_headr, "TICKERS PAIR", &l_arr_orders) &&
			dap_cli_server_cmd_check_option(cmd_param, 0, cmd_cnt, "tx_list") == -1) {
			return -2;
		}
	}

	// Branch: orders
	if (dap_cli_server_cmd_check_option(cmd_param, 0, cmd_cnt, "orders") != -1) {
		if (json_object_get_type(response->result_json_object) == json_type_array && l_arr_orders) {
			int result_count = json_object_array_length(l_arr_orders);
			if (result_count <= 0) {
				printf("Response array is empty\n");
				return -3;
			}
            if (l_full) {
			    printf("______________________________________________________________________________________________"
			    	"_________________________________________________________________________________________________________"
			    	"_________________________________________________________________________________________________________\n");
			    printf("   %-67s | %-31s | %s | %-22s | %-22s | %3s | %-10s | %-10s | %-22s | %-104s |\n",
			    		"Order hash", "Time create", "Status",
			    		"Proposed coins","Amount coins","%",
			    		"Token buy", "Token sell","Rate", "Owner addr");
            } else {
                printf("_____________________________________________________________________________________________"
			    	"____________________________________________________________________________________________________\n");
			    printf("   %-16s | %-31s | %s | %-22s | %-22s | %3s | %-10s | %-10s | %-22s | %-19s |\n",
			    		"Order hash", "Time create", "Status",
			    		"Proposed coins","Amount coins","%",
			    		"Token buy", "Token sell","Rate", "Owner addr");
            }
			for (int i = 0; i < result_count; i++) {
				struct json_object *json_obj_result = json_object_array_get_idx(l_arr_orders, i);
				json_object *j_obj_status = NULL, *j_obj_hash = NULL, *j_obj_create = NULL, *j_obj_prop_coin = NULL,
					*j_obj_amount_coin = NULL, *j_obj_filed_perc = NULL, *j_obj_token_buy = NULL, *j_obj_token_sell = NULL, *j_obj_rate = NULL, *j_obj_owner_addr = NULL;
				if (json_object_object_get_ex(json_obj_result, "order_hash", &j_obj_hash) &&
					json_object_object_get_ex(json_obj_result, "ts_created", &j_obj_create) &&
					json_object_object_get_ex(json_obj_result, "status", &j_obj_status) &&
					json_object_object_get_ex(json_obj_result, "proposed_coins", &j_obj_prop_coin) &&
					json_object_object_get_ex(json_obj_result, "amount_coins", &j_obj_amount_coin) &&
					json_object_object_get_ex(json_obj_result, "filled_percent", &j_obj_filed_perc) &&
					json_object_object_get_ex(json_obj_result, "token_buy", &j_obj_token_buy) &&
					json_object_object_get_ex(json_obj_result, "token_sell", &j_obj_token_sell) &&
					json_object_object_get_ex(json_obj_result, "rate", &j_obj_rate) &&
					json_object_object_get_ex(json_obj_result, "owner_addr", &j_obj_owner_addr)) {
					const char *full_hash = json_object_get_string(j_obj_hash);
					char hash_buffer[16];
					const char *hash_print = full_hash;
					if (!l_full && full_hash && strlen(full_hash) > 15) {
						strncpy(hash_buffer, full_hash + strlen(full_hash) - 15, 15);
						hash_buffer[15] = '\0';
						hash_print = hash_buffer;
					}
					/* Prepare 22-char fixed-width prints (always take last 22 chars) */
					const char *prop_full = json_object_get_string(j_obj_prop_coin);
					const char *amount_full = json_object_get_string(j_obj_amount_coin);
					const char *rate_full = json_object_get_string(j_obj_rate);
					const char *owner_addr_full = j_obj_owner_addr ? json_object_get_string(j_obj_owner_addr) : NULL;
					char prop_buf[23];
					char amount_buf[23];
					char rate_buf[23];
					const char *prop_print = prop_full ? prop_full : "-";
					const char *amount_print = amount_full ? amount_full : "-";
					const char *rate_print = rate_full ? rate_full : "-";
					const char *owner_addr_print = (owner_addr_full && strcmp(owner_addr_full, "null")) ? (l_full ? owner_addr_full : owner_addr_full + 85) : "-------------------";
					if (prop_print && strlen(prop_print) > 22) { strncpy(prop_buf, prop_print + strlen(prop_print) - 22, 22); prop_buf[22] = '\0'; prop_print = prop_buf; }
					if (amount_print && strlen(amount_print) > 22) { strncpy(amount_buf, amount_print + strlen(amount_print) - 22, 22); amount_buf[22] = '\0'; amount_print = amount_buf; }
					if (rate_print && strlen(rate_print) > 22) { strncpy(rate_buf, rate_print + strlen(rate_print) - 22, 22); rate_buf[22] = '\0'; rate_print = rate_buf; }
					printf("   %s  | %s | %s | %-22s | %-22s | %3d | %-10s | %-10s | %-22s | %-s |\n",
						hash_print, json_object_get_string(j_obj_create), json_object_get_string(j_obj_status),
						prop_print, amount_print, (int)json_object_get_uint64(j_obj_filed_perc),
						json_object_get_string(j_obj_token_buy), json_object_get_string(j_obj_token_sell), rate_print, owner_addr_print);
					l_print_count++;
				}
			}

			if (l_limit) { printf("\tlimit: %s \n", l_limit); DAP_DELETE(l_limit); }
			if (l_offset) { printf("\toffset: %s \n", l_offset); DAP_DELETE(l_offset); }
			printf("\torders printed: %zd\n", l_print_count);
		} else {
			return -4;
		}
		return 0;
	}

	// Branch: token_pair
	if (dap_cli_server_cmd_check_option(cmd_param, 0, cmd_cnt, "token_pair") != -1) {
		// list all
		if (dap_cli_server_cmd_check_option(cmd_param, 0, cmd_cnt, "list") != -1) {
			struct json_object *l_obj_pairs = NULL, *l_pairs_arr = NULL, *l_pair_cnt = NULL;
			int top_len = json_object_array_length(response->result_json_object);
			for (int i = 0; i < top_len; i++) {
				struct json_object *el = json_object_array_get_idx(response->result_json_object, i);
				if (el && json_object_get_type(el) == json_type_object) {
					if (json_object_object_get_ex(el, "tickers_pair", &l_pairs_arr) ||
						json_object_object_get_ex(el, "TICKERS PAIR", &l_pairs_arr)) { l_obj_pairs = el; break; }
				}
			}
            if (!l_obj_pairs || !l_pairs_arr || json_object_get_type(l_pairs_arr) != json_type_array) return -5;
			printf("______________________________\n");
			printf(" %-10s | %-10s |\n", "Ticker 1", "Ticker 2");
            for (size_t i = 0; i < (size_t)json_object_array_length(l_pairs_arr); i++) {
				struct json_object *pair = json_object_array_get_idx(l_pairs_arr, i);
				struct json_object *t1 = NULL, *t2 = NULL;
				json_object_object_get_ex(pair, "ticker_1", &t1);
				json_object_object_get_ex(pair, "ticker_2", &t2);
				if (t1 && t2) printf(" %-10s | %-10s |\n", json_object_get_string(t1), json_object_get_string(t2));
			}
            if (json_object_object_get_ex(l_obj_pairs, "pair_count", &l_pair_cnt) || json_object_object_get_ex(l_obj_pairs, "pair count", &l_pair_cnt))
                printf("\nTotal pairs: %"DAP_INT64_FORMAT"\n", json_object_get_int64(l_pair_cnt));
			return 0;
		}
		// rate average
		if (dap_cli_server_cmd_check_option(cmd_param, 0, cmd_cnt, "average") != -1) {
			int top_len = json_object_array_length(response->result_json_object);
			for (int i = 0; i < top_len; i++) {
				struct json_object *el = json_object_array_get_idx(response->result_json_object, i);
				if (el && json_object_get_type(el) == json_type_object) {
					struct json_object *avg = NULL, *last = NULL, *last_ts = NULL;
					if (json_object_object_get_ex(el, "average_rate", &avg) || json_object_object_get_ex(el, "Average rate", &avg)) {
						json_object_object_get_ex(el, "last_rate", &last); json_object_object_get_ex(el, "Last rate", &last);
						json_object_object_get_ex(el, "last_rate_time", &last_ts); json_object_object_get_ex(el, "Last rate time", &last_ts);
						printf("Average rate: %s\n", json_object_get_string(avg));
						if (last) printf("Last rate: %s\n", json_object_get_string(last));
						if (last_ts) printf("Last rate time: %s\n", json_object_get_string(last_ts));
						return 0;
					}
				}
			}
			return -6;
		}
		// rate history
		if (dap_cli_server_cmd_check_option(cmd_param, 0, cmd_cnt, "history") != -1) {
			struct json_object *l_arr = NULL;
			struct json_object *l_summary = NULL;
			int top_len = json_object_array_length(response->result_json_object);
			for (int i = 0; i < top_len; i++) {
				struct json_object *el = json_object_array_get_idx(response->result_json_object, i);
				if (el && json_object_get_type(el) == json_type_array && !l_arr) l_arr = el;
				if (el && json_object_get_type(el) == json_type_object) l_summary = el;
			}
			if (!l_arr) return -7;
			printf("__________________________________________________________________________________________________\n");
			printf(" Hash | Action | Token | Time create\n");
			printf("__________________________________________________________________________________________________\n");
            for (size_t i = 0; i < (size_t)json_object_array_length(l_arr); i++) {
				struct json_object *it = json_object_array_get_idx(l_arr, i);
				struct json_object *hash = NULL, *action = NULL, *token = NULL, *ts = NULL;
				json_object_object_get_ex(it, "hash", &hash);
				json_object_object_get_ex(it, "action", &action);
				json_object_object_get_ex(it, "token ticker", &token);
				json_object_object_get_ex(it, "tx created", &ts);
				if (hash && action && token && ts)
					printf(" %s | %s | %s | %s\n", json_object_get_string(hash), json_object_get_string(action), json_object_get_string(token), json_object_get_string(ts));
				else
					json_print_object(it, 1);
			}
			if (l_summary) {
				struct json_object *tx_cnt = NULL;
				struct json_object *v1_from = NULL, *v1_to = NULL, *v2_from = NULL, *v2_to = NULL;
				json_object_object_get_ex(l_summary, "tx_count", &tx_cnt);
                if (tx_cnt) printf("\nTotal transactions: %"DAP_INT64_FORMAT"\n", json_object_get_int64(tx_cnt));
				if (json_object_object_get_ex(l_summary, "trading_val_from_coins", &v1_from) || json_object_object_get_ex(l_summary, "trading_val_from_datoshi", &v2_from) ||
					json_object_object_get_ex(l_summary, "trading_val_to_coins", &v1_to) || json_object_object_get_ex(l_summary, "trading_val_to_datoshi", &v2_to)) {
					printf("Trading from: %s (%s)\n", v1_from ? json_object_get_string(v1_from) : "-", v2_from ? json_object_get_string(v2_from) : "-");
					printf("Trading to:   %s (%s)\n", v1_to ? json_object_get_string(v1_to) : "-", v2_to ? json_object_get_string(v2_to) : "-");
				}
			}
			return 0;
		}
		return -8;
	}

	// Branch: tx_list
	if (dap_cli_server_cmd_check_option(cmd_param, 0, cmd_cnt, "tx_list") != -1) {
		struct json_object *l_arr = NULL, *l_total = NULL;
		int top_len = json_object_array_length(response->result_json_object);
		for (int i = 0; i < top_len; i++) {
			struct json_object *el = json_object_array_get_idx(response->result_json_object, i);
			if (!el) continue;
			if (!l_arr && json_object_get_type(el) == json_type_array) l_arr = el;
			else if (json_object_get_type(el) == json_type_object) l_total = el;
		}
		if (!l_arr) return -9;
        char hash_buffer[16];
		printf("__________________________________________________________________________________________________\n");
		printf(" Hash \t\t | Status    | Token      | Time create \t\t    | Owner \t      | Buyer\n");
        for (size_t i = 0; i < (size_t)json_object_array_length(l_arr); i++) {
			struct json_object *it = json_object_array_get_idx(l_arr, i);
			struct json_object *hash = NULL, *status = NULL, *token = NULL, *ts = NULL, *owner_addr = NULL, *buyer_addr = NULL;
			json_object_object_get_ex(it, "hash", &hash);
			json_object_object_get_ex(it, "status", &status);
			json_object_object_get_ex(it, "ticker", &token);
			json_object_object_get_ex(it, "ts_created", &ts);
			json_object_object_get_ex(it, "owner_addr", &owner_addr);
			json_object_object_get_ex(it, "buyer_addr", &buyer_addr);
			const char * owner_addr_full = owner_addr ? json_object_get_string(owner_addr) : NULL;
			const char * buyer_addr_full = buyer_addr ? json_object_get_string(buyer_addr) : NULL;
			char owner_short[32] = {0}, buyer_short[32] = {0};
			const char * owner_addr_str = "-------------------";
			const char * buyer_addr_str = "-------------------";
			if (owner_addr_full && strcmp(owner_addr_full, "null")) {
				if (!l_full && strlen(owner_addr_full) > 15) {
					strncpy(owner_short, owner_addr_full + strlen(owner_addr_full) - 15, 15);
					owner_short[15] = '\0';
					owner_addr_str = owner_short;
				} else {
					owner_addr_str = owner_addr_full;
				}
			}
			if (buyer_addr_full && strcmp(buyer_addr_full, "null")) {
				if (!l_full && strlen(buyer_addr_full) > 15) {
					strncpy(buyer_short, buyer_addr_full + strlen(buyer_addr_full) - 15, 15);
					buyer_short[15] = '\0';
					buyer_addr_str = buyer_short;
				} else {
					buyer_addr_str = buyer_addr_full;
				}
			}
			if (hash && token && ts && status) {
				const char *full_hash = json_object_get_string(hash);
				char hash_buffer2[16];
				const char *hash_print = full_hash;
				if (!l_full && full_hash && strlen(full_hash) > 15) {
					strncpy(hash_buffer2, full_hash + strlen(full_hash) - 15, 15);
					hash_buffer2[15] = '\0';
					hash_print = hash_buffer2;
				}
				printf(" %-15s | %-9s | %-10s | %s | %s | %s\n", hash_print, json_object_get_string(status), json_object_get_string(token), json_object_get_string(ts), owner_addr_str, buyer_addr_str);
			} else {
				json_print_object(it, 1);
			}
		}
		if (l_total) {
			struct json_object *cnt = NULL;
			json_object_object_get_ex(l_total, "total_tx_count", &cnt);
			if (!cnt) json_object_object_get_ex(l_total, "number of transactions", &cnt);
            if (cnt) printf("\nTotal transactions: %"DAP_INT64_FORMAT"\n", json_object_get_int64(cnt));
		}
		return 0;
	}

	return -10;
}

/**
 * @brief s_print_for_tx_history_all
 * JSON parser for tx_history command responses
 * Handles different types of tx_history responses:
 * - Transaction history list with summary (for -all and -addr)
 * - Single transaction (for -tx hash)
 * - Transaction count (for -count)
 * @param response JSON RPC response object
 * @param cmd_param Command parameters array
 * @param cmd_cnt Count of command parameters
 * @return int 0 on success, negative on error
 */
static int s_print_for_tx_history_all(dap_json_rpc_response_t* response, char ** cmd_param, int cmd_cnt)
{
	dap_return_val_if_pass(!response || !response->result_json_object, -1);
    bool l_table_mode = dap_cli_server_cmd_check_option(cmd_param, 0, cmd_cnt, "-h") != -1;
    if (!l_table_mode) { json_print_object(response->result_json_object, 0); return 0; }
	if (json_object_get_type(response->result_json_object) == json_type_array) {
		int result_count = json_object_array_length(response->result_json_object);
		if (result_count <= 0) {
			printf("Response array is empty\n");
			return -2;
		}

		// Special handling for -addr and -w: array[0] is tx list with address header, array[1] is summary
		if (dap_cli_server_cmd_check_option(cmd_param, 0, cmd_cnt, "-addr") != -1 ||
			dap_cli_server_cmd_check_option(cmd_param, 0, cmd_cnt, "-w") != -1) {
			json_object *tx_array = json_object_array_get_idx(response->result_json_object, 0);
			json_object *summary_obj = json_object_array_get_idx(response->result_json_object, 1);
			if (tx_array && json_object_get_type(tx_array) == json_type_array) {
				// Print address header if present as the first element
				json_object *first_el = json_object_array_get_idx(tx_array, 0);
				json_object *addr_obj = NULL;
				if (first_el && json_object_get_type(first_el) == json_type_object &&
				   (json_object_object_get_ex(first_el, "addr", &addr_obj) ||
				    json_object_object_get_ex(first_el, "address", &addr_obj))) {
					printf("Address: %s\n", json_object_get_string(addr_obj));
				}

				printf("_________________________________________________________________________________________________________________"
					"________________________________________________\n");
				printf(" # \t| Hash \t\t\t\t\t\t\t\t     | Status   | Action \t  | Service \t     | Time create\n");
				printf("_________________________________________________________________________________________________________________"
					"________________________________________________\n");

				char *l_limit = NULL; char *l_offset = NULL; int row_num = 0;
				for (size_t i = 0; i < (size_t)json_object_array_length(tx_array); i++) {
					json_object *tx_obj = json_object_array_get_idx(tx_array, (int)i);
					if (!tx_obj || json_object_get_type(tx_obj) != json_type_object)
						continue;
					// Skip header element with addr/address
					json_object *tmp = NULL;
					if (json_object_object_get_ex(tx_obj, "addr", &tmp) || json_object_object_get_ex(tx_obj, "address", &tmp)){
						continue;
					}
					// Handle limit/offset info
					json_object *j_obj_lim = NULL, *j_obj_off = NULL;
					if (json_object_object_get_ex(tx_obj, "limit", &j_obj_lim)) {
						json_object_object_get_ex(tx_obj, "offset", &j_obj_off);
						l_limit = json_object_get_int64(j_obj_lim) ? dap_strdup_printf("%"DAP_INT64_FORMAT, json_object_get_int64(j_obj_lim)) : dap_strdup_printf("unlimit");
						if (j_obj_off)
							l_offset = dap_strdup_printf("%"DAP_INT64_FORMAT, json_object_get_int64(j_obj_off));
						continue;
					}

					json_object *hash_obj = NULL, *status_obj = NULL, *action_obj = NULL, *service_obj = NULL, *created_obj = NULL;
					if (json_object_object_get_ex(tx_obj, "hash", &hash_obj) &&
						json_object_object_get_ex(tx_obj, "status", &status_obj) &&
						json_object_object_get_ex(tx_obj, "action", &action_obj) &&
						json_object_object_get_ex(tx_obj, "service", &service_obj) &&
						json_object_object_get_ex(tx_obj, "tx_created", &created_obj)) {
						row_num++;
						printf("%d\t| %-60s | %s\t| %-15s |  %-16s| %s\t|\n",
							row_num,
							json_object_get_string(hash_obj),
							json_object_get_string(status_obj),
							json_object_get_string(action_obj),
							json_object_get_string(service_obj),
							json_object_get_string(created_obj));
					}
				}
				printf("_________________________________________________________________________________________________________________"
					"________________________________________________\n");
				if (l_limit) { printf("\tlimit: %s \n", l_limit); DAP_DELETE(l_limit); }
				if (l_offset) { printf("\toffset: %s \n", l_offset); DAP_DELETE(l_offset); }
				if (summary_obj && json_object_get_type(summary_obj) == json_type_object) {
					json_object *tx_sum_obj = NULL, *accepted_obj = NULL, *rejected_obj = NULL;
					json_object_object_get_ex(summary_obj, "tx_sum", &tx_sum_obj);
					json_object_object_get_ex(summary_obj, "accepted_tx", &accepted_obj);
					json_object_object_get_ex(summary_obj, "rejected_tx", &rejected_obj);
					if (tx_sum_obj || accepted_obj || rejected_obj)
						printf("Total: %d transactions (Accepted: %d, Rejected: %d)\n",
							tx_sum_obj ? json_object_get_int(tx_sum_obj) : row_num,
							accepted_obj ? json_object_get_int(accepted_obj) : 0,
							rejected_obj ? json_object_get_int(rejected_obj) : 0);
				}
				return 0;
			}
		}

		// Check if this is a count response (single object with count)
		if (result_count == 1) {
			json_object *first_obj = json_object_array_get_idx(response->result_json_object, 0);
			json_object *count_obj = NULL;
			
			// Check for count response (version 1 or 2)
			if (json_object_object_get_ex(first_obj, "Number of transaction", &count_obj) ||
			    json_object_object_get_ex(first_obj, "total_tx_count", &count_obj)) {
                printf("Total transactions count: %"DAP_INT64_FORMAT"\n", json_object_get_int64(count_obj));
				return 0;
			}
		}

		// Handle transaction history list (should have 2 elements: transactions array + summary)
		if (result_count >= 2) {
			json_object *tx_array = json_object_array_get_idx(response->result_json_object, 0);
			json_object *summary_obj = json_object_array_get_idx(response->result_json_object, 1);			

			// Print transactions table header
			printf("_________________________________________________________________________________________________________________"
                "________________________________________________\n");
			printf(" # \t| Hash \t\t\t\t\t\t\t\t     | Status   | Action \t  | Token \t     | Time create\n");
			printf("_________________________________________________________________________________________________________________"
                "________________________________________________\n");

			// Print transaction list
			if (json_object_get_type(tx_array) == json_type_array) {
                char *l_limit = NULL;
                char *l_offset = NULL;
				int tx_count = json_object_array_length(tx_array);
				for (int i = 0; i < tx_count; i++) {
					json_object *tx_obj = json_object_array_get_idx(tx_array, i);
					if (!tx_obj) continue;

					json_object *tx_num_obj = NULL, *hash_obj = NULL;
					json_object *status_obj = NULL, *action_obj = NULL;
					json_object *token_obj = NULL, *j_obj_lim = NULL, *j_obj_off = NULL;
                    json_object *j_obj_create = NULL;

					// Get transaction fields (support both version 1 and 2)
                    if ((json_object_object_get_ex(tx_obj, "tx number", &tx_num_obj) ||
					    json_object_object_get_ex(tx_obj, "tx_num", &tx_num_obj)) &&
					    json_object_object_get_ex(tx_obj, "hash", &hash_obj) &&
					    json_object_object_get_ex(tx_obj, "status", &status_obj) &&
					    json_object_object_get_ex(tx_obj, "action", &action_obj) &&
					    json_object_object_get_ex(tx_obj, "token ticker", &token_obj) &&
                        json_object_object_get_ex(tx_obj, "tx created", &j_obj_create)) {                            

					    printf("%s\t| %-60s | %s\t| %-15s |  %-16s| %s\t|\n",
						   json_object_get_string(tx_num_obj),
						   json_object_get_string(hash_obj),
						   json_object_get_string(status_obj),
						   json_object_get_string(action_obj),
						   json_object_get_string(token_obj),
                           json_object_get_string(j_obj_create));
                    } else if (json_object_object_get_ex(tx_obj, "limit", &j_obj_lim)) {
                        json_object_object_get_ex(tx_obj, "offset", &j_obj_off);
                        l_limit = json_object_get_int64(j_obj_lim) ? dap_strdup_printf("%"DAP_INT64_FORMAT,json_object_get_int64(j_obj_lim)) : dap_strdup_printf("unlimit");
                        if (j_obj_off)
                            l_offset = dap_strdup_printf("%"DAP_INT64_FORMAT,json_object_get_int64(j_obj_off));
                    } else {
                        json_print_object(tx_obj, 0);
                    }
				}
                printf("_________________________________________________________________________________________________________________"
                    "________________________________________________\n");
                if (l_limit) {
                    printf("\tlimit: %s \n", l_limit);
                    DAP_DELETE(l_limit);
                }
                if (l_offset) {
                    printf("\toffset: %s \n", l_offset);
                    DAP_DELETE(l_offset);
                }
			}

            // Print summary information
			if (summary_obj) {
				json_object *network_obj = NULL, *chain_obj = NULL;
				json_object *tx_sum_obj = NULL, *accepted_obj = NULL, *rejected_obj = NULL;
				
				json_object_object_get_ex(summary_obj, "network", &network_obj);
				json_object_object_get_ex(summary_obj, "chain", &chain_obj);
				json_object_object_get_ex(summary_obj, "tx_sum", &tx_sum_obj);
				json_object_object_get_ex(summary_obj, "accepted_tx", &accepted_obj);
				json_object_object_get_ex(summary_obj, "rejected_tx", &rejected_obj);

				printf("\n=== Transaction History ===\n");
				if (network_obj && chain_obj) {
					printf("Network: %s, Chain: %s\n", 
						   json_object_get_string(network_obj),
						   json_object_get_string(chain_obj));
				}
				if (tx_sum_obj && accepted_obj && rejected_obj) {
					printf("Total: %d transactions (Accepted: %d, Rejected: %d)\n\n",
						   json_object_get_int(tx_sum_obj),
						   json_object_get_int(accepted_obj),
						   json_object_get_int(rejected_obj));
				}
			}

		} else {
			// Single transaction or unknown format - fallback to JSON print
			json_print_object(response->result_json_object, 0);
		}
	} else {
		// Single object response - could be a single transaction
		json_object *hash_obj = NULL;
		if (json_object_object_get_ex(response->result_json_object, "hash", &hash_obj)) {
			// This looks like a single transaction
			printf("\n=== Single Transaction ===\n");
			json_print_object(response->result_json_object, 0);
		} else {
			// Unknown format
			json_print_object(response->result_json_object, 0);
		}
	}

	return 0;
}

/**
 * @brief s_print_for_global_db
 * Simple JSON printer for global_db command responses. It tries to format
 * known subcommands (group_list, get_keys, record get/pin/unpin, read/write/delete/drop_table, flush),
 * otherwise falls back to printing the JSON object/array as is.
 *
 * @param response JSON RPC response object
 * @param cmd_param Command parameters array
 * @param cmd_cnt Count of command parameters
 * @return int 0 on success, negative on error
 */
static int s_print_for_global_db(dap_json_rpc_response_t* response, char ** cmd_param, int cmd_cnt)
{
    // Raw JSON flag
    dap_return_val_if_pass(!response || !response->result_json_object, -1);

    if (dap_cli_server_cmd_check_option(cmd_param, 0, cmd_cnt, "-h") == -1) {
        json_print_object(response->result_json_object, 0);
        return 0;
    }

    // group_list: can be an array of objects { group_name: count } or an object { group_name: count }
    if (dap_cli_server_cmd_check_option(cmd_param, 0, cmd_cnt, "group_list") != -1) {
        if (json_object_get_type(response->result_json_object) == json_type_array) {
            int len = json_object_array_length(response->result_json_object);
            if (len <= 0) { printf("Response array is empty\n"); return -2; }
            json_object *obj = json_object_array_get_idx(response->result_json_object, 0);
            json_object *arr = NULL, *total = NULL;
            if (obj && json_object_get_type(obj) == json_type_object) {
                // Support both spaced and underscored keys from different implementations
                json_object_object_get_ex(obj, "group_list", &arr);
                if (!arr) json_object_object_get_ex(obj, "group list", &arr);
                json_object_object_get_ex(obj, "total_count", &total);
                if (!total) json_object_object_get_ex(obj, "total count", &total);

                if (arr) {
                    int64_t groups_total = 0;
                    if (total)
                        groups_total = json_object_get_int64(total);
                    else if (json_object_get_type(arr) == json_type_array)
                        groups_total = (int64_t)json_object_array_length(arr);
                    else if (json_object_get_type(arr) == json_type_object)
                        groups_total = (int64_t)json_object_object_length(arr);

                    printf("Groups (total: %" DAP_INT64_FORMAT "):\n", groups_total);

                    if (json_object_get_type(arr) == json_type_array) {
                        for (size_t i = 0; i < (size_t)json_object_array_length(arr); i++) {
                            json_object *it = json_object_array_get_idx(arr, (int)i);
                            if (it && json_object_get_type(it) == json_type_object) {
                                json_object_object_foreach(it, key, val) {
                                    printf(" - %s: %" DAP_INT64_FORMAT "\n", key, json_object_get_int64(val));
                                }
                            }
                        }
                        return 0;
                    } else if (json_object_get_type(arr) == json_type_object) {
                        json_object_object_foreach(arr, key, val) {
                            printf(" - %s: %" DAP_INT64_FORMAT "\n", key, json_object_get_int64(val));
                        }
                        return 0;
                    }
                }
            }
            // fallback
            json_print_object(response->result_json_object, 0);
            return 0;
        }
    }

    // get_keys: array with one object containing keys_list
    if (dap_cli_server_cmd_check_option(cmd_param, 0, cmd_cnt, "get_keys") != -1) {
        if (json_object_get_type(response->result_json_object) == json_type_array) {
            json_object *obj = json_object_array_get_idx(response->result_json_object, 0);
            json_object *group = NULL, *keys = NULL;
            if (obj && json_object_get_type(obj) == json_type_object) {
                json_object_object_get_ex(obj, "group_name", &group);
                if (!group) json_object_object_get_ex(obj, "group name", &group);
                json_object_object_get_ex(obj, "keys_list", &keys);
                if (!keys) json_object_object_get_ex(obj, "keys list", &keys);
                if (keys && json_object_get_type(keys) == json_type_array) {
                    printf("Keys in group %s:\n", group ? json_object_get_string(group) : "<unknown>");
                    for (size_t i = 0; i < (size_t)json_object_array_length(keys); i++) {
                        json_object *it = json_object_array_get_idx(keys, (int)i);
                        json_object *k = NULL, *ts = NULL, *type = NULL;
                        if (it && json_object_get_type(it) == json_type_object) {
                            json_object_object_get_ex(it, "key", &k);
                            json_object_object_get_ex(it, "time", &ts);
                            json_object_object_get_ex(it, "type", &type);
                            printf(" - %s (%s) [%s]\n",
                                   k ? json_object_get_string(k) : "<no key>",
                                   ts ? json_object_get_string(ts) : "-",
                                   type ? json_object_get_string(type) : "-");
                        }
                    }
                    return 0;
                }
            }
        }
        json_print_object(response->result_json_object, 0);
        return 0;
    }
    
    return 0;
}

/**
 * @brief s_print_for_file - Print handler for file command
 * Outputs file content without any indentation or extra formatting
 * @param response - JSON RPC response object
 * @param cmd_param - Command parameters
 * @param cmd_cnt - Count of command parameters
 * @return 0 on success, negative on error
 */
static int s_print_for_file(dap_json_rpc_response_t* response, char ** cmd_param, int cmd_cnt)
{
    dap_return_val_if_pass(!response || !response->result_json_object, -1);
    
    // Check if we have an array response
    if (json_object_get_type(response->result_json_object) == json_type_array) {
        int result_count = json_object_array_length(response->result_json_object);
        
        // Iterate through all results and print them
        for (int i = 0; i < result_count; i++) {
            json_object *json_obj_result = json_object_array_get_idx(response->result_json_object, i);
            if (!json_obj_result)
                continue;
            
            // If it's a string, print it directly to stdout without any formatting
            if (json_object_get_type(json_obj_result) == json_type_string) {
                const char *content = json_object_get_string(json_obj_result);
                if (content) {
                    // Output directly to stdout, bypassing any indentation mechanisms
                    fprintf(stdout, "%s", content);
                    fflush(stdout);
                    // Add newline only if content doesn't end with one
                    size_t len = strlen(content);
                    if (len > 0 && content[len-1] != '\n') {
                        fprintf(stdout, "\n");
                        fflush(stdout);
                    }
                }
            } else {
                // For non-string objects, print as JSON
                json_print_object(json_obj_result, 0);
            }
        }
        return 0;
    }
    
    // For single object responses, print as JSON
    json_print_object(response->result_json_object, 0);
    return 0;
}<|MERGE_RESOLUTION|>--- conflicted
+++ resolved
@@ -396,26 +396,7 @@
     // Token info
     dap_cli_server_cmd_add("token", com_token, NULL, "Token info",
             "token list -net <net_name> [-full] [-h]\n"
-            "\tLists all tokens in specified network. Use -full for detailed information.\n\n"
-            "token info -net <net_name> -name <token_ticker> [-history_limit <N>] [-h]\n"
-            "\tDisplays detailed token information including:\n"
-            "\t  - Token properties (ticker, type, supply, decimals)\n"
-            "\t  - Flags (including UTXO blocking and arbitrage flags)\n"
-            "\t  - Permissions (sender/receiver allow/block lists)\n"
-            "\t  - UTXO blocklist (if UTXO blocking is enabled):\n"
-            "\t      * tx_hash: Transaction hash of blocked UTXO\n"
-            "\t      * out_idx: Output index\n"
-            "\t      * blocked_time: When UTXO was added to blocklist\n"
-            "\t      * becomes_effective: When blocking activates (delayed activation)\n"
-            "\t      * becomes_unblocked: When blocking expires (0 = permanent)\n"
-            "\t      * history_recent: Last N blocking history changes (ADD/REMOVE/CLEAR)\n"
-            "\t      * history_total_count: Total number of history records\n"
-            "\t  - Emission history\n"
-            "\t  - Update history\n\n"
-            "\tOPTIONS:\n"
-            "\t  -history_limit <N>: Number of history items to display (default: 10)\n"
-            "\t                      Use 0 to display all history items\n\n"
-            "\tNOTE: UTXO blocklist is displayed only if UTXO_BLOCKING_DISABLED flag is NOT set.\n");
+            "token info -net <net_name> -name <token_ticker> [-h]\n");
 
     // Statisticss
     dap_cli_server_cmd_add("stats", com_stats, NULL, "Print statistics",
@@ -489,7 +470,7 @@
                 "policy list - show all policies from table in net\n"
                 "\t-net <net_name>\n");
 
-<<<<<<< HEAD
+
     dap_cli_server_cmd_add ("file", com_file, NULL, "Work with logs and files",
                 "file print {-num_line <number_of_lines> | -ts_after <M/D/Y-H:M:S>> } {-log | -path <path_to_file>}\n"
                 "\t print the last <num_line> lines from the log file or all logs after the specified date and time\n"
@@ -500,8 +481,6 @@
                 "file clear_log\n"
                 "\t CAUTION !!! This command will clear the entire log file\n");
 
-=======
->>>>>>> 56178183
     // Exit - always last!
     dap_cli_server_cmd_add ("exit", com_exit, NULL, "Stop application and exit",
                 "exit\n" );
