/*
 * Authors:
 * Dmitriy A. Gerasimov <gerasimov.dmitriy@demlabs.net>
 * Alexander Lysikov <alexander.lysikov@demlabs.net>
 * DeM Labs Inc.   https://demlabs.net
 * Cellframe  https://cellframe.net
 * Copyright  (c) 2019-2021
 * All rights reserved.

 This file is part of Cellframe SDK

 Cellframe SDK is free software: you can redistribute it and/or modify
 it under the terms of the GNU General Public License as published by
 the Free Software Foundation, either version 3 of the License, or
 (at your option) any later version.

 Cellframe SDK is distributed in the hope that it will be useful,
 but WITHOUT ANY WARRANTY; without even the implied warranty of
 MERCHANTABILITY or FITNESS FOR A PARTICULAR PURPOSE.  See the
 GNU General Public License for more details.

 You should have received a copy of the GNU General Public License
 along with any Cellframe SDK based project.  If not, see <http://www.gnu.org/licenses/>.
 */

#include <stdio.h>
#include <string.h>
#include <errno.h>
#include <assert.h>
//#include <glib.h>
#include <unistd.h>
#include <pthread.h>
#include "iputils/iputils.h"

#include "dap_common.h"
#include "dap_config.h"
#include "dap_strfuncs.h"
#include "dap_file_utils.h"
#include "dap_list.h"
#include "dap_chain_node_cli_cmd.h"
#include "dap_chain_node_client.h"
#include "dap_chain_node_cli_cmd_tx.h"
#include "dap_cli_server.h"
#include "dap_chain_node_cli.h"
#include "dap_notify_srv.h"

#define LOG_TAG "chain_node_cli"
static bool s_debug_cli = false;

/**
 * @brief dap_chain_node_cli_init
 * Initialization of the server side of the interaction
 * with the console kelvin-node-cli
 * init commands description
 * return 0 if OK, -1 error
 * @param g_config
 * @return int
 */
int dap_chain_node_cli_init(dap_config_t * g_config)
{
    if ( !dap_config_get_item_bool_default(g_config, "cli-server", "enabled", true) )
        return log_it( L_WARNING, "CLI server is disabled" ), 0;
    s_debug_cli = dap_config_get_item_bool_default(g_config, "cli-server", "debug-cli", false);
    if ( dap_cli_server_init(s_debug_cli, "cli-server") )
        return log_it(L_ERROR, "Can't init CLI server!"), -1;

    dap_cli_server_cmd_add("global_db", com_global_db, "Work with global database",
            "global_db cells add -cell <cell_id> \n"
            "global_db flush \n\n"
            "global_db write -group <group_name> -key <key_name> -value <value>\n"
            "global_db read -group <group_name> -key <key_name>\n"
            "global_db delete -group <group_name> -key <key_name>\n"
            "global_db group_list\n"
            "global_db drop_table -group <group_name>\n"
            "global_db get_keys -group <group_name>"

//                    "global_db wallet_info set -addr <wallet address> -cell <cell id> \n\n"
            );
    dap_cli_server_cmd_add("mempool", com_signer, "Sign operations",
               "mempool sign -cert <priv_cert_name> -net <net_name> -chain <chain_name> -file <filename> [-mime {<SIGNER_FILENAME,SIGNER_FILENAME_SHORT,SIGNER_FILESIZE,SIGNER_DATE,SIGNER_MIME_MAGIC> | <SIGNER_ALL_FLAGS>}]\n"
               "mempool check -cert <priv_cert_name> -net <net_name> {-file <filename> | -hash <hash>} [-mime {<SIGNER_FILENAME,SIGNER_FILENAME_SHORT,SIGNER_FILESIZE,SIGNER_DATE,SIGNER_MIME_MAGIC> | <SIGNER_ALL_FLAGS>}]\n"
                                          );
    dap_cli_server_cmd_add("node", com_node, "Work with node",
                    "node add -net <net_name> [-port <port>]\n\n"
                    "node del -net <net_name> {-addr <node_address> | -alias <node_alias>}\n\n"
                    "node link {add | del}  -net <net_name> {-addr <node_address> | -alias <node_alias>} -link <node_address>\n\n"
                    "node alias -addr <node_address> -alias <node_alias>\n\n"
                    "node connect -net <net_name> {-addr <node_address> | -alias <node_alias> | auto}\n\n"
                    "node handshake -net <net_name> {-addr <node_address> | -alias <node_alias>}\n"
                    "node connections -net <net_name>\n"
                    "node balancer -net <net_name>\n"
                    "node dump [-net <net_name> | -addr <node_address>]\n\n"
                    "node list -net <net_name> [-addr <node_address> | -alias <node_alias>] [-full]\n\n"
                    "node ban -net <net_name> -chain <chain_name> -certs <certs_name> [-addr <node_address> | -ip <ip_v4_or_v6_address>]\n"
                    "node unban -net <net_name> -chain <chain_name> -certs <certs_name> [-addr <node_address> | -ip <ip_v4_or_v6_address>]\n"
                    "node banlist\n\n");
    #ifndef DAP_OS_ANDROID
    dap_cli_server_cmd_add ("ping", com_ping, "Send ICMP ECHO_REQUEST to network hosts",
            "ping [-c <count>] host\n");
    dap_cli_server_cmd_add ("traceroute", com_traceroute, "Print the hops and time of packets trace to network host",
            "traceroute host\n");
    dap_cli_server_cmd_add ("tracepath", com_tracepath,"Traces path to a network host along this path",
            "tracepath host\n");
    #endif
    
    dap_cli_server_cmd_add ("version", com_version, "Return software version",
                                        "version\n"
                                        "\tReturn version number\n"
                                        );

    dap_cli_server_cmd_add ("help", com_help, "Description of command parameters",
                                        "help [<command>]\n"
                                        "\tObtain help for <command> or get the total list of the commands\n"
                                        );
    dap_cli_server_cmd_add ("?", com_help, "Synonym for \"help\"",
                                        "? [<command>]\n"
                                        "\tObtain help for <command> or get the total list of the commands\n"
                                        );
    dap_cli_server_cmd_add ("wallet", com_tx_wallet, "Wallet operations",
                            "wallet list\n"
                            "wallet new -w <wallet_name> [-sign <sign_type>] [-restore <hex_value> | -restore_legacy <restore_string>] [-net <net_name>] [-force] [-password <password>]\n"
                            "wallet info {-addr <addr> | -w <wallet_name>} -net <net_name>\n"
                            "wallet activate -w <wallet_name> -password <password> [-ttl <password_ttl_in_minutes>]\n"
                            "wallet deactivate -w <wallet_name> -password <password>\n"
                            "wallet convert -w <wallet_name> -password <password>\n");


    // Token commands
    dap_cli_server_cmd_add ("token_update", com_token_update, "Token update",
                            "\nPrivate or CF20 token update\n"
                            "\nPrivate or CF20 token update\n"
                            "token_update -net <net_name> [-chain <chain_name>] -token <existing_token_ticker> -type CF20|private -total_supply <any_positive_number_or_zero> -decimals <18>\n"
                            "-signs_total <the_same_total_as_the_token_you_are_updating> -signs_emission <the_same_total_as_the_token_you_are_updating> -certs <use_the_certificates_of_the_token_you_are_update>\n"
                            "-flag_set [<Flag_1>][,<Flag_2>]...[,<Flag_N>]...\n"
                            "-flag_unset [<Flag_1>][,<Flag_2>]...[,<Flag_N>]...\n"
                            "\t [-<Param_name_1> <Param_Value_1>] [-Param_name_2> <Param_Value_2>] ...[-<Param_Name_N> <Param_Value_N>]\n"
                            "\t   Update token for <netname>:<chain name> with ticker <token ticker>, flags <Flag 1>,<Flag2>...<Flag N>\n"
                            "\t   and custom parameters list <Param 1>, <Param 2>...<Param N>.\n"
                            "==Flags==\n"
                            "\t ALL_BLOCKED:\t Blocked all permissions, usefull add it first and then add allows what you want to allow\n"
                            "\t ALL_ALLOWED:\t Allowed all permissions if not blocked them. Be careful with this mode\n"
                            "\t ALL_FROZEN:\t All permissions are temprorary frozen\n"
                            "\t ALL_UNFROZEN:\t Unfrozen permissions\n"
                            "\t STATIC_ALL:\t No token manipulations after declarations at all. Token declares staticly and can't variabed after\n"
                            "\t STATIC_FLAGS:\t No token manipulations after declarations with flags\n"
                            "\t STATIC_PERMISSIONS_ALL:\t No all permissions lists manipulations after declarations\n"
                            "\t STATIC_PERMISSIONS_DATUM_TYPE:\t No datum type permissions lists manipulations after declarations\n"
                            "\t STATIC_PERMISSIONS_TX_SENDER:\t No tx sender permissions lists manipulations after declarations\n"
                            "\t STATIC_PERMISSIONS_TX_RECEIVER:\t No tx receiver permissions lists manipulations after declarations\n"
                            "\n"
                            "==Params==\n"
                            "General:\n"
                            "\t -flag_set <value>:\t List of flags from <value> to token declaration or update\n"
                            "\t -flag_unset <value>:\t List of flags from <value> to token declaration or update\n"
                            "\t -total_supply <value>:\t Set total supply - emission's maximum - to the <value>\n"
                            "\t -total_signs_valid <value>:\t Set valid signatures count's minimum\n"
                            "\t -description <value>:\t Updated description for this token\n"
                            "\nDatum type allowed/blocked:\n"
                            "\t -datum_type_allowed <value>:\t Set allowed datum type(s)\n"
                            "\t -datum_type_blocked <value>:\t Set blocked datum type(s)\n"
                            "\nTx receiver addresses allowed/blocked:\n"
                            "\t -tx_receiver_allowed <value>:\t Set allowed tx receiver(s)\n"
                            "\t -tx_receiver_blocked <value>:\t Set blocked tx receiver(s)\n"
                            "\nTx sender addresses allowed/blocked:\n"
                            "\t -tx_sender_allowed <value>:\t Set allowed tx sender(s)\n"
                            "\t -tx_sender_blocked <value>:\t Set allowed tx sender(s)\n"
                            "\n"
                            " -total_supply Sets the maximum size of supply token, If supply is not limited, it is set to 0.\n"
                            );


    // Token commands
    dap_cli_server_cmd_add ("token_decl", com_token_decl, "Token declaration",
            "Simple token declaration:\n"
            "token_decl -net <net_name> [-chain <chain_name>] -token <token_ticker> -total_supply <total_supply> -signs_total <sign_total> -signs_emission <signs_for_emission> -certs <certs_list>\n"
            "\t  Declare new simple token for <net_name>:<chain_name> with ticker <token_ticker>, maximum emission <total_supply> and <signs_for_emission> from <signs_total> signatures on valid emission\n"
            "\nExtended private token declaration\n"
            "token_decl -net <net_name> [-chain <chain_name>] -token <token_ticker> -type private -total_supply <total_supply> "
                "-decimals <18> -signs_total <sign_total> -signs_emission <signs_for_emission> -certs <certs_list> -flags [<Flag 1>][,<Flag 2>]...[,<Flag N>]...\n"
            "\t [-<Param_name_1> <Param_Value_1>] [-Param_name_2> <Param_Value_2>] ...[-<Param_Name_N> <Param_Value_N>]\n"
            "\t   Declare new token for <net_name>:<chain_name> with ticker <token_ticker>, flags <Flag_1>,<Flag_2>...<Flag_N>\n"
            "\t   and custom parameters list <Param_1>, <Param_2>...<Param_N>.\n"
            "\nExtended CF20 token declaration\n"
            "token_decl -net <net_name> [-chain <chain_name>] -token <token_ticker> -type CF20 "
                "-total_supply <total_supply/if_0 =_endless> -decimals <18> -signs_total <sign_total> -signs_emission <signs_for_emission> -certs <certs_list>\n"
            "\t -flags [<Flag_1>][,<Flag_2>]...[,<Flag_N>]...\n"
            "\t [-<Param_name_1> <Param_Value_1>] [-Param_name_2> <Param_Value_2>] ...[-<Param_Name_N> <Param_Value_N>]\n"
            "\t   Declare new token for <net_name>:<chain_name> with ticker <token_ticker>, flags <Flag_1>,<Flag_2>...<Flag_N>\n"
            "\t   and custom parameters list <Param_1>, <Param_2>...<Param_N>.\n"
            "\n"
            "==Flags=="
            "\t ALL_BLOCKED:\t Blocked all permissions, usefull add it first and then add allows what you want to allow\n"
            "\t ALL_ALLOWED:\t Allowed all permissions if not blocked them. Be careful with this mode\n"
            "\t ALL_FROZEN:\t All permissions are temprorary frozen\n"
            "\t ALL_UNFROZEN:\t Unfrozen permissions\n"
            "\t STATIC_ALL:\t No token manipulations after declarations at all. Token declares staticly and can't variabed after\n"
            "\t STATIC_FLAGS:\t No token manipulations after declarations with flags\n"
            "\t STATIC_PERMISSIONS_ALL:\t No all permissions lists manipulations after declarations\n"
            "\t STATIC_PERMISSIONS_DATUM_TYPE:\t No datum type permissions lists manipulations after declarations\n"
            "\t STATIC_PERMISSIONS_TX_SENDER:\t No tx sender permissions lists manipulations after declarations\n"
            "\t STATIC_PERMISSIONS_TX_RECEIVER:\t No tx receiver permissions lists manipulations after declarations\n"
            "\n"
            "==Params==\n"
            "General:\n"
            "\t -flags <value>:\t List of flags from <value> to token declaration\n"
            "\t -total_supply <value>:\t Set total supply - emission's maximum - to the <value>\n"
            "\t -total_signs_valid <value>:\t Set valid signatures count's minimum\n"
            "\t -description <value>:\t Updated description for this token\n"
            "\nDatum type allowed/blocked:\n"
            "\t -datum_type_allowed <value>:\t Set allowed datum type(s)\n"
            "\t -datum_type_blocked <value>:\t Set blocked datum type(s)\n"
            "\nTx receiver addresses allowed/blocked:\n"
            "\t -tx_receiver_allowed <value>:\t Set allowed tx receiver(s)\n"
            "\t -tx_receiver_blocked <value>:\t Set blocked tx receiver(s)\n"
            "\nTx sender addresses allowed/blocked:\n"
            "\t -tx_sender_allowed <value>:\t Set allowed tx sender(s)\n"
            "\t -tx_sender_blocked <value>:\t Set allowed tx sender(s)\n"
            "\n"
            );

    dap_cli_server_cmd_add("token_update_sign", com_token_decl_sign, "Token update add sign and new sign",
                                        "token_update_sign -net <net_name> [-chain <chain_name>] -datum <datum_hash> -certs <certs list> -new_certs <certs list>\n"
                                        "\t Sign existent <datum hash> in mempool with <certs list>\n"
    );
    // Token commands

    dap_cli_server_cmd_add ("token_decl_sign", com_token_decl_sign, "Token declaration add sign",
            "token_decl_sign -net <net_name> [-chain <chain_name>] -datum <datum_hash> -certs <certs_list>\n"
            "\t Sign existent <datum_hash> in mempool with <certs_list>\n"
            );

    dap_cli_server_cmd_add ("token_emit", com_token_emit, "Token emission",
                            "token_emit { sign -emission <hash> | -token <mempool_token_ticker> -emission_value <value>\n" 
                            "\t-addr <addr> } [-chain_emission <chain_name>] -net <net_name> -certs <cert_list>\n");

    dap_cli_server_cmd_add("mempool", com_mempool, "Command for working with mempool",
                           "mempool list -net <net_name> [-chain <chain_name>] [-addr <addr>] [-brief] [-limit] [-offset]\n"
                           "\tList mempool (entries or transaction) for (selected chain network or wallet)\n"
                           "mempool check -net <net_name> [-chain <chain_name>] -datum <datum_hash>\n"
                           "\tCheck mempool entrie for presence in selected chain network\n"
                           "mempool proc -net <net_name> [-chain <chain_name>] -datum <datum_hash>\n"
                           "\tProc mempool entrie with specified hash for selected chain network\n"
                           "\tCAUTION!!! This command will process transaction with any comission! Parameter minimum_comission will not be taken into account!\n"
                           "mempool proc_all -net <net_name> -chain <chain_name>\n"
                           "\tProc mempool all entries for selected chain network\n"
                           "mempool delete -net <net_name> [-chain <chain_name>] -datum <datum_hash>\n"
                           "\tDelete datum with hash <datum hash> for selected chain network\n"
                           "mempool dump -net <net_name> [-chain <chain_name>] -datum <datum_hash>\n"
                           "\tOutput information about datum in mempool\n"
                           "mempool add_ca -net <net_name> [-chain <chain_name>] -ca_name <pub_cert_name>\n"
                           "\tAdd pubic certificate into the mempool to prepare its way to chains\n"
                           "mempool count -net <net_name> [-chain <chain_name>]\n"
                           "\tDisplays the number of elements in the mempool of a given network.");
    dap_cli_cmd_t *l_cmd_mempool = dap_cli_server_cmd_find("mempool");
    dap_cli_server_alias_add("mempool_list", "list", l_cmd_mempool);
    dap_cli_server_alias_add("mempool_check", "check", l_cmd_mempool);
    dap_cli_server_alias_add("mempool_proc", "proc", l_cmd_mempool);
    dap_cli_server_alias_add("mempool_proc_all", "proc_all", l_cmd_mempool);
    dap_cli_server_alias_add("mempool_delete", "delete", l_cmd_mempool);
    dap_cli_server_alias_add("mempool_add_ca", "add_ca", l_cmd_mempool);
    dap_cli_server_alias_add("chain_ca_copy", "add_ca", l_cmd_mempool);


    dap_cli_server_cmd_add ("chain_ca_pub", com_chain_ca_pub,
                                        "Add pubic certificate into the mempool to prepare its way to chains",
            "chain_ca_pub -net <net_name> [-chain <chain_name>] -ca_name <priv_cert_name>\n");

    // Transaction commands
    dap_cli_server_cmd_add ("tx_create", com_tx_create, "Make transaction",
            "tx_create -net <net_name> [-chain <chain_name>] -value <value> -token <token_ticker> -to_addr <addr>"
            "{-from_wallet <wallet_name> | -from_emission <emission_hash> {-cert <cert_name> | -wallet_fee <wallet_name>}} -fee <value>\n");
    dap_cli_server_cmd_add ("tx_create_json", com_tx_create_json, "Make transaction",
                "tx_create_json -net <net_name> [-chain <chain_name>] -json <json_file_path>\n" );
    dap_cli_server_cmd_add ("tx_cond_create", com_tx_cond_create, "Make cond transaction",
                                        "tx_cond_create -net <net_name> -token <token_ticker> -w <wallet_name>"
                                        " -cert <pub_cert_name> -value <value_datoshi> -fee <value> -unit {B | SEC} -srv_uid <numeric_uid>\n" );
        dap_cli_server_cmd_add ("tx_cond_remove", com_tx_cond_remove, "Remove cond transactions and return funds from condition outputs to wallet",
                                        "tx_cond_remove -net <net_name> -hashes <hash1,hash2...> -w <wallet_name>"
                                        " -fee <value> -srv_uid <numeric_uid>\n" );
        dap_cli_server_cmd_add ("tx_cond_unspent_find", com_tx_cond_unspent_find, "Find cond transactions by wallet",
                                        "tx_cond_unspent_find -net <net_name> -srv_uid <numeric_uid> -w <wallet_name> \n" );

    dap_cli_server_cmd_add ("tx_verify", com_tx_verify, "Verifing transaction in mempool",
            "tx_verify -net <net_name> [-chain <chain_name>] -tx <tx_hash>\n" );

    // Transaction history
    dap_cli_server_cmd_add("tx_history", com_tx_history, "Transaction history (for address or by hash)",
<<<<<<< HEAD
            "tx_history  {-addr <addr> | -w <wallet_name> | -tx <tx_hash>} [-net <net_name>] [-chain <chain_name>] [-limit] [-offset]\n"
            "tx_history -all -net <net_name> [-chain <chain_name>] [-limit] [-offset]\n"
            "tx_history -count -net <net_name>\n");
=======
            "tx_history  {-addr <addr> | -w <wallet_name> | -tx <tx_hash>} [-net <net_name>] [-chain <chain_name>] [-limit] [-offset] [-head]\n"
            "tx_history -all -net <net_name> [-chain <chain_name>] [-limit] [-offset] [-head]\n");
>>>>>>> fd6a393d

	// Ledger info
    dap_cli_server_cmd_add("ledger", com_ledger, "Ledger information",
            "ledger list coins -net <net_name> [-limit] [-offset]\n"
            "ledger list threshold [-hash <tx_treshold_hash>] -net <net_name> [-limit] [-offset] [-head]\n"
            "ledger list balance -net <net_name> [-limit] [-offset] [-head]\n"
            "ledger info -hash <tx_hash> -net <net_name> [-unspent]\n");

    // Token info
    dap_cli_server_cmd_add("token", com_token, "Token info",
            "token list -net <net_name>\n"
            "token info -net <net_name> -name <token_ticker>\n");

    // Log
    dap_cli_server_cmd_add ("print_log", com_print_log, "Print log info",
                "print_log [ts_after <timestamp>] [limit <line_numbers>]\n" );

    // Statisticss
    dap_cli_server_cmd_add("stats", com_stats, "Print statistics",
                "stats cpu");

    // Export GDB to JSON
    dap_cli_server_cmd_add("gdb_export", cmd_gdb_export, "Export gdb to JSON",
                                        "gdb_export filename <filename without extension> [-groups <group names list>]");

    //Import GDB from JSON
    dap_cli_server_cmd_add("gdb_import", cmd_gdb_import, "Import gdb from JSON",
                                        "gdb_import filename <filename_without_extension>");

    dap_cli_server_cmd_add ("remove", cmd_remove, "Delete chain files or global database",
           "remove -gdb\n"
           "remove -chains [-net <net_name> | -all]\n"
                     "Be careful, the '-all' option for '-chains' will delete all chains and won't ask you for permission!");

    // Decree create command
    dap_cli_server_cmd_add ("decree", cmd_decree, "Work with decree",
            "decree create common -net <net_name> [-chain <chain_name>] -decree_chain <chain_name> -certs <certs_list> {-fee <net_fee_value> -to_addr <net_fee_wallet_addr> | -new_certs <new_owners_certs_list> | -signs_verify <value>}\n"
            "Creates common network decree in net <net_name>. Decree adds to chain -chain and applies to chain -decree_chain. If -chain and -decree_chain is different you must create anchor in -decree_chain that is connected to this decree."
            "\nCommon decree parameters:\n"
            "\t -fee <value>: sets network fee\n"
            "\t -to_addr <wallet_addr>: sets wallet addr for network fee\n"
            "\t -new_certs <certs_list>: sets new owners set for net\n"
            "\t -signs_verify <value>: sets minimum number of owners needed to sign decree\n\n"
            "decree create service -net <net_name> [-chain <chain_name>] -decree_chain <chain_name> -srv_id <service_id> -certs <certs_list> -fee <value> -to_addr <wallet_addr> -new_certs <certs_list> -signs_verify <value>\n"
            "Creates service decree in net <net_name> for service -srv_id.\n\n"
            "decree sign -net <net_name> [-chain <chain_name>] -datum <datum_hash> -certs <certs_list>\n"
            "Signs decree with hash -datum.\n\n"
            "decree anchor -net <net_name> [-chain <chain_name>] -datum <datum_hash> -certs <certs_list>\n"
            "Creates anchor for decree with hash -datum.\n\n"
            "decree find -net <net_name> -hash <decree_hash>\n"
            "Find decree by hash and show it's status (apllied or not)\n\n"
            "decree info -net <net_name>\n"
            "Displays information about the parameters of the decrees in the network.\n");

    // Exit - always last!
    dap_cli_server_cmd_add ("exit", com_exit, "Stop application and exit",
                "exit\n" );
    dap_notify_srv_set_callback_new(dap_notify_new_client_send_info);
    return 0;
}


/**
 * @brief dap_chain_node_cli_delete
 * Deinitialization of the server side
 */
void dap_chain_node_cli_delete(void)
{
    dap_cli_server_deinit();
    // deinit client for handshake
    dap_chain_node_client_deinit();
}<|MERGE_RESOLUTION|>--- conflicted
+++ resolved
@@ -285,14 +285,9 @@
 
     // Transaction history
     dap_cli_server_cmd_add("tx_history", com_tx_history, "Transaction history (for address or by hash)",
-<<<<<<< HEAD
-            "tx_history  {-addr <addr> | -w <wallet_name> | -tx <tx_hash>} [-net <net_name>] [-chain <chain_name>] [-limit] [-offset]\n"
-            "tx_history -all -net <net_name> [-chain <chain_name>] [-limit] [-offset]\n"
+            "tx_history  {-addr <addr> | -w <wallet_name> | -tx <tx_hash>} [-net <net_name>] [-chain <chain_name>] [-limit] [-offset] [-head]\n"
+            "tx_history -all -net <net_name> [-chain <chain_name>] [-limit] [-offset] [-head]\n"
             "tx_history -count -net <net_name>\n");
-=======
-            "tx_history  {-addr <addr> | -w <wallet_name> | -tx <tx_hash>} [-net <net_name>] [-chain <chain_name>] [-limit] [-offset] [-head]\n"
-            "tx_history -all -net <net_name> [-chain <chain_name>] [-limit] [-offset] [-head]\n");
->>>>>>> fd6a393d
 
 	// Ledger info
     dap_cli_server_cmd_add("ledger", com_ledger, "Ledger information",
