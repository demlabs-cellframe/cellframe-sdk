/*
 * Authors:
 * Dmitriy A. Gerasimov <gerasimov.dmitriy@demlabs.net>
 * Alexander Lysikov <alexander.lysikov@demlabs.net>
 * DeM Labs Inc.   https://demlabs.net
 * Cellframe  https://cellframe.net
 * Copyright  (c) 2019-2021
 * All rights reserved.

 This file is part of Cellframe SDK

 Cellframe SDK is free software: you can redistribute it and/or modify
 it under the terms of the GNU General Public License as published by
 the Free Software Foundation, either version 3 of the License, or
 (at your option) any later version.

 Cellframe SDK is distributed in the hope that it will be useful,
 but WITHOUT ANY WARRANTY; without even the implied warranty of
 MERCHANTABILITY or FITNESS FOR A PARTICULAR PURPOSE.  See the
 GNU General Public License for more details.

 You should have received a copy of the GNU General Public License
 along with any Cellframe SDK based project.  If not, see <http://www.gnu.org/licenses/>.
 */

#include <stdio.h>
#include <string.h>
#include <errno.h>
#include <assert.h>
//#include <glib.h>
#include <unistd.h>


#include <pthread.h>

#include "iputils/iputils.h"
#include "dap_common.h"
#include "dap_config.h"
#include "dap_strfuncs.h"
#include "dap_file_utils.h"
#include "dap_list.h"
#include "dap_chain_node_cli_cmd.h"
#include "dap_chain_node_client.h"
#include "dap_chain_node_cli_cmd_tx.h"
#include "dap_cli_server.h"
#include "dap_chain_node_cli.h"

//#include "dap_chain_node_cli.h"

#define LOG_TAG "chain_node_cli"
static bool s_debug_cli = false;

/**
 * @brief dap_chain_node_cli_init
 * Initialization of the server side of the interaction
 * with the console kelvin-node-cli
 * init commands description
 * return 0 if OK, -1 error
 * @param g_config
 * @return int
 */
int dap_chain_node_cli_init(dap_config_t * g_config)
{
    s_debug_cli = dap_config_get_item_bool_default(g_config,"conserver","debug_cli",false);

    bool l_conserver_enabled = dap_config_get_item_bool_default( g_config, "conserver", "enabled", true );

    if ( !l_conserver_enabled ) {

        log_it( L_WARNING, "Console Server is dissabled." );
        return 0;
    }

    uint16_t l_listen_port = dap_config_get_item_uint16_default( g_config, "conserver", "listen_port_tcp",0); // For backward compatibility
    if(l_listen_port == 0)
        l_listen_port = dap_config_get_item_uint16_default( g_config, "conserver", "listen_port",0);

    dap_cli_server_init( s_debug_cli,
                         l_listen_port ? dap_config_get_item_str(g_config, "conserver", "listen_address")
                                       : dap_config_get_item_str( g_config, "conserver", "listen_unix_socket_path"),
                         l_listen_port, dap_config_get_item_str( g_config, "conserver", "listen_unix_socket_permissions")
                        );

    dap_cli_server_cmd_add("global_db", com_global_db, "Work with global database",
            "global_db cells add -cell <cell_id> \n"
            "global_db flush \n\n"
            "global_db write -group <group_name> -key <key_name> -value <value>\n"
            "global_db read -group <group_name> -key <key_name>\n"
            "global_db delete -group <group_name> -key <key_name>\n"
            "global_db drop_table -group <group_name>\n"
            "global_db get_keys -group <group_name>\n"

//                    "global_db wallet_info set -addr <wallet address> -cell <cell_id> \n\n"
            );
    dap_cli_server_cmd_add("mempool", com_signer, "Sign operations",
               "mempool sign -cert <priv_cert_name> -net <net_name> -chain <chain_name> -file <filename> [-mime {SIGNER_FILENAME,SIGNER_FILENAME_SHORT,SIGNER_FILESIZE,SIGNER_DATE,SIGNER_MIME_MAGIC | SIGNER_ALL_FLAGS}]\n"
               "mempool check -cert <priv_cert_name> -net <net_name> {-file <filename> | -hash <hash>} [-mime {SIGNER_FILENAME,SIGNER_FILENAME_SHORT,SIGNER_FILESIZE,SIGNER_DATE,SIGNER_MIME_MAGIC | SIGNER_ALL_FLAGS}]\n"
                                          );
    dap_cli_server_cmd_add("node", com_node, "Work with node",
                    "node add  -net <net_name> \n\n"
                    "node del -net <net_name> -addr <node_address> \n\n"
                    "node link {add | del}  -net <net_name> {-addr <node_address> | -alias <node_alias>} -link <node_address>\n\n"
                    "node alias -addr <node_address> -alias <node_alias>\n\n"
                    "node connect -net <net_name> {-addr <node_address> | -alias <node_alias> | auto}\n\n"
                    "node handshake -net <net_name> {-addr <node_address> | -alias <node_alias>}\n"
                    "node connections -net <net_name>\n"
                    "node balancer -net <net_name>\n"
                    "node dump -net <net_name> [ -addr <node_address> | -alias <node_alias>] [-full]\n\n"
                                        );
    #ifndef DAP_OS_ANDROID
    dap_cli_server_cmd_add ("ping", com_ping, "Send ICMP ECHO_REQUEST to network hosts",
            "ping [-c <count>] host\n");
    dap_cli_server_cmd_add ("traceroute", com_traceroute, "Print the hops and time of packets trace to network host",
            "traceroute host\n");
    dap_cli_server_cmd_add ("tracepath", com_tracepath,"Traces path to a network host along this path",
            "tracepath host\n");
    #endif
    
    dap_cli_server_cmd_add ("version", com_version, "Return software version",
                                        "version\n"
                                        "\tReturn version number\n"
                                        );

    dap_cli_server_cmd_add ("help", com_help, "Description of command parameters",
                                        "help [<command>]\n"
                                        "\tObtain help for <command> or get the total list of the commands\n"
                                        );
    dap_cli_server_cmd_add ("?", com_help, "Synonym for \"help\"",
                                        "? [<command>]\n"
                                        "\tObtain help for <command> or get the total list of the commands\n"
                                        );
    dap_cli_server_cmd_add ("wallet", com_tx_wallet, "Wallet operations",
                            "wallet list\n"
                            "wallet new -w <wallet_name> [-sign <sign_type>] [-restore <hex_value> | -restore_legacy <restore_string>] [-net <net_name>] [-force] [-password <password>]\n"
                            "wallet info {-addr <addr> | -w <wallet_name>} -net <net_name>\n"
                            "wallet activate -w <wallet_name> -password <password> [-ttl <password_ttl_in_minutes>]\n"
                            "wallet deactivate -w <wallet_name> -password <password>\n"
                            "wallet convert -w <wallet_name> -password <password>\n");


    // Token commands
    dap_cli_server_cmd_add ("token_update", com_token_update, "Token update",
                            "\nPrivate or CF20 token update\n"
                            "token_update -net <net_name> -chain <chain_name> -token <existing_token_ticker> -type {private | CF20} -total_supply <the_same_or_more> -decimals <18> "
                            "-signs_total <the_same_total_as_the_token_you_are_updating> -signs_emission <the_same_total_as_the_token_you_are_updating> -certs <use_the_certificates_of_the_token_you_are_update> "
                            "-flags <ALL_BLOCKED,ALL_ALLOWED,ALL_FROZEN,ALL_UNFROZEN,STATIC_FLAGS,STATIC_PERMISSIONS_ALL,STATIC_PERMISSIONS_DATUM_TYPE,STATIC_PERMISSIONS_TX_SENDER,STATIC_PERMISSIONS_TX_RECEIVER>\n"
                            "\t [-<Param name 1> <Param Value 1>] [-Param name 2> <Param Value 2>] ...[-<Param Name N> <Param Value N>]\n"
                            "\t   Update token for <netname>:<chain_name> with ticker <token ticker>, flags <Flag 1>,<Flag2>...<Flag N>\n"
                            "\t   and custom parameters list <Param 1>, <Param 2>...<Param N>.\n"
                            "\t if -type CF20 then -total_supply <the same or more/if 0 = endless>"
                            "\n"
                            "==Flags=="
                            "\t ALL_BLOCKED:\t Blocked all permissions, usefull add it first and then add allows what you want to allow\n"
                            "\t ALL_ALLOWED:\t Allowed all permissions if not blocked them. Be careful with this mode\n"
                            "\t ALL_FROZEN:\t All permissions are temprorary frozen\n"
                            "\t ALL_UNFROZEN:\t Unfrozen permissions\n"
                            "\t STATIC_ALL:\t No token manipulations after declarations at all. Token declares staticly and can't variabed after\n"
                            "\t STATIC_FLAGS:\t No token manipulations after declarations with flags\n"
                            "\t STATIC_PERMISSIONS_ALL:\t No all permissions lists manipulations after declarations\n"
                            "\t STATIC_PERMISSIONS_DATUM_TYPE:\t No datum type permissions lists manipulations after declarations\n"
                            "\t STATIC_PERMISSIONS_TX_SENDER:\t No tx sender permissions lists manipulations after declarations\n"
                            "\t STATIC_PERMISSIONS_TX_RECEIVER:\t No tx receiver permissions lists manipulations after declarations\n"
                            "\n"
                            "==Params==\n"
                            "General:\n"
                            "\t -flags <value>:\t List of flags from <value> to token declaration or update\n"
                            "\t -total_supply <value>:\t Set total supply - emission's maximum - to the <value>\n"
                            "\t -total_signs_valid <value>:\t Set valid signatures count's minimum\n"
                            "\t -description <value>:\t Updated description for this token\n"
                            "\nDatum type allowed/blocked:\n"
                            "\t -datum_type_allowed <value>:\t Set allowed datum type(s)\n"
                            "\t -datum_type_blocked <value>:\t Set blocked datum type(s)\n"
                            "\nTx receiver addresses allowed/blocked:\n"
                            "\t -tx_receiver_allowed <value>:\t Set allowed tx receiver(s)\n"
                            "\t -tx_receiver_blocked <value>:\t Set blocked tx receiver(s)\n"
                            "\nTx sender addresses allowed/blocked:\n"
                            "\t -tx_sender_allowed <value>:\t Set allowed tx sender(s)\n"
                            "\t -tx_sender_blocked <value>:\t Set allowed tx sender(s)\n"
                            "\n"
                            );


    // Token commands
    dap_cli_server_cmd_add ("token_decl", com_token_decl, "Token declaration",
            "Simple token declaration:\n"
            "token_decl -net <net_name> -chain <chain_name> -token <token_ticker> -total_supply <total_supply> -signs_total <sign_total> -signs_emission <signs_for_emission> -certs <certs_list>\n"
            "\t  Declare new simple token for <netname>:<chain_name> with ticker <token_ticker>, maximum emission <total_supply> and <signs_for_emission> from <signs_total> signatures on valid emission\n"
            "token_decl -net <net_name> -chain <chain_name> -token <token_ticker> -type {private | CF20} -total_supply <total_supply> "
                "-decimals <18> -signs_total <sign_total> -signs_emission <signs_for_emission> -certs <certs_list>"
                " -flags <ALL_BLOCKED,ALL_ALLOWED,ALL_FROZEN,ALL_UNFROZEN,STATIC_ALL,STATIC_FLAGS,STATIC_PERMISSIONS_ALL,STATIC_PERMISSIONS_DATUM_TYPE,STATIC_PERMISSIONS_TX_SENDER,STATIC_PERMISSIONS_TX_RECEIVER>\n"
            "\t [-<Param name 1> <Param Value 1>] [-Param name 2> <Param Value 2>] ...[-<Param Name N> <Param Value N>]\n"
            "\t   Declare new token for <netname>:<chain_name> with ticker <token_ticker>, flags <Flag 1>,<Flag2>...<Flag N>\n"
            "\t   and custom parameters list <Param 1>, <Param 2>...<Param N>.\n"
            "==Flags=="
            "\t ALL_BLOCKED:\t Blocked all permissions, usefull add it first and then add allows what you want to allow\n"
            "\t ALL_ALLOWED:\t Allowed all permissions if not blocked them. Be careful with this mode\n"
            "\t ALL_FROZEN:\t All permissions are temprorary frozen\n"
            "\t ALL_UNFROZEN:\t Unfrozen permissions\n"
            "\t STATIC_ALL:\t No token manipulations after declarations at all. Token declares staticly and can't variabed after\n"
            "\t STATIC_FLAGS:\t No token manipulations after declarations with flags\n"
            "\t STATIC_PERMISSIONS_ALL:\t No all permissions lists manipulations after declarations\n"
            "\t STATIC_PERMISSIONS_DATUM_TYPE:\t No datum type permissions lists manipulations after declarations\n"
            "\t STATIC_PERMISSIONS_TX_SENDER:\t No tx sender permissions lists manipulations after declarations\n"
            "\t STATIC_PERMISSIONS_TX_RECEIVER:\t No tx receiver permissions lists manipulations after declarations\n"
            "\n"
            "==Params==\n"
            "General:\n"
            "\t -flags <value>:\t List of flags from <value> to token declaration\n"
            "\t -total_supply <value>:\t Set total supply - emission's maximum - to the <value>\n"
            "\t -total_signs_valid <value>:\t Set valid signatures count's minimum\n"
            "\t -description <value>:\t Set description for this token\n"
            "\nDatum type allowed/blocked:\n"
            "\t -datum_type_allowed <value>:\t Set allowed datum type(s)\n"
            "\t -datum_type_blocked <value>:\t Set blocked datum type(s)\n"
            "\nTx receiver addresses allowed/blocked:\n"
            "\t -tx_receiver_allowed <value>:\t Set allowed tx receiver(s)\n"
            "\t -tx_receiver_blocked <value>:\t Set blocked tx receiver(s)\n"
            "\nTx sender addresses allowed/blocked:\n"
            "\t -tx_sender_allowed <value>:\t Set allowed tx sender(s)\n"
            "\t -tx_sender_blocked <value>:\t Set allowed tx sender(s)\n"
            "\n"
            );

    dap_cli_server_cmd_add("token_update_sign", com_token_decl_sign, "Token update add sign and new sign",
                                        "token_update_sign -net <net_name> -chain <chain_name> -datum <datum_hash> -certs <certs_list> -new_certs <certs_list>\n"
                                        "\t Sign existent <datum_hash> in mempool with <certs_list>\n"
    );
    // Token commands

    dap_cli_server_cmd_add ("token_decl_sign", com_token_decl_sign, "Token declaration add sign",
            "token_decl_sign -net <net_name> -chain <chain_name> -datum <datum_hash> -certs <certs_list>\n"
            "\t Sign existent <datum_hash> in mempool with <certs_list>\n"
            );

    dap_cli_server_cmd_add ("token_emit", com_token_emit, "Token emission",
                            "token_emit { sign | -token <mempool_token_ticker>} -emission_value <value> "
                            "-addr <addr> [-chain_emission <chain_name>] -net <net_name> -certs <cert_list>\n");

    dap_cli_server_cmd_add("mempool", com_mempool, "Command for working with mempool",
                           "mempool list -net <net_name> [-chain <chain_name>] [-addr <addr>] [-brief]\n"
                           "\tList mempool (entries or transaction) for (selected chain network or wallet)\n"
                           "mempool check -net <net_name> [-chain <chain_name>] -datum <datum_hash>\n"
                           "\tCheck mempool entrie for presence in selected chain network\n"
                           "mempool proc -net <net_name> -chain <chain_name> -datum <datum_hash>\n"
                           "\tProc mempool entrie with specified hash for selected chain network\n"
                           "\tCAUTION!!! This command will process transaction with any comission! Parameter minimum_comission will not be taken into account!\n"
                           "mempool proc_all -net <net_name> -chain <chain_name>\n"
                           "\tProc mempool all entries for selected chain network\n"
                           "mempool delete -net <net_name> -chain <chain_name> -datum <datum_hash>\n"
                           "\tDelete datum with hash <datum hash> for selected chain network\n"
                           "mempool dump -net <net_name> -chain <chain_name> -datum <datum_hash>\n"
                           "\tOutput information about datum in mempool\n"
<<<<<<< HEAD
                           "mempool add_ca -net <net_name> [-chain <chain_name>] -ca_name <priv_cert_name>\n"
                           "\tAdd pubic certificate into the mempool to prepare its way to chains\n"
                           "mempool count -net <net_name> [-chain <chain_name>]\n"
                           "\tDisplays the number of elements in the mempool of a given network.\n");
=======
                           "mempool add_ca -net <net_name> [-chain <chain_name>] -ca_name <pub_cert_name>\n"
                           "\tAdd pubic certificate into the mempool to prepare its way to chains\n"
                           "mempool count -net <net_name> [-chain <chain_name>]\n"
                           "\tDisplays the number of elements in the mempool of a given network.");
>>>>>>> efd4f486
    dap_cli_cmd_t *l_cmd_mempool = dap_cli_server_cmd_find("mempool");
    dap_cli_server_alias_add("mempool_list", "list", l_cmd_mempool);
    dap_cli_server_alias_add("mempool_check", "check", l_cmd_mempool);
    dap_cli_server_alias_add("mempool_proc", "proc", l_cmd_mempool);
    dap_cli_server_alias_add("mempool_proc_all", "proc_all", l_cmd_mempool);
    dap_cli_server_alias_add("mempool_delete", "delete", l_cmd_mempool);
    dap_cli_server_alias_add("mempool_add_ca", "add_ca", l_cmd_mempool);

    dap_cli_server_cmd_add ("chain_ca_pub", com_chain_ca_pub,
                                        "Add pubic certificate into the mempool to prepare its way to chains",
            "chain_ca_pub -net <net_name> [-chain <chain_name>] -ca_name <priv_cert_name>\n");

    dap_cli_server_cmd_add ("chain_ca_copy", com_chain_ca_copy,
                                        "Copy pubic certificate into the mempool to prepare its way to chains",
            "chain_ca_copy -net <net_name> [-chain <chain_name>] -ca_name <pub_cert_name>\n");

    // Transaction commands
    dap_cli_server_cmd_add ("tx_create", com_tx_create, "Make transaction",
            "tx_create -net <net_name> -chain <chain_name> -value <value> -token <token_ticker> -to_addr <addr>"
            "{-from_wallet <wallet_name> | -from_emission <emission_hash> {-cert <cert_name> | -wallet_fee <wallet_name>}} -fee <value>\n");
    dap_cli_server_cmd_add ("tx_create_json", com_tx_create_json, "Make transaction",
                "tx_create_json -net <net_name> -chain <chain_name> -json <json_file_path>\n" );
    dap_cli_server_cmd_add ("tx_cond_create", com_tx_cond_create, "Make cond transaction",
                                        "tx_cond_create -net <net_name> -token <token_ticker> -w <wallet_name>"
                                        " -cert <pub_cert_name> -value <value_datoshi> -fee <value> -unit {mb | kb | b | sec | day} -srv_uid <numeric_uid>\n" );

    dap_cli_server_cmd_add ("tx_verify", com_tx_verify, "Verifing transaction in mempool",
            "tx_verify -net <net_name> -chain <chain_name> -tx <tx_hash>\n" );

    // Transaction history
    dap_cli_server_cmd_add("tx_history", com_tx_history, "Transaction history (for address or by hash)",
            "tx_history  {-addr <addr> | -w <wallet_name> | -tx <tx_hash>} [-net <net_name>] [-chain <chain_name>]\n"
            "tx_history -all -net <net_name> [-chain <chain_name>]\n");

	// Ledger info
    dap_cli_server_cmd_add("ledger", com_ledger, "Ledger information",
            "ledger list coins -net <net_name>\n"
            "ledger list threshold [-hash <tx_treshold_hash>] -net <net_name>\n"
            "ledger list balance -net <net_name>\n"
            "ledger info -hash <tx_hash> -net <net_name> [-unspent]\n"
            "ledger tx -all -net <net_name> [-unspent]\n"
            "ledger tx {-addr <addr> | -w <wallet_name> | -tx <tx_hash>} -net <net_name>\n");

    // Token info
    dap_cli_server_cmd_add("token", com_token, "Token info",
            "token list -net <net_name>\n"
            "token info -net <net_name> -name <token_ticker>\n");

    // Log
    dap_cli_server_cmd_add ("print_log", com_print_log, "Print log info",
                "print_log [ts_after <timestamp>] [limit <line_numbers>]\n" );

    // Statisticss
    dap_cli_server_cmd_add("stats", com_stats, "Print statistics",
                "stats cpu");

    // Export GDB to JSON
    dap_cli_server_cmd_add("gdb_export", cmd_gdb_export, "Export gdb to JSON",
                                        "gdb_export filename <filename_without_extension> [-groups <group_names_list>]");

    //Import GDB from JSON
    dap_cli_server_cmd_add("gdb_import", cmd_gdb_import, "Import gdb from JSON",
                                        "gdb_import filename <filename_without_extension>");

    dap_cli_server_cmd_add ("remove", cmd_remove, "Delete chain files or global database",
           "remove -gdb\n"
           "remove -chains [-net <net_name> | -all]\n"
                     "Be careful, the '-all' option for '-chains' will delete all chains and won't ask you for permission!");

    // Decree create command
    dap_cli_server_cmd_add ("decree", cmd_decree, "Work with decree",
            "decree create common -net <net_name> [-chain <chain_name>] -decree_chain <chain_name> -certs <certs_list> -fee <value> -to_addr <wallet_addr> -new_certs <certs_list> -signs_verify <value>\n"
            "decree create service -net <net_name> [-chain <chain_name>] -decree_chain <chain_name> -srv_id <service_id> -certs <certs_list> -fee <value> -to_addr <wallet_addr> -new_certs <certs_list> -signs_verify <value>\n"
            "decree sign -net <net_name> [-chain <chain_name>] -datum <datum_hash> -certs <certs_list>\n"
            "decree anchor -net <net_name> -chain <chain_name> -datum <datum_hash> -certs <certs_list>\n"
            "Find decree by hash and show it's status (apllied or not)\n"
            "decree find -net <net_name> -hash <decree_hash>\n"
            "\t==Subtype Params==\n"
            "\t\t -fee <value>: sets fee for tx in net\n"
            "\t\t -to_addr <wallet_addr>: sets wallet addr for network fee\n"
            "\t\t -new_certs <certs_list>: sets new owners set for net\n"
            "\t\t -signs_verify <value>: sets minimum number of owners needed to sign decree\n\n"
            "Displays information about the parameters of the decrees in the network.\n"
            "decree info -net <net_name>\n");

    // Exit - always last!
    dap_cli_server_cmd_add ("exit", com_exit, "Stop application and exit",
                "exit\n" );
    return 0;
}


/**
 * @brief dap_chain_node_cli_delete
 * Deinitialization of the server side
 */
void dap_chain_node_cli_delete(void)
{
    dap_cli_server_deinit();
    // deinit client for handshake
    dap_chain_node_client_deinit();
}<|MERGE_RESOLUTION|>--- conflicted
+++ resolved
@@ -250,17 +250,10 @@
                            "\tDelete datum with hash <datum hash> for selected chain network\n"
                            "mempool dump -net <net_name> -chain <chain_name> -datum <datum_hash>\n"
                            "\tOutput information about datum in mempool\n"
-<<<<<<< HEAD
-                           "mempool add_ca -net <net_name> [-chain <chain_name>] -ca_name <priv_cert_name>\n"
-                           "\tAdd pubic certificate into the mempool to prepare its way to chains\n"
-                           "mempool count -net <net_name> [-chain <chain_name>]\n"
-                           "\tDisplays the number of elements in the mempool of a given network.\n");
-=======
                            "mempool add_ca -net <net_name> [-chain <chain_name>] -ca_name <pub_cert_name>\n"
                            "\tAdd pubic certificate into the mempool to prepare its way to chains\n"
                            "mempool count -net <net_name> [-chain <chain_name>]\n"
                            "\tDisplays the number of elements in the mempool of a given network.");
->>>>>>> efd4f486
     dap_cli_cmd_t *l_cmd_mempool = dap_cli_server_cmd_find("mempool");
     dap_cli_server_alias_add("mempool_list", "list", l_cmd_mempool);
     dap_cli_server_alias_add("mempool_check", "check", l_cmd_mempool);
