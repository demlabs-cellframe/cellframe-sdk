/*
 * Authors:
 * Dmitriy A. Gerasimov <gerasimov.dmitriy@demlabs.net>
 * Alexander Lysikov <alexander.lysikov@demlabs.net>
 * DeM Labs Inc.   https://demlabs.net
 * Cellframe  https://cellframe.net
 * Copyright  (c) 2019-2021
 * All rights reserved.

 This file is part of Cellframe SDK

 Cellframe SDK is free software: you can redistribute it and/or modify
 it under the terms of the GNU General Public License as published by
 the Free Software Foundation, either version 3 of the License, or
 (at your option) any later version.

 Cellframe SDK is distributed in the hope that it will be useful,
 but WITHOUT ANY WARRANTY; without even the implied warranty of
 MERCHANTABILITY or FITNESS FOR A PARTICULAR PURPOSE.  See the
 GNU General Public License for more details.

 You should have received a copy of the GNU General Public License
 along with any Cellframe SDK based project.  If not, see <http://www.gnu.org/licenses/>.
 */

#include <stdio.h>
#include <string.h>
#include <errno.h>
#include <assert.h>
//#include <glib.h>
#include <unistd.h>
#include <pthread.h>
#include "iputils/iputils.h"

#include "dap_common.h"
#include "dap_config.h"
#include "dap_strfuncs.h"
#include "dap_file_utils.h"
#include "dap_list.h"
#include "dap_chain_node_cli_cmd.h"
#include "dap_chain_node_client.h"
#include "dap_chain_node_cli_cmd_tx.h"
#include "dap_cli_server.h"
#include "dap_chain_node_cli.h"
#include "dap_notify_srv.h"
#include "dap_json_rpc_response.h"

#define LOG_TAG "chain_node_cli"
static bool s_debug_cli = false;

/**
 * @brief dap_chain_node_cli_init
 * Initialization of the server side of the interaction
 * with the console kelvin-node-cli
 * init commands description
 * return 0 if OK, -1 error
 * @param g_config
 * @return int
 */
int dap_chain_node_cli_init(dap_config_t * g_config)
{
    if ( !dap_config_get_item_bool_default(g_config, "cli-server", "enabled", true) )
        return log_it( L_WARNING, "CLI server is disabled" ), 0;
    s_debug_cli = dap_config_get_item_bool_default(g_config, "cli-server", "debug-cli", false);
    if ( dap_cli_server_init(s_debug_cli, "cli-server") )
        return log_it(L_ERROR, "Can't init CLI server!"), -1;

    dap_cli_server_cmd_add("global_db", com_global_db, NULL, "Work with global database",
            "global_db flush\n"
                "\tFlushes the current state of the database to disk.\n\n"
            "global_db write -group <group_name> -key <key_name> -value <value>\n"
                "\tWrites a key value to a specified group in the database.\n\n"
            "global_db read -group <group_name> -key <key_name>\n"
                "\tReads a value by key from a specified group.\n\n"
            "global_db delete -group <group_name> -key <key_name>\n"
                "\tRemoves a value by key from a specified group.\n\n"
            "global_db group_list\n"
                "\tGets a list of groups in the database.\n\n"
            "global_db drop_table -group <group_name>\n"
                "\tPerforms deletion of the entire group in the database.\n\n"
            "global_db get_keys -group <group_name>\n"
                "\tGets all record keys from a specified group.\n"

//                    "global_db wallet_info set -addr <wallet address> -cell <cell id> \n\n"
            );
    dap_cli_server_cmd_add("mempool", com_signer, NULL, "Sign operations",
               "mempool sign -cert <priv_cert_name> -net <net_name> -chain <chain_name> -file <filename> [-mime {<SIGNER_FILENAME,SIGNER_FILENAME_SHORT,SIGNER_FILESIZE,SIGNER_DATE,SIGNER_MIME_MAGIC> | <SIGNER_ALL_FLAGS>}]\n"
               "mempool check -cert <priv_cert_name> -net <net_name> {-file <filename> | -hash <hash>} [-mime {<SIGNER_FILENAME,SIGNER_FILENAME_SHORT,SIGNER_FILESIZE,SIGNER_DATE,SIGNER_MIME_MAGIC> | <SIGNER_ALL_FLAGS>}]\n"
                                          );
    dap_cli_server_cmd_add("node", com_node, NULL, "Work with node",
                    "node add -net <net_name> [-port <port>]\n\n"
                    "node del -net <net_name> {-addr <node_address> | -alias <node_alias>}\n\n"
                    "node link {add | del}  -net <net_name> {-addr <node_address> | -alias <node_alias>} -link <node_address>\n\n"
                    "node alias -addr <node_address> -alias <node_alias>\n\n"
                    "node connect -net <net_name> {-addr <node_address> | -alias <node_alias> | auto}\n\n"
                    "node handshake -net <net_name> {-addr <node_address> | -alias <node_alias>}\n"
                    "node connections [-net <net_name>]\n"
                    "node balancer -net <net_name>\n"
                    "node dump [-net <net_name> | -addr <node_address>]\n\n"
                    "node list -net <net_name> [-addr <node_address> | -alias <node_alias>] [-full]\n\n"
                    "node ban -net <net_name> -certs <certs_name> [-addr <node_address> | -host <ip_v4_or_v6_address>]\n"
                    "node unban -net <net_name> -certs <certs_name> [-addr <node_address> | -host <ip_v4_or_v6_address>]\n"
                    "node banlist\n\n");
    
    dap_cli_server_cmd_add ("version", com_version, NULL, "Return software version",
                                        "version\n"
                                        "\tReturn version number\n"
                                        );

    dap_cli_server_cmd_add ("help", com_help, NULL, "Description of command parameters",
                                        "help [<command>]\n"
                                        "\tObtain help for <command> or get the total list of the commands\n"
                                        );
    dap_cli_server_cmd_add ("?", com_help, NULL, "Synonym for \"help\"",
                                        "? [<command>]\n"
                                        "\tObtain help for <command> or get the total list of the commands\n"
                                        );
    dap_cli_server_cmd_add ("token_update", com_token_update, NULL, "Token update",
                            "\nPrivate or CF20 token update\n"
                            "token_update -net <net_name> [-chain <chain_name>] -token <existing_token_ticker> -type <CF20|private> [-total_supply_change <value>] "
                            "-certs <name_certs> [-flag_set <flag>] [-flag_unset <flag>] [-total_signs_valid <value>] [-description <value>] "
                            "[-tx_receiver_allowed <value>] [-tx_receiver_blocked <value>] [-tx_sender_allowed <value>] [-tx_sender_blocked <value>] "
                            "[-add_cert <name_certs>] [-remove_certs <pkeys_hash>]\n"
                            "==Flags==\n"
                            "\tALL_BLOCKED: \t\t\t\tBlocks all permissions.\n"
                            "\tALL_ALLOWED: \t\t\t\tAllows all permissions unless they are blocked. Be careful with this mode.\n"
                            "\tALL_FROZEN: \t\t\t\tTemporarily freezes all permissions\n"
                            "\tALL_UNFROZEN: \t\t\t\tUnfreezes all frozen permissions\n"
                            "\tSTATIC_ALL: \t\t\t\tBlocks manipulations with a token after declaration. Tokens are declared statically.\n"
                            "\tSTATIC_FLAGS: \t\t\t\tBlocks manipulations with token flags after declaration.\n"
                            "\tSTATIC_PERMISSIONS_ALL: \t\tBlocks all manipulations with permissions list after declaration.\n"
                            "\tSTATIC_PERMISSIONS_DATUM_TYPE: \t\tBlocks all manipulations with datum permissions list after declaration.\n"
                            "\tSTATIC_PERMISSIONS_TX_SENDER: \t\tBlocks all manipulations with transaction senders permissions list after declaration.\n"
                            "\tSTATIC_PERMISSIONS_TX_RECEIVER: \tBlocks all manipulations with transaction receivers permissions list after declaration.\n"
                            "\n"
                            "==Params==\n"
                            "General:\n"
                            "\t -total_supply_change <value>:\t\t Sets the maximum amount of token supply. Specify “INF” to set unlimited total supply.\n"
                            "\t -certs <name_certs>:\t\t\t Here use the very certificates which were used to sign the token being updated.\n"
                            "Additional:\n"
                            "\t -description <token_description>:\t Shows updated description for this token.\n"
                            "Installing and removing the flag:\n"
                            "\t -flag_set <flag_name>:\t\t\t Adds specified flag to the list of active flags.\n"
                            "\t -flag_unset <flag_name>:\t\t Removes specified flag from the list of active flags.\n"
                            "Work with the number of signatures required for the issue:\n"
                            "\t -total_signs_valid <value>:\t\t Sets the minimum amount of valid signatures.\n"
                            "\t -add_certs <cert_list>:\t\t Adds certificates to the certificates list of the token.\n"
                            "\t -remove_certs <pkeys_hash>:\t\t Removes certificates from the certificates list using theirs public key hashes.\n"
                            "Tx receiver addresses allowed/blocked:\n"
                            "\t -tx_receiver_allowed <wallet_addr>:\t Adds specified wallet address to the list of allowed receivers.\n"
                            "\t -tx_receiver_blocked <wallet_addr>:\t Adds specified wallet address to the list of blocked receivers.\n"
                            "\nTx sender addresses allowed/blocked:\n"
                            "\t -tx_sender_allowed <wallet_addr>:\t Adds specified wallet address to the list of allowed senders.\n"
                            "\t -tx_sender_blocked <wallet_addr>:\t Adds specified wallet address to the list of blocked senders.\n"
                            "\n"
    );
    dap_cli_server_cmd_add ("wallet", com_tx_wallet, NULL, "Wallet operations",
                            "wallet list\n"
                            "wallet new -w <wallet_name> [-sign <sign_type>] [-restore <hex_value> | -restore_legacy <restore_string>] [-net <net_name>] [-force] [-password <password>]\n"
                            "wallet info {-addr <addr> | -w <wallet_name>} -net <net_name>\n"
                            "wallet activate -w <wallet_name> -password <password> [-ttl <password_ttl_in_minutes>]\n"
                            "wallet deactivate -w <wallet_name>>\n"
                            "wallet outputs {-addr <addr> | -w <wallet_name>} -net <net_name> -token <token_tiker> [{-cond | -value <uint256_value>}]\n"
                            "wallet convert -w <wallet_name> {-password <password> | -remove_password }\n"
                            "wallet find -addr <addr> {-file <file path>}\n"
                            "wallet shared hold - creates new shared funds transaction\n"
                                "\t-net <net_name>\n"
                                "\t-w <wallet_name> - wallet for take funds, pay fee and sign tx\n"
                                "\t-token <ticker> - token ticker to hold\n"
                                "\t-value <value> - funds value to hold\n"
                                "\t-fee <value> - fee value\n"
                                "\t-signs_minimum <value_int> - number of required valid signatures for funds debit tx\n"
                                "\t-pkey_hashes <hash1[,hash2,...,hashN]> - owners public key hashes, who can sign a debit tx\n"
                                "\t[-tag \"<str>\"] - additional info about tx\n"
                                "\t[-H {hex(default) | base58}] - tx hash return format\n"
                            "wallet shared refill - refills value on shared funds transaction\n"
                                "\t-net <net_name>\n"
                                "\t-w <wallet_name> - wallet for take funds and pay fee\n"
                                "\t-value <value> - funds value to refill\n"
                                "\t-fee <value> - fee value\n"
                                "\t-tx <transaction_hash> - hash of the shared funds tx to refill\n"
                                "\t[-H {hex(default) | base58}] - tx hash return format\n"
                            "wallet shared take - creates debit tx to take value from shared funds tx\n"
                                "\t-net <net_name>\n"
                                "\t-w <wallet_name> - wallet to pay fee\n"
                                "\t-tx <transaction_hash> - hash of the shared funds tx to take\n"
                                "\t-to_addr <addr1[,addr2,...,addrN]> - recipient addresses, their quantity must match the values specified number\n"
                                "\t-value <value1[,value2,...,valueN]> - value sent to each recipient, must match the addresses number\n"
                                "\t-fee <value> - fee value\n"
                                "\t[-H {hex(default) | base58}] - tx hash return format\n"
                            "wallet shared sign - add wallet signature to  debit tx\n"
                                "\t-net <net_name>\n"
                                "\t-w <wallet_name> | -cert <cert_name> - wallet or cert to sign\n"
                                "\t-tx <transaction_hash> - shared funds tx hash to sign\n"
                                "\t[-H {hex(default) | base58}] - tx hash return format\n"
                            "wallet shared info - get info about shared funds tx by hash\n"
                                "\t-net <net_name>\n"
                                "\t-tx <transaction_hash> - shared funds tx hash to get info\n"
                                "\t[-H {hex(default) | base58}] - tx hash format\n"
                            "Hint:\n"
                                "\texample value_coins (only natural) 1.0 123.4567\n"
                                "\texample value_datoshi (only integer) 1 20 0.4321e+4\n"
    );

    // Token commands
<<<<<<< HEAD


    // Token commands
    dap_cli_server_cmd_add ("token_decl", com_token_decl, NULL, "Token declaration",
=======
    dap_cli_server_cmd_add ("token_decl", com_token_decl, "Token declaration",
>>>>>>> cc875792
            "Simple token declaration:\n"
            "token_decl -net <net_name> [-chain <chain_name>] -token <token_ticker> -total_supply <total_supply> -signs_total <sign_total> -signs_emission <signs_for_emission> -certs <certs_list>\n"
            "\t  Declare new simple token for <net_name>:<chain_name> with ticker <token_ticker>, maximum emission <total_supply> and <signs_for_emission> from <signs_total> signatures on valid emission\n"
            "\nExtended private token declaration\n"
            "token_decl -net <net_name> [-chain <chain_name>] -token <token_ticker> -type private -total_supply <total_supply> "
                "-decimals <18> -signs_total <sign_total> -signs_emission <signs_for_emission> -certs <certs_list> -flags [<Flag 1>][,<Flag 2>]...[,<Flag N>]...\n"
            "\t [-<Param_name_1> <Param_Value_1>] [-Param_name_2> <Param_Value_2>] ...[-<Param_Name_N> <Param_Value_N>]\n"
            "\t   Declare new token for <net_name>:<chain_name> with ticker <token_ticker>, flags <Flag_1>,<Flag_2>...<Flag_N>\n"
            "\t   and custom parameters list <Param_1>, <Param_2>...<Param_N>.\n"
            "\nExtended CF20 token declaration\n"
            "token_decl -net <net_name> [-chain <chain_name>] -token <token_ticker> -type CF20 "
                "-total_supply <total_supply/if_0 =_endless> -decimals <18> -signs_total <sign_total> -signs_emission <signs_for_emission> -certs <certs_list>\n"
            "\t -flags [<Flag_1>][,<Flag_2>]...[,<Flag_N>]...\n"
            "\t [-<Param_name_1> <Param_Value_1>] [-Param_name_2> <Param_Value_2>] ...[-<Param_Name_N> <Param_Value_N>]\n"
            "\t   Declare new token for <net_name>:<chain_name> with ticker <token_ticker>, flags <Flag_1>,<Flag_2>...<Flag_N>\n"
            "\t   and custom parameters list <Param_1>, <Param_2>...<Param_N>.\n"
            "\n"
            "==Flags=="
            "\t ALL_BLOCKED:\t Blocked all permissions, usefull add it first and then add allows what you want to allow\n"
            "\t ALL_ALLOWED:\t Allowed all permissions if not blocked them. Be careful with this mode\n"
            "\t ALL_FROZEN:\t All permissions are temprorary frozen\n"
            "\t ALL_UNFROZEN:\t Unfrozen permissions\n"
            "\t STATIC_ALL:\t No token manipulations after declarations at all. Token declares staticly and can't variabed after\n"
            "\t STATIC_FLAGS:\t No token manipulations after declarations with flags\n"
            "\t STATIC_PERMISSIONS_ALL:\t No all permissions lists manipulations after declarations\n"
            "\t STATIC_PERMISSIONS_DATUM_TYPE:\t No datum type permissions lists manipulations after declarations\n"
            "\t STATIC_PERMISSIONS_TX_SENDER:\t No tx sender permissions lists manipulations after declarations\n"
            "\t STATIC_PERMISSIONS_TX_RECEIVER:\t No tx receiver permissions lists manipulations after declarations\n"
            "\n"
            "==Params==\n"
            "General:\n"
            "\t -flags <value>:\t List of flags from <value> to token declaration\n"
            "\t -total_supply <value>:\t Set total supply - emission's maximum - to the <value>\n"
            "\t -total_signs_valid <value>:\t Set valid signatures count's minimum\n"
            "\t -description <value>:\t Updated description for this token\n"
            "\nDatum type allowed/blocked:\n"
            "\t -datum_type_allowed <value>:\t Set allowed datum type(s)\n"
            "\t -datum_type_blocked <value>:\t Set blocked datum type(s)\n"
            "\nTx receiver addresses allowed/blocked:\n"
            "\t -tx_receiver_allowed <value>:\t Set allowed tx receiver(s)\n"
            "\t -tx_receiver_blocked <value>:\t Set blocked tx receiver(s)\n"
            "\nTx sender addresses allowed/blocked:\n"
            "\t -tx_sender_allowed <value>:\t Set allowed tx sender(s)\n"
            "\t -tx_sender_blocked <value>:\t Set allowed tx sender(s)\n"
            "\n"
            );

    dap_cli_server_cmd_add("token_update_sign", com_token_decl_sign, NULL, "Token update add sign to datum",
                                        "token_update_sign -net <net_name> [-chain <chain_name>] -datum <datum_hash> -certs <cert_list>\n"
                                        "\t Sign existent <datum hash> in mempool with <certs_list>\n"
    );
    // Token commands

    dap_cli_server_cmd_add ("token_decl_sign", com_token_decl_sign, NULL, "Token declaration add sign",
            "token_decl_sign -net <net_name> [-chain <chain_name>] -datum <datum_hash> -certs <certs_list>\n"
            "\t Sign existent <datum_hash> in mempool with <certs_list>\n"
            );

    dap_cli_server_cmd_add ("token_emit", com_token_emit, NULL, "Token emission",
                            "token_emit { sign -emission <hash> | -token <mempool_token_ticker> -emission_value <value> -addr <addr> } "
                            "[-chain_emission <chain_name>] -net <net_name> -certs <cert_list>\n");

    dap_cli_cmd_t *l_cmd_mempool = dap_cli_server_cmd_add("mempool", com_mempool, NULL, "Command for working with mempool",
                           "mempool list -net <net_name> [-chain <chain_name>] [-addr <addr>] [-brief] [-limit] [-offset]\n"
                           "\tList mempool (entries or transaction) for (selected chain network or wallet)\n"
                           "mempool check -net <net_name> [-chain <chain_name>] -datum <datum_hash>\n"
                           "\tCheck mempool entrie for presence in selected chain network\n"
                           "mempool proc -net <net_name> [-chain <chain_name>] -datum <datum_hash>\n"
                           "\tProc mempool entrie with specified hash for selected chain network\n"
                           "\tCAUTION!!! This command will process transaction with any comission! Parameter minimum_comission will not be taken into account!\n"
                           "mempool proc_all -net <net_name> -chain <chain_name>\n"
                           "\tProc mempool all entries for selected chain network\n"
                           "mempool delete -net <net_name> [-chain <chain_name>] -datum <datum_hash>\n"
                           "\tDelete datum with hash <datum hash> for selected chain network\n"
                           "mempool dump -net <net_name> [-chain <chain_name>] -datum <datum_hash>\n"
                           "\tOutput information about datum in mempool\n"
                           "mempool add_ca -net <net_name> [-chain <chain_name>] -ca_name <pub_cert_name>\n"
                           "\tAdd pubic certificate into the mempool to prepare its way to chains\n"
                           "mempool count -net <net_name> [-chain <chain_name>]\n"
                           "\tDisplays the number of elements in the mempool of a given network.");
    dap_cli_server_alias_add(l_cmd_mempool, "list", "mempool_list");
    dap_cli_server_alias_add(l_cmd_mempool, "check", "mempool_check");
    dap_cli_server_alias_add(l_cmd_mempool, "proc", "mempool_proc");
    dap_cli_server_alias_add(l_cmd_mempool, "proc_all", "mempool_proc_all");
    dap_cli_server_alias_add(l_cmd_mempool, "delete", "mempool_delete");
    dap_cli_server_alias_add(l_cmd_mempool, "add_ca", "mempool_add_ca");
    dap_cli_server_alias_add(l_cmd_mempool, "add_ca", "chain_ca_copy");

    dap_cli_server_cmd_add ("chain_ca_pub", com_chain_ca_pub, NULL,
                                        "Add pubic certificate into the mempool to prepare its way to chains",
            "chain_ca_pub -net <net_name> [-chain <chain_name>] -ca_name <priv_cert_name>\n");

    // Transaction commands

    dap_cli_server_cmd_add ("tx_create", com_tx_create, NULL, "Make transaction",
            "tx_create -net <net_name> [-chain <chain_name>] -value <value> -token <token_ticker> -to_addr <addr> [-lock_before <unlock_time_in_RCF822>]"
            "{-from_wallet <wallet_name> | -from_emission <emission_hash> {-cert <cert_name> | -wallet_fee <wallet_name>}} -fee <value>\n");
    dap_cli_server_cmd_add ("tx_create_json", com_tx_create_json, NULL, "Make transaction",
                "tx_create_json -net <net_name> [-chain <chain_name>] -json <json_file_path>\n" );
<<<<<<< HEAD
    dap_cli_server_cmd_add ("tx_cond_create", com_tx_cond_create, NULL, "Make cond transaction",
=======
    dap_cli_server_cmd_add ("json_datum_mempool_put", com_json_datum_mempool_put, "Make transaction and put that to json",
                "json_datum_mempool_put  -net <net_name> [-chain <chain_name>] -json <json_file_path>\n" );
    dap_cli_server_cmd_add ("tx_cond_create", com_tx_cond_create, "Make cond transaction",
>>>>>>> cc875792
                                        "tx_cond_create -net <net_name> -token <token_ticker> -w <wallet_name>"
                                        " -cert <pub_cert_name> -value <value_datoshi> -fee <value> -unit {B | SEC} -srv_uid <numeric_uid>\n" );
        dap_cli_server_cmd_add ("tx_cond_remove", com_tx_cond_remove, NULL, "Remove cond transactions and return funds from condition outputs to wallet",
                                        "tx_cond_remove -net <net_name> -hashes <hash1,hash2...> -w <wallet_name>"
                                        " -fee <value> -srv_uid <numeric_uid>\n" );
        dap_cli_server_cmd_add ("tx_cond_unspent_find", com_tx_cond_unspent_find, NULL, "Find cond transactions by wallet",
                                        "tx_cond_unspent_find -net <net_name> -srv_uid <numeric_uid> -w <wallet_name> \n" );

    dap_cli_server_cmd_add ("tx_verify", com_tx_verify, NULL, "Verifing transaction in mempool",
            "tx_verify -net <net_name> [-chain <chain_name>] -tx <tx_hash>\n" );

    // Transaction history
    dap_cli_server_cmd_add("tx_history", com_tx_history, NULL, "Transaction history (for address or by hash)",
            "tx_history  {-addr <addr> | {-w <wallet_name> | -tx <tx_hash>} -net <net_name>} [-chain <chain_name>] [-limit] [-offset] [-head]\n"
            "tx_history -all -net <net_name> [-chain <chain_name>] [-limit] [-offset] [-head]\n"
            "tx_history -count -net <net_name>\n");

	// Ledger info
    dap_cli_server_cmd_add("ledger", com_ledger, NULL, "Ledger information",
            "ledger list coins -net <net_name> [-limit] [-offset]\n"
            "ledger list threshold [-hash <tx_treshold_hash>] -net <net_name> [-limit] [-offset] [-head]\n"
            "ledger list balance -net <net_name> [-limit] [-offset] [-head]\n"
            "ledger info -hash <tx_hash> -net <net_name> [-unspent]\n");

    // Token info
    dap_cli_server_cmd_add("token", com_token, NULL, "Token info",
            "token list -net <net_name>\n"
            "token info -net <net_name> -name <token_ticker>\n");

    // Log
    dap_cli_server_cmd_add ("print_log", com_print_log, NULL, "Print log info",
                "print_log [ts_after <timestamp>] [limit <line_numbers>]\n" );

    // Statisticss
    dap_cli_server_cmd_add("stats", com_stats, NULL, "Print statistics",
                "stats cpu");

    // Export GDB to JSON
    dap_cli_server_cmd_add("gdb_export", cmd_gdb_export, NULL, "Export gdb to JSON",
                                        "gdb_export filename <filename without extension> [-groups <group names list>]");

    //Import GDB from JSON
    dap_cli_server_cmd_add("gdb_import", cmd_gdb_import, NULL, "Import gdb from JSON",
                                        "gdb_import filename <filename_without_extension>");

    dap_cli_server_cmd_add ("remove", cmd_remove, NULL, "Delete chain files or global database",
           "remove -gdb\n"
           "remove -chains [-net <net_name> | -all]\n"
                     "Be careful, the '-all' option for '-chains' will delete all chains and won't ask you for permission!");

    // Decree create command
    dap_cli_server_cmd_add ("decree", cmd_decree, NULL, "Work with decree",
            "decree create common -net <net_name> [-chain <chain_name>] -decree_chain <chain_name> -certs <certs_list> {-fee <net_fee_value> -to_addr <net_fee_wallet_addr> | -new_certs <new_owners_certs_list> | -signs_verify <value>}\n"
            "Creates common network decree in net <net_name>. Decree adds to chain -chain and applies to chain -decree_chain. If -chain and -decree_chain is different you must create anchor in -decree_chain that is connected to this decree."
            "\nCommon decree parameters:\n"
            "\t -fee <value>: sets network fee\n"
            "\t -to_addr <wallet_addr>: sets wallet addr for network fee\n"
            "\t -new_certs <certs_list>: sets new owners set for net\n"
            "\t -signs_verify <value>: sets minimum number of owners needed to sign decree\n\n"
            "decree create service -net <net_name> [-chain <chain_name>] -decree_chain <chain_name> -srv_id <service_id> -certs <certs_list> -fee <value> -to_addr <wallet_addr> -new_certs <certs_list> -signs_verify <value>\n"
            "Creates service decree in net <net_name> for service -srv_id.\n\n"
            "decree sign -net <net_name> [-chain <chain_name>] -datum <datum_hash> -certs <certs_list>\n"
            "Signs decree with hash -datum.\n\n"
            "decree anchor -net <net_name> [-chain <chain_name>] -datum <datum_hash> -certs <certs_list>\n"
            "Creates anchor for decree with hash -datum.\n\n"
            "decree find -net <net_name> -hash <decree_hash>\n"
            "Find decree by hash and show it's status (apllied or not)\n\n"
            "decree info -net <net_name>\n"
            "Displays information about the parameters of the decrees in the network.\n");

    dap_cli_server_cmd_add ("exec_cmd", com_exec_cmd, NULL, "Execute command on remote node",
            "exec_cmd -net <net_name> -addr <node_addr> -cmd <command,and,all,args,separated,by,commas>\n" );

    //Find command
    dap_cli_server_cmd_add("find", cmd_find, NULL, "The command searches for the specified elements by the specified attributes",
                           "find datum -net <net_name> [-chain <chain_name>] -hash <datum_hash>\n"
                           "\tSearches for datum by hash in the specified network in chains and mempool.\n"
                           "find atom -net <net_name> [-chain <chain_name>] -hash <atom_hash>\n"
                           "\tSearches for an atom by hash in a specified network in chains.\n"
                           "find decree -net <net_name> [-chain <chain_name>] -type <type_decree> [-where <chains|mempool>]\n"
                           "\tSearches for decrees by hash in the specified decree type in the specified network in its chains.\n"
                           "\tTypes decree: fee, owners, owners_min, stake_approve, stake_invalidate, min_value, "
                           "min_validators_count, ban, unban, reward, validator_max_weight, emergency_validators, check_signs_structure\n");


    dap_cli_server_cmd_add ("policy", com_policy, NULL, "Policy commands",
                "policy activate - prepare policy activate decree\n"
                "\t[execute] - used to create policy decree, otherwise show policy decree draft\n"
                "\t-net <net_name>\n"
                "\t-num <policy_num>\n"
                "\t[-ts_start <dd/mm/yy-H:M:S>] - date to start policy\n"
                "\t[{\n\t\t-block_start <block_num> - block num to start policy\n"
                "\t\t-chain <chain_name> - chain name to check blocks num\n\t}]\n"
                "\t-certs <cert1[,cert2,...,certN]> - list signing certs\n"
                "policy deactivate - prepare policy deactivate decree\n"
                "\t[execute] - used to create policy decree, otherwise show policy decree draft\n"
                "\t-net <net_name>\n"
                "\t-num <num1[,num2,...,numN]> - deactivated policy list\n"
                "\t-certs <cert1[,cert2,...,certN]> - list signing certs\n"
                "policy find - find info about policy in net\n"
                "\t-net <net_name>\n"
                "\t-num <policy_num>\n"
                "policy list - show all policies from table in net\n"
                "\t-net <net_name>\n");
    // Exit - always last!
    dap_cli_server_cmd_add ("exit", com_exit, NULL, "Stop application and exit",
                "exit\n" );
    dap_notify_srv_set_callback_new(dap_notify_new_client_send_info);
    return 0;
}
int dap_chain_node_cli_parser_init(void) {
    dap_cli_server_cmd_add("token", NULL, json_print_for_token_list, "---","---");
    dap_cli_server_cmd_add("block", NULL, json_print_for_block_list, "---","---");
    dap_cli_server_cmd_add("mempool", NULL, json_print_for_mempool_list, "---","---");
    dap_cli_server_cmd_add("srv_stake", NULL, json_print_for_srv_stake_list_keys, "---","---");
    dap_cli_server_cmd_add("dag", NULL, json_print_for_dag_list, "---","---");
    dap_cli_server_cmd_add("srv_xchange", NULL, json_print_for_srv_xchange_list, "---","---");


    return 0;
}


/**
 * @brief dap_chain_node_cli_delete
 * Deinitialization of the server side
 */
void dap_chain_node_cli_delete(void)
{
    dap_cli_server_deinit();
    // deinit client for handshake
    dap_chain_node_client_deinit();
}<|MERGE_RESOLUTION|>--- conflicted
+++ resolved
@@ -203,14 +203,10 @@
     );
 
     // Token commands
-<<<<<<< HEAD
 
 
     // Token commands
     dap_cli_server_cmd_add ("token_decl", com_token_decl, NULL, "Token declaration",
-=======
-    dap_cli_server_cmd_add ("token_decl", com_token_decl, "Token declaration",
->>>>>>> cc875792
             "Simple token declaration:\n"
             "token_decl -net <net_name> [-chain <chain_name>] -token <token_ticker> -total_supply <total_supply> -signs_total <sign_total> -signs_emission <signs_for_emission> -certs <certs_list>\n"
             "\t  Declare new simple token for <net_name>:<chain_name> with ticker <token_ticker>, maximum emission <total_supply> and <signs_for_emission> from <signs_total> signatures on valid emission\n"
@@ -310,13 +306,9 @@
             "{-from_wallet <wallet_name> | -from_emission <emission_hash> {-cert <cert_name> | -wallet_fee <wallet_name>}} -fee <value>\n");
     dap_cli_server_cmd_add ("tx_create_json", com_tx_create_json, NULL, "Make transaction",
                 "tx_create_json -net <net_name> [-chain <chain_name>] -json <json_file_path>\n" );
-<<<<<<< HEAD
+    dap_cli_server_cmd_add ("json_datum_mempool_put", com_json_datum_mempool_put, NULL, "Make transaction and put that to json",
+                "json_datum_mempool_put  -net <net_name> [-chain <chain_name>] -json <json_file_path>\n" );
     dap_cli_server_cmd_add ("tx_cond_create", com_tx_cond_create, NULL, "Make cond transaction",
-=======
-    dap_cli_server_cmd_add ("json_datum_mempool_put", com_json_datum_mempool_put, "Make transaction and put that to json",
-                "json_datum_mempool_put  -net <net_name> [-chain <chain_name>] -json <json_file_path>\n" );
-    dap_cli_server_cmd_add ("tx_cond_create", com_tx_cond_create, "Make cond transaction",
->>>>>>> cc875792
                                         "tx_cond_create -net <net_name> -token <token_ticker> -w <wallet_name>"
                                         " -cert <pub_cert_name> -value <value_datoshi> -fee <value> -unit {B | SEC} -srv_uid <numeric_uid>\n" );
         dap_cli_server_cmd_add ("tx_cond_remove", com_tx_cond_remove, NULL, "Remove cond transactions and return funds from condition outputs to wallet",
