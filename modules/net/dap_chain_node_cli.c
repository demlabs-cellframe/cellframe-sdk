/*
 * Authors:
 * Dmitriy A. Gerasimov <gerasimov.dmitriy@demlabs.net>
 * Alexander Lysikov <alexander.lysikov@demlabs.net>
 * DeM Labs Inc.   https://demlabs.net
 * Cellframe  https://cellframe.net
 * Copyright  (c) 2019-2021
 * All rights reserved.

 This file is part of Cellframe SDK

 Cellframe SDK is free software: you can redistribute it and/or modify
 it under the terms of the GNU General Public License as published by
 the Free Software Foundation, either version 3 of the License, or
 (at your option) any later version.

 Cellframe SDK is distributed in the hope that it will be useful,
 but WITHOUT ANY WARRANTY; without even the implied warranty of
 MERCHANTABILITY or FITNESS FOR A PARTICULAR PURPOSE.  See the
 GNU General Public License for more details.

 You should have received a copy of the GNU General Public License
 along with any Cellframe SDK based project.  If not, see <http://www.gnu.org/licenses/>.
 */

#include <stdio.h>
#include <string.h>
#include <errno.h>
#include <assert.h>
//#include <glib.h>
#include <unistd.h>

#ifndef _WIN32
#include <poll.h>
#include <sys/socket.h>
#include <sys/types.h>
#include <arpa/inet.h>
//#include <unistd.h> // for close
#include <fcntl.h>
//#include <sys/poll.h>
//#include <sys/select.h>
#include <netinet/in.h>
#include <sys/un.h>
#include <sys/stat.h>
//#define closesocket close
//typedef int SOCKET;
//#define SOCKET_ERROR    -1  // for win32 =  (-1)
//#define INVALID_SOCKET  -1  // for win32 =  (SOCKET)(~0)
// for Windows
#else
#include <winsock2.h>
#include <windows.h>
#include <mswsock.h>
#include <ws2tcpip.h>
#include <io.h>
#endif

#include <pthread.h>

#include "iputils/iputils.h"
#include "dap_common.h"
#include "dap_config.h"
#include "dap_strfuncs.h"
#include "dap_file_utils.h"
#include "dap_list.h"
#include "dap_chain_node_cli_cmd.h"
#include "dap_chain_node_client.h"
#include "dap_chain_node_cli_cmd_tx.h"
#include "dap_chain_node_cli.h"

//#include "dap_chain_node_cli.h"

#define LOG_TAG "chain_node_cli"

#define MAX_CONSOLE_CLIENTS 16

static SOCKET server_sockfd = -1; // network or local unix
uint32_t l_listen_port = 0;
bool s_debug_cli = false;

#ifdef _WIN32
  #define poll WSAPoll
#endif

static dap_chain_node_cmd_item_t * s_commands = NULL;

/**
 * @brief int s_poll
 * Wait for data
 * timeout -  timeout in ms
 * [Specifying a negative value in timeout means an infinite timeout.]
 * [Specifying a timeout of zero causes poll() to return immediately, even if no file descriptors are ready.]
 * return zero if the time limit expired
 * return: >0 if data is present to read
 * return: -1 if error
 * @param socket
 * @param timeout
 * @return int
 */
static int s_poll( int sd, int timeout )
{
struct pollfd fds = {.fd = sd, .events = POLLIN};
int res;

    res = poll(&fds, 1, timeout);

    return  (res == 1 && !(fds.revents & POLLIN)) ? -1 : res;
}


/**
 * @brief is_valid_socket
 * Check socket for validity
 * @param sock
 * @return true
 * @return false
 */
static int is_valid_socket(SOCKET sd)
{
struct pollfd fds = {.fd = sd, .events = POLLIN};
int res;

    if ( 0 > (res = poll(&fds, 1, 0)) )
        return false;

    // event with an error code
    if(res > 0)
    {
        // feature of disconnection under Windows
        // under Windows, with socket closed fds.revents=POLLHUP, in Unix fds.events = POLLIN
        if(fds.revents & (POLLERR | POLLHUP | POLLNVAL))
            return false;

        // feature of disconnection under Unix (QNX)
        // under Windows, with socket closed res = 0, in Unix res = -1
        char buf[2];
        if ( 0 > (res = recv(sd, buf, 1, MSG_PEEK)) ) // MSG_PEEK  The data is treated as unread and the next recv() function shall still return this data.
            return false;

        // data in the buffer must be(count_desc>0), but read 0 bytes(res=0)
        if(!res && (fds.revents & POLLIN))
            return false;
    }

    return true;
}

/**
 * @brief s_recv
 * timeout in milliseconds
 * return the number of read bytes (-1 err or -2 timeout)
 * @param sock
 * @param buf
 * @param bufsize
 * @param timeout
 * @return long
 */
long s_recv(SOCKET sd, unsigned char *buf, size_t bufsize, int timeout)
{
struct pollfd fds = {.fd = sd, .events = POLLIN};
int res;

    if ( !(res = poll(&fds, 1, timeout)) )
        return -2;

    if ( (res == 1) && !(fds.revents & POLLIN))
        return -1;

    if(res < 1)
        return -1;

    if ( 0 >= (res = recv(sd, (char *)buf, bufsize, 0)) )
        printf("[s_recv] recv()->%d, errno: %d\n", res, errno);

    return res;
}


/**
 * @brief s_get_next_str
 * Reading from the socket till arrival the specified string
 *
 * stop_str - string to which reading will continue
 * del_stop_str - удалять ли строку для поиска в конце
 * timeout - in ms
 * return: string (if waited for final characters) or NULL, if the string requires deletion
 * @param nSocket
 * @param dwLen
 * @param stop_str
 * @param del_stop_str
 * @param timeout
 * @return char*
 */
char* s_get_next_str( SOCKET nSocket, int *dwLen, const char *stop_str, bool del_stop_str, int timeout )
{
    bool bSuccess = false;
    long nRecv = 0; // count of bytes received
    size_t stop_str_len = (stop_str) ? strlen(stop_str) : 0;
    // if there is nothing to look for
    if(!stop_str_len)
        return NULL;
    size_t lpszBuffer_len = 256;
    char *lpszBuffer = DAP_NEW_Z_SIZE(char, lpszBuffer_len);
    // received string will not be larger than MAX_REPLY_LEN

    while(1) //nRecv < MAX_REPLY_LEN)
    {
        // read one byte
        long ret = s_recv(nSocket, (unsigned char *) (lpszBuffer + nRecv), 1, timeout);
        //int ret = recv(nSocket,lpszBuffer+nRecv,1, 0);
        if(ret <= 0)
                {
            break;
        }
        nRecv += ret;
        //printf("**debug** socket=%d read  %d bytes '%0s'",nSocket, ret, (lpszBuffer + nRecv));
        while((nRecv + 1) >= (long) lpszBuffer_len)
        {
            lpszBuffer_len *= 2;
            lpszBuffer = (char*) realloc(lpszBuffer, lpszBuffer_len);
        }
        // search for the required string
        if(nRecv >=  (long) stop_str_len) {
            // found the required string
            if(!strncasecmp(lpszBuffer + nRecv - stop_str_len, stop_str, stop_str_len)) {
                bSuccess = true;
                break;
            }
        }
    };

    // end reading

    if(bSuccess) {
        // delete the searched string
        if(del_stop_str) {
            lpszBuffer[nRecv -  (long) stop_str_len] = '\0';
            if(dwLen)
                *dwLen =(int) nRecv - (int) stop_str_len;
        }
        else {
            lpszBuffer[nRecv] = '\0';
            if(dwLen)
                *dwLen = (int) nRecv;
        }
        char * l_buf_realloc = DAP_REALLOC(lpszBuffer,(size_t) *dwLen + 1);
        if( l_buf_realloc)
            lpszBuffer = l_buf_realloc;
        return lpszBuffer;
    }

    // in case of an error or missing string

    if(dwLen)
        *dwLen = 0;

    free(lpszBuffer);

    return NULL;
}

/**
 * threading function for processing a request from a client
 */
static void* thread_one_client_func(void *args)
{
SOCKET  newsockfd = (SOCKET) (intptr_t) args;
int     str_len, marker = 0, timeout = 5000, argc = 0, is_data;
dap_list_t *cmd_param_list = NULL;
char    *str_header;

    if(s_debug_cli)
        log_it(L_DEBUG, "new connection sockfd=%"DAP_FORMAT_SOCKET, newsockfd);


    while ( !(0 > (is_data = s_poll(newsockfd, timeout))) )                 // wait data from client
    {
        if ( !(is_data) )                                                   // timeout
            continue;

        if ( !is_valid_socket(newsockfd) )
            break;

        // receiving http header
        if ( !(str_header = s_get_next_str(newsockfd, &str_len, "\r\n", true, timeout)) )
            break;                                                          // bad format

        if(str_header && !strlen(str_header) ) {
            marker++;
            if(marker == 1){
                DAP_DELETE(str_header);
                continue;
            }
        }

        // filling parameters of command
        if(marker == 1) {
            cmd_param_list = dap_list_append(cmd_param_list, str_header);
            //printf("g_list_append argc=%d command=%s ", argc, str_header);
            argc++;
        }
        else
            DAP_DEL_Z(str_header);

        if(marker == 2 &&  cmd_param_list) {
            dap_list_t *list = cmd_param_list;
            // form command
            argc = dap_list_length(list);
            // command is found
            if(argc >= 1) {
              int l_verbose = 0;
                char *cmd_name = list->data;
                list = dap_list_next(list);
                // execute command
                char *str_cmd = dap_strdup_printf("%s", cmd_name);
                dap_chain_node_cmd_item_t *l_cmd = dap_chain_node_cli_cmd_find(cmd_name);
                int res = -1;
                char *str_reply = NULL;
                if(l_cmd){
                    while(list) {
                        char *str_cmd_prev = str_cmd;
                        str_cmd = dap_strdup_printf("%s;%s", str_cmd, list->data);
                        list = dap_list_next(list);
                        DAP_DELETE(str_cmd_prev);
                    }
                    if(l_cmd->overrides.log_cmd_call)
                        l_cmd->overrides.log_cmd_call(str_cmd);
                    else
                        log_it(L_DEBUG, "execute command=%s", str_cmd);
                    // exec command

                    char **l_argv = dap_strsplit(str_cmd, ";", -1);
                    // Call the command function
                    if(l_cmd &&  l_argv && l_cmd->func) {
                        if (l_cmd->arg_func) {
                            res = l_cmd->func_ex(argc, l_argv, l_cmd->arg_func, &str_reply);
                        } else {
                            res = l_cmd->func(argc, l_argv, &str_reply);
                        }
                    } else if (l_cmd) {
                        log_it(L_WARNING,"NULL arguments for input for command \"%s\"", str_cmd);
                    }else {
                        log_it(L_WARNING,"No function for command \"%s\" but it registred?!", str_cmd);
                    }
                    // find '-verbose' command
                    l_verbose = dap_chain_node_cli_find_option_val(l_argv, 1, argc, "-verbose", NULL);
                    dap_strfreev(l_argv);
                } else {
                    str_reply = dap_strdup_printf("can't recognize command=%s", str_cmd);
                    log_it(L_ERROR, str_reply);
                }
                char *reply_body;
                if(l_verbose)
                  reply_body = dap_strdup_printf("%d\r\nret_code: %d\r\n%s\r\n", res, res, (str_reply) ? str_reply : "");
                else
                  reply_body = dap_strdup_printf("%d\r\n%s\r\n", res, (str_reply) ? str_reply : "");
                // return the result of the command function
                char *reply_str = dap_strdup_printf("HTTP/1.1 200 OK\r\n"
                                                    "Content-Length: %d\r\n\r\n"
                                                    "%s", strlen(reply_body), reply_body);
                size_t l_reply_step = 32768;
                size_t l_reply_len = strlen(reply_str);
                size_t l_reply_rest = l_reply_len;

                while(l_reply_rest) {
                    size_t l_send_bytes = min(l_reply_step, l_reply_rest);
                    int ret = send(newsockfd, reply_str + l_reply_len - l_reply_rest, l_send_bytes, 0);
                    if(ret<=0)
                        break;
                    l_reply_rest-=l_send_bytes;
                };

                DAP_DELETE(str_reply);
                DAP_DELETE(reply_str);
                DAP_DELETE(reply_body);

                DAP_DELETE(str_cmd);
            }
            dap_list_free_full(cmd_param_list, free);
            break;
        }
    }
    // close connection
    int cs = closesocket(newsockfd);
    if (s_debug_cli)
        log_it(L_DEBUG, "close connection=%d sockfd=%"DAP_FORMAT_SOCKET, cs, newsockfd);

    return NULL;
}

#ifdef _WIN32

/**
 * @brief p_get_next_str
 *
 * @param hPipe
 * @param dwLen
 * @param stop_str
 * @param del_stop_str
 * @param timeout
 * @return char*
 */
char *p_get_next_str( HANDLE hPipe, int *dwLen, const char *stop_str, bool del_stop_str, int timeout )
{
    UNUSED(timeout);
    bool bSuccess = false;
    long nRecv = 0; // count of bytes received
    size_t stop_str_len = (stop_str) ? strlen(stop_str) : 0;
    // if there is nothing to look for

    if(!stop_str_len)
        return NULL;

    size_t lpszBuffer_len = 256;
    char *lpszBuffer = DAP_NEW_Z_SIZE(char, lpszBuffer_len);
    // received string will not be larger than MAX_REPLY_LEN

    while( 1 ) //nRecv < MAX_REPLY_LEN)
    {
      long ret = 0;
        // read one byte
//        long ret = s_recv( nSocket, (unsigned char *) (lpszBuffer + nRecv), 1, timeout);

      bSuccess = ReadFile( hPipe, lpszBuffer + nRecv,
         lpszBuffer_len - nRecv, (LPDWORD)&ret, NULL );

        //int ret = recv(nSocket,lpszBuffer+nRecv,1, 0);
        if ( ret <= 0 || !bSuccess )
            break;

        nRecv += ret;
        //printf("**debug** socket=%d read  %d bytes '%0s'",nSocket, ret, (lpszBuffer + nRecv));

        while((nRecv + 1) >= (long) lpszBuffer_len)
        {
            lpszBuffer_len *= 2;
            lpszBuffer = (char*) realloc(lpszBuffer, lpszBuffer_len);
        }

        // search for the required string
        if(nRecv >=  (long) stop_str_len) {
            // found the required string
            if(!strncasecmp(lpszBuffer + nRecv - stop_str_len, stop_str, stop_str_len)) {
                bSuccess = true;
                break;
            }
        }
    };

    // end reading

    if(bSuccess) {
        // delete the searched string
        if(del_stop_str) {
            lpszBuffer[nRecv -  (long) stop_str_len] = '\0';
            if(dwLen)
                *dwLen =(int) nRecv - (int) stop_str_len;
        }
        else {
            lpszBuffer[nRecv] = '\0';
            if(dwLen)
                *dwLen = (int) nRecv;
        }
        lpszBuffer = DAP_REALLOC(lpszBuffer,(size_t) *dwLen + 1);
        return lpszBuffer;
    }

    // in case of an error or missing string

    if(dwLen)
        *dwLen = 0;

    free(lpszBuffer);

    return NULL;
}

/**
 * @brief thread_pipe_client_func
 * threading function for processing a request from a client
 * @param args
 * @return void*
 */
static void *thread_pipe_client_func( void *args )
{
    HANDLE hPipe = (HANDLE)args;

//    SOCKET newsockfd = (SOCKET) (intptr_t) args;
    if(s_debug_cli)
        log_it(L_INFO, "new connection pipe = %p", hPipe);

    int str_len, marker = 0;
    int timeout = 5000; // 5 sec
    int argc = 0;

    dap_list_t *cmd_param_list = NULL;

    while( 1 )
    {
        // wait data from client
//        int is_data = s_poll( newsockfd, timeout );
        // timeout
//        if(!is_data)
//            continue;
        // error (may be socket closed)
//        if(is_data < 0)
//            break;

//        int is_valid = is_valid_socket(newsockfd);
//        if(!is_valid)
//        {
//            break;
//        }

        // receiving http header
        char *str_header = p_get_next_str( hPipe, &str_len, "\r\n", true, timeout );

        // bad format
        if(!str_header)
            break;

        if ( str_header && strlen(str_header) == 0) {
            marker++;
            if(marker == 1)
                continue;
        }

        // filling parameters of command
        if ( marker == 1 ) {
            cmd_param_list = dap_list_append( cmd_param_list, str_header );
            //printf("g_list_append argc=%d command=%s ", argc, str_header);
            argc ++;
        }
        else
            free( str_header );

        if ( marker == 2 ) {

            dap_list_t *list = cmd_param_list;
            // form command

            unsigned int argc = dap_list_length( list );
            // command is found

            if ( argc >= 1) {

                int l_verbose = 0;
                char *cmd_name = list->data;
                list = dap_list_next( list );

                // execute command
                char *str_cmd = dap_strdup_printf( "%s", cmd_name );
                dap_chain_node_cmd_item_t *l_cmd = dap_chain_node_cli_cmd_find( cmd_name );
                int res = -1;
                char *str_reply = NULL;

                if ( l_cmd ) {

                    while( list ) {
                        str_cmd = dap_strdup_printf( "%s;%s", str_cmd, list->data );
                        list = dap_list_next(list);
                    }

                    log_it(L_INFO, "execute command = %s", str_cmd );
                    // exec command

                    char **l_argv = dap_strsplit( str_cmd, ";", -1 );
                    // Call the command function

                    if ( l_cmd &&  l_argv && l_cmd->func ) {
                        if (l_cmd->arg_func) {
                            res = l_cmd->func_ex(argc, l_argv, l_cmd->arg_func, &str_reply);
                        } else {
                            res = l_cmd->func(argc, l_argv, &str_reply);
                        }
                    }

                    else if ( l_cmd ) {
                        log_it(L_WARNING,"NULL arguments for input for command \"%s\"", str_cmd );
                    }else {
                        log_it(L_WARNING,"No function for command \"%s\" but it registred?!", str_cmd );
                    }

                    // find '-verbose' command
                    l_verbose = dap_chain_node_cli_find_option_val( l_argv, 1, argc, "-verbose", NULL );
                    dap_strfreev( l_argv );

                } else {
                    str_reply = dap_strdup_printf("can't recognize command = %s", str_cmd );
                    log_it( L_ERROR, str_reply );
                }

                char *reply_body;

                if(l_verbose)
                  reply_body = dap_strdup_printf("%d\r\nret_code: %d\r\n%s\r\n", res, res, (str_reply) ? str_reply : "");
                else
                  reply_body = dap_strdup_printf("%d\r\n%s\r\n", res, (str_reply) ? str_reply : "");

                // return the result of the command function
                char *reply_str = dap_strdup_printf( "HTTP/1.1 200 OK\r\n"
                                                    "Content-Length: %d\r\n\r\n"
                                                    "%s",
                        strlen(reply_body), reply_body );

                int ret;// = send( newsockfd, reply_str, strlen(reply_str) ,0 );

                WriteFile( hPipe, reply_str, strlen(reply_str), (LPDWORD)&ret, NULL );

                DAP_DELETE(str_reply);
                DAP_DELETE(reply_str);
                DAP_DELETE(reply_body);

                DAP_DELETE(str_cmd);
            }
            dap_list_free_full(cmd_param_list, free);
            break;
        }
    }

    // close connection
//    int cs = closesocket(newsockfd);

    log_it( L_INFO, "close connection pipe = %p", hPipe );

    FlushFileBuffers( hPipe );
    DisconnectNamedPipe( hPipe );
    CloseHandle( hPipe );

    return NULL;
}


/**
 * @brief thread_pipe_func
 * main threading server function pipe win32
 * @param args
 * @return void*
 */
static void* thread_pipe_func( void *args )
{
   UNUSED(args);
   BOOL   fConnected = FALSE;
   pthread_t threadId;
   HANDLE hPipe = INVALID_HANDLE_VALUE;
   static const char *cPipeName = "\\\\.\\pipe\\node_cli.pipe";

   for (;;)
   {
///      printf( "\nPipe Server: Main thread awaiting client connection on %s\n", lpszPipename );

      hPipe = CreateNamedPipe(
          cPipeName,                // pipe name
          PIPE_ACCESS_DUPLEX,       // read/write access
          PIPE_TYPE_MESSAGE |       // message type pipe
          PIPE_READMODE_MESSAGE |   // message-read mode
          PIPE_WAIT,                // blocking mode
          PIPE_UNLIMITED_INSTANCES, // max. instances
          4096,                     // output buffer size
          4096,                     // input buffer size
          0,                        // client time-out
          NULL );                   // default security attribute

      if ( hPipe == INVALID_HANDLE_VALUE ) {
          log_it( L_ERROR, "CreateNamedPipe failed, GLE = %lu.\n", GetLastError() );
          return NULL;
      }

      fConnected = ConnectNamedPipe( hPipe, NULL ) ? TRUE : ( GetLastError() == ERROR_PIPE_CONNECTED );

      if ( fConnected )
      {
        log_it( L_INFO, "Client %p connected, creating a processing thread.\n", hPipe );

        pthread_create( &threadId, NULL, thread_pipe_client_func, hPipe );
        pthread_detach( threadId );
      }
      else
         CloseHandle( hPipe );
    }

    return NULL;
}
#endif


/**
 * @brief thread_main_func
 * main threading server function
 * @param args
 * @return void*
 */
static void* thread_main_func(void *args)
{
    SOCKET sockfd = (SOCKET) (intptr_t) args;
    SOCKET newsockfd;

    log_it( L_INFO, "Server start socket = %s", dap_config_get_item_str( g_config, "conserver", "listen_unix_socket_path") );
    // wait of clients
    while(1)
    {
        pthread_t threadId;
        struct sockaddr_in peer;
        socklen_t size = sizeof(peer);
        // received a new connection request
        if((newsockfd = accept(sockfd, (struct sockaddr*) &peer, &size)) == (SOCKET) -1) {
            log_it(L_ERROR, "new connection break newsockfd=%"DAP_FORMAT_SOCKET, newsockfd);
            break;
        }
        // create child thread for a client connection
        pthread_create(&threadId, NULL, thread_one_client_func, (void*) (intptr_t) newsockfd);
        // in order to thread not remain in state "dead" after completion
        pthread_detach(threadId);
    };
    // close connection
    int cs = closesocket(sockfd);
    log_it(L_INFO, "Exit server thread=%d socket=%"DAP_FORMAT_SOCKET, cs, sockfd);
    return NULL;
}


/**
 * @brief dap_chain_node_cli_set_reply_text
 * Write text to reply string
 * @param str_reply
 * @param str
 * @param ...
 */
void dap_chain_node_cli_set_reply_text(char **str_reply, const char *str, ...)
{
    if(str_reply) {
        if(*str_reply) {
            assert(! *str_reply );
            DAP_DELETE(*str_reply);
            *str_reply = NULL;
        }
        va_list args;
        va_start(args, str);
        *str_reply = dap_strdup_vprintf(str, args); //*str_reply = dap_strdup(str);
        va_end(args);
    }
}

/**
 * @brief dap_chain_node_cli_check_option
 * @param argv
 * @param arg_start
 * @param arg_end
 * @param opt_name
 * @return
 */
int dap_chain_node_cli_check_option( char** argv, int arg_start, int arg_end, const char *opt_name)
{
    int arg_index = arg_start;
    const char *arg_string;

    while(arg_index < arg_end)
    {
        char * l_argv_cur = argv[arg_index];
        arg_string = l_argv_cur;
        // find opt_name
        if(arg_string && opt_name && arg_string[0] && opt_name[0] && !strcmp(arg_string, opt_name)) {
                return arg_index;
        }
        arg_index++;
    }
    return -1;
}


/**
 * @brief dap_chain_node_cli_find_option_val
 * return index of string in argv, or 0 if not found
 * @param argv
 * @param arg_start
 * @param arg_end
 * @param opt_name
 * @param opt_value
 * @return int
 */
int dap_chain_node_cli_find_option_val( char** argv, int arg_start, int arg_end, const char *opt_name, const char **opt_value)
{
    assert(argv);
    int arg_index = arg_start;
    const char *arg_string;
    int l_ret_pos = 0;

    while(arg_index < arg_end)
    {
        char * l_argv_cur = argv[arg_index];
        arg_string = l_argv_cur;
        // find opt_name
        if(arg_string && opt_name && arg_string[0] && opt_name[0] && !strcmp(arg_string, opt_name)) {
            // find opt_value
            if(opt_value) {
                arg_string = argv[++arg_index];
                if(arg_string) {
                    *opt_value = arg_string;
                    return arg_index;
                }
                // for case if opt_name exist without value
                else
                    l_ret_pos = arg_index;
            }
            else
                // need only opt_name
                return arg_index;
        }
        arg_index++;
    }
    return l_ret_pos;
}

/**
 * @brief s_cmd_item_create
 * @param a_name
 * @param func
 * @param a_arg_func
 * @param doc
 * @param doc_ex
 * @return
 */
void dap_chain_node_cli_cmd_item_create_ex(const char * a_name, cmdfunc_ex_t *a_func, void *a_arg_func, const char *a_doc, const char *a_doc_ex)
{
    dap_chain_node_cmd_item_t *l_cmd_item = DAP_NEW_Z(dap_chain_node_cmd_item_t);
    dap_snprintf(l_cmd_item->name,sizeof (l_cmd_item->name),"%s",a_name);
    l_cmd_item->doc = strdup( a_doc);
    l_cmd_item->doc_ex = strdup( a_doc_ex);
    if (a_arg_func) {
        l_cmd_item->func_ex = a_func;
        l_cmd_item->arg_func = a_arg_func;
    } else {
        l_cmd_item->func = (cmdfunc_t *)(void *)a_func;
    }
    HASH_ADD_STR(s_commands,name,l_cmd_item);
    log_it(L_DEBUG,"Added command %s",l_cmd_item->name);
}

/**
 * @brief dap_chain_node_cli_cmd_item_apply_overrides
 *
 * @param a_name
 * @param a_overrides
 */
void dap_chain_node_cli_cmd_item_apply_overrides(const char * a_name, const dap_chain_node_cmd_item_func_overrides_t * a_overrides){
    dap_chain_node_cmd_item_t *l_cmd_item = dap_chain_node_cli_cmd_find(a_name);
    if(l_cmd_item)
        l_cmd_item->overrides = *a_overrides;
}

/**
 * @brief dap_chain_node_cli_command_get_first
 * @return
 */
dap_chain_node_cmd_item_t* dap_chain_node_cli_cmd_get_first()
{
    return s_commands;
}

/**
 * @brief dap_chain_node_cli_command_find
 * @param a_name
 * @return
 */
dap_chain_node_cmd_item_t* dap_chain_node_cli_cmd_find(const char *a_name)
{
    dap_chain_node_cmd_item_t *l_cmd_item = NULL;
    HASH_FIND_STR(s_commands,a_name,l_cmd_item);
    return l_cmd_item;
}


/**
 * @brief dap_chain_node_cli_init
 * Initialization of the server side of the interaction
 * with the console kelvin-node-cli
 * init commands description
 * return 0 if OK, -1 error
 * @param g_config
 * @return int
 */
int dap_chain_node_cli_init(dap_config_t * g_config)
{
    s_debug_cli = dap_config_get_item_bool_default(g_config,"conserver","debug_cli",false);
#ifndef _WIN32
    struct sockaddr_un l_server_addr={0};
    l_server_addr.sun_family =  AF_UNIX;
    snprintf(l_server_addr.sun_path,sizeof(l_server_addr.sun_path), "%s", dap_config_get_item_str( g_config, "conserver", "listen_unix_socket_path") );
#else
   pthread_t threadId;
#endif

    struct sockaddr_in server_addr;
    SOCKET sockfd = -1;

    bool l_conserver_enabled = dap_config_get_item_bool_default( g_config, "conserver", "enabled", true );

    if ( !l_conserver_enabled ) {

        log_it( L_WARNING, "Console Server is dissabled." );
        return 0;
    }

#ifdef __WIN32
    WSADATA wsaData;
    int ret = WSAStartup(MAKEWORD(2, 2), &wsaData);
    if (ret != 0) {
        log_it(L_CRITICAL, "Couldn't init Winsock DLL, error: %d", ret);
        return 2;
    }
#endif

    dap_chain_node_cli_cmd_item_create("global_db", com_global_db, "Work with global database",
            "global_db cells add -cell <cell id> \n"
            "global_db flush \n\n"
//                    "global_db wallet_info set -addr <wallet address> -cell <cell id> \n\n"
            );
    dap_chain_node_cli_cmd_item_create("mempool", com_signer, "Sign operations",
               "mempool sign -cert <priv_cert_name> -net <net_name> -chain <chain_name> -file <filename> [-mime {<SIGNER_FILENAME,SIGNER_FILENAME_SHORT,SIGNER_FILESIZE,SIGNER_DATE,SIGNER_MIME_MAGIC> | <SIGNER_ALL_FLAGS>}]\n"
               "mempool check -cert <priv_cert_name> -net <net_name> {-file <filename> | -hash <hash>} [-mime {<SIGNER_FILENAME,SIGNER_FILENAME_SHORT,SIGNER_FILESIZE,SIGNER_DATE,SIGNER_MIME_MAGIC> | <SIGNER_ALL_FLAGS>}]\n"
                                          );
    dap_chain_node_cli_cmd_item_create("node", com_node, "Work with node",
<<<<<<< HEAD
            "node add -net <net_name> {-addr <node address> | -alias <node alias>} -port <port> -cell <cell id>  {-ipv4 <ipv4 external address> | -ipv6 <ipv6 external address>}\n\n"
                    "node del -net <net_name> {-addr <node address> | -alias <node alias>}\n\n"
                    "node link {add | del}  -net <net_name> {-addr <node address> | -alias <node alias>} -link <node address>\n\n"
=======
            "node add  -net <net name> {-addr <node address> | -alias <node alias>} -port <port> -cell <cell id>  {-ipv4 <ipv4 external address> | -ipv6 <ipv6 external address>}\n\n"
                    "node del  -net <net name> {-addr <node address> | -alias <node alias>}\n\n"
                    "node link {add | del}  -net <net name> {-addr <node address> | -alias <node alias>} -link <node address>\n\n"
>>>>>>> 3f920f56
                    "node alias -addr <node address> -alias <node alias>\n\n"
                    "node connect -net <net_name> {-addr <node address> | -alias <node alias> | auto}\n\n"
                    "node handshake -net <net_name> {-addr <node address> | -alias <node alias>}\n"
                    "node dump -net <net_name> [ -addr <node address> | -alias <node alias>] [-full]\n\n"
                                        );
    dap_chain_node_cli_cmd_item_create ("ping", com_ping, "Send ICMP ECHO_REQUEST to network hosts",
            "ping [-c <count>] host\n");
    dap_chain_node_cli_cmd_item_create ("traceroute", com_traceroute, "Print the hops and time of packets trace to network host",
            "traceroute host\n");
    dap_chain_node_cli_cmd_item_create ("tracepath", com_tracepath,"Traces path to a network host along this path",
            "tracepath host\n");
    dap_chain_node_cli_cmd_item_create ("version", com_version, "Return software version",
                                        "version\n"
                                        "\tReturn version number\n"
                                        );

    dap_chain_node_cli_cmd_item_create ("help", com_help, "Description of command parameters",
                                        "help [<command>]\n"
                                        "\tObtain help for <command> or get the total list of the commands\n"
                                        );
    dap_chain_node_cli_cmd_item_create ("?", com_help, "Synonym for \"help\"",
                                        "? [<command>]\n"
                                        "\tObtain help for <command> or get the total list of the commands\n"
                                        );
    dap_chain_node_cli_cmd_item_create("wallet", com_tx_wallet, "Wallet operations",
<<<<<<< HEAD
            "wallet {new -w <wallet_name> [-sign <sign_type>] [-restore <hex value>] [-net <net_name>] [-force]| list | info {-addr <addr> | -w <wallet_name>} -net <net_name>}\n");
=======
            "wallet {new -w <wallet_name> [-sign <sign_type>] [-restore <hex value>] [-net <net_name>] [-force] | list | info -addr <addr> -w <wallet_name> -net <net_name>}\n");
>>>>>>> 3f920f56

    // Token commands
    dap_chain_node_cli_cmd_item_create ("token_update", com_token_update, "Token update",
            "\nPrivate token update\n"
            "token_update -net <net_name> -chain <chain_name> -token <token_ticker> [-type private] [-<Param name 1> <Param Value 1>] [-Param name 2> <Param Value 2>] ...[-<Param Name N> <Param Value N>]\n"
            "\t   Update private token <token ticker> for <netname>:<chain name> with"
            "\t   custom parameters list <Param 1>, <Param 2>...<Param N>."
            "\n"
            "==Params==\n"
            "General:\n"
            "\t -flags_set <value>:\t Set list of flags from <value> to token declaration\n"
            "\t -flags_unset <value>:\t Unset list of flags from <value> from token declaration\n"
            "\t -total_supply <value>:\t Set total supply - emission's maximum - to the <value>\n"
            "\t -total_signs_valid <value>:\t Set valid signatures count's minimum\n"
            "\t -signs_add <value>:\t Add signature's pkey fingerprint to the list of owners\n"
            "\t -signs_remove <value>:\t Remove signature's pkey fingerprint from the owners\n"
            "\nDatum type allowed/blocked updates:\n"
            "\t -datum_type_allowed_add <value>:\t Add allowed datum type(s)\n"
            "\t -datum_type_allowed_remove <value>:\t Remove datum type(s) from allowed\n"
            "\t -datum_type_allowed_clear:\t Remove all datum types from allowed\n"
            "\t -datum_type_blocked_add <value>:\t Add blocked datum type(s)\n"
            "\t -datum_type_blocked_remove <value>:\t Remove datum type(s) from blocked\n"
            "\t -datum_type_blocked_clear:\t Remove all datum types from blocked\n"
            "\nTx receiver addresses allowed/blocked updates:\n"
            "\t -tx_receiver_allowed_add <value>:\t Add allowed tx receiver(s)\n"
            "\t -tx_receiver_allowed_remove <value>:\t Remove tx receiver(s) from allowed\n"
            "\t -tx_receiver_allowed_clear:\t Remove all tx receivers from allowed\n"
            "\t -tx_receiver_blocked_add <value>:\t Add blocked tx receiver(s)\n"
            "\t -tx_receiver_blocked_remove <value>:\t Remove tx receiver(s) from blocked\n"
            "\t -tx_receiver_blocked_clear:\t Remove all tx receivers from blocked\n"
            "\nTx sender addresses allowed/blocked updates:\n"
            "\t -tx_sender_allowed_add <value>:\t Add allowed tx sender(s)\n"
            "\t -tx_sender_allowed_remove <value>:\t Remove tx sender(s) from allowed\n"
            "\t -tx_sender_allowed_clear:\t Remove all tx senders from allowed\n"
            "\t -tx_sender_blocked_add <value>:\t Add allowed tx sender(s)\n"
            "\t -tx_sender_blocked_remove <value>:\t Remove tx sender(s) from blocked\n"
            "\t -tx_sender_blocked_clear:\t Remove all tx sender(s) from blocked\n"
            "\n"
            "==Flags=="
            "\t ALL_BLOCKED:\t Blocked all permissions, usefull add it first and then add allows what you want to allow\n"
            "\t ALL_ALLOWED:\t Allowed all permissions if not blocked them. Be careful with this mode\n"
            "\t ALL_FROZEN:\t All permissions are temprorary frozen\n"
            "\t ALL_UNFROZEN:\t Unfrozen permissions\n"
            "\t STATIC_ALL:\t No token manipulations after declarations at all. Token declares staticly and can't variabed after\n"
            "\t STATIC_FLAGS:\t No token manipulations after declarations with flags\n"
            "\t STATIC_PERMISSIONS_ALL:\t No all permissions lists manipulations after declarations\n"
            "\t STATIC_PERMISSIONS_DATUM_TYPE:\t No datum type permissions lists manipulations after declarations\n"
            "\t STATIC_PERMISSIONS_TX_SENDER:\t No tx sender permissions lists manipulations after declarations\n"
            "\t STATIC_PERMISSIONS_TX_RECEIVER:\t No tx receiver permissions lists manipulations after declarations\n"
            "\n"
            );
    // Token commands
    dap_chain_node_cli_cmd_item_create ("token_decl", com_token_decl, "Token declaration",
            "Simple token declaration:\n"
            "token_decl -net <net_name> -chain <chain_name> -token <token_ticker> -total_supply <total supply> -signs_total <sign total> -signs_emission <signs for emission> -certs <certs list>\n"
            "\t  Declare new simple token for <netname>:<chain name> with ticker <token ticker>, maximum emission <total supply> and <signs for emission> from <signs total> signatures on valid emission\n"
            "\nExtended private token declaration\n"
            "token_decl -net <net_name> -chain <chain_name> -token <token_ticker> -type private -flags [<Flag 1>][,<Flag 2>]...[,<Flag N>]...\n"
            "\t [-<Param name 1> <Param Value 1>] [-Param name 2> <Param Value 2>] ...[-<Param Name N> <Param Value N>]\n"
            "\t   Declare new token for <netname>:<chain name> with ticker <token ticker>, flags <Flag 1>,<Flag2>...<Flag N>\n"
            "\t   and custom parameters list <Param 1>, <Param 2>...<Param N>.\n"
            "\nExtended CF20 token declaration\n"
            "token_decl -net <net_name> -chain <chain_name> -token <token_ticker> -type CF20 -decimals <18> -signs_total <sign total> -signs_emission <signs for emission> -certs <certs list>"
            "\t -flags [<Flag 1>][,<Flag 2>]...[,<Flag N>]...\n"
            "\t [-<Param name 1> <Param Value 1>] [-Param name 2> <Param Value 2>] ...[-<Param Name N> <Param Value N>]\n"
            "\t   Declare new token for <netname>:<chain name> with ticker <token ticker>, flags <Flag 1>,<Flag2>...<Flag N>\n"
            "\t   and custom parameters list <Param 1>, <Param 2>...<Param N>.\n"
            "\n"
            "==Flags=="
            "\t ALL_BLOCKED:\t Blocked all permissions, usefull add it first and then add allows what you want to allow\n"
            "\t ALL_ALLOWED:\t Allowed all permissions if not blocked them. Be careful with this mode\n"
            "\t ALL_FROZEN:\t All permissions are temprorary frozen\n"
            "\t ALL_UNFROZEN:\t Unfrozen permissions\n"
            "\t STATIC_ALL:\t No token manipulations after declarations at all. Token declares staticly and can't variabed after\n"
            "\t STATIC_FLAGS:\t No token manipulations after declarations with flags\n"
            "\t STATIC_PERMISSIONS_ALL:\t No all permissions lists manipulations after declarations\n"
            "\t STATIC_PERMISSIONS_DATUM_TYPE:\t No datum type permissions lists manipulations after declarations\n"
            "\t STATIC_PERMISSIONS_TX_SENDER:\t No tx sender permissions lists manipulations after declarations\n"
            "\t STATIC_PERMISSIONS_TX_RECEIVER:\t No tx receiver permissions lists manipulations after declarations\n"
            "\n"
            "==Params==\n"
            "General:\n"
            "\t -flags <value>:\t List of flags from <value> to token declaration\n"
            "\t -total_supply <value>:\t Set total supply - emission's maximum - to the <value>\n"
            "\t -total_signs_valid <value>:\t Set valid signatures count's minimum\n"
            "\t -signs <value>:\t Signature's fingerprint list\n"
            "\nDatum type allowed/blocked:\n"
            "\t -datum_type_allowed <value>:\t Set allowed datum type(s)\n"
            "\t -datum_type_blocked <value>:\t Set blocked datum type(s)\n"
            "\nTx receiver addresses allowed/blocked:\n"
            "\t -tx_receiver_allowed <value>:\t Set allowed tx receiver(s)\n"
            "\t -tx_receiver_blocked <value>:\t Set blocked tx receiver(s)\n"
            "\nTx sender addresses allowed/blocked:\n"
            "\t -tx_sender_allowed <value>:\t Set allowed tx sender(s)\n"
            "\t -tx_sender_blocked <value>:\t Set allowed tx sender(s)\n"
            "\n"
            );

    dap_chain_node_cli_cmd_item_create ("token_decl_sign", com_token_decl_sign, "Token declaration add sign",
            "token_decl_sign -net <net_name> -chain <chain_name> -datum <datum_hash> -certs <certs list>\n"
            "\t Sign existent <datum hash> in mempool with <certs list>\n"
            );

    dap_chain_node_cli_cmd_item_create ("token_emit", com_token_emit, "Token emission",
            "token_emit {sign | -token <token_ticker> -emission_value <val>} -net <net_name> [-chain_emission <chain_name>] [-chain_base_tx <chain_name> -addr <addr>] -certs <cert list>\n");

    dap_chain_node_cli_cmd_item_create ("mempool_list", com_mempool_list, "List mempool entries for selected chain network",
            "mempool_list -net <net_name>\n");

    dap_chain_node_cli_cmd_item_create ("mempool_proc", com_mempool_proc, "Proc mempool entrie with specified hash for selected chain network",
            "mempool_proc -net <net_name> -datum <datum hash>\n");

    dap_chain_node_cli_cmd_item_create ("mempool_delete", com_mempool_delete, "Delete datum with hash <datum hash> for selected chain network",
            "mempool_delete -net <net_name> -datum <datum hash>\n");

    dap_chain_node_cli_cmd_item_create ("mempool_add_ca", com_mempool_add_ca,
                                        "Add pubic certificate into the mempool to prepare its way to chains",
            "mempool_add_ca -net <net_name> [-chain <chain_name>] -ca_name <priv_cert_name>\n");

    dap_chain_node_cli_cmd_item_create ("chain_ca_pub", com_chain_ca_pub,
                                        "Add pubic certificate into the mempool to prepare its way to chains",
            "chain_ca_pub -net <net_name> [-chain <chain_name>] -ca_name <priv_cert_name>\n");

    dap_chain_node_cli_cmd_item_create ("chain_ca_copy", com_chain_ca_copy,
                                        "Copy pubic certificate into the mempool to prepare its way to chains",
            "chain_ca_copy -net <net_name> [-chain <chain_name>] -ca_name <pub_cert_name>\n");

    // Transaction commands
    dap_chain_node_cli_cmd_item_create ("tx_create", com_tx_create, "Make transaction",
            "tx_create -net <net_name> -chain <chain_name> {-from_wallet <wallet_name> -token <token_ticker> -value <value> -to_addr <addr> | -from_emission <emission_hash>} [-fee <addr> -value_fee <val>]\n" );
    dap_chain_node_cli_cmd_item_create ("tx_create_json", com_tx_create_json, "Make transaction",
                    "tx_create_json -net <net name> -chain <chain name> -json <json file path>\n" );
    dap_chain_node_cli_cmd_item_create ("tx_cond_create", com_tx_cond_create, "Make cond transaction",
<<<<<<< HEAD
                                        "tx_cond_create -net <net_name> -token <token_ticker> -wallet <wallet_name> -cert <pub_cert_name> -value <value datoshi> -unit {mb | kb | b | sec | day} -srv_uid <numeric uid>\n" );

=======
            "tx_cond_create -net <net name> -token <token ticker> -wallet <from wallet> -cert <public cert>-value <value datoshi> -unit {mb | kb | b | sec | day} -srv_uid <numeric uid>\n" );
>>>>>>> 3f920f56
    dap_chain_node_cli_cmd_item_create ("tx_verify", com_tx_verify, "Verifing transaction in mempool",
            "tx_verify -net <net_name> -chain <chain_name> -tx <tx_hash>\n" );

    // Transaction history
    dap_chain_node_cli_cmd_item_create("tx_history", com_tx_history, "Transaction history (for address or by hash)",
            "tx_history {-addr <addr> | -w <wallet_name> | -tx <tx_hash>} -net <net_name> -chain <chain_name>\n");

    // Ledger info
    dap_chain_node_cli_cmd_item_create("ledger", com_ledger, "Ledger information",
            "ledger list coins -net <net_name>\n"
            "ledger list threshold [-hash <tx_treshold_hash>] -net <net_name>\n"
            "ledger list balance -net <net_name>\n"
            "ledger info -hash <tx_hash> -net <net_name> [-unspent]\n"
            "ledger tx -all -net <net_name>\n"
            "ledger tx {-addr <addr> | -w <wallet_name> | -tx <tx_hash>} [-chain <chain_name>] -net <net_name>\n");

    // Token info
    dap_chain_node_cli_cmd_item_create("token", com_token, "Token info",
            "token list -net <net_name>\n"
            "token info -net <net_name> -name <token_ticker>\n"
            "token tx [all | -addr <wallet_addr> | -wallet <wallet_name>] -name <token_ticker> -net <net_name> [-page_start <page>] [-page <page>]\n");

    // Log
    dap_chain_node_cli_cmd_item_create ("print_log", com_print_log, "Print log info",
                "print_log [ts_after <timestamp >] [limit <line numbers>]\n" );

    // Statisticss
    dap_chain_node_cli_cmd_item_create("stats", com_stats, "Print statistics",
                "stats cpu");



    // Exit
    dap_chain_node_cli_cmd_item_create ("exit", com_exit, "Stop application and exit",
                "exit\n" );

     // Export GDB to JSON
     dap_chain_node_cli_cmd_item_create("gdb_export", cmd_gdb_export, "Export gdb to JSON",
                                        "gdb_export filename <filename without extension> [-groups <group names list>]");

     //Import GDB from JSON
     dap_chain_node_cli_cmd_item_create("gdb_import", cmd_gdb_import, "Import gdb from JSON",
                                        "gdb_import filename <filename without extension>");

    // create thread for waiting of clients
    pthread_t l_thread_id;

    l_listen_port = dap_config_get_item_uint16_default( g_config, "conserver", "listen_port_tcp",0);

    const char * l_listen_unix_socket_path = dap_config_get_item_str( g_config, "conserver", "listen_unix_socket_path");



    const char * l_listen_unix_socket_permissions_str = dap_config_get_item_str( g_config, "conserver", "listen_unix_socket_permissions");
    mode_t l_listen_unix_socket_permissions = 0770;

    if ( l_listen_unix_socket_path && l_listen_unix_socket_permissions ) {
        if ( l_listen_unix_socket_permissions_str ) {
            uint16_t l_perms;
            dap_sscanf(l_listen_unix_socket_permissions_str,"%ho", &l_perms);
            l_listen_unix_socket_permissions = l_perms;
        }
        log_it( L_INFO, "Console interace on path %s (%04o) ", l_listen_unix_socket_path, l_listen_unix_socket_permissions );

      #ifndef _WIN32

        if ( server_sockfd >= 0 ) {
            dap_chain_node_cli_delete( );
            server_sockfd = 0;
        }

        // create socket
        sockfd = socket( AF_UNIX, SOCK_STREAM, 0 );
        if( sockfd == INVALID_SOCKET )
            return -1;

        //int gdsg = sizeof(struct sockaddr_un);

        // Creatuing directory if not created
        char * l_listen_unix_socket_path_dir = dap_path_get_dirname(l_listen_unix_socket_path);
        dap_mkdir_with_parents(l_listen_unix_socket_path_dir);
        DAP_DELETE(l_listen_unix_socket_path_dir);

        if ( access( l_listen_unix_socket_path , R_OK) != -1 )
            unlink( l_listen_unix_socket_path );


        // connecting the address with a socket
        if( bind(sockfd, (const struct sockaddr*) &l_server_addr, sizeof(struct sockaddr_un)) == SOCKET_ERROR) {
            // errno = EACCES  13  Permission denied
            if ( errno == EACCES ) // EACCES=13
                log_it( L_ERROR, "Server can't start(err=%d). Can't create file=%s [Permission denied]", errno,
                        l_listen_unix_socket_path );
            else
                log_it( L_ERROR, "Server can't start(err=%d). May be problem with file=%s?", errno, l_listen_unix_socket_path );
            closesocket( sockfd );
            return -2;
        }
        chmod(l_listen_unix_socket_path,l_listen_unix_socket_permissions);

      #else

//    Sleep( 3000 );

        if( pthread_create(&threadId, NULL, thread_pipe_func, (void*) (intptr_t) sockfd) != 0 ) {
            closesocket( sockfd );
            return -7;
        }

        return 0;
      #endif

    }
    else if (l_listen_port ){

        const char *l_listen_addr_str = dap_config_get_item_str(g_config, "conserver", "listen_address");

        log_it( L_INFO, "Console interace on addr %s port %u ", l_listen_addr_str, l_listen_port );

        server_addr.sin_family = AF_INET;
#ifdef _WIN32
        struct in_addr _in_addr = { { .S_addr = htonl(INADDR_LOOPBACK) } };
        server_addr.sin_addr = _in_addr;
        server_addr.sin_port = l_listen_port;
#else
        inet_pton( AF_INET, l_listen_addr_str, &server_addr.sin_addr );
        server_addr.sin_port = htons( (uint16_t)l_listen_port );
#endif
        // create socket
        if ( (sockfd = socket(AF_INET, SOCK_STREAM, 0)) == INVALID_SOCKET ) {
#ifdef __WIN32
            _set_errno(WSAGetLastError());
#endif
            log_it( L_ERROR, "Console Server: can't create socket, err %d", errno );
            return -3;
        }

        // connecting the address with a socket
        if ( bind(sockfd, (struct sockaddr *) &server_addr, sizeof(server_addr)) == SOCKET_ERROR ) {
#ifdef __WIN32
            _set_errno(WSAGetLastError());
#endif
            log_it( L_ERROR, "Console Server: can't bind socket, err %d", errno );
            closesocket( sockfd );
            return -4;
        }
    }else {
        log_it (L_INFO, "Not defined console interface");
        return 0;
    }

    // turn on reception of connections
    if( listen(sockfd, MAX_CONSOLE_CLIENTS) == SOCKET_ERROR )
        return -5;

    if( pthread_create(&l_thread_id, NULL, thread_main_func, (void*) (intptr_t) sockfd) != 0 ) {
        closesocket( sockfd );
        return -6;
    }

    // in order to thread not remain in state "dead" after completion
    pthread_detach( l_thread_id );
    server_sockfd = sockfd;

    return 0;
}


/**
 * @brief dap_chain_node_cli_delete
 * Deinitialization of the server side
 */
void dap_chain_node_cli_delete(void)
{
    if(server_sockfd != INVALID_SOCKET)
        closesocket(server_sockfd);
#ifdef __WIN32
    WSACleanup();
#endif
    // deinit client for handshake
    dap_chain_node_client_deinit();
}<|MERGE_RESOLUTION|>--- conflicted
+++ resolved
@@ -920,15 +920,9 @@
                "mempool check -cert <priv_cert_name> -net <net_name> {-file <filename> | -hash <hash>} [-mime {<SIGNER_FILENAME,SIGNER_FILENAME_SHORT,SIGNER_FILESIZE,SIGNER_DATE,SIGNER_MIME_MAGIC> | <SIGNER_ALL_FLAGS>}]\n"
                                           );
     dap_chain_node_cli_cmd_item_create("node", com_node, "Work with node",
-<<<<<<< HEAD
             "node add -net <net_name> {-addr <node address> | -alias <node alias>} -port <port> -cell <cell id>  {-ipv4 <ipv4 external address> | -ipv6 <ipv6 external address>}\n\n"
                     "node del -net <net_name> {-addr <node address> | -alias <node alias>}\n\n"
                     "node link {add | del}  -net <net_name> {-addr <node address> | -alias <node alias>} -link <node address>\n\n"
-=======
-            "node add  -net <net name> {-addr <node address> | -alias <node alias>} -port <port> -cell <cell id>  {-ipv4 <ipv4 external address> | -ipv6 <ipv6 external address>}\n\n"
-                    "node del  -net <net name> {-addr <node address> | -alias <node alias>}\n\n"
-                    "node link {add | del}  -net <net name> {-addr <node address> | -alias <node alias>} -link <node address>\n\n"
->>>>>>> 3f920f56
                     "node alias -addr <node address> -alias <node alias>\n\n"
                     "node connect -net <net_name> {-addr <node address> | -alias <node alias> | auto}\n\n"
                     "node handshake -net <net_name> {-addr <node address> | -alias <node alias>}\n"
@@ -954,11 +948,7 @@
                                         "\tObtain help for <command> or get the total list of the commands\n"
                                         );
     dap_chain_node_cli_cmd_item_create("wallet", com_tx_wallet, "Wallet operations",
-<<<<<<< HEAD
-            "wallet {new -w <wallet_name> [-sign <sign_type>] [-restore <hex value>] [-net <net_name>] [-force]| list | info {-addr <addr> | -w <wallet_name>} -net <net_name>}\n");
-=======
-            "wallet {new -w <wallet_name> [-sign <sign_type>] [-restore <hex value>] [-net <net_name>] [-force] | list | info -addr <addr> -w <wallet_name> -net <net_name>}\n");
->>>>>>> 3f920f56
+            "wallet {new -w <wallet_name> [-sign <sign_type>] [-restore <hex value>] [-net <net_name>] [-force] | list | info {-addr <addr> | -w <wallet_name>} -net <net_name>}\n");
 
     // Token commands
     dap_chain_node_cli_cmd_item_create ("token_update", com_token_update, "Token update",
@@ -1092,12 +1082,8 @@
     dap_chain_node_cli_cmd_item_create ("tx_create_json", com_tx_create_json, "Make transaction",
                     "tx_create_json -net <net name> -chain <chain name> -json <json file path>\n" );
     dap_chain_node_cli_cmd_item_create ("tx_cond_create", com_tx_cond_create, "Make cond transaction",
-<<<<<<< HEAD
                                         "tx_cond_create -net <net_name> -token <token_ticker> -wallet <wallet_name> -cert <pub_cert_name> -value <value datoshi> -unit {mb | kb | b | sec | day} -srv_uid <numeric uid>\n" );
 
-=======
-            "tx_cond_create -net <net name> -token <token ticker> -wallet <from wallet> -cert <public cert>-value <value datoshi> -unit {mb | kb | b | sec | day} -srv_uid <numeric uid>\n" );
->>>>>>> 3f920f56
     dap_chain_node_cli_cmd_item_create ("tx_verify", com_tx_verify, "Verifing transaction in mempool",
             "tx_verify -net <net_name> -chain <chain_name> -tx <tx_hash>\n" );
 
