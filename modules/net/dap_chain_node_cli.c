--- conflicted
+++ resolved
@@ -948,13 +948,10 @@
     dap_chain_node_cli_cmd_item_create("tx_history", com_tx_history, NULL, "Transaction history (for address or by hash)",
             "tx_history  [-addr <addr> | -w <wallet name> | -tx <tx_hash>] -net <net name> -chain <chain name>\n");
 
-<<<<<<< HEAD
     // vpn client
     dap_chain_node_cli_cmd_item_create ("vpn_client", com_vpn_client, NULL, "VPN client control",
     "vpn_client [start -addr <server address> -port <server port>| stop | status] -net <net name>\n");
 
-=======
->>>>>>> 8d38f9f7
 
     // Log
     dap_chain_node_cli_cmd_item_create ("print_log", com_print_log, NULL, "Print log info",
