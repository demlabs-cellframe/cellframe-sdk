--- conflicted
+++ resolved
@@ -159,12 +159,8 @@
                             "wallet info {-addr <addr> | -w <wallet_name>} -net <net_name>\n"
                             "wallet activate -w <wallet_name> -password <password> [-ttl <password_ttl_in_minutes>]\n"
                             "wallet deactivate -w <wallet_name>>\n"
-<<<<<<< HEAD
-                            "wallet convert -w <wallet_name> -password <password>\n"
                             "wallet outputs {-addr <addr> | -w <wallet_name>} -net <net_name> -token <token_tiker> [-value <uint256_value>]");
-=======
                             "wallet convert -w <wallet_name> {-password <password> | -remove_password }\n");
->>>>>>> 14dabb6e
 
 
     // Token commands
