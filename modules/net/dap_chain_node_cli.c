/*
 * Authors:
 * Dmitriy A. Gerasimov <gerasimov.dmitriy@demlabs.net>
 * Alexander Lysikov <alexander.lysikov@demlabs.net>
 * DeM Labs Inc.   https://demlabs.net
 * Cellframe  https://cellframe.net
 * Copyright  (c) 2019-2021
 * All rights reserved.

 This file is part of Cellframe SDK

 Cellframe SDK is free software: you can redistribute it and/or modify
 it under the terms of the GNU General Public License as published by
 the Free Software Foundation, either version 3 of the License, or
 (at your option) any later version.

 Cellframe SDK is distributed in the hope that it will be useful,
 but WITHOUT ANY WARRANTY; without even the implied warranty of
 MERCHANTABILITY or FITNESS FOR A PARTICULAR PURPOSE.  See the
 GNU General Public License for more details.

 You should have received a copy of the GNU General Public License
 along with any Cellframe SDK based project.  If not, see <http://www.gnu.org/licenses/>.
 */

#include <stdio.h>
#include <string.h>
#include <errno.h>
#include <assert.h>
//#include <glib.h>
#include <unistd.h>
#include <pthread.h>
#include "iputils/iputils.h"

#include "dap_common.h"
#include "dap_config.h"
#include "dap_strfuncs.h"
#include "dap_file_utils.h"
#include "dap_list.h"
#include "dap_chain_node_cli_cmd.h"
#include "dap_chain_node_client.h"
#include "dap_chain_node_cli_cmd_tx.h"
#include "dap_cli_server.h"
#include "dap_chain_node_cli.h"
#include "dap_notify_srv.h"
#include "dap_json_rpc_response.h"

#define LOG_TAG "chain_node_cli"
static bool s_debug_cli = false;

/**
 * @brief dap_chain_node_cli_init
 * Initialization of the server side of the interaction
 * with the console kelvin-node-cli
 * init commands description
 * return 0 if OK, -1 error
 * @param g_config
 * @return int
 */
int dap_chain_node_cli_init(dap_config_t * g_config)
{
    if ( !dap_config_get_item_bool_default(g_config, "cli-server", "enabled", true) )
        return log_it( L_WARNING, "CLI server is disabled" ), 0;
    s_debug_cli = dap_config_get_item_bool_default(g_config, "cli-server", "debug-cli", false);
    if ( dap_cli_server_init(s_debug_cli, "cli-server") )
        return log_it(L_ERROR, "Can't init CLI server!"), -1;

    dap_cli_server_cmd_add("global_db", com_global_db, NULL, "Work with global database",
            "global_db flush\n"
                "\tFlushes the current state of the database to disk.\n\n"
            "global_db write -group <group_name> -key <key_name> -value <value>\n"
                "\tWrites a key value to a specified group in the database.\n\n"
            "global_db read -group <group_name> -key <key_name>\n"
                "\tReads a value by key from a specified group.\n\n"
            "global_db delete -group <group_name> -key <key_name>\n"
                "\tRemoves a value by key from a specified group.\n\n"
            "global_db group_list\n"
                "\tGets a list of groups in the database.\n\n"
            "global_db drop_table -group <group_name>\n"
                "\tPerforms deletion of the entire group in the database.\n\n"
            "global_db get_keys -group <group_name>\n"
                "\tGets all record keys from a specified group.\n"

//                    "global_db wallet_info set -addr <wallet address> -cell <cell id> \n\n"
            );
    dap_cli_server_cmd_add("mempool", com_signer, NULL, "Sign operations",
               "mempool sign -cert <priv_cert_name> -net <net_name> -chain <chain_name> -file <filename> [-mime {<SIGNER_FILENAME,SIGNER_FILENAME_SHORT,SIGNER_FILESIZE,SIGNER_DATE,SIGNER_MIME_MAGIC> | <SIGNER_ALL_FLAGS>}]\n"
               "mempool check -cert <priv_cert_name> -net <net_name> {-file <filename> | -hash <hash>} [-mime {<SIGNER_FILENAME,SIGNER_FILENAME_SHORT,SIGNER_FILESIZE,SIGNER_DATE,SIGNER_MIME_MAGIC> | <SIGNER_ALL_FLAGS>}]\n"
                                          );
    dap_cli_server_cmd_add("node", com_node, NULL, "Work with node",
                    "node add -net <net_name> [-port <port>]\n\n"
                    "node del -net <net_name> {-addr <node_address> | -alias <node_alias>}\n\n"
                    "node link {add | del}  -net <net_name> {-addr <node_address> | -alias <node_alias>} -link <node_address>\n\n"
                    "node alias -addr <node_address> -alias <node_alias>\n\n"
                    "node connect -net <net_name> {-addr <node_address> | -alias <node_alias> | auto}\n\n"
                    "node handshake -net <net_name> {-addr <node_address> | -alias <node_alias>}\n"
                    "node connections [-net <net_name>]\n"
                    "node balancer -net <net_name>\n"
                    "node dump [-net <net_name> | -addr <node_address>]\n\n"
                    "node list -net <net_name> [-addr <node_address> | -alias <node_alias>] [-full]\n\n"
                    "node ban -net <net_name> -certs <certs_name> [-addr <node_address> | -host <ip_v4_or_v6_address>]\n"
                    "node unban -net <net_name> -certs <certs_name> [-addr <node_address> | -host <ip_v4_or_v6_address>]\n"
                    "node banlist\n\n");
    
    dap_cli_server_cmd_add ("version", com_version, NULL, "Return software version",
                                        "version\n"
                                        "\tReturn version number\n"
                                        );

    dap_cli_server_cmd_add ("help", com_help, NULL, "Description of command parameters",
                                        "help [<command>]\n"
                                        "\tObtain help for <command> or get the total list of the commands\n"
                                        );
    dap_cli_server_cmd_add ("?", com_help, NULL, "Synonym for \"help\"",
                                        "? [<command>]\n"
                                        "\tObtain help for <command> or get the total list of the commands\n"
                                        );
    dap_cli_server_cmd_add ("token_update", com_token_update, NULL, "Token update",
                            "\nPrivate or CF20 token update\n"
                            "token_update -net <net_name> [-chain <chain_name>] -token <existing_token_ticker> -type <CF20|private> [-total_supply_change <value>] "
                            "-certs <name_certs> [-flag_set <flag>] [-flag_unset <flag>] [-total_signs_valid <value>] [-description <value>] "
                            "[-tx_receiver_allowed <value>] [-tx_receiver_blocked <value>] [-tx_sender_allowed <value>] [-tx_sender_blocked <value>] "
                            "[-add_cert <name_certs>] [-remove_certs <pkeys_hash>]\n"
                            "==Flags==\n"
                            "\tALL_BLOCKED: \t\t\t\tBlocks all permissions.\n"
                            "\tALL_ALLOWED: \t\t\t\tAllows all permissions unless they are blocked. Be careful with this mode.\n"
                            "\tALL_FROZEN: \t\t\t\tTemporarily freezes all permissions\n"
                            "\tALL_UNFROZEN: \t\t\t\tUnfreezes all frozen permissions\n"
                            "\tSTATIC_ALL: \t\t\t\tBlocks manipulations with a token after declaration. Tokens are declared statically.\n"
                            "\tSTATIC_FLAGS: \t\t\t\tBlocks manipulations with token flags after declaration.\n"
                            "\tSTATIC_PERMISSIONS_ALL: \t\tBlocks all manipulations with permissions list after declaration.\n"
                            "\tSTATIC_PERMISSIONS_DATUM_TYPE: \t\tBlocks all manipulations with datum permissions list after declaration.\n"
                            "\tSTATIC_PERMISSIONS_TX_SENDER: \t\tBlocks all manipulations with transaction senders permissions list after declaration.\n"
                            "\tSTATIC_PERMISSIONS_TX_RECEIVER: \tBlocks all manipulations with transaction receivers permissions list after declaration.\n"
                            "\n"
                            "==Params==\n"
                            "General:\n"
                            "\t -total_supply_change <value>:\t\t Sets the maximum amount of token supply. Specify “INF” to set unlimited total supply.\n"
                            "\t -certs <name_certs>:\t\t\t Here use the very certificates which were used to sign the token being updated.\n"
                            "Additional:\n"
                            "\t -description <token_description>:\t Shows updated description for this token.\n"
                            "Installing and removing the flag:\n"
                            "\t -flag_set <flag_name>:\t\t\t Adds specified flag to the list of active flags.\n"
                            "\t -flag_unset <flag_name>:\t\t Removes specified flag from the list of active flags.\n"
                            "Work with the number of signatures required for the issue:\n"
                            "\t -total_signs_valid <value>:\t\t Sets the minimum amount of valid signatures.\n"
                            "\t -add_certs <cert_list>:\t\t Adds certificates to the certificates list of the token.\n"
                            "\t -remove_certs <pkeys_hash>:\t\t Removes certificates from the certificates list using theirs public key hashes.\n"
                            "Tx receiver addresses allowed/blocked:\n"
                            "\t -tx_receiver_allowed <wallet_addr>:\t Adds specified wallet address to the list of allowed receivers.\n"
                            "\t -tx_receiver_blocked <wallet_addr>:\t Adds specified wallet address to the list of blocked receivers.\n"
                            "\nTx sender addresses allowed/blocked:\n"
                            "\t -tx_sender_allowed <wallet_addr>:\t Adds specified wallet address to the list of allowed senders.\n"
                            "\t -tx_sender_blocked <wallet_addr>:\t Adds specified wallet address to the list of blocked senders.\n"
                            "\n"
    );
    dap_cli_server_cmd_add ("wallet", com_tx_wallet, NULL, "Wallet operations",
                            "wallet list\n"
                            "wallet new -w <wallet_name> [-sign <sign_type>] [-restore <hex_value> | -restore_legacy <restore_string>] [-net <net_name>] [-force] [-password <password>]\n"
                            "wallet info {-addr <addr> | -w <wallet_name>} -net <net_name>\n"
                            "wallet activate -w <wallet_name> -password <password> [-ttl <password_ttl_in_minutes>]\n"
                            "wallet deactivate -w <wallet_name>>\n"
                            "wallet outputs {-addr <addr> | -w <wallet_name>} -net <net_name> -token <token_tiker> [{-cond | -value <uint256_value>}]\n"
                            "wallet convert -w <wallet_name> {-password <password> | -remove_password }\n"
                            "wallet find -addr <addr> {-file <file path>}\n"
                            "wallet shared hold - creates new shared funds transaction\n"
                                "\t-net <net_name>\n"
                                "\t-w <wallet_name> - wallet for take funds, pay fee and sign tx\n"
                                "\t-token <ticker> - token ticker to hold\n"
                                "\t-value <value> - funds value to hold\n"
                                "\t-fee <value> - fee value\n"
                                "\t-signs_minimum <value_int> - number of required valid signatures for funds debit tx\n"
                                "\t-pkey_hashes <hash1[,hash2,...,hashN]> - owners public key hashes, who can sign a debit tx\n"
                                "\t[-tag \"<str>\"] - additional info about tx\n"
                                "\t[-H {hex(default) | base58}] - tx hash return format\n"
                            "wallet shared refill - refills value on shared funds transaction\n"
                                "\t-net <net_name>\n"
                                "\t-w <wallet_name> - wallet for take funds and pay fee\n"
                                "\t-value <value> - funds value to refill\n"
                                "\t-fee <value> - fee value\n"
                                "\t-tx <transaction_hash> - hash of the shared funds tx to refill\n"
                                "\t[-H {hex(default) | base58}] - tx hash return format\n"
                            "wallet shared take - creates debit tx to take value from shared funds tx\n"
                                "\t-net <net_name>\n"
                                "\t-w <wallet_name> - wallet to pay fee\n"
                                "\t-tx <transaction_hash> - hash of the shared funds tx to take\n"
                                "\t-to_addr <addr1[,addr2,...,addrN]> - recipient addresses, their quantity must match the values specified number\n"
                                "\t-value <value1[,value2,...,valueN]> - value sent to each recipient, must match the addresses number\n"
                                "\t-fee <value> - fee value\n"
                                "\t[-H {hex(default) | base58}] - tx hash return format\n"
                            "wallet shared sign - add wallet signature to  debit tx\n"
                                "\t-net <net_name>\n"
                                "\t-w <wallet_name> | -cert <cert_name> - wallet or cert to sign\n"
                                "\t-tx <transaction_hash> - shared funds tx hash to sign\n"
                                "\t[-H {hex(default) | base58}] - tx hash return format\n"
                            "wallet shared info - get info about shared funds tx by hash\n"
                                "\t-net <net_name>\n"
                                "\t-tx <transaction_hash> - shared funds tx hash to get info\n"
                                "\t[-H {hex(default) | base58}] - tx hash format\n"
                            "Hint:\n"
                                "\texample value_coins (only natural) 1.0 123.4567\n"
                                "\texample value_datoshi (only integer) 1 20 0.4321e+4\n"
    );

    // Token commands


    // Token commands
    dap_cli_server_cmd_add ("token_decl", com_token_decl, NULL, "Token declaration",
            "Simple token declaration:\n"
            "token_decl -net <net_name> [-chain <chain_name>] -token <token_ticker> -total_supply <total_supply> -signs_total <sign_total> -signs_emission <signs_for_emission> -certs <certs_list>\n"
            "\t  Declare new simple token for <net_name>:<chain_name> with ticker <token_ticker>, maximum emission <total_supply> and <signs_for_emission> from <signs_total> signatures on valid emission\n"
            "\nExtended private token declaration\n"
            "token_decl -net <net_name> [-chain <chain_name>] -token <token_ticker> -type private -total_supply <total_supply> "
                "-decimals <18> -signs_total <sign_total> -signs_emission <signs_for_emission> -certs <certs_list> -flags [<Flag 1>][,<Flag 2>]...[,<Flag N>]...\n"
            "\t [-<Param_name_1> <Param_Value_1>] [-Param_name_2> <Param_Value_2>] ...[-<Param_Name_N> <Param_Value_N>]\n"
            "\t   Declare new token for <net_name>:<chain_name> with ticker <token_ticker>, flags <Flag_1>,<Flag_2>...<Flag_N>\n"
            "\t   and custom parameters list <Param_1>, <Param_2>...<Param_N>.\n"
            "\nExtended CF20 token declaration\n"
            "token_decl -net <net_name> [-chain <chain_name>] -token <token_ticker> -type CF20 "
                "-total_supply <total_supply/if_0 =_endless> -decimals <18> -signs_total <sign_total> -signs_emission <signs_for_emission> -certs <certs_list>\n"
            "\t -flags [<Flag_1>][,<Flag_2>]...[,<Flag_N>]...\n"
            "\t [-<Param_name_1> <Param_Value_1>] [-Param_name_2> <Param_Value_2>] ...[-<Param_Name_N> <Param_Value_N>]\n"
            "\t   Declare new token for <net_name>:<chain_name> with ticker <token_ticker>, flags <Flag_1>,<Flag_2>...<Flag_N>\n"
            "\t   and custom parameters list <Param_1>, <Param_2>...<Param_N>.\n"
            "\n"
            "==Flags=="
            "\t ALL_BLOCKED:\t Blocked all permissions, usefull add it first and then add allows what you want to allow\n"
            "\t ALL_ALLOWED:\t Allowed all permissions if not blocked them. Be careful with this mode\n"
            "\t ALL_FROZEN:\t All permissions are temprorary frozen\n"
            "\t ALL_UNFROZEN:\t Unfrozen permissions\n"
            "\t STATIC_ALL:\t No token manipulations after declarations at all. Token declares staticly and can't variabed after\n"
            "\t STATIC_FLAGS:\t No token manipulations after declarations with flags\n"
            "\t STATIC_PERMISSIONS_ALL:\t No all permissions lists manipulations after declarations\n"
            "\t STATIC_PERMISSIONS_DATUM_TYPE:\t No datum type permissions lists manipulations after declarations\n"
            "\t STATIC_PERMISSIONS_TX_SENDER:\t No tx sender permissions lists manipulations after declarations\n"
            "\t STATIC_PERMISSIONS_TX_RECEIVER:\t No tx receiver permissions lists manipulations after declarations\n"
            "\n"
            "==Params==\n"
            "General:\n"
            "\t -flags <value>:\t List of flags from <value> to token declaration\n"
            "\t -total_supply <value>:\t Set total supply - emission's maximum - to the <value>\n"
            "\t -total_signs_valid <value>:\t Set valid signatures count's minimum\n"
            "\t -description <value>:\t Updated description for this token\n"
            "\nDatum type allowed/blocked:\n"
            "\t -datum_type_allowed <value>:\t Set allowed datum type(s)\n"
            "\t -datum_type_blocked <value>:\t Set blocked datum type(s)\n"
            "\nTx receiver addresses allowed/blocked:\n"
            "\t -tx_receiver_allowed <value>:\t Set allowed tx receiver(s)\n"
            "\t -tx_receiver_blocked <value>:\t Set blocked tx receiver(s)\n"
            "\nTx sender addresses allowed/blocked:\n"
            "\t -tx_sender_allowed <value>:\t Set allowed tx sender(s)\n"
            "\t -tx_sender_blocked <value>:\t Set allowed tx sender(s)\n"
            "\n"
            );

    dap_cli_server_cmd_add("token_update_sign", com_token_decl_sign, NULL, "Token update add sign to datum",
                                        "token_update_sign -net <net_name> [-chain <chain_name>] -datum <datum_hash> -certs <cert_list>\n"
                                        "\t Sign existent <datum hash> in mempool with <certs_list>\n"
    );
    // Token commands

    dap_cli_server_cmd_add ("token_decl_sign", com_token_decl_sign, NULL, "Token declaration add sign",
            "token_decl_sign -net <net_name> [-chain <chain_name>] -datum <datum_hash> -certs <certs_list>\n"
            "\t Sign existent <datum_hash> in mempool with <certs_list>\n"
            );

    dap_cli_server_cmd_add ("token_emit", com_token_emit, NULL, "Token emission",
                            "token_emit { sign -emission <hash> | -token <mempool_token_ticker> -emission_value <value> -addr <addr> } "
                            "[-chain_emission <chain_name>] -net <net_name> -certs <cert_list>\n");

    dap_cli_cmd_t *l_cmd_mempool = dap_cli_server_cmd_add("mempool", com_mempool, NULL, "Command for working with mempool",
                           "mempool list -net <net_name> [-chain <chain_name>] [-addr <addr>] [-brief] [-limit] [-offset]\n"
                           "\tList mempool (entries or transaction) for (selected chain network or wallet)\n"
                           "mempool check -net <net_name> [-chain <chain_name>] -datum <datum_hash>\n"
                           "\tCheck mempool entrie for presence in selected chain network\n"
                           "mempool proc -net <net_name> [-chain <chain_name>] -datum <datum_hash>\n"
                           "\tProc mempool entrie with specified hash for selected chain network\n"
                           "\tCAUTION!!! This command will process transaction with any comission! Parameter minimum_comission will not be taken into account!\n"
                           "mempool proc_all -net <net_name> -chain <chain_name>\n"
                           "\tProc mempool all entries for selected chain network\n"
                           "mempool delete -net <net_name> [-chain <chain_name>] -datum <datum_hash>\n"
                           "\tDelete datum with hash <datum hash> for selected chain network\n"
                           "mempool dump -net <net_name> [-chain <chain_name>] -datum <datum_hash>\n"
                           "\tOutput information about datum in mempool\n"
                           "mempool add_ca -net <net_name> [-chain <chain_name>] -ca_name <pub_cert_name>\n"
                           "\tAdd pubic certificate into the mempool to prepare its way to chains\n"
                           "mempool count -net <net_name> [-chain <chain_name>]\n"
                           "\tDisplays the number of elements in the mempool of a given network.");
    dap_cli_server_alias_add(l_cmd_mempool, "list", "mempool_list");
    dap_cli_server_alias_add(l_cmd_mempool, "check", "mempool_check");
    dap_cli_server_alias_add(l_cmd_mempool, "proc", "mempool_proc");
    dap_cli_server_alias_add(l_cmd_mempool, "proc_all", "mempool_proc_all");
    dap_cli_server_alias_add(l_cmd_mempool, "delete", "mempool_delete");
    dap_cli_server_alias_add(l_cmd_mempool, "add_ca", "mempool_add_ca");
    dap_cli_server_alias_add(l_cmd_mempool, "add_ca", "chain_ca_copy");

    dap_cli_server_cmd_add ("chain_ca_pub", com_chain_ca_pub, NULL,
                                        "Add pubic certificate into the mempool to prepare its way to chains",
            "chain_ca_pub -net <net_name> [-chain <chain_name>] -ca_name <priv_cert_name>\n");

    // Transaction commands

    dap_cli_server_cmd_add ("tx_create", com_tx_create, NULL, "Make transaction",
            "tx_create -net <net_name> [-chain <chain_name>] -value <value> -token <token_ticker> -to_addr <addr> [-lock_before <unlock_time_in_RCF822>]"
            "{-from_wallet <wallet_name> | -from_emission <emission_hash> {-cert <cert_name> | -wallet_fee <wallet_name>}} -fee <value>\n");
    dap_cli_server_cmd_add ("tx_create_json", com_tx_create_json, NULL, "Make transaction",
                "tx_create_json -net <net_name> [-chain <chain_name>] -json <json_file_path>\n" );
<<<<<<< HEAD
    dap_cli_server_cmd_add ("json_datum_mempool_put", com_json_datum_mempool_put, NULL, "Make transaction and put that to json",
=======
    dap_cli_server_cmd_add ("mempool_add", com_mempool_add, "Make transaction and put that to mempool",
>>>>>>> 24fbfd7a
                "json_datum_mempool_put  -net <net_name> [-chain <chain_name>] -json <json_file_path>\n" );
    dap_cli_server_cmd_add ("tx_cond_create", com_tx_cond_create, NULL, "Make cond transaction",
                                        "tx_cond_create -net <net_name> -token <token_ticker> -w <wallet_name>"
                                        " -cert <pub_cert_name> -value <value_datoshi> -fee <value> -unit {B | SEC} -srv_uid <numeric_uid>\n" );
        dap_cli_server_cmd_add ("tx_cond_remove", com_tx_cond_remove, NULL, "Remove cond transactions and return funds from condition outputs to wallet",
                                        "tx_cond_remove -net <net_name> -hashes <hash1,hash2...> -w <wallet_name>"
                                        " -fee <value> -srv_uid <numeric_uid>\n" );
        dap_cli_server_cmd_add ("tx_cond_unspent_find", com_tx_cond_unspent_find, NULL, "Find cond transactions by wallet",
                                        "tx_cond_unspent_find -net <net_name> -srv_uid <numeric_uid> -w <wallet_name> \n" );

    dap_cli_server_cmd_add ("tx_verify", com_tx_verify, NULL, "Verifing transaction in mempool",
            "tx_verify -net <net_name> [-chain <chain_name>] -tx <tx_hash>\n" );

    // Transaction history
    dap_cli_server_cmd_add("tx_history", com_tx_history, NULL, "Transaction history (for address or by hash)",
            "tx_history  {-addr <addr> | {-w <wallet_name> | -tx <tx_hash>} -net <net_name>} [-chain <chain_name>] [-limit] [-offset] [-head]\n"
            "tx_history -all -net <net_name> [-chain <chain_name>] [-limit] [-offset] [-head]\n"
            "tx_history -count -net <net_name>\n");

	// Ledger info
    dap_cli_server_cmd_add("ledger", com_ledger, NULL, "Ledger information",
            "ledger list coins -net <net_name> [-limit] [-offset]\n"
            "ledger list threshold [-hash <tx_treshold_hash>] -net <net_name> [-limit] [-offset] [-head]\n"
            "ledger list balance -net <net_name> [-limit] [-offset] [-head]\n"
            "ledger info -hash <tx_hash> -net <net_name> [-unspent]\n");

    // Token info
    dap_cli_server_cmd_add("token", com_token, NULL, "Token info",
            "token list -net <net_name>\n"
            "token info -net <net_name> -name <token_ticker>\n");

    // Log
    dap_cli_server_cmd_add ("print_log", com_print_log, NULL, "Print log info",
                "print_log [ts_after <timestamp>] [limit <line_numbers>]\n" );

    // Statisticss
    dap_cli_server_cmd_add("stats", com_stats, NULL, "Print statistics",
                "stats cpu");

    // Export GDB to JSON
    dap_cli_server_cmd_add("gdb_export", cmd_gdb_export, NULL, "Export gdb to JSON",
                                        "gdb_export filename <filename without extension> [-groups <group names list>]");

    //Import GDB from JSON
    dap_cli_server_cmd_add("gdb_import", cmd_gdb_import, NULL, "Import gdb from JSON",
                                        "gdb_import filename <filename_without_extension>");

    dap_cli_server_cmd_add ("remove", cmd_remove, NULL, "Delete chain files or global database",
           "remove -gdb\n"
           "remove -chains [-net <net_name> | -all]\n"
                     "Be careful, the '-all' option for '-chains' will delete all chains and won't ask you for permission!");

    // Decree create command
    dap_cli_server_cmd_add ("decree", cmd_decree, NULL, "Work with decree",
            "decree create common -net <net_name> [-chain <chain_name>] -decree_chain <chain_name> -certs <certs_list> {-fee <net_fee_value> -to_addr <net_fee_wallet_addr> | -new_certs <new_owners_certs_list> | -signs_verify <value>}\n"
            "Creates common network decree in net <net_name>. Decree adds to chain -chain and applies to chain -decree_chain. If -chain and -decree_chain is different you must create anchor in -decree_chain that is connected to this decree."
            "\nCommon decree parameters:\n"
            "\t -fee <value>: sets network fee\n"
            "\t -to_addr <wallet_addr>: sets wallet addr for network fee\n"
            "\t -new_certs <certs_list>: sets new owners set for net\n"
            "\t -signs_verify <value>: sets minimum number of owners needed to sign decree\n\n"
            "decree create service -net <net_name> [-chain <chain_name>] -decree_chain <chain_name> -srv_id <service_id> -certs <certs_list> -fee <value> -to_addr <wallet_addr> -new_certs <certs_list> -signs_verify <value>\n"
            "Creates service decree in net <net_name> for service -srv_id.\n\n"
            "decree sign -net <net_name> [-chain <chain_name>] -datum <datum_hash> -certs <certs_list>\n"
            "Signs decree with hash -datum.\n\n"
            "decree anchor -net <net_name> [-chain <chain_name>] -datum <datum_hash> -certs <certs_list>\n"
            "Creates anchor for decree with hash -datum.\n\n"
            "decree find -net <net_name> -hash <decree_hash>\n"
            "Find decree by hash and show it's status (apllied or not)\n\n"
            "decree info -net <net_name>\n"
            "Displays information about the parameters of the decrees in the network.\n");

    dap_cli_server_cmd_add ("exec_cmd", com_exec_cmd, NULL, "Execute command on remote node",
            "exec_cmd -net <net_name> -addr <node_addr> -cmd <command,and,all,args,separated,by,commas>\n" );

    //Find command
    dap_cli_server_cmd_add("find", cmd_find, NULL, "The command searches for the specified elements by the specified attributes",
                           "find datum -net <net_name> [-chain <chain_name>] -hash <datum_hash>\n"
                           "\tSearches for datum by hash in the specified network in chains and mempool.\n"
                           "find atom -net <net_name> [-chain <chain_name>] -hash <atom_hash>\n"
                           "\tSearches for an atom by hash in a specified network in chains.\n"
                           "find decree -net <net_name> [-chain <chain_name>] -type <type_decree> [-where <chains|mempool>]\n"
                           "\tSearches for decrees by hash in the specified decree type in the specified network in its chains.\n"
                           "\tTypes decree: fee, owners, owners_min, stake_approve, stake_invalidate, min_value, "
                           "min_validators_count, ban, unban, reward, validator_max_weight, emergency_validators, check_signs_structure\n");


    dap_cli_server_cmd_add ("policy", com_policy, NULL, "Policy commands",
                "policy activate - prepare policy activate decree\n"
                "\t[execute] - used to create policy decree, otherwise show policy decree draft\n"
                "\t-net <net_name>\n"
                "\t-num <policy_num>\n"
                "\t[-ts_start <dd/mm/yy-H:M:S>] - date to start policy\n"
                "\t[{\n\t\t-block_start <block_num> - block num to start policy\n"
                "\t\t-chain <chain_name> - chain name to check blocks num\n\t}]\n"
                "\t-certs <cert1[,cert2,...,certN]> - list signing certs\n"
                "policy deactivate - prepare policy deactivate decree\n"
                "\t[execute] - used to create policy decree, otherwise show policy decree draft\n"
                "\t-net <net_name>\n"
                "\t-num <num1[,num2,...,numN]> - deactivated policy list\n"
                "\t-certs <cert1[,cert2,...,certN]> - list signing certs\n"
                "policy find - find info about policy in net\n"
                "\t-net <net_name>\n"
                "\t-num <policy_num>\n"
                "policy list - show all policies from table in net\n"
                "\t-net <net_name>\n");
    // Exit - always last!
    dap_cli_server_cmd_add ("exit", com_exit, NULL, "Stop application and exit",
                "exit\n" );
    dap_notify_srv_set_callback_new(dap_notify_new_client_send_info);
    return 0;
}
int dap_chain_node_cli_parser_init(void) {
    dap_cli_server_cmd_add("token", NULL, json_print_for_token_list, "---","---");
    dap_cli_server_cmd_add("block", NULL, json_print_for_block_list, "---","---");
    dap_cli_server_cmd_add("mempool", NULL, json_print_for_mempool_list, "---","---");
    dap_cli_server_cmd_add("srv_stake", NULL, json_print_for_srv_stake_list_keys, "---","---");
    dap_cli_server_cmd_add("dag", NULL, json_print_for_dag_list, "---","---");
    dap_cli_server_cmd_add("srv_xchange", NULL, json_print_for_srv_xchange_list, "---","---");


    return 0;
}


/**
 * @brief dap_chain_node_cli_delete
 * Deinitialization of the server side
 */
void dap_chain_node_cli_delete(void)
{
    dap_cli_server_deinit();
    // deinit client for handshake
    dap_chain_node_client_deinit();
}<|MERGE_RESOLUTION|>--- conflicted
+++ resolved
@@ -306,11 +306,7 @@
             "{-from_wallet <wallet_name> | -from_emission <emission_hash> {-cert <cert_name> | -wallet_fee <wallet_name>}} -fee <value>\n");
     dap_cli_server_cmd_add ("tx_create_json", com_tx_create_json, NULL, "Make transaction",
                 "tx_create_json -net <net_name> [-chain <chain_name>] -json <json_file_path>\n" );
-<<<<<<< HEAD
-    dap_cli_server_cmd_add ("json_datum_mempool_put", com_json_datum_mempool_put, NULL, "Make transaction and put that to json",
-=======
-    dap_cli_server_cmd_add ("mempool_add", com_mempool_add, "Make transaction and put that to mempool",
->>>>>>> 24fbfd7a
+    dap_cli_server_cmd_add ("mempool_add", com_mempool_add, NULL, "Make transaction and put that to mempool",
                 "json_datum_mempool_put  -net <net_name> [-chain <chain_name>] -json <json_file_path>\n" );
     dap_cli_server_cmd_add ("tx_cond_create", com_tx_cond_create, NULL, "Make cond transaction",
                                         "tx_cond_create -net <net_name> -token <token_ticker> -w <wallet_name>"
