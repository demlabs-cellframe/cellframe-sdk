--- conflicted
+++ resolved
@@ -365,13 +365,6 @@
             "token list -net <net_name> [-full] [-h]\n"
             "token info -net <net_name> -name <token_ticker> [-h]\n");
 
-<<<<<<< HEAD
-=======
-    // Log
-    dap_cli_server_cmd_add ("print_log", com_print_log, NULL, "Print log info",
-                "print_log [ts_after <timestamp>] [limit <line_numbers>]\n" );
-
->>>>>>> 05e30b79
     // Statisticss
     dap_cli_server_cmd_add("stats", com_stats, NULL, "Print statistics",
                 "stats cpu");
@@ -424,18 +417,6 @@
                            "min_validators_count, ban, unban, reward, validator_max_weight, emergency_validators, check_signs_structure\n");
 
 
-<<<<<<< HEAD
-    dap_cli_server_cmd_add ("file", com_file, "Work with logs and files",
-                "file print {-num_line <number_of_lines> | -ts_after <Tue, 10 Dec 2024 18:37:47 +0700> } {-log | -path <path_to_file>}\n"
-                "\t print the last <num_line> lines from the log file or all logs after the specified date and time\n"
-                "\t -path <path_to_file> allows printing from a text file, but -ts_after option might not work\n"
-                "file export {-num_line <number_of_lines> | -ts_after <m/d/Y-H:M:S>} {-log | -path <path_to_file>} -dest <destination_path>\n"
-                "\t export last <num_line> lines from the log file or all logs after the specified date and time\n"
-                "\t -path <path_to_file> allows exporting from a text file, but -ts_after option might not work\n"
-                "file clear_log\n"
-                "\t CAUTION !!! This command will clear the entire log file\n");
-
-=======
     dap_cli_server_cmd_add ("policy", com_policy, NULL, "Policy commands",
                 "policy activate - prepare policy activate decree\n"
                 "\t[execute] - used to create policy decree, otherwise show policy decree draft\n"
@@ -455,7 +436,17 @@
                 "\t-num <policy_num>\n"
                 "policy list - show all policies from table in net\n"
                 "\t-net <net_name>\n");
->>>>>>> 05e30b79
+
+    dap_cli_server_cmd_add ("file", com_file, "Work with logs and files",
+                "file print {-num_line <number_of_lines> | -ts_after <Tue, 10 Dec 2024 18:37:47 +0700> } {-log | -path <path_to_file>}\n"
+                "\t print the last <num_line> lines from the log file or all logs after the specified date and time\n"
+                "\t -path <path_to_file> allows printing from a text file, but -ts_after option might not work\n"
+                "file export {-num_line <number_of_lines> | -ts_after <m/d/Y-H:M:S>} {-log | -path <path_to_file>} -dest <destination_path>\n"
+                "\t export last <num_line> lines from the log file or all logs after the specified date and time\n"
+                "\t -path <path_to_file> allows exporting from a text file, but -ts_after option might not work\n"
+                "file clear_log\n"
+                "\t CAUTION !!! This command will clear the entire log file\n");
+
     // Exit - always last!
     dap_cli_server_cmd_add ("exit", com_exit, NULL, "Stop application and exit",
                 "exit\n" );
