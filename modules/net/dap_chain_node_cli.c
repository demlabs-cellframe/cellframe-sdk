/*
 * Authors:
 * Dmitriy A. Gerasimov <gerasimov.dmitriy@demlabs.net>
 * Alexander Lysikov <alexander.lysikov@demlabs.net>
 * DeM Labs Inc.   https://demlabs.net
 * Cellframe  https://cellframe.net
 * Copyright  (c) 2019-2021
 * All rights reserved.

 This file is part of Cellframe SDK

 Cellframe SDK is free software: you can redistribute it and/or modify
 it under the terms of the GNU General Public License as published by
 the Free Software Foundation, either version 3 of the License, or
 (at your option) any later version.

 Cellframe SDK is distributed in the hope that it will be useful,
 but WITHOUT ANY WARRANTY; without even the implied warranty of
 MERCHANTABILITY or FITNESS FOR A PARTICULAR PURPOSE.  See the
 GNU General Public License for more details.

 You should have received a copy of the GNU General Public License
 along with any Cellframe SDK based project.  If not, see <http://www.gnu.org/licenses/>.
 */

#include <stdio.h>
#include <string.h>
#include <errno.h>
#include <assert.h>
//#include <glib.h>
#include <unistd.h>
#include <pthread.h>
#include "iputils/iputils.h"

#include "dap_common.h"
#include "dap_config.h"
#include "dap_strfuncs.h"
#include "dap_file_utils.h"
#include "dap_list.h"
#include "dap_chain_node_cli_cmd.h"
#include "dap_chain_node_client.h"
#include "dap_chain_node_cli_cmd_tx.h"
#include "dap_cli_server.h"
#include "dap_chain_node_cli.h"
#include "dap_notify_srv.h"

#define LOG_TAG "chain_node_cli"
static bool s_debug_cli = false;

/**
 * @brief dap_chain_node_cli_init
 * Initialization of the server side of the interaction
 * with the console kelvin-node-cli
 * init commands description
 * return 0 if OK, -1 error
 * @param g_config
 * @return int
 */
int dap_chain_node_cli_init(dap_config_t * g_config)
{
    if ( !dap_config_get_item_bool_default(g_config, "cli-server", "enabled", true) )
        return log_it( L_WARNING, "CLI server is disabled" ), 0;
    s_debug_cli = dap_config_get_item_bool_default(g_config, "cli-server", "debug-cli", false);
    if ( dap_cli_server_init(s_debug_cli, "cli-server") )
        return log_it(L_ERROR, "Can't init CLI server!"), -1;

    dap_cli_server_cmd_add("global_db", com_global_db, "Work with global database",
            "global_db flush\n"
                "\tFlushes the current state of the database to disk.\n\n"
            "global_db write -group <group_name> -key <key_name> -value <value>\n"
                "\tWrites a key value to a specified group in the database.\n\n"
            "global_db read -group <group_name> -key <key_name>\n"
                "\tReads a value by key from a specified group.\n\n"
            "global_db delete -group <group_name> -key <key_name>\n"
                "\tRemoves a value by key from a specified group.\n\n"
            "global_db group_list\n"
                "\tGets a list of groups in the database.\n\n"
            "global_db drop_table -group <group_name>\n"
                "\tPerforms deletion of the entire group in the database.\n\n"
            "global_db get_keys -group <group_name>\n"
                "\tGets all record keys from a specified group.\n"

//                    "global_db wallet_info set -addr <wallet address> -cell <cell id> \n\n"
            );
    dap_cli_server_cmd_add("mempool", com_signer, "Sign operations",
               "mempool sign -cert <priv_cert_name> -net <net_name> -chain <chain_name> -file <filename> [-mime {<SIGNER_FILENAME,SIGNER_FILENAME_SHORT,SIGNER_FILESIZE,SIGNER_DATE,SIGNER_MIME_MAGIC> | <SIGNER_ALL_FLAGS>}]\n"
               "mempool check -cert <priv_cert_name> -net <net_name> {-file <filename> | -hash <hash>} [-mime {<SIGNER_FILENAME,SIGNER_FILENAME_SHORT,SIGNER_FILESIZE,SIGNER_DATE,SIGNER_MIME_MAGIC> | <SIGNER_ALL_FLAGS>}]\n"
                                          );
    dap_cli_server_cmd_add("node", com_node, "Work with node",
                    "node add -net <net_name> [-port <port>]\n\n"
                    "node del -net <net_name> {-addr <node_address> | -alias <node_alias>}\n\n"
                    "node link {add | del}  -net <net_name> {-addr <node_address> | -alias <node_alias>} -link <node_address>\n\n"
                    "node alias -addr <node_address> -alias <node_alias>\n\n"
                    "node connect -net <net_name> {-addr <node_address> | -alias <node_alias> | auto}\n\n"
                    "node handshake -net <net_name> {-addr <node_address> | -alias <node_alias>}\n"
                    "node connections [-net <net_name>]\n"
                    "node balancer -net <net_name>\n"
                    "node dump [-net <net_name> | -addr <node_address>]\n\n"
                    "node list -net <net_name> [-addr <node_address> | -alias <node_alias>] [-full]\n\n"
                    "node ban -net <net_name> -certs <certs_name> [-addr <node_address> | -host <ip_v4_or_v6_address>]\n"
                    "node unban -net <net_name> -certs <certs_name> [-addr <node_address> | -host <ip_v4_or_v6_address>]\n"
                    "node banlist\n\n");
    
    dap_cli_server_cmd_add ("version", com_version, "Return software version",
                                        "version\n"
                                        "\tReturn version number\n"
                                        );

    dap_cli_server_cmd_add ("help", com_help, "Description of command parameters",
                                        "help [<command>]\n"
                                        "\tObtain help for <command> or get the total list of the commands\n"
                                        );
    dap_cli_server_cmd_add ("?", com_help, "Synonym for \"help\"",
                                        "? [<command>]\n"
                                        "\tObtain help for <command> or get the total list of the commands\n"
                                        );
    dap_cli_server_cmd_add ("token_update", com_token_update, "Token update",
                            "\nPrivate or CF20 token update\n"
                            "token_update -net <net_name> [-chain <chain_name>] -token <existing_token_ticker> -type <CF20|private> [-total_supply_change <value>] "
                            "-certs <name_certs> [-flag_set <flag>] [-flag_unset <flag>] [-total_signs_valid <value>] [-description <value>] "
                            "[-tx_receiver_allowed <value>] [-tx_receiver_blocked <value>] [-tx_sender_allowed <value>] [-tx_sender_blocked <value>] "
                            "[-add_cert <name_certs>] [-remove_certs <pkeys_hash>]\n"
                            "==Flags==\n"
                            "\tALL_BLOCKED: \t\t\t\tBlocks all permissions.\n"
                            "\tALL_ALLOWED: \t\t\t\tAllows all permissions unless they are blocked. Be careful with this mode.\n"
                            "\tALL_FROZEN: \t\t\t\tTemporarily freezes all permissions\n"
                            "\tALL_UNFROZEN: \t\t\t\tUnfreezes all frozen permissions\n"
                            "\tSTATIC_ALL: \t\t\t\tBlocks manipulations with a token after declaration. Tokens are declared statically.\n"
                            "\tSTATIC_FLAGS: \t\t\t\tBlocks manipulations with token flags after declaration.\n"
                            "\tSTATIC_PERMISSIONS_ALL: \t\tBlocks all manipulations with permissions list after declaration.\n"
                            "\tSTATIC_PERMISSIONS_DATUM_TYPE: \t\tBlocks all manipulations with datum permissions list after declaration.\n"
                            "\tSTATIC_PERMISSIONS_TX_SENDER: \t\tBlocks all manipulations with transaction senders permissions list after declaration.\n"
                            "\tSTATIC_PERMISSIONS_TX_RECEIVER: \tBlocks all manipulations with transaction receivers permissions list after declaration.\n"
                            "\n"
                            "==Params==\n"
                            "General:\n"
                            "\t -total_supply_change <value>:\t\t Sets the maximum amount of token supply. Specify “INF” to set unlimited total supply.\n"
                            "\t -certs <name_certs>:\t\t\t Here use the very certificates which were used to sign the token being updated.\n"
                            "Additional:\n"
                            "\t -description <token_description>:\t Shows updated description for this token.\n"
                            "Installing and removing the flag:\n"
                            "\t -flag_set <flag_name>:\t\t\t Adds specified flag to the list of active flags.\n"
                            "\t -flag_unset <flag_name>:\t\t Removes specified flag from the list of active flags.\n"
                            "Work with the number of signatures required for the issue:\n"
                            "\t -total_signs_valid <value>:\t\t Sets the minimum amount of valid signatures.\n"
                            "\t -add_certs <cert_list>:\t\t Adds certificates to the certificates list of the token.\n"
                            "\t -remove_certs <pkeys_hash>:\t\t Removes certificates from the certificates list using theirs public key hashes.\n"
                            "Tx receiver addresses allowed/blocked:\n"
                            "\t -tx_receiver_allowed <wallet_addr>:\t Adds specified wallet address to the list of allowed receivers.\n"
                            "\t -tx_receiver_blocked <wallet_addr>:\t Adds specified wallet address to the list of blocked receivers.\n"
                            "\nTx sender addresses allowed/blocked:\n"
                            "\t -tx_sender_allowed <wallet_addr>:\t Adds specified wallet address to the list of allowed senders.\n"
                            "\t -tx_sender_blocked <wallet_addr>:\t Adds specified wallet address to the list of blocked senders.\n"
                            "\n"
    );
    dap_cli_server_cmd_add ("wallet", com_tx_wallet, "Wallet operations",
                            "wallet list\n"
                            "wallet new -w <wallet_name> [-sign <sign_type>] [-restore <hex_value> | -restore_legacy <restore_string>] [-net <net_name>] [-force] [-password <password>]\n"
                            "wallet info {-addr <addr> | -w <wallet_name>} -net <net_name>\n"
                            "wallet activate -w <wallet_name> -password <password> [-ttl <password_ttl_in_minutes>]\n"
                            "wallet deactivate -w <wallet_name>>\n"
<<<<<<< HEAD
                            "wallet outputs {-addr <addr> | -w <wallet_name>} -net <net_name> -token <token_tiker> [-value <uint256_value>]\n"
                            "wallet convert -w <wallet_name> {-password <password> | -remove_password }\n");
=======
                            "wallet outputs {-addr <addr> | -w <wallet_name>} -net <net_name> -token <token_tiker> [{-cond | -value <uint256_value>}]\n"
                            "wallet convert -w <wallet_name> {-password <password> | -remove_password }\n"
                            "wallet find -addr <addr> {-file <file path>}\n");
>>>>>>> 5c632455


    // Token commands


    // Token commands
    dap_cli_server_cmd_add ("token_decl", com_token_decl, "Token declaration",
            "Simple token declaration:\n"
            "token_decl -net <net_name> [-chain <chain_name>] -token <token_ticker> -total_supply <total_supply> -signs_total <sign_total> -signs_emission <signs_for_emission> -certs <certs_list>\n"
            "\t  Declare new simple token for <net_name>:<chain_name> with ticker <token_ticker>, maximum emission <total_supply> and <signs_for_emission> from <signs_total> signatures on valid emission\n"
            "\nExtended private token declaration\n"
            "token_decl -net <net_name> [-chain <chain_name>] -token <token_ticker> -type private -total_supply <total_supply> "
                "-decimals <18> -signs_total <sign_total> -signs_emission <signs_for_emission> -certs <certs_list> -flags [<Flag 1>][,<Flag 2>]...[,<Flag N>]...\n"
            "\t [-<Param_name_1> <Param_Value_1>] [-Param_name_2> <Param_Value_2>] ...[-<Param_Name_N> <Param_Value_N>]\n"
            "\t   Declare new token for <net_name>:<chain_name> with ticker <token_ticker>, flags <Flag_1>,<Flag_2>...<Flag_N>\n"
            "\t   and custom parameters list <Param_1>, <Param_2>...<Param_N>.\n"
            "\nExtended CF20 token declaration\n"
            "token_decl -net <net_name> [-chain <chain_name>] -token <token_ticker> -type CF20 "
                "-total_supply <total_supply/if_0 =_endless> -decimals <18> -signs_total <sign_total> -signs_emission <signs_for_emission> -certs <certs_list>\n"
            "\t -flags [<Flag_1>][,<Flag_2>]...[,<Flag_N>]...\n"
            "\t [-<Param_name_1> <Param_Value_1>] [-Param_name_2> <Param_Value_2>] ...[-<Param_Name_N> <Param_Value_N>]\n"
            "\t   Declare new token for <net_name>:<chain_name> with ticker <token_ticker>, flags <Flag_1>,<Flag_2>...<Flag_N>\n"
            "\t   and custom parameters list <Param_1>, <Param_2>...<Param_N>.\n"
            "\n"
            "==Flags=="
            "\t ALL_BLOCKED:\t Blocked all permissions, usefull add it first and then add allows what you want to allow\n"
            "\t ALL_ALLOWED:\t Allowed all permissions if not blocked them. Be careful with this mode\n"
            "\t ALL_FROZEN:\t All permissions are temprorary frozen\n"
            "\t ALL_UNFROZEN:\t Unfrozen permissions\n"
            "\t STATIC_ALL:\t No token manipulations after declarations at all. Token declares staticly and can't variabed after\n"
            "\t STATIC_FLAGS:\t No token manipulations after declarations with flags\n"
            "\t STATIC_PERMISSIONS_ALL:\t No all permissions lists manipulations after declarations\n"
            "\t STATIC_PERMISSIONS_DATUM_TYPE:\t No datum type permissions lists manipulations after declarations\n"
            "\t STATIC_PERMISSIONS_TX_SENDER:\t No tx sender permissions lists manipulations after declarations\n"
            "\t STATIC_PERMISSIONS_TX_RECEIVER:\t No tx receiver permissions lists manipulations after declarations\n"
            "\n"
            "==Params==\n"
            "General:\n"
            "\t -flags <value>:\t List of flags from <value> to token declaration\n"
            "\t -total_supply <value>:\t Set total supply - emission's maximum - to the <value>\n"
            "\t -total_signs_valid <value>:\t Set valid signatures count's minimum\n"
            "\t -description <value>:\t Updated description for this token\n"
            "\nDatum type allowed/blocked:\n"
            "\t -datum_type_allowed <value>:\t Set allowed datum type(s)\n"
            "\t -datum_type_blocked <value>:\t Set blocked datum type(s)\n"
            "\nTx receiver addresses allowed/blocked:\n"
            "\t -tx_receiver_allowed <value>:\t Set allowed tx receiver(s)\n"
            "\t -tx_receiver_blocked <value>:\t Set blocked tx receiver(s)\n"
            "\nTx sender addresses allowed/blocked:\n"
            "\t -tx_sender_allowed <value>:\t Set allowed tx sender(s)\n"
            "\t -tx_sender_blocked <value>:\t Set allowed tx sender(s)\n"
            "\n"
            );

    dap_cli_server_cmd_add("token_update_sign", com_token_decl_sign, "Token update add sign to datum",
                                        "token_update_sign -net <net_name> [-chain <chain_name>] -datum <datum_hash> -certs <cert_list>\n"
                                        "\t Sign existent <datum hash> in mempool with <certs_list>\n"
    );
    // Token commands

    dap_cli_server_cmd_add ("token_decl_sign", com_token_decl_sign, "Token declaration add sign",
            "token_decl_sign -net <net_name> [-chain <chain_name>] -datum <datum_hash> -certs <certs_list>\n"
            "\t Sign existent <datum_hash> in mempool with <certs_list>\n"
            );

    dap_cli_server_cmd_add ("token_emit", com_token_emit, "Token emission",
                            "token_emit { sign -emission <hash> | -token <mempool_token_ticker> -emission_value <value> -addr <addr> } "
                            "[-chain_emission <chain_name>] -net <net_name> -certs <cert_list>\n");

    dap_cli_cmd_t *l_cmd_mempool = dap_cli_server_cmd_add("mempool", com_mempool, "Command for working with mempool",
                           "mempool list -net <net_name> [-chain <chain_name>] [-addr <addr>] [-brief] [-limit] [-offset]\n"
                           "\tList mempool (entries or transaction) for (selected chain network or wallet)\n"
                           "mempool check -net <net_name> [-chain <chain_name>] -datum <datum_hash>\n"
                           "\tCheck mempool entrie for presence in selected chain network\n"
                           "mempool proc -net <net_name> [-chain <chain_name>] -datum <datum_hash>\n"
                           "\tProc mempool entrie with specified hash for selected chain network\n"
                           "\tCAUTION!!! This command will process transaction with any comission! Parameter minimum_comission will not be taken into account!\n"
                           "mempool proc_all -net <net_name> -chain <chain_name>\n"
                           "\tProc mempool all entries for selected chain network\n"
                           "mempool delete -net <net_name> [-chain <chain_name>] -datum <datum_hash>\n"
                           "\tDelete datum with hash <datum hash> for selected chain network\n"
                           "mempool dump -net <net_name> [-chain <chain_name>] -datum <datum_hash>\n"
                           "\tOutput information about datum in mempool\n"
                           "mempool add_ca -net <net_name> [-chain <chain_name>] -ca_name <pub_cert_name>\n"
                           "\tAdd pubic certificate into the mempool to prepare its way to chains\n"
                           "mempool count -net <net_name> [-chain <chain_name>]\n"
                           "\tDisplays the number of elements in the mempool of a given network.");
    dap_cli_server_alias_add(l_cmd_mempool, "list", "mempool_list");
    dap_cli_server_alias_add(l_cmd_mempool, "check", "mempool_check");
    dap_cli_server_alias_add(l_cmd_mempool, "proc", "mempool_proc");
    dap_cli_server_alias_add(l_cmd_mempool, "proc_all", "mempool_proc_all");
    dap_cli_server_alias_add(l_cmd_mempool, "delete", "mempool_delete");
    dap_cli_server_alias_add(l_cmd_mempool, "add_ca", "mempool_add_ca");
    dap_cli_server_alias_add(l_cmd_mempool, "add_ca", "chain_ca_copy");

    dap_cli_server_cmd_add ("chain_ca_pub", com_chain_ca_pub,
                                        "Add pubic certificate into the mempool to prepare its way to chains",
            "chain_ca_pub -net <net_name> [-chain <chain_name>] -ca_name <priv_cert_name>\n");

    // Transaction commands
    dap_cli_server_cmd_add ("tx_create", com_tx_create, "Make transaction",
            "tx_create -net <net_name> [-chain <chain_name>] -value <value> -token <token_ticker> -to_addr <addr>"
            "{-from_wallet <wallet_name> | -from_emission <emission_hash> {-cert <cert_name> | -wallet_fee <wallet_name>}} -fee <value>\n");
    dap_cli_server_cmd_add ("tx_create_json", com_tx_create_json, "Make transaction",
                "tx_create_json -net <net_name> [-chain <chain_name>] -json <json_file_path>\n" );
    dap_cli_server_cmd_add ("tx_cond_create", com_tx_cond_create, "Make cond transaction",
                                        "tx_cond_create -net <net_name> -token <token_ticker> -w <wallet_name>"
                                        " -cert <pub_cert_name> -value <value_datoshi> -fee <value> -unit {B | SEC} -srv_uid <numeric_uid>\n" );
        dap_cli_server_cmd_add ("tx_cond_remove", com_tx_cond_remove, "Remove cond transactions and return funds from condition outputs to wallet",
                                        "tx_cond_remove -net <net_name> -hashes <hash1,hash2...> -w <wallet_name>"
                                        " -fee <value> -srv_uid <numeric_uid>\n" );
        dap_cli_server_cmd_add ("tx_cond_unspent_find", com_tx_cond_unspent_find, "Find cond transactions by wallet",
                                        "tx_cond_unspent_find -net <net_name> -srv_uid <numeric_uid> -w <wallet_name> \n" );

    dap_cli_server_cmd_add ("tx_verify", com_tx_verify, "Verifing transaction in mempool",
            "tx_verify -net <net_name> [-chain <chain_name>] -tx <tx_hash>\n" );

    // Transaction history
    dap_cli_server_cmd_add("tx_history", com_tx_history, "Transaction history (for address or by hash)",
            "tx_history  {-addr <addr> | {-w <wallet_name> | -tx <tx_hash>} -net <net_name>} [-chain <chain_name>] [-limit] [-offset] [-head]\n"
            "tx_history -all -net <net_name> [-chain <chain_name>] [-limit] [-offset] [-head]\n"
            "tx_history -count -net <net_name>\n");

	// Ledger info
    dap_cli_server_cmd_add("ledger", com_ledger, "Ledger information",
            "ledger list coins -net <net_name> [-limit] [-offset]\n"
            "ledger list threshold [-hash <tx_treshold_hash>] -net <net_name> [-limit] [-offset] [-head]\n"
            "ledger list balance -net <net_name> [-limit] [-offset] [-head]\n"
            "ledger info -hash <tx_hash> -net <net_name> [-unspent]\n");

    // Token info
    dap_cli_server_cmd_add("token", com_token, "Token info",
            "token list -net <net_name>\n"
            "token info -net <net_name> -name <token_ticker>\n");

    // Log
    dap_cli_server_cmd_add ("print_log", com_print_log, "Print log info",
                "print_log [ts_after <timestamp>] [limit <line_numbers>]\n" );

    // Statisticss
    dap_cli_server_cmd_add("stats", com_stats, "Print statistics",
                "stats cpu");

    // Export GDB to JSON
    dap_cli_server_cmd_add("gdb_export", cmd_gdb_export, "Export gdb to JSON",
                                        "gdb_export filename <filename without extension> [-groups <group names list>]");

    //Import GDB from JSON
    dap_cli_server_cmd_add("gdb_import", cmd_gdb_import, "Import gdb from JSON",
                                        "gdb_import filename <filename_without_extension>");

    dap_cli_server_cmd_add ("remove", cmd_remove, "Delete chain files or global database",
           "remove -gdb\n"
           "remove -chains [-net <net_name> | -all]\n"
                     "Be careful, the '-all' option for '-chains' will delete all chains and won't ask you for permission!");

    // Decree create command
    dap_cli_server_cmd_add ("decree", cmd_decree, "Work with decree",
            "decree create common -net <net_name> [-chain <chain_name>] -decree_chain <chain_name> -certs <certs_list> {-fee <net_fee_value> -to_addr <net_fee_wallet_addr> | -new_certs <new_owners_certs_list> | -signs_verify <value>}\n"
            "Creates common network decree in net <net_name>. Decree adds to chain -chain and applies to chain -decree_chain. If -chain and -decree_chain is different you must create anchor in -decree_chain that is connected to this decree."
            "\nCommon decree parameters:\n"
            "\t -fee <value>: sets network fee\n"
            "\t -to_addr <wallet_addr>: sets wallet addr for network fee\n"
            "\t -new_certs <certs_list>: sets new owners set for net\n"
            "\t -signs_verify <value>: sets minimum number of owners needed to sign decree\n\n"
            "decree create service -net <net_name> [-chain <chain_name>] -decree_chain <chain_name> -srv_id <service_id> -certs <certs_list> -fee <value> -to_addr <wallet_addr> -new_certs <certs_list> -signs_verify <value>\n"
            "Creates service decree in net <net_name> for service -srv_id.\n\n"
            "decree sign -net <net_name> [-chain <chain_name>] -datum <datum_hash> -certs <certs_list>\n"
            "Signs decree with hash -datum.\n\n"
            "decree anchor -net <net_name> [-chain <chain_name>] -datum <datum_hash> -certs <certs_list>\n"
            "Creates anchor for decree with hash -datum.\n\n"
            "decree find -net <net_name> -hash <decree_hash>\n"
            "Find decree by hash and show it's status (apllied or not)\n\n"
            "decree info -net <net_name>\n"
            "Displays information about the parameters of the decrees in the network.\n");

    dap_cli_server_cmd_add ("exec_cmd", com_exec_cmd, "Execute command on remote node",
            "exec_cmd -net <net_name> -addr <node_addr> -cmd <command,and,all,args,separated,by,commas>\n" );

    //Find command
    dap_cli_server_cmd_add("find", cmd_find, "The command searches for the specified elements by the specified attributes",
                           "find datum -net <net_name> [-chain <chain_name>] -hash <datum_hash>\n"
                           "\tSearches for datum by hash in the specified network in chains and mempool.\n"
                           "find atom -net <net_name> [-chain <chain_name>] -hash <atom_hash>\n"
                           "\tSearches for an atom by hash in a specified network in chains.\n"
                           "find decree -net <net_name> [-chain <chain_name>] -type <type_decree> [-where <chains|mempool>]\n"
                           "\tSearches for decrees by hash in the specified decree type in the specified network in its chains.\n"
                           "\tTypes decree: fee, owners, owners_min, stake_approve, stake_invalidate, min_value, "
                           "min_validators_count, ban, unban, reward, validator_max_weight, emergency_validators, check_signs_structure\n");


    dap_cli_server_cmd_add ("policy", com_policy, "Policy commands",
                "policy activate - prepare policy activate decree\n"
                "\t[execute] - used to create policy decree, otherwise show policy decree draft\n"
                "\t-net <net_name>\n"
                "\t-num <policy_num>\n"
                "\t[-ts_start <dd/mm/yy-H:M:S>] - date to start policy\n"
                "\t[{\n\t\t-block_start <block_num> - block num to start policy\n"
                "\t\t-chain <chain_name> - chain name to check blocks num\n\t}]\n"
                "\t-certs <cert1[,cert2,...,certN]> - list signing certs\n"
                "policy deactivate - prepare policy deactivate decree\n"
                "\t[execute] - used to create policy decree, otherwise show policy decree draft\n"
                "\t-net <net_name>\n"
                "\t-num <num1[,num2,...,numN]> - deactivated policy list\n"
                "\t-certs <cert1[,cert2,...,certN]> - list signing certs\n"
                "policy find - find info about policy in net\n"
                "\t-net <net_name>\n"
                "\t-num <policy_num>\n"
                "policy list - show all policies from table in net\n"
                "\t-net <net_name>\n");
    // Exit - always last!
    dap_cli_server_cmd_add ("exit", com_exit, "Stop application and exit",
                "exit\n" );
    dap_notify_srv_set_callback_new(dap_notify_new_client_send_info);
    return 0;
}


/**
 * @brief dap_chain_node_cli_delete
 * Deinitialization of the server side
 */
void dap_chain_node_cli_delete(void)
{
    dap_cli_server_deinit();
    // deinit client for handshake
    dap_chain_node_client_deinit();
}<|MERGE_RESOLUTION|>--- conflicted
+++ resolved
@@ -159,14 +159,9 @@
                             "wallet info {-addr <addr> | -w <wallet_name>} -net <net_name>\n"
                             "wallet activate -w <wallet_name> -password <password> [-ttl <password_ttl_in_minutes>]\n"
                             "wallet deactivate -w <wallet_name>>\n"
-<<<<<<< HEAD
-                            "wallet outputs {-addr <addr> | -w <wallet_name>} -net <net_name> -token <token_tiker> [-value <uint256_value>]\n"
-                            "wallet convert -w <wallet_name> {-password <password> | -remove_password }\n");
-=======
                             "wallet outputs {-addr <addr> | -w <wallet_name>} -net <net_name> -token <token_tiker> [{-cond | -value <uint256_value>}]\n"
                             "wallet convert -w <wallet_name> {-password <password> | -remove_password }\n"
                             "wallet find -addr <addr> {-file <file path>}\n");
->>>>>>> 5c632455
 
 
     // Token commands
