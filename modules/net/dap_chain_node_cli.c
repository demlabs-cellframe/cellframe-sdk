--- conflicted
+++ resolved
@@ -1014,12 +1014,7 @@
 #ifndef _WIN32
     // News
     //dap_chain_node_cli_cmd_item_create("news", com_news, NULL, "Add News for VPN clients. Language code is a text code like \"en\", \"ru\", \"fr\"",
-<<<<<<< HEAD
     //        "news [-text <news text> | -file <filename with news>] -lang <language code> \n");
-=======
-     //       "news [-text <news text> | -file <filename with news>] -lang <language code> \n");
->>>>>>> cc0b3b18
-
 #endif
     // create thread for waiting of clients
     pthread_t l_thread_id;
