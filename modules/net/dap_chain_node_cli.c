--- conflicted
+++ resolved
@@ -116,19 +116,6 @@
                                         "? [<command>]\n"
                                         "\tObtain help for <command> or get the total list of the commands\n"
                                         );
-<<<<<<< HEAD
-=======
-    dap_cli_server_cmd_add ("wallet", com_tx_wallet, "Wallet operations",
-                            "wallet list\n"
-                            "wallet new -w <wallet_name> [-sign <sign_type>] [-restore <hex_value> | -restore_legacy <restore_string>] [-net <net_name>] [-force] [-password <password>]\n"
-                            "wallet info {-addr <addr> | -w <wallet_name>} -net <net_name>\n"
-                            "wallet activate -w <wallet_name> -password <password> [-ttl <password_ttl_in_minutes>]\n"
-                            "wallet deactivate -w <wallet_name>>\n"
-                            "wallet convert -w <wallet_name> -password <password>\n");
-
-
-    // Token commands
->>>>>>> 6a69f5f9
     dap_cli_server_cmd_add ("token_update", com_token_update, "Token update",
                             "\nPrivate or CF20 token update\n"
                             "token_update -net <net_name> [-chain <chain_name>] -token <existing_token_ticker> -type <CF20|private> [-total_supply_change <value>] "
@@ -173,7 +160,7 @@
                             "wallet new -w <wallet_name> [-sign <sign_type>] [-restore <hex_value> | -restore_legacy <restore_string>] [-net <net_name>] [-force] [-password <password>]\n"
                             "wallet info {-addr <addr> | -w <wallet_name>} -net <net_name>\n"
                             "wallet activate -w <wallet_name> -password <password> [-ttl <password_ttl_in_minutes>]\n"
-                            "wallet deactivate -w <wallet_name> -password <password>\n"
+                            "wallet deactivate -w <wallet_name>>\n"
                             "wallet convert -w <wallet_name> -password <password>\n");
 
 
