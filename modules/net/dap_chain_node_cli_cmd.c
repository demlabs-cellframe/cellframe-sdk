--- conflicted
+++ resolved
@@ -1242,16 +1242,7 @@
             l_link_node_request->hdr.ext_port = l_node_port;
             dap_chain_net_node_list_request(l_net,l_link_node_request);
         }
-        int l_ret =0;
-        if(dap_cli_server_cmd_find_option_val(a_argv, arg_index, MIN(a_argc, arg_index + 2), "request", NULL)){
-            dap_cli_server_cmd_set_reply_text(a_str_reply, "test request");
-        }
         // handler of command 'node add'
-<<<<<<< HEAD
-        else
-            l_ret = node_info_add_with_reply(l_net, l_node_info, alias_str, l_cell_str, a_ipv4_str, a_ipv6_str,
-                    a_str_reply);
-=======
         else{
             if(!arg_index || a_argc < 8) {
                 dap_cli_server_cmd_set_reply_text(a_str_reply, "invalid parameters");
@@ -1262,7 +1253,6 @@
             l_ret = node_info_add_with_reply(l_net, l_node_info, alias_str, l_cell_str, a_ipv4_str, a_ipv6_str,
                     a_str_reply);
         }
->>>>>>> 1fcedab7
         DAP_DELETE(l_node_info);
         return l_ret;
         //break;
