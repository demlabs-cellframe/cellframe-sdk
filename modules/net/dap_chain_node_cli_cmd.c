--- conflicted
+++ resolved
@@ -2906,7 +2906,6 @@
         DAP_DELETE(l_wallet_addr);
         return;
     }
-<<<<<<< HEAD
     char * l_gdb_group_mempool = dap_chain_net_get_gdb_group_mempool_new(a_chain);
     if(!l_gdb_group_mempool){
         dap_json_rpc_error_add(DAP_CHAIN_NODE_CLI_COM_MEMPOOL_LIST_CAN_NOT_GET_MEMPOOL_GROUP,
@@ -2922,15 +2921,6 @@
         return;
     }
     json_object_object_add(l_obj_chain, "name", l_obj_chain_name);
-=======
-    if (l_wallet_addr && a_fast) {
-        dap_string_append_printf(a_str_tmp, "In fast mode, it is impossible to count the number of "
-                                            "transactions and emissions for a specific address. The -fast and -addr "
-                                            "options are mutually exclusive.\n");
-        DAP_DELETE(l_wallet_addr);
-        return;
-    }
->>>>>>> c05f879a
     dap_chain_mempool_filter(a_chain, &l_removed);
     json_object *l_jobj_removed = json_object_new_int(l_removed);
     if (!l_jobj_removed) {
@@ -3030,7 +3020,6 @@
                 dap_json_rpc_allocation_error;
                 return;
             }
-<<<<<<< HEAD
             json_object_object_add(l_jobj_datum, "warning", l_jobj_warning);
             json_object_array_add(l_jobj_datums, l_jobj_datum);
             continue;
@@ -3354,163 +3343,6 @@
                     break;
                 default:
                     json_object_object_add(l_jobj_datum, "data", dap_chain_datum_data_to_json(l_datum));
-=======
-            const char *l_datum_type = dap_chain_datum_type_id_to_str(l_datum->header.type_id);
-            char buff_time[50];
-            dap_time_to_str_rfc822(buff_time, 50, l_datum->header.ts_create);
-            dap_string_t *l_str_datum = dap_string_new(NULL);
-            if (!a_fast) {
-                dap_string_append_printf(l_str_datum, "%s hash %s %s\n", l_datum_type, l_objs[i].key, buff_time);
-                bool datum_is_accepted_addr = false;
-                switch (l_datum->header.type_id) {
-                    case DAP_CHAIN_DATUM_TX: {
-                        dap_chain_addr_t l_addr_from;
-                        dap_chain_datum_tx_t *l_tx = (dap_chain_datum_tx_t *) l_datum->data;
-                        const char *l_main_token = s_tx_get_main_ticker(l_tx, a_net, NULL);
-                        dap_list_t *l_list_sig_item = dap_chain_datum_tx_items_get(l_tx, TX_ITEM_TYPE_SIG, NULL);
-                        dap_list_t *l_list_in_ems = dap_chain_datum_tx_items_get(l_tx, TX_ITEM_TYPE_IN_EMS, NULL);
-                        if (!l_list_sig_item) {
-                            dap_string_append_printf(l_str_datum,
-                                                     "\tAn item with a type TX_ITEM_TYPE_SIG for the transaction "
-                                                     "was not found, the transaction may be corrupted.\n");
-                            break;
-                        }
-                        dap_chain_tx_sig_t *l_sig = l_list_sig_item->data;
-                        dap_sign_t *l_sign = dap_chain_datum_tx_item_sign_get_sig(l_sig);
-                        dap_chain_addr_fill_from_sign(&l_addr_from, l_sign, a_net->pub.id);
-                        if (l_wallet_addr && dap_chain_addr_compare(l_wallet_addr, &l_addr_from)) {
-                            datum_is_accepted_addr = true;
-                        }
-                        dap_list_free(l_list_sig_item);
-                        char *l_addr_from_str = dap_chain_addr_to_str(&l_addr_from);
-                        dap_list_t *l_list_in_reward = dap_chain_datum_tx_items_get(l_tx, TX_ITEM_TYPE_IN_REWARD, NULL);
-                        if (l_list_in_reward) {
-                            for (dap_list_t *it = l_list_in_reward; it; it = it->next) {
-                                dap_chain_tx_in_reward_t *l_in_reward = (dap_chain_tx_in_reward_t *) it->data;
-                                char *l_block_hash = dap_chain_hash_fast_to_str_new(&l_in_reward->block_hash);
-                                dap_string_append_printf(l_str_datum, "\tForm block reward: %s\n", l_block_hash);
-                                DAP_DELETE(l_block_hash);
-                            }
-                        } else {
-                            dap_string_append_printf(l_str_datum, "\tFrom: %s\n", l_addr_from_str);
-                        }
-                        dap_list_free(l_list_in_reward);
-                        DAP_DELETE(l_addr_from_str);
-                        dap_list_t *l_list_out_items = dap_chain_datum_tx_items_get(l_tx, TX_ITEM_TYPE_OUT_ALL, NULL);
-                        for (dap_list_t *it = l_list_out_items; it; it = it->next) {
-                            dap_chain_addr_t *l_dist_addr = NULL;
-                            uint256_t l_value = uint256_0;
-                            const char *l_dist_token = NULL;
-                            uint8_t l_type = *(uint8_t *) it->data;
-                            const char *l_type_out_str = "To";
-                            switch (l_type) {
-                                case TX_ITEM_TYPE_OUT: {
-                                    l_value = ((dap_chain_tx_out_t *) it->data)->header.value;
-                                    l_dist_token = l_main_token;
-                                    l_dist_addr = &((dap_chain_tx_out_t *) it->data)->addr;
-                                }
-                                    break;
-                                case TX_ITEM_TYPE_OUT_EXT: {
-                                    l_value = ((dap_chain_tx_out_ext_t *) it->data)->header.value;
-                                    l_dist_token = ((dap_chain_tx_out_ext_t *) it->data)->token;
-                                    l_dist_addr = &((dap_chain_tx_out_ext_t *) it->data)->addr;
-                                }
-                                    break;
-                                case TX_ITEM_TYPE_OUT_COND: {
-                                    dap_chain_tx_out_cond_t *l_out_cond = (dap_chain_tx_out_cond_t*)it->data;
-                                    l_value = ((dap_chain_tx_out_cond_t *) it->data)->header.value;
-                                    switch (l_out_cond->header.subtype) {
-                                        case DAP_CHAIN_TX_OUT_COND_SUBTYPE_FEE: {
-                                            l_dist_token = a_net->pub.native_ticker;
-                                            l_type_out_str = "Fee";
-                                        } break;
-                                        case DAP_CHAIN_TX_OUT_COND_SUBTYPE_SRV_STAKE_LOCK: {
-                                            l_dist_token = l_main_token;
-                                            l_dist_addr = NULL;
-                                            l_type_out_str = "Stake lock";
-                                        } break;
-                                        case DAP_CHAIN_TX_OUT_COND_SUBTYPE_SRV_XCHANGE: {
-                                            l_dist_token = l_main_token;
-                                            l_type_out_str = "xchange";
-                                        } break;
-                                        case DAP_CHAIN_TX_OUT_COND_SUBTYPE_SRV_STAKE_POS_DELEGATE: {
-                                            l_dist_token = l_main_token;
-                                            l_type_out_str = "Stake pos delegate";
-                                        } break;
-                                        case DAP_CHAIN_TX_OUT_COND_SUBTYPE_SRV_PAY: {
-                                            l_dist_token = l_main_token;
-                                            l_type_out_str = "Pay";
-                                        } break;
-                                        default:
-                                            break;
-                                    }
-                                }
-                                    break;
-                                default:
-                                    break;
-                            }
-                            char *l_value_str = dap_chain_balance_print(l_value);
-                            char *l_value_coins_str = dap_chain_balance_to_coins(l_value);
-                            char *l_addr_str = dap_chain_addr_to_str(l_dist_addr);
-                            if (!l_dist_addr) {
-                                dap_string_append_printf(l_str_datum, "\t%s: %s (%s) %s\n", l_type_out_str,
-                                                         l_value_coins_str, l_value_str, l_dist_token);
-                            } else {
-                                if (!datum_is_accepted_addr && l_wallet_addr) {
-                                    datum_is_accepted_addr = dap_chain_addr_compare(l_wallet_addr, l_dist_addr);
-                                }
-                                if (dap_chain_addr_compare(&l_addr_from, l_dist_addr)) {
-                                    bool l_in_from_emi = false;
-                                    for (dap_list_t *it_ems = l_list_in_ems; it_ems; it_ems = it_ems->next) {
-                                        dap_chain_tx_in_ems_t *l_in_ems = (dap_chain_tx_in_ems_t*)it_ems->data;
-                                        if (!dap_strcmp(l_in_ems->header.ticker, l_dist_token)) {
-                                            l_in_from_emi = true;
-                                            break;
-                                        }
-                                    }
-                                    if (l_in_from_emi) {
-                                        dap_string_append_printf(l_str_datum, "\tTo from emission: %s (%s) %s %s\n",
-                                                                 l_value_coins_str, l_value_str, l_dist_token, l_addr_str);
-                                    } else
-                                        dap_string_append_printf(l_str_datum, "\tChange: %s (%s) %s\n",
-                                                         l_value_coins_str, l_value_str, l_dist_token);
-                                } else {
-                                    dap_string_append_printf(l_str_datum, "\tTo: %s (%s) %s %s\n",
-                                                             l_value_coins_str, l_value_str, l_dist_token, l_addr_str);
-                                }
-
-                            }
-                            DAP_DELETE(l_value_str);
-                            DAP_DELETE(l_value_coins_str);
-                            DAP_DELETE(l_addr_str);
-                        }
-                        dap_list_free(l_list_out_items);
-                    }
-                        break;
-                    case DAP_CHAIN_DATUM_TOKEN_EMISSION: {
-                        size_t l_emi_size = 0;
-                        dap_chain_datum_token_emission_t *l_emi = dap_chain_datum_emission_read(l_datum->data,
-                                                                                                &l_emi_size);
-                        if (l_wallet_addr && l_emi && dap_chain_addr_compare(l_wallet_addr, &l_emi->hdr.address))
-                            datum_is_accepted_addr = true;
-                        DAP_DELETE(l_emi);
-                        dap_chain_datum_dump(l_str_datum, l_datum, a_hash_out_type, a_net->pub.id);
-                    }
-                        break;
-                    default:
-                        dap_chain_datum_dump(l_str_datum, l_datum, a_hash_out_type, a_net->pub.id);
-                }
-                if (l_wallet_addr) {
-                    if (datum_is_accepted_addr) {
-                        l_objs_addr++;
-                        dap_string_append_printf(a_str_tmp, "%s", l_str_datum->str);
-                    }
-                } else
-                    dap_string_append_printf(a_str_tmp, "%s", l_str_datum->str);
-                dap_string_free(l_str_datum, true);
-            } else {
-                dap_string_append_printf(a_str_tmp, "%s hash %s %s\n", l_datum_type, l_objs[i].key, buff_time);
->>>>>>> c05f879a
             }
         }
         json_object_array_add(l_jobj_datums, l_jobj_datum);
@@ -4107,11 +3939,7 @@
             l_cmd = SUBCMD_DUMP;
         } else if (!dap_strcmp(a_argv[1], "check")) {
             l_cmd = SUBCMD_CHECK;
-<<<<<<< HEAD
         } else if (!dap_strcmp(a_argv[1], "count")) {
-=======
-        } else if (!dap_strcmp(lts, "count")) {
->>>>>>> c05f879a
             l_cmd = SUBCMD_COUNT;
         } else {
             char *l_str_err = dap_strdup_printf("Invalid sub command specified. Ыub command %s "
@@ -4130,17 +3958,9 @@
             return -2;
         }
     }
-<<<<<<< HEAD
     dap_chain_node_cli_cmd_values_parse_net_chain_for_json(&arg_index, a_argc, a_argv, &l_chain, &l_net);
     if (!l_net) {
         return -3;
-=======
-    dap_chain_node_cli_cmd_values_parse_net_chain(&arg_index, a_argc, a_argv, a_str_reply, &l_chain, &l_net);
-    if (!l_net) {
-        dap_cli_server_cmd_set_reply_text(a_str_reply,
-                                          "mempool commands requires parameter '-net'");
-        return -2;
->>>>>>> c05f879a
     }
     const char *l_hash_out_type = "hex";
     dap_cli_server_cmd_find_option_val(a_argv, arg_index, a_argc, "-H", &l_hash_out_type);
@@ -4180,7 +4000,6 @@
                 json_object_array_add(*reply, l_jobj_err);
                 return -3;
             }
-<<<<<<< HEAD
             json_object *l_jobj_chains = json_object_new_array();
             if (!l_jobj_chains) {
                 json_object_put(obj_ret);
@@ -4197,17 +4016,6 @@
             }
             json_object_object_add(obj_ret, "chains", l_jobj_chains);
             json_object_array_add(*reply, obj_ret);
-=======
-            bool l_fast = (dap_cli_server_cmd_check_option(a_argv, arg_index, a_argc, "-brief") != -1) ? true : false;
-            dap_string_t * l_str_tmp = dap_string_new(NULL);
-            if(l_chain)
-                s_com_mempool_list_print_for_chain(l_net, l_chain, l_wallet_addr, l_str_tmp, l_hash_out_type, l_fast);
-            else
-                DL_FOREACH(l_net->pub.chains, l_chain)
-                    s_com_mempool_list_print_for_chain(l_net, l_chain, l_wallet_addr, l_str_tmp, l_hash_out_type, l_fast);
-            dap_cli_server_cmd_set_reply_text(a_str_reply, "%s", l_str_tmp->str);
-            dap_string_free(l_str_tmp, true);
->>>>>>> c05f879a
             ret = 0;
         } break;
         case SUBCMD_PROC: {
@@ -4314,40 +4122,11 @@
             json_object_array_add(*reply, obj_ret);
             ret = 0;
         } break;
-        case SUBCMD_COUNT: {
-            char *l_mempool_group;
-            dap_string_t *l_str_ret = dap_string_new(NULL);
-            if (!l_chain) {
-                DL_FOREACH(l_net->pub.chains, l_chain) {
-                    l_mempool_group = dap_chain_net_get_gdb_group_mempool_new(l_chain);
-                    size_t l_objs_count = 0;
-                    dap_global_db_obj_t *l_objs = dap_global_db_get_all_sync(l_mempool_group, &l_objs_count);
-                    dap_global_db_objs_delete(l_objs, l_objs_count);
-                    DAP_DELETE(l_mempool_group);
-                    dap_string_append_printf(l_str_ret, "%zu records found in mempool %s.%s\n", l_objs_count,
-                                             l_net->pub.name, l_chain->name);
-                }
-            } else {
-                l_mempool_group = dap_chain_net_get_gdb_group_mempool_new(l_chain);
-                size_t l_objs_count = 0;
-                dap_global_db_obj_t *l_objs = dap_global_db_get_all_sync(l_mempool_group, &l_objs_count);
-                dap_global_db_objs_delete(l_objs, l_objs_count);
-                DAP_DELETE(l_mempool_group);
-                dap_string_append_printf(l_str_ret, "%zu records found in mempool %s.%s\n", l_objs_count,
-                                         l_net->pub.name, l_chain->name);
-            }
-            dap_cli_server_cmd_set_reply_text(a_str_reply, "%s", l_str_ret->str);
-            dap_string_free(l_str_ret, true);
-        } break;
     }
     DAP_DEL_Z(l_datum_hash);
     return ret;
 }
 
-<<<<<<< HEAD
-=======
-
->>>>>>> c05f879a
 /**
  * @brief
  *
