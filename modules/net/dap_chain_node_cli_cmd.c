--- conflicted
+++ resolved
@@ -5817,15 +5817,9 @@
     }
 
     dap_chain_hash_fast_t l_tx_hash;
-<<<<<<< HEAD
     if (l_tx_hash_str && dap_chain_hash_fast_from_str(l_tx_hash_str, &l_tx_hash) < 0) {
         dap_json_rpc_error_add(DAP_CHAIN_NODE_CLI_COM_TX_HISTORY_HASH_REC_ERR, "tx hash not recognized");
         return DAP_CHAIN_NODE_CLI_COM_TX_HISTORY_HASH_REC_ERR;
-=======
-    if (l_tx_hash_str && dap_chain_hash_fast_from_str(l_tx_hash_str, &l_tx_hash)) {
-        dap_cli_server_cmd_set_reply_text(a_str_reply, "TX hash not recognized");
-        return -3;
->>>>>>> 8dbfb06a
     }
     // Select chain network
     if (l_net_str) {
@@ -5924,54 +5918,10 @@
         }
 
     } else if (l_is_tx_all) {
-<<<<<<< HEAD
         // history all
         json_object * json_obj_summary = json_object_new_object();
         if (!json_obj_summary) {
             return DAP_CHAIN_NODE_CLI_COM_TX_HISTORY_MEMORY_ERR;
-=======
-        dap_time_t l_time_T = dap_time_now();
-        char out[80] = {"\0"};
-        dap_time_to_str_rfc822(out,80, l_time_T);
-        log_it(L_DEBUG, "Start getting tx from chain: %s", out);
-        dap_ledger_t *l_ledger = l_net->pub.ledger;
-        dap_string_t *l_tx_all_str = dap_string_new("");
-        size_t l_tx_count = 0;
-        size_t l_tx_ledger_accepted = 0;
-        size_t l_tx_ledger_rejected = 0;
-        dap_chain_cell_t    *l_cell = NULL,
-                            *l_cell_tmp = NULL;
-        dap_chain_atom_iter_t *l_iter = NULL;
-        HASH_ITER(hh, l_chain->cells, l_cell, l_cell_tmp) {
-            l_iter = l_chain->callback_atom_iter_create(l_chain, l_cell->id, 0);
-            size_t l_atom_size = 0;
-            dap_chain_atom_ptr_t l_ptr = l_chain->callback_atom_iter_get_first(l_iter, &l_atom_size);
-            while (l_ptr && l_atom_size) {
-                size_t l_datums_count = 0;
-                dap_chain_datum_t **l_datums = l_cell->chain->callback_atom_get_datums(l_ptr, l_atom_size, &l_datums_count);
-                for (size_t i = 0; i < l_datums_count; i++) {
-                    if (l_datums[i]->header.type_id == DAP_CHAIN_DATUM_TX) {
-                        l_tx_count++;
-                        dap_chain_datum_tx_t *l_tx = (dap_chain_datum_tx_t*)l_datums[i]->data;
-                        dap_hash_fast_t l_ttx_hash = {0};
-                        dap_hash_fast(l_tx, l_datums[i]->header.data_size, &l_ttx_hash);
-                        const char *l_token_ticker = NULL;
-                        if ((l_token_ticker = dap_chain_ledger_tx_get_token_ticker_by_hash(l_ledger, &l_ttx_hash))) {
-                            dap_string_append_printf(l_tx_all_str, "\t\t↓↓↓ Ledger accepted ↓↓↓\n");
-                            l_tx_ledger_accepted++;
-                        } else {
-                            l_token_ticker = s_tx_get_main_ticker(l_tx, l_net, NULL);
-                            dap_string_append_printf(l_tx_all_str, "\t\t↓↓↓ Ledger rejected ↓↓↓\n");
-                            l_tx_ledger_rejected++;
-                        }
-                        dap_chain_datum_dump_tx(l_tx, l_token_ticker, l_tx_all_str, l_hash_out_type, &l_ttx_hash, l_net->pub.id);
-                    }
-                }
-                DAP_DEL_Z(l_datums);
-                l_ptr = l_chain->callback_atom_iter_get_next(l_iter, &l_atom_size);
-            }
-            l_cell->chain->callback_atom_iter_delete(l_iter);
->>>>>>> 8dbfb06a
         }
 
         json_object* json_arr_history_all = dap_db_history_tx_all(l_chain, l_net, l_hash_out_type, json_obj_summary);
