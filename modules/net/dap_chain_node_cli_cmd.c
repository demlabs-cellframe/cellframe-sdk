--- conflicted
+++ resolved
@@ -3411,181 +3411,128 @@
 int _cmd_mempool_check(dap_chain_net_t *a_net, dap_chain_t *a_chain, const char *a_datum_hash, const char **a_hash_out_type, void ** reply) {
     json_object ** a_json_reply = (json_object **) reply;
 
-//    if (l_chain_str) {
-//        l_chain = dap_chain_net_get_chain_by_name(l_net, l_chain_str);
-//        if (!l_chain) {
-//            dap_json_rpc_error_add(COM_MEMPOOL_CHECK_ERR_CAN_NOT_FIND_CHAIN, "%s requires parameter '-chain' to be valid chain name in chain net %s. Current chain %s is not valid",
-//                                   a_argv[0], l_net->pub.name, l_chain_str);
-//            return COM_MEMPOOL_CHECK_ERR_CAN_NOT_FIND_CHAIN;
-//        }
-//    }
-
     if (!a_net || !a_datum_hash) {
-<<<<<<< HEAD
-//        char *l_datum_hash_hex_str = NULL;
-//        char *l_hash_out_type = "hex";
-        // datum hash may be in hex or base58 format
-//        if (dap_strncmp(l_datum_hash_str, "0x", 2) && dap_strncmp(l_datum_hash_str, "0X", 2)) {
-//        l_hash_out_type = "base58";
-//        l_datum_hash_hex_str = dap_enc_base58_to_hex_str_from_str(l_datum_hash_str);
-//        } else
-//            l_datum_hash_hex_str = dap_strdup(l_datum_hash_str);
-        dap_chain_datum_t *l_datum = NULL;
-        char *l_chain_name = a_chain ? a_chain->name : NULL;
-        bool l_found_in_chains = false;
-        int l_ret_code = 0;
-        dap_hash_fast_t l_atom_hash = {};
-=======
-        dap_cli_server_cmd_set_reply_text(a_str_reply, "The network or datum hash is not defined. It is "
-                                                       "impossible to determine the presence of this datum in the mempool.");
-        return -1;
+        dap_json_rpc_error_add(COM_MEMPOOL_CHECK_ERR_CAN_NOT_FIND_NET, "Error! Both -net <network_name> "
+                                                                       "and -datum <data_hash> parameters are required.");
+        return COM_MEMPOOL_CHECK_ERR_CAN_NOT_FIND_NET;
     }
     dap_chain_datum_t *l_datum = NULL;
+    char *l_chain_name = a_chain ? a_chain->name : NULL;
     bool l_found_in_chains = false;
-    /* For search in blockchain */
-    const char *l_chain_name = NULL;
-    int l_ret_code = -1;
-    char l_atom_hash_str[DAP_CHAIN_HASH_FAST_STR_SIZE];
-    dap_hash_fast_t l_atom_hash;
-    /* ------------------------ */
-    if (!a_chain) {
-        dap_chain_t *l_chain = NULL;
-        DL_FOREACH(a_net->pub.chains, l_chain) {
-            l_datum = s_com_mempool_check_datum_in_chain(l_chain, a_datum_hash);
+    int l_ret_code = 0;
+    dap_hash_fast_t l_atom_hash = {};
+    if (a_chain)
+        l_datum = s_com_mempool_check_datum_in_chain(a_chain, a_datum_hash);
+    else {
+        dap_chain_t *it = NULL;
+        DL_FOREACH(a_net->pub.chains, it) {
+            l_datum = s_com_mempool_check_datum_in_chain(it, a_datum_hash);
             if (l_datum) {
-                l_chain_name = l_chain->name;
+                l_chain_name = it->name;
                 break;
             }
         }
-    } else {
-        l_datum = s_com_mempool_check_datum_in_chain(a_chain, a_datum_hash);
-        l_chain_name = a_chain->name;
     }
     if (!l_datum) {
         l_found_in_chains = true;
         dap_hash_fast_t l_datum_hash;
         if (dap_chain_hash_fast_from_hex_str(a_datum_hash, &l_datum_hash)) {
-            dap_cli_server_cmd_set_reply_text(a_str_reply, "Incorrect hash string %s", a_datum_hash);
-            return -4;
-        }
->>>>>>> 05307c5b
+            dap_json_rpc_error_add(COM_MEMPOOL_CHECK_ERR_INCORRECT_HASH_STR,
+                                    "Incorrect hash string %s", a_datum_hash);
+            return COM_MEMPOOL_CHECK_ERR_INCORRECT_HASH_STR;
+        }
         if (a_chain)
-            l_datum = s_com_mempool_check_datum_in_chain(a_chain, a_datum_hash);
+            l_datum = a_chain->callback_datum_find_by_hash(a_chain, &l_datum_hash, &l_atom_hash, &l_ret_code);
         else {
             dap_chain_t *it = NULL;
             DL_FOREACH(a_net->pub.chains, it) {
-                l_datum = s_com_mempool_check_datum_in_chain(it, a_datum_hash);
+                l_datum = it->callback_datum_find_by_hash(it, &l_datum_hash, &l_atom_hash, &l_ret_code);
                 if (l_datum) {
                     l_chain_name = it->name;
                     break;
                 }
             }
         }
-        if (!l_datum) {
-            l_found_in_chains = true;
-            dap_hash_fast_t l_datum_hash;
-            if (dap_chain_hash_fast_from_hex_str(a_datum_hash, &l_datum_hash)) {
-                dap_json_rpc_error_add(COM_MEMPOOL_CHECK_ERR_INCORRECT_HASH_STR,
-                                       "Incorrect hash string %s", a_datum_hash);
-                return COM_MEMPOOL_CHECK_ERR_INCORRECT_HASH_STR;
-            }
-            if (a_chain)
-                l_datum = a_chain->callback_datum_find_by_hash(a_chain, &l_datum_hash, &l_atom_hash, &l_ret_code);
-            else {
-                dap_chain_t *it = NULL;
-                DL_FOREACH(a_net->pub.chains, it) {
-                    l_datum = it->callback_datum_find_by_hash(it, &l_datum_hash, &l_atom_hash, &l_ret_code);
-                    if (l_datum) {
-                        l_chain_name = it->name;
-                        break;
-                    }
-                }
-            }
-        }
-        json_object *l_jobj_datum = json_object_new_object();
-        json_object *l_datum_hash = json_object_new_string(a_datum_hash);
-        json_object *l_net_obj = json_object_new_string(a_net->pub.name);
-        if (!l_jobj_datum || !l_datum_hash || !l_net_obj){
+    }
+    json_object *l_jobj_datum = json_object_new_object();
+    json_object *l_datum_hash = json_object_new_string(a_datum_hash);
+    json_object *l_net_obj = json_object_new_string(a_net->pub.name);
+    if (!l_jobj_datum || !l_datum_hash || !l_net_obj){
+        json_object_put(l_jobj_datum);
+        json_object_put(l_datum_hash);
+        json_object_put(l_net_obj);
+        dap_json_rpc_allocation_error;
+        return DAP_JSON_RPC_ERR_CODE_MEMORY_ALLOCATED;
+    }
+    json_object *l_chain_obj;
+    if(l_chain_name) {
+        l_chain_obj = json_object_new_string(l_chain_name);
+        if (!l_chain_obj) {
             json_object_put(l_jobj_datum);
             json_object_put(l_datum_hash);
             json_object_put(l_net_obj);
             dap_json_rpc_allocation_error;
             return DAP_JSON_RPC_ERR_CODE_MEMORY_ALLOCATED;
         }
-        json_object *l_chain_obj;
-        if(l_chain_name) {
-            l_chain_obj = json_object_new_string(l_chain_name);
-            if (!l_chain_obj) {
+    } else
+        l_chain_obj = json_object_new_null();
+    json_object_object_add(l_jobj_datum, "hash", l_datum_hash);
+    json_object_object_add(l_jobj_datum, "net", l_net_obj);
+    json_object_object_add(l_jobj_datum, "chain", l_chain_obj);
+    json_object *l_find_bool;
+    if (l_datum) {
+        l_find_bool = json_object_new_boolean(TRUE);
+        json_object *l_find_chain_or_mempool = json_object_new_string(l_found_in_chains ? "chain" : "mempool");
+        if (!l_find_chain_or_mempool || !l_find_bool) {
+            json_object_put(l_find_chain_or_mempool);
+            json_object_put(l_find_bool);
+            json_object_put(l_jobj_datum);
+            dap_json_rpc_allocation_error;
+            return DAP_JSON_RPC_ERR_CODE_MEMORY_ALLOCATED;
+        }
+        json_object_object_add(l_jobj_datum, "find", l_find_bool);
+        json_object_object_add(l_jobj_datum, "source", l_find_chain_or_mempool);
+        if (l_found_in_chains) {
+            char l_atom_hash_str[DAP_CHAIN_HASH_FAST_STR_SIZE];
+            dap_chain_hash_fast_to_str(&l_atom_hash, l_atom_hash_str, DAP_CHAIN_HASH_FAST_STR_SIZE);
+            json_object *l_obj_atom = json_object_new_object();
+            json_object *l_jobj_atom_hash = json_object_new_string(l_atom_hash_str);
+            json_object *l_jobj_atom_err = json_object_new_string(dap_ledger_tx_check_err_str(l_ret_code));
+            if (!l_obj_atom || !l_jobj_atom_hash || !l_jobj_atom_err) {
                 json_object_put(l_jobj_datum);
-                json_object_put(l_datum_hash);
-                json_object_put(l_net_obj);
+                json_object_put(l_obj_atom);
+                json_object_put(l_jobj_atom_hash);
+                json_object_put(l_jobj_atom_err);
                 dap_json_rpc_allocation_error;
                 return DAP_JSON_RPC_ERR_CODE_MEMORY_ALLOCATED;
             }
-        } else
-            l_chain_obj = json_object_new_null();
-        json_object_object_add(l_jobj_datum, "hash", l_datum_hash);
-        json_object_object_add(l_jobj_datum, "net", l_net_obj);
-        json_object_object_add(l_jobj_datum, "chain", l_chain_obj);
-        json_object *l_find_bool;
-        if (l_datum) {
-            l_find_bool = json_object_new_boolean(TRUE);
-            json_object *l_find_chain_or_mempool = json_object_new_string(l_found_in_chains ? "chain" : "mempool");
-            if (!l_find_chain_or_mempool || !l_find_bool) {
-                json_object_put(l_find_chain_or_mempool);
-                json_object_put(l_find_bool);
-                json_object_put(l_jobj_datum);
-                dap_json_rpc_allocation_error;
-                return DAP_JSON_RPC_ERR_CODE_MEMORY_ALLOCATED;
-            }
-            json_object_object_add(l_jobj_datum, "find", l_find_bool);
-            json_object_object_add(l_jobj_datum, "source", l_find_chain_or_mempool);
-            if (l_found_in_chains) {
-                char l_atom_hash_str[DAP_CHAIN_HASH_FAST_STR_SIZE];
-                dap_chain_hash_fast_to_str(&l_atom_hash, l_atom_hash_str, DAP_CHAIN_HASH_FAST_STR_SIZE);
-                json_object *l_obj_atom = json_object_new_object();
-                json_object *l_jobj_atom_hash = json_object_new_string(l_atom_hash_str);
-                json_object *l_jobj_atom_err = json_object_new_string(dap_ledger_tx_check_err_str(l_ret_code));
-                if (!l_obj_atom || !l_jobj_atom_hash || !l_jobj_atom_err) {
-                    json_object_put(l_jobj_datum);
-                    json_object_put(l_obj_atom);
-                    json_object_put(l_jobj_atom_hash);
-                    json_object_put(l_jobj_atom_err);
-                    dap_json_rpc_allocation_error;
-                    return DAP_JSON_RPC_ERR_CODE_MEMORY_ALLOCATED;
-                }
-                json_object_object_add(l_obj_atom, "hash", l_jobj_atom_hash);
-                json_object_object_add(l_obj_atom, "err", l_jobj_atom_err);
-                json_object_object_add(l_jobj_datum, "atom", l_obj_atom);
-            }
-            json_object *l_datum_obj_inf = dap_chain_datum_to_json(l_datum);
-            if (!l_datum_obj_inf) {
-                if (!l_found_in_chains)
-                    DAP_DELETE(l_datum);
-                json_object_put(l_jobj_datum);
-                dap_json_rpc_error_add(DAP_JSON_RPC_ERR_CODE_SERIALIZATION_DATUM_TO_JSON,
-                                       "Failed to serialize datum to JSON.");
-                return DAP_JSON_RPC_ERR_CODE_SERIALIZATION_DATUM_TO_JSON;
-            }
+            json_object_object_add(l_obj_atom, "hash", l_jobj_atom_hash);
+            json_object_object_add(l_obj_atom, "err", l_jobj_atom_err);
+            json_object_object_add(l_jobj_datum, "atom", l_obj_atom);
+        }
+        json_object *l_datum_obj_inf = dap_chain_datum_to_json(l_datum);
+        if (!l_datum_obj_inf) {
             if (!l_found_in_chains)
                 DAP_DELETE(l_datum);
-            json_object_array_add(*a_json_reply, l_jobj_datum);
-            return 0;
-        } else {
-           l_find_bool = json_object_new_boolean(TRUE);
-           if (!l_find_bool) {
-               json_object_put(l_jobj_datum);
-               dap_json_rpc_allocation_error;
-               return DAP_JSON_RPC_ERR_CODE_MEMORY_ALLOCATED;
-           }
-            json_object_object_add(l_jobj_datum, "find", l_find_bool);
-            json_object_array_add(*a_json_reply, l_jobj_datum);
-            return COM_MEMPOOL_CHECK_ERR_DATUM_NOT_FIND;
-        }
+            json_object_put(l_jobj_datum);
+            dap_json_rpc_error_add(DAP_JSON_RPC_ERR_CODE_SERIALIZATION_DATUM_TO_JSON,
+                                    "Failed to serialize datum to JSON.");
+            return DAP_JSON_RPC_ERR_CODE_SERIALIZATION_DATUM_TO_JSON;
+        }
+        if (!l_found_in_chains)
+            DAP_DELETE(l_datum);
+        json_object_array_add(*a_json_reply, l_jobj_datum);
+        return 0;
     } else {
-        dap_json_rpc_error_add(COM_MEMPOOL_CHECK_ERR_CAN_NOT_FIND_NET, "Error! Both -net <network_name> "
-                                                                       "and -datum <data_hash> parameters are required.");
-        return COM_MEMPOOL_CHECK_ERR_CAN_NOT_FIND_NET;
+        l_find_bool = json_object_new_boolean(TRUE);
+        if (!l_find_bool) {
+            json_object_put(l_jobj_datum);
+            dap_json_rpc_allocation_error;
+            return DAP_JSON_RPC_ERR_CODE_MEMORY_ALLOCATED;
+        }
+        json_object_object_add(l_jobj_datum, "find", l_find_bool);
+        json_object_array_add(*a_json_reply, l_jobj_datum);
+        return COM_MEMPOOL_CHECK_ERR_DATUM_NOT_FIND;
     }
 }
 
