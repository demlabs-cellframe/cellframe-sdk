--- conflicted
+++ resolved
@@ -3701,17 +3701,7 @@
     }
     bool l_placed = dap_global_db_set_sync(l_gdb_group_mempool, l_key_str, l_datum, l_datum_size, true) == 0;
     dap_cli_server_cmd_set_reply_text(a_str_reply, "Datum %s with token %s is%s placed in datum pool",
-<<<<<<< HEAD
-                                      l_key_str_out, l_ticker, l_placed ? "" : " not");
-
-    if(l_key_str != l_key_str_out){
-        DAP_DEL_Z(l_key_str_out);
-    } else {
-        l_key_str_out = NULL;
-    }
-=======
                                       l_key_str, l_ticker, l_placed ? "" : " not");
->>>>>>> b055538d
     DAP_DEL_Z(l_key_str);
     DAP_DELETE(l_datum);
     DAP_DELETE(l_params);
