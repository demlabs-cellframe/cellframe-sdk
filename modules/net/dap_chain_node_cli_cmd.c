--- conflicted
+++ resolved
@@ -2133,11 +2133,7 @@
 
                         } else{
                             json_object_object_add(json_obj_wall, "Wallet", json_object_new_string(l_file_name));
-<<<<<<< HEAD
-                            if(res==4)json_object_object_add(json_obj_wall, "status", json_object_new_string("protected-incative"));
-=======
                             if(res==4)json_object_object_add(json_obj_wall, "status", json_object_new_string("protected-inactive"));
->>>>>>> b2b7a314
                             else if(res != 0)json_object_object_add(json_obj_wall, "status", json_object_new_string("invalid"));
                         }
                     } else if ((l_file_name_len > 7) && (!strcmp(l_file_name + l_file_name_len - 7, ".backup"))) {
