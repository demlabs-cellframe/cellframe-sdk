/*
 * Authors:
 * Dmitriy A. Gerasimov <gerasimov.dmitriy@demlabs.net>
 * Alexander Lysikov <alexander.lysikov@demlabs.net>
 * DeM Labs Inc.   https://demlabs.net
 * Cellframe Network  https://github.com/demlabs-cellframe
 * Copyright  (c) 2019
 * All rights reserved.

 This file is part of DAP (Deus Applications Prototypes) the open source project

 DAP (Deus Applicaions Prototypes) is free software: you can redistribute it and/or modify
 it under the terms of the GNU General Public License as published by
 the Free Software Foundation, either version 3 of the License, or
 (at your option) any later version.

 DAP is distributed in the hope that it will be useful,
 but WITHOUT ANY WARRANTY; without even the implied warranty of
 MERCHANTABILITY or FITNESS FOR A PARTICULAR PURPOSE.  See the
 GNU General Public License for more details.

 You should have received a copy of the GNU General Public License
 along with any DAP based project.  If not, see <http://www.gnu.org/licenses/>.
 */

#include <stdlib.h>
#include <stdio.h>
#include <time.h>
#include <stdlib.h>
#include <stddef.h>
#include <stdint.h>
#include <string.h>
#include <stdbool.h>
#include <errno.h>
#include <assert.h>
#include <ctype.h>
#include <dirent.h>
#ifndef DAP_OS_ANDROID
#include <magic.h>
#endif
#include <sys/stat.h>

#ifdef WIN32
#include <winsock2.h>
#include <windows.h>
#include <mswsock.h>
#include <ws2tcpip.h>
#include <io.h>
#include "wepoll.h"
#else
#include <sys/types.h>
#include <arpa/inet.h>
#include <netinet/in.h>
#include <signal.h>
#endif
#include <pthread.h>
#include <iputils/iputils.h>

#include "uthash.h"
#include "utlist.h"
#include "dap_string.h"
#include "dap_hash.h"
#include "dap_chain_common.h"
#include "dap_strfuncs.h"
#include "dap_list.h"
#include "dap_string.h"
#include "dap_cert.h"
#include "dap_cert_file.h"
#include "dap_file_utils.h"
#include "dap_enc_base58.h"
#include "dap_chain_wallet.h"
#include "dap_chain_wallet_internal.h"
#include "dap_chain_node.h"
#include "dap_global_db.h"
#include "dap_global_db_driver.h"
#include "dap_chain_node_client.h"
#include "dap_chain_node_cli_cmd.h"
#include "dap_chain_node_cli_cmd_tx.h"
#include "dap_chain_node_ping.h"
#include "dap_chain_net_srv.h"
#include "dap_chain_net_tx.h"
#include "dap_chain_block.h"
#include "dap_chain_cs_blocks.h"

#ifndef _WIN32
#include "dap_chain_net_news.h"
#endif
#include "dap_chain_cell.h"


#include "dap_enc_base64.h"
#include "json.h"
#ifdef DAP_OS_UNIX
#include <dirent.h>
#endif

#include "dap_chain_common.h"
#include "dap_chain_datum.h"
#include "dap_chain_datum_token.h"
#include "dap_chain_datum_tx_items.h"
#include "dap_chain_ledger.h"
#include "dap_chain_mempool.h"
#include "dap_global_db.h"
#include "dap_global_db_remote.h"

#include "dap_stream_ch_chain_net.h"
#include "dap_stream_ch_chain.h"
#include "dap_stream_ch_chain_pkt.h"
#include "dap_stream_ch_chain_net_pkt.h"
#include "dap_enc_base64.h"
#include "dap_chain_net_srv_stake_pos_delegate.h"
#include "dap_chain_net_node_list.h"
#include "dap_json_rpc_errors.h"
#include "dap_json_rpc_chain_datum.h"

#define LOG_TAG "chain_node_cli_cmd"

static void s_dap_chain_net_purge(dap_chain_net_t *a_net);
int _cmd_mempool_add_ca(dap_chain_net_t *a_net, dap_chain_t *a_chain, dap_cert_t *a_cert, void ** reply);

/**
 * @brief dap_chain_node_addr_t* dap_chain_node_addr_get_by_alias
 * Find in base addr by alias
 *
 * return addr, NULL if not found
 * @param a_net
 * @param a_alias
 * @return dap_chain_node_addr_t*
 */
dap_chain_node_addr_t* dap_chain_node_addr_get_by_alias(dap_chain_net_t * a_net, const char *a_alias)
{
    dap_chain_node_addr_t *l_addr = NULL;
    if(!a_alias)
        return NULL;
    const char *a_key = a_alias;
    size_t l_addr_size = 0;
    l_addr = (dap_chain_node_addr_t*) (void*) dap_global_db_get_sync(a_net->pub.gdb_nodes_aliases,a_key, &l_addr_size,NULL, NULL);
    if(l_addr_size != sizeof(dap_chain_node_addr_t)) {
        DAP_DELETE(l_addr);
        l_addr = NULL;
    }
    return l_addr;
}


/**
 * @brief dap_list_t* get_aliases_by_name Get the aliases by name object
 * Find in base alias by addr
 *
 * return list of addr, NULL if not found
 * @param l_net
 * @param a_addr
 * @return dap_list_t*
 */
static dap_list_t* get_aliases_by_name(dap_chain_net_t * l_net, dap_chain_node_addr_t *a_addr)
{
    if(!a_addr)
        return NULL;
    dap_list_t *list_aliases = NULL;
    size_t data_size = 0;
    // read all aliases
    dap_global_db_obj_t *objs = dap_global_db_get_all_sync(l_net->pub.gdb_nodes_aliases, &data_size);
    if(!objs || !data_size)
        return NULL;
    for(size_t i = 0; i < data_size; i++) {
        //dap_chain_node_addr_t addr_i;
        dap_global_db_obj_t *obj = objs + i;
        if(!obj)
            break;
        dap_chain_node_addr_t *l_addr = (dap_chain_node_addr_t*) (void*) obj->value;
        if(l_addr && obj->value_len == sizeof(dap_chain_node_addr_t) && a_addr->uint64 == l_addr->uint64) {
            list_aliases = dap_list_prepend(list_aliases, strdup(obj->key));
        }
    }
    dap_global_db_objs_delete(objs, data_size);
    return list_aliases;
}

/**
 * @brief dap_chain_node_addr_t* s_node_info_get_addr
 *
 * @param a_net
 * @param a_node_info
 * @param a_addr
 * @param a_alias_str
 * @return dap_chain_node_addr_t*
 */
static dap_chain_node_addr_t* s_node_info_get_addr(dap_chain_net_t * a_net, dap_chain_node_addr_t *a_addr, const char *a_alias_str)
{
    dap_chain_node_addr_t *l_address = a_alias_str
            ? dap_chain_node_addr_get_by_alias(a_net, a_alias_str)
            : a_addr && a_addr->uint64 ? DAP_DUP(a_addr) : NULL;
    if (!l_address)
        log_it(L_ERROR, "Node address with specified params not found");
    return l_address;
}

/**
 * @brief node_info_read_and_reply
 * Read node from base
 * @param a_net
 * @param a_address
 * @param a_str_reply
 * @return dap_chain_node_info_t*
 */
static dap_chain_node_info_t* node_info_read_and_reply(dap_chain_net_t * a_net, dap_chain_node_addr_t *a_address,
        char **a_str_reply)
{
    char *l_key = dap_chain_node_addr_to_hash_str(a_address);
    if(!l_key)
    {
        dap_cli_server_cmd_set_reply_text(a_str_reply, "can't calculate hash of addr");
        return NULL;
    }
    size_t node_info_size = 0;
    dap_chain_node_info_t *node_info;
    // read node
    node_info = (dap_chain_node_info_t *) dap_global_db_get_sync(a_net->pub.gdb_nodes, l_key, &node_info_size, NULL, NULL);

    if(!node_info) {
        dap_cli_server_cmd_set_reply_text(a_str_reply, "node not found in base");
        DAP_DELETE(l_key);
        return NULL;
    }

    DAP_DELETE(l_key);
    return node_info;
}


/**
 * @brief node_info_save_and_reply
 * Save node to base
 * @param a_net
 * @param a_node_info
 * @param str_reply
 * @return true
 * @return false
 */
static bool node_info_save_and_reply(dap_chain_net_t * a_net, dap_chain_node_info_t *a_node_info, char **a_str_reply)
{
    if(!a_node_info || !a_node_info->hdr.address.uint64) {
        dap_cli_server_cmd_set_reply_text(a_str_reply, "node addr not found");
        return false;
    }
    char *a_key = dap_chain_node_addr_to_hash_str(&a_node_info->hdr.address);
    if(!a_key)
    {
        dap_cli_server_cmd_set_reply_text(a_str_reply, "can't calculate hash for addr");
        return NULL;
    }
    //char *a_value = dap_chain_node_info_serialize(node_info, NULL);
    size_t l_node_info_size = dap_chain_node_info_get_size(a_node_info);
    //dap_chain_node_info_t *l_node_info = DAP_NEW_Z_SIZE(dap_chain_node_info_t, l_node_info_size);
    //memcpy(l_node_info, a_node_info, l_node_info_size );

    //size_t data_len_out = 0;
    //dap_chain_node_info_t *a_node_info1 = dap_global_db_gr_get(a_key, &data_len_out, a_net->pub.gdb_nodes);

    bool res = dap_global_db_set_sync(a_net->pub.gdb_nodes, a_key, (uint8_t *) a_node_info, l_node_info_size,
                                 false) == 0;

    //data_len_out = 0;
    //dap_chain_node_info_t *a_node_info2 = dap_global_db_gr_get(a_key, &data_len_out, a_net->pub.gdb_nodes);
    //DAP_DELETE(a_key);
    //DAP_DELETE(a_value);
    return res;
}


/**
 * @brief node_info_add_with_reply
 * Handler of command 'global_db node add'
 *
 * str_reply[out] for reply
 * return 0 Ok, -1 error
 * @param a_net
 * @param a_node_info
 * @param a_alias_str
 * @param a_cell_str
 * @param a_ipv4_str
 * @param a_ipv6_str
 * @param a_str_reply
 * @return int
 */
static int node_info_add_with_reply(dap_chain_net_t * a_net, dap_chain_node_info_t *a_node_info,
        const char *a_alias_str,
        const char *a_cell_str, const char *a_ipv4_str, const char *a_ipv6_str, char **a_str_reply)
{

    if(!a_node_info->hdr.address.uint64) {
        dap_cli_server_cmd_set_reply_text(a_str_reply, "not found -addr parameter");
        return -1;
    }
    if(!a_cell_str) {
        dap_cli_server_cmd_set_reply_text(a_str_reply, "not found -cell parameter");
        return -1;
    }
    if(a_ipv4_str)
        inet_pton(AF_INET, a_ipv4_str, &(a_node_info->hdr.ext_addr_v4));
    if(a_ipv6_str)
        inet_pton(AF_INET6, a_ipv6_str, &(a_node_info->hdr.ext_addr_v6));

    // check match addr to cell or no
    /*dap_chain_node_addr_t *addr = dap_chain_node_gen_addr(&node_info->hdr.cell_id);
     if(!dap_chain_node_check_addr(&node_info->hdr.address, &node_info->hdr.cell_id)) {
     set_reply_text(a_str_reply, "cell does not match addr");
     return -1;
     }*/
    if(a_alias_str) {
        // add alias
        if(!dap_chain_node_alias_register(a_net, a_alias_str, &a_node_info->hdr.address)) {
            log_it(L_WARNING, "can't save alias %s", a_alias_str);
            dap_cli_server_cmd_set_reply_text(a_str_reply, "alias '%s' can't be mapped to addr=0x%"DAP_UINT64_FORMAT_U,
                    a_alias_str, a_node_info->hdr.address.uint64);
            return -1;
        }
    }

    // write to base
    if(!node_info_save_and_reply(a_net, a_node_info, a_str_reply))
        return -1;
    dap_cli_server_cmd_set_reply_text(a_str_reply, "node added");
    return 0;
}


/**
 * @brief node_info_del_with_reply
 * Handler of command 'global_db node add'
 * @param a_net
 * @param a_node_info
 * @param alias_str
 * @param str_reply str_reply[out] for reply
 * @return int
 * return 0 Ok, -1 error
 */
static int node_info_del_with_reply(dap_chain_net_t * a_net, dap_chain_node_info_t *a_node_info, const char *alias_str,
        char **a_str_reply)
{
    if(!a_node_info->hdr.address.uint64 && !alias_str) {
        dap_cli_server_cmd_set_reply_text(a_str_reply, "addr not found");
        return -1;
    }
    // check, current node have this addr or no
    uint64_t l_cur_addr = dap_chain_net_get_cur_node_addr_gdb_sync(a_net->pub.name);
    if(l_cur_addr && l_cur_addr == a_node_info->hdr.address.uint64) {
        dap_cli_server_cmd_set_reply_text(a_str_reply, "current node cannot be deleted");
        return -1;
    }

    // find addr by alias or addr_str
    dap_chain_node_addr_t *address = s_node_info_get_addr(a_net, &a_node_info->hdr.address, alias_str);
    if(!address) {
        dap_cli_server_cmd_set_reply_text(a_str_reply, "alias not found");
        return -1;
    }
    size_t l_nodes_count = 0;
    dap_global_db_obj_t *l_objs = dap_global_db_get_all_sync(a_net->pub.gdb_nodes, &l_nodes_count);
    if(l_nodes_count && l_objs)
    {
        for (size_t i = 0; i < l_nodes_count; i++) {
            dap_chain_node_info_t *l_node_info = (dap_chain_node_info_t*)l_objs[i].value;
            if (!dap_chain_node_addr_not_null(&l_node_info->hdr.address)){
                log_it(L_ERROR, "Node address is NULL");
                continue;
            }
            if(l_node_info->hdr.address.uint64 == address->uint64)
            {
                if(l_node_info->hdr.owner_address.uint64 != l_cur_addr)
                {
                    dap_cli_server_cmd_set_reply_text(a_str_reply, "Your node is not pinner");
                    return -1;
                }
                else
                {
                    break;
                }
            }
        }
    }
    else {
        dap_cli_server_cmd_set_reply_text(a_str_reply, "can't find node in gdb");
        return -1;
    }

    char *a_key = dap_chain_node_addr_to_hash_str(address);
    if(a_key){
        // delete node
        int l_res = dap_global_db_del_sync(a_net->pub.gdb_nodes, a_key);
        if(l_res == 0) {
            // delete all aliases for node address
            {
                dap_list_t *list_aliases = get_aliases_by_name(a_net, address);
                dap_list_t *list = list_aliases;
                while(list)
                {
                    const char *alias = (const char *) list->data;
                    dap_chain_node_alias_delete(a_net, alias);
                    list = dap_list_next(list);
                }
                dap_list_free_full(list_aliases, NULL);
            }
            // set text response
            dap_cli_server_cmd_set_reply_text(a_str_reply, "node deleted");
        }
        else
            dap_cli_server_cmd_set_reply_text(a_str_reply, "node not deleted");
        DAP_DELETE(a_key);
        DAP_DELETE(address);
        return l_res;
    }
    dap_cli_server_cmd_set_reply_text(a_str_reply, "addr to delete can't be defined");
    DAP_DELETE(address);
    return -1;
}


/**
 * @brief link_add_or_del_with_reply
 * Handler of command 'global_db node link'
 * cmd 'add' or 'del'
 * str_reply[out] for reply
 * return 0 Ok, -1 error
 * @param a_net
 * @param a_node_info
 * @param cmd
 * @param a_alias_str
 * @param link
 * @param a_str_reply
 * @return int
 */
static int link_add_or_del_with_reply(dap_chain_net_t * a_net, dap_chain_node_info_t *a_node_info, const char *cmd,
        const char *a_alias_str,
        dap_chain_node_addr_t *link, char **a_str_reply)
{
    if(!a_node_info->hdr.address.uint64 && !a_alias_str) {
        dap_cli_server_cmd_set_reply_text(a_str_reply, "addr not found");
        return -1;
    }
    if(!link->uint64) {
        dap_cli_server_cmd_set_reply_text(a_str_reply, "link not found");
        return -1;
    }
    // TODO check the presence of link in the node base
#ifdef DAP_CHAIN_NODE_CHECK_PRESENSE
        dap_cli_server_cmd_set_reply_text(a_str_reply, "node 0x%016llx not found in base", link->uint64);
        return -1;
#endif

    // find addr by alias or addr_str
    dap_chain_node_addr_t *l_address = s_node_info_get_addr(a_net, &a_node_info->hdr.address, a_alias_str);
    if(!l_address) {
        dap_cli_server_cmd_set_reply_text(a_str_reply, "alias not found");
        return -1;
    }

    dap_chain_node_info_t * l_node_info_read = node_info_read_and_reply(a_net, l_address, a_str_reply);
    size_t l_node_info_read_size = dap_chain_node_info_get_size(l_node_info_read);
    if(!l_node_info_read)
        return -1;

    int cmd_int = 0;
    if(!strcmp(cmd, "add"))
        cmd_int = 1;
    else if(!strcmp(cmd, "del"))
        cmd_int = 2;

    // find link in node_info_read
    int index_link = -1;
    for(size_t i = 0; i < l_node_info_read->hdr.links_number; i++) {
        if(l_node_info_read->links[i].uint64 == link->uint64) {
            // link already present
            index_link = (int) i;
            break;
        }
    }
    bool res_successful = false; // is successful whether add/del
    // add link
    if(cmd_int == 1) {
        if(index_link == -1) {
            l_node_info_read->hdr.links_number++;
            l_node_info_read_size = dap_chain_node_info_get_size(l_node_info_read);
            l_node_info_read = DAP_REALLOC(l_node_info_read, l_node_info_read_size);
            l_node_info_read->links[l_node_info_read->hdr.links_number-1] = *link;
            res_successful = true;
        }
    }
    // delete link
    else if(cmd_int == 2) {
        // move link list to one item prev
        if(index_link >= 0) {
            for(unsigned int j = (unsigned int) index_link; j < (l_node_info_read->hdr.links_number - 1); j++) {
                l_node_info_read->links[j] = l_node_info_read->links[j + 1];
            }
            l_node_info_read->hdr.links_number--;
            res_successful = true;
            l_node_info_read = DAP_REALLOC(l_node_info_read, l_node_info_read_size -= sizeof(*link));
        }
    }
    // save edited node_info
    if(res_successful) {
        bool res = true;  //node_info_save_and_reply(a_net, l_node_info_read, a_str_reply);
        if(res) {
            res_successful = true;
            if(cmd_int == 1)
                dap_cli_server_cmd_set_reply_text(a_str_reply, "link added");
            if(cmd_int == 2)
                dap_cli_server_cmd_set_reply_text(a_str_reply, "link deleted");
        }
        else {
            res_successful = false;
        }
    }
    else {
        if(cmd_int == 1) {
            if(index_link >= 0)
                dap_cli_server_cmd_set_reply_text(a_str_reply, "link not added because it is already present");
            else
                dap_cli_server_cmd_set_reply_text(a_str_reply, "link not added");
        }
        if(cmd_int == 2) {
            if(index_link == -1)
                dap_cli_server_cmd_set_reply_text(a_str_reply, "link not deleted because not found");
            else
                dap_cli_server_cmd_set_reply_text(a_str_reply, "link not deleted");
        }
    }

    DAP_DELETE(l_address);
    DAP_DELETE(l_node_info_read);
    if(res_successful)
        return 0;
    return -1;
}


/**
 * @brief node_info_dump_with_reply Handler of command 'node dump'
 * @param a_net
 * @param a_addr
 * @param a_is_full
 * @param a_alias
 * @param a_str_reply
 * @return int 0 Ok, -1 error
 */
static int node_info_dump_with_reply(dap_chain_net_t * a_net, dap_chain_node_addr_t * a_addr, bool a_is_full,
        const char *a_alias, char **a_str_reply)
{
    int l_ret = 0;
    dap_string_t *l_string_reply = dap_string_new("Node dump:\n");

    if ((a_addr && a_addr->uint64) || a_alias) {
        dap_chain_node_addr_t *l_addr = a_alias
                ? dap_chain_node_alias_find(a_net, a_alias)
                : DAP_DUP(a_addr);

        if (!l_addr) {
            log_it(L_ERROR, "Node address with specified params not found");
            return -1;
        }

        // read node
        dap_chain_node_info_t *node_info_read = node_info_read_and_reply(a_net, l_addr, a_str_reply);
        if(!node_info_read) {
            DAP_DEL_Z(l_addr);
            dap_string_free(l_string_reply, true);
            return -2;
        }

        // get aliases in form of string
        /*dap_string_t *aliases_string = dap_string_new(NULL);
        dap_list_t *list_aliases = get_aliases_by_name(a_net, l_addr);
        if(list_aliases)
        {
            dap_list_t *list = list_aliases;
            while(list)
            {
                const char *alias = (const char *) list->data;
                dap_string_append_printf(aliases_string, "\nalias %s", alias);
                list = dap_list_next(list);
            }
            dap_list_free_full(list_aliases, NULL);
        }
        else
            dap_string_append(aliases_string, "\nno aliases");



        const int hostlen = 128;
        char *host4 = (char*) alloca(hostlen);
        char *host6 = (char*) alloca(hostlen);
        struct sockaddr_in sa4 = { .sin_family = AF_INET, .sin_addr = node_info_read->hdr.ext_addr_v4 };
        const char* str_ip4 = inet_ntop(AF_INET, &(((struct sockaddr_in *) &sa4)->sin_addr), host4, hostlen);

        struct sockaddr_in6 sa6 = { .sin6_family = AF_INET6, .sin6_addr = node_info_read->hdr.ext_addr_v6 };
        const char* str_ip6 = inet_ntop(AF_INET6, &(((struct sockaddr_in6 *) &sa6)->sin6_addr), host6, hostlen);

        // get links in form of string
        dap_string_t *links_string = dap_string_new(NULL);
        for(unsigned int i = 0; i < node_info_read->hdr.links_number; i++) {
            dap_chain_node_addr_t link_addr = node_info_read->links[i];
            dap_string_append_printf(links_string, "\nlink%02d address : " NODE_ADDR_FP_STR, i,
                    NODE_ADDR_FP_ARGS_S(link_addr));
        }

        dap_string_append_printf(l_string_reply, "\n");
        char l_port_str[10];
        sprintf(l_port_str,"%d",node_info_read->hdr.ext_port);

        // set short reply with node param
        if(!a_is_full)
            dap_string_append_printf(l_string_reply,
                    "node address "NODE_ADDR_FP_STR"\tcell 0x%016"DAP_UINT64_FORMAT_x"\tipv4 %s\tport: %s\tnumber of links %u",
                    NODE_ADDR_FP_ARGS_S(node_info_read->hdr.address),
                    node_info_read->hdr.cell_id.uint64, str_ip4,
                    node_info_read->hdr.ext_port ? l_port_str : "default",
                    node_info_read->hdr.links_number);
        else
            // set full reply with node param
            dap_string_append_printf(l_string_reply,
                    "node address " NODE_ADDR_FP_STR "\ncell 0x%016"DAP_UINT64_FORMAT_x"\nipv4 %s\nipv6 %s\nport: %s%s\nlinks %u%s",
                    NODE_ADDR_FP_ARGS_S(node_info_read->hdr.address),
                    node_info_read->hdr.cell_id.uint64,
                    str_ip4, str_ip6,
                    node_info_read->hdr.ext_port ? l_port_str : "default",
                    aliases_string->str,
                    node_info_read->hdr.links_number, links_string->str);
        dap_string_free(aliases_string, true);
        dap_string_free(links_string, true);

        DAP_DELETE(l_addr);
        DAP_DELETE(node_info_read);*/ // TODO

    } else { // Dump list with !a_addr && !a_alias
        size_t l_nodes_count = 0;
        dap_global_db_obj_t *l_objs = dap_global_db_get_all_sync(a_net->pub.gdb_nodes, &l_nodes_count);

        if(!l_nodes_count || !l_objs) {
            dap_string_append_printf(l_string_reply, "No records\n");
            dap_cli_server_cmd_set_reply_text(a_str_reply, "%s", l_string_reply->str);
            dap_string_free(l_string_reply, true);
            dap_global_db_objs_delete(l_objs, l_nodes_count);
            return -1;
        } else {
            dap_string_append_printf(l_string_reply, "Got %zu nodes:\n", l_nodes_count);
            dap_string_append_printf(l_string_reply, "%-26s%-20s%-8s%-26s%s", "Address", "IPv4", "Port", "Pinner", "Timestamp\n");
            size_t l_data_size = 0;

            dap_global_db_obj_t *l_aliases_objs = dap_global_db_get_all_sync(a_net->pub.gdb_nodes_aliases, &l_data_size);
            for (size_t i = 0; i < l_nodes_count; i++) {
                dap_chain_node_info_t *l_node_info = (dap_chain_node_info_t*)l_objs[i].value;
                if (!dap_chain_node_addr_not_null(&l_node_info->hdr.address)){
                    log_it(L_ERROR, "Node address is NULL");
                    continue;
                }
/*
                dap_chain_node_info_t *l_node_info_read = node_info_read_and_reply(a_net, &l_node_info->hdr.address, NULL);
                if (!l_node_info_read) {
                    log_it(L_ERROR, "Invalid node info object, remove it");
                    if (dap_global_db_del_sync(a_net->pub.gdb_nodes, l_objs[i].key) !=0 )
                        log_it(L_CRITICAL, "Can't remove node info object");
                    continue;
                } else
                    DAP_DELETE(l_node_info_read);
*/

                char l_node_ipv4_str[INET_ADDRSTRLEN]={ '\0' }, l_node_ipv6_str[INET6_ADDRSTRLEN]={ '\0' };
                inet_ntop(AF_INET, &l_node_info->hdr.ext_addr_v4, l_node_ipv4_str, INET_ADDRSTRLEN);
                inet_ntop(AF_INET6, &l_node_info->hdr.ext_addr_v6, l_node_ipv6_str, INET6_ADDRSTRLEN);
                char l_ts[128] = { '\0' };
                dap_gbd_time_to_str_rfc822(l_ts, sizeof(l_ts), l_objs[i].timestamp);

                dap_string_append_printf(l_string_reply, NODE_ADDR_FP_STR"    %-20s%-8d"NODE_ADDR_FP_STR"    %-32s\n",
                                         NODE_ADDR_FP_ARGS_S(l_node_info->hdr.address),
                                         l_node_ipv4_str, l_node_info->hdr.ext_port,
                                         NODE_ADDR_FP_ARGS_S(l_node_info->hdr.owner_address),
                                         l_ts);

                // get aliases in form of string
                /*dap_string_t *aliases_string = dap_string_new(NULL);

                for (size_t i = 0; i < l_data_size; i++) {
                    //dap_chain_node_addr_t addr_i;
                    dap_global_db_obj_t *l_obj = l_aliases_objs + i;
                    if (!l_obj)
                        break;
                    dap_chain_node_addr_t *l_addr = (dap_chain_node_addr_t *)l_obj->value;
                    if (l_addr && l_obj->value_len == sizeof(dap_chain_node_addr_t) &&
                            l_node_info->hdr.address.uint64 == l_addr->uint64) {
                        dap_string_append_printf(aliases_string, "\nalias %s", l_obj->key);
                    }
                }
                if (!l_data_size)
                    dap_string_append(aliases_string, "\nno aliases");

                // get links in form of string
                dap_string_t *links_string = dap_string_new(NULL);
                for(unsigned int i = 0; i < l_node_info->hdr.links_number; i++) {
                    dap_chain_node_addr_t link_addr = l_node_info->links[i];
                    dap_string_append_printf(links_string, "\nlink%02d address : " NODE_ADDR_FP_STR, i,
                            NODE_ADDR_FP_ARGS_S(link_addr));
                }

                if(i)
                    dap_string_append_printf(l_string_reply, "\n");
                char l_port_str[10];
                sprintf(l_port_str, "%d", l_node_info->hdr.ext_port);
                // set short reply with node param
                if(!a_is_full)
                    dap_string_append_printf(l_string_reply,
                            "node address "NODE_ADDR_FP_STR"\tcell 0x%016"DAP_UINT64_FORMAT_x"\tipv4 %s\tport: %s\tnumber of links %u",
                            NODE_ADDR_FP_ARGS_S(l_node_info->hdr.address),
                            l_node_info->hdr.cell_id.uint64, str_ip4,
                            l_node_info->hdr.ext_port ? l_port_str : "default",
                            l_node_info->hdr.links_number);
                else
                    // set full reply with node param
                    dap_string_append_printf(l_string_reply,
                            "node address " NODE_ADDR_FP_STR "\ncell 0x%016"DAP_UINT64_FORMAT_x"\nipv4 %s\nipv6 %s\nport: %s%s\nlinks %u%s",
                            NODE_ADDR_FP_ARGS_S(l_node_info->hdr.address),
                            l_node_info->hdr.cell_id.uint64,
                            str_ip4, str_ip6,
                            l_node_info->hdr.ext_port ? l_port_str : "default",
                            aliases_string->str,
                            l_node_info->hdr.links_number, links_string->str);
                dap_string_free(aliases_string, true);
                dap_string_free(links_string, true);*/
            }
            dap_global_db_objs_delete(l_aliases_objs, l_data_size);
        }
        dap_global_db_objs_delete(l_objs, l_nodes_count);
    }
    dap_cli_server_cmd_set_reply_text(a_str_reply, "%s", l_string_reply->str);
    dap_string_free(l_string_reply, true);
    return l_ret;
}

/**
 * @brief purge ledger, stake, decree, all chains and remove chain files
 * @param a_net
 */
void s_dap_chain_net_purge(dap_chain_net_t * a_net)
{
    if (!a_net)
        return;
    dap_chain_t *l_chain = NULL;
    dap_ledger_purge(a_net->pub.ledger, false);
    dap_chain_net_srv_stake_purge(a_net);
    dap_chain_net_decree_purge(a_net);
    DL_FOREACH(a_net->pub.chains, l_chain) {
        if (l_chain->callback_purge)
            l_chain->callback_purge(l_chain);
        if (l_chain->callback_set_min_validators_count)
            l_chain->callback_set_min_validators_count(l_chain, 0);
        const char *l_chains_rm_path = dap_chain_get_path(l_chain);
        dap_rm_rf(l_chains_rm_path);
        a_net->pub.fee_value = uint256_0;
        a_net->pub.fee_addr = c_dap_chain_addr_blank;
        dap_chain_load_all(l_chain);
    }
}

/**
 * @brief com_global_db
 * global_db command
 * @param a_argc
 * @param a_argv
 * @param arg_func
 * @param a_str_reply
 * @return int
 * return 0 OK, -1 Err
 */
int com_global_db(int a_argc, char ** a_argv, void ** reply)
{
    char ** a_str_reply = (char **) reply;
    enum {
        CMD_NONE, CMD_NAME_CELL, CMD_ADD, CMD_FLUSH, CMD_RECORD, CMD_WRITE, CMD_READ, CMD_DELETE, CMD_DROP, CMD_GET_KEYS
    };
    int arg_index = 1;
    int cmd_name = CMD_NONE;
    // find 'cells' as first parameter only
    if(dap_cli_server_cmd_find_option_val(a_argv, arg_index, dap_min(a_argc, arg_index + 1), "cells", NULL))
        cmd_name = CMD_NAME_CELL;
    else if(dap_cli_server_cmd_find_option_val(a_argv, arg_index, dap_min(a_argc, arg_index + 1), "flush", NULL))
        cmd_name = CMD_FLUSH;
    else if(dap_cli_server_cmd_find_option_val(a_argv, arg_index, dap_min(a_argc, arg_index + 1), "record", NULL))
            cmd_name = CMD_RECORD;
    else if(dap_cli_server_cmd_find_option_val(a_argv, arg_index, dap_min(a_argc, arg_index + 1), "write", NULL))
                cmd_name = CMD_WRITE;
    else if(dap_cli_server_cmd_find_option_val(a_argv, arg_index, dap_min(a_argc, arg_index + 1), "read", NULL))
                cmd_name = CMD_READ;
    else if(dap_cli_server_cmd_find_option_val(a_argv, arg_index, dap_min(a_argc, arg_index + 1), "delete", NULL))
                cmd_name = CMD_DELETE;
    else if(dap_cli_server_cmd_find_option_val(a_argv, arg_index, dap_min(a_argc, arg_index + 1), "drop_table", NULL))
                cmd_name = CMD_DROP;
    else if(dap_cli_server_cmd_find_option_val(a_argv, arg_index, dap_min(a_argc, arg_index + 1), "get_keys", NULL))
            cmd_name = CMD_GET_KEYS;

    switch (cmd_name) {
    case CMD_NAME_CELL:
    {
        if(!arg_index || a_argc < 3) {
            dap_cli_server_cmd_set_reply_text(a_str_reply, "parameters are not valid");
            return -1;
        }
        dap_chain_t * l_chain = NULL;
        dap_chain_net_t * l_net = NULL;

        if(dap_chain_node_cli_cmd_values_parse_net_chain(&arg_index, a_argc, a_argv, a_str_reply, &l_chain, &l_net) < 0)
            return -11;

        const char *l_cell_str = NULL, *l_chain_str = NULL;
        // find cell and chain
        dap_cli_server_cmd_find_option_val(a_argv, arg_index, a_argc, "-cell", &l_cell_str);
        dap_cli_server_cmd_find_option_val(a_argv, arg_index, a_argc, "-chain", &l_chain_str);

        // Check for chain
        if(!l_chain_str) {
            dap_cli_server_cmd_set_reply_text(a_str_reply, "%s requires parameter 'chain' to be valid", a_argv[0]);
            return -12;
        }

        int arg_index_n = ++arg_index;
        // find command (add, delete, etc) as second parameter only
        int cmd_num = CMD_NONE;
        switch (cmd_name) {
            case CMD_NAME_CELL:
                if((arg_index_n = dap_cli_server_cmd_find_option_val(a_argv, arg_index, dap_min(a_argc, arg_index + 1), "add", NULL))
                        != 0) {
                    cmd_num = CMD_ADD;
                }
                dap_chain_cell_id_t l_cell_id = { {0} };
                if(l_cell_str) {
                    dap_digit_from_string(l_cell_str, (uint8_t*) &l_cell_id.raw, sizeof(l_cell_id.raw)); //DAP_CHAIN_CELL_ID_SIZE);
                }

                switch (cmd_num)
                {
                // add new node to global_db
                case CMD_ADD:
                    if(!arg_index || a_argc < 7) {
                        dap_cli_server_cmd_set_reply_text(a_str_reply, "invalid parameters");
                        return -1;
                    }
                    dap_chain_cell_t *l_cell = dap_chain_cell_create_fill(l_chain, l_cell_id);
                    int l_ret = (int)dap_chain_cell_file_update(l_cell);
                    if(l_ret > 0)
                        dap_cli_server_cmd_set_reply_text(a_str_reply, "cell added successfully");
                    else
                        dap_cli_server_cmd_set_reply_text(a_str_reply, "can't create file for cell 0x%016"DAP_UINT64_FORMAT_X" ( %s )",
                                l_cell->id.uint64,l_cell->file_storage_path);
                    dap_chain_cell_close(l_cell);
                    return l_ret;

                //case CMD_NONE:
                default:
                    dap_cli_server_cmd_set_reply_text(a_str_reply, "command %s not recognized", a_argv[1]);
                    return -1;
                }
        }
    }
    case CMD_FLUSH:
    {
        int res_flush = dap_global_db_flush_sync();
        switch (res_flush) {
        case 0:
            dap_cli_server_cmd_set_reply_text(a_str_reply, "Commit data base and filesystem caches to disk completed.\n\n");
            break;
        case -1:
            dap_cli_server_cmd_set_reply_text(a_str_reply, "Couldn't open db directory. Can't init cdb\n"
                                                           "Reboot the node.\n\n");
            break;
        case -2:
            dap_cli_server_cmd_set_reply_text(a_str_reply, "Can't init cdb\n"
                                                           "Reboot the node.\n\n");
            break;
        case -3:
            dap_cli_server_cmd_set_reply_text(a_str_reply, "Can't init sqlite\n"
                                                           "Reboot the node.\n\n");
            break;
        default:
            dap_cli_server_cmd_set_reply_text(a_str_reply, "Can't commit data base caches to disk completed.\n"
                                                           "Reboot the node.\n\n");
            break;
        }
        return 0;
    }
    case CMD_RECORD:
    {
        enum {
            SUMCMD_GET, SUMCMD_PIN, SUMCMD_UNPIN
        };
        if(!arg_index || a_argc < 3) {
            dap_cli_server_cmd_set_reply_text(a_str_reply, "parameters are not valid");
            return -1;
        }
        int arg_index_n = ++arg_index;
        int l_subcmd;
        // Get value
        if((arg_index_n = dap_cli_server_cmd_find_option_val(a_argv, arg_index, dap_min(a_argc, arg_index + 1), "get", NULL))!= 0) {
            l_subcmd = SUMCMD_GET;
        }
        // Pin record
        else if((arg_index_n = dap_cli_server_cmd_find_option_val(a_argv, arg_index, dap_min(a_argc, arg_index + 1), "pin", NULL)) != 0) {
            l_subcmd = SUMCMD_PIN;
        }
        // Unpin record
        else if((arg_index_n = dap_cli_server_cmd_find_option_val(a_argv, arg_index, dap_min(a_argc, arg_index + 1), "unpin", NULL)) != 0) {
            l_subcmd = SUMCMD_UNPIN;
        }
        else{
            dap_cli_server_cmd_set_reply_text(a_str_reply, "Subcommand '%s' not recognized, available subcommands are 'get', 'pin' or 'unpin'", a_argv[2]);
            return -1;
        }
        // read record from database
        const char *l_key = NULL;
        const char *l_group = NULL;
        // find key and group
        dap_cli_server_cmd_find_option_val(a_argv, arg_index, a_argc, "-key", &l_key);
        dap_cli_server_cmd_find_option_val(a_argv, arg_index, a_argc, "-group", &l_group);
        size_t l_value_len = 0;
        bool l_is_pinned = false;
        dap_nanotime_t l_ts =0;
        uint8_t *l_value =dap_global_db_get_sync(l_group, l_key, &l_value_len, &l_is_pinned, &l_ts);
        if(!l_value || !l_value_len) {
            dap_cli_server_cmd_set_reply_text(a_str_reply, "Record not found\n\n");
            return -1;
        }

        int l_ret = 0;
        // prepare record information
        switch (l_subcmd) {
            case SUMCMD_GET: // Get value
            {
                char *l_hash_str;
                dap_get_data_hash_str_static(l_value, l_value_len, l_hash_str);
                char *l_value_str = DAP_NEW_Z_SIZE(char, l_value_len * 2 + 2);
                if(!l_value_str) {
                    log_it(L_CRITICAL, "Memory allocation error");
                    DAP_DELETE(l_value);
                    return -1;
                }
                size_t ret = dap_bin2hex(l_value_str, l_value, l_value_len);
                dap_cli_server_cmd_set_reply_text(a_str_reply, "Record found\n"
                        "lenght:\t%zu byte\n"
                        "hash:\t%s\n"
                        "pinned:\t%s\n"
                        "value:\t0x%s\n\n", l_value_len, l_hash_str, l_is_pinned ? "Yes" : "No", l_value_str);
                DAP_DELETE(l_value_str);
                break;
            }
            case SUMCMD_PIN: // Pin record
            {
                if(l_is_pinned){
                    dap_cli_server_cmd_set_reply_text(a_str_reply, "record already pinned");
                    break;
                }
                if(dap_global_db_set_sync( l_group, l_key, l_value, l_value_len,true ) ==0 ){
                    dap_cli_server_cmd_set_reply_text(a_str_reply, "record successfully pinned");
                }
                else{
                    dap_cli_server_cmd_set_reply_text(a_str_reply, "can't pin the record");
                    l_ret = -2;
                }
                break;
            }
            case SUMCMD_UNPIN: // Unpin record
            {
                if(!l_is_pinned) {
                    dap_cli_server_cmd_set_reply_text(a_str_reply, "record already unpinned");
                    break;
                }
                if(dap_global_db_set_sync(l_group,l_key, l_value, l_value_len, false) == 0 ) {
                    dap_cli_server_cmd_set_reply_text(a_str_reply, "record successfully unpinned");
                }
                else {
                    dap_cli_server_cmd_set_reply_text(a_str_reply, "can't unpin the record");
                    l_ret = -2;
                }
                break;
            }
        }
        DAP_DELETE(l_value);
        return l_ret;
    }
    case CMD_WRITE:
    {
        const char *l_group_str = NULL;
        const char *l_key_str = NULL;
        const char *l_value_str = NULL;

        dap_cli_server_cmd_find_option_val(a_argv, arg_index, a_argc, "-group", &l_group_str);
        dap_cli_server_cmd_find_option_val(a_argv, arg_index, a_argc, "-key", &l_key_str);
        dap_cli_server_cmd_find_option_val(a_argv, arg_index, a_argc, "-value", &l_value_str);

        if(!l_group_str) {
            dap_cli_server_cmd_set_reply_text(a_str_reply, "%s requires parameter 'group' to be valid", a_argv[0]);
            return -120;
        }

        if(!l_key_str) {
            dap_cli_server_cmd_set_reply_text(a_str_reply, "%s requires parameter 'key' to be valid", a_argv[0]);
            return -121;
        }

        if(!l_value_str) {
            dap_cli_server_cmd_set_reply_text(a_str_reply, "%s requires parameter 'value' to be valid", a_argv[0]);
            return -122;
        }

        if (!dap_global_db_set_sync(l_group_str, l_key_str, l_value_str, strlen(l_value_str) +1 , false)) {
            dap_cli_server_cmd_set_reply_text(a_str_reply, "Data has been successfully written to the database");
            return 0;
        } else {
            dap_cli_server_cmd_set_reply_text(a_str_reply, "Data writing is failed");
            return -124;
        }

    }
    case CMD_READ:
    {
        const char *l_group_str = NULL;
        const char *l_key_str = NULL;

        dap_cli_server_cmd_find_option_val(a_argv, arg_index, a_argc, "-group", &l_group_str);
        dap_cli_server_cmd_find_option_val(a_argv, arg_index, a_argc, "-key", &l_key_str);

        if(!l_group_str) {
            dap_cli_server_cmd_set_reply_text(a_str_reply, "%s requires parameter 'group' to be valid", a_argv[0]);
            return -120;
        }

        if(!l_key_str) {
            dap_cli_server_cmd_set_reply_text(a_str_reply, "%s requires parameter 'key' to be valid", a_argv[0]);
            return -122;
        }

        size_t l_out_len = 0;
        uint8_t *l_value_out = dap_global_db_get_sync(l_group_str, l_key_str, &l_out_len, NULL, NULL);

        if (!l_value_out || !l_out_len)
        {
            dap_cli_server_cmd_set_reply_text(a_str_reply, "Record with key %s in group %s not found", l_key_str, l_group_str);
            return -121;
        }

        dap_cli_server_cmd_set_reply_text(a_str_reply, "Group %s, key %s, data:\n %s", l_group_str, l_key_str, (char*)l_value_out);
        DAP_DELETE(l_value_out);
        return 0;
    }
    case CMD_DELETE:
    {
        const char *l_group_str = NULL;
        const char *l_key_str = NULL;

        dap_cli_server_cmd_find_option_val(a_argv, arg_index, a_argc, "-group", &l_group_str);
        dap_cli_server_cmd_find_option_val(a_argv, arg_index, a_argc, "-key", &l_key_str);

        if(!l_group_str) {
            dap_cli_server_cmd_set_reply_text(a_str_reply, "%s requires parameter 'group' to be valid", a_argv[0]);
            return -120;
        }

        if(!l_key_str) {
            dap_cli_server_cmd_set_reply_text(a_str_reply, "No key provided, entire table %s will be altered", l_group_str);
            size_t l_objs_count = 0;
            dap_global_db_obj_t* l_obj = dap_global_db_get_all_sync(l_group_str, &l_objs_count);

            if (!l_obj || !l_objs_count)
            {
                dap_cli_server_cmd_set_reply_text(a_str_reply, "No data in group %s.", l_group_str);
                return -124;
            }
            size_t i, j = 0;
            for (i = 0; i < l_objs_count; ++i) {
                if (!l_obj[i].key)
                    continue;
                if (!dap_global_db_del_sync(l_group_str, l_obj[i].key)) {
                    ++j;
                }
            }
            dap_global_db_objs_delete(l_obj, l_objs_count);
            dap_cli_server_cmd_set_reply_text(a_str_reply, "Removed %lu of %lu records in table %s", j, i, l_group_str);
            return 0;
        }

        if (dap_global_db_del(l_group_str, l_key_str, NULL, NULL)) {
            dap_cli_server_cmd_set_reply_text(a_str_reply, "Record with key %s in group %s was deleted successfuly", l_key_str, l_group_str);
            return 0;
        } else {
            dap_cli_server_cmd_set_reply_text(a_str_reply, "Record with key %s in group %s deleting failed", l_group_str, l_key_str);
            return -122;
        }
    }
    case CMD_DROP:
    {
        const char *l_group_str = NULL;
        dap_cli_server_cmd_find_option_val(a_argv, arg_index, a_argc, "-group", &l_group_str);

        if(!l_group_str) {
            dap_cli_server_cmd_set_reply_text(a_str_reply, "%s requires parameter 'group' to be valid", a_argv[0]);
            return -120;
        }

        if (!dap_global_db_del_sync(l_group_str, NULL))
        {
            dap_cli_server_cmd_set_reply_text(a_str_reply, "Dropped table %s", l_group_str);
            return 0;
        } else {
            dap_cli_server_cmd_set_reply_text(a_str_reply, "Failed to drop table %s", l_group_str);
            return -122;
        }
    }
    case CMD_GET_KEYS:
    {
        const char *l_group_str = NULL;
        dap_cli_server_cmd_find_option_val(a_argv, arg_index, a_argc, "-group", &l_group_str);

        if(!l_group_str) {
            dap_cli_server_cmd_set_reply_text(a_str_reply, "%s requires parameter 'group' to be valid", a_argv[0]);
            return -120;
        }

        size_t l_objs_count = 0;
        dap_global_db_obj_t* l_obj = dap_global_db_get_all_sync(l_group_str, &l_objs_count);

        if (!l_obj || !l_objs_count)
        {
            dap_cli_server_cmd_set_reply_text(a_str_reply, "No data in group %s.", l_group_str);
            return -124;
        }

        dap_string_t *l_ret_str = dap_string_new(NULL);
        for(size_t i = 0; i < l_objs_count; i++){
            dap_string_append_printf(l_ret_str, "%s\n", l_obj[i].key);
        }

        dap_cli_server_cmd_set_reply_text(a_str_reply, "Keys list for group %s:\n%s\n", l_group_str, l_ret_str->str);
        dap_string_free(l_ret_str, true);
        return 0;
    }
    default:
        dap_cli_server_cmd_set_reply_text(a_str_reply, "parameters are not valid");
        return -1;
    }
}

/**
 * Node command
 */
int com_node(int a_argc, char ** a_argv, void ** reply)
{
    char ** a_str_reply = (char **) reply;
    enum {
        CMD_NONE, CMD_ADD, CMD_DEL, CMD_LINK, CMD_ALIAS, CMD_HANDSHAKE, CMD_CONNECT, CMD_DUMP, CMD_CONNECTIONS, CMD_BALANCER
    };
    int arg_index = 1;
    int cmd_num = CMD_NONE;
    if(dap_cli_server_cmd_find_option_val(a_argv, arg_index, dap_min(a_argc, arg_index + 1), "add", NULL)) {
        cmd_num = CMD_ADD;
    }
    else if(dap_cli_server_cmd_find_option_val(a_argv, arg_index, dap_min(a_argc, arg_index + 1), "del", NULL)) {
        cmd_num = CMD_DEL;
    }
    else if(dap_cli_server_cmd_find_option_val(a_argv, arg_index, dap_min(a_argc, arg_index + 1), "link", NULL)) {
        cmd_num = CMD_LINK;
    }
    else
    // find  add parameter ('alias' or 'handshake')
    if(dap_cli_server_cmd_find_option_val(a_argv, arg_index, dap_min(a_argc, arg_index + 1), "handshake", NULL)) {
        cmd_num = CMD_HANDSHAKE;
    }
    else if(dap_cli_server_cmd_find_option_val(a_argv, arg_index, dap_min(a_argc, arg_index + 1), "connect", NULL)) {
        cmd_num = CMD_CONNECT;
    }
    else if(dap_cli_server_cmd_find_option_val(a_argv, arg_index, dap_min(a_argc, arg_index + 1), "alias", NULL)) {
        cmd_num = CMD_ALIAS;
    }
    else if(dap_cli_server_cmd_find_option_val(a_argv, arg_index, dap_min(a_argc, arg_index + 1), "dump", NULL)) {
        cmd_num = CMD_DUMP;
    }
    else if (dap_cli_server_cmd_find_option_val(a_argv, arg_index, dap_min(a_argc, arg_index + 1), "connections", NULL)) {
        cmd_num = CMD_CONNECTIONS;
    }
    else if (dap_cli_server_cmd_find_option_val(a_argv, arg_index, dap_min(a_argc, arg_index + 1), "balancer", NULL)){
        cmd_num = CMD_BALANCER;
    }
    arg_index++;
    if(cmd_num == CMD_NONE) {
        dap_cli_server_cmd_set_reply_text(a_str_reply, "command %s not recognized", a_argv[1]);
        return -1;
    }
    const char *l_addr_str = NULL, *alias_str = NULL;
    const char *l_cell_str = NULL, *l_link_str = NULL;

    // find net
    dap_chain_net_t *l_net = NULL;

    if(dap_chain_node_cli_cmd_values_parse_net_chain(&arg_index, a_argc, a_argv, a_str_reply, NULL, &l_net) < 0)
        return -11;

    // find addr, alias
    dap_cli_server_cmd_find_option_val(a_argv, arg_index, a_argc, "-addr", &l_addr_str);
    dap_cli_server_cmd_find_option_val(a_argv, arg_index, a_argc, "-alias", &alias_str);
    dap_cli_server_cmd_find_option_val(a_argv, arg_index, a_argc, "-cell", &l_cell_str);
    dap_cli_server_cmd_find_option_val(a_argv, arg_index, a_argc, "-link", &l_link_str);

    // struct to write to the global db
    dap_chain_node_addr_t l_node_addr = { 0 };
    dap_chain_node_addr_t l_link = { 0 };
    dap_chain_node_info_t *l_node_info = NULL;
    size_t l_node_info_size = sizeof(l_node_info->hdr) + sizeof(l_link);
    if(cmd_num >= CMD_ADD && cmd_num <= CMD_LINK) {
        l_node_info = DAP_NEW_Z_SIZE(dap_chain_node_info_t, l_node_info_size);
        if (!l_node_info) {
            log_it(L_CRITICAL, "Memory allocation error");
            return -1;
        }
    }

    if(l_addr_str) {
        if(dap_chain_node_addr_from_str(&l_node_addr, l_addr_str) != 0) {
            dap_digit_from_string(l_addr_str, l_node_addr.raw, sizeof(l_node_addr.raw));
        }
        if(l_node_info)
            l_node_info->hdr.address = l_node_addr;
    }

    if(l_cell_str && l_node_info) {
        dap_digit_from_string(l_cell_str, l_node_info->hdr.cell_id.raw, sizeof(l_node_info->hdr.cell_id.raw)); //DAP_CHAIN_CELL_ID_SIZE);
    }
    if(l_link_str) {
        if(dap_chain_node_addr_from_str(&l_link, l_link_str) != 0) {
            dap_digit_from_string(l_link_str, l_link.raw, sizeof(l_link.raw));
        }
    }    
    switch (cmd_num)
    {
    case CMD_ADD:
    {
        int l_ret =0;
        dap_chain_node_info_t *l_link_node_request = DAP_NEW_Z( dap_chain_node_info_t);
        l_link_node_request->hdr.address.uint64 = dap_chain_net_get_cur_addr_int(l_net);        
        l_link_node_request->hdr.ext_port = dap_config_get_item_uint16_default(g_config,"server","listen_port_tcp",8079);
        uint32_t links_count = 0;
        size_t l_blocks_events = 0;
        links_count = dap_chain_net_get_downlink_count(l_net);
        l_link_node_request->hdr.links_number = links_count;
        dap_chain_t *l_chain;
        DL_FOREACH(l_net->pub.chains, l_chain) {
            if(l_chain->callback_count_atom)
                l_blocks_events += l_chain->callback_count_atom(l_chain);
        }
        l_link_node_request->hdr.blocks_events = l_blocks_events;
        // Synchronous request, wait for reply
        int res = dap_chain_net_node_list_request(l_net,l_link_node_request, true, 0);

        switch (res)
        {
            case 0:
                dap_cli_server_cmd_set_reply_text(a_str_reply, "No server");
            break;
            case 1:
                dap_cli_server_cmd_set_reply_text(a_str_reply, "Node addr successfully added to node list");
            break;
            case 2:
                dap_cli_server_cmd_set_reply_text(a_str_reply, "Didn't add your addres node to node list");
            break;
            case 3:
                dap_cli_server_cmd_set_reply_text(a_str_reply, "Can't calculate hash for your addr");
            break;
            case 4:
                dap_cli_server_cmd_set_reply_text(a_str_reply, "Can't do handshake for your node");
            break;
            case 5:
                dap_cli_server_cmd_set_reply_text(a_str_reply, "The node is already exists");
            break;
            case 6:
                dap_cli_server_cmd_set_reply_text(a_str_reply, "Can't process node list HTTP request");
            break;
            default:
                break;
        }
        DAP_DELETE(l_link_node_request);
        DAP_DELETE(l_node_info);
        return l_ret;
        //break;
    }
    case CMD_DEL:
        // handler of command 'node del'
    {
        if(!l_addr_str)
        {
            dap_cli_server_cmd_set_reply_text(a_str_reply, "Addr can't be del because -addr is not found");
            return -1;
        }
        int l_ret = node_info_del_with_reply(l_net, l_node_info, alias_str, a_str_reply);

        DAP_DELETE(l_node_info);
        break;
    }
    case CMD_LINK:
        if(dap_cli_server_cmd_find_option_val(a_argv, arg_index, dap_min(a_argc, arg_index + 1), "add", NULL)) {
            // handler of command 'node link add -addr <node address> -link <node address>'
            int l_ret = link_add_or_del_with_reply(l_net, l_node_info, "add", alias_str, &l_link, a_str_reply);
            DAP_DELETE(l_node_info);
            return l_ret;
        }
        else if(dap_cli_server_cmd_find_option_val(a_argv, arg_index, dap_min(a_argc, arg_index + 1), "del", NULL)) {
            // handler of command 'node link del -addr <node address> -link <node address>'
            int l_ret = link_add_or_del_with_reply(l_net, l_node_info, "del", alias_str, &l_link, a_str_reply);
            DAP_DELETE(l_node_info);
            return l_ret;
        }
        else {
            dap_cli_server_cmd_set_reply_text(a_str_reply, "command not recognize, supported format:\n"
                    "global_db node link <add|del] [-addr <node address>  | -alias <node alias>] -link <node address>");
            DAP_DELETE(l_node_info);
            return -1;
        }

    case CMD_DUMP: {
        // handler of command 'node dump'
        bool l_is_full = dap_cli_server_cmd_find_option_val(a_argv, arg_index, a_argc, "-full", NULL);
        return node_info_dump_with_reply(l_net, &l_node_addr, l_is_full, alias_str, a_str_reply);
    }
        // add alias
    case CMD_ALIAS:
        if(alias_str) {
            if(l_addr_str) {
                // add alias
                if(!dap_chain_node_alias_register(l_net, alias_str, &l_node_addr))
                    log_it(L_WARNING, "can't save alias %s", alias_str);
                else {
                    dap_cli_server_cmd_set_reply_text(a_str_reply, "alias mapped successfully");
                }
            }
            else {
                dap_cli_server_cmd_set_reply_text(a_str_reply, "alias can't be mapped because -addr is not found");
                return -1;
            }
        }
        else {
            dap_cli_server_cmd_set_reply_text(a_str_reply, "alias can't be mapped because -alias is not found");
            return -1;
        }

        break;
        // make connect
    case CMD_CONNECT: {
        // get address from alias if addr not defined
        if(alias_str && !l_node_addr.uint64) {
            dap_chain_node_addr_t *address_tmp = dap_chain_node_addr_get_by_alias(l_net, alias_str);
            if(address_tmp) {
                l_node_addr = *address_tmp;
                DAP_DELETE(address_tmp);
            }
            else {
                dap_cli_server_cmd_set_reply_text(a_str_reply, "no address found by alias");
                return -1;
            }
        }
        // for auto mode
        int l_is_auto = 0;
        // list of dap_chain_node_addr_t struct
        unsigned int l_nodes_count = 0;
        dap_list_t *l_node_list = NULL;
        dap_chain_node_addr_t *l_remote_node_addr = NULL;
        if(!l_node_addr.uint64) {
            // check whether auto mode
            l_is_auto = dap_cli_server_cmd_find_option_val(a_argv, arg_index, a_argc, "auto", NULL);
            if(!l_is_auto) {
                dap_cli_server_cmd_set_reply_text(a_str_reply, "addr not found");
                return -1;
            }
            // if auto mode, then looking for the node address

            // get cur node links
            bool a_is_only_cur_cell = false;
            dap_list_t *l_node_link_list = dap_chain_net_get_link_node_list(l_net, a_is_only_cur_cell);
            // get all nodes list if no links
            if(!l_node_link_list)
                l_node_list = dap_chain_net_get_node_list(l_net);
            else
                l_node_list = dap_list_concat(l_node_link_list, l_node_list);

            // select random node from the list
            l_nodes_count = dap_list_length(l_node_list);
            if(l_nodes_count > 0) {
                unsigned int l_node_pos = rand() % l_nodes_count;
                dap_list_t *l_tmp = dap_list_nth(l_node_list, l_node_pos);
                l_remote_node_addr = l_tmp->data;
                l_node_addr.uint64 = l_remote_node_addr->uint64;
            }

            if(!l_node_addr.uint64) {
                dap_cli_server_cmd_set_reply_text(a_str_reply, "no node is available");
                return -1;
            }
        }
        dap_chain_node_info_t *l_remote_node_info;
        dap_chain_node_client_t *l_node_client;
        int res;
        do {
            l_remote_node_info = node_info_read_and_reply(l_net, &l_node_addr, a_str_reply);
            if(!l_remote_node_info) {
                return -1;
            }
            // start connect
            l_node_client = dap_chain_node_client_connect_default_channels(l_net,l_remote_node_info);
            if(!l_node_client) {
                dap_cli_server_cmd_set_reply_text(a_str_reply, "can't connect");
                DAP_DELETE(l_remote_node_info);
                return -1;
            }
            // wait connected
            int timeout_ms = 7000; // 7 sec = 7000 ms
            res = dap_chain_node_client_wait(l_node_client, NODE_CLIENT_STATE_ESTABLISHED, timeout_ms);
            // select new node addr
            if(l_is_auto && res){
                if(l_remote_node_addr && l_nodes_count>1){
                    l_nodes_count--;
                    l_node_list = dap_list_remove(l_node_list, l_remote_node_addr);
                    DAP_DELETE(l_remote_node_addr);
                    unsigned int l_node_pos = rand() % l_nodes_count;
                    dap_list_t *l_tmp = dap_list_nth(l_node_list, l_node_pos);
                    l_remote_node_addr = l_tmp->data;
                    l_node_addr.uint64 = l_remote_node_addr->uint64;

                    // clean client struct
                    dap_chain_node_client_close_mt(l_node_client);
                    DAP_DELETE(l_remote_node_info);
                    //return -1;
                    continue;
                }
            }
            break;
        }
        while(1);
        // for auto mode only
        if(l_is_auto) {
            //start background thread for testing connect to the nodes
            dap_chain_node_ping_background_start(l_net, l_node_list);
            dap_list_free_full(l_node_list, NULL);
        }



        if(res) {
            dap_cli_server_cmd_set_reply_text(a_str_reply, "no response from remote node(s)");
            log_it(L_WARNING, "No response from remote node(s): err code %d", res);
            // clean client struct
            dap_chain_node_client_close_mt(l_node_client);
            //DAP_DELETE(l_remote_node_info);
            return -1;
        }

        log_it(L_NOTICE, "Stream connection established");
        dap_stream_ch_chain_sync_request_t l_sync_request = {};
         dap_stream_ch_t * l_ch_chain = dap_client_get_stream_ch_unsafe(l_node_client->client, DAP_STREAM_CH_ID);
         // fill begin id
         l_sync_request.id_start = 1;
         // fill current node address
         l_sync_request.node_addr.uint64 = dap_chain_net_get_cur_addr_int(l_net);

        // if need to get current node address (feature-2630)
        if(!l_sync_request.node_addr.uint64 )
        {
            log_it(L_NOTICE, "Now get node addr");
            uint8_t l_ch_id = DAP_STREAM_CH_ID_NET;
            dap_stream_ch_t * l_ch_chain = dap_client_get_stream_ch_unsafe(l_node_client->client, l_ch_id);

            size_t res = dap_stream_ch_chain_net_pkt_write(l_ch_chain,
            DAP_STREAM_CH_CHAIN_NET_PKT_TYPE_NODE_ADDR_LEASE_REQUEST,
            //DAP_STREAM_CH_CHAIN_NET_PKT_TYPE_NODE_ADDR_REQUEST,
            l_net->pub.id,
            NULL, 0);
            if(res == 0) {
                log_it(L_WARNING, "Can't send DAP_STREAM_CH_CHAIN_NET_PKT_TYPE_NODE_ADDR_REQUEST packet");
                dap_chain_node_client_close_mt(l_node_client);
                DAP_DELETE(l_remote_node_info);
                return -1;
            }
            int timeout_ms = 15000; // 15 sec = 15 000 ms
            int l_res = dap_chain_node_client_wait(l_node_client, NODE_CLIENT_STATE_NODE_ADDR_LEASED, timeout_ms);
            switch (l_res) {
            case 0:
                if(l_node_client->cur_node_addr.uint64 != 0) {
                    log_it(L_INFO, "Node address leased");
                    l_sync_request.node_addr.uint64 = l_node_client->cur_node_addr.uint64;
                    
                    // save cur address
                    // already saved
                    // dap_db_set_cur_node_addr_exp(l_sync_request.node_addr.uint64, l_net->pub.name);
                }
                else
                    log_it(L_WARNING, "Node address leased wrong!");
                break;
            case -1:
                log_it(L_WARNING, "Timeout with addr leasing");
            default:
                if(l_res != -1)
                    log_it(L_WARNING, "Node address request error %d", l_res);
                /*dap_chain_node_client_close(l_node_client);
                DAP_DELETE(l_remote_node_info);
                return -1;*/
            }
        }
        log_it(L_NOTICE, "Now lets sync all");

        log_it(L_INFO, "Requested GLOBAL_DB syncronizatoin, %"DAP_UINT64_FORMAT_U":%"DAP_UINT64_FORMAT_U" period", l_sync_request.id_start,
                l_sync_request.id_end);
        // copy l_sync_request to current
        //dap_stream_ch_chain_t * l_s_ch_chain = DAP_STREAM_CH_CHAIN(l_ch_chain);
        //l_s_ch_chain->request_net_id.uint64 = l_net->pub.id.uint64;
        //l_s_ch_chain->request_cell_id.uint64 = l_chain_cell_id_null.uint64;
        //memcpy(&l_s_ch_chain->request, &l_sync_request, sizeof(l_sync_request));

        if(0 == dap_stream_ch_chain_pkt_write_unsafe(l_ch_chain, DAP_STREAM_CH_CHAIN_PKT_TYPE_SYNC_GLOBAL_DB,
                l_net->pub.id.uint64, 0, 0, &l_sync_request,
                sizeof(l_sync_request))) {
            dap_cli_server_cmd_set_reply_text(a_str_reply, "Error: Can't send sync chains request");
            // clean client struct
            dap_chain_node_client_close_mt(l_node_client);
            DAP_DELETE(l_remote_node_info);
            return -1;
        }
        dap_stream_ch_set_ready_to_write_unsafe(l_ch_chain, true);
        // wait for finishing of request
        int timeout_ms = 420000; // 7 min = 420 sec = 420 000 ms
        // TODO add progress info to console
        res = dap_chain_node_client_wait(l_node_client, NODE_CLIENT_STATE_SYNCED, timeout_ms);
        if(res < 0) {
            dap_cli_server_cmd_set_reply_text(a_str_reply, "Error: can't sync with node "NODE_ADDR_FP_STR,
                                            NODE_ADDR_FP_ARGS_S(l_node_client->remote_node_addr));
            dap_chain_node_client_close_mt(l_node_client);
            DAP_DELETE(l_remote_node_info);
            log_it(L_WARNING, "Gdb synced err -2");
            return -2;

        }
        // flush global_db
        dap_global_db_flush_sync();
        log_it(L_INFO, "Gdb synced Ok");

        // Requesting chains
        dap_chain_t *l_chain = NULL;
        DL_FOREACH(l_net->pub.chains, l_chain)
        {
            // reset state NODE_CLIENT_STATE_SYNCED
            dap_chain_node_client_reset(l_node_client);
            // send request
            dap_stream_ch_chain_sync_request_t l_sync_request = {};
            dap_chain_hash_fast_t *l_hash = dap_chain_db_get_last_hash_remote(l_node_client->remote_node_addr.uint64, l_chain);
            if (l_hash) {
                l_sync_request.hash_from = *l_hash;
                DAP_DELETE(l_hash);
            }
            if(0 == dap_stream_ch_chain_pkt_write_unsafe(l_ch_chain, DAP_STREAM_CH_CHAIN_PKT_TYPE_SYNC_CHAINS,
                    l_net->pub.id.uint64, l_chain->id.uint64, l_remote_node_info->hdr.cell_id.uint64, &l_sync_request,
                    sizeof(l_sync_request))) {
                dap_cli_server_cmd_set_reply_text(a_str_reply, "Error: Can't send sync chains request");
                // clean client struct
                dap_chain_node_client_close_mt(l_node_client);
                DAP_DELETE(l_remote_node_info);
                log_it(L_INFO, "Chain '%s' synced error: Can't send sync chains request", l_chain->name);
                return -3;
            }
            log_it(L_NOTICE, "Requested syncronization for chain \"%s\"", l_chain->name);
            dap_stream_ch_set_ready_to_write_unsafe(l_ch_chain, true);

            // wait for finishing of request
            timeout_ms = 120000; // 2 min = 120 sec = 120 000 ms
            // TODO add progress info to console
            res = dap_chain_node_client_wait(l_node_client, NODE_CLIENT_STATE_SYNCED, timeout_ms);
            if(res < 0) {
                log_it(L_ERROR, "Error: Can't sync chain %s", l_chain->name);
            }
        }
        log_it(L_INFO, "Chains and gdb are synced");
        DAP_DELETE(l_remote_node_info);
        //dap_client_disconnect(l_node_client->client);
        //l_node_client->client = NULL;
        dap_chain_node_client_close_mt(l_node_client);
        dap_cli_server_cmd_set_reply_text(a_str_reply, "Node sync completed: Chains and gdb are synced");
        return 0;

    }
        // make handshake
    case CMD_HANDSHAKE: {
        // get address from alias if addr not defined
        if(alias_str && !l_node_addr.uint64) {
            dap_chain_node_addr_t *address_tmp = dap_chain_node_addr_get_by_alias(l_net, alias_str);
            if(address_tmp) {
                l_node_addr = *address_tmp;
                DAP_DELETE(address_tmp);
            }
            else {
                dap_cli_server_cmd_set_reply_text(a_str_reply, "No address found by alias");
                return -4;
            }
        }
        if(!l_node_addr.uint64) {
            dap_cli_server_cmd_set_reply_text(a_str_reply, "Addr not found");
            return -5;
        }

        dap_chain_node_info_t *node_info = node_info_read_and_reply(l_net, &l_node_addr, a_str_reply);
        if(!node_info)
            return -6;
        int timeout_ms = 5000; //5 sec = 5000 ms
        // start handshake
        dap_chain_node_client_t *l_client = dap_chain_node_client_connect_default_channels(l_net,node_info);
        if(!l_client) {
            dap_cli_server_cmd_set_reply_text(a_str_reply, "Can't connect");
            DAP_DELETE(node_info);
            return -7;
        }
        // wait handshake
        int res = dap_chain_node_client_wait(l_client, NODE_CLIENT_STATE_ESTABLISHED, timeout_ms);
        if (res) {
            dap_cli_server_cmd_set_reply_text(a_str_reply, "No response from node");
            // clean client struct
            dap_chain_node_client_close_mt(l_client);
            DAP_DELETE(node_info);
            return -8;
        }
        DAP_DELETE(node_info);
        dap_cli_server_cmd_set_reply_text(a_str_reply, "Connection established");
    }
    case CMD_CONNECTIONS: {
        char *l_reply = dap_chain_net_links_dump(l_net);
        dap_cli_server_cmd_set_reply_text(a_str_reply, "%s", l_reply);
        DAP_DELETE(l_reply);
    } break;
    case CMD_BALANCER: {
        //balancer link list
        size_t l_node_num = 0;
        dap_string_t * l_string_balanc = dap_string_new("\n");
        l_node_num = dap_list_length(l_net->pub.link_list);
        dap_string_append_printf(l_string_balanc, "Got %d records\n", (uint16_t)l_node_num);
        dap_string_append_printf(l_string_balanc, "%-26s%-20s%s", "Address", "IPv4", "downlinks\n");
        for(dap_list_t *ll = l_net->pub.link_list; ll; ll = ll->next)
        {
            dap_chain_node_info_t *l_node_link = (dap_chain_node_info_t*)ll->data;
            dap_string_append_printf(l_string_balanc, NODE_ADDR_FP_STR"    %-20s%u\n",
                                     NODE_ADDR_FP_ARGS_S(l_node_link->hdr.address),
                                     inet_ntoa(l_node_link->hdr.ext_addr_v4),
                                     l_node_link->hdr.links_number);
        }
        dap_cli_server_cmd_set_reply_text(a_str_reply, "Balancer link list:\n %s \n",
                                          l_string_balanc->str);
        dap_string_free(l_string_balanc, true);
    }
        break;
    }
    return 0;
}


#ifndef DAP_OS_ANDROID
/**
 * @brief Traceroute command
 * return 0 OK, -1 Err
 * @param argc
 * @param argv
 * @param arg_func
 * @param str_reply
 * @return int
 */
int com_traceroute(int argc, char** argv, void **reply)
{
    char ** a_str_reply = (char **) reply;
#ifdef DAP_OS_LINUX
    const char *addr = NULL;
    int hops = 0, time_usec = 0;
    if(argc > 1)
        addr = argv[1];
    iputils_set_verbose();
    int res = (addr) ? traceroute_util(addr, &hops, &time_usec) : -EADDRNOTAVAIL;
    if(res >= 0) {
        dap_cli_server_cmd_set_reply_text(a_str_reply, "traceroute %s hops=%d time=%.1lf ms", addr, hops,
                time_usec * 1. / 1000);
    }
    else {
        if(a_str_reply) {
            switch (-res)
            {
            case EADDRNOTAVAIL:
                dap_cli_server_cmd_set_reply_text(a_str_reply, "traceroute %s error: %s", (addr) ? addr : "",
                        (addr) ? "Name or service not known" : "Host not defined");
                break;
            case 2:
                dap_cli_server_cmd_set_reply_text(a_str_reply, "traceroute %s error: %s", addr,
                        "Unknown traceroute module");
                break;
            case 3:
                dap_cli_server_cmd_set_reply_text(a_str_reply, "traceroute %s error: %s", addr, "first hop out of range");
                break;
            case 4:
                dap_cli_server_cmd_set_reply_text(a_str_reply, "traceroute %s error: %s", addr,
                        "max hops cannot be more than 255");
                break;
            case 5:
                dap_cli_server_cmd_set_reply_text(a_str_reply, "traceroute %s error: %s", addr,
                        "no more than 10 probes per hop");
                break;
            case 6:
                dap_cli_server_cmd_set_reply_text(a_str_reply, "traceroute %s error: %s", addr,
                        "bad wait specifications");
                break;
            case 7:
                dap_cli_server_cmd_set_reply_text(a_str_reply, "traceroute %s error: %s", addr, "too big packetlen ");
                break;
            case 8:
                dap_cli_server_cmd_set_reply_text(a_str_reply, "traceroute %s error: %s", addr,
                        "IP version mismatch in addresses specified");
                break;
            case 9:
                dap_cli_server_cmd_set_reply_text(a_str_reply, "traceroute %s error: %s", addr, "bad sendtime");
                break;
            case 10:
                dap_cli_server_cmd_set_reply_text(a_str_reply, "traceroute %s error: %s", addr, "init_ip_options");
                break;
            case 11:
                dap_cli_server_cmd_set_reply_text(a_str_reply, "traceroute %s error: %s", addr, "calloc");
                break;
            case 12:
                dap_cli_server_cmd_set_reply_text(a_str_reply, "traceroute %s error: %s", addr, "parse cmdline");
                break;
            case 13:
                dap_cli_server_cmd_set_reply_text(a_str_reply, "traceroute %s error: %s", addr,
                        "trace method's init failed");
                break;
            default:
                dap_cli_server_cmd_set_reply_text(a_str_reply, "traceroute %s error(%d) %s", addr, res,
                        "trace not found");
            }
        }
    }
    return res;
#else
    UNUSED(argc);
    UNUSED(argv);
    dap_cli_server_cmd_set_reply_text(a_str_reply, "Not realized for your platform");
    return -1;
#endif
}



/**
 * @brief com_tracepath
 * Tracepath command
 * @param argc
 * @param argv
 * @param arg_func
 * @param str_reply
 * @return int
 * return 0 OK, -1 Err
 */
int com_tracepath(int argc, char** argv, void **reply)
{
    char ** a_str_reply = (char **) reply;
#ifdef DAP_OS_LINUX
    const char *addr = NULL;
    int hops = 0, time_usec = 0;
    if(argc > 1)
        addr = argv[1];
    iputils_set_verbose();
    int res = (addr) ? tracepath_util(addr, &hops, &time_usec) : -EADDRNOTAVAIL;
    if(res >= 0) {
        if(a_str_reply)
            dap_cli_server_cmd_set_reply_text(a_str_reply, "tracepath %s hops=%d time=%.1lf ms", addr, hops,
                    time_usec * 1. / 1000);
    }
    else {
        if(a_str_reply) {
            switch (-res)
            {
            case EADDRNOTAVAIL:
                dap_cli_server_cmd_set_reply_text(a_str_reply, "tracepath %s error: %s", (addr) ? addr : "",
                        (addr) ? "Name or service not known" : "Host not defined");
                break;
            case ESOCKTNOSUPPORT:
                dap_cli_server_cmd_set_reply_text(a_str_reply, "tracepath %s error: %s", addr, "Can't create socket");
                break;
            case 2:
                dap_cli_server_cmd_set_reply_text(a_str_reply, "tracepath %s error: %s", addr,
                        "Can't setsockopt IPV6_MTU_DISCOVER");
                break;
            case 3:
                dap_cli_server_cmd_set_reply_text(a_str_reply, "tracepath %s error: %s", addr,
                        "Can't setsockopt IPV6_RECVERR");
                break;
            case 4:
                dap_cli_server_cmd_set_reply_text(a_str_reply, "tracepath %s error: %s", addr,
                        "Can't setsockopt IPV6_HOPLIMIT");
                break;
            case 5:
                dap_cli_server_cmd_set_reply_text(a_str_reply, "tracepath %s error: %s", addr,
                        "Can't setsockopt IP_MTU_DISCOVER");
                break;
            case 6:
                dap_cli_server_cmd_set_reply_text(a_str_reply, "tracepath %s error: %s", addr,
                        "Can't setsockopt IP_RECVERR");
                break;
            case 7:
                dap_cli_server_cmd_set_reply_text(a_str_reply, "tracepath %s error: %s", addr,
                        "Can't setsockopt IP_RECVTTL");
                break;
            case 8:
                dap_cli_server_cmd_set_reply_text(a_str_reply, "tracepath %s error: %s", addr, "malloc");
                break;
            case 9:
                dap_cli_server_cmd_set_reply_text(a_str_reply, "tracepath %s error: %s", addr,
                        "Can't setsockopt IPV6_UNICAST_HOPS");
                break;
            case 10:
                dap_cli_server_cmd_set_reply_text(a_str_reply, "tracepath %s error: %s", addr, "Can't setsockopt IP_TTL");
                break;
            default:
                dap_cli_server_cmd_set_reply_text(a_str_reply, "tracepath %s error(%d) %s", addr, res, "trace not found");
            }
        }
    }
    return res;
#else
    UNUSED(argc);
    UNUSED(argv);
    dap_cli_server_cmd_set_reply_text(a_str_reply, "Not realized for your platform");
    return -1;
#endif
}


/**
 * @brief Ping command
 * return 0 OK, -1 Err
 * @param argc
 * @param argv
 * @param arg_func
 * @param str_reply
 * @return int
 */
int com_ping(int a_argc, char**a_argv, void **reply)
{
    char ** a_str_reply = (char **) reply;
#ifdef DAP_OS_LINUX

    int n = 4,w = 0;
    if (a_argc < 2) {
        dap_cli_server_cmd_set_reply_text(a_str_reply, "Host not specified");
        return -1;
    }
    const char *n_str = NULL;
    const char *w_str = NULL;
    int argc_host = 1;
    int argc_start = 1;
    argc_start = dap_cli_server_cmd_find_option_val(a_argv, argc_start, a_argc, "-n", &n_str);
    if(argc_start) {
        argc_host = argc_start + 1;
        n = (n_str) ? atoi(n_str) : 4;
    }
    else {
        argc_start = dap_cli_server_cmd_find_option_val(a_argv, argc_start, a_argc, "-c", &n_str);
        if(argc_start) {
            argc_host = argc_start + 1;
            n = (n_str) ? atoi(n_str) : 4;
        }
        else
        {
            argc_start = dap_cli_server_cmd_find_option_val(a_argv, argc_start, a_argc, "-w", &w_str);
            if(argc_start) {
                argc_host = argc_start + 1;
                n = 4;
                w = (w_str) ? atoi(w_str) : 5;
            }
        }
    }
    if(n <= 1)
        n = 1;
    const char *addr = a_argv[argc_host];
    iputils_set_verbose();
    ping_handle_t *l_ping_handle = ping_handle_create();
    int res = (addr) ? ping_util(l_ping_handle, addr, n, w) : -EADDRNOTAVAIL;
    DAP_DELETE(l_ping_handle);
    if(res >= 0) {
        if(a_str_reply)
            dap_cli_server_cmd_set_reply_text(a_str_reply, "Ping %s time=%.1lf ms", addr, res * 1. / 1000);
    }
    else {
        if(a_str_reply) {
            switch (-res)
            {
            case EDESTADDRREQ:
                dap_cli_server_cmd_set_reply_text(a_str_reply, "Ping %s error: %s", addr, "Destination address required");
                break;
            case EADDRNOTAVAIL:
                dap_cli_server_cmd_set_reply_text(a_str_reply, "Ping %s error: %s", (addr) ? addr : "",
                        (addr) ? "Host not found" : "Host not defined");
                break;
            case EPFNOSUPPORT:
                dap_cli_server_cmd_set_reply_text(a_str_reply, "Ping %s error: %s", addr, "Unknown protocol family");
                break;
            default:
                dap_cli_server_cmd_set_reply_text(a_str_reply, "Ping %s error(%d)", addr, -res);
            }
        }
    }
    return res;
#else
    UNUSED(a_argc);
    UNUSED(a_argv);
    dap_cli_server_cmd_set_reply_text(a_str_reply, "Not realized for your platform");
    return -1;
#endif
}
#endif /* !ANDROID (1582) */

/**
 * @brief com_version
 * @param argc
 * @param argv
 * @param arg_func
 * @param str_reply
 * @return
 */
int com_version(int argc, char ** argv, void **reply)
{
    char ** a_str_reply = (char **) reply;
    (void) argc;
    (void) argv;
#ifndef DAP_VERSION
#pragma message "[!WRN!] DAP_VERSION IS NOT DEFINED. Manual override engaged."
#define DAP_VERSION "0.9-15"
#endif
    dap_cli_server_cmd_set_reply_text(a_str_reply,
            "%s version %s\n", dap_get_appname(), DAP_VERSION );
    return 0;
}


/**
 * @brief
 * Help command
 * @param argc
 * @param argv
 * @param arg_func
 * @param str_reply
 * @return int
 */
int com_help(int a_argc, char **a_argv, void **reply)
{
    char ** a_str_reply = (char **) reply;
    if (a_argc > 1) {
        log_it(L_DEBUG, "Help for command %s", a_argv[1]);
        dap_cli_cmd_t *l_cmd = dap_cli_server_cmd_find(a_argv[1]);
        if(l_cmd) {
            dap_cli_server_cmd_set_reply_text(a_str_reply, "%s:\n%s", l_cmd->doc, l_cmd->doc_ex);
            return 0;
        } else {
            dap_cli_server_cmd_set_reply_text(a_str_reply, "command \"%s\" not recognized", a_argv[1]);
        }
        return -1;
    } else {
        // TODO Read list of commands & return it
        log_it(L_DEBUG, "General help requested");
        dap_string_t * l_help_list_str = dap_string_new(NULL);
        dap_cli_cmd_t *l_cmd = dap_cli_server_cmd_get_first();
        while(l_cmd) {
            dap_string_append_printf(l_help_list_str, "%s:\t\t\t%s\n",
                    l_cmd->name, l_cmd->doc ? l_cmd->doc : "(undocumented command)");
            l_cmd = (dap_cli_cmd_t*) l_cmd->hh.next;
        }
        dap_cli_server_cmd_set_reply_text(a_str_reply,
                "Available commands:\n\n%s\n",
                l_help_list_str->len ? l_help_list_str->str : "NO ANY COMMAND WERE DEFINED");
        return 0;
    }
}


/**
 * @brief com_tx_wallet
 * Wallet info
 * com_tx_create command
 * @param argc
 * @param argv
 * @param arg_func
 * @param str_reply
 * @return int
 */
int com_tx_wallet(int a_argc, char **a_argv, void **reply)
{
char ** a_str_reply = (char **) reply;
const char *c_wallets_path = dap_chain_wallet_get_path(g_config);
enum { CMD_NONE, CMD_WALLET_NEW, CMD_WALLET_LIST, CMD_WALLET_INFO, CMD_WALLET_ACTIVATE, CMD_WALLET_DEACTIVATE, CMD_WALLET_CONVERT };
int l_arg_index = 1, l_rc, cmd_num = CMD_NONE;

    // find  add parameter ('alias' or 'handshake')
    if(dap_cli_server_cmd_find_option_val(a_argv, l_arg_index, dap_min(a_argc, l_arg_index + 1), "new", NULL))
        cmd_num = CMD_WALLET_NEW;
    else if(dap_cli_server_cmd_find_option_val(a_argv, l_arg_index, dap_min(a_argc, l_arg_index + 1), "list", NULL))
        cmd_num = CMD_WALLET_LIST;
    else if(dap_cli_server_cmd_find_option_val(a_argv, l_arg_index, dap_min(a_argc, l_arg_index + 1), "info", NULL))
        cmd_num = CMD_WALLET_INFO;
    else if(dap_cli_server_cmd_find_option_val(a_argv, l_arg_index, dap_min(a_argc, l_arg_index + 1), "activate", NULL))
        cmd_num = CMD_WALLET_ACTIVATE;
    else if(dap_cli_server_cmd_find_option_val(a_argv, l_arg_index, dap_min(a_argc, l_arg_index + 1), "deactivate", NULL))
        cmd_num = CMD_WALLET_DEACTIVATE;
    else if(dap_cli_server_cmd_find_option_val(a_argv, l_arg_index, dap_min(a_argc, l_arg_index + 1), "convert", NULL))
        cmd_num = CMD_WALLET_CONVERT;

    l_arg_index++;

    if(cmd_num == CMD_NONE) {
        dap_cli_server_cmd_set_reply_text (a_str_reply,
                "Format of command: wallet {new -w <wallet_name> | list | info [-addr <addr>]|[-w <wallet_name> -net <net_name>]}");
        return -1;
    }

    const char *l_addr_str = NULL, *l_wallet_name = NULL, *l_net_name = NULL, *l_sign_type_str = NULL, *l_restore_str = NULL,
            *l_pass_str = NULL, *l_ttl_str = NULL;

    // find wallet addr
    dap_cli_server_cmd_find_option_val(a_argv, l_arg_index, a_argc, "-addr", &l_addr_str);
    dap_cli_server_cmd_find_option_val(a_argv, l_arg_index, a_argc, "-w", &l_wallet_name);
    dap_cli_server_cmd_find_option_val(a_argv, l_arg_index, a_argc, "-net", &l_net_name);
    dap_cli_server_cmd_find_option_val(a_argv, l_arg_index, a_argc, "-password", &l_pass_str);
    dap_cli_server_cmd_find_option_val(a_argv, l_arg_index, a_argc, "-sign", &l_sign_type_str);

    // Check if wallet name has only digits and English letter
    if (l_wallet_name && !dap_isstralnum(l_wallet_name)){
        dap_cli_server_cmd_set_reply_text(a_str_reply, "Wallet name must contains digits and aplhabetical symbols");
        return -1;
    }

    dap_chain_net_t * l_net = l_net_name ? dap_chain_net_by_name(l_net_name) : NULL;
    dap_string_t *l_string_ret = dap_string_new(NULL);
    dap_chain_wallet_t *l_wallet = NULL;
    dap_chain_addr_t *l_addr = NULL;

    if(l_net_name && !l_net) {
        dap_cli_server_cmd_set_reply_text(a_str_reply, "Not found net by name '%s'", l_net_name);
        return -1;
    }

    switch (cmd_num) {
        // wallet list
        case CMD_WALLET_LIST: {
            DIR * l_dir = opendir(c_wallets_path);
            if(l_dir) {
                struct dirent * l_dir_entry = NULL;

                while( (l_dir_entry = readdir(l_dir)) ) {
                    const char *l_file_name = l_dir_entry->d_name;
                    size_t l_file_name_len = (l_file_name) ? strlen(l_file_name) : 0;

                    if ( (l_file_name_len > 8) && (!strcmp(l_file_name + l_file_name_len - 8, ".dwallet")) ) {
                        char l_file_path_tmp[MAX_PATH] = {0};
                        snprintf(l_file_path_tmp, sizeof(l_file_path_tmp) - 1, "%s/%s", c_wallets_path, l_file_name);

                        l_wallet = dap_chain_wallet_open(l_file_name, c_wallets_path);

                        if (l_wallet) {
                            l_addr = l_net ? dap_chain_wallet_get_addr(l_wallet, l_net->pub.id) : NULL;
                            char *l_addr_str = dap_chain_addr_to_str(l_addr);

                            dap_string_append_printf(l_string_ret, "Wallet: %.*s%s %s\n", (int) l_file_name_len - 8, l_file_name,
                                (l_wallet->flags & DAP_WALLET$M_FL_ACTIVE) ? " (Active)" : "",
                                dap_chain_wallet_check_bliss_sign(l_wallet));

                            if (l_addr_str) {
                                dap_string_append_printf(l_string_ret, "addr: %s\n", (l_addr_str) ? l_addr_str : "-");
                                DAP_DELETE(l_addr_str);
                            }

                            dap_chain_wallet_close(l_wallet);

                        } else dap_string_append_printf(l_string_ret, "Wallet: %.*s (non-Active)\n", (int) l_file_name_len - 8, l_file_name);
                    } else if ((l_file_name_len > 7) && (!strcmp(l_file_name + l_file_name_len - 7, ".backup"))) {
                        dap_string_append_printf(l_string_ret, "Wallet: %.*s (Backup)\n", (int) l_file_name_len - 7, l_file_name);
                    }
                }
                closedir(l_dir);
            }
            break;
        }
        // wallet info
        case CMD_WALLET_INFO: {
            dap_ledger_t *l_ledger = NULL;
            if ((l_wallet_name && l_addr_str) || (!l_wallet_name && !l_addr_str)) {
                dap_cli_server_cmd_set_reply_text(a_str_reply, "You should use either the -w or -addr option for the wallet info command.");
                dap_string_free(l_string_ret, true);
                return -1;
            }
            if(l_wallet_name) {
                if(!l_net) {
                    dap_cli_server_cmd_set_reply_text(a_str_reply, "Subcommand info requires parameter '-net'");
                    dap_string_free(l_string_ret, true);
                    return -1;
                }
                l_wallet = dap_chain_wallet_open(l_wallet_name, c_wallets_path);
                l_addr = (dap_chain_addr_t *) dap_chain_wallet_get_addr(l_wallet, l_net->pub.id );
            } else {
                l_addr = dap_chain_addr_from_str(l_addr_str);
            }
            
            if (!l_addr){
                if(l_wallet)
                    dap_chain_wallet_close(l_wallet);
                dap_string_free(l_string_ret, true);
                dap_cli_server_cmd_set_reply_text(a_str_reply, "Wallet not found");
                return -1;
            } else {
                l_net = dap_chain_net_by_id(l_addr->net_id);
                if(l_net) {
                    l_ledger = l_net->pub.ledger;
                    l_net_name = l_net->pub.name;
                } else {
                    dap_cli_server_cmd_set_reply_text(a_str_reply, "Can't find network id 0x%016"DAP_UINT64_FORMAT_X" from address %s",
                                                    l_addr->net_id.uint64, l_addr_str);
                    dap_string_free(l_string_ret, true);
                    return -1;
                }
            }

            char *l_l_addr_str = dap_chain_addr_to_str((dap_chain_addr_t*) l_addr);
            if(l_wallet)
                dap_string_append_printf(l_string_ret, "%s\nwallet: %s\n", dap_chain_wallet_check_bliss_sign(l_wallet), l_wallet->name);
            dap_string_append_printf(l_string_ret, "addr: %s\n", (l_l_addr_str) ? l_l_addr_str : "-");
            dap_string_append_printf(l_string_ret, "network: %s\n", (l_net_name ) ? l_net_name : "-");

            size_t l_l_addr_tokens_size = 0;
            char **l_l_addr_tokens = NULL;
            dap_ledger_addr_get_token_ticker_all(l_ledger, l_addr, &l_l_addr_tokens, &l_l_addr_tokens_size);
            if(l_l_addr_tokens_size > 0)
                dap_string_append_printf(l_string_ret, "balance:\n");
            else
                dap_string_append_printf(l_string_ret, "balance: 0");

            for(size_t i = 0; i < l_l_addr_tokens_size; i++) {
                if(l_l_addr_tokens[i]) {
                    uint256_t l_balance = dap_ledger_calc_balance(l_ledger, l_addr, l_l_addr_tokens[i]);
                    char *l_balance_coins = dap_chain_balance_to_coins(l_balance);
                    char *l_balance_datoshi = dap_chain_balance_print(l_balance);
                    dap_string_append_printf(l_string_ret, "\t%s (%s) %s\n", l_balance_coins,
                            l_balance_datoshi, l_l_addr_tokens[i]);
                    if(i < l_l_addr_tokens_size - 1)
                        dap_string_append_printf(l_string_ret, "\n");
                    DAP_DELETE(l_balance_coins);
                    DAP_DELETE(l_balance_datoshi);

                }
                DAP_DELETE(l_l_addr_tokens[i]);
            }
            DAP_DELETE(l_l_addr_tokens);
            DAP_DELETE(l_l_addr_str);
            if(l_wallet)
                dap_chain_wallet_close(l_wallet);
            break;
        }
        default: {
            if( !l_wallet_name ) {
                dap_string_free(l_string_ret, true);
                return  dap_cli_server_cmd_set_reply_text(a_str_reply, "Wallet name option <-w>  not defined"), -EINVAL;
            }
            if( cmd_num != CMD_WALLET_DEACTIVATE && !l_pass_str && cmd_num != CMD_WALLET_NEW) {
                dap_string_free(l_string_ret, true);
                return  dap_cli_server_cmd_set_reply_text(a_str_reply, "Wallet password option <-password>  not defined"), -EINVAL;
            }
            if ( cmd_num != CMD_WALLET_DEACTIVATE && l_pass_str && DAP_WALLET$SZ_PASS < strnlen(l_pass_str, DAP_WALLET$SZ_PASS + 1) ) {
                dap_cli_server_cmd_set_reply_text(a_str_reply, "Wallet's password is too long ( > %d)", DAP_WALLET$SZ_PASS);
                log_it(L_ERROR, "Wallet's password is too long ( > %d)", DAP_WALLET$SZ_PASS);
                dap_string_free(l_string_ret, true);
                return -EINVAL;
            }
            switch (cmd_num) {
                case CMD_WALLET_ACTIVATE:
                case CMD_WALLET_DEACTIVATE: {
                    const char *l_prefix = cmd_num == CMD_WALLET_ACTIVATE ? "" : "de";
                    dap_cli_server_cmd_find_option_val(a_argv, l_arg_index, a_argc, "-ttl", &l_ttl_str);
                    l_rc = l_ttl_str ? strtoul(l_ttl_str, NULL, 10) : 60;

                    l_rc = cmd_num == CMD_WALLET_ACTIVATE
                            ? dap_chain_wallet_activate(l_wallet_name, strlen(l_wallet_name), l_pass_str, strlen(l_pass_str), l_rc)
                            : dap_chain_wallet_deactivate (l_wallet_name, strlen(l_wallet_name));

                    switch (l_rc) {
                    case 0:
                        dap_string_append_printf(l_string_ret, "Wallet %s is %sactivated\n", l_wallet_name, l_prefix);
                        break;
                    case -EBUSY:
                        dap_string_append_printf(l_string_ret, "Error: wallet %s is already %sactivated\n", l_wallet_name, l_prefix);
                        break;
                    case -EAGAIN:
                        dap_string_append_printf(l_string_ret, "Error: wrong password for wallet %s\n", l_wallet_name);
                        break;
                    default: {
                        char l_buf[512] = { '\0' };
                        strerror_r(l_rc, l_buf, sizeof(l_buf) - 1);
                        dap_string_append_printf(l_string_ret, "Wallet %s %sactivation error %d : %s\n", l_wallet_name, l_prefix, l_rc, l_buf);
                        break;
                    }
                    }
                } break;
                // convert wallet
                case CMD_WALLET_CONVERT: {
                    l_wallet = dap_chain_wallet_open(l_wallet_name, c_wallets_path);
                    if (!l_wallet) {
                        dap_cli_server_cmd_set_reply_text(a_str_reply, "wrong password");
                        return -1;
                    } else if (l_wallet->flags & DAP_WALLET$M_FL_ACTIVE) {
                        dap_cli_server_cmd_set_reply_text(a_str_reply, "Wallet can't be converted twice");
                        dap_string_free(l_string_ret, true);
                        return  -1;
                    }
                    // create wallet backup 
                    dap_chain_wallet_internal_t* l_file_name = DAP_CHAIN_WALLET_INTERNAL(l_wallet);
                    snprintf(l_file_name->file_name, sizeof(l_file_name->file_name)  - 1, "%s/%s_%012lu%s", c_wallets_path, l_wallet_name, time(NULL),".backup");
                    if ( dap_chain_wallet_save(l_wallet, NULL) ) {
                        dap_cli_server_cmd_set_reply_text(a_str_reply, "Can't create backup wallet file because of internal error");
                        dap_string_free(l_string_ret, true);
                        return  -1;
                    }
                    // change to old filename
                    snprintf(l_file_name->file_name, sizeof(l_file_name->file_name)  - 1, "%s/%s%s", c_wallets_path, l_wallet_name, ".dwallet");
                    if ( dap_chain_wallet_save(l_wallet, l_pass_str) ) {
                        dap_cli_server_cmd_set_reply_text(a_str_reply, "Wallet is not converted because of internal error");
                        dap_string_free(l_string_ret, true);
                        return  -1;
                    }

                    log_it(L_INFO, "Wallet %s has been converted", l_wallet_name);
                    dap_string_append_printf(l_string_ret, "%s\nWallet: %s successfully converted\n", dap_chain_wallet_check_bliss_sign(l_wallet), l_wallet_name);
                    dap_chain_wallet_close(l_wallet);
                    break;
                }
                // new wallet
                case CMD_WALLET_NEW: {
                    int l_restore_opt = dap_cli_server_cmd_find_option_val(a_argv, l_arg_index, a_argc, "-restore", &l_restore_str);
                    int l_restore_legacy_opt = 0;
                    if (!l_restore_str)
                        l_restore_legacy_opt = dap_cli_server_cmd_find_option_val(a_argv, l_arg_index, a_argc, "-restore_legacy", &l_restore_str);
                    // rewrite existing wallet
                    int l_is_force = dap_cli_server_cmd_find_option_val(a_argv, l_arg_index, a_argc, "-force", NULL);

                    // check wallet existence
                    if (!l_is_force) {
                        char *l_file_name = dap_strdup_printf("%s/%s.dwallet", c_wallets_path, l_wallet_name);
                        FILE *l_exists = fopen(l_file_name, "rb");
                        DAP_DELETE(l_file_name);
                        if (l_exists) {
                            dap_cli_server_cmd_set_reply_text(a_str_reply, "Wallet %s already exists", l_wallet_name);
                            fclose(l_exists);
                            dap_string_free(l_string_ret, true);
                            return -1;
                        }
                    }

                    dap_sign_type_t l_sign_type;
                    if (!l_sign_type_str) {
                        l_sign_type.type = SIG_TYPE_DILITHIUM;
                        l_sign_type_str = dap_sign_type_to_str(l_sign_type);
                    } else {
                        l_sign_type = dap_sign_type_from_str(l_sign_type_str);
                        if (l_sign_type.type == SIG_TYPE_NULL){
                            dap_cli_server_cmd_set_reply_text(a_str_reply, "Unknown signature type, please use:\n sig_picnic\n sig_dil\n sig_falcon\n sig_multi\n sig_multi2\n");
                            dap_string_free(l_string_ret, true);
                            return -1;
                        }
                    }
                    if(l_sign_type.type == SIG_TYPE_PICNIC){
                        dap_cli_server_cmd_set_reply_text(a_str_reply, "Picnic algorithms are not supported, please, use another variant");
                        dap_string_free(l_string_ret, true);
                        return -1;
                    }

                    if (l_sign_type.type == SIG_TYPE_TESLA || l_sign_type.type == SIG_TYPE_BLISS) {
                        if (l_sign_type.type == SIG_TYPE_BLISS && (l_restore_opt || l_restore_legacy_opt)) {
                            dap_string_append_printf(l_string_ret, "CAUTION!!! CAUTION!!! CAUTION!!!\nThe Bliss signature is deprecated. We recommend you to create a new wallet with another available signature and transfer funds there.\n");
                        } else {
                            dap_string_free(l_string_ret, true);
                            return  dap_cli_server_cmd_set_reply_text(a_str_reply, "This signature algorithm is no longer supported, please, use another variant"), -1;
                        }
                    }

                    uint8_t *l_seed = NULL;
                    size_t l_seed_size = 0, l_restore_str_size = dap_strlen(l_restore_str);

                    if(l_restore_opt || l_restore_legacy_opt) {
                        if (l_restore_str_size > 3 && !dap_strncmp(l_restore_str, "0x", 2) && (!dap_is_hex_string(l_restore_str + 2, l_restore_str_size - 2) || l_restore_legacy_opt)) {
                            l_seed_size = (l_restore_str_size - 2) / 2;
                            l_seed = DAP_NEW_Z_SIZE(uint8_t, l_seed_size);
                            if(!l_seed) {
                                log_it(L_CRITICAL, "Memory allocation error");
                                dap_string_free(l_string_ret, true);
                                return -1;
                            }
                            dap_hex2bin(l_seed, l_restore_str + 2, l_restore_str_size - 2);
                            if (l_restore_legacy_opt) {
                                dap_string_append_printf(l_string_ret, "CAUTION!!! CAUTION!!! CAUTION!!!\nYour wallet has a low level of protection. Please create a new wallet again with the option -restore\n");
                            }
                        } else {
                            dap_cli_server_cmd_set_reply_text(a_str_reply, "Restored hash is invalid or too short, wallet is not created. Please use -restore 0x<hex_value> or -restore_legacy 0x<restore_string>");
                            dap_string_free(l_string_ret, true);
                            return -1;
                        }
                    }

                    // Creates new wallet
                    l_wallet = dap_chain_wallet_create_with_seed(l_wallet_name, c_wallets_path, l_sign_type,
                            l_seed, l_seed_size, l_pass_str);
                    DAP_DELETE(l_seed);
                    if (!l_wallet) {
                        dap_string_free(l_string_ret, true);
                        return  dap_cli_server_cmd_set_reply_text(a_str_reply, "Wallet is not created because of internal error. Check name or password length (max 64 chars)"), -1;
                    }

                    l_addr = l_net? dap_chain_wallet_get_addr(l_wallet,l_net->pub.id ) : NULL;

                    char *l_l_addr_str = l_addr ? dap_chain_addr_to_str(l_addr) : NULL;
                    dap_string_append_printf(l_string_ret, "Wallet: %s (type=%s) successfully created\n", l_wallet->name, l_sign_type_str);
                    if ( l_l_addr_str ) {
                        dap_string_append_printf(l_string_ret, "new address %s", l_l_addr_str);
                        DAP_DELETE(l_l_addr_str);
                    }
                    dap_chain_wallet_close(l_wallet);
                    break;
                }
            }
        }
    }

    *a_str_reply = dap_string_free(l_string_ret, false);
    return 0;
}


typedef enum dap_chain_node_cli_cmd_values_parse_net_chain_err_to_json {
    DAP_CHAIN_NODE_CLI_CMD_VALUES_PARSE_NET_CHAIN_ERR_INTERNAL_COMMAND_PROCESSING = 101,
    DAP_CHAIN_NODE_CLI_CMD_VALUES_PARSE_NET_CHAIN_ERR_NET_STR_IS_NUL = 102,
    DAP_CHAIN_NODE_CLI_CMD_VALUES_PARSE_NET_CHAIN_ERR_NET_NOT_FOUND = 103,
    DAP_CHAIN_NODE_CLI_CMD_VALUES_PARSE_NET_CHAIN_ERR_CHAIN_NOT_FOUND = 104,
    DAP_CHAIN_NODE_CLI_CMD_VALUES_PARSE_NET_CHAIN_ERR_CHAIN_STR_IS_NULL = 105,
    DAP_CHAIN_NODE_CLI_CMD_VALUES_PARSE_NET_CHAIN_ERR_CONFIG_DEFAULT_DATUM = 106,
    DAP_CHAIN_NODE_CLI_CMD_VALUE_PARSE_CONVERT_BASE58_TO_ADDR_WALLET = 107,
    DAP_CHAIN_NODE_CLI_CMD_VALUE_PARSE_FAST_AND_BASE58_ADDR
} dap_chain_node_cli_cmd_values_parse_net_chain_err_to_json;
int dap_chain_node_cli_cmd_values_parse_net_chain_for_json(int *a_arg_index, int a_argc,
                                                           char **a_argv,
                                                           dap_chain_t **a_chain, dap_chain_net_t **a_net) {
    const char * l_chain_str = NULL;
    const char * l_net_str = NULL;

    // Net name
    if(a_net)
        dap_cli_server_cmd_find_option_val(a_argv, *a_arg_index, a_argc, "-net", &l_net_str);
    else {
        dap_json_rpc_error_add(DAP_CHAIN_NODE_CLI_CMD_VALUES_PARSE_NET_CHAIN_ERR_INTERNAL_COMMAND_PROCESSING,
                               "Error in internal command processing.");
        return DAP_CHAIN_NODE_CLI_CMD_VALUES_PARSE_NET_CHAIN_ERR_INTERNAL_COMMAND_PROCESSING;
    }

    // Select network
    if(!l_net_str) {
        dap_json_rpc_error_add(DAP_CHAIN_NODE_CLI_CMD_VALUES_PARSE_NET_CHAIN_ERR_NET_STR_IS_NUL, "%s requires parameter '-net'", a_argv[0]);
        return DAP_CHAIN_NODE_CLI_CMD_VALUES_PARSE_NET_CHAIN_ERR_NET_STR_IS_NUL;
    }

    if((*a_net = dap_chain_net_by_name(l_net_str)) == NULL) { // Can't find such network
        char l_str_to_reply_chain[500] = {0};
        char *l_str_to_reply = NULL;
        sprintf(l_str_to_reply_chain, "%s can't find network \"%s\"\n", a_argv[0], l_net_str);
        l_str_to_reply = dap_strcat2(l_str_to_reply,l_str_to_reply_chain);
        dap_string_t* l_net_str = dap_cli_list_net();
        l_str_to_reply = dap_strcat2(l_str_to_reply,l_net_str->str);
        dap_json_rpc_error_add(DAP_CHAIN_NODE_CLI_CMD_VALUES_PARSE_NET_CHAIN_ERR_NET_NOT_FOUND, "%s can't find network \"%s\"\n%s", a_argv[0], l_net_str, l_str_to_reply);
        return DAP_CHAIN_NODE_CLI_CMD_VALUES_PARSE_NET_CHAIN_ERR_NET_NOT_FOUND;
    }

    // Chain name
    if(a_chain) {
        dap_cli_server_cmd_find_option_val(a_argv, *a_arg_index, a_argc, "-chain", &l_chain_str);

        // Select chain
        if(l_chain_str) {
            if ((*a_chain = dap_chain_net_get_chain_by_name(*a_net, l_chain_str)) == NULL) { // Can't find such chain
                char l_str_to_reply_chain[500] = {0};
                char *l_str_to_reply = NULL;
                sprintf(l_str_to_reply_chain, "%s requires parameter '-chain' to be valid chain name in chain net %s. Current chain %s is not valid\n",
                        a_argv[0], l_net_str, l_chain_str);
                l_str_to_reply = dap_strcat2(l_str_to_reply,l_str_to_reply_chain);
                dap_chain_t * l_chain;
                dap_chain_net_t * l_chain_net = *a_net;
                l_str_to_reply = dap_strcat2(l_str_to_reply,"\nAvailable chains:\n");
                DL_FOREACH(l_chain_net->pub.chains, l_chain) {
                    l_str_to_reply = dap_strcat2(l_str_to_reply,"\t");
                    l_str_to_reply = dap_strcat2(l_str_to_reply,l_chain->name);
                    l_str_to_reply = dap_strcat2(l_str_to_reply,"\n");
                }
                dap_json_rpc_error_add(DAP_CHAIN_NODE_CLI_CMD_VALUES_PARSE_NET_CHAIN_ERR_CHAIN_NOT_FOUND, l_str_to_reply);
                return DAP_CHAIN_NODE_CLI_CMD_VALUES_PARSE_NET_CHAIN_ERR_CHAIN_NOT_FOUND;
            }
        }
        else if (!strcmp(a_argv[0], "token_decl")  || !strcmp(a_argv[0], "token_decl_sign")) {
            if (	(*a_chain = dap_chain_net_get_default_chain_by_chain_type(*a_net, CHAIN_TYPE_TOKEN)) == NULL )
            {
                dap_json_rpc_error_add(DAP_CHAIN_NODE_CLI_CMD_VALUES_PARSE_NET_CHAIN_ERR_CONFIG_DEFAULT_DATUM, "%s requires parameter '-chain' or set default datum "
                                             "type in chain configuration file");
                return DAP_CHAIN_NODE_CLI_CMD_VALUES_PARSE_NET_CHAIN_ERR_CONFIG_DEFAULT_DATUM;
            }
        }
    }
    return 0;
}


/**
 * @brief s_values_parse_net_chain
 * @param argc
 * @param argv
 * @param str_reply
 * @param l_chain
 * @param l_net
 * @return
 */
int dap_chain_node_cli_cmd_values_parse_net_chain(int *a_arg_index, int a_argc, char **a_argv, char ** a_str_reply,
        dap_chain_t **a_chain, dap_chain_net_t **a_net)
{
    const char * l_chain_str = NULL;
    const char * l_net_str = NULL;

    // Net name
    if(a_net)
        dap_cli_server_cmd_find_option_val(a_argv, *a_arg_index, a_argc, "-net", &l_net_str);
    else
        return -100;

    // Select network
    if(!l_net_str) {
        dap_cli_server_cmd_set_reply_text(a_str_reply, "%s requires parameter '-net'", a_argv[0]);
        return -101;
    }

    if((*a_net = dap_chain_net_by_name(l_net_str)) == NULL) { // Can't find such network
        dap_cli_server_cmd_set_reply_text(a_str_reply, "%s can't find network \"%s\"", a_argv[0], l_net_str);
        char l_str_to_reply_chain[500] = {0};
        char *l_str_to_reply = NULL;
        sprintf(l_str_to_reply_chain, "%s can't find network \"%s\"\n", a_argv[0], l_net_str);
        l_str_to_reply = dap_strcat2(l_str_to_reply,l_str_to_reply_chain);
        dap_string_t* l_net_str = dap_cli_list_net();
        l_str_to_reply = dap_strcat2(l_str_to_reply,l_net_str->str);
        dap_cli_server_cmd_set_reply_text(a_str_reply, "%s", l_str_to_reply);
        return -102;
    }

    // Chain name
    if(a_chain) {
        dap_cli_server_cmd_find_option_val(a_argv, *a_arg_index, a_argc, "-chain", &l_chain_str);

        // Select chain
        if(l_chain_str) {
            if ((*a_chain = dap_chain_net_get_chain_by_name(*a_net, l_chain_str)) == NULL) { // Can't find such chain
                char l_str_to_reply_chain[500] = {0};
                char *l_str_to_reply = NULL;
                sprintf(l_str_to_reply_chain, "%s requires parameter '-chain' to be valid chain name in chain net %s. Current chain %s is not valid\n",
                        a_argv[0], l_net_str, l_chain_str);
                l_str_to_reply = dap_strcat2(l_str_to_reply,l_str_to_reply_chain);
                dap_chain_t * l_chain;
                dap_chain_net_t * l_chain_net = *a_net;
                l_str_to_reply = dap_strcat2(l_str_to_reply,"\nAvailable chains:\n");
                DL_FOREACH(l_chain_net->pub.chains, l_chain) {
                        l_str_to_reply = dap_strcat2(l_str_to_reply,"\t");
                        l_str_to_reply = dap_strcat2(l_str_to_reply,l_chain->name);
                        l_str_to_reply = dap_strcat2(l_str_to_reply,"\n");
                }
                dap_cli_server_cmd_set_reply_text(a_str_reply, "%s", l_str_to_reply);
                return -103;
            }
        }
        else if (	!strcmp(a_argv[0], "token_decl")
        ||			!strcmp(a_argv[0], "token_decl_sign")) {
            if (	(*a_chain = dap_chain_net_get_default_chain_by_chain_type(*a_net, CHAIN_TYPE_TOKEN)) == NULL )
            {
                dap_cli_server_cmd_set_reply_text(a_str_reply,
                                                  "%s requires parameter '-chain' or set default datum type in chain configuration file",
                                                  a_argv[0]);
                return -105;
            }
        } else {
            dap_cli_server_cmd_set_reply_text(a_str_reply, "%s requires parameter '-chain'", a_argv[0]);
            return -104;
        }
    }
    return 0;
}

/**
 * @brief
 * sign data (datum_token) by certificates (1 or more)
 * successful count of signes return in l_sign_counter
 * @param l_certs - array with certificates loaded from dcert file
 * @param l_datum_token - updated pointer for l_datum_token variable after realloc
 * @param l_certs_count - count of certificate
 * @param l_datum_data_offset - offset of datum
 * @param l_sign_counter - counter of successful data signing operation
 * @return dap_chain_datum_token_t*
 */
static dap_chain_datum_token_t * s_sign_cert_in_cycle(dap_cert_t ** l_certs, dap_chain_datum_token_t *l_datum_token, size_t l_certs_count,
            size_t *l_datum_signs_offset, uint16_t * l_sign_counter)
{
    if (!l_datum_signs_offset) {
        log_it(L_DEBUG,"l_datum_data_offset is NULL");
        return NULL;
    }

    size_t l_tsd_size = 0;
    if ((l_datum_token->type == DAP_CHAIN_DATUM_TOKEN_TYPE_DECL) &&
            ((l_datum_token->subtype == DAP_CHAIN_DATUM_TOKEN_SUBTYPE_PRIVATE)
            ||(l_datum_token->subtype == DAP_CHAIN_DATUM_TOKEN_SUBTYPE_NATIVE)))
        l_tsd_size = l_datum_token->header_native_decl.tsd_total_size;
    if ((l_datum_token->type == DAP_CHAIN_DATUM_TOKEN_TYPE_UPDATE) &&
            ((l_datum_token->subtype == DAP_CHAIN_DATUM_TOKEN_SUBTYPE_PRIVATE)
             ||(l_datum_token->subtype == DAP_CHAIN_DATUM_TOKEN_SUBTYPE_NATIVE)))
        l_tsd_size = l_datum_token->header_native_update.tsd_total_size;
    uint16_t l_tmp_cert_sign_count = l_datum_token->signs_total;
    l_datum_token->signs_total = 0;

    for(size_t i = 0; i < l_certs_count; i++)
    {
        dap_sign_t * l_sign = dap_cert_sign(l_certs[i],  l_datum_token,
           sizeof(*l_datum_token) + l_tsd_size, 0);

        if (l_sign) {
            size_t l_sign_size = dap_sign_get_size(l_sign);
            l_datum_token = DAP_REALLOC(l_datum_token, sizeof(*l_datum_token) + (*l_datum_signs_offset) + l_sign_size);
            memcpy(l_datum_token->data_n_tsd + *l_datum_signs_offset, l_sign, l_sign_size);
            *l_datum_signs_offset += l_sign_size;
            DAP_DELETE(l_sign);
            log_it(L_DEBUG,"<-- Signed with '%s'", l_certs[i]->name);
            (*l_sign_counter)++;
        }
    }
    l_datum_token->signs_total = l_tmp_cert_sign_count;

    return l_datum_token;
}

/**
 * @brief com_token_decl_sign
 * @param argc
 * @param argv
 * @param arg_func
 * @param str_reply
 * @return
 */
int com_token_decl_sign(int a_argc, char **a_argv, void ** reply)
{
    char ** a_str_reply = (char **) reply;
    int arg_index = 1;

    const char * l_hash_out_type = NULL;
    dap_cli_server_cmd_find_option_val(a_argv, arg_index, a_argc, "-H", &l_hash_out_type);
    if(!l_hash_out_type)
        l_hash_out_type = "hex";
    if(dap_strcmp(l_hash_out_type,"hex") && dap_strcmp(l_hash_out_type,"base58")) {
        dap_cli_server_cmd_set_reply_text(a_str_reply, "invalid parameter -H, valid values: -H <hex | base58>");
        return -1;
    }

    const char * l_datum_hash_str = NULL;
    // Chain name
    dap_cli_server_cmd_find_option_val(a_argv, arg_index, a_argc, "-datum", &l_datum_hash_str);
    if(l_datum_hash_str) {
        char *l_datum_hash_hex_str = NULL, *l_datum_hash_base58_str = NULL;
        const char * l_certs_str = NULL;
        dap_cert_t ** l_certs = NULL;
        size_t l_certs_count = 0;
        dap_chain_t * l_chain = NULL;
        dap_chain_net_t * l_net = NULL;

        dap_chain_node_cli_cmd_values_parse_net_chain(&arg_index, a_argc, a_argv, a_str_reply, &l_chain, &l_net);
        if(!l_net)
            return -1;
        else {
            if(*a_str_reply) {
                DAP_DELETE(*a_str_reply);
                *a_str_reply = NULL;
            }
        }

        // Certificates thats will be used to sign currend datum token
        dap_cli_server_cmd_find_option_val(a_argv, arg_index, a_argc, "-certs", &l_certs_str);

        // Load certs lists
        if (l_certs_str)
            dap_cert_parse_str_list(l_certs_str, &l_certs, &l_certs_count);

        if(!l_certs_count) {
            dap_cli_server_cmd_set_reply_text(a_str_reply,
                    "token_sign command requres at least one valid certificate to sign the basic transaction of emission");
            return -7;
        }

        char * l_gdb_group_mempool = dap_chain_net_get_gdb_group_mempool_new(l_chain);
        if(!l_gdb_group_mempool) {
            l_gdb_group_mempool = dap_chain_net_get_gdb_group_mempool_by_chain_type(l_net, CHAIN_TYPE_TOKEN);
        }
        // datum hash may be in hex or base58 format
        if(!dap_strncmp(l_datum_hash_str, "0x", 2) || !dap_strncmp(l_datum_hash_str, "0X", 2)) {
            l_datum_hash_hex_str = dap_strdup(l_datum_hash_str);
            l_datum_hash_base58_str = dap_enc_base58_from_hex_str_to_str(l_datum_hash_str);
        } else {
            l_datum_hash_hex_str = dap_enc_base58_to_hex_str_from_str(l_datum_hash_str);
            l_datum_hash_base58_str = dap_strdup(l_datum_hash_str);
        }
        const char *l_datum_hash_out_str;
        if(!dap_strcmp(l_hash_out_type,"hex"))
            l_datum_hash_out_str = l_datum_hash_hex_str;
        else
            l_datum_hash_out_str = l_datum_hash_base58_str;

        log_it(L_DEBUG, "Requested to sign token declaration %s in gdb://%s with certs %s",
                l_gdb_group_mempool, l_datum_hash_hex_str, l_certs_str);

        dap_chain_datum_t * l_datum = NULL;
        size_t l_datum_size = 0;
        size_t l_tsd_size = 0;
        if((l_datum = (dap_chain_datum_t*) dap_global_db_get_sync(l_gdb_group_mempool,
                l_datum_hash_hex_str, &l_datum_size, NULL, NULL )) != NULL) {

            // Check if its token declaration
            if(l_datum->header.type_id == DAP_CHAIN_DATUM_TOKEN_DECL ||
                l_datum->header.type_id == DAP_CHAIN_DATUM_TOKEN_TYPE_UPDATE) {
                dap_chain_datum_token_t *l_datum_token = DAP_DUP_SIZE(l_datum->data, l_datum->header.data_size);    // for realloc
                DAP_DELETE(l_datum);
                if ((l_datum_token->subtype == DAP_CHAIN_DATUM_TOKEN_SUBTYPE_PRIVATE)
                    ||  (l_datum_token->subtype == DAP_CHAIN_DATUM_TOKEN_SUBTYPE_NATIVE))
                    l_tsd_size = l_datum_token->header_native_decl.tsd_total_size;
                // Check for signatures, are they all in set and are good enought?
                size_t l_signs_size = 0, i = 1;
                for (i = 1; i <= l_datum_token->signs_total; i++){
                    dap_sign_t *l_sign = (dap_sign_t *)(l_datum_token->data_n_tsd + l_tsd_size + l_signs_size);
                    if( dap_sign_verify(l_sign, l_datum_token, sizeof(*l_datum_token) - sizeof(uint16_t)) != 1) {
                        log_it(L_WARNING, "Wrong signature %zu for datum_token with key %s in mempool!", i, l_datum_hash_out_str);
                        dap_cli_server_cmd_set_reply_text(a_str_reply,
                                "Datum %s with datum token has wrong signature %zu, break process and exit",
                                l_datum_hash_out_str, i);
                        DAP_DELETE(l_datum_token);
                        DAP_DELETE(l_gdb_group_mempool);
                        return -6;
                    }else{
                        log_it(L_DEBUG,"Sign %zu passed", i);
                    }
                    l_signs_size += dap_sign_get_size(l_sign);
                }

                log_it(L_DEBUG, "Datum %s with token declaration: %hu signatures are verified well (sign_size = %zu)",
                                 l_datum_hash_out_str, l_datum_token->signs_total, l_signs_size);

                // Sign header with all certificates in the list and add signs to the end of token update
                uint16_t l_sign_counter = 0;
                size_t l_data_size = l_tsd_size + l_signs_size;
                l_datum_token = s_sign_cert_in_cycle(l_certs, l_datum_token, l_certs_count, &l_data_size,
                                                            &l_sign_counter);
                l_datum_token->signs_total += l_sign_counter;
                size_t l_token_size = sizeof(*l_datum_token) + l_data_size;
                dap_chain_datum_t * l_datum = dap_chain_datum_create(DAP_CHAIN_DATUM_TOKEN_DECL,
                                                                     l_datum_token, l_token_size);
                DAP_DELETE(l_datum_token);
                // Calc datum's hash
                l_datum_size = dap_chain_datum_size(l_datum);
                dap_chain_hash_fast_t l_key_hash = { };
                dap_hash_fast(l_datum->data, l_token_size, &l_key_hash);
                char * l_key_str = dap_chain_hash_fast_to_str_new(&l_key_hash);
                char * l_key_str_base58 = dap_enc_base58_encode_hash_to_str(&l_key_hash);
                const char *l_key_out_str = dap_strcmp(l_hash_out_type,"hex")
                        ? l_key_str_base58 : l_key_str;
                // Add datum to mempool with datum_token hash as a key
                if( dap_global_db_set_sync(l_gdb_group_mempool, l_key_str, l_datum, dap_chain_datum_size(l_datum), false) == 0) {

                    char* l_hash_str = l_datum_hash_hex_str;
                    // Remove old datum from pool
                    if( dap_global_db_del_sync(l_gdb_group_mempool, l_hash_str ) == 0) {
                        dap_cli_server_cmd_set_reply_text(a_str_reply,
                                "datum %s is replacing the %s in datum pool",
                                l_key_out_str, l_datum_hash_out_str);
                        DAP_DELETE(l_key_str);
                        DAP_DELETE(l_key_str_base58);
                        DAP_DELETE(l_datum);
                        //DAP_DELETE(l_datum_token);
                        DAP_DELETE(l_gdb_group_mempool);
                        return 0;
                    } else {
                        dap_cli_server_cmd_set_reply_text(a_str_reply,
                                "Warning! Can't remove old datum %s ( new datum %s added normaly in datum pool)",
                                l_datum_hash_out_str, l_key_out_str);
                        DAP_DELETE(l_key_str);
                        DAP_DELETE(l_key_str_base58);
                        DAP_DELETE(l_datum);
                        //DAP_DELETE(l_datum_token);
                        DAP_DELETE(l_gdb_group_mempool);
                        return 1;
                    }
                    DAP_DELETE(l_hash_str);
                    DAP_DELETE(l_key_str);
                    DAP_DELETE(l_key_str_base58);
                } else {
                    dap_cli_server_cmd_set_reply_text(a_str_reply,
                            "Error! datum %s produced from %s can't be placed in mempool",
                            l_key_out_str, l_datum_hash_out_str);
                    DAP_DELETE(l_datum);
                    //DAP_DELETE(l_datum_token);
                    DAP_DELETE(l_gdb_group_mempool);
                    DAP_DELETE(l_key_str);
                    DAP_DELETE(l_key_str_base58);
                    return -2;
                }
            } else {
                dap_cli_server_cmd_set_reply_text(a_str_reply,
                        "Error! Wrong datum type. token_decl_sign sign only token declarations datum");
                return -61;
            }
        } else {
            dap_cli_server_cmd_set_reply_text(a_str_reply,
                    "token_decl_sign can't find datum with %s hash in the mempool of %s:%s",l_datum_hash_out_str,l_net? l_net->pub.name: "<undefined>",
                    l_chain?l_chain->name:"<undefined>");
            return -5;
        }
        DAP_DELETE(l_datum_hash_hex_str);
        DAP_DELETE(l_datum_hash_base58_str);
    } else {
        dap_cli_server_cmd_set_reply_text(a_str_reply, "token_decl_sign need -datum <datum hash> argument");
        return -2;
    }
    return 0;
}

/**
 * @breif s_ticker_list_get_main_ticker
 *
 * @param a_tickers
 * @param a_native_ticker
 * @return const char*
 */
const char *s_ticker_list_get_main_ticker(dap_list_t *a_tickers, const char *a_native_ticker) {
    if (!a_tickers)
        return NULL;
    const char *mt = (char*)a_tickers->data;
    for (dap_list_t *i = a_tickers; i != NULL; i = i->next) {
        char *tmp = (char*)i->data;
        if (dap_strcmp(mt, tmp) != 0) {
            if (dap_strcmp(tmp, a_native_ticker) != 0)
                return tmp;
        }
    }
    return mt;
}

/**
 * @breif s_tickers_list_created
 *
 * @param a_tx
 * @param a_net
 * @param a_unchained
 * @param a_token_ticker
 * @return dap_list_t*
 */
dap_list_t *s_tickers_list_created(dap_chain_datum_tx_t *a_tx, dap_chain_net_t *a_net, bool *a_unchained,
                                  const char **a_token_ticker) {
    dap_list_t* l_tickers = NULL;
    const char *l_token_ticker = NULL;
    dap_chain_datum_tx_t *l_tx_parent = NULL;
    int l_item_in_size = 0;
    void *l_item_in = dap_chain_datum_tx_item_get(a_tx, NULL, TX_ITEM_TYPE_IN_ALL, &l_item_in_size);
    dap_hash_fast_t l_parent_hash = {0};
    int l_parrent_tx_out_idx = 0;
    for (int l_item_in_size_current = 0; l_item_in_size_current < l_item_in_size && !l_token_ticker;) {
        size_t l_tmp_size = dap_chain_datum_item_tx_get_size(l_item_in);
        if (l_tmp_size == 0)
            break;
        l_item_in_size_current += l_tmp_size;
        switch (dap_chain_datum_tx_item_get_type(l_item_in)) {
            case TX_ITEM_TYPE_IN:
                l_parent_hash = ((dap_chain_tx_in_t*)l_item_in)->header.tx_prev_hash;
                l_parrent_tx_out_idx = ((dap_chain_tx_in_t*)l_item_in)->header.tx_out_prev_idx;
                l_tx_parent = dap_ledger_tx_find_by_hash(a_net->pub.ledger, &((dap_chain_tx_in_t*)l_item_in)->header.tx_prev_hash);
                break;
            case TX_ITEM_TYPE_IN_COND:
                l_parent_hash = ((dap_chain_tx_in_cond_t*)l_item_in)->header.tx_prev_hash;
                l_parrent_tx_out_idx = ((dap_chain_tx_in_cond_t*)l_item_in)->header.tx_out_prev_idx;
                l_tx_parent = dap_ledger_tx_find_by_hash(a_net->pub.ledger, &((dap_chain_tx_in_cond_t*)l_item_in)->header.tx_prev_hash);
                break;
        }
        if (!l_tx_parent) {
            *a_unchained = true;
            break;
        }
        const char *l_current_token = NULL;
        void *l_out_unknown = (dap_chain_tx_out_cond_t*)dap_chain_datum_tx_item_get_nth(
                l_tx_parent, TX_ITEM_TYPE_OUT_ALL, l_parrent_tx_out_idx);
        switch(dap_chain_datum_tx_item_get_type(l_out_unknown)) {
            case TX_ITEM_TYPE_OUT:
                l_current_token = dap_ledger_tx_get_token_ticker_by_hash(a_net->pub.ledger, &l_parent_hash);
                l_tickers = dap_list_append(l_tickers, (void *)l_current_token);
                break;
            case TX_ITEM_TYPE_OUT_EXT:
                l_current_token = ((dap_chain_tx_out_ext_t*)l_out_unknown)->token;
                l_tickers = dap_list_append(l_tickers, (void *)l_current_token);
                break;
            case TX_ITEM_TYPE_OUT_COND:
                if(((dap_chain_tx_out_cond_t*)l_out_unknown)->header.subtype != DAP_CHAIN_TX_OUT_COND_SUBTYPE_FEE) {
                    l_token_ticker = dap_ledger_tx_get_token_ticker_by_hash(a_net->pub.ledger, &l_parent_hash);
                }
                break;
        }
    }
    if (!(*a_unchained) && !l_token_ticker) {
        return l_tickers;
    } else {
        DAP_DELETE(l_tickers);
        *a_token_ticker = l_token_ticker;
        return NULL;
    }
}

/**
 * @breif s_tx_get_main_ticker
 *
 * @param a_tx
 * @param a_net
 * @param a_unchained
 * @return const char*
 */
const char* s_tx_get_main_ticker(dap_chain_datum_tx_t *a_tx, dap_chain_net_t *a_net, bool *a_unchained) {
    dap_chain_tx_in_ems_t *obj_token = (dap_chain_tx_in_ems_t*)dap_chain_datum_tx_item_get(a_tx, NULL, TX_ITEM_TYPE_IN_EMS, NULL);
    if (obj_token) {
        return obj_token->header.ticker;
    } else {
        const char *l_token_ticker = NULL;
        dap_list_t *l_tickers_list = NULL;
        if (a_unchained) {
            l_tickers_list = s_tickers_list_created(a_tx, a_net, a_unchained, &l_token_ticker);
        } else {
            bool l_unchained = false;
            l_tickers_list = s_tickers_list_created(a_tx, a_net, &l_unchained, &l_token_ticker);
        }
        if (l_tickers_list) {
            l_token_ticker = s_ticker_list_get_main_ticker(l_tickers_list, a_net->pub.native_ticker);
            DAP_DELETE(l_tickers_list);
        }
        return l_token_ticker;
    }
}

static bool s_mempool_find_addr_ledger(dap_ledger_t *a_ledger, dap_chain_hash_fast_t *a_tx_prev_hash, dap_chain_addr_t *a_addr)
{
    dap_chain_datum_tx_t *l_tx;
    l_tx = dap_ledger_tx_find_by_hash(a_ledger, a_tx_prev_hash);
    dap_list_t *l_list_out_items = dap_chain_datum_tx_items_get(l_tx, TX_ITEM_TYPE_OUT_ALL, NULL), *l_item;
    if(!l_list_out_items)
        return false;
    bool l_ret = false;
    DL_FOREACH(l_list_out_items, l_item) {
        //assert(l_list_out->data);
        dap_chain_addr_t *l_dst_addr = NULL;
        dap_chain_tx_item_type_t l_type = *(uint8_t*)l_item->data;
        switch (l_type) {
        case TX_ITEM_TYPE_OUT:
            l_dst_addr = &((dap_chain_tx_out_t*)l_item->data)->addr;
            break;
        case TX_ITEM_TYPE_OUT_EXT:
            l_dst_addr = &((dap_chain_tx_out_ext_t*)l_item->data)->addr;
            break;
        case TX_ITEM_TYPE_OUT_OLD:
            l_dst_addr = &((dap_chain_tx_out_old_t*)l_item->data)->addr;
        default:
            break;
        }
        if(l_dst_addr && !memcmp(l_dst_addr, a_addr, sizeof(dap_chain_addr_t))) {
            l_ret = true;
            break;
        }
    }
    dap_list_free(l_list_out_items);
    return l_ret;
}

/**
 * @brief s_com_mempool_list_print_for_chain
 *
 * @param a_net
 * @param a_chain
 * @param a_str_tmp
 * @param a_hash_out_type
 */
void s_com_mempool_list_print_for_chain(dap_chain_net_t * a_net, dap_chain_t * a_chain, const char * a_add, json_object *a_json_obj, const char *a_hash_out_type, bool a_fast) {
    dap_chain_addr_t *l_wallet_addr = dap_chain_addr_from_str(a_add);
    if (a_add && !l_wallet_addr) {
        dap_json_rpc_error_add(DAP_CHAIN_NODE_CLI_CMD_VALUE_PARSE_CONVERT_BASE58_TO_ADDR_WALLET, "Cannot convert "
                               "string '%s' to binary address.\n", a_add);
        return;
    }
    if (l_wallet_addr && a_fast) {
        dap_json_rpc_error_add(DAP_CHAIN_NODE_CLI_CMD_VALUE_PARSE_FAST_AND_BASE58_ADDR,
                               "In fast mode, it is impossible to count the number of transactions and emissions "
                               "for a specific address. The -brief and -addr options are mutually exclusive.\n");
        DAP_DELETE(l_wallet_addr);
        return;
    }
    char * l_gdb_group_mempool = dap_chain_net_get_gdb_group_mempool_new(a_chain);
    if(!l_gdb_group_mempool){
        dap_json_rpc_error_add(DAP_CHAIN_NODE_CLI_COM_MEMPOOL_LIST_CAN_NOT_GET_MEMPOOL_GROUP,
                               "%s.%s: chain not found\n", a_net->pub.name, a_chain->name);
        return;
    }
    int l_removed = 0;
    json_object *l_obj_chain = json_object_new_object();
    json_object *l_obj_chain_name  = json_object_new_string(a_chain->name);
    if (!l_obj_chain_name || !l_obj_chain) {
        json_object_put(l_obj_chain);
        dap_json_rpc_allocation_error;
        return;
    }
    json_object_object_add(l_obj_chain, "name", l_obj_chain_name);
    dap_chain_mempool_filter(a_chain, &l_removed);
    json_object *l_jobj_removed = json_object_new_int(l_removed);
    if (!l_jobj_removed) {
        json_object_put(l_obj_chain);
        dap_json_rpc_allocation_error;
        return;
    }
    json_object_object_add(l_obj_chain, "removed", l_jobj_removed);
    size_t l_objs_count = 0;
    size_t l_objs_addr = 0;
    dap_global_db_obj_t * l_objs = dap_global_db_get_all_sync(l_gdb_group_mempool, &l_objs_count);
    json_object  *l_jobj_datums;
    if (l_objs_count == 0) {
        l_jobj_datums = json_object_new_null();
    } else {
        l_jobj_datums = json_object_new_array();
        if (!l_jobj_datums) {
            json_object_put(l_obj_chain);
            dap_json_rpc_allocation_error;
            return;
        }
    }
    for(size_t i = 0; i < l_objs_count; i++) {
        dap_chain_datum_t *l_datum = (dap_chain_datum_t *)l_objs[i].value;
        if (!l_datum->header.data_size || (l_datum->header.data_size > l_objs[i].value_len)) {
            log_it(L_ERROR, "Trash datum in GDB %s.%s, key: %s data_size:%u, value_len:%zu",
                    a_net->pub.name, a_chain->name, l_objs[i].key, l_datum->header.data_size, l_objs[i].value_len);
            dap_global_db_del_sync(l_gdb_group_mempool, l_objs[i].key);
            continue;
        }
        dap_time_t l_ts_create = (dap_time_t) l_datum->header.ts_create;
        const char *l_datum_type = dap_chain_datum_type_id_to_str(l_datum->header.type_id);
        dap_hash_fast_t l_datum_real_hash = {0};
        dap_hash_fast_t l_datum_hash_from_key = {0};
        dap_hash_fast(l_datum->data, l_datum->header.data_size, &l_datum_real_hash);
        dap_chain_hash_fast_from_str(l_objs[i].key, &l_datum_hash_from_key);
        char buff_time[50];
        dap_time_to_str_rfc822(buff_time, 50, l_datum->header.ts_create);
        json_object *l_jobj_type = json_object_new_string(l_datum_type);
        json_object *l_jobj_hash = json_object_new_string(l_objs[i].key);
        json_object *l_jobj_ts_created = json_object_new_object();
        json_object *l_jobj_ts_created_time_stamp = json_object_new_uint64(l_ts_create);
        json_object *l_jobj_ts_created_str = json_object_new_string(buff_time);
        if (!l_jobj_type || !l_jobj_hash || !l_jobj_ts_created || !l_jobj_ts_created_str || !l_jobj_ts_created_time_stamp) {
            json_object_put(l_jobj_type);
            json_object_put(l_jobj_hash);
            json_object_put(l_jobj_ts_created);
            json_object_put(l_jobj_ts_created_time_stamp);
            json_object_put(l_jobj_ts_created_str);
            json_object_put(l_jobj_datums);
            json_object_put(l_obj_chain);
            dap_global_db_objs_delete(l_objs, l_objs_count);
            DAP_JSON_RPC_ERR_CODE_MEMORY_ALLOCATED;
            return;
        }
        json_object_object_add(l_jobj_ts_created, "time_stamp", l_jobj_ts_created_time_stamp);
        json_object_object_add(l_jobj_ts_created, "str", l_jobj_ts_created_str);
        json_object *l_jobj_datum = json_object_new_object();
        if (!l_jobj_datum) {
            json_object_put(l_jobj_type);
            json_object_put(l_jobj_hash);
            json_object_put(l_jobj_ts_created);
            json_object_put(l_jobj_ts_created_time_stamp);
            json_object_put(l_jobj_ts_created_str);
            json_object_put(l_jobj_datums);
            json_object_put(l_obj_chain);
            dap_global_db_objs_delete(l_objs, l_objs_count);
            DAP_JSON_RPC_ERR_CODE_MEMORY_ALLOCATED;
            return;
        }
        if (!dap_hash_fast_compare(&l_datum_real_hash, &l_datum_hash_from_key)){
            char *l_drh_str = dap_hash_fast_to_str_new(&l_datum_real_hash);
            char *l_wgn = dap_strdup_printf("Key field in DB %s does not match datum's hash %s\n",
                                            l_objs[i].key, l_drh_str);
            DAP_DELETE(l_drh_str);
            if (!l_wgn) {
                dap_global_db_objs_delete(l_objs, l_objs_count);
                json_object_put(l_jobj_datum);
                json_object_put(l_obj_chain);
                json_object_put(l_jobj_type);
                json_object_put(l_jobj_hash);
                json_object_put(l_jobj_ts_created);
                json_object_put(l_jobj_datums);
                dap_json_rpc_allocation_error;
                return;
            }
            json_object *l_jobj_warning = json_object_new_string(l_wgn);
            DAP_DELETE(l_wgn);
            if (!l_jobj_warning) {
                dap_global_db_objs_delete(l_objs, l_objs_count);
                json_object_put(l_jobj_datum);
                json_object_put(l_obj_chain);
                json_object_put(l_jobj_type);
                json_object_put(l_jobj_hash);
                json_object_put(l_jobj_ts_created);
                json_object_put(l_jobj_datums);
                dap_json_rpc_allocation_error;
                return;
            }
            json_object_object_add(l_jobj_datum, "warning", l_jobj_warning);
            json_object_array_add(l_jobj_datums, l_jobj_datum);
            continue;
        }
        json_object_object_add(l_jobj_datum, "hash", l_jobj_hash);
        json_object_object_add(l_jobj_datum, "type", l_jobj_type);
        json_object_object_add(l_jobj_datum, "created", l_jobj_ts_created);
        bool datum_is_accepted_addr = false;
        if (!a_fast) {
            switch (l_datum->header.type_id) {
                case DAP_CHAIN_DATUM_TX: {
                    dap_chain_addr_t l_addr_from;
                    dap_chain_datum_tx_t *l_tx = (dap_chain_datum_tx_t *) l_datum->data;
                    const char *l_main_token = s_tx_get_main_ticker(l_tx, a_net, NULL);
                    dap_list_t *l_list_sig_item = dap_chain_datum_tx_items_get(l_tx, TX_ITEM_TYPE_SIG, NULL);
                    if (!l_list_sig_item) {
                        json_object *l_jobj_wgn = json_object_new_string("An item with a type TX_ITEM_TYPE_SIG for the "
                                                                         "transaction was not found, the transaction may "
                                                                         "be corrupted.");
                        json_object_object_add(l_jobj_datum, "warning", l_jobj_wgn);
                        break;
                    }
                    dap_chain_tx_sig_t *l_sig = l_list_sig_item->data;
                    dap_sign_t *l_sign = dap_chain_datum_tx_item_sign_get_sig(l_sig);
                    dap_chain_addr_fill_from_sign(&l_addr_from, l_sign, a_net->pub.id);
                    if (l_wallet_addr && dap_chain_addr_compare(l_wallet_addr, &l_addr_from)) {
                        datum_is_accepted_addr = true;
                    }
                    dap_list_free(l_list_sig_item);
                    char *l_addr_from_str = dap_chain_addr_to_str(&l_addr_from);
                    if (!l_addr_from_str) {
                        json_object_put(l_jobj_datum);
                        json_object_put(l_jobj_datums);
                        json_object_put(l_obj_chain);
                        dap_global_db_objs_delete(l_objs, l_objs_count);
                        DAP_JSON_RPC_ERR_CODE_MEMORY_ALLOCATED;
                        return;
                    }
                    json_object *l_jobj_addr_from = json_object_new_string(l_addr_from_str);
                    DAP_DELETE(l_addr_from_str);
                    if (!l_jobj_addr_from) {
                        json_object_put(l_jobj_datum);
                        json_object_put(l_jobj_datums);
                        json_object_put(l_obj_chain);
                        dap_global_db_objs_delete(l_objs, l_objs_count);
                        DAP_JSON_RPC_ERR_CODE_MEMORY_ALLOCATED;
                        return;
                    }
                    json_object_object_add(l_jobj_datum, "from", l_jobj_addr_from);
                    dap_list_t *l_list_out_items = dap_chain_datum_tx_items_get(l_tx, TX_ITEM_TYPE_OUT_ALL, NULL);
                    json_object *l_jobj_to_list = json_object_new_array();
                    json_object *l_jobj_change_list = json_object_new_array();
                    json_object *l_jobj_fee_list = json_object_new_array();
                    json_object *l_jobj_stake_lock_list = json_object_new_array();
                    json_object *l_jobj_xchange_list = json_object_new_array();
                    json_object *l_jobj_stake_pos_delegate_list = json_object_new_array();
                    json_object *l_jobj_pay_list = json_object_new_array();
                    if (!l_jobj_to_list || !l_jobj_change_list || !l_jobj_fee_list || !l_jobj_stake_lock_list ||
                    !l_jobj_xchange_list || !l_jobj_stake_pos_delegate_list || !l_jobj_pay_list) {
                        json_object_put(l_jobj_to_list);
                        json_object_put(l_jobj_change_list);
                        json_object_put(l_jobj_fee_list);
                        json_object_put(l_jobj_stake_lock_list);
                        json_object_put(l_jobj_xchange_list);
                        json_object_put(l_jobj_stake_pos_delegate_list);
                        json_object_put(l_jobj_pay_list);
                        json_object_put(l_jobj_datum);
                        json_object_put(l_jobj_datums);
                        json_object_put(l_obj_chain);
                        dap_global_db_objs_delete(l_objs, l_objs_count);
                        DAP_JSON_RPC_ERR_CODE_MEMORY_ALLOCATED;
                        return;
                    }
                    enum {
                        OUT_COND_TYPE_UNKNOWN,
                        OUT_COND_TYPE_PAY,
                        OUT_COND_TYPE_FEE,
                        OUT_COND_TYPE_STAKE_LOCK,
                        OUT_COND_TYPE_XCHANGE,
                        OUT_COND_TYPE_POS_DELEGATE
                    }l_out_cond_subtype={0};
                    for (dap_list_t *it = l_list_out_items; it; it = it->next) {
                        dap_chain_addr_t *l_dist_addr = NULL;
                        uint256_t l_value = uint256_0;
                        const char *l_dist_token = NULL;
                        uint8_t l_type = *(uint8_t *) it->data;
                        switch (l_type) {
                            case TX_ITEM_TYPE_OUT: {
                                l_value = ((dap_chain_tx_out_t *) it->data)->header.value;
                                l_dist_token = l_main_token;
                                l_dist_addr = &((dap_chain_tx_out_t *) it->data)->addr;
                            }
                                break;
                            case TX_ITEM_TYPE_OUT_EXT: {
                                l_value = ((dap_chain_tx_out_ext_t *) it->data)->header.value;
                                l_dist_token = ((dap_chain_tx_out_ext_t *) it->data)->token;
                                l_dist_addr = &((dap_chain_tx_out_ext_t *) it->data)->addr;
                            }
                                break;
                            case TX_ITEM_TYPE_OUT_COND: {
                                dap_chain_tx_out_cond_t *l_out_cond = (dap_chain_tx_out_cond_t*)it->data;
                                l_value = ((dap_chain_tx_out_cond_t *) it->data)->header.value;
                                switch (l_out_cond->header.subtype) {
                                    case DAP_CHAIN_TX_OUT_COND_SUBTYPE_FEE: {
                                        l_dist_token = a_net->pub.native_ticker;
                                        l_out_cond_subtype = OUT_COND_TYPE_FEE;
                                    } break;
                                    case DAP_CHAIN_TX_OUT_COND_SUBTYPE_SRV_STAKE_LOCK: {
                                        l_dist_token = l_main_token;
                                        l_out_cond_subtype = OUT_COND_TYPE_STAKE_LOCK;
                                    } break;
                                    case DAP_CHAIN_TX_OUT_COND_SUBTYPE_SRV_XCHANGE: {
                                        l_dist_token = l_main_token;
                                        l_out_cond_subtype = OUT_COND_TYPE_XCHANGE;
                                    } break;
                                    case DAP_CHAIN_TX_OUT_COND_SUBTYPE_SRV_STAKE_POS_DELEGATE: {
                                        l_dist_token = l_main_token;
                                        l_out_cond_subtype = OUT_COND_TYPE_POS_DELEGATE;
                                    } break;
                                    case DAP_CHAIN_TX_OUT_COND_SUBTYPE_SRV_PAY: {
                                        l_dist_token = l_main_token;
                                        l_out_cond_subtype = OUT_COND_TYPE_PAY;
                                    } break;
                                    default:
                                        break;
                                }
                            }
                                break;
                            default:
                                break;
                        }
                        json_object *l_jobj_money = json_object_new_object();
                        if (!l_jobj_money) {
                            json_object_put(l_jobj_to_list);
                            json_object_put(l_jobj_change_list);
                            json_object_put(l_jobj_fee_list);
                            json_object_put(l_jobj_datum);
                            json_object_put(l_jobj_datums);
                            json_object_put(l_obj_chain);
                            dap_global_db_objs_delete(l_objs, l_objs_count);
                            return;
                        }
                        char *l_value_str = dap_chain_balance_print(l_value);
                        if (!l_value_str) {
                            json_object_put(l_jobj_to_list);
                            json_object_put(l_jobj_change_list);
                            json_object_put(l_jobj_fee_list);
                            json_object_put(l_jobj_money);
                            json_object_put(l_jobj_datum);
                            json_object_put(l_jobj_datums);
                            json_object_put(l_obj_chain);
                            dap_global_db_objs_delete(l_objs, l_objs_count);
                            return;
                        }
                        char *l_value_coins_str = dap_chain_balance_to_coins(l_value);
                        if (!l_value_coins_str) {
                            json_object_put(l_jobj_to_list);
                            json_object_put(l_jobj_change_list);
                            json_object_put(l_jobj_fee_list);
                            DAP_DELETE(l_value_str);
                            json_object_put(l_jobj_money);
                            json_object_put(l_jobj_datum);
                            json_object_put(l_jobj_datums);
                            json_object_put(l_obj_chain);
                            dap_global_db_objs_delete(l_objs, l_objs_count);
                            return;
                        }
                        json_object *l_jobj_value = json_object_new_string(l_value_str);
                        if (!l_jobj_value) {
                            json_object_put(l_jobj_to_list);
                            json_object_put(l_jobj_change_list);
                            json_object_put(l_jobj_fee_list);
                            DAP_DELETE(l_value_str);
                            DAP_DELETE(l_value_coins_str);
                            json_object_put(l_jobj_money);
                            json_object_put(l_jobj_datum);
                            json_object_put(l_jobj_datums);
                            json_object_put(l_obj_chain);
                            dap_global_db_objs_delete(l_objs, l_objs_count);
                            return;
                        }
                        json_object_object_add(l_jobj_money, "value", l_jobj_value);
                        json_object *l_jobj_value_coins = json_object_new_string(l_value_coins_str);
                        if (!l_jobj_value_coins) {
                            json_object_put(l_jobj_to_list);
                            json_object_put(l_jobj_change_list);
                            json_object_put(l_jobj_fee_list);
                            DAP_DELETE(l_value_str);
                            DAP_DELETE(l_value_coins_str);
                            json_object_put(l_jobj_money);
                            json_object_put(l_jobj_datum);
                            json_object_put(l_jobj_datums);
                            json_object_put(l_obj_chain);
                            dap_global_db_objs_delete(l_objs, l_objs_count);
                            return;
                        }
                        json_object_object_add(l_jobj_money, "coins", l_jobj_value_coins);
                        if (l_dist_token) {
                            json_object *l_jobj_token = json_object_new_string(l_dist_token);
                            if (!l_jobj_token) {
                                json_object_put(l_jobj_to_list);
                                json_object_put(l_jobj_change_list);
                                json_object_put(l_jobj_fee_list);
                                json_object_put(l_jobj_money);
                                json_object_put(l_jobj_datum);
                                json_object_put(l_jobj_datums);
                                json_object_put(l_obj_chain);
                                DAP_DELETE(l_value_str);
                                DAP_DELETE(l_value_coins_str);
                                dap_global_db_objs_delete(l_objs, l_objs_count);
                                DAP_JSON_RPC_ERR_CODE_MEMORY_ALLOCATED;
                                return;
                            }
                            json_object_object_add(l_jobj_money, "token", l_jobj_token);
                        }

                        if (l_dist_addr) {
                            char *l_addr_str = dap_chain_addr_to_str(l_dist_addr);
                            if (!l_addr_str) {
                                json_object_put(l_jobj_to_list);
                                json_object_put(l_jobj_change_list);
                                json_object_put(l_jobj_fee_list);
                                DAP_DELETE(l_value_str);
                                DAP_DELETE(l_value_coins_str);
                                json_object_put(l_jobj_money);
                                json_object_put(l_jobj_datum);
                                json_object_put(l_jobj_datums);
                                json_object_put(l_obj_chain);
                                dap_global_db_objs_delete(l_objs, l_objs_count);
                                return;
                            }
                            json_object *l_jobj_addr = json_object_new_string(l_addr_str);
                            if (!l_jobj_addr) {
                                json_object_put(l_jobj_to_list);
                                json_object_put(l_jobj_change_list);
                                json_object_put(l_jobj_fee_list);
                                DAP_DELETE(l_value_str);
                                DAP_DELETE(l_value_coins_str);
                                DAP_DELETE(l_addr_str);
                                json_object_put(l_jobj_money);
                                json_object_put(l_jobj_datum);
                                json_object_put(l_jobj_datums);
                                json_object_put(l_obj_chain);
                                dap_global_db_objs_delete(l_objs, l_objs_count);
                                return;
                            }
                            if (!datum_is_accepted_addr && l_wallet_addr) {
                                datum_is_accepted_addr = dap_chain_addr_compare(l_wallet_addr, l_dist_addr);
                            }
                            json_object *l_jobj_f = json_object_new_object();
                            if (!l_jobj_f) {
                                json_object_put(l_jobj_to_list);
                                json_object_put(l_jobj_change_list);
                                json_object_put(l_jobj_fee_list);
                                DAP_DELETE(l_value_str);
                                DAP_DELETE(l_value_coins_str);
                                DAP_DELETE(l_addr_str);
                                json_object_put(l_jobj_addr);
                                json_object_put(l_jobj_money);
                                json_object_put(l_jobj_datum);
                                json_object_put(l_jobj_datums);
                                json_object_put(l_obj_chain);
                                dap_global_db_objs_delete(l_objs, l_objs_count);
                                return;
                            }
                            json_object_object_add(l_jobj_f, "money", l_jobj_money);
                            if (dap_chain_addr_compare(&l_addr_from, l_dist_addr)) {
                                json_object_array_add(l_jobj_change_list, l_jobj_f);
                            } else {
                                json_object_object_add(l_jobj_f, "addr", l_jobj_addr);
                                json_object_array_add(l_jobj_to_list, l_jobj_f);
                            }
                            DAP_DELETE(l_addr_str);
                        } else {
                            switch (l_out_cond_subtype) {
                                case OUT_COND_TYPE_PAY:
                                    json_object_array_add(l_jobj_pay_list, l_jobj_money);
                                    break;
                                case OUT_COND_TYPE_FEE:
                                    json_object_array_add(l_jobj_fee_list, l_jobj_money);
                                    break;
                                case OUT_COND_TYPE_STAKE_LOCK:
                                    json_object_array_add(l_jobj_stake_lock_list, l_jobj_money);
                                    break;
                                case OUT_COND_TYPE_XCHANGE:
                                    json_object_array_add(l_jobj_xchange_list, l_jobj_money);
                                    break;
                                case OUT_COND_TYPE_POS_DELEGATE:
                                    json_object_array_add(l_jobj_stake_pos_delegate_list, l_jobj_money);
                                    break;
                                default:
                                    log_it(L_ERROR, "An unknown subtype output was found in a transaction in the mempool list.");
                                    break;
                            }
                        }
                        DAP_DELETE(l_value_str);
                        DAP_DELETE(l_value_coins_str);
                    }
                    json_object_object_add(l_jobj_datum, "to", l_jobj_to_list);
                    json_object_object_add(l_jobj_datum, "change", l_jobj_change_list);
                    json_object_object_add(l_jobj_datum, "fee", l_jobj_fee_list);
                    json_object_array_length(l_jobj_pay_list) > 0 ?
                    json_object_object_add(l_jobj_datum, "srv_pay", l_jobj_pay_list) : json_object_put(l_jobj_pay_list);
                    json_object_array_length(l_jobj_xchange_list) > 0 ?
                    json_object_object_add(l_jobj_datum, "srv_xchange", l_jobj_xchange_list) : json_object_put(l_jobj_xchange_list);
                    json_object_array_length(l_jobj_stake_lock_list) > 0 ?
                    json_object_object_add(l_jobj_datum, "srv_stake_lock", l_jobj_stake_lock_list) : json_object_put(l_jobj_stake_lock_list);
                    json_object_array_length(l_jobj_stake_pos_delegate_list) > 0 ?
                    json_object_object_add(l_jobj_datum, "srv_stake_pos_delegate", l_jobj_stake_pos_delegate_list) : json_object_put(l_jobj_stake_pos_delegate_list);
                    dap_list_free(l_list_out_items);
                }
                    break;
                case DAP_CHAIN_DATUM_TOKEN_EMISSION: {
                    size_t l_emi_size = 0;
                    dap_chain_datum_token_emission_t *l_emi = dap_chain_datum_emission_read(l_datum->data, &l_emi_size);
                    if (l_wallet_addr && l_emi && dap_chain_addr_compare(l_wallet_addr, &l_emi->hdr.address))
                        datum_is_accepted_addr = true;
                    DAP_DELETE(l_emi);
                    json_object_object_add(l_jobj_datum, "data", dap_chain_datum_data_to_json(l_datum));
                }
                    break;
                default:
                    json_object_object_add(l_jobj_datum, "data", dap_chain_datum_data_to_json(l_datum));
            }
        }
        json_object_array_add(l_jobj_datums, l_jobj_datum);
    }
    dap_global_db_objs_delete(l_objs, l_objs_count);
    json_object_object_add(l_obj_chain, "datums", l_jobj_datums);
    if (a_add) {
        json_object *l_ev_addr = json_object_new_int64(l_objs_count);
        if (!l_ev_addr) {
            json_object_put(l_obj_chain);
            dap_json_rpc_allocation_error;
            return;
        }
        json_object_object_add(l_obj_chain, "number_elements_per_address", l_ev_addr);
    }
    json_object_array_add(a_json_obj, l_obj_chain);
    DAP_DELETE(l_gdb_group_mempool);
}

static int mempool_delete_for_chain(dap_chain_t *a_chain, const char * a_datum_hash_str, json_object **a_json_reply) {
        char * l_gdb_group_mempool = dap_chain_net_get_gdb_group_mempool_new(a_chain);
        uint8_t *l_data_tmp = dap_global_db_get_sync(l_gdb_group_mempool, a_datum_hash_str,
                                                     NULL, NULL, NULL);
        if(l_data_tmp && dap_global_db_del_sync(l_gdb_group_mempool, a_datum_hash_str) == 0) {
            char *l_msg_str = dap_strdup_printf("Datum %s deleted", a_datum_hash_str);
            json_object *l_msg = json_object_new_string(l_msg_str);
            DAP_DELETE(l_msg_str);
            if (!l_msg) {
                dap_json_rpc_allocation_error;
                DAP_DELETE(l_gdb_group_mempool);
                DAP_DELETE(l_data_tmp);
                return DAP_JSON_RPC_ERR_CODE_MEMORY_ALLOCATED;
            }
            json_object_array_add(*a_json_reply, l_msg);
            DAP_DELETE(l_gdb_group_mempool);
            DAP_DELETE(l_data_tmp);
            return 0;
        } else {
            DAP_DELETE(l_gdb_group_mempool);
            DAP_DELETE(l_data_tmp);
            return 1;
        }
}

typedef enum cmd_mempool_delete_err_list{
    COM_MEMPOOL_DELETE_ERR_DATUM_NOT_FOUND_IN_ARGUMENT = DAP_JSON_RPC_ERR_CODE_METHOD_ERR_START,
    COM_MEMPOOL_DELETE_ERR_DATUM_NOT_FOUND
}cmd_mempool_delete_err_list_t;
/**
 * @brief _cmd_mempool_delete
 * @param argc
 * @param argv
 * @param arg_func
 * @param a_str_reply
 * @return
 */
int _cmd_mempool_delete(dap_chain_net_t *a_net, dap_chain_t *a_chain, const char *a_datum_hash, void **reply)
{
    json_object ** a_json_reply = (json_object **) reply;
    if (!a_net || !a_datum_hash) {
        dap_json_rpc_error_add(COM_MEMPOOL_DELETE_ERR_DATUM_NOT_FOUND_IN_ARGUMENT, "Net or datum hash not specified");
        return COM_MEMPOOL_DELETE_ERR_DATUM_NOT_FOUND_IN_ARGUMENT;
    }
    int res = 0;
    if (!a_chain) {
        dap_chain_t * l_chain;
        DL_FOREACH(a_net->pub.chains, l_chain){
            res = mempool_delete_for_chain(l_chain, a_datum_hash, a_json_reply);
            if (res == 0) {
                break;
            }
        }
    } else {
        res = mempool_delete_for_chain(a_chain, a_datum_hash, a_json_reply);
    }
    if (res) {
        char *l_msg_str = dap_strdup_printf("Error! Can't find datum %s", a_datum_hash);
        if (!l_msg_str) {
            dap_json_rpc_allocation_error;
            return DAP_JSON_RPC_ERR_CODE_MEMORY_ALLOCATED;
        }
        json_object *l_msg = json_object_new_string(l_msg_str);
        DAP_DELETE(l_msg_str);
        if (!l_msg) {
            dap_json_rpc_allocation_error;
            return DAP_JSON_RPC_ERR_CODE_MEMORY_ALLOCATED;
        }
        json_object_array_add(*a_json_reply, l_msg);
        return COM_MEMPOOL_DELETE_ERR_DATUM_NOT_FOUND;
    }
    return 0;
//    } else {
//        char *l_msg_str = dap_strdup_printf("Datum %s removed", a_datum_hash);
//        if (!l_msg_str) {
//            dap_json_rpc_allocation_error;
//            return DAP_JSON_RPC_ERR_CODE_MEMORY_ALLOCATED;
//        }
//        json_object *l_msg = json_object_new_string(l_msg_str);
//        DAP_DELETE(l_msg_str);
//        if (!l_msg) {
//            dap_json_rpc_allocation_error;
//            return DAP_JSON_RPC_ERR_CODE_MEMORY_ALLOCATED;
//        }
//        json_object_array_add(*a_json_reply, l_msg);
//        return 0;
//    }
}

/**
 * @brief s_com_mempool_check_datum_in_chain
 * @param a_chain
 * @param a_datum_hash_str
 * @return boolean
 */
dap_chain_datum_t *s_com_mempool_check_datum_in_chain(dap_chain_t *a_chain, const char *a_datum_hash_str)
{
    if (!a_datum_hash_str)
        return NULL;
    char *l_gdb_group_mempool = dap_chain_net_get_gdb_group_mempool_new(a_chain);
    if (!l_gdb_group_mempool)
        return NULL;
    uint8_t *l_data_tmp = dap_global_db_get_sync(l_gdb_group_mempool, a_datum_hash_str, NULL, NULL, NULL);
    DAP_DELETE(l_gdb_group_mempool);
    return (dap_chain_datum_t *)l_data_tmp;
}

typedef enum cmd_mempool_check_err_list {
    COM_MEMPOOL_CHECK_ERR_CAN_NOT_FIND_CHAIN = DAP_JSON_RPC_ERR_CODE_METHOD_ERR_START,
    COM_MEMPOOL_CHECK_ERR_CAN_NOT_FIND_NET,
    COM_MEMPOOL_CHECK_ERR_REQUIRES_DATUM_HASH,
    COM_MEMPOOL_CHECK_ERR_INCORRECT_HASH_STR,
    COM_MEMPOOL_CHECK_ERR_DATUM_NOT_FIND
}cmd_mempool_check_err_list_t;
/**
 * @brief _cmd_mempool_check
 * @param argc
 * @param argv
 * @param arg_func
 * @param a_str_reply
 * @return
 */
int _cmd_mempool_check(dap_chain_net_t *a_net, dap_chain_t *a_chain, const char *a_datum_hash, const char **a_hash_out_type, void ** reply) {
    json_object ** a_json_reply = (json_object **) reply;

    if (!a_net || !a_datum_hash) {
        dap_json_rpc_error_add(COM_MEMPOOL_CHECK_ERR_CAN_NOT_FIND_NET, "Error! Both -net <network_name> "
                                                                       "and -datum <data_hash> parameters are required.");
        return COM_MEMPOOL_CHECK_ERR_CAN_NOT_FIND_NET;
    }
    dap_chain_datum_t *l_datum = NULL;
    char *l_chain_name = a_chain ? a_chain->name : NULL;
    bool l_found_in_chains = false;
    int l_ret_code = 0;
    dap_hash_fast_t l_atom_hash = {};
    if (a_chain)
        l_datum = s_com_mempool_check_datum_in_chain(a_chain, a_datum_hash);
    else {
        dap_chain_t *it = NULL;
        DL_FOREACH(a_net->pub.chains, it) {
            l_datum = s_com_mempool_check_datum_in_chain(it, a_datum_hash);
            if (l_datum) {
                l_chain_name = it->name;
                break;
            }
        }
    }
    if (!l_datum) {
        l_found_in_chains = true;
        dap_hash_fast_t l_datum_hash;
        if (dap_chain_hash_fast_from_hex_str(a_datum_hash, &l_datum_hash)) {
            dap_json_rpc_error_add(COM_MEMPOOL_CHECK_ERR_INCORRECT_HASH_STR,
                                    "Incorrect hash string %s", a_datum_hash);
            return COM_MEMPOOL_CHECK_ERR_INCORRECT_HASH_STR;
        }
        if (a_chain)
            l_datum = a_chain->callback_datum_find_by_hash(a_chain, &l_datum_hash, &l_atom_hash, &l_ret_code);
        else {
            dap_chain_t *it = NULL;
            DL_FOREACH(a_net->pub.chains, it) {
                l_datum = it->callback_datum_find_by_hash(it, &l_datum_hash, &l_atom_hash, &l_ret_code);
                if (l_datum) {
                    l_chain_name = it->name;
                    break;
                }
            }
        }
    }
    json_object *l_jobj_datum = json_object_new_object();
    json_object *l_datum_hash = json_object_new_string(a_datum_hash);
    json_object *l_net_obj = json_object_new_string(a_net->pub.name);
    if (!l_jobj_datum || !l_datum_hash || !l_net_obj){
        json_object_put(l_jobj_datum);
        json_object_put(l_datum_hash);
        json_object_put(l_net_obj);
        dap_json_rpc_allocation_error;
        return DAP_JSON_RPC_ERR_CODE_MEMORY_ALLOCATED;
    }
    json_object *l_chain_obj;
    if(l_chain_name) {
        l_chain_obj = json_object_new_string(l_chain_name);
        if (!l_chain_obj) {
            json_object_put(l_jobj_datum);
            json_object_put(l_datum_hash);
            json_object_put(l_net_obj);
            dap_json_rpc_allocation_error;
            return DAP_JSON_RPC_ERR_CODE_MEMORY_ALLOCATED;
        }
    } else
        l_chain_obj = json_object_new_null();
    json_object_object_add(l_jobj_datum, "hash", l_datum_hash);
    json_object_object_add(l_jobj_datum, "net", l_net_obj);
    json_object_object_add(l_jobj_datum, "chain", l_chain_obj);
    json_object *l_find_bool;
    if (l_datum) {
        l_find_bool = json_object_new_boolean(TRUE);
        json_object *l_find_chain_or_mempool = json_object_new_string(l_found_in_chains ? "chain" : "mempool");
        if (!l_find_chain_or_mempool || !l_find_bool) {
            json_object_put(l_find_chain_or_mempool);
            json_object_put(l_find_bool);
            json_object_put(l_jobj_datum);
            dap_json_rpc_allocation_error;
            return DAP_JSON_RPC_ERR_CODE_MEMORY_ALLOCATED;
        }
        json_object_object_add(l_jobj_datum, "find", l_find_bool);
        json_object_object_add(l_jobj_datum, "source", l_find_chain_or_mempool);
        if (l_found_in_chains) {
            char l_atom_hash_str[DAP_CHAIN_HASH_FAST_STR_SIZE];
            dap_chain_hash_fast_to_str(&l_atom_hash, l_atom_hash_str, DAP_CHAIN_HASH_FAST_STR_SIZE);
            json_object *l_obj_atom = json_object_new_object();
            json_object *l_jobj_atom_hash = json_object_new_string(l_atom_hash_str);
            json_object *l_jobj_atom_err = json_object_new_string(dap_ledger_tx_check_err_str(l_ret_code));
            if (!l_obj_atom || !l_jobj_atom_hash || !l_jobj_atom_err) {
                json_object_put(l_jobj_datum);
                json_object_put(l_obj_atom);
                json_object_put(l_jobj_atom_hash);
                json_object_put(l_jobj_atom_err);
                dap_json_rpc_allocation_error;
                return DAP_JSON_RPC_ERR_CODE_MEMORY_ALLOCATED;
            }
            json_object_object_add(l_obj_atom, "hash", l_jobj_atom_hash);
            json_object_object_add(l_obj_atom, "err", l_jobj_atom_err);
            json_object_object_add(l_jobj_datum, "atom", l_obj_atom);
        }
        json_object *l_datum_obj_inf = dap_chain_datum_to_json(l_datum);
        if (!l_datum_obj_inf) {
            if (!l_found_in_chains)
                DAP_DELETE(l_datum);
            json_object_put(l_jobj_datum);
            dap_json_rpc_error_add(DAP_JSON_RPC_ERR_CODE_SERIALIZATION_DATUM_TO_JSON,
                                    "Failed to serialize datum to JSON.");
            return DAP_JSON_RPC_ERR_CODE_SERIALIZATION_DATUM_TO_JSON;
        }
        if (!l_found_in_chains)
            DAP_DELETE(l_datum);
        json_object_array_add(*a_json_reply, l_jobj_datum);
        return 0;
    } else {
        l_find_bool = json_object_new_boolean(TRUE);
        if (!l_find_bool) {
            json_object_put(l_jobj_datum);
            dap_json_rpc_allocation_error;
            return DAP_JSON_RPC_ERR_CODE_MEMORY_ALLOCATED;
        }
        json_object_object_add(l_jobj_datum, "find", l_find_bool);
        json_object_array_add(*a_json_reply, l_jobj_datum);
        return COM_MEMPOOL_CHECK_ERR_DATUM_NOT_FIND;
    }
}

typedef enum cmd_mempool_proc_list_error{
    DAP_COM_MEMPOOL_PROC_LIST_ERROR_NODE_ROLE_NOT_FULL = DAP_JSON_RPC_ERR_CODE_METHOD_ERR_START,
    DAP_COM_MEMPOOL_PROC_LIST_ERROR_GET_DATUM_HASH_FROM_STR,
    DAP_COM_MEMPOOL_PROC_LIST_ERROR_DATUM_CORRUPT_SIZE_DATUM_NOT_EQUALS_SIZE_RECORD,
    DAP_COM_MEMPOOL_PROC_LIST_ERROR_CAN_NOT_GROUP_NAME,
    DAP_COM_MEMPOOL_PROC_LIST_ERROR_CAN_NOT_FIND_DATUM,
    DAP_COM_MEMPOOL_PROC_LIST_ERROR_CAN_NOT_CONVERT_DATUM_HASH_TO_DIGITAL_FORM,
    DAP_COM_MEMPOOL_PROC_LIST_ERROR_REAL_HASH_DATUM_DOES_NOT_MATCH_HASH_DATA_STRING,
    DAP_COM_MEMPOOL_PROC_LIST_ERROR_FALSE_VERIFY,
    DAP_COM_MEMPOOL_PROC_LIST_ERROR_CAN_NOT_MOVE_TO_NO_CONCENSUS_FROM_MEMPOOL

}cmd_mempool_proc_list_error_t;
/**
 * @brief _cmd_mempool_proc
 * process mempool datums
 * @param a_net
 * @param a_chain
 * @param a_datum_hash
 * @param reply
 * @return
 */
int _cmd_mempool_proc(dap_chain_net_t *a_net, dap_chain_t *a_chain, const char *a_datum_hash, void **reply)
{
    // If full or light it doesnt work
    if(dap_chain_net_get_role(a_net).enums>= NODE_ROLE_FULL){
        dap_json_rpc_error_add(DAP_COM_MEMPOOL_PROC_LIST_ERROR_NODE_ROLE_NOT_FULL,
                               "Need master node role or higher for network %s to process this command", a_net->pub.name);
        return DAP_COM_MEMPOOL_PROC_LIST_ERROR_NODE_ROLE_NOT_FULL;
    }

    int ret = 0;
    char *l_gdb_group_mempool = dap_chain_net_get_gdb_group_mempool_new(a_chain);
    if (!l_gdb_group_mempool){
        dap_json_rpc_error_add(DAP_COM_MEMPOOL_PROC_LIST_ERROR_CAN_NOT_GROUP_NAME,
                               "Failed to get mempool group name on network %s", a_net->pub.name);
        return DAP_COM_MEMPOOL_PROC_LIST_ERROR_CAN_NOT_GROUP_NAME;
    }
    size_t l_datum_size=0;

    dap_chain_datum_t * l_datum = (dap_chain_datum_t*)dap_global_db_get_sync(l_gdb_group_mempool, a_datum_hash,
                                                                             &l_datum_size, NULL, NULL );
    size_t l_datum_size2 = l_datum? dap_chain_datum_size( l_datum): 0;
    if (l_datum_size != l_datum_size2) {
        dap_json_rpc_error_add(DAP_COM_MEMPOOL_PROC_LIST_ERROR_DATUM_CORRUPT_SIZE_DATUM_NOT_EQUALS_SIZE_RECORD, "Error! Corrupted datum %s, size by datum headers is %zd when in mempool is only %zd bytes",
                                            a_datum_hash, l_datum_size2, l_datum_size);
        DAP_DELETE(l_gdb_group_mempool);
        return DAP_COM_MEMPOOL_PROC_LIST_ERROR_DATUM_CORRUPT_SIZE_DATUM_NOT_EQUALS_SIZE_RECORD;
    }
    if (!l_datum) {
        dap_json_rpc_error_add(DAP_COM_MEMPOOL_PROC_LIST_ERROR_CAN_NOT_FIND_DATUM,
                               "Error! Can't find datum %s", a_datum_hash);
        DAP_DELETE(l_gdb_group_mempool);
        return DAP_COM_MEMPOOL_PROC_LIST_ERROR_CAN_NOT_FIND_DATUM;
    }
    dap_hash_fast_t l_datum_hash, l_real_hash;
    if (dap_chain_hash_fast_from_hex_str(a_datum_hash, &l_datum_hash)) {
        dap_json_rpc_error_add(DAP_COM_MEMPOOL_PROC_LIST_ERROR_CAN_NOT_CONVERT_DATUM_HASH_TO_DIGITAL_FORM,
                               "Error! Can't convert datum hash string %s to digital form",
                               a_datum_hash);
        DAP_DELETE(l_gdb_group_mempool);
        return DAP_COM_MEMPOOL_PROC_LIST_ERROR_CAN_NOT_CONVERT_DATUM_HASH_TO_DIGITAL_FORM;
    }
    dap_hash_fast(l_datum->data, l_datum->header.data_size, &l_real_hash);
    if (!dap_hash_fast_compare(&l_datum_hash, &l_real_hash)) {
        dap_json_rpc_error_add(DAP_COM_MEMPOOL_PROC_LIST_ERROR_REAL_HASH_DATUM_DOES_NOT_MATCH_HASH_DATA_STRING,
                               "Error! Datum's real hash doesn't match datum's hash string %s",
                               a_datum_hash);
        DAP_DELETE(l_gdb_group_mempool);
        return DAP_COM_MEMPOOL_PROC_LIST_ERROR_REAL_HASH_DATUM_DOES_NOT_MATCH_HASH_DATA_STRING;
    }
    dap_time_t l_ts_create = (dap_time_t)l_datum->header.ts_create;
    const char *l_type = NULL;
    DAP_DATUM_TYPE_STR(l_datum->header.type_id, l_type);
    json_object *l_jobj_res = json_object_new_object();
    json_object *l_jobj_datum = json_object_new_object();
    json_object *l_jobj_hash = json_object_new_string(a_datum_hash);
    json_object *l_jobj_type = json_object_new_string(l_type);
    json_object *l_jobj_ts_created = json_object_new_object();
    json_object *l_jobj_ts_created_time_stamp = json_object_new_uint64(l_ts_create);
    if (!l_jobj_ts_created || !l_jobj_ts_created_time_stamp || !l_jobj_type ||
        !l_jobj_hash || !l_jobj_datum || !l_jobj_res) {
        json_object_put(l_jobj_res);
        json_object_put(l_jobj_datum);
        json_object_put(l_jobj_hash);
        json_object_put(l_jobj_type);
        json_object_put(l_jobj_ts_created);
        json_object_put(l_jobj_ts_created_time_stamp);
        dap_json_rpc_allocation_error;
        return DAP_JSON_RPC_ERR_CODE_MEMORY_ALLOCATED;
    }
    char l_ts_created_str[27];
    dap_ctime_r(&l_ts_create, l_ts_created_str);
    json_object *l_jobj_ts_created_str = json_object_new_string(l_ts_created_str);
    json_object *l_jobj_data_size = json_object_new_uint64(l_datum->header.data_size);
    if (!l_jobj_ts_created_str || !l_jobj_data_size) {
        json_object_put(l_jobj_res);
        json_object_put(l_jobj_datum);
        json_object_put(l_jobj_hash);
        json_object_put(l_jobj_type);
        json_object_put(l_jobj_ts_created);
        json_object_put(l_jobj_ts_created_time_stamp);
        json_object_put(l_jobj_ts_created_str);
        json_object_put(l_jobj_data_size);
        dap_json_rpc_allocation_error;
        return DAP_JSON_RPC_ERR_CODE_MEMORY_ALLOCATED;
    }
    json_object_object_add(l_jobj_datum, "hash", l_jobj_hash);
    json_object_object_add(l_jobj_datum, "type", l_jobj_type);
    json_object_object_add(l_jobj_ts_created, "time_stamp", l_jobj_ts_created_time_stamp);
    json_object_object_add(l_jobj_ts_created, "str", l_jobj_ts_created_str);
    json_object_object_add(l_jobj_datum, "ts_created", l_jobj_ts_created);
    json_object_object_add(l_jobj_datum, "data_size", l_jobj_data_size);
    json_object_object_add(l_jobj_res, "datum", l_jobj_datum);
    json_object *l_jobj_verify = json_object_new_object();
    if (!l_jobj_verify) {
        json_object_put(l_jobj_res);
        dap_json_rpc_allocation_error;
        return DAP_JSON_RPC_ERR_CODE_MEMORY_ALLOCATED;
    }
    int l_verify_datum = dap_chain_net_verify_datum_for_add(a_chain, l_datum, &l_datum_hash);
    if (l_verify_datum){
        json_object *l_jobj_verify_err = json_object_new_string(dap_chain_net_verify_datum_err_code_to_str(l_datum, l_verify_datum));
        json_object *l_jobj_verify_status = json_object_new_boolean(FALSE);
        if (!l_jobj_verify_status || !l_jobj_verify_err) {
            json_object_put(l_jobj_verify_status);
            json_object_put(l_jobj_verify_err);
            json_object_put(l_jobj_verify);
            json_object_put(l_jobj_res);
            dap_json_rpc_allocation_error;
            return DAP_JSON_RPC_ERR_CODE_MEMORY_ALLOCATED;
        }
        json_object_object_add(l_jobj_verify, "isProcessed", l_jobj_verify_status);
        json_object_object_add(l_jobj_verify, "error", l_jobj_verify_err);
        ret = DAP_COM_MEMPOOL_PROC_LIST_ERROR_FALSE_VERIFY;
    } else {
        if (a_chain->callback_add_datums) {
            if (a_chain->callback_add_datums(a_chain, &l_datum, 1) == 0) {
                json_object *l_jobj_verify_status = json_object_new_boolean(FALSE);
                if (!l_jobj_verify_status) {
                    json_object_put(l_jobj_verify_status);
                    json_object_put(l_jobj_verify);
                    json_object_put(l_jobj_res);
                    dap_json_rpc_allocation_error;
                    return DAP_JSON_RPC_ERR_CODE_MEMORY_ALLOCATED;
                }
                json_object_object_add(l_jobj_verify, "isProcessed", l_jobj_verify_status);
                ret = DAP_COM_MEMPOOL_PROC_LIST_ERROR_FALSE_VERIFY;
            } else {
                json_object *l_jobj_verify_status = json_object_new_boolean(TRUE);
                if (!l_jobj_verify_status) {
                    json_object_put(l_jobj_verify);
                    json_object_put(l_jobj_res);
                    dap_json_rpc_allocation_error;
                    return DAP_JSON_RPC_ERR_CODE_MEMORY_ALLOCATED;
                }
                json_object_object_add(l_jobj_verify, "isProcessed", l_jobj_verify_status);
                if (dap_global_db_del_sync(l_gdb_group_mempool, a_datum_hash)){
                    json_object *l_jobj_wrn_text = json_object_new_string("Can't delete datum from mempool!");
                    if (!l_jobj_wrn_text) {
                        json_object_put(l_jobj_verify);
                        json_object_put(l_jobj_res);
                        dap_json_rpc_allocation_error;
                        return DAP_JSON_RPC_ERR_CODE_MEMORY_ALLOCATED;
                    }
                    json_object_object_add(l_jobj_verify, "warning", l_jobj_wrn_text);
                } else {
                    json_object *l_jobj_text = json_object_new_string("Removed datum from mempool.");
                    if (!l_jobj_text) {
                        json_object_put(l_jobj_verify);
                        json_object_put(l_jobj_res);
                        dap_json_rpc_allocation_error;
                        return DAP_JSON_RPC_ERR_CODE_MEMORY_ALLOCATED;
                    }
                    json_object_object_add(l_jobj_verify, "notice", l_jobj_text);
                }
            }
        } else {
            dap_json_rpc_error_add(DAP_COM_MEMPOOL_PROC_LIST_ERROR_CAN_NOT_MOVE_TO_NO_CONCENSUS_FROM_MEMPOOL, "Error! Can't move to no-concensus chains from mempool");
            ret = DAP_COM_MEMPOOL_PROC_LIST_ERROR_CAN_NOT_MOVE_TO_NO_CONCENSUS_FROM_MEMPOOL;
        }
    }
    DAP_DELETE(l_gdb_group_mempool);
    json_object_object_add(l_jobj_res, "verify", l_jobj_verify);
    json_object_array_add(*reply, l_jobj_res);
    return ret;
}

/**
 * @breif _cmd_mempool_proc_all
 * @param argc
 * @param argv
 * @param arg_func
 * @param str_reply
 * @return
 */
int _cmd_mempool_proc_all(dap_chain_net_t *a_net, dap_chain_t *a_chain, void **reply) {
    json_object ** a_json_reply = (json_object **) reply;
    if (!a_net || !a_chain) {
        dap_json_rpc_error_add(-2, "The net and chain argument is not set");
        return -2;
    }

    json_object *l_ret = json_object_new_object();
    if (!l_ret){
        dap_json_rpc_allocation_error;
        return DAP_JSON_RPC_ERR_CODE_MEMORY_ALLOCATED;
    }
    if(!dap_chain_net_by_id(a_chain->net_id)) {
        char *l_warn_str = dap_strdup_printf("%s.%s: chain not found\n", a_net->pub.name,
                                             a_chain->name);
        if (!l_warn_str) {
            json_object_put(l_ret);
            dap_json_rpc_allocation_error;
            return DAP_JSON_RPC_ERR_CODE_MEMORY_ALLOCATED;
        }
        json_object *l_warn_obj = json_object_new_string(l_warn_str);
        DAP_DELETE(l_warn_str);
        if (!l_warn_obj){
            json_object_put(l_ret);
            dap_json_rpc_allocation_error;
            return DAP_JSON_RPC_ERR_CODE_MEMORY_ALLOCATED;
        }
        json_object_object_add(l_ret, "warning", l_warn_obj);
    }

#ifdef DAP_TPS_TEST
    dap_chain_ledger_set_tps_start_time(a_net->pub.ledger);
#endif
    dap_chain_node_mempool_process_all(a_chain, true);
    char *l_str_result = dap_strdup_printf("The entire mempool has been processed in %s.%s.",
                                           a_net->pub.name, a_chain->name);
    if (!l_str_result) {
        json_object_put(l_ret);
        dap_json_rpc_allocation_error;
        return DAP_JSON_RPC_ERR_CODE_MEMORY_ALLOCATED;
    }
    json_object *l_obj_result = json_object_new_string(l_str_result);
    DAP_DEL_Z(l_str_result);
    if (!l_obj_result) {
        json_object_put(l_ret);
        dap_json_rpc_allocation_error;
        return DAP_JSON_RPC_ERR_CODE_MEMORY_ALLOCATED;
    }
    json_object_object_add(l_ret, "result", l_obj_result);
    json_object_array_add(*a_json_reply, l_obj_result);
    return 0;
}

typedef enum _cmd_mempool_dump_error_list{
    COM_DUMP_ERROR_LIST_CORRUPTED_SIZE = DAP_JSON_RPC_ERR_CODE_METHOD_ERR_START,
    COM_DUMP_ERROR_CAN_NOT_FIND_DATUM,
    COM_DUMP_ERROR_NULL_IS_ARGUMENT_FUNCTION
}_cmd_mempool_dump_error_list_t;

int _cmd_mempool_dump_from_group(dap_chain_net_id_t a_net_id, const char *a_group_gdb, const char *a_datum_hash,
                                 const char *a_hash_out_type, json_object **reply) {
    size_t l_datum_size = 0;
    dap_chain_datum_t *l_datum = (dap_chain_datum_t *)dap_global_db_get_sync(a_group_gdb, a_datum_hash,
                                                         &l_datum_size, NULL, NULL );
    size_t l_datum_size2 = l_datum? dap_chain_datum_size( l_datum): 0;
    if (l_datum_size != l_datum_size2) {
        dap_json_rpc_error_add(COM_DUMP_ERROR_LIST_CORRUPTED_SIZE, "Error! Corrupted datum %s, size by datum headers "
                                                                   "is %zd when in mempool is only %zd bytes",
                                 a_datum_hash, l_datum_size2, l_datum_size);
        return COM_DUMP_ERROR_LIST_CORRUPTED_SIZE;
    }
    if (!l_datum) {
        char *l_msg_str = dap_strdup_printf("Error! Can't find datum %s in %s", a_datum_hash, a_group_gdb);
        if (!l_msg_str) {
            DAP_JSON_RPC_ERR_CODE_MEMORY_ALLOCATED;
            return -1;
        }
        json_object *l_jobj_message = json_object_new_string(l_msg_str);
        return COM_DUMP_ERROR_CAN_NOT_FIND_DATUM;
    }
    json_object *l_jobj_datum = dap_chain_datum_to_json(l_datum);
    json_object_array_add(*reply, l_jobj_datum);
    return 0;
}

int _cmd_mempool_dump(dap_chain_net_t *a_net, dap_chain_t *a_chain, const char *a_datum_hash, const char *a_hash_out_type, json_object **reply) {
    if (!a_net || !a_datum_hash || !a_hash_out_type) {
        dap_json_rpc_error_add(COM_DUMP_ERROR_NULL_IS_ARGUMENT_FUNCTION, "The following arguments are not set: network,"
                                                                         " datum hash, and output hash type. "
                                                                         "Functions required for operation.");
        return COM_DUMP_ERROR_NULL_IS_ARGUMENT_FUNCTION;
    }
    if (a_chain) {
        char *l_group_mempool = dap_chain_net_get_gdb_group_mempool_new(a_chain);
        _cmd_mempool_dump_from_group(a_net->pub.id, l_group_mempool, a_datum_hash, a_hash_out_type, reply);
        DAP_DELETE(l_group_mempool);
    } else {
        dap_chain_t *l_chain = NULL;
        DL_FOREACH(a_net->pub.chains, l_chain){
            char *l_group_mempool = dap_chain_net_get_gdb_group_mempool_new(a_chain);
            if (!_cmd_mempool_dump_from_group(a_net->pub.id, l_group_mempool, a_datum_hash, a_hash_out_type, reply)){
                DAP_DELETE(l_group_mempool);
                break;
            }
            DAP_DELETE(l_group_mempool);
        }
    }
    return 0;
}

int com_mempool(int a_argc, char **a_argv, void **reply){
    int arg_index = 1;
    dap_chain_net_t *l_net = NULL;
    dap_chain_t *l_chain = NULL;
    const char *l_addr_b58 = NULL;
    enum _subcmd {SUBCMD_LIST, SUBCMD_PROC, SUBCMD_PROC_ALL, SUBCMD_DELETE, SUBCMD_ADD_CA, SUBCMD_CHECK, SUBCMD_DUMP, SUBCMD_COUNT};
    enum _subcmd l_cmd;
    if (a_argv[1]) {
        if (!dap_strcmp(a_argv[1], "list")) {
            l_cmd = SUBCMD_LIST;
        } else if (!dap_strcmp(a_argv[1], "proc")) {
            l_cmd = SUBCMD_PROC;
        } else if (!dap_strcmp(a_argv[1], "proc_all")) {
            l_cmd = SUBCMD_PROC_ALL;
        } else if (!dap_strcmp(a_argv[1], "delete")) {
            l_cmd = SUBCMD_DELETE;
        } else if (!dap_strcmp(a_argv[1], "add_ca")) {
            l_cmd = SUBCMD_ADD_CA;
        } else if (!dap_strcmp(a_argv[1], "dump")) {
            l_cmd = SUBCMD_DUMP;
        } else if (!dap_strcmp(a_argv[1], "check")) {
            l_cmd = SUBCMD_CHECK;
        } else if (!dap_strcmp(a_argv[1], "count")) {
            l_cmd = SUBCMD_COUNT;
        } else {
            char *l_str_err = dap_strdup_printf("Invalid sub command specified. Ыub command %s "
                                                           "is not supported.", a_argv[1]);
            if (!l_str_err) {
                DAP_JSON_RPC_ERR_CODE_MEMORY_ALLOCATED;
                return -1;
            }
            json_object *l_jobj_str_err = json_object_new_string(l_str_err);
            DAP_DELETE(l_str_err);
            if (!l_jobj_str_err) {
                DAP_JSON_RPC_ERR_CODE_MEMORY_ALLOCATED;
                return -1;
            }
            json_object_array_add(*reply, l_jobj_str_err);
            return -2;
        }
    }
    dap_chain_node_cli_cmd_values_parse_net_chain_for_json(&arg_index, a_argc, a_argv, &l_chain, &l_net);
    if (!l_net) {
        return -3;
    }
    const char *l_hash_out_type = "hex";
    dap_cli_server_cmd_find_option_val(a_argv, arg_index, a_argc, "-H", &l_hash_out_type);
    const char *l_datum_hash_in = NULL;
    const char *l_datum_hash = NULL;
    dap_cli_server_cmd_find_option_val(a_argv, arg_index, a_argc, "-datum", &l_datum_hash_in);
    if (l_datum_hash_in) {
        if(dap_strncmp(l_datum_hash_in, "0x", 2) && dap_strncmp(l_datum_hash_in, "0X", 2)) {
            l_datum_hash = dap_enc_base58_to_hex_str_from_str(l_datum_hash_in);
        } else
            l_datum_hash = dap_strdup(l_datum_hash_in);
    }
    int ret = -100;
    switch (l_cmd) {
        case SUBCMD_LIST: {
            if (!l_net) {
                dap_json_rpc_error_add(-5, "The command does not include the net parameter. Please specify the "
                                           "parameter something like this mempool list -net <net_name>");
                return -5;
            }
            json_object *obj_ret = json_object_new_object();
            json_object *obj_net = json_object_new_string(l_net->pub.name);
            if (!obj_ret || !obj_net) {
                json_object_put(obj_ret);
                json_object_put(obj_net);
                DAP_JSON_RPC_ERR_CODE_MEMORY_ALLOCATED;
                return -1;
            }
            json_object_object_add(obj_ret, "net", obj_net);
            const char *l_wallet_addr = NULL;
            if (dap_cli_server_cmd_find_option_val(a_argv, arg_index, a_argc, "-addr", &l_wallet_addr) && !l_wallet_addr) {
                json_object *l_jobj_err = json_object_new_string("Parameter '-addr' require <addr>");
                if (!l_jobj_err) {
                    DAP_JSON_RPC_ERR_CODE_MEMORY_ALLOCATED;
                    return -1;
                }
                json_object_array_add(*reply, l_jobj_err);
                return -3;
            }
            json_object *l_jobj_chains = json_object_new_array();
            if (!l_jobj_chains) {
                json_object_put(obj_ret);
                DAP_JSON_RPC_ERR_CODE_MEMORY_ALLOCATED;
                return -1;
            }
            bool l_fast = (dap_cli_server_cmd_check_option(a_argv, arg_index, a_argc, "-brief") != -1) ? true : false;
            if(l_chain) {
                s_com_mempool_list_print_for_chain(l_net, l_chain, l_wallet_addr, l_jobj_chains, l_hash_out_type, l_fast);
            } else {
                DL_FOREACH(l_net->pub.chains, l_chain) {
                    s_com_mempool_list_print_for_chain(l_net, l_chain, l_wallet_addr, l_jobj_chains, l_hash_out_type, l_fast);
                }
            }
            json_object_object_add(obj_ret, "chains", l_jobj_chains);
            json_object_array_add(*reply, obj_ret);
            ret = 0;
        } break;
        case SUBCMD_PROC: {
            ret = _cmd_mempool_proc(l_net, l_chain, l_datum_hash, reply);
        } break;
        case SUBCMD_PROC_ALL: {
            ret = _cmd_mempool_proc_all(l_net, l_chain, reply);
        } break;
        case SUBCMD_DELETE: {
            if (!l_chain) {
                dap_json_rpc_error_add(-2, "The chain parameter was not specified or was specified incorrectly.");
                ret = -2;
            }
            if (l_datum_hash) {
                ret = _cmd_mempool_delete(l_net, l_chain, l_datum_hash, reply);
            } else {
                dap_json_rpc_error_add(-3, "Error! %s requires -datum <datum hash> option", a_argv[0]);
                ret = -3;
            }
        } break;
        case SUBCMD_ADD_CA: {
            const char *l_ca_name  = NULL;
            dap_cli_server_cmd_find_option_val(a_argv, arg_index, a_argc, "-ca_name", &l_ca_name);
            if (!l_ca_name) {
                dap_json_rpc_error_add(-3, "mempool add_ca requires parameter '-ca_name' to specify the certificate name");
                ret = -3;
            }
            dap_cert_t *l_cert = dap_cert_find_by_name(l_ca_name);
            if (!l_cert) {
                dap_json_rpc_error_add(-4, "Cert with name '%s' not found.", l_ca_name);
                ret = -4;
            }
            ret = _cmd_mempool_add_ca(l_net, l_chain, l_cert, reply);
        } break;
        case SUBCMD_CHECK: {
            ret = _cmd_mempool_check(l_net, l_chain, l_datum_hash, l_hash_out_type, reply);
        } break;
        case SUBCMD_DUMP: {
            ret = _cmd_mempool_dump(l_net, l_chain, l_datum_hash, l_hash_out_type, reply);
        } break;
        case SUBCMD_COUNT: {
            char *l_mempool_group;
            json_object *obj_ret = json_object_new_object();
            json_object *obj_net = json_object_new_string(l_net->pub.name);
            if (!obj_ret || !obj_net) {
                json_object_put(obj_ret);
                json_object_put(obj_net);
                DAP_JSON_RPC_ERR_CODE_MEMORY_ALLOCATED;
                return -1;
            }
            json_object_object_add(obj_ret, "net", obj_net);
            json_object *l_jobj_chains = json_object_new_array();
            if (!l_jobj_chains) {
                json_object_put(obj_ret);
                DAP_JSON_RPC_ERR_CODE_MEMORY_ALLOCATED;
                return -1;
            }
            if(l_chain) {
                l_mempool_group = dap_chain_net_get_gdb_group_mempool_new(l_chain);
                size_t l_objs_count = 0;
                dap_global_db_obj_t *l_objs = dap_global_db_get_all_sync(l_mempool_group, &l_objs_count);
                dap_global_db_objs_delete(l_objs, l_objs_count);
                DAP_DELETE(l_mempool_group);
                json_object *l_jobj_chain = json_object_new_object();
                json_object *l_jobj_chain_name = json_object_new_string(l_chain->name);
                json_object *l_jobj_count = json_object_new_uint64(l_objs_count);
                if (!l_jobj_chain || !l_jobj_chain_name || !l_jobj_count) {
                    json_object_put(l_jobj_chains);
                    json_object_put(l_jobj_chain);
                    json_object_put(l_jobj_chain_name);
                    json_object_put(l_jobj_count);
                    json_object_put(obj_ret);
                    DAP_JSON_RPC_ERR_CODE_MEMORY_ALLOCATED;
                    return DAP_JSON_RPC_ERR_CODE_MEMORY_ALLOCATED;
                }
                json_object_object_add(l_jobj_chain, "name", l_jobj_chain_name);
                json_object_object_add(l_jobj_chain, "count", l_jobj_count);
                json_object_array_add(l_jobj_chains, l_jobj_chain);
            } else {
                DL_FOREACH(l_net->pub.chains, l_chain) {
                    l_mempool_group = dap_chain_net_get_gdb_group_mempool_new(l_chain);
                    size_t l_objs_count = 0;
                    dap_global_db_obj_t *l_objs = dap_global_db_get_all_sync(l_mempool_group, &l_objs_count);
                    dap_global_db_objs_delete(l_objs, l_objs_count);
                    DAP_DELETE(l_mempool_group);
                    json_object *l_jobj_chain = json_object_new_object();
                    json_object *l_jobj_chain_name = json_object_new_string(l_chain->name);
                    json_object *l_jobj_count = json_object_new_uint64(l_objs_count);
                    if (!l_jobj_chain || !l_jobj_chain_name || !l_jobj_count) {
                        json_object_put(l_jobj_chains);
                        json_object_put(l_jobj_chain);
                        json_object_put(l_jobj_chain_name);
                        json_object_put(l_jobj_count);
                        json_object_put(obj_ret);
                        DAP_JSON_RPC_ERR_CODE_MEMORY_ALLOCATED;
                        return DAP_JSON_RPC_ERR_CODE_MEMORY_ALLOCATED;
                    }
                    json_object_object_add(l_jobj_chain, "name", l_jobj_chain_name);
                    json_object_object_add(l_jobj_chain, "count", l_jobj_count);
                    json_object_array_add(l_jobj_chains, l_jobj_chain);
                }
            }
            json_object_object_add(obj_ret, "chains", l_jobj_chains);
            json_object_array_add(*reply, obj_ret);
            ret = 0;
        } break;
    }
    DAP_DEL_Z(l_datum_hash);
    return ret;
}

/**
 * @brief
 *
 * @param a_tx_address
 * @param l_tsd_list
 * @param l_tsd_total_size
 * @param flag
 * @return dap_list_t*
 */
dap_list_t* s_parse_wallet_addresses(const char *a_tx_address, dap_list_t *l_tsd_list, size_t *l_tsd_total_size, uint32_t flag)
{
    if (!a_tx_address){
       log_it(L_DEBUG,"a_tx_address is null");
       return l_tsd_list;
    }

    char ** l_str_wallet_addr = NULL;
    l_str_wallet_addr = dap_strsplit(a_tx_address,",",0xffff);

    if (!l_str_wallet_addr){
       log_it(L_DEBUG,"Error in wallet addresses array parsing in tx_receiver_allowed parameter");
       return l_tsd_list;
    }

    while (l_str_wallet_addr && *l_str_wallet_addr){
        log_it(L_DEBUG,"Processing wallet address: %s", *l_str_wallet_addr);
        dap_chain_addr_t *addr_to = dap_chain_addr_from_str(*l_str_wallet_addr);
        if (addr_to){
            dap_tsd_t * l_tsd = dap_tsd_create(flag, addr_to, sizeof(dap_chain_addr_t));
            l_tsd_list = dap_list_append(l_tsd_list, l_tsd);
            *l_tsd_total_size += dap_tsd_size(l_tsd);
        }else{
            log_it(L_DEBUG,"Error in wallet address parsing");
        }
        l_str_wallet_addr++;
    }

    return l_tsd_list;
}

typedef struct _dap_cli_token_additional_params {
    const char* flags;
    const char* delegated_token_from;
    const char* total_signs_valid;
    const char* datum_type_allowed;
    const char* datum_type_blocked;
    const char* tx_receiver_allowed;
    const char* tx_receiver_blocked;
    const char* tx_sender_allowed;
    const char* tx_sender_blocked;
    uint16_t    parsed_flags;
    size_t      tsd_total_size;
    byte_t      *parsed_tsd;
    size_t      parsed_tsd_size;
} dap_cli_token_additional_params;

typedef struct _dap_sdk_cli_params {
    const char *hash_out_type;
    const char *chain_str;
    const char *net_str;
    const char *ticker;
    const char *type_str;
    const char *certs_str;
    dap_chain_t *chain;
    dap_chain_net_t *net;
    uint16_t type;
    uint16_t subtype;
    uint16_t signs_total;
    uint16_t signs_emission;
    uint256_t total_supply;
    const char* decimals_str;
    dap_cli_token_additional_params ext;
} dap_sdk_cli_params, *pdap_sdk_cli_params;

static int s_parse_common_token_decl_arg(int a_argc, char ** a_argv, char ** a_str_reply, dap_sdk_cli_params* a_params, bool a_update_token)
{
    a_params->type = DAP_CHAIN_DATUM_TOKEN_TYPE_DECL;
    dap_cli_server_cmd_find_option_val(a_argv, 0, a_argc, "-H", &a_params->hash_out_type);
    if(!a_params->hash_out_type)
        a_params->hash_out_type = "hex";
    if(dap_strcmp(a_params->hash_out_type,"hex") && dap_strcmp(a_params->hash_out_type,"base58")) {
        dap_cli_server_cmd_set_reply_text(a_str_reply, "invalid parameter -H, valid values: -H <hex | base58>");
        return -1;
    }

    int l_arg_index = 0;
    int l_res = dap_chain_node_cli_cmd_values_parse_net_chain(&l_arg_index, a_argc, a_argv, a_str_reply, &a_params->chain, &a_params->net);

    if(!a_params->net || !a_params->chain)
        return l_res;
    else {
        if(*a_str_reply) {
            DAP_DELETE(*a_str_reply);
            *a_str_reply = NULL;
        }
    }
    //net name
    dap_cli_server_cmd_find_option_val(a_argv, 0, a_argc, "-net", &a_params->net_str);
    //chainname
    dap_cli_server_cmd_find_option_val(a_argv, 0, a_argc, "-chain", &a_params->chain_str);
    //token_ticker
    dap_cli_server_cmd_find_option_val(a_argv, 0, a_argc, "-token", &a_params->ticker);
    // Token type
    dap_cli_server_cmd_find_option_val(a_argv, 0, a_argc, "-type", &a_params->type_str);

    if (a_params->type_str) {
        if (strcmp(a_params->type_str, "private") == 0) {
            a_params->type = a_update_token ? DAP_CHAIN_DATUM_TOKEN_TYPE_UPDATE : DAP_CHAIN_DATUM_TOKEN_TYPE_DECL; // 256
            a_params->subtype = DAP_CHAIN_DATUM_TOKEN_SUBTYPE_PRIVATE;
        } else if (strcmp(a_params->type_str, "CF20") == 0) {
            a_params->type = a_update_token ? DAP_CHAIN_DATUM_TOKEN_TYPE_UPDATE : DAP_CHAIN_DATUM_TOKEN_TYPE_DECL; // 256
            a_params->subtype = DAP_CHAIN_DATUM_TOKEN_SUBTYPE_NATIVE;
        } else if (strcmp(a_params->type_str, "private_simple") == 0 && !a_update_token) {
            a_params->type = DAP_CHAIN_DATUM_TOKEN_TYPE_DECL;
            a_params->subtype = DAP_CHAIN_DATUM_TOKEN_SUBTYPE_SIMPLE; // 256
        } else if (strcmp(a_params->type_str, "public_simple") == 0 && !a_update_token) {
            a_params->type = DAP_CHAIN_DATUM_TOKEN_TYPE_DECL;
            a_params->subtype = DAP_CHAIN_DATUM_TOKEN_SUBTYPE_PUBLIC; // 256
        } else if (!a_update_token) {
            dap_cli_server_cmd_set_reply_text(a_str_reply,
                        "Unknown token type %s was specified. Supported types:\n"
                        "   private_simple\n"
                        "   private\n"
                        "   CF20\n"
                        "Default token type is private_simple.\n", a_params->type_str);
            return -1;
        } else {
           dap_cli_server_cmd_set_reply_text(a_str_reply,
                           "Unknown token type %s was specified. Supported types:\n"
                       "   private\n"
                       "   CF20\n", a_params->type_str);
           return -1;
        }
    } else if (a_update_token) {
        dap_cli_server_cmd_set_reply_text(a_str_reply,"update_token command requires parameter:\n-type <CF20 or private>");
        return -1;
    }


    // Certificates thats will be used to sign currend datum token
    dap_cli_server_cmd_find_option_val(a_argv, 0, a_argc, "-certs", &a_params->certs_str);
    // Signs number thats own emissioncan't find
    const char* l_signs_total_str = NULL;
    dap_cli_server_cmd_find_option_val(a_argv, 0, a_argc, "-signs_total", &l_signs_total_str);
    // Signs total
    char* l_tmp = NULL;
    if(l_signs_total_str){
        if((a_params->signs_total = (uint16_t) strtol(l_signs_total_str, &l_tmp, 10)) == 0){
            dap_cli_server_cmd_set_reply_text(a_str_reply,
                    "'signs_total' parameter must be unsigned integer value that fits in 2 bytes");
            return -8;
        }
    }
    // Signs minimum number thats need to authorize the emission
    const char* l_signs_emission_str = NULL;
    l_tmp = NULL;
    dap_cli_server_cmd_find_option_val(a_argv, 0, a_argc, "-signs_emission", &l_signs_emission_str);
    if (l_signs_emission_str){
        if((a_params->signs_emission = (uint16_t) strtol(l_signs_emission_str, &l_tmp, 10)) == 0){
            dap_cli_server_cmd_set_reply_text(a_str_reply,
                "%s requires parameter 'signs_emission' to be unsigned integer value that fits in 2 bytes", a_update_token ? "token_update" : "token_decl");
            return -6;
        }
    }
    // Total supply value
    const char* l_total_supply_str = NULL;
    dap_cli_server_cmd_find_option_val(a_argv, 0, a_argc, "-total_supply", &l_total_supply_str);
    if (l_total_supply_str){
        a_params->total_supply = dap_chain_balance_scan(l_total_supply_str);
    } else if (!a_update_token) {
        dap_cli_server_cmd_set_reply_text(a_str_reply, "'-total_supply' must be unsigned integer value that fits in 32 bytes\n"
                                                       "If your token is type native (CF20) you can use value 0 for infinite total_supply.");
        return -4;
    } else {
        dap_cli_server_cmd_set_reply_text(a_str_reply, "'-total_supply' must be unsigned integer value that fits in 32 bytes\n"
                                                       "You are update a token, be careful!\n"
                                                       "You can reset total_supply and make it infinite for native (CF20) tokens only, if set 0"
                                                       "for private tokens, you must specify the same or more total_supply.");
        return -4;
    }
    // Total supply value
    dap_cli_server_cmd_find_option_val(a_argv, 0, a_argc, "-decimals", &a_params->decimals_str);

    return 0;
}

static int s_parse_additional_token_decl_arg(int a_argc, char ** a_argv, char ** a_str_reply, dap_sdk_cli_params* a_params)
{
    dap_cli_server_cmd_find_option_val(a_argv, 0, a_argc, "-flags", &a_params->ext.flags);
    dap_cli_server_cmd_find_option_val(a_argv, 0, a_argc, "-total_signs_valid", &a_params->ext.total_signs_valid);
    dap_cli_server_cmd_find_option_val(a_argv, 0, a_argc, "-delegated_token_from", &a_params->ext.delegated_token_from);
    dap_cli_server_cmd_find_option_val(a_argv, 0, a_argc, "-datum_type_allowed", &a_params->ext.datum_type_allowed);
    dap_cli_server_cmd_find_option_val(a_argv, 0, a_argc, "-datum_type_blocked", &a_params->ext.datum_type_blocked);
    dap_cli_server_cmd_find_option_val(a_argv, 0, a_argc, "-tx_receiver_allowed", &a_params->ext.tx_receiver_allowed);
    dap_cli_server_cmd_find_option_val(a_argv, 0, a_argc, "-tx_receiver_blocked", &a_params->ext.tx_receiver_blocked);
    dap_cli_server_cmd_find_option_val(a_argv, 0, a_argc, "-tx_sender_allowed", &a_params->ext.tx_sender_allowed);
    dap_cli_server_cmd_find_option_val(a_argv, 0, a_argc, "-tx_receiver_allowed", &a_params->ext.tx_receiver_allowed);
    dap_cli_server_cmd_find_option_val(a_argv, 0, a_argc, "-tx_sender_blocked", &a_params->ext.tx_sender_blocked);

    if (a_params->subtype == DAP_CHAIN_DATUM_TOKEN_SUBTYPE_SIMPLE)
        return 0;

    dap_list_t *l_tsd_list = NULL;
    size_t l_tsd_total_size = 0;
    uint16_t l_flags = 0;
    char ** l_str_flags = NULL;
    a_params->ext.parsed_tsd_size = 0;

    if (a_params->ext.flags){   // Flags
         l_str_flags = dap_strsplit(a_params->ext.flags,",",0xffff );
         while (l_str_flags && *l_str_flags){
             uint16_t l_flag = dap_chain_datum_token_flag_from_str(*l_str_flags);
             if (l_flag == DAP_CHAIN_DATUM_TOKEN_FLAG_UNDEFINED ){
                 dap_cli_server_cmd_set_reply_text(a_str_reply, "Flag can't be \"%s\"",*l_str_flags);
                 return -20;
             }
             l_flags |= l_flag; // if we have multiple flags
             l_str_flags++;
        }
    }
    a_params->ext.parsed_flags = l_flags;
    const char* l_new_certs_str = NULL;
    const char* l_remove_signs = NULL;
    dap_cli_server_cmd_find_option_val(a_argv, 0, a_argc, "-new_certs", &l_new_certs_str);
    dap_cli_server_cmd_find_option_val(a_argv, 0, a_argc, "-remove_certs", &l_remove_signs);
    const char *l_description_token  = NULL;
    dap_cli_server_cmd_find_option_val(a_argv, 0, a_argc, "-description", &l_description_token);

    //Added remove signs
    if (l_remove_signs) {
        size_t l_added_tsd_size = 0;
        char *l_remove_signs_ptrs = NULL;
        char *l_remove_signs_dup = strdup(l_remove_signs);
        char *l_remove_signs_str = strtok_r(l_remove_signs_dup, ",", &l_remove_signs_ptrs);
        for (; l_remove_signs_str; l_remove_signs_str = strtok_r(NULL, ",", &l_remove_signs_ptrs)) {
            dap_hash_fast_t l_hf;
            if (dap_chain_hash_fast_from_str(l_remove_signs_str, &l_hf) == 0) {
                dap_tsd_t *l_hf_tsd = dap_tsd_create(DAP_CHAIN_DATUM_TOKEN_TSD_TYPE_TOTAL_PKEYS_REMOVE, &l_hf, sizeof(dap_hash_fast_t));
                size_t l_hf_tsd_size = dap_tsd_size(l_hf_tsd);
                l_tsd_list = dap_list_append(l_tsd_list, l_hf_tsd);
                l_added_tsd_size += l_hf_tsd_size;
            }
        }
        DAP_DELETE(l_remove_signs_dup);
        l_tsd_total_size += l_added_tsd_size;
    }
    //Added new certs
    dap_cert_t **l_new_certs = NULL;
    size_t l_new_certs_count = 0;
    if (l_new_certs_str) {
        dap_cert_parse_str_list(l_new_certs_str, &l_new_certs, &l_new_certs_count);
        for (size_t i = 0; i < l_new_certs_count; i++) {
            dap_pkey_t *l_pkey = dap_cert_to_pkey(l_new_certs[i]);
            if (!l_pkey) {
                log_it(L_ERROR, "Can't get pkey for cert: %s", l_new_certs[i]->name);
                continue;
            }
            size_t l_pkey_size = sizeof(dap_pkey_t) + l_pkey->header.size;
            dap_tsd_t *l_pkey_tsd = dap_tsd_create(DAP_CHAIN_DATUM_TOKEN_TSD_TYPE_TOTAL_PKEYS_ADD, l_pkey, l_pkey_size);
            size_t l_pkey_tsd_size = dap_tsd_size(l_pkey_tsd);
            l_tsd_list = dap_list_append(l_tsd_list, l_pkey_tsd);
            l_tsd_total_size += l_pkey_tsd_size;
            DAP_DELETE(l_pkey);
        }
        DAP_DEL_Z(l_new_certs);
    }
    if (l_description_token) {
        dap_tsd_t *l_desc_token = dap_tsd_create(DAP_CHAIN_DATUM_TOKEN_TSD_TOKEN_DESCRIPTION, l_description_token,
                                                 dap_strlen(l_description_token));//dap_tsd_create_string(DAP_CHAIN_DATUM_TOKEN_TSD_TOKEN_DESCRIPTION, l_description_token);
        l_tsd_list = dap_list_append(l_tsd_list, l_desc_token);
        l_tsd_total_size += dap_tsd_size(l_desc_token);
        a_params->ext.parsed_tsd_size += dap_tsd_size(l_desc_token);
    }
    size_t l_tsd_offset = 0;
    a_params->ext.parsed_tsd = DAP_NEW_SIZE(byte_t, l_tsd_total_size);
    if(l_tsd_total_size && !a_params->ext.parsed_tsd) {
        log_it(L_CRITICAL, "Memory allocation error");
        return -1;
    }
    for (dap_list_t *l_iter = dap_list_first(l_tsd_list); l_iter; l_iter = l_iter->next) {
        dap_tsd_t * l_tsd = (dap_tsd_t *) l_iter->data;
        if (!l_tsd){
            log_it(L_ERROR, "NULL tsd in list!");
            continue;
        }
        size_t l_tsd_size = dap_tsd_size(l_tsd);
        memcpy(a_params->ext.parsed_tsd + l_tsd_offset, l_tsd, l_tsd_size);
        l_tsd_offset += l_tsd_size;
    }
    a_params->ext.tsd_total_size = l_tsd_total_size;

    return 0;
}

static int s_token_decl_check_params(int a_argc, char **a_argv, char **a_str_reply, dap_sdk_cli_params *a_params, bool a_update_token)
{
    int l_parse_params = s_parse_common_token_decl_arg(a_argc,a_argv,a_str_reply,a_params, a_update_token);
    if (l_parse_params)
        return l_parse_params;

    l_parse_params = s_parse_additional_token_decl_arg(a_argc,a_argv,a_str_reply,a_params);
    if (l_parse_params)
        return l_parse_params;

    //DAP_CHAIN_DATUM_TOKEN_TYPE_NATIVE_DECL uses decimals parameter
    if (a_params->subtype == DAP_CHAIN_DATUM_TOKEN_SUBTYPE_SIMPLE
            ||	a_params->subtype == DAP_CHAIN_DATUM_TOKEN_SUBTYPE_PRIVATE) {
        if(!a_params->decimals_str) {
            dap_cli_server_cmd_set_reply_text(a_str_reply, "%s requires parameter '-decimals'", a_update_token ? "token_update" : "token_decl");
            return -3;
        } else if (dap_strcmp(a_params->decimals_str, "18")) {
            dap_cli_server_cmd_set_reply_text(a_str_reply,
                                              "%s support '-decimals' to be 18 only", a_update_token ? "token_update" : "token_decl");
            return -4;
        }
    } else if (	a_params->subtype == DAP_CHAIN_DATUM_TOKEN_SUBTYPE_NATIVE){
        //// check l_decimals in CF20 token TODO: At the moment the checks are the same.
        if(!a_params->decimals_str) {
            dap_cli_server_cmd_set_reply_text(a_str_reply, "%s requires parameter '-decimals'", a_update_token ? "token_update" : "token_decl");
            return -3;
        } else if (dap_strcmp(a_params->decimals_str, "18")) {
            dap_cli_server_cmd_set_reply_text(a_str_reply,
                                              "%s support '-decimals' to be 18 only", a_update_token ? "token_update" : "token_decl");
            return -4;
        }
    }

    if (!a_params->signs_emission){
        dap_cli_server_cmd_set_reply_text(a_str_reply, "%s requires parameter '-signs_emission'", a_update_token ? "token_update" : "token_decl");
        return -5;
    }

    if (!a_params->signs_total){
        dap_cli_server_cmd_set_reply_text(a_str_reply, "%s requires parameter '-signs_total'", a_update_token ? "token_update" : "token_decl");
        return -7;
    }

    if(!a_params->ticker){
        dap_cli_server_cmd_set_reply_text(a_str_reply, "%s requires parameter '-token'", a_update_token ? "token_update" : "token_decl");
        return -2;
    }

    // Check certs list
    if(!a_params->certs_str){
        dap_cli_server_cmd_set_reply_text(a_str_reply, "%s requires parameter 'certs'", a_update_token ? "token_update" : "token_decl");
        return -9;
    }
    return 0;
}

/**
 * @brief com_token_decl
 * @param argc
 * @param argv
 * @param arg_func
 * @param str_reply
 * @return
 * @details token_decl -net <net name> -chain <chain name> -token <token ticker> -total_supply <total supply> -signs_total <sign total> -signs_emission <signs for emission> -certs <certs list>\n"
 *  \t Declare new simple token for <netname>:<chain name> with ticker <token ticker>, maximum emission <total supply> and <signs for emission> from <signs total> signatures on valid emission\n"
 *  \t   Extended private token declaration\n"
 *  \t token_decl -net <net name> -chain <chain name> -token <token ticker> -type private -flags [<Flag 1>][,<Flag 2>]...[,<Flag N>]...  [-<Param name 1> <Param Value 1>] [-Param name 2> <Param Value 2>] ...[-<Param Name N> <Param Value N>]\n"
 *  \t   Declare new token for <netname>:<chain name> with ticker <token ticker>, flags <Flag 1>,<Flag2>...<Flag N>"
 *  \t   and custom parameters list <Param 1>, <Param 2>...<Param N>."
 *  \n"
 *  ==Flags=="
 *  \t ALL_BLOCKED:\t Blocked all permissions, usefull add it first and then add allows what you want to allow\n"
 *  \t ALL_ALLOWED:\t Allowed all permissions if not blocked them. Be careful with this mode\n"
 *  \t ALL_FROZEN:\t All permissions are temprorary frozen\n"
 *  \t ALL_UNFROZEN:\t Unfrozen permissions\n"
 *  \t STATIC_ALL:\t No token manipulations after declarations at all. Token declares staticly and can't variabed after\n"
 *  \t STATIC_FLAGS:\t No token manipulations after declarations with flags\n"
 *  \t STATIC_PERMISSIONS_ALL:\t No all permissions lists manipulations after declarations\n"
 *  \t STATIC_PERMISSIONS_DATUM_TYPE:\t No datum type permissions lists manipulations after declarations\n"
 *  \t STATIC_PERMISSIONS_TX_SENDER:\t No tx sender permissions lists manipulations after declarations\n"
 *  \t STATIC_PERMISSIONS_TX_RECEIVER:\t No tx receiver permissions lists manipulations after declarations\n"
    "\n"
    "==Params==\n"
    "General:\n"
    "\t -flags <value>:\t Set list of flags from <value> to token declaration\n"
    "\t -total_supply <value>:\t Set total supply - emission's maximum - to the <value>\n"
    "\t -signs_valid <value>:\t Set valid signatures count's minimum\n"
    "\t -signs <value>:\t Add signature's pkey fingerprint to the list of owners\n"
    "\nDatum type allowed/blocked:\n"
    "\t -datum_type_allowed <value>:\t Allowed datum type(s)\n"
    "\t -datum_type_blocked <value>:\t Blocked datum type(s)\n"
    "\nTx receiver addresses allowed/blocked:\n"
    "\t -tx_receiver_allowed <value>:\t Allowed tx receiver(s)\n"
    "\t -tx_receiver_blocked <value>:\t Blocked tx receiver(s)\n"
    "\n Tx sender addresses allowed/blocked:\n"
    "\t -tx_sender_allowed <value>:\t Allowed tx sender(s)\n"
    "\t -tx_sender_blocked <value>:\t Blocked tx sender(s)\n"
    "\n"
 */
int com_token_decl(int a_argc, char ** a_argv, void ** reply)
{
    char ** a_str_reply = (char **) reply;
    const char * l_ticker = NULL;
    uint256_t l_total_supply = {}; // 256
    uint16_t l_signs_emission = 0;
    uint16_t l_signs_total = 0;
    dap_cert_t ** l_certs = NULL;
    size_t l_certs_count = 0;

    dap_chain_t * l_chain = NULL;
    dap_chain_net_t * l_net = NULL;
    const char * l_hash_out_type = NULL;

    dap_sdk_cli_params* l_params = DAP_NEW_Z(dap_sdk_cli_params);

    if (!l_params) {
        log_it(L_CRITICAL, "Memory allocation error");
        return -1;
    }

    l_params->type = DAP_CHAIN_DATUM_TOKEN_TYPE_DECL;
    l_params->subtype = DAP_CHAIN_DATUM_TOKEN_SUBTYPE_SIMPLE;

    int l_parse_params = s_token_decl_check_params(a_argc,a_argv,a_str_reply,l_params, false);
    if (l_parse_params) {
        DAP_DEL_Z(l_params);
        return l_parse_params;
    }

    dap_chain_datum_token_t * l_datum_token = NULL;
    size_t l_datum_data_offset = 0;

    // Load certs lists
    dap_cert_parse_str_list(l_params->certs_str, &l_certs, &l_certs_count);
    if(!l_certs_count){
        dap_cli_server_cmd_set_reply_text(a_str_reply,
                "token_decl command requres at least one valid certificate to sign token");
        DAP_DEL_Z(l_params);
        return -10;
    }

    l_signs_emission = l_params->signs_emission;
    l_signs_total = l_params->signs_total;
    l_total_supply = l_params->total_supply;
    l_chain = l_params->chain;
    l_net = l_params->net;
    l_ticker = l_params->ticker;
    l_hash_out_type = l_params->hash_out_type;

    switch(l_params->subtype)
    {
        case DAP_CHAIN_DATUM_TOKEN_SUBTYPE_PRIVATE:
        case DAP_CHAIN_DATUM_TOKEN_SUBTYPE_NATIVE:
		{ // 256
            dap_list_t *l_tsd_list = NULL;
            size_t l_tsd_total_size = 0;
            uint16_t l_flags = 0;
            char ** l_str_flags = NULL;

            if (l_params->ext.flags){   // Flags
                 l_str_flags = dap_strsplit(l_params->ext.flags,",",0xffff );
                 while (l_str_flags && *l_str_flags){
                     uint16_t l_flag = dap_chain_datum_token_flag_from_str(*l_str_flags);
                     if (l_flag == DAP_CHAIN_DATUM_TOKEN_FLAG_UNDEFINED ){
                         dap_cli_server_cmd_set_reply_text(a_str_reply, "Flag can't be \"%s\"",*l_str_flags);
                         DAP_DEL_Z(l_params);
                         return -20;
                     }
                     l_flags |= l_flag; // if we have multiple flags
                     l_str_flags++;
                }
            }
			if (l_params->ext.delegated_token_from){
				dap_chain_datum_token_t *l_delegated_token_from;
				if (NULL == (l_delegated_token_from = dap_ledger_token_ticker_check(l_net->pub.ledger, l_params->ext.delegated_token_from))) {
                    dap_cli_server_cmd_set_reply_text(a_str_reply,"To create a delegated token %s, can't find token by ticket %s", l_ticker, l_params->ext.delegated_token_from);
                    DAP_DEL_Z(l_params);
					return -91;
				}
				dap_chain_datum_token_tsd_delegate_from_stake_lock_t l_tsd_section;
                strcpy((char *)l_tsd_section.ticker_token_from, l_params->ext.delegated_token_from);
//				l_tsd_section.token_from = dap_hash_fast();
				l_tsd_section.emission_rate = dap_chain_coins_to_balance("0.001");//	TODO: 'm' 1:1000 tokens
				dap_tsd_t * l_tsd = dap_tsd_create_scalar(
														DAP_CHAIN_DATUM_TOKEN_TSD_TYPE_DELEGATE_EMISSION_FROM_STAKE_LOCK, l_tsd_section);
				l_tsd_list = dap_list_append(l_tsd_list, l_tsd);
				l_tsd_total_size+= dap_tsd_size(l_tsd);
			}
            if (l_params->ext.total_signs_valid){ // Signs valid
                uint16_t l_param_value = (uint16_t)atoi(l_params->ext.total_signs_valid);
                l_signs_total = l_param_value;
                dap_tsd_t * l_tsd = dap_tsd_create_scalar(
                                                        DAP_CHAIN_DATUM_TOKEN_TSD_TYPE_TOTAL_SIGNS_VALID, l_param_value);
                l_tsd_list = dap_list_append(l_tsd_list, l_tsd);
                l_tsd_total_size+= dap_tsd_size(l_tsd);
            }
            if (l_params->ext.datum_type_allowed){
                dap_tsd_t * l_tsd = dap_tsd_create_string(
                                                        DAP_CHAIN_DATUM_TOKEN_TSD_TYPE_DATUM_TYPE_ALLOWED_ADD, l_params->ext.datum_type_allowed);
                l_tsd_list = dap_list_append(l_tsd_list, l_tsd);
                l_tsd_total_size+= dap_tsd_size(l_tsd);
            }
            if (l_params->ext.datum_type_blocked){
                dap_tsd_t * l_tsd = dap_tsd_create_string(
                                                        DAP_CHAIN_DATUM_TOKEN_TSD_TYPE_DATUM_TYPE_BLOCKED_ADD, l_params->ext.datum_type_blocked);
                l_tsd_list = dap_list_append(l_tsd_list, l_tsd);
                l_tsd_total_size+= dap_tsd_size(l_tsd);
            }
            if (l_params->ext.tx_receiver_allowed)
                l_tsd_list = s_parse_wallet_addresses(l_params->ext.tx_receiver_allowed, l_tsd_list, &l_tsd_total_size, DAP_CHAIN_DATUM_TOKEN_TSD_TYPE_TX_RECEIVER_ALLOWED_ADD);

            if (l_params->ext.tx_receiver_blocked)
                l_tsd_list = s_parse_wallet_addresses(l_params->ext.tx_receiver_blocked, l_tsd_list, &l_tsd_total_size, DAP_CHAIN_DATUM_TOKEN_TSD_TYPE_TX_RECEIVER_BLOCKED_ADD);

            if (l_params->ext.tx_sender_allowed)
                l_tsd_list = s_parse_wallet_addresses(l_params->ext.tx_sender_allowed, l_tsd_list, &l_tsd_total_size, DAP_CHAIN_DATUM_TOKEN_TSD_TYPE_TX_SENDER_ALLOWED_ADD);

            if (l_params->ext.tx_sender_blocked)
                l_tsd_list = s_parse_wallet_addresses(l_params->ext.tx_sender_blocked, l_tsd_list, &l_tsd_total_size, DAP_CHAIN_DATUM_TOKEN_TSD_TYPE_TX_SENDER_BLOCKED_ADD);

            if (l_params->ext.parsed_tsd) {
                l_tsd_total_size += l_params->ext.parsed_tsd_size;
            }


            // Create new datum token
            l_datum_token = DAP_NEW_Z_SIZE(dap_chain_datum_token_t, sizeof(dap_chain_datum_token_t) + l_tsd_total_size);
            if (!l_datum_token) {
                log_it(L_CRITICAL, "Memory allocation error");
                dap_cli_server_cmd_set_reply_text(a_str_reply, "Out of memory in com_token_decl");
                DAP_DEL_Z(l_params);
                return -1;
            }
            l_datum_token->version = 2;
            l_datum_token->type = l_params->type;
            l_datum_token->subtype = l_params->subtype;
            if (l_params->subtype == DAP_CHAIN_DATUM_TOKEN_SUBTYPE_PRIVATE) {
                log_it(L_DEBUG,"Prepared TSD sections for private token on %zd total size", l_params->ext.tsd_total_size);
                snprintf(l_datum_token->ticker, sizeof(l_datum_token->ticker), "%s", l_ticker);
                l_datum_token->header_private_decl.flags = l_params->ext.parsed_flags;
                l_datum_token->total_supply = l_total_supply;
                l_datum_token->signs_valid = l_signs_emission;
                l_datum_token->header_private_decl.tsd_total_size = l_tsd_total_size;
                l_datum_token->header_private_decl.decimals = atoi(l_params->decimals_str);
            } else { //DAP_CHAIN_DATUM_TOKEN_TYPE_NATIVE_DECL
                log_it(L_DEBUG,"Prepared TSD sections for CF20 token on %zd total size", l_params->ext.tsd_total_size);
                snprintf(l_datum_token->ticker, sizeof(l_datum_token->ticker), "%s", l_ticker);
                l_datum_token->header_native_decl.flags = l_params->ext.parsed_flags;
                l_datum_token->total_supply = l_total_supply;
                l_datum_token->signs_valid = l_signs_emission;
                l_datum_token->header_native_decl.tsd_total_size = l_tsd_total_size;
                l_datum_token->header_native_decl.decimals = atoi(l_params->decimals_str);
            }
            // Add TSD sections in the end
            for ( dap_list_t* l_iter=dap_list_first(l_tsd_list); l_iter; l_iter=l_iter->next){
                dap_tsd_t * l_tsd = (dap_tsd_t *) l_iter->data;
                if (l_tsd == NULL){
                    log_it(L_ERROR, "NULL tsd in list!");
                    continue;
                }
                switch (l_tsd->type){
                    case DAP_CHAIN_DATUM_TOKEN_TSD_TYPE_TOTAL_SIGNS_VALID: {
                    uint16_t l_t = 0;
                        log_it(L_DEBUG,"== TOTAL_SIGNS_VALID: %u",
                                _dap_tsd_get_scalar(l_tsd, &l_t) );
                    break;
                }
                    case DAP_CHAIN_DATUM_TOKEN_TSD_TYPE_DATUM_TYPE_ALLOWED_ADD:
                        log_it(L_DEBUG,"== DATUM_TYPE_ALLOWED_ADD: %s",
                               dap_tsd_get_string_const(l_tsd) );
                    break;
                    case DAP_CHAIN_DATUM_TOKEN_TSD_TYPE_TX_SENDER_ALLOWED_ADD:
                        log_it(L_DEBUG,"== TX_SENDER_ALLOWED_ADD: binary data");
                    break;
                    case DAP_CHAIN_DATUM_TOKEN_TSD_TYPE_TX_SENDER_BLOCKED_ADD:
                        log_it(L_DEBUG,"== TYPE_TX_SENDER_BLOCKED: binary data");
                    break;
                    case DAP_CHAIN_DATUM_TOKEN_TSD_TYPE_TX_RECEIVER_ALLOWED_ADD:
                        log_it(L_DEBUG,"== TX_RECEIVER_ALLOWED_ADD: binary data");
                    break;
                    case DAP_CHAIN_DATUM_TOKEN_TSD_TYPE_TX_RECEIVER_BLOCKED_ADD:
                        log_it(L_DEBUG,"== TX_RECEIVER_BLOCKED_ADD: binary data");
                    break;
                    case DAP_CHAIN_DATUM_TOKEN_TSD_TYPE_TOTAL_PKEYS_ADD:
                        if(l_tsd->size >= sizeof(dap_pkey_t)){
                            char *l_hash_str;
                            dap_pkey_t *l_pkey = (dap_pkey_t*)l_tsd->data;
                            dap_hash_fast_t l_hf = {0};
                            if (!dap_pkey_get_hash(l_pkey, &l_hf)) {
                                log_it(L_DEBUG, "== total_pkeys_add: <WRONG CALCULATION FINGERPRINT>");
                            } else {
                                l_hash_str = dap_chain_hash_fast_to_str_new(&l_hf);
                                log_it(L_DEBUG, "== total_pkeys_add: %s", l_hash_str);
                                DAP_DELETE(l_hash_str);
                            }
                        } else
                            log_it(L_DEBUG,"== total_pkeys_add: <WRONG SIZE %u>", l_tsd->size);
                        break;
                    case DAP_CHAIN_DATUM_TOKEN_TSD_TOKEN_DESCRIPTION:
                        log_it(L_DEBUG, "== description: %s", l_tsd->data);
                        break;
                    default: log_it(L_DEBUG, "== 0x%04X: binary data %u size ",l_tsd->type, l_tsd->size );
                }
                size_t l_tsd_size = dap_tsd_size(l_tsd);
                memcpy(l_datum_token->data_n_tsd + l_datum_data_offset, l_tsd, l_tsd_size);
                l_datum_data_offset += l_tsd_size;
            }
            if (l_params->ext.parsed_tsd) {
                memcpy(l_datum_token->data_n_tsd + l_datum_data_offset,
                       l_params->ext.parsed_tsd,
                       l_params->ext.tsd_total_size);
                l_datum_data_offset += l_params->ext.tsd_total_size;
            }
            log_it(L_DEBUG, "%s token declaration '%s' initialized", l_params->subtype == DAP_CHAIN_DATUM_TOKEN_SUBTYPE_PRIVATE ?
                            "Private" : "CF20", l_datum_token->ticker);
        }break;//end
        case DAP_CHAIN_DATUM_TOKEN_SUBTYPE_SIMPLE: { // 256
            l_datum_token = DAP_NEW_Z_SIZE(dap_chain_datum_token_t, sizeof(dap_chain_datum_token_t));
            if (!l_datum_token) {
                log_it(L_CRITICAL, "Memory allocation error");
                dap_cli_server_cmd_set_reply_text(a_str_reply, "Out of memory in com_token_decl");
                DAP_DEL_Z(l_params);
                return -1;
            }
            l_datum_token->version = 2;
            l_datum_token->type = DAP_CHAIN_DATUM_TOKEN_TYPE_DECL; // 256
            l_datum_token->subtype = DAP_CHAIN_DATUM_TOKEN_SUBTYPE_SIMPLE; // 256
            snprintf(l_datum_token->ticker, sizeof(l_datum_token->ticker), "%s", l_ticker);
            l_datum_token->total_supply = l_total_supply;
            l_datum_token->signs_valid = l_signs_emission;
            l_datum_token->header_simple.decimals = atoi(l_params->decimals_str);
        }break;
        default:
            dap_cli_server_cmd_set_reply_text(a_str_reply,
                    "Unknown token type");
            DAP_DEL_Z(l_params);
            return -8;
    }
    // If we have more certs than we need signs - use only first part of the list
    if(l_certs_count > l_signs_total)
        l_certs_count = l_signs_total;
    // Sign header with all certificates in the list and add signs to the end of TSD cetions
    uint16_t l_sign_counter = 0;
    l_datum_token = s_sign_cert_in_cycle(l_certs, l_datum_token, l_certs_count, &l_datum_data_offset, &l_sign_counter);
    l_datum_token->signs_total = l_sign_counter;

    // We skip datum creation opeartion, if count of signed certificates in s_sign_cert_in_cycle is 0.
    // Usually it happen, when certificate in token_decl or token_update command doesn't contain private data or broken
    if (!l_datum_token || l_datum_token->signs_total == 0){
        dap_cli_server_cmd_set_reply_text(a_str_reply,
                    "Token declaration failed. Successful count of certificate signing is 0");
            DAP_DEL_Z(l_params);
            return -9;
    }

    dap_chain_datum_t * l_datum = dap_chain_datum_create(DAP_CHAIN_DATUM_TOKEN_DECL,
                                                         l_datum_token,
                                                         sizeof(*l_datum_token) + l_datum_data_offset);
    DAP_DELETE(l_datum_token);
    size_t l_datum_size = dap_chain_datum_size(l_datum);

    // Calc datum's hash
    dap_chain_hash_fast_t l_key_hash;
    dap_hash_fast(l_datum->data, l_datum->header.data_size, &l_key_hash);
    char * l_key_str = !dap_strcmp(l_hash_out_type, "hex") ?
                dap_chain_hash_fast_to_str_new(&l_key_hash) :
                dap_enc_base58_encode_hash_to_str(&l_key_hash);

    // Add datum to mempool with datum_token hash as a key
    char *l_gdb_group_mempool = l_chain
            ? dap_chain_net_get_gdb_group_mempool_new(l_chain)
            : dap_chain_net_get_gdb_group_mempool_by_chain_type(l_net, CHAIN_TYPE_TOKEN);
    if (!l_gdb_group_mempool) {
        dap_cli_server_cmd_set_reply_text(a_str_reply, "No suitable chain for placing token datum found");
        DAP_DEL_Z(l_key_str);
        DAP_DELETE(l_datum);
        DAP_DEL_Z(l_params);
        return -10;
    }
    bool l_placed = dap_global_db_set_sync(l_gdb_group_mempool, l_key_str, l_datum, l_datum_size, false) == 0;
    dap_cli_server_cmd_set_reply_text(a_str_reply, "Datum %s with token %s is%s placed in datum pool",
                                      l_key_str, l_ticker, l_placed ? "" : " not");
    DAP_DEL_Z(l_key_str);
    DAP_DELETE(l_datum);
    DAP_DELETE(l_params);
    return l_placed ? 0 : -2;
}

/**
 * @brief com_token_decl_update
 * @param argc
 * @param argv
 * @param arg_func
 * @param str_reply
 * @return
 * @details token_update -net <net name> -chain <chain_name> -token <token ticker> [-type private] -flags [<Flag 1>][,<Flag 2>]...[,<Flag N>]...  [-<Param name 1> <Param Value 1>] [-Param name 2> <Param Value 2>] ...[-<Param Name N> <Param Value N>]\n"
 *  \t   Update token for <netname>:<chain name> with ticker <token ticker>, flags <Flag 1>,<Flag2>...<Flag N>"
 *  \t   and custom parameters list <Param 1>, <Param 2>...<Param N>."
 *  \n"
 *  ==Flags=="
 *  \t ALL_BLOCKED:\t Blocked all permissions, usefull add it first and then add allows what you want to allow\n"
 *  \t ALL_ALLOWED:\t Allowed all permissions if not blocked them. Be careful with this mode\n"
 *  \t ALL_FROZEN:\t All permissions are temprorary frozen\n"
 *  \t ALL_UNFROZEN:\t Unfrozen permissions\n"
 *  \t STATIC_ALL:\t No token manipulations after declarations at all. Token declares staticly and can't variabed after\n"
 *  \t STATIC_FLAGS:\t No token manipulations after declarations with flags\n"
 *  \t STATIC_PERMISSIONS_ALL:\t No all permissions lists manipulations after declarations\n"
 *  \t STATIC_PERMISSIONS_DATUM_TYPE:\t No datum type permissions lists manipulations after declarations\n"
 *  \t STATIC_PERMISSIONS_TX_SENDER:\t No tx sender permissions lists manipulations after declarations\n"
 *  \t STATIC_PERMISSIONS_TX_RECEIVER:\t No tx receiver permissions lists manipulations after declarations\n"
    "\n"
    "==Params==\n"
    "General:\n"
    "\t -flags_set <value>:\t Set list of flags from <value> to token declaration\n"
    "\t -flags_unset <value>:\t Unset list of flags from <value> from token declaration\n"
    "\t -total_supply <value>:\t Set total supply - emission's maximum - to the <value>\n"
    "\t -total_signs_valid <value>:\t Set valid signatures count's minimum\n"
    "\t -total_signs_add <value>:\t Add signature's pkey fingerprint to the list of owners\n"
    "\t -total_signs_remove <value>:\t Remove signature's pkey fingerprint from the owners\n"
    "\nDatum type allowed/blocked updates:\n"
    "\t -datum_type_allowed_add <value>:\t Add allowed datum type(s)\n"
    "\t -datum_type_allowed_remove <value>:\t Remove datum type(s) from allowed\n"
    "\t -datum_type_blocked_add <value>:\t Add blocked datum type(s)\n"
    "\t -datum_type_blocked_remove <value>:\t Remove datum type(s) from blocked\n"
    "\nTx receiver addresses allowed/blocked updates:\n"
    "\t -tx_receiver_allowed_add <value>:\t Add allowed tx receiver(s)\n"
    "\t -tx_receiver_allowed_remove <value>:\t Remove tx receiver(s) from allowed\n"
    "\t -tx_receiver_blocked_add <value>:\t Add blocked tx receiver(s)\n"
    "\t -tx_receiver_blocked_remove <value>:\t Remove tx receiver(s) from blocked\n"
    "\n Tx sender addresses allowed/blocked updates:\n"
    "\t -tx_sender_allowed_add <value>:\t Add allowed tx sender(s)\n"
    "\t -tx_sender_allowed_remove <value>:\t Remove tx sender(s) from allowed\n"
    "\t -tx_sender_blocked_add <value>:\t Add allowed tx sender(s)\n"
    "\t -tx_sender_blocked_remove <value>:\t Remove tx sender(s) from blocked\n"
    "\n"
 */
int com_token_update(int a_argc, char ** a_argv, void ** reply)
{
    char ** a_str_reply = (char **) reply;
    const char * l_ticker = NULL;
    uint256_t l_total_supply = {}; // 256
    uint16_t l_signs_emission = 0;
    uint16_t l_signs_total = 0;
    dap_cert_t ** l_certs = NULL;
    size_t l_certs_count = 0;

    dap_chain_t * l_chain = NULL;
    dap_chain_net_t * l_net = NULL;
    const char * l_hash_out_type = NULL;

    dap_sdk_cli_params* l_params = DAP_NEW_Z(dap_sdk_cli_params);

    if (!l_params) {
        log_it(L_CRITICAL, "Memory allocation error");
        return -1;
    }

    l_params->type = DAP_CHAIN_DATUM_TOKEN_TYPE_UPDATE;
    l_params->subtype = DAP_CHAIN_DATUM_TOKEN_SUBTYPE_SIMPLE;

    int l_parse_params = s_token_decl_check_params(a_argc,a_argv,a_str_reply,l_params, true);
    if (l_parse_params)
        return l_parse_params;

    dap_chain_datum_token_t * l_datum_token = NULL;
    size_t l_datum_data_offset = 0;

    // Load certs lists
    dap_cert_parse_str_list(l_params->certs_str, &l_certs, &l_certs_count);
    if(!l_certs_count){
        dap_cli_server_cmd_set_reply_text(a_str_reply,
                                          "com_token_update command requres at least one valid certificate to sign token");
        return -10;
    }

    l_signs_emission = l_params->signs_emission;
    l_signs_total = l_params->signs_total;
    l_total_supply = l_params->total_supply;
    l_chain = l_params->chain;
    l_net = l_params->net;
    l_ticker = l_params->ticker;
    l_hash_out_type = l_params->hash_out_type;

    switch(l_params->subtype)
    {
        case DAP_CHAIN_DATUM_TOKEN_SUBTYPE_PRIVATE:
        case DAP_CHAIN_DATUM_TOKEN_SUBTYPE_NATIVE:
        { // 256
            // Create new datum token
            l_datum_token = DAP_NEW_Z_SIZE(dap_chain_datum_token_t, sizeof(dap_chain_datum_token_t) + l_params->ext.tsd_total_size);
            if (!l_datum_token) {
                log_it(L_CRITICAL, "Memory allocation error");
                return -1;
            }
            l_datum_token->version = 2;
            l_datum_token->type = l_params->type;
            l_datum_token->subtype = l_params->subtype;
            if (l_params->subtype == DAP_CHAIN_DATUM_TOKEN_SUBTYPE_NATIVE) {
                log_it(L_DEBUG,"Prepared TSD sections for CF20 token on %zd total size", l_params->ext.tsd_total_size);
                snprintf(l_datum_token->ticker, sizeof(l_datum_token->ticker), "%s", l_ticker);
                l_datum_token->header_native_update.flags = l_params->ext.parsed_flags;
                l_datum_token->total_supply = l_total_supply;
                l_datum_token->signs_valid = l_signs_emission;
                l_datum_token->header_native_update.tsd_total_size = l_params->ext.tsd_total_size;
                l_datum_token->header_native_update.decimals = atoi(l_params->decimals_str);
                l_datum_data_offset = l_params->ext.tsd_total_size;
            } else { // if (l_params->type == DAP_CHAIN_DATUM_TOKEN_TYPE_PRIVATE_UPDATE) {
                log_it(L_DEBUG,"Prepared TSD sections for private token on %zd total size", l_params->ext.tsd_total_size);
                snprintf(l_datum_token->ticker, sizeof(l_datum_token->ticker), "%s", l_ticker);
                l_datum_token->header_private_update.flags = l_params->ext.parsed_flags;
                l_datum_token->total_supply = l_total_supply;
                l_datum_token->signs_valid = l_signs_emission;
                l_datum_token->header_private_update.tsd_total_size = l_params->ext.tsd_total_size;
                l_datum_token->header_private_update.decimals = atoi(l_params->decimals_str);
                l_datum_data_offset = l_params->ext.tsd_total_size;
            }
            // Add TSD sections in the end
            // Add TSD sections in the end
            if (l_params->ext.tsd_total_size) {
                memcpy(l_datum_token->data_n_tsd, l_params->ext.parsed_tsd, l_params->ext.parsed_tsd_size);
                DAP_DELETE(l_params->ext.parsed_tsd);
            }
            log_it(L_DEBUG, "%s token declaration update '%s' initialized", (	l_params->subtype == DAP_CHAIN_DATUM_TOKEN_SUBTYPE_PRIVATE)	?
                                                                     "Private" : "CF20", l_datum_token->ticker);
        }break;//end
        case DAP_CHAIN_DATUM_TOKEN_SUBTYPE_SIMPLE: { // 256
            l_datum_token = DAP_NEW_Z_SIZE(dap_chain_datum_token_t, sizeof(dap_chain_datum_token_t));
            if (!l_datum_token) {
                log_it(L_CRITICAL, "Memory allocation error");
                return -1;
            }
            l_datum_token->version = 2;
            l_datum_token->subtype = DAP_CHAIN_DATUM_TOKEN_TYPE_UPDATE;
            l_datum_token->subtype = DAP_CHAIN_DATUM_TOKEN_SUBTYPE_SIMPLE; // 256
            snprintf(l_datum_token->ticker, sizeof(l_datum_token->ticker), "%s", l_ticker);
            l_datum_token->total_supply = l_total_supply;
            l_datum_token->signs_valid = l_signs_emission;
            if (l_params->decimals_str)
                l_datum_token->header_simple.decimals = atoi(l_params->decimals_str);
        }break;
        default:
            dap_cli_server_cmd_set_reply_text(a_str_reply,
                                              "Unknown token type");
            return -8;
    }
    // If we have more certs than we need signs - use only first part of the list
    if(l_certs_count > l_signs_total)
        l_certs_count = l_signs_total;
    // Sign header with all certificates in the list and add signs to the end of TSD cetions
    uint16_t l_sign_counter = 0;
    l_datum_token = s_sign_cert_in_cycle(l_certs, l_datum_token, l_certs_count, &l_datum_data_offset, &l_sign_counter);
    l_datum_token->signs_total = l_sign_counter;

    // We skip datum creation opeartion, if count of signed certificates in s_sign_cert_in_cycle is 0.
    // Usually it happen, when certificate in token_decl or token_update command doesn't contain private data or broken
    if (!l_datum_token || l_datum_token->signs_total == 0){
        dap_cli_server_cmd_set_reply_text(a_str_reply,
                                          "Token declaration update failed. Successful count of certificate signing is 0");
        return -9;
    }

    dap_chain_datum_t * l_datum = dap_chain_datum_create(DAP_CHAIN_DATUM_TOKEN_DECL,
                                                         l_datum_token,
                                                         sizeof(*l_datum_token) + l_datum_data_offset);
    DAP_DELETE(l_datum_token);
    size_t l_datum_size = dap_chain_datum_size(l_datum);

    // Calc datum's hash
    dap_chain_hash_fast_t l_key_hash;
    dap_hash_fast(l_datum->data, l_datum->header.data_size, &l_key_hash);
    char * l_key_str = dap_chain_hash_fast_to_str_new(&l_key_hash);
    char * l_key_str_out = dap_strcmp(l_hash_out_type, "hex") ?
                           dap_enc_base58_encode_hash_to_str(&l_key_hash) : dap_strdup(l_key_str);

    // Add datum to mempool with datum_token hash as a key
    char *l_gdb_group_mempool = l_chain
            ? dap_chain_net_get_gdb_group_mempool_new(l_chain)
            : dap_chain_net_get_gdb_group_mempool_by_chain_type(l_net, CHAIN_TYPE_TOKEN);
    if (!l_gdb_group_mempool) {
        dap_cli_server_cmd_set_reply_text(a_str_reply, "No suitable chain for placing token datum found");
        DAP_DEL_Z(l_key_str);
        DAP_DEL_Z(l_key_str_out);
        DAP_DELETE(l_datum);
        return -10;
    }
    bool l_placed = !dap_global_db_set_sync(l_gdb_group_mempool, l_key_str, (uint8_t *)l_datum, l_datum_size, false);
    dap_cli_server_cmd_set_reply_text(a_str_reply, "Datum %s with 256bit token %s is%s placed in datum pool",
                                      l_key_str_out, l_ticker, l_placed ? "" : " not");
    DAP_DEL_Z(l_key_str);
    DAP_DEL_Z(l_key_str_out);
    DAP_DELETE(l_datum);
    DAP_DELETE(l_params);
    return l_placed ? 0 : -2;
}

/**
 * @brief com_token_emit
 * @param argc
 * @param argv
 * @param arg_func
 * @param str_reply
 * @return
 */
int com_token_emit(int a_argc, char **a_argv, void ** reply)
{
    char ** a_str_reply = (char **) reply;
    int arg_index = 1;
    const char *str_tmp = NULL;
    //const char *str_fee = NULL;
    char *l_str_reply_tmp = NULL;
    uint256_t l_emission_value = {};
    //uint256_t l_fee_value = {};
    const char * l_ticker = NULL;

    const char * l_addr_str = NULL;

    const char * l_emission_hash_str = NULL;
    const char * l_emission_hash_str_remove = NULL;
    dap_chain_hash_fast_t l_emission_hash;
    dap_chain_datum_token_emission_t *l_emission = NULL;
    size_t l_emission_size;

    const char * l_certs_str = NULL;

    dap_cert_t ** l_certs = NULL;
    size_t l_certs_size = 0;

    const char * l_chain_emission_str = NULL;
    dap_chain_t * l_chain_emission = NULL;

    dap_chain_net_t * l_net = NULL;

    const char * l_hash_out_type = NULL;
    dap_cli_server_cmd_find_option_val(a_argv, arg_index, a_argc, "-H", &l_hash_out_type);
    if(!l_hash_out_type)
        l_hash_out_type = "hex";
    if(dap_strcmp(l_hash_out_type,"hex") && dap_strcmp(l_hash_out_type,"base58")) {
        dap_cli_server_cmd_set_reply_text(a_str_reply, "invalid parameter -H, valid values: -H <hex | base58>");
        return -1;
    }

    dap_chain_node_cli_cmd_values_parse_net_chain(&arg_index,a_argc,a_argv,a_str_reply,NULL, &l_net);
    if( ! l_net) { // Can't find such network
        return -43;
    }
    // Token emission
    dap_cli_server_cmd_find_option_val(a_argv, arg_index, a_argc, "-emission", &l_emission_hash_str);

    // Emission certs
    dap_cli_server_cmd_find_option_val(a_argv, arg_index, a_argc, "-certs", &l_certs_str);

    // Wallet address that recieves the emission
    dap_cli_server_cmd_find_option_val(a_argv, arg_index, a_argc, "-addr", &l_addr_str);

    // Token ticker
    dap_cli_server_cmd_find_option_val(a_argv, arg_index, a_argc, "-token", &l_ticker);

    if(!l_certs_str) {
        dap_cli_server_cmd_set_reply_text(a_str_reply, "token_emit requires parameter '-certs'");
        return -4;
    }
    dap_cert_parse_str_list(l_certs_str, &l_certs, &l_certs_size);

    if(!l_certs_size) {
        dap_cli_server_cmd_set_reply_text(a_str_reply,
                "token_emit command requres at least one valid certificate to sign the basic transaction of emission");
        return -5;
    }
    const char *l_add_sign = NULL;
    dap_chain_addr_t *l_addr = NULL;
    dap_cli_server_cmd_find_option_val(a_argv, arg_index, arg_index + 1, "sign", &l_add_sign);
    if (!l_add_sign) {      //Create the emission
        // Emission value
        if(dap_cli_server_cmd_find_option_val(a_argv, arg_index, a_argc, "-emission_value", &str_tmp)) {
            l_emission_value = dap_chain_balance_scan(str_tmp);
        }

        if (IS_ZERO_256(l_emission_value)) {
            dap_cli_server_cmd_set_reply_text(a_str_reply, "token_emit requires parameter '-emission_value'");
            return -1;
        }

        if(!l_addr_str) {
            dap_cli_server_cmd_set_reply_text(a_str_reply, "token_emit requires parameter '-addr'");
            return -2;
        }

        if(!l_ticker) {
            dap_cli_server_cmd_set_reply_text(a_str_reply, "token_emit requires parameter '-token'");
            return -3;
        }

        l_addr = dap_chain_addr_from_str(l_addr_str);

        if(!l_addr) {
            dap_cli_server_cmd_set_reply_text(a_str_reply, "address \"%s\" is invalid", l_addr_str);
            return -4;
        }

        dap_cli_server_cmd_find_option_val(a_argv, arg_index, a_argc, "-chain_emission", &l_chain_emission_str);
        if(l_chain_emission_str) {
            if((l_chain_emission = dap_chain_net_get_chain_by_name(l_net, l_chain_emission_str)) == NULL) { // Can't find such chain
                dap_cli_server_cmd_set_reply_text(a_str_reply,
                                      "token_emit requires parameter '-chain_emission' to be valid chain name in chain net %s"
                                      " or set default datum type in chain configuration file", l_net->pub.name);
                return -45;
            }
        }
    } else {
        if (l_emission_hash_str) {
            DL_FOREACH(l_net->pub.chains, l_chain_emission) {
                l_emission = dap_chain_mempool_emission_get(l_chain_emission, l_emission_hash_str);
                if (l_emission){
                    l_emission_hash_str_remove = l_emission_hash_str;
                    break;
                }
            }
            if (!l_emission){
                dap_cli_server_cmd_set_reply_text(a_str_reply, "Can' find emission with hash \"%s\" for token %s on network %s",
                                                  l_emission_hash_str, l_ticker, l_net->pub.name);
                return -32;
            }
        } else {
            dap_cli_server_cmd_set_reply_text(a_str_reply, "Subcommand 'sign' recuires parameter '-emission'");
            return -31;
        }
    }

    // Check, if network ID is same as ID in destination wallet address. If not - operation is cancelled.
    if (!dap_chain_addr_is_blank(l_addr) && l_addr->net_id.uint64 != l_net->pub.id.uint64) {
        dap_cli_server_cmd_set_reply_text(a_str_reply, "destination wallet network ID=0x%"DAP_UINT64_FORMAT_x
                                                       " and network ID=0x%"DAP_UINT64_FORMAT_x" is not equal."
                                                       " Please, change network name or wallet address",
                                                       l_addr->net_id.uint64, l_net->pub.id.uint64);
        DAP_DEL_Z(l_addr);
        DAP_DEL_Z(l_emission);
        return -3;
    }

    if(!l_ticker) {
        dap_cli_server_cmd_set_reply_text(a_str_reply, "token_emit requires parameter '-token'");
        DAP_DEL_Z(l_addr);
        return -3;
    }

    if (!l_add_sign) {
        if (!l_chain_emission) {
			if ( (l_chain_emission = dap_chain_net_get_default_chain_by_chain_type(l_net,CHAIN_TYPE_EMISSION)) == NULL ) {
				DAP_DEL_Z(l_addr);
				dap_cli_server_cmd_set_reply_text(a_str_reply,
					"token_create requires parameter '-chain_emission' to be valid chain name in chain net %s or set default datum type in chain configuration file",
						 l_net->pub.name);
				return -50;
			}
        }
        // Create emission datum
        l_emission = dap_chain_datum_emission_create(l_emission_value, l_ticker, l_addr);
    }
    // Then add signs
    for(size_t i = 0; i < l_certs_size; i++)
        l_emission = dap_chain_datum_emission_add_sign(l_certs[i]->enc_key, l_emission);
    // Calc emission's hash
    l_emission_size = dap_chain_datum_emission_get_size((uint8_t *)l_emission);
    dap_hash_fast(l_emission, l_emission_size, &l_emission_hash);
    // Produce datum
    dap_chain_datum_t *l_datum_emission = dap_chain_datum_create(DAP_CHAIN_DATUM_TOKEN_EMISSION,
            l_emission,
            l_emission_size);
    // Delete token emission
    DAP_DEL_Z(l_emission);
    l_emission_hash_str = dap_chain_mempool_datum_add(l_datum_emission, l_chain_emission, l_hash_out_type);
    if (l_emission_hash_str)
        l_str_reply_tmp = dap_strdup_printf("Datum %s with 256bit emission is placed in datum pool", l_emission_hash_str);
    else
        l_str_reply_tmp = dap_strdup("Can't place emission datum in mempool, examine log files");
    DAP_DEL_Z(l_emission_hash_str);
    DAP_DEL_Z(l_datum_emission);

    //remove previous emission datum from mempool if have new signed emission datum
    if (l_emission_hash_str_remove) {
        char *l_gdb_group_mempool_emission = dap_chain_net_get_gdb_group_mempool_new(l_chain_emission);
        dap_global_db_del_sync(l_gdb_group_mempool_emission, l_emission_hash_str_remove);
        DAP_DEL_Z(l_gdb_group_mempool_emission);
    }
    dap_cli_server_cmd_set_reply_text(a_str_reply, "%s", l_str_reply_tmp);

    DAP_DEL_Z(l_certs);
    DAP_DEL_Z(l_str_reply_tmp);
    DAP_DEL_Z(l_addr);
    return 0;
}


/**
 * @brief com_tx_cond_create
 * Create transaction
 * com_tx_cond_create command
 * @param a_argc
 * @param a_argv
 * @param a_str_reply
 * @return int
 */
int com_tx_cond_create(int a_argc, char ** a_argv, void ** reply)
{
    char ** a_str_reply = (char **) reply;
    (void) a_argc;
    int arg_index = 1;
    const char *c_wallets_path = dap_chain_wallet_get_path(g_config);
    const char * l_token_ticker = NULL;
    const char * l_wallet_str = NULL;
    const char * l_cert_str = NULL;
    const char * l_value_datoshi_str = NULL;
    const char * l_value_fee_str = NULL;
    const char * l_net_name = NULL;
    const char * l_unit_str = NULL;
    const char * l_srv_uid_str = NULL;
    uint256_t l_value_datoshi = {};    
    uint256_t l_value_fee = {};
    const char * l_hash_out_type = NULL;
    dap_cli_server_cmd_find_option_val(a_argv, arg_index, a_argc, "-H", &l_hash_out_type);
    if(!l_hash_out_type)
        l_hash_out_type = "hex";
    if(dap_strcmp(l_hash_out_type,"hex") && dap_strcmp(l_hash_out_type,"base58")) {
        dap_cli_server_cmd_set_reply_text(a_str_reply, "Invalid parameter -H, valid values: -H <hex | base58>");
        return -1;
    }

    // Token ticker
    dap_cli_server_cmd_find_option_val(a_argv, arg_index, a_argc, "-token", &l_token_ticker);
    // Wallet name - from
    dap_cli_server_cmd_find_option_val(a_argv, arg_index, a_argc, "-w", &l_wallet_str);
    // Public certifiacte of condition owner
    dap_cli_server_cmd_find_option_val(a_argv, arg_index, a_argc, "-cert", &l_cert_str);
    // value datoshi
    dap_cli_server_cmd_find_option_val(a_argv, arg_index, a_argc, "-value", &l_value_datoshi_str);
    // fee
    dap_cli_server_cmd_find_option_val(a_argv, arg_index, a_argc, "-fee", &l_value_fee_str);
    // net
    dap_cli_server_cmd_find_option_val(a_argv, arg_index, a_argc, "-net", &l_net_name);
    // unit
    dap_cli_server_cmd_find_option_val(a_argv, arg_index, a_argc, "-unit", &l_unit_str);
    // service
    dap_cli_server_cmd_find_option_val(a_argv, arg_index, a_argc, "-srv_uid", &l_srv_uid_str);

    if(!l_token_ticker) {
        dap_cli_server_cmd_set_reply_text(a_str_reply, "tx_cond_create requires parameter '-token'");
        return -1;
    }
    if (!l_wallet_str) {
        dap_cli_server_cmd_set_reply_text(a_str_reply, "tx_cond_create requires parameter '-w'");
        return -2;
    }
    if (!l_cert_str) {
        dap_cli_server_cmd_set_reply_text(a_str_reply, "tx_cond_create requires parameter '-cert'");
        return -3;
    }
    if(!l_value_datoshi_str) {
        dap_cli_server_cmd_set_reply_text(a_str_reply, "tx_cond_create requires parameter '-value'");
        return -4;
    }
    if(!l_value_fee_str){
        dap_cli_server_cmd_set_reply_text(a_str_reply, "tx_cond_create requires parameter '-fee'");
        return -15;
    }
    if(!l_net_name) {
        dap_cli_server_cmd_set_reply_text(a_str_reply, "tx_cond_create requires parameter '-net'");
        return -5;
    }
    if(!l_unit_str) {
        dap_cli_server_cmd_set_reply_text(a_str_reply, "tx_cond_create requires parameter '-unit'");
        return -6;
    }

    if(!l_srv_uid_str) {
        dap_cli_server_cmd_set_reply_text(a_str_reply, "tx_cond_create requires parameter '-srv_uid'");
        return -7;
    }
    dap_chain_net_srv_uid_t l_srv_uid = {};
    l_srv_uid.uint64 = strtoll(l_srv_uid_str, NULL, 10);
    if (!l_srv_uid.uint64) {
        dap_cli_server_cmd_set_reply_text(a_str_reply, "Can't find service UID %s ", l_srv_uid_str);
        return -8;
    }

    dap_chain_net_srv_price_unit_uid_t l_price_unit = dap_chain_net_srv_price_unit_uid_from_str(l_unit_str);

    if(l_price_unit.enm == SERV_UNIT_UNDEFINED) {
        dap_cli_server_cmd_set_reply_text(a_str_reply, "Can't recognize unit '%s'. Unit must look like {mb | kb | b | sec | day}",
                l_unit_str);
        return -9;
    }

    l_value_datoshi = dap_chain_balance_scan(l_value_datoshi_str);
    if(IS_ZERO_256(l_value_datoshi)) {
        dap_cli_server_cmd_set_reply_text(a_str_reply, "Can't recognize value '%s' as a number", l_value_datoshi_str);
        return -10;
    }

    l_value_fee = dap_chain_balance_scan(l_value_fee_str);
    if(IS_ZERO_256(l_value_fee)) {
        dap_cli_server_cmd_set_reply_text(a_str_reply, "Can't recognize value '%s' as a number", l_value_fee_str);
        return -16;
    }

    dap_chain_net_t * l_net = l_net_name ? dap_chain_net_by_name(l_net_name) : NULL;
    if(!l_net) {
        dap_cli_server_cmd_set_reply_text(a_str_reply, "Can't find net '%s'", l_net_name);
        return -11;
    }
    dap_chain_wallet_t *l_wallet = dap_chain_wallet_open(l_wallet_str, c_wallets_path);
    const char* l_sign_str = "";
    if(!l_wallet) {
        dap_cli_server_cmd_set_reply_text(a_str_reply, "Can't open wallet '%s'", l_wallet_str);
        return -12;
    } else {
        l_sign_str = dap_chain_wallet_check_bliss_sign(l_wallet);
    }

    dap_cert_t *l_cert_cond = dap_cert_find_by_name(l_cert_str);
    if(!l_cert_cond) {
        dap_chain_wallet_close(l_wallet);
        dap_cli_server_cmd_set_reply_text(a_str_reply, "Can't find cert '%s'", l_cert_str);
        return -13;
    }

    dap_enc_key_t *l_key_from = dap_chain_wallet_get_key(l_wallet, 0);
    dap_pkey_t *l_key_cond = dap_pkey_from_enc_key(l_cert_cond->enc_key);
    if (!l_key_cond) {
        dap_chain_wallet_close(l_wallet);
        dap_cli_server_cmd_set_reply_text(a_str_reply, "Cert '%s' doesn't contain a valid public key", l_cert_str);
        return -14;
    }

    uint256_t l_value_per_unit_max = {};
    char *l_hash_str = dap_chain_mempool_tx_create_cond(l_net, l_key_from, l_key_cond, l_token_ticker,
                                                        l_value_datoshi, l_value_per_unit_max, l_price_unit,
                                                        l_srv_uid, l_value_fee, NULL, 0, l_hash_out_type);
    dap_chain_wallet_close(l_wallet);
    DAP_DELETE(l_key_cond);

    if (l_hash_str) {
        dap_cli_server_cmd_set_reply_text(a_str_reply, "Conditional 256bit TX created succefully, hash=%s\n%s\n", l_hash_str, l_sign_str);
        DAP_DELETE(l_hash_str);
        return 0;
    }
    dap_cli_server_cmd_set_reply_text(a_str_reply, "Can't create conditional 256bit TX\n%s\n", l_sign_str);
    return -1;
}

typedef enum cmd_mempool_add_ca_error_list{
    COM_MEMPOOL_ADD_CA_ERROR_NET_NOT_FOUND = DAP_JSON_RPC_ERR_CODE_METHOD_ERR_START,
    COM_MEMPOOL_ADD_CA_ERROR_NO_CAINS_FOR_CA_DATUM_IN_NET,
    COM_MEMPOOL_ADD_CA_ERROR_REQUIRES_PARAMETER_CA_NAME,
    COM_MEMPOOL_ADD_CA_ERROR_CAN_NOT_FIND_CERTIFICATE,
    COM_MEMPOOL_ADD_CA_ERROR_CORRUPTED_CERTIFICATE_WITHOUT_KEYS,
    COM_MEMPOOL_ADD_CA_ERROR_CERTIFICATE_HAS_PRIVATE_KEY_DATA,
    COM_MEMPOOL_ADD_CA_ERROR_CAN_NOT_SERIALIZE,
    COM_MEMPOOL_ADD_CA_ERROR_CAN_NOT_PLACE_CERTIFICATE
}cmd_mempool_add_ca_error_list_t;
/**
 * @brief _cmd_mempool_add_ca
 * @details Place public CA into the mempool
 * @param a_net
 * @param a_chain
 * @param a_cert
 * @param reply
 * @return
 */
int _cmd_mempool_add_ca(dap_chain_net_t *a_net, dap_chain_t *a_chain, dap_cert_t *a_cert, void ** reply)
{
    json_object ** a_json_reply = (json_object **) reply;
    if (!a_net || !a_chain || !a_cert){
        dap_json_rpc_error_add(COM_MEMPOOL_ADD_CA_ERROR_NET_NOT_FOUND, "The network, chain or certificate attribute was not passed.");
        return COM_MEMPOOL_ADD_CA_ERROR_NET_NOT_FOUND;
    }
    dap_chain_t *l_chain = a_chain;
    // Chech for chain if was set or not
    if (!a_chain){
       // If wasn't set - trying to auto detect
        l_chain = dap_chain_net_get_chain_by_chain_type(a_net, CHAIN_TYPE_CA);
        if (!l_chain) { // If can't auto detect
            // clean previous error code
            dap_json_rpc_error_add(COM_MEMPOOL_ADD_CA_ERROR_NO_CAINS_FOR_CA_DATUM_IN_NET,
                                   "No chains for CA datum in network \"%s\"", a_net->pub.name);
            return COM_MEMPOOL_ADD_CA_ERROR_NO_CAINS_FOR_CA_DATUM_IN_NET;
        }
    }
    if(!a_cert->enc_key){
        dap_json_rpc_error_add(COM_MEMPOOL_ADD_CA_ERROR_CORRUPTED_CERTIFICATE_WITHOUT_KEYS,
                               "Corrupted certificate \"%s\" without keys certificate", a_cert->name);
        return COM_MEMPOOL_ADD_CA_ERROR_CORRUPTED_CERTIFICATE_WITHOUT_KEYS;
    }

    if (a_cert->enc_key->priv_key_data_size || a_cert->enc_key->priv_key_data){
        dap_json_rpc_error_add(COM_MEMPOOL_ADD_CA_ERROR_CERTIFICATE_HAS_PRIVATE_KEY_DATA,
                               "Certificate \"%s\" has private key data. Please export public only key certificate without private keys", a_cert->name);
        return COM_MEMPOOL_ADD_CA_ERROR_CERTIFICATE_HAS_PRIVATE_KEY_DATA;
    }

    // Serialize certificate into memory
    uint32_t l_cert_serialized_size = 0;
    byte_t * l_cert_serialized = dap_cert_mem_save(a_cert, &l_cert_serialized_size);
    if(!l_cert_serialized){
        dap_json_rpc_error_add(COM_MEMPOOL_ADD_CA_ERROR_CAN_NOT_SERIALIZE,
                               "Can't serialize in memory certificate \"%s\"", a_cert->name);
        return COM_MEMPOOL_ADD_CA_ERROR_CAN_NOT_SERIALIZE;
    }
    // Now all the chechs passed, forming datum for mempool
    dap_chain_datum_t * l_datum = dap_chain_datum_create( DAP_CHAIN_DATUM_CA, l_cert_serialized , l_cert_serialized_size);
    DAP_DELETE( l_cert_serialized);
    if(!l_datum){
        dap_json_rpc_error_add(COM_MEMPOOL_ADD_CA_ERROR_CAN_NOT_SERIALIZE,
                               "Can't produce datum from certificate \"%s\"", a_cert->name);
        return COM_MEMPOOL_ADD_CA_ERROR_CAN_NOT_SERIALIZE;
    }

    // Finaly add datum to mempool
    char *l_hash_str = dap_chain_mempool_datum_add(l_datum, l_chain, "hex");
    DAP_DELETE(l_datum);
    if (l_hash_str) {
        char *l_msg = dap_strdup_printf("Datum %s was successfully placed to mempool", l_hash_str);
        if (!l_msg) {
            dap_json_rpc_allocation_error;
            return DAP_JSON_RPC_ERR_CODE_MEMORY_ALLOCATED;
        }
        json_object *l_obj_message = json_object_new_string(l_msg);
        DAP_DELETE(l_msg);
        DAP_DELETE(l_hash_str);
        if (!l_obj_message) {
            dap_json_rpc_allocation_error;
            return DAP_JSON_RPC_ERR_CODE_MEMORY_ALLOCATED;
        }
        json_object_array_add(*a_json_reply, l_obj_message);
        return 0;
    } else {
        char *l_msg = dap_strdup_printf("Can't place certificate \"%s\" to mempool", a_cert->name);
        if (!l_msg) {
            dap_json_rpc_allocation_error;
            return DAP_JSON_RPC_ERR_CODE_MEMORY_ALLOCATED;
        }
        json_object *l_obj_msg = json_object_new_string(l_msg);
        DAP_DELETE(l_msg);
        if (!l_obj_msg) {
            dap_json_rpc_allocation_error;
            return DAP_JSON_RPC_ERR_CODE_MEMORY_ALLOCATED;
        }
        json_object_array_add(*a_json_reply, l_obj_msg);
        return COM_MEMPOOL_ADD_CA_ERROR_CAN_NOT_PLACE_CERTIFICATE;
    }
}

/**
 * @brief com_chain_ca_copy
 * @details copy public CA into the mempool
 * @param a_argc
 * @param a_argv
 * @param a_arg_func
 * @param a_str_reply
 * @return
 */
int com_chain_ca_copy( int a_argc,  char ** a_argv, void ** reply)
{
    int l_argc = a_argc + 1;
    char **l_argv = DAP_NEW_Z_COUNT(char*, l_argc);
    l_argv[0] = "mempool";
    l_argv[1] = "add_ca";
    for (int i = 1; i < a_argc; i++)
        l_argv[i + 1] = a_argv[i];
    int ret = com_mempool(l_argc, l_argv, reply);
    DAP_DEL_Z(l_argv);
    return ret;
}


/**
 * @brief com_chain_ca_pub
 * @details place public CA into the mempool
 * @param a_argc
 * @param a_argv
 * @param a_arg_func
 * @param a_str_reply
 * @return
 */
int com_chain_ca_pub( int a_argc,  char ** a_argv, void ** reply)
{
    char ** a_str_reply = (char **) reply;
    int arg_index = 1;
    // Read params
    const char * l_ca_name = NULL;
    dap_chain_net_t * l_net = NULL;
    dap_chain_t * l_chain = NULL;

    dap_cli_server_cmd_find_option_val(a_argv, arg_index, a_argc, "-ca_name", &l_ca_name);
    dap_chain_node_cli_cmd_values_parse_net_chain(&arg_index,a_argc, a_argv, a_str_reply, &l_chain, &l_net);

    dap_cert_t * l_cert = dap_cert_find_by_name( l_ca_name );
    if( l_cert == NULL ){
        dap_cli_server_cmd_set_reply_text(a_str_reply,
                "Can't find \"%s\" certificate", l_ca_name );
        return -4;
    }


    if( l_cert->enc_key == NULL ){
        dap_cli_server_cmd_set_reply_text(a_str_reply,
                "Corrupted certificate \"%s\" without keys certificate", l_ca_name );
        return -5;
    }

    // Create empty new cert
    dap_cert_t * l_cert_new = dap_cert_new(l_ca_name);
    if(!l_cert_new)
        return -9;
    l_cert_new->enc_key = dap_enc_key_new( l_cert->enc_key->type);
    if(!l_cert_new->enc_key) {
        DAP_DELETE(l_cert_new);
        return -10;
    }

    // Copy only public key
    l_cert_new->enc_key->pub_key_data = DAP_NEW_Z_SIZE(uint8_t,
                                                      l_cert_new->enc_key->pub_key_data_size =
                                                      l_cert->enc_key->pub_key_data_size );
    if(!l_cert_new->enc_key->pub_key_data) {
        log_it(L_CRITICAL, "Memory allocation error");
        DAP_DELETE(l_cert_new->enc_key);
        DAP_DELETE(l_cert_new);
        return -11;
    }
    memcpy(l_cert_new->enc_key->pub_key_data, l_cert->enc_key->pub_key_data,l_cert->enc_key->pub_key_data_size);

    // Serialize certificate into memory
    uint32_t l_cert_serialized_size = 0;
    byte_t * l_cert_serialized = dap_cert_mem_save( l_cert_new, &l_cert_serialized_size );
    if(!l_cert_serialized){
        dap_cli_server_cmd_set_reply_text(a_str_reply,
                "Can't serialize in memory certificate" );
        return -7;
    }
    // Now all the chechs passed, forming datum for mempool
    dap_chain_datum_t * l_datum = dap_chain_datum_create( DAP_CHAIN_DATUM_CA, l_cert_serialized , l_cert_serialized_size);
    DAP_DELETE(l_cert_serialized);
    if(!l_datum){
        dap_cli_server_cmd_set_reply_text(a_str_reply,
                "Can't produce datum from certificate");
        return -7;
    }

    // Finaly add datum to mempool
    char *l_hash_str = dap_chain_mempool_datum_add(l_datum, l_chain, "hex");
    DAP_DELETE(l_datum);
    if (l_hash_str) {
        dap_cli_server_cmd_set_reply_text(a_str_reply,
                "Datum %s was successfully placed to mempool", l_hash_str);
        DAP_DELETE(l_hash_str);
        return 0;
    } else {
        dap_cli_server_cmd_set_reply_text(a_str_reply,
                "Can't place certificate \"%s\" to mempool", l_ca_name);
        return -8;
    }
}

static const char* s_json_get_text(struct json_object *a_json, const char *a_key)
{
    if(!a_json || !a_key)
        return NULL;
    struct json_object *l_json = json_object_object_get(a_json, a_key);
    if(l_json && json_object_is_type(l_json, json_type_string)) {
        // Read text
        return json_object_get_string(l_json);
    }
    return NULL;
}

static bool s_json_get_int64(struct json_object *a_json, const char *a_key, int64_t *a_out)
{
    if(!a_json || !a_key || !a_out)
        return false;
    struct json_object *l_json = json_object_object_get(a_json, a_key);
    if(l_json) {
        if(json_object_is_type(l_json, json_type_int)) {
            // Read number
            *a_out = json_object_get_int64(l_json);
            return true;
        }
    }
    return false;
}

static bool s_json_get_unit(struct json_object *a_json, const char *a_key, dap_chain_net_srv_price_unit_uid_t *a_out)
{
    const char *l_unit_str = s_json_get_text(a_json, a_key);
    if(!l_unit_str || !a_out)
        return false;
    dap_chain_net_srv_price_unit_uid_t l_unit = dap_chain_net_srv_price_unit_uid_from_str(l_unit_str);
    if(l_unit.enm == SERV_UNIT_UNDEFINED)
        return false;
    a_out->enm = l_unit.enm;
    return true;
}

static bool s_json_get_uint256(struct json_object *a_json, const char *a_key, uint256_t *a_out)
{
    const char *l_uint256_str = s_json_get_text(a_json, a_key);
    if(!a_out || !l_uint256_str)
        return false;
    uint256_t l_value = dap_chain_balance_scan(l_uint256_str);
    if(!IS_ZERO_256(l_value)) {
        memcpy(a_out, &l_value, sizeof(uint256_t));
        return true;
    }
    return false;
}

// service names: srv_stake, srv_vpn, srv_xchange
static bool s_json_get_srv_uid(struct json_object *a_json, const char *a_key_service_id, const char *a_key_service, uint64_t *a_out)
{
    uint64_t l_srv_id;
    if(!a_out)
        return false;
    // Read service id
    if(s_json_get_int64(a_json, a_key_service_id, (int64_t*) &l_srv_id)) {
        *a_out = l_srv_id;
        return true;
    }
    else {
        // Read service as name
        const char *l_service = s_json_get_text(a_json, a_key_service);
        if(l_service) {
            dap_chain_net_srv_t *l_srv = dap_chain_net_srv_get_by_name(l_service);
            if(!l_srv)
                return false;
            *a_out = l_srv->uid.uint64;
            return true;
        }
    }
    return false;
}

static dap_chain_wallet_t* s_json_get_wallet(struct json_object *a_json, const char *a_key)
{
    // From wallet
    const char *l_wallet_str = s_json_get_text(a_json, a_key);
    if(l_wallet_str) {
        dap_chain_wallet_t *l_wallet = dap_chain_wallet_open(l_wallet_str, dap_config_get_item_str_default(g_config, "resources", "wallets_path", NULL));
        return l_wallet;
    }
    return NULL;
}

static const dap_cert_t* s_json_get_cert(struct json_object *a_json, const char *a_key)
{
    const char *l_cert_name = s_json_get_text(a_json, a_key);
    if(l_cert_name) {
        dap_cert_t *l_cert = dap_cert_find_by_name(l_cert_name);
        return l_cert;
    }
    return NULL;
}

// Read pkey from wallet or cert
static dap_pkey_t* s_json_get_pkey(struct json_object *a_json)
{
    dap_pkey_t *l_pub_key = NULL;
    // From wallet
    dap_chain_wallet_t *l_wallet = s_json_get_wallet(a_json, "wallet");
    if(l_wallet) {
        l_pub_key = dap_chain_wallet_get_pkey(l_wallet, 0);
        dap_chain_wallet_close(l_wallet);
        if(l_pub_key) {
            return l_pub_key;
        }
    }
    // From cert
    const dap_cert_t *l_cert = s_json_get_cert(a_json, "cert");
    if(l_cert) {
        l_pub_key = dap_pkey_from_enc_key(l_cert->enc_key);
    }
    return l_pub_key;
}


/**
 * @brief Create transaction from json file
 * com_tx_create command
 * @param argc
 * @param argv
 * @param arg_func
 * @param str_reply
 * @return int
 */
int com_tx_create_json(int a_argc, char ** a_argv, void ** reply)
{
    char ** a_str_reply = (char **) reply;
    int l_arg_index = 1;
    int l_err_code = 0;
    const char *l_net_name = NULL; // optional parameter
    const char *l_chain_name = NULL; // optional parameter
    const char *l_json_file_path = NULL;
    const char *l_native_token = NULL;
    const char *l_main_token = NULL;

    dap_cli_server_cmd_find_option_val(a_argv, l_arg_index, a_argc, "-net", &l_net_name); // optional parameter
    dap_cli_server_cmd_find_option_val(a_argv, l_arg_index, a_argc, "-chain", &l_chain_name); // optional parameter
    dap_cli_server_cmd_find_option_val(a_argv, l_arg_index, a_argc, "-json", &l_json_file_path);

    if(!l_json_file_path) {
        dap_cli_server_cmd_set_reply_text(a_str_reply, "Command requires one of parameters '-json <json file path>'");
        return -1;
    }
    // Open json file
    struct json_object *l_json = json_object_from_file(l_json_file_path);
    if(!l_json) {
        dap_cli_server_cmd_set_reply_text(a_str_reply, "Can't open json file: %s", json_util_get_last_err());
        return -2;
    }
    if(!json_object_is_type(l_json, json_type_object)) {
        dap_cli_server_cmd_set_reply_text(a_str_reply, "Wrong json format");
        json_object_put(l_json);
        return -3;
    }

    
    // Read network from json file
    if(!l_net_name) {
        struct json_object *l_json_net = json_object_object_get(l_json, "net");
        if(l_json_net && json_object_is_type(l_json_net, json_type_string)) {
            l_net_name = json_object_get_string(l_json_net);
        }
        if(!l_net_name) {
            dap_cli_server_cmd_set_reply_text(a_str_reply, "Command requires parameter '-net' or set net in the json file");
            json_object_put(l_json);
            return -11;
        }
    }
    dap_chain_net_t *l_net = dap_chain_net_by_name(l_net_name);
    l_native_token = l_net->pub.native_ticker;
    if(!l_net) {
        dap_cli_server_cmd_set_reply_text(a_str_reply, "Not found net by name '%s'", l_net_name);
        json_object_put(l_json);
        return -12;
    }

    // Read chain from json file
    if(!l_chain_name) {
        struct json_object *l_json_chain = json_object_object_get(l_json, "chain");
        if(l_json_chain && json_object_is_type(l_json_chain, json_type_string)) {
            l_chain_name = json_object_get_string(l_json_chain);
        }
    }
    dap_chain_t *l_chain = dap_chain_net_get_chain_by_name(l_net, l_chain_name);
    if(!l_chain) {
        l_chain = dap_chain_net_get_chain_by_chain_type(l_net, CHAIN_TYPE_TX);
    }
    if(!l_chain) {
        dap_cli_server_cmd_set_reply_text(a_str_reply, "Chain name '%s' not found, try use parameter '-chain' or set chain in the json file", l_chain_name);
        json_object_put(l_json);
        return -13;
    }


    // Read items from json file
    struct json_object *l_json_items = json_object_object_get(l_json, "items");
    size_t l_items_count = json_object_array_length(l_json_items);
    bool a = (l_items_count = json_object_array_length(l_json_items));
    if(!l_json_items || !json_object_is_type(l_json_items, json_type_array) || !(l_items_count = json_object_array_length(l_json_items))) {
        dap_cli_server_cmd_set_reply_text(a_str_reply, "Wrong json format: not found array 'items' or array is empty");
        json_object_put(l_json);
        return -15;
    }

    log_it(L_ERROR, "Json TX: found %lu items", l_items_count);
    // Create transaction
    dap_chain_datum_tx_t *l_tx = DAP_NEW_Z_SIZE(dap_chain_datum_tx_t, sizeof(dap_chain_datum_tx_t));
    if(!l_tx) {
        log_it(L_CRITICAL, "Memory allocation error");
        return -16;
    }
    l_tx->header.ts_created = time(NULL);
    size_t l_items_ready = 0;
    size_t l_receipt_count = 0;
    dap_list_t *l_sign_list = NULL;// list 'sing' items
    dap_list_t *l_in_list = NULL;// list 'in' items
    dap_list_t *l_tsd_list = NULL;// list tsd sections
    uint256_t l_value_need = { };// how many tokens are needed in the 'out' item
    uint256_t l_value_need_fee = {};
    dap_string_t *l_err_str = dap_string_new("Errors: \n");
    // Creating and adding items to the transaction
    for(size_t i = 0; i < l_items_count; ++i) {
        struct json_object *l_json_item_obj = json_object_array_get_idx(l_json_items, i);
        if(!l_json_item_obj || !json_object_is_type(l_json_item_obj, json_type_object)) {
            continue;
        }
        struct json_object *l_json_item_type = json_object_object_get(l_json_item_obj, "type");
        if(!l_json_item_type && json_object_is_type(l_json_item_type, json_type_string)) {
            log_it(L_WARNING, "Item %zu without type", i);
            continue;
        }
        const char *l_item_type_str = json_object_get_string(l_json_item_type);
        dap_chain_tx_item_type_t l_item_type = dap_chain_datum_tx_item_str_to_type(l_item_type_str);
        if(l_item_type == TX_ITEM_TYPE_UNKNOWN) {
            log_it(L_WARNING, "Item %zu has invalid type '%s'", i, l_item_type_str);
            continue;
        }

        log_it(L_DEBUG, "Json TX: process item %s", json_object_get_string(l_json_item_type));
        // Create an item depending on its type
        const uint8_t *l_item = NULL;
        switch (l_item_type) {
        case TX_ITEM_TYPE_IN: {
            // Save item obj for in
            l_in_list = dap_list_append(l_in_list, l_json_item_obj);
        }
            break;

        case TX_ITEM_TYPE_OUT:
        case TX_ITEM_TYPE_OUT_EXT: {
            // Read address and value
            uint256_t l_value = { };
            const char *l_json_item_addr_str = s_json_get_text(l_json_item_obj, "addr");
            bool l_is_value = s_json_get_uint256(l_json_item_obj, "value", &l_value);
            if(l_is_value && l_json_item_addr_str) {
                dap_chain_addr_t *l_addr = dap_chain_addr_from_str(l_json_item_addr_str);
                if(l_addr && !IS_ZERO_256(l_value)) {
                    if(l_item_type == TX_ITEM_TYPE_OUT) {
                        // Create OUT item
                        dap_chain_tx_out_t *l_out_item = dap_chain_datum_tx_item_out_create(l_addr, l_value);
                        if (!l_out_item) {
                            dap_string_append_printf(l_err_str, "Failed to create transaction out. "
                                                                "There may not be enough funds in the wallet.\n");
                        }
                        l_item = (const uint8_t*) l_out_item;
                    }
                    else if(l_item_type == TX_ITEM_TYPE_OUT_EXT) {
                        // Read address and value
                        const char *l_token = s_json_get_text(l_json_item_obj, "token");
                        l_main_token = l_token;
                        if(l_token) {
                            // Create OUT_EXT item
                            dap_chain_tx_out_ext_t *l_out_ext_item = dap_chain_datum_tx_item_out_ext_create(l_addr, l_value, l_token);
                            if (!l_out_ext_item) {
                                dap_string_append_printf(l_err_str, "Failed to create a out ext"
                                                                    "for a transaction. There may not be enough funds "
                                                                    "on the wallet or the wrong ticker token "
                                                                    "is indicated.\n");
                            }
                            l_item = (const uint8_t*) l_out_ext_item;
                        }
                        else {
                            log_it(L_WARNING, "Invalid 'out_ext' item %zu", i);
                            continue;
                        }
                    }
                    // Save value for using in In item
                    if(l_item) {
                        SUM_256_256(l_value_need, l_value, &l_value_need);
                    }
                } else {
                    if(l_item_type == TX_ITEM_TYPE_OUT) {
                        log_it(L_WARNING, "Invalid 'out' item %zu", i);
                    }
                    else if(l_item_type == TX_ITEM_TYPE_OUT_EXT) {
                        log_it(L_WARNING, "Invalid 'out_ext' item %zu", i);
                    }
                    dap_string_append_printf(l_err_str, "For item %zu of type 'out' or 'out_ext' the "
                                                        "string representation of the address could not be converted, "
                                                        "or the size of the output sum is 0.\n", i);
                    continue;
                }
            }
        }
            break;
        case TX_ITEM_TYPE_OUT_COND: {
            // Read subtype of item
            const char *l_subtype_str = s_json_get_text(l_json_item_obj, "subtype");
            dap_chain_tx_out_cond_subtype_t l_subtype = dap_chain_tx_out_cond_subtype_from_str(l_subtype_str);
            switch (l_subtype) {

            case DAP_CHAIN_TX_OUT_COND_SUBTYPE_SRV_PAY:{
                uint256_t l_value = { };
                bool l_is_value = s_json_get_uint256(l_json_item_obj, "value", &l_value);
                if(!l_is_value || IS_ZERO_256(l_value)) {
                    log_it(L_ERROR, "Json TX: bad value in OUT_COND_SUBTYPE_SRV_PAY");
                    break;
                }
                uint256_t l_value_max_per_unit = { };
                l_is_value = s_json_get_uint256(l_json_item_obj, "value_max_per_unit", &l_value_max_per_unit);
                if(!l_is_value || IS_ZERO_256(l_value_max_per_unit)) {
                    log_it(L_ERROR, "Json TX: bad value_max_per_unit in OUT_COND_SUBTYPE_SRV_PAY");
                    break;
                }
                dap_chain_net_srv_price_unit_uid_t l_price_unit;
                if(!s_json_get_unit(l_json_item_obj, "price_unit", &l_price_unit)) {
                    log_it(L_ERROR, "Json TX: bad price_unit in OUT_COND_SUBTYPE_SRV_PAY");
                    break;
                }
                dap_chain_net_srv_uid_t l_srv_uid;
                if(!s_json_get_srv_uid(l_json_item_obj, "service_id", "service", &l_srv_uid.uint64)){
                    // Default service DAP_CHAIN_NET_SRV_VPN_ID
                    l_srv_uid.uint64 = 0x0000000000000001;
                }

                // From "wallet" or "cert"
                dap_pkey_t *l_pkey = s_json_get_pkey(l_json_item_obj);
                if(!l_pkey) {
                    log_it(L_ERROR, "Json TX: bad pkey in OUT_COND_SUBTYPE_SRV_PAY");
                    break;
                }
                const char *l_params_str = s_json_get_text(l_json_item_obj, "params");
                size_t l_params_size = dap_strlen(l_params_str);
                dap_chain_tx_out_cond_t *l_out_cond_item = dap_chain_datum_tx_item_out_cond_create_srv_pay(l_pkey, l_srv_uid, l_value, l_value_max_per_unit,
                        l_price_unit, l_params_str, l_params_size);
                l_item = (const uint8_t*) l_out_cond_item;
                // Save value for using in In item
                if(l_item) {
                    SUM_256_256(l_value_need, l_value, &l_value_need);
                } else {
                    dap_string_append_printf(l_err_str, "Unable to create conditional out for transaction "
                                                        "can of type %s described in item %zu.\n", l_subtype_str, i);
                }
                DAP_DELETE(l_pkey);
            }
                break;
            case DAP_CHAIN_TX_OUT_COND_SUBTYPE_SRV_XCHANGE: {

                dap_chain_net_srv_uid_t l_srv_uid;
                if(!s_json_get_srv_uid(l_json_item_obj, "service_id", "service", &l_srv_uid.uint64)) {
                    // Default service DAP_CHAIN_NET_SRV_XCHANGE_ID
                    l_srv_uid.uint64 = 0x2;
                }
                dap_chain_net_t *l_net = dap_chain_net_by_name(s_json_get_text(l_json_item_obj, "net"));
                if(!l_net) {
                    log_it(L_ERROR, "Json TX: bad net in OUT_COND_SUBTYPE_SRV_XCHANGE");
                    break;
                }
                const char *l_token = s_json_get_text(l_json_item_obj, "token");
                if(!l_token) {
                    log_it(L_ERROR, "Json TX: bad token in OUT_COND_SUBTYPE_SRV_XCHANGE");
                    break;
                }
                uint256_t l_value = { };
                if(!s_json_get_uint256(l_json_item_obj, "value", &l_value) || IS_ZERO_256(l_value)) {
                    log_it(L_ERROR, "Json TX: bad value in OUT_COND_SUBTYPE_SRV_XCHANGE");
                    break;
                }
                //const char *l_params_str = s_json_get_text(l_json_item_obj, "params");
                //size_t l_params_size = dap_strlen(l_params_str);
                dap_chain_tx_out_cond_t *l_out_cond_item = NULL; //dap_chain_datum_tx_item_out_cond_create_srv_xchange(l_srv_uid, l_net->pub.id, l_token, l_value, l_params_str, l_params_size);
                l_item = (const uint8_t*) l_out_cond_item;
                // Save value for using in In item
                if(l_item) {
                    SUM_256_256(l_value_need, l_value, &l_value_need);
                } else {
                    dap_string_append_printf(l_err_str, "Unable to create conditional out for transaction "
                                                        "can of type %s described in item %zu.\n", l_subtype_str, i);
                }
            }
                break;
            case DAP_CHAIN_TX_OUT_COND_SUBTYPE_SRV_STAKE_POS_DELEGATE:{
                dap_chain_net_srv_uid_t l_srv_uid;
                if(!s_json_get_srv_uid(l_json_item_obj, "service_id", "service", &l_srv_uid.uint64)) {
                    // Default service DAP_CHAIN_NET_SRV_STAKE_ID
                    l_srv_uid.uint64 = 0x13;
                }
                uint256_t l_value = { };
                if(!s_json_get_uint256(l_json_item_obj, "value", &l_value) || IS_ZERO_256(l_value)) {
                    log_it(L_ERROR, "Json TX: bad value in OUT_COND_SUBTYPE_SRV_STAKE_POS_DELEGATE");
                    break;
                }
                uint256_t l_fee_value = { };
                if(!s_json_get_uint256(l_json_item_obj, "fee", &l_fee_value) || IS_ZERO_256(l_fee_value)) {
                    break;
                }
                
                const char *l_signing_addr_str = s_json_get_text(l_json_item_obj, "signing_addr");
                dap_chain_addr_t *l_signing_addr = dap_chain_addr_from_str(l_signing_addr_str);
                if(!l_signing_addr) {
                {
                    log_it(L_ERROR, "Json TX: bad signing_addr in OUT_COND_SUBTYPE_SRV_STAKE_POS_DELEGATE");
                    break;
                }
                dap_chain_node_addr_t l_signer_node_addr;
                const char *l_node_addr_str = s_json_get_text(l_json_item_obj, "node_addr");
                if(!l_node_addr_str || dap_chain_node_addr_from_str(&l_signer_node_addr, l_node_addr_str)) {
                    log_it(L_ERROR, "Json TX: bad node_addr in OUT_COND_SUBTYPE_SRV_STAKE_POS_DELEGATE");
                    break;
                }
                dap_chain_tx_out_cond_t *l_out_cond_item = dap_chain_datum_tx_item_out_cond_create_srv_stake(l_srv_uid, l_value, l_signing_addr, &l_signer_node_addr);
                l_item = (const uint8_t*) l_out_cond_item;
                // Save value for using in In item
                if(l_item) {
                    SUM_256_256(l_value_need, l_value, &l_value_need);
                } else {
                    dap_string_append_printf(l_err_str, "Unable to create conditional out for transaction "
                                                        "can of type %s described in item %zu.\n", l_subtype_str, i);
                }
                }
            }
                break;
            case DAP_CHAIN_TX_OUT_COND_SUBTYPE_FEE: {
                uint256_t l_value = { };
                bool l_is_value = s_json_get_uint256(l_json_item_obj, "value", &l_value);
                if(!IS_ZERO_256(l_value)) {
                    dap_chain_tx_out_cond_t *l_out_cond_item = dap_chain_datum_tx_item_out_cond_create_fee(l_value);
                    l_item = (const uint8_t*) l_out_cond_item;
                    // Save value for using in In item
                    if(l_item) {
                        SUM_256_256(l_value_need_fee, l_value, &l_value_need_fee);
                    } else {
                        dap_string_append_printf(l_err_str, "Unable to create conditional out for transaction "
                                                            "can of type %s described in item %zu.\n", l_subtype_str, i);
                    }
                }
                else
                    log_it(L_ERROR, "Json TX: zero value in OUT_COND_SUBTYPE_FEE");
            }
                break;
            case DAP_CHAIN_TX_OUT_COND_SUBTYPE_UNDEFINED:
                log_it(L_WARNING, "Undefined subtype: '%s' of 'out_cond' item %zu ", l_subtype_str, i);
                    dap_string_append_printf(l_err_str, "Specified unknown sub type %s of conditional out "
                                                        "on item %zu.\n", l_subtype_str, i);
                break;
            }
        }

            break;
        case TX_ITEM_TYPE_SIG:{
            // Save item obj for sign
            l_sign_list = dap_list_append(l_sign_list,l_json_item_obj);
        }
            break;
        case TX_ITEM_TYPE_RECEIPT: {
            dap_chain_net_srv_uid_t l_srv_uid;
            if(!s_json_get_srv_uid(l_json_item_obj, "service_id", "service", &l_srv_uid.uint64)) {
                log_it(L_ERROR, "Json TX: bad service_id in TYPE_RECEIPT");
                break;
            }
            dap_chain_net_srv_price_unit_uid_t l_price_unit;
            if(!s_json_get_unit(l_json_item_obj, "price_unit", &l_price_unit)) {
                log_it(L_ERROR, "Json TX: bad price_unit in TYPE_RECEIPT");
                break;
            }
            int64_t l_units;
            if(!s_json_get_int64(l_json_item_obj, "units", &l_units)) {
                log_it(L_ERROR, "Json TX: bad units in TYPE_RECEIPT");
                break;
            }
            uint256_t l_value = { };
            if(!s_json_get_uint256(l_json_item_obj, "value", &l_value) || IS_ZERO_256(l_value)) {
                log_it(L_ERROR, "Json TX: bad value in TYPE_RECEIPT");
                break;
            }
            const char *l_params_str = s_json_get_text(l_json_item_obj, "params");
            size_t l_params_size = dap_strlen(l_params_str);
            dap_chain_datum_tx_receipt_t *l_receipt = dap_chain_datum_tx_receipt_create(l_srv_uid, l_price_unit, l_units, l_value, l_params_str, l_params_size);
            l_item = (const uint8_t*) l_receipt;
            if(l_item)
                l_receipt_count++;
            else {
                dap_string_append_printf(l_err_str, "Unable to create receipt out for transaction "
                                                    "described by item %zu.\n", i);
            }
        }
            break;
        case TX_ITEM_TYPE_TSD: {
            int64_t l_tsd_type;
            if(!s_json_get_int64(l_json_item_obj, "type_tsd", &l_tsd_type)) {
                log_it(L_ERROR, "Json TX: bad type_tsd in TYPE_TSD");
                break;
            }
            const char *l_tsd_data = s_json_get_text(l_json_item_obj, "data");
            if (!l_tsd_data) {
                log_it(L_ERROR, "Json TX: bad data in TYPE_TSD");
                break;
            }
            size_t l_data_size = dap_strlen(l_tsd_data);
            dap_chain_tx_tsd_t *l_tsd = dap_chain_datum_tx_item_tsd_create((void*)l_tsd_data, (int)l_tsd_type, l_data_size);
            l_tsd_list = dap_list_append(l_tsd_list, l_tsd);
        }
            break;
            //case TX_ITEM_TYPE_PKEY:
                //break;
            //case TX_ITEM_TYPE_IN_EMS:
                //break;
            //case TX_ITEM_TYPE_IN_EMS_EXT:
                //break;
        }
        // Add item to transaction
        if(l_item) {
            dap_chain_datum_tx_add_item(&l_tx, (const uint8_t*) l_item);
            l_items_ready++;
            DAP_DELETE(l_item);
        }
    }
    
    dap_list_t *l_list;
    // Add In items
    l_list = l_in_list;
    while(l_list) {
        struct json_object *l_json_item_obj = (struct json_object*) l_list->data;
        // Read prev_hash and out_prev_idx
        const char *l_prev_hash_str = s_json_get_text(l_json_item_obj, "prev_hash");
        int64_t l_out_prev_idx;
        bool l_is_out_prev_idx = s_json_get_int64(l_json_item_obj, "out_prev_idx", &l_out_prev_idx);
        // If prev_hash and out_prev_idx were read
        if(l_prev_hash_str && l_is_out_prev_idx) {
            dap_chain_hash_fast_t l_tx_prev_hash;
            if(!dap_chain_hash_fast_from_str(l_prev_hash_str, &l_tx_prev_hash)) {
                // Create IN item
                dap_chain_tx_in_t *l_in_item = dap_chain_datum_tx_item_in_create(&l_tx_prev_hash, (uint32_t) l_out_prev_idx);
                if (!l_in_item) {
                    dap_string_append_printf(l_err_str, "Unable to create in for transaction.\n");
                }
            } else {
                log_it(L_WARNING, "Invalid 'in' item, bad prev_hash %s", l_prev_hash_str);
                dap_string_append_printf(l_err_str, "Unable to create in for transaction. Invalid 'in' item, "
                                                    "bad prev_hash %s\n", l_prev_hash_str);
                // Go to the next item
                l_list = dap_list_next(l_list);
                continue;
            }
        }
        // Read addr_from
        else {
            const char *l_json_item_addr_str = s_json_get_text(l_json_item_obj, "addr_from");
            const char *l_json_item_token = s_json_get_text(l_json_item_obj, "token");
            l_main_token = l_json_item_token;
            dap_chain_addr_t *l_addr_from = NULL;
            if(l_json_item_addr_str) {
                l_addr_from = dap_chain_addr_from_str(l_json_item_addr_str);
                if (!l_addr_from) {
                    log_it(L_WARNING, "Invalid element 'in', unable to convert string representation of addr_from: '%s' "
                                      "to binary.", l_json_item_addr_str);
                    dap_string_append_printf(l_err_str, "Invalid element 'to', unable to convert string representation "
                                                        "of addr_from: '%s' to binary.\n", l_json_item_addr_str);
                    // Go to the next item
                    l_list = dap_list_next(l_list);
                    continue;
                }
            }
            else {
                log_it(L_WARNING, "Invalid 'in' item, incorrect addr_from: '%s'", l_json_item_addr_str ? l_json_item_addr_str : "[null]");
                dap_string_append_printf(l_err_str, "Invalid 'in' item, incorrect addr_from: '%s'\n",
                                         l_json_item_addr_str ? l_json_item_addr_str : "[null]");
                // Go to the next item
                l_list = dap_list_next(l_list);
                continue;
            }
            if(!l_json_item_token) {
                log_it(L_WARNING, "Invalid 'in' item, not found token name");
                dap_string_append_printf(l_err_str, "Invalid 'in' item, not found token name\n");
                // Go to the next item
                l_list = dap_list_next(l_list);
                continue;
            }
            if(IS_ZERO_256(l_value_need)) {
                log_it(L_WARNING, "Invalid 'in' item, not found value in out items");
                dap_string_append_printf(l_err_str, "Invalid 'in' item, not found value in out items\n");
                // Go to the next item
                l_list = dap_list_next(l_list);
                continue;
            }
            if(l_addr_from)
            {
                // find the transactions from which to take away coins
                dap_list_t *l_list_used_out = NULL;
                dap_list_t *l_list_used_out_fee = NULL;
                uint256_t l_value_transfer = { }; // how many coins to transfer
                uint256_t l_value_transfer_fee = { }; // how many coins to transfer
                //SUM_256_256(a_value, a_value_fee, &l_value_need);
                uint256_t l_value_need_check = {};
                if (!dap_strcmp(l_native_token, l_main_token)) {
                    SUM_256_256(l_value_need_check, l_value_need, &l_value_need_check);
                    SUM_256_256(l_value_need_check, l_value_need_fee, &l_value_need_check);
                    l_list_used_out = dap_ledger_get_list_tx_outs_with_val(l_net->pub.ledger, l_json_item_token,
                                                                                             l_addr_from, l_value_need_check, &l_value_transfer);
                    if(!l_list_used_out) {
                        log_it(L_WARNING, "Not enough funds in previous tx to transfer");
                        dap_string_append_printf(l_err_str, "Can't create in transaction. Not enough funds in previous tx "
                                                            "to transfer\n");
                        // Go to the next item
                        l_list = dap_list_next(l_list);
                        continue;
                    }
                } else {
                    //CHECK value need
                    l_list_used_out = dap_ledger_get_list_tx_outs_with_val(l_net->pub.ledger, l_json_item_token,
                                                                                             l_addr_from, l_value_need, &l_value_transfer);
                    if(!l_list_used_out) {
                        log_it(L_WARNING, "Not enough funds in previous tx to transfer");
                        dap_string_append_printf(l_err_str, "Can't create in transaction. Not enough funds in previous tx "
                                                            "to transfer\n");
                        // Go to the next item
                        l_list = dap_list_next(l_list);
                        continue;
                    }
                    //CHECK value fee
                    l_list_used_out_fee = dap_ledger_get_list_tx_outs_with_val(l_net->pub.ledger, l_native_token,
                                                                                     l_addr_from, l_value_need_fee, &l_value_transfer_fee);
                    if(!l_list_used_out_fee) {
                        log_it(L_WARNING, "Not enough funds in previous tx to transfer");
                        dap_string_append_printf(l_err_str, "Can't create in transaction. Not enough funds in previous tx "
                                                            "to transfer\n");
                        // Go to the next item
                        l_list = dap_list_next(l_list);
                        continue;
                    }
                }
                // add 'in' items
                uint256_t l_value_got = dap_chain_datum_tx_add_in_item_list(&l_tx, l_list_used_out);
                assert(EQUAL_256(l_value_got, l_value_transfer));
                if (l_list_used_out_fee) {
                    uint256_t l_value_got_fee = dap_chain_datum_tx_add_in_item_list(&l_tx, l_list_used_out_fee);
                    assert(EQUAL_256(l_value_got_fee, l_value_transfer_fee));
                    dap_list_free_full(l_list_used_out_fee, free);
                    // add 'out' item for coin fee back
                    uint256_t  l_value_back;
                    SUBTRACT_256_256(l_value_got_fee, l_value_need_fee, &l_value_back);
                    if (!IS_ZERO_256(l_value_back)) {
                        dap_chain_datum_tx_add_out_ext_item(&l_tx, l_addr_from, l_value_back, l_native_token);
                    }
                } else {
                    SUM_256_256(l_value_need, l_value_need_fee, &l_value_need);
                }
                dap_list_free_full(l_list_used_out, free);
                if(!IS_ZERO_256(l_value_got)) {
                    l_items_ready++;

                    // add 'out' item for coin back
                    uint256_t l_value_back;
                    SUBTRACT_256_256(l_value_got, l_value_need, &l_value_back);
                    if(!IS_ZERO_256(l_value_back)) {
                        dap_chain_datum_tx_add_out_item(&l_tx, l_addr_from, l_value_back);
                    }
                }
            }
        }
        // Go to the next 'in' item
        l_list = dap_list_next(l_list);
    }
    dap_list_free(l_in_list);


    
    // Add TSD section
    l_list = l_tsd_list;
    while(l_list) {
        dap_chain_datum_tx_add_item(&l_tx, l_list->data);
        l_items_ready++;
        l_list = dap_list_next(l_list);
    }
    dap_list_free(l_tsd_list);


    // Add signs
    l_list = l_sign_list;
    while(l_list) {

        struct json_object *l_json_item_obj = (struct json_object*) l_list->data;

        dap_enc_key_t * l_enc_key  = NULL;
        
        //get wallet or cert
        dap_chain_wallet_t *l_wallet = s_json_get_wallet(l_json_item_obj, "wallet");
        const dap_cert_t *l_cert = s_json_get_cert(l_json_item_obj, "cert");

        //wallet goes first
        if (l_wallet) {
            l_enc_key = dap_chain_wallet_get_key(l_wallet, 0);

        } else if (l_cert && l_cert->enc_key) {
            l_enc_key = l_cert->enc_key;
        }
        else{
		dap_string_append_printf(l_err_str, "Can't create sign for transactions.\n");
            log_it(L_ERROR, "Json TX: Item sign has no wallet or cert of they are invalid ");
            l_list = dap_list_next(l_list);
            continue;
        }

        if(l_enc_key && dap_chain_datum_tx_add_sign_item(&l_tx, l_enc_key) > 0) {
            l_items_ready++;
        } else {
            log_it(L_ERROR, "Json TX: Item sign has invalid enc_key.");
            l_list = dap_list_next(l_list);
            continue;
        }

        if (l_wallet)
            dap_chain_wallet_close(l_wallet);    

    
        l_list = dap_list_next(l_list);
    }

    dap_list_free(l_sign_list);
    json_object_put(l_json);

    if(l_items_ready<l_items_count) {
        if(!l_items_ready)
            dap_cli_server_cmd_set_reply_text(a_str_reply, "No valid items found to create a transaction");
        else
            dap_cli_server_cmd_set_reply_text(a_str_reply, "Can't create transaction, because only %zu items out of %zu are valid",l_items_ready,l_items_count);
        DAP_DELETE(l_tx);
        return -30;
    }

    // Pack transaction into the datum
    dap_chain_datum_t *l_datum_tx = dap_chain_datum_create(DAP_CHAIN_DATUM_TX, l_tx, dap_chain_datum_tx_get_size(l_tx));
    size_t l_datum_tx_size = dap_chain_datum_size(l_datum_tx);
    DAP_DELETE(l_tx);

    // Add transaction to mempool
    char *l_gdb_group_mempool_base_tx = dap_chain_net_get_gdb_group_mempool_new(l_chain);// get group name for mempool
    char *l_tx_hash_str;
    dap_get_data_hash_str_static(l_datum_tx->data, l_datum_tx->header.data_size, l_tx_hash_str);
    bool l_placed = !dap_global_db_set(l_gdb_group_mempool_base_tx,l_tx_hash_str, l_datum_tx, l_datum_tx_size, false, NULL, NULL);

    DAP_DEL_Z(l_datum_tx);
    DAP_DELETE(l_gdb_group_mempool_base_tx);
    if(!l_placed) {
        dap_cli_server_cmd_set_reply_text(a_str_reply, "Can't add transaction to mempool");
        return -90;
    }
    // Completed successfully
    dap_cli_server_cmd_set_reply_text(a_str_reply, "Transaction %s with %zu items created and added to mempool successfully", l_tx_hash_str, l_items_ready);
    return l_err_code;
}

/**
 * @brief Create transaction
 * com_tx_create command
 * @param argc
 * @param argv
 * @param arg_func
 * @param str_reply
 * @return int
 */
int com_tx_create(int a_argc, char **a_argv, void ** reply)
{
    char ** a_str_reply = (char **) reply;
    int arg_index = 1;
//    int cmd_num = 1;
//    const char *value_str = NULL;
    const char *addr_base58_to = NULL;
    const char *str_tmp = NULL;
    const char * l_from_wallet_name = NULL;
    const char * l_wallet_fee_name = NULL;
    const char * l_token_ticker = NULL;
    const char * l_net_name = NULL;
    const char * l_chain_name = NULL;
    const char * l_emission_chain_name = NULL;
    const char * l_tx_num_str = NULL;
    const char *l_emission_hash_str = NULL;
    const char *l_cert_str = NULL;
    dap_cert_t *l_cert = NULL;
    dap_enc_key_t *l_priv_key = NULL;
    dap_chain_hash_fast_t l_emission_hash = {};
    size_t l_tx_num = 0;
    dap_chain_wallet_t * l_wallet_fee = NULL;

    const char * l_hash_out_type = NULL;
    dap_cli_server_cmd_find_option_val(a_argv, arg_index, a_argc, "-H", &l_hash_out_type);
    if(!l_hash_out_type)
        l_hash_out_type = "hex";
    if(dap_strcmp(l_hash_out_type,"hex") && dap_strcmp(l_hash_out_type,"base58")) {
        dap_cli_server_cmd_set_reply_text(a_str_reply, "Invalid parameter -H, valid values: -H <hex | base58>");
        return -1;
    }

    dap_cli_server_cmd_find_option_val(a_argv, arg_index, a_argc, "-net", &l_net_name);
    dap_chain_net_t * l_net = dap_chain_net_by_name(l_net_name);
    if (l_net == NULL) {
        dap_cli_server_cmd_set_reply_text(a_str_reply, "not found net by name '%s'", l_net_name);
        return -7;
    }

    uint256_t l_value = {};
    uint256_t l_value_fee = {};
    dap_chain_addr_t *l_addr_to = NULL;
    dap_cli_server_cmd_find_option_val(a_argv, arg_index, a_argc, "-from_wallet", &l_from_wallet_name);
    dap_cli_server_cmd_find_option_val(a_argv, arg_index, a_argc, "-wallet_fee", &l_wallet_fee_name);
    dap_cli_server_cmd_find_option_val(a_argv, arg_index, a_argc, "-from_emission", &l_emission_hash_str);
    dap_cli_server_cmd_find_option_val(a_argv, arg_index, a_argc, "-chain_emission", &l_emission_chain_name);
    dap_cli_server_cmd_find_option_val(a_argv, arg_index, a_argc, "-chain", &l_chain_name);
    dap_cli_server_cmd_find_option_val(a_argv, arg_index, a_argc, "-tx_num", &l_tx_num_str);
    dap_cli_server_cmd_find_option_val(a_argv, arg_index, a_argc, "-cert", &l_cert_str);

    if(l_tx_num_str)
        l_tx_num = strtoul(l_tx_num_str, NULL, 10);

    // Validator's fee
    if (dap_cli_server_cmd_find_option_val(a_argv, arg_index, a_argc, "-fee", &str_tmp))
        l_value_fee = dap_chain_balance_scan(str_tmp);
    if (IS_ZERO_256(l_value_fee) && (!l_emission_hash_str || (str_tmp && strcmp(str_tmp, "0")))) {
        dap_cli_server_cmd_set_reply_text(a_str_reply,
                "tx_create requires parameter '-fee' to be valid uint256");
        return -5;
    }

    if((!l_from_wallet_name && !l_emission_hash_str)||(l_from_wallet_name && l_emission_hash_str)) {
        dap_cli_server_cmd_set_reply_text(a_str_reply, "tx_create requires one of parameters '-from_wallet' or '-from_emission'");
        return -1;
    }

    if(!l_net_name) {
        dap_cli_server_cmd_set_reply_text(a_str_reply, "tx_create requires parameter '-net'");
        return -6;
    }

    const char *c_wallets_path = dap_chain_wallet_get_path(g_config);

    dap_chain_t *l_emission_chain = NULL;
    if (l_emission_hash_str) {
        if (dap_chain_hash_fast_from_str(l_emission_hash_str, &l_emission_hash)) {
            dap_cli_server_cmd_set_reply_text(a_str_reply, "tx_create requires parameter '-from_emission' "
                                                         "to be valid string containing hash in hex or base58 format");
            return -3;
        }
        if (l_emission_chain_name) {
            l_emission_chain = dap_chain_net_get_chain_by_name(l_net, l_emission_chain_name);
        } else {
            l_emission_chain = dap_chain_net_get_default_chain_by_chain_type(l_net,CHAIN_TYPE_EMISSION);
        }
        if (!l_emission_chain) {
            dap_cli_server_cmd_set_reply_text(a_str_reply, "tx_create requires parameter '-chain_emission' "
                                                         "to be a valid chain name or set default datum type in chain configuration file");
            return -9;
        }

        if (l_wallet_fee_name){
            l_wallet_fee = dap_chain_wallet_open(l_wallet_fee_name, c_wallets_path);
            if (!l_wallet_fee) {
                dap_cli_server_cmd_set_reply_text(a_str_reply, "Wallet %s does not exist", l_wallet_fee_name);
                return -12;
            }
            l_priv_key = dap_chain_wallet_get_key(l_wallet_fee, 0);
        } else if (l_cert_str) {
            l_cert = dap_cert_find_by_name(l_cert_str);
            if (!l_cert) {
                dap_cli_server_cmd_set_reply_text(a_str_reply, "Certificate %s is invalid", l_cert_str);
                return -5;
            }
            l_priv_key = l_cert->enc_key;
        } else {
            dap_cli_server_cmd_set_reply_text(a_str_reply,
                                              "tx_create requires parameter '-cert' or '-wallet_fee' for create base tx for emission");
            return -10;
        }
    } else {
        dap_cli_server_cmd_find_option_val(a_argv, arg_index, a_argc, "-token", &l_token_ticker);
        if (!l_token_ticker) {
            dap_cli_server_cmd_set_reply_text(a_str_reply, "tx_create requires parameter '-token'");
            return -3;
        }
        if (!dap_ledger_token_ticker_check(l_net->pub.ledger, l_token_ticker)) {
            dap_cli_server_cmd_set_reply_text(a_str_reply, "Ticker '%s' is not declared on network '%s'.",
                                              l_token_ticker, l_net_name);
            return -16;
        }
        dap_cli_server_cmd_find_option_val(a_argv, arg_index, a_argc, "-to_addr", &addr_base58_to);
        if (!addr_base58_to) {
            dap_cli_server_cmd_set_reply_text(a_str_reply, "tx_create requires parameter '-to_addr'");
            return -2;
        }
        l_addr_to = dap_chain_addr_from_str(addr_base58_to);
        if(!l_addr_to) {
            dap_cli_server_cmd_set_reply_text(a_str_reply, "destination address is invalid");
            return -11;
        }
        if (dap_cli_server_cmd_find_option_val(a_argv, arg_index, a_argc, "-value", &str_tmp))
            l_value = dap_chain_balance_scan(str_tmp);
        if (IS_ZERO_256(l_value)) {
            dap_cli_server_cmd_set_reply_text(a_str_reply, "tx_create requires parameter '-value' to be valid uint256 value");
            return -4;
        }
    }

    dap_chain_t *l_chain = NULL;
    if (l_chain_name) {
        l_chain = dap_chain_net_get_chain_by_name(l_net, l_chain_name);
    } else {
        l_chain = dap_chain_net_get_default_chain_by_chain_type(l_net,CHAIN_TYPE_TX);
    }

    if(!l_chain) {
        dap_cli_server_cmd_set_reply_text(a_str_reply, "not found chain name '%s', try use parameter '-chain' or set default datum type in chain configuration file",
                l_chain_name);
        return -8;
    }

    dap_string_t *l_string_ret = dap_string_new(NULL);
    int l_ret = 0;
    if (l_emission_hash_str) {
        char *l_tx_hash_str = NULL;
        if (!l_priv_key) {
            dap_string_append_printf(l_string_ret, "No private key defined for creating the underlying "
                                                   "transaction no '-wallet_fee' or '-cert' parameter specified.");
            l_ret = -10;
        }
        l_tx_hash_str = dap_chain_mempool_base_tx_create(l_chain, &l_emission_hash, l_emission_chain->id,
                                                         uint256_0, NULL, NULL, // Get this params from emission itself
                                                         l_priv_key, l_hash_out_type, l_value_fee);
        if (l_tx_hash_str) {
            dap_string_append_printf(l_string_ret, "\nDatum %s with 256bit TX is placed in datum pool\n", l_tx_hash_str);
            DAP_DELETE(l_tx_hash_str);
        } else {
            dap_string_append_printf(l_string_ret, "\nCan't place TX datum in mempool, examine log files\n");
            l_ret = -15;
        }
        dap_cli_server_cmd_set_reply_text(a_str_reply, "%s", l_string_ret->str);
        dap_string_free(l_string_ret, true);
        DAP_DELETE(l_addr_to);
        if (l_wallet_fee)
            dap_chain_wallet_close(l_wallet_fee);
        return l_ret;        
    }

    dap_chain_wallet_t * l_wallet = dap_chain_wallet_open(l_from_wallet_name, c_wallets_path);

    if(!l_wallet) {
        dap_cli_server_cmd_set_reply_text(a_str_reply, "wallet %s does not exist", l_from_wallet_name);
        return -9;
    } else {
        dap_string_append_printf(l_string_ret, "%s\n", dap_chain_wallet_check_bliss_sign(l_wallet));
    }
    const dap_chain_addr_t *addr_from = (const dap_chain_addr_t *) dap_chain_wallet_get_addr(l_wallet, l_net->pub.id);

    if(!addr_from) {
        dap_cli_server_cmd_set_reply_text(a_str_reply, "source address is invalid");
        return -10;
    }

    if (l_addr_to->net_id.uint64 != l_net->pub.id.uint64 && !dap_chain_addr_is_blank(l_addr_to)) {
        bool l_found = false;
        for (dap_list_t *it = l_net->pub.bridged_networks; it; it = it->next) {
            if (((dap_chain_net_id_t *)it->data)->uint64 == l_addr_to->net_id.uint64) {
                l_found = true;
                break;
            }
        }
        if (!l_found) {
            dap_string_t *l_allowed_list = dap_string_new("");
            dap_string_append_printf(l_allowed_list, "0x%016"DAP_UINT64_FORMAT_X, l_net->pub.id.uint64);
            for (dap_list_t *it = l_net->pub.bridged_networks; it; it = it->next)
                dap_string_append_printf(l_allowed_list, ", 0x%016"DAP_UINT64_FORMAT_X, ((dap_chain_net_id_t *)it->data)->uint64);
            dap_cli_server_cmd_set_reply_text(a_str_reply, "Destination network ID=0x%"DAP_UINT64_FORMAT_x
                                                           " is unreachable. List of available network IDs:\n%s"
                                                           " Please, change network name or wallet address",
                                              l_addr_to->net_id.uint64, l_allowed_list->str);
            dap_string_free(l_allowed_list, true);
            return -13;
        }
    }

    if(l_tx_num){
        l_ret = dap_chain_mempool_tx_create_massive(l_chain, dap_chain_wallet_get_key(l_wallet, 0), addr_from,
                                                  l_addr_to, l_token_ticker, l_value, l_value_fee, l_tx_num);

        dap_string_append_printf(l_string_ret, "transfer=%s\n",
                (l_ret == 0) ? "Ok" : (l_ret == -2) ? "False, not enough funds for transfer" : "False");
    } else {
        char *l_tx_hash_str = dap_chain_mempool_tx_create(l_chain, dap_chain_wallet_get_key(l_wallet, 0), addr_from, l_addr_to,
                                                                  l_token_ticker, l_value, l_value_fee, l_hash_out_type);
        if (l_tx_hash_str) {
            dap_string_append_printf(l_string_ret, "transfer=Ok\ntx_hash=%s\n",l_tx_hash_str);
            DAP_DELETE(l_tx_hash_str);
        } else {
            dap_string_append_printf(l_string_ret, "transfer=False\n");
            l_ret = -14;
        }
    }
    dap_cli_server_cmd_set_reply_text(a_str_reply, "%s", l_string_ret->str);
    dap_string_free(l_string_ret, true);

    DAP_DELETE(l_addr_to);
    dap_chain_wallet_close(l_wallet);
    return l_ret;
}


/**
 * @brief com_tx_verify
 * Verifing transaction
 * tx_verify command
 * @param argc
 * @param argv
 * @param arg_func
 * @param str_reply
 * @return int
 */
int com_tx_verify(int a_argc, char **a_argv, void ** reply)
{
    char ** a_str_reply = (char **) reply;
    const char * l_tx_hash_str = NULL;
    dap_chain_net_t * l_net = NULL;
    dap_chain_t * l_chain = NULL;
    int l_arg_index = 1;

    dap_cli_server_cmd_find_option_val(a_argv, l_arg_index, a_argc, "-tx", &l_tx_hash_str);
    if(!l_tx_hash_str) {
        dap_cli_server_cmd_set_reply_text(a_str_reply, "tx_verify requires parameter '-tx'");
        return -1;
    }
    dap_chain_node_cli_cmd_values_parse_net_chain(&l_arg_index, a_argc, a_argv, a_str_reply, &l_chain, &l_net);
    if (!l_net || !l_chain) {
        return -2;
    } else if (a_str_reply && *a_str_reply) {
        DAP_DELETE(*a_str_reply);
        *a_str_reply = NULL;
    }
    dap_hash_fast_t l_tx_hash;
    char *l_hex_str_from58 = NULL;
    if (dap_chain_hash_fast_from_hex_str(l_tx_hash_str, &l_tx_hash)) {
        l_hex_str_from58 = dap_enc_base58_to_hex_str_from_str(l_tx_hash_str);
        if (dap_chain_hash_fast_from_hex_str(l_hex_str_from58, &l_tx_hash)) {
            dap_cli_server_cmd_set_reply_text(a_str_reply, "Invalid tx hash format, need hex or base58");
            return -3;
        }
    }
    size_t l_tx_size = 0;
    char *l_gdb_group = dap_chain_net_get_gdb_group_mempool_new(l_chain);
    dap_chain_datum_tx_t *l_tx = (dap_chain_datum_tx_t *)
            dap_global_db_get_sync(l_gdb_group, l_hex_str_from58 ? l_hex_str_from58 : l_tx_hash_str, &l_tx_size, NULL, NULL );
    DAP_DEL_Z(l_hex_str_from58);
    if (!l_tx) {
        dap_cli_server_cmd_set_reply_text(a_str_reply, "Specified tx not found");
        return -3;
    }
    int l_ret = dap_ledger_tx_add_check(l_net->pub.ledger, l_tx, l_tx_size, &l_tx_hash);
    if (l_ret) {
        dap_cli_server_cmd_set_reply_text(a_str_reply, "Specified tx verify fail with return code=%d", l_ret);
        return -4;
    }
    dap_cli_server_cmd_set_reply_text(a_str_reply, "Specified tx verified successfully");
    return 0;
}

static const char *s_com_tx_history_decl_err_str[] = {
    [DAP_CHAIN_NODE_CLI_COM_TX_HISTORY_OK] = "DAP_CHAIN_NODE_CLI_COM_TX_HISTORY_OK",
    [DAP_CHAIN_NODE_CLI_COM_TX_HISTORY_MEMORY_ERR] = "DAP_CHAIN_NODE_CLI_COM_TX_HISTORY_MEMORY_ERR",
    [DAP_CHAIN_NODE_CLI_COM_TX_HISTORY_PARAM_ERR] = "DAP_CHAIN_NODE_CLI_COM_TX_HISTORY_PARAM_ERR",
    [DAP_CHAIN_NODE_CLI_COM_TX_HISTORY_HASH_REC_ERR] = "DAP_CHAIN_NODE_CLI_COM_TX_HISTORY_HASH_REC_ERR",
    [DAP_CHAIN_NODE_CLI_COM_TX_HISTORY_NET_PARAM_ERR] = "DAP_CHAIN_NODE_CLI_COM_TX_HISTORY_NET_PARAM_ERR",
    [DAP_CHAIN_NODE_CLI_COM_TX_HISTORY_INCOMPATIBLE_PARAMS_ERR] = "DAP_CHAIN_NODE_CLI_COM_TX_HISTORY_INCOMPATIBLE_PARAMS_ERR",
    [DAP_CHAIN_NODE_CLI_COM_TX_HISTORY_WALLET_ADDR_ERR] = "DAP_CHAIN_NODE_CLI_COM_TX_HISTORY_WALLET_ADDR_ERR",
    [DAP_CHAIN_NODE_CLI_COM_TX_HISTORY_ID_NET_ADDR_DIF_ERR] = "DAP_CHAIN_NODE_CLI_COM_TX_HISTORY_ID_NET_ADDR_DIF_ERR",
    [DAP_CHAIN_NODE_CLI_COM_TX_HISTORY_ADDR_WALLET_DIF_ERR] = "DAP_CHAIN_NODE_CLI_COM_TX_HISTORY_ADDR_WALLET_DIF_ERR",
    [DAP_CHAIN_NODE_CLI_COM_TX_HISTORY_WALLET_ERR] = "DAP_CHAIN_NODE_CLI_COM_TX_HISTORY_WALLET_ERR",
    [DAP_CHAIN_NODE_CLI_COM_TX_HISTORY_NET_ERR] = "DAP_CHAIN_NODE_CLI_COM_TX_HISTORY_NET_ERR",
    [DAP_CHAIN_NODE_CLI_COM_TX_HISTORY_CHAIN_PARAM_ERR] = "DAP_CHAIN_NODE_CLI_COM_TX_HISTORY_CHAIN_PARAM_ERR",
    [DAP_CHAIN_NODE_CLI_COM_TX_HISTORY_DAP_DB_HISTORY_TX_ERR] = "DAP_CHAIN_NODE_CLI_COM_TX_HISTORY_DAP_DB_HISTORY_TX_ERR",
    [DAP_CHAIN_NODE_CLI_COM_TX_HISTORY_DAP_DB_HISTORY_ADDR_ERR] = "DAP_CHAIN_NODE_CLI_COM_TX_HISTORY_DAP_DB_HISTORY_ADDR_ERR",
    [DAP_CHAIN_NODE_CLI_COM_TX_HISTORY_DAP_DB_HISTORY_ALL_ERR] = "DAP_CHAIN_NODE_CLI_COM_TX_HISTORY_DAP_DB_HISTORY_ALL_ERR",
};

char *dap_chain_node_cli_com_tx_history_err(int a_code) {
    return (a_code >= DAP_CHAIN_NODE_CLI_COM_TX_HISTORY_OK) && (a_code < DAP_CHAIN_NODE_CLI_COM_TX_UNKNOWN)
            ? (char*)s_com_tx_history_decl_err_str[(s_com_tx_history_err_t)a_code]
            : dap_itoa(a_code);
}

/**
 * @brief com_tx_history
 * tx_history command
 * Transaction history for an address
 * @param a_argc
 * @param a_argv
 * @param a_str_reply
 * @return int
 */
int com_tx_history(int a_argc, char ** a_argv, void ** reply)
{
    json_object ** json_arr_reply = (json_object **) reply;
    int arg_index = 1;
    const char *l_addr_base58 = NULL;
    const char *l_wallet_name = NULL;
    const char *l_net_str = NULL;
    const char *l_chain_str = NULL;
    const char *l_tx_hash_str = NULL;

    dap_chain_t * l_chain = NULL;
    dap_chain_net_t * l_net = NULL;

    const char * l_hash_out_type = NULL;
    dap_cli_server_cmd_find_option_val(a_argv, arg_index, a_argc, "-H", &l_hash_out_type);
    if(!l_hash_out_type)
        l_hash_out_type = "hex";
    if(dap_strcmp(l_hash_out_type,"hex") && dap_strcmp(l_hash_out_type,"base58")) {
        dap_json_rpc_error_add(DAP_CHAIN_NODE_CLI_COM_TX_HISTORY_PARAM_ERR,
                                "Invalid parameter -H, valid values: -H <hex | base58>");
        return DAP_CHAIN_NODE_CLI_COM_TX_HISTORY_PARAM_ERR;

    }

    dap_cli_server_cmd_find_option_val(a_argv, arg_index, a_argc, "-addr", &l_addr_base58);
    dap_cli_server_cmd_find_option_val(a_argv, arg_index, a_argc, "-w", &l_wallet_name);
    dap_cli_server_cmd_find_option_val(a_argv, arg_index, a_argc, "-net", &l_net_str);
    dap_cli_server_cmd_find_option_val(a_argv, arg_index, a_argc, "-chain", &l_chain_str);
    dap_cli_server_cmd_find_option_val(a_argv, arg_index, a_argc, "-tx", &l_tx_hash_str);

    bool l_is_tx_all = dap_cli_server_cmd_find_option_val(a_argv, arg_index, a_argc, "-all", NULL);

    if (!l_addr_base58 && !l_wallet_name && !l_tx_hash_str && !l_is_tx_all) {
        dap_json_rpc_error_add(DAP_CHAIN_NODE_CLI_COM_TX_HISTORY_PARAM_ERR,
                                "tx_history requires parameter '-addr' or '-w' or '-tx'");
        return DAP_CHAIN_NODE_CLI_COM_TX_HISTORY_PARAM_ERR;
    }

    if (!l_net_str && !l_addr_base58&& !l_is_tx_all) {
        dap_json_rpc_error_add(DAP_CHAIN_NODE_CLI_COM_TX_HISTORY_PARAM_ERR,
                                "tx_history requires parameter '-net' or '-addr'");
        return DAP_CHAIN_NODE_CLI_COM_TX_HISTORY_PARAM_ERR;
    }

    dap_chain_hash_fast_t l_tx_hash;
    if (l_tx_hash_str && dap_chain_hash_fast_from_str(l_tx_hash_str, &l_tx_hash) < 0) {
        dap_json_rpc_error_add(DAP_CHAIN_NODE_CLI_COM_TX_HISTORY_HASH_REC_ERR, "tx hash not recognized");
        return DAP_CHAIN_NODE_CLI_COM_TX_HISTORY_HASH_REC_ERR;
    }
    // Select chain network
    if (!l_addr_base58 && l_net_str) {
        l_net = dap_chain_net_by_name(l_net_str);
        if (!l_net) { // Can't find such network
            dap_json_rpc_error_add(DAP_CHAIN_NODE_CLI_COM_TX_HISTORY_NET_PARAM_ERR,
                                    "tx_history requires parameter '-net' to be valid chain network name");
            return DAP_CHAIN_NODE_CLI_COM_TX_HISTORY_NET_PARAM_ERR;
        }
    }
    // Get chain address
    dap_chain_addr_t *l_addr = NULL;
    if (l_addr_base58) {
        if (l_tx_hash_str) {
            dap_json_rpc_error_add(DAP_CHAIN_NODE_CLI_COM_TX_HISTORY_INCOMPATIBLE_PARAMS_ERR,
                                                        "Incompatible params '-addr' & '-tx'");
            return DAP_CHAIN_NODE_CLI_COM_TX_HISTORY_INCOMPATIBLE_PARAMS_ERR;
        }
        l_addr = dap_chain_addr_from_str(l_addr_base58);
        if (!l_addr) {
            dap_json_rpc_error_add(DAP_CHAIN_NODE_CLI_COM_TX_HISTORY_WALLET_ADDR_ERR,
                                                        "Wallet address not recognized");
            return DAP_CHAIN_NODE_CLI_COM_TX_HISTORY_WALLET_ADDR_ERR;
        }
<<<<<<< HEAD
        if (l_net) {
            if (l_net->pub.id.uint64 != l_addr->net_id.uint64) {
                dap_json_rpc_error_add(DAP_CHAIN_NODE_CLI_COM_TX_HISTORY_ID_NET_ADDR_DIF_ERR,
                                        "Network ID with '-net' param and network ID with '-addr' param are different");
                DAP_DELETE(l_addr);
                return DAP_CHAIN_NODE_CLI_COM_TX_HISTORY_ID_NET_ADDR_DIF_ERR;
            }
        } else
            l_net = dap_chain_net_by_id(l_addr->net_id);
=======
        l_net = dap_chain_net_by_id(l_addr->net_id);
>>>>>>> 595635a3
    }
    const char* l_sign_str = "";
    if (l_wallet_name) {
        const char *c_wallets_path = dap_chain_wallet_get_path(g_config);
        dap_chain_wallet_t *l_wallet = dap_chain_wallet_open(l_wallet_name, c_wallets_path);
        if (l_wallet) {
            l_sign_str = dap_chain_wallet_check_bliss_sign(l_wallet);
            dap_chain_addr_t *l_addr_tmp = dap_chain_wallet_get_addr(l_wallet, l_net->pub.id);
            if (l_addr) {
                if (!dap_chain_addr_compare(l_addr, l_addr_tmp)) {
                    dap_json_rpc_error_add(DAP_CHAIN_NODE_CLI_COM_TX_HISTORY_ADDR_WALLET_DIF_ERR,
                                            "Address with '-addr' param and address with '-w' param are different");
                    DAP_DELETE(l_addr);
                    DAP_DELETE(l_addr_tmp);
                    return DAP_CHAIN_NODE_CLI_COM_TX_HISTORY_ADDR_WALLET_DIF_ERR;
                }
                DAP_DELETE(l_addr_tmp);
            } else
                l_addr = l_addr_tmp;
            dap_chain_wallet_close(l_wallet);
        } else {
            dap_json_rpc_error_add(DAP_CHAIN_NODE_CLI_COM_TX_HISTORY_WALLET_ERR,
                                    "The wallet %s is not activated or it doesn't exist", l_wallet_name);
            DAP_DELETE(l_addr);
            return DAP_CHAIN_NODE_CLI_COM_TX_HISTORY_WALLET_ERR;
        }
    }
    // Select chain, if any
    if (!l_net) {
        dap_json_rpc_error_add(DAP_CHAIN_NODE_CLI_COM_TX_HISTORY_NET_ERR, "Could not determine the network from which to "
                                                       "extract data for the tx_history command to work.");
        return DAP_CHAIN_NODE_CLI_COM_TX_HISTORY_NET_ERR;
    }
    if (l_chain_str)
        l_chain = dap_chain_net_get_chain_by_name(l_net, l_chain_str);
    else
        l_chain = dap_chain_net_get_default_chain_by_chain_type(l_net, CHAIN_TYPE_TX);

    if(!l_chain) {
        dap_json_rpc_error_add(DAP_CHAIN_NODE_CLI_COM_TX_HISTORY_CHAIN_PARAM_ERR,
                                "tx_history requires parameter '-chain' to be valid chain name in chain net %s."
                                " You can set default datum type in chain configuration file", l_net_str);
        return DAP_CHAIN_NODE_CLI_COM_TX_HISTORY_CHAIN_PARAM_ERR;
    }
<<<<<<< HEAD
    // response
    json_object * json_obj_out = NULL;
    if (l_tx_hash_str) {
         // history tx hash
        json_obj_out = dap_db_history_tx(&l_tx_hash, l_chain, l_hash_out_type, l_net);
        if (!json_obj_out) {
            dap_json_rpc_error_add(DAP_CHAIN_NODE_CLI_COM_TX_HISTORY_DAP_DB_HISTORY_TX_ERR,
                                    "something went wrong in tx_history");
            return DAP_CHAIN_NODE_CLI_COM_TX_HISTORY_DAP_DB_HISTORY_TX_ERR;
        }
    } else if (l_addr) {
        // history addr and wallet
        char *l_addr_str = dap_chain_addr_to_str(l_addr);
        json_obj_out = dap_db_history_addr(l_addr, l_chain, l_hash_out_type, l_addr_str);
        if (!json_obj_out) {
            dap_json_rpc_error_add(DAP_CHAIN_NODE_CLI_COM_TX_HISTORY_DAP_DB_HISTORY_ADDR_ERR,
                                    "something went wrong in tx_history");
            return DAP_CHAIN_NODE_CLI_COM_TX_HISTORY_DAP_DB_HISTORY_ADDR_ERR;
        }
    } else if (l_is_tx_all) {
        // history all
        json_object * json_obj_summary = json_object_new_object();
        if (!json_obj_summary) {
            return DAP_CHAIN_NODE_CLI_COM_TX_HISTORY_MEMORY_ERR;
        }

        json_object* json_arr_history_all = dap_db_history_tx_all(l_chain, l_net, l_hash_out_type, json_obj_summary);
        if (!json_arr_history_all) {
            dap_json_rpc_error_add(DAP_CHAIN_NODE_CLI_COM_TX_HISTORY_DAP_DB_HISTORY_ALL_ERR,
                                    "something went wrong in tx_history");
            return DAP_CHAIN_NODE_CLI_COM_TX_HISTORY_DAP_DB_HISTORY_ALL_ERR;
        }

        json_object_array_add(*json_arr_reply, json_arr_history_all);
        json_object_array_add(*json_arr_reply, json_obj_summary);
        return DAP_CHAIN_NODE_CLI_COM_TX_HISTORY_OK;
    }

    if (json_obj_out) {
        json_object_array_add(*json_arr_reply, json_obj_out);
    } else {
        json_object_array_add(*json_arr_reply, json_object_new_string("empty"));
    }

    return DAP_CHAIN_NODE_CLI_COM_TX_HISTORY_OK;
=======
    dap_string_t *l_str_ret = dap_string_new("");
    if (l_addr) {
        char *l_addr_str = dap_chain_addr_to_str(l_addr);
        dap_string_append_printf(l_str_ret, "History for addr %s:\n%s", l_addr_str, l_sign_str);
        DAP_DELETE(l_addr_str);
    }
    dap_string_append_printf(l_str_ret, "network: %s\n", (l_net->pub.name) ? l_net->pub.name : "-");
    if (l_tx_hash_str) {
        char *l_str_out = dap_db_history_tx(&l_tx_hash, l_chain, l_hash_out_type);
        dap_string_append(l_str_ret, l_str_out);
        DAP_DEL_Z(l_str_out);
    } else if (l_addr) {
        char *l_str_out = dap_db_history_addr(l_addr, l_chain, l_hash_out_type);
        dap_string_append(l_str_ret, l_str_out);
        DAP_DEL_Z(l_str_out);
    } else if (l_is_tx_all) {
        dap_time_t l_time_T = dap_time_now();
        char out[80] = {"\0"};
        dap_time_to_str_rfc822(out,80, l_time_T);
        log_it(L_DEBUG, "Start getting tx from chain: %s", out);
        dap_ledger_t *l_ledger = l_net->pub.ledger;
        size_t l_tx_count = 0;
        size_t l_tx_ledger_accepted = 0;
        size_t l_tx_ledger_rejected = 0;
        dap_chain_cell_t    *l_cell = NULL,
                            *l_cell_tmp = NULL;
        dap_chain_atom_iter_t *l_iter = NULL;
        HASH_ITER(hh, l_chain->cells, l_cell, l_cell_tmp) {
            l_iter = l_chain->callback_atom_iter_create(l_chain, l_cell->id, 0);
            size_t l_atom_size = 0;
            dap_chain_atom_ptr_t l_ptr = l_chain->callback_atom_iter_get_first(l_iter, &l_atom_size);
            while (l_ptr && l_atom_size) {
                size_t l_datums_count = 0;
                dap_chain_datum_t **l_datums = l_cell->chain->callback_atom_get_datums(l_ptr, l_atom_size, &l_datums_count);
                for (size_t i = 0; i < l_datums_count; i++) {
                    if (l_datums[i]->header.type_id == DAP_CHAIN_DATUM_TX) {
                        l_tx_count++;
                        dap_chain_datum_tx_t *l_tx = (dap_chain_datum_tx_t*)l_datums[i]->data;
                        dap_hash_fast_t l_ttx_hash = {0};
                        dap_hash_fast(l_tx, l_datums[i]->header.data_size, &l_ttx_hash);
                        const char *l_token_ticker = NULL;
                        if ((l_token_ticker = dap_ledger_tx_get_token_ticker_by_hash(l_ledger, &l_ttx_hash))) {
                            dap_string_append_printf(l_str_ret, "\t\t↓↓↓ Ledger accepted ↓↓↓\n");
                            l_tx_ledger_accepted++;
                        } else {
                            l_token_ticker = s_tx_get_main_ticker(l_tx, l_net, NULL);
                            dap_string_append_printf(l_str_ret, "\t\t↓↓↓ Ledger rejected ↓↓↓\n");
                            l_tx_ledger_rejected++;
                        }
                        dap_chain_datum_dump_tx(l_tx, l_token_ticker, l_str_ret, l_hash_out_type, &l_ttx_hash, l_net->pub.id);
                    }
                }
                DAP_DEL_Z(l_datums);
                l_ptr = l_chain->callback_atom_iter_get_next(l_iter, &l_atom_size);
            }
            l_cell->chain->callback_atom_iter_delete(l_iter);
        }
        l_time_T = dap_time_now();
        dap_time_to_str_rfc822(out,80, l_time_T);
        log_it(L_DEBUG, "END getting tx from chain: %s", out);
        dap_string_append_printf(l_str_ret, "Chain %s in network %s contains %zu transactions.\n"
                                               "Of which %zu were accepted into the ledger and %zu were rejected.\n",
                                 l_net->pub.name, l_chain->name, l_tx_count, l_tx_ledger_accepted, l_tx_ledger_rejected);
    }
    dap_cli_server_cmd_set_reply_text(a_str_reply, "%s", l_str_ret->str);
    dap_string_free(l_str_ret, true);
    return 0;
>>>>>>> 595635a3
}

/**
 * @brief stats command
 *
 * @param argc
 * @param argv
 * @param arg_func
 * @param str_reply
 * @return int
 */
int com_stats(int argc, char **a_argv, void ** reply)
{
    char ** a_str_reply = (char **) reply;
    enum {
        CMD_NONE, CMD_STATS_CPU
    };
    int arg_index = 1;
    int cmd_num = CMD_NONE;
    // find  add parameter ('cpu')
    if (dap_cli_server_cmd_find_option_val(a_argv, arg_index, dap_min(argc, arg_index + 1), "cpu", NULL)) {
        cmd_num = CMD_STATS_CPU;
    }
    switch (cmd_num) {
    case CMD_NONE:
    default:
        dap_cli_server_cmd_set_reply_text(a_str_reply, "format of command: stats cpu");
        return -1;
    case CMD_STATS_CPU:
#if (defined DAP_OS_UNIX) || (defined __WIN32)
    {
        dap_cpu_monitor_init();
        dap_usleep(500000);
        char *l_str_reply_prev = DAP_NEW_Z_SIZE(char, 1);
        char *l_str_delimiter;
        dap_cpu_stats_t s_cpu_stats = dap_cpu_get_stats();
        for (uint32_t n_cpu_num = 0; n_cpu_num < s_cpu_stats.cpu_cores_count; n_cpu_num++) {
            if ((n_cpu_num % 4 == 0) && (n_cpu_num != 0)) {
                l_str_delimiter = dap_strdup_printf("\n");
            } else if (n_cpu_num == s_cpu_stats.cpu_cores_count - 1) {
                l_str_delimiter = DAP_NEW_Z_SIZE(char, 1);
            } else {
                l_str_delimiter = dap_strdup_printf(" ");
            }
            *a_str_reply = dap_strdup_printf("%sCPU-%d: %f%%%s", l_str_reply_prev, n_cpu_num, s_cpu_stats.cpus[n_cpu_num].load, l_str_delimiter);
            DAP_DELETE(l_str_reply_prev);
            DAP_DELETE(l_str_delimiter);
            l_str_reply_prev = *a_str_reply;
        }
        *a_str_reply = dap_strdup_printf("%s\nTotal: %f%%", l_str_reply_prev, s_cpu_stats.cpu_summary.load);
        DAP_DELETE(l_str_reply_prev);
        break;
    }
#else
        dap_cli_server_cmd_set_reply_text(a_str_reply, "only Linux or Windows environment supported");
        return -1;
#endif // DAP_OS_UNIX
    }
    return 0;
}

/**
 * @brief com_exit
 *
 * @param argc
 * @param argv
 * @param arg_func
 * @param str_reply
 * @return int
 */
int com_exit(int a_argc, char **a_argv, void ** reply)
{
    char ** a_str_reply = (char **) reply;
    UNUSED(a_argc);
    UNUSED(a_argv);
    UNUSED(a_str_reply);
    //dap_events_stop_all();
    exit(0);
    return 0;
}


/**
 * @brief com_print_log Print log info
 * print_log [ts_after <timestamp >] [limit <line numbers>]
 * @param argc
 * @param argv
 * @param arg_func
 * @param str_reply
 * @return int
 */
int com_print_log(int a_argc, char **a_argv, void ** reply)
{
    char ** a_str_reply = (char **) reply;
    int arg_index = 1;
    const char * l_str_ts_after = NULL;
    const char * l_str_limit = NULL;
    int64_t l_ts_after = 0;
    long l_limit = 0;
    dap_cli_server_cmd_find_option_val(a_argv, arg_index, a_argc, "ts_after", &l_str_ts_after);
    dap_cli_server_cmd_find_option_val(a_argv, arg_index, a_argc, "limit", &l_str_limit);

    l_ts_after = (l_str_ts_after) ? strtoll(l_str_ts_after, 0, 10) : -1;
    l_limit = (l_str_limit) ? strtol(l_str_limit, 0, 10) : -1;

    if(l_ts_after < 0 || !l_str_ts_after) {
        dap_cli_server_cmd_set_reply_text(a_str_reply, "requires valid parameter 'l_ts_after'");
        return -1;
    }
    if(l_limit <= 0) {
        dap_cli_server_cmd_set_reply_text(a_str_reply, "requires valid parameter 'limit'");
        return -1;
    }

    // get logs from list
    char *l_str_ret = dap_log_get_item(l_ts_after, (int) l_limit);
    if(!l_str_ret) {
        dap_cli_server_cmd_set_reply_text(a_str_reply, "no logs");
        return -1;
    }
    dap_cli_server_cmd_set_reply_text(a_str_reply, "%s", l_str_ret);
    DAP_DELETE(l_str_ret);
    return 0;
}

/**
 * @brief cmd_gdb_export
 * action for cellframe-node-cli gdb_export command
 * @param argc
 * @param argv
 * @param arg_func
 * @param a_str_reply
 * @return
 */
int cmd_gdb_export(int a_argc, char **a_argv, void ** reply)
{
    char ** a_str_reply = (char **) reply;
    int arg_index = 1;
    const char *l_filename = NULL;
    dap_cli_server_cmd_find_option_val(a_argv, arg_index, a_argc, "filename", &l_filename);
    if (!l_filename) {
        dap_cli_server_cmd_set_reply_text(a_str_reply, "gdb_export requires parameter 'filename'");
        return -1;
    }
    const char *l_gdb_path = dap_config_get_item_str(g_config, "global_db", "path");
    if (!l_gdb_path) {
        log_it(L_ERROR, "Can't find gdb path in config file");
        dap_cli_server_cmd_set_reply_text(a_str_reply, "Can't find gdb path in the config file");
        return -1;
    }
    if (!opendir(l_gdb_path)) {
        log_it(L_ERROR, "Can't open db directory");
        dap_cli_server_cmd_set_reply_text(a_str_reply, "Can't open db directory");
        return -1;
    }
    char l_path[dap_min(strlen(l_gdb_path) + strlen(l_filename) + 12, (size_t)MAX_PATH)];
    memset(l_path, '\0', sizeof(l_path));
    snprintf(l_path, sizeof(l_path), "%s/%s.json", l_gdb_path, l_filename);

    const char *l_groups_str = NULL;
    dap_cli_server_cmd_find_option_val(a_argv, arg_index, a_argc, "-groups", &l_groups_str);
    char *l_group_str = NULL, *l_ctx = NULL;
    dap_list_t *l_parsed_groups_list = NULL;
    if (l_groups_str) {
        char *l_tmp_str = dap_strdup(l_groups_str);
        l_group_str = strtok_r(l_tmp_str, ",", &l_ctx);
        for (; l_group_str; l_group_str = strtok_r(NULL, ",", &l_ctx)) {
            l_parsed_groups_list = dap_list_prepend(l_parsed_groups_list, dap_strdup(l_group_str));
        }
        DAP_DEL_Z(l_tmp_str);
    }
    struct json_object *l_json = json_object_new_array();
    dap_list_t *l_groups_list = l_parsed_groups_list
            ? l_parsed_groups_list
            : dap_global_db_driver_get_groups_by_mask("*");
    for (dap_list_t *l_list = l_groups_list; l_list; l_list = dap_list_next(l_list)) {
        size_t l_store_obj_count = 0;
        char *l_group_name = (char *)l_list->data;
        pdap_store_obj_t l_store_obj = dap_global_db_get_all_raw_sync(l_group_name,0, &l_store_obj_count);
        if (!l_store_obj_count) {
            log_it(L_INFO, "Group %s is empty or not found", l_group_name);
            continue;
        } else {
            log_it(L_INFO, "Exporting group %s, number of records: %zu", l_group_name, l_store_obj_count);
        }

        struct json_object *l_json_group = json_object_new_array();
        struct json_object *l_json_group_inner = json_object_new_object();
        json_object_object_add(l_json_group_inner, "group", json_object_new_string(l_group_name));

        for (size_t i = 0; i < l_store_obj_count; ++i) {
            size_t l_out_size = DAP_ENC_BASE64_ENCODE_SIZE((int64_t)l_store_obj[i].value_len) + 1;
            char *l_value_enc_str = DAP_NEW_Z_SIZE(char, l_out_size);
            if(!l_value_enc_str) {
                log_it(L_CRITICAL, "Memory allocation error");
                return -1;
            }
            dap_enc_base64_encode(l_store_obj[i].value, l_store_obj[i].value_len, l_value_enc_str, DAP_ENC_DATA_TYPE_B64);
            struct json_object *jobj = json_object_new_object();
            json_object_object_add(jobj, "id",      json_object_new_int64((int64_t)l_store_obj[i].id));
            json_object_object_add(jobj, "key",     json_object_new_string(l_store_obj[i].key));
            json_object_object_add(jobj, "value",   json_object_new_string(l_value_enc_str));
            json_object_object_add(jobj, "value_len", json_object_new_int64((int64_t)l_store_obj[i].value_len));
            json_object_object_add(jobj, "timestamp", json_object_new_int64((int64_t)l_store_obj[i].timestamp));
            json_object_array_add(l_json_group, jobj);

            DAP_DELETE(l_value_enc_str);
        }
        json_object_object_add(l_json_group_inner, "records", l_json_group);
        json_object_array_add(l_json, l_json_group_inner);
        dap_store_obj_free(l_store_obj, l_store_obj_count);
    }
    if (l_parsed_groups_list)
        dap_list_free_full(l_groups_list, NULL);
    if (json_object_to_file(l_path, l_json) == -1) {
#if JSON_C_MINOR_VERSION<15
        log_it(L_CRITICAL, "Couldn't export JSON to file, error code %d", errno );
        dap_cli_server_cmd_set_reply_text (a_str_reply, "Couldn't export JSON to file, error code %d", errno );
#else
        log_it(L_CRITICAL, "Couldn't export JSON to file, err '%s'", json_util_get_last_err());
        dap_cli_server_cmd_set_reply_text(a_str_reply, "%s", json_util_get_last_err());
#endif
         json_object_put(l_json);
         return -1;
    }
    dap_cli_server_cmd_set_reply_text(a_str_reply, "Global DB export in file %s", l_path);
    json_object_put(l_json);
    return 0;
}

/**
 * @brief cmd_gdb_import
 * @param argc
 * @param argv
 * @param arg_func
 * @param a_str_reply
 * @return
 */
int cmd_gdb_import(int a_argc, char **a_argv, void ** reply)
{
    char ** a_str_reply = (char **) reply;
    int arg_index = 1;
    const char *l_filename = NULL;
    dap_cli_server_cmd_find_option_val(a_argv, arg_index, a_argc, "filename", &l_filename);
    if (!l_filename) {
        dap_cli_server_cmd_set_reply_text(a_str_reply, "gdb_import requires parameter 'filename'");
        return -1;
    }
    const char *l_gdb_path = dap_config_get_item_str(g_config, "global_db", "path");
    if (!l_gdb_path) {
        log_it(L_ERROR, "Can't find gdb path in config file");
        dap_cli_server_cmd_set_reply_text(a_str_reply, "Can't find gdb path in the config file");
        return -1;
    }
    char l_path[strlen(l_gdb_path) + strlen(l_filename) + 12];
    memset(l_path, '\0', sizeof(l_path));
    snprintf(l_path, sizeof(l_path), "%s/%s.json", l_gdb_path, l_filename);
    struct json_object *l_json = json_object_from_file(l_path);
    if (!l_json) {
#if JSON_C_MINOR_VERSION<15
        log_it(L_CRITICAL, "Import error occured: code %d", errno);
        dap_cli_server_cmd_set_reply_text(a_str_reply, "Import error occured: code %d",errno);
#else
        log_it(L_CRITICAL, "Import error occured: %s", json_util_get_last_err());
        dap_cli_server_cmd_set_reply_text(a_str_reply, "%s", json_util_get_last_err());
#endif
        return -1;
    }
    for (size_t i = 0, l_groups_count = json_object_array_length(l_json); i < l_groups_count; ++i) {
        struct json_object *l_group_obj = json_object_array_get_idx(l_json, i);
        if (!l_group_obj) {
            continue;
        }
        struct json_object *l_json_group_name = json_object_object_get(l_group_obj, "group");
        const char *l_group_name = json_object_get_string(l_json_group_name);
        // proc group name
        log_it(L_INFO, "Group %zu: %s", i, l_group_name);
        struct json_object *l_json_records = json_object_object_get(l_group_obj, "records");
        size_t l_records_count = json_object_array_length(l_json_records);
        pdap_store_obj_t l_group_store = DAP_NEW_Z_SIZE(dap_store_obj_t, l_records_count * sizeof(dap_store_obj_t));
        if(!l_group_store) {
            log_it(L_CRITICAL, "Memory allocation error");
            return -1;
        }
        for (size_t j = 0; j < l_records_count; ++j) {
            struct json_object *l_record, *l_id, *l_key, *l_value, *l_value_len, *l_ts;
            l_record = json_object_array_get_idx(l_json_records, j);
            l_id        = json_object_object_get(l_record, "id");
            l_key       = json_object_object_get(l_record, "key");
            l_value     = json_object_object_get(l_record, "value");
            l_value_len = json_object_object_get(l_record, "value_len");
            l_ts        = json_object_object_get(l_record, "timestamp");
            //
            l_group_store[j].id     = (uint64_t)json_object_get_int64(l_id);
            l_group_store[j].key    = dap_strdup(json_object_get_string(l_key));
            l_group_store[j].group  = dap_strdup(l_group_name);
            dap_nanotime_t l_temp = json_object_get_int64(l_ts);
            l_group_store[j].timestamp = l_temp >> 32 ? l_temp : l_temp << 32; // possibly legacy record
            l_group_store[j].value_len = (uint64_t)json_object_get_int64(l_value_len);
            l_group_store[j].type   = 'a';
            const char *l_value_str = json_object_get_string(l_value);
            char *l_val = DAP_NEW_Z_SIZE(char, l_group_store[j].value_len);
            if(!l_val) {
                log_it(L_CRITICAL, "Memory allocation error");
                l_records_count = j;
                break;
            }
            dap_enc_base64_decode(l_value_str, strlen(l_value_str), l_val, DAP_ENC_DATA_TYPE_B64);
            l_group_store[j].value  = (uint8_t*)l_val;
        }
        if (dap_global_db_driver_apply(l_group_store, l_records_count)) {
            log_it(L_CRITICAL, "An error occured on importing group %s...", l_group_name);
        } else {
            log_it(L_INFO, "Imported %zu records of group %s", l_records_count, l_group_name);
        }
        //dap_store_obj_free(l_group_store, l_records_count);
    }
    json_object_put(l_json);
    return 0;
}

dap_list_t *s_go_all_nets_offline()
{
    dap_list_t *l_net_returns = NULL;
    uint16_t l_net_count;
    dap_chain_net_t **l_net_list = dap_chain_net_list(&l_net_count);
    for (uint16_t i = 0; i < l_net_count; i++) {    // Shutdown all networks
        if (dap_chain_net_stop(l_net_list[i]))
            l_net_returns = dap_list_append(l_net_returns, l_net_list[i]);
    }
    sleep(2);   // waiting for networks to go offline
    return l_net_returns;
}

typedef struct _pvt_net_aliases_list{
    dap_chain_net_t *net;
    dap_global_db_obj_t *group_aliases;
    size_t count_aliases;
    dap_global_db_obj_t *group_nodes;
    size_t count_nodes;
}_pvt_net_aliases_list_t;

int cmd_remove(int a_argc, char **a_argv, void ** reply)
{
    char ** a_str_reply = (char **) reply;
    //default init
    const char		*return_message	=	NULL;
    const char		*l_gdb_path		=	NULL;
//    const char		*l_chains_path	=	NULL;
    const char		*l_net_str		=	NULL;
    dap_chain_net_t	*l_net			=	NULL;
    int 			all				=	0;

    //for enum
    uint8_t			error			=	0;
    uint8_t			successful		=	0;

    //enum for errors
    enum {
        GDB_FAIL_PATH				=	0x00000001,
        CHAINS_FAIL_PATH			=	0x00000002,
        COMMAND_NOT_CORRECT			=	0x00000004,
        NET_NOT_VALID				=	0x00000008
    };

    //enum for successful
    enum {
        REMOVED_GDB					=	0x00000001,
        REMOVED_CHAINS				=	0x00000002
    };

    //check path's from config file
    if (dap_cli_server_cmd_check_option(a_argv, 1, a_argc, "-gdb") >= 0
    &&	(NULL == (l_gdb_path = dap_config_get_item_str(g_config, "global_db", "path")))){
        error |= GDB_FAIL_PATH;
    }
//    if (dap_cli_server_cmd_check_option(a_argv, 1, a_argc, "-chains") >= 0
//    &&	(NULL == (l_chains_path = dap_config_get_item_str(g_config, "resources", "dap_chains_path")))) {
//        error |= CHAINS_FAIL_PATH;
//    }

    dap_list_t *l_net_returns = NULL;
    //perform deletion according to the specified parameters, if the path is specified
    if (l_gdb_path) {
        l_net_returns = s_go_all_nets_offline();
        uint16_t l_net_count;
        dap_chain_net_t **l_net_list = dap_chain_net_list(&l_net_count);
        dap_list_t *l_gdb_aliases_list = NULL;
        for (uint16_t i = 0; i < l_net_count; i++) {
            size_t l_aliases_count = 0;
            _pvt_net_aliases_list_t *l_gdb_groups = DAP_NEW(_pvt_net_aliases_list_t);
            if (!l_gdb_groups) {
                log_it(L_CRITICAL, "Memory allocation error");
                dap_list_free(l_net_returns);
                return -1;
            }
            l_gdb_groups->net = l_net_list[i];
            l_gdb_groups->group_aliases = dap_global_db_get_all_sync(l_gdb_groups->net->pub.gdb_nodes_aliases, &l_gdb_groups->count_aliases);
            l_gdb_groups->group_nodes = dap_global_db_get_all_sync(l_gdb_groups->net->pub.gdb_nodes, &l_gdb_groups->count_nodes);
            l_gdb_aliases_list = dap_list_append(l_gdb_aliases_list, l_gdb_groups);
        }
        dap_global_db_deinit();
        const char *l_gdb_driver = dap_config_get_item_str_default(g_config, "global_db", "driver", "mdbx");
        char *l_gdb_rm_path = dap_strdup_printf("%s/gdb-%s", l_gdb_path, l_gdb_driver);
        dap_rm_rf(l_gdb_rm_path);
        DAP_DELETE(l_gdb_rm_path);
        dap_global_db_init(l_gdb_path, l_gdb_driver);
        for (dap_list_t *ptr = l_gdb_aliases_list; ptr; ptr = dap_list_next(ptr)) {
            _pvt_net_aliases_list_t *l_tmp = (_pvt_net_aliases_list_t*)ptr->data;
            for (size_t i = 0; i < l_tmp->count_aliases; i++) {
                dap_global_db_obj_t l_obj = l_tmp->group_aliases[i];
                dap_global_db_set_sync(l_tmp->net->pub.gdb_nodes_aliases, l_obj.key, l_obj.value, l_obj.value_len, false);
            }
            dap_global_db_objs_delete(l_tmp->group_aliases, l_tmp->count_aliases);
            for (size_t i = 0; i < l_tmp->count_nodes; i++) {
                dap_global_db_obj_t l_obj = l_tmp->group_nodes[i];
                dap_global_db_set_sync(l_tmp->net->pub.gdb_nodes, l_obj.key, l_obj.value, l_obj.value_len, false);
            }
            dap_global_db_objs_delete(l_tmp->group_nodes, l_tmp->count_nodes);
        }
        dap_list_free_full(l_gdb_aliases_list, NULL);
        if (!error)
            successful |= REMOVED_GDB;
    }

    if (dap_cli_server_cmd_check_option(a_argv, 1, a_argc, "-chains") != -1) {
        dap_cli_server_cmd_find_option_val(a_argv, 1, a_argc, "-net", &l_net_str);
        all = dap_cli_server_cmd_check_option(a_argv, 1, a_argc, "-all");

        if	(NULL == l_net_str && all >= 0) {
            if (NULL == l_gdb_path)
                l_net_returns = s_go_all_nets_offline();
            uint16_t l_net_count;
            dap_chain_net_t **l_net_list = dap_chain_net_list(&l_net_count);
            for (uint16_t i = 0; i < l_net_count; i++) {
                s_dap_chain_net_purge(l_net_list[i]);
            }
            if (!error)
                successful |= REMOVED_CHAINS;

        } else if	(NULL != l_net_str && all < 0) {
            if (NULL != (l_net = dap_chain_net_by_name(l_net_str))) {
                if (NULL == l_gdb_path && dap_chain_net_stop(l_net))
                    l_net_returns = dap_list_append(l_net_returns, l_net);
            } else {
                error |= NET_NOT_VALID;
            }
            s_dap_chain_net_purge(l_net);
            if (!error)
                successful |= REMOVED_CHAINS;

        } else {
            error |= COMMAND_NOT_CORRECT;
        }
    }

    //handling errors
    if (error & GDB_FAIL_PATH
    ||	error & CHAINS_FAIL_PATH) {
        return_message = "The node configuration file does not specify the path to the database and/or chains.\n"
                         "Please check the cellframe-node.cfg file in the [resources] item for subitems:\n"
                         "dap_global_db_path=<PATH>\n"
                         "dap_chains_path=<PATH>";
    } else if (error & COMMAND_NOT_CORRECT) {
        return_message = "You need to make a decision whether to remove all chains or a chain from a specific network.\n"
                         "You cannot use two keys '-net' and '-all' at the same time.\n"
                         "Be careful, the '-all' option will delete ALL CHAINS and won't ask you for permission!";
    } else if (error & NET_NOT_VALID) {
        return_message = "The specified network was not found.\n"
                         "The list of available networks can be viewed using the command:"
                         "'net list'";
    }

    if (error) {
       dap_cli_server_cmd_set_reply_text(a_str_reply, "Error when deleting, because:\n%s", return_message);
    }
    else if (successful) {
        dap_cli_server_cmd_set_reply_text(a_str_reply, "Successful removal: %s %s", successful & REMOVED_GDB ? "gdb" : "-", successful & REMOVED_CHAINS ? "chains" : "-");
    } else {
        dap_cli_server_cmd_set_reply_text(a_str_reply, "Nothing to delete. Check if the command is correct.\nUse flags: -gdb or/and -chains [-net <net_name> | -all]\n"
                                                       "Be careful, the '-all' option will delete ALL CHAINS and won't ask you for permission!");
    }

    for (dap_list_t *it = l_net_returns; it; it = it->next)
        dap_chain_net_start((dap_chain_net_t *)it->data);
    dap_list_free(l_net_returns);

    return error;
}


/*
 * block code signer
 */
/*
 * enum for dap_chain_sign_file
 */
typedef enum {
    SIGNER_ALL_FLAGS             = 0x1f,
    SIGNER_FILENAME              = 1 << 0,   // flag - full filename
    SIGNER_FILENAME_SHORT        = 1 << 1,   // flag - filename without extension
    SIGNER_FILESIZE              = 1 << 2,   // flag - size of file
    SIGNER_DATE                  = 1 << 3,   // flag - date
    SIGNER_MIME_MAGIC            = 1 << 4,   // flag - mime magic
    SIGNER_COUNT                 = 5         // count flags
} dap_sign_signer_file_t;

static int s_sign_file(const char *a_filename, dap_sign_signer_file_t a_flags, const char *a_cert_name,
                       dap_sign_t **a_signed, dap_chain_hash_fast_t *a_hash);
static int s_signer_cmd(int a_arg_index, int a_argc, char **a_argv, char **a_str_reply);
static int s_check_cmd(int a_arg_index, int a_argc, char **a_argv, char **a_str_reply);
struct opts {
    char *name;
    uint32_t cmd;
};

#define BUILD_BUG(condition) ((void)sizeof(char[1-2*!!(condition)]))

int com_signer(int a_argc, char **a_argv, void **reply)
{
    char ** a_str_reply = (char **) reply;
    enum {
        CMD_NONE, CMD_SIGN, CMD_CHECK
    };

    int arg_index = 1;
    int cmd_num = CMD_NONE;

    struct opts l_opts[] = {
    { "sign", CMD_SIGN },
    { "check", CMD_CHECK }
    };

    size_t l_len_opts = sizeof(l_opts) / sizeof(struct opts);
    for (size_t i = 0; i < l_len_opts; i++) {
        if (dap_cli_server_cmd_find_option_val(a_argv, arg_index, dap_min(a_argc, arg_index + 1), l_opts[i].name, NULL)) {
            cmd_num = l_opts[i].cmd;
            break;
        }
    }

    if(cmd_num == CMD_NONE) {
        dap_cli_server_cmd_set_reply_text(a_str_reply, "command %s not recognized", a_argv[1]);
        return -1;
    }
    switch (cmd_num) {
    case CMD_SIGN:
        return s_signer_cmd(arg_index, a_argc, a_argv, a_str_reply);
        break;
    case CMD_CHECK:
        return s_check_cmd(arg_index, a_argc, a_argv, a_str_reply);
        break;
    }

    return -1;
}

static int s_get_key_from_file(const char *a_file, const char *a_mime, const char *a_cert_name, dap_sign_t **a_sign);

static int s_check_cmd(int a_arg_index, int a_argc, char **a_argv, char **a_str_reply)
{
    int l_ret = 0;

    enum {OPT_FILE, OPT_HASH, OPT_NET, OPT_MIME, OPT_CERT,
          OPT_COUNT};
    struct opts l_opts_check[] = {
    { "-file", OPT_FILE },
    { "-hash", OPT_HASH },
    { "-net", OPT_NET },
    { "-mime", OPT_MIME },
    { "-cert", OPT_CERT }
    };

    BUILD_BUG((sizeof(l_opts_check)/sizeof(struct opts)) != OPT_COUNT);

    char *l_str_opts_check[OPT_COUNT] = {0};
    for (int i = 0; i < OPT_COUNT; i++) {
        dap_cli_server_cmd_find_option_val(a_argv, a_arg_index, a_argc, l_opts_check[i].name, (const char **) &l_str_opts_check[i]);
    }

    if (!l_str_opts_check[OPT_CERT]) {
        dap_cli_server_cmd_set_reply_text(a_str_reply, "%s need to be selected", l_opts_check[OPT_CERT].name);
        return -1;
    }
    if (l_str_opts_check[OPT_HASH] && l_str_opts_check[OPT_FILE]) {
        dap_cli_server_cmd_set_reply_text(a_str_reply, "you can select is only one from (file or hash)");
        return -1;
    }

    dap_chain_net_t *l_network = dap_chain_net_by_name(l_str_opts_check[OPT_NET]);
    if (!l_network) {
        dap_cli_server_cmd_set_reply_text(a_str_reply, "%s network not found", l_str_opts_check[OPT_NET]);
        return -1;
    }


    dap_chain_t *l_chain = dap_chain_net_get_chain_by_chain_type(l_network, CHAIN_TYPE_SIGNER);
    if (!l_chain) {
        dap_cli_server_cmd_set_reply_text(a_str_reply, "Not found datum signer in network %s", l_str_opts_check[OPT_NET]);
        return -1;
    }
    int found = 0;

    dap_sign_t *l_sign = NULL;
    dap_chain_datum_t *l_datum = NULL;
    char *l_gdb_group = NULL;

    l_gdb_group = dap_chain_net_get_gdb_group_mempool_new(l_chain);
    if (!l_gdb_group) {
        dap_cli_server_cmd_set_reply_text(a_str_reply, "Not found network group for chain: %s", l_chain->name);
        l_ret = -1;
        goto end;
    }

    dap_chain_hash_fast_t l_hash_tmp;

    if (l_str_opts_check[OPT_HASH]) {
        dap_chain_hash_fast_from_str(l_str_opts_check[OPT_HASH], &l_hash_tmp);
    }


    if (l_str_opts_check[OPT_FILE]) {
        l_ret = s_get_key_from_file(l_str_opts_check[OPT_FILE], l_str_opts_check[OPT_MIME], l_str_opts_check[OPT_CERT], &l_sign);
        if (!l_ret) {
            l_ret = -1;
            goto end;
        }

        l_datum = dap_chain_datum_create(DAP_CHAIN_DATUM_SIGNER, l_sign->pkey_n_sign, l_sign->header.sign_size);
        if (!l_datum) {
            dap_cli_server_cmd_set_reply_text(a_str_reply, "not created datum");
            l_ret = -1;
            goto end;
        }

        dap_hash_fast(l_datum->data, l_datum->header.data_size, &l_hash_tmp);
    }

    dap_chain_atom_iter_t *l_iter = NULL;
    dap_chain_cell_t *l_cell_tmp = NULL;
    dap_chain_cell_t *l_cell = NULL;
    size_t l_atom_size = 0, l_datums_count = 0;

    HASH_ITER(hh, l_chain->cells, l_cell, l_cell_tmp) {
        l_iter = l_cell->chain->callback_atom_iter_create(l_cell->chain, l_cell->id, 0);
        dap_chain_atom_ptr_t l_atom = l_cell->chain->callback_atom_find_by_hash(l_iter, &l_hash_tmp, &l_atom_size);
        dap_chain_datum_t **l_datums = l_cell->chain->callback_atom_get_datums(l_atom, l_atom_size, &l_datums_count);
        for (size_t i = 0; i < l_datums_count; i++) {
            dap_chain_datum_t *l_datum = l_datums[i];
            dap_hash_fast_t l_hash;
            dap_hash_fast(l_datum->data, l_datum->header.data_size, &l_hash);
            if (!memcmp(l_hash_tmp.raw, l_hash.raw, DAP_CHAIN_HASH_FAST_SIZE)) {
                dap_cli_server_cmd_set_reply_text(a_str_reply, "found!");
                found = 1;
                break;
            }
        }
        DAP_DEL_Z(l_datums);
        l_cell->chain->callback_atom_iter_delete(l_iter);
    }

end:

    DAP_DEL_Z(l_gdb_group);

    if (!found) {
        dap_cli_server_cmd_set_reply_text(a_str_reply, "not found!");
    }

    return 0;
}

static char **s_parse_items(const char *a_str, char a_delimiter, int *a_count, const int a_only_digit)
{
    int l_count_temp = *a_count = 0;
    int l_len_str = strlen(a_str);
    if (l_len_str == 0) return NULL;
    char *s, *l_temp_str;
    s = l_temp_str = dap_strdup(a_str);

    int l_buf = 0;
    for (int i = 0; i < l_len_str; i++) {
        if (s[i] == a_delimiter && !l_buf) {
            s[i] = 0;
            continue;
        }
        if (s[i] == a_delimiter && l_buf) {
            s[i] = 0;
            l_buf = 0;
            continue;
        }
        if (!dap_is_alpha(s[i]) && l_buf) {
            s[i] = 0;
            l_buf = 0;
            continue;
        }
        if (!dap_is_alpha(s[i]) && !l_buf) {
            s[i] = 0;
            continue;
        }
        if (a_only_digit) {
            if (dap_is_digit(s[i])) {
                l_buf++;
                if (l_buf == 1) l_count_temp++;
                continue;
            }
        } else if (dap_is_alpha(s[i])) {
            l_buf++;
            if (l_buf == 1) l_count_temp++;
            continue;
        }
        if (!dap_is_alpha(s[i])) {
            l_buf = 0;
            s[i] = 0;
            continue;
        }
    }

    s = l_temp_str;
    if (l_count_temp == 0) {
        DAP_DELETE(l_temp_str);
        return NULL;
    }

    char **lines = DAP_CALLOC(l_count_temp, sizeof (void *));
    if (!lines) {
        log_it(L_ERROR, "Memoru allocation error in s_parse_items");
        DAP_DELETE(l_temp_str);
        return NULL;
    }
    for (int i = 0; i < l_count_temp; i++) {
        while (*s == 0) s++;
        lines[i] = strdup(s);
        s = strchr(s, '\0');
        s++;
    }

    DAP_DELETE(l_temp_str);
    *a_count = l_count_temp;
    return lines;
}

static int s_get_key_from_file(const char *a_file, const char *a_mime, const char *a_cert_name, dap_sign_t **a_sign)
{
    char **l_items_mime = NULL;
    int l_items_mime_count = 0;
    uint32_t l_flags_mime = 0;



    if (a_mime) {
        l_items_mime = s_parse_items(a_mime, ',', &l_items_mime_count, 0);
    }

    if (l_items_mime && l_items_mime_count > 0) {
        struct opts l_opts_flags[] = {
        { "SIGNER_ALL_FLAGS", SIGNER_ALL_FLAGS },
        { "SIGNER_FILENAME", SIGNER_FILENAME },
        { "SIGNER_FILENAME_SHORT", SIGNER_FILENAME_SHORT },
        { "SIGNER_FILESIZE", SIGNER_FILESIZE },
        { "SIGNER_DATE", SIGNER_DATE },
        { "SIGNER_MIME_MAGIC", SIGNER_MIME_MAGIC }
        };
        int l_len_opts_flags = sizeof(l_opts_flags) / sizeof (struct opts);
        for (int i = 0; i < l_len_opts_flags; i++) {
            for (int isub = 0; isub < l_items_mime_count; isub++) {
                if (!strncmp (l_opts_flags[i].name, l_items_mime[isub], strlen(l_items_mime[isub]) + 1)) {
                    l_flags_mime |= l_opts_flags[i].cmd;
                    break;
                }
            }

        }

        /* free l_items_mime */
        for (int i = 0; i < l_items_mime_count; i++) {
            if (l_items_mime[i]) DAP_DELETE(l_items_mime[i]);
        }
        DAP_DELETE(l_items_mime);
        l_items_mime_count = 0;
    }
    if (l_flags_mime == 0) l_flags_mime = SIGNER_ALL_FLAGS;

    dap_chain_hash_fast_t l_hash;


    int l_ret = s_sign_file(a_file, l_flags_mime, a_cert_name, a_sign, &l_hash);

    if (l_items_mime)
        DAP_DELETE(l_items_mime);
    return l_ret;
}

static int s_signer_cmd(int a_arg_index, int a_argc, char **a_argv, char **a_str_reply)
{
    enum {
        OPT_FILE, OPT_MIME, OPT_NET, OPT_CHAIN, OPT_CERT,
        OPT_COUNT
    };
    struct opts l_opts_signer[] = {
    { "-file", OPT_FILE },
    { "-mime", OPT_MIME },
    { "-net", OPT_NET },
    { "-chain", OPT_CHAIN },
    { "-cert", OPT_CERT }
    };

    BUILD_BUG((sizeof(l_opts_signer)/sizeof(struct opts)) != OPT_COUNT);

    a_arg_index++;

    char *l_opts_sign[OPT_COUNT] = {0};
    for (int i = 0; i < OPT_COUNT; i++) {
        dap_cli_server_cmd_find_option_val(a_argv, a_arg_index, a_argc, l_opts_signer[i].name, (const char **) &l_opts_sign[i]);
    }

    if (!l_opts_sign[OPT_CERT]) {
        dap_cli_server_cmd_set_reply_text(a_str_reply, "%s need to be selected", l_opts_signer[OPT_CERT].name);
        return -1;
    }

    dap_chain_net_t *l_network = dap_chain_net_by_name(l_opts_sign[OPT_NET]);
    if (!l_network) {
        dap_cli_server_cmd_set_reply_text(a_str_reply, "%s network not found", l_opts_sign[OPT_NET]);
        return -1;
    }

    dap_chain_t *l_chain = dap_chain_net_get_chain_by_name(l_network, l_opts_sign[OPT_CHAIN]);
    if (!l_chain) {
        dap_cli_server_cmd_set_reply_text(a_str_reply, "%s chain not found", l_opts_sign[OPT_CHAIN]);
        return -1;
    }

    int l_ret = 0;
    dap_sign_t *l_sign = NULL;
    dap_chain_datum_t *l_datum = NULL;

    l_ret = s_get_key_from_file(l_opts_sign[OPT_FILE], l_opts_sign[OPT_MIME], l_opts_sign[OPT_CERT], &l_sign);
    if (!l_ret) {
        dap_cli_server_cmd_set_reply_text(a_str_reply, "%s cert not found", l_opts_sign[OPT_CERT]);
        return -1;
    }

    l_datum = dap_chain_datum_create(DAP_CHAIN_DATUM_SIGNER, l_sign->pkey_n_sign, l_sign->header.sign_size);
    if (!l_datum) {
        dap_cli_server_cmd_set_reply_text(a_str_reply, "not created datum");
        return -1;
    }

    l_ret = l_chain->callback_add_datums(l_chain, &l_datum, 1);

    char *l_key_str;
    dap_get_data_hash_str_static(l_datum->data, l_datum->header.data_size, l_key_str);
    dap_cli_server_cmd_set_reply_text(a_str_reply, "hash: %s", l_key_str);
    DAP_DELETE(l_datum);
    return l_ret;
}



/*
SIGNER_ALL_FLAGS             = 0 << 0,
SIGNER_FILENAME              = 1 << 0,   // flag - full filename
SIGNER_FILENAME_SHORT        = 1 << 1,   // flag - filename without extension
SIGNER_FILESIZE              = 1 << 2,   // flag - size of file
SIGNER_DATE                  = 1 << 3,   // flag - date
SIGNER_MIME_MAGIC            = 1 << 4,   // flag - mime magic
SIGNER_COUNT
*/

static char *s_strdup_by_index (const char *a_file, const int a_index);
static dap_tsd_t *s_alloc_metadata (const char *a_file, const int a_meta);
static uint8_t *s_concat_hash_and_mimetypes (dap_chain_hash_fast_t *a_chain, dap_list_t *a_meta_list, size_t *a_fullsize);

/*
 * dap_sign_file - sign a file with flags.
 * flags - (SIGNER_FILENAME, SIGNER_FILENAME_SHORT, SIGNER_FILESIZE, SIGNER_DATE, SIGNER_MIME_MAGIC) or SIGNER_ALL_FLAGS
 * example
 * int ret = dap_sign_file ("void.png", SIGNER_ALL_FLAGS); it's sign file with all mime types.
 * example
 * int ret = dap_sign_file ("void.png", SIGNER_FILENAME | SIGNER_FILESIZE | SIGNER_DATE);
 */
/**
 * @brief dap_chain_sign_file
 * @param a_chain
 * @param a_filename
 * @param a_flags
 * @return
 */
static int s_sign_file(const char *a_filename, dap_sign_signer_file_t a_flags, const char *a_cert_name,
                       dap_sign_t **a_signed, dap_chain_hash_fast_t *a_hash)
{
    uint32_t l_shift = 1;
    int l_count_meta = 0;
    int l_index_meta = 0;
    char *l_buffer = NULL;

    if (a_flags == SIGNER_ALL_FLAGS) {
        l_count_meta = SIGNER_COUNT;
        a_flags = SIGNER_FILENAME | SIGNER_FILENAME_SHORT | SIGNER_FILESIZE | SIGNER_DATE | SIGNER_MIME_MAGIC;
    }

    do {
        if (a_flags <= 0) break;

        for (int i = 0; i < SIGNER_COUNT; i++) {
            if (l_shift | a_flags) l_count_meta++;
            l_shift <<= 1;
        }
    } while (0);

    size_t l_file_content_size;
    if (!dap_file_get_contents(a_filename, &l_buffer, &l_file_content_size)) return 0;

    l_shift = 1;
    dap_list_t *l_std_list = NULL;


    for (int i = 0; i < l_count_meta; i++) {
        if (l_shift | a_flags) {
            dap_tsd_t *l_item = s_alloc_metadata(a_filename, l_shift & a_flags);
            if (l_item) {
                l_std_list = dap_list_append(l_std_list, l_item);
                l_index_meta++;
            }
        }
        l_shift <<= 1;
    }

    dap_cert_t *l_cert = dap_cert_find_by_name(a_cert_name);
    if (!l_cert) {
        DAP_DELETE(l_buffer);
        return 0;
    }

    if (!dap_hash_fast(l_buffer, l_file_content_size, a_hash)) {
        DAP_DELETE(l_buffer);
        return 0;
    }

    size_t l_full_size_for_sign;
    uint8_t *l_data = s_concat_hash_and_mimetypes(a_hash, l_std_list, &l_full_size_for_sign);
    if (!l_data) {
        DAP_DELETE(l_buffer);
        return 0;
    }
    *a_signed = dap_sign_create(l_cert->enc_key, l_data, l_full_size_for_sign, 0);
    if (*a_signed == NULL) {
        DAP_DELETE(l_buffer);
        return 0;
    }

    DAP_DELETE(l_buffer);
    return 1;
}

static byte_t *s_concat_meta (dap_list_t *a_meta, size_t *a_fullsize)
{
    if (a_fullsize)
        *a_fullsize = 0;

    int l_part = 256;
    int l_power = 1;
    byte_t *l_buf = DAP_CALLOC(l_part * l_power++, 1);
    if (!l_buf) {
        log_it(L_CRITICAL, "Memory allocation error");
        return NULL;
    }
    size_t l_counter = 0;
    size_t l_part_power = l_part;
    int l_index = 0;

    for ( dap_list_t* l_iter = dap_list_first(a_meta); l_iter; l_iter = l_iter->next){
        if (!l_iter->data) continue;
        dap_tsd_t * l_tsd = (dap_tsd_t *) l_iter->data;
        l_index = l_counter;
        l_counter += strlen((char *)l_tsd->data);
        if (l_counter >= l_part_power) {
            l_part_power = l_part * l_power++;
            l_buf = (byte_t *) DAP_REALLOC(l_buf, l_part_power);
            if (!l_buf) {
                log_it(L_CRITICAL, "Memory allocation error");
                return NULL;
            }
        }
        memcpy (&l_buf[l_index], l_tsd->data, strlen((char *)l_tsd->data));
    }

    if (a_fullsize)
        *a_fullsize = l_counter;

    return l_buf;
}

static uint8_t *s_concat_hash_and_mimetypes (dap_chain_hash_fast_t *a_chain_hash, dap_list_t *a_meta_list, size_t *a_fullsize)
{
    if (!a_fullsize) return NULL;
    byte_t *l_buf = s_concat_meta (a_meta_list, a_fullsize);
    if (!l_buf) return (uint8_t *) l_buf;

    size_t l_len_meta_buf = *a_fullsize;
    *a_fullsize += sizeof (a_chain_hash->raw) + 1;
    uint8_t *l_fullbuf = DAP_CALLOC(*a_fullsize, 1);
    if (!l_fullbuf) {
        log_it(L_CRITICAL, "Memory allocation error");
        DAP_DELETE(l_buf);
        return NULL;
    }
    uint8_t *l_s = l_fullbuf;

    memcpy(l_s, a_chain_hash->raw, sizeof(a_chain_hash->raw));
    l_s += sizeof (a_chain_hash->raw);
    memcpy(l_s, l_buf, l_len_meta_buf);
    DAP_DELETE(l_buf);

    return l_fullbuf;
}


static char *s_strdup_by_index (const char *a_file, const int a_index)
{
    char *l_buf = DAP_CALLOC(a_index + 1, 1);
    if (!l_buf) {
        log_it(L_CRITICAL, "Memory allocation error");
        return NULL;
    }
    strncpy (l_buf, a_file, a_index);
    return l_buf;
}

static dap_tsd_t *s_alloc_metadata (const char *a_file, const int a_meta)
{
    switch (a_meta) {
        case SIGNER_FILENAME:
            return dap_tsd_create_string(SIGNER_FILENAME, a_file);
            break;
        case SIGNER_FILENAME_SHORT:
            {
                char *l_filename_short = NULL;
                if ((l_filename_short = strrchr(a_file, '.')) != 0) {
                    int l_index_of_latest_point = l_filename_short - a_file;
                    l_filename_short = s_strdup_by_index (a_file, l_index_of_latest_point);
                    if (!l_filename_short) return NULL;
                    dap_tsd_t *l_ret = dap_tsd_create_string(SIGNER_FILENAME_SHORT, l_filename_short);
                    free (l_filename_short);
                    return l_ret;
                }
            }
            break;
        case SIGNER_FILESIZE:
            {
                struct stat l_st;
                stat (a_file, &l_st);
                char l_size[513];
                snprintf(l_size, 513, "%ld", l_st.st_size);
                return dap_tsd_create_string(SIGNER_FILESIZE, l_size);
            }
            break;
        case SIGNER_DATE:
            {
                struct stat l_st;
                stat (a_file, &l_st);
                char *l_ctime = ctime(&l_st.st_ctime);
                char *l = NULL;
                if ((l = strchr(l_ctime, '\n')) != 0) *l = 0;
                return dap_tsd_create_string(SIGNER_DATE, l_ctime);
            }
            break;
        #ifndef DAP_OS_ANDROID
        case SIGNER_MIME_MAGIC:
            {
                magic_t l_magic = magic_open(MAGIC_MIME);
                if (l_magic == NULL) return NULL;
                if (magic_load (l_magic, NULL)) {
                    magic_close(l_magic);
                    return NULL;
                }
                const char *l_str_magic_file = NULL;
                dap_tsd_t *l_ret = NULL;
                do {
                        l_str_magic_file = magic_file (l_magic, a_file);
                    if (!l_str_magic_file) break;
                    l_ret = dap_tsd_create_string(SIGNER_MIME_MAGIC, l_str_magic_file);
                } while (0);
                magic_close (l_magic);
                return l_ret;

            }
            break;
        #endif
        default:
            return NULL;
    }
    return NULL;
}
<|MERGE_RESOLUTION|>--- conflicted
+++ resolved
@@ -6770,7 +6770,6 @@
                                                         "Wallet address not recognized");
             return DAP_CHAIN_NODE_CLI_COM_TX_HISTORY_WALLET_ADDR_ERR;
         }
-<<<<<<< HEAD
         if (l_net) {
             if (l_net->pub.id.uint64 != l_addr->net_id.uint64) {
                 dap_json_rpc_error_add(DAP_CHAIN_NODE_CLI_COM_TX_HISTORY_ID_NET_ADDR_DIF_ERR,
@@ -6780,9 +6779,6 @@
             }
         } else
             l_net = dap_chain_net_by_id(l_addr->net_id);
-=======
-        l_net = dap_chain_net_by_id(l_addr->net_id);
->>>>>>> 595635a3
     }
     const char* l_sign_str = "";
     if (l_wallet_name) {
@@ -6827,7 +6823,6 @@
                                 " You can set default datum type in chain configuration file", l_net_str);
         return DAP_CHAIN_NODE_CLI_COM_TX_HISTORY_CHAIN_PARAM_ERR;
     }
-<<<<<<< HEAD
     // response
     json_object * json_obj_out = NULL;
     if (l_tx_hash_str) {
@@ -6873,75 +6868,6 @@
     }
 
     return DAP_CHAIN_NODE_CLI_COM_TX_HISTORY_OK;
-=======
-    dap_string_t *l_str_ret = dap_string_new("");
-    if (l_addr) {
-        char *l_addr_str = dap_chain_addr_to_str(l_addr);
-        dap_string_append_printf(l_str_ret, "History for addr %s:\n%s", l_addr_str, l_sign_str);
-        DAP_DELETE(l_addr_str);
-    }
-    dap_string_append_printf(l_str_ret, "network: %s\n", (l_net->pub.name) ? l_net->pub.name : "-");
-    if (l_tx_hash_str) {
-        char *l_str_out = dap_db_history_tx(&l_tx_hash, l_chain, l_hash_out_type);
-        dap_string_append(l_str_ret, l_str_out);
-        DAP_DEL_Z(l_str_out);
-    } else if (l_addr) {
-        char *l_str_out = dap_db_history_addr(l_addr, l_chain, l_hash_out_type);
-        dap_string_append(l_str_ret, l_str_out);
-        DAP_DEL_Z(l_str_out);
-    } else if (l_is_tx_all) {
-        dap_time_t l_time_T = dap_time_now();
-        char out[80] = {"\0"};
-        dap_time_to_str_rfc822(out,80, l_time_T);
-        log_it(L_DEBUG, "Start getting tx from chain: %s", out);
-        dap_ledger_t *l_ledger = l_net->pub.ledger;
-        size_t l_tx_count = 0;
-        size_t l_tx_ledger_accepted = 0;
-        size_t l_tx_ledger_rejected = 0;
-        dap_chain_cell_t    *l_cell = NULL,
-                            *l_cell_tmp = NULL;
-        dap_chain_atom_iter_t *l_iter = NULL;
-        HASH_ITER(hh, l_chain->cells, l_cell, l_cell_tmp) {
-            l_iter = l_chain->callback_atom_iter_create(l_chain, l_cell->id, 0);
-            size_t l_atom_size = 0;
-            dap_chain_atom_ptr_t l_ptr = l_chain->callback_atom_iter_get_first(l_iter, &l_atom_size);
-            while (l_ptr && l_atom_size) {
-                size_t l_datums_count = 0;
-                dap_chain_datum_t **l_datums = l_cell->chain->callback_atom_get_datums(l_ptr, l_atom_size, &l_datums_count);
-                for (size_t i = 0; i < l_datums_count; i++) {
-                    if (l_datums[i]->header.type_id == DAP_CHAIN_DATUM_TX) {
-                        l_tx_count++;
-                        dap_chain_datum_tx_t *l_tx = (dap_chain_datum_tx_t*)l_datums[i]->data;
-                        dap_hash_fast_t l_ttx_hash = {0};
-                        dap_hash_fast(l_tx, l_datums[i]->header.data_size, &l_ttx_hash);
-                        const char *l_token_ticker = NULL;
-                        if ((l_token_ticker = dap_ledger_tx_get_token_ticker_by_hash(l_ledger, &l_ttx_hash))) {
-                            dap_string_append_printf(l_str_ret, "\t\t↓↓↓ Ledger accepted ↓↓↓\n");
-                            l_tx_ledger_accepted++;
-                        } else {
-                            l_token_ticker = s_tx_get_main_ticker(l_tx, l_net, NULL);
-                            dap_string_append_printf(l_str_ret, "\t\t↓↓↓ Ledger rejected ↓↓↓\n");
-                            l_tx_ledger_rejected++;
-                        }
-                        dap_chain_datum_dump_tx(l_tx, l_token_ticker, l_str_ret, l_hash_out_type, &l_ttx_hash, l_net->pub.id);
-                    }
-                }
-                DAP_DEL_Z(l_datums);
-                l_ptr = l_chain->callback_atom_iter_get_next(l_iter, &l_atom_size);
-            }
-            l_cell->chain->callback_atom_iter_delete(l_iter);
-        }
-        l_time_T = dap_time_now();
-        dap_time_to_str_rfc822(out,80, l_time_T);
-        log_it(L_DEBUG, "END getting tx from chain: %s", out);
-        dap_string_append_printf(l_str_ret, "Chain %s in network %s contains %zu transactions.\n"
-                                               "Of which %zu were accepted into the ledger and %zu were rejected.\n",
-                                 l_net->pub.name, l_chain->name, l_tx_count, l_tx_ledger_accepted, l_tx_ledger_rejected);
-    }
-    dap_cli_server_cmd_set_reply_text(a_str_reply, "%s", l_str_ret->str);
-    dap_string_free(l_str_ret, true);
-    return 0;
->>>>>>> 595635a3
 }
 
 /**
