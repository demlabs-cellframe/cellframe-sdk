--- conflicted
+++ resolved
@@ -109,12 +109,9 @@
 
 #include "dap_json_rpc_errors.h"
 #include "dap_json_rpc_chain_datum.h"
-<<<<<<< HEAD
 #include "dap_http_ban_list_client.h"
-=======
 #include "dap_chain_datum_tx_voting.h"
 
->>>>>>> 993ac5cc
 
 #define LOG_TAG "chain_node_cli_cmd"
 
@@ -993,14 +990,10 @@
 
     // struct to write to the global db
     dap_chain_node_addr_t l_node_addr = {}, l_link;
-<<<<<<< HEAD
     uint32_t l_info_size = l_hostname 
         ? sizeof(dap_chain_node_info_t) + dap_strlen(l_hostname) + 1
         : sizeof(dap_chain_node_info_t);
     dap_chain_node_info_t *l_node_info = DAP_NEW_STACK_SIZE(dap_chain_node_info_t, l_info_size);
-=======
-    dap_chain_node_info_t l_node_info = {};
->>>>>>> 993ac5cc
 
     //TODO need to rework with new node info / alias /links concept
 
