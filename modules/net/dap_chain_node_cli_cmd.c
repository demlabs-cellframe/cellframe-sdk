/*
 * Authors:
 * Dmitriy A. Gerasimov <gerasimov.dmitriy@demlabs.net>
 * Alexander Lysikov <alexander.lysikov@demlabs.net>
 * DeM Labs Inc.   https://demlabs.net
 * Cellframe Network  https://github.com/demlabs-cellframe
 * Copyright  (c) 2019
 * All rights reserved.

 This file is part of DAP (Distributed Applications Platform) the open source project

 DAP (Distributed Applications Platform) is free software: you can redistribute it and/or modify
 it under the terms of the GNU General Public License as published by
 the Free Software Foundation, either version 3 of the License, or
 (at your option) any later version.

 DAP is distributed in the hope that it will be useful,
 but WITHOUT ANY WARRANTY; without even the implied warranty of
 MERCHANTABILITY or FITNESS FOR A PARTICULAR PURPOSE.  See the
 GNU General Public License for more details.

 You should have received a copy of the GNU General Public License
 along with any DAP based project.  If not, see <http://www.gnu.org/licenses/>.
 */

#include <stdlib.h>
#include <stdio.h>
#include <time.h>
#include <stdlib.h>
#include <stddef.h>
#include <stdint.h>
#include <string.h>
#include <stdbool.h>
#include <errno.h>
#include <assert.h>
#include <ctype.h>
#include <dirent.h>
#include <sys/stat.h>

#ifdef WIN32
#include <winsock2.h>
#include <windows.h>
#include <mswsock.h>
#include <ws2tcpip.h>
#include <io.h>
#include "wepoll.h"
#else
#include <sys/types.h>
#include <arpa/inet.h>
#include <netinet/in.h>
#include <signal.h>
#endif
#include <pthread.h>

#include "uthash.h"
#include "utlist.h"
#include "dap_string.h"
#include "dap_hash.h"
#include "dap_chain_common.h"
#include "dap_strfuncs.h"
#include "dap_list.h"
#include "dap_string.h"
#include "dap_cert.h"
#include "dap_cert_file.h"
#include "dap_file_utils.h"
#include "dap_enc_base58.h"
#include "dap_enc_ks.h"
#include "dap_chain_wallet.h"
#include "dap_chain_wallet_internal.h"
#include "dap_chain_node.h"
#include "dap_global_db.h"
#include "dap_global_db_driver.h"
#include "dap_chain_node_client.h"
#include "dap_chain_node_cli_cmd.h"
#include "dap_chain_node_cli_cmd_tx.h"
#include "dap_net.h"
#include "dap_chain_net_srv.h"
#include "dap_chain_net_tx.h"
#include "dap_chain_net_balancer.h"
#include "dap_chain_cell.h"
#include "dap_enc_base64.h"

#ifdef DAP_OS_UNIX
#include <dirent.h>
#endif

#include "dap_chain_common.h"
#include "dap_chain_datum.h"
#include "dap_chain_datum_token.h"
#include "dap_chain_datum_tx_items.h"
#include "dap_chain_ledger.h"
#include "dap_chain_mempool.h"
#include "dap_global_db.h"
#include "dap_global_db_pkt.h"
#include "dap_chain_ch.h"
#include "dap_enc_base64.h"
#include "dap_chain_net_node_list.h"

#include "dap_json_rpc_errors.h"
#include "dap_http_ban_list_client.h"
#include "dap_chain_datum_tx_voting.h"
#include "dap_chain_wallet_cache.h"
#include "dap_json_rpc.h"
#include "dap_json_rpc_request.h"
#include "dap_client_pvt.h"
#include "dap_enc.h"
#include "dap_notify_srv.h"

#include "dap_chain_net_tx.h"

#define LOG_TAG "chain_node_cli_cmd"

int _cmd_mempool_add_ca(dap_chain_net_t *a_net, dap_chain_t *a_chain, dap_cert_t *a_cert, void **a_str_reply);
static void s_new_wallet_info_notify(const char *a_wallet_name); 
struct json_object *wallet_list_json_collect();

dap_chain_t *s_get_chain_with_datum(dap_chain_net_t *a_net, const char *a_datum_hash) {
    dap_chain_t *l_chain = NULL;
    DL_FOREACH(a_net->pub.chains, l_chain) {
        char *l_gdb_mempool = dap_chain_net_get_gdb_group_mempool_new(l_chain);
        bool is_hash = dap_global_db_driver_is(l_gdb_mempool, a_datum_hash);
        DAP_DELETE(l_gdb_mempool);
        if (is_hash)
            return l_chain;
    }
    return NULL;
}

/**
 * @brief node_info_read_and_reply
 * Read node from base
 * @param a_net
 * @param a_address
 * @param a_str_reply
 * @return dap_chain_node_info_t*
 */
static dap_chain_node_info_t* node_info_read_and_reply(dap_chain_net_t * a_net, dap_chain_node_addr_t *a_address,
        void **a_str_reply)
{
    dap_chain_node_info_t* l_res = dap_chain_node_info_read(a_net, a_address);
    if (!l_res)
        dap_cli_server_cmd_set_reply_text(a_str_reply, "Node record is corrupted or doesn't exist");
    return l_res;
}


/**
 * @brief node_info_save_and_reply
 * Save node to base
 * @param a_net
 * @param a_node_info
 * @param str_reply
 * @return true
 * @return false
 */
static int node_info_save_and_reply(dap_chain_net_t * a_net, dap_chain_node_info_t *a_node_info, void **a_str_reply)
{
    return !a_node_info || !a_node_info->address.uint64
        ? dap_cli_server_cmd_set_reply_text(a_str_reply, "Invalid node address"), -1
        : dap_global_db_set_sync(a_net->pub.gdb_nodes, dap_stream_node_addr_to_str_static(a_node_info->address),
            (uint8_t*)a_node_info, dap_chain_node_info_get_size(a_node_info), false);
}


/**
 * @brief node_info_add_with_reply
 * Handler of command 'global_db node add'
 *
 * str_reply[out] for reply
 * return 0 Ok, -1 error
 * @param a_net
 * @param a_node_info
 * @param a_alias_str
 * @param a_cell_str
 * @param a_ipv4_str
 * @param a_ipv6_str
 * @param a_str_reply
 * @return int
 */
static int node_info_add_with_reply(dap_chain_net_t * a_net, dap_chain_node_info_t *a_node_info,
        const char *a_alias_str, const char *a_cell_str, const char *a_ip_str, void **a_str_reply)
{

    if(!a_node_info->address.uint64) {
        dap_cli_server_cmd_set_reply_text(a_str_reply, "not found -addr parameter");
        return -1;
    }
    if(!a_cell_str) {
        dap_cli_server_cmd_set_reply_text(a_str_reply, "not found -cell parameter");
        return -1;
    }

    if(a_alias_str) {
        // add alias
        if(!dap_chain_node_alias_register(a_net, a_alias_str, &a_node_info->address)) {
            log_it(L_WARNING, "can't save alias %s", a_alias_str);
            dap_cli_server_cmd_set_reply_text(a_str_reply, "alias '%s' can't be mapped to addr=0x%"DAP_UINT64_FORMAT_U,
                    a_alias_str, a_node_info->address.uint64);
            return -1;
        }
    }

    return !node_info_save_and_reply(a_net, a_node_info, a_str_reply)
        ? dap_cli_server_cmd_set_reply_text(a_str_reply, "node added"), 0
        : -1;
}

/**
 * @brief s_node_info_list_with_reply Handler of command 'node dump'
 * @param a_net
 * @param a_addr
 * @param a_is_full
 * @param a_alias
 * @param a_str_reply
 * @return int 0 Ok, -1 error
 */
static int s_node_info_list_with_reply(dap_chain_net_t *a_net, dap_chain_node_addr_t * a_addr, bool a_is_full,
        const char *a_alias, void **a_str_reply)
{
    int l_ret = 0;
    dap_string_t *l_string_reply = dap_string_new("Node list:\n");

    if ((a_addr && a_addr->uint64) || a_alias) {
        dap_chain_node_addr_t *l_addr = a_alias
                ? dap_chain_node_alias_find(a_net, a_alias)
                : DAP_DUP(a_addr);

        if (!l_addr) {
            log_it(L_ERROR, "Node address with specified params not found");
            return -1;
        }

        // read node
        dap_chain_node_info_t *node_info_read = node_info_read_and_reply(a_net, l_addr, a_str_reply);
        if(!node_info_read) {
            DAP_DEL_Z(l_addr);
            dap_string_free(l_string_reply, true);
            return -2;
        }

        // get aliases in form of string
        /*dap_string_t *aliases_string = dap_string_new(NULL);
        dap_list_t *list_aliases = get_aliases_by_name(a_net, l_addr);
        if(list_aliases)
        {
            dap_list_t *list = list_aliases;
            while(list)
            {
                const char *alias = (const char *) list->data;
                dap_string_append_printf(aliases_string, "\nalias %s", alias);
                list = dap_list_next(list);
            }
            dap_list_free_full(list_aliases, NULL);
        }
        else
            dap_string_append(aliases_string, "\nno aliases");



        const int hostlen = 128;
        char *host4 = (char*) alloca(hostlen);
        char *host6 = (char*) alloca(hostlen);
        struct sockaddr_in sa4 = { .sin_family = AF_INET, .sin_addr = node_info_read->hdr.ext_addr_v4 };
        const char* str_ip4 = inet_ntop(AF_INET, &(((struct sockaddr_in *) &sa4)->sin_addr), host4, hostlen);

        struct sockaddr_in6 sa6 = { .sin6_family = AF_INET6, .sin6_addr = node_info_read->hdr.ext_addr_v6 };
        const char* str_ip6 = inet_ntop(AF_INET6, &(((struct sockaddr_in6 *) &sa6)->sin6_addr), host6, hostlen);

        // get links in form of string
        dap_string_t *links_string = dap_string_new(NULL);
        for(unsigned int i = 0; i < node_info_read->hdr.links_number; i++) {
            dap_chain_node_addr_t link_addr = node_info_read->links[i];
            dap_string_append_printf(links_string, "\nlink%02d address : " NODE_ADDR_FP_STR, i,
                    NODE_ADDR_FP_ARGS_S(link_addr));
        }

        dap_string_append_printf(l_string_reply, "\n");
        char l_port_str[10];
        sprintf(l_port_str,"%d",node_info_read->hdr.ext_port);

        // set short reply with node param
        if(!a_is_full)
            dap_string_append_printf(l_string_reply,
                    "node address "NODE_ADDR_FP_STR"\tcell 0x%016"DAP_UINT64_FORMAT_x"\tipv4 %s\tport: %s\tnumber of links %u",
                    NODE_ADDR_FP_ARGS_S(node_info_read->hdr.address),
                    node_info_read->hdr.cell_id.uint64, str_ip4,
                    node_info_read->hdr.ext_port ? l_port_str : "default",
                    node_info_read->hdr.links_number);
        else
            // set full reply with node param
            dap_string_append_printf(l_string_reply,
                    "node address " NODE_ADDR_FP_STR "\ncell 0x%016"DAP_UINT64_FORMAT_x"\nipv4 %s\nipv6 %s\nport: %s%s\nlinks %u%s",
                    NODE_ADDR_FP_ARGS_S(node_info_read->hdr.address),
                    node_info_read->hdr.cell_id.uint64,
                    str_ip4, str_ip6,
                    node_info_read->hdr.ext_port ? l_port_str : "default",
                    aliases_string->str,
                    node_info_read->hdr.links_number, links_string->str);
        dap_string_free(aliases_string, true);
        dap_string_free(links_string, true);

        DAP_DELETE(l_addr);
        DAP_DELETE(node_info_read);*/ // TODO

    } else { // Dump list with !a_addr && !a_alias
        size_t l_nodes_count = 0;
        dap_global_db_obj_t *l_objs = dap_global_db_get_all_sync(a_net->pub.gdb_nodes, &l_nodes_count);

        if(!l_nodes_count || !l_objs) {
            dap_string_append_printf(l_string_reply, "No records\n");
            dap_cli_server_cmd_set_reply_text(a_str_reply, "%s", l_string_reply->str);
            dap_string_free(l_string_reply, true);
            dap_global_db_objs_delete(l_objs, l_nodes_count);
            return -1;
        } else {
            dap_string_append_printf(l_string_reply, "Got %zu nodes:\n", l_nodes_count);
            dap_string_append_printf(l_string_reply, "%-26s%-20s%-8s%s", "Address", "IPv4", "Port", "Timestamp\n");

            for (size_t i = 0; i < l_nodes_count; i++) {
                dap_chain_node_info_t *l_node_info = (dap_chain_node_info_t*)l_objs[i].value;
                if (dap_chain_node_addr_is_blank(&l_node_info->address)){
                    log_it(L_ERROR, "Node address is empty");
                    continue;
                }

                char l_ts[DAP_TIME_STR_SIZE] = { '\0' };
                dap_nanotime_to_str_rfc822(l_ts, sizeof(l_ts), l_objs[i].timestamp);

                dap_string_append_printf(l_string_reply, NODE_ADDR_FP_STR"    %-20s%-8d%-32s\n",
                                         NODE_ADDR_FP_ARGS_S(l_node_info->address),
                                         l_node_info->ext_host, l_node_info->ext_port,
                                         l_ts);

                // TODO make correct work with aliases
                /*dap_string_t *aliases_string = dap_string_new(NULL);

                for (size_t i = 0; i < l_data_size; i++) {
                    //dap_chain_node_addr_t addr_i;
                    dap_global_db_obj_t *l_obj = l_aliases_objs + i;
                    if (!l_obj)
                        break;
                    dap_chain_node_addr_t *l_addr = (dap_chain_node_addr_t *)l_obj->value;
                    if (l_addr && l_obj->value_len == sizeof(dap_chain_node_addr_t) &&
                            l_node_info->hdr.address.uint64 == l_addr->uint64) {
                        dap_string_append_printf(aliases_string, "\nalias %s", l_obj->key);
                    }
                }
                if (!l_data_size)
                    dap_string_append(aliases_string, "\nno aliases");

                // get links in form of string
                dap_string_t *links_string = dap_string_new(NULL);
                for(unsigned int i = 0; i < l_node_info->hdr.links_number; i++) {
                    dap_chain_node_addr_t link_addr = l_node_info->links[i];
                    dap_string_append_printf(links_string, "\nlink%02d address : " NODE_ADDR_FP_STR, i,
                            NODE_ADDR_FP_ARGS_S(link_addr));
                }

                if(i)
                    dap_string_append_printf(l_string_reply, "\n");
                char l_port_str[10];
                sprintf(l_port_str, "%d", l_node_info->hdr.ext_port);
                // set short reply with node param
                if(!a_is_full)
                    dap_string_append_printf(l_string_reply,
                            "node address "NODE_ADDR_FP_STR"\tcell 0x%016"DAP_UINT64_FORMAT_x"\tipv4 %s\tport: %s\tnumber of links %u",
                            NODE_ADDR_FP_ARGS_S(l_node_info->hdr.address),
                            l_node_info->hdr.cell_id.uint64, str_ip4,
                            l_node_info->hdr.ext_port ? l_port_str : "default",
                            l_node_info->hdr.links_number);
                else
                    // set full reply with node param
                    dap_string_append_printf(l_string_reply,
                            "node address " NODE_ADDR_FP_STR "\ncell 0x%016"DAP_UINT64_FORMAT_x"\nipv4 %s\nipv6 %s\nport: %s%s\nlinks %u%s",
                            NODE_ADDR_FP_ARGS_S(l_node_info->hdr.address),
                            l_node_info->hdr.cell_id.uint64,
                            str_ip4, str_ip6,
                            l_node_info->hdr.ext_port ? l_port_str : "default",
                            aliases_string->str,
                            l_node_info->hdr.links_number, links_string->str);
                dap_string_free(aliases_string, true);
                dap_string_free(links_string, true);*/
            }
        }
        dap_global_db_objs_delete(l_objs, l_nodes_count);
    }
    dap_cli_server_cmd_set_reply_text(a_str_reply, "%s", l_string_reply->str);
    dap_string_free(l_string_reply, true);
    return l_ret;
}

/**
 * @brief com_global_db
 * global_db command
 * @param a_argc
 * @param a_argv
 * @param arg_func
 * @param a_str_reply
 * @return int
 * return 0 OK, -1 Err
 */
int com_global_db(int a_argc, char ** a_argv, void **a_str_reply)
{
    json_object **a_json_arr_reply = (json_object **)a_str_reply;
    enum {
        CMD_NONE, CMD_ADD, CMD_FLUSH, CMD_RECORD, CMD_WRITE, CMD_READ,
        CMD_DELETE, CMD_DROP, CMD_GET_KEYS, CMD_GROUP_LIST
    };
    int arg_index = 1;
    int cmd_name = CMD_NONE;
    // find 'cells' as first parameter only
    if(dap_cli_server_cmd_find_option_val(a_argv, arg_index, dap_min(a_argc, arg_index + 1), "flush", NULL))
        cmd_name = CMD_FLUSH;
    else if(dap_cli_server_cmd_find_option_val(a_argv, arg_index, dap_min(a_argc, arg_index + 1), "record", NULL))
            cmd_name = CMD_RECORD;
    else if(dap_cli_server_cmd_find_option_val(a_argv, arg_index, dap_min(a_argc, arg_index + 1), "write", NULL))
                cmd_name = CMD_WRITE;
    else if(dap_cli_server_cmd_find_option_val(a_argv, arg_index, dap_min(a_argc, arg_index + 1), "read", NULL))
                cmd_name = CMD_READ;
    else if(dap_cli_server_cmd_find_option_val(a_argv, arg_index, dap_min(a_argc, arg_index + 1), "delete", NULL))
                cmd_name = CMD_DELETE;
    else if(dap_cli_server_cmd_find_option_val(a_argv, arg_index, dap_min(a_argc, arg_index + 1), "drop_table", NULL))
                cmd_name = CMD_DROP;
    else if(dap_cli_server_cmd_find_option_val(a_argv, arg_index, dap_min(a_argc, arg_index + 1), "get_keys", NULL))
            cmd_name = CMD_GET_KEYS;
    else if(dap_cli_server_cmd_find_option_val(a_argv, arg_index, dap_min(a_argc, arg_index + 1), "group_list", NULL))
            cmd_name = CMD_GROUP_LIST;

    switch (cmd_name) {
    case CMD_FLUSH:
    {
        json_object* json_obj_flush = NULL;
        int res_flush = dap_global_db_flush_sync();
        switch (res_flush) {
        case 0:
            json_obj_flush = json_object_new_object();
            json_object_object_add(json_obj_flush, "command status", json_object_new_string("Commit data base and filesystem caches to disk completed.\n\n"));
            json_object_array_add(*a_json_arr_reply, json_obj_flush);
            break;
        case -1:
            dap_json_rpc_error_add(*a_json_arr_reply, DAP_CHAIN_NODE_CLI_COM_GLOBAL_DB_CAN_NOT_OPEN_DIR,
                                                        "Couldn't open db directory. Can't init cdb\n"
                                                        "Reboot the node.\n\n");
            break;
        case -2:
            dap_json_rpc_error_add(*a_json_arr_reply, DAP_CHAIN_NODE_CLI_COM_GLOBAL_DB_CAN_NOT_INIT_DB,
                                                        "Couldn't open db directory. Can't init cdb\n"
                                                        "Reboot the node.\n\n");
            break;
        case -3:
            dap_json_rpc_error_add(*a_json_arr_reply, DAP_CHAIN_NODE_CLI_COM_GLOBAL_DB_CAN_NOT_INIT_SQL,
                                                        "Can't init sqlite\n"
                                                        "Reboot the node.\n\n");
            break;
        default:
            dap_json_rpc_error_add(*a_json_arr_reply, DAP_CHAIN_NODE_CLI_COM_GLOBAL_DB_CAN_NOT_COMMIT_TO_DISK,
                                                        "Can't commit data base caches to disk completed.\n"
                                                        "Reboot the node.\n\n");
            break;
        }
        return DAP_CHAIN_NODE_CLI_COM_GLOBAL_DB_JSON_OK;
    }
    case CMD_RECORD:
    {
        enum {
            SUMCMD_GET, SUMCMD_PIN, SUMCMD_UNPIN
        };
        if(!arg_index || a_argc < 3) {
            dap_json_rpc_error_add(*a_json_arr_reply, DAP_CHAIN_NODE_CLI_COM_GLOBAL_DB_PARAM_ERR,"parameters are not valid");
            return -DAP_CHAIN_NODE_CLI_COM_GLOBAL_DB_PARAM_ERR;
        }
        int arg_index_n = ++arg_index;
        int l_subcmd;
        // Get value
        if((arg_index_n = dap_cli_server_cmd_find_option_val(a_argv, arg_index, dap_min(a_argc, arg_index + 1), "get", NULL))!= 0) {
            l_subcmd = SUMCMD_GET;
        }
        // Pin record
        else if((arg_index_n = dap_cli_server_cmd_find_option_val(a_argv, arg_index, dap_min(a_argc, arg_index + 1), "pin", NULL)) != 0) {
            l_subcmd = SUMCMD_PIN;
        }
        // Unpin record
        else if((arg_index_n = dap_cli_server_cmd_find_option_val(a_argv, arg_index, dap_min(a_argc, arg_index + 1), "unpin", NULL)) != 0) {
            l_subcmd = SUMCMD_UNPIN;
        }
        else{
            dap_json_rpc_error_add(*a_json_arr_reply, DAP_CHAIN_NODE_CLI_COM_GLOBAL_DB_PARAM_ERR,
                                            "Subcommand '%s' not recognized, available subcommands are 'get', 'pin' or 'unpin'", a_argv[2]);
            return -DAP_CHAIN_NODE_CLI_COM_GLOBAL_DB_PARAM_ERR;
        }
        // read record from database
        const char *l_key = NULL;
        const char *l_group = NULL;
        // find key and group
        dap_cli_server_cmd_find_option_val(a_argv, arg_index, a_argc, "-key", &l_key);
        dap_cli_server_cmd_find_option_val(a_argv, arg_index, a_argc, "-group", &l_group);
        size_t l_value_len = 0;
        bool l_is_pinned = false;
        dap_nanotime_t l_ts =0;
        uint8_t *l_value = dap_global_db_get_sync(l_group, l_key, &l_value_len, &l_is_pinned, &l_ts);
        if(!l_value || !l_value_len) {
            dap_json_rpc_error_add(*a_json_arr_reply, DAP_CHAIN_NODE_CLI_COM_GLOBAL_DB_RECORD_NOT_FOUND,
                                            "Record not found\n\n");
            return -DAP_CHAIN_NODE_CLI_COM_GLOBAL_DB_RECORD_NOT_FOUND;
        }
        json_object* json_obj_rec = json_object_new_object();
        int l_ret = 0;
        // prepare record information
        switch (l_subcmd) {
            case SUMCMD_GET: // Get value
            {
                char *l_value_str = DAP_NEW_Z_SIZE(char, l_value_len * 2 + 2);
                if(!l_value_str) {
                    log_it(L_CRITICAL, "%s", c_error_memory_alloc);
                    DAP_DELETE(l_value);
                    json_object_put(json_obj_rec);
                    return -DAP_CHAIN_NODE_CLI_COM_GLOBAL_DB_MEMORY_ERR;
                }
                json_object_object_add(json_obj_rec, "command status", json_object_new_string("Commit data base and filesystem caches to disk completed."));

                dap_bin2hex(l_value_str, l_value, l_value_len);
                json_object_object_add(json_obj_rec, "command status", json_object_new_string("Record found"));
                json_object_object_add(json_obj_rec, "lenght(byte)", json_object_new_uint64(l_value_len));
                json_object_object_add(json_obj_rec, "hash", json_object_new_string(dap_get_data_hash_str(l_value, l_value_len).s));
                json_object_object_add(json_obj_rec, "pinned", l_is_pinned ? json_object_new_string("Yes") : json_object_new_string("No") );
                json_object_object_add(json_obj_rec, "value", json_object_new_string(l_value_str));
                DAP_DELETE(l_value_str);
                break;
            }
            case SUMCMD_PIN: // Pin record
            {
                if(l_is_pinned){
                    json_object_object_add(json_obj_rec, "pinned status", json_object_new_string("record already pinned"));
                    break;
                }
                if(dap_global_db_pin_sync( l_group, l_key) ==0 ){
                    json_object_object_add(json_obj_rec, "pinned status", json_object_new_string("record successfully pinned"));
                }
                else{
                    dap_json_rpc_error_add(*a_json_arr_reply, DAP_CHAIN_NODE_CLI_COM_GLOBAL_DB_RECORD_NOT_PINED,
                                            "can't pin the record");
                    l_ret = -DAP_CHAIN_NODE_CLI_COM_GLOBAL_DB_RECORD_NOT_PINED;
                }
                break;
            }
            case SUMCMD_UNPIN: // Unpin record
            {
                if(!l_is_pinned) {
                    json_object_object_add(json_obj_rec, "unpinned status", json_object_new_string("record already unpinned"));
                    break;
                }
                if(dap_global_db_unpin_sync(l_group,l_key) == 0 ) {
                    json_object_object_add(json_obj_rec, "unpinned status", json_object_new_string("record successfully unpinned"));
                }
                else {
                    dap_json_rpc_error_add(*a_json_arr_reply, DAP_CHAIN_NODE_CLI_COM_GLOBAL_DB_RECORD_NOT_UNPINED,
                                            "can't unpin the record");
                    l_ret = -DAP_CHAIN_NODE_CLI_COM_GLOBAL_DB_RECORD_NOT_UNPINED;
                }
                break;
            }
        }
        json_object_array_add(*a_json_arr_reply, json_obj_rec);
        DAP_DELETE(l_value);
        return l_ret;
    }
    case CMD_WRITE:
    {
        const char *l_group_str = NULL;
        const char *l_key_str = NULL;
        const char *l_value_str = NULL;

        dap_cli_server_cmd_find_option_val(a_argv, arg_index, a_argc, "-group", &l_group_str);
        dap_cli_server_cmd_find_option_val(a_argv, arg_index, a_argc, "-key", &l_key_str);
        dap_cli_server_cmd_find_option_val(a_argv, arg_index, a_argc, "-value", &l_value_str);

        if (!l_group_str) {
            dap_json_rpc_error_add(*a_json_arr_reply, DAP_CHAIN_NODE_CLI_COM_GLOBAL_DB_PARAM_ERR,
                                            "%s requires parameter 'group' to be valid", a_argv[0]);

            return -DAP_CHAIN_NODE_CLI_COM_GLOBAL_DB_PARAM_ERR;
        }

        if (!l_key_str) {
            dap_json_rpc_error_add(*a_json_arr_reply, DAP_CHAIN_NODE_CLI_COM_GLOBAL_DB_PARAM_ERR,
                                            "%s requires parameter 'key' to be valid", a_argv[0]);

            return -DAP_CHAIN_NODE_CLI_COM_GLOBAL_DB_PARAM_ERR;
        }

        if (!l_value_str) {
            dap_json_rpc_error_add(*a_json_arr_reply, DAP_CHAIN_NODE_CLI_COM_GLOBAL_DB_PARAM_ERR,
                                            "%s requires parameter 'value' to be valid", a_argv[0]);

            return -DAP_CHAIN_NODE_CLI_COM_GLOBAL_DB_PARAM_ERR;
        }

        if (!dap_global_db_set_sync(l_group_str, l_key_str, l_value_str, strlen(l_value_str) +1 , false)) {
            json_object* json_obj_write = json_object_new_object();
            json_object_object_add(json_obj_write, "write status", json_object_new_string("Data has been successfully written to the database"));
            json_object_array_add(*a_json_arr_reply, json_obj_write);
            return DAP_CHAIN_NODE_CLI_COM_GLOBAL_DB_JSON_OK;
        } else {
            dap_json_rpc_error_add(*a_json_arr_reply, DAP_CHAIN_NODE_CLI_COM_GLOBAL_DB_WRITING_FILED,
                                            "Data writing is failed");
        }
    }
    case CMD_READ:
    {
        const char *l_group_str = NULL;
        const char *l_key_str = NULL;

        dap_cli_server_cmd_find_option_val(a_argv, arg_index, a_argc, "-group", &l_group_str);
        dap_cli_server_cmd_find_option_val(a_argv, arg_index, a_argc, "-key", &l_key_str);

        if(!l_group_str) {
            dap_json_rpc_error_add(*a_json_arr_reply, DAP_CHAIN_NODE_CLI_COM_GLOBAL_DB_PARAM_ERR,
                                            "%s requires parameter 'group' to be valid", a_argv[0]);
            return -DAP_CHAIN_NODE_CLI_COM_GLOBAL_DB_PARAM_ERR;
        }

        if(!l_key_str) {
            dap_json_rpc_error_add(*a_json_arr_reply, DAP_CHAIN_NODE_CLI_COM_GLOBAL_DB_PARAM_ERR,
                                            "%s requires parameter 'key' to be valid", a_argv[0]);
            return -DAP_CHAIN_NODE_CLI_COM_GLOBAL_DB_PARAM_ERR;
        }

        size_t l_out_len = 0;
        dap_nanotime_t l_ts = 0;
        uint8_t *l_value_out = dap_global_db_get_sync(l_group_str, l_key_str, &l_out_len, NULL, &l_ts);
        /*if (!l_value_out || !l_out_len)
        {
            dap_cli_server_cmd_set_reply_text(a_str_reply, "Record with key %s in group %s not found", l_key_str, l_group_str);
            return -121;
        }*/
<<<<<<< HEAD
        char *l_value_hexdump = dap_dump_hex(l_value_out, l_out_len);
=======
>>>>>>> 45f6e578
        json_object* json_obj_read = json_object_new_object();
        if (l_ts) {
            char l_ts_str[80] = { '\0' };
            dap_nanotime_to_str_rfc822(l_ts_str, sizeof(l_ts_str), l_ts);
            if (l_value_hexdump) {
                char *l_value_hexdump_new = dap_strdup_printf("\n%s", l_value_hexdump);
                json_object_object_add(json_obj_read, "group", json_object_new_string(l_group_str));
                json_object_object_add(json_obj_read, "key", json_object_new_string(l_key_str));
                json_object_object_add(json_obj_read, "time", json_object_new_string(l_ts_str));
                json_object_object_add(json_obj_read, "value len", json_object_new_uint64(l_out_len));
                json_object_object_add(json_obj_read, "value hex", json_object_new_string(l_value_hexdump_new));
                DAP_DELETE(l_value_hexdump_new);
            } else {
                dap_json_rpc_error_add(*a_json_arr_reply, DAP_CHAIN_NODE_CLI_COM_GLOBAL_DB_TIME_NO_VALUE,
                                            "\n\"%s : %s\"\nTime: %s\nNo value\n",
                                                  l_group_str, l_key_str, l_ts_str);
            }
<<<<<<< HEAD
        } else if (dap_global_db_group_match_mask(l_group_str, "*.mempool") && l_value_out) {
            json_object_object_add(json_obj_read, "group", json_object_new_string(l_group_str));
            json_object_object_add(json_obj_read, "key", json_object_new_string(l_key_str));
            json_object_object_add(json_obj_read, "error", json_object_new_string(l_value_hexdump));
=======
        } else if (dap_global_db_group_match_mask(l_group_str, "*.mempool") && !l_value_out) {
            // read hole value (error) in mempool
            dap_store_obj_t* l_read_obj = dap_global_db_get_raw_sync(l_group_str, l_key_str);
            if (!l_read_obj || !l_read_obj->value || !l_read_obj->value_len) {
               dap_json_rpc_error_add(*a_json_arr_reply, DAP_CHAIN_NODE_CLI_COM_GLOBAL_DB_TIME_NO_VALUE,
                                            "\n\"%s : %s\"\nNo value\n",
                                                  l_group_str, l_key_str);
            } else {
                json_object_object_add(json_obj_read, "group", json_object_new_string(l_group_str));
                json_object_object_add(json_obj_read, "key", json_object_new_string(l_key_str));
                json_object_object_add(json_obj_read, "error", json_object_new_string((char*)l_read_obj->value));
            }
            dap_store_obj_free_one(l_read_obj);
>>>>>>> 45f6e578
        } else {
            dap_json_rpc_error_add(*a_json_arr_reply, DAP_CHAIN_NODE_CLI_COM_GLOBAL_DB_RECORD_NOT_FOUND,
                                            "\nRecord \"%s : %s\" not found\n",
                                              l_group_str, l_key_str);
        }
        DAP_DELETE(l_value_out);
        json_object_array_add(*a_json_arr_reply, json_obj_read);
<<<<<<< HEAD
        DAP_DELETE(l_value_hexdump);
=======
>>>>>>> 45f6e578
        return DAP_CHAIN_NODE_CLI_COM_GLOBAL_DB_JSON_OK;
    }
    case CMD_DELETE:
    {
        const char *l_group_str = NULL;
        const char *l_key_str = NULL;

        dap_cli_server_cmd_find_option_val(a_argv, arg_index, a_argc, "-group", &l_group_str);
        dap_cli_server_cmd_find_option_val(a_argv, arg_index, a_argc, "-key", &l_key_str);

        if(!l_group_str) {
            dap_json_rpc_error_add(*a_json_arr_reply, DAP_CHAIN_NODE_CLI_COM_GLOBAL_DB_PARAM_ERR,
                                            "%s requires parameter 'group' to be valid", a_argv[0]);
            return -DAP_CHAIN_NODE_CLI_COM_GLOBAL_DB_PARAM_ERR;
        }

        if(!l_key_str) {
            dap_json_rpc_error_add(*a_json_arr_reply, DAP_CHAIN_NODE_CLI_COM_GLOBAL_DB_NO_KEY_PROVIDED,
                                            "No key provided, entire table %s will be altered", l_group_str);

            size_t l_objs_count = 0;
            dap_global_db_obj_t* l_obj = dap_global_db_get_all_sync(l_group_str, &l_objs_count);

            if (!l_obj || !l_objs_count)
            {
                dap_json_rpc_error_add(*a_json_arr_reply, DAP_CHAIN_NODE_CLI_COM_GLOBAL_DB_NO_DATA_IN_GROUP,
                                            "No data in group %s.", l_group_str);
                return -DAP_CHAIN_NODE_CLI_COM_GLOBAL_DB_NO_DATA_IN_GROUP;
            }
            size_t i, j = 0;
            for (i = 0; i < l_objs_count; ++i) {
                if (!l_obj[i].key)
                    continue;
                if (!dap_global_db_del_sync(l_group_str, l_obj[i].key)) {
                    ++j;
                }
            }
            dap_global_db_objs_delete(l_obj, l_objs_count);
            json_object* json_obj_del = json_object_new_object();
            json_object_object_add(json_obj_del, "Removed records", json_object_new_uint64(j));
            json_object_object_add(json_obj_del, "of records", json_object_new_uint64(i));
            json_object_object_add(json_obj_del, "in table", json_object_new_string(l_group_str));
            json_object_array_add(*a_json_arr_reply, json_obj_del);
            return DAP_CHAIN_NODE_CLI_COM_GLOBAL_DB_JSON_OK;
        }

        if (!dap_global_db_del_sync(l_group_str, l_key_str)) {
            json_object* json_obj_del = json_object_new_object();
            json_object_object_add(json_obj_del, "Record key", json_object_new_string(l_key_str));
            json_object_object_add(json_obj_del, "Group name", json_object_new_string(l_group_str));
            json_object_object_add(json_obj_del, "status", json_object_new_string("deleted"));
            json_object_array_add(*a_json_arr_reply, json_obj_del);
            return DAP_CHAIN_NODE_CLI_COM_GLOBAL_DB_JSON_OK;
        } else {
            dap_json_rpc_error_add(*a_json_arr_reply, DAP_CHAIN_NODE_CLI_COM_GLOBAL_DB_DELETE_FAILD,
                                            "Record with key %s in group %s deleting failed", l_group_str, l_key_str);
            return -DAP_CHAIN_NODE_CLI_COM_GLOBAL_DB_DELETE_FAILD;
        }
    }
    case CMD_DROP:
    {
        const char *l_group_str = NULL;
        dap_cli_server_cmd_find_option_val(a_argv, arg_index, a_argc, "-group", &l_group_str);

        if(!l_group_str) {
            dap_json_rpc_error_add(*a_json_arr_reply, DAP_CHAIN_NODE_CLI_COM_GLOBAL_DB_PARAM_ERR,"%s requires parameter 'group' to be valid", a_argv[0]);
            return -DAP_CHAIN_NODE_CLI_COM_GLOBAL_DB_PARAM_ERR;
        }

        if (!dap_global_db_erase_table_sync(l_group_str))
        {
            json_object* json_obj_drop = json_object_new_object();
            json_object_object_add(json_obj_drop, "Dropped table", json_object_new_string(l_group_str));
            json_object_array_add(*a_json_arr_reply, json_obj_drop);
            return DAP_CHAIN_NODE_CLI_COM_GLOBAL_DB_JSON_OK;
        } else {
            dap_json_rpc_error_add(*a_json_arr_reply, DAP_CHAIN_NODE_CLI_COM_GLOBAL_DB_DROP_FAILED,"Failed to drop table %s", l_group_str);
            return -DAP_CHAIN_NODE_CLI_COM_GLOBAL_DB_DROP_FAILED;
        }
    }
    case CMD_GET_KEYS:
    {
        const char *l_group_str = NULL;
        dap_cli_server_cmd_find_option_val(a_argv, arg_index, a_argc, "-group", &l_group_str);

        if(!l_group_str) {
            dap_json_rpc_error_add(*a_json_arr_reply, DAP_CHAIN_NODE_CLI_COM_GLOBAL_DB_PARAM_ERR,"%s requires parameter 'group' to be valid", a_argv[0]);
            return -DAP_CHAIN_NODE_CLI_COM_GLOBAL_DB_PARAM_ERR;
        }

        size_t l_objs_count = 0;
        dap_store_obj_t *l_objs = dap_global_db_get_all_raw_sync(l_group_str, &l_objs_count);

        if (!l_objs || !l_objs_count)
        {
            dap_json_rpc_error_add(*a_json_arr_reply, DAP_CHAIN_NODE_CLI_COM_GLOBAL_DB_NO_DATA_IN_GROUP,"No data in group %s.", l_group_str);
            return -DAP_CHAIN_NODE_CLI_COM_GLOBAL_DB_NO_DATA_IN_GROUP;
        }

        json_object* json_arr_keys = json_object_new_array();
        json_object* json_obj_keys = NULL;
        for(size_t i = 0; i < l_objs_count; i++) {
            char l_ts[64] = { '\0' };
            dap_nanotime_to_str_rfc822(l_ts, sizeof(l_ts), l_objs[i].timestamp);
            json_obj_keys = json_object_new_object();
            json_object_object_add(json_obj_keys, "key", json_object_new_string(l_objs[i].key));
            json_object_object_add(json_obj_keys, "time", json_object_new_string(l_ts));
            json_object_object_add(json_obj_keys, "type", json_object_new_string(
                                       dap_store_obj_get_type(l_objs + i) == DAP_GLOBAL_DB_OPTYPE_ADD ?  "record" : "hole"));
            json_object_array_add(json_arr_keys, json_obj_keys);
        }
        dap_store_obj_free(l_objs, l_objs_count);

        json_object* json_keys_list = json_object_new_object();
        json_object_object_add(json_keys_list, "group name", json_object_new_string(l_group_str));
        json_object_object_add(json_keys_list, "keys list", json_arr_keys);
        json_object_array_add(*a_json_arr_reply, json_keys_list);
        return DAP_CHAIN_NODE_CLI_COM_GLOBAL_DB_JSON_OK;
    }
    case CMD_GROUP_LIST: {
        json_object* json_group_list = json_object_new_object();
        dap_list_t *l_group_list = dap_global_db_driver_get_groups_by_mask("*");
        size_t l_count = 0;
        json_object* json_arr_group = json_object_new_array();
        json_object* json_obj_list = NULL;
        for (dap_list_t *l_list = l_group_list; l_list; l_list = dap_list_next(l_list), ++l_count) {
            json_obj_list = json_object_new_object();
            json_object_object_add(json_obj_list, (char*)l_list->data,
                                   json_object_new_uint64(dap_global_db_driver_count((char*)l_list->data, c_dap_global_db_driver_hash_blank, false)));
            json_object_array_add(json_arr_group, json_obj_list);
        }
        json_object_object_add(json_group_list, "group list", json_arr_group);
        json_object_object_add(json_group_list, "total count", json_object_new_uint64(l_count));
        json_object_array_add(*a_json_arr_reply, json_group_list);
        dap_list_free(l_group_list);
        return DAP_CHAIN_NODE_CLI_COM_GLOBAL_DB_JSON_OK;
    }
    default:
        dap_json_rpc_error_add(*a_json_arr_reply, DAP_CHAIN_NODE_CLI_COM_GLOBAL_DB_PARAM_ERR,"parameters are not valid");
            return -DAP_CHAIN_NODE_CLI_COM_GLOBAL_DB_PARAM_ERR;
    }
}

static dap_tsd_t* s_chain_node_cli_com_node_create_tsd_addr(char **a_argv, int a_arg_start, int a_arg_end, void **a_str_reply, const char *a_specified_decree) {
    const char *l_ban_addr_str = NULL;
    if (dap_cli_server_cmd_find_option_val(a_argv, a_arg_start, a_arg_end, "-addr", &l_ban_addr_str)) {
        dap_stream_node_addr_t l_addr = {0};
        if (dap_stream_node_addr_from_str(&l_addr, l_ban_addr_str))
            return dap_cli_server_cmd_set_reply_text(a_str_reply, "Can't convert the -addr option value to node address"), NULL;
        return dap_tsd_create_string(DAP_CHAIN_DATUM_DECREE_TSD_TYPE_STRING, l_ban_addr_str);
    } else if (dap_cli_server_cmd_find_option_val(a_argv, a_arg_start, a_arg_end, "-host", &l_ban_addr_str))
        return dap_tsd_create_string(DAP_CHAIN_DATUM_DECREE_TSD_TYPE_HOST, l_ban_addr_str);
    else
        return dap_cli_server_cmd_set_reply_text(a_str_reply, "The -host or -addr option was not "
                                                       "specified to create a %s entry creation decree.", a_specified_decree), NULL;
}

/**
 * Node command
 */
int com_node(int a_argc, char ** a_argv, void **a_str_reply)
{
    enum {
        CMD_NONE, CMD_ADD, CMD_DEL, CMD_ALIAS, CMD_HANDSHAKE, CMD_CONNECT, CMD_LIST, CMD_DUMP, CMD_CONNECTIONS, CMD_BALANCER,
        CMD_BAN, CMD_UNBAN, CMD_BANLIST
    };
    int arg_index = 1;
    int cmd_num = CMD_NONE;
    if(dap_cli_server_cmd_find_option_val(a_argv, arg_index, dap_min(a_argc, arg_index + 1), "add", NULL)) {
        cmd_num = CMD_ADD;
    }
    else if(dap_cli_server_cmd_find_option_val(a_argv, arg_index, dap_min(a_argc, arg_index + 1), "del", NULL)) {
        cmd_num = CMD_DEL;
    } // find  add parameter ('alias' or 'handshake')
    else if (dap_cli_server_cmd_find_option_val(a_argv, arg_index, dap_min(a_argc, arg_index + 1), "handshake", NULL)) {
        cmd_num = CMD_HANDSHAKE;
    }
    else if(dap_cli_server_cmd_find_option_val(a_argv, arg_index, dap_min(a_argc, arg_index + 1), "connect", NULL)) {
        cmd_num = CMD_CONNECT;
    }
    else if(dap_cli_server_cmd_find_option_val(a_argv, arg_index, dap_min(a_argc, arg_index + 1), "alias", NULL)) {
        cmd_num = CMD_ALIAS;
    }
    else if(dap_cli_server_cmd_find_option_val(a_argv, arg_index, dap_min(a_argc, arg_index + 1), "list", NULL)) {
        cmd_num = CMD_LIST;
    }
    else if(dap_cli_server_cmd_find_option_val(a_argv, arg_index, dap_min(a_argc, arg_index + 1), "dump", NULL)) {
        cmd_num = CMD_DUMP;
    }
    else if (dap_cli_server_cmd_find_option_val(a_argv, arg_index, dap_min(a_argc, arg_index + 1), "connections", NULL)) {
        cmd_num = CMD_CONNECTIONS;
    } else if (dap_cli_server_cmd_find_option_val(a_argv, arg_index, dap_min(a_argc, arg_index+1), "ban", NULL)) {
        cmd_num = CMD_BAN;
    } else if (dap_cli_server_cmd_find_option_val(a_argv, arg_index, dap_min(a_argc, arg_index+1), "unban", NULL)) {
        cmd_num = CMD_UNBAN;
    } else if (dap_cli_server_cmd_find_option_val(a_argv, arg_index, dap_min(a_argc, arg_index+1), "banlist", NULL)) {
        cmd_num = CMD_BANLIST;
    } else if (dap_cli_server_cmd_find_option_val(a_argv, arg_index, dap_min(a_argc, arg_index + 1), "balancer", NULL)){
        cmd_num = CMD_BALANCER;
    }
    arg_index++;
    if(cmd_num == CMD_NONE) {
        dap_cli_server_cmd_set_reply_text(a_str_reply, "command %s not recognized", a_argv[1]);
        return -1;
    }
    const char *l_addr_str = NULL, *l_port_str = NULL, *alias_str = NULL;
    const char *l_cell_str = NULL, *l_link_str = NULL, *l_hostname = NULL;

    // find net
    dap_chain_net_t *l_net = NULL;

    int l_net_parse_val = dap_chain_node_cli_cmd_values_parse_net_chain(&arg_index, a_argc, a_argv, a_str_reply, NULL, &l_net, CHAIN_TYPE_INVALID);
    if(l_net_parse_val < 0 && cmd_num != CMD_BANLIST) {
        if ((cmd_num != CMD_CONNECTIONS && cmd_num != CMD_DUMP) || l_net_parse_val == -102)
            return -11;
    }

    // find addr, alias
    dap_cli_server_cmd_find_option_val(a_argv, arg_index, a_argc, "-addr", &l_addr_str);
    dap_cli_server_cmd_find_option_val(a_argv, arg_index, a_argc, "-port", &l_port_str);
    dap_cli_server_cmd_find_option_val(a_argv, arg_index, a_argc, "-alias", &alias_str);
    dap_cli_server_cmd_find_option_val(a_argv, arg_index, a_argc, "-cell", &l_cell_str);
    dap_cli_server_cmd_find_option_val(a_argv, arg_index, a_argc, "-host", &l_hostname);
    dap_cli_server_cmd_find_option_val(a_argv, arg_index, a_argc, "-link", &l_link_str);

    // struct to write to the global db
    dap_chain_node_addr_t l_node_addr = {}, l_link;
    uint32_t l_info_size = l_hostname 
        ? sizeof(dap_chain_node_info_t) + dap_strlen(l_hostname) + 1
        : sizeof(dap_chain_node_info_t);
    dap_chain_node_info_t *l_node_info = DAP_NEW_STACK_SIZE(dap_chain_node_info_t, l_info_size);
    memset(l_node_info, 0, l_info_size);;
    //TODO need to rework with new node info / alias /links concept

    if (l_addr_str) {
        if (dap_chain_node_addr_from_str(&l_node_info->address, l_addr_str)) {
            dap_cli_server_cmd_set_reply_text(a_str_reply, "Can't parse node address %s", l_addr_str);
            return -5;
        }
    }
    if (l_port_str) {
        dap_digit_from_string(l_port_str, &l_node_info->ext_port, sizeof(uint16_t));
        if (!l_node_info->ext_port) {
            dap_cli_server_cmd_set_reply_text(a_str_reply, "Can't parse host port %s", l_port_str);
            return -4;
        }
    }
    if (l_cell_str) {
        dap_digit_from_string(l_cell_str, l_node_info->cell_id.raw, sizeof(l_node_info->cell_id.raw)); //DAP_CHAIN_CELL_ID_SIZE);
    }
    if (l_link_str) {   // TODO
        if(dap_chain_node_addr_from_str(&l_link, l_link_str) != 0) {
            dap_digit_from_string(l_link_str, l_link.raw, sizeof(l_link.raw));
        }
    }
    switch (cmd_num) {

    case CMD_ADD: {
        int l_res = -10;
        uint16_t l_port = 0;
        if (l_addr_str || l_hostname) {
            if (!dap_chain_net_is_my_node_authorized(l_net)) {
                dap_cli_server_cmd_set_reply_text(a_str_reply, "You have no access rights");
                return l_res;
            }
            // We're in authorized list, add directly
            struct sockaddr_storage l_verifier = { };
            if ( 0 > dap_net_parse_config_address(l_hostname, l_node_info->ext_host, &l_port, &l_verifier, NULL) ) {
                dap_cli_server_cmd_set_reply_text(a_str_reply, "Can't parse host string %s", l_hostname);
                return -6;
            }
            if ( !l_node_info->ext_port && !(l_node_info->ext_port = l_port) )
                return dap_cli_server_cmd_set_reply_text(a_str_reply, "Unspecified port"), -7;

            l_node_info->ext_host_len = dap_strlen(l_node_info->ext_host);
            l_res = dap_chain_node_info_save(l_net, l_node_info);
            return dap_cli_server_cmd_set_reply_text(a_str_reply, l_res ? "Can't add node %s, error %d" : "Successfully added node %s", l_addr_str, l_res), l_res;
        }
        // Synchronous request, wait for reply
        if ( !(l_port = l_node_info->ext_port) 
             && !(l_port = dap_chain_net_get_my_node_info(l_net)->ext_port)
             && !(l_port = dap_config_get_item_int16(g_config, "server", DAP_CFG_PARAM_LEGACY_PORT)) )
        {
            if ( dap_config_get_item_bool_default(g_config, "server", "enabled", false) ) {
                const char **l_listening = dap_config_get_array_str(g_config, "server", DAP_CFG_PARAM_LISTEN_ADDRS, NULL);
                if ( l_listening && dap_net_parse_config_address(*l_listening, NULL, &l_port, NULL, NULL) < 0 )
                    return dap_cli_server_cmd_set_reply_text(a_str_reply, "Invalid server IP address, check [server] section in cellframe-node.cfg"), -8;
            }
            if (!l_port)
                return dap_cli_server_cmd_set_reply_text(a_str_reply, "Unspecified port"), -9; 
        }
        switch ( l_res = dap_chain_net_node_list_request(l_net, l_port, true, 'a') )
        {
            case 1: return dap_cli_server_cmd_set_reply_text(a_str_reply, "Successfully added"), 0;
            case 2: return dap_cli_server_cmd_set_reply_text(a_str_reply, "No server"), l_res;
            case 3: return dap_cli_server_cmd_set_reply_text(a_str_reply, "Didn't add your address node to node list"), l_res;
            case 4: return dap_cli_server_cmd_set_reply_text(a_str_reply, "Can't calculate hash for your addr"), l_res;
            case 5: return dap_cli_server_cmd_set_reply_text(a_str_reply, "Can't do handshake for your node"), l_res;
            case 6: return dap_cli_server_cmd_set_reply_text(a_str_reply, "The node already exists"), l_res;
            case 7: return dap_cli_server_cmd_set_reply_text(a_str_reply, "Can't process node list HTTP request"), l_res;
            default:return dap_cli_server_cmd_set_reply_text(a_str_reply, "Can't process request, error %d", l_res), l_res;
        }
    }

    case CMD_DEL: {
        // handler of command 'node del'
        if (l_addr_str) {
            if (!dap_chain_net_is_my_node_authorized(l_net)) {
                dap_cli_server_cmd_set_reply_text(a_str_reply, "You have no access rights");
                return -10;
            }
            int l_res = dap_chain_node_info_del(l_net, l_node_info);
            if (l_res)
                dap_cli_server_cmd_set_reply_text(a_str_reply, "Can't delete node %s, error %d", l_addr_str, l_res);
            else
                dap_cli_server_cmd_set_reply_text(a_str_reply, "Successfully deleted node %s", l_addr_str);
            return l_res;
        }
        // Synchronous request, wait for reply
        int l_res = dap_chain_net_node_list_request(l_net, 0, true, 'r');
        switch (l_res) {
            case 8:  dap_cli_server_cmd_set_reply_text(a_str_reply, "Sucessfully deleted"); return 0;
            default: dap_cli_server_cmd_set_reply_text(a_str_reply, "Can't process request, error %d", l_res); return l_res;
        }
    }

    case CMD_LIST:{
        // handler of command 'node dump'
        bool l_is_full = dap_cli_server_cmd_find_option_val(a_argv, arg_index, a_argc, "-full", NULL);
        return s_node_info_list_with_reply(l_net, &l_node_addr, l_is_full, alias_str, a_str_reply);
    }
    case CMD_DUMP: {
        dap_string_t *l_string_reply = dap_chain_node_states_info_read(l_net, l_node_info->address);
        dap_cli_server_cmd_set_reply_text(a_str_reply, "%s", l_string_reply->str);
        dap_string_free(l_string_reply, true);
        return 0;
    }
        // add alias
    case CMD_ALIAS:
        if(alias_str) {
            if(l_addr_str) {
                // add alias
                if(!dap_chain_node_alias_register(l_net, alias_str, &l_node_addr))
                    log_it(L_WARNING, "can't save alias %s", alias_str);
                else {
                    dap_cli_server_cmd_set_reply_text(a_str_reply, "alias mapped successfully");
                }
            }
            else {
                dap_cli_server_cmd_set_reply_text(a_str_reply, "alias can't be mapped because -addr is not found");
                return -1;
            }
        }
        else {
            dap_cli_server_cmd_set_reply_text(a_str_reply, "alias can't be mapped because -alias is not found");
            return -1;
        }

        break;
        // make connect
    case CMD_CONNECT:
         dap_cli_server_cmd_set_reply_text(a_str_reply, "Not implemented yet");
         break;
#if 0
        // get address from alias if addr not defined
        if(alias_str && !l_node_addr.uint64) {
            dap_chain_node_addr_t *address_tmp = dap_chain_node_alias_find(l_net, alias_str);
            if(address_tmp) {
                l_node_addr = *address_tmp;
                DAP_DELETE(address_tmp);
            }
            else {
                dap_cli_server_cmd_set_reply_text(a_str_reply, "no address found by alias");
                return -1;
            }
        }
        // for auto mode
        int l_is_auto = 0;
        // list of dap_chain_node_addr_t struct
        unsigned int l_nodes_count = 0;
        dap_list_t *l_node_list = NULL;
        dap_chain_node_addr_t *l_remote_node_addr = NULL;
        if(!l_node_addr.uint64) {
            // check whether auto mode
            l_is_auto = dap_cli_server_cmd_find_option_val(a_argv, arg_index, a_argc, "auto", NULL);
            if(!l_is_auto) {
                dap_cli_server_cmd_set_reply_text(a_str_reply, "addr not found");
                return -1;
            }
            // if auto mode, then looking for the node address

            // get cur node links
            bool a_is_only_cur_cell = false;
            // TODO rewrite this command totally
            // dap_list_t *l_node_link_list = dap_chain_net_get_link_node_list(l_net, a_is_only_cur_cell);
            // get all nodes list if no links
            l_node_list = dap_chain_net_get_node_list(l_net);
            // select random node from the list
            l_nodes_count = dap_list_length(l_node_list);
            if(l_nodes_count > 0) {
                unsigned int l_node_pos = rand() % l_nodes_count;
                dap_list_t *l_tmp = dap_list_nth(l_node_list, l_node_pos);
                l_remote_node_addr = l_tmp->data;
                l_node_addr.uint64 = l_remote_node_addr->uint64;
            }

            if(!l_node_addr.uint64) {
                dap_cli_server_cmd_set_reply_text(a_str_reply, "no node is available");
                return -1;
            }
        }
        dap_chain_node_info_t *l_remote_node_info;
        dap_chain_node_client_t *l_node_client;
        int res;
        do {
            l_remote_node_info = node_info_read_and_reply(l_net, &l_node_addr, a_str_reply);
            if(!l_remote_node_info) {
                return -1;
            }
            // start connect
            l_node_client = dap_chain_node_client_connect_default_channels(l_net,l_remote_node_info);
            if(!l_node_client) {
                dap_cli_server_cmd_set_reply_text(a_str_reply, "can't connect");
                DAP_DELETE(l_remote_node_info);
                return -1;
            }
            // wait connected
            int timeout_ms = 7000; // 7 sec = 7000 ms
            res = dap_chain_node_client_wait(l_node_client, NODE_CLIENT_STATE_ESTABLISHED, timeout_ms);
            // select new node addr
            if(l_is_auto && res){
                if(l_remote_node_addr && l_nodes_count>1){
                    l_nodes_count--;
                    l_node_list = dap_list_remove(l_node_list, l_remote_node_addr);
                    DAP_DELETE(l_remote_node_addr);
                    unsigned int l_node_pos = rand() % l_nodes_count;
                    dap_list_t *l_tmp = dap_list_nth(l_node_list, l_node_pos);
                    l_remote_node_addr = l_tmp->data;
                    l_node_addr.uint64 = l_remote_node_addr->uint64;

                    // clean client struct
                    dap_chain_node_client_close_mt(l_node_client);
                    DAP_DELETE(l_remote_node_info);
                    //return -1;
                    continue;
                }
            }
            break;
        }
        while(1);
        // for auto mode only
        if(l_is_auto) {
            //start background thread for testing connect to the nodes
            dap_chain_node_ping_background_start(l_net, l_node_list);
            dap_list_free_full(l_node_list, NULL);
        }



        if(res) {
            dap_cli_server_cmd_set_reply_text(a_str_reply, "no response from remote node(s)");
            log_it(L_WARNING, "No response from remote node(s): err code %d", res);
            // clean client struct
            dap_chain_node_client_close_mt(l_node_client);
            //DAP_DELETE(l_remote_node_info);
            return -1;
        }
        log_it(L_NOTICE, "Stream connection established");

        dap_chain_ch_sync_request_old_t l_sync_request = {};
        dap_stream_ch_t *l_ch_chain = dap_client_get_stream_ch_unsafe(l_node_client->client, DAP_CHAIN_CH_ID);
        // fill begin id
        l_sync_request.id_start = 1;
        // fill current node address
        l_sync_request.node_addr.uint64 = dap_chain_net_get_cur_addr_int(l_net);

        log_it(L_INFO, "Requested GLOBAL_DB syncronizatoin, %"DAP_UINT64_FORMAT_U":%"DAP_UINT64_FORMAT_U" period",
                                                        l_sync_request.id_start, l_sync_request.id_end);
        if(0 == dap_chain_ch_pkt_write_unsafe(l_ch_chain, DAP_CHAIN_CH_PKT_TYPE_SYNC_GLOBAL_DB,
                l_net->pub.id.uint64, 0, 0, &l_sync_request,
                sizeof(l_sync_request))) {
            dap_cli_server_cmd_set_reply_text(a_str_reply, "Error: Can't send sync chains request");
            // clean client struct
            dap_chain_node_client_close_mt(l_node_client);
            DAP_DELETE(l_remote_node_info);
            return -1;
        }
        dap_stream_ch_set_ready_to_write_unsafe(l_ch_chain, true);
        // wait for finishing of request
        int timeout_ms = 420000; // 7 min = 420 sec = 420 000 ms
        // TODO add progress info to console
        res = dap_chain_node_client_wait(l_node_client, NODE_CLIENT_STATE_SYNCED, timeout_ms);
        if(res < 0) {
            dap_cli_server_cmd_set_reply_text(a_str_reply, "Error: can't sync with node "NODE_ADDR_FP_STR,
                                            NODE_ADDR_FP_ARGS_S(l_node_client->remote_node_addr));
            dap_chain_node_client_close_mt(l_node_client);
            DAP_DELETE(l_remote_node_info);
            log_it(L_WARNING, "Gdb synced err -2");
            return -2;

        }
        // flush global_db
        dap_global_db_flush_sync();
        log_it(L_INFO, "Gdb synced Ok");

        // Requesting chains
        dap_chain_t *l_chain = NULL;
        DL_FOREACH(l_net->pub.chains, l_chain)
        {
            // reset state NODE_CLIENT_STATE_SYNCED
            dap_chain_node_client_reset(l_node_client);
            // send request
            dap_chain_ch_sync_request_old_t l_sync_request = {};
            if(0 == dap_chain_ch_pkt_write_unsafe(l_ch_chain, DAP_CHAIN_CH_PKT_TYPE_SYNC_CHAINS,
                    l_net->pub.id.uint64, l_chain->id.uint64, l_remote_node_info->hdr.cell_id.uint64, &l_sync_request,
                    sizeof(l_sync_request))) {
                dap_cli_server_cmd_set_reply_text(a_str_reply, "Error: Can't send sync chains request");
                // clean client struct
                dap_chain_node_client_close_mt(l_node_client);
                DAP_DELETE(l_remote_node_info);
                log_it(L_INFO, "Chain '%s' synced error: Can't send sync chains request", l_chain->name);
                return -3;
            }
            log_it(L_NOTICE, "Requested syncronization for chain \"%s\"", l_chain->name);
            dap_stream_ch_set_ready_to_write_unsafe(l_ch_chain, true);

            // wait for finishing of request
            timeout_ms = 120000; // 2 min = 120 sec = 120 000 ms
            // TODO add progress info to console
            res = dap_chain_node_client_wait(l_node_client, NODE_CLIENT_STATE_SYNCED, timeout_ms);
            if(res < 0) {
                log_it(L_ERROR, "Error: Can't sync chain %s", l_chain->name);
            }
        }
        log_it(L_INFO, "Chains and gdb are synced");
        DAP_DELETE(l_remote_node_info);
        //dap_client_disconnect(l_node_client->client);
        //l_node_client->client = NULL;
        dap_chain_node_client_close_mt(l_node_client);
        dap_cli_server_cmd_set_reply_text(a_str_reply, "Node sync completed: Chains and gdb are synced");
        return 0;

    }
#endif
        // make handshake
    case CMD_HANDSHAKE: {
        // get address from alias if addr not defined
        if(alias_str && !l_node_addr.uint64) {
            dap_chain_node_addr_t *address_tmp = dap_chain_node_alias_find(l_net, alias_str);
            if(address_tmp) {
                l_node_addr = *address_tmp;
                DAP_DELETE(address_tmp);
            }
            else {
                dap_cli_server_cmd_set_reply_text(a_str_reply, "No address found by alias");
                return -4;
            }
        }
        l_node_addr = l_node_info->address;
        if(!l_node_addr.uint64) {
            dap_cli_server_cmd_set_reply_text(a_str_reply, "Addr not found");
            return -5;
        }

        dap_chain_node_info_t *node_info = node_info_read_and_reply(l_net, &l_node_addr, a_str_reply);
        if(!node_info)
            return -6;
        int timeout_ms = 5000; //5 sec = 5000 ms
        // start handshake
        dap_chain_node_client_t *l_client = dap_chain_node_client_connect_default_channels(l_net,node_info);
        if(!l_client) {
            dap_cli_server_cmd_set_reply_text(a_str_reply, "Can't connect");
            DAP_DELETE(node_info);
            return -7;
        }
        // wait handshake
        int res = dap_chain_node_client_wait(l_client, NODE_CLIENT_STATE_ESTABLISHED, timeout_ms);
        if (res) {
            dap_cli_server_cmd_set_reply_text(a_str_reply, "No response from node");
            // clean client struct
            // dap_chain_node_client_close_unsafe(l_client); del in s_go_stage_on_client_worker_unsafe
            DAP_DELETE(node_info);
            return -8;
        }
        DAP_DELETE(node_info);
        dap_chain_node_client_close_unsafe(l_client);
        dap_cli_server_cmd_set_reply_text(a_str_reply, "Connection established");
    } break;

    case CMD_CONNECTIONS: {

        if (l_net) {
            dap_cluster_t *l_links_cluster = dap_cluster_by_mnemonim(l_net->pub.name);
            if (!l_links_cluster) {
                 dap_cli_server_cmd_set_reply_text(a_str_reply, "Not found links cluster for net %s", l_net->pub.name);
                 break;
            }
            *a_str_reply = dap_cluster_get_links_info(l_links_cluster);
        } else {
            const char *l_guuid_str = NULL;
            dap_cluster_t *l_cluster = NULL;
            dap_cli_server_cmd_find_option_val(a_argv, arg_index, a_argc, "-cluster", &l_guuid_str);
            if (l_guuid_str) {
                bool l_success = false;
                dap_guuid_t l_guuid = dap_guuid_from_hex_str(l_guuid_str, &l_success);
                if (!l_success) {
                    dap_cli_server_cmd_set_reply_text(a_str_reply, "Can't parse cluster guid %s", l_guuid_str);
                    break;
                }
                l_cluster = dap_cluster_find(l_guuid);
                
                if (!l_cluster) {
                    dap_cli_server_cmd_set_reply_text(a_str_reply, "Not found cluster with ID %s", l_guuid_str);
                    break;
                }
            }
            *a_str_reply = dap_cluster_get_links_info(l_cluster);
        }
    } break;

    case  CMD_BAN: {
        dap_chain_t *l_chain = dap_chain_net_get_default_chain_by_chain_type(l_net, CHAIN_TYPE_DECREE);
        if(!l_chain) {
            dap_cli_server_cmd_set_reply_text(a_str_reply, "Network %s does not support decrees.", l_net->pub.name);
            return -11;
        }
        const char * l_hash_out_type = NULL;
        dap_cli_server_cmd_find_option_val(a_argv, arg_index, a_argc, "-H", &l_hash_out_type);
        if(!l_hash_out_type)
            l_hash_out_type = "hex";
        if(dap_strcmp(l_hash_out_type,"hex") && dap_strcmp(l_hash_out_type,"base58")) {
            dap_cli_server_cmd_set_reply_text(a_str_reply, "invalid parameter -H, valid values: -H <hex | base58>");
            return -1;
        }
        const char *l_certs_str = NULL;
        size_t l_certs_count = 0;
        dap_cert_t **l_certs = NULL;
        dap_cli_server_cmd_find_option_val(a_argv, arg_index, a_argc, "-certs", &l_certs_str);
        if (!l_certs_str) {
            dap_cli_server_cmd_set_reply_text(a_str_reply, "ban create requires parameter '-certs'");
            return -106;
        }
        dap_cert_parse_str_list(l_certs_str, &l_certs, &l_certs_count);
        if(!l_certs_count) {
            dap_cli_server_cmd_set_reply_text(a_str_reply,
                                              "decree create command request at least one valid certificate to sign the decree");
            return -106;
        }
        dap_chain_datum_decree_t *l_decree = NULL;
        dap_tsd_t *l_addr_tsd = s_chain_node_cli_com_node_create_tsd_addr(a_argv, arg_index, a_argc, a_str_reply, "bun");
        if (!l_addr_tsd) {
            return -112;
        }
        l_decree = DAP_NEW_Z_SIZE(dap_chain_datum_decree_t, sizeof(dap_chain_datum_decree_t) + dap_tsd_size(l_addr_tsd));
        l_decree->decree_version = DAP_CHAIN_DATUM_DECREE_VERSION;
        l_decree->header.ts_created = dap_time_now();
        l_decree->header.type = DAP_CHAIN_DATUM_DECREE_TYPE_COMMON;
        l_decree->header.common_decree_params.net_id = l_net->pub.id;
        l_decree->header.common_decree_params.chain_id = l_chain->id;
        l_decree->header.common_decree_params.cell_id = *dap_chain_net_get_cur_cell(l_net);
        l_decree->header.sub_type = DAP_CHAIN_DATUM_DECREE_COMMON_SUBTYPE_BAN;
        l_decree->header.data_size = dap_tsd_size(l_addr_tsd);
        l_decree->header.signs_size = 0;
        memcpy(l_decree->data_n_signs, l_addr_tsd, dap_tsd_size(l_addr_tsd));
        size_t l_total_signs_success = 0;
        l_decree = dap_chain_datum_decree_sign_in_cycle(l_certs, l_decree, l_certs_count, &l_total_signs_success);
        if (!l_decree || !l_total_signs_success) {
            dap_cli_server_cmd_set_reply_text(a_str_reply,
                                              "Decree creation failed. Successful count of certificate signing is 0");
            return -108;
        }
        dap_chain_datum_t *l_datum = dap_chain_datum_create(DAP_CHAIN_DATUM_DECREE, l_decree,
                                                            sizeof(*l_decree) + l_decree->header.data_size +
                                                            l_decree->header.signs_size);
        DAP_DELETE(l_decree);
        char *l_key_str_out = dap_chain_mempool_datum_add(l_datum, l_chain, l_hash_out_type);
        DAP_DELETE(l_datum);
        dap_cli_server_cmd_set_reply_text(a_str_reply, "Datum %s is %s placed in datum pool",
                                          l_key_str_out ? l_key_str_out : "",
                                          l_key_str_out ? "" : " not");
        DAP_DELETE(l_key_str_out);
    } break;

    case CMD_UNBAN: {
        dap_chain_t *l_chain = dap_chain_net_get_default_chain_by_chain_type(l_net, CHAIN_TYPE_DECREE);
        if(!l_chain) {
            dap_cli_server_cmd_set_reply_text(a_str_reply, "Network %s does not support decrees.", l_net->pub.name);
            return -11;
        }
        const char * l_hash_out_type = NULL;
        dap_cli_server_cmd_find_option_val(a_argv, arg_index, a_argc, "-H", &l_hash_out_type);
        if(!l_hash_out_type)
            l_hash_out_type = "hex";
        if(dap_strcmp(l_hash_out_type,"hex") && dap_strcmp(l_hash_out_type,"base58")) {
            dap_cli_server_cmd_set_reply_text(a_str_reply, "invalid parameter -H, valid values: -H <hex | base58>");
            return -1;
        }
        const char *l_certs_str = NULL;
        size_t l_certs_count = 0;
        dap_cert_t **l_certs = NULL;
        dap_cli_server_cmd_find_option_val(a_argv, arg_index, a_argc, "-certs", &l_certs_str);
        if (!l_certs_str) {
            dap_cli_server_cmd_set_reply_text(a_str_reply, "ban create requires parameter '-certs'");
            return -106;
        }
        dap_cert_parse_str_list(l_certs_str, &l_certs, &l_certs_count);
        if(!l_certs_count) {
            dap_cli_server_cmd_set_reply_text(a_str_reply,
                                              "decree create command request at least one valid certificate to sign the decree");
            return -106;
        }
        dap_chain_datum_decree_t *l_decree = NULL;
        dap_tsd_t *l_addr_tsd = s_chain_node_cli_com_node_create_tsd_addr(a_argv, arg_index, a_argc, a_str_reply, "unbun");
        if (!l_addr_tsd) {
            return -112;
        }
        l_decree = DAP_NEW_Z_SIZE(dap_chain_datum_decree_t, sizeof(dap_chain_datum_decree_t) + dap_tsd_size(l_addr_tsd));
        l_decree->decree_version = DAP_CHAIN_DATUM_DECREE_VERSION;
        l_decree->header.ts_created = dap_time_now();
        l_decree->header.type = DAP_CHAIN_DATUM_DECREE_TYPE_COMMON;
        l_decree->header.common_decree_params.net_id = l_net->pub.id;
        l_decree->header.common_decree_params.chain_id = l_chain->id;
        l_decree->header.common_decree_params.cell_id = *dap_chain_net_get_cur_cell(l_net);
        l_decree->header.sub_type = DAP_CHAIN_DATUM_DECREE_COMMON_SUBTYPE_UNBAN;
        l_decree->header.data_size = dap_tsd_size(l_addr_tsd);
        l_decree->header.signs_size = 0;
        memcpy(l_decree->data_n_signs, l_addr_tsd, dap_tsd_size(l_addr_tsd));
        size_t l_total_signs_success = 0;
        l_decree = dap_chain_datum_decree_sign_in_cycle(l_certs, l_decree, l_certs_count, &l_total_signs_success);
        if (!l_decree || !l_total_signs_success) {
            dap_cli_server_cmd_set_reply_text(a_str_reply,
                                              "Decree creation failed. Successful count of certificate signing is 0");
            return -108;
        }
        dap_chain_datum_t *l_datum = dap_chain_datum_create(DAP_CHAIN_DATUM_DECREE, l_decree,
                                                            sizeof(*l_decree) + l_decree->header.data_size +
                                                            l_decree->header.signs_size);
        DAP_DELETE(l_decree);
        char *l_key_str_out = dap_chain_mempool_datum_add(l_datum, l_chain, l_hash_out_type);
        DAP_DELETE(l_datum);
        dap_cli_server_cmd_set_reply_text(a_str_reply, "Datum %s is %s placed in datum pool",
                                          l_key_str_out ? l_key_str_out : "",
                                          l_key_str_out ? "" : " not");
        DAP_DELETE(l_key_str_out);
    } break;

    case CMD_BANLIST: {
        char *l_str_banlist = dap_http_ban_list_client_dump(NULL);
        dap_cli_server_cmd_set_reply_text(a_str_reply, "%s", l_str_banlist);
        DAP_DELETE(l_str_banlist);
    } break;

    case CMD_BALANCER: {
        //balancer link list
        dap_string_t *l_links_str = dap_chain_net_balancer_get_node_str(l_net);
        dap_cli_server_cmd_set_reply_text(a_str_reply, "%s", l_links_str->str);
        dap_string_free(l_links_str, true);
    } break;

    default:
        dap_cli_server_cmd_set_reply_text(a_str_reply, "Unrecognized subcommand '%s'",
                                          arg_index < a_argc ? a_argv[arg_index] : "(null)");
        break;
    }
    return 0;
}

/**
 * @brief com_version
 * @param argc
 * @param argv
 * @param arg_func
 * @param str_reply
 * @return
 */
int com_version(int argc, char ** argv, void **a_str_reply)
{
    json_object **a_json_arr_reply = (json_object **)a_str_reply;
    (void) argc;
    (void) argv;
#ifndef DAP_VERSION
#pragma message "[!WRN!] DAP_VERSION IS NOT DEFINED. Manual override engaged."
#define DAP_VERSION "0.9-15"
#endif
    json_object* json_obj_out = json_object_new_object();
    char *l_vers = dap_strdup_printf("%s version "DAP_VERSION"\n", dap_get_appname());
    json_object_object_add(json_obj_out, "status", json_object_new_string(l_vers));
    DAP_DELETE(l_vers);
    json_object_array_add(*a_json_arr_reply, json_obj_out);
    return 0;
}


/**
 * @brief
 * Help command
 * @param argc
 * @param argv
 * @param arg_func
 * @param str_reply
 * @return int
 */
int com_help(int a_argc, char **a_argv, void **a_str_reply)
{
    if (a_argc > 1) {
        log_it(L_DEBUG, "Help for command %s", a_argv[1]);
        dap_cli_cmd_t *l_cmd = dap_cli_server_cmd_find(a_argv[1]);
        if(l_cmd) {
            dap_cli_server_cmd_set_reply_text(a_str_reply, "%s:\n%s", l_cmd->doc, l_cmd->doc_ex);
            return 0;
        } else {
            dap_cli_server_cmd_set_reply_text(a_str_reply, "command \"%s\" not recognized", a_argv[1]);
        }
        return -1;
    } else {
        // TODO Read list of commands & return it
        log_it(L_DEBUG, "General help requested");
        dap_string_t * l_help_list_str = dap_string_new(NULL);
        dap_cli_cmd_t *l_cmd = dap_cli_server_cmd_get_first();
        while(l_cmd) {
            dap_string_append_printf(l_help_list_str, "%s:\t\t\t%s\n",
                    l_cmd->name, l_cmd->doc ? l_cmd->doc : "(undocumented command)");
            l_cmd = (dap_cli_cmd_t*) l_cmd->hh.next;
        }
        dap_cli_server_cmd_set_reply_text(a_str_reply,
                "Available commands:\n\n%s\n",
                l_help_list_str->len ? l_help_list_str->str : "NO ANY COMMAND WERE DEFINED");
        dap_string_free(l_help_list_str, true);
        return 0;
    }
}


void s_wallet_list(const char *a_wallet_path, json_object *a_json_arr_out){
    if (!a_wallet_path || !a_json_arr_out)
        return;
    DIR * l_dir = opendir(a_wallet_path);
    if(l_dir) {
        struct dirent * l_dir_entry = NULL;
        while( (l_dir_entry = readdir(l_dir)) ) {
            if (dap_strcmp(l_dir_entry->d_name, "..") == 0 || dap_strcmp(l_dir_entry->d_name, ".") == 0)
                continue;
            const char *l_file_name = l_dir_entry->d_name;
            size_t l_file_name_len = (l_file_name) ? strlen(l_file_name) : 0;
            unsigned int res = 0;
            json_object * json_obj_wall = json_object_new_object();
            if (!json_obj_wall)
                return;
            if ( (l_file_name_len > 8) && (!strcmp(l_file_name + l_file_name_len - 8, ".dwallet")) ) {
                char l_file_path_tmp[MAX_PATH] = {0};
                snprintf(l_file_path_tmp, sizeof(l_file_path_tmp) - 1, "%s/%s", a_wallet_path, l_file_name);
                dap_chain_wallet_t *l_wallet = dap_chain_wallet_open(l_file_name, a_wallet_path, &res);

                if (l_wallet) {
                    //l_addr = l_net ? dap_chain_wallet_get_addr(l_wallet, l_net->pub.id) : NULL;
                    // const char *l_addr_str = dap_chain_addr_to_str_static(l_addr);
                    json_object_object_add(json_obj_wall, "Wallet", json_object_new_string(l_file_name));
                    if(l_wallet->flags & DAP_WALLET$M_FL_ACTIVE)
                        json_object_object_add(json_obj_wall, "status", json_object_new_string("protected-active"));
                    else
                        json_object_object_add(json_obj_wall, "status", json_object_new_string("unprotected"));
                    json_object_object_add(json_obj_wall, "deprecated", json_object_new_string(
                            strlen(dap_chain_wallet_check_sign(l_wallet))!=0 ? "true" : "false"));
                    //if (l_addr_str) {
                    //    json_object_object_add(json_obj_wall, "addr", json_object_new_string(l_addr_str));
                    // }
                    dap_chain_wallet_close(l_wallet);
                } else{
                    json_object_object_add(json_obj_wall, "Wallet", json_object_new_string(l_file_name));
                    if(res==4)json_object_object_add(json_obj_wall, "status", json_object_new_string("protected-inactive"));
                    else if(res != 0)json_object_object_add(json_obj_wall, "status", json_object_new_string("invalid"));
                }
            } else if ((l_file_name_len > 7) && (!strcmp(l_file_name + l_file_name_len - 7, ".backup"))) {
                json_object_object_add(json_obj_wall, "Wallet", json_object_new_string(l_file_name));
                json_object_object_add(json_obj_wall, "status", json_object_new_string("Backup"));
            }
            json_object_array_add(a_json_arr_out, json_obj_wall);
        }
        closedir(l_dir);
    }
}

/**
 * @brief com_tx_wallet
 * Wallet info
 * com_tx_create command
 * @param argc
 * @param argv
 * @param arg_func
 * @param str_reply
 * @return int
 */
int com_tx_wallet(int a_argc, char **a_argv, void **a_str_reply)
{
json_object ** a_json_arr_reply = (json_object **) a_str_reply;
const char *c_wallets_path = dap_chain_wallet_get_path(g_config);
enum { CMD_NONE, CMD_WALLET_NEW, CMD_WALLET_LIST, CMD_WALLET_INFO, CMD_WALLET_ACTIVATE, CMD_WALLET_DEACTIVATE, CMD_WALLET_CONVERT, CMD_WALLET_OUTPUTS };
int l_arg_index = 1, l_rc, cmd_num = CMD_NONE;

    // find  add parameter ('alias' or 'handshake')
    if(dap_cli_server_cmd_find_option_val(a_argv, l_arg_index, dap_min(a_argc, l_arg_index + 1), "new", NULL))
        cmd_num = CMD_WALLET_NEW;
    else if(dap_cli_server_cmd_find_option_val(a_argv, l_arg_index, dap_min(a_argc, l_arg_index + 1), "list", NULL))
        cmd_num = CMD_WALLET_LIST;
    else if(dap_cli_server_cmd_find_option_val(a_argv, l_arg_index, dap_min(a_argc, l_arg_index + 1), "info", NULL))
        cmd_num = CMD_WALLET_INFO;
    else if(dap_cli_server_cmd_find_option_val(a_argv, l_arg_index, dap_min(a_argc, l_arg_index + 1), "activate", NULL))
        cmd_num = CMD_WALLET_ACTIVATE;
    else if(dap_cli_server_cmd_find_option_val(a_argv, l_arg_index, dap_min(a_argc, l_arg_index + 1), "deactivate", NULL))
        cmd_num = CMD_WALLET_DEACTIVATE;
    else if(dap_cli_server_cmd_find_option_val(a_argv, l_arg_index, dap_min(a_argc, l_arg_index + 1), "convert", NULL))
        cmd_num = CMD_WALLET_CONVERT;
    else if(dap_cli_server_cmd_find_option_val(a_argv, l_arg_index, dap_min(a_argc, l_arg_index + 1), "outputs", NULL))
        cmd_num = CMD_WALLET_OUTPUTS;

    l_arg_index++;

    if(cmd_num == CMD_NONE) {
        dap_json_rpc_error_add(*a_json_arr_reply, DAP_CHAIN_NODE_CLI_COM_TX_WALLET_PARAM_ERR,
                "Format of command: wallet {new -w <wallet_name> | list | info [-addr <addr>]|[-w <wallet_name> -net <net_name>]}");
        return DAP_CHAIN_NODE_CLI_COM_TX_WALLET_PARAM_ERR;        
    }

    const char *l_addr_str = NULL, *l_wallet_name = NULL, *l_net_name = NULL, *l_sign_type_str = NULL, *l_restore_str = NULL,
            *l_pass_str = NULL, *l_ttl_str = NULL;

    // find wallet addr
    dap_cli_server_cmd_find_option_val(a_argv, l_arg_index, a_argc, "-addr", &l_addr_str);
    dap_cli_server_cmd_find_option_val(a_argv, l_arg_index, a_argc, "-w", &l_wallet_name);
    dap_cli_server_cmd_find_option_val(a_argv, l_arg_index, a_argc, "-net", &l_net_name);
    dap_cli_server_cmd_find_option_val(a_argv, l_arg_index, a_argc, "-password", &l_pass_str);
    dap_cli_server_cmd_find_option_val(a_argv, l_arg_index, a_argc, "-sign", &l_sign_type_str);

    // Check if wallet name has only digits and English letter
    if (l_wallet_name && !dap_isstralnum(l_wallet_name)){
        dap_json_rpc_error_add(*a_json_arr_reply, DAP_CHAIN_NODE_CLI_COM_TX_WALLET_NAME_ERR,
        "Wallet name must contains digits and aplhabetical symbols");
        return DAP_CHAIN_NODE_CLI_COM_TX_WALLET_NAME_ERR;
    }

    dap_chain_net_t * l_net = l_net_name ? dap_chain_net_by_name(l_net_name) : NULL;
    dap_chain_wallet_t *l_wallet = NULL;
    dap_chain_addr_t *l_addr = NULL;

    if(l_net_name && !l_net) {
        dap_json_rpc_error_add(*a_json_arr_reply, DAP_CHAIN_NODE_CLI_COM_TX_WALLET_NET_PARAM_ERR,
        "Not found net by name '%s'", l_net_name);
        return DAP_CHAIN_NODE_CLI_COM_TX_WALLET_NET_PARAM_ERR;
    }
    json_object * json_obj_out = NULL;
    json_object * json_arr_out = json_object_new_array();
    if (!json_arr_out) {
        return DAP_CHAIN_NODE_CLI_COM_TX_WALLET_MEMORY_ERR;
    }
    switch (cmd_num) {
        // wallet list
        case CMD_WALLET_LIST:
            s_wallet_list(c_wallets_path, json_arr_out);
            break;
        // wallet info
        case CMD_WALLET_INFO: {
            dap_ledger_t *l_ledger = NULL;
            if ((l_wallet_name && l_addr_str) || (!l_wallet_name && !l_addr_str)) {
                dap_json_rpc_error_add(*a_json_arr_reply, DAP_CHAIN_NODE_CLI_COM_TX_WALLET_NAME_ERR,
                "You should use either the -w or -addr option for the wallet info command.");
                json_object_put(json_arr_out);
                return DAP_CHAIN_NODE_CLI_COM_TX_WALLET_NAME_ERR;
            }
            if(l_wallet_name) {
                if(!l_net) {
                    dap_json_rpc_error_add(*a_json_arr_reply, DAP_CHAIN_NODE_CLI_COM_TX_WALLET_NET_PARAM_ERR,
                                           "Subcommand info requires parameter '-net'");
                    json_object_put(json_arr_out);
                    return DAP_CHAIN_NODE_CLI_COM_TX_WALLET_NET_PARAM_ERR;
                }
                l_wallet = dap_chain_wallet_open(l_wallet_name, c_wallets_path, NULL);
                l_addr = (dap_chain_addr_t *) dap_chain_wallet_get_addr(l_wallet, l_net->pub.id );
            } else {
                l_addr = dap_chain_addr_from_str(l_addr_str);
            }
            
            if (!l_addr || dap_chain_addr_is_blank(l_addr)){
                if (l_wallet) {
                    dap_json_rpc_error_add(*a_json_arr_reply, DAP_CHAIN_NODE_CLI_COM_TX_WALLET_CAN_NOT_GET_ADDR,
                                           "Wallet %s contains an unknown certificate type, the wallet address could not be calculated.", l_wallet_name);
                    dap_chain_wallet_close(l_wallet);
                    return DAP_CHAIN_NODE_CLI_COM_TX_WALLET_CAN_NOT_GET_ADDR;
                }
                dap_json_rpc_error_add(*a_json_arr_reply, DAP_CHAIN_NODE_CLI_COM_TX_WALLET_FOUND_ERR,
                                       "Wallet not found or addr not recognized");
                json_object_put(json_arr_out);
                return DAP_CHAIN_NODE_CLI_COM_TX_WALLET_FOUND_ERR;
            } else {
                l_net = dap_chain_net_by_id(l_addr->net_id);
                if (l_net) {
                    l_ledger = l_net->pub.ledger;
                    l_net_name = l_net->pub.name;
                } else {
                    dap_json_rpc_error_add(*a_json_arr_reply, DAP_CHAIN_NODE_CLI_COM_TX_WALLET_NET_ERR,
                                           "Can't find network id 0x%016"DAP_UINT64_FORMAT_X" from address %s",
                                           l_addr->net_id.uint64, l_addr_str);
                    json_object_put(json_arr_out);
                    DAP_DELETE(l_addr);
                    return DAP_CHAIN_NODE_CLI_COM_TX_WALLET_NET_ERR;
                }
            }
            json_object * json_obj_wall = json_object_new_object();
            const char *l_l_addr_str = dap_chain_addr_to_str_static((dap_chain_addr_t*) l_addr);
            if(l_wallet)
            {
                json_object_object_add(json_obj_wall, "sign", json_object_new_string(
                                                                  strlen(dap_chain_wallet_check_sign(l_wallet))!=0 ?
                                                                  dap_chain_wallet_check_sign(l_wallet) : "correct"));
                json_object_object_add(json_obj_wall, "wallet", json_object_new_string(l_wallet->name));
            }
            json_object_object_add(json_obj_wall, "addr", l_l_addr_str ? json_object_new_string(l_l_addr_str) : json_object_new_string("-"));
            json_object_object_add(json_obj_wall, "network", l_net_name? json_object_new_string(l_net_name) : json_object_new_string("-"));

            size_t l_l_addr_tokens_size = 0;
            char **l_l_addr_tokens = NULL;
            dap_ledger_addr_get_token_ticker_all(l_ledger, l_addr, &l_l_addr_tokens, &l_l_addr_tokens_size);
            if (l_wallet) {
                //Get sign for wallet
                json_object *l_jobj_sings = NULL;
                dap_chain_wallet_internal_t *l_w_internal = DAP_CHAIN_WALLET_INTERNAL(l_wallet);
                if (l_w_internal->certs_count == 1) {
                    l_jobj_sings = json_object_new_string(
                        dap_sign_type_to_str(
                            dap_sign_type_from_key_type(l_w_internal->certs[0]->enc_key->type)));
                } else {
                    dap_string_t *l_str_signs = dap_string_new("");
                    for (size_t i = 0; i < l_w_internal->certs_count; i++) {
                        dap_string_append_printf(l_str_signs, "%s%s",
                                                 dap_sign_type_to_str(dap_sign_type_from_key_type(
                                                     l_w_internal->certs[i]->enc_key->type)),
                                                 ((i + 1) == l_w_internal->certs_count) ? "" : ", ");
                    }
                    l_jobj_sings = json_object_new_string(l_str_signs->str);
                    dap_string_free(l_str_signs, true);
                }
                json_object_object_add(json_obj_wall, "signs", l_jobj_sings);
            } else {
                json_object_object_add(json_obj_wall, "signs",
                                       json_object_new_string(dap_sign_type_to_str(l_addr->sig_type)));
            }
            if(l_l_addr_tokens_size <= 0)
                json_object_object_add(json_obj_wall, "balance", json_object_new_string("0"));
            json_object * j_arr_balance= json_object_new_array();
            for(size_t i = 0; i < l_l_addr_tokens_size; i++) {
                if(l_l_addr_tokens[i]) {
                    json_object * j_balance_data = json_object_new_object();
                    uint256_t l_balance = dap_ledger_calc_balance(l_ledger, l_addr, l_l_addr_tokens[i]);
                    const char *l_balance_coins, *l_balance_datoshi = dap_uint256_to_char(l_balance, &l_balance_coins);
                    json_object *l_jobj_token = json_object_new_object();
                    json_object *l_jobj_ticker = json_object_new_string(l_l_addr_tokens[i]);
                    const char *l_description =  dap_ledger_get_description_by_ticker(l_ledger, l_l_addr_tokens[i]);
                    json_object *l_jobj_description = l_description ? json_object_new_string(l_description)
                                                                    : json_object_new_null();
                    json_object_object_add(l_jobj_token, "ticker", l_jobj_ticker);
                    json_object_object_add(l_jobj_token, "description", l_jobj_description);
                    json_object_object_add(j_balance_data, "balance", json_object_new_string(""));
                    json_object_object_add(j_balance_data, "coins", json_object_new_string(l_balance_coins));
                    json_object_object_add(j_balance_data, "datoshi", json_object_new_string(l_balance_datoshi));
                    json_object_object_add(j_balance_data, "token", l_jobj_token);
                    json_object_array_add(j_arr_balance, j_balance_data);
                }
                DAP_DELETE(l_l_addr_tokens[i]);
            }
            json_object_object_add(json_obj_wall, "tokens", j_arr_balance);
            json_object_array_add(json_arr_out, json_obj_wall);
            DAP_DELETE(l_l_addr_tokens);
            DAP_DELETE(l_addr);

            if(l_wallet)
                dap_chain_wallet_close(l_wallet);
            break;
        }
        case CMD_WALLET_OUTPUTS: {
            if(!l_net) {
                dap_json_rpc_error_add(*a_json_arr_reply, DAP_CHAIN_NODE_CLI_COM_TX_WALLET_NET_PARAM_ERR,
                                        "Subcommand info requires parameter '-net'");
                json_object_put(json_arr_out);
                return DAP_CHAIN_NODE_CLI_COM_TX_WALLET_NET_PARAM_ERR;
            }

            if ((l_wallet_name && l_addr_str) || (!l_wallet_name && !l_addr_str)) {
                dap_json_rpc_error_add(*a_json_arr_reply, DAP_CHAIN_NODE_CLI_COM_TX_WALLET_NAME_ERR,
                "You should use either the -w or -addr option for the wallet info command.");
                json_object_put(json_arr_out);
                return DAP_CHAIN_NODE_CLI_COM_TX_WALLET_NAME_ERR;
            }
            if(l_wallet_name) {
                l_wallet = dap_chain_wallet_open(l_wallet_name, c_wallets_path, NULL);
                if (!l_wallet){
                    dap_json_rpc_error_add(*a_json_arr_reply, DAP_CHAIN_NODE_CLI_COM_TX_WALLET_NET_PARAM_ERR,
                                           "Can't find wallet (%s)", l_wallet_name);
                    json_object_put(json_arr_out);
                    return DAP_CHAIN_NODE_CLI_COM_TX_WALLET_NET_PARAM_ERR;
                }
                l_addr = (dap_chain_addr_t *) dap_chain_wallet_get_addr(l_wallet, l_net->pub.id );
                if (!l_addr){
                    dap_json_rpc_error_add(*a_json_arr_reply, DAP_CHAIN_NODE_CLI_COM_TX_WALLET_NET_PARAM_ERR,
                                           "Can't get addr from wallet (%s)", l_wallet_name);
                    json_object_put(json_arr_out);
                    return DAP_CHAIN_NODE_CLI_COM_TX_WALLET_NET_PARAM_ERR;
                }
            } else {
                l_addr = dap_chain_addr_from_str(l_addr_str);
            }

            const char* l_token_tiker = NULL;
            dap_cli_server_cmd_find_option_val(a_argv, l_arg_index, a_argc, "-token", &l_token_tiker);
            if (!l_token_tiker){
                dap_json_rpc_error_add(*a_json_arr_reply, DAP_CHAIN_NODE_CLI_COM_TX_WALLET_PARAM_ERR,
                                           "Subcommand outputs requires parameter '-token'");
                    json_object_put(json_arr_out);
                    return DAP_CHAIN_NODE_CLI_COM_TX_WALLET_PARAM_ERR;
            }
            json_object * json_obj_wall = json_object_new_object();
            const char* l_value_str = NULL;
            dap_cli_server_cmd_find_option_val(a_argv, l_arg_index, a_argc, "-value", &l_value_str);

            dap_list_t *l_outs_list = NULL;
            uint256_t l_value_sum = uint256_0;



            if (l_value_str){
                uint256_t l_value_datoshi = dap_chain_balance_scan(l_value_str);
                if (dap_chain_wallet_cache_tx_find_outs_with_val(l_net, l_token_tiker, l_addr, &l_outs_list, l_value_datoshi, &l_value_sum))
                    l_outs_list = dap_ledger_get_list_tx_outs_with_val(l_net->pub.ledger, l_token_tiker, l_addr, l_value_datoshi, &l_value_sum);
            } else {
                if (dap_chain_wallet_cache_tx_find_outs(l_net, l_token_tiker, l_addr, &l_outs_list, &l_value_sum))
                    l_outs_list = dap_ledger_get_list_tx_outs(l_net->pub.ledger, l_token_tiker, l_addr, &l_value_sum);
            }
            json_object_object_add(json_obj_wall, "wallet_addr", json_object_new_string(dap_chain_addr_to_str_static(l_addr)));
            const char *l_out_total_value_str = dap_chain_balance_print(l_value_sum);
            const char *l_out_total_value_coins_str = dap_chain_balance_to_coins(l_value_sum);
            json_object_object_add(json_obj_wall, "total_value_coins", json_object_new_string(l_out_total_value_coins_str));
            json_object_object_add(json_obj_wall, "total_value_datoshi", json_object_new_string(l_out_total_value_str));
            DAP_DEL_Z(l_out_total_value_str);
            DAP_DEL_Z(l_out_total_value_coins_str);
            struct json_object *l_json_outs_arr = json_object_new_array();
            for (dap_list_t *l_temp = l_outs_list; l_temp; l_temp = l_temp->next){
                dap_chain_tx_used_out_item_t *l_item = l_temp->data;
                json_object* json_obj_item = json_object_new_object();
                const char *l_out_value_str = dap_chain_balance_print(l_item->value);
                const char *l_out_value_coins_str = dap_chain_balance_to_coins(l_item->value);
                json_object_object_add(json_obj_item,"item_type", json_object_new_string("unspent_out"));
                json_object_object_add(json_obj_item,"value_coins", json_object_new_string(l_out_value_coins_str));
                json_object_object_add(json_obj_item,"value_datosi", json_object_new_string(l_out_value_str));
                json_object_object_add(json_obj_item,"prev_hash", json_object_new_string(dap_hash_fast_to_str_static(&l_item->tx_hash_fast)));  
                json_object_object_add(json_obj_item,"out_prev_idx", json_object_new_int64(l_item->num_idx_out));   
                json_object_array_add(l_json_outs_arr, json_obj_item);
                DAP_DEL_Z(l_out_value_str);
                DAP_DEL_Z(l_out_value_coins_str);
            }
            dap_list_free_full(l_outs_list, NULL);
            json_object_object_add(json_obj_wall, "outs", l_json_outs_arr);
            json_object_array_add(json_arr_out, json_obj_wall);
        } break;
        default: {
            if( !l_wallet_name ) {
                dap_json_rpc_error_add(*a_json_arr_reply, DAP_CHAIN_NODE_CLI_COM_TX_WALLET_NAME_ERR,
                                       "Wallet name option <-w>  not defined");
                json_object_put(json_arr_out);
                return  DAP_CHAIN_NODE_CLI_COM_TX_WALLET_NAME_ERR;
            }
            if( cmd_num != CMD_WALLET_DEACTIVATE && !l_pass_str && cmd_num != CMD_WALLET_NEW && cmd_num != CMD_WALLET_CONVERT) {
                dap_json_rpc_error_add(*a_json_arr_reply, DAP_CHAIN_NODE_CLI_COM_TX_WALLET_PASS_ERR,
                                       "Wallet password option <-password>  not defined");
                json_object_put(json_arr_out);
                return  DAP_CHAIN_NODE_CLI_COM_TX_WALLET_PASS_ERR;
            }
            if ( cmd_num != CMD_WALLET_DEACTIVATE && l_pass_str && DAP_WALLET$SZ_PASS < strnlen(l_pass_str, DAP_WALLET$SZ_PASS + 1) ) {
                dap_json_rpc_error_add(*a_json_arr_reply, DAP_CHAIN_NODE_CLI_COM_TX_WALLET_PASS_TO_LONG_ERR,
                                       "Wallet's password is too long ( > %d)", DAP_WALLET$SZ_PASS);
                log_it(L_ERROR, "Wallet's password is too long ( > %d)", DAP_WALLET$SZ_PASS);
                json_object_put(json_arr_out);
                return DAP_CHAIN_NODE_CLI_COM_TX_WALLET_PASS_TO_LONG_ERR;
            }
            switch (cmd_num) {
                case CMD_WALLET_ACTIVATE:
                case CMD_WALLET_DEACTIVATE: {
                    json_object * json_obj_wall = json_object_new_object();
                    const char *l_prefix = cmd_num == CMD_WALLET_ACTIVATE ? "" : "de";
                    dap_cli_server_cmd_find_option_val(a_argv, l_arg_index, a_argc, "-ttl", &l_ttl_str);
                    l_rc = l_ttl_str ? strtoul(l_ttl_str, NULL, 10) : 60;

                    l_rc = cmd_num == CMD_WALLET_ACTIVATE
                            ? dap_chain_wallet_activate(l_wallet_name, strlen(l_wallet_name), l_pass_str, strlen(l_pass_str), l_rc)
                            : dap_chain_wallet_deactivate (l_wallet_name, strlen(l_wallet_name));

                    switch (l_rc) {
                    case 0:
                        json_object_object_add(json_obj_wall, "Wallet name", json_object_new_string(l_wallet_name));
                        json_object_object_add(json_obj_wall, "protection", cmd_num == CMD_WALLET_ACTIVATE ?
                        json_object_new_string("is activated") : json_object_new_string("is deactivated"));
                        // Notify about wallet
                        s_new_wallet_info_notify(l_wallet_name);
                        struct json_object *l_json_wallets = wallet_list_json_collect();
                        dap_notify_server_send_mt(json_object_get_string(l_json_wallets));
                        json_object_put(l_json_wallets);
                        break;
                    case -EBUSY:
                        dap_json_rpc_error_add(*a_json_arr_reply, DAP_CHAIN_NODE_CLI_COM_TX_WALLET_ALREADY_ERR,
                                               "Error: wallet %s is already %sactivated\n", l_wallet_name, l_prefix);
                        break;
                    case -EAGAIN:
                        dap_json_rpc_error_add(*a_json_arr_reply, DAP_CHAIN_NODE_CLI_COM_TX_WALLET_PASS_ERR,
                                "Wrong password for wallet %s\n", l_wallet_name);
                        break;
                    case -101:
                        dap_json_rpc_error_add(*a_json_arr_reply, DAP_CHAIN_NODE_CLI_COM_TX_WALLET_PASS_ERR,
                                "Can't active unprotected wallet: %s\n", l_wallet_name);
                        break;
                    default: {
                        char l_buf[512] = { '\0' };
                        strerror_r(l_rc, l_buf, sizeof(l_buf) - 1);
                        dap_json_rpc_error_add(*a_json_arr_reply, DAP_CHAIN_NODE_CLI_COM_TX_WALLET_ACTIVE_ERR,
                                "Wallet %s %sactivation error %d : %s\n", l_wallet_name, l_prefix, l_rc, l_buf);
                        break;
                    }
                    }
                    json_object_array_add(json_arr_out, json_obj_wall);
                } break;
                // convert wallet
                case CMD_WALLET_CONVERT: {
                    bool l_remove_password = false;
                    if(dap_cli_server_cmd_find_option_val(a_argv, l_arg_index, a_argc, "-remove_password", NULL))
                        l_remove_password = true;

                    l_wallet = dap_chain_wallet_open(l_wallet_name, c_wallets_path, NULL);
                    if (!l_wallet) {
                        dap_json_rpc_error_add(*a_json_arr_reply, DAP_CHAIN_NODE_CLI_COM_TX_WALLET_PASS_ERR,
                                               "Can't open wallet check activation");
                        json_object_put(json_arr_out);
                        return DAP_CHAIN_NODE_CLI_COM_TX_WALLET_PASS_ERR;
                    } else if (l_wallet->flags & DAP_WALLET$M_FL_ACTIVE && !l_remove_password) {
                        dap_json_rpc_error_add(*a_json_arr_reply, DAP_CHAIN_NODE_CLI_COM_TX_WALLET_CONVERT_ERR,
                                            "Wallet can't be converted twice");
                        json_object_put(json_arr_out);
                        return  DAP_CHAIN_NODE_CLI_COM_TX_WALLET_CONVERT_ERR;
                    }
                    if (l_pass_str && !dap_check_valid_password(l_pass_str, dap_strlen(l_pass_str))) {
                        dap_json_rpc_error_add(*a_json_arr_reply,
                                               DAP_CHAIN_NODE_CLI_COM_TX_WALLET_INVALID_CHARACTERS_USED_FOR_PASSWORD,
                                               "Invalid characters used for password.");
                        return DAP_CHAIN_NODE_CLI_COM_TX_WALLET_INVALID_CHARACTERS_USED_FOR_PASSWORD;
                    }
                    // create wallet backup 
                    dap_chain_wallet_internal_t* l_file_name = DAP_CHAIN_WALLET_INTERNAL(l_wallet);
                    snprintf(l_file_name->file_name, sizeof(l_file_name->file_name), "%s/%s_%012lu%s", c_wallets_path, l_wallet_name, time(NULL),".backup");
                    if ( dap_chain_wallet_save(l_wallet, NULL) ) {
                        dap_json_rpc_error_add(*a_json_arr_reply, DAP_CHAIN_NODE_CLI_COM_TX_WALLET_BACKUP_ERR,
                                               "Can't create backup wallet file because of internal error");
                        json_object_put(json_arr_out);
                        return  DAP_CHAIN_NODE_CLI_COM_TX_WALLET_BACKUP_ERR;
                    }
                    if (l_remove_password) {  
                        if (dap_chain_wallet_deactivate(l_wallet_name, strlen(l_wallet_name))){
                            dap_json_rpc_error_add(*a_json_arr_reply, DAP_CHAIN_NODE_CLI_COM_TX_WALLET_BACKUP_ERR,
                                                "Can't deactivate wallet");
                            json_object_put(json_arr_out);
                            return  DAP_CHAIN_NODE_CLI_COM_TX_WALLET_DEACT_ERR;
                        }
                    } else if (!l_pass_str) {
                        dap_json_rpc_error_add(*a_json_arr_reply, DAP_CHAIN_NODE_CLI_COM_TX_WALLET_PASS_ERR,
                                       "Wallet password option <-password>  not defined");
                        json_object_put(json_arr_out);
                        return  DAP_CHAIN_NODE_CLI_COM_TX_WALLET_PASS_ERR;
                    }
                    // change to old filename
                    snprintf(l_file_name->file_name, sizeof(l_file_name->file_name), "%s/%s%s", c_wallets_path, l_wallet_name, ".dwallet");
                    if ( dap_chain_wallet_save(l_wallet, l_remove_password ? NULL : l_pass_str) ) {
                        dap_json_rpc_error_add(*a_json_arr_reply, DAP_CHAIN_NODE_CLI_COM_TX_WALLET_CONVERT_ERR,
                                               "Wallet is not converted because of internal error");
                        json_object_put(json_arr_out);
                        return  DAP_CHAIN_NODE_CLI_COM_TX_WALLET_CONVERT_ERR;
                    }
                    json_object * json_obj_wall = json_object_new_object();
                    log_it(L_INFO, "Wallet %s has been converted", l_wallet_name);
                    json_object_object_add(json_obj_wall, "Sign wallet", json_object_new_string(
                                                                              strlen(dap_chain_wallet_check_sign(l_wallet))!=0 ?
                                                                              dap_chain_wallet_check_sign(l_wallet) : "correct"));
                    json_object_object_add(json_obj_wall, "Wallet name", json_object_new_string(l_wallet_name));
                    json_object_object_add(json_obj_wall, "Status", json_object_new_string("successfully converted"));
                    dap_chain_wallet_close(l_wallet);
                    json_object_array_add(json_arr_out, json_obj_wall);

                    // Notify about wallet
                    s_new_wallet_info_notify(l_wallet_name);
                    struct json_object *l_json_wallets = wallet_list_json_collect();
                    dap_notify_server_send_mt(json_object_get_string(l_json_wallets));
                    json_object_put(l_json_wallets);
                    break;
                }
                // new wallet
                case CMD_WALLET_NEW: {
                    int l_restore_opt = dap_cli_server_cmd_find_option_val(a_argv, l_arg_index, a_argc, "-restore", &l_restore_str);
                    int l_restore_legacy_opt = 0;
                    if (!l_restore_str)
                        l_restore_legacy_opt = dap_cli_server_cmd_find_option_val(a_argv, l_arg_index, a_argc, "-restore_legacy", &l_restore_str);
                    // rewrite existing wallet
                    int l_is_force = dap_cli_server_cmd_find_option_val(a_argv, l_arg_index, a_argc, "-force", NULL);

                    // check wallet existence
                    if (!l_is_force) {
                        char *l_file_name = dap_strdup_printf("%s/%s.dwallet", c_wallets_path, l_wallet_name);
                        FILE *l_exists = fopen(l_file_name, "rb");
                        DAP_DELETE(l_file_name);
                        if (l_exists) {
                            dap_json_rpc_error_add(*a_json_arr_reply, DAP_CHAIN_NODE_CLI_COM_TX_WALLET_ALREADY_ERR,"Wallet %s already exists",l_wallet_name);
                            fclose(l_exists);
                            json_object_put(json_arr_out);
                            return DAP_CHAIN_NODE_CLI_COM_TX_WALLET_ALREADY_ERR;
                        }
                    }

                    dap_sign_type_t l_sign_types[MAX_ENC_KEYS_IN_MULTYSIGN] = {0};
                    size_t l_sign_count = 0;
                    if (!l_sign_type_str) {
                        l_sign_types[0].type = SIG_TYPE_DILITHIUM;
                        l_sign_type_str = dap_sign_type_to_str(l_sign_types[0]);
                        l_sign_count = 1;
                    } else {
                        l_sign_types[0] = dap_sign_type_from_str(l_sign_type_str);
                        if (l_sign_types[0].type == SIG_TYPE_NULL){
                            dap_json_rpc_error_add(*a_json_arr_reply, DAP_CHAIN_NODE_CLI_COM_TX_WALLET_UNKNOWN_SIGN_ERR,
                                                   "'%s' unknown signature type, please use:\n%s",
                                                   l_sign_type_str, dap_sign_get_str_recommended_types());
                            json_object_put(json_arr_out);
                            return DAP_CHAIN_NODE_CLI_COM_TX_WALLET_UNKNOWN_SIGN_ERR;
                        }
                        if (l_sign_types[0].type == SIG_TYPE_MULTI_CHAINED) {
                            int l_sign_index = dap_cli_server_cmd_find_option_val(a_argv, l_arg_index, a_argc, l_sign_type_str, NULL);
                            l_sign_index++;
                            for (;l_sign_index && l_sign_index < a_argc; ++l_sign_index) {
                                l_sign_types[l_sign_count] = dap_sign_type_from_str(a_argv[l_sign_index]);
                                if (l_sign_types[l_sign_count].type == SIG_TYPE_NULL ||
                                    l_sign_types[l_sign_count].type == SIG_TYPE_MULTI_CHAINED) {
                                    break;
                                }
                                l_sign_count++;
                            }
                            if (l_sign_count < 2) {
                                dap_json_rpc_error_add(*a_json_arr_reply, DAP_CHAIN_NODE_CLI_COM_TX_WALLET_UNKNOWN_SIGN_ERR,
                                                      "You did not specify an additional signature after "
                                                      "sig_multi_chained. You must specify at least two more "
                                                      "signatures other than sig_multi_chained.\n"
                                                      "After sig_multi_chained, you must specify two more signatures "
                                                      "from the list:\n%s", dap_cert_get_str_recommended_sign());
                                json_object_put(json_arr_out);
                                return DAP_CHAIN_NODE_CLI_COM_TX_WALLET_UNKNOWN_SIGN_ERR;
                            }
                        } else {
                            l_sign_count = 1;
                        }
                    }
                    // Check unsupported tesla and bliss algorithm

                    for (size_t i = 0; i < l_sign_count; ++i) {
                        if (dap_sign_type_is_depricated(l_sign_types[i])) {
                            if (l_restore_opt || l_restore_legacy_opt) {
                                dap_json_rpc_error_add(*a_json_arr_reply, DAP_CHAIN_NODE_CLI_COM_TX_WALLET_UNKNOWN_SIGN_ERR,
                                                   "CAUTION!!! CAUTION!!! CAUTION!!!\nThe Bliss, Tesla and Picnic signatures are deprecated. We recommend you to create a new wallet with another available signature and transfer funds there.\n");
                                break;
                            } else {
                                dap_json_rpc_error_add(*a_json_arr_reply, DAP_CHAIN_NODE_CLI_COM_TX_WALLET_UNKNOWN_SIGN_ERR,
                                                   "This signature algorithm is no longer supported, please, use another variant");
                                json_object_put(json_arr_out);
                                return  DAP_CHAIN_NODE_CLI_COM_TX_WALLET_UNKNOWN_SIGN_ERR;
                            }
                        }
                    }

                    uint8_t *l_seed = NULL;
                    size_t l_seed_size = 0, l_restore_str_size = dap_strlen(l_restore_str);

                    if(l_restore_opt || l_restore_legacy_opt) {
                        if (l_restore_str_size > 3 && !dap_strncmp(l_restore_str, "0x", 2) && (!dap_is_hex_string(l_restore_str + 2, l_restore_str_size - 2) || l_restore_legacy_opt)) {
                            l_seed_size = (l_restore_str_size - 2) / 2;
                            l_seed = DAP_NEW_Z_SIZE(uint8_t, l_seed_size + 1);
                            if(!l_seed) {
                                log_it(L_CRITICAL, "%s", c_error_memory_alloc);
                                json_object_put(json_arr_out);
                                return DAP_CHAIN_NODE_CLI_COM_TX_WALLET_MEMORY_ERR;
                            }
                            dap_hex2bin(l_seed, l_restore_str + 2, l_restore_str_size - 2);
                            if (l_restore_legacy_opt) {
                                dap_json_rpc_error_add(*a_json_arr_reply, DAP_CHAIN_NODE_CLI_COM_TX_WALLET_PROTECTION_ERR,
                                                       "CAUTION!!! CAUTION!!! CAUTION!!!\nYour wallet has a low level of protection. Please create a new wallet again with the option -restore\n");
                            }
                        } else {
                            dap_json_rpc_error_add(*a_json_arr_reply, DAP_CHAIN_NODE_CLI_COM_TX_WALLET_HASH_ERR,
                                                   "Restored hash is invalid or too short, wallet is not created. Please use -restore 0x<hex_value> or -restore_legacy 0x<restore_string>");
                            json_object_put(json_arr_out);
                            return DAP_CHAIN_NODE_CLI_COM_TX_WALLET_HASH_ERR;
                        }
                    }
                    // Checking that if a password is set, it contains only Latin characters, numbers and special characters, except for spaces.
                    if (l_pass_str && !dap_check_valid_password(l_pass_str, dap_strlen(l_pass_str))) {
                        dap_json_rpc_error_add(*a_json_arr_reply,
                                               DAP_CHAIN_NODE_CLI_COM_TX_WALLET_INVALID_CHARACTERS_USED_FOR_PASSWORD,
                                               "Invalid characters used for password.");
                        return DAP_CHAIN_NODE_CLI_COM_TX_WALLET_INVALID_CHARACTERS_USED_FOR_PASSWORD;
                    }

                    // Creates new wallet
                    l_wallet = dap_chain_wallet_create_with_seed_multi(l_wallet_name, c_wallets_path, l_sign_types, l_sign_count,
                            l_seed, l_seed_size, l_pass_str);
                    DAP_DELETE(l_seed);
                    if (!l_wallet) {
                        dap_json_rpc_error_add(*a_json_arr_reply, DAP_CHAIN_NODE_CLI_COM_TX_WALLET_INTERNAL_ERR,
                                               "Wallet is not created because of internal error. Check name or password length (max 64 chars)");
                        json_object_put(json_arr_out);
                        return  DAP_CHAIN_NODE_CLI_COM_TX_WALLET_INTERNAL_ERR;
                    }

                    json_object * json_obj_wall = json_object_new_object();
                    json_object_object_add(json_obj_wall, "Wallet name", json_object_new_string(l_wallet->name));
                    if (l_sign_count > 1) {
                        dap_string_t *l_signs_types_str = dap_string_new("sig_multi_chained, ");
                        for (size_t i = 0; i < l_sign_count; i++) {
                            dap_string_append_printf(l_signs_types_str, "%s%s",
                                                     dap_sign_type_to_str(l_sign_types[i]), (i+1) == l_sign_count ? "": ", ");
                        }
                        json_object_object_add(json_obj_wall, "Sign type", json_object_new_string(l_signs_types_str->str));
                        dap_string_free(l_signs_types_str, true);
                    } else
                        json_object_object_add(json_obj_wall, "Sign type", json_object_new_string(l_sign_type_str));
                    json_object_object_add(json_obj_wall, "Status", json_object_new_string("successfully created"));

                    const char *l_addr_str = NULL;
                    if ( l_net && (l_addr_str = dap_chain_addr_to_str_static(dap_chain_wallet_get_addr(l_wallet,l_net->pub.id))) ) {
                        json_object_object_add(json_obj_wall, "new address", json_object_new_string(l_addr_str) );
                    }
                    json_object_array_add(json_arr_out, json_obj_wall);
                    dap_chain_wallet_close(l_wallet);
                    // Notify about wallet
                    s_new_wallet_info_notify(l_wallet_name);
                    struct json_object *l_json_wallets = wallet_list_json_collect();
                    dap_notify_server_send_mt(json_object_get_string(l_json_wallets));
                    json_object_put(l_json_wallets);
                    break;
                }
            }
        }
    }

    if (json_arr_out) {
            json_object_array_add(*a_json_arr_reply, json_arr_out);
        } else {
            json_object_array_add(*a_json_arr_reply, json_object_new_string("empty"));
        }
    return 0;
}


typedef enum dap_chain_node_cli_cmd_values_parse_net_chain_err_to_json {
    DAP_CHAIN_NODE_CLI_CMD_VALUES_PARSE_NET_CHAIN_ERR_INTERNAL_COMMAND_PROCESSING = 101,
    DAP_CHAIN_NODE_CLI_CMD_VALUES_PARSE_NET_CHAIN_ERR_NET_STR_IS_NUL = 102,
    DAP_CHAIN_NODE_CLI_CMD_VALUES_PARSE_NET_CHAIN_ERR_NET_NOT_FOUND = 103,
    DAP_CHAIN_NODE_CLI_CMD_VALUES_PARSE_NET_CHAIN_ERR_CHAIN_NOT_FOUND = 104,
    DAP_CHAIN_NODE_CLI_CMD_VALUES_PARSE_NET_CHAIN_ERR_CHAIN_STR_IS_NULL = 105,
    DAP_CHAIN_NODE_CLI_CMD_VALUES_PARSE_NET_CHAIN_ERR_CONFIG_DEFAULT_DATUM = 106,
    DAP_CHAIN_NODE_CLI_CMD_VALUE_PARSE_CONVERT_BASE58_TO_ADDR_WALLET = 107,
    DAP_CHAIN_NODE_CLI_CMD_VALUE_PARSE_FAST_AND_BASE58_ADDR,
    DAP_CHAIN_NODE_CLI_CMD_VALUE_PARSE_CAN_NOT_FIND_DEFAULT_CHAIN_WITH_TYPE,
    DAP_CHAIN_NODE_CLI_CMD_VALUES_PARSE_NET_CHAIN_ERR_LEDGER_TOKEN_TICKER,
    DAP_CHAIN_NODE_CLI_CMD_VALUES_PARSE_NET_CHAIN_ERR_UNKNOWN_TOKEN_TYPE,
    DAP_CHAIN_NODE_CLI_CMD_VALUES_PARSE_NET_CHAIN_ERR_FLAG_UNDEF,
    DAP_CHAIN_NODE_CLI_CMD_VALUES_PARSE_NET_CHAIN_ERR_REQUIRES_PARAM,
    DAP_CHAIN_NODE_CLI_CMD_VALUES_PARSE_NET_CHAIN_ERR_PARAMS_MUST_BE_UNSIGNED
} dap_chain_node_cli_cmd_values_parse_net_chain_err_to_json;
int dap_chain_node_cli_cmd_values_parse_net_chain_for_json(json_object* a_json_arr_reply, int *a_arg_index, int a_argc,
                                                           char **a_argv,
                                                           dap_chain_t **a_chain, dap_chain_net_t **a_net,
                                                           dap_chain_type_t a_default_chain_type) {
    const char * l_chain_str = NULL;
    const char * l_net_str = NULL;

    // Net name
    if(a_net)
        dap_cli_server_cmd_find_option_val(a_argv, *a_arg_index, a_argc, "-net", &l_net_str);
    else {
        dap_json_rpc_error_add(a_json_arr_reply, DAP_CHAIN_NODE_CLI_CMD_VALUES_PARSE_NET_CHAIN_ERR_INTERNAL_COMMAND_PROCESSING,
                               "Error in internal command processing.");
        return DAP_CHAIN_NODE_CLI_CMD_VALUES_PARSE_NET_CHAIN_ERR_INTERNAL_COMMAND_PROCESSING;
    }

    // Select network
    if(!l_net_str) {
        dap_json_rpc_error_add(a_json_arr_reply, DAP_CHAIN_NODE_CLI_CMD_VALUES_PARSE_NET_CHAIN_ERR_NET_STR_IS_NUL, "%s requires parameter '-net'", a_argv[0]);
        return DAP_CHAIN_NODE_CLI_CMD_VALUES_PARSE_NET_CHAIN_ERR_NET_STR_IS_NUL;
    }

    if (! (*a_net = dap_chain_net_by_name(l_net_str)) ) { // Can't find such network
        return dap_json_rpc_error_add(a_json_arr_reply, DAP_CHAIN_NODE_CLI_CMD_VALUES_PARSE_NET_CHAIN_ERR_NET_NOT_FOUND,
                                                        "Network %s not found", l_net_str),
                DAP_CHAIN_NODE_CLI_CMD_VALUES_PARSE_NET_CHAIN_ERR_NET_NOT_FOUND;
    }

    // Chain name
    if(a_chain) {
        dap_cli_server_cmd_find_option_val(a_argv, *a_arg_index, a_argc, "-chain", &l_chain_str);

        // Select chain
        if(l_chain_str) {
            if ((*a_chain = dap_chain_net_get_chain_by_name(*a_net, l_chain_str)) == NULL) { // Can't find such chain
                dap_string_t *l_reply = dap_string_new("");
                dap_string_append_printf(l_reply, "Invalid '-chain' parameter \"%s\", not found in net %s\n"
                                                  "Available chains:",
                                                  l_chain_str, l_net_str);
                dap_chain_t *l_chain;
                DL_FOREACH((*a_net)->pub.chains, l_chain) {
                    dap_string_append_printf(l_reply, "\n\t%s", l_chain->name);
                }
                char *l_str_reply = dap_string_free(l_reply, false);
                dap_json_rpc_error_add(a_json_arr_reply, DAP_CHAIN_NODE_CLI_CMD_VALUES_PARSE_NET_CHAIN_ERR_CHAIN_NOT_FOUND, "%s", l_str_reply);
                return DAP_DELETE(l_str_reply), DAP_CHAIN_NODE_CLI_CMD_VALUES_PARSE_NET_CHAIN_ERR_CHAIN_NOT_FOUND;
            }
        } else if (a_default_chain_type != CHAIN_TYPE_INVALID) {
            if ((*a_chain = dap_chain_net_get_default_chain_by_chain_type(*a_net, a_default_chain_type)) != NULL) {
                return 0;
            } else {
                dap_json_rpc_error_add(a_json_arr_reply, 
                        DAP_CHAIN_NODE_CLI_CMD_VALUE_PARSE_CAN_NOT_FIND_DEFAULT_CHAIN_WITH_TYPE,
                        "Unable to get the default chain of type %s for the network.", dap_chain_type_to_str(a_default_chain_type));
                return DAP_CHAIN_NODE_CLI_CMD_VALUE_PARSE_CAN_NOT_FIND_DEFAULT_CHAIN_WITH_TYPE;

            }
        }
    }
    return 0;
}


/**
 * @brief s_values_parse_net_chain
 * @param argc
 * @param argv
 * @param str_reply
 * @param l_chain
 * @param l_net
 * @return
 */
int dap_chain_node_cli_cmd_values_parse_net_chain(int *a_arg_index, int a_argc, char **a_argv, void **a_str_reply,
        dap_chain_t **a_chain, dap_chain_net_t **a_net, dap_chain_type_t a_default_chain_type)
{
    const char * l_chain_str = NULL;
    const char * l_net_str = NULL;

    // Net name
    if(a_net)
        dap_cli_server_cmd_find_option_val(a_argv, *a_arg_index, a_argc, "-net", &l_net_str);
    else
        return -100;

    // Select network
    if(!l_net_str) {
        dap_cli_server_cmd_set_reply_text(a_str_reply, "%s requires parameter '-net'", a_argv[0]);
        return -101;
    }

    if(! (*a_net = dap_chain_net_by_name(l_net_str)) ) { // Can't find such network
        dap_cli_server_cmd_set_reply_text(a_str_reply, "%s can't find network \"%s\"", a_argv[0], l_net_str);
        return -102;
    }

    // Chain name
    if(a_chain) {
        dap_cli_server_cmd_find_option_val(a_argv, *a_arg_index, a_argc, "-chain", &l_chain_str);

        // Select chain
        if(l_chain_str) {
            if ((*a_chain = dap_chain_net_get_chain_by_name(*a_net, l_chain_str)) == NULL) { // Can't find such chain
                dap_string_t *l_reply = dap_string_new("");
                    dap_string_append_printf(l_reply, "Invalid '-chain' parameter \"%s\", not found in net %s\n"
                                                      "Available chains:",
                                                      l_chain_str, l_net_str);
                    dap_chain_t *l_chain;
                    DL_FOREACH((*a_net)->pub.chains, l_chain) {
                        dap_string_append_printf(l_reply, "\n\t%s", l_chain->name);
                    }
                    char *l_str_reply = dap_string_free(l_reply, false);
                    return dap_cli_server_cmd_set_reply_text(a_str_reply, "%s", l_str_reply), DAP_DELETE(l_str_reply), -103;
            }
        } else if (a_default_chain_type != CHAIN_TYPE_INVALID) {
            if ((*a_chain = dap_chain_net_get_default_chain_by_chain_type(*a_net, a_default_chain_type)) != NULL) {
                return 0;
            } else {
                dap_cli_server_cmd_set_reply_text(a_str_reply, "Unable to get the default chain of type %s for the network.",
                                                  dap_chain_type_to_str(a_default_chain_type));
                return -104;
            }
        } else {
            dap_cli_server_cmd_set_reply_text(a_str_reply, "%s requires parameter '-chain'", a_argv[0]);
            return -104;
        }
    }
    return 0;
}

/**
 * @brief
 * sign data (datum_token) by certificates (1 or more)
 * successful count of signes return in l_sign_counter
 * @param l_certs - array with certificates loaded from dcert file
 * @param l_datum_token - updated pointer for l_datum_token variable after realloc
 * @param l_certs_count - count of certificate
 * @param l_datum_data_offset - offset of datum
 * @param l_sign_counter - counter of successful data signing operation
 * @return dap_chain_datum_token_t*
 */
static dap_chain_datum_token_t * s_sign_cert_in_cycle(dap_cert_t ** l_certs, dap_chain_datum_token_t *l_datum_token, size_t l_certs_count,
            size_t *l_datum_signs_offset, uint16_t * l_sign_counter)
{
    if (!l_datum_signs_offset) {
        log_it(L_DEBUG,"l_datum_data_offset is NULL");
        return NULL;
    }

    size_t l_tsd_size = 0;
    if ((l_datum_token->type == DAP_CHAIN_DATUM_TOKEN_TYPE_DECL) &&
            ((l_datum_token->subtype == DAP_CHAIN_DATUM_TOKEN_SUBTYPE_PRIVATE)
            ||(l_datum_token->subtype == DAP_CHAIN_DATUM_TOKEN_SUBTYPE_NATIVE)))
        l_tsd_size = l_datum_token->header_native_decl.tsd_total_size;
    if ((l_datum_token->type == DAP_CHAIN_DATUM_TOKEN_TYPE_UPDATE) &&
            ((l_datum_token->subtype == DAP_CHAIN_DATUM_TOKEN_SUBTYPE_PRIVATE)
             ||(l_datum_token->subtype == DAP_CHAIN_DATUM_TOKEN_SUBTYPE_NATIVE)))
        l_tsd_size = l_datum_token->header_native_update.tsd_total_size;
    uint16_t l_tmp_cert_sign_count = l_datum_token->signs_total;
    l_datum_token->signs_total = 0;

    for(size_t i = 0; i < l_certs_count; i++)
    {
        dap_sign_t * l_sign = dap_cert_sign(l_certs[i],  l_datum_token,
           sizeof(*l_datum_token) + l_tsd_size, 0);
        if (l_sign) {
            size_t l_sign_size = dap_sign_get_size(l_sign);
            dap_chain_datum_token_t *l_datum_token_new
                = DAP_REALLOC_RET_VAL_IF_FAIL(l_datum_token, sizeof(*l_datum_token) + (*l_datum_signs_offset) + l_sign_size, NULL, l_sign);
            l_datum_token = l_datum_token_new;
            memcpy(l_datum_token->tsd_n_signs + *l_datum_signs_offset, l_sign, l_sign_size);
            *l_datum_signs_offset += l_sign_size;
            DAP_DELETE(l_sign);
            log_it(L_DEBUG,"<-- Signed with '%s'", l_certs[i]->name);
            (*l_sign_counter)++;
        }
    }
    l_datum_token->signs_total = l_tmp_cert_sign_count;

    return l_datum_token;
}

/**
 * @brief com_token_decl_sign
 * @param argc
 * @param argv
 * @param arg_func
 * @param str_reply
 * @return
 */
int com_token_decl_sign(int a_argc, char **a_argv, void **a_str_reply)
{
    json_object ** a_json_arr_reply = (json_object **) a_str_reply;
    int arg_index = 1;

    const char * l_hash_out_type = NULL;
    dap_cli_server_cmd_find_option_val(a_argv, arg_index, a_argc, "-H", &l_hash_out_type);
    if(!l_hash_out_type)
        l_hash_out_type = "hex";
    if(dap_strcmp(l_hash_out_type,"hex") && dap_strcmp(l_hash_out_type,"base58")) {
        dap_json_rpc_error_add(*a_json_arr_reply, DAP_CHAIN_NODE_CLI_COM_TOKEN_DECL_SIGN_H_PARAM_ERR,
                                       "invalid parameter -H, valid values: -H <hex | base58>");
        return -1;
    }

    const char * l_datum_hash_str = NULL;
    // Chain name
    dap_cli_server_cmd_find_option_val(a_argv, arg_index, a_argc, "-datum", &l_datum_hash_str);
    if(l_datum_hash_str) {
        char *l_datum_hash_hex_str = NULL, *l_datum_hash_base58_str = NULL;
        const char * l_certs_str = NULL;
        dap_cert_t ** l_certs = NULL;
        size_t l_certs_count = 0;
        dap_chain_t * l_chain = NULL;
        dap_chain_net_t * l_net = NULL;

        dap_chain_node_cli_cmd_values_parse_net_chain_for_json(*a_json_arr_reply, &arg_index, a_argc, a_argv,&l_chain, &l_net,
                                                      CHAIN_TYPE_TOKEN);
        if(!l_net)
            return -1;
        
        // Certificates thats will be used to sign currend datum token
        dap_cli_server_cmd_find_option_val(a_argv, arg_index, a_argc, "-certs", &l_certs_str);

        // Load certs lists
        if (l_certs_str)
            dap_cert_parse_str_list(l_certs_str, &l_certs, &l_certs_count);

        if(!l_certs_count) {
            dap_json_rpc_error_add(*a_json_arr_reply, DAP_CHAIN_NODE_CLI_COM_TOKEN_DECL_SIGN_NOT_VALID_CERT_ERR,
                                       "token_sign command requres at least one valid certificate to sign the basic transaction of emission");
            return -7;
        }

        char * l_gdb_group_mempool = dap_chain_net_get_gdb_group_mempool_new(l_chain);
        if(!l_gdb_group_mempool) {
            l_gdb_group_mempool = dap_chain_net_get_gdb_group_mempool_by_chain_type(l_net, CHAIN_TYPE_TOKEN);
        }
        // datum hash may be in hex or base58 format
        if(!dap_strncmp(l_datum_hash_str, "0x", 2) || !dap_strncmp(l_datum_hash_str, "0X", 2)) {
            l_datum_hash_hex_str = dap_strdup(l_datum_hash_str);
            l_datum_hash_base58_str = dap_enc_base58_from_hex_str_to_str(l_datum_hash_str);
        } else {
            l_datum_hash_hex_str = dap_enc_base58_to_hex_str_from_str(l_datum_hash_str);
            l_datum_hash_base58_str = dap_strdup(l_datum_hash_str);
        }
        const char *l_datum_hash_out_str = dap_strcmp(l_hash_out_type,"hex")
            ? l_datum_hash_base58_str
            : l_datum_hash_hex_str;

        log_it(L_DEBUG, "Requested to sign token declaration %s in gdb://%s with certs %s",
                l_gdb_group_mempool, l_datum_hash_hex_str, l_certs_str);

        dap_chain_datum_t * l_datum = NULL;
        size_t l_datum_size = 0;
        size_t l_tsd_size = 0;
        if((l_datum = (dap_chain_datum_t*) dap_global_db_get_sync(l_gdb_group_mempool,
                l_datum_hash_hex_str, &l_datum_size, NULL, NULL )) != NULL) {

            // Check if its token declaration
            if(l_datum->header.type_id == DAP_CHAIN_DATUM_TOKEN) {
                dap_chain_datum_token_t *l_datum_token = DAP_DUP_SIZE((dap_chain_datum_token_t*)l_datum->data, l_datum->header.data_size);    // for realloc
                DAP_DELETE(l_datum);
                if ((l_datum_token->subtype == DAP_CHAIN_DATUM_TOKEN_SUBTYPE_PRIVATE)
                    ||  (l_datum_token->subtype == DAP_CHAIN_DATUM_TOKEN_SUBTYPE_NATIVE))
                    l_tsd_size = l_datum_token->header_native_decl.tsd_total_size;
                // Check for signatures, are they all in set and are good enought?
                size_t l_signs_size = 0, i = 1;
                uint16_t l_tmp_signs_total = l_datum_token->signs_total;
                l_datum_token->signs_total = 0;
                for (i = 1; i <= l_tmp_signs_total; i++){
                    dap_sign_t *l_sign = (dap_sign_t *)(l_datum_token->tsd_n_signs + l_tsd_size + l_signs_size);
                    if( dap_sign_verify(l_sign, l_datum_token, sizeof(*l_datum_token) + l_tsd_size) ) {
                        log_it(L_WARNING, "Wrong signature %zu for datum_token with key %s in mempool!", i, l_datum_hash_out_str);
                        dap_json_rpc_error_add(*a_json_arr_reply, DAP_CHAIN_NODE_CLI_COM_TOKEN_DECL_SIGN_DATUM_HAS_WRONG_SIGNATURE_ERR,
                                       "Datum %s with datum token has wrong signature %zu, break process and exit",
                                        l_datum_hash_out_str, i);
                        DAP_DELETE(l_datum_token);
                        DAP_DELETE(l_gdb_group_mempool);
                        return -6;
                    }else{
                        log_it(L_DEBUG,"Sign %zu passed", i);
                    }
                    l_signs_size += dap_sign_get_size(l_sign);
                }
                l_datum_token->signs_total = l_tmp_signs_total;
                log_it(L_DEBUG, "Datum %s with token declaration: %hu signatures are verified well (sign_size = %zu)",
                                 l_datum_hash_out_str, l_datum_token->signs_total, l_signs_size);

                // Sign header with all certificates in the list and add signs to the end of token update
                uint16_t l_sign_counter = 0;
                size_t l_data_size = l_tsd_size + l_signs_size;
                l_datum_token = s_sign_cert_in_cycle(l_certs, l_datum_token, l_certs_count, &l_data_size,
                                                            &l_sign_counter);
                log_it(L_DEBUG, "Apply %u signs to datum %s", l_sign_counter, l_datum_hash_hex_str);
                if (!l_sign_counter) {
                    dap_json_rpc_error_add(*a_json_arr_reply, DAP_CHAIN_NODE_CLI_COM_TOKEN_DECL_SIGN_SERT_NOT_VALID_ERR,
                                       "Error! Used certs not valid");
                    DAP_DEL_MULTY(l_datum_token, l_datum_hash_hex_str, l_datum_hash_base58_str, l_gdb_group_mempool);
                    return -9;
                }
                l_datum_token->signs_total += l_sign_counter;
                size_t l_token_size = sizeof(*l_datum_token) + l_data_size;
                l_datum = dap_chain_datum_create(DAP_CHAIN_DATUM_TOKEN,
                                                                     l_datum_token, l_token_size);
                DAP_DELETE(l_datum_token);
                // Calc datum's hash
                l_datum_size = dap_chain_datum_size(l_datum);
                dap_chain_hash_fast_t l_key_hash = { };
                dap_hash_fast(l_datum->data, l_token_size, &l_key_hash);
                const char  *l_key_str = dap_chain_hash_fast_to_str_static(&l_key_hash),
                            *l_key_str_base58 = dap_enc_base58_encode_hash_to_str_static(&l_key_hash),
                            *l_key_out_str = dap_strcmp(l_hash_out_type, "hex") ? l_key_str_base58 : l_key_str;
                int rc = 0;
                // Add datum to mempool with datum_token hash as a key
                if( dap_global_db_set_sync(l_gdb_group_mempool, l_key_str, l_datum, dap_chain_datum_size(l_datum), false) == 0) {
                    char* l_hash_str = l_datum_hash_hex_str;
                    // Remove old datum from pool
                    if( dap_global_db_del_sync(l_gdb_group_mempool, l_hash_str ) == 0) {
                        dap_json_rpc_error_add(*a_json_arr_reply, DAP_CHAIN_NODE_CLI_COM_TOKEN_DECL_SIGN_OK,
                                       "Datum was replaced in datum pool:\n\tOld: %s\n\tNew: %s",
                                l_datum_hash_out_str, l_key_out_str);
                    } else {
                        dap_json_rpc_error_add(*a_json_arr_reply, DAP_CHAIN_NODE_CLI_COM_TOKEN_DECL_SIGN_CANT_REMOVE_OLD_DATUM_ERR,
                                       "Warning! Can't remove old datum %s ( new datum %s added normaly in datum pool)",
                                l_datum_hash_out_str, l_key_out_str);
                        rc = -DAP_CHAIN_NODE_CLI_COM_TOKEN_DECL_SIGN_CANT_REMOVE_OLD_DATUM_ERR;
                    }
                } else {
                    dap_json_rpc_error_add(*a_json_arr_reply, DAP_CHAIN_NODE_CLI_COM_TOKEN_DECL_SIGN_DATUM_CANT_BE_PL_MEMPOOL_ERR,
                                       "Error! datum %s produced from %s can't be placed in mempool",
                            l_key_out_str, l_datum_hash_out_str);
                    rc = -DAP_CHAIN_NODE_CLI_COM_TOKEN_DECL_SIGN_DATUM_CANT_BE_PL_MEMPOOL_ERR;
                }
                DAP_DEL_MULTY(l_datum_hash_hex_str, l_datum_hash_base58_str, l_datum, l_gdb_group_mempool);
                return rc;
            } else {
                dap_json_rpc_error_add(*a_json_arr_reply, DAP_CHAIN_NODE_CLI_COM_TOKEN_DECL_SIGN_WRONG_DATUM_TYPE_ERR,
                                       "Error! Wrong datum type. token_decl_sign sign only token declarations datum");
                return -DAP_CHAIN_NODE_CLI_COM_TOKEN_DECL_SIGN_WRONG_DATUM_TYPE_ERR;
            }
        } else {
            dap_json_rpc_error_add(*a_json_arr_reply, DAP_CHAIN_NODE_CLI_COM_TOKEN_DECL_SIGN_CANT_FIND_DATUM_ERR,
                                       "token_decl_sign can't find datum with %s hash in the mempool of %s:%s",l_datum_hash_out_str,l_net? l_net->pub.name: "<undefined>",
                                        l_chain?l_chain->name:"<undefined>");
            return -DAP_CHAIN_NODE_CLI_COM_TOKEN_DECL_SIGN_CANT_FIND_DATUM_ERR;
        }
        DAP_DEL_MULTY(l_datum_hash_hex_str, l_datum_hash_base58_str);
    } else {
        dap_json_rpc_error_add(*a_json_arr_reply, DAP_CHAIN_NODE_CLI_COM_TOKEN_DECL_SIGN_NEED_DATUM_ARG_ERR,
                                       "token_decl_sign need -datum <datum hash> argument");
        return -DAP_CHAIN_NODE_CLI_COM_TOKEN_DECL_SIGN_NEED_DATUM_ARG_ERR;
    }
    return 0;
}


/**
 * @brief s_com_mempool_list_print_for_chain
 *
 * @param a_net
 * @param a_chain
 * @param a_str_tmp
 * @param a_hash_out_type
 */
void s_com_mempool_list_print_for_chain(json_object* a_json_arr_reply, dap_chain_net_t * a_net, dap_chain_t * a_chain, const char * a_add,
                                        json_object *a_json_obj, const char *a_hash_out_type, bool a_fast, size_t a_limit, size_t a_offset) {
    dap_chain_addr_t *l_wallet_addr = dap_chain_addr_from_str(a_add);
    if (a_add && !l_wallet_addr) {
        dap_json_rpc_error_add(a_json_arr_reply, DAP_CHAIN_NODE_CLI_CMD_VALUE_PARSE_CONVERT_BASE58_TO_ADDR_WALLET, "Cannot convert "
                                                                                                 "string '%s' to binary address.\n", a_add);
        return;
    }
    if (l_wallet_addr && a_fast) {
        dap_json_rpc_error_add(a_json_arr_reply, DAP_CHAIN_NODE_CLI_CMD_VALUE_PARSE_FAST_AND_BASE58_ADDR,
                               "In fast mode, it is impossible to count the number of transactions and emissions "
                               "for a specific address. The -brief and -addr options are mutually exclusive.\n");
        DAP_DELETE(l_wallet_addr);
        return;
    }
    char * l_gdb_group_mempool = dap_chain_net_get_gdb_group_mempool_new(a_chain);
    if(!l_gdb_group_mempool){
        dap_json_rpc_error_add(a_json_arr_reply, DAP_CHAIN_NODE_CLI_COM_MEMPOOL_LIST_CAN_NOT_GET_MEMPOOL_GROUP,
                               "%s.%s: chain not found\n", a_net->pub.name, a_chain->name);
        return;
    }
    int l_removed = 0;
    json_object *l_obj_chain = json_object_new_object();
    json_object *l_obj_chain_name  = json_object_new_string(a_chain->name);
    if (!l_obj_chain_name || !l_obj_chain) {
        json_object_put(l_obj_chain);
        dap_json_rpc_allocation_error(a_json_arr_reply);
        return;
    }
    json_object_object_add(l_obj_chain, "name", l_obj_chain_name);
    dap_chain_mempool_filter(a_chain, &l_removed);
    json_object *l_jobj_removed = json_object_new_int(l_removed);
    if (!l_jobj_removed) {
        json_object_put(l_obj_chain);
        dap_json_rpc_allocation_error(a_json_arr_reply);
        return;
    }
    json_object_object_add(l_obj_chain, "removed", l_jobj_removed);
    size_t l_objs_count = 0;
    dap_global_db_obj_t * l_objs = dap_global_db_get_all_sync(l_gdb_group_mempool, &l_objs_count);
    json_object  *l_jobj_datums;
    size_t l_offset = a_offset;
    if (l_objs_count == 0 || l_objs_count < l_offset) {
        l_jobj_datums = json_object_new_null();
    } else {
        l_jobj_datums = json_object_new_array();
        if (!l_jobj_datums) {
            json_object_put(l_obj_chain);
            dap_json_rpc_allocation_error(a_json_arr_reply);
            return;
        }

        size_t l_arr_start = 0;
        if (l_offset) {
            l_arr_start = l_offset;
            json_object *l_jobj_offset = json_object_new_uint64(l_offset);
            json_object_object_add(l_obj_chain, "offset", l_jobj_offset);
        }
        size_t l_arr_end = l_objs_count;
        if (a_limit) {
            l_arr_end = l_offset + a_limit;
            if (l_arr_end > l_objs_count)
                l_arr_end = l_objs_count;
            json_object *l_jobj_limit = json_object_new_uint64(l_arr_end);
            json_object_object_add(l_obj_chain, "limit", l_jobj_limit);
        }
        for (size_t i = l_arr_start; i < l_arr_end; i++) {
            dap_chain_datum_t *l_datum = (dap_chain_datum_t *) l_objs[i].value;
            if (!l_datum->header.data_size || (l_datum->header.data_size > l_objs[i].value_len)) {
                log_it(L_ERROR, "Trash datum in GDB %s.%s, key: %s data_size:%u, value_len:%zu",
                       a_net->pub.name, a_chain->name, l_objs[i].key, l_datum->header.data_size, l_objs[i].value_len);
                dap_global_db_del_sync(l_gdb_group_mempool, l_objs[i].key);
                continue;
            }
            dap_time_t l_ts_create = (dap_time_t) l_datum->header.ts_create;
            const char *l_datum_type = dap_chain_datum_type_id_to_str(l_datum->header.type_id);
            dap_hash_fast_t l_datum_real_hash = {0};
            dap_hash_fast_t l_datum_hash_from_key = {0};
            dap_chain_datum_calc_hash(l_datum, &l_datum_real_hash);
            dap_chain_hash_fast_from_str(l_objs[i].key, &l_datum_hash_from_key);
            char buff_time[DAP_TIME_STR_SIZE];
            dap_time_to_str_rfc822(buff_time, DAP_TIME_STR_SIZE, l_datum->header.ts_create);
            json_object *l_jobj_type = json_object_new_string(l_datum_type);
            json_object *l_jobj_hash = json_object_new_string(l_objs[i].key);
            json_object *l_jobj_ts_created = json_object_new_object();
            json_object *l_jobj_ts_created_time_stamp = json_object_new_uint64(l_ts_create);
            json_object *l_jobj_ts_created_str = json_object_new_string(buff_time);
            if (!l_jobj_type || !l_jobj_hash || !l_jobj_ts_created || !l_jobj_ts_created_str ||
                !l_jobj_ts_created_time_stamp) {
                json_object_put(l_jobj_type);
                json_object_put(l_jobj_hash);
                json_object_put(l_jobj_ts_created);
                json_object_put(l_jobj_ts_created_time_stamp);
                json_object_put(l_jobj_ts_created_str);
                json_object_put(l_jobj_datums);
                json_object_put(l_obj_chain);
                dap_global_db_objs_delete(l_objs, l_objs_count);
                dap_json_rpc_allocation_error(a_json_arr_reply);
                return;
            }
            json_object_object_add(l_jobj_ts_created, "time_stamp", l_jobj_ts_created_time_stamp);
            json_object_object_add(l_jobj_ts_created, "str", l_jobj_ts_created_str);
            json_object *l_jobj_datum = json_object_new_object();
            if (!l_jobj_datum) {
                json_object_put(l_jobj_type);
                json_object_put(l_jobj_hash);
                json_object_put(l_jobj_ts_created);
                json_object_put(l_jobj_ts_created_time_stamp);
                json_object_put(l_jobj_ts_created_str);
                json_object_put(l_jobj_datums);
                json_object_put(l_obj_chain);
                dap_global_db_objs_delete(l_objs, l_objs_count);
                dap_json_rpc_allocation_error(a_json_arr_reply);
                return;
            }
            if (!dap_hash_fast_compare(&l_datum_real_hash, &l_datum_hash_from_key)) {
                char *l_drh_str = dap_hash_fast_to_str_new(&l_datum_real_hash);
                char *l_wgn = dap_strdup_printf("Key field in DB %s does not match datum's hash %s\n",
                                                l_objs[i].key, l_drh_str);
                DAP_DELETE(l_drh_str);
                if (!l_wgn) {
                    dap_global_db_objs_delete(l_objs, l_objs_count);
                    json_object_put(l_jobj_datum);
                    json_object_put(l_obj_chain);
                    json_object_put(l_jobj_type);
                    json_object_put(l_jobj_hash);
                    json_object_put(l_jobj_ts_created);
                    json_object_put(l_jobj_datums);
                    dap_json_rpc_allocation_error(a_json_arr_reply);
                    return;
                }
                json_object *l_jobj_warning = json_object_new_string(l_wgn);
                DAP_DELETE(l_wgn);
                if (!l_jobj_warning) {
                    dap_global_db_objs_delete(l_objs, l_objs_count);
                    json_object_put(l_jobj_datum);
                    json_object_put(l_obj_chain);
                    json_object_put(l_jobj_type);
                    json_object_put(l_jobj_hash);
                    json_object_put(l_jobj_ts_created);
                    json_object_put(l_jobj_datums);
                    dap_json_rpc_allocation_error(a_json_arr_reply);
                    return;
                }
                json_object_object_add(l_jobj_datum, "warning", l_jobj_warning);
                json_object_array_add(l_jobj_datums, l_jobj_datum);
                continue;
            }
            json_object_object_add(l_jobj_datum, "hash", l_jobj_hash);
            json_object_object_add(l_jobj_datum, "type", l_jobj_type);
            json_object_object_add(l_jobj_datum, "created", l_jobj_ts_created);
            bool datum_is_accepted_addr = false;
            if (!a_fast) {
                switch (l_datum->header.type_id) {
                    case DAP_CHAIN_DATUM_TX: {
                        dap_chain_addr_t l_addr_from;
                        dap_chain_datum_tx_t *l_tx = (dap_chain_datum_tx_t *) l_datum->data;

                        int l_ledger_rc = DAP_LEDGER_CHECK_INVALID_ARGS;
                        const char *l_main_ticker = dap_ledger_tx_calculate_main_ticker(a_net->pub.ledger, l_tx,
                                                                                  &l_ledger_rc);
                        const char *l_ledger_rc_str = dap_ledger_check_error_str(l_ledger_rc);

                        json_object *l_jobj_main_ticker = json_object_new_string(
                                l_main_ticker ? l_main_ticker : "UNKNOWN");
                        json_object *l_jobj_ledger_rc = json_object_new_string(l_ledger_rc_str);

                        if (!l_jobj_main_ticker || !l_jobj_ledger_rc) {
                            json_object_put(l_jobj_datum);
                            json_object_put(l_jobj_datums);
                            json_object_put(l_obj_chain);
                            dap_global_db_objs_delete(l_objs, l_objs_count);
                            dap_json_rpc_allocation_error(a_json_arr_reply);
                            return;
                        }

                        json_object_object_add(l_jobj_datum, "main_ticker", l_jobj_main_ticker);
                        json_object_object_add(l_jobj_datum, "ledger_rc", l_jobj_ledger_rc);

                        dap_chain_net_srv_uid_t uid;
                        char *service_name;
                        dap_chain_tx_tag_action_type_t action;
                        if (dap_ledger_deduct_tx_tag(a_net->pub.ledger, l_tx, &service_name, &uid, &action))
                        {
                            json_object_object_add(l_jobj_datum, "service", json_object_new_string(service_name));
                            json_object_object_add(l_jobj_datum, "action", json_object_new_string(dap_ledger_tx_action_str(action)));
                        }
                        else
                        {   
                            json_object_object_add(l_jobj_datum, "service", json_object_new_string("UNKNOWN"));
                            json_object_object_add(l_jobj_datum, "action", json_object_new_string("UNKNOWN"));
                        }
                        json_object_object_add(l_jobj_datum, "batching", json_object_new_string(!dap_chain_datum_tx_item_get_tsd_by_type(l_tx, DAP_CHAIN_DATUM_TRANSFER_TSD_TYPE_OUT_COUNT) ? "false" : "true"));

                        dap_list_t *l_list_in_ems = dap_chain_datum_tx_items_get(l_tx, TX_ITEM_TYPE_IN_EMS, NULL);
                        dap_chain_tx_sig_t *l_sig = (dap_chain_tx_sig_t*)dap_chain_datum_tx_item_get(l_tx, NULL, NULL, TX_ITEM_TYPE_SIG, NULL);
                        if (!l_sig) {
                            json_object *l_jobj_wgn = json_object_new_string(
                                    "An item with a type TX_ITEM_TYPE_SIG for the "
                                    "transaction was not found, the transaction may "
                                    "be corrupted.");
                            json_object_object_add(l_jobj_datum, "warning", l_jobj_wgn);
                            break;
                        }
                        dap_sign_t *l_sign = dap_chain_datum_tx_item_sign_get_sig(l_sig);
                        dap_chain_addr_fill_from_sign(&l_addr_from, l_sign, a_net->pub.id);
                        if (l_wallet_addr && dap_chain_addr_compare(l_wallet_addr, &l_addr_from)) {
                            datum_is_accepted_addr = true;
                        }
                        dap_list_t *l_list_in_reward = dap_chain_datum_tx_items_get(l_tx, TX_ITEM_TYPE_IN_REWARD, NULL);
                        if (l_list_in_reward) {
                            /*json_object *l_obj_in_reward_arary = json_object_new_array();
                            if (!l_obj_in_reward_arary) {
                                dap_list_free(l_list_in_reward);
                                json_object_put(l_jobj_datum);
                                json_object_put(l_jobj_datums);
                                json_object_put(l_obj_chain);
                                dap_global_db_objs_delete(l_objs, l_objs_count);
                                dap_json_rpc_allocation_error(*a_json_arr_reply);
                                return;
                            }
                            for (dap_list_t *it = l_list_in_reward; it; it = it->next) {
                                dap_chain_tx_in_reward_t *l_in_reward = (dap_chain_tx_in_reward_t *) it->data;
                                char *l_block_hash = dap_chain_hash_fast_to_str_new(&l_in_reward->block_hash);
                                json_object *l_jobj_block_hash = json_object_new_string(l_block_hash);
                                if (!l_jobj_block_hash) {
                                    DAP_DELETE(l_block_hash);
                                    json_object_put(l_obj_in_reward_arary);
                                    dap_list_free(l_list_in_reward);
                                    json_object_put(l_jobj_datum);
                                    json_object_put(l_jobj_datums);
                                    json_object_put(l_obj_chain);
                                    dap_global_db_objs_delete(l_objs, l_objs_count);
                                    dap_json_rpc_allocation_error(*a_json_arr_reply);
                                    return;
                                }
                                json_object_array_add(l_obj_in_reward_arary, l_jobj_block_hash);
                                DAP_DELETE(l_block_hash);
                            }*/
                           dap_list_free(l_list_in_reward);
                        } else {
                            json_object *l_jobj_addr_from = json_object_new_string(dap_chain_addr_to_str_static(&l_addr_from));
                            if (!l_jobj_addr_from) {
                                json_object_put(l_jobj_datum);
                                json_object_put(l_jobj_datums);
                                json_object_put(l_obj_chain);
                                dap_global_db_objs_delete(l_objs, l_objs_count);
                                dap_json_rpc_allocation_error(a_json_arr_reply);
                                return;
                            }
                            json_object_object_add(l_jobj_datum, "from", l_jobj_addr_from);
                        }
                        dap_list_t *l_list_out_items = dap_chain_datum_tx_items_get(l_tx, TX_ITEM_TYPE_OUT_ALL, NULL);
                        json_object *l_jobj_to_list = json_object_new_array();
                        json_object *l_jobj_change_list = json_object_new_array();
                        json_object *l_jobj_to_from_emi = json_object_new_array();
                        json_object *l_jobj_fee_list = json_object_new_array();
                        json_object *l_jobj_stake_lock_list = json_object_new_array();
                        json_object *l_jobj_xchange_list = json_object_new_array();
                        json_object *l_jobj_stake_pos_delegate_list = json_object_new_array();
                        json_object *l_jobj_pay_list = json_object_new_array();
                        json_object *l_jobj_tx_vote = json_object_new_array();
                        json_object *l_jobj_tx_voting = json_object_new_array();
                        if (!l_jobj_to_list || !l_jobj_change_list || !l_jobj_fee_list || !l_jobj_stake_lock_list ||
                            !l_jobj_xchange_list || !l_jobj_stake_pos_delegate_list || !l_jobj_pay_list) {
                            json_object_put(l_jobj_to_list);
                            json_object_put(l_jobj_change_list);
                            json_object_put(l_jobj_to_from_emi);
                            json_object_put(l_jobj_fee_list);
                            json_object_put(l_jobj_stake_lock_list);
                            json_object_put(l_jobj_xchange_list);
                            json_object_put(l_jobj_stake_pos_delegate_list);
                            json_object_put(l_jobj_pay_list);
                            json_object_put(l_jobj_tx_vote);
                            json_object_put(l_jobj_tx_voting);
                            json_object_put(l_jobj_datum);
                            json_object_put(l_jobj_datums);
                            json_object_put(l_obj_chain);
                            dap_global_db_objs_delete(l_objs, l_objs_count);
                            dap_json_rpc_allocation_error(a_json_arr_reply);
                            return;
                        }
                        enum {
                            OUT_COND_TYPE_UNKNOWN,
                            OUT_COND_TYPE_PAY,
                            OUT_COND_TYPE_FEE,
                            OUT_COND_TYPE_STAKE_LOCK,
                            OUT_COND_TYPE_XCHANGE,
                            OUT_COND_TYPE_POS_DELEGATE
                        } l_out_cond_subtype = {0};
                        dap_list_t *l_vote_list = dap_chain_datum_tx_items_get(l_tx, TX_ITEM_TYPE_VOTE, NULL);
                        dap_list_t *l_voting_list = dap_chain_datum_tx_items_get(l_tx, TX_ITEM_TYPE_VOTING, NULL);
                        for (dap_list_t *it = l_list_out_items; it; it = it->next) {
                            dap_chain_addr_t *l_dist_addr = NULL;
                            uint256_t l_value = uint256_0;
                            const char *l_dist_token = NULL;
                            uint8_t l_type = *(uint8_t *) it->data;
                            switch (l_type) {
                                case TX_ITEM_TYPE_OUT: {
                                    l_value = ((dap_chain_tx_out_t *) it->data)->header.value;
                                    l_dist_token = l_main_ticker;
                                    l_dist_addr = &((dap_chain_tx_out_t *) it->data)->addr;
                                }
                                    break;
                                case TX_ITEM_TYPE_OUT_EXT: {
                                    l_value = ((dap_chain_tx_out_ext_t *) it->data)->header.value;
                                    l_dist_token = ((dap_chain_tx_out_ext_t *) it->data)->token;
                                    l_dist_addr = &((dap_chain_tx_out_ext_t *) it->data)->addr;
                                }
                                    break;
                                case TX_ITEM_TYPE_OUT_COND: {
                                    dap_chain_tx_out_cond_t *l_out_cond = (dap_chain_tx_out_cond_t *) it->data;
                                    l_value = ((dap_chain_tx_out_cond_t *) it->data)->header.value;
                                    switch (l_out_cond->header.subtype) {
                                        case DAP_CHAIN_TX_OUT_COND_SUBTYPE_FEE: {
                                            l_dist_token = a_net->pub.native_ticker;
                                            l_out_cond_subtype = OUT_COND_TYPE_FEE;
                                        }
                                            break;
                                        case DAP_CHAIN_TX_OUT_COND_SUBTYPE_SRV_STAKE_LOCK: {
                                            l_dist_token = l_main_ticker;
                                            l_out_cond_subtype = OUT_COND_TYPE_STAKE_LOCK;
                                        }
                                            break;
                                        case DAP_CHAIN_TX_OUT_COND_SUBTYPE_SRV_XCHANGE: {
                                            l_dist_token = l_main_ticker;
                                            l_out_cond_subtype = OUT_COND_TYPE_XCHANGE;
                                        }
                                            break;
                                        case DAP_CHAIN_TX_OUT_COND_SUBTYPE_SRV_STAKE_POS_DELEGATE: {
                                            l_dist_token = l_main_ticker;
                                            l_out_cond_subtype = OUT_COND_TYPE_POS_DELEGATE;
                                        }
                                            break;
                                        case DAP_CHAIN_TX_OUT_COND_SUBTYPE_SRV_PAY: {
                                            l_dist_token = l_main_ticker;
                                            l_out_cond_subtype = OUT_COND_TYPE_PAY;
                                        }
                                            break;
                                        default:
                                            break;
                                    }
                                }
                                    break;
                                default:
                                    break;
                            }
                            json_object *l_jobj_money = json_object_new_object();
                            if (!l_jobj_money) {
                                json_object_put(l_jobj_to_list);
                                json_object_put(l_jobj_change_list);
                                json_object_put(l_jobj_to_from_emi);
                                json_object_put(l_jobj_fee_list);
                                json_object_put(l_jobj_datum);
                                json_object_put(l_jobj_datums);
                                json_object_put(l_obj_chain);
                                dap_global_db_objs_delete(l_objs, l_objs_count);
                                dap_json_rpc_allocation_error(a_json_arr_reply);
                                return;
                            }
                            const char *l_value_coins_str, *l_value_str = dap_uint256_to_char(l_value, &l_value_coins_str);
                            json_object_object_add(l_jobj_money, "value", json_object_new_string(l_value_str));
                            json_object_object_add(l_jobj_money, "coins", json_object_new_string(l_value_coins_str));
                            if (l_dist_token) {
                                json_object *l_jobj_token = json_object_new_string(l_dist_token);
                                if (!l_jobj_token) {
                                    json_object_put(l_jobj_to_list);
                                    json_object_put(l_jobj_change_list);
                                    json_object_put(l_jobj_to_from_emi);
                                    json_object_put(l_jobj_fee_list);
                                    json_object_put(l_jobj_money);
                                    json_object_put(l_jobj_datum);
                                    json_object_put(l_jobj_datums);
                                    json_object_put(l_obj_chain);
                                    dap_global_db_objs_delete(l_objs, l_objs_count);
                                    dap_json_rpc_allocation_error(a_json_arr_reply);
                                    return;
                                }
                                json_object_object_add(l_jobj_money, "token", l_jobj_token);
                            }

                            if (l_dist_addr) {
                                if (!datum_is_accepted_addr && l_wallet_addr) {
                                    datum_is_accepted_addr = dap_chain_addr_compare(l_wallet_addr, l_dist_addr);
                                }
                                json_object *l_jobj_f = json_object_new_object();
                                if (!l_jobj_f) {
                                    json_object_put(l_jobj_to_list);
                                    json_object_put(l_jobj_change_list);
                                    json_object_put(l_jobj_to_from_emi);
                                    json_object_put(l_jobj_fee_list);
                                    json_object_put(l_jobj_money);
                                    json_object_put(l_jobj_datum);
                                    json_object_put(l_jobj_datums);
                                    json_object_put(l_obj_chain);
                                    dap_global_db_objs_delete(l_objs, l_objs_count);
                                    dap_json_rpc_allocation_error(a_json_arr_reply);
                                    return;
                                }
                                json_object_object_add(l_jobj_f, "money", l_jobj_money);
                                if (dap_chain_addr_compare(&l_addr_from, l_dist_addr)) {
                                    bool l_in_from_emi = false;
                                    for (dap_list_t *it_ems = l_list_in_ems; it_ems; it_ems = it_ems->next) {
                                        dap_chain_tx_in_ems_t *l_in_ems = (dap_chain_tx_in_ems_t *) it_ems->data;
                                        if (!dap_strcmp(l_in_ems->header.ticker, l_dist_token)) {
                                            l_in_from_emi = true;
                                            dap_hash_fast_t l_ems_hash = l_in_ems->header.token_emission_hash;
                                            char l_ems_hash_str[DAP_CHAIN_HASH_FAST_STR_SIZE];
                                            dap_hash_fast_to_str(&l_ems_hash, l_ems_hash_str,
                                                                 DAP_CHAIN_HASH_FAST_STR_SIZE);
                                            json_object *l_obj_ems_hash = json_object_new_string(l_ems_hash_str);
                                            if (!l_obj_ems_hash) {
                                                json_object_put(l_jobj_to_list);
                                                json_object_put(l_jobj_change_list);
                                                json_object_put(l_jobj_to_from_emi);
                                                json_object_put(l_jobj_fee_list);
                                                json_object_put(l_jobj_money);
                                                json_object_put(l_jobj_datum);
                                                json_object_put(l_jobj_datums);
                                                json_object_put(l_obj_chain);
                                                json_object_put(l_jobj_f);
                                                dap_global_db_objs_delete(l_objs, l_objs_count);
                                                dap_json_rpc_allocation_error(a_json_arr_reply);
                                                return;
                                            }
                                            json_object_object_add(l_jobj_f, "token_emission_hash", l_obj_ems_hash);
                                            break;
                                        }
                                    }
                                    if (l_in_from_emi)
                                        json_object_array_add(l_jobj_to_from_emi, l_jobj_f);
                                    else
                                        json_object_array_add(l_jobj_change_list, l_jobj_f);
                                } else {
                                    json_object_object_add(l_jobj_f, "addr", json_object_new_string(dap_chain_addr_to_str_static(l_dist_addr)));
                                    json_object_array_add(l_jobj_to_list, l_jobj_f);
                                }
                            } else {
                                switch (l_out_cond_subtype) {
                                    case OUT_COND_TYPE_PAY:
                                        json_object_array_add(l_jobj_pay_list, l_jobj_money);
                                        break;
                                    case OUT_COND_TYPE_FEE:
                                        json_object_array_add(l_jobj_fee_list, l_jobj_money);
                                        break;
                                    case OUT_COND_TYPE_STAKE_LOCK:
                                        json_object_array_add(l_jobj_stake_lock_list, l_jobj_money);
                                        break;
                                    case OUT_COND_TYPE_XCHANGE:
                                        json_object_array_add(l_jobj_xchange_list, l_jobj_money);
                                        break;
                                    case OUT_COND_TYPE_POS_DELEGATE:
                                        json_object_array_add(l_jobj_stake_pos_delegate_list, l_jobj_money);
                                        break;
                                    default:
                                        log_it(L_ERROR,
                                               "An unknown subtype output was found in a transaction in the mempool list.");
                                        break;
                                }
                            }
                        }
                        for (dap_list_t *it = l_vote_list; it; it = it->next) {
                            json_object *l_jobj_vote = dap_chain_datum_tx_item_vote_to_json(
                                    (dap_chain_tx_vote_t *) it->data, a_net->pub.ledger);
                            json_object_array_add(l_jobj_tx_vote, l_jobj_vote);
                        }
                        for (dap_list_t *it = l_voting_list; it; it = it->next) {
                            json_object *l_jobj_voting = dap_chain_datum_tx_item_voting_tsd_to_json(l_tx);
                            json_object_array_add(l_jobj_tx_voting, l_jobj_voting);
                        }
                        json_object_object_add(l_jobj_datum, "to", l_jobj_to_list);
                        json_object_object_add(l_jobj_datum, "change", l_jobj_change_list);
                        json_object_object_add(l_jobj_datum, "fee", l_jobj_fee_list);
                        json_object_array_length(l_jobj_pay_list) > 0 ?
                        json_object_object_add(l_jobj_datum, "srv_pay", l_jobj_pay_list) : json_object_put(
                                l_jobj_pay_list);
                        json_object_array_length(l_jobj_xchange_list) > 0 ?
                        json_object_object_add(l_jobj_datum, "srv_xchange", l_jobj_xchange_list) : json_object_put(
                                l_jobj_xchange_list);
                        json_object_array_length(l_jobj_stake_lock_list) > 0 ?
                        json_object_object_add(l_jobj_datum, "srv_stake_lock", l_jobj_stake_lock_list)
                                                                             : json_object_put(l_jobj_stake_lock_list);
                        json_object_array_length(l_jobj_stake_pos_delegate_list) > 0 ?
                        json_object_object_add(l_jobj_datum, "srv_stake_pos_delegate", l_jobj_stake_pos_delegate_list)
                                                                                     : json_object_put(
                                l_jobj_stake_pos_delegate_list);
                        json_object_array_length(l_jobj_to_from_emi) > 0 ?
                        json_object_object_add(l_jobj_datum, "from_emission", l_jobj_to_from_emi) : json_object_put(
                                l_jobj_to_from_emi);
                        json_object_array_length(l_jobj_tx_vote) > 0 ?
                        json_object_object_add(l_jobj_datum, "vote", l_jobj_tx_vote) : json_object_put(l_jobj_tx_vote);
                        json_object_array_length(l_jobj_tx_voting) > 0 ?
                        json_object_object_add(l_jobj_datum, "voting", l_jobj_tx_voting) : json_object_put(
                                l_jobj_tx_voting);
                        dap_list_free(l_list_out_items);
                        dap_list_free(l_vote_list);
                        dap_list_free(l_voting_list);
                    }
                        break;
                    case DAP_CHAIN_DATUM_TOKEN_EMISSION: {
                        size_t l_emi_size = l_datum->header.data_size;
                        dap_chain_datum_token_emission_t *l_emi = dap_chain_datum_emission_read(l_datum->data,
                                                                                                &l_emi_size);
                        if (l_wallet_addr && l_emi && dap_chain_addr_compare(l_wallet_addr, &l_emi->hdr.address))
                            datum_is_accepted_addr = true;
                        DAP_DELETE(l_emi);
                        dap_chain_datum_dump_json(a_json_arr_reply, l_jobj_datum,l_datum,a_hash_out_type,a_net->pub.id, true);
                    }
                        break;
                    default:
                        dap_chain_datum_dump_json(a_json_arr_reply, l_jobj_datum,l_datum,a_hash_out_type,a_net->pub.id, true);
                }
            }
            if (l_wallet_addr) {
                if (datum_is_accepted_addr) {
                    json_object_array_add(l_jobj_datums, l_jobj_datum);
                } else
                    json_object_put(l_jobj_datum);
            } else
                json_object_array_add(l_jobj_datums, l_jobj_datum);
        }
    }

    json_object_object_add(l_obj_chain, "datums", l_jobj_datums);

    dap_global_db_objs_delete(l_objs, l_objs_count);
    char *l_nets_str = dap_strdup_printf("%s.%s: %zu", a_net->pub.name, a_chain->name, l_objs_count);
    json_object *l_object_total = json_object_new_string(l_nets_str);
    DAP_DELETE(l_nets_str);
    if (!l_object_total) {
        json_object_put(l_obj_chain);
        dap_json_rpc_allocation_error(a_json_arr_reply);
        return;
    }
    json_object_object_add(l_obj_chain, "total", l_object_total);

    json_object_array_add(a_json_obj, l_obj_chain);
    DAP_DELETE(l_gdb_group_mempool);
}

static int mempool_delete_for_chain(dap_chain_t *a_chain, const char * a_datum_hash_str, json_object **a_json_arr_reply) {
        char * l_gdb_group_mempool = dap_chain_net_get_gdb_group_mempool_new(a_chain);
        uint8_t *l_data_tmp = dap_global_db_get_sync(l_gdb_group_mempool, a_datum_hash_str,
                                                     NULL, NULL, NULL);
        if (!l_data_tmp) {
            DAP_DELETE(l_gdb_group_mempool);
            return 1;
        }
        if (dap_global_db_del_sync(l_gdb_group_mempool, a_datum_hash_str) == 0) {
            DAP_DELETE(l_gdb_group_mempool);
            DAP_DELETE(l_data_tmp);
            return 0;
        } else {
            DAP_DELETE(l_gdb_group_mempool);
            DAP_DELETE(l_data_tmp);
            return 2;
        }
}

typedef enum cmd_mempool_delete_err_list{
    COM_MEMPOOL_DELETE_ERR_DATUM_NOT_FOUND_IN_ARGUMENT = DAP_JSON_RPC_ERR_CODE_METHOD_ERR_START,
    COM_MEMPOOL_DELETE_ERR_DATUM_NOT_FOUND
}cmd_mempool_delete_err_list_t;
/**
 * @brief _cmd_mempool_delete
 * @param argc
 * @param argv
 * @param arg_func
 * @param a_str_reply
 * @return
 */
int _cmd_mempool_delete(dap_chain_net_t *a_net, dap_chain_t *a_chain, const char *a_datum_hash, void **a_str_reply)
{
    json_object **a_json_arr_reply = (json_object **)a_str_reply;
    if (!a_net || !a_datum_hash) {
        dap_json_rpc_error_add(*a_json_arr_reply, COM_MEMPOOL_DELETE_ERR_DATUM_NOT_FOUND_IN_ARGUMENT, "Net or datum hash not specified");
        return COM_MEMPOOL_DELETE_ERR_DATUM_NOT_FOUND_IN_ARGUMENT;
    }
    int res = 0;
    json_object *l_jobj_ret = json_object_new_object();
    json_object *l_jobj_net = json_object_new_string(a_net->pub.name);
    json_object *l_jobj_chain = NULL;
    json_object *l_jobj_datum_hash = json_object_new_string(a_datum_hash);
    if (!a_chain) {
        dap_chain_t * l_chain = s_get_chain_with_datum(a_net, a_datum_hash);
        if (l_chain) {
            res = mempool_delete_for_chain(l_chain, a_datum_hash, a_json_arr_reply);
            l_jobj_chain = json_object_new_string(l_chain->name);
        } else {
            res = 1;
            l_jobj_chain = json_object_new_string("empty chain parameter");
        }
    } else {
        res = mempool_delete_for_chain(a_chain, a_datum_hash, a_json_arr_reply);
        l_jobj_chain = json_object_new_string(a_chain->name);
    }
    json_object_object_add(l_jobj_ret, "net", l_jobj_net);
    json_object_object_add(l_jobj_ret, "chain", l_jobj_chain);
    json_object_object_add(l_jobj_ret, "hash", l_jobj_datum_hash);
    json_object_object_add(l_jobj_ret, "action", json_object_new_string("delete"));
    json_object *l_jobj_ret_code = json_object_new_int(res);
    json_object_object_add(l_jobj_ret, "retCode", l_jobj_ret_code);
    json_object *l_jobj_status = NULL;
    if (!res) {
        l_jobj_status = json_object_new_string("deleted");
    } else if (res == 1) {
        l_jobj_status = json_object_new_string("datum not found");
    } else {
        l_jobj_status = json_object_new_string("datum was found but could not be deleted");
    }
    json_object_object_add(l_jobj_ret, "status", l_jobj_status);
    json_object_array_add(*a_json_arr_reply, l_jobj_ret);
    if (res) {
        return COM_MEMPOOL_DELETE_ERR_DATUM_NOT_FOUND;
    }
    return 0;
}


/**
 * @brief s_com_mempool_check_datum_in_chain
 * @param a_chain
 * @param a_datum_hash_str
 * @return boolean
 */
dap_chain_datum_t *s_com_mempool_check_datum_in_chain(dap_chain_t *a_chain, const char *a_datum_hash_str)
{
    if (!a_datum_hash_str)
        return NULL;
    char *l_gdb_group_mempool = dap_chain_net_get_gdb_group_mempool_new(a_chain);
    uint8_t *l_data_tmp = dap_global_db_get_sync(l_gdb_group_mempool, a_datum_hash_str, NULL, NULL, NULL);
    DAP_DELETE(l_gdb_group_mempool);
    return (dap_chain_datum_t *)l_data_tmp;
}

typedef enum cmd_mempool_check_err_list {
    COM_MEMPOOL_CHECK_ERR_CAN_NOT_FIND_CHAIN = DAP_JSON_RPC_ERR_CODE_METHOD_ERR_START,
    COM_MEMPOOL_CHECK_ERR_CAN_NOT_FIND_NET,
    COM_MEMPOOL_CHECK_ERR_REQUIRES_DATUM_HASH,
    COM_MEMPOOL_CHECK_ERR_INCORRECT_HASH_STR,
    COM_MEMPOOL_CHECK_ERR_DATUM_NOT_FIND
}cmd_mempool_check_err_list_t;

/**
 * @brief _cmd_mempool_check
 * @param a_net
 * @param a_chain
 * @param a_datum_hash
 * @param a_hash_out_type
 * @param a_str_reply
 * @return int
 */
int _cmd_mempool_check(dap_chain_net_t *a_net, dap_chain_t *a_chain, const char *a_datum_hash, const char *a_hash_out_type, void **a_str_reply)
{
    json_object **a_json_arr_reply = (json_object **)a_str_reply;

    if (!a_net || !a_datum_hash) {
        dap_json_rpc_error_add(*a_json_arr_reply, COM_MEMPOOL_CHECK_ERR_CAN_NOT_FIND_NET, "Error! Both -net <network_name> "
                                                                       "and -datum <data_hash> parameters are required.");
        return COM_MEMPOOL_CHECK_ERR_CAN_NOT_FIND_NET;
    }
    dap_chain_datum_t *l_datum = NULL;
    char *l_chain_name = a_chain ? a_chain->name : NULL;
    bool l_found_in_chains = false;
    int l_ret_code = 0;
    dap_hash_fast_t l_atom_hash = {};
    // FIND in chain
    {
        //
        dap_hash_fast_t l_datum_hash;
        if (dap_chain_hash_fast_from_hex_str(a_datum_hash, &l_datum_hash)) {
            dap_json_rpc_error_add(*a_json_arr_reply, COM_MEMPOOL_CHECK_ERR_INCORRECT_HASH_STR,
                                    "Incorrect hash string %s", a_datum_hash);
            return COM_MEMPOOL_CHECK_ERR_INCORRECT_HASH_STR;
        }
        if (a_chain)
            l_datum = a_chain->callback_datum_find_by_hash(a_chain, &l_datum_hash, &l_atom_hash, &l_ret_code);
        else {
            dap_chain_t *it = NULL;
            DL_FOREACH(a_net->pub.chains, it) {
                l_datum = it->callback_datum_find_by_hash(it, &l_datum_hash, &l_atom_hash, &l_ret_code);
                if (l_datum) {
                    l_chain_name = it->name;
                    break;
                }
            }
        }
        if (l_datum)
            l_found_in_chains = true;
    }
    //  FIND in mempool
    if (!l_found_in_chains) {
        if (a_chain)
            l_datum = s_com_mempool_check_datum_in_chain(a_chain, a_datum_hash);
        else {
            dap_chain_t *it = NULL;
            DL_FOREACH(a_net->pub.chains, it) {
                l_datum = s_com_mempool_check_datum_in_chain(it, a_datum_hash);
                if (l_datum) {
                    l_chain_name = it->name;
                    break;
                }
            }
        }
    }
    json_object *l_jobj_datum = json_object_new_object();
    json_object *l_datum_hash = json_object_new_string(a_datum_hash);
    json_object *l_net_obj = json_object_new_string(a_net->pub.name);
    if (!l_jobj_datum || !l_datum_hash || !l_net_obj){
        json_object_put(l_jobj_datum);
        json_object_put(l_datum_hash);
        json_object_put(l_net_obj);
        dap_json_rpc_allocation_error(*a_json_arr_reply);
        return DAP_JSON_RPC_ERR_CODE_MEMORY_ALLOCATED;
    }
    json_object *l_chain_obj;
    if(l_chain_name) {
        l_chain_obj = json_object_new_string(l_chain_name);
        if (!l_chain_obj) {
            json_object_put(l_jobj_datum);
            json_object_put(l_datum_hash);
            json_object_put(l_net_obj);
            dap_json_rpc_allocation_error(*a_json_arr_reply);
            return DAP_JSON_RPC_ERR_CODE_MEMORY_ALLOCATED;
        }
    } else
        l_chain_obj = json_object_new_null();
    json_object_object_add(l_jobj_datum, "hash", l_datum_hash);
    json_object_object_add(l_jobj_datum, "net", l_net_obj);
    json_object_object_add(l_jobj_datum, "chain", l_chain_obj);
    json_object *l_find_bool;
    if (l_datum) {
        l_find_bool = json_object_new_boolean(TRUE);
        json_object *l_find_chain_or_mempool = json_object_new_string(l_found_in_chains ? "chain" : "mempool");
        if (!l_find_chain_or_mempool || !l_find_bool) {
            json_object_put(l_find_chain_or_mempool);
            json_object_put(l_find_bool);
            json_object_put(l_jobj_datum);
            dap_json_rpc_allocation_error(*a_json_arr_reply);
            return DAP_JSON_RPC_ERR_CODE_MEMORY_ALLOCATED;
        }
        json_object_object_add(l_jobj_datum, "find", l_find_bool);
        json_object_object_add(l_jobj_datum, "source", l_find_chain_or_mempool);
        if (l_found_in_chains) {
            char l_atom_hash_str[DAP_CHAIN_HASH_FAST_STR_SIZE];
            dap_chain_hash_fast_to_str(&l_atom_hash, l_atom_hash_str, DAP_CHAIN_HASH_FAST_STR_SIZE);
            json_object *l_obj_atom = json_object_new_object();
            json_object *l_jobj_atom_hash = json_object_new_string(l_atom_hash_str);
            json_object *l_jobj_atom_err = json_object_new_string(dap_ledger_check_error_str(l_ret_code));
            if (!l_obj_atom || !l_jobj_atom_hash || !l_jobj_atom_err) {
                json_object_put(l_jobj_datum);
                json_object_put(l_obj_atom);
                json_object_put(l_jobj_atom_hash);
                json_object_put(l_jobj_atom_err);
                dap_json_rpc_allocation_error(*a_json_arr_reply);
                return DAP_JSON_RPC_ERR_CODE_MEMORY_ALLOCATED;
            }
            json_object_object_add(l_obj_atom, "hash", l_jobj_atom_hash);
            json_object_object_add(l_obj_atom, "ledger_response_code", l_jobj_atom_err);
            json_object_object_add(l_jobj_datum, "atom", l_obj_atom);
        }        

        json_object *l_datum_obj_inf = json_object_new_object();
        dap_chain_datum_dump_json(*a_json_arr_reply, l_datum_obj_inf, l_datum, a_hash_out_type, a_net->pub.id, true);
        if (!l_datum_obj_inf) {
            if (!l_found_in_chains)
                DAP_DELETE(l_datum);
            json_object_put(l_jobj_datum);
            dap_json_rpc_error_add(*a_json_arr_reply, DAP_JSON_RPC_ERR_CODE_SERIALIZATION_DATUM_TO_JSON,
                                    "Failed to serialize datum to JSON.");
            return DAP_JSON_RPC_ERR_CODE_SERIALIZATION_DATUM_TO_JSON;
        }
        json_object_object_add(l_jobj_datum, "datum", l_datum_obj_inf);
        if (!l_found_in_chains)
            DAP_DELETE(l_datum);
        json_object_array_add(*a_json_arr_reply, l_jobj_datum);
        return 0;
    } else {
        l_find_bool = json_object_new_boolean(FALSE);
        if (!l_find_bool) {
            json_object_put(l_jobj_datum);
            dap_json_rpc_allocation_error(*a_json_arr_reply);
            return DAP_JSON_RPC_ERR_CODE_MEMORY_ALLOCATED;
        }
        json_object_object_add(l_jobj_datum, "find", l_find_bool);
        json_object_array_add(*a_json_arr_reply, l_jobj_datum);
        return COM_MEMPOOL_CHECK_ERR_DATUM_NOT_FIND;
    }
}

typedef enum cmd_mempool_proc_list_error{
    DAP_COM_MEMPOOL_PROC_LIST_ERROR_NODE_ROLE_NOT_FULL = DAP_JSON_RPC_ERR_CODE_METHOD_ERR_START,
    DAP_COM_MEMPOOL_PROC_LIST_ERROR_GET_DATUM_HASH_FROM_STR,
    DAP_COM_MEMPOOL_PROC_LIST_ERROR_DATUM_CORRUPT_SIZE_DATUM_NOT_EQUALS_SIZE_RECORD,
    DAP_COM_MEMPOOL_PROC_LIST_ERROR_CAN_NOT_GROUP_NAME,
    DAP_COM_MEMPOOL_PROC_LIST_ERROR_CAN_NOT_FIND_DATUM,
    DAP_COM_MEMPOOL_PROC_LIST_ERROR_CAN_NOT_CONVERT_DATUM_HASH_TO_DIGITAL_FORM,
    DAP_COM_MEMPOOL_PROC_LIST_ERROR_REAL_HASH_DATUM_DOES_NOT_MATCH_HASH_DATA_STRING,
    DAP_COM_MEMPOOL_PROC_LIST_ERROR_FALSE_VERIFY,
    DAP_COM_MEMPOOL_PROC_LIST_ERROR_CAN_NOT_MOVE_TO_NO_CONCENSUS_FROM_MEMPOOL

}cmd_mempool_proc_list_error_t;

/**
 * @brief _cmd_mempool_proc
 * process mempool datum
 * @param a_net
 * @param a_chain
 * @param a_datum_hash
 * @param a_str_reply
 * @return
 */
int _cmd_mempool_proc(dap_chain_net_t *a_net, dap_chain_t *a_chain, const char *a_datum_hash, void **a_str_reply)
{
    json_object **a_json_arr_reply = (json_object **)a_str_reply;
    // If full or light it doesnt work
    if(dap_chain_net_get_role(a_net).enums>= NODE_ROLE_FULL){
        dap_json_rpc_error_add(*a_json_arr_reply, DAP_COM_MEMPOOL_PROC_LIST_ERROR_NODE_ROLE_NOT_FULL,
                               "Need master node role or higher for network %s to process this command", a_net->pub.name);
        return DAP_COM_MEMPOOL_PROC_LIST_ERROR_NODE_ROLE_NOT_FULL;
    }
    dap_chain_t *l_chain = !a_chain ? s_get_chain_with_datum(a_net, a_datum_hash) : a_chain;

    int ret = 0;
    char *l_gdb_group_mempool = dap_chain_net_get_gdb_group_mempool_new(l_chain);
    if (!l_gdb_group_mempool){
        dap_json_rpc_error_add(*a_json_arr_reply, DAP_COM_MEMPOOL_PROC_LIST_ERROR_CAN_NOT_GROUP_NAME,
                               "Failed to get mempool group name on network %s", a_net->pub.name);
        return DAP_COM_MEMPOOL_PROC_LIST_ERROR_CAN_NOT_GROUP_NAME;
    }
    size_t l_datum_size=0;

    dap_chain_datum_t * l_datum = (dap_chain_datum_t*)dap_global_db_get_sync(l_gdb_group_mempool, a_datum_hash,
                                                                             &l_datum_size, NULL, NULL );
    size_t l_datum_size2 = l_datum? dap_chain_datum_size( l_datum): 0;
    if (l_datum_size != l_datum_size2) {
        dap_json_rpc_error_add(*a_json_arr_reply, DAP_COM_MEMPOOL_PROC_LIST_ERROR_DATUM_CORRUPT_SIZE_DATUM_NOT_EQUALS_SIZE_RECORD, "Error! Corrupted datum %s, size by datum headers is %zd when in mempool is only %zd bytes",
                                            a_datum_hash, l_datum_size2, l_datum_size);
        DAP_DELETE(l_gdb_group_mempool);
        return DAP_COM_MEMPOOL_PROC_LIST_ERROR_DATUM_CORRUPT_SIZE_DATUM_NOT_EQUALS_SIZE_RECORD;
    }
    if (!l_datum) {
        dap_json_rpc_error_add(*a_json_arr_reply, DAP_COM_MEMPOOL_PROC_LIST_ERROR_CAN_NOT_FIND_DATUM,
                               "Error! Can't find datum %s", a_datum_hash);
        DAP_DELETE(l_gdb_group_mempool);
        return DAP_COM_MEMPOOL_PROC_LIST_ERROR_CAN_NOT_FIND_DATUM;
    }
    dap_hash_fast_t l_datum_hash, l_real_hash;
    if (dap_chain_hash_fast_from_hex_str(a_datum_hash, &l_datum_hash)) {
        dap_json_rpc_error_add(*a_json_arr_reply, DAP_COM_MEMPOOL_PROC_LIST_ERROR_CAN_NOT_CONVERT_DATUM_HASH_TO_DIGITAL_FORM,
                               "Error! Can't convert datum hash string %s to digital form",
                               a_datum_hash);
        DAP_DELETE(l_gdb_group_mempool);
        return DAP_COM_MEMPOOL_PROC_LIST_ERROR_CAN_NOT_CONVERT_DATUM_HASH_TO_DIGITAL_FORM;
    }
    dap_chain_datum_calc_hash(l_datum, &l_real_hash);
    if (!dap_hash_fast_compare(&l_datum_hash, &l_real_hash)) {
        dap_json_rpc_error_add(*a_json_arr_reply, DAP_COM_MEMPOOL_PROC_LIST_ERROR_REAL_HASH_DATUM_DOES_NOT_MATCH_HASH_DATA_STRING,
                               "Error! Datum's real hash doesn't match datum's hash string %s",
                               a_datum_hash);
        DAP_DELETE(l_gdb_group_mempool);
        return DAP_COM_MEMPOOL_PROC_LIST_ERROR_REAL_HASH_DATUM_DOES_NOT_MATCH_HASH_DATA_STRING;
    }
    char buf[DAP_TIME_STR_SIZE];
    dap_time_t l_ts_create = (dap_time_t)l_datum->header.ts_create;
    const char *l_type = NULL;
    DAP_DATUM_TYPE_STR(l_datum->header.type_id, l_type);
    json_object *l_jobj_res = json_object_new_object();
    json_object *l_jobj_datum = json_object_new_object();
    json_object *l_jobj_hash = json_object_new_string(a_datum_hash);
    json_object *l_jobj_type = json_object_new_string(l_type);
    json_object *l_jobj_ts_created = json_object_new_object();
    json_object *l_jobj_ts_created_time_stamp = json_object_new_uint64(l_ts_create);
    int l_res = dap_time_to_str_rfc822(buf, DAP_TIME_STR_SIZE, l_ts_create);
    if (l_res < 0 || !l_jobj_ts_created || !l_jobj_ts_created_time_stamp || !l_jobj_type ||
        !l_jobj_hash || !l_jobj_datum || !l_jobj_res) {
        json_object_put(l_jobj_res);
        json_object_put(l_jobj_datum);
        json_object_put(l_jobj_hash);
        json_object_put(l_jobj_type);
        json_object_put(l_jobj_ts_created);
        json_object_put(l_jobj_ts_created_time_stamp);
        dap_json_rpc_allocation_error(*a_json_arr_reply);
        return DAP_JSON_RPC_ERR_CODE_MEMORY_ALLOCATED;
    }
    json_object *l_jobj_ts_created_str = json_object_new_string(buf);
    json_object *l_jobj_data_size = json_object_new_uint64(l_datum->header.data_size);
    if (!l_jobj_ts_created_str || !l_jobj_data_size) {
        json_object_put(l_jobj_res);
        json_object_put(l_jobj_datum);
        json_object_put(l_jobj_hash);
        json_object_put(l_jobj_type);
        json_object_put(l_jobj_ts_created);
        json_object_put(l_jobj_ts_created_time_stamp);
        json_object_put(l_jobj_ts_created_str);
        json_object_put(l_jobj_data_size);
        dap_json_rpc_allocation_error(*a_json_arr_reply);
        return DAP_JSON_RPC_ERR_CODE_MEMORY_ALLOCATED;
    }
    json_object_object_add(l_jobj_datum, "hash", l_jobj_hash);
    json_object_object_add(l_jobj_datum, "type", l_jobj_type);
    json_object_object_add(l_jobj_ts_created, "time_stamp", l_jobj_ts_created_time_stamp);
    json_object_object_add(l_jobj_ts_created, "str", l_jobj_ts_created_str);
    json_object_object_add(l_jobj_datum, "ts_created", l_jobj_ts_created);
    json_object_object_add(l_jobj_datum, "data_size", l_jobj_data_size);
    json_object_object_add(l_jobj_res, "datum", l_jobj_datum);
    json_object *l_jobj_verify = json_object_new_object();
    if (!l_jobj_verify) {
        json_object_put(l_jobj_res);
        dap_json_rpc_allocation_error(*a_json_arr_reply);
        return DAP_JSON_RPC_ERR_CODE_MEMORY_ALLOCATED;
    }
    int l_verify_datum = dap_chain_net_verify_datum_for_add(l_chain, l_datum, &l_datum_hash);
    if (l_verify_datum){
        json_object *l_jobj_verify_err = json_object_new_string(dap_chain_net_verify_datum_err_code_to_str(l_datum, l_verify_datum));
        json_object *l_jobj_verify_status = json_object_new_boolean(FALSE);
        if (!l_jobj_verify_status || !l_jobj_verify_err) {
            json_object_put(l_jobj_verify_status);
            json_object_put(l_jobj_verify_err);
            json_object_put(l_jobj_verify);
            json_object_put(l_jobj_res);
            dap_json_rpc_allocation_error(*a_json_arr_reply);
            return DAP_JSON_RPC_ERR_CODE_MEMORY_ALLOCATED;
        }
        json_object_object_add(l_jobj_verify, "isProcessed", l_jobj_verify_status);
        json_object_object_add(l_jobj_verify, "error", l_jobj_verify_err);
        ret = DAP_COM_MEMPOOL_PROC_LIST_ERROR_FALSE_VERIFY;
    } else {
        if (l_chain->callback_add_datums) {
            if (l_chain->callback_add_datums(l_chain, &l_datum, 1) == 0) {
                json_object *l_jobj_verify_status = json_object_new_boolean(FALSE);
                if (!l_jobj_verify_status) {
                    json_object_put(l_jobj_verify_status);
                    json_object_put(l_jobj_verify);
                    json_object_put(l_jobj_res);
                    dap_json_rpc_allocation_error(*a_json_arr_reply);
                    return DAP_JSON_RPC_ERR_CODE_MEMORY_ALLOCATED;
                }
                json_object_object_add(l_jobj_verify, "isProcessed", l_jobj_verify_status);
                ret = DAP_COM_MEMPOOL_PROC_LIST_ERROR_FALSE_VERIFY;
            } else {
                json_object *l_jobj_verify_status = json_object_new_boolean(TRUE);
                if (!l_jobj_verify_status) {
                    json_object_put(l_jobj_verify);
                    json_object_put(l_jobj_res);
                    dap_json_rpc_allocation_error(*a_json_arr_reply);
                    return DAP_JSON_RPC_ERR_CODE_MEMORY_ALLOCATED;
                }
                json_object_object_add(l_jobj_verify, "isProcessed", l_jobj_verify_status);
                if (false) { //dap_global_db_del_sync(l_gdb_group_mempool, a_datum_hash)){
                    json_object *l_jobj_wrn_text = json_object_new_string("Can't delete datum from mempool!");
                    if (!l_jobj_wrn_text) {
                        json_object_put(l_jobj_verify);
                        json_object_put(l_jobj_res);
                        dap_json_rpc_allocation_error(*a_json_arr_reply);
                        return DAP_JSON_RPC_ERR_CODE_MEMORY_ALLOCATED;
                    }
                    json_object_object_add(l_jobj_verify, "warning", l_jobj_wrn_text);
                } else {
                    json_object *l_jobj_text = json_object_new_string("Removed datum from mempool.");
                    if (!l_jobj_text) {
                        json_object_put(l_jobj_verify);
                        json_object_put(l_jobj_res);
                        dap_json_rpc_allocation_error(*a_json_arr_reply);
                        return DAP_JSON_RPC_ERR_CODE_MEMORY_ALLOCATED;
                    }
                    json_object_object_add(l_jobj_verify, "notice", l_jobj_text);
                }
            }
        } else {
            dap_json_rpc_error_add(*a_json_arr_reply, DAP_COM_MEMPOOL_PROC_LIST_ERROR_CAN_NOT_MOVE_TO_NO_CONCENSUS_FROM_MEMPOOL, "Error! Can't move to no-concensus chains from mempool");
            ret = DAP_COM_MEMPOOL_PROC_LIST_ERROR_CAN_NOT_MOVE_TO_NO_CONCENSUS_FROM_MEMPOOL;
        }
    }
    DAP_DELETE(l_gdb_group_mempool);
    json_object_object_add(l_jobj_res, "verify", l_jobj_verify);
    json_object_array_add(*a_json_arr_reply, l_jobj_res);
    return ret;
}


/**
 * @breif _cmd_mempool_proc_all
 * @param a_net
 * @param a_chain
 * @param a_str_reply
 * @return
 */
int _cmd_mempool_proc_all(dap_chain_net_t *a_net, dap_chain_t *a_chain, void **a_str_reply)
{
    json_object **a_json_arr_reply = (json_object **)a_str_reply;
    if (!a_net || !a_chain) {
        dap_json_rpc_error_add(*a_json_arr_reply, -2, "The net and chain argument is not set");
        return -2;
    }

    json_object *l_ret = json_object_new_object();
    if (!l_ret){
        dap_json_rpc_allocation_error(*a_json_arr_reply);
        return DAP_JSON_RPC_ERR_CODE_MEMORY_ALLOCATED;
    }
    if(!dap_chain_net_by_id(a_chain->net_id)) {
        char *l_warn_str = dap_strdup_printf("%s.%s: chain not found\n", a_net->pub.name,
                                             a_chain->name);
        if (!l_warn_str) {
            json_object_put(l_ret);
            dap_json_rpc_allocation_error(*a_json_arr_reply);
            return DAP_JSON_RPC_ERR_CODE_MEMORY_ALLOCATED;
        }
        json_object *l_warn_obj = json_object_new_string(l_warn_str);
        DAP_DELETE(l_warn_str);
        if (!l_warn_obj){
            json_object_put(l_ret);
            dap_json_rpc_allocation_error(*a_json_arr_reply);
            return DAP_JSON_RPC_ERR_CODE_MEMORY_ALLOCATED;
        }
        json_object_object_add(l_ret, "warning", l_warn_obj);
    }

   dap_chain_node_mempool_process_all(a_chain, true);
    char *l_str_result = dap_strdup_printf("The entire mempool has been processed in %s.%s.",
                                           a_net->pub.name, a_chain->name);
    if (!l_str_result) {
        json_object_put(l_ret);
        dap_json_rpc_allocation_error(*a_json_arr_reply);
        return DAP_JSON_RPC_ERR_CODE_MEMORY_ALLOCATED;
    }
    json_object *l_obj_result = json_object_new_string(l_str_result);
    DAP_DEL_Z(l_str_result);
    if (!l_obj_result) {
        json_object_put(l_ret);
        dap_json_rpc_allocation_error(*a_json_arr_reply);
        return DAP_JSON_RPC_ERR_CODE_MEMORY_ALLOCATED;
    }
    json_object_object_add(l_ret, "result", l_obj_result);
    json_object_array_add(*a_json_arr_reply, l_obj_result);
    return 0;
}

typedef enum _cmd_mempool_dump_error_list{
    COM_DUMP_ERROR_LIST_CORRUPTED_SIZE = DAP_JSON_RPC_ERR_CODE_METHOD_ERR_START,
    COM_DUMP_ERROR_CAN_NOT_FIND_DATUM,
    COM_DUMP_ERROR_NULL_IS_ARGUMENT_FUNCTION
}_cmd_mempool_dump_error_list_t;

int _cmd_mempool_dump_from_group(dap_chain_net_id_t a_net_id, const char *a_group_gdb, const char *a_datum_hash,
                                 const char *a_hash_out_type, json_object **a_json_arr_reply)
{
    size_t l_datum_size = 0;
    dap_chain_datum_t *l_datum = (dap_chain_datum_t *)dap_global_db_get_sync(a_group_gdb, a_datum_hash,
                                                         &l_datum_size, NULL, NULL );
    size_t l_datum_size2 = l_datum? dap_chain_datum_size( l_datum): 0;
    if (l_datum_size != l_datum_size2) {
        dap_json_rpc_error_add(*a_json_arr_reply, COM_DUMP_ERROR_LIST_CORRUPTED_SIZE, "Error! Corrupted datum %s, size by datum headers "
                                                                   "is %zd when in mempool is only %zd bytes",
                                 a_datum_hash, l_datum_size2, l_datum_size);
        return COM_DUMP_ERROR_LIST_CORRUPTED_SIZE;
    }
    if (!l_datum) {
        dap_json_rpc_error_add(*a_json_arr_reply, COM_DUMP_ERROR_LIST_CORRUPTED_SIZE, "Error! Can't find datum %s in %s", a_datum_hash, a_group_gdb);
        return COM_DUMP_ERROR_CAN_NOT_FIND_DATUM;
    }

    json_object *l_jobj_datum = json_object_new_object();
    dap_chain_datum_dump_json(*a_json_arr_reply, l_jobj_datum, l_datum, a_hash_out_type, a_net_id, true);
    json_object_array_add(*a_json_arr_reply, l_jobj_datum);
    return 0;
}

int _cmd_mempool_dump(dap_chain_net_t *a_net, dap_chain_t *a_chain, const char *a_datum_hash, const char *a_hash_out_type, json_object **a_json_arr_reply)
{
    if (!a_net || !a_datum_hash || !a_hash_out_type) {
        dap_json_rpc_error_add(*a_json_arr_reply, COM_DUMP_ERROR_NULL_IS_ARGUMENT_FUNCTION, "The following arguments are not set: network,"
                                                                         " datum hash, and output hash type. "
                                                                         "Functions required for operation.");
        return COM_DUMP_ERROR_NULL_IS_ARGUMENT_FUNCTION;
    }
    if (a_chain) {
        char *l_group_mempool = dap_chain_net_get_gdb_group_mempool_new(a_chain);
        _cmd_mempool_dump_from_group(a_net->pub.id, l_group_mempool, a_datum_hash, a_hash_out_type, a_json_arr_reply);
        DAP_DELETE(l_group_mempool);
    } else {
        dap_chain_t *l_chain = NULL;
        DL_FOREACH(a_net->pub.chains, l_chain){
            char *l_group_mempool = dap_chain_net_get_gdb_group_mempool_new(l_chain);
            if (!_cmd_mempool_dump_from_group(a_net->pub.id, l_group_mempool, a_datum_hash, a_hash_out_type, a_json_arr_reply)){
                DAP_DELETE(l_group_mempool);
                break;
            }
            DAP_DELETE(l_group_mempool);
        }
    }
    return 0;
}

int com_mempool(int a_argc, char **a_argv, void **a_str_reply)
{
    json_object **a_json_arr_reply = (json_object **)a_str_reply;
    int arg_index = 1;
    dap_chain_net_t *l_net = NULL;
    dap_chain_t *l_chain = NULL;
    enum _subcmd {SUBCMD_LIST, SUBCMD_PROC, SUBCMD_PROC_ALL, SUBCMD_DELETE, SUBCMD_ADD_CA, SUBCMD_CHECK, SUBCMD_DUMP,
            SUBCMD_COUNT};
    enum _subcmd l_cmd = 0;
    if (a_argv[1]) {
        if (!dap_strcmp(a_argv[1], "list")) {
            l_cmd = SUBCMD_LIST;
        } else if (!dap_strcmp(a_argv[1], "proc")) {
            l_cmd = SUBCMD_PROC;
        } else if (!dap_strcmp(a_argv[1], "proc_all")) {
            l_cmd = SUBCMD_PROC_ALL;
        } else if (!dap_strcmp(a_argv[1], "delete")) {
            l_cmd = SUBCMD_DELETE;
        } else if (!dap_strcmp(a_argv[1], "add_ca")) {
            l_cmd = SUBCMD_ADD_CA;
        } else if (!dap_strcmp(a_argv[1], "dump")) {
            l_cmd = SUBCMD_DUMP;
        } else if (!dap_strcmp(a_argv[1], "check")) {
            l_cmd = SUBCMD_CHECK;
        } else if (!dap_strcmp(a_argv[1], "count")) {
            l_cmd = SUBCMD_COUNT;
        } else {
            char *l_str_err = dap_strdup_printf("Invalid sub command specified. Sub command %s "
                                                           "is not supported.", a_argv[1]);
            if (!l_str_err) {
                dap_json_rpc_allocation_error(*a_json_arr_reply);
                return -1;
            }
            json_object *l_jobj_str_err = json_object_new_string(l_str_err);
            DAP_DELETE(l_str_err);
            if (!l_jobj_str_err) {
                dap_json_rpc_allocation_error(*a_json_arr_reply);
                return -1;
            }
            json_object_array_add(*a_json_arr_reply, l_jobj_str_err);
            return -2;
        }
    }
    int cmd_parse_status = dap_chain_node_cli_cmd_values_parse_net_chain_for_json(*a_json_arr_reply, &arg_index, a_argc, a_argv, &l_chain, &l_net, CHAIN_TYPE_INVALID);
    if (cmd_parse_status != 0){
        dap_json_rpc_error_add(*a_json_arr_reply, cmd_parse_status, "Request parsing error (code: %d)", cmd_parse_status);
            return cmd_parse_status;
    }
    const char *l_hash_out_type = "hex";
    dap_cli_server_cmd_find_option_val(a_argv, arg_index, a_argc, "-H", &l_hash_out_type);
    const char *l_datum_hash_in = NULL;
    char *l_datum_hash = NULL;
    dap_cli_server_cmd_find_option_val(a_argv, arg_index, a_argc, "-datum", &l_datum_hash_in);
    if (l_datum_hash_in) {
        if(dap_strncmp(l_datum_hash_in, "0x", 2) && dap_strncmp(l_datum_hash_in, "0X", 2)) {
            l_datum_hash = dap_enc_base58_to_hex_str_from_str(l_datum_hash_in);
        } else
            l_datum_hash = dap_strdup(l_datum_hash_in);
        if (!l_datum_hash) {
            dap_json_rpc_error_add(*a_json_arr_reply, -4, "Can't convert hash string %s to hex string", l_datum_hash_in);
            return -4;
        }
    }
    int ret = -100;
    switch (l_cmd) {
        case SUBCMD_LIST: {
            if (!l_net) {
                dap_json_rpc_error_add(*a_json_arr_reply, -5, "The command does not include the net parameter. Please specify the "
                                           "parameter something like this mempool list -net <net_name>");
                return -5;
            }
            json_object *obj_ret = json_object_new_object();
            json_object *obj_net = json_object_new_string(l_net->pub.name);
            if (!obj_ret || !obj_net) {
                json_object_put(obj_ret);
                json_object_put(obj_net);
                dap_json_rpc_allocation_error(*a_json_arr_reply);
                return -1;
            }
            json_object_object_add(obj_ret, "net", obj_net);
            const char *l_wallet_addr = NULL;
            if (dap_cli_server_cmd_find_option_val(a_argv, arg_index, a_argc, "-addr", &l_wallet_addr) && !l_wallet_addr) {
                json_object *l_jobj_err = json_object_new_string("Parameter '-addr' require <addr>");
                if (!l_jobj_err) {
                    dap_json_rpc_allocation_error(*a_json_arr_reply);
                    return -1;
                }
                json_object_array_add(*a_json_arr_reply, l_jobj_err);
                return -3;
            }
            json_object *l_jobj_chains = json_object_new_array();
            if (!l_jobj_chains) {
                json_object_put(obj_ret);
                dap_json_rpc_allocation_error(*a_json_arr_reply);
                return -1;
            }
            bool l_fast = (dap_cli_server_cmd_check_option(a_argv, arg_index, a_argc, "-brief") != -1) ? true : false;
            size_t l_limit = 0, l_offset = 0;
            const char *l_limit_str = NULL, *l_offset_str = NULL;
            dap_cli_server_cmd_find_option_val(a_argv, arg_index, a_argc, "-limit", &l_limit_str);
            dap_cli_server_cmd_find_option_val(a_argv, arg_index, a_argc, "-offset", &l_offset_str);
            l_limit = l_limit_str ? strtoul(l_limit_str, NULL, 10) : 1000;
            l_offset = l_offset_str ? strtoul(l_offset_str, NULL, 10) : 0;
            if(l_chain) {
                s_com_mempool_list_print_for_chain(*a_json_arr_reply, l_net, l_chain, l_wallet_addr, l_jobj_chains, l_hash_out_type, l_fast, l_limit, l_offset);
            } else {
                DL_FOREACH(l_net->pub.chains, l_chain) {
                    s_com_mempool_list_print_for_chain(*a_json_arr_reply, l_net, l_chain, l_wallet_addr, l_jobj_chains, l_hash_out_type, l_fast, l_limit, l_offset);
                }
            }
            json_object_object_add(obj_ret, "chains", l_jobj_chains);
            json_object_array_add(*a_json_arr_reply, obj_ret);
            ret = 0;
        } break;
        case SUBCMD_PROC: {
            ret = _cmd_mempool_proc(l_net, l_chain, l_datum_hash, a_str_reply);
        } break;
        case SUBCMD_PROC_ALL: {
            ret = _cmd_mempool_proc_all(l_net, l_chain, a_str_reply);
        } break;
        case SUBCMD_DELETE: {
            if (l_datum_hash) {
                ret = _cmd_mempool_delete(l_net, l_chain, l_datum_hash, a_str_reply);
            } else {
                dap_json_rpc_error_add(*a_json_arr_reply, -3, "Error! %s requires -datum <datum hash> option", a_argv[0]);
                ret = -3;
            }
        } break;
        case SUBCMD_ADD_CA: {
            const char *l_ca_name  = NULL;
            dap_cli_server_cmd_find_option_val(a_argv, arg_index, a_argc, "-ca_name", &l_ca_name);
            if (!l_ca_name) {
                dap_json_rpc_error_add(*a_json_arr_reply, -3, "mempool add_ca requires parameter '-ca_name' to specify the certificate name");
                ret = -3;
            }
            dap_cert_t *l_cert = dap_cert_find_by_name(l_ca_name);
            if (!l_cert) {
                dap_json_rpc_error_add(*a_json_arr_reply, -4, "Cert with name '%s' not found.", l_ca_name);
                ret = -4;
            }
            ret = _cmd_mempool_add_ca(l_net, l_chain, l_cert, a_str_reply);
            DAP_DELETE(l_cert);
        } break;
        case SUBCMD_CHECK: {
            ret = _cmd_mempool_check(l_net, l_chain, l_datum_hash, l_hash_out_type, a_str_reply);
        } break;
        case SUBCMD_DUMP: {
            ret = _cmd_mempool_dump(l_net, l_chain, l_datum_hash, l_hash_out_type, a_json_arr_reply);
        } break;
        case SUBCMD_COUNT: {
            char *l_mempool_group;
            json_object *obj_ret = json_object_new_object();
            json_object *obj_net = json_object_new_string(l_net->pub.name);
            if (!obj_ret || !obj_net) {
                json_object_put(obj_ret);
                json_object_put(obj_net);
                dap_json_rpc_allocation_error(*a_json_arr_reply);
                return DAP_JSON_RPC_ERR_CODE_MEMORY_ALLOCATED;
            }
            json_object_object_add(obj_ret, "net", obj_net);
            json_object *l_jobj_chains = json_object_new_array();
            if (!l_jobj_chains) {
                json_object_put(obj_ret);
                dap_json_rpc_allocation_error(*a_json_arr_reply);
                return DAP_JSON_RPC_ERR_CODE_MEMORY_ALLOCATED;
            }
            if(l_chain) {
                l_mempool_group = dap_chain_net_get_gdb_group_mempool_new(l_chain);
                size_t l_objs_count = 0;
                dap_global_db_obj_t *l_objs = dap_global_db_get_all_sync(l_mempool_group, &l_objs_count);
                dap_global_db_objs_delete(l_objs, l_objs_count);
                DAP_DELETE(l_mempool_group);
                json_object *l_jobj_chain = json_object_new_object();
                json_object *l_jobj_chain_name = json_object_new_string(l_chain->name);
                json_object *l_jobj_count = json_object_new_uint64(l_objs_count);
                if (!l_jobj_chain || !l_jobj_chain_name || !l_jobj_count) {
                    json_object_put(l_jobj_chains);
                    json_object_put(l_jobj_chain);
                    json_object_put(l_jobj_chain_name);
                    json_object_put(l_jobj_count);
                    json_object_put(obj_ret);
                    dap_json_rpc_allocation_error(*a_json_arr_reply);
                    return DAP_JSON_RPC_ERR_CODE_MEMORY_ALLOCATED;
                }
                json_object_object_add(l_jobj_chain, "name", l_jobj_chain_name);
                json_object_object_add(l_jobj_chain, "count", l_jobj_count);
                json_object_array_add(l_jobj_chains, l_jobj_chain);
            } else {
                DL_FOREACH(l_net->pub.chains, l_chain) {
                    l_mempool_group = dap_chain_net_get_gdb_group_mempool_new(l_chain);
                    size_t l_objs_count = 0;
                    dap_global_db_obj_t *l_objs = dap_global_db_get_all_sync(l_mempool_group, &l_objs_count);
                    dap_global_db_objs_delete(l_objs, l_objs_count);
                    DAP_DELETE(l_mempool_group);
                    json_object *l_jobj_chain = json_object_new_object();
                    json_object *l_jobj_chain_name = json_object_new_string(l_chain->name);
                    json_object *l_jobj_count = json_object_new_uint64(l_objs_count);
                    if (!l_jobj_chain || !l_jobj_chain_name || !l_jobj_count) {
                        json_object_put(l_jobj_chains);
                        json_object_put(l_jobj_chain);
                        json_object_put(l_jobj_chain_name);
                        json_object_put(l_jobj_count);
                        json_object_put(obj_ret);
                        dap_json_rpc_allocation_error(*a_json_arr_reply);
                        return DAP_JSON_RPC_ERR_CODE_MEMORY_ALLOCATED;
                    }
                    json_object_object_add(l_jobj_chain, "name", l_jobj_chain_name);
                    json_object_object_add(l_jobj_chain, "count", l_jobj_count);
                    json_object_array_add(l_jobj_chains, l_jobj_chain);
                }
            }
            json_object_object_add(obj_ret, "chains", l_jobj_chains);
            json_object_array_add(*a_json_arr_reply, obj_ret);
            ret = 0;
        } break;
    }
    DAP_DEL_Z(l_datum_hash);
    return ret;
}

typedef enum _s_where_search{
    ALL,
    CHAINS,
    MEMPOOL
}_s_where_search_t;

void _cmd_find_type_decree_in_chain(json_object *a_out, dap_chain_t *a_chain, uint16_t a_decree_type, _s_where_search_t a_where, const char *a_hash_out_type) {
    json_object *l_common_decree_arr = json_object_new_array();
    json_object *l_service_decree_arr = json_object_new_array();
    if (a_where == ALL || a_where == CHAINS) {
        dap_chain_cell_t *l_cell, *l_iter_tmp;
        HASH_ITER(hh, a_chain->cells, l_cell, l_iter_tmp) {
            dap_chain_atom_iter_t *l_atom_iter = l_cell->chain->callback_atom_iter_create(l_cell->chain, l_cell->id,
                                                                                          NULL);
            dap_chain_atom_ptr_t l_atom;
            uint64_t l_atom_size = 0;
            for (l_atom = l_cell->chain->callback_atom_iter_get(l_atom_iter, DAP_CHAIN_ITER_OP_FIRST, &l_atom_size);
                 l_atom && l_atom_size;
                 l_atom = l_cell->chain->callback_atom_iter_get(l_atom_iter, DAP_CHAIN_ITER_OP_NEXT, &l_atom_size)) {
                size_t l_datum_count = 0;
                dap_chain_datum_t **l_datums = l_cell->chain->callback_atom_get_datums(l_atom, l_atom_size,
                                                                                       &l_datum_count);
                char l_buff_ts[50] = {'\0'};
                dap_time_to_str_rfc822(l_buff_ts, 50, l_atom_iter->cur_ts);
                for (size_t i = 0; i < l_datum_count; i++) {
                    dap_chain_datum_t *l_datum = l_datums[i];
                    if (l_datum[i].header.type_id != DAP_CHAIN_DATUM_DECREE) continue;
                    dap_chain_datum_decree_t *l_decree = (dap_chain_datum_decree_t *) l_datum[i].data;
                    if (l_decree->header.sub_type == a_decree_type) {
                        json_object *l_jobj_atom = json_object_new_object();
                        json_object *l_jobj_atom_create = json_object_new_string(l_buff_ts);
                        json_object *l_jobj_atom_hash = json_object_new_string(
                                !dap_strcmp(a_hash_out_type, "base58") ?
                                dap_enc_base58_encode_hash_to_str_static(l_atom_iter->cur_hash) :
                                dap_hash_fast_to_str_static(l_atom_iter->cur_hash));
                        json_object_object_add(l_jobj_atom, "hash", l_jobj_atom_hash);
                        json_object_object_add(l_jobj_atom, "created", l_jobj_atom_create);
                        json_object *l_jobj_decree = json_object_new_object();
                        size_t l_decree_size = dap_chain_datum_decree_get_size(l_decree);
                        dap_chain_datum_decree_dump_json(l_jobj_decree, l_decree, l_decree_size, a_hash_out_type);
                        json_object *l_obj_source = json_object_new_object();
                        json_object_object_add(l_obj_source, "atom", l_jobj_atom);
                        json_object_object_add(l_jobj_decree, "source", l_obj_source);
                        (l_decree->header.type == DAP_CHAIN_DATUM_DECREE_TYPE_COMMON) ?
                            json_object_array_add(l_common_decree_arr, l_jobj_decree) :
                            json_object_array_add(l_service_decree_arr, l_jobj_decree);
                    }
                }
            }
            l_cell->chain->callback_atom_iter_delete(l_atom_iter);
        }
    }
    if (a_where == ALL || a_where == MEMPOOL) {
        char *l_gdb_group_mempool = dap_chain_net_get_gdb_group_mempool_new(a_chain);
        size_t l_mempool_count = 0;
        dap_global_db_obj_t *l_objs = dap_global_db_get_all_sync(l_gdb_group_mempool, &l_mempool_count);
        for (size_t i = 0; i < l_mempool_count; i++) {
            dap_chain_datum_t *l_datum = (dap_chain_datum_t *) (l_objs[i].value);
            if (l_datum->header.type_id != DAP_CHAIN_DATUM_DECREE) continue;
            dap_chain_datum_decree_t *l_decree = (dap_chain_datum_decree_t *) l_datum->data;
            if (l_decree->header.sub_type == a_decree_type) {
                json_object *l_jobj_decree = json_object_new_object();
                size_t l_decree_size = dap_chain_datum_decree_get_size(l_decree);
                dap_chain_datum_decree_dump_json(l_jobj_decree, l_decree, l_decree_size, a_hash_out_type);
                json_object_object_add(l_jobj_decree, "source", json_object_new_string("mempool"));
                (l_decree->header.type == DAP_CHAIN_DATUM_DECREE_TYPE_COMMON) ?
                json_object_array_add(l_common_decree_arr, l_jobj_decree) :
                json_object_array_add(l_service_decree_arr, l_jobj_decree);
            }
        }
        dap_global_db_objs_delete(l_objs, l_mempool_count);
    }
    json_object_object_add(a_out, "common", l_common_decree_arr);
    json_object_object_add(a_out, "service", l_service_decree_arr);
}

int cmd_find(int a_argc, char **a_argv, void **a_reply) {
    json_object **a_json_reply = (json_object **)a_reply;
    int arg_index = 1;
    dap_chain_net_t *l_net = NULL;
    dap_chain_t *l_chain = NULL;
    enum _subcmd {SUBCMD_DATUM, SUBCMD_ATOM, SUBCMD_DECREE};
    enum _subcmd l_cmd = 0;
    if (a_argv[1]) {
        if (!dap_strcmp(a_argv[1], "datum")) {
            l_cmd = SUBCMD_DATUM;
        } else if (!dap_strcmp(a_argv[1], "atom")) {
            l_cmd = SUBCMD_ATOM;
        } else if (!dap_strcmp(a_argv[1], "decree")) {
            l_cmd = SUBCMD_DECREE;
        } else {
            dap_json_rpc_error_add(*a_json_reply,DAP_CHAIN_NODE_CLI_FUND_ERR_UNKNOWN_SUBCMD,"Invalid sub command specified. Sub command %s "
                                                "is not supported.", a_argv[1]);
            return DAP_CHAIN_NODE_CLI_FUND_ERR_UNKNOWN_SUBCMD;
        }
    }
    int cmd_parse_status = dap_chain_node_cli_cmd_values_parse_net_chain_for_json(*a_json_reply, &arg_index, a_argc, a_argv, &l_chain, &l_net, CHAIN_TYPE_INVALID);
    if (cmd_parse_status != 0){
        dap_json_rpc_error_add(*a_json_reply, cmd_parse_status, "Request parsing error (code: %d)", cmd_parse_status);
            return cmd_parse_status;
    }
    const char *l_hash_out_type = "hex";
    dap_cli_server_cmd_find_option_val(a_argv, arg_index, a_argc, "-H", &l_hash_out_type);
    switch (l_cmd) {
        case SUBCMD_DATUM: {
            const char *l_datum_hash = NULL;
            dap_cli_server_cmd_find_option_val(a_argv, arg_index, a_argc, "-hash", &l_datum_hash);
            if (!l_datum_hash) {
                dap_cli_server_cmd_find_option_val(a_argv, arg_index, a_argc, "-datum", &l_datum_hash);
                if (!l_datum_hash) {
                    dap_json_rpc_error_add(*a_json_reply, DAP_CHAIN_NODE_CLI_FIND_ERR_HASH_IS_NOT_SPECIFIED,
                                           "The hash of the datum is not specified.");
                    return DAP_CHAIN_NODE_CLI_FIND_ERR_HASH_IS_NOT_SPECIFIED;
                }
            }
            return _cmd_mempool_check(l_net, l_chain, l_datum_hash, l_hash_out_type, a_reply);
        } break;
        case SUBCMD_ATOM: {
            const char *l_atom_hash_str = NULL;
            dap_cli_server_cmd_find_option_val(a_argv, arg_index, a_argc, "-hash", &l_atom_hash_str);
            dap_hash_fast_t l_atom_hash = {0};
            if (!l_atom_hash_str) {
                dap_json_rpc_error_add(*a_json_reply, DAP_CHAIN_NODE_CLI_FIND_ERR_HASH_IS_NOT_SPECIFIED, "The hash of the atom is not specified.");
                return DAP_CHAIN_NODE_CLI_FIND_ERR_HASH_IS_NOT_SPECIFIED;
            }
            if (dap_chain_hash_fast_from_str(l_atom_hash_str, &l_atom_hash)) {
                dap_json_rpc_error_add(*a_json_reply, DAP_CHAIN_NODE_CLI_FIND_ERR_PARSE_HASH, "Failed to convert the value '%s' to a hash.", l_atom_hash_str);
                return DAP_CHAIN_NODE_CLI_FIND_ERR_PARSE_HASH;
            }
            json_object *l_obj_atom = json_object_new_object();
            json_object *l_obj_atom_hash = json_object_new_string(l_atom_hash_str);
            json_object_object_add(l_obj_atom, "hash", l_obj_atom_hash);
            dap_chain_atom_ptr_t l_atom_ptr = NULL;
            size_t l_atom_size = 0;
            if (l_chain) {
                l_atom_ptr = dap_chain_get_atom_by_hash(l_chain, &l_atom_hash, &l_atom_size);
            } else {
                for (l_chain = l_net->pub.chains ; l_chain; l_chain = l_chain->next){
                    l_atom_ptr = dap_chain_get_atom_by_hash(l_chain, &l_atom_hash, &l_atom_size);
                    if (l_atom_ptr) break;
                }
            }
            json_object *l_obj_source = NULL;
            json_object *l_jobj_find = NULL;
            if (l_atom_ptr) {
                l_obj_source = json_object_new_object();
                json_object *l_obj_net = json_object_new_string(l_net->pub.name);
                json_object *l_obj_chain = json_object_new_string(l_chain->name);
                json_object_object_add(l_obj_source, "net", l_obj_net);
                json_object_object_add(l_obj_source, "chain", l_obj_chain);
                l_jobj_find = json_object_new_boolean(TRUE);
                json_object_object_add(l_obj_atom, "source", l_obj_source);
                json_object_object_add(l_obj_atom, "dump", l_chain->callback_atom_dump_json(a_json_reply, l_chain, l_atom_ptr, l_atom_size, l_hash_out_type));
            } else {
                l_jobj_find = json_object_new_boolean(FALSE);
            }
            json_object_object_add(l_obj_atom, "find", l_jobj_find);
            json_object_array_add(*a_json_reply, l_obj_atom);
        } break;
        case SUBCMD_DECREE: {
            const char* l_type_decre_str = NULL;
            dap_cli_server_cmd_find_option_val(a_argv, arg_index, a_argc, "-type", &l_type_decre_str);
            if (!l_type_decre_str){
                dap_json_rpc_error_add(*a_json_reply, DAP_CHIAN_NODE_CLI_FIND_ERR_SUBTYPE_DECREE_IS_NOT_SPECIFIED,
                                       "The type of decree you are looking for is not specified.");
                return DAP_CHIAN_NODE_CLI_FIND_ERR_SUBTYPE_DECREE_IS_NOT_SPECIFIED;
            }
            uint16_t l_subtype_decree = dap_chain_datum_decree_type_from_str(l_type_decre_str);
            if (!l_subtype_decree) {
                dap_json_rpc_error_add(*a_json_reply, DAP_CHAIN_NODE_CLI_FIND_ERR_UNKNOWN_SUBTYPE_DECREE,
                                       "There is no decree of type '%s'.", l_type_decre_str);
                return DAP_CHAIN_NODE_CLI_FIND_ERR_UNKNOWN_SUBTYPE_DECREE;
            }
            const char *l_with_type_str = NULL;
            const char *l_where_str = NULL;
            dap_cli_server_cmd_find_option_val(a_argv, arg_index, a_argc, "-where", &l_where_str);
            _s_where_search_t l_where = ALL;
            if (l_where_str) {
                if (!dap_strcmp(l_where_str, "chains")) {
                    l_where = CHAINS;
                } else if (!dap_strcmp(l_where_str, "mempool")) {
                    l_where = MEMPOOL;
                } else {
                    dap_json_rpc_error_add(*a_json_reply, DAP_CHAIN_NODE_CLI_FIND_ERR_UNKNOWN_PARAMETR_WHERE,
                                       "'%s' is not a valid place to look. Use mempool or chains.",
                                           l_where_str);
                    return DAP_CHAIN_NODE_CLI_FIND_ERR_UNKNOWN_PARAMETR_WHERE;
                }
            }
            json_object *l_obj = json_object_new_object();
            json_object_object_add(l_obj, "type", json_object_new_string(l_type_decre_str));
            json_object *l_jobj_chains = json_object_new_object();
            if (l_chain) {
                json_object *l_jobj_data = json_object_new_object();
                _cmd_find_type_decree_in_chain(l_jobj_data, l_chain, l_subtype_decree, l_where, l_hash_out_type);
                json_object_object_add(l_jobj_chains, l_chain->name, l_jobj_data);
            } else {
                for (l_chain = l_net->pub.chains; l_chain; l_chain = l_chain->next) {
                    json_object *l_jobj_data = json_object_new_object();
                    _cmd_find_type_decree_in_chain(l_jobj_data, l_chain, l_subtype_decree, l_where, l_hash_out_type);
                    json_object_object_add(l_jobj_chains, l_chain->name, l_jobj_data);
                }
            }
            json_object_object_add(l_obj, "chains", l_jobj_chains);
            json_object_array_add(*a_json_reply, l_obj);
        } break;
    }
    return DAP_CHAIN_NODE_CLI_FIND_OK;
}

/**
 * @brief
 *
 * @param a_tx_address
 * @param l_tsd_list
 * @param l_tsd_total_size
 * @param flag
 * @return dap_list_t*
 */
dap_list_t* s_parse_wallet_addresses(const char *a_tx_address, dap_list_t *l_tsd_list, size_t *l_tsd_total_size, uint32_t flag)
{
    if (!a_tx_address){
       log_it(L_DEBUG,"a_tx_address is null");
       return l_tsd_list;
    }

    char ** l_str_wallet_addr = NULL;
    l_str_wallet_addr = dap_strsplit(a_tx_address,",",0xffff);

    if (!l_str_wallet_addr){
       log_it(L_DEBUG,"Error in wallet addresses array parsing in tx_receiver_allowed parameter");
       return l_tsd_list;
    }

    while (l_str_wallet_addr && *l_str_wallet_addr){
        log_it(L_DEBUG,"Processing wallet address: %s", *l_str_wallet_addr);
        dap_chain_addr_t *addr_to = dap_chain_addr_from_str(*l_str_wallet_addr);
        if (addr_to){
            dap_tsd_t * l_tsd = dap_tsd_create(flag, addr_to, sizeof(dap_chain_addr_t));
            l_tsd_list = dap_list_append(l_tsd_list, l_tsd);
            *l_tsd_total_size += dap_tsd_size(l_tsd);
        }else{
            log_it(L_DEBUG,"Error in wallet address parsing");
        }
        l_str_wallet_addr++;
    }

    return l_tsd_list;
}

typedef struct _dap_cli_token_additional_params {
    const char* flags;
    const char* delegated_token_from;
    const char* total_signs_valid;
    const char *total_supply_change;
    const char* datum_type_allowed;
    const char* datum_type_blocked;
    const char* tx_receiver_allowed;
    const char* tx_receiver_blocked;
    const char* tx_sender_allowed;
    const char* tx_sender_blocked;
    uint16_t    parsed_flags;
    size_t      tsd_total_size;
    byte_t      *parsed_tsd;
} dap_cli_token_additional_params;

typedef struct _dap_sdk_cli_params {
    const char *hash_out_type;
    const char *chain_str;
    const char *net_str;
    const char *ticker;
    const char *type_str;
    const char *certs_str;
    dap_chain_t *chain;
    dap_chain_net_t *net;
    uint16_t type;
    uint16_t subtype;
    uint16_t signs_total;
    uint16_t signs_emission;
    uint256_t total_supply;
    const char* decimals_str;
    dap_cli_token_additional_params ext;
} dap_sdk_cli_params, *pdap_sdk_cli_params;

static int s_parse_common_token_decl_arg(int a_argc, char ** a_argv, json_object* a_json_arr_reply, dap_sdk_cli_params* a_params, bool a_update_token)
{
    a_params->type = DAP_CHAIN_DATUM_TOKEN_TYPE_DECL;
    dap_cli_server_cmd_find_option_val(a_argv, 0, a_argc, "-H", &a_params->hash_out_type);
    if(!a_params->hash_out_type)
        a_params->hash_out_type = "hex";
    if(dap_strcmp(a_params->hash_out_type,"hex") && dap_strcmp(a_params->hash_out_type,"base58")) {
        dap_json_rpc_error_add(a_json_arr_reply, DAP_CHAIN_NODE_CLI_CMD_VALUES_PARSE_NET_CHAIN_ERR_INTERNAL_COMMAND_PROCESSING,
                               "invalid parameter -H, valid values: -H <hex | base58>");
        return -DAP_CHAIN_NODE_CLI_CMD_VALUES_PARSE_NET_CHAIN_ERR_INTERNAL_COMMAND_PROCESSING;
    }

    int l_arg_index = 0;
    int l_res = dap_chain_node_cli_cmd_values_parse_net_chain_for_json(a_json_arr_reply, &l_arg_index, a_argc, a_argv,
                                                              &a_params->chain, &a_params->net, CHAIN_TYPE_TOKEN);

    if(!a_params->net || !a_params->chain)
        return l_res;    
    //net name
    dap_cli_server_cmd_find_option_val(a_argv, 0, a_argc, "-net", &a_params->net_str);
    //chainname
    dap_cli_server_cmd_find_option_val(a_argv, 0, a_argc, "-chain", &a_params->chain_str);
    //token_ticker
    dap_cli_server_cmd_find_option_val(a_argv, 0, a_argc, "-token", &a_params->ticker);
    // Token type
    dap_cli_server_cmd_find_option_val(a_argv, 0, a_argc, "-type", &a_params->type_str);

    if (a_update_token)
    {
        dap_chain_datum_token_t* l_current_token = dap_ledger_token_ticker_check(a_params->net->pub.ledger, a_params->ticker);
        if (!l_current_token) {
            dap_json_rpc_error_add(a_json_arr_reply, DAP_CHAIN_NODE_CLI_CMD_VALUES_PARSE_NET_CHAIN_ERR_LEDGER_TOKEN_TICKER,
                               "The updated token '%s' was not found in the '%s' network ledger.",
                a_params->ticker, a_params->net->pub.name);
            return -7;
        }
        a_params->type = DAP_CHAIN_DATUM_TOKEN_TYPE_UPDATE;
        a_params->subtype = l_current_token->subtype;
    } else if (a_params->type_str) {
        if (strcmp(a_params->type_str, "private") == 0) {
            a_params->type = a_update_token ? DAP_CHAIN_DATUM_TOKEN_TYPE_UPDATE : DAP_CHAIN_DATUM_TOKEN_TYPE_DECL; // 256
            a_params->subtype = DAP_CHAIN_DATUM_TOKEN_SUBTYPE_PRIVATE;
        } else if (strcmp(a_params->type_str, "CF20") == 0) {
            a_params->type = a_update_token ? DAP_CHAIN_DATUM_TOKEN_TYPE_UPDATE : DAP_CHAIN_DATUM_TOKEN_TYPE_DECL; // 256
            a_params->subtype = DAP_CHAIN_DATUM_TOKEN_SUBTYPE_NATIVE;
        } else if (strcmp(a_params->type_str, "public_simple") == 0 && !a_update_token) {
            a_params->type = DAP_CHAIN_DATUM_TOKEN_TYPE_DECL;
            a_params->subtype = DAP_CHAIN_DATUM_TOKEN_SUBTYPE_PUBLIC; // 256
        } else  {
            dap_json_rpc_error_add(a_json_arr_reply, DAP_CHAIN_NODE_CLI_CMD_VALUES_PARSE_NET_CHAIN_ERR_UNKNOWN_TOKEN_TYPE,
                               "Unknown token type %s was specified. Supported types:\n"
                        "   private\n"
                        "   CF20\n"
                        "Default token type is CF20.\n", a_params->type_str);
            return -1;
        }
    }


    // Certificates thats will be used to sign currend datum token
    dap_cli_server_cmd_find_option_val(a_argv, 0, a_argc, "-certs", &a_params->certs_str);
    // Signs number thats own emissioncan't find
    const char* l_signs_total_str = NULL;
    dap_cli_server_cmd_find_option_val(a_argv, 0, a_argc, "-signs_total", &l_signs_total_str);
    // Signs total
    char* l_tmp = NULL;
    if(l_signs_total_str){
        if((a_params->signs_total = (uint16_t) strtol(l_signs_total_str, &l_tmp, 10)) == 0){
            dap_json_rpc_error_add(a_json_arr_reply, DAP_CHAIN_NODE_CLI_CMD_VALUES_PARSE_NET_CHAIN_ERR_PARAMS_MUST_BE_UNSIGNED,
                               "'signs_total' parameter must be unsigned integer value that fits in 2 bytes");
            return -8;
        }
    }
    // Signs minimum number thats need to authorize the emission
    const char* l_signs_emission_str = NULL;
    l_tmp = NULL;
    dap_cli_server_cmd_find_option_val(a_argv, 0, a_argc, "-signs_emission", &l_signs_emission_str);
    if (l_signs_emission_str){
        if((a_params->signs_emission = (uint16_t) strtol(l_signs_emission_str, &l_tmp, 10)) == 0){
            dap_json_rpc_error_add(a_json_arr_reply, DAP_CHAIN_NODE_CLI_CMD_VALUES_PARSE_NET_CHAIN_ERR_PARAMS_MUST_BE_UNSIGNED,
                               "%s requires parameter 'signs_emission' to be unsigned integer value that fits in 2 bytes", a_update_token ? "token_update" : "token_decl");
            return -6;
        }
    }
    if (!a_update_token) {
        // Total supply value
        const char* l_total_supply_str = NULL;
        dap_cli_server_cmd_find_option_val(a_argv, 0, a_argc, "-total_supply", &l_total_supply_str);
        if (l_total_supply_str){
            a_params->total_supply = dap_chain_balance_scan(l_total_supply_str);
        } else {
            dap_json_rpc_error_add(a_json_arr_reply, DAP_CHAIN_NODE_CLI_CMD_VALUES_PARSE_NET_CHAIN_ERR_PARAMS_MUST_BE_UNSIGNED,
                               "'-total_supply' must be unsigned integer value that fits in 32 bytes\n"
                                                        "You are update a token, be careful!\n"
                                                        "You can reset total_supply and make it infinite for native (CF20) tokens only, if set 0"
                                                        "for private tokens, you must specify the same or more total_supply.");
            return -4;
        }
    }
    // Total supply value
    dap_cli_server_cmd_find_option_val(a_argv, 0, a_argc, "-decimals", &a_params->decimals_str);

    return 0;
}

static int s_parse_additional_token_decl_arg(int a_argc, char ** a_argv, json_object* a_json_arr_reply, dap_sdk_cli_params* a_params, bool a_update_token)
{
    dap_cli_server_cmd_find_option_val(a_argv, 0, a_argc, "-flags", &a_params->ext.flags);
    dap_cli_server_cmd_find_option_val(a_argv, 0, a_argc, "-total_signs_valid", &a_params->ext.total_signs_valid);
    dap_cli_server_cmd_find_option_val(a_argv, 0, a_argc, "-total_supply_change", &a_params->ext.total_supply_change);
    dap_cli_server_cmd_find_option_val(a_argv, 0, a_argc, "-delegated_token_from", &a_params->ext.delegated_token_from);
    dap_cli_server_cmd_find_option_val(a_argv, 0, a_argc, "-datum_type_allowed", &a_params->ext.datum_type_allowed);
    dap_cli_server_cmd_find_option_val(a_argv, 0, a_argc, "-datum_type_blocked", &a_params->ext.datum_type_blocked);
    dap_cli_server_cmd_find_option_val(a_argv, 0, a_argc, "-tx_receiver_allowed", &a_params->ext.tx_receiver_allowed);
    dap_cli_server_cmd_find_option_val(a_argv, 0, a_argc, "-tx_receiver_blocked", &a_params->ext.tx_receiver_blocked);
    dap_cli_server_cmd_find_option_val(a_argv, 0, a_argc, "-tx_sender_allowed", &a_params->ext.tx_sender_allowed);
    dap_cli_server_cmd_find_option_val(a_argv, 0, a_argc, "-tx_receiver_allowed", &a_params->ext.tx_receiver_allowed);
    dap_cli_server_cmd_find_option_val(a_argv, 0, a_argc, "-tx_sender_blocked", &a_params->ext.tx_sender_blocked);

    if (a_params->subtype == DAP_CHAIN_DATUM_TOKEN_SUBTYPE_SIMPLE)
        return 0;

    dap_list_t *l_tsd_list = NULL;
    size_t l_tsd_total_size = 0;
    uint16_t l_flags = 0;
    char ** l_str_flags = NULL;

    if (!a_update_token) {
        if (a_params->ext.flags){   // Flags
            l_str_flags = dap_strsplit(a_params->ext.flags,",",0xffff );
            while (l_str_flags && *l_str_flags){
                uint16_t l_flag = dap_chain_datum_token_flag_from_str(*l_str_flags);
                if (l_flag == DAP_CHAIN_DATUM_TOKEN_FLAG_UNDEFINED ){
                    dap_json_rpc_error_add(a_json_arr_reply, DAP_CHAIN_NODE_CLI_CMD_VALUES_PARSE_NET_CHAIN_ERR_FLAG_UNDEF,
                               "Flag can't be \"%s\"",*l_str_flags);
                    return -20;
                }
                l_flags |= l_flag; // if we have multiple flags
                l_str_flags++;
            }
        }
    } else {
        const char *l_set_flags = NULL;
        const char *l_unset_flags = NULL;
        dap_cli_server_cmd_find_option_val(a_argv, 0, a_argc, "-flag_set", &l_set_flags);
        dap_cli_server_cmd_find_option_val(a_argv, 0, a_argc, "-flag_unset", &l_unset_flags);
        if (l_set_flags) {
            l_str_flags = dap_strsplit(l_set_flags,",",0xffff );
            while (l_str_flags && *l_str_flags){
                uint16_t l_flag = dap_chain_datum_token_flag_from_str(*l_str_flags);
                if (l_flag == DAP_CHAIN_DATUM_TOKEN_FLAG_UNDEFINED ){
                    dap_json_rpc_error_add(a_json_arr_reply, DAP_CHAIN_NODE_CLI_CMD_VALUES_PARSE_NET_CHAIN_ERR_FLAG_UNDEF,
                               "Flag can't be \"%s\"",*l_str_flags);
                    return -20;
                }
                l_flags |= l_flag; // if we have multiple flags
                l_str_flags++;
            }
            dap_tsd_t *l_flag_set_tsd = dap_tsd_create_scalar(DAP_CHAIN_DATUM_TOKEN_TSD_TYPE_SET_FLAGS, l_flags);
            l_flags = 0;
            l_tsd_list = dap_list_append(l_tsd_list, l_flag_set_tsd);
            l_tsd_total_size += dap_tsd_size(l_flag_set_tsd);
        }
        if (l_unset_flags) {
            l_str_flags = dap_strsplit(l_unset_flags,",",0xffff );
            while (l_str_flags && *l_str_flags){
                uint16_t l_flag = dap_chain_datum_token_flag_from_str(*l_str_flags);
                if (l_flag == DAP_CHAIN_DATUM_TOKEN_FLAG_UNDEFINED ){
                    dap_json_rpc_error_add(a_json_arr_reply, DAP_CHAIN_NODE_CLI_CMD_VALUES_PARSE_NET_CHAIN_ERR_FLAG_UNDEF,
                               "Flag can't be \"%s\"",*l_str_flags);
                    return -20;
                }
                l_flags |= l_flag; // if we have multiple flags
                l_str_flags++;
            }
            dap_tsd_t *l_flag_unset_tsd = dap_tsd_create_scalar(DAP_CHAIN_DATUM_TOKEN_TSD_TYPE_UNSET_FLAGS, l_flags);
            l_flags = 0;
            l_tsd_list = dap_list_append(l_tsd_list, l_flag_unset_tsd);
            l_tsd_total_size += dap_tsd_size(l_flag_unset_tsd);
        }
    }

    if (a_params->ext.total_signs_valid){ // Signs valid
        uint16_t l_param_value = (uint16_t)atoi(a_params->ext.total_signs_valid);
        dap_tsd_t * l_tsd = dap_tsd_create_scalar(
                                                DAP_CHAIN_DATUM_TOKEN_TSD_TYPE_TOTAL_SIGNS_VALID, l_param_value);
        l_tsd_list = dap_list_append(l_tsd_list, l_tsd);
        l_tsd_total_size+= dap_tsd_size(l_tsd);
    }
    if (a_params->ext.datum_type_allowed){
        dap_tsd_t * l_tsd = dap_tsd_create_string(
                                                DAP_CHAIN_DATUM_TOKEN_TSD_TYPE_DATUM_TYPE_ALLOWED_ADD, a_params->ext.datum_type_allowed);
        l_tsd_list = dap_list_append(l_tsd_list, l_tsd);
        l_tsd_total_size+= dap_tsd_size(l_tsd);
    }
    if (a_params->ext.datum_type_blocked){
        dap_tsd_t * l_tsd = dap_tsd_create_string(
                                                DAP_CHAIN_DATUM_TOKEN_TSD_TYPE_DATUM_TYPE_BLOCKED_ADD, a_params->ext.datum_type_blocked);
        l_tsd_list = dap_list_append(l_tsd_list, l_tsd);
        l_tsd_total_size+= dap_tsd_size(l_tsd);
    }
    if (a_params->ext.tx_receiver_allowed)
        l_tsd_list = s_parse_wallet_addresses(a_params->ext.tx_receiver_allowed, l_tsd_list, &l_tsd_total_size, DAP_CHAIN_DATUM_TOKEN_TSD_TYPE_TX_RECEIVER_ALLOWED_ADD);

    if (a_params->ext.tx_receiver_blocked)
        l_tsd_list = s_parse_wallet_addresses(a_params->ext.tx_receiver_blocked, l_tsd_list, &l_tsd_total_size, DAP_CHAIN_DATUM_TOKEN_TSD_TYPE_TX_RECEIVER_BLOCKED_ADD);

    if (a_params->ext.tx_sender_allowed)
        l_tsd_list = s_parse_wallet_addresses(a_params->ext.tx_sender_allowed, l_tsd_list, &l_tsd_total_size, DAP_CHAIN_DATUM_TOKEN_TSD_TYPE_TX_SENDER_ALLOWED_ADD);

    if (a_params->ext.tx_sender_blocked)
        l_tsd_list = s_parse_wallet_addresses(a_params->ext.tx_sender_blocked, l_tsd_list, &l_tsd_total_size, DAP_CHAIN_DATUM_TOKEN_TSD_TYPE_TX_SENDER_BLOCKED_ADD);


    const char* l_new_certs_str = NULL;
    const char* l_remove_signs = NULL;
    dap_cli_server_cmd_find_option_val(a_argv, 0, a_argc, "-add_certs", &l_new_certs_str);
    dap_cli_server_cmd_find_option_val(a_argv, 0, a_argc, "-remove_certs", &l_remove_signs);
    const char *l_description  = NULL;
    dap_cli_server_cmd_find_option_val(a_argv, 0, a_argc, "-description", &l_description);

    //Added remove signs
    if (l_remove_signs) {
        size_t l_added_tsd_size = 0;
        char *l_remove_signs_ptrs = NULL;
        char *l_remove_signs_dup = strdup(l_remove_signs);
        char *l_remove_signs_str = strtok_r(l_remove_signs_dup, ",", &l_remove_signs_ptrs);
        for (; l_remove_signs_str; l_remove_signs_str = strtok_r(NULL, ",", &l_remove_signs_ptrs)) {
            dap_hash_fast_t l_hf;
            if (dap_chain_hash_fast_from_str(l_remove_signs_str, &l_hf) == 0) {
                dap_tsd_t *l_hf_tsd = dap_tsd_create(DAP_CHAIN_DATUM_TOKEN_TSD_TYPE_TOTAL_PKEYS_REMOVE, &l_hf, sizeof(dap_hash_fast_t));
                size_t l_hf_tsd_size = dap_tsd_size(l_hf_tsd);
                l_tsd_list = dap_list_append(l_tsd_list, l_hf_tsd);
                l_added_tsd_size += l_hf_tsd_size;
            }
        }
        DAP_DELETE(l_remove_signs_dup);
        l_tsd_total_size += l_added_tsd_size;
    }
    //Added new certs
    dap_cert_t **l_new_certs = NULL;
    size_t l_new_certs_count = 0;
    if (l_new_certs_str) {
        dap_cert_parse_str_list(l_new_certs_str, &l_new_certs, &l_new_certs_count);
        for (size_t i = 0; i < l_new_certs_count; i++) {
            dap_pkey_t *l_pkey = dap_cert_to_pkey(l_new_certs[i]);
            if (!l_pkey) {
                log_it(L_ERROR, "Can't get pkey for cert: %s", l_new_certs[i]->name);
                continue;
            }
            size_t l_pkey_size = sizeof(dap_pkey_t) + l_pkey->header.size;
            dap_tsd_t *l_pkey_tsd = dap_tsd_create(DAP_CHAIN_DATUM_TOKEN_TSD_TYPE_TOTAL_PKEYS_ADD, l_pkey, l_pkey_size);
            size_t l_pkey_tsd_size = dap_tsd_size(l_pkey_tsd);
            l_tsd_list = dap_list_append(l_tsd_list, l_pkey_tsd);
            l_tsd_total_size += l_pkey_tsd_size;
            DAP_DELETE(l_pkey);
        }
        DAP_DEL_Z(l_new_certs);
    }
    if (l_description) {
        dap_tsd_t *l_desc_token = dap_tsd_create_string(DAP_CHAIN_DATUM_TOKEN_TSD_TOKEN_DESCRIPTION, l_description);
        l_tsd_list = dap_list_append(l_tsd_list, l_desc_token);
        l_tsd_total_size += dap_tsd_size(l_desc_token);
    }
    if (a_params->ext.total_supply_change) {
        uint256_t l_total_supply = uint256_0;
        if (dap_strcmp(a_params->ext.total_supply_change, "INF")) {
            l_total_supply = dap_chain_balance_scan(a_params->ext.total_supply_change);
            if (IS_ZERO_256(l_total_supply)) {
                dap_json_rpc_error_add(a_json_arr_reply, DAP_CHAIN_NODE_CLI_CMD_VALUES_PARSE_NET_CHAIN_ERR_FLAG_UNDEF,
                               "Unable to convert value '%s' to uint256_t, use INF, number, or integer.0e+degree to represent infinity",
                                                  a_params->ext.total_supply_change);
                return -2;
            }
        }
        dap_tsd_t *l_tsd_change_total_supply = dap_tsd_create_scalar(DAP_CHAIN_DATUM_TOKEN_TSD_TYPE_TOTAL_SUPPLY, l_total_supply);
        l_tsd_list = dap_list_append(l_tsd_list, l_tsd_change_total_supply);
        l_tsd_total_size += dap_tsd_size(l_tsd_change_total_supply);
    }
    size_t l_tsd_offset = 0;
    a_params->ext.parsed_tsd = DAP_NEW_SIZE(byte_t, l_tsd_total_size);
    if(l_tsd_total_size && !a_params->ext.parsed_tsd) {
        log_it(L_CRITICAL, "%s", c_error_memory_alloc);
        return -1;
    }
    for (dap_list_t *l_iter = dap_list_first(l_tsd_list); l_iter; l_iter = l_iter->next) {
        dap_tsd_t * l_tsd = (dap_tsd_t *) l_iter->data;
        if (!l_tsd){
            log_it(L_ERROR, "NULL tsd in list!");
            continue;
        }
        size_t l_tsd_size = dap_tsd_size(l_tsd);
        memcpy(a_params->ext.parsed_tsd + l_tsd_offset, l_tsd, l_tsd_size);
        l_tsd_offset += l_tsd_size;
    }
    a_params->ext.tsd_total_size = l_tsd_total_size;
    dap_list_free_full(l_tsd_list, NULL);
    return 0;
}

static int s_token_decl_check_params(int a_argc, char **a_argv, void **a_str_reply, dap_sdk_cli_params *a_params, bool a_update_token)
{
    int l_parse_params = s_parse_common_token_decl_arg(a_argc,a_argv, *(json_object**)a_str_reply,a_params, a_update_token);
    if (l_parse_params)
        return l_parse_params;

    l_parse_params = s_parse_additional_token_decl_arg(a_argc,a_argv, *(json_object**)a_str_reply, a_params, a_update_token);
    if (l_parse_params)
        return l_parse_params;

    //DAP_CHAIN_DATUM_TOKEN_TYPE_NATIVE_DECL uses decimals parameter
    if (!a_update_token) {
        //// check l_decimals in CF20 token TODO: At the moment the checks are the same.
        if(!a_params->decimals_str) {
            dap_cli_server_cmd_set_reply_text(a_str_reply, "token_decl requires parameter '-decimals'");
            return -3;
        } else if (dap_strcmp(a_params->decimals_str, "18")) {
            dap_cli_server_cmd_set_reply_text(a_str_reply,
                                                "token_decl support '-decimals' to be 18 only");
            return -4;
        }
    }

    if (!a_params->signs_emission && !a_update_token) {
        dap_cli_server_cmd_set_reply_text(a_str_reply, "token_decl requires parameter '-signs_emission'");
        return -5;
    }

    if (!a_params->signs_total && !a_update_token){
        dap_cli_server_cmd_set_reply_text(a_str_reply, "token_decl requires parameter '-signs_total'");
        return -7;
    }

    if(!a_params->ticker){
        dap_cli_server_cmd_set_reply_text(a_str_reply, "%s requires parameter '-token'", a_update_token ? "token_update" : "token_decl");
        return -2;
    }

    // Check certs list
    if(!a_params->certs_str){
        dap_cli_server_cmd_set_reply_text(a_str_reply, "%s requires parameter 'certs'", a_update_token ? "token_update" : "token_decl");
        return -9;
    }
    return 0;
}


static int s_token_decl_check_params_json(int a_argc, char **a_argv, json_object* a_json_arr_reply, dap_sdk_cli_params *a_params, bool a_update_token)
{
    int l_parse_params = s_parse_common_token_decl_arg(a_argc,a_argv, a_json_arr_reply, a_params, a_update_token);
    if (l_parse_params)
        return l_parse_params;

    l_parse_params = s_parse_additional_token_decl_arg(a_argc,a_argv, a_json_arr_reply, a_params, a_update_token);
    if (l_parse_params)
        return l_parse_params;

    //DAP_CHAIN_DATUM_TOKEN_TYPE_NATIVE_DECL uses decimals parameter
    if (!a_update_token) {
        //// check l_decimals in CF20 token TODO: At the moment the checks are the same.
        if(!a_params->decimals_str) {
            dap_json_rpc_error_add(a_json_arr_reply, DAP_CHAIN_NODE_CLI_CMD_VALUES_PARSE_NET_CHAIN_ERR_REQUIRES_PARAM,
                               "token_decl requires parameter '-decimals'");
            return -3;
        } else if (dap_strcmp(a_params->decimals_str, "18")) {
            dap_json_rpc_error_add(a_json_arr_reply, DAP_CHAIN_NODE_CLI_CMD_VALUES_PARSE_NET_CHAIN_ERR_REQUIRES_PARAM,
                               "token_decl support '-decimals' to be 18 only");
            return -4;
        }
    }

    if (!a_params->signs_emission && !a_update_token) {
        dap_json_rpc_error_add(a_json_arr_reply, DAP_CHAIN_NODE_CLI_CMD_VALUES_PARSE_NET_CHAIN_ERR_REQUIRES_PARAM,
                               "token_decl requires parameter '-signs_emission'");
        return -5;
    }

    if (!a_params->signs_total && !a_update_token){
        dap_json_rpc_error_add(a_json_arr_reply, DAP_CHAIN_NODE_CLI_CMD_VALUES_PARSE_NET_CHAIN_ERR_REQUIRES_PARAM,
                               "token_decl requires parameter '-signs_total'");
        return -7;
    }

    if(!a_params->ticker){
        dap_json_rpc_error_add(a_json_arr_reply, DAP_CHAIN_NODE_CLI_CMD_VALUES_PARSE_NET_CHAIN_ERR_REQUIRES_PARAM,
                               "%s requires parameter '-token'", a_update_token ? "token_update" : "token_decl");
        return -2;
    }

    // Check certs list
    if(!a_params->certs_str){
        dap_json_rpc_error_add(a_json_arr_reply, DAP_CHAIN_NODE_CLI_CMD_VALUES_PARSE_NET_CHAIN_ERR_REQUIRES_PARAM,
                               "%s requires parameter 'certs'", a_update_token ? "token_update" : "token_decl");
        return -9;
    }
    return 0;
}

/**
 * @brief com_token_decl
 * @param argc
 * @param argv
 * @param arg_func
 * @param str_reply
 * @return
 * @details token_decl -net <net name> -chain <chain name> -token <token ticker> -total_supply <total supply> -signs_total <sign total> -signs_emission <signs for emission> -certs <certs list>\n"
 *  \t Declare new simple token for <netname>:<chain name> with ticker <token ticker>, maximum emission <total supply> and <signs for emission> from <signs total> signatures on valid emission\n"
 *  \t   Extended private token declaration\n"
 *  \t token_decl -net <net name> -chain <chain name> -token <token ticker> -type private -flags [<Flag 1>][,<Flag 2>]...[,<Flag N>]...  [-<Param name 1> <Param Value 1>] [-Param name 2> <Param Value 2>] ...[-<Param Name N> <Param Value N>]\n"
 *  \t   Declare new token for <netname>:<chain name> with ticker <token ticker>, flags <Flag 1>,<Flag2>...<Flag N>"
 *  \t   and custom parameters list <Param 1>, <Param 2>...<Param N>."
 *  \n"
 *  ==Flags=="
 *  \t ALL_BLOCKED:\t Blocked all permissions, usefull add it first and then add allows what you want to allow\n"
 *  \t ALL_ALLOWED:\t Allowed all permissions if not blocked them. Be careful with this mode\n"
 *  \t ALL_FROZEN:\t All permissions are temprorary frozen\n"
 *  \t ALL_UNFROZEN:\t Unfrozen permissions\n"
 *  \t STATIC_ALL:\t No token manipulations after declarations at all. Token declares staticly and can't variabed after\n"
 *  \t STATIC_FLAGS:\t No token manipulations after declarations with flags\n"
 *  \t STATIC_PERMISSIONS_ALL:\t No all permissions lists manipulations after declarations\n"
 *  \t STATIC_PERMISSIONS_DATUM_TYPE:\t No datum type permissions lists manipulations after declarations\n"
 *  \t STATIC_PERMISSIONS_TX_SENDER:\t No tx sender permissions lists manipulations after declarations\n"
 *  \t STATIC_PERMISSIONS_TX_RECEIVER:\t No tx receiver permissions lists manipulations after declarations\n"
    "\n"
    "==Params==\n"
    "General:\n"
    "\t -flags <value>:\t Set list of flags from <value> to token declaration\n"
    "\t -total_supply <value>:\t Set total supply - emission's maximum - to the <value>\n"
    "\t -signs_valid <value>:\t Set valid signatures count's minimum\n"
    "\t -signs <value>:\t Add signature's pkey fingerprint to the list of owners\n"
    "\nDatum type allowed/blocked:\n"
    "\t -datum_type_allowed <value>:\t Allowed datum type(s)\n"
    "\t -datum_type_blocked <value>:\t Blocked datum type(s)\n"
    "\nTx receiver addresses allowed/blocked:\n"
    "\t -tx_receiver_allowed <value>:\t Allowed tx receiver(s)\n"
    "\t -tx_receiver_blocked <value>:\t Blocked tx receiver(s)\n"
    "\n Tx sender addresses allowed/blocked:\n"
    "\t -tx_sender_allowed <value>:\t Allowed tx sender(s)\n"
    "\t -tx_sender_blocked <value>:\t Blocked tx sender(s)\n"
    "\n"
 */
int com_token_decl(int a_argc, char ** a_argv, void **a_str_reply)
{
    json_object ** a_json_arr_reply = (json_object **) a_str_reply;
    const char * l_ticker = NULL;
    uint256_t l_total_supply = {}; // 256
    uint16_t l_signs_emission = 0;
    uint16_t l_signs_total = 0;
    dap_cert_t ** l_certs = NULL;
    size_t l_certs_count = 0;

    dap_chain_t * l_chain = NULL;
    dap_chain_net_t * l_net = NULL;
    const char * l_hash_out_type = NULL;

    dap_sdk_cli_params* l_params = DAP_NEW_Z(dap_sdk_cli_params);

    if (!l_params) {
        log_it(L_CRITICAL, "%s", c_error_memory_alloc);
        return -1;
    }

    l_params->type = DAP_CHAIN_DATUM_TOKEN_TYPE_DECL;
    l_params->subtype = DAP_CHAIN_DATUM_TOKEN_SUBTYPE_NATIVE;

    int l_parse_params = s_token_decl_check_params_json(a_argc,a_argv,*a_json_arr_reply, l_params, false);
    if (l_parse_params) {
        DAP_DEL_Z(l_params);
        return l_parse_params;
    }

    dap_chain_datum_token_t * l_datum_token = NULL;
    size_t l_datum_data_offset = 0;

    // Load certs lists
    dap_cert_parse_str_list(l_params->certs_str, &l_certs, &l_certs_count);
    if(!l_certs_count){
        dap_json_rpc_error_add(*a_json_arr_reply, DAP_CHAIN_NODE_CLI_COM_TOKEN_DECL_NOT_VALID_CERT_ERR,
                                       "token_decl command requres at least one valid certificate to sign token");
        DAP_DEL_Z(l_params);
        return -10;
    }

    l_signs_emission = l_params->signs_emission;
    l_signs_total = l_params->signs_total;
    l_total_supply = l_params->total_supply;
    l_chain = l_params->chain;
    l_net = l_params->net;
    l_ticker = l_params->ticker;
    l_hash_out_type = l_params->hash_out_type;

    switch(l_params->subtype)
    {
        case DAP_CHAIN_DATUM_TOKEN_SUBTYPE_PRIVATE:
        case DAP_CHAIN_DATUM_TOKEN_SUBTYPE_NATIVE:
		{ // 256
            dap_list_t *l_tsd_list = NULL;
            size_t l_tsd_local_list_size = 0;

            if (l_params->ext.delegated_token_from){
				dap_chain_datum_token_t *l_delegated_token_from;
				if (NULL == (l_delegated_token_from = dap_ledger_token_ticker_check(l_net->pub.ledger, l_params->ext.delegated_token_from))) {
                    dap_json_rpc_error_add(*a_json_arr_reply, DAP_CHAIN_NODE_CLI_COM_TOKEN_DECL_FIND_TICKER_ERR,
                                       "To create a delegated token %s, can't find token by ticket %s", l_ticker, l_params->ext.delegated_token_from);
                    DAP_DEL_Z(l_params);
					return -91;
				}
                if (!dap_strcmp(l_ticker, l_params->ext.delegated_token_from)) {
                    dap_json_rpc_error_add(*a_json_arr_reply, DAP_CHAIN_NODE_CLI_COM_TOKEN_DECL_TOKEN_CANNOT_MATCH,
                                       "Delegated token ticker cannot match the original ticker");
                    DAP_DEL_Z(l_params);
                    return -92;
                }

				dap_chain_datum_token_tsd_delegate_from_stake_lock_t l_tsd_section;
                dap_strncpy(l_tsd_section.ticker_token_from, l_params->ext.delegated_token_from, DAP_CHAIN_TICKER_SIZE_MAX - 1);
//				l_tsd_section.token_from = dap_hash_fast();
				l_tsd_section.emission_rate = dap_chain_coins_to_balance("0.001");//	TODO: 'm' 1:1000 tokens
				dap_tsd_t * l_tsd = dap_tsd_create_scalar(
														DAP_CHAIN_DATUM_TOKEN_TSD_TYPE_DELEGATE_EMISSION_FROM_STAKE_LOCK, l_tsd_section);
				l_tsd_list = dap_list_append(l_tsd_list, l_tsd);
				l_tsd_local_list_size += dap_tsd_size(l_tsd);
			}

            if (l_params->ext.total_signs_valid) {
                l_signs_total = (uint16_t)atoi(l_params->ext.total_signs_valid);
            }


            size_t l_tsd_total_size = l_tsd_local_list_size + l_params->ext.tsd_total_size;


            // if (l_params->ext.parsed_tsd)
                // l_tsd_total_size += l_params->ext.parsed_tsd_size;


            // Create new datum token
            l_datum_token = DAP_NEW_Z_SIZE(dap_chain_datum_token_t, sizeof(dap_chain_datum_token_t) + l_tsd_total_size);
            if (!l_datum_token) {
                log_it(L_CRITICAL, "%s", c_error_memory_alloc);
                dap_json_rpc_error_add(*a_json_arr_reply, DAP_CHAIN_NODE_CLI_COM_TOKEN_DECL_CANT_CREATE_DATUM,
                                       "Out of memory in com_token_decl");
                DAP_DEL_Z(l_params);
                return -1;
            }
            l_datum_token->version = 2;
            l_datum_token->type = l_params->type;
            l_datum_token->subtype = l_params->subtype;
            if (l_params->subtype == DAP_CHAIN_DATUM_TOKEN_SUBTYPE_PRIVATE) {
                log_it(L_DEBUG,"Prepared TSD sections for private token on %zd total size", l_tsd_total_size);
                snprintf(l_datum_token->ticker, sizeof(l_datum_token->ticker), "%s", l_ticker);
                l_datum_token->header_private_decl.flags = l_params->ext.parsed_flags;
                l_datum_token->total_supply = l_total_supply;
                l_datum_token->signs_valid = l_signs_emission;
                l_datum_token->header_private_decl.tsd_total_size = l_tsd_local_list_size + l_params->ext.tsd_total_size;
                l_datum_token->header_private_decl.decimals = atoi(l_params->decimals_str);
            } else { //DAP_CHAIN_DATUM_TOKEN_TYPE_NATIVE_DECL
                log_it(L_DEBUG,"Prepared TSD sections for CF20 token on %zd total size", l_tsd_total_size);
                snprintf(l_datum_token->ticker, sizeof(l_datum_token->ticker), "%s", l_ticker);
                l_datum_token->header_native_decl.flags = l_params->ext.parsed_flags;
                l_datum_token->total_supply = l_total_supply;
                l_datum_token->signs_valid = l_signs_emission;
                l_datum_token->header_native_decl.tsd_total_size = l_tsd_total_size;
                l_datum_token->header_native_decl.decimals = atoi(l_params->decimals_str);
            }
            // Add TSD sections in the end
            for ( dap_list_t* l_iter=dap_list_first(l_tsd_list); l_iter; l_iter=l_iter->next){
                dap_tsd_t * l_tsd = (dap_tsd_t *) l_iter->data;
                if (l_tsd == NULL){
                    log_it(L_ERROR, "NULL tsd in list!");
                    continue;
                }
                switch (l_tsd->type){
                    case DAP_CHAIN_DATUM_TOKEN_TSD_TYPE_TOTAL_SIGNS_VALID: {
                    uint16_t l_t = 0;
                        log_it(L_DEBUG,"== TOTAL_SIGNS_VALID: %u",
                                _dap_tsd_get_scalar(l_tsd, &l_t) );
                    break;
                }
                    case DAP_CHAIN_DATUM_TOKEN_TSD_TYPE_DATUM_TYPE_ALLOWED_ADD:
                        log_it(L_DEBUG,"== DATUM_TYPE_ALLOWED_ADD: %s",
                               dap_tsd_get_string_const(l_tsd) );
                    break;
                    case DAP_CHAIN_DATUM_TOKEN_TSD_TYPE_TX_SENDER_ALLOWED_ADD:
                        log_it(L_DEBUG,"== TX_SENDER_ALLOWED_ADD: binary data");
                    break;
                    case DAP_CHAIN_DATUM_TOKEN_TSD_TYPE_TX_SENDER_BLOCKED_ADD:
                        log_it(L_DEBUG,"== TYPE_TX_SENDER_BLOCKED: binary data");
                    break;
                    case DAP_CHAIN_DATUM_TOKEN_TSD_TYPE_TX_RECEIVER_ALLOWED_ADD:
                        log_it(L_DEBUG,"== TX_RECEIVER_ALLOWED_ADD: binary data");
                    break;
                    case DAP_CHAIN_DATUM_TOKEN_TSD_TYPE_TX_RECEIVER_BLOCKED_ADD:
                        log_it(L_DEBUG,"== TX_RECEIVER_BLOCKED_ADD: binary data");
                    break;
                    case DAP_CHAIN_DATUM_TOKEN_TSD_TYPE_TOTAL_PKEYS_ADD:
                        if(l_tsd->size >= sizeof(dap_pkey_t)){
                            char *l_hash_str;
                            dap_pkey_t *l_pkey = (dap_pkey_t*)l_tsd->data;
                            dap_hash_fast_t l_hf = {0};
                            if (!dap_pkey_get_hash(l_pkey, &l_hf)) {
                                log_it(L_DEBUG, "== TOTAL_PKEYS_ADD: <WRONG CALCULATION FINGERPRINT>");
                            } else {
                                log_it(L_DEBUG, "== TOTAL_PKEYS_ADD: %s",
                                    dap_chain_hash_fast_to_str_static(&l_hf));
                            }
                        } else
                            log_it(L_DEBUG,"== TOTAL_PKEYS_ADD: <WRONG SIZE %u>", l_tsd->size);
                        break;
                    case DAP_CHAIN_DATUM_TOKEN_TSD_TOKEN_DESCRIPTION:
                        log_it(L_DEBUG, "== DESCRIPTION: %s", l_tsd->data);
                        break;
                    default: log_it(L_DEBUG, "== 0x%04X: binary data %u size ",l_tsd->type, l_tsd->size );
                }
                size_t l_tsd_size = dap_tsd_size(l_tsd);
                memcpy(l_datum_token->tsd_n_signs + l_datum_data_offset, l_tsd, l_tsd_size);
                l_datum_data_offset += l_tsd_size;
            }
            if (l_params->ext.parsed_tsd) {
                memcpy(l_datum_token->tsd_n_signs + l_datum_data_offset,
                       l_params->ext.parsed_tsd,
                       l_params->ext.tsd_total_size);
                l_datum_data_offset += l_params->ext.tsd_total_size;
                DAP_DELETE(l_params->ext.parsed_tsd);
            }
            dap_list_free_full(l_tsd_list, NULL);
            log_it(L_DEBUG, "%s token declaration '%s' initialized", l_params->subtype == DAP_CHAIN_DATUM_TOKEN_SUBTYPE_PRIVATE ?
                            "Private" : "CF20", l_datum_token->ticker);
        }break;//end
        case DAP_CHAIN_DATUM_TOKEN_SUBTYPE_SIMPLE: { // 256
            l_datum_token = DAP_NEW_Z_SIZE(dap_chain_datum_token_t, sizeof(dap_chain_datum_token_t));
            if (!l_datum_token) {
                log_it(L_CRITICAL, "%s", c_error_memory_alloc);
                dap_json_rpc_error_add(*a_json_arr_reply, DAP_CHAIN_NODE_CLI_COM_TOKEN_DECL_CANT_CREATE_DATUM,
                                       "Out of memory in com_token_decl");
                DAP_DEL_Z(l_params);
                return -1;
            }
            l_datum_token->version = 2;
            l_datum_token->type = DAP_CHAIN_DATUM_TOKEN_TYPE_DECL; // 256
            l_datum_token->subtype = DAP_CHAIN_DATUM_TOKEN_SUBTYPE_SIMPLE; // 256
            snprintf(l_datum_token->ticker, sizeof(l_datum_token->ticker), "%s", l_ticker);
            l_datum_token->total_supply = l_total_supply;
            l_datum_token->signs_valid = l_signs_emission;
            l_datum_token->header_simple.decimals = atoi(l_params->decimals_str);
        }break;
        default:
            dap_json_rpc_error_add(*a_json_arr_reply, DAP_CHAIN_NODE_CLI_COM_TOKEN_DECL_UNKNOWN_TOKEN_TYPE,
                                       "Unknown token type");
            DAP_DEL_Z(l_params);
            return -8;
    }
    dap_uuid_generate_nonce(&l_datum_token->nonce, DAP_CHAIN_DATUM_NONCE_SIZE);
    // If we have more certs than we need signs - use only first part of the list
    if(l_certs_count > l_signs_total)
        l_certs_count = l_signs_total;
    // Sign header with all certificates in the list and add signs to the end of TSD cetions
    uint16_t l_sign_counter = 0;
    l_datum_token = s_sign_cert_in_cycle(l_certs, l_datum_token, l_certs_count, &l_datum_data_offset, &l_sign_counter);
    l_datum_token->signs_total = l_sign_counter;

    // We skip datum creation opeartion, if count of signed certificates in s_sign_cert_in_cycle is 0.
    // Usually it happen, when certificate in token_decl or token_update command doesn't contain private data or broken
    if (!l_datum_token || l_datum_token->signs_total == 0){        
        dap_json_rpc_error_add(*a_json_arr_reply, DAP_CHAIN_NODE_CLI_COM_TOKEN_DECL_FAILED,
                     "Token declaration failed. Successful count of certificate signing is 0");
            DAP_DEL_Z(l_params);
            return -9;
    }

    dap_chain_datum_t * l_datum = dap_chain_datum_create(DAP_CHAIN_DATUM_TOKEN,
                                                         l_datum_token,
                                                         sizeof(*l_datum_token) + l_datum_data_offset);
    DAP_DELETE(l_datum_token);
    size_t l_datum_size = dap_chain_datum_size(l_datum);

    // Calc datum's hash
    dap_chain_hash_fast_t l_key_hash;
    dap_chain_datum_calc_hash(l_datum, &l_key_hash);
    char *l_key_str = dap_chain_hash_fast_to_str_new(&l_key_hash);
    const char *l_key_str_out = dap_strcmp(l_hash_out_type, "hex") ?
                           dap_enc_base58_encode_hash_to_str_static(&l_key_hash) : l_key_str;

    // Add datum to mempool with datum_token hash as a key
    char *l_gdb_group_mempool = l_chain
            ? dap_chain_net_get_gdb_group_mempool_new(l_chain)
            : dap_chain_net_get_gdb_group_mempool_by_chain_type(l_net, CHAIN_TYPE_TOKEN);
    if (!l_gdb_group_mempool) {
        dap_json_rpc_error_add(*a_json_arr_reply, DAP_CHAIN_NODE_CLI_COM_TOKEN_DECL_NO_SUITABLE_CHAIN,
                     "No suitable chain for placing token datum found");
        DAP_DELETE(l_datum);
        DAP_DEL_Z(l_params);
        return -10;
    }
    bool l_placed = dap_global_db_set_sync(l_gdb_group_mempool, l_key_str, l_datum, l_datum_size, false) == 0;
    DAP_DELETE(l_gdb_group_mempool);
    dap_json_rpc_error_add(*a_json_arr_reply, DAP_CHAIN_NODE_CLI_COM_TOKEN_DECL_OK,
                     "Datum %s with token %s is%s placed in datum pool",
                                      l_key_str_out, l_ticker, l_placed ? "" : " not");
    DAP_DELETE(l_key_str);
    DAP_DELETE(l_datum);
    DAP_DELETE(l_params);
    return l_placed ? 0 : -2;
}

/**
 * @brief com_token_decl_update
 * @param argc
 * @param argv
 * @param arg_func
 * @param str_reply
 * @return
 * @details token_update -net <net name> -chain <chain_name> -token <token ticker> [-type private] -flags [<Flag 1>][,<Flag 2>]...[,<Flag N>]...  [-<Param name 1> <Param Value 1>] [-Param name 2> <Param Value 2>] ...[-<Param Name N> <Param Value N>]\n"
 *  \t   Update token for <netname>:<chain name> with ticker <token ticker>, flags <Flag 1>,<Flag2>...<Flag N>"
 *  \t   and custom parameters list <Param 1>, <Param 2>...<Param N>."
 *  \n"
 *  ==Flags=="
 *  \t ALL_BLOCKED:\t Blocked all permissions, usefull add it first and then add allows what you want to allow\n"
 *  \t ALL_ALLOWED:\t Allowed all permissions if not blocked them. Be careful with this mode\n"
 *  \t ALL_FROZEN:\t All permissions are temprorary frozen\n"
 *  \t ALL_UNFROZEN:\t Unfrozen permissions\n"
 *  \t STATIC_ALL:\t No token manipulations after declarations at all. Token declares staticly and can't variabed after\n"
 *  \t STATIC_FLAGS:\t No token manipulations after declarations with flags\n"
 *  \t STATIC_PERMISSIONS_ALL:\t No all permissions lists manipulations after declarations\n"
 *  \t STATIC_PERMISSIONS_DATUM_TYPE:\t No datum type permissions lists manipulations after declarations\n"
 *  \t STATIC_PERMISSIONS_TX_SENDER:\t No tx sender permissions lists manipulations after declarations\n"
 *  \t STATIC_PERMISSIONS_TX_RECEIVER:\t No tx receiver permissions lists manipulations after declarations\n"
    "\n"
    "==Params==\n"
    "General:\n"
    "\t -flags_set <value>:\t Set list of flags from <value> to token declaration\n"
    "\t -flags_unset <value>:\t Unset list of flags from <value> from token declaration\n"
    "\t -total_supply <value>:\t Set total supply - emission's maximum - to the <value>\n"
    "\t -total_signs_valid <value>:\t Set valid signatures count's minimum\n"
    "\t -total_signs_add <value>:\t Add signature's pkey fingerprint to the list of owners\n"
    "\t -total_signs_remove <value>:\t Remove signature's pkey fingerprint from the owners\n"
    "\nDatum type allowed/blocked updates:\n"
    "\t -datum_type_allowed_add <value>:\t Add allowed datum type(s)\n"
    "\t -datum_type_allowed_remove <value>:\t Remove datum type(s) from allowed\n"
    "\t -datum_type_blocked_add <value>:\t Add blocked datum type(s)\n"
    "\t -datum_type_blocked_remove <value>:\t Remove datum type(s) from blocked\n"
    "\nTx receiver addresses allowed/blocked updates:\n"
    "\t -tx_receiver_allowed_add <value>:\t Add allowed tx receiver(s)\n"
    "\t -tx_receiver_allowed_remove <value>:\t Remove tx receiver(s) from allowed\n"
    "\t -tx_receiver_blocked_add <value>:\t Add blocked tx receiver(s)\n"
    "\t -tx_receiver_blocked_remove <value>:\t Remove tx receiver(s) from blocked\n"
    "\n Tx sender addresses allowed/blocked updates:\n"
    "\t -tx_sender_allowed_add <value>:\t Add allowed tx sender(s)\n"
    "\t -tx_sender_allowed_remove <value>:\t Remove tx sender(s) from allowed\n"
    "\t -tx_sender_blocked_add <value>:\t Add allowed tx sender(s)\n"
    "\t -tx_sender_blocked_remove <value>:\t Remove tx sender(s) from blocked\n"
    "\n"
 */
int com_token_update(int a_argc, char ** a_argv, void **a_str_reply)
{
    json_object ** a_json_arr_reply = (json_object **) a_str_reply;
    const char * l_ticker = NULL;
    uint256_t l_total_supply = {}; // 256
    uint16_t l_signs_emission = 0;
    dap_cert_t ** l_certs = NULL;
    size_t l_certs_count = 0;

    dap_chain_t * l_chain = NULL;
    dap_chain_net_t * l_net = NULL;
    const char * l_hash_out_type = NULL;

    dap_sdk_cli_params* l_params = DAP_NEW_Z(dap_sdk_cli_params);

    if (!l_params) {
        log_it(L_CRITICAL, "%s", c_error_memory_alloc);
        return -1;
    }

    l_params->type = DAP_CHAIN_DATUM_TOKEN_TYPE_UPDATE;
    l_params->subtype = DAP_CHAIN_DATUM_TOKEN_SUBTYPE_SIMPLE;

    int l_parse_params = s_token_decl_check_params_json(a_argc,a_argv,*a_json_arr_reply,l_params, true);
    if (l_parse_params)
        return l_parse_params;

    dap_chain_datum_token_t * l_datum_token = NULL;
    size_t l_datum_data_offset = 0;

    // Load certs lists
    dap_cert_parse_str_list(l_params->certs_str, &l_certs, &l_certs_count);
    if(!l_certs_count){
        dap_json_rpc_error_add(*a_json_arr_reply, DAP_CHAIN_NODE_CLI_COM_TOKEN_UPDATE_NOT_VALID_CERT_ERR,
                                       "com_token_update command requres at least one valid certificate to sign token");
        DAP_DEL_Z(l_params);
        return -10;
    }

    l_net = l_params->net;
    l_signs_emission = 0;
    l_total_supply = uint256_0;
    l_chain = l_params->chain;
    l_ticker = l_params->ticker;
    l_hash_out_type = l_params->hash_out_type;

    switch(l_params->subtype)
    {
        case DAP_CHAIN_DATUM_TOKEN_SUBTYPE_PRIVATE:
        case DAP_CHAIN_DATUM_TOKEN_SUBTYPE_NATIVE:
        { // 256
            // Create new datum token
            l_datum_token = DAP_NEW_Z_SIZE(dap_chain_datum_token_t, sizeof(dap_chain_datum_token_t) + l_params->ext.tsd_total_size);
            if (!l_datum_token) {
                log_it(L_CRITICAL, "%s", c_error_memory_alloc);
                return -1;
            }
            l_datum_token->version = 2;
            l_datum_token->type = DAP_CHAIN_DATUM_TOKEN_TYPE_UPDATE;
            l_datum_token->subtype = l_params->subtype;
            if (l_params->subtype == DAP_CHAIN_DATUM_TOKEN_SUBTYPE_NATIVE) {
                log_it(L_DEBUG,"Prepared TSD sections for CF20 token on %zd total size", l_params->ext.tsd_total_size);
                snprintf(l_datum_token->ticker, sizeof(l_datum_token->ticker), "%s", l_ticker);
                l_datum_token->total_supply = l_total_supply;
                l_datum_token->signs_valid = l_signs_emission;
                l_datum_token->header_native_update.tsd_total_size = l_params->ext.tsd_total_size;
                l_datum_token->header_native_update.decimals = 0;
                l_datum_data_offset = l_params->ext.tsd_total_size;
            } else { // if (l_params->type == DAP_CHAIN_DATUM_TOKEN_TYPE_PRIVATE_UPDATE) {
                log_it(L_DEBUG,"Prepared TSD sections for private token on %zd total size", l_params->ext.tsd_total_size);
                snprintf(l_datum_token->ticker, sizeof(l_datum_token->ticker), "%s", l_ticker);
                l_datum_token->total_supply = l_total_supply;
                l_datum_token->signs_valid = l_signs_emission;
                l_datum_token->header_private_update.tsd_total_size = l_params->ext.tsd_total_size;
                l_datum_token->header_private_update.decimals = 0;
                l_datum_data_offset = l_params->ext.tsd_total_size;
            }
            // Add TSD sections in the end
            if (l_params->ext.tsd_total_size) {
                memcpy(l_datum_token->tsd_n_signs, l_params->ext.parsed_tsd, l_params->ext.tsd_total_size);
                DAP_DELETE(l_params->ext.parsed_tsd);
            }
            log_it(L_DEBUG, "%s token declaration update '%s' initialized", (	l_params->subtype == DAP_CHAIN_DATUM_TOKEN_SUBTYPE_PRIVATE)	?
                                                                     "Private" : "CF20", l_datum_token->ticker);
        }break;//end
        case DAP_CHAIN_DATUM_TOKEN_SUBTYPE_SIMPLE: { // 256
            l_datum_token = DAP_NEW_Z_SIZE(dap_chain_datum_token_t, sizeof(dap_chain_datum_token_t));
            if (!l_datum_token) {
                log_it(L_CRITICAL, "%s", c_error_memory_alloc);
                return -1;
            }
            l_datum_token->version = 2;
            l_datum_token->subtype = DAP_CHAIN_DATUM_TOKEN_TYPE_UPDATE;
            l_datum_token->subtype = DAP_CHAIN_DATUM_TOKEN_SUBTYPE_SIMPLE; // 256
            snprintf(l_datum_token->ticker, sizeof(l_datum_token->ticker), "%s", l_ticker);
            l_datum_token->total_supply = l_total_supply;
            l_datum_token->signs_valid = l_signs_emission;
            if (l_params->decimals_str)
                l_datum_token->header_simple.decimals = 0;
        }break;
        default:
            dap_json_rpc_error_add(*a_json_arr_reply, DAP_CHAIN_NODE_CLI_COM_TOKEN_UPDATE_UNKNOWN_TOKEN_TYPE,
                                       "Unknown token type");
            return -8;
    }
    dap_uuid_generate_nonce(&l_datum_token->nonce, DAP_CHAIN_DATUM_NONCE_SIZE);
    // Sign header with all certificates in the list and add signs to the end of TSD cetions
    uint16_t l_sign_counter = 0;
    l_datum_token = s_sign_cert_in_cycle(l_certs, l_datum_token, l_certs_count, &l_datum_data_offset, &l_sign_counter);
    l_datum_token->signs_total = l_sign_counter;

    // We skip datum creation opeartion, if count of signed certificates in s_sign_cert_in_cycle is 0.
    // Usually it happen, when certificate in token_decl or token_update command doesn't contain private data or broken
//    if (!l_datum_token || l_datum_token->signs_total == 0){
//        dap_cli_server_cmd_set_reply_text(a_str_reply,
//                                          "Token declaration update failed. Successful count of certificate signing is 0");
//        return -9;
//    }

    dap_chain_datum_t * l_datum = dap_chain_datum_create(DAP_CHAIN_DATUM_TOKEN,
                                                         l_datum_token,
                                                         sizeof(*l_datum_token) + l_datum_data_offset);
    DAP_DELETE(l_datum_token);
    size_t l_datum_size = dap_chain_datum_size(l_datum);

    // Calc datum's hash
    dap_chain_hash_fast_t l_key_hash;
    dap_chain_datum_calc_hash(l_datum, &l_key_hash);
    char *l_key_str = dap_chain_hash_fast_to_str_new(&l_key_hash);
    const char *l_key_str_out = dap_strcmp(l_hash_out_type, "hex") ?
                           dap_enc_base58_encode_hash_to_str_static(&l_key_hash) : l_key_str;

    // Add datum to mempool with datum_token hash as a key
    char *l_gdb_group_mempool = l_chain
            ? dap_chain_net_get_gdb_group_mempool_new(l_chain)
            : dap_chain_net_get_gdb_group_mempool_by_chain_type(l_net, CHAIN_TYPE_TOKEN);
    if (!l_gdb_group_mempool) {
        dap_json_rpc_error_add(*a_json_arr_reply, DAP_CHAIN_NODE_CLI_COM_TOKEN_UPDATE_NO_SUITABLE_CHAIN,
                                   "No suitable chain for placing token datum found");
        DAP_DELETE(l_datum);
        return -10;
    }
    bool l_placed = !dap_global_db_set_sync(l_gdb_group_mempool, l_key_str, (uint8_t *)l_datum, l_datum_size, false);
    DAP_DELETE(l_gdb_group_mempool);
    dap_json_rpc_error_add(*a_json_arr_reply, DAP_CHAIN_NODE_CLI_COM_TOKEN_UPDATE_OK,
                           "Datum %s with token update for ticker %s is%s placed in datum pool",
                                                                 l_key_str_out, l_ticker, l_placed ? "" : " not");
    DAP_DELETE(l_key_str);
    DAP_DELETE(l_datum);
    DAP_DELETE(l_params);
    return l_placed ? 0 : -2;
}

/**
 * @brief com_token_emit
 * @param argc
 * @param argv
 * @param arg_func
 * @param str_reply
 * @return
 */
int com_token_emit(int a_argc, char **a_argv, void **a_str_reply)
{
    json_object ** a_json_arr_reply = (json_object **) a_str_reply;
    int arg_index = 1;
    const char *str_tmp = NULL;
    char *l_str_reply_tmp = NULL;
    uint256_t l_emission_value = {};
    //uint256_t l_fee_value = {};

    const char *l_ticker = NULL, *l_emission_hash_str = NULL, *l_emission_hash_str_remove = NULL, *l_addr_str = NULL;
    dap_chain_hash_fast_t l_emission_hash;
    dap_chain_datum_token_emission_t *l_emission = NULL;
    size_t l_emission_size;

    const char * l_certs_str = NULL;

    dap_cert_t ** l_certs = NULL;
    size_t l_certs_size = 0;

    const char * l_chain_emission_str = NULL;
    dap_chain_t * l_chain_emission = NULL;

    dap_chain_net_t * l_net = NULL;

    const char * l_hash_out_type = NULL;
    dap_cli_server_cmd_find_option_val(a_argv, arg_index, a_argc, "-H", &l_hash_out_type);
    if(!l_hash_out_type)
        l_hash_out_type = "hex";
    if(dap_strcmp(l_hash_out_type,"hex") && dap_strcmp(l_hash_out_type,"base58")) {
        dap_json_rpc_error_add(*a_json_arr_reply, DAP_CHAIN_NODE_CLI_COM_TOKEN_EMIT_H_PARAM_ERR,
                                   "invalid parameter -H, valid values: -H <hex | base58>");
        return -DAP_CHAIN_NODE_CLI_COM_TOKEN_EMIT_H_PARAM_ERR;
    }

    dap_chain_node_cli_cmd_values_parse_net_chain_for_json(*a_json_arr_reply, &arg_index,a_argc,a_argv,NULL, &l_net, CHAIN_TYPE_INVALID);
    if( ! l_net) { // Can't find such network
        return -43;
    }
    // Token emission
    dap_cli_server_cmd_find_option_val(a_argv, arg_index, a_argc, "-emission", &l_emission_hash_str);

    // Emission certs
    dap_cli_server_cmd_find_option_val(a_argv, arg_index, a_argc, "-certs", &l_certs_str);

    // Wallet address that recieves the emission
    dap_cli_server_cmd_find_option_val(a_argv, arg_index, a_argc, "-addr", &l_addr_str);

    // Token ticker
    dap_cli_server_cmd_find_option_val(a_argv, arg_index, a_argc, "-token", &l_ticker);

    if(!l_certs_str) {
        dap_json_rpc_error_add(*a_json_arr_reply, DAP_CHAIN_NODE_CLI_COM_TOKEN_EMIT_REQUIRES_PARAMETER_CERTS,
                                   "token_emit requires parameter '-certs'");
        return -DAP_CHAIN_NODE_CLI_COM_TOKEN_EMIT_REQUIRES_PARAMETER_CERTS;
    }
    dap_cert_parse_str_list(l_certs_str, &l_certs, &l_certs_size);

    if(!l_certs_size) {
        dap_json_rpc_error_add(*a_json_arr_reply, DAP_CHAIN_NODE_CLI_COM_TOKEN_EMIT_NOT_VALID_CERT_ERRS,
                                   "token_emit command requres at least one valid certificate to sign the basic transaction of emission");
        return -DAP_CHAIN_NODE_CLI_COM_TOKEN_EMIT_NOT_VALID_CERT_ERRS;
    }
    const char *l_add_sign = NULL;
    dap_chain_addr_t *l_addr = NULL;
    dap_cli_server_cmd_find_option_val(a_argv, arg_index, arg_index + 1, "sign", &l_add_sign);
    if (!l_add_sign) {      //Create the emission
        // Emission value
        if(dap_cli_server_cmd_find_option_val(a_argv, arg_index, a_argc, "-emission_value", &str_tmp)) {
            l_emission_value = dap_chain_balance_scan(str_tmp);
        }

        if (IS_ZERO_256(l_emission_value)) {
            dap_json_rpc_error_add(*a_json_arr_reply, DAP_CHAIN_NODE_CLI_COM_TOKEN_EMIT_REQUIRES_PARAMETER_EMISSION_VAL,
                                   "token_emit requires parameter '-emission_value'");
            return -DAP_CHAIN_NODE_CLI_COM_TOKEN_EMIT_REQUIRES_PARAMETER_EMISSION_VAL;
        }

        if(!l_addr_str) {
            dap_json_rpc_error_add(*a_json_arr_reply, DAP_CHAIN_NODE_CLI_COM_TOKEN_EMIT_REQUIRES_PARAMETER_ADDR,
                                   "token_emit requires parameter '-addr'");
            return -DAP_CHAIN_NODE_CLI_COM_TOKEN_EMIT_REQUIRES_PARAMETER_ADDR;
        }

        if(!l_ticker) {
            dap_json_rpc_error_add(*a_json_arr_reply, DAP_CHAIN_NODE_CLI_COM_TOKEN_EMIT_REQUIRES_PARAMETER_TOKEN,
                                   "token_emit requires parameter '-token'");
            return -DAP_CHAIN_NODE_CLI_COM_TOKEN_EMIT_REQUIRES_PARAMETER_TOKEN;
        }

        l_addr = dap_chain_addr_from_str(l_addr_str);

        if(!l_addr) {
            dap_json_rpc_error_add(*a_json_arr_reply, DAP_CHAIN_NODE_CLI_COM_TOKEN_EMIT_ADDR_INVALID_ERR,
                                   "address \"%s\" is invalid", l_addr_str);
            return -DAP_CHAIN_NODE_CLI_COM_TOKEN_EMIT_ADDR_INVALID_ERR;
        }

        dap_cli_server_cmd_find_option_val(a_argv, arg_index, a_argc, "-chain_emission", &l_chain_emission_str);
        if(l_chain_emission_str)
            l_chain_emission = dap_chain_net_get_chain_by_name(l_net, l_chain_emission_str);
        else
            l_chain_emission = dap_chain_net_get_default_chain_by_chain_type(l_net, CHAIN_TYPE_EMISSION);

        if (l_chain_emission == NULL) { // Can't find such chain
            dap_json_rpc_error_add(*a_json_arr_reply, DAP_CHAIN_NODE_CLI_COM_TOKEN_EMIT_REQUIRES_PARAMETER_CHAIN_EMISSION,
                                   "token_emit requires parameter '-chain_emission' to be valid chain name in chain net %s"
                                   "or set default datum type in chain configuration file", l_net->pub.name);
            return -DAP_CHAIN_NODE_CLI_COM_TOKEN_EMIT_REQUIRES_PARAMETER_CHAIN_EMISSION;
        }
    } else {
        if (l_emission_hash_str) {
            DL_FOREACH(l_net->pub.chains, l_chain_emission) {
                l_emission = dap_chain_mempool_emission_get(l_chain_emission, l_emission_hash_str);
                if (l_emission){
                    l_emission_hash_str_remove = l_emission_hash_str;
                    break;
                }
            }
            if (!l_emission){
                dap_json_rpc_error_add(*a_json_arr_reply, DAP_CHAIN_NODE_CLI_COM_TOKEN_EMIT_CANT_FIND_EMI_ERR,
                                   "Can't find emission with hash \"%s\" for token %s on network %s",
                                                  l_emission_hash_str, l_ticker, l_net->pub.name);
                return -DAP_CHAIN_NODE_CLI_COM_TOKEN_EMIT_CANT_FIND_EMI_ERR;
            }
        } else {
            dap_json_rpc_error_add(*a_json_arr_reply, DAP_CHAIN_NODE_CLI_COM_TOKEN_EMIT_REQUIRES_PARAMETER_EMISSION,
                                   "Subcommand 'sign' recuires parameter '-emission'");
            return -DAP_CHAIN_NODE_CLI_COM_TOKEN_EMIT_REQUIRES_PARAMETER_EMISSION;
        }
    }

    if (!l_add_sign) {
        // Check, if network ID is same as ID in destination wallet address. If not - operation is cancelled.
        if (!dap_chain_addr_is_blank(l_addr) && l_addr->net_id.uint64 != l_net->pub.id.uint64) {
            dap_json_rpc_error_add(*a_json_arr_reply, DAP_CHAIN_NODE_CLI_COM_TOKEN_EMIT_REQUIRES_PARAMETER_EMISSION,
                                   "destination wallet network ID=0x%"DAP_UINT64_FORMAT_x
                                                           " and network ID=0x%"DAP_UINT64_FORMAT_x" is not equal."
                                                           " Please, change network name or wallet address",
                                                           l_addr->net_id.uint64, l_net->pub.id.uint64);
            DAP_DEL_Z(l_addr);
            DAP_DEL_Z(l_emission);
            return -3;
        }

        if(!l_ticker) {
            dap_json_rpc_error_add(*a_json_arr_reply, DAP_CHAIN_NODE_CLI_COM_TOKEN_EMIT_REQUIRES_PARAMETER_TOKEN,
                                   "token_emit requires parameter '-token'");
            DAP_DEL_Z(l_addr);
            return -DAP_CHAIN_NODE_CLI_COM_TOKEN_EMIT_REQUIRES_PARAMETER_TOKEN;
        }
    
        if (!l_chain_emission) {
			if ( (l_chain_emission = dap_chain_net_get_default_chain_by_chain_type(l_net,CHAIN_TYPE_EMISSION)) == NULL ) {
				DAP_DEL_Z(l_addr);
                dap_json_rpc_error_add(*a_json_arr_reply, DAP_CHAIN_NODE_CLI_COM_TOKEN_EMIT_REQUIRES_PARAMETER_CHAIN_EMISSION,
                    "token_create requires parameter '-chain_emission' to be valid chain name in chain net %s or set default datum type in chain configuration file",
						 l_net->pub.name);
				return -DAP_CHAIN_NODE_CLI_COM_TOKEN_EMIT_REQUIRES_PARAMETER_CHAIN_EMISSION;
			}
        }
        // Create emission datum
        l_emission = dap_chain_datum_emission_create(l_emission_value, l_ticker, l_addr);
    }
    // Then add signs
    for(size_t i = 0; i < l_certs_size; i++)
        l_emission = dap_chain_datum_emission_add_sign(l_certs[i]->enc_key, l_emission);
    // Calc emission's hash
    l_emission_size = dap_chain_datum_emission_get_size((uint8_t *)l_emission);
    dap_hash_fast(l_emission, l_emission_size, &l_emission_hash);
    // Produce datum
    dap_chain_datum_t *l_datum_emission = dap_chain_datum_create(DAP_CHAIN_DATUM_TOKEN_EMISSION,
            l_emission,
            l_emission_size);
    // Delete token emission
    DAP_DEL_Z(l_emission);
    l_emission_hash_str = dap_chain_mempool_datum_add(l_datum_emission, l_chain_emission, l_hash_out_type);
    if (l_emission_hash_str)
        l_str_reply_tmp = dap_strdup_printf("Datum %s with 256bit emission is placed in datum pool", l_emission_hash_str);
    else
        l_str_reply_tmp = dap_strdup("Can't place emission datum in mempool, examine log files");
    DAP_DEL_Z(l_emission_hash_str);
    DAP_DEL_Z(l_datum_emission);

    //remove previous emission datum from mempool if have new signed emission datum
    if (l_emission_hash_str_remove) {
        char *l_gdb_group_mempool_emission = dap_chain_net_get_gdb_group_mempool_new(l_chain_emission);
        dap_global_db_del_sync(l_gdb_group_mempool_emission, l_emission_hash_str_remove);
        DAP_DEL_Z(l_gdb_group_mempool_emission);
    }
    json_object* json_obj_out = json_object_new_object();
    json_object_object_add(json_obj_out, "result", json_object_new_string(l_str_reply_tmp));
    json_object_array_add(*a_json_arr_reply, json_obj_out);
    return DAP_DEL_MULTY(l_certs, l_str_reply_tmp, l_addr), 0;
}


/**
 * @brief com_tx_cond_create
 * Create transaction
 * com_tx_cond_create command
 * @param a_argc
 * @param a_argv
 * @param a_str_reply
 * @return int
 */
int com_tx_cond_create(int a_argc, char ** a_argv, void **a_str_reply)
{
    (void) a_argc;
    json_object** a_json_arr_reply = (json_object**)a_str_reply;
    int arg_index = 1;
    const char *c_wallets_path = dap_chain_wallet_get_path(g_config);
    const char * l_token_ticker = NULL;
    const char * l_wallet_str = NULL;
    const char * l_cert_str = NULL;
    const char * l_value_datoshi_str = NULL;
    const char * l_value_fee_str = NULL;
    const char * l_net_name = NULL;
    const char * l_unit_str = NULL;
    const char * l_srv_uid_str = NULL;
    uint256_t l_value_datoshi = {};    
    uint256_t l_value_fee = {};
    const char * l_hash_out_type = NULL;
    dap_cli_server_cmd_find_option_val(a_argv, arg_index, a_argc, "-H", &l_hash_out_type);
    if(!l_hash_out_type)
        l_hash_out_type = "hex";
    if(dap_strcmp(l_hash_out_type,"hex") && dap_strcmp(l_hash_out_type,"base58")) {
        dap_json_rpc_error_add(*a_json_arr_reply, DAP_CHAIN_NODE_CLI_COM_TX_COND_CREATE_INVALID_PARAMETER_HEX,
                               "Invalid parameter -H, valid values: -H <hex | base58>");
        return DAP_CHAIN_NODE_CLI_COM_TX_COND_CREATE_INVALID_PARAMETER_HEX;
    }

    // Token ticker
    dap_cli_server_cmd_find_option_val(a_argv, arg_index, a_argc, "-token", &l_token_ticker);
    // Wallet name - from
    dap_cli_server_cmd_find_option_val(a_argv, arg_index, a_argc, "-w", &l_wallet_str);
    // Public certifiacte of condition owner
    dap_cli_server_cmd_find_option_val(a_argv, arg_index, a_argc, "-cert", &l_cert_str);
    // value datoshi
    dap_cli_server_cmd_find_option_val(a_argv, arg_index, a_argc, "-value", &l_value_datoshi_str);
    // fee
    dap_cli_server_cmd_find_option_val(a_argv, arg_index, a_argc, "-fee", &l_value_fee_str);
    // net
    dap_cli_server_cmd_find_option_val(a_argv, arg_index, a_argc, "-net", &l_net_name);
    // unit
    dap_cli_server_cmd_find_option_val(a_argv, arg_index, a_argc, "-unit", &l_unit_str);
    // service
    dap_cli_server_cmd_find_option_val(a_argv, arg_index, a_argc, "-srv_uid", &l_srv_uid_str);

    if(!l_token_ticker) {
        dap_json_rpc_error_add(*a_json_arr_reply, DAP_CHAIN_NODE_CLI_COM_TX_COND_CREATE_REQUIRES_PARAMETER_TOKEN, "tx_cond_create requires parameter '-token'");
        return DAP_CHAIN_NODE_CLI_COM_TX_COND_CREATE_REQUIRES_PARAMETER_TOKEN;
    }
    if (!l_wallet_str) {
        dap_json_rpc_error_add(*a_json_arr_reply, DAP_CHAIN_NODE_CLI_COM_TX_COND_CREATE_REQUIRES_PARAMETER_W, "tx_cond_create requires parameter '-w'");
        return DAP_CHAIN_NODE_CLI_COM_TX_COND_CREATE_REQUIRES_PARAMETER_W;
    }
    if (!l_cert_str) {
        dap_json_rpc_error_add(*a_json_arr_reply, DAP_CHAIN_NODE_CLI_COM_TX_COND_CREATE_REQUIRES_PARAMETER_CERT, "tx_cond_create requires parameter '-cert'");
        return DAP_CHAIN_NODE_CLI_COM_TX_COND_CREATE_REQUIRES_PARAMETER_CERT;
    }
    if(!l_value_datoshi_str) {
        dap_json_rpc_error_add(*a_json_arr_reply, DAP_CHAIN_NODE_CLI_COM_TX_COND_CREATE_REQUIRES_PARAMETER_VALUE, "tx_cond_create requires parameter '-value'");
        return DAP_CHAIN_NODE_CLI_COM_TX_COND_CREATE_REQUIRES_PARAMETER_VALUE;
    }
    if(!l_value_fee_str){
        dap_json_rpc_error_add(*a_json_arr_reply, DAP_CHAIN_NODE_CLI_COM_TX_COND_CREATE_REQUIRES_PARAMETER_FEE, "tx_cond_create requires parameter '-fee'");
        return DAP_CHAIN_NODE_CLI_COM_TX_COND_CREATE_REQUIRES_PARAMETER_FEE;
    }
    if(!l_net_name) {
        dap_json_rpc_error_add(*a_json_arr_reply, DAP_CHAIN_NODE_CLI_COM_TX_COND_CREATE_REQUIRES_PARAMETER_NET, "tx_cond_create requires parameter '-net'");
        return DAP_CHAIN_NODE_CLI_COM_TX_COND_CREATE_REQUIRES_PARAMETER_NET;
    }
    if(!l_unit_str) {
        dap_json_rpc_error_add(*a_json_arr_reply, DAP_CHAIN_NODE_CLI_COM_TX_COND_CREATE_REQUIRES_PARAMETER_UNIT, "tx_cond_create requires parameter '-unit'");
        return DAP_CHAIN_NODE_CLI_COM_TX_COND_CREATE_REQUIRES_PARAMETER_UNIT;
    }

    if(!l_srv_uid_str) {
        dap_json_rpc_error_add(*a_json_arr_reply, DAP_CHAIN_NODE_CLI_COM_TX_COND_CREATE_REQUIRES_PARAMETER_SRV_UID, "tx_cond_create requires parameter '-srv_uid'");
        return DAP_CHAIN_NODE_CLI_COM_TX_COND_CREATE_REQUIRES_PARAMETER_SRV_UID;
    }
    dap_chain_net_srv_uid_t l_srv_uid = {};
    l_srv_uid.uint64 = strtoll(l_srv_uid_str, NULL, 10);
    if (!l_srv_uid.uint64) {
        dap_json_rpc_error_add(*a_json_arr_reply, DAP_CHAIN_NODE_CLI_COM_TX_COND_CREATE_CAN_NOT_FIND_SERVICE_UID, "Can't find service UID %s ", l_srv_uid_str);
        return DAP_CHAIN_NODE_CLI_COM_TX_COND_CREATE_CAN_NOT_FIND_SERVICE_UID;
    }

    dap_chain_net_srv_price_unit_uid_t l_price_unit = { .enm = dap_chain_srv_str_to_unit_enum((char*)l_unit_str)};

    if(l_price_unit.enm == SERV_UNIT_UNDEFINED) {
        dap_json_rpc_error_add(*a_json_arr_reply, DAP_CHAIN_NODE_CLI_COM_TX_COND_CREATE_CAN_NOT_RECOGNIZE_UNIT,
                               "Can't recognize unit '%s'. Unit must look like { B | SEC }", l_unit_str);
        return DAP_CHAIN_NODE_CLI_COM_TX_COND_CREATE_CAN_NOT_RECOGNIZE_UNIT;
    }

    l_value_datoshi = dap_chain_balance_scan(l_value_datoshi_str);
    if(IS_ZERO_256(l_value_datoshi)) {
        dap_json_rpc_error_add(*a_json_arr_reply, DAP_CHAIN_NODE_CLI_COM_TX_COND_CREATE_CAN_NOT_RECOGNIZE_VALUE,
                               "Can't recognize value '%s' as a number", l_value_datoshi_str);
        return DAP_CHAIN_NODE_CLI_COM_TX_COND_CREATE_CAN_NOT_RECOGNIZE_VALUE;
    }

    l_value_fee = dap_chain_balance_scan(l_value_fee_str);
    if(IS_ZERO_256(l_value_fee)) {
        dap_json_rpc_error_add(*a_json_arr_reply, DAP_CHAIN_NODE_CLI_COM_TX_COND_CREATE_CAN_NOT_RECOGNIZE_VALUE_FEE,
                               "Can't recognize value '%s' as a number", l_value_fee_str);
        return DAP_CHAIN_NODE_CLI_COM_TX_COND_CREATE_CAN_NOT_RECOGNIZE_VALUE_FEE;
    }

    dap_chain_net_t * l_net = l_net_name ? dap_chain_net_by_name(l_net_name) : NULL;
    if(!l_net) {
        dap_json_rpc_error_add(*a_json_arr_reply, DAP_CHAIN_NODE_CLI_COM_TX_COND_CREATE_CAN_NOT_FIND_NET, "Can't find net '%s'", l_net_name);
        return DAP_CHAIN_NODE_CLI_COM_TX_COND_CREATE_CAN_NOT_FIND_NET;
    }
    dap_chain_wallet_t *l_wallet = dap_chain_wallet_open(l_wallet_str, c_wallets_path, NULL);
//    const char* l_sign_str = "";
    if(!l_wallet) {
        dap_json_rpc_error_add(*a_json_arr_reply, DAP_CHAIN_NODE_CLI_COM_TX_COND_CREATE_CAN_NOT_OPEN_WALLET, "Can't open wallet '%s'", l_wallet_str);
        return DAP_CHAIN_NODE_CLI_COM_TX_COND_CREATE_CAN_NOT_OPEN_WALLET;
    } else {
//        l_sign_str = dap_chain_wallet_check_sign(l_wallet);
    }

    dap_cert_t *l_cert_cond = dap_cert_find_by_name(l_cert_str);
    if(!l_cert_cond) {
        dap_chain_wallet_close(l_wallet);
        dap_json_rpc_error_add(*a_json_arr_reply, DAP_CHAIN_NODE_CLI_COM_TX_COND_CREATE_CAN_FIND_CERT, "Can't find cert '%s'", l_cert_str);
        return DAP_CHAIN_NODE_CLI_COM_TX_COND_CREATE_CAN_FIND_CERT;
    }

    dap_enc_key_t *l_key_from = dap_chain_wallet_get_key(l_wallet, 0);
    dap_pkey_t *l_key_cond = dap_pkey_from_enc_key(l_cert_cond->enc_key);
    if (!l_key_cond) {
        dap_chain_wallet_close(l_wallet);
        dap_enc_key_delete(l_key_from);
        dap_json_rpc_error_add(*a_json_arr_reply, DAP_CHAIN_NODE_CLI_COM_TX_COND_CREATE_CERT_DOES_NOT_CONATIN_VALID_PUBLIC_KEY,
                               "Cert '%s' doesn't contain a valid public key", l_cert_str);
        return DAP_CHAIN_NODE_CLI_COM_TX_COND_CREATE_CERT_DOES_NOT_CONATIN_VALID_PUBLIC_KEY;
    }

    uint256_t l_value_per_unit_max = {};
    char *l_hash_str = dap_chain_mempool_tx_create_cond(l_net, l_key_from, l_key_cond, l_token_ticker,
                                                        l_value_datoshi, l_value_per_unit_max, l_price_unit,
                                                        l_srv_uid, l_value_fee, NULL, 0, l_hash_out_type);
    dap_chain_wallet_close(l_wallet);
    dap_enc_key_delete(l_key_from);
    DAP_DELETE(l_key_cond);

    if (l_hash_str) {
        json_object *l_jobj_ret = json_object_new_object();
        json_object *l_jobj_tx_cond_transfer = json_object_new_boolean(true);
        json_object *l_jobj_hash = json_object_new_string(l_hash_str);
        json_object_object_add(l_jobj_ret, "create_tx_cond", l_jobj_tx_cond_transfer);
        json_object_object_add(l_jobj_ret, "hash", l_jobj_hash);
        json_object_array_add(*a_json_arr_reply, l_jobj_ret);
        DAP_DELETE(l_hash_str);
        return DAP_CHAIN_NODE_CLI_COM_TX_COND_CREATE_OK;
    }
    json_object *l_jobj_ret = json_object_new_object();
    json_object *l_jobj_tx_cond_transfer = json_object_new_boolean(false);
    json_object_object_add(l_jobj_ret, "create_tx_cond", l_jobj_tx_cond_transfer);
    json_object_array_add(*a_json_arr_reply, l_jobj_ret);
    return DAP_CHAIN_NODE_CLI_COM_TX_COND_CREATE_CAN_NOT_CONDITIONAL_TX_CREATE;
}

static dap_list_t* s_hashes_parse_str_list(const char * a_hashes_str)
{
    dap_list_t *l_ret_list = NULL;
    char * l_hashes_tmp_ptrs = NULL;
    char * l_hash_str_dup = strdup(a_hashes_str);
    if (!l_hash_str_dup) {
        log_it(L_ERROR, "Memory allocation error in %s, line %d", __PRETTY_FUNCTION__, __LINE__);
        return NULL;
    }
    char *l_hash_str = strtok_r(l_hash_str_dup, ",", &l_hashes_tmp_ptrs);
    while(l_hash_str) {
        // trim whitespace in certificate's name
        l_hash_str = dap_strstrip(l_hash_str);// removes leading and trailing spaces
        // get certificate by name
        dap_hash_fast_t* l_hash = DAP_NEW_Z(dap_hash_fast_t);
        if (dap_chain_hash_fast_from_str(l_hash_str, l_hash)){
            log_it(L_ERROR, "Can't get hash from string. Continue.");
            DAP_DELETE(l_hash);
            continue;
        }
        l_ret_list = dap_list_append(l_ret_list, l_hash);
        l_hash_str = strtok_r(NULL, ",", &l_hashes_tmp_ptrs);
    }
    return DAP_DELETE(l_hash_str_dup), l_ret_list;
}

int com_tx_cond_remove(int a_argc, char ** a_argv, void **a_json_arr_reply)
{
    (void) a_argc;
    int arg_index = 1;
    const char *c_wallets_path = dap_chain_wallet_get_path(g_config);
    const char * l_wallet_str = NULL;
    const char * l_value_fee_str = NULL;
    const char * l_net_name = NULL;
    const char * l_hashes_str = NULL;
    const char * l_srv_uid_str = NULL;
    uint256_t l_value_datoshi = {};    
    uint256_t l_value_fee = {};
    const char * l_hash_out_type = NULL;
    dap_cli_server_cmd_find_option_val(a_argv, arg_index, a_argc, "-H", &l_hash_out_type);
    if(!l_hash_out_type)
        l_hash_out_type = "hex";
    if(dap_strcmp(l_hash_out_type,"hex") && dap_strcmp(l_hash_out_type,"base58")) {
        dap_json_rpc_error_add(*a_json_arr_reply, DAP_CHAIN_NODE_CLI_COM_TX_COND_REMOVE_INVALID_PARAMETER_HEX,
                               "Invalid parameter -H, valid values: -H <hex | base58>");
        return DAP_CHAIN_NODE_CLI_COM_TX_COND_REMOVE_INVALID_PARAMETER_HEX;
    }

    // Wallet name 
    dap_cli_server_cmd_find_option_val(a_argv, arg_index, a_argc, "-w", &l_wallet_str);
    // fee
    dap_cli_server_cmd_find_option_val(a_argv, arg_index, a_argc, "-fee", &l_value_fee_str);
    // net
    dap_cli_server_cmd_find_option_val(a_argv, arg_index, a_argc, "-net", &l_net_name);
    // tx cond hahses 
    dap_cli_server_cmd_find_option_val(a_argv, arg_index, a_argc, "-hashes", &l_hashes_str);
    // srv_uid
    dap_cli_server_cmd_find_option_val(a_argv, arg_index, a_argc, "-srv_uid", &l_srv_uid_str);

    if (!l_wallet_str) {
        dap_json_rpc_error_add(*a_json_arr_reply, DAP_CHAIN_NODE_CLI_COM_TX_COND_REMOVE_REQUIRES_PARAMETER_W, "com_txs_cond_remove requires parameter '-w'");
        return DAP_CHAIN_NODE_CLI_COM_TX_COND_REMOVE_REQUIRES_PARAMETER_W;
    }
    if(!l_value_fee_str){
        dap_json_rpc_error_add(*a_json_arr_reply, DAP_CHAIN_NODE_CLI_COM_TX_COND_REMOVE_REQUIRES_PARAMETER_FEE, "com_txs_cond_remove requires parameter '-fee'");
        return DAP_CHAIN_NODE_CLI_COM_TX_COND_REMOVE_REQUIRES_PARAMETER_FEE;
    }
    if(!l_net_name) {
        dap_json_rpc_error_add(*a_json_arr_reply, DAP_CHAIN_NODE_CLI_COM_TX_COND_REMOVE_REQUIRES_PARAMETER_NET, "com_txs_cond_remove requires parameter '-net'");
        return DAP_CHAIN_NODE_CLI_COM_TX_COND_REMOVE_REQUIRES_PARAMETER_NET;
    }
    if(!l_hashes_str) {
        dap_json_rpc_error_add(*a_json_arr_reply, DAP_CHAIN_NODE_CLI_COM_TX_COND_REMOVE_REQUIRES_PARAMETER_HASHES, "com_txs_cond_remove requires parameter '-hashes'");
        return DAP_CHAIN_NODE_CLI_COM_TX_COND_REMOVE_REQUIRES_PARAMETER_HASHES;
    }
    if(!l_srv_uid_str) {
        dap_json_rpc_error_add(*a_json_arr_reply, DAP_CHAIN_NODE_CLI_COM_TX_COND_REMOVE_REQUIRES_PARAMETER_SRV_UID, "com_txs_cond_remove requires parameter '-srv_uid'");
        return DAP_CHAIN_NODE_CLI_COM_TX_COND_REMOVE_REQUIRES_PARAMETER_SRV_UID;
    }

    dap_chain_net_srv_uid_t l_srv_uid = {};
    l_srv_uid.uint64 = strtoll(l_srv_uid_str, NULL, 10);
    if (!l_srv_uid.uint64) {
        dap_json_rpc_error_add(*a_json_arr_reply, DAP_CHAIN_NODE_CLI_COM_TX_COND_REMOVE_CAN_NOT_FIND_SERVICE_UID, "Can't find service UID %s ", l_srv_uid_str);
        return DAP_CHAIN_NODE_CLI_COM_TX_COND_REMOVE_CAN_NOT_FIND_SERVICE_UID;
    }

    dap_chain_net_t * l_net = l_net_name ? dap_chain_net_by_name(l_net_name) : NULL;
    if(!l_net) {
        dap_json_rpc_error_add(*a_json_arr_reply, DAP_CHAIN_NODE_CLI_COM_TX_COND_REMOVE_CAN_NOT_FIND_NET, "Can't find net '%s'", l_net_name);
        return DAP_CHAIN_NODE_CLI_COM_TX_COND_REMOVE_CAN_NOT_FIND_NET;
    }
    dap_chain_wallet_t *l_wallet = dap_chain_wallet_open(l_wallet_str, c_wallets_path, NULL);
//    const char* l_sign_str = "";
    if(!l_wallet) {
        dap_json_rpc_error_add(*a_json_arr_reply, DAP_CHAIN_NODE_CLI_COM_TX_COND_REMOVE_CAN_NOT_OPEN_WALLET, "Can't open wallet '%s'", l_wallet_str);
        return DAP_CHAIN_NODE_CLI_COM_TX_COND_REMOVE_CAN_NOT_OPEN_WALLET;
    } 

    dap_enc_key_t *l_key_from = dap_chain_wallet_get_key(l_wallet, 0);
    dap_pkey_t *l_wallet_pkey = dap_pkey_from_enc_key(l_key_from);

    l_value_fee = dap_chain_balance_scan(l_value_fee_str);
    if(IS_ZERO_256(l_value_fee)) {
        dap_json_rpc_error_add(*a_json_arr_reply, DAP_CHAIN_NODE_CLI_COM_TX_COND_REMOVE_CAN_NOT_RECOGNIZE_VALUE_FEE, "Can't recognize value '%s' as a number", l_value_fee_str);
        return DAP_CHAIN_NODE_CLI_COM_TX_COND_REMOVE_CAN_NOT_RECOGNIZE_VALUE_FEE;
    }

    const char *l_native_ticker = l_net->pub.native_ticker;
    if (!l_native_ticker){
        dap_json_rpc_error_add(*a_json_arr_reply, DAP_CHAIN_NODE_CLI_COM_TX_COND_REMOVE_CAN_NOT_FIND_NATIVE_TICKER_IN_NET, "Can't find native ticker for net %s", l_net->pub.name);
        return DAP_CHAIN_NODE_CLI_COM_TX_COND_REMOVE_CAN_NOT_FIND_NATIVE_TICKER_IN_NET;
    }
    dap_ledger_t *l_ledger = dap_ledger_by_net_name(l_net->pub.name);
    if (!l_ledger){
        dap_json_rpc_error_add(*a_json_arr_reply, DAP_CHAIN_NODE_CLI_COM_TX_COND_REMOVE_CAN_NOT_FIND_LEDGER_FOR_NET, "Can't find ledger for net %s", l_net->pub.name);
        return DAP_CHAIN_NODE_CLI_COM_TX_COND_REMOVE_CAN_NOT_FIND_LEDGER_FOR_NET;
    }
    // create empty transaction
    dap_chain_datum_tx_t *l_tx = dap_chain_datum_tx_create();
    if (!l_ledger){
        dap_json_rpc_error_add(*a_json_arr_reply, DAP_CHAIN_NODE_CLI_COM_TX_COND_REMOVE_CAN_NOT_CREATE_NEW_TX, "Can't create new tx");
        return DAP_CHAIN_NODE_CLI_COM_TX_COND_REMOVE_CAN_NOT_CREATE_NEW_TX;
    }

    dap_list_t *l_hashes_list = s_hashes_parse_str_list(l_hashes_str);
    if (!l_hashes_list){
        dap_json_rpc_error_add(*a_json_arr_reply, DAP_CHAIN_NODE_CLI_COM_TX_COND_REMOVE_REQUESTED_COND_TX_WITH_HASH_NOT_FOUND, "Requested conditional transaction with hash not found");
        dap_chain_datum_tx_delete(l_tx);
        return DAP_CHAIN_NODE_CLI_COM_TX_COND_REMOVE_REQUESTED_COND_TX_WITH_HASH_NOT_FOUND;
    }

    uint256_t l_cond_value_sum = {};
    size_t l_num_of_hashes = dap_list_length(l_hashes_list);
    log_it(L_INFO, "Found %zu hashes. Start returning funds from transactions.", l_num_of_hashes);
    for (dap_list_t * l_tmp = l_hashes_list; l_tmp; l_tmp=l_tmp->next){
        dap_hash_fast_t *l_hash = (dap_hash_fast_t*)l_tmp->data;
        // get tx by hash
        dap_chain_datum_tx_t *l_cond_tx = dap_ledger_tx_find_by_hash(l_ledger, l_hash);
        if (!l_cond_tx) {
            char l_hash_str[DAP_CHAIN_HASH_FAST_STR_SIZE];
            dap_chain_hash_fast_to_str(l_hash, l_hash_str, DAP_CHAIN_HASH_FAST_STR_SIZE);
            log_it(L_WARNING, "Requested conditional transaction with hash %s not found. Continue.", l_hash_str);
            continue;
        }

        const char *l_tx_ticker = dap_ledger_tx_get_token_ticker_by_hash(l_ledger, l_hash);
        if (!l_tx_ticker) {
            log_it(L_WARNING, "Can't get tx ticker");
            continue;
        }
        if (strcmp(l_native_ticker, l_tx_ticker)) {
            log_it(L_WARNING, "Tx must be in native ticker");
            continue;
        }

        // Get out_cond from l_cond_tx
        int l_prev_cond_idx = 0;
        dap_chain_tx_out_cond_t *l_tx_out_cond = dap_chain_datum_tx_out_cond_get(l_cond_tx, DAP_CHAIN_TX_OUT_COND_SUBTYPE_SRV_PAY,
                                                                             &l_prev_cond_idx);
        if (!l_tx_out_cond) {
            log_it(L_WARNING, "Requested conditional transaction has no contitional output with srv_uid %"DAP_UINT64_FORMAT_U, l_srv_uid.uint64);
            continue;
        }
        if (l_tx_out_cond->header.srv_uid.uint64 != l_srv_uid.uint64)
            continue;
        
        if (dap_ledger_tx_hash_is_used_out_item(l_ledger, l_hash, l_prev_cond_idx, NULL)) {
            log_it(L_WARNING, "Requested conditional transaction is already used out");
            continue;
        }
        // Get owner tx
        dap_hash_fast_t l_owner_tx_hash = dap_ledger_get_first_chain_tx_hash(l_ledger, l_cond_tx, l_tx_out_cond->header.subtype);
        dap_chain_datum_tx_t *l_owner_tx = dap_hash_fast_is_blank(&l_owner_tx_hash)
            ? l_cond_tx:
            dap_ledger_tx_find_by_hash(l_ledger, &l_owner_tx_hash);
        if (!l_owner_tx)
            continue;
        dap_chain_tx_sig_t *l_owner_tx_sig = (dap_chain_tx_sig_t *)dap_chain_datum_tx_item_get(l_owner_tx, NULL, NULL, TX_ITEM_TYPE_SIG, NULL);
        dap_sign_t *l_owner_sign = dap_chain_datum_tx_item_sign_get_sig((dap_chain_tx_sig_t *)l_owner_tx_sig);

        if (!l_owner_sign) {
            log_it(L_WARNING, "Can't get sign.");
            continue;
        }

        if (!dap_pkey_compare_with_sign(l_wallet_pkey, l_owner_sign)) {
            log_it(L_WARNING, "Only owner can return funds from tx cond");
            continue;
        }

        // get final tx 
        dap_hash_fast_t l_final_hash = dap_ledger_get_final_chain_tx_hash(l_ledger, DAP_CHAIN_TX_OUT_COND_SUBTYPE_SRV_PAY, l_hash, true);
        dap_chain_datum_tx_t *l_final_tx = dap_ledger_tx_find_by_hash(l_ledger, &l_final_hash);
        if (!l_final_tx) {
            log_it(L_WARNING, "Only get final tx hash or tx is already used out.");
            continue;
        }

        // get and check tx_cond_out
        int l_final_cond_idx = 0;
        dap_chain_tx_out_cond_t *l_final_tx_out_cond = dap_chain_datum_tx_out_cond_get(l_final_tx, DAP_CHAIN_TX_OUT_COND_SUBTYPE_SRV_PAY,
                                                                             &l_final_cond_idx);
        if (!l_final_tx_out_cond || IS_ZERO_256(l_final_tx_out_cond->header.value)) 
            continue;

        
        // add in_cond to new tx
        // add 'in' item to buy from conditional transaction
        dap_chain_datum_tx_add_in_cond_item(&l_tx, &l_final_hash, l_final_cond_idx, 0);
        SUM_256_256(l_cond_value_sum, l_final_tx_out_cond->header.value, &l_cond_value_sum);
    }
    dap_list_free_full(l_hashes_list, NULL);

    if (IS_ZERO_256(l_cond_value_sum)){
        dap_json_rpc_error_add(*a_json_arr_reply, DAP_CHAIN_NODE_CLI_COM_TX_COND_REMOVE_UNSPENT_COND_TX_IN_HASH_LIST_FOR_WALLET,
                               "No unspent conditional transactions in hashes list for wallet %s. Check input parameters.", l_wallet_str);
        dap_chain_datum_tx_delete(l_tx);
        dap_chain_wallet_close(l_wallet);
        DAP_DEL_Z(l_wallet_pkey);
        return DAP_CHAIN_NODE_CLI_COM_TX_COND_REMOVE_UNSPENT_COND_TX_IN_HASH_LIST_FOR_WALLET;
    }

    uint256_t l_net_fee = {};
    dap_chain_addr_t l_addr_fee = {};
    bool l_net_fee_used = dap_chain_net_tx_get_fee(l_net->pub.id, &l_net_fee, &l_addr_fee);
    uint256_t l_total_fee = l_value_fee;
    if (l_net_fee_used)
        SUM_256_256(l_total_fee, l_net_fee, &l_total_fee);

    if (compare256(l_total_fee, l_cond_value_sum) >= 0 ){
        dap_json_rpc_error_add(*a_json_arr_reply, DAP_CHAIN_NODE_CLI_COM_TX_COND_REMOVE_SUM_COND_OUTPUTS_MUST_GREATER_THAN_FEES_SUM,
                               "Sum of conditional outputs must be greater than fees sum.");
        dap_chain_datum_tx_delete(l_tx);
        dap_chain_wallet_close(l_wallet);
        DAP_DEL_Z(l_wallet_pkey);
        return DAP_CHAIN_NODE_CLI_COM_TX_COND_REMOVE_SUM_COND_OUTPUTS_MUST_GREATER_THAN_FEES_SUM;
    }

    uint256_t l_coin_back = {};
    SUBTRACT_256_256(l_cond_value_sum, l_total_fee, &l_coin_back);
    dap_chain_addr_t *l_wallet_addr = dap_chain_wallet_get_addr(l_wallet, l_net->pub.id);
    // return coins to owner
    if (dap_chain_datum_tx_add_out_item(&l_tx, l_wallet_addr, l_coin_back) == -1) {
        dap_chain_datum_tx_delete(l_tx);
        dap_json_rpc_error_add(*a_json_arr_reply, DAP_CHAIN_NODE_CLI_COM_TX_COND_REMOVE_CAN_NOT_ADD_RETURNING_COINS_OUTPUT,
                               "Can't create new TX. Something went wrong.\n");
        log_it(L_ERROR, "Can't add returning coins output");
        DAP_DELETE(l_wallet_addr);
        dap_chain_wallet_close(l_wallet);
        DAP_DEL_Z(l_wallet_pkey);
        return DAP_CHAIN_NODE_CLI_COM_TX_COND_REMOVE_CAN_NOT_ADD_RETURNING_COINS_OUTPUT-22;
    }
     DAP_DELETE(l_wallet_addr);
    // Network fee
    if (l_net_fee_used &&
            dap_chain_datum_tx_add_out_item(&l_tx, &l_addr_fee, l_net_fee) != 1) {
        dap_chain_datum_tx_delete(l_tx);
        dap_chain_wallet_close(l_wallet);
        DAP_DEL_Z(l_wallet_pkey);
        dap_json_rpc_error_add(*a_json_arr_reply, DAP_CHAIN_NODE_CLI_COM_TX_COND_REMOVE_CAN_NOT_ADD_NETWORK_FEE_OUTPUT, "Can't create new TX. Something went wrong.\n");
        log_it(L_ERROR, "Cant add network fee output");
        return DAP_CHAIN_NODE_CLI_COM_TX_COND_REMOVE_CAN_NOT_ADD_NETWORK_FEE_OUTPUT;
    }
    // Validator's fee
    if (dap_chain_datum_tx_add_fee_item(&l_tx, l_value_fee) == -1) {
        dap_chain_datum_tx_delete(l_tx);
        dap_chain_wallet_close(l_wallet);
        DAP_DEL_Z(l_wallet_pkey);
        dap_json_rpc_error_add(*a_json_arr_reply, DAP_CHAIN_NODE_CLI_COM_TX_COND_REMOVE_CAN_NOT_ADD_VALIDATORS_FEE_OUTPUT, "Can't create new TX. Something went wrong.\n");
        log_it(L_ERROR, "Cant add validator's fee output");
        return DAP_CHAIN_NODE_CLI_COM_TX_COND_REMOVE_CAN_NOT_ADD_VALIDATORS_FEE_OUTPUT;
    }

    // add 'sign' items
    dap_enc_key_t *l_owner_key = dap_chain_wallet_get_key(l_wallet, 0);
    if(dap_chain_datum_tx_add_sign_item(&l_tx, l_owner_key) != 1) {
        dap_chain_datum_tx_delete(l_tx);
        dap_enc_key_delete(l_owner_key);
        dap_json_rpc_error_add(*a_json_arr_reply, DAP_CHAIN_NODE_CLI_COM_TX_COND_REMOVE_CAN_NOT_ADD_SIGN_OUTPUT, "Can't create new TX. Something went wrong.\n");
        log_it( L_ERROR, "Can't add sign output");
        return DAP_CHAIN_NODE_CLI_COM_TX_COND_REMOVE_CAN_NOT_ADD_SIGN_OUTPUT;
    }

    dap_chain_wallet_close(l_wallet);
    DAP_DEL_Z(l_wallet_pkey);

    size_t l_tx_size = dap_chain_datum_tx_get_size(l_tx);
    dap_chain_datum_t *l_datum = dap_chain_datum_create(DAP_CHAIN_DATUM_TX, l_tx, l_tx_size);
    dap_chain_datum_tx_delete(l_tx);
    dap_chain_t *l_chain = dap_chain_net_get_default_chain_by_chain_type(l_net, CHAIN_TYPE_TX);
    if (!l_chain) {
        dap_json_rpc_error_add(*a_json_arr_reply, DAP_CHAIN_NODE_CLI_COM_TX_COND_REMOVE_CAN_FIND_DEFAULT_CHAIN_WITH_TX_FOR_NET,
                               "Can't create new TX. Something went wrong.\n");
        DAP_DELETE(l_datum);
        return DAP_CHAIN_NODE_CLI_COM_TX_COND_REMOVE_CAN_FIND_DEFAULT_CHAIN_WITH_TX_FOR_NET;
    }
    // Processing will be made according to autoprocess policy
    char *l_hash_str = dap_chain_mempool_datum_add(l_datum, l_chain, "hex");
    DAP_DELETE(l_datum);

    if (l_hash_str) {
        json_object *l_jobj_ret = json_object_new_object();
        json_object *l_jobj_tx_status = json_object_new_boolean(true);
        json_object *l_jobj_tx_hash = json_object_new_string(l_hash_str);
        json_object_object_add(l_jobj_ret, "tx_create", l_jobj_tx_status);
        json_object_object_add(l_jobj_ret, "hash", l_jobj_tx_hash);
        DAP_DELETE(l_hash_str);
        json_object_array_add(*a_json_arr_reply, l_jobj_ret);
        return DAP_CHAIN_NODE_CLI_COM_TX_COND_REMOVE_OK;
    }
    dap_json_rpc_error_add(*a_json_arr_reply, DAP_CHAIN_NODE_CLI_COM_TX_COND_REMOVE_OTHER_ERROR, "Can't create new TX. Something went wrong.");
    return DAP_CHAIN_NODE_CLI_COM_TX_COND_REMOVE_OTHER_ERROR;
}

typedef struct tx_check_args {
    dap_chain_datum_tx_t *tx;
    dap_hash_fast_t tx_hash;
} tx_check_args_t;

void s_tx_is_srv_pay_check (dap_chain_net_t* a_net, dap_chain_datum_tx_t *a_tx, dap_hash_fast_t *a_tx_hash, void *a_arg)
{
    UNUSED(a_net);
    dap_list_t **l_tx_list_ptr = a_arg;
    if (dap_chain_datum_tx_out_cond_get(a_tx, DAP_CHAIN_TX_OUT_COND_SUBTYPE_SRV_PAY , NULL)){
        tx_check_args_t *l_arg = DAP_NEW_Z(tx_check_args_t);
        l_arg->tx = a_tx;
        l_arg->tx_hash = *a_tx_hash;
        *l_tx_list_ptr = dap_list_append(*l_tx_list_ptr, l_arg);
    }
       
}

int com_tx_cond_unspent_find(int a_argc, char **a_argv, void **a_json_arr_reply)
{
    (void) a_argc;
    int arg_index = 1;
    const char *c_wallets_path = dap_chain_wallet_get_path(g_config);
    const char * l_wallet_str = NULL;
    const char * l_net_name = NULL;
    const char * l_srv_uid_str = NULL;

    const char * l_hash_out_type = NULL;
    dap_cli_server_cmd_find_option_val(a_argv, arg_index, a_argc, "-H", &l_hash_out_type);
    if(!l_hash_out_type)
        l_hash_out_type = "hex";
    if(dap_strcmp(l_hash_out_type,"hex") && dap_strcmp(l_hash_out_type,"base58")) {
        dap_json_rpc_error_add(*a_json_arr_reply, DAP_CHAIN_NODE_CLI_COM_TX_COND_UNSPEND_FIND_INVALID_PARAMETER_HEX,
                               "Invalid parameter -H, valid values: -H <hex | base58>");
        return DAP_CHAIN_NODE_CLI_COM_TX_COND_UNSPEND_FIND_INVALID_PARAMETER_HEX;
    }

    // Public certifiacte of condition owner
    dap_cli_server_cmd_find_option_val(a_argv, arg_index, a_argc, "-w", &l_wallet_str);
    // net
    dap_cli_server_cmd_find_option_val(a_argv, arg_index, a_argc, "-net", &l_net_name);
    // srv_uid
    dap_cli_server_cmd_find_option_val(a_argv, arg_index, a_argc, "-srv_uid", &l_srv_uid_str);

    if (!l_wallet_str) {
        dap_json_rpc_error_add(*a_json_arr_reply, DAP_CHAIN_NODE_CLI_COM_TX_COND_UNSPEND_FIND_INVALID_PARAMETER_W,
                               "com_txs_cond_remove requires parameter '-w'");
        return DAP_CHAIN_NODE_CLI_COM_TX_COND_UNSPEND_FIND_INVALID_PARAMETER_W;
    }
    if(!l_net_name) {
        dap_json_rpc_error_add(*a_json_arr_reply, DAP_CHAIN_NODE_CLI_COM_TX_COND_UNSPEND_FIND_INVALID_PARAMETER_NET,
                               "com_txs_cond_remove requires parameter '-net'");
        return DAP_CHAIN_NODE_CLI_COM_TX_COND_UNSPEND_FIND_INVALID_PARAMETER_NET;
    }
    if(!l_srv_uid_str) {
        dap_json_rpc_error_add(*a_json_arr_reply, DAP_CHAIN_NODE_CLI_COM_TX_COND_UNSPEND_FIND_INVALID_PARAMETER_SRV_UID,
                               "com_txs_cond_remove requires parameter '-srv_uid'");
        return DAP_CHAIN_NODE_CLI_COM_TX_COND_UNSPEND_FIND_INVALID_PARAMETER_SRV_UID;
    }

    dap_chain_net_srv_uid_t l_srv_uid = {};
    l_srv_uid.uint64 = strtoll(l_srv_uid_str, NULL, 10);
    if (!l_srv_uid.uint64) {
        dap_json_rpc_error_add(*a_json_arr_reply, DAP_CHAIN_NODE_CLI_COM_TX_COND_UNSPEND_FIND_CAN_NOT_FIND_SERVICE_UID,
                               "Can't find service UID %s ", l_srv_uid_str);
        return DAP_CHAIN_NODE_CLI_COM_TX_COND_UNSPEND_FIND_CAN_NOT_FIND_SERVICE_UID;
    }

    dap_chain_net_t * l_net = l_net_name ? dap_chain_net_by_name(l_net_name) : NULL;
    if(!l_net) {
        dap_json_rpc_error_add(*a_json_arr_reply, DAP_CHAIN_NODE_CLI_COM_TX_COND_UNSPEND_FIND_CAN_NOT_FIND_NET,
                               "Can't find net '%s'", l_net_name);
        return DAP_CHAIN_NODE_CLI_COM_TX_COND_UNSPEND_FIND_CAN_NOT_FIND_NET;
    }

    dap_chain_wallet_t *l_wallet = dap_chain_wallet_open(l_wallet_str, c_wallets_path, NULL);
    if(!l_wallet) {
        dap_json_rpc_error_add(*a_json_arr_reply, DAP_CHAIN_NODE_CLI_COM_TX_COND_UNSPEND_FIND_CAN_NOT_OPEN_WALLET, "Can't open wallet '%s'", l_wallet_str);
        return DAP_CHAIN_NODE_CLI_COM_TX_COND_UNSPEND_FIND_CAN_NOT_OPEN_WALLET;
    } 

    dap_enc_key_t *l_key_from = dap_chain_wallet_get_key(l_wallet, 0);
    dap_pkey_t *l_wallet_pkey = dap_pkey_from_enc_key(l_key_from);

    const char *l_native_ticker = l_net->pub.native_ticker;
    if (!l_native_ticker){
        dap_json_rpc_error_add(*a_json_arr_reply, DAP_CHAIN_NODE_CLI_COM_TX_COND_UNSPEND_FIND_CAN_NOT_FIND_NATIVE_TICKER_IN_NET,
                               "Can't find native ticker for net %s", l_net->pub.name);
        return DAP_CHAIN_NODE_CLI_COM_TX_COND_UNSPEND_FIND_CAN_NOT_FIND_NATIVE_TICKER_IN_NET;
    }
    dap_ledger_t *l_ledger = dap_ledger_by_net_name(l_net->pub.name);
    if (!l_ledger){
        dap_json_rpc_error_add(*a_json_arr_reply, DAP_CHAIN_NODE_CLI_COM_TX_COND_UNSPEND_FIND_CAN_NOT_FIND_LEDGER_FOR_NET, "Can't find ledger for net %s", l_net->pub.name);
        return DAP_CHAIN_NODE_CLI_COM_TX_COND_UNSPEND_FIND_CAN_NOT_FIND_LEDGER_FOR_NET;
    }

//    dap_string_t *l_reply_str = dap_string_new("");
    json_object *l_jobj_tx_list_cond_outs = json_object_new_array();
    dap_list_t *l_tx_list = NULL;

    dap_chain_net_get_tx_all(l_net, TX_SEARCH_TYPE_NET, s_tx_is_srv_pay_check, &l_tx_list);
    size_t l_tx_count = 0;
    uint256_t l_total_value = {};
    for (dap_list_t *it = l_tx_list; it; it = it->next) {
        tx_check_args_t *l_data_tx = (tx_check_args_t*)it->data;
        if (l_data_tx->tx_hash.raw[0] == 0x5A && l_data_tx->tx_hash.raw[1] == 0xc1){
            log_it(L_INFO, "found!");
        }
        dap_chain_datum_tx_t *l_tx = l_data_tx->tx;
        int l_prev_cond_idx = 0;
        dap_chain_tx_out_cond_t *l_out_cond = dap_chain_datum_tx_out_cond_get(l_tx, DAP_CHAIN_TX_OUT_COND_SUBTYPE_SRV_PAY , &l_prev_cond_idx);
        if (!l_out_cond || l_out_cond->header.srv_uid.uint64 != l_srv_uid.uint64 || IS_ZERO_256(l_out_cond->header.value))
            continue;

        if (dap_ledger_tx_hash_is_used_out_item(l_ledger, &l_data_tx->tx_hash, l_prev_cond_idx, NULL)) {
            continue;
        }

        const char *l_tx_ticker = dap_ledger_tx_get_token_ticker_by_hash(l_ledger, &l_data_tx->tx_hash);
        if (!l_tx_ticker) {
            continue;
        }
        if (strcmp(l_native_ticker, l_tx_ticker)) {
            continue;
        }

        // Check sign
        dap_hash_fast_t l_owner_tx_hash = dap_ledger_get_first_chain_tx_hash(l_ledger, l_data_tx->tx, l_out_cond->header.subtype);
        dap_chain_datum_tx_t *l_owner_tx = dap_hash_fast_is_blank(&l_owner_tx_hash)
            ? l_tx
            : dap_ledger_tx_find_by_hash(l_ledger, &l_owner_tx_hash);
            
        if (!l_owner_tx)
            continue;
        dap_chain_tx_sig_t *l_owner_tx_sig = (dap_chain_tx_sig_t *)dap_chain_datum_tx_item_get(l_owner_tx, NULL, NULL, TX_ITEM_TYPE_SIG, NULL);
        dap_sign_t *l_owner_sign = dap_chain_datum_tx_item_sign_get_sig((dap_chain_tx_sig_t *)l_owner_tx_sig);


        if (!dap_pkey_compare_with_sign(l_wallet_pkey, l_owner_sign)) {
            continue;
        }

        char *l_remain_datoshi_str = NULL;
        char *l_remain_coins_str = NULL; 
        char l_hash_str[DAP_CHAIN_HASH_FAST_STR_SIZE];
        dap_chain_hash_fast_to_str(&l_data_tx->tx_hash, l_hash_str, DAP_CHAIN_HASH_FAST_STR_SIZE);
        l_remain_coins_str = dap_chain_balance_to_coins(l_out_cond->header.value);
        l_remain_datoshi_str = dap_chain_balance_print(l_out_cond->header.value);
        json_object *l_jobj_hash = json_object_new_string(l_hash_str);
        json_object *l_jobj_remain = json_object_new_object();
        json_object *l_jobj_remain_coins = json_object_new_string(l_remain_coins_str);
        json_object *l_jobj_remain_datoshi = json_object_new_string(l_remain_datoshi_str);
        json_object_object_add(l_jobj_remain, "coins", l_jobj_remain_coins);
        json_object_object_add(l_jobj_remain, "datoshi", l_jobj_remain_datoshi);
        json_object *l_jobj_native_ticker = json_object_new_string(l_native_ticker);
        json_object *l_jobj_tx = json_object_new_object();
        json_object_object_add(l_jobj_tx, "hash", l_jobj_hash);
        json_object_object_add(l_jobj_tx, "remain", l_jobj_remain);
        json_object_object_add(l_jobj_tx, "ticker", l_jobj_native_ticker);
        json_object_array_add(l_jobj_tx_list_cond_outs, l_jobj_tx);
        l_tx_count++;
        SUM_256_256(l_total_value, l_out_cond->header.value, &l_total_value);
    }
    char *l_total_datoshi_str = dap_chain_balance_to_coins(l_total_value);
    char *l_total_coins_str = dap_chain_balance_print(l_total_value);
    json_object *l_jobj_total = json_object_new_object();
    json_object *l_jobj_total_datoshi = json_object_new_string(l_total_datoshi_str);
    json_object *l_jobj_total_coins = json_object_new_string(l_total_coins_str);
    json_object *l_jobj_native_ticker = json_object_new_string(l_native_ticker);
    json_object_object_add(l_jobj_total, "datoshi", l_jobj_total_datoshi);
    json_object_object_add(l_jobj_total, "coins", l_jobj_total_coins);
    json_object_object_add(l_jobj_total, "ticker", l_jobj_native_ticker);
    json_object_object_add(l_jobj_total, "tx_count", json_object_new_uint64(l_tx_count));
    json_object *l_jobj_ret = json_object_new_object();
    json_object_object_add(l_jobj_ret, "transactions_out_cond", l_jobj_tx_list_cond_outs);
    json_object_object_add(l_jobj_ret, "total", l_jobj_total);
    dap_list_free_full(l_tx_list, NULL);
    json_object_array_add(*a_json_arr_reply, l_jobj_ret);
    DAP_DEL_Z(l_wallet_pkey);
    dap_chain_wallet_close(l_wallet);
    return DAP_CHAIN_NODE_CLI_COM_TX_COND_UNSPEND_FIND_OK;
}
typedef enum cmd_mempool_add_ca_error_list{
    COM_MEMPOOL_ADD_CA_ERROR_NET_NOT_FOUND = DAP_JSON_RPC_ERR_CODE_METHOD_ERR_START,
    COM_MEMPOOL_ADD_CA_ERROR_NO_CAINS_FOR_CA_DATUM_IN_NET,
    COM_MEMPOOL_ADD_CA_ERROR_REQUIRES_PARAMETER_CA_NAME,
    COM_MEMPOOL_ADD_CA_ERROR_CAN_NOT_FIND_CERTIFICATE,
    COM_MEMPOOL_ADD_CA_ERROR_CORRUPTED_CERTIFICATE_WITHOUT_KEYS,
    COM_MEMPOOL_ADD_CA_ERROR_CERTIFICATE_HAS_PRIVATE_KEY_DATA,
    COM_MEMPOOL_ADD_CA_ERROR_CAN_NOT_SERIALIZE,
    COM_MEMPOOL_ADD_CA_ERROR_CAN_NOT_PLACE_CERTIFICATE
}cmd_mempool_add_ca_error_list_t;
/**
 * @brief _cmd_mempool_add_ca
 * @details Place public CA into the mempool
 * @param a_net
 * @param a_chain
 * @param a_cert
 * @param a_str_reply
 * @return
 */
int _cmd_mempool_add_ca(dap_chain_net_t *a_net, dap_chain_t *a_chain, dap_cert_t *a_cert, void **a_str_reply)
{
    json_object **a_json_arr_reply = (json_object **)a_str_reply;
    if (!a_net || !a_chain || !a_cert){
        dap_json_rpc_error_add(*a_json_arr_reply, COM_MEMPOOL_ADD_CA_ERROR_NET_NOT_FOUND, "The network or certificate attribute was not passed.");
        return COM_MEMPOOL_ADD_CA_ERROR_NET_NOT_FOUND;
    }
    dap_chain_t *l_chain = NULL;
    // Chech for chain if was set or not
    if (!a_chain){
       // If wasn't set - trying to auto detect
        l_chain = dap_chain_net_get_chain_by_chain_type(a_net, CHAIN_TYPE_CA);
        if (!l_chain) { // If can't auto detect
            // clean previous error code
            dap_json_rpc_error_add(*a_json_arr_reply, COM_MEMPOOL_ADD_CA_ERROR_NO_CAINS_FOR_CA_DATUM_IN_NET,
                                   "No chains for CA datum in network \"%s\"", a_net->pub.name);
            return COM_MEMPOOL_ADD_CA_ERROR_NO_CAINS_FOR_CA_DATUM_IN_NET;
        }
    }
    if(!a_cert->enc_key){
        dap_json_rpc_error_add(*a_json_arr_reply, COM_MEMPOOL_ADD_CA_ERROR_CORRUPTED_CERTIFICATE_WITHOUT_KEYS,
                               "Corrupted certificate \"%s\" without keys certificate", a_cert->name);
        return COM_MEMPOOL_ADD_CA_ERROR_CORRUPTED_CERTIFICATE_WITHOUT_KEYS;
    }

    if (a_cert->enc_key->priv_key_data_size || a_cert->enc_key->priv_key_data){
        dap_json_rpc_error_add(*a_json_arr_reply, COM_MEMPOOL_ADD_CA_ERROR_CERTIFICATE_HAS_PRIVATE_KEY_DATA,
                               "Certificate \"%s\" has private key data. Please export public only key certificate without private keys", a_cert->name);
        return COM_MEMPOOL_ADD_CA_ERROR_CERTIFICATE_HAS_PRIVATE_KEY_DATA;
    }

    // Serialize certificate into memory
    uint32_t l_cert_serialized_size = 0;
    byte_t * l_cert_serialized = dap_cert_mem_save(a_cert, &l_cert_serialized_size);
    if(!l_cert_serialized){
        dap_json_rpc_error_add(*a_json_arr_reply, COM_MEMPOOL_ADD_CA_ERROR_CAN_NOT_SERIALIZE,
                               "Can't serialize in memory certificate \"%s\"", a_cert->name);
        return COM_MEMPOOL_ADD_CA_ERROR_CAN_NOT_SERIALIZE;
    }
    // Now all the chechs passed, forming datum for mempool
    dap_chain_datum_t * l_datum = dap_chain_datum_create( DAP_CHAIN_DATUM_CA, l_cert_serialized , l_cert_serialized_size);
    DAP_DELETE( l_cert_serialized);
    if(!l_datum){
        dap_json_rpc_error_add(*a_json_arr_reply, COM_MEMPOOL_ADD_CA_ERROR_CAN_NOT_SERIALIZE,
                               "Can't produce datum from certificate \"%s\"", a_cert->name);
        return COM_MEMPOOL_ADD_CA_ERROR_CAN_NOT_SERIALIZE;
    }

    // Finaly add datum to mempool
    char *l_hash_str = dap_chain_mempool_datum_add(l_datum, l_chain, "hex");
    DAP_DELETE(l_datum);
    if (l_hash_str) {
        char *l_msg = dap_strdup_printf("Datum %s was successfully placed to mempool", l_hash_str);
        if (!l_msg) {
            dap_json_rpc_allocation_error(*a_json_arr_reply);
            return DAP_JSON_RPC_ERR_CODE_MEMORY_ALLOCATED;
        }
        json_object *l_obj_message = json_object_new_string(l_msg);
        DAP_DELETE(l_msg);
        DAP_DELETE(l_hash_str);
        if (!l_obj_message) {
            dap_json_rpc_allocation_error(*a_json_arr_reply);
            return DAP_JSON_RPC_ERR_CODE_MEMORY_ALLOCATED;
        }
        json_object_array_add(*a_json_arr_reply, l_obj_message);
        return 0;
    } else {
        char *l_msg = dap_strdup_printf("Can't place certificate \"%s\" to mempool", a_cert->name);
        if (!l_msg) {
            dap_json_rpc_allocation_error(*a_json_arr_reply);
            return DAP_JSON_RPC_ERR_CODE_MEMORY_ALLOCATED;
        }
        json_object *l_obj_msg = json_object_new_string(l_msg);
        DAP_DELETE(l_msg);
        if (!l_obj_msg) {
            dap_json_rpc_allocation_error(*a_json_arr_reply);
            return DAP_JSON_RPC_ERR_CODE_MEMORY_ALLOCATED;
        }
        json_object_array_add(*a_json_arr_reply, l_obj_msg);
        return COM_MEMPOOL_ADD_CA_ERROR_CAN_NOT_PLACE_CERTIFICATE;
    }
}

/**
 * @brief com_chain_ca_copy
 * @details copy public CA into the mempool
 * @param a_argc
 * @param a_argv
 * @param a_arg_func
 * @param a_str_reply
 * @return
 */
int com_chain_ca_copy( int a_argc,  char ** a_argv, void **a_str_reply)
{
    int l_argc = a_argc + 1;
    char **l_argv = DAP_NEW_Z_COUNT(char*, l_argc);
    l_argv[0] = "mempool";
    l_argv[1] = "add_ca";
    for (int i = 1; i < a_argc; i++)
        l_argv[i + 1] = a_argv[i];
    int ret = com_mempool(l_argc, l_argv, a_str_reply);
    DAP_DEL_Z(l_argv);
    return ret;
}


/**
 * @brief com_chain_ca_pub
 * @details place public CA into the mempool
 * @param a_argc
 * @param a_argv
 * @param a_arg_func
 * @param a_str_reply
 * @return
 */
int com_chain_ca_pub( int a_argc,  char ** a_argv, void **a_str_reply)
{
    json_object ** a_json_arr_reply = (json_object **) a_str_reply;
    int arg_index = 1;
    // Read params
    const char * l_ca_name = NULL;
    dap_chain_net_t * l_net = NULL;
    dap_chain_t * l_chain = NULL;

    dap_cli_server_cmd_find_option_val(a_argv, arg_index, a_argc, "-ca_name", &l_ca_name);
    dap_chain_node_cli_cmd_values_parse_net_chain_for_json(*a_json_arr_reply, &arg_index,a_argc, a_argv, &l_chain, &l_net, CHAIN_TYPE_CA);

    dap_cert_t * l_cert = dap_cert_find_by_name( l_ca_name );
    if( l_cert == NULL ){
        dap_json_rpc_error_add(*a_json_arr_reply, DAP_CHAIN_NODE_CLI_COM_CHAIN_CA_PUB_CANT_FIND_CERT_ERR,
                                       "Can't find \"%s\" certificate", l_ca_name );
        return -DAP_CHAIN_NODE_CLI_COM_CHAIN_CA_PUB_CANT_FIND_CERT_ERR;
    }


    if( l_cert->enc_key == NULL ){
        dap_json_rpc_error_add(*a_json_arr_reply, DAP_CHAIN_NODE_CLI_COM_CHAIN_CA_PUB_CORRUPTED_CERT_ERR,
                                       "Corrupted certificate \"%s\" without keys certificate", l_ca_name );
        return -DAP_CHAIN_NODE_CLI_COM_CHAIN_CA_PUB_CORRUPTED_CERT_ERR;
    }

    // Create empty new cert
    dap_cert_t * l_cert_new = dap_cert_new(l_ca_name);
    if(!l_cert_new)
        return -9;
    l_cert_new->enc_key = dap_enc_key_new( l_cert->enc_key->type);
    if(!l_cert_new->enc_key) {
        DAP_DELETE(l_cert_new);
        return -10;
    }

    // Copy only public key
    l_cert_new->enc_key->pub_key_data = DAP_NEW_Z_SIZE(uint8_t,
                                                      l_cert_new->enc_key->pub_key_data_size =
                                                      l_cert->enc_key->pub_key_data_size );
    if(!l_cert_new->enc_key->pub_key_data) {
        log_it(L_CRITICAL, "%s", c_error_memory_alloc);
        DAP_DELETE(l_cert_new->enc_key);
        DAP_DELETE(l_cert_new);
        return -11;
    }
    memcpy(l_cert_new->enc_key->pub_key_data, l_cert->enc_key->pub_key_data,l_cert->enc_key->pub_key_data_size);

    // Serialize certificate into memory
    uint32_t l_cert_serialized_size = 0;
    byte_t * l_cert_serialized = dap_cert_mem_save( l_cert_new, &l_cert_serialized_size );
    if(!l_cert_serialized){
        dap_json_rpc_error_add(*a_json_arr_reply, DAP_CHAIN_NODE_CLI_COM_CHAIN_CA_PUB_CANT_SERIALIZE_MEMORY_CERT_ERR,
                                       "Can't serialize in memory certificate" );
        return -DAP_CHAIN_NODE_CLI_COM_CHAIN_CA_PUB_CANT_SERIALIZE_MEMORY_CERT_ERR;
    }
    // Now all the chechs passed, forming datum for mempool
    dap_chain_datum_t * l_datum = dap_chain_datum_create( DAP_CHAIN_DATUM_CA, l_cert_serialized , l_cert_serialized_size);
    DAP_DELETE(l_cert_serialized);
    if(!l_datum){
        dap_json_rpc_error_add(*a_json_arr_reply, DAP_CHAIN_NODE_CLI_COM_CHAIN_CA_PUB_CANT_PRODUCE_CERT_ERR,
                                       "Can't serialize in memory certificate" );
        return -DAP_CHAIN_NODE_CLI_COM_CHAIN_CA_PUB_CANT_PRODUCE_CERT_ERR;
    }

    // Finaly add datum to mempool
    char *l_hash_str = dap_chain_mempool_datum_add(l_datum, l_chain, "hex");
    DAP_DELETE(l_datum);
    if (l_hash_str) {
        dap_json_rpc_error_add(*a_json_arr_reply, DAP_CHAIN_NODE_CLI_COM_CHAIN_CA_PUB_OK,
                                       "Datum %s was successfully placed to mempool", l_hash_str);
        DAP_DELETE(l_hash_str);
        return 0;
    } else {
        dap_json_rpc_error_add(*a_json_arr_reply, DAP_CHAIN_NODE_CLI_COM_CHAIN_CA_PUB_CANT_PLACE_CERT_ERR,
                                       "Can't place certificate \"%s\" to mempool", l_ca_name);
        return -DAP_CHAIN_NODE_CLI_COM_CHAIN_CA_PUB_CANT_PLACE_CERT_ERR;
    }
}

/**
 * @brief Create transaction from json file
 * com_tx_create command
 * @param argc
 * @param argv
 * @param arg_func
 * @param str_reply
 * @return int
 */
int com_tx_create_json(int a_argc, char ** a_argv, void **a_json_arr_reply)
{
    int l_arg_index = 1;
    const char *l_net_name = NULL; // optional parameter
    const char *l_chain_name = NULL; // optional parameter
    const char *l_json_file_path = NULL;
    const char *l_json_str = NULL;

    dap_cli_server_cmd_find_option_val(a_argv, l_arg_index, a_argc, "-net", &l_net_name); // optional parameter
    dap_cli_server_cmd_find_option_val(a_argv, l_arg_index, a_argc, "-chain", &l_chain_name); // optional parameter
    dap_cli_server_cmd_find_option_val(a_argv, l_arg_index, a_argc, "-json", &l_json_file_path);
    dap_cli_server_cmd_find_option_val(a_argv, l_arg_index, a_argc, "-tx_obj", &l_json_str);

    if(!l_json_file_path && !l_json_str) {
        dap_json_rpc_error_add(*a_json_arr_reply, DAP_CHAIN_NET_TX_CREATE_JSON_REQUIRE_PARAMETER_JSON,
                               "Command requires one of parameters '-json <json file path> or -tx_obj <string>'");
        return DAP_CHAIN_NET_TX_CREATE_JSON_REQUIRE_PARAMETER_JSON;
    } 

    // Open json file
    struct json_object *l_json = NULL;
    if (l_json_file_path){
        l_json = json_object_from_file(l_json_file_path);
        if(!l_json) {
            dap_json_rpc_error_add(*a_json_arr_reply, DAP_CHAIN_NET_TX_CREATE_JSON_CAN_NOT_OPEN_JSON_FILE,
                                "Can't open json file: %s", json_util_get_last_err());
            return DAP_CHAIN_NET_TX_CREATE_JSON_CAN_NOT_OPEN_JSON_FILE;
        }
    } else if (l_json_str) {
        l_json = json_tokener_parse(l_json_str);
        if(!l_json) {
            dap_json_rpc_error_add(*a_json_arr_reply, DAP_CHAIN_NET_TX_CREATE_JSON_CAN_NOT_OPEN_JSON_FILE,
                                "Can't parse input JSON-string", json_util_get_last_err());
            return DAP_CHAIN_NET_TX_CREATE_JSON_CAN_NOT_OPEN_JSON_FILE;
        }
    }
    if(!json_object_is_type(l_json, json_type_object)) {
        dap_json_rpc_error_add(*a_json_arr_reply, DAP_CHAIN_NET_TX_CREATE_JSON_WRONG_JSON_FORMAT, "Wrong json format");
        json_object_put(l_json);
        return DAP_CHAIN_NET_TX_CREATE_JSON_WRONG_JSON_FORMAT;
    }

    
    // Read network from json file
    if(!l_net_name) {
        struct json_object *l_json_net = json_object_object_get(l_json, "net");
        if(l_json_net && json_object_is_type(l_json_net, json_type_string)) {
            l_net_name = json_object_get_string(l_json_net);
        }
        if(!l_net_name) {
            dap_json_rpc_error_add(*a_json_arr_reply, DAP_CHAIN_NET_TX_CREATE_JSON_REQUIRE_PARAMETER_NET,
                                   "Command requires parameter '-net' or set net in the json file");
            json_object_put(l_json);
            return DAP_CHAIN_NET_TX_CREATE_JSON_REQUIRE_PARAMETER_NET;
        }
    }
    dap_chain_net_t *l_net = dap_chain_net_by_name(l_net_name);
    if(!l_net) {
        dap_json_rpc_error_add(*a_json_arr_reply, DAP_CHAIN_NET_TX_CREATE_JSON_NOT_FOUNT_NET_BY_NAME, "Not found net by name '%s'", l_net_name);
        json_object_put(l_json);
        return DAP_CHAIN_NET_TX_CREATE_JSON_NOT_FOUNT_NET_BY_NAME;
    }
    
    // Read chain from json file
    if(!l_chain_name) {
        struct json_object *l_json_chain = json_object_object_get(l_json, "chain");
        if(l_json_chain && json_object_is_type(l_json_chain, json_type_string)) {
            l_chain_name = json_object_get_string(l_json_chain);
        }
    }
    dap_chain_t *l_chain = dap_chain_net_get_chain_by_name(l_net, l_chain_name);
    if(!l_chain) {
        l_chain = dap_chain_net_get_chain_by_chain_type(l_net, CHAIN_TYPE_TX);
    }
    if(!l_chain) {
        dap_json_rpc_error_add(*a_json_arr_reply, DAP_CHAIN_NET_TX_CREATE_JSON_NOT_FOUNT_CHAIN_BY_NAME,
                               "Chain name '%s' not found, try use parameter '-chain' or set chain in the json file", l_chain_name);
        json_object_put(l_json);
        return DAP_CHAIN_NET_TX_CREATE_JSON_NOT_FOUNT_CHAIN_BY_NAME;
    }
    
    json_object *l_jobj_errors = json_object_new_array();
    size_t l_items_ready = 0, l_items_count = 0;
    dap_chain_datum_tx_t *l_tx = NULL;
    int l_ret = 0;
    if((l_ret = dap_chain_net_tx_create_by_json(l_json, l_net, l_jobj_errors, &l_tx, &l_items_count, &l_items_ready)) != DAP_CHAIN_NET_TX_CREATE_JSON_OK) {
        dap_json_rpc_error_add(*a_json_arr_reply, l_ret,
                               "Can't create transaction from json file");
        json_object_put(l_json);
        return l_ret;
    }

    json_object *l_jobj_ret = json_object_new_object();

    if(l_items_ready < l_items_count) {
        json_object *l_tx_create = json_object_new_boolean(false);
        json_object *l_jobj_valid_items = json_object_new_uint64(l_items_ready);
        json_object *l_jobj_total_items = json_object_new_uint64(l_items_count);
        json_object_object_add(l_jobj_ret, "tx_create", l_tx_create);
        json_object_object_add(l_jobj_ret, "valid_items", l_jobj_valid_items);
        json_object_object_add(l_jobj_ret, "total_items", l_jobj_total_items);
        json_object_object_add(l_jobj_ret, "errors", l_jobj_errors);
        json_object_array_add(*a_json_arr_reply, l_jobj_ret);
        DAP_DELETE(l_tx);
        return DAP_CHAIN_NET_TX_CREATE_JSON_INVALID_ITEMS;
    }
    json_object_put(l_jobj_errors);

    // Pack transaction into the datum
    dap_chain_datum_t *l_datum_tx = dap_chain_datum_create(DAP_CHAIN_DATUM_TX, l_tx, dap_chain_datum_tx_get_size(l_tx));
    size_t l_datum_tx_size = dap_chain_datum_size(l_datum_tx);
    DAP_DELETE(l_tx);

    // Add transaction to mempool
    char *l_gdb_group_mempool_base_tx = dap_chain_net_get_gdb_group_mempool_new(l_chain);// get group name for mempool
    char *l_tx_hash_str = dap_get_data_hash_str(l_datum_tx->data, l_datum_tx->header.data_size).s;
    bool l_placed = !dap_global_db_set(l_gdb_group_mempool_base_tx, l_tx_hash_str, l_datum_tx, l_datum_tx_size, false, NULL, NULL);

    DAP_DEL_Z(l_datum_tx);
    DAP_DELETE(l_gdb_group_mempool_base_tx);
    if(!l_placed) {
        dap_json_rpc_error_add(*a_json_arr_reply, DAP_CHAIN_NET_TX_CREATE_JSON_CAN_NOT_ADD_TRANSACTION_TO_MEMPOOL,
                               "Can't add transaction to mempool");
        return DAP_CHAIN_NET_TX_CREATE_JSON_CAN_NOT_ADD_TRANSACTION_TO_MEMPOOL;
    }
    // Completed successfully
    json_object *l_jobj_tx_create = json_object_new_boolean(true);
    json_object *l_jobj_hash = json_object_new_string(l_tx_hash_str);
    json_object *l_jobj_total_items = json_object_new_uint64(l_items_ready);
    json_object_object_add(l_jobj_ret, "tx_create", l_jobj_tx_create);
    json_object_object_add(l_jobj_ret, "hash", l_jobj_hash);
    json_object_object_add(l_jobj_ret, "total_items", l_jobj_total_items);
    json_object_array_add(*a_json_arr_reply, l_jobj_ret);
    return DAP_CHAIN_NET_TX_CREATE_JSON_OK;
}

/**
 * @brief Create transaction
 * com_tx_create command
 * @param argc
 * @param argv
 * @param arg_func
 * @param str_reply
 * @return int
 */
int com_tx_create(int a_argc, char **a_argv, void **a_json_arr_reply)
{
    int arg_index = 1;
//    int cmd_num = 1;
//    const char *value_str = NULL;
    const char *addr_base58_to = NULL;
    const char *str_tmp = NULL;
    const char * l_from_wallet_name = NULL;
    const char * l_wallet_fee_name = NULL;
    const char * l_token_ticker = NULL;
    const char * l_net_name = NULL;
    const char * l_chain_name = NULL;
    const char * l_emission_chain_name = NULL;
    const char * l_tx_num_str = NULL;
    const char *l_emission_hash_str = NULL;
    const char *l_cert_str = NULL;
    dap_cert_t *l_cert = NULL;
    dap_enc_key_t *l_priv_key = NULL;
    dap_chain_hash_fast_t l_emission_hash = {};
    size_t l_tx_num = 0;
    dap_chain_wallet_t * l_wallet_fee = NULL;

    const char * l_hash_out_type = NULL;
    dap_cli_server_cmd_find_option_val(a_argv, arg_index, a_argc, "-H", &l_hash_out_type);
    if(!l_hash_out_type)
        l_hash_out_type = "hex";
    if(dap_strcmp(l_hash_out_type,"hex") && dap_strcmp(l_hash_out_type,"base58")) {
        dap_json_rpc_error_add(*a_json_arr_reply, DAP_CHAIN_NODE_CLI_COM_TX_CREATE_HASH_INVALID, "Invalid parameter -H, valid values: -H <hex | base58>");
        return DAP_CHAIN_NODE_CLI_COM_TX_CREATE_HASH_INVALID;
    }

    dap_cli_server_cmd_find_option_val(a_argv, arg_index, a_argc, "-net", &l_net_name);
    dap_chain_net_t * l_net = dap_chain_net_by_name(l_net_name);
    if (l_net == NULL) {
        dap_json_rpc_error_add(*a_json_arr_reply, DAP_CHAIN_NODE_CLI_COM_TX_CREATE_NET_NOT_FOUND, "not found net by name '%s'", l_net_name);
        return DAP_CHAIN_NODE_CLI_COM_TX_CREATE_NET_NOT_FOUND;
    }

    uint256_t *l_value = NULL;
    uint256_t l_value_fee = {};
    dap_chain_addr_t **l_addr_to = NULL;
    size_t l_addr_el_count = 0;
    size_t l_value_el_count = 0;
    dap_cli_server_cmd_find_option_val(a_argv, arg_index, a_argc, "-from_wallet", &l_from_wallet_name);
    dap_cli_server_cmd_find_option_val(a_argv, arg_index, a_argc, "-wallet_fee", &l_wallet_fee_name);
    dap_cli_server_cmd_find_option_val(a_argv, arg_index, a_argc, "-from_emission", &l_emission_hash_str);
    dap_cli_server_cmd_find_option_val(a_argv, arg_index, a_argc, "-chain_emission", &l_emission_chain_name);
    dap_cli_server_cmd_find_option_val(a_argv, arg_index, a_argc, "-chain", &l_chain_name);
    dap_cli_server_cmd_find_option_val(a_argv, arg_index, a_argc, "-tx_num", &l_tx_num_str);
    dap_cli_server_cmd_find_option_val(a_argv, arg_index, a_argc, "-cert", &l_cert_str);

    if(l_tx_num_str)
        l_tx_num = strtoul(l_tx_num_str, NULL, 10);

    // Validator's fee
    if (dap_cli_server_cmd_find_option_val(a_argv, arg_index, a_argc, "-fee", &str_tmp)) {
        if (!str_tmp) {
            dap_json_rpc_error_add(*a_json_arr_reply, DAP_CHAIN_NODE_CLI_COM_TX_CREATE_REQUIRE_FEE, "tx_create requires parameter '-fee'");
            return DAP_CHAIN_NODE_CLI_COM_TX_CREATE_REQUIRE_FEE;
        }
        l_value_fee = dap_chain_balance_scan(str_tmp);
    }
    if (IS_ZERO_256(l_value_fee) && (!l_emission_hash_str || (str_tmp && strcmp(str_tmp, "0")))) {
        dap_json_rpc_error_add(*a_json_arr_reply, DAP_CHAIN_NODE_CLI_COM_TX_CREATE_REQUIRE_FEE_IS_UINT256, "tx_create requires parameter '-fee' to be valid uint256");
        return DAP_CHAIN_NODE_CLI_COM_TX_CREATE_REQUIRE_FEE_IS_UINT256;
    }

    if((!l_from_wallet_name && !l_emission_hash_str)||(l_from_wallet_name && l_emission_hash_str)) {
        dap_json_rpc_error_add(*a_json_arr_reply, DAP_CHAIN_NODE_CLI_COM_TX_CREATE_REQUIRE_PARAMETER_FROM_WALLET_OR_FROM_EMISSION, "tx_create requires one of parameters '-from_wallet' or '-from_emission'");
        return DAP_CHAIN_NODE_CLI_COM_TX_CREATE_REQUIRE_PARAMETER_FROM_WALLET_OR_FROM_EMISSION;
    }

    const char *c_wallets_path = dap_chain_wallet_get_path(g_config);

    dap_chain_t *l_chain = NULL;
    if (l_chain_name) {
        l_chain = dap_chain_net_get_chain_by_name(l_net, l_chain_name);
    } else {
        l_chain = dap_chain_net_get_default_chain_by_chain_type(l_net,CHAIN_TYPE_TX);
    }

    if(!l_chain) {
        dap_json_rpc_error_add(*a_json_arr_reply, DAP_CHAIN_NODE_CLI_COM_TX_CREATE_NOT_FOUND_CHAIN,
                               "not found chain name '%s', try use parameter '-chain' or set default datum type in chain configuration file",
                l_chain_name);
        return DAP_CHAIN_NODE_CLI_COM_TX_CREATE_NOT_FOUND_CHAIN;
    }

    dap_chain_t *l_emission_chain = NULL;
    if (l_emission_hash_str) {
        if (dap_chain_hash_fast_from_str(l_emission_hash_str, &l_emission_hash)) {
            dap_json_rpc_error_add(*a_json_arr_reply, DAP_CHAIN_NODE_CLI_COM_TX_CREATE_REQUIRE_PARAMETER_FROM_EMISSION,
                                   "tx_create requires parameter '-from_emission' "
                                   "to be valid string containing hash in hex or base58 format");
            return DAP_CHAIN_NODE_CLI_COM_TX_CREATE_REQUIRE_PARAMETER_FROM_EMISSION;
        }
        if (l_emission_chain_name) {
            l_emission_chain = dap_chain_net_get_chain_by_name(l_net, l_emission_chain_name);
        } else {
            l_emission_chain = dap_chain_net_get_default_chain_by_chain_type(l_net,CHAIN_TYPE_EMISSION);
        }
        if (!l_emission_chain) {
            dap_json_rpc_error_add(*a_json_arr_reply, DAP_CHAIN_NODE_CLI_COM_TX_CREATE_REQUIRE_PARAMETER_FROM_CHAIN_EMISSION,
                                   "tx_create requires parameter '-chain_emission' "
                                   "to be a valid chain name or set default datum type in chain configuration file");
            return DAP_CHAIN_NODE_CLI_COM_TX_CREATE_REQUIRE_PARAMETER_FROM_CHAIN_EMISSION;
        }

        if (l_wallet_fee_name){
            l_wallet_fee = dap_chain_wallet_open(l_wallet_fee_name, c_wallets_path, NULL);
            if (!l_wallet_fee) {
                dap_json_rpc_error_add(*a_json_arr_reply, DAP_CHAIN_NODE_CLI_COM_TX_CREATE_REQUIRE_PARAMETER_WALLET_FEE,
                                       "Wallet %s does not exist", l_wallet_fee_name);
                return DAP_CHAIN_NODE_CLI_COM_TX_CREATE_REQUIRE_PARAMETER_WALLET_FEE;
            }
            l_priv_key = dap_chain_wallet_get_key(l_wallet_fee, 0);
        } else if (l_cert_str) {
            l_cert = dap_cert_find_by_name(l_cert_str);
            if (!l_cert) {
                dap_json_rpc_error_add(*a_json_arr_reply, DAP_CHAIN_NODE_CLI_COM_TX_CREATE_CERT_IS_INVALID, "Certificate %s is invalid", l_cert_str);
                return DAP_CHAIN_NODE_CLI_COM_TX_CREATE_CERT_IS_INVALID;
            }
            l_priv_key = l_cert->enc_key;
        } else {
            dap_json_rpc_error_add(*a_json_arr_reply, DAP_CHAIN_NODE_CLI_COM_TX_CREATE_REQUIRE_PARAMETER_CERT_OR_WALLET_FEE,
                                              "tx_create requires parameter '-cert' or '-wallet_fee' for create base tx for emission");
            return DAP_CHAIN_NODE_CLI_COM_TX_CREATE_REQUIRE_PARAMETER_CERT_OR_WALLET_FEE;
        }
    } else {
        dap_cli_server_cmd_find_option_val(a_argv, arg_index, a_argc, "-token", &l_token_ticker);
        if (!l_token_ticker) {
            dap_json_rpc_error_add(*a_json_arr_reply, DAP_CHAIN_NODE_CLI_COM_TX_CREATE_REQUIRE_TOKEN, "tx_create requires parameter '-token'");
            return DAP_CHAIN_NODE_CLI_COM_TX_CREATE_REQUIRE_TOKEN;
        }
        if (!dap_ledger_token_ticker_check(l_net->pub.ledger, l_token_ticker)) {
            dap_json_rpc_error_add(*a_json_arr_reply, DAP_CHAIN_NODE_CLI_COM_TX_CREATE_TOKEN_NOT_DECLARATED_IN_NET,
                                   "Ticker '%s' is not declared on network '%s'.", l_token_ticker, l_net_name);
            return DAP_CHAIN_NODE_CLI_COM_TX_CREATE_TOKEN_NOT_DECLARATED_IN_NET;
        }
        dap_cli_server_cmd_find_option_val(a_argv, arg_index, a_argc, "-to_addr", &addr_base58_to);
        dap_cli_server_cmd_find_option_val(a_argv, arg_index, a_argc, "-value", &str_tmp);
        if (!addr_base58_to) {
            dap_json_rpc_error_add(*a_json_arr_reply, DAP_CHAIN_NODE_CLI_COM_TX_CREATE_REQUIRE_PARAMETER_TO_ADDR, "tx_create requires parameter '-to_addr'");
            return DAP_CHAIN_NODE_CLI_COM_TX_CREATE_REQUIRE_PARAMETER_TO_ADDR;
        }
        if (!str_tmp) {
            dap_json_rpc_error_add(*a_json_arr_reply, DAP_CHAIN_NODE_CLI_COM_TX_CREATE_REQUIRE_PARAMETER_VALUE_OR_INVALID_FORMAT_VALUE, "tx_create requires parameter '-value' to be valid uint256 value");
            return DAP_CHAIN_NODE_CLI_COM_TX_CREATE_REQUIRE_PARAMETER_VALUE_OR_INVALID_FORMAT_VALUE;
        }
        l_addr_el_count = dap_str_symbol_count(addr_base58_to, ',') + 1;
        l_value_el_count = dap_str_symbol_count(str_tmp, ',') + 1;

        if (l_addr_el_count != l_value_el_count) {
            dap_json_rpc_error_add(*a_json_arr_reply, DAP_CHAIN_NODE_CLI_COM_TX_CREATE_REQUIRE_PARAMETER_VALUE_OR_INVALID_FORMAT_VALUE, "num of '-to_addr' and '-value' should be equal");
            return DAP_CHAIN_NODE_CLI_COM_TX_CREATE_REQUIRE_PARAMETER_VALUE_OR_INVALID_FORMAT_VALUE;
        }

        l_value = DAP_NEW_Z_COUNT(uint256_t, l_value_el_count);
        if (!l_value) {
            dap_json_rpc_error_add(*a_json_arr_reply, DAP_CHAIN_NODE_CLI_COM_GLOBAL_DB_MEMORY_ERR, c_error_memory_alloc);
            return DAP_CHAIN_NODE_CLI_COM_GLOBAL_DB_MEMORY_ERR;
        }
        char **l_value_array = dap_strsplit(str_tmp, ",", l_value_el_count);
        if (!l_value_array) {
            DAP_DELETE(l_value);
            dap_json_rpc_error_add(*a_json_arr_reply, DAP_CHAIN_NODE_CLI_COM_GLOBAL_DB_PARAM_ERR, "Can't read '-to_addr' arg");
            return DAP_CHAIN_NODE_CLI_COM_GLOBAL_DB_PARAM_ERR;
        }
        for (size_t i = 0; i < l_value_el_count; ++i) {
            l_value[i] = dap_chain_balance_scan(l_value_array[i]);
            if(IS_ZERO_256(l_value[i])) {
                DAP_DEL_MULTY(l_value_array, l_value);
                dap_json_rpc_error_add(*a_json_arr_reply, DAP_CHAIN_NODE_CLI_COM_TX_CREATE_REQUIRE_PARAMETER_VALUE_OR_INVALID_FORMAT_VALUE, "tx_create requires parameter '-value' to be valid uint256 value");
                return DAP_CHAIN_NODE_CLI_COM_TX_CREATE_REQUIRE_PARAMETER_VALUE_OR_INVALID_FORMAT_VALUE;
            }
        }
        DAP_DELETE(l_value_array);
    
        l_addr_to = DAP_NEW_Z_COUNT(dap_chain_addr_t *, l_addr_el_count);
        if (!l_addr_to) {
            log_it(L_CRITICAL, "%s", c_error_memory_alloc);
            DAP_DELETE(l_value);
            dap_json_rpc_error_add(*a_json_arr_reply, DAP_CHAIN_NODE_CLI_COM_GLOBAL_DB_MEMORY_ERR, c_error_memory_alloc);
            return DAP_CHAIN_NODE_CLI_COM_GLOBAL_DB_MEMORY_ERR;
        }
        char **l_addr_base58_to_array = dap_strsplit(addr_base58_to, ",", l_addr_el_count);
        if (!l_addr_base58_to_array) {
            DAP_DEL_MULTY(l_addr_to, l_value);
            dap_json_rpc_error_add(*a_json_arr_reply, DAP_CHAIN_NODE_CLI_COM_GLOBAL_DB_PARAM_ERR, "Can't read '-to_addr' arg");
            return DAP_CHAIN_NODE_CLI_COM_GLOBAL_DB_PARAM_ERR;
        }
        for (size_t i = 0; i < l_addr_el_count; ++i) {
            l_addr_to[i] = dap_chain_addr_from_str(l_addr_base58_to_array[i]);
            if(!l_addr_to[i]) {
                DAP_DEL_ARRAY(l_addr_to, i);
                DAP_DEL_MULTY(l_addr_to, l_addr_base58_to_array, l_value);
                dap_json_rpc_error_add(*a_json_arr_reply, DAP_CHAIN_NODE_CLI_COM_TX_CREATE_DESTINATION_ADDRESS_INVALID, "destination address is invalid");
                return DAP_CHAIN_NODE_CLI_COM_TX_CREATE_DESTINATION_ADDRESS_INVALID;
            }
        }
        DAP_DELETE(l_addr_base58_to_array);
    }

    int l_ret = DAP_CHAIN_NODE_CLI_COM_TX_CREATE_OK;
    if (l_emission_hash_str) {
        char *l_tx_hash_str = NULL;
        if (!l_priv_key) {
            dap_json_rpc_error_add(*a_json_arr_reply, DAP_CHAIN_NODE_CLI_COM_TX_CREATE_NO_PRIVATE_KEY_DEFINED, "No private key defined for creating the underlying "
                                                   "transaction no '-wallet_fee' or '-cert' parameter specified.");
            l_ret = DAP_CHAIN_NODE_CLI_COM_TX_CREATE_NO_PRIVATE_KEY_DEFINED;
        }
        l_tx_hash_str = dap_chain_mempool_base_tx_create(l_chain, &l_emission_hash, l_emission_chain->id,
                                                         uint256_0, NULL, NULL, // Get this params from emission itself
                                                         l_priv_key, l_hash_out_type, l_value_fee);
        json_object *l_jobj_emission = json_object_new_object();
        json_object *l_jobj_emi_status = NULL;
        json_object *l_jobj_emi_hash = NULL;
        if (l_tx_hash_str) {
            l_jobj_emi_status = json_object_new_string("Ok");
            l_jobj_emi_hash = json_object_new_string(l_tx_hash_str);
            DAP_DELETE(l_tx_hash_str);
            json_object_object_add(l_jobj_emission, "emission", l_jobj_emi_status);
            json_object_object_add(l_jobj_emission, "hash", l_jobj_emi_hash);
        } else {
            l_jobj_emi_status = json_object_new_string("False");
            json_object_object_add(l_jobj_emission, "emission", l_jobj_emi_status);
            json_object *l_jobj_msg = json_object_new_string("Can't place TX datum in mempool, examine log files\n");
            json_object_object_add(l_jobj_emission, "message", l_jobj_msg);
            l_ret = DAP_CHAIN_NODE_CLI_COM_TX_CREATE_CAN_NOT_ADD_DATUM_IN_MEMPOOL;
        }
        json_object_array_add(*a_json_arr_reply, l_jobj_emission);
        DAP_DEL_ARRAY(l_addr_to, l_addr_el_count);
        DAP_DEL_MULTY(l_addr_to, l_value);
        if (l_wallet_fee) {
            dap_chain_wallet_close(l_wallet_fee);
            dap_enc_key_delete(l_priv_key);
        }
        return l_ret;        
    }

    dap_chain_wallet_t * l_wallet = dap_chain_wallet_open(l_from_wallet_name, c_wallets_path, NULL);
    json_object *l_jobj_result = json_object_new_object();

    if(!l_wallet) {
        dap_json_rpc_error_add(*a_json_arr_reply, DAP_CHAIN_NODE_CLI_COM_TX_CREATE_WALLET_DOES_NOT_EXIST,
                               "wallet %s does not exist", l_from_wallet_name);
        DAP_DEL_ARRAY(l_addr_to, l_addr_el_count);
        DAP_DEL_MULTY(l_addr_to, l_value);
        return DAP_CHAIN_NODE_CLI_COM_TX_CREATE_WALLET_DOES_NOT_EXIST;
    } else {
        const char *l_wallet_check_str = dap_chain_wallet_check_sign(l_wallet);
        if (dap_strcmp(l_wallet_check_str, "") != 0) {
            json_object *l_obj_wgn_str = json_object_new_string(l_wallet_check_str);
            json_object_object_add(l_jobj_result, "warning", l_obj_wgn_str);
        }
    }
    const dap_chain_addr_t *l_addr_from = (const dap_chain_addr_t *) dap_chain_wallet_get_addr(l_wallet, l_net->pub.id);

    if(!l_addr_from) {
        dap_chain_wallet_close(l_wallet);
        dap_enc_key_delete(l_priv_key);
        dap_json_rpc_error_add(*a_json_arr_reply, DAP_CHAIN_NODE_CLI_COM_TX_CREATE_SOURCE_ADDRESS_INVALID, "source address is invalid");
        json_object_put(l_jobj_result);
        DAP_DEL_ARRAY(l_addr_to, l_addr_el_count);
        DAP_DEL_MULTY(l_addr_to, l_value);
        return DAP_CHAIN_NODE_CLI_COM_TX_CREATE_SOURCE_ADDRESS_INVALID;
    }

    for (size_t i = 0; i < l_addr_el_count; ++i) {
        if (dap_chain_addr_compare(l_addr_to[i], l_addr_from)) {
            dap_chain_wallet_close(l_wallet);
            dap_enc_key_delete(l_priv_key);
            dap_json_rpc_error_add(*a_json_arr_reply, DAP_CHAIN_NODE_CLI_COM_TX_CREATE_EQ_SOURCE_DESTINATION_ADDRESS, "The transaction cannot be directed to the same address as the source.");
            json_object_put(l_jobj_result);
            DAP_DEL_ARRAY(l_addr_to, l_addr_el_count);
            DAP_DEL_MULTY(l_addr_to, l_value);
            return DAP_CHAIN_NODE_CLI_COM_TX_CREATE_EQ_SOURCE_DESTINATION_ADDRESS;
        }
    }

    for (size_t i = 0; i < l_addr_el_count; ++i) {
        if (!dap_chain_addr_is_blank(l_addr_to[i]) && l_addr_to[i]->net_id.uint64 != l_net->pub.id.uint64) {
            bool l_found = false;
            for (size_t j = 0; j < l_net->pub.bridged_networks_count; ++j) {
                if (l_net->pub.bridged_networks[j].uint64 == l_addr_to[i]->net_id.uint64) {
                    l_found = true;
                    break;
                }
            }
            if (!l_found) {
                dap_string_t *l_allowed_list = dap_string_new("");
                dap_string_append_printf(l_allowed_list, "0x%016"DAP_UINT64_FORMAT_X, l_net->pub.id.uint64);
                for (size_t j = 0; j < l_net->pub.bridged_networks_count; ++j)
                    dap_string_append_printf(l_allowed_list, ", 0x%016"DAP_UINT64_FORMAT_X, l_net->pub.bridged_networks[j].uint64);
                dap_json_rpc_error_add(*a_json_arr_reply, DAP_CHAIN_NODE_CLI_COM_TX_CREATE_DESTINATION_NETWORK_IS_UNREACHEBLE,
                                    "Destination network ID=0x%"DAP_UINT64_FORMAT_x
                                    " is unreachable. List of available network IDs:\n%s"
                                    " Please, change network name or wallet address",
                                    l_addr_to[i]->net_id.uint64, l_allowed_list->str);
                dap_string_free(l_allowed_list, true);
                json_object_put(l_jobj_result);

                DAP_DEL_ARRAY(l_addr_to, l_addr_el_count);
                DAP_DEL_MULTY(l_addr_to, l_value);
                return DAP_CHAIN_NODE_CLI_COM_TX_CREATE_DESTINATION_NETWORK_IS_UNREACHEBLE;
            }
        }
    }

    json_object *l_jobj_transfer_status = NULL;
    json_object *l_jobj_tx_hash = NULL;

    l_priv_key = dap_chain_wallet_get_key(l_wallet, 0);
    if(l_tx_num){
        l_ret = dap_chain_mempool_tx_create_massive(l_chain, l_priv_key, l_addr_from,
                                                  l_addr_to[0], l_token_ticker, l_value[0], l_value_fee, l_tx_num);
        l_jobj_transfer_status = json_object_new_string((l_ret == 0) ? "Ok" : (l_ret == -2) ? "False, not enough funds for transfer" : "False");
        json_object_object_add(l_jobj_result, "transfer", l_jobj_transfer_status);
    } else {
        char *l_tx_hash_str = dap_chain_mempool_tx_create(l_chain, l_priv_key, l_addr_from, (const dap_chain_addr_t **)l_addr_to,
                                                                  l_token_ticker, l_value, l_value_fee, l_hash_out_type, l_addr_el_count);
        if (l_tx_hash_str) {
            l_jobj_transfer_status = json_object_new_string("Ok");
            l_jobj_tx_hash = json_object_new_string(l_tx_hash_str);
            json_object_object_add(l_jobj_result, "transfer", l_jobj_transfer_status);
            json_object_object_add(l_jobj_result, "hash", l_jobj_tx_hash);
            DAP_DELETE(l_tx_hash_str);
        } else {
            l_jobj_transfer_status = json_object_new_string("False");
            json_object_object_add(l_jobj_result, "transfer", l_jobj_transfer_status);
            l_ret = DAP_CHAIN_NODE_CLI_COM_TX_CREATE_CAN_NOT_CREATE_TRANSACTION;
        }
    }
    json_object_array_add(*a_json_arr_reply, l_jobj_result);

    DAP_DEL_ARRAY(l_addr_to, l_addr_el_count);
    DAP_DEL_MULTY(l_addr_to, l_value);
    dap_chain_wallet_close(l_wallet);
    dap_enc_key_delete(l_priv_key);
    return l_ret;
}


/**
 * @brief com_tx_verify
 * Verifing transaction
 * tx_verify command
 * @param argc
 * @param argv
 * @param arg_func
 * @param str_reply
 * @return int
 */
int com_tx_verify(int a_argc, char **a_argv, void **a_str_reply)
{
    json_object **a_json_arr_reply = (json_object **)a_str_reply;
    const char * l_tx_hash_str = NULL;
    dap_chain_net_t * l_net = NULL;
    dap_chain_t * l_chain = NULL;
    int l_arg_index = 1;

    dap_cli_server_cmd_find_option_val(a_argv, l_arg_index, a_argc, "-tx", &l_tx_hash_str);
    if(!l_tx_hash_str) {
        dap_json_rpc_error_add(*a_json_arr_reply, DAP_CHAIN_NODE_CLI_COM_TX_VERIFY_REQUIRE_PARAMETER_TX, "tx_verify requires parameter '-tx'");
        return DAP_CHAIN_NODE_CLI_COM_TX_VERIFY_REQUIRE_PARAMETER_TX;
    }
    dap_chain_node_cli_cmd_values_parse_net_chain_for_json(*a_json_arr_reply, &l_arg_index, a_argc, a_argv, &l_chain, &l_net,
                                                           CHAIN_TYPE_TX);
    if (!l_net || !l_chain) {
        return DAP_CHAIN_NODE_CLI_COM_TX_VERIFY_NET_CHAIN_UNDEFINED;
    }
    dap_hash_fast_t l_tx_hash;
    char *l_hex_str_from58 = NULL;
    if (dap_chain_hash_fast_from_hex_str(l_tx_hash_str, &l_tx_hash)) {
        l_hex_str_from58 = dap_enc_base58_to_hex_str_from_str(l_tx_hash_str);
        if (dap_chain_hash_fast_from_hex_str(l_hex_str_from58, &l_tx_hash)) {
            dap_json_rpc_error_add(*a_json_arr_reply, DAP_CHAIN_NODE_CLI_COM_TX_VERIFY_INVALID_TX_HASH, "Invalid tx hash format, need hex or base58");
            return DAP_CHAIN_NODE_CLI_COM_TX_VERIFY_INVALID_TX_HASH;
        }
    }
    size_t l_datum_size = 0;
    char *l_gdb_group = dap_chain_net_get_gdb_group_mempool_new(l_chain);
    dap_chain_datum_t *l_datum = (dap_chain_datum_t*)dap_global_db_get_sync(l_gdb_group, l_hex_str_from58 ? l_hex_str_from58 : l_tx_hash_str, &l_datum_size, NULL, NULL);
    DAP_DEL_Z(l_hex_str_from58);
    if (!l_datum) {
        dap_json_rpc_error_add(*a_json_arr_reply, DAP_CHAIN_NODE_CLI_COM_TX_VERIFY_SPECIFIED_TX_NOT_FOUND, "Specified tx not found");
        return DAP_CHAIN_NODE_CLI_COM_TX_VERIFY_SPECIFIED_TX_NOT_FOUND;
    }
    if (l_datum->header.type_id != DAP_CHAIN_DATUM_TX){
        char *l_str_err = dap_strdup_printf("Based on the specified hash, the type %s was found and not a transaction.",
                                            dap_chain_datum_type_id_to_str(l_datum->header.type_id));
        dap_json_rpc_error_add(*a_json_arr_reply, DAP_CHAIN_NODE_CLI_COM_TX_VERIFY_HASH_IS_NOT_TX_HASH, l_str_err);
        DAP_DELETE(l_str_err);
        return DAP_CHAIN_NODE_CLI_COM_TX_VERIFY_HASH_IS_NOT_TX_HASH;
    }
    dap_chain_datum_tx_t *l_tx = (dap_chain_datum_tx_t*)l_datum->data;
    int l_ret = dap_ledger_tx_add_check(l_net->pub.ledger, l_tx, l_datum->header.data_size, &l_tx_hash);
    json_object *l_obj_ret = json_object_new_object();
    json_object *l_obj_hash = json_object_new_string(l_tx_hash_str);
    json_object_object_add(l_obj_ret, "hash", l_obj_hash);
    json_object *l_jobj_verfiy = NULL;
    json_object *l_jobj_error = NULL;
    if (l_ret) {
        l_jobj_verfiy = json_object_new_boolean(false);
        l_jobj_error = json_object_new_object();
        json_object *l_jobj_err_str = json_object_new_string(dap_ledger_check_error_str(l_ret));
        json_object *l_jobj_err_code = json_object_new_int64(l_ret);
        json_object_object_add(l_jobj_error, "code", l_jobj_err_code);
        json_object_object_add(l_jobj_error, "message", l_jobj_err_str);
        json_object_object_add(l_obj_ret, "verify", l_jobj_verfiy);
        json_object_object_add(l_obj_ret, "error", l_jobj_error);
        json_object_array_add(*a_json_arr_reply, l_obj_ret);
        return DAP_CHAIN_NODE_CLI_COM_TX_VERIFY_TX_NOT_VERIFY;
    } else {
        l_jobj_verfiy = json_object_new_boolean(true);
        l_jobj_error = json_object_new_null();
        json_object_object_add(l_obj_ret, "verify", l_jobj_verfiy);
        json_object_object_add(l_obj_ret, "error", l_jobj_error);
        json_object_array_add(*a_json_arr_reply, l_obj_ret);
        return DAP_CHAIN_NODE_CLI_COM_TX_VERIFY_OK;
    }
}


/**
 * @brief com_tx_history
 * tx_history command
 * Transaction history for an address
 * @param a_argc
 * @param a_argv
 * @param a_str_reply
 * @return int
 */
int com_tx_history(int a_argc, char ** a_argv, void **a_str_reply)
{
    json_object **a_json_arr_reply = (json_object **)a_str_reply;
    int arg_index = 1;
    const char *l_addr_base58 = NULL;
    const char *l_wallet_name = NULL;
    const char *l_net_str = NULL;
    const char *l_chain_str = NULL;
    const char *l_tx_hash_str = NULL;
    const char *l_tx_srv_str = NULL;
    const char *l_tx_act_str = NULL;
    const char *l_limit_str = NULL;
    const char *l_offset_str = NULL;
    const char *l_head_str = NULL;

    dap_chain_t * l_chain = NULL;
    dap_chain_net_t * l_net = NULL;

    const char * l_hash_out_type = NULL;
    dap_cli_server_cmd_find_option_val(a_argv, arg_index, a_argc, "-H", &l_hash_out_type);
    if(!l_hash_out_type)
        l_hash_out_type = "hex";
    if(dap_strcmp(l_hash_out_type,"hex") && dap_strcmp(l_hash_out_type,"base58")) {
        dap_json_rpc_error_add(*a_json_arr_reply, DAP_CHAIN_NODE_CLI_COM_TX_HISTORY_PARAM_ERR,
                                "Invalid parameter -H, valid values: -H <hex | base58>");
        return DAP_CHAIN_NODE_CLI_COM_TX_HISTORY_PARAM_ERR;

    }

    dap_cli_server_cmd_find_option_val(a_argv, arg_index, a_argc, "-addr", &l_addr_base58);
    dap_cli_server_cmd_find_option_val(a_argv, arg_index, a_argc, "-w", &l_wallet_name);
    dap_cli_server_cmd_find_option_val(a_argv, arg_index, a_argc, "-net", &l_net_str);
    dap_cli_server_cmd_find_option_val(a_argv, arg_index, a_argc, "-chain", &l_chain_str);
    dap_cli_server_cmd_find_option_val(a_argv, arg_index, a_argc, "-tx", &l_tx_hash_str);
    dap_cli_server_cmd_find_option_val(a_argv, arg_index, a_argc, "-srv", &l_tx_srv_str);
    dap_cli_server_cmd_find_option_val(a_argv, arg_index, a_argc, "-act", &l_tx_act_str);
    
    dap_cli_server_cmd_find_option_val(a_argv, arg_index, a_argc, "-limit", &l_limit_str);
    dap_cli_server_cmd_find_option_val(a_argv, arg_index, a_argc, "-offset", &l_offset_str);
    bool l_head = dap_cli_server_cmd_find_option_val(a_argv, arg_index, a_argc, "-head", &l_head_str) ? true : false;
    size_t l_limit = l_limit_str ? strtoul(l_limit_str, NULL, 10) : 0;
    size_t l_offset = l_offset_str ? strtoul(l_offset_str, NULL, 10) : 0;

    //default is ALL/ANY
    dap_chain_tx_tag_action_type_t l_action = l_tx_act_str ? dap_ledger_tx_action_str_to_action_t(l_tx_act_str):
                                     DAP_CHAIN_TX_TAG_ACTION_ALL;                    

    bool l_brief = (dap_cli_server_cmd_check_option(a_argv, arg_index, a_argc, "-brief") != -1) ? true : false;

    bool l_is_tx_all = dap_cli_server_cmd_find_option_val(a_argv, arg_index, a_argc, "-all", NULL);
    bool l_is_tx_count = dap_cli_server_cmd_find_option_val(a_argv, arg_index, a_argc, "-count", NULL);

    if (!l_addr_base58 && !l_wallet_name && !l_tx_hash_str && !l_is_tx_all && !l_is_tx_count) {
        dap_json_rpc_error_add(*a_json_arr_reply, DAP_CHAIN_NODE_CLI_COM_TX_HISTORY_PARAM_ERR,
                                "tx_history requires parameter '-addr' or '-w' or '-tx'");
        return DAP_CHAIN_NODE_CLI_COM_TX_HISTORY_PARAM_ERR;
    }

    if (!l_net_str && !l_addr_base58&& !l_is_tx_all) {
        dap_json_rpc_error_add(*a_json_arr_reply, DAP_CHAIN_NODE_CLI_COM_TX_HISTORY_PARAM_ERR,
                                "tx_history requires parameter '-net' or '-addr'");
        return DAP_CHAIN_NODE_CLI_COM_TX_HISTORY_PARAM_ERR;
    }

    dap_chain_hash_fast_t l_tx_hash;
    if (l_tx_hash_str && dap_chain_hash_fast_from_str(l_tx_hash_str, &l_tx_hash) != 0) {
        
        dap_json_rpc_error_add(*a_json_arr_reply, DAP_CHAIN_NODE_CLI_COM_TX_HISTORY_HASH_REC_ERR, "tx hash not recognized");
        return DAP_CHAIN_NODE_CLI_COM_TX_HISTORY_HASH_REC_ERR;
    }
    
    // Select chain network
    if (!l_addr_base58 && l_net_str) {
        l_net = dap_chain_net_by_name(l_net_str);
        if (!l_net) { // Can't find such network
            dap_json_rpc_error_add(*a_json_arr_reply, DAP_CHAIN_NODE_CLI_COM_TX_HISTORY_NET_PARAM_ERR,
                                    "tx_history requires parameter '-net' to be valid chain network name");
            return DAP_CHAIN_NODE_CLI_COM_TX_HISTORY_NET_PARAM_ERR;
        }
    }
    // Get chain address
    dap_chain_addr_t *l_addr = NULL;
    if (l_addr_base58) {
        if (l_tx_hash_str) {
            dap_json_rpc_error_add(*a_json_arr_reply, DAP_CHAIN_NODE_CLI_COM_TX_HISTORY_INCOMPATIBLE_PARAMS_ERR,
                                                        "Incompatible params '-addr' & '-tx'");
            return DAP_CHAIN_NODE_CLI_COM_TX_HISTORY_INCOMPATIBLE_PARAMS_ERR;
        }
        l_addr = dap_chain_addr_from_str(l_addr_base58);
        if (!l_addr) {
            dap_json_rpc_error_add(*a_json_arr_reply, DAP_CHAIN_NODE_CLI_COM_TX_HISTORY_WALLET_ADDR_ERR,
                                                        "Wallet address not recognized");
            return DAP_CHAIN_NODE_CLI_COM_TX_HISTORY_WALLET_ADDR_ERR;
        }
        if (l_net) {
            if (l_net->pub.id.uint64 != l_addr->net_id.uint64) {
                dap_json_rpc_error_add(*a_json_arr_reply, DAP_CHAIN_NODE_CLI_COM_TX_HISTORY_ID_NET_ADDR_DIF_ERR,
                                        "Network ID with '-net' param and network ID with '-addr' param are different");
                DAP_DELETE(l_addr);
                return DAP_CHAIN_NODE_CLI_COM_TX_HISTORY_ID_NET_ADDR_DIF_ERR;
            }
        } else
            l_net = dap_chain_net_by_id(l_addr->net_id);
    }
    if (!l_net) {
        dap_json_rpc_error_add(*a_json_arr_reply, DAP_CHAIN_NODE_CLI_COM_TX_HISTORY_NET_ERR, "Network not found");
        return DAP_DELETE(l_addr), DAP_CHAIN_NODE_CLI_COM_TX_HISTORY_NET_ERR;
    }
    if (l_wallet_name) {
        const char *c_wallets_path = dap_chain_wallet_get_path(g_config);
        dap_chain_wallet_t *l_wallet = dap_chain_wallet_open(l_wallet_name, c_wallets_path, NULL);
        if (l_wallet) {
            const char *l_sign_str = dap_chain_wallet_check_sign(l_wallet);
            //TODO add warning about deprecated signs
            dap_chain_addr_t *l_addr_tmp = dap_chain_wallet_get_addr(l_wallet, l_net->pub.id);
            if (l_addr) {
                if (!dap_chain_addr_compare(l_addr, l_addr_tmp)) {
                    dap_json_rpc_error_add(*a_json_arr_reply, DAP_CHAIN_NODE_CLI_COM_TX_HISTORY_ADDR_WALLET_DIF_ERR,
                                            "Address with '-addr' param and address with '-w' param are different");
                    DAP_DELETE(l_addr);
                    DAP_DELETE(l_addr_tmp);
                    return DAP_CHAIN_NODE_CLI_COM_TX_HISTORY_ADDR_WALLET_DIF_ERR;
                }
                DAP_DELETE(l_addr_tmp);
            } else
                l_addr = l_addr_tmp;
            dap_chain_wallet_close(l_wallet);
        } else {
            dap_json_rpc_error_add(*a_json_arr_reply, DAP_CHAIN_NODE_CLI_COM_TX_HISTORY_WALLET_ERR,
                                    "The wallet %s is not activated or it doesn't exist", l_wallet_name);
            DAP_DELETE(l_addr);
            return DAP_CHAIN_NODE_CLI_COM_TX_HISTORY_WALLET_ERR;
        }
    }
    // Select chain, if any
    if (!l_net) {
        dap_json_rpc_error_add(*a_json_arr_reply, DAP_CHAIN_NODE_CLI_COM_TX_HISTORY_NET_ERR, "Could not determine the network from which to "
                                                       "extract data for the tx_history command to work.");
        return DAP_CHAIN_NODE_CLI_COM_TX_HISTORY_NET_ERR;
    }
    if (l_chain_str)
        l_chain = dap_chain_net_get_chain_by_name(l_net, l_chain_str);
    else
        l_chain = dap_chain_net_get_default_chain_by_chain_type(l_net, CHAIN_TYPE_TX);

    if(!l_chain) {
        dap_json_rpc_error_add(*a_json_arr_reply, DAP_CHAIN_NODE_CLI_COM_TX_HISTORY_CHAIN_PARAM_ERR,
                                "tx_history requires parameter '-chain' to be valid chain name in chain net %s."
                                " You can set default datum type in chain configuration file", l_net_str);
        return DAP_CHAIN_NODE_CLI_COM_TX_HISTORY_CHAIN_PARAM_ERR;
    }
    // response
    json_object * json_obj_out = NULL;
    if (l_tx_hash_str) {
         // history tx hash
        json_obj_out = dap_db_history_tx(*a_json_arr_reply, &l_tx_hash, l_chain, l_hash_out_type, l_net);
        if (!json_obj_out) {
            dap_json_rpc_error_add(*a_json_arr_reply, DAP_CHAIN_NODE_CLI_COM_TX_HISTORY_DAP_DB_HISTORY_TX_ERR,
                                    "something went wrong in tx_history");
            return DAP_CHAIN_NODE_CLI_COM_TX_HISTORY_DAP_DB_HISTORY_TX_ERR;
        }
    } else if (l_addr) {
        // history addr and wallet
        json_object * json_obj_summary = json_object_new_object();
        if (!json_obj_summary) {
            return DAP_CHAIN_NODE_CLI_COM_TX_HISTORY_MEMORY_ERR;
        }
        json_obj_out = dap_db_history_addr(*a_json_arr_reply, l_addr, l_chain, l_hash_out_type, dap_chain_addr_to_str_static(l_addr), json_obj_summary, l_limit, l_offset, l_brief, l_tx_srv_str, l_action, l_head);
        if (!json_obj_out) {
            dap_json_rpc_error_add(*a_json_arr_reply, DAP_CHAIN_NODE_CLI_COM_TX_HISTORY_DAP_DB_HISTORY_ADDR_ERR,
                                    "something went wrong in tx_history");
            json_object_put(json_obj_summary);
            return DAP_CHAIN_NODE_CLI_COM_TX_HISTORY_DAP_DB_HISTORY_ADDR_ERR;
        }        
        json_object_array_add(*a_json_arr_reply, json_obj_out);        
        json_object_array_add(*a_json_arr_reply, json_obj_summary);        
        return DAP_CHAIN_NODE_CLI_COM_TX_HISTORY_OK;        
    } else if (l_is_tx_all) {
        // history all
        json_object * json_obj_summary = json_object_new_object();
        if (!json_obj_summary) {
            return DAP_CHAIN_NODE_CLI_COM_TX_HISTORY_MEMORY_ERR;
        }

        json_object* json_arr_history_all = dap_db_history_tx_all(*a_json_arr_reply, l_chain, l_net, l_hash_out_type, json_obj_summary,
                                                                l_limit, l_offset, l_brief, l_tx_srv_str, l_action, l_head);
        if (!json_arr_history_all) {
            dap_json_rpc_error_add(*a_json_arr_reply, DAP_CHAIN_NODE_CLI_COM_TX_HISTORY_DAP_DB_HISTORY_ALL_ERR,
                                    "something went wrong in tx_history");
            return DAP_CHAIN_NODE_CLI_COM_TX_HISTORY_DAP_DB_HISTORY_ALL_ERR;
        }

        json_object_array_add(*a_json_arr_reply, json_arr_history_all);
        json_object_array_add(*a_json_arr_reply, json_obj_summary);
        return DAP_CHAIN_NODE_CLI_COM_TX_HISTORY_OK;
    } else if (l_is_tx_count) {
        json_object * json_count_obj= json_object_new_object();
        json_object_object_add(json_count_obj, "Number of transaction", json_object_new_uint64(l_chain->callback_count_tx(l_chain)));
        json_object_array_add(*a_json_arr_reply, json_count_obj);
        return DAP_CHAIN_NODE_CLI_COM_TX_HISTORY_OK;
    }
    json_object_array_add(*a_json_arr_reply, json_obj_out ? json_obj_out : json_object_new_string("empty"));
    return DAP_CHAIN_NODE_CLI_COM_TX_HISTORY_OK;
}


/**
 * @brief stats command
 *
 * @param argc
 * @param argv
 * @param arg_func
 * @param str_reply
 * @return int
 */
int com_stats(int argc, char **a_argv, void **a_str_reply)
{
    json_object **a_json_arr_reply = (json_object **)a_str_reply;
    enum {
        CMD_NONE, CMD_STATS_CPU
    };
    int arg_index = 1;
    int cmd_num = CMD_NONE;
    // find  add parameter ('cpu')
    if (dap_cli_server_cmd_find_option_val(a_argv, arg_index, dap_min(argc, arg_index + 1), "cpu", NULL)) {
        cmd_num = CMD_STATS_CPU;
    }
    switch (cmd_num) {
    case CMD_NONE:
    default:
        dap_json_rpc_error_add(*a_json_arr_reply, DAP_CHAIN_NODE_CLI_COM_STATS_WRONG_FORMAT_ERR,
                        "format of command: stats cpu");
        return -DAP_CHAIN_NODE_CLI_COM_STATS_WRONG_FORMAT_ERR;
    case CMD_STATS_CPU:
#if (defined DAP_OS_UNIX) || (defined __WIN32)
    {
        dap_cpu_monitor_init();
        dap_usleep(500000);
        json_object* json_arr_cpu_out = json_object_new_array();        
        char *l_str_delimiter;
        char *l_str_cpu_num;
        dap_cpu_stats_t s_cpu_stats = dap_cpu_get_stats();
        for (uint32_t n_cpu_num = 0; n_cpu_num < s_cpu_stats.cpu_cores_count; n_cpu_num++) {
            json_object* json_obj_cpu = json_object_new_object();
            l_str_cpu_num = dap_strdup_printf("CPU-%d", n_cpu_num);
            l_str_delimiter = dap_strdup_printf("%f%%", s_cpu_stats.cpus[n_cpu_num].load);
            json_object_object_add(json_obj_cpu, l_str_cpu_num, json_object_new_string(l_str_delimiter));
            json_object_array_add(json_arr_cpu_out, json_obj_cpu);
            DAP_DELETE(l_str_cpu_num);
            DAP_DELETE(l_str_delimiter);
        }
        json_object* json_obj_total = json_object_new_object();
        l_str_delimiter = dap_strdup_printf("%f%%", s_cpu_stats.cpu_summary.load);
        json_object_object_add(json_obj_total, "Total", json_object_new_string(l_str_delimiter));
        json_object_array_add(json_arr_cpu_out, json_obj_total);
        DAP_DELETE(l_str_delimiter);
        json_object_array_add(*a_json_arr_reply, json_arr_cpu_out);
        break;
    }
#else
        dap_cli_server_cmd_set_reply_text(a_str_reply, "only Linux or Windows environment supported");
        return -1;
#endif // DAP_OS_UNIX
    }
    return DAP_CHAIN_NODE_CLI_COM_STATS_OK;
}

/**
 * @brief com_exit
 *
 * @param argc
 * @param argv
 * @param arg_func
 * @param str_reply
 * @return int
 */
int com_exit(int a_argc, char **a_argv, void **a_str_reply)
{
    UNUSED(a_argc);
    UNUSED(a_argv);
    UNUSED(a_str_reply);
    //dap_events_stop_all();
    exit(0);
    return 0;
}

/**
 * @brief com_print_log Print log info
 * print_log [ts_after <timestamp >] [limit <line numbers>]
 * @param argc
 * @param argv
 * @param arg_func
 * @param str_reply
 * @return int
 */
int com_print_log(int a_argc, char **a_argv, void **a_str_reply)
{
    json_object **a_json_arr_reply = (json_object **)a_str_reply;
    int arg_index = 1;
    const char * l_str_ts_after = NULL;
    const char * l_str_limit = NULL;
    int64_t l_ts_after = 0;
    long l_limit = 0;
    dap_cli_server_cmd_find_option_val(a_argv, arg_index, a_argc, "ts_after", &l_str_ts_after);
    dap_cli_server_cmd_find_option_val(a_argv, arg_index, a_argc, "limit", &l_str_limit);

    l_ts_after = (l_str_ts_after) ? strtoll(l_str_ts_after, 0, 10) : -1;
    l_limit = (l_str_limit) ? strtol(l_str_limit, 0, 10) : -1;

    if(l_ts_after < 0 || !l_str_ts_after) {
        dap_json_rpc_error_add(*a_json_arr_reply, DAP_CHAIN_NODE_CLI_COM_PRINT_LOG_REQUIRES_PARAMETER_AFTER, 
                                                                        "requires valid parameter 'l_ts_after'");
        return -DAP_CHAIN_NODE_CLI_COM_PRINT_LOG_REQUIRES_PARAMETER_AFTER;
    }
    if(l_limit <= 0) {
        dap_json_rpc_error_add(*a_json_arr_reply, DAP_CHAIN_NODE_CLI_COM_PRINT_LOG_REQUIRES_PARAMETER_LIMIT, 
                                                                        "requires valid parameter 'limit'");
        return -DAP_CHAIN_NODE_CLI_COM_PRINT_LOG_REQUIRES_PARAMETER_LIMIT;
    }

    // get logs from list
    char *l_str_ret = dap_log_get_item(l_ts_after, (int) l_limit);
    if(!l_str_ret) {
        dap_json_rpc_error_add(*a_json_arr_reply, DAP_CHAIN_NODE_CLI_COM_PRINT_LOG_NO_LOGS, 
                                                                        "no logs");
        return -DAP_CHAIN_NODE_CLI_COM_PRINT_LOG_NO_LOGS;
    }
    dap_json_rpc_error_add(*a_json_arr_reply, DAP_CHAIN_NODE_CLI_COM_PRINT_LOG_OK, 
                                                        "%s", l_str_ret);
    DAP_DELETE(l_str_ret);
    return DAP_CHAIN_NODE_CLI_COM_PRINT_LOG_OK;
}

/**
 * @brief cmd_gdb_export
 * action for cellframe-node-cli gdb_export command
 * @param argc
 * @param argv
 * @param arg_func
 * @param a_str_reply
 * @return
 */
int cmd_gdb_export(int a_argc, char **a_argv, void **a_str_reply)
{
    int arg_index = 1;
    const char *l_filename = NULL;
    dap_cli_server_cmd_find_option_val(a_argv, arg_index, a_argc, "filename", &l_filename);
    if (!l_filename) {
        dap_cli_server_cmd_set_reply_text(a_str_reply, "gdb_export requires parameter 'filename'");
        return -1;
    }
    const char *l_gdb_path = dap_config_get_item_str(g_config, "global_db", "path");
    if (!l_gdb_path) {
        log_it(L_ERROR, "Can't find gdb path in config file");
        dap_cli_server_cmd_set_reply_text(a_str_reply, "Can't find gdb path in the config file");
        return -1;
    }
    if (!opendir(l_gdb_path)) {
        log_it(L_ERROR, "Can't open db directory");
        dap_cli_server_cmd_set_reply_text(a_str_reply, "Can't open db directory");
        return -1;
    }
    char l_path[MAX_PATH + 1];
    snprintf(l_path, sizeof(l_path), "%s/%s.json", l_gdb_path, l_filename);

    const char *l_groups_str = NULL;
    dap_cli_server_cmd_find_option_val(a_argv, arg_index, a_argc, "-groups", &l_groups_str);
    char *l_group_str = NULL, *l_ctx = NULL;
    dap_list_t *l_parsed_groups_list = NULL;
    if (l_groups_str) {
        char *l_tmp_str = dap_strdup(l_groups_str);
        l_group_str = strtok_r(l_tmp_str, ",", &l_ctx);
        for (; l_group_str; l_group_str = strtok_r(NULL, ",", &l_ctx)) {
            l_parsed_groups_list = dap_list_prepend(l_parsed_groups_list, dap_strdup(l_group_str));
        }
        DAP_DEL_Z(l_tmp_str);
    }
    struct json_object *l_json = json_object_new_array();
    dap_list_t *l_groups_list = l_parsed_groups_list
            ? l_parsed_groups_list
            : dap_global_db_driver_get_groups_by_mask("*");
    for (dap_list_t *l_list = l_groups_list; l_list; l_list = dap_list_next(l_list)) {
        size_t l_store_obj_count = 0;
        char *l_group_name = (char *)l_list->data;

        dap_store_obj_t *l_store_obj = dap_global_db_get_all_raw_sync(l_group_name, &l_store_obj_count);

        if (!l_store_obj_count) {
            log_it(L_INFO, "Group %s is empty or not found", l_group_name);
            continue;
        } else {
            log_it(L_INFO, "Exporting group %s, number of records: %zu", l_group_name, l_store_obj_count);
        }

        struct json_object *l_json_group = json_object_new_array();
        struct json_object *l_json_group_inner = json_object_new_object();
        json_object_object_add(l_json_group_inner, "group", json_object_new_string(l_group_name));

        for (size_t i = 0; i < l_store_obj_count; ++i) {
            size_t l_out_size = DAP_ENC_BASE64_ENCODE_SIZE((int64_t)l_store_obj[i].value_len) + 1;
            dap_sign_t *l_sign = l_store_obj[i].sign;
            size_t l_sign_size = DAP_ENC_BASE64_ENCODE_SIZE(dap_sign_get_size(l_sign))+1;
            char *l_value_enc_str = DAP_NEW_Z_SIZE(char, l_out_size);
            char *l_sign_str = DAP_NEW_Z_SIZE(char, l_sign_size);
            if(!l_value_enc_str || !l_sign_str) {
                log_it(L_CRITICAL, "%s", c_error_memory_alloc);
                DAP_DEL_Z(l_sign_str);
                DAP_DEL_Z(l_value_enc_str);
                return -1;
            }
            dap_enc_base64_encode(l_store_obj[i].value, l_store_obj[i].value_len, l_value_enc_str, DAP_ENC_DATA_TYPE_B64);
            dap_enc_base64_encode(l_sign, dap_sign_get_size(l_sign), l_sign_str, DAP_ENC_DATA_TYPE_B64);
            struct json_object *jobj = json_object_new_object();
            json_object_object_add(jobj, "key",     json_object_new_string(l_store_obj[i].key));
            json_object_object_add(jobj, "value",   json_object_new_string(l_value_enc_str));
            json_object_object_add(jobj, "value_len", json_object_new_int64((int64_t)l_store_obj[i].value_len));
            json_object_object_add(jobj, "flags", json_object_new_uint64((uint64_t)l_store_obj[i].flags));
            json_object_object_add(jobj, "sign", json_object_new_string(l_sign_str));
            json_object_object_add(jobj, "timestamp", json_object_new_int64((int64_t)l_store_obj[i].timestamp));
            json_object_object_add(jobj, "crc", json_object_new_uint64(l_store_obj[i].crc));
            json_object_array_add(l_json_group, jobj);

            DAP_DELETE(l_value_enc_str);
        }
        json_object_object_add(l_json_group_inner, "records", l_json_group);
        json_object_array_add(l_json, l_json_group_inner);
        dap_store_obj_free(l_store_obj, l_store_obj_count);
    }
    if (l_parsed_groups_list)
        dap_list_free_full(l_groups_list, NULL);
    if (json_object_to_file(l_path, l_json) == -1) {
#if JSON_C_MINOR_VERSION<15
        log_it(L_CRITICAL, "Couldn't export JSON to file, error code %d", errno );
        dap_cli_server_cmd_set_reply_text (a_str_reply, "Couldn't export JSON to file, error code %d", errno );
#else
        log_it(L_CRITICAL, "Couldn't export JSON to file, err '%s'", json_util_get_last_err());
        dap_cli_server_cmd_set_reply_text(a_str_reply, "%s", json_util_get_last_err());
#endif
         json_object_put(l_json);
         return -1;
    }
    dap_cli_server_cmd_set_reply_text(a_str_reply, "Global DB export in file %s", l_path);
    json_object_put(l_json);
    dap_cli_server_cmd_set_reply_text(a_str_reply, "Global DB export in file %s", l_path);
    return 0;
}

/**
 * @brief cmd_gdb_import
 * @param argc
 * @param argv
 * @param arg_func
 * @param a_str_reply
 * @return
 */
int cmd_gdb_import(int a_argc, char **a_argv, void **a_str_reply)
{
    json_object **a_json_arr_reply = (json_object **)a_str_reply;
    int arg_index = 1;
    const char *l_filename = NULL;
    dap_cli_server_cmd_find_option_val(a_argv, arg_index, a_argc, "filename", &l_filename);
    if (!l_filename) {
        dap_json_rpc_error_add(*a_json_arr_reply, DAP_CHAIN_NODE_CLI_COM_GDB_IMPORT_REQUIRES_PARAMETER_FILENAME, 
                                                        "gdb_import requires parameter 'filename'");
        return -DAP_CHAIN_NODE_CLI_COM_GDB_IMPORT_REQUIRES_PARAMETER_FILENAME;
    }
    const char *l_gdb_path = dap_config_get_item_str(g_config, "global_db", "path");
    if (!l_gdb_path) {
        log_it(L_ERROR, "Can't find gdb path in config file");
        dap_json_rpc_error_add(*a_json_arr_reply, DAP_CHAIN_NODE_CLI_COM_GDB_IMPORT_CANT_FIND_GDB_PATH_ERR, 
                                                        "Can't find gdb path in the config file");
        return -DAP_CHAIN_NODE_CLI_COM_GDB_IMPORT_CANT_FIND_GDB_PATH_ERR;
    }
    char l_path[MAX_PATH + 1];
    snprintf(l_path, sizeof(l_path), "%s/%s.json", l_gdb_path, l_filename);
    struct json_object *l_json = json_object_from_file(l_path);
    if (!l_json) {
#if JSON_C_MINOR_VERSION<15
        log_it(L_CRITICAL, "Import error occured: code %d", errno);
        dap_cli_server_cmd_set_reply_text(a_str_reply, "Import error occured: code %d",errno);
#else
        log_it(L_CRITICAL, "Import error occured: %s", json_util_get_last_err());
        dap_json_rpc_error_add(*a_json_arr_reply, DAP_CHAIN_NODE_CLI_COM_GENERAL_ERR, 
                                                        "%s", json_util_get_last_err());
#endif
        return -1;
    }
    for (size_t i = 0, l_groups_count = json_object_array_length(l_json); i < l_groups_count; ++i) {
        struct json_object *l_group_obj = json_object_array_get_idx(l_json, i);
        if (!l_group_obj) {
            continue;
        }
        struct json_object *l_json_group_name = json_object_object_get(l_group_obj, "group");
        const char *l_group_name = json_object_get_string(l_json_group_name);
        // proc group name
        log_it(L_INFO, "Group %zu: %s", i, l_group_name);
        struct json_object *l_json_records = json_object_object_get(l_group_obj, "records");
        size_t l_records_count = json_object_array_length(l_json_records);
        dap_store_obj_t *l_group_store = DAP_NEW_Z_SIZE(dap_store_obj_t, l_records_count * sizeof(dap_store_obj_t));
        if(!l_group_store) {
            log_it(L_CRITICAL, "%s", c_error_memory_alloc);
            return -1;
        }
        for (size_t j = 0; j < l_records_count; ++j) {
            struct json_object *l_record, *l_key, *l_value, *l_value_len, *l_ts;
            l_record = json_object_array_get_idx(l_json_records, j);
            l_key       = json_object_object_get(l_record, "key");
            l_value     = json_object_object_get(l_record, "value");
            size_t l_record_size = json_object_object_length(l_record);
            l_value_len = json_object_object_get(l_record, "value_len");
            l_ts        = json_object_object_get(l_record, "timestamp");
            l_group_store[j].key    = dap_strdup(json_object_get_string(l_key));
            if(!l_group_store[j].key) {
                log_it(L_CRITICAL, "%s", c_error_memory_alloc);
                l_records_count = j;
                break;
            }
            l_group_store[j].group  = dap_strdup(l_group_name);
            if(!l_group_store[j].group) {
                log_it(L_CRITICAL, "%s", c_error_memory_alloc);
                l_records_count = j;
                break;
            }
            dap_nanotime_t l_temp = json_object_get_int64(l_ts);
            l_group_store[j].timestamp = l_temp >> 32 ? l_temp : dap_nanotime_from_sec(l_temp);  // possibly legacy record
            l_group_store[j].value_len = (uint64_t)json_object_get_int64(l_value_len);

            const char *l_value_str = json_object_get_string(l_value);
            char *l_val = DAP_NEW_Z_SIZE(char, l_group_store[j].value_len);
            if(!l_val) {
                log_it(L_CRITICAL, "%s", c_error_memory_alloc);
                l_records_count = j;
                break;
            }
            dap_enc_base64_decode(l_value_str, strlen(l_value_str), l_val, DAP_ENC_DATA_TYPE_B64);
            l_group_store[j].value  = (uint8_t*)l_val;
            if (l_record_size > 5) {
                json_object *l_jobj_crc = json_object_object_get(l_record, "crc");
                json_object *l_jobj_sign = json_object_object_get(l_record, "sign");
                json_object *l_jobj_flags = json_object_object_get(l_record, "flags");
                uint8_t l_flags = (uint8_t)json_object_get_uint64(l_jobj_flags);
                uint64_t l_crc = json_object_get_uint64(l_jobj_crc);
                const char *l_sign_str = json_object_get_string(l_jobj_sign);
                int l_len = dap_strlen(l_sign_str);
                dap_sign_t *l_sign = DAP_NEW_Z_SIZE(dap_sign_t, DAP_ENC_BASE64_DECODE_SIZE(l_len) + 1);
                size_t l_sign_decree_size = dap_enc_base64_decode(l_sign_str, l_len, l_sign, DAP_ENC_DATA_TYPE_B64);
                if (dap_sign_get_size(l_sign) != l_sign_decree_size) {
                    log_it(L_ERROR, "Can't reade signature from record with key %s", l_group_store[j].key);
                }
                l_group_store[j].sign = l_sign;
                l_group_store[j].flags = l_flags;
                l_group_store[j].crc = l_crc;
            } else {
                //Loading old record
                dap_cert_t *l_cert_record = dap_cert_find_by_name(DAP_STREAM_NODE_ADDR_CERT_NAME);
                l_group_store[j].sign = dap_store_obj_sign(&l_group_store[j], l_cert_record->enc_key, &l_group_store[j].crc);
            }
        }
        if (dap_global_db_driver_apply(l_group_store, l_records_count)) {
            log_it(L_CRITICAL, "An error occured on importing group %s...", l_group_name);
        } else {
            log_it(L_INFO, "Imported %zu records of group %s", l_records_count, l_group_name);
        }
        dap_store_obj_free(l_group_store, l_records_count);
    }
    json_object_put(l_json);
    return 0;
}

dap_list_t *s_go_all_nets_offline()
{
    dap_list_t *l_net_returns = NULL;
    for (dap_chain_net_t *it = dap_chain_net_iter_start(); it; it = dap_chain_net_iter_next(it)) {
        if ( dap_chain_net_stop(it) )
            l_net_returns = dap_list_append(l_net_returns, it);
    }
    return l_net_returns;
}

typedef struct _pvt_net_nodes_list {
    dap_chain_net_t *net;
    dap_global_db_obj_t *group_nodes;
    size_t count_nodes;
} _pvt_net_nodes_list_t;

int cmd_remove(int a_argc, char **a_argv, void **a_str_reply)
{
    json_object **a_json_arr_reply = (json_object **)a_str_reply;
    //default init
    const char		*return_message	=	NULL;
    const char		*l_gdb_path		=	NULL;
//    const char		*l_chains_path	=	NULL;
    const char		*l_net_str		=	NULL;
    dap_chain_net_t	*l_net			=	NULL;
    int 			all				=	0;

    //for enum
    uint8_t			error			=	0;
    uint8_t			successful		=	0;

    //enum for errors
    enum {
        GDB_FAIL_PATH				=	0x00000001,
        CHAINS_FAIL_PATH			=	0x00000002,
        COMMAND_NOT_CORRECT			=	0x00000004,
        NET_NOT_VALID				=	0x00000008
    };

    //enum for successful
    enum {
        REMOVED_GDB					=	0x00000001,
        REMOVED_CHAINS				=	0x00000002
    };

    //check path's from config file
    if (dap_cli_server_cmd_check_option(a_argv, 1, a_argc, "-gdb") >= 0
    &&	(NULL == (l_gdb_path = dap_config_get_item_str(g_config, "global_db", "path")))){
        error |= GDB_FAIL_PATH;
    }
//    if (dap_cli_server_cmd_check_option(a_argv, 1, a_argc, "-chains") >= 0
//    &&	(NULL == (l_chains_path = dap_config_get_item_str(g_config, "resources", "dap_chains_path")))) {
//        error |= CHAINS_FAIL_PATH;
//    }

    dap_list_t *l_net_returns = NULL;
    //perform deletion according to the specified parameters, if the path is specified
    if (l_gdb_path) {
        l_net_returns = s_go_all_nets_offline();
        dap_list_t *l_gdb_nodes_list = NULL;
        for (dap_chain_net_t *it = dap_chain_net_iter_start(); it; it = dap_chain_net_iter_next(it)) {
            _pvt_net_nodes_list_t *l_gdb_groups = DAP_NEW(_pvt_net_nodes_list_t);
            if (!l_gdb_groups) {
                log_it(L_CRITICAL, "%s", c_error_memory_alloc);
                dap_list_free(l_net_returns);
                return -1;
            }
            l_gdb_groups->net = it;
            l_gdb_groups->group_nodes = dap_global_db_get_all_sync(l_gdb_groups->net->pub.gdb_nodes, &l_gdb_groups->count_nodes);
            l_gdb_nodes_list = dap_list_append(l_gdb_nodes_list, l_gdb_groups);
        }

        dap_list_t *l_group_list = dap_global_db_driver_get_groups_by_mask("*");
        for (dap_list_t *l_list = l_group_list; l_list; l_list = dap_list_next(l_list)) {
            dap_global_db_erase_table_sync((const char *)(l_list->data));
        }
        dap_list_free_full(l_group_list, NULL);
        uint32_t l_version = DAP_GLOBAL_DB_VERSION;
        if ( (error = dap_global_db_set_sync(DAP_GLOBAL_DB_LOCAL_GENERAL, "gdb_version", &l_version, sizeof(l_version), false)) )
            log_it(L_ERROR, "Can't add information about gdb_version");

        for (dap_list_t *ptr = l_gdb_nodes_list; ptr; ptr = dap_list_next(ptr)) {
            _pvt_net_nodes_list_t *l_tmp = (_pvt_net_nodes_list_t*)ptr->data;
            for (size_t i = 0; i < l_tmp->count_nodes; i++) {
                dap_global_db_obj_t l_obj = l_tmp->group_nodes[i];
                dap_global_db_set_sync(l_tmp->net->pub.gdb_nodes, l_obj.key, l_obj.value, l_obj.value_len, false);
            }
            dap_global_db_objs_delete(l_tmp->group_nodes, l_tmp->count_nodes);
        }
        dap_list_free_full(l_gdb_nodes_list, NULL);
        if (!error)
            successful |= REMOVED_GDB;
    }

    if (dap_cli_server_cmd_check_option(a_argv, 1, a_argc, "-chains") != -1) {
        dap_cli_server_cmd_find_option_val(a_argv, 1, a_argc, "-net", &l_net_str);
        all = dap_cli_server_cmd_check_option(a_argv, 1, a_argc, "-all");

        if	(NULL == l_net_str && all >= 0) {
            if (NULL == l_gdb_path)
                l_net_returns = s_go_all_nets_offline();
            for (dap_chain_net_t *it = dap_chain_net_iter_start(); it; it = dap_chain_net_iter_next(it)) {
                dap_chain_net_purge(it);
            }
            if (!error)
                successful |= REMOVED_CHAINS;
        } else if (NULL != l_net_str && all < 0) {
            if (NULL != (l_net = dap_chain_net_by_name(l_net_str))) {
                if (NULL == l_gdb_path && dap_chain_net_stop(l_net))
                    l_net_returns = dap_list_append(l_net_returns, l_net);
            } else {
                error |= NET_NOT_VALID;
            }
            dap_chain_net_purge(l_net);
            if (!error)
                successful |= REMOVED_CHAINS;

        } else {
            error |= COMMAND_NOT_CORRECT;
        }
    }

    //handling errors
    if (error & GDB_FAIL_PATH
    ||	error & CHAINS_FAIL_PATH) {
        return_message = "The node configuration file does not specify the path to the database and/or chains.\n"
                         "Please check the cellframe-node.cfg file in the [resources] item for subitems:\n"
                         "dap_global_db_path=<PATH>\n"
                         "dap_chains_path=<PATH>";
    } else if (error & COMMAND_NOT_CORRECT) {
        return_message = "You need to make a decision whether to remove all chains or a chain from a specific network.\n"
                         "You cannot use two keys '-net' and '-all' at the same time.\n"
                         "Be careful, the '-all' option will delete ALL CHAINS and won't ask you for permission!";
    } else if (error & NET_NOT_VALID) {
        return_message = "The specified network was not found.\n"
                         "The list of available networks can be viewed using the command:"
                         "'net list'";
    }
    json_object* json_obj_out;
    char *l_out_mes;
    if (error) {
        dap_json_rpc_error_add(*a_json_arr_reply, DAP_CHAIN_NODE_CLI_COM_REMOVE_GENERAL_ERR, "Error when deleting, because:\n%s", return_message);
    }
    else if (successful) {
        json_obj_out = json_object_new_object();
        l_out_mes = dap_strdup_printf("Successful removal: %s", successful & REMOVED_GDB && successful & REMOVED_CHAINS ? "gdb, chains" : successful & REMOVED_GDB ? "gdb" : successful & REMOVED_CHAINS ? "chains" : "");
        json_object_object_add(json_obj_out, "status", json_object_new_string(l_out_mes));
        DAP_DELETE(l_out_mes);
        json_object_array_add(*a_json_arr_reply,json_obj_out);
    } else {
        dap_json_rpc_error_add(*a_json_arr_reply, DAP_CHAIN_NODE_CLI_COM_REMOVE_NOTHING_TO_DEL_ERR, 
                                                    "Nothing to delete. Check if the command is correct.\nUse flags: -gdb or/and -chains [-net <net_name> | -all]\n"
                                                    "Be careful, the '-all' option will delete ALL CHAINS and won't ask you for permission!");
    }

    for (dap_list_t *it = l_net_returns; it; it = it->next)
        dap_chain_net_start((dap_chain_net_t *)it->data);
    dap_list_free(l_net_returns);

    return error;
}


/*
 * block code signer
 */
/*
 * enum for dap_chain_sign_file
 */
typedef enum {
    SIGNER_ALL_FLAGS             = 0x1f,
    SIGNER_FILENAME              = 1 << 0,   // flag - full filename
    SIGNER_FILENAME_SHORT        = 1 << 1,   // flag - filename without extension
    SIGNER_FILESIZE              = 1 << 2,   // flag - size of file
    SIGNER_DATE                  = 1 << 3,   // flag - date
    SIGNER_MIME_MAGIC            = 1 << 4,   // flag - mime magic
    SIGNER_COUNT                 = 5         // count flags
} dap_sign_signer_file_t;

static int s_sign_file(const char *a_filename, dap_sign_signer_file_t a_flags, const char *a_cert_name,
                       dap_sign_t **a_signed, dap_chain_hash_fast_t *a_hash);
static int s_signer_cmd(int a_arg_index, int a_argc, char **a_argv, void **a_str_reply);
static int s_check_cmd(int a_arg_index, int a_argc, char **a_argv, void **a_str_reply);
struct opts {
    char *name;
    uint32_t cmd;
};

#define BUILD_BUG(condition) ((void)sizeof(char[1-2*!!(condition)]))

int com_signer(int a_argc, char **a_argv, void **a_str_reply)
{
    enum {
        CMD_NONE, CMD_SIGN, CMD_CHECK
    };

    int arg_index = 1;
    int cmd_num = CMD_NONE;

    struct opts l_opts[] = {
    { "sign", CMD_SIGN },
    { "check", CMD_CHECK }
    };

    size_t l_len_opts = sizeof(l_opts) / sizeof(struct opts);
    for (size_t i = 0; i < l_len_opts; i++) {
        if (dap_cli_server_cmd_find_option_val(a_argv, arg_index, dap_min(a_argc, arg_index + 1), l_opts[i].name, NULL)) {
            cmd_num = l_opts[i].cmd;
            break;
        }
    }

    if(cmd_num == CMD_NONE) {
        dap_cli_server_cmd_set_reply_text(a_str_reply, "command %s not recognized", a_argv[1]);
        return -1;
    }
    switch (cmd_num) {
    case CMD_SIGN:
        return s_signer_cmd(arg_index, a_argc, a_argv, a_str_reply);
        break;
    case CMD_CHECK:
        return s_check_cmd(arg_index, a_argc, a_argv, a_str_reply);
        break;
    }

    return -1;
}

static int s_get_key_from_file(const char *a_file, const char *a_mime, const char *a_cert_name, dap_sign_t **a_sign);

static int s_check_cmd(int a_arg_index, int a_argc, char **a_argv, void **a_str_reply)
{
    int l_ret = 0;

    enum {OPT_FILE, OPT_HASH, OPT_NET, OPT_MIME, OPT_CERT,
          OPT_COUNT};
    struct opts l_opts_check[] = {
    { "-file", OPT_FILE },
    { "-hash", OPT_HASH },
    { "-net", OPT_NET },
    { "-mime", OPT_MIME },
    { "-cert", OPT_CERT }
    };

    BUILD_BUG((sizeof(l_opts_check)/sizeof(struct opts)) != OPT_COUNT);

    char *l_str_opts_check[OPT_COUNT] = {0};
    for (int i = 0; i < OPT_COUNT; i++) {
        dap_cli_server_cmd_find_option_val(a_argv, a_arg_index, a_argc, l_opts_check[i].name, (const char **) &l_str_opts_check[i]);
    }

    if (!l_str_opts_check[OPT_CERT]) {
        dap_cli_server_cmd_set_reply_text(a_str_reply, "%s need to be selected", l_opts_check[OPT_CERT].name);
        return -1;
    }
    if (l_str_opts_check[OPT_HASH] && l_str_opts_check[OPT_FILE]) {
        dap_cli_server_cmd_set_reply_text(a_str_reply, "you can select is only one from (file or hash)");
        return -1;
    }

    dap_chain_net_t *l_network = dap_chain_net_by_name(l_str_opts_check[OPT_NET]);
    if (!l_network) {
        dap_cli_server_cmd_set_reply_text(a_str_reply, "%s network not found", l_str_opts_check[OPT_NET]);
        return -1;
    }


    dap_chain_t *l_chain = dap_chain_net_get_chain_by_chain_type(l_network, CHAIN_TYPE_SIGNER);
    if (!l_chain) {
        dap_cli_server_cmd_set_reply_text(a_str_reply, "Not found datum signer in network %s", l_str_opts_check[OPT_NET]);
        return -1;
    }
    int found = 0;

    dap_sign_t *l_sign = NULL;
    dap_chain_datum_t *l_datum = NULL;
    char *l_gdb_group = NULL;

    l_gdb_group = dap_chain_net_get_gdb_group_mempool_new(l_chain);
    if (!l_gdb_group) {
        dap_cli_server_cmd_set_reply_text(a_str_reply, "Not found network group for chain: %s", l_chain->name);
        l_ret = -1;
        goto end;
    }

    dap_chain_hash_fast_t l_hash_tmp;

    if (l_str_opts_check[OPT_HASH]) {
        dap_chain_hash_fast_from_str(l_str_opts_check[OPT_HASH], &l_hash_tmp);
    }


    if (l_str_opts_check[OPT_FILE]) {
        if ( s_get_key_from_file(l_str_opts_check[OPT_FILE], l_str_opts_check[OPT_MIME], l_str_opts_check[OPT_CERT], &l_sign) ) {
            l_ret = -1;
            goto end;
        }

        l_datum = dap_chain_datum_create(DAP_CHAIN_DATUM_SIGNER, l_sign->pkey_n_sign, l_sign->header.sign_size);
        if (!l_datum) {
            dap_cli_server_cmd_set_reply_text(a_str_reply, "not created datum");
            l_ret = -1;
            goto end;
        }

        dap_chain_datum_calc_hash(l_datum, &l_hash_tmp);
    }

    dap_chain_atom_iter_t *l_iter = NULL;
    dap_chain_cell_t *l_cell_tmp = NULL;
    dap_chain_cell_t *l_cell = NULL;
    size_t l_atom_size = 0, l_datums_count = 0;

    HASH_ITER(hh, l_chain->cells, l_cell, l_cell_tmp) {
        l_iter = l_cell->chain->callback_atom_iter_create(l_cell->chain, l_cell->id, NULL);
        dap_chain_atom_ptr_t l_atom = l_cell->chain->callback_atom_find_by_hash(l_iter, &l_hash_tmp, &l_atom_size);
        dap_chain_datum_t **l_datums = l_cell->chain->callback_atom_get_datums(l_atom, l_atom_size, &l_datums_count);
        for (size_t i = 0; i < l_datums_count; i++) {
            dap_chain_datum_t *l_datum = l_datums[i];
            dap_hash_fast_t l_hash;
            dap_chain_datum_calc_hash(l_datum, &l_hash);
            if (!memcmp(l_hash_tmp.raw, l_hash.raw, DAP_CHAIN_HASH_FAST_SIZE)) {
                dap_cli_server_cmd_set_reply_text(a_str_reply, "found!");
                found = 1;
                break;
            }
        }
        DAP_DEL_Z(l_datums);
        l_cell->chain->callback_atom_iter_delete(l_iter);
    }

end:

    DAP_DEL_Z(l_gdb_group);

    if (!found) {
        dap_cli_server_cmd_set_reply_text(a_str_reply, "not found!");
    }

    return l_ret;
}

static char **s_parse_items(const char *a_str, char a_delimiter, int *a_count, const int a_only_digit)
{
    int l_count_temp = *a_count = 0;
    int l_len_str = strlen(a_str);
    if (l_len_str == 0) return NULL;
    char *s, *l_temp_str;
    s = l_temp_str = dap_strdup(a_str);

    int l_buf = 0;
    for (int i = 0; i < l_len_str; i++) {
        if (s[i] == a_delimiter && !l_buf) {
            s[i] = 0;
            continue;
        }
        if (s[i] == a_delimiter && l_buf) {
            s[i] = 0;
            l_buf = 0;
            continue;
        }
        if (!dap_is_alpha(s[i]) && l_buf) {
            s[i] = 0;
            l_buf = 0;
            continue;
        }
        if (!dap_is_alpha(s[i]) && !l_buf) {
            s[i] = 0;
            continue;
        }
        if (a_only_digit) {
            if (dap_is_digit(s[i])) {
                l_buf++;
                if (l_buf == 1) l_count_temp++;
                continue;
            }
        } else if (dap_is_alpha(s[i])) {
            l_buf++;
            if (l_buf == 1) l_count_temp++;
            continue;
        }
        if (!dap_is_alpha(s[i])) {
            l_buf = 0;
            s[i] = 0;
            continue;
        }
    }

    s = l_temp_str;
    if (l_count_temp == 0) {
        DAP_DELETE(l_temp_str);
        return NULL;
    }

    char **lines = DAP_CALLOC(l_count_temp, sizeof (void *));
    if (!lines) {
        log_it(L_ERROR, "Memoru allocation error in s_parse_items");
        DAP_DELETE(l_temp_str);
        return NULL;
    }
    for (int i = 0; i < l_count_temp; i++) {
        while (*s == 0) s++;
        lines[i] = strdup(s);
        s = strchr(s, '\0');
        s++;
    }

    DAP_DELETE(l_temp_str);
    *a_count = l_count_temp;
    return lines;
}

static int s_get_key_from_file(const char *a_file, const char *a_mime, const char *a_cert_name, dap_sign_t **a_sign)
{
    char **l_items_mime = NULL;
    int l_items_mime_count = 0;
    uint32_t l_flags_mime = 0;

    if (a_mime)
        l_items_mime = s_parse_items(a_mime, ',', &l_items_mime_count, 0);

    if (l_items_mime && l_items_mime_count > 0) {
        struct opts l_opts_flags[] = {
        { "SIGNER_ALL_FLAGS", SIGNER_ALL_FLAGS },
        { "SIGNER_FILENAME", SIGNER_FILENAME },
        { "SIGNER_FILENAME_SHORT", SIGNER_FILENAME_SHORT },
        { "SIGNER_FILESIZE", SIGNER_FILESIZE },
        { "SIGNER_DATE", SIGNER_DATE },
        { "SIGNER_MIME_MAGIC", SIGNER_MIME_MAGIC }
        };
        int l_len_opts_flags = sizeof(l_opts_flags) / sizeof (struct opts);
        for (int i = 0; i < l_len_opts_flags; i++) {
            for (int isub = 0; isub < l_items_mime_count; isub++) {
                if (!strncmp (l_opts_flags[i].name, l_items_mime[isub], strlen(l_items_mime[isub]) + 1)) {
                    l_flags_mime |= l_opts_flags[i].cmd;
                    break;
                }
            }
        }
        DAP_DEL_ARRAY(l_items_mime, l_items_mime_count);
        }
        DAP_DELETE(l_items_mime);
    if (l_flags_mime == 0)
        l_flags_mime = SIGNER_ALL_FLAGS;
    dap_chain_hash_fast_t l_hash;
    return s_sign_file(a_file, l_flags_mime, a_cert_name, a_sign, &l_hash);
}

static int s_signer_cmd(int a_arg_index, int a_argc, char **a_argv, void **a_str_reply)
{
    enum {
        OPT_FILE, OPT_MIME, OPT_NET, OPT_CHAIN, OPT_CERT,
        OPT_COUNT
    };
    struct opts l_opts_signer[] = {
    { "-file", OPT_FILE },
    { "-mime", OPT_MIME },
    { "-net", OPT_NET },
    { "-chain", OPT_CHAIN },
    { "-cert", OPT_CERT }
    };

    BUILD_BUG((sizeof(l_opts_signer)/sizeof(struct opts)) != OPT_COUNT);

    a_arg_index++;

    char *l_opts_sign[OPT_COUNT] = {0};
    for (int i = 0; i < OPT_COUNT; i++) {
        dap_cli_server_cmd_find_option_val(a_argv, a_arg_index, a_argc, l_opts_signer[i].name, (const char **) &l_opts_sign[i]);
    }

    if (!l_opts_sign[OPT_CERT])
        return dap_cli_server_cmd_set_reply_text(a_str_reply, "%s need to be selected", l_opts_signer[OPT_CERT].name), -1;

    dap_chain_net_t *l_network = dap_chain_net_by_name(l_opts_sign[OPT_NET]);
    if ( !l_network )
        return dap_cli_server_cmd_set_reply_text(a_str_reply, "%s network not found", l_opts_sign[OPT_NET]), -1;

    dap_chain_t *l_chain = dap_chain_net_get_chain_by_name(l_network, l_opts_sign[OPT_CHAIN]);
    if (!l_chain)
        return dap_cli_server_cmd_set_reply_text(a_str_reply, "%s chain not found", l_opts_sign[OPT_CHAIN]), -1;

    dap_sign_t *l_sign = NULL;
    if ( s_get_key_from_file(l_opts_sign[OPT_FILE], l_opts_sign[OPT_MIME], l_opts_sign[OPT_CERT], &l_sign) )
        return dap_cli_server_cmd_set_reply_text(a_str_reply, "%s cert not found", l_opts_sign[OPT_CERT]), -1;

    dap_chain_datum_t * l_datum = dap_chain_datum_create(DAP_CHAIN_DATUM_SIGNER, l_sign->pkey_n_sign, l_sign->header.sign_size);
    if (!l_datum)
        return dap_cli_server_cmd_set_reply_text(a_str_reply, "not created datum"), -1;
    dap_cli_server_cmd_set_reply_text(a_str_reply, "hash: %s", dap_get_data_hash_str(l_datum->data, l_datum->header.data_size).s);
    return DAP_DELETE(l_datum), l_chain->callback_add_datums(l_chain, &l_datum, 1);
}



/*
SIGNER_ALL_FLAGS             = 0 << 0,
SIGNER_FILENAME              = 1 << 0,   // flag - full filename
SIGNER_FILENAME_SHORT        = 1 << 1,   // flag - filename without extension
SIGNER_FILESIZE              = 1 << 2,   // flag - size of file
SIGNER_DATE                  = 1 << 3,   // flag - date
SIGNER_MIME_MAGIC            = 1 << 4,   // flag - mime magic
SIGNER_COUNT
*/

static char *s_strdup_by_index (const char *a_file, const int a_index);
static dap_tsd_t *s_alloc_metadata (const char *a_file, const int a_meta);
static uint8_t *s_concat_hash_and_mimetypes (dap_chain_hash_fast_t *a_chain, dap_list_t *a_meta_list, size_t *a_fullsize);

/*
 * dap_sign_file - sign a file with flags.
 * flags - (SIGNER_FILENAME, SIGNER_FILENAME_SHORT, SIGNER_FILESIZE, SIGNER_DATE, SIGNER_MIME_MAGIC) or SIGNER_ALL_FLAGS
 * example
 * int ret = dap_sign_file ("void.png", SIGNER_ALL_FLAGS); it's sign file with all mime types.
 * example
 * int ret = dap_sign_file ("void.png", SIGNER_FILENAME | SIGNER_FILESIZE | SIGNER_DATE);
 */
/**
 * @brief dap_chain_sign_file
 * @param a_chain
 * @param a_filename
 * @param a_flags
 * @return
 */
static int s_sign_file(const char *a_filename, dap_sign_signer_file_t a_flags, const char *a_cert_name,
                       dap_sign_t **a_signed, dap_chain_hash_fast_t *a_hash)
{
    size_t l_size = 0;
    char *l_buffer = dap_file_get_contents2(a_filename, &l_size);
    uint32_t l_shift = 1;
    int l_count_meta = 0;
    if (a_flags == SIGNER_ALL_FLAGS) {
        l_count_meta = SIGNER_COUNT;
        a_flags = SIGNER_FILENAME | SIGNER_FILENAME_SHORT | SIGNER_FILESIZE | SIGNER_DATE | SIGNER_MIME_MAGIC;
    }

    do {
        if (a_flags <= 0) break;

        for (int i = 0; i < SIGNER_COUNT; i++) {
            if (l_shift | a_flags) l_count_meta++;
            l_shift <<= 1;
        }
    } while (0);

    l_shift = 1;
    dap_list_t *l_std_list = NULL;

    for (int i = 0; i < l_count_meta; i++) {
        if (l_shift | a_flags) {
            dap_tsd_t *l_item = s_alloc_metadata(a_filename, l_shift & a_flags);
            if (l_item) {
                l_std_list = dap_list_append(l_std_list, l_item);
            }
        }
        l_shift <<= 1;
    }

    if (!dap_hash_fast(l_buffer, (size_t)l_size, a_hash)) {
        dap_list_free_full(l_std_list, NULL);
        DAP_DELETE(l_buffer);
        return -6;
    }

    size_t l_full_size_for_sign;
    uint8_t *l_data = s_concat_hash_and_mimetypes(a_hash, l_std_list, &l_full_size_for_sign);
    dap_list_free_full(l_std_list, NULL);
    if (!l_data) {
        DAP_DELETE(l_buffer);
        return -7;
    }
    dap_cert_t *l_cert = dap_cert_find_by_name(a_cert_name);
    if (!l_cert) {
        DAP_DELETE(l_buffer);
        return -8;
    }
    *a_signed = dap_sign_create(l_cert->enc_key, l_data, l_full_size_for_sign, 0);
    if (*a_signed == NULL) {
        DAP_DELETE(l_buffer);
        return -9;
    }

    return DAP_DELETE(l_buffer), 0;
}

static byte_t *s_concat_meta (dap_list_t *a_meta, size_t *a_fullsize)
{
    if (a_fullsize)
        *a_fullsize = 0;

    int l_part = 256;
    int l_power = 1;
    byte_t *l_buf = DAP_CALLOC(l_part * l_power++, 1);
    if (!l_buf) {
        log_it(L_CRITICAL, "%s", c_error_memory_alloc);
        return NULL;
    }
    size_t l_counter = 0;
    size_t l_part_power = l_part;
    int l_index = 0;

    for ( dap_list_t* l_iter = dap_list_first(a_meta); l_iter; l_iter = l_iter->next){
        if (!l_iter->data) continue;
        dap_tsd_t * l_tsd = (dap_tsd_t *) l_iter->data;
        l_index = l_counter;
        l_counter += strlen((char *)l_tsd->data);
        if (l_counter >= l_part_power) {
            l_part_power = l_part * l_power++;
            byte_t *l_buf_new = DAP_REALLOC_RET_VAL_IF_FAIL(l_buf, l_part_power, NULL, l_buf);
            l_buf = l_buf_new;
        }
        memcpy (&l_buf[l_index], l_tsd->data, strlen((char *)l_tsd->data));
    }

    if (a_fullsize)
        *a_fullsize = l_counter;

    return l_buf;
}

static uint8_t *s_concat_hash_and_mimetypes (dap_chain_hash_fast_t *a_chain_hash, dap_list_t *a_meta_list, size_t *a_fullsize)
{
    if (!a_fullsize) return NULL;
    byte_t *l_buf = s_concat_meta (a_meta_list, a_fullsize);
    if (!l_buf)
        return NULL;

    size_t l_len_meta_buf = *a_fullsize;
    *a_fullsize += sizeof (a_chain_hash->raw) + 1;
    uint8_t *l_fullbuf = DAP_NEW_Z_SIZE_RET_VAL_IF_FAIL(uint8_t, *a_fullsize, NULL, l_buf);
    memcpy( dap_mempcpy(l_fullbuf, a_chain_hash->raw, sizeof(a_chain_hash->raw)), l_buf, l_len_meta_buf );
    DAP_DELETE(l_buf);

    return l_fullbuf;
}


static char *s_strdup_by_index (const char *a_file, const int a_index)
{
    char *l_buf = DAP_CALLOC(a_index + 1, 1);
    if (!l_buf) {
        log_it(L_CRITICAL, "%s", c_error_memory_alloc);
        return NULL;
    }
    strncpy (l_buf, a_file, a_index);
    return l_buf;
}

static dap_tsd_t *s_alloc_metadata (const char *a_file, const int a_meta)
{
    switch (a_meta) {
        case SIGNER_FILENAME:
            return dap_tsd_create_string(SIGNER_FILENAME, a_file);
            break;
        case SIGNER_FILENAME_SHORT:
            {
                char *l_filename_short = NULL;
                if ((l_filename_short = strrchr(a_file, '.')) != 0) {
                    int l_index_of_latest_point = l_filename_short - a_file;
                    l_filename_short = s_strdup_by_index (a_file, l_index_of_latest_point);
                    if (!l_filename_short) return NULL;
                    dap_tsd_t *l_ret = dap_tsd_create_string(SIGNER_FILENAME_SHORT, l_filename_short);
                    free (l_filename_short);
                    return l_ret;
                }
            }
            break;
        case SIGNER_FILESIZE:
            {
                struct stat l_st;
                stat (a_file, &l_st);
                return dap_tsd_create_string(SIGNER_FILESIZE, dap_itoa(l_st.st_size));
            }
            break;
        case SIGNER_DATE:
            {
                struct stat l_st;
                stat (a_file, &l_st);
                char *l_ctime = ctime(&l_st.st_ctime);
                char *l = NULL;
                if ((l = strchr(l_ctime, '\n')) != 0) *l = 0;
                return dap_tsd_create_string(SIGNER_DATE, l_ctime);
            }
            break;
        #ifndef DAP_OS_ANDROID
        case SIGNER_MIME_MAGIC:
            {
                /*magic_t l_magic = magic_open(MAGIC_MIME);
                if (l_magic == NULL) return NULL;
                if (magic_load (l_magic, NULL)) {
                    magic_close(l_magic);
                    return NULL;
                }
                const char *l_str_magic_file = NULL;
                dap_tsd_t *l_ret = NULL;
                do {
                        l_str_magic_file = magic_file (l_magic, a_file);
                    if (!l_str_magic_file) break;
                    l_ret = dap_tsd_create_string(SIGNER_MIME_MAGIC, l_str_magic_file);
                } while (0);
                magic_close (l_magic);
                return l_ret;*/
                return dap_tsd_create_string(SIGNER_MIME_MAGIC, "application/octet-stream");
            }
            break;
        #endif
        default:
            return NULL;
    }
    return NULL;
}

struct json_object *wallet_list_json_collect(){
    struct json_object *l_json = json_object_new_object();
    json_object_object_add(l_json, "class", json_object_new_string("WalletList"));
    struct json_object *l_j_wallets = json_object_new_array();
    s_wallet_list(dap_chain_wallet_get_path(g_config), l_j_wallets);
    json_object_object_add(l_json, "wallets", l_j_wallets);
    return l_json;
}


struct json_object *wallets_info_json_collect() {
    struct json_object *l_json = json_object_new_object();
    json_object_object_add(l_json, "class", json_object_new_string("WalletsInfo"));
    struct json_object *l_json_wallets = json_object_new_object();
    struct json_object *l_wallet_list = wallet_list_json_collect();
    struct json_object *l_wallet_list_arr = json_object_object_get(l_wallet_list, "wallets");
    size_t l_count = json_object_array_length(l_wallet_list_arr);
    for (size_t i = 0; i < l_count; i++) {
        struct json_object *l_json_wallet = json_object_array_get_idx(l_wallet_list_arr, i),
                *l_json_wallet_name = json_object_object_get(l_json_wallet, "Wallet");
        if ( !l_json_wallet_name )
            continue;
        char *l_tmp = (char*)json_object_get_string(l_json_wallet_name), *l_dot_pos = strstr(l_tmp, ".dwallet"), tmp = '\0';
        if (l_dot_pos) {
            tmp = *l_dot_pos;
            *l_dot_pos = '\0';
        }
        json_object_object_add(l_json_wallets, l_tmp, dap_chain_wallet_info_to_json(l_tmp, dap_chain_wallet_get_path(g_config)));
        if (tmp)
            *l_dot_pos = tmp;
    }
    json_object_object_add(l_json, "wallets", l_json_wallets);
    json_object_put(l_wallet_list);
    return l_json;
}

void dap_notify_new_client_send_info(dap_events_socket_t *a_es, UNUSED_ARG void *a_arg) {
    struct json_object *l_json_nets = dap_chain_net_list_json_collect();
    dap_events_socket_write_f_mt(a_es->worker, a_es->uuid, "%s\r\n", json_object_to_json_string(l_json_nets));
    json_object_put(l_json_nets);
    struct json_object *l_json_nets_info = dap_chain_nets_info_json_collect();
    dap_events_socket_write_f_mt(a_es->worker, a_es->uuid, "%s\r\n", json_object_to_json_string(l_json_nets_info));
    json_object_put(l_json_nets_info);
    struct json_object *l_json_wallets = wallet_list_json_collect();
    dap_events_socket_write_f_mt(a_es->worker, a_es->uuid, "%s\r\n", json_object_to_json_string(l_json_wallets));
    json_object_put(l_json_wallets);
    struct json_object *l_json_wallets_info = wallets_info_json_collect();
    dap_events_socket_write_f_mt(a_es->worker, a_es->uuid, "%s\r\n", json_object_to_json_string(l_json_wallets_info));
    json_object_put(l_json_wallets_info);
    for (dap_chain_net_t *l_net = dap_chain_net_iter_start(); l_net; l_net = dap_chain_net_iter_next(l_net)) {
        struct json_object *l_json_net_states = dap_chain_net_states_json_collect(l_net);
        dap_events_socket_write_f_mt(a_es->worker, a_es->uuid, "%s\r\n", json_object_to_json_string(l_json_net_states));
        json_object_put(l_json_net_states);
    }
}

static void s_new_wallet_info_notify(const char *a_wallet_name)
{
    struct json_object *l_json = json_object_new_object();
    json_object_object_add(l_json, "class", json_object_new_string("WalletInfo"));
    struct json_object *l_json_wallet_info = json_object_new_object();
    json_object_object_add(l_json_wallet_info, a_wallet_name, dap_chain_wallet_info_to_json(a_wallet_name, dap_chain_wallet_get_path(g_config)));
    json_object_object_add(l_json, "wallet", l_json_wallet_info);
    dap_notify_server_send_mt(json_object_get_string(l_json));
    json_object_put(l_json);
}

static void s_stage_connected_callback(dap_client_t* a_client, void * a_arg) {
    dap_chain_node_client_t *l_node_client = DAP_CHAIN_NODE_CLIENT(a_client);
    UNUSED(a_arg);
    if(l_node_client) {
        pthread_mutex_lock(&l_node_client->wait_mutex);
        l_node_client->state = NODE_CLIENT_STATE_ESTABLISHED;
        pthread_cond_signal(&l_node_client->wait_cond);
        pthread_mutex_unlock(&l_node_client->wait_mutex);
    }
}

static void s_stage_connected_error_callback(dap_client_t* a_client, void * a_arg) {
    dap_chain_node_client_t *l_node_client = DAP_CHAIN_NODE_CLIENT(a_client);
    UNUSED(a_arg);
    if(l_node_client) {
        pthread_mutex_lock(&l_node_client->wait_mutex);
        l_node_client->state = NODE_CLIENT_STATE_ERROR;
        pthread_cond_signal(&l_node_client->wait_cond);
        pthread_mutex_unlock(&l_node_client->wait_mutex);
    }
}

int com_exec_cmd(int argc, char **argv, void **reply) {
    json_object ** a_json_arr_reply = (json_object **) reply;
    if (!dap_json_rpc_exec_cmd_inited()) {
        dap_json_rpc_error_add(*a_json_arr_reply, -1, "Json-rpc module doesn't inited, check confings");
        return -1;
    }

    const char * l_cmd_arg_str = NULL, * l_addr_str = NULL, * l_net_str = NULL;
    int arg_index = 1;
    dap_cli_server_cmd_find_option_val(argv, arg_index, argc, "-cmd", &l_cmd_arg_str);
    dap_cli_server_cmd_find_option_val(argv, arg_index, argc, "-addr", &l_addr_str);
    dap_cli_server_cmd_find_option_val(argv, arg_index, argc, "-net", &l_net_str);
    if (!l_cmd_arg_str || ! l_addr_str || !l_net_str) {
        dap_json_rpc_error_add(*a_json_arr_reply, -2, "Command exec_cmd require args -cmd, -addr, -net");
        return -2;
    }
    dap_chain_net_t* l_net = NULL;
    l_net = dap_chain_net_by_name(l_net_str);
    if (!l_net){
        dap_json_rpc_error_add(*a_json_arr_reply, -3, "Can't find net %s", l_net_str);
        return -3;
    }

    dap_json_rpc_params_t * params = dap_json_rpc_params_create();
    char *l_cmd_str = dap_strdup(l_cmd_arg_str);
    for(int i = 0; l_cmd_str[i] != '\0'; i++) {
        if (l_cmd_str[i] == ',')
            l_cmd_str[i] = ';';
    }
    dap_json_rpc_params_add_data(params, l_cmd_str, TYPE_PARAM_STRING);
    uint64_t l_id_response = dap_json_rpc_response_get_new_id();
    char ** l_cmd_arr_str = dap_strsplit(l_cmd_str, ";", -1);
    dap_json_rpc_request_t *l_request = dap_json_rpc_request_creation(l_cmd_arr_str[0], params, l_id_response);
    dap_strfreev(l_cmd_arr_str);
    dap_chain_node_addr_t l_node_addr;
    dap_chain_node_addr_from_str(&l_node_addr, l_addr_str);

    dap_chain_node_info_t *node_info = node_info_read_and_reply(l_net, &l_node_addr, NULL);
    if(!node_info) {
        log_it(L_DEBUG, "Can't find node with addr: %s", l_addr_str);
        dap_json_rpc_error_add(*a_json_arr_reply, -6, "Can't find node with addr: %s", l_addr_str);
        return -6;
    }
    int timeout_ms = 5000; //5 sec = 5000 ms
    dap_chain_node_client_t * l_node_client = dap_chain_node_client_create(l_net, node_info, NULL, NULL);

    //handshake
    l_node_client->client = dap_client_new(s_stage_connected_error_callback, l_node_client);
    l_node_client->client->_inheritor = l_node_client;
    dap_client_set_uplink_unsafe(l_node_client->client, &l_node_client->info->address, node_info->ext_host, node_info->ext_port);
    dap_client_pvt_t * l_client_internal = DAP_CLIENT_PVT(l_node_client->client);
    dap_client_go_stage(l_node_client->client, STAGE_ENC_INIT, s_stage_connected_callback);
    //wait handshake
    int res = dap_chain_node_client_wait(l_node_client, NODE_CLIENT_STATE_ESTABLISHED, timeout_ms);
    if (res) {
        log_it(L_ERROR, "No response from node");
        dap_json_rpc_error_add(*a_json_arr_reply, -8, "No reponse from node");
        dap_chain_node_client_close_unsafe(l_node_client);
        DAP_DEL_Z(node_info);
        return -8;
    }

    //send request
    json_object * l_response = NULL;
    dap_json_rpc_request_send(l_client_internal, l_request, &l_response);

    if (l_response) {
        json_object_array_add(*a_json_arr_reply, l_response);
    } else {
        json_object_array_add(*a_json_arr_reply, json_object_new_string("Empty reply"));
    }
    DAP_DEL_Z(node_info);
    dap_json_rpc_request_free(l_request);
    return 0;
}<|MERGE_RESOLUTION|>--- conflicted
+++ resolved
@@ -633,10 +633,6 @@
             dap_cli_server_cmd_set_reply_text(a_str_reply, "Record with key %s in group %s not found", l_key_str, l_group_str);
             return -121;
         }*/
-<<<<<<< HEAD
-        char *l_value_hexdump = dap_dump_hex(l_value_out, l_out_len);
-=======
->>>>>>> 45f6e578
         json_object* json_obj_read = json_object_new_object();
         if (l_ts) {
             char l_ts_str[80] = { '\0' };
@@ -654,12 +650,6 @@
                                             "\n\"%s : %s\"\nTime: %s\nNo value\n",
                                                   l_group_str, l_key_str, l_ts_str);
             }
-<<<<<<< HEAD
-        } else if (dap_global_db_group_match_mask(l_group_str, "*.mempool") && l_value_out) {
-            json_object_object_add(json_obj_read, "group", json_object_new_string(l_group_str));
-            json_object_object_add(json_obj_read, "key", json_object_new_string(l_key_str));
-            json_object_object_add(json_obj_read, "error", json_object_new_string(l_value_hexdump));
-=======
         } else if (dap_global_db_group_match_mask(l_group_str, "*.mempool") && !l_value_out) {
             // read hole value (error) in mempool
             dap_store_obj_t* l_read_obj = dap_global_db_get_raw_sync(l_group_str, l_key_str);
@@ -673,7 +663,6 @@
                 json_object_object_add(json_obj_read, "error", json_object_new_string((char*)l_read_obj->value));
             }
             dap_store_obj_free_one(l_read_obj);
->>>>>>> 45f6e578
         } else {
             dap_json_rpc_error_add(*a_json_arr_reply, DAP_CHAIN_NODE_CLI_COM_GLOBAL_DB_RECORD_NOT_FOUND,
                                             "\nRecord \"%s : %s\" not found\n",
@@ -681,10 +670,6 @@
         }
         DAP_DELETE(l_value_out);
         json_object_array_add(*a_json_arr_reply, json_obj_read);
-<<<<<<< HEAD
-        DAP_DELETE(l_value_hexdump);
-=======
->>>>>>> 45f6e578
         return DAP_CHAIN_NODE_CLI_COM_GLOBAL_DB_JSON_OK;
     }
     case CMD_DELETE:
