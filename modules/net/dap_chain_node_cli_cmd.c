/*
 * Authors:
 * Dmitriy A. Gerasimov <gerasimov.dmitriy@demlabs.net>
 * Alexander Lysikov <alexander.lysikov@demlabs.net>
 * DeM Labs Inc.   https://demlabs.net
 * Cellframe Network  https://github.com/demlabs-cellframe
 * Copyright  (c) 2019
 * All rights reserved.

 This file is part of DAP (Deus Applications Prototypes) the open source project

 DAP (Deus Applicaions Prototypes) is free software: you can redistribute it and/or modify
 it under the terms of the GNU General Public License as published by
 the Free Software Foundation, either version 3 of the License, or
 (at your option) any later version.

 DAP is distributed in the hope that it will be useful,
 but WITHOUT ANY WARRANTY; without even the implied warranty of
 MERCHANTABILITY or FITNESS FOR A PARTICULAR PURPOSE.  See the
 GNU General Public License for more details.

 You should have received a copy of the GNU General Public License
 along with any DAP based project.  If not, see <http://www.gnu.org/licenses/>.
 */

#include <stdlib.h>
#include <stdio.h>
#include <time.h>
#include <stdlib.h>
#include <stddef.h>
#include <stdint.h>
#include <string.h>
#include <stdbool.h>
#include <errno.h>
#include <assert.h>
#include <ctype.h>
#include <dirent.h>
#include <magic.h>
#include <sys/stat.h>

#ifdef WIN32
#include <winsock2.h>
#include <windows.h>
#include <mswsock.h>
#include <ws2tcpip.h>
#include <io.h>
#include "wepoll.h"
#else
#include <sys/types.h>
#include <arpa/inet.h>
#include <netinet/in.h>
#include <signal.h>
#endif
#include <pthread.h>

#include "iputils/iputils.h"

#include "uthash.h"
#include "utlist.h"


#include "dap_string.h"
#include "dap_hash.h"
#include "dap_chain_common.h"
#include "dap_strfuncs.h"
#include "dap_list.h"
#include "dap_string.h"
#include "dap_cert.h"
#include "dap_cert_file.h"
#include "dap_file_utils.h"
#include "dap_enc_base58.h"
#include "dap_chain_wallet.h"
#include "dap_chain_node.h"
#include "dap_chain_global_db.h"
#include "dap_chain_node_client.h"
#include "dap_chain_node_remote.h"
#include "dap_chain_node_cli_cmd.h"
#include "dap_chain_node_cli_cmd_tx.h"
#include "dap_chain_node_ping.h"
#include "dap_chain_net_srv.h"
#ifndef _WIN32
#include "dap_chain_net_news.h"
#endif
#include "dap_chain_cell.h"


#include "dap_enc_base64.h"
#include <json-c/json.h>
#ifdef DAP_OS_UNIX
#include <dirent.h>
#endif

#include "dap_chain_common.h"
#include "dap_chain_datum.h"
#include "dap_chain_datum_token.h"
#include "dap_chain_datum_tx_items.h"
#include "dap_chain_ledger.h"
#include "dap_chain_mempool.h"
#include "dap_chain_global_db.h"
#include "dap_chain_global_db_remote.h"

#include "dap_stream_ch_chain_net.h"
#include "dap_stream_ch_chain.h"
#include "dap_stream_ch_chain_pkt.h"
#include "dap_stream_ch_chain_net_pkt.h"
#include "dap_enc_base64.h"

#define LOG_TAG "chain_node_cli_cmd"


/**
 * @brief dap_chain_node_addr_t* dap_chain_node_addr_get_by_alias
 * Find in base addr by alias
 *
 * return addr, NULL if not found
 * @param a_net
 * @param a_alias
 * @return dap_chain_node_addr_t*
 */
dap_chain_node_addr_t* dap_chain_node_addr_get_by_alias(dap_chain_net_t * a_net, const char *a_alias)
{
    dap_chain_node_addr_t *l_addr = NULL;
    if(!a_alias)
        return NULL;
    const char *a_key = a_alias;
    size_t l_addr_size = 0;
    l_addr = (dap_chain_node_addr_t*) (void*) dap_chain_global_db_gr_get(a_key, &l_addr_size,
            a_net->pub.gdb_nodes_aliases);
    if(l_addr_size != sizeof(dap_chain_node_addr_t)) {
        DAP_DELETE(l_addr);
        l_addr = NULL;
    }
//    DAP_DELETE(addr_str);
    return l_addr;
}


/**
 * @brief dap_list_t* get_aliases_by_name Get the aliases by name object
 * Find in base alias by addr
 *
 * return list of addr, NULL if not found
 * @param l_net
 * @param a_addr
 * @return dap_list_t*
 */
static dap_list_t* get_aliases_by_name(dap_chain_net_t * l_net, dap_chain_node_addr_t *a_addr)
{
    if(!a_addr)
        return NULL;
    dap_list_t *list_aliases = NULL;
    size_t data_size = 0;
    // read all aliases
    dap_global_db_obj_t *objs = dap_chain_global_db_gr_load(l_net->pub.gdb_nodes_aliases, &data_size);
    if(!objs || !data_size)
        return NULL;
    for(size_t i = 0; i < data_size; i++) {
        //dap_chain_node_addr_t addr_i;
        dap_global_db_obj_t *obj = objs + i;
        if(!obj)
            break;
        dap_chain_node_addr_t *l_addr = (dap_chain_node_addr_t*) (void*) obj->value;
        if(l_addr && obj->value_len == sizeof(dap_chain_node_addr_t) && a_addr->uint64 == l_addr->uint64) {
            list_aliases = dap_list_prepend(list_aliases, strdup(obj->key));
        }
    }
    dap_chain_global_db_objs_delete(objs, data_size);
    return list_aliases;
}

/**
 * @brief dap_chain_node_addr_t* s_node_info_get_addr
 *
 * @param a_net
 * @param a_node_info
 * @param a_addr
 * @param a_alias_str
 * @return dap_chain_node_addr_t*
 */
static dap_chain_node_addr_t* s_node_info_get_addr(dap_chain_net_t * a_net, dap_chain_node_addr_t *a_addr, const char *a_alias_str)
{
    dap_chain_node_addr_t *l_address = NULL;
    if(a_alias_str && !a_addr->uint64) {
        l_address = dap_chain_node_addr_get_by_alias(a_net, a_alias_str);
    }
    if(a_addr->uint64) {
        l_address = DAP_NEW(dap_chain_node_addr_t);
        l_address->uint64 = a_addr->uint64;
    }
    return l_address;
}

/**
 * @brief
 * sign data (datum_token) by certificates (1 or more)
 * successful count of signes return in l_sign_counter
 * @param l_certs - array with certificates loaded from dcert file
 * @param l_datum_token - updated pointer for l_datum_token variable after realloc
 * @param l_certs_count - count of certificate
 * @param l_datum_data_offset - offset of datum
 * @param l_sign_counter - counter of successful data signing operation
 * @return dap_chain_datum_token_t*
 */
<<<<<<< HEAD
static dap_chain_datum_token_t * s_sign_cert_in_cycle(dap_cert_t ** l_certs, dap_chain_datum_token_t * l_datum_token, size_t l_certs_count, size_t l_datum_data_offset, uint32_t * l_sign_counter)
{
    for(size_t i = 0; i < l_certs_count; i++)
=======
static dap_chain_datum_token_t * s_sign_cert_in_cycle(dap_cert_t ** l_certs, dap_chain_datum_token_t * l_datum_token, size_t l_certs_count, 
            size_t * l_datum_data_offset, uint32_t * l_sign_counter)
{         
    if (!l_datum_data_offset)
    {
        log_it(L_DEBUG,"l_datum_data_offset is NULL");
        return NULL;
    }  
    
    for(size_t i = 0; i < l_certs_count; i++) 
>>>>>>> 908120bb
    {
        dap_sign_t * l_sign = dap_cert_sign(l_certs[i],  l_datum_token,
           sizeof(l_datum_token->header_private), 0);

        if (l_sign)
        {
            size_t l_sign_size = dap_sign_get_size(l_sign);
            l_datum_token = DAP_REALLOC(l_datum_token, sizeof(dap_chain_datum_token_t) + *l_datum_data_offset + l_sign_size);
            memcpy(l_datum_token->data_n_tsd + *l_datum_data_offset, l_sign, l_sign_size);
            *l_datum_data_offset += l_sign_size;
            DAP_DELETE(l_sign);
            log_it(L_DEBUG,"<-- Signed with '%s'", l_certs[i]->name);
            *l_sign_counter += 1;
        }
    }

    return l_datum_token;
}

/**
 * @brief node_info_read_and_reply
 * Read node from base
 * @param a_net
 * @param a_address
 * @param a_str_reply
 * @return dap_chain_node_info_t*
 */
static dap_chain_node_info_t* node_info_read_and_reply(dap_chain_net_t * a_net, dap_chain_node_addr_t *a_address,
        char **a_str_reply)
{
    char *l_key = dap_chain_node_addr_to_hash_str(a_address);
    if(!l_key)
    {
        dap_chain_node_cli_set_reply_text(a_str_reply, "can't calculate hash of addr");
        return NULL;
    }
    size_t node_info_size = 0;
    dap_chain_node_info_t *node_info;
    // read node
    node_info = (dap_chain_node_info_t *) dap_chain_global_db_gr_get(l_key, &node_info_size, a_net->pub.gdb_nodes);

    if(!node_info) {
        dap_chain_node_cli_set_reply_text(a_str_reply, "node not found in base");
        DAP_DELETE(l_key);
        return NULL;
    }
    /* if(!node_info->hdr.ext_port)
        node_info->hdr.ext_port = 8079; */
    size_t node_info_size_must_be = dap_chain_node_info_get_size(node_info);
    if(node_info_size_must_be != node_info_size) {
        dap_chain_node_cli_set_reply_text(a_str_reply, "node has bad size in base=%u (must be %u)", node_info_size,
                node_info_size_must_be);
        DAP_DELETE(node_info);
        DAP_DELETE(l_key);
        return NULL;
    }

    DAP_DELETE(l_key);
    return node_info;
}


/**
 * @brief node_info_save_and_reply
 * Save node to base
 * @param a_net
 * @param a_node_info
 * @param str_reply
 * @return true
 * @return false
 */
static bool node_info_save_and_reply(dap_chain_net_t * a_net, dap_chain_node_info_t *a_node_info, char **str_reply)
{
    if(!a_node_info || !a_node_info->hdr.address.uint64) {
        dap_chain_node_cli_set_reply_text(str_reply, "node addr not found");
        return false;
    }
    char *a_key = dap_chain_node_addr_to_hash_str(&a_node_info->hdr.address);
    if(!a_key)
    {
        dap_chain_node_cli_set_reply_text(str_reply, "can't calculate hash for addr");
        return NULL;
    }

    size_t l_node_info_size = dap_chain_node_info_get_size(a_node_info);

    return  dap_chain_global_db_gr_set(a_key, a_node_info, l_node_info_size, a_net->pub.gdb_nodes);
}


/**
 * @brief node_info_add_with_reply
 * Handler of command 'global_db node add'
 *
 * str_reply[out] for reply
 * return 0 Ok, -1 error
 * @param a_net
 * @param a_node_info
 * @param a_alias_str
 * @param a_cell_str
 * @param a_ipv4_str
 * @param a_ipv6_str
 * @param a_str_reply
 * @return int
 */
static int node_info_add_with_reply(dap_chain_net_t * a_net, dap_chain_node_info_t *a_node_info,
        const char *a_alias_str,
        const char *a_cell_str, const char *a_ipv4_str, const char *a_ipv6_str, char **a_str_reply)
{

    if(!a_node_info->hdr.address.uint64) {
        dap_chain_node_cli_set_reply_text(a_str_reply, "not found -addr parameter");
        return -1;
    }
    if(!a_cell_str) {
        dap_chain_node_cli_set_reply_text(a_str_reply, "not found -cell parameter");
        return -1;
    }
    if(a_ipv4_str)
        inet_pton(AF_INET, a_ipv4_str, &(a_node_info->hdr.ext_addr_v4));
    if(a_ipv6_str)
        inet_pton(AF_INET6, a_ipv6_str, &(a_node_info->hdr.ext_addr_v6));

    // check match addr to cell or no
    /*dap_chain_node_addr_t *addr = dap_chain_node_gen_addr(&node_info->hdr.cell_id);
     if(!dap_chain_node_check_addr(&node_info->hdr.address, &node_info->hdr.cell_id)) {
     set_reply_text(str_reply, "cell does not match addr");
     return -1;
     }*/
    if(a_alias_str) {
        // add alias
        if(!dap_chain_node_alias_register(a_net, a_alias_str, &a_node_info->hdr.address)) {
            log_it(L_WARNING, "can't save alias %s", a_alias_str);
            dap_chain_node_cli_set_reply_text(a_str_reply, "alias '%s' can't be mapped to addr=0x%lld",
                    a_alias_str, a_node_info->hdr.address.uint64);
            return -1;
        }
    }

    // write to base
    bool res = node_info_save_and_reply(a_net, a_node_info, a_str_reply);
    if(res)
        dap_chain_node_cli_set_reply_text(a_str_reply, "node added");
    else
        return -1;
    if(res)
        return 0;
    return -1;
}


/**
 * @brief node_info_del_with_reply
 * Handler of command 'global_db node add'
 * @param a_net
 * @param a_node_info
 * @param alias_str
 * @param str_reply str_reply[out] for reply
 * @return int
 * return 0 Ok, -1 error
 */
static int node_info_del_with_reply(dap_chain_net_t * a_net, dap_chain_node_info_t *a_node_info, const char *alias_str,
        char **str_reply)
{
    if(!a_node_info->hdr.address.uint64 && !alias_str) {
        dap_chain_node_cli_set_reply_text(str_reply, "addr not found");
        return -1;
    }
    // check, current node have this addr or no
    uint64_t l_cur_addr = dap_db_get_cur_node_addr(a_net->pub.name);
    if(l_cur_addr && l_cur_addr == a_node_info->hdr.address.uint64) {
        dap_chain_node_cli_set_reply_text(str_reply, "current node cannot be deleted");
        return -1;
    }

    // find addr by alias or addr_str
    dap_chain_node_addr_t *address = s_node_info_get_addr(a_net, &a_node_info->hdr.address, alias_str);
    if(!address) {
        dap_chain_node_cli_set_reply_text(str_reply, "alias not found");
        return -1;
    }
    char *a_key = dap_chain_node_addr_to_hash_str(address);
    if(a_key)
    {
        // delete node
        bool res = dap_chain_global_db_gr_del( a_key, a_net->pub.gdb_nodes);
        if(res) {
            // delete all aliases for node address
            {
                dap_list_t *list_aliases = get_aliases_by_name(a_net, address);
                dap_list_t *list = list_aliases;
                while(list)
                {
                    const char *alias = (const char *) list->data;
                    dap_chain_node_alias_delete(a_net, alias);
                    list = dap_list_next(list);
                }
                dap_list_free_full(list_aliases, (dap_callback_destroyed_t) free);
            }
            // set text response
            dap_chain_node_cli_set_reply_text(str_reply, "node deleted");
        }
        else
            dap_chain_node_cli_set_reply_text(str_reply, "node not deleted");
        DAP_DELETE(a_key);
        DAP_DELETE(address);
        if(res)
            return 0;
        return -1;
    }
    dap_chain_node_cli_set_reply_text(str_reply, "addr to delete can't be defined");
    DAP_DELETE(address);
    return -1;
}


/**
 * @brief link_add_or_del_with_reply
 * Handler of command 'global_db node link'
 * cmd 'add' or 'del'
 * str_reply[out] for reply
 * return 0 Ok, -1 error
 * @param a_net
 * @param a_node_info
 * @param cmd
 * @param a_alias_str
 * @param link
 * @param a_str_reply
 * @return int
 */
static int link_add_or_del_with_reply(dap_chain_net_t * a_net, dap_chain_node_info_t *a_node_info, const char *cmd,
        const char *a_alias_str,
        dap_chain_node_addr_t *link, char **a_str_reply)
{
    if(!a_node_info->hdr.address.uint64 && !a_alias_str) {
        dap_chain_node_cli_set_reply_text(a_str_reply, "addr not found");
        return -1;
    }
    if(!link->uint64) {
        dap_chain_node_cli_set_reply_text(a_str_reply, "link not found");
        return -1;
    }
    // TODO check the presence of link in the node base
#ifdef DAP_CHAIN_NODE_CHECK_PRESENSE
        dap_chain_node_cli_set_reply_text(a_str_reply, "node 0x%016llx not found in base", link->uint64);
        return -1;
#endif

    // find addr by alias or addr_str
    dap_chain_node_addr_t *l_address = s_node_info_get_addr(a_net, &a_node_info->hdr.address, a_alias_str);
    if(!l_address) {
        dap_chain_node_cli_set_reply_text(a_str_reply, "alias not found");
        return -1;
    }

    dap_chain_node_info_t * l_node_info_read = node_info_read_and_reply(a_net, l_address, a_str_reply);
    size_t l_node_info_read_size = dap_chain_node_info_get_size(l_node_info_read);
    if(!l_node_info_read)
        return -1;

    int cmd_int = 0;
    if(!strcmp(cmd, "add"))
        cmd_int = 1;
    else if(!strcmp(cmd, "del"))
        cmd_int = 2;

    // find link in node_info_read
    int index_link = -1;
    for(size_t i = 0; i < l_node_info_read->hdr.links_number; i++) {
        if(l_node_info_read->links[i].uint64 == link->uint64) {
            // link already present
            index_link = (int) i;
            break;
        }
    }
    bool res_successful = false; // is successful whether add/del
    // add link
    if(cmd_int == 1) {
        if(index_link == -1) {
            l_node_info_read->hdr.links_number++;
            l_node_info_read_size = dap_chain_node_info_get_size(l_node_info_read);
            l_node_info_read = DAP_REALLOC(l_node_info_read, l_node_info_read_size);
            memcpy(&(l_node_info_read->links[l_node_info_read->hdr.links_number-1]), link, sizeof(dap_chain_node_addr_t));
            res_successful = true;
        }
    }
    // delete link
    else if(cmd_int == 2) {
        // move link list to one item prev
        if(index_link >= 0) {
            for(unsigned int j = (unsigned int) index_link; j < (l_node_info_read->hdr.links_number - 1); j++) {
                memcpy(&(l_node_info_read->links[j]), &(l_node_info_read->links[j + 1]), sizeof(dap_chain_node_addr_t));
            }
            l_node_info_read->hdr.links_number--;
            res_successful = true;
            l_node_info_read = DAP_REALLOC(l_node_info_read, l_node_info_read_size -= sizeof(*link));
        }
    }
    // save edited node_info
    if(res_successful) {
        bool res = node_info_save_and_reply(a_net, l_node_info_read, a_str_reply);
        if(res) {
            res_successful = true;
            if(cmd_int == 1)
                dap_chain_node_cli_set_reply_text(a_str_reply, "link added");
            if(cmd_int == 2)
                dap_chain_node_cli_set_reply_text(a_str_reply, "link deleted");
        }
        else {
            res_successful = false;
        }
    }
    else {
        if(cmd_int == 1) {
            if(index_link >= 0)
                dap_chain_node_cli_set_reply_text(a_str_reply, "link not added because it is already present");
            else
                dap_chain_node_cli_set_reply_text(a_str_reply, "link not added");
        }
        if(cmd_int == 2) {
            if(index_link == -1)
                dap_chain_node_cli_set_reply_text(a_str_reply, "link not deleted because not found");
            else
                dap_chain_node_cli_set_reply_text(a_str_reply, "link not deleted");
        }
    }

    DAP_DELETE(l_address);
    DAP_DELETE(l_node_info_read);
    if(res_successful)
        return 0;
    return -1;
}


/**
 * @brief node_info_dump_with_reply Handler of command 'node dump'
 * @param a_net
 * @param a_addr
 * @param a_is_full
 * @param a_alias
 * @param a_str_reply
 * @return int 0 Ok, -1 error
 */
static int node_info_dump_with_reply(dap_chain_net_t * a_net, dap_chain_node_addr_t * a_addr, bool a_is_full,
        const char *a_alias, char **a_str_reply)
{
    int l_ret = 0;
    dap_string_t *l_string_reply = dap_string_new("Node dump:");

    if((a_addr && a_addr->uint64) || a_alias) {
        dap_chain_node_addr_t *l_addr = NULL;
        if(a_addr && a_addr->uint64) {
            l_addr = DAP_NEW(dap_chain_node_addr_t);
            l_addr->uint64 = a_addr->uint64;
        } else if(a_alias) {
            l_addr = dap_chain_node_alias_find(a_net, a_alias);
        }
        if(!l_addr) {
            dap_chain_node_cli_set_reply_text(a_str_reply, "addr not valid");
            dap_string_free(l_string_reply, true);
            return -1;
        }
        // read node
        dap_chain_node_info_t *node_info_read = node_info_read_and_reply(a_net, l_addr, a_str_reply);
        if(!node_info_read) {
            DAP_DELETE(l_addr);
            dap_string_free(l_string_reply, true);
            return -2;
        }

        // get aliases in form of string
        dap_string_t *aliases_string = dap_string_new(NULL);
        dap_list_t *list_aliases = get_aliases_by_name(a_net, l_addr);
        if(list_aliases)
        {
            dap_list_t *list = list_aliases;
            while(list)
            {
                const char *alias = (const char *) list->data;
                dap_string_append_printf(aliases_string, "\nalias %s", alias);
                list = dap_list_next(list);
            }
            dap_list_free_full(list_aliases, (dap_callback_destroyed_t) free);
        }
        else
            dap_string_append(aliases_string, "\nno aliases");

        const int hostlen = 128;
        char *host4 = (char*) alloca(hostlen);
        char *host6 = (char*) alloca(hostlen);
        struct sockaddr_in sa4 = { .sin_family = AF_INET, .sin_addr = node_info_read->hdr.ext_addr_v4 };
        const char* str_ip4 = inet_ntop(AF_INET, &(((struct sockaddr_in *) &sa4)->sin_addr), host4, hostlen);

        struct sockaddr_in6 sa6 = { .sin6_family = AF_INET6, .sin6_addr = node_info_read->hdr.ext_addr_v6 };
        const char* str_ip6 = inet_ntop(AF_INET6, &(((struct sockaddr_in6 *) &sa6)->sin6_addr), host6, hostlen);

        // get links in form of string
        dap_string_t *links_string = dap_string_new(NULL);
        for(unsigned int i = 0; i < node_info_read->hdr.links_number; i++) {
            dap_chain_node_addr_t link_addr = node_info_read->links[i];
            dap_string_append_printf(links_string, "\nlink%02d address : " NODE_ADDR_FP_STR, i,
                    NODE_ADDR_FP_ARGS_S(link_addr));
        }

        dap_string_append_printf(l_string_reply, "\n");
        char l_port_str[10];
        sprintf(l_port_str,"%d",node_info_read->hdr.ext_port);

        // set short reply with node param
        if(!a_is_full)
            dap_string_append_printf(l_string_reply,
                    "node address "NODE_ADDR_FP_STR"\tcell 0x%016"DAP_UINT64_FORMAT_x"\tipv4 %s\tport: %s\tnumber of links %u",
                    NODE_ADDR_FP_ARGS_S(node_info_read->hdr.address),
                    node_info_read->hdr.cell_id.uint64, str_ip4,
                    node_info_read->hdr.ext_port ? l_port_str : "default",
                    node_info_read->hdr.links_number);
        else
            // set full reply with node param
            dap_string_append_printf(l_string_reply,
                    "node address " NODE_ADDR_FP_STR "\ncell 0x%016"DAP_UINT64_FORMAT_x"\nipv4 %s\nipv6 %s\nport: %s%s\nlinks %u%s",
                    NODE_ADDR_FP_ARGS_S(node_info_read->hdr.address),
                    node_info_read->hdr.cell_id.uint64,
                    str_ip4, str_ip6,
                    node_info_read->hdr.ext_port ? l_port_str : "default",
                    aliases_string->str,
                    node_info_read->hdr.links_number, links_string->str);
        dap_string_free(aliases_string, true);
        dap_string_free(links_string, true);

        DAP_DELETE(l_addr);
        DAP_DELETE(node_info_read);

    } else { // Dump list with !a_addr && !a_alias
        dap_global_db_obj_t *l_objs = NULL;
        size_t l_nodes_count = 0;
        dap_string_append(l_string_reply, "\n");
        // read all node
        l_objs = dap_chain_global_db_gr_load(a_net->pub.gdb_nodes, &l_nodes_count);

        if(!l_nodes_count || !l_objs) {
            dap_string_append_printf(l_string_reply, "No records\n");
            dap_chain_node_cli_set_reply_text(a_str_reply, l_string_reply->str);
            dap_string_free(l_string_reply, true);
            dap_chain_global_db_objs_delete(l_objs, l_nodes_count);
            return -1;
        } else {
            dap_string_append_printf(l_string_reply, "Got %zu records:\n", l_nodes_count);
            for(size_t i = 0; i < l_nodes_count; i++) {
                dap_chain_node_info_t *l_node_info = (dap_chain_node_info_t *) l_objs[i].value;
                // read node
                dap_chain_node_info_t *node_info_read = node_info_read_and_reply(a_net, &l_node_info->hdr.address, NULL);
                if (!node_info_read)
                    continue;
                const int hostlen = 128;
                char *host4 = (char*) alloca(hostlen);
                char *host6 = (char*) alloca(hostlen);
                struct sockaddr_in sa4 = { .sin_family = AF_INET, .sin_addr = node_info_read->hdr.ext_addr_v4 };
                const char* str_ip4 = inet_ntop(AF_INET, &(((struct sockaddr_in *) &sa4)->sin_addr), host4, hostlen);

                struct sockaddr_in6 sa6 = { .sin6_family = AF_INET6, .sin6_addr = node_info_read->hdr.ext_addr_v6 };
                const char* str_ip6 = inet_ntop(AF_INET6, &(((struct sockaddr_in6 *) &sa6)->sin6_addr), host6, hostlen);

                // get aliases in form of string
                dap_string_t *aliases_string = dap_string_new(NULL);
                dap_list_t *list_aliases = get_aliases_by_name(a_net, &node_info_read->hdr.address);
                if(list_aliases)
                {
                    dap_list_t *list = list_aliases;
                    while(list)
                    {
                        const char *alias = (const char *) list->data;
                        dap_string_append_printf(aliases_string, "\nalias %s", alias);
                        list = dap_list_next(list);
                    }
                    dap_list_free_full(list_aliases, (dap_callback_destroyed_t) free);
                }
                else
                    dap_string_append(aliases_string, "\nno aliases");

                // get links in form of string
                dap_string_t *links_string = dap_string_new(NULL);
                for(unsigned int i = 0; i < node_info_read->hdr.links_number; i++) {
                    dap_chain_node_addr_t link_addr = node_info_read->links[i];
                    dap_string_append_printf(links_string, "\nlink%02d address : " NODE_ADDR_FP_STR, i,
                            NODE_ADDR_FP_ARGS_S(link_addr));
                }

                if(i)
                    dap_string_append_printf(l_string_reply, "\n");
                char l_port_str[10];
                sprintf(l_port_str,"%d",node_info_read->hdr.ext_port);
                // set short reply with node param
                if(!a_is_full)
                    dap_string_append_printf(l_string_reply,
                            "node address "NODE_ADDR_FP_STR"\tcell 0x%016"DAP_UINT64_FORMAT_x"\tipv4 %s\tport: %s\tnumber of links %u",
                            NODE_ADDR_FP_ARGS_S(node_info_read->hdr.address),
                            node_info_read->hdr.cell_id.uint64, str_ip4,
                            node_info_read->hdr.ext_port ? l_port_str : "default",
                            node_info_read->hdr.links_number);
                else
                    // set full reply with node param
                    dap_string_append_printf(l_string_reply,
                            "node address " NODE_ADDR_FP_STR "\ncell 0x%016"DAP_UINT64_FORMAT_x"\nipv4 %s\nipv6 %s\nport: %s%s\nlinks %u%s",
                            NODE_ADDR_FP_ARGS_S(node_info_read->hdr.address),
                            node_info_read->hdr.cell_id.uint64,
                            str_ip4, str_ip6,
                            node_info_read->hdr.ext_port ? l_port_str : "default",
                            aliases_string->str,
                            node_info_read->hdr.links_number, links_string->str);
                dap_string_free(aliases_string, true);
                dap_string_free(links_string, true);
                DAP_DELETE(node_info_read);
            }
        }
        dap_chain_global_db_objs_delete(l_objs, l_nodes_count);
    }
    dap_chain_node_cli_set_reply_text(a_str_reply, l_string_reply->str);
    dap_string_free(l_string_reply, true);
    return l_ret;
}

/**
 * @brief com_global_db
 * global_db command
 * @param a_argc
 * @param a_argv
 * @param arg_func
 * @param a_str_reply
 * @return int
 * return 0 OK, -1 Err
 */
int com_global_db(int a_argc, char ** a_argv, char **a_str_reply)
{
    enum {
        CMD_NONE, CMD_NAME_CELL, CMD_ADD, CMD_FLUSH
    };
    int arg_index = 1;
    int cmd_name = CMD_NONE;
    // find 'cells' as first parameter only
    if(dap_chain_node_cli_find_option_val(a_argv, arg_index, min(a_argc, arg_index + 1), "cells", NULL))
        cmd_name = CMD_NAME_CELL;
    else if(dap_chain_node_cli_find_option_val(a_argv, arg_index, min(a_argc, arg_index + 1), "flush", NULL))
        cmd_name = CMD_FLUSH;
    switch (cmd_name) {
    case CMD_NAME_CELL:
    {
        if(!arg_index || a_argc < 3) {
            dap_chain_node_cli_set_reply_text(a_str_reply, "parameters are not valid");
            return -1;
        }
        dap_chain_t * l_chain = NULL;
        dap_chain_net_t * l_net = NULL;

        if(dap_chain_node_cli_cmd_values_parse_net_chain(&arg_index, a_argc, a_argv, a_str_reply, &l_chain, &l_net) < 0)
            return -11;

        const char *l_cell_str = NULL, *l_chain_str = NULL;
        // find cell and chain
        dap_chain_node_cli_find_option_val(a_argv, arg_index, a_argc, "-cell", &l_cell_str);
        dap_chain_node_cli_find_option_val(a_argv, arg_index, a_argc, "-chain", &l_chain_str);

        // Check for chain
        if(!l_chain_str) {
            dap_chain_node_cli_set_reply_text(a_str_reply, "%s requires parameter 'chain' to be valid");
            return -12;
        }

        int arg_index_n = ++arg_index;
        // find command (add, delete, etc) as second parameter only
        int cmd_num = CMD_NONE;
        switch (cmd_name) {
            case CMD_NAME_CELL:
                if((arg_index_n = dap_chain_node_cli_find_option_val(a_argv, arg_index, min(a_argc, arg_index + 1), "add", NULL))
                        != 0) {
                    cmd_num = CMD_ADD;
                }
                dap_chain_cell_id_t l_cell_id = { {0} };
                if(l_cell_str) {
                    dap_digit_from_string(l_cell_str, (uint8_t*) &l_cell_id.raw, sizeof(l_cell_id.raw)); //DAP_CHAIN_CELL_ID_SIZE);
                }

                switch (cmd_num)
                {
                // add new node to global_db
                case CMD_ADD:
                    if(!arg_index || a_argc < 7) {
                        dap_chain_node_cli_set_reply_text(a_str_reply, "invalid parameters");
                        return -1;
                    }
                    dap_chain_cell_t *l_cell = dap_chain_cell_create_fill(l_chain, l_cell_id);
                    int l_ret = dap_chain_cell_file_update(l_cell);
                    if(l_ret > 0)
                        dap_chain_node_cli_set_reply_text(a_str_reply, "cell added successfully");
                    else
                        dap_chain_node_cli_set_reply_text(a_str_reply, "can't create file for cell 0x%016X ( %s )",
                                l_cell->id.uint64,l_cell->file_storage_path);
                    dap_chain_cell_close(l_cell);
                    return l_ret;

                //case CMD_NONE:
                default:
                    dap_chain_node_cli_set_reply_text(a_str_reply, "command %s not recognized", a_argv[1]);
                    return -1;
                }
        }
    }
    case CMD_FLUSH:
    {
        int res_flush = dap_chain_global_db_flush();
        switch (res_flush) {
        case 0:
            dap_chain_node_cli_set_reply_text(a_str_reply, "Commit data base and filesystem caches to disk completed.\n\n");
            break;
        case -1:
            dap_chain_node_cli_set_reply_text(a_str_reply, "Couldn't open db directory. Can't init cdb\n"
                                                           "Reboot the node.\n\n");
            break;
        case -2:
            dap_chain_node_cli_set_reply_text(a_str_reply, "Can't init cdb\n"
                                                           "Reboot the node.\n\n");
            break;
        case -3:
            dap_chain_node_cli_set_reply_text(a_str_reply, "Can't init sqlite\n"
                                                           "Reboot the node.\n\n");
            break;
        default:
            dap_chain_node_cli_set_reply_text(a_str_reply, "Can't commit data base caches to disk completed.\n"
                                                           "Reboot the node.\n\n");
            break;
        }
        return 0;
    }
    default:
        dap_chain_node_cli_set_reply_text(a_str_reply, "parameters are not valid");
        return -1;
    }
    return  -555;
}

/**
 * Node command
 */
int com_node(int a_argc, char ** a_argv, char **a_str_reply)
{
    enum {
        CMD_NONE, CMD_ADD, CMD_DEL, CMD_LINK, CMD_ALIAS, CMD_HANDSHAKE, CMD_CONNECT, CMD_DUMP
    };
    int arg_index = 1;
    int cmd_num = CMD_NONE;
    if(dap_chain_node_cli_find_option_val(a_argv, arg_index, min(a_argc, arg_index + 1), "add", NULL)) {
        cmd_num = CMD_ADD;
    }
    else if(dap_chain_node_cli_find_option_val(a_argv, arg_index, min(a_argc, arg_index + 1), "del", NULL)) {
        cmd_num = CMD_DEL;
    }
    else if(dap_chain_node_cli_find_option_val(a_argv, arg_index, min(a_argc, arg_index + 1), "link", NULL)) {
        cmd_num = CMD_LINK;
    }
    else
    // find  add parameter ('alias' or 'handshake')
    if(dap_chain_node_cli_find_option_val(a_argv, arg_index, min(a_argc, arg_index + 1), "handshake", NULL)) {
        cmd_num = CMD_HANDSHAKE;
    }
    else if(dap_chain_node_cli_find_option_val(a_argv, arg_index, min(a_argc, arg_index + 1), "connect", NULL)) {
        cmd_num = CMD_CONNECT;
    }
    else if(dap_chain_node_cli_find_option_val(a_argv, arg_index, min(a_argc, arg_index + 1), "alias", NULL)) {
        cmd_num = CMD_ALIAS;
    }
    else if(dap_chain_node_cli_find_option_val(a_argv, arg_index, min(a_argc, arg_index + 1), "dump", NULL)) {
        cmd_num = CMD_DUMP;
    }
    arg_index++;
    if(cmd_num == CMD_NONE) {
        dap_chain_node_cli_set_reply_text(a_str_reply, "command %s not recognized", a_argv[1]);
        return -1;
    }
    const char *l_addr_str = NULL, *l_port_str = NULL, *alias_str = NULL;
    const char *l_cell_str = NULL, *l_link_str = NULL, *a_ipv4_str = NULL, *a_ipv6_str = NULL;

    // find net
    dap_chain_net_t *l_net = NULL;

    if(dap_chain_node_cli_cmd_values_parse_net_chain(&arg_index, a_argc, a_argv, a_str_reply, NULL, &l_net) < 0)
        return -11;

    // find addr, alias
    dap_chain_node_cli_find_option_val(a_argv, arg_index, a_argc, "-addr", &l_addr_str);
    dap_chain_node_cli_find_option_val(a_argv, arg_index, a_argc, "-port", &l_port_str);
    dap_chain_node_cli_find_option_val(a_argv, arg_index, a_argc, "-alias", &alias_str);
    dap_chain_node_cli_find_option_val(a_argv, arg_index, a_argc, "-cell", &l_cell_str);
    dap_chain_node_cli_find_option_val(a_argv, arg_index, a_argc, "-ipv4", &a_ipv4_str);
    dap_chain_node_cli_find_option_val(a_argv, arg_index, a_argc, "-ipv6", &a_ipv6_str);
    dap_chain_node_cli_find_option_val(a_argv, arg_index, a_argc, "-link", &l_link_str);

    // struct to write to the global db
    dap_chain_node_addr_t l_node_addr = { 0 };
    dap_chain_node_addr_t l_link = { 0 };
    dap_chain_node_info_t *l_node_info = NULL;
    size_t l_node_info_size = sizeof(l_node_info->hdr) + sizeof(l_link);
    if(cmd_num >= CMD_ADD && cmd_num <= CMD_LINK)
        l_node_info = DAP_NEW_Z_SIZE(dap_chain_node_info_t, l_node_info_size);

    if(l_addr_str) {
        if(dap_chain_node_addr_from_str(&l_node_addr, l_addr_str) != 0) {
            dap_digit_from_string(l_addr_str, l_node_addr.raw, sizeof(l_node_addr.raw));
        }
        if(l_node_info)
            memcpy(&l_node_info->hdr.address, &l_node_addr, sizeof(dap_chain_node_addr_t));
    }
    if(l_port_str) {
        uint16_t l_node_port = 0;
        dap_digit_from_string(l_port_str, &l_node_port, sizeof(uint16_t));
        if(l_node_info)
            l_node_info->hdr.ext_port = l_node_port;
    }
    if(l_cell_str && l_node_info) {
        dap_digit_from_string(l_cell_str, l_node_info->hdr.cell_id.raw, sizeof(l_node_info->hdr.cell_id.raw)); //DAP_CHAIN_CELL_ID_SIZE);
    }
    if(l_link_str) {
        if(dap_chain_node_addr_from_str(&l_link, l_link_str) != 0) {
            dap_digit_from_string(l_link_str, l_link.raw, sizeof(l_link.raw));
        }
    }

    switch (cmd_num)
    {
    case CMD_ADD:
        if(!arg_index || a_argc < 8) {
            dap_chain_node_cli_set_reply_text(a_str_reply, "invalid parameters");
            DAP_DELETE(l_node_info);
            return -1;
        }
        // handler of command 'node add'
        int l_ret = node_info_add_with_reply(l_net, l_node_info, alias_str, l_cell_str, a_ipv4_str, a_ipv6_str,
                a_str_reply);
        DAP_DELETE(l_node_info);
        return l_ret;
        //break;

    case CMD_DEL:
        // handler of command 'node del'
    {
        int l_ret = node_info_del_with_reply(l_net, l_node_info, alias_str, a_str_reply);
        DAP_DELETE(l_node_info);
        return l_ret;
    }
    case CMD_LINK:
        if(dap_chain_node_cli_find_option_val(a_argv, arg_index, min(a_argc, arg_index + 1), "add", NULL)) {
            // handler of command 'node link add -addr <node address> -link <node address>'
            int l_ret = link_add_or_del_with_reply(l_net, l_node_info, "add", alias_str, &l_link, a_str_reply);
            DAP_DELETE(l_node_info);
            return l_ret;
        }
        else if(dap_chain_node_cli_find_option_val(a_argv, arg_index, min(a_argc, arg_index + 1), "del", NULL)) {
            // handler of command 'node link del -addr <node address> -link <node address>'
            int l_ret = link_add_or_del_with_reply(l_net, l_node_info, "del", alias_str, &l_link, a_str_reply);
            DAP_DELETE(l_node_info);
            return l_ret;
        }
        else {
            dap_chain_node_cli_set_reply_text(a_str_reply, "command not recognize, supported format:\n"
                    "global_db node link <add|del] [-addr <node address>  | -alias <node alias>] -link <node address>");
            DAP_DELETE(l_node_info);
            return -1;
        }

    case CMD_DUMP: {
        // handler of command 'node dump'
        bool l_is_full = dap_chain_node_cli_find_option_val(a_argv, arg_index, a_argc, "-full", NULL);
        return node_info_dump_with_reply(l_net, &l_node_addr, l_is_full, alias_str, a_str_reply);
    }
        // add alias
    case CMD_ALIAS:
        if(alias_str) {
            if(l_addr_str) {
                // add alias
                if(!dap_chain_node_alias_register(l_net, alias_str, &l_node_addr))
                    log_it(L_WARNING, "can't save alias %s", alias_str);
                else {
                    dap_chain_node_cli_set_reply_text(a_str_reply, "alias mapped successfully");
                }
            }
            else {
                dap_chain_node_cli_set_reply_text(a_str_reply, "alias can't be mapped because -addr is not found");
                return -1;
            }
        }
        else {
            dap_chain_node_cli_set_reply_text(a_str_reply, "alias can't be mapped because -alias is not found");
            return -1;
        }

        break;
        // make connect
    case CMD_CONNECT: {
        // get address from alias if addr not defined
        if(alias_str && !l_node_addr.uint64) {
            dap_chain_node_addr_t *address_tmp = dap_chain_node_addr_get_by_alias(l_net, alias_str);
            if(address_tmp) {
                memcpy(&l_node_addr, address_tmp, sizeof(*address_tmp));
                DAP_DELETE(address_tmp);
            }
            else {
                dap_chain_node_cli_set_reply_text(a_str_reply, "no address found by alias");
                return -1;
            }
        }
        // for auto mode
        int l_is_auto = 0;
        // list of dap_chain_node_addr_t struct
        unsigned int l_nodes_count = 0;
        dap_list_t *l_node_list = NULL;
        dap_chain_node_addr_t *l_remote_node_addr = NULL;
        if(!l_node_addr.uint64) {
            // check whether auto mode
            l_is_auto = dap_chain_node_cli_find_option_val(a_argv, arg_index, a_argc, "auto", NULL);
            if(!l_is_auto) {
                dap_chain_node_cli_set_reply_text(a_str_reply, "addr not found");
                return -1;
            }
            // if auto mode, then looking for the node address

            // get cur node links
            bool a_is_only_cur_cell = false;
            dap_list_t *l_node_link_list = dap_chain_net_get_link_node_list(l_net, a_is_only_cur_cell);
            // get all nodes list if no links
            if(!l_node_link_list)
                l_node_list = dap_chain_net_get_node_list(l_net);
            else
                l_node_list = dap_list_concat(l_node_link_list, l_node_list);

            // select random node from the list
            l_nodes_count = dap_list_length(l_node_list);
            if(l_nodes_count > 0) {
                unsigned int l_node_pos = rand() % l_nodes_count;
                dap_list_t *l_tmp = dap_list_nth(l_node_list, l_node_pos);
                l_remote_node_addr = l_tmp->data;
                l_node_addr.uint64 = l_remote_node_addr->uint64;
            }

            if(!l_node_addr.uint64) {
                dap_chain_node_cli_set_reply_text(a_str_reply, "no node is available");
                return -1;
            }
        }
        dap_chain_node_info_t *l_remote_node_info;
        dap_chain_node_client_t *l_node_client;
        int res;
        do {
            l_remote_node_info = node_info_read_and_reply(l_net, &l_node_addr, a_str_reply);
            if(!l_remote_node_info) {
                return -1;
            }
            // start connect
            l_node_client = dap_chain_node_client_connect(l_net,l_remote_node_info);
            if(!l_node_client) {
                dap_chain_node_cli_set_reply_text(a_str_reply, "can't connect");
                DAP_DELETE(l_remote_node_info);
                return -1;
            }
            // wait connected
            int timeout_ms = 7000; // 7 sec = 7000 ms
            res = dap_chain_node_client_wait(l_node_client, NODE_CLIENT_STATE_ESTABLISHED, timeout_ms);
            // select new node addr
            if(l_is_auto && res){
                if(l_remote_node_addr && l_nodes_count>1){
                    l_nodes_count--;
                    l_node_list = dap_list_remove(l_node_list, l_remote_node_addr);
                    DAP_DELETE(l_remote_node_addr);
                    unsigned int l_node_pos = rand() % l_nodes_count;
                    dap_list_t *l_tmp = dap_list_nth(l_node_list, l_node_pos);
                    l_remote_node_addr = l_tmp->data;
                    l_node_addr.uint64 = l_remote_node_addr->uint64;

                    // clean client struct
                    dap_chain_node_client_close(l_node_client);
                    DAP_DELETE(l_remote_node_info);
                    //return -1;
                    continue;
                }
            }
            break;
        }
        while(1);
        // for auto mode only
        if(l_is_auto) {
            //start background thread for testing connect to the nodes
            dap_chain_node_ping_background_start(l_net, l_node_list);
            dap_list_free_full(l_node_list, free);
        }



        if(res) {
            dap_chain_node_cli_set_reply_text(a_str_reply, "no response from remote node(s)");
            log_it(L_WARNING, "No response from remote node(s): err code %d", res);
            // clean client struct
            dap_chain_node_client_close(l_node_client);
            //DAP_DELETE(l_remote_node_info);
            return -1;
        }

        log_it(L_NOTICE, "Stream connection established");
        dap_stream_ch_chain_sync_request_t l_sync_request = {};
         dap_stream_ch_t * l_ch_chain = dap_client_get_stream_ch_unsafe(l_node_client->client, dap_stream_ch_chain_get_id());
         // fill begin id
         l_sync_request.id_start = 1;
         // fill current node address
         l_sync_request.node_addr.uint64 = dap_chain_net_get_cur_addr_int(l_net);

        // if need to get current node address (feature-2630)
        if(!l_sync_request.node_addr.uint64 )
        {
            log_it(L_NOTICE, "Now get node addr");
            uint8_t l_ch_id = dap_stream_ch_chain_net_get_id();
            dap_stream_ch_t * l_ch_chain = dap_client_get_stream_ch_unsafe(l_node_client->client, l_ch_id);

            int l_res = dap_chain_node_client_set_callbacks( l_node_client->client, l_ch_id);

            size_t res = dap_stream_ch_chain_net_pkt_write(l_ch_chain,
            DAP_STREAM_CH_CHAIN_NET_PKT_TYPE_NODE_ADDR_LEASE_REQUEST,
            //DAP_STREAM_CH_CHAIN_NET_PKT_TYPE_NODE_ADDR_REQUEST,
            l_net->pub.id,
            NULL, 0);
            if(res == 0) {
                log_it(L_WARNING, "Can't send DAP_STREAM_CH_CHAIN_NET_PKT_TYPE_NODE_ADDR_REQUEST packet");
                dap_chain_node_client_close(l_node_client);
                DAP_DELETE(l_remote_node_info);
                return -1;
            }
            int timeout_ms = 15000; // 15 sec = 15 000 ms
            l_res = dap_chain_node_client_wait(l_node_client, NODE_CLIENT_STATE_NODE_ADDR_LEASED, timeout_ms);
            switch (l_res) {
            case 0:
                if(l_node_client->cur_node_addr.uint64 != 0) {

                    l_sync_request.node_addr.uint64 = l_node_client->cur_node_addr.uint64;
                    log_it(L_INFO, "Node address leased");
                    l_sync_request.node_addr.uint64 = l_node_client->cur_node_addr.uint64;
                    // save cur address
                    // already saved
                    // dap_db_set_cur_node_addr_exp(l_sync_request.node_addr.uint64, l_net->pub.name);
                }
                else
                    log_it(L_WARNING, "Node address leased wrong!");
                break;
            case -1:
                log_it(L_WARNING, "Timeout with addr leasing");
            default:
                if(l_res != -1)
                    log_it(L_WARNING, "Node address request error %d", l_res);
                /*dap_chain_node_client_close(l_node_client);
                DAP_DELETE(l_remote_node_info);
                return -1;*/
            }
            /*                if(0 == dap_stream_ch_chain_pkt_write_unsafe(l_ch_chain, DAP_STREAM_CH_CHAIN_NET_PKT_TYPE_NODE_ADDR_REQUEST,
             l_net->pub.id, l_chain_id_null, l_chain_cell_id_null, &l_sync_request,
             sizeof(l_sync_request))) {
             dap_chain_node_cli_set_reply_text(a_str_reply, "Error: Cant send sync chains request");
             // clean client struct
             dap_chain_node_client_close(l_node_client);
             DAP_DELETE(l_remote_node_info);
             return -1;
             }
            dap_stream_ch_set_ready_to_write(l_ch_chain, true);
            // wait for finishing of request
            timeout_ms = 120000; // 20 min = 1200 sec = 1 200 000 ms
            // TODO add progress info to console
            res = dap_chain_node_client_wait(l_node_client, NODE_CLIENT_STATE_SYNCED, timeout_ms);
            */

        }
        log_it(L_NOTICE, "Now lets sync all");

        dap_chain_id_t l_chain_id_null = { { 0 } };
        dap_chain_cell_id_t l_chain_cell_id_null = { { 0 } };
        l_chain_id_null.uint64 = l_net->pub.id.uint64;
        l_chain_cell_id_null.uint64 = dap_chain_net_get_cur_cell(l_net) ? dap_chain_net_get_cur_cell(l_net)->uint64 : 0;

        log_it(L_INFO, "Requested GLOBAL_DB syncronizatoin, %"DAP_UINT64_FORMAT_U":%"DAP_UINT64_FORMAT_U" period", l_sync_request.id_start,
                l_sync_request.id_end);
        // copy l_sync_request to current
        //dap_stream_ch_chain_t * l_s_ch_chain = DAP_STREAM_CH_CHAIN(l_ch_chain);
        //l_s_ch_chain->request_net_id.uint64 = l_net->pub.id.uint64;
        //l_s_ch_chain->request_cell_id.uint64 = l_chain_cell_id_null.uint64;
        //memcpy(&l_s_ch_chain->request, &l_sync_request, sizeof(l_sync_request));

        if(0 == dap_stream_ch_chain_pkt_write_unsafe(l_ch_chain, DAP_STREAM_CH_CHAIN_PKT_TYPE_SYNC_GLOBAL_DB,
                l_net->pub.id.uint64, 0, 0, &l_sync_request,
                sizeof(l_sync_request))) {
            dap_chain_node_cli_set_reply_text(a_str_reply, "Error: Can't send sync chains request");
            // clean client struct
            dap_chain_node_client_close(l_node_client);
            DAP_DELETE(l_remote_node_info);
            return -1;
        }
        dap_stream_ch_set_ready_to_write_unsafe(l_ch_chain, true);
        // wait for finishing of request
        int timeout_ms = 420000; // 7 min = 420 sec = 420 000 ms
        // TODO add progress info to console
        res = dap_chain_node_client_wait(l_node_client, NODE_CLIENT_STATE_SYNCED, timeout_ms);
        if(res < 0) {
            dap_chain_node_cli_set_reply_text(a_str_reply, "Error: can't sync with node "NODE_ADDR_FP_STR,
                                            NODE_ADDR_FP_ARGS_S(l_node_client->remote_node_addr));
            dap_chain_node_client_close(l_node_client);
            DAP_DELETE(l_remote_node_info);
            log_it(L_WARNING, "Gdb synced err -2");
            return -2;

        }
        // flush global_db
        dap_chain_global_db_flush();
        log_it(L_INFO, "Gdb synced Ok");

        // Requesting chains
        dap_chain_t *l_chain = NULL;
        DL_FOREACH(l_net->pub.chains, l_chain)
        {
            // reset state NODE_CLIENT_STATE_SYNCED
            dap_chain_node_client_reset(l_node_client);
            // send request
            dap_stream_ch_chain_sync_request_t l_sync_request = {};
            dap_chain_hash_fast_t *l_hash = dap_db_get_last_hash_remote(l_node_client->remote_node_addr.uint64, l_chain);
            if (l_hash) {
                memcpy(&l_sync_request.hash_from, l_hash, sizeof(*l_hash));
                DAP_DELETE(l_hash);
            }
            if(0 == dap_stream_ch_chain_pkt_write_unsafe(l_ch_chain, DAP_STREAM_CH_CHAIN_PKT_TYPE_SYNC_CHAINS,
                    l_net->pub.id.uint64, l_chain->id.uint64, l_remote_node_info->hdr.cell_id.uint64, &l_sync_request,
                    sizeof(l_sync_request))) {
                dap_chain_node_cli_set_reply_text(a_str_reply, "Error: Can't send sync chains request");
                // clean client struct
                dap_chain_node_client_close(l_node_client);
                DAP_DELETE(l_remote_node_info);
                log_it(L_INFO, "Chain '%s' synced error: Can't send sync chains request", l_chain->name);
                return -3;
            }
            log_it(L_NOTICE, "Requested syncronization for chain \"%s\"", l_chain->name);
            dap_stream_ch_set_ready_to_write_unsafe(l_ch_chain, true);

            // wait for finishing of request
            timeout_ms = 120000; // 2 min = 120 sec = 120 000 ms
            // TODO add progress info to console
            res = dap_chain_node_client_wait(l_node_client, NODE_CLIENT_STATE_SYNCED, timeout_ms);
            if(res < 0) {
                log_it(L_ERROR, "Error: Can't sync chain %s", l_chain->name);
            }
        }
        log_it(L_INFO, "Chains and gdb are synced");
        DAP_DELETE(l_remote_node_info);
        //dap_client_disconnect(l_node_client->client);
        //l_node_client->client = NULL;
        dap_chain_node_client_close(l_node_client);
        dap_chain_node_cli_set_reply_text(a_str_reply, "Node sync completed: Chains and gdb are synced");
        return 0;

    }
        // make handshake
    case CMD_HANDSHAKE: {
        // get address from alias if addr not defined
        if(alias_str && !l_node_addr.uint64) {
            dap_chain_node_addr_t *address_tmp = dap_chain_node_addr_get_by_alias(l_net, alias_str);
            if(address_tmp) {
                memcpy(&l_node_addr, address_tmp, sizeof(*address_tmp));
                DAP_DELETE(address_tmp);
            }
            else {
                dap_chain_node_cli_set_reply_text(a_str_reply, "No address found by alias");
                return -4;
            }
        }
        if(!l_node_addr.uint64) {
            dap_chain_node_cli_set_reply_text(a_str_reply, "Addr not found");
            return -5;
        }

        dap_chain_node_info_t *node_info = node_info_read_and_reply(l_net, &l_node_addr, a_str_reply);
        if(!node_info)
            return -6;
        int timeout_ms = 5000; //5 sec = 5000 ms
        // start handshake
        dap_chain_node_client_t *client = dap_chain_node_client_connect(l_net,node_info);
        if(!client) {
            dap_chain_node_cli_set_reply_text(a_str_reply, "Can't connect");
            DAP_DELETE(node_info);
            return -7;
        }
        // wait handshake
        int res = dap_chain_node_client_wait(client, NODE_CLIENT_STATE_ESTABLISHED, timeout_ms);
        if (res) {
            dap_chain_node_cli_set_reply_text(a_str_reply, "No response from node");
            // clean client struct
            dap_chain_node_client_close(client);
            DAP_DELETE(node_info);
            return -8;
        }
        DAP_DELETE(node_info);

        //Add new established connection in the list
        int ret = dap_chain_node_client_list_add(&l_node_addr, client);
        switch (ret)
        {
        case -1:
            dap_chain_node_client_close(client);
            dap_chain_node_cli_set_reply_text(a_str_reply, "Connection established, but not saved");
            return -9;
        case -2:
            dap_chain_node_client_close(client);
            dap_chain_node_cli_set_reply_text(a_str_reply, "Connection already present");
            return -10;
        }
        dap_chain_node_cli_set_reply_text(a_str_reply, "Connection established");
    }
        break;
    }
    return 0;
}


/**
 * @brief Traceroute command
 * return 0 OK, -1 Err
 * @param argc
 * @param argv
 * @param arg_func
 * @param str_reply
 * @return int
 */
int com_traceroute(int argc, char** argv, char **str_reply)
{
#ifdef DAP_OS_LINUX
    const char *addr = NULL;
    int hops = 0, time_usec = 0;
    if(argc > 1)
        addr = argv[1];
    iputils_set_verbose();
    int res = (addr) ? traceroute_util(addr, &hops, &time_usec) : -EADDRNOTAVAIL;
    if(res >= 0) {
        dap_chain_node_cli_set_reply_text(str_reply, "traceroute %s hops=%d time=%.1lf ms", addr, hops,
                time_usec * 1. / 1000);
    }
    else {
        if(str_reply) {
            switch (-res)
            {
            case EADDRNOTAVAIL:
                dap_chain_node_cli_set_reply_text(str_reply, "traceroute %s error: %s", (addr) ? addr : "",
                        (addr) ? "Name or service not known" : "Host not defined");
                break;
            case 2:
                dap_chain_node_cli_set_reply_text(str_reply, "traceroute %s error: %s", addr,
                        "Unknown traceroute module");
                break;
            case 3:
                dap_chain_node_cli_set_reply_text(str_reply, "traceroute %s error: %s", addr, "first hop out of range");
                break;
            case 4:
                dap_chain_node_cli_set_reply_text(str_reply, "traceroute %s error: %s", addr,
                        "max hops cannot be more than 255");
                break;
            case 5:
                dap_chain_node_cli_set_reply_text(str_reply, "traceroute %s error: %s", addr,
                        "no more than 10 probes per hop");
                break;
            case 6:
                dap_chain_node_cli_set_reply_text(str_reply, "traceroute %s error: %s", addr,
                        "bad wait specifications");
                break;
            case 7:
                dap_chain_node_cli_set_reply_text(str_reply, "traceroute %s error: %s", addr, "too big packetlen ");
                break;
            case 8:
                dap_chain_node_cli_set_reply_text(str_reply, "traceroute %s error: %s", addr,
                        "IP version mismatch in addresses specified");
                break;
            case 9:
                dap_chain_node_cli_set_reply_text(str_reply, "traceroute %s error: %s", addr, "bad sendtime");
                break;
            case 10:
                dap_chain_node_cli_set_reply_text(str_reply, "traceroute %s error: %s", addr, "init_ip_options");
                break;
            case 11:
                dap_chain_node_cli_set_reply_text(str_reply, "traceroute %s error: %s", addr, "calloc");
                break;
            case 12:
                dap_chain_node_cli_set_reply_text(str_reply, "traceroute %s error: %s", addr, "parse cmdline");
                break;
            case 13:
                dap_chain_node_cli_set_reply_text(str_reply, "traceroute %s error: %s", addr,
                        "trace method's init failed");
                break;
            default:
                dap_chain_node_cli_set_reply_text(str_reply, "traceroute %s error(%d) %s", addr, res,
                        "trace not found");
            }
        }
    }
    return res;
#else
    UNUSED(argc);
    UNUSED(argv);
    dap_chain_node_cli_set_reply_text(str_reply, "Not realized for your platform");
    return -1;
#endif
}


/**
 * @brief com_tracepath
 * Tracepath command
 * @param argc
 * @param argv
 * @param arg_func
 * @param str_reply
 * @return int
 * return 0 OK, -1 Err
 */
int com_tracepath(int argc, char** argv, char **str_reply)
{
#ifdef DAP_OS_LINUX
    const char *addr = NULL;
    int hops = 0, time_usec = 0;
    if(argc > 1)
        addr = argv[1];
    iputils_set_verbose();
    int res = (addr) ? tracepath_util(addr, &hops, &time_usec) : -EADDRNOTAVAIL;
    if(res >= 0) {
        if(str_reply)
            dap_chain_node_cli_set_reply_text(str_reply, "tracepath %s hops=%d time=%.1lf ms", addr, hops,
                    time_usec * 1. / 1000);
    }
    else {
        if(str_reply) {
            switch (-res)
            {
            case EADDRNOTAVAIL:
                dap_chain_node_cli_set_reply_text(str_reply, "tracepath %s error: %s", (addr) ? addr : "",
                        (addr) ? "Name or service not known" : "Host not defined");
                break;
            case ESOCKTNOSUPPORT:
                dap_chain_node_cli_set_reply_text(str_reply, "tracepath %s error: %s", addr, "Can't create socket");
                break;
            case 2:
                dap_chain_node_cli_set_reply_text(str_reply, "tracepath %s error: %s", addr,
                        "Can't setsockopt IPV6_MTU_DISCOVER");
                break;
            case 3:
                dap_chain_node_cli_set_reply_text(str_reply, "tracepath %s error: %s", addr,
                        "Can't setsockopt IPV6_RECVERR");
                break;
            case 4:
                dap_chain_node_cli_set_reply_text(str_reply, "tracepath %s error: %s", addr,
                        "Can't setsockopt IPV6_HOPLIMIT");
                break;
            case 5:
                dap_chain_node_cli_set_reply_text(str_reply, "tracepath %s error: %s", addr,
                        "Can't setsockopt IP_MTU_DISCOVER");
                break;
            case 6:
                dap_chain_node_cli_set_reply_text(str_reply, "tracepath %s error: %s", addr,
                        "Can't setsockopt IP_RECVERR");
                break;
            case 7:
                dap_chain_node_cli_set_reply_text(str_reply, "tracepath %s error: %s", addr,
                        "Can't setsockopt IP_RECVTTL");
                break;
            case 8:
                dap_chain_node_cli_set_reply_text(str_reply, "tracepath %s error: %s", addr, "malloc");
                break;
            case 9:
                dap_chain_node_cli_set_reply_text(str_reply, "tracepath %s error: %s", addr,
                        "Can't setsockopt IPV6_UNICAST_HOPS");
                break;
            case 10:
                dap_chain_node_cli_set_reply_text(str_reply, "tracepath %s error: %s", addr, "Can't setsockopt IP_TTL");
                break;
            default:
                dap_chain_node_cli_set_reply_text(str_reply, "tracepath %s error(%d) %s", addr, res, "trace not found");
            }
        }
    }
    return res;
#else
    UNUSED(argc);
    UNUSED(argv);
    dap_chain_node_cli_set_reply_text(str_reply, "Not realized for your platform");
    return -1;
#endif
}


/**
 * @brief Ping command
 * return 0 OK, -1 Err
 * @param argc
 * @param argv
 * @param arg_func
 * @param str_reply
 * @return int
 */
int com_ping(int argc, char** argv, char **str_reply)
{
#ifdef DAP_OS_LINUX

    int n = 4;
    if(argc < 2) {
        dap_chain_node_cli_set_reply_text(str_reply, "host not specified");
        return -1;
    }
    const char *n_str = NULL;
    int argc_host = 1;
    int argc_start = 1;
    argc_start = dap_chain_node_cli_find_option_val(argv, argc_start, argc, "-n", &n_str);
    if(argc_start) {
        argc_host = argc_start + 1;
        n = (n_str) ? atoi(n_str) : 4;
    }
    else {
        argc_start = dap_chain_node_cli_find_option_val(argv, argc_start, argc, "-c", &n_str);
        if(argc_start) {
            argc_host = argc_start + 1;
            n = (n_str) ? atoi(n_str) : 4;
        }
    }
    if(n <= 1)
        n = 1;
    const char *addr = argv[argc_host];
    iputils_set_verbose();
    ping_handle_t *l_ping_handle = ping_handle_create();
    int res = (addr) ? ping_util(l_ping_handle, addr, n) : -EADDRNOTAVAIL;
    DAP_DELETE(l_ping_handle);
    if(res >= 0) {
        if(str_reply)
            dap_chain_node_cli_set_reply_text(str_reply, "ping %s time=%.1lf ms", addr, res * 1. / 1000);
    }
    else {
        if(str_reply) {
            switch (-res)
            {
            case EDESTADDRREQ:
                dap_chain_node_cli_set_reply_text(str_reply, "ping %s error: %s", addr, "Destination address required");
                break;
            case EADDRNOTAVAIL:
                dap_chain_node_cli_set_reply_text(str_reply, "ping %s error: %s", (addr) ? addr : "",
                        (addr) ? "Host not found" : "Host not defined");
                break;
            case EPFNOSUPPORT:
                dap_chain_node_cli_set_reply_text(str_reply, "ping %s error: %s", addr, "Unknown protocol family");
                break;
            default:
                dap_chain_node_cli_set_reply_text(str_reply, "ping %s error(%d)", addr, -res);
            }
        }
    }
    return res;
#else
    UNUSED(argc);
    UNUSED(argv);
    dap_chain_node_cli_set_reply_text(str_reply, "Not realized for your platform");
    return -1;
#endif
}

/**
 * @brief com_version
 * @param argc
 * @param argv
 * @param arg_func
 * @param str_reply
 * @return
 */
int com_version(int argc, char ** argv, char **str_reply)
{
    (void) argc;
    (void) argv;
#ifndef DAP_VERSION
#pragma message "[!WRN!] DAP_VERSION IS NOT DEFINED. Manual override engaged."
#define DAP_VERSION 0.9-15
#endif
    dap_chain_node_cli_set_reply_text(str_reply,
            "%s version %s\n", dap_get_appname(), DAP_VERSION );
    return 0;
}


/**
 * @brief
 * Help command
 * @param argc
 * @param argv
 * @param arg_func
 * @param str_reply
 * @return int
 */
int com_help(int argc, char ** argv, char **str_reply)
{
    if(argc > 1) {
        log_it(L_DEBUG, "Help for command %s", argv[1]);
        dap_chain_node_cmd_item_t *l_cmd = dap_chain_node_cli_cmd_find(argv[1]);
        if(l_cmd) {
            dap_chain_node_cli_set_reply_text(str_reply, "%s:\n%s", l_cmd->doc, l_cmd->doc_ex);
            return 0;
        } else {
            dap_chain_node_cli_set_reply_text(str_reply, "command \"%s\" not recognized", argv[1]);
        }
        return -1;
    } else {
        // TODO Read list of commands & return it
        log_it(L_DEBUG, "General help requested");
        dap_string_t * l_help_list_str = dap_string_new(NULL);
        dap_chain_node_cmd_item_t *l_cmd = dap_chain_node_cli_cmd_get_first();
        while(l_cmd) {
            dap_string_append_printf(l_help_list_str, "%s:\t\t\t%s\n",
                    l_cmd->name, l_cmd->doc ? l_cmd->doc : "(undocumented command)");
            l_cmd = (dap_chain_node_cmd_item_t*) l_cmd->hh.next;
        }
        dap_chain_node_cli_set_reply_text(str_reply,
                "Available commands:\n\n%s\n",
                l_help_list_str->len ? l_help_list_str->str : "NO ANY COMMAND WERE DEFINED");
        return 0;
    }
}


/**
 * @brief com_tx_wallet
 * Wallet info
 * com_tx_create command
 * @param argc
 * @param argv
 * @param arg_func
 * @param str_reply
 * @return int
 */
int com_tx_wallet(int argc, char ** argv, char **str_reply)
{
    const char *c_wallets_path = dap_chain_wallet_get_path(g_config);
    // Get address of wallet
    enum {
        CMD_NONE, CMD_WALLET_NEW, CMD_WALLET_LIST, CMD_WALLET_INFO
    };
    int arg_index = 1;
    int cmd_num = CMD_NONE;
    // find  add parameter ('alias' or 'handshake')
    if(dap_chain_node_cli_find_option_val(argv, arg_index, min(argc, arg_index + 1), "new", NULL)) {
        cmd_num = CMD_WALLET_NEW;
    }
    else if(dap_chain_node_cli_find_option_val(argv, arg_index, min(argc, arg_index + 1), "list", NULL)) {
        cmd_num = CMD_WALLET_LIST;
    }
    else if(dap_chain_node_cli_find_option_val(argv, arg_index, min(argc, arg_index + 1), "info", NULL)) {
        cmd_num = CMD_WALLET_INFO;
    }
    arg_index++;
    if(cmd_num == CMD_NONE) {
        dap_chain_node_cli_set_reply_text(str_reply,
                "Format of command: wallet [new -w <wallet_name> | list | info [<-addr <addr>]|[-w <wallet_name> -net <net_name>]");
        return -1;
    }

    dap_chain_node_addr_t address;
    memset(&address, 0, sizeof(dap_chain_node_addr_t));
    const char *l_addr_str = NULL, *l_wallet_name = NULL, *l_net_name = NULL, *l_sign_type_str = NULL, *l_restore_str = NULL;
    // find wallet addr
    dap_chain_node_cli_find_option_val(argv, arg_index, argc, "-addr", &l_addr_str);
    dap_chain_node_cli_find_option_val(argv, arg_index, argc, "-w", &l_wallet_name);
    dap_chain_node_cli_find_option_val(argv, arg_index, argc, "-net", &l_net_name);

    dap_chain_net_t * l_net = l_net_name ? dap_chain_net_by_name( l_net_name) : NULL;

    dap_string_t *l_string_ret = dap_string_new(NULL);
    switch (cmd_num) {
    // new wallet
    case CMD_WALLET_NEW: {
        dap_chain_node_cli_find_option_val(argv, arg_index, argc, "-sign", &l_sign_type_str);
        dap_chain_node_cli_find_option_val(argv, arg_index, argc, "-restore", &l_restore_str);
        // rewrite existing wallet
        int l_is_force = dap_chain_node_cli_find_option_val(argv, arg_index, argc, "-force", NULL);

        if(!l_wallet_name) {
            dap_chain_node_cli_set_reply_text(str_reply, "Wallet name option <-w>  not defined");
            return -1;
        }

        //
        // Check if wallet name has only digits and English letters
        //

        size_t is_str = dap_isstralnum(l_wallet_name);

        if (!is_str)
        {
            dap_chain_node_cli_set_reply_text(str_reply, "Wallet name must contains digits and aplhabetical symbols");
            return -1;
        }

        // check wallet existence
        if(!l_is_force) {
            dap_chain_wallet_t *l_wallet = dap_chain_wallet_open(l_wallet_name, c_wallets_path);
            if(l_wallet) {
                dap_chain_node_cli_set_reply_text(str_reply, "Wallet already exists");
                dap_chain_wallet_close(l_wallet);
                return -1;
            }
        }

        dap_sign_type_t l_sign_type;
        if (!l_sign_type_str) {
            l_sign_type.type = SIG_TYPE_DILITHIUM;
            l_sign_type_str = dap_sign_type_to_str(l_sign_type);
        } else {
            l_sign_type = dap_sign_type_from_str(l_sign_type_str);
            if (l_sign_type.type == SIG_TYPE_NULL){
                dap_chain_node_cli_set_reply_text(str_reply, "Unknown signature type");
                return -1;
            }
        }

        //
        // Check unsupported tesla algorithm
        //

        if (l_sign_type.type == SIG_TYPE_TESLA)
        {
                dap_chain_node_cli_set_reply_text(str_reply, "Tesla algorithm is not supported, please, use another variant");
                return -1;
        }

        uint8_t *l_seed = NULL;
        size_t l_seed_size = 0;
        size_t l_restore_str_size = dap_strlen(l_restore_str);
        if(l_restore_str && l_restore_str_size > 2 && !dap_strncmp(l_restore_str, "0x", 2)) {
            l_seed_size = (l_restore_str_size - 2) / 2;
            l_seed = DAP_NEW_SIZE(uint8_t, l_seed_size);
            if(!dap_hex2bin(l_seed, l_restore_str + 2, l_restore_str_size - 2)){
                DAP_DELETE(l_seed);
                l_seed = NULL;
                l_seed_size = 0;
                dap_chain_node_cli_set_reply_text(str_reply, "Resrote hash is invalid, wallet is not created");
                return -1;
            }
        }
        // Creates new wallet
        dap_chain_wallet_t *l_wallet = dap_chain_wallet_create_with_seed(l_wallet_name, c_wallets_path, l_sign_type,
                l_seed, l_seed_size);
        dap_chain_addr_t *l_addr = l_net? dap_chain_wallet_get_addr(l_wallet,l_net->pub.id ) : NULL;
        if(!l_wallet) {
            dap_chain_node_cli_set_reply_text(str_reply, "Wallet is not created besause of internal error");
            return -1;
        }
        char *l_addr_str = l_addr? dap_chain_addr_to_str(l_addr) : NULL;
        dap_string_append_printf(l_string_ret, "Wallet '%s' (type=%s) successfully created\n", l_wallet->name, l_sign_type_str);
        if ( l_addr_str ) {
            dap_string_append_printf(l_string_ret, "new address %s", l_addr_str);
            DAP_DELETE(l_addr_str);
        }
        dap_chain_wallet_close(l_wallet);
    }
        break;
        // wallet list
    case CMD_WALLET_LIST: {
        DIR * l_dir = opendir(c_wallets_path);
        if(l_dir) {
            struct dirent * l_dir_entry;
            while((l_dir_entry = readdir(l_dir)) != NULL) {
                const char *l_file_name = l_dir_entry->d_name;
                size_t l_file_name_len = (l_file_name) ? strlen(l_file_name) : 0;
                if((l_file_name_len > 8) && (strcmp(l_file_name + l_file_name_len - 8, ".dwallet") == 0)) {
                    char *l_file_path_tmp = dap_strdup_printf("%s/%s", c_wallets_path, l_file_name);
                    dap_chain_wallet_t *l_wallet = dap_chain_wallet_open_file(l_file_path_tmp);
                    if(l_wallet) {
                        dap_chain_addr_t *l_addr = l_net? dap_chain_wallet_get_addr(l_wallet, l_net->pub.id) : NULL;
                        char *l_addr_str = dap_chain_addr_to_str(l_addr);
                        dap_string_append_printf(l_string_ret, "\nwallet: %s\n", l_wallet->name);
                        if ( l_addr_str){
                            dap_string_append_printf(l_string_ret, "addr: %s\n", (l_addr_str) ? l_addr_str : "-");
                            DAP_DELETE(l_addr_str);
                        }
                        dap_chain_wallet_close(l_wallet);
                    }
                    DAP_DELETE(l_file_path_tmp);
                }
            }
            closedir(l_dir);
        }
    }
        break;

        // wallet info
    case CMD_WALLET_INFO: {
        dap_chain_wallet_t *l_wallet = NULL;
        dap_chain_addr_t *l_addr = NULL;

        if(l_wallet_name) {
            l_wallet = dap_chain_wallet_open(l_wallet_name, c_wallets_path);
            if ( l_net )
                l_addr = (dap_chain_addr_t *) dap_chain_wallet_get_addr(l_wallet, l_net->pub.id );
        }
        if(!l_addr && l_addr_str)
            l_addr = dap_chain_addr_from_str(l_addr_str);

        dap_ledger_t *l_ledger = dap_chain_ledger_by_net_name((const char *) l_net_name);
        if(!l_net_name && !l_addr ) {
            dap_chain_node_cli_set_reply_text(str_reply, "wallet info requires parameter 'net'");
            return -1;
        }
        else if (! l_addr){
            if((l_ledger = dap_chain_ledger_by_net_name(l_net_name)) == NULL) {
                dap_chain_node_cli_set_reply_text(str_reply, "not found net by name '%s'", l_net_name);
                return -1;
            }
        }else{
            l_net = dap_chain_net_by_id(l_addr->net_id);
            if (l_net){
            l_ledger = l_net->pub.ledger;
                l_net_name = l_net->pub.name;
            }else{
                dap_chain_node_cli_set_reply_text(str_reply, "Can't find network id 0x%08X from address %s", l_addr->net_id.uint64,
                                                  l_addr_str);
                return -1;

            }
        }

        if(l_addr) {
            char *l_addr_str = dap_chain_addr_to_str((dap_chain_addr_t*) l_addr);
            if(l_wallet)
                dap_string_append_printf(l_string_ret, "wallet: %s\n", l_wallet->name);
            dap_string_append_printf(l_string_ret, "addr: %s\n", (l_addr_str) ? l_addr_str : "-");
            dap_string_append_printf(l_string_ret, "network: %s\n", (l_net_name ) ? l_net_name : "-");

            size_t l_addr_tokens_size = 0;
            char **l_addr_tokens = NULL;
            dap_chain_ledger_addr_get_token_ticker_all_fast(l_ledger, l_addr, &l_addr_tokens, &l_addr_tokens_size);
            if(l_addr_tokens_size > 0)
                dap_string_append_printf(l_string_ret, "balance:\n");
            else
                dap_string_append_printf(l_string_ret, "balance: 0");

            for(size_t i = 0; i < l_addr_tokens_size; i++) {
                if(l_addr_tokens[i]) {
                    uint256_t l_balance = dap_chain_ledger_calc_balance(l_ledger, l_addr, l_addr_tokens[i]);
                    char *l_balance_coins = dap_chain_balance_to_coins(l_balance);
                    char *l_balance_datoshi = dap_chain_balance_print(l_balance);
                    dap_string_append_printf(l_string_ret, "\t%s (%s) %s\n", l_balance_coins,
                            l_balance_datoshi, l_addr_tokens[i]);
                    if(i < l_addr_tokens_size - 1)
                        dap_string_append_printf(l_string_ret, "\n");
                    DAP_DELETE(l_balance_coins);
                    DAP_DELETE(l_balance_datoshi);

                }
                DAP_DELETE(l_addr_tokens[i]);
            }
            DAP_DELETE(l_addr_tokens);
            DAP_DELETE(l_addr_str);
            if(l_wallet)
                dap_chain_wallet_close(l_wallet);
        }
        else {
            if(l_wallet)
                dap_chain_wallet_close(l_wallet);
            dap_string_free(l_string_ret, true);
            dap_chain_node_cli_set_reply_text(str_reply, "wallet not found");
            return -1;
        }
    }
        break;
    }

    *str_reply = dap_string_free(l_string_ret, false);
    return 0;
}

/**
 * @brief s_values_parse_net_chain
 * @param argc
 * @param argv
 * @param str_reply
 * @param l_chain
 * @param l_net
 * @return
 */
int dap_chain_node_cli_cmd_values_parse_net_chain(int *a_arg_index, int argc, char ** argv, char ** a_str_reply,
        dap_chain_t ** a_chain, dap_chain_net_t ** a_net)
{
    const char * l_chain_str = NULL;
    const char * l_net_str = NULL;

    // Net name
    if(a_net)
        dap_chain_node_cli_find_option_val(argv, *a_arg_index, argc, "-net", &l_net_str);
    else
        return -100;

    // Select network
    if(!l_net_str) {
        dap_chain_node_cli_set_reply_text(a_str_reply, "%s requires parameter '-net'", argv[0]);
        return -101;
    }

    if((*a_net = dap_chain_net_by_name(l_net_str)) == NULL) { // Can't find such network
        dap_chain_node_cli_set_reply_text(a_str_reply, "%s can't find network \"%s\"", argv[0], l_net_str);
        return -102;
    }

    // Chain name
    if(a_chain) {
        dap_chain_node_cli_find_option_val(argv, *a_arg_index, argc, "-chain", &l_chain_str);

        // Select chain
        if(l_chain_str) {
            if((*a_chain = dap_chain_net_get_chain_by_name(*a_net, l_chain_str)) == NULL) { // Can't find such chain
                dap_chain_node_cli_set_reply_text(a_str_reply,
                        "%s requires parameter '-chain' to be valid chain name in chain net %s",
                        argv[0], l_net_str);
                return -103;
            }
        }
        else {
            dap_chain_node_cli_set_reply_text(a_str_reply,
                    "%s requires parameter '-chain'", argv[0]);
            return -104;
        }
    }
    return 0;

}

/**
 * @brief com_token_decl_sign
 * @param argc
 * @param argv
 * @param arg_func
 * @param str_reply
 * @return
 */
int com_token_decl_sign(int argc, char ** argv, char ** a_str_reply)
{
    int arg_index = 1;

    const char * l_hash_out_type = NULL;
    dap_chain_node_cli_find_option_val(argv, arg_index, argc, "-H", &l_hash_out_type);
    if(!l_hash_out_type)
        l_hash_out_type = "hex";
    if(dap_strcmp(l_hash_out_type,"hex") && dap_strcmp(l_hash_out_type,"base58")) {
        dap_chain_node_cli_set_reply_text(a_str_reply, "invalid parameter -H, valid values: -H <hex | base58>");
        return -1;
    }

    const char * l_datum_hash_str = NULL;
    // Chain name
    dap_chain_node_cli_find_option_val(argv, arg_index, argc, "-datum", &l_datum_hash_str);
    if(l_datum_hash_str) {
        char * l_datum_hash_hex_str = NULL;
        char * l_datum_hash_base58_str = NULL;
        const char * l_certs_str = NULL;
        dap_cert_t ** l_certs = NULL;
        size_t l_certs_count = 0;
        dap_chain_t * l_chain = NULL;
        dap_chain_net_t * l_net = NULL;

        dap_chain_node_cli_cmd_values_parse_net_chain(&arg_index, argc, argv, a_str_reply, &l_chain, &l_net);
        if(!l_net)
            return -1;
        else {
            if(*a_str_reply) {
                DAP_DELETE(*a_str_reply);
                *a_str_reply = NULL;
            }
        }

        // Certificates thats will be used to sign currend datum token
        dap_chain_node_cli_find_option_val(argv, arg_index, argc, "-certs", &l_certs_str);

        // Load certs lists
        if (l_certs_str)
            dap_cert_parse_str_list(l_certs_str, &l_certs, &l_certs_count);

        if(!l_certs_count) {
            dap_chain_node_cli_set_reply_text(a_str_reply,
                    "token_sign command requres at least one valid certificate to sign the basic transaction of emission");
            return -7;
        }

        char * l_gdb_group_mempool = dap_chain_net_get_gdb_group_mempool(l_chain);
        if(!l_gdb_group_mempool) {
            l_gdb_group_mempool = dap_chain_net_get_gdb_group_mempool_by_chain_type(l_net, CHAIN_TYPE_TOKEN);
        }
        // datum hash may be in hex or base58 format
        if(!dap_strncmp(l_datum_hash_str, "0x", 2) || !dap_strncmp(l_datum_hash_str, "0X", 2)) {
            l_datum_hash_hex_str = dap_strdup(l_datum_hash_str);
            l_datum_hash_base58_str = dap_enc_base58_from_hex_str_to_str(l_datum_hash_str);
        }
        else {
            l_datum_hash_hex_str = dap_enc_base58_to_hex_str_from_str(l_datum_hash_str);
            l_datum_hash_base58_str = dap_strdup(l_datum_hash_str);
        }
        const char *l_datum_hash_out_str;
        if(!dap_strcmp(l_hash_out_type,"hex"))
            l_datum_hash_out_str = l_datum_hash_hex_str;
        else
            l_datum_hash_out_str = l_datum_hash_base58_str;

        log_it(L_DEBUG, "Requested to sign token declaration %s in gdb://%s with certs %s",
                l_gdb_group_mempool, l_datum_hash_hex_str, l_certs_str);

        dap_chain_datum_t * l_datum = NULL;
        size_t l_datum_size = 0;
        if((l_datum = (dap_chain_datum_t*) dap_chain_global_db_gr_get(
                l_datum_hash_hex_str, &l_datum_size, l_gdb_group_mempool)) != NULL) {

            // Check if its token declaration
            if(l_datum->header.type_id == DAP_CHAIN_DATUM_TOKEN_DECL) {
                dap_chain_datum_token_t * l_datum_token = (dap_chain_datum_token_t *) l_datum->data;
                size_t l_datum_token_size = l_datum->header.data_size;
                if (l_datum_token->header_private.signs_valid == l_datum_token->header_private.signs_total) {
                    dap_chain_node_cli_set_reply_text(a_str_reply,
                            "Datum %s with datum token has all signs on board. Can't add anything to it", l_datum_hash_out_str);
                    DAP_DELETE(l_datum);
                    DAP_DELETE(l_gdb_group_mempool);
                    return -7;
                }
                // Check for signatures, are they all in set and are good enought?
                size_t l_signs_size = 0, i = 1;
                do {
                    dap_sign_t *l_sign = (dap_sign_t *)l_datum_token->data_n_tsd + l_signs_size;
                    if( dap_sign_verify(l_sign, l_datum_token, sizeof(l_datum_token->header_private)) != 1) {
                        log_it(L_WARNING, "Wrong signature %zu for datum_token with key %s in mempool!", i, l_datum_hash_out_str);
                        dap_chain_node_cli_set_reply_text(a_str_reply,
                                "Datum %s with datum token has wrong signature %zu, break process and exit",
                                l_datum_hash_out_str, i);
                        DAP_DELETE(l_datum);
                        DAP_DELETE(l_gdb_group_mempool);
                        return -6;
                    }else{
                        log_it(L_DEBUG,"Sign %zu passed", i);
                    }
                    l_signs_size += dap_sign_get_size(l_sign);
                } while (i++ <= l_datum_token->header_private.signs_valid);
                log_it(L_DEBUG, "Datum %s with token declaration: %hu signatures are verified well (sign_size = %zu)",
                                 l_datum_hash_out_str, l_datum_token->header_private.signs_valid, l_signs_size);

                if (l_datum_token->header_private.signs_total >= l_datum_token->header_private.signs_valid + l_certs_count) {
                    // Copy TSD sections to new location
                    size_t l_tsd_size = l_datum_token_size - l_signs_size;
                    uint8_t *l_token_tsd = DAP_NEW_SIZE(uint8_t, l_tsd_size);
                    memcpy(l_token_tsd, l_datum_token->data_n_tsd + l_signs_size, l_tsd_size);
                    size_t l_offset = l_signs_size;
                    for(size_t i = 0; i < l_certs_count; i++) {
                        // Add signs to token
                        dap_sign_t * l_sign = dap_sign_create(l_certs[i]->enc_key,
                                l_datum_token,
                                sizeof(l_datum_token->header_private), 0);
                        size_t l_sign_size = dap_sign_get_size(l_sign);

                        l_signs_size += l_sign_size;
                        l_datum_size += l_sign_size;
                        l_datum_token_size += l_sign_size;

                        if ( (l_datum = DAP_REALLOC(l_datum, l_datum_size)) != NULL ) {
                            // add place for new signatures
                            l_datum_token = (dap_chain_datum_token_t*) l_datum->data;
                            l_datum->header.data_size = l_datum_token_size;
                            memcpy(l_datum_token->data_n_tsd + l_offset, l_sign, l_sign_size);
                            log_it(L_DEBUG, "Added datum token declaration sign with cert %s (new size %zu)",
                                   l_certs[i]->name , l_datum_size);
                            DAP_DELETE(l_sign);

                            l_offset += l_sign_size;
                        } else{
                            log_it(L_ERROR, "Can't allocate more memory for datum token");
                            return -81;
                        }
                    }
                    // Return TSD sections to its place
                    memcpy(l_datum_token->data_n_tsd + l_signs_size, l_token_tsd, l_tsd_size);
                    DAP_DELETE(l_token_tsd);

                    // Recalc hash, string and place new datum

                    // Calc datum's hash
                    dap_chain_hash_fast_t l_key_hash={0};
                    dap_hash_fast(l_datum, l_datum_size, &l_key_hash);
                    char * l_key_str = dap_chain_hash_fast_to_str_new(&l_key_hash);
                    char * l_key_str_base58 = dap_enc_base58_encode_hash_to_str(&l_key_hash);
                    const char * l_key_out_str;
                    if(!dap_strcmp(l_hash_out_type,"hex"))
                        l_key_out_str = l_key_str;
                    else
                        l_key_out_str = l_key_str_base58;

                    // Add datum to mempool with datum_token hash as a key
                    if(dap_chain_global_db_gr_set( l_key_str, l_datum, l_datum_size, l_gdb_group_mempool)) {

                        // Remove old datum from pool
                        if( dap_chain_global_db_gr_del( l_datum_hash_hex_str, l_gdb_group_mempool)) {
                            dap_chain_node_cli_set_reply_text(a_str_reply,
                                    "datum %s produced from %s is replacing the %s in datum pool",
                                    l_key_out_str, l_datum_hash_out_str, l_datum_hash_out_str);

                            DAP_DELETE(l_datum);
                            //DAP_DELETE(l_datum_token);
                            DAP_DELETE(l_gdb_group_mempool);
                            return 0;
                        } else {
                            dap_chain_node_cli_set_reply_text(a_str_reply,
                                    "Warning! Can't remove old datum %s ( new datum %s added normaly in datum pool)",
                                    l_datum_hash_out_str, l_key_out_str);
                            DAP_DELETE(l_datum);
                            //DAP_DELETE(l_datum_token);
                            DAP_DELETE(l_gdb_group_mempool);
                            return 1;
                        }

                        DAP_DELETE(l_datum_hash_hex_str);
                        DAP_DELETE(l_key_str);
                        DAP_DELETE(l_key_str_base58);
                    }
                    else {
                        dap_chain_node_cli_set_reply_text(a_str_reply,
                                "Error! datum %s produced from %s can't be placed in mempool",
                                l_key_out_str, l_datum_hash_out_str);
                        DAP_DELETE(l_datum);
                        //DAP_DELETE(l_datum_token);
                        DAP_DELETE(l_gdb_group_mempool);
                        DAP_DELETE(l_key_str);
                        DAP_DELETE(l_key_str_base58);
                        return -2;
                    }

                } else {
                    dap_chain_node_cli_set_reply_text(a_str_reply,
                            "Error! Not enought place for new signature (%hu is left when we need %hu signatures)",
                            l_datum_token->header_private.signs_total - l_datum_token->header_private.signs_valid, l_certs_count);
                    return -6;
                }
            } else {
                dap_chain_node_cli_set_reply_text(a_str_reply,
                        "Error! Wrong datum type. token_decl_sign sign only token declarations datum");
                return -61;
            }
        } else {
            dap_chain_node_cli_set_reply_text(a_str_reply,
                    "token_decl_sign can't find datum with %s hash in the mempool of %s:%s",l_datum_hash_out_str,l_net? l_net->pub.name: "<undefined>",
                    l_chain?l_chain->name:"<undefined>");
            return -5;
        }
        DAP_DELETE(l_datum_hash_hex_str);
        DAP_DELETE(l_datum_hash_base58_str);
    } else {
        dap_chain_node_cli_set_reply_text(a_str_reply, "token_decl_sign need datum <datum hash> argument");
        return -2;
    }
}

/**
 * @brief s_com_mempool_list_print_for_chain
 *
 * @param a_net
 * @param a_chain
 * @param a_str_tmp
 * @param a_hash_out_type
 */
void s_com_mempool_list_print_for_chain(dap_chain_net_t * a_net, dap_chain_t * a_chain, dap_string_t * a_str_tmp, const char *a_hash_out_type){
    char * l_gdb_group_mempool = dap_chain_net_get_gdb_group_mempool(a_chain);
    if(!l_gdb_group_mempool){
        dap_string_append_printf(a_str_tmp, "%s.%s: chain not found\n", a_net->pub.name, a_chain->name);
    }else{
        size_t l_objs_size = 0;
        dap_global_db_obj_t * l_objs = dap_chain_global_db_gr_load(l_gdb_group_mempool, &l_objs_size);
        if(l_objs_size > 0)
            dap_string_append_printf(a_str_tmp, "%s.%s: Found %zu records :\n", a_net->pub.name, a_chain->name,
                    l_objs_size);
        else
            dap_string_append_printf(a_str_tmp, "%s.%s: Not found records\n", a_net->pub.name, a_chain->name);
        for(size_t i = 0; i < l_objs_size; i++) {
            dap_chain_datum_t * l_datum = (dap_chain_datum_t*) l_objs[i].value;
            time_t l_ts_create = (time_t) l_datum->header.ts_create;
            if (!l_datum->header.data_size || (l_datum->header.data_size > l_objs[i].value_len)) {
                //log_it(L_ERROR, "Trash datum in GDB %s.%s, key: %s", a_net->pub.name, a_chain->name, l_objs[i].key);
                continue;
            }
            char buf[50] = {[0]='\0'};
            dap_hash_fast_t l_data_hash;
            char l_data_hash_str[70] = {[0]='\0'};
            dap_hash_fast(l_datum->data,l_datum->header.data_size,&l_data_hash);
            dap_hash_fast_to_str(&l_data_hash,l_data_hash_str,sizeof (l_data_hash_str)-1);
            const char *l_type = NULL;
            DAP_DATUM_TYPE_STR(l_datum->header.type_id, l_type)
            dap_string_append_printf(a_str_tmp, "hash %s: type_id=%s  data_size=%u data_hash=%s ts_create=%s", // \n included in timestamp
                    l_objs[i].key, l_type,
                    l_datum->header.data_size, l_data_hash_str, dap_ctime_r(&l_ts_create, buf));
            dap_chain_net_dump_datum(a_str_tmp, l_datum, a_hash_out_type);
        }
        dap_chain_global_db_objs_delete(l_objs, l_objs_size);
    }

    DAP_DELETE(l_gdb_group_mempool);
}

/**
 * @brief com_token_decl_list
 * @param argc
 * @param argv
 * @param arg_func
 * @param str_reply
 * @return
 */
int com_mempool_list(int argc, char ** argv, char ** a_str_reply)
{
    int arg_index = 1;
    dap_chain_t * l_chain = NULL;
    dap_chain_net_t * l_net = NULL;

    const char * l_hash_out_type = "hex";
    dap_chain_node_cli_find_option_val(argv, arg_index, argc, "-H", &l_hash_out_type);
    dap_chain_node_cli_cmd_values_parse_net_chain(&arg_index, argc, argv, a_str_reply, &l_chain, &l_net);
    if(!l_net)
        return -1;
    else {
        if(*a_str_reply) {
            DAP_DELETE(*a_str_reply);
            *a_str_reply = NULL;
        }
    }

    if(l_net) {
        dap_string_t * l_str_tmp = dap_string_new(NULL);

        if(l_chain)
            s_com_mempool_list_print_for_chain(l_net, l_chain, l_str_tmp, l_hash_out_type);
        else
            DL_FOREACH(l_net->pub.chains, l_chain)
                    s_com_mempool_list_print_for_chain(l_net, l_chain, l_str_tmp, l_hash_out_type);

        dap_chain_node_cli_set_reply_text(a_str_reply, l_str_tmp->str);
        dap_string_free(l_str_tmp, false);

        return 0;
    } else {
        dap_chain_node_cli_set_reply_text(a_str_reply,
                "Error! Need both -net <network name> and -chain <chain name> params\n");
        return -2;
    }
}

/**
 * @brief com_mempool_delete
 * @param argc
 * @param argv
 * @param arg_func
 * @param a_str_reply
 * @return
 */
int com_mempool_delete(int argc, char ** argv, char ** a_str_reply)
{
    int arg_index = 1;
    dap_chain_t * l_chain = NULL;
    dap_chain_net_t * l_net = NULL;

    const char * l_hash_out_type = NULL;
    dap_chain_node_cli_find_option_val(argv, arg_index, argc, "-H", &l_hash_out_type);
    if(!l_hash_out_type)
        l_hash_out_type = "hex";
    if(dap_strcmp(l_hash_out_type,"hex") && dap_strcmp(l_hash_out_type,"base58")) {
        dap_chain_node_cli_set_reply_text(a_str_reply, "invalid parameter -H, valid values: -H <hex | base58>");
        return -1;
    }

    if(dap_chain_node_cli_cmd_values_parse_net_chain(&arg_index, argc, argv, a_str_reply, &l_chain, &l_net) != 0) {
        //dap_chain_node_cli_set_reply_text(a_str_reply, "Error! Need both -net <network name> and -chain <chain name> params\n");
        return -1;
    }

    if(l_chain && l_net) {  // UNUSED(l_net)
        const char * l_datum_hash_str = NULL;
        dap_chain_node_cli_find_option_val(argv, arg_index, argc, "-datum", &l_datum_hash_str);
        if(l_datum_hash_str) {
            char *l_datum_hash_hex_str;
            char *l_datum_hash_base58_str;
            // datum hash may be in hex or base58 format
            if(!dap_strncmp(l_datum_hash_str, "0x", 2) || !dap_strncmp(l_datum_hash_str, "0X", 2)) {
                l_datum_hash_hex_str = dap_strdup(l_datum_hash_str);
                l_datum_hash_base58_str = dap_enc_base58_from_hex_str_to_str(l_datum_hash_str);
            }
            else {
                l_datum_hash_hex_str = dap_enc_base58_to_hex_str_from_str(l_datum_hash_str);
                l_datum_hash_base58_str = dap_strdup(l_datum_hash_str);
            }
            char * l_gdb_group_mempool = dap_chain_net_get_gdb_group_mempool(l_chain);
            uint8_t *l_data_tmp = l_datum_hash_hex_str ? dap_chain_global_db_gr_get(dap_strdup(l_datum_hash_hex_str), NULL, l_gdb_group_mempool) : NULL;
            if(l_data_tmp && dap_chain_global_db_gr_del( l_datum_hash_hex_str, l_gdb_group_mempool)) {
                if(!dap_strcmp(l_hash_out_type,"hex"))
                    dap_chain_node_cli_set_reply_text(a_str_reply, "Datum %s deleted", l_datum_hash_hex_str);
                else
                    dap_chain_node_cli_set_reply_text(a_str_reply, "Datum %s deleted", l_datum_hash_base58_str);
                return 0;
            } else {
                if(!dap_strcmp(l_hash_out_type,"hex"))
                    dap_chain_node_cli_set_reply_text(a_str_reply, "Error! Can't find datum %s", l_datum_hash_hex_str);
                else
                    dap_chain_node_cli_set_reply_text(a_str_reply, "Error! Can't find datum %s", l_datum_hash_base58_str);
                return -4;
            }
            DAP_DELETE(l_gdb_group_mempool);
            DAP_DELETE(l_data_tmp);
            DAP_DELETE(l_datum_hash_hex_str);
            DAP_DELETE(l_datum_hash_base58_str);
        } else {
            dap_chain_node_cli_set_reply_text(a_str_reply, "Error! %s requires -datum <datum hash> option", argv[0]);
            return -3;
        }
    } else {
        dap_chain_node_cli_set_reply_text(a_str_reply,
                "Error! Need both -net <network name> and -chain <chain name> params\n");
        return -2;
    }
}

/**
 * @brief com_mempool_proc
 * process mempool datums
 * @param argc
 * @param argv
 * @param arg_func
 * @param a_str_reply
 * @return
 */
int com_mempool_proc(int argc, char ** argv, char ** a_str_reply)
{
    int arg_index = 1;
    dap_chain_t * l_chain = NULL;
    dap_chain_net_t * l_net = NULL;

    const char * l_hash_out_type = NULL;
    dap_chain_node_cli_find_option_val(argv, arg_index, argc, "-H", &l_hash_out_type);
    if(!l_hash_out_type)
        l_hash_out_type = "hex";
    if(dap_strcmp(l_hash_out_type,"hex") && dap_strcmp(l_hash_out_type,"base58")) {
        dap_chain_node_cli_set_reply_text(a_str_reply, "invalid parameter -H, valid values: -H <hex | base58>");
        return -1;
    }

    dap_chain_node_cli_cmd_values_parse_net_chain(&arg_index, argc, argv, a_str_reply, &l_chain, &l_net);
    if (!l_net || !l_chain)
        return -1;

    if(*a_str_reply) {
        DAP_DELETE(*a_str_reply);
        *a_str_reply = NULL;
    }

    char * l_gdb_group_mempool = NULL, *l_gdb_group_mempool_tmp;
    l_gdb_group_mempool = dap_chain_net_get_gdb_group_mempool(l_chain);
    l_gdb_group_mempool_tmp = l_gdb_group_mempool;

    // If full or light it doesnt work
    if(dap_chain_net_get_role(l_net).enums>= NODE_ROLE_FULL){
        dap_chain_node_cli_set_reply_text(a_str_reply, "Need master node role or higher for network %s to process this command", l_net->pub.name);
        return -1;
    }

    const char * l_datum_hash_str = NULL;
    int ret = 0;
    dap_chain_node_cli_find_option_val(argv, arg_index, argc, "-datum", &l_datum_hash_str);
    if(l_datum_hash_str) {
        char * l_gdb_group_mempool = dap_chain_net_get_gdb_group_mempool(l_chain);
        dap_string_t * l_str_tmp = dap_string_new(NULL);
        size_t l_datum_size=0;
        const char *l_datum_hash_out_str;
        char *l_datum_hash_hex_str;
        char *l_datum_hash_base58_str;
        // datum hash may be in hex or base58 format
        if(!dap_strncmp(l_datum_hash_str, "0x", 2) || !dap_strncmp(l_datum_hash_str, "0X", 2)) {
            l_datum_hash_hex_str = dap_strdup(l_datum_hash_str);
            l_datum_hash_base58_str = dap_enc_base58_from_hex_str_to_str(l_datum_hash_str);
        }
        else {
            l_datum_hash_hex_str = dap_enc_base58_to_hex_str_from_str(l_datum_hash_str);
            l_datum_hash_base58_str = dap_strdup(l_datum_hash_str);
        }
        if(!dap_strcmp(l_hash_out_type,"hex"))
            l_datum_hash_out_str = l_datum_hash_hex_str;
        else
            l_datum_hash_out_str = l_datum_hash_base58_str;

        dap_chain_datum_t * l_datum = l_datum_hash_hex_str ? (dap_chain_datum_t*) dap_chain_global_db_gr_get(l_datum_hash_hex_str,
                                                                                       &l_datum_size, l_gdb_group_mempool) : NULL;
        size_t l_datum_size2= l_datum? dap_chain_datum_size( l_datum): 0;
        if (l_datum_size != l_datum_size2 ){
            ret = -8;
            dap_chain_node_cli_set_reply_text(a_str_reply, "Error! Corrupted datum %s, size by datum headers is %zd when in mempool is only %zd bytes",
                                              l_datum_size2, l_datum_size);
        }else{
            if(l_datum) {
                char buf[50];
                time_t l_ts_create = (time_t) l_datum->header.ts_create;
                const char *l_type = NULL;
                DAP_DATUM_TYPE_STR(l_datum->header.type_id, l_type);
                dap_string_append_printf(l_str_tmp, "hash %s: type_id=%s ts_create=%s data_size=%u\n",
                        l_datum_hash_out_str, l_type,
                        dap_ctime_r(&l_ts_create, buf), l_datum->header.data_size);
                int l_verify_datum= dap_chain_net_verify_datum_for_add( l_net, l_datum) ;
                if (l_verify_datum != 0){
                    dap_string_append_printf(l_str_tmp, "Error! Datum doesn't pass verifications (code %d) examine node log files",
                                             l_verify_datum);
                    ret = -9;
                }else{
                    if (l_chain->callback_add_datums){
                        if (l_chain->callback_add_datums(l_chain, &l_datum, 1) ==0 ){
                            dap_string_append_printf(l_str_tmp, "Error! Datum doesn't pass verifications, examine node log files");
                            ret = -6;
                        }else{
                            dap_string_append_printf(l_str_tmp, "Datum processed well. ");
                            if (!dap_chain_global_db_gr_del( l_datum_hash_hex_str, l_gdb_group_mempool)){
                                dap_string_append_printf(l_str_tmp, "Warning! Can't delete datum from mempool!");
                            }else
                                dap_string_append_printf(l_str_tmp, "Removed datum from mempool.");
                        }
                    }else{
                        dap_string_append_printf(l_str_tmp, "Error! Can't move to no-concensus chains from mempool");
                        ret = -1;
                    }
                }
                dap_string_append_printf(l_str_tmp, "\n");
                dap_chain_node_cli_set_reply_text(a_str_reply, l_str_tmp->str);
                dap_string_free(l_str_tmp, true);
            } else {
                dap_chain_node_cli_set_reply_text(a_str_reply, "Error! Can't find datum %s", l_datum_hash_str);
                ret = -4;
            }
        }
        DAP_DELETE(l_gdb_group_mempool);
        DAP_DELETE(l_datum_hash_hex_str);
        DAP_DELETE(l_datum_hash_base58_str);
    } else {
        dap_chain_node_cli_set_reply_text(a_str_reply, "Error! %s requires -datum <datum hash> option", argv[0]);
        ret = -5;
    }
    return  ret;
}


/**
 * @brief com_token_decl_update
 * @param argc
 * @param argv
 * @param arg_func
 * @param str_reply
 * @return
 * @details token_update -net <net name> -chain <chain name> -token <token ticker> [-type private] -flags [<Flag 1>][,<Flag 2>]...[,<Flag N>]...  [-<Param name 1> <Param Value 1>] [-Param name 2> <Param Value 2>] ...[-<Param Name N> <Param Value N>]\n"
 *  \t   Update token for <netname>:<chain name> with ticker <token ticker>, flags <Flag 1>,<Flag2>...<Flag N>"
 *  \t   and custom parameters list <Param 1>, <Param 2>...<Param N>."
 *  \n"
 *  ==Flags=="
 *  \t ALL_BLOCKED:\t Blocked all permissions, usefull add it first and then add allows what you want to allow\n"
 *  \t ALL_ALLOWED:\t Allowed all permissions if not blocked them. Be careful with this mode\n"
 *  \t ALL_FROZEN:\t All permissions are temprorary frozen\n"
 *  \t ALL_UNFROZEN:\t Unfrozen permissions\n"
 *  \t STATIC_ALL:\t No token manipulations after declarations at all. Token declares staticly and can't variabed after\n"
 *  \t STATIC_FLAGS:\t No token manipulations after declarations with flags\n"
 *  \t STATIC_PERMISSIONS_ALL:\t No all permissions lists manipulations after declarations\n"
 *  \t STATIC_PERMISSIONS_DATUM_TYPE:\t No datum type permissions lists manipulations after declarations\n"
 *  \t STATIC_PERMISSIONS_TX_SENDER:\t No tx sender permissions lists manipulations after declarations\n"
 *  \t STATIC_PERMISSIONS_TX_RECEIVER:\t No tx receiver permissions lists manipulations after declarations\n"
    "\n"
    "==Params==\n"
    "General:\n"
    "\t -flags_set <value>:\t Set list of flags from <value> to token declaration\n"
    "\t -flags_unset <value>:\t Unset list of flags from <value> from token declaration\n"
    "\t -total_supply <value>:\t Set total supply - emission's maximum - to the <value>\n"
    "\t -total_signs_valid <value>:\t Set valid signatures count's minimum\n"
    "\t -total_signs_add <value>:\t Add signature's pkey fingerprint to the list of owners\n"
    "\t -total_signs_remove <value>:\t Remove signature's pkey fingerprint from the owners\n"
    "\nDatum type allowed/blocked updates:\n"
    "\t -datum_type_allowed_add <value>:\t Add allowed datum type(s)\n"
    "\t -datum_type_allowed_remove <value>:\t Remove datum type(s) from allowed\n"
    "\t -datum_type_blocked_add <value>:\t Add blocked datum type(s)\n"
    "\t -datum_type_blocked_remove <value>:\t Remove datum type(s) from blocked\n"
    "\nTx receiver addresses allowed/blocked updates:\n"
    "\t -tx_receiver_allowed_add <value>:\t Add allowed tx receiver(s)\n"
    "\t -tx_receiver_allowed_remove <value>:\t Remove tx receiver(s) from allowed\n"
    "\t -tx_receiver_blocked_add <value>:\t Add blocked tx receiver(s)\n"
    "\t -tx_receiver_blocked_remove <value>:\t Remove tx receiver(s) from blocked\n"
    "\n Tx sender addresses allowed/blocked updates:\n"
    "\t -tx_sender_allowed_add <value>:\t Add allowed tx sender(s)\n"
    "\t -tx_sender_allowed_remove <value>:\t Remove tx sender(s) from allowed\n"
    "\t -tx_sender_blocked_add <value>:\t Add allowed tx sender(s)\n"
    "\t -tx_sender_blocked_remove <value>:\t Remove tx sender(s) from blocked\n"
    "\n"
 */
int com_token_update(int a_argc, char ** a_argv, char ** a_str_reply)
{
    int l_arg_index = 1;

    const char * l_type_str = NULL;
    uint16_t l_type = DAP_CHAIN_DATUM_TOKEN_TYPE_PRIVATE_UPDATE;

    const char * l_ticker = NULL;

    uint16_t l_signs_total = 0;

    dap_cert_t ** l_certs = NULL;
    size_t l_certs_count = 0;

    dap_chain_t * l_chain = NULL;
    dap_chain_net_t * l_net = NULL;

    const char * l_hash_out_type = NULL;
    dap_chain_node_cli_find_option_val(a_argv, l_arg_index, a_argc, "-H", &l_hash_out_type);
    if(!l_hash_out_type)
        l_hash_out_type = "hex";
    if(dap_strcmp(l_hash_out_type, "hex") && dap_strcmp(l_hash_out_type, "base58")) {
        dap_chain_node_cli_set_reply_text(a_str_reply, "invalid parameter -H, valid values: -H <hex | base58>");
        return -1;
    }

    if (dap_chain_node_cli_cmd_values_parse_net_chain(&l_arg_index, a_argc, a_argv, a_str_reply, &l_chain, &l_net))
        return -1;
    // Token ticker
    l_arg_index=dap_chain_node_cli_find_option_val(a_argv, l_arg_index, a_argc, "-token", &l_ticker);
    // Check for ticker
    if(!l_ticker) {
        dap_chain_node_cli_set_reply_text(a_str_reply, "token_update requires parameter 'token'");
        return -2;
    }

    // Token type
    l_arg_index=dap_chain_node_cli_find_option_val(a_argv, l_arg_index, a_argc, "-type", &l_type_str);

    if (l_type_str && strcmp(l_type_str, "private")) {
        dap_chain_node_cli_set_reply_text(a_str_reply, "token_update can't accept type \"%s\"", l_type_str);
        return -22;
    }

    dap_chain_datum_token_t * l_datum_token_update = NULL;
    size_t l_datum_data_offset = 0;
    uint32_t l_sign_counter = 0;

    switch(l_type){
        case DAP_CHAIN_DATUM_TOKEN_TYPE_PRIVATE_UPDATE:{ // 256
            dap_list_t *l_tsd_list = dap_list_alloc();
            size_t l_tsd_total_size = 0;
            l_arg_index++;
            while (l_arg_index<a_argc-1){
                char * l_arg_param=  a_argv[l_arg_index+1];
                if ( strcmp( a_argv[l_arg_index],"-flags_set" )==0){   // Flags
                     char ** l_str_flags = NULL;
                     l_str_flags = dap_strsplit( l_arg_param,",",0xffff );
                     uint16_t l_flags = 0;
                     while (l_str_flags && *l_str_flags){
                         uint16_t l_flag = dap_chain_datum_token_flag_from_str(*l_str_flags);
                         if ( l_flag == DAP_CHAIN_DATUM_TOKEN_FLAG_UNDEFINED ){
                             dap_chain_node_cli_set_reply_text(a_str_reply, "Flag can't be \"%s\"",*l_str_flags);
                             return -20;
                         }
                         l_flags |= (1<<l_flag);
                         l_str_flags++;
                     }
                     // Add flags as set_flags TDS section
                     dap_tsd_t * l_tsd = dap_tsd_create_scalar(
                                                    DAP_CHAIN_DATUM_TOKEN_TSD_TYPE_SET_FLAGS, l_flags);
                     dap_list_append( l_tsd_list, l_tsd);
                     l_tsd_total_size+= dap_tsd_size( l_tsd);

                }else if ( strcmp( a_argv[l_arg_index],"-flags_unset" )==0){   // Flags
                    char ** l_str_flags = NULL;
                    l_str_flags = dap_strsplit( l_arg_param,",",0xffff );
                    uint16_t l_flags = 0;
                    while (l_str_flags && *l_str_flags ){
                        uint16_t l_flag = dap_chain_datum_token_flag_from_str(*l_str_flags);
                        if ( l_flag == DAP_CHAIN_DATUM_TOKEN_FLAG_UNDEFINED ){
                            dap_chain_node_cli_set_reply_text(a_str_reply, "Flag can't be \"%s\"",*l_str_flags);
                            return -20;
                        }
                        l_flags |= l_flag;
                        l_str_flags++;
                    }
                    // Add flags as unset_flags TDS section
                    dap_tsd_t * l_tsd = dap_tsd_create_scalar(
                                                            DAP_CHAIN_DATUM_TOKEN_TSD_TYPE_UNSET_FLAGS, l_flags);
                    dap_list_append( l_tsd_list, l_tsd);
                    l_tsd_total_size+= dap_tsd_size( l_tsd);

               }else if ( strcmp( a_argv[l_arg_index],"-signs" )==0){
                    dap_cert_parse_str_list(l_arg_param, &l_certs, &l_certs_count);
                    if(!l_certs_count) {
                        dap_chain_node_cli_set_reply_text(a_str_reply,
                                "token_update command requres at least one valid certificate to sign the basic transaction of emission");
                        return -10;
                    }
                } else if ( strcmp( a_argv[l_arg_index],"-total_supply" )==0){ // Total supply
                    dap_tsd_t * l_tsd;
                    uint256_t l_param_value = dap_chain_balance_scan(l_arg_param);
                    l_tsd = dap_tsd_create_scalar(
                                            DAP_CHAIN_DATUM_TOKEN_TSD_TYPE_TOTAL_SUPPLY_256, l_param_value);
                    dap_list_append( l_tsd_list, l_tsd);
                    l_tsd_total_size+= dap_tsd_size( l_tsd);
                }else if ( strcmp( a_argv[l_arg_index],"-total_signs_valid" )==0){ // Signs valid
                    uint16_t l_param_value = (uint16_t)atoi(l_arg_param);
                    l_signs_total = l_param_value;
                    dap_tsd_t * l_tsd = dap_tsd_create_scalar(
                                                            DAP_CHAIN_DATUM_TOKEN_TSD_TYPE_TOTAL_SIGNS_VALID, l_param_value);
                    dap_list_append( l_tsd_list, l_tsd);
                    l_tsd_total_size+= dap_tsd_size( l_tsd);
                }else if ( strcmp( a_argv[l_arg_index],"-datum_type_allowed_add" )==0){ // Datum type allowed add
                    dap_tsd_t * l_tsd = dap_tsd_create_string(
                                                            DAP_CHAIN_DATUM_TOKEN_TSD_TYPE_DATUM_TYPE_ALLOWED_ADD, l_arg_param);
                    dap_list_append( l_tsd_list, l_tsd);
                    l_tsd_total_size+= dap_tsd_size( l_tsd);
                }else if ( strcmp( a_argv[l_arg_index],"-datum_type_allowed_remove" )==0){ // Datum type allowed remove
                    dap_tsd_t * l_tsd = dap_tsd_create_string(
                                                            DAP_CHAIN_DATUM_TOKEN_TSD_TYPE_DATUM_TYPE_ALLOWED_REMOVE, l_arg_param);
                    dap_list_append( l_tsd_list, l_tsd);
                    l_tsd_total_size+= dap_tsd_size( l_tsd);
                }else if ( strcmp( a_argv[l_arg_index],"-datum_type_blocked_add" )==0){ // Datum type blocked add
                    dap_tsd_t * l_tsd = dap_tsd_create_string(
                                                            DAP_CHAIN_DATUM_TOKEN_TSD_TYPE_DATUM_TYPE_BLOCKED_ADD, l_arg_param);
                    dap_list_append( l_tsd_list, l_tsd);
                    l_tsd_total_size+= dap_tsd_size( l_tsd);
                }else if ( strcmp( a_argv[l_arg_index],"-datum_type_blocked_remove" )==0){ // Datum type blocked remove
                    dap_tsd_t * l_tsd = dap_tsd_create_string(
                                                            DAP_CHAIN_DATUM_TOKEN_TSD_TYPE_DATUM_TYPE_BLOCKED_REMOVE, l_arg_param);
                    dap_list_append( l_tsd_list, l_tsd);
                    l_tsd_total_size+= dap_tsd_size( l_tsd);
                }else if ( strcmp( a_argv[l_arg_index],"-tx_receiver_allowed_add" )==0){ // TX Receiver add
                    dap_tsd_t * l_tsd = dap_tsd_create_string(
                                                            DAP_CHAIN_DATUM_TOKEN_TSD_TYPE_TX_RECEIVER_ALLOWED_ADD, l_arg_param);
                    dap_list_append( l_tsd_list, l_tsd);
                    l_tsd_total_size+= dap_tsd_size( l_tsd);
                }else if ( strcmp( a_argv[l_arg_index],"-tx_receiver_allowed_remove" )==0){ // TX Receiver remove
                    dap_tsd_t * l_tsd = dap_tsd_create_string(
                                                            DAP_CHAIN_DATUM_TOKEN_TSD_TYPE_TX_RECEIVER_ALLOWED_REMOVE, l_arg_param);
                    dap_list_append( l_tsd_list, l_tsd);
                    l_tsd_total_size+= dap_tsd_size( l_tsd);
                }else if ( strcmp( a_argv[l_arg_index],"-tx_receiver_blocked_add" )==0){ // TX Receiver blocked add
                    dap_tsd_t * l_tsd = dap_tsd_create_string(
                                                            DAP_CHAIN_DATUM_TOKEN_TSD_TYPE_TX_RECEIVER_BLOCKED_ADD, l_arg_param);
                    dap_list_append( l_tsd_list, l_tsd);
                    l_tsd_total_size+= dap_tsd_size( l_tsd);
                }else if ( strcmp( a_argv[l_arg_index],"-tx_receiver_blocked_remove" )==0){ // TX Receiver blocked remove
                    dap_tsd_t * l_tsd = dap_tsd_create_string(
                                                            DAP_CHAIN_DATUM_TOKEN_TSD_TYPE_TX_RECEIVER_BLOCKED_REMOVE, l_arg_param);
                    dap_list_append( l_tsd_list, l_tsd);
                    l_tsd_total_size+= dap_tsd_size( l_tsd);
                }else if ( strcmp( a_argv[l_arg_index],"-tx_sender_allowed_add" )==0){ // TX Sender allowed add
                    dap_tsd_t * l_tsd = dap_tsd_create_string(
                                                            DAP_CHAIN_DATUM_TOKEN_TSD_TYPE_TX_SENDER_ALLOWED_ADD, l_arg_param);
                    dap_list_append( l_tsd_list, l_tsd);
                    l_tsd_total_size+= dap_tsd_size( l_tsd);
                }else if ( strcmp( a_argv[l_arg_index],"-tx_sender_allowed_remove" )==0){ // TX Sender allowed remove
                    dap_tsd_t * l_tsd = dap_tsd_create_string(
                                                            DAP_CHAIN_DATUM_TOKEN_TSD_TYPE_TX_SENDER_ALLOWED_REMOVE, l_arg_param);
                    dap_list_append( l_tsd_list, l_tsd);
                    l_tsd_total_size+= dap_tsd_size( l_tsd);
                }else if ( strcmp( a_argv[l_arg_index],"-tx_sender_blocked_add" )==0){  // TX Sender blocked add
                    dap_tsd_t * l_tsd = dap_tsd_create_string(
                                                            DAP_CHAIN_DATUM_TOKEN_TSD_TYPE_TX_SENDER_BLOCKED_ADD, l_arg_param);
                    dap_list_append( l_tsd_list, l_tsd);
                    l_tsd_total_size+= dap_tsd_size( l_tsd);
                }else if ( strcmp( a_argv[l_arg_index],"-tx_sender_blocked_remove" )==0){  // TX Sender blocked remove
                    dap_tsd_t * l_tsd = dap_tsd_create_string(
                                                            DAP_CHAIN_DATUM_TOKEN_TSD_TYPE_TX_SENDER_BLOCKED_REMOVE, l_arg_param);
                    dap_list_append( l_tsd_list, l_tsd);
                    l_tsd_total_size+= dap_tsd_size( l_tsd);
                } else if (strcmp( a_argv[l_arg_index], "-chain") && strcmp( a_argv[l_arg_index], "-net") &&
                           strcmp( a_argv[l_arg_index], "-token") && !strcmp( a_argv[l_arg_index], "-type")) {
                    dap_chain_node_cli_set_reply_text(a_str_reply, "Unknown param \"%s\"",a_argv[l_arg_index]);
                    return -20;
                }
                l_arg_index+=2;
            }

            if (!l_tsd_total_size) {
                dap_chain_node_cli_set_reply_text(a_str_reply, "No valid params to update");
                return -21;
            }

            // If we have more certs than we need signs - use only first part of the list
            if(l_certs_count > l_signs_total)
                l_certs_count = l_signs_total;

            // Create new datum token
            l_datum_token_update = DAP_NEW_Z_SIZE(dap_chain_datum_token_t, sizeof(dap_chain_datum_token_t)+l_tsd_total_size ) ;
            l_datum_token_update->type = DAP_CHAIN_DATUM_TOKEN_TYPE_PRIVATE_UPDATE; // 256
            dap_snprintf(l_datum_token_update->ticker, sizeof(l_datum_token_update->ticker), "%s", l_ticker);
            l_datum_token_update->header_private_update.tsd_total_size = l_tsd_total_size;

            // Sign header with all certificates in the list and add signs to the end of token update
            // Important:


            l_datum_token_update = s_sign_cert_in_cycle(l_certs, l_datum_token_update, l_certs_count, &l_datum_data_offset, 
                                                        &l_sign_counter);

            // Add TSD sections in the end
            for ( dap_list_t* l_iter=dap_list_first(l_tsd_list); l_iter; l_iter=l_iter->next){
                dap_tsd_t * l_tsd = (dap_tsd_t *) l_iter->data;
                size_t l_tsd_size = dap_tsd_size( l_tsd);
                memcpy(l_datum_token_update->data_n_tsd + l_datum_data_offset, l_tsd, l_tsd_size);
                l_datum_data_offset += l_tsd_size;
            }


        }break;

        default:
            dap_chain_node_cli_set_reply_text(a_str_reply,
                    "Unknown token type");
            return -8;
    }

    if (l_sign_counter == 0)
    {
        dap_chain_node_cli_set_reply_text(a_str_reply,
                    "Token declaration failed. Successful count of certificate signing is 0");
            return -9;
    }

    dap_chain_datum_t * l_datum = dap_chain_datum_create(DAP_CHAIN_DATUM_TOKEN_TYPE_PRIVATE_UPDATE, l_datum_token_update,
            sizeof(l_datum_token_update->header_private) + l_datum_data_offset);
    size_t l_datum_size = dap_chain_datum_size(l_datum);

    // Calc datum's hash
    dap_chain_hash_fast_t l_key_hash;
    dap_hash_fast(l_datum, l_datum_size, &l_key_hash);
    char * l_key_str = dap_chain_hash_fast_to_str_new(&l_key_hash);
    char * l_key_str_base58 = dap_enc_base58_encode_hash_to_str(&l_key_hash);

    // Add datum to mempool with datum_token_update hash as a key
    char * l_gdb_group_mempool;
    if(l_chain) {
        l_gdb_group_mempool = dap_chain_net_get_gdb_group_mempool(l_chain);
    }
    else {
        l_gdb_group_mempool = dap_chain_net_get_gdb_group_mempool_by_chain_type(l_net, CHAIN_TYPE_TOKEN);

    }
    if(dap_chain_global_db_gr_set( l_key_str, l_datum, l_datum_size, l_gdb_group_mempool)) {
        if(!dap_strcmp(l_hash_out_type,"hex"))
            dap_chain_node_cli_set_reply_text(a_str_reply, "datum %s with token update %s is placed in datum pool ", l_key_str, l_ticker);
        else
            dap_chain_node_cli_set_reply_text(a_str_reply, "datum %s with token update %s is placed in datum pool ", l_key_str_base58, l_ticker);
        DAP_DELETE(l_datum);
        DAP_DELETE(l_datum_token_update);
        DAP_DELETE(l_gdb_group_mempool);
        DAP_DELETE(l_key_str);
        DAP_DELETE(l_key_str_base58);
        return 0;
    }
    else {
        if(!dap_strcmp(l_hash_out_type,"hex"))
            dap_chain_node_cli_set_reply_text(a_str_reply, "datum tx %s is not placed in datum pool ", l_key_str);
        else
            dap_chain_node_cli_set_reply_text(a_str_reply, "datum tx %s is not placed in datum pool ", l_key_str_base58);
        DAP_DELETE(l_datum);
        DAP_DELETE(l_datum_token_update);
        DAP_DELETE(l_gdb_group_mempool);
        DAP_DELETE(l_key_str);
        DAP_DELETE(l_key_str_base58);
        return -2;
    }
}

/**
 * @brief com_token_decl
 * @param argc
 * @param argv
 * @param arg_func
 * @param str_reply
 * @return
 * @details token_decl -net <net name> -chain <chain name> -token <token ticker> -total_supply <total supply> -signs_total <sign total> -signs_emission <signs for emission> -certs <certs list>\n"
 *  \t Declare new simple token for <netname>:<chain name> with ticker <token ticker>, maximum emission <total supply> and <signs for emission> from <signs total> signatures on valid emission\n"
 *  \t   Extended private token declaration\n"
 *  \t token_decl -net <net name> -chain <chain name> -token <token ticker> -type private -flags [<Flag 1>][,<Flag 2>]...[,<Flag N>]...  [-<Param name 1> <Param Value 1>] [-Param name 2> <Param Value 2>] ...[-<Param Name N> <Param Value N>]\n"
 *  \t   Declare new token for <netname>:<chain name> with ticker <token ticker>, flags <Flag 1>,<Flag2>...<Flag N>"
 *  \t   and custom parameters list <Param 1>, <Param 2>...<Param N>."
 *  \n"
 *  ==Flags=="
 *  \t ALL_BLOCKED:\t Blocked all permissions, usefull add it first and then add allows what you want to allow\n"
 *  \t ALL_ALLOWED:\t Allowed all permissions if not blocked them. Be careful with this mode\n"
 *  \t ALL_FROZEN:\t All permissions are temprorary frozen\n"
 *  \t ALL_UNFROZEN:\t Unfrozen permissions\n"
 *  \t STATIC_ALL:\t No token manipulations after declarations at all. Token declares staticly and can't variabed after\n"
 *  \t STATIC_FLAGS:\t No token manipulations after declarations with flags\n"
 *  \t STATIC_PERMISSIONS_ALL:\t No all permissions lists manipulations after declarations\n"
 *  \t STATIC_PERMISSIONS_DATUM_TYPE:\t No datum type permissions lists manipulations after declarations\n"
 *  \t STATIC_PERMISSIONS_TX_SENDER:\t No tx sender permissions lists manipulations after declarations\n"
 *  \t STATIC_PERMISSIONS_TX_RECEIVER:\t No tx receiver permissions lists manipulations after declarations\n"
    "\n"
    "==Params==\n"
    "General:\n"
    "\t -flags <value>:\t Set list of flags from <value> to token declaration\n"
    "\t -total_supply <value>:\t Set total supply - emission's maximum - to the <value>\n"
    "\t -signs_valid <value>:\t Set valid signatures count's minimum\n"
    "\t -signs <value>:\t Add signature's pkey fingerprint to the list of owners\n"
    "\nDatum type allowed/blocked:\n"
    "\t -datum_type_allowed <value>:\t Allowed datum type(s)\n"
    "\t -datum_type_blocked <value>:\t Blocked datum type(s)\n"
    "\nTx receiver addresses allowed/blocked:\n"
    "\t -tx_receiver_allowed <value>:\t Allowed tx receiver(s)\n"
    "\t -tx_receiver_blocked <value>:\t Blocked tx receiver(s)\n"
    "\n Tx sender addresses allowed/blocked:\n"
    "\t -tx_sender_allowed <value>:\t Allowed tx sender(s)\n"
    "\t -tx_sender_blocked <value>:\t Blocked tx sender(s)\n"
    "\n"
 */
int com_token_decl(int a_argc, char ** a_argv, char ** a_str_reply)
{
    int l_arg_index = 1;

    const char * l_type_str = NULL;

    const char * l_ticker = NULL;

    const char * l_total_supply_str = NULL;
    uint256_t l_total_supply = {}; // 256

    const char * l_signs_emission_str = NULL;
    uint16_t l_signs_emission = 0;

    const char * l_signs_total_str = NULL;
    uint16_t l_signs_total = 0;

    const char * l_certs_str = NULL;

    dap_cert_t ** l_certs = NULL;
    size_t l_certs_count = 0;

    dap_chain_t * l_chain = NULL;
    dap_chain_net_t * l_net = NULL;

    uint16_t l_type = DAP_CHAIN_DATUM_TOKEN_TYPE_SIMPLE;

    const char * l_hash_out_type = NULL;
    dap_chain_node_cli_find_option_val(a_argv, l_arg_index, a_argc, "-H", &l_hash_out_type);
    if(!l_hash_out_type)
        l_hash_out_type = "hex";
    if(dap_strcmp(l_hash_out_type,"hex") && dap_strcmp(l_hash_out_type,"base58")) {
        dap_chain_node_cli_set_reply_text(a_str_reply, "invalid parameter -H, valid values: -H <hex | base58>");
        return -1;
    }

    dap_chain_node_cli_cmd_values_parse_net_chain(&l_arg_index, a_argc, a_argv, a_str_reply, &l_chain, &l_net);
    if(!l_net)
        return -1;
    else {
        if(*a_str_reply) {
            DAP_DELETE(*a_str_reply);
            *a_str_reply = NULL;
        }
    }
    // Token ticker
    l_arg_index=dap_chain_node_cli_find_option_val(a_argv, l_arg_index, a_argc, "-token", &l_ticker);
    // Check for ticker
    if(!l_ticker) {
        dap_chain_node_cli_set_reply_text(a_str_reply, "token_decl requires parameter 'token'");
        return -2;
    }

    // Token type
    l_arg_index=dap_chain_node_cli_find_option_val(a_argv, l_arg_index, a_argc, "-type", &l_type_str);

    if (l_type_str) {
        if (strcmp( l_type_str, "private") == 0){
            l_type = DAP_CHAIN_DATUM_TOKEN_TYPE_PRIVATE_DECL; // 256
        }else if (strcmp( l_type_str, "private_simple") == 0){
            l_type = DAP_CHAIN_DATUM_TOKEN_TYPE_SIMPLE; // 256
        }else if (strcmp( l_type_str, "public_simple") == 0){
            l_type = DAP_CHAIN_DATUM_TOKEN_TYPE_PUBLIC; // 256
        }
    }

    dap_chain_datum_token_t * l_datum_token = NULL;
    size_t l_datum_data_offset = 0;
    uint32_t l_sign_counter = 0;

    switch(l_type){
        case DAP_CHAIN_DATUM_TOKEN_TYPE_PRIVATE_DECL: { // 256
            dap_list_t *l_tsd_list = dap_list_alloc();
            size_t l_tsd_total_size = 0;
            uint16_t l_flags = 0;
            char ** l_str_flags = NULL;
            l_arg_index++;
            while (l_arg_index<a_argc-1){
                char * l_arg_param=  a_argv[l_arg_index+1];
                if ( strcmp(a_argv[l_arg_index],"-flags" )==0){   // Flags
                     l_str_flags = dap_strsplit( l_arg_param,",",0xffff );
                     while (l_str_flags && *l_str_flags){
                         uint16_t l_flag = dap_chain_datum_token_flag_from_str(*l_str_flags);
                         if ( l_flag == DAP_CHAIN_DATUM_TOKEN_FLAG_UNDEFINED ){
                             dap_chain_node_cli_set_reply_text(a_str_reply, "Flag can't be \"%s\"",*l_str_flags);
                             return -20;
                         }
                         l_flags |= (1<<l_flag);
                         l_str_flags++;
                     }
                } else if ( strcmp( a_argv[l_arg_index],"-total_supply" )==0){ // Total supply
                    dap_tsd_t * l_tsd;
                    uint256_t l_param_value = dap_chain_balance_scan(l_arg_param);
                    l_tsd = dap_tsd_create_scalar(
                                    DAP_CHAIN_DATUM_TOKEN_TSD_TYPE_TOTAL_SUPPLY_256, l_param_value);
                    dap_list_append( l_tsd_list, l_tsd);
                    l_tsd_total_size+= dap_tsd_size( l_tsd);
                }else if ( strcmp( a_argv[l_arg_index],"-total_signs_valid" )==0){ // Signs valid
                    uint16_t l_param_value = (uint16_t)atoi(l_arg_param);
                    l_signs_total = l_param_value;
                    dap_tsd_t * l_tsd = dap_tsd_create_scalar(
                                                            DAP_CHAIN_DATUM_TOKEN_TSD_TYPE_TOTAL_SIGNS_VALID, l_param_value);
                    dap_list_append( l_tsd_list, l_tsd);
                    l_tsd_total_size+= dap_tsd_size( l_tsd);
                }else if ( strcmp( a_argv[l_arg_index],"-signs" )==0){
                    dap_cert_parse_str_list(l_arg_param, &l_certs, &l_certs_count);
                    if(!l_certs_count) {
                        dap_chain_node_cli_set_reply_text(a_str_reply,
                                "token_decl command requres at least one valid certificate to sign the basic transaction of emission");
                        return -10;
                    }
                }else if ( strcmp( a_argv[l_arg_index],"-datum_type_allowed" )==0){
                    dap_tsd_t * l_tsd = dap_tsd_create_string(
                                                            DAP_CHAIN_DATUM_TOKEN_TSD_TYPE_DATUM_TYPE_ALLOWED_ADD, l_arg_param);
                    dap_list_append( l_tsd_list, l_tsd);
                    l_tsd_total_size+= dap_tsd_size( l_tsd);
                }else if ( strcmp( a_argv[l_arg_index],"-datum_type_blocked" )==0){
                    dap_tsd_t * l_tsd = dap_tsd_create_string(
                                                            DAP_CHAIN_DATUM_TOKEN_TSD_TYPE_DATUM_TYPE_BLOCKED_ADD, l_arg_param);
                    dap_list_append( l_tsd_list, l_tsd);
                    l_tsd_total_size+= dap_tsd_size( l_tsd);
                }else if ( strcmp( a_argv[l_arg_index],"-tx_receiver_allowed" )==0){
                    dap_tsd_t * l_tsd = dap_tsd_create_string(
                                                            DAP_CHAIN_DATUM_TOKEN_TSD_TYPE_TX_RECEIVER_ALLOWED_ADD, l_arg_param);
                    dap_list_append( l_tsd_list, l_tsd);
                    l_tsd_total_size+= dap_tsd_size( l_tsd);
                }else if ( strcmp( a_argv[l_arg_index],"-tx_receiver_blocked" )==0){
                    dap_tsd_t * l_tsd = dap_tsd_create_string(
                                                            DAP_CHAIN_DATUM_TOKEN_TSD_TYPE_TX_RECEIVER_BLOCKED_ADD, l_arg_param);
                    dap_list_append( l_tsd_list, l_tsd);
                    l_tsd_total_size+= dap_tsd_size( l_tsd);
                }else if ( strcmp( a_argv[l_arg_index],"-tx_sender_allowed" )==0){
                    dap_tsd_t * l_tsd = dap_tsd_create_string(
                                                            DAP_CHAIN_DATUM_TOKEN_TSD_TYPE_TX_SENDER_ALLOWED_ADD, l_arg_param);
                    dap_list_append( l_tsd_list, l_tsd);
                    l_tsd_total_size+= dap_tsd_size( l_tsd);
                }else if ( strcmp( a_argv[l_arg_index],"-tx_sender_blocked" )==0){
                    dap_tsd_t * l_tsd = dap_tsd_create_string(
                                                            DAP_CHAIN_DATUM_TOKEN_TSD_TYPE_TX_SENDER_BLOCKED_ADD, l_arg_param);
                    dap_list_append( l_tsd_list, l_tsd);
                    l_tsd_total_size+= dap_tsd_size( l_tsd);
                }else {
                    dap_chain_node_cli_set_reply_text(a_str_reply, "Unknown param \"%s\"",a_argv[l_arg_index]);
                    return -20;
                }
                l_arg_index+=2;
            }


            // If we have more certs than we need signs - use only first part of the list
            if(l_certs_count > l_signs_total)
                l_certs_count = l_signs_total;

            log_it(L_DEBUG,"Prepeared TSD sections on %zd total size", l_tsd_total_size);
            // Create new datum token
            l_datum_token = DAP_NEW_Z_SIZE(dap_chain_datum_token_t, sizeof(dap_chain_datum_token_t)+l_tsd_total_size ) ;

            l_datum_token->type = l_type; //DAP_CHAIN_DATUM_TOKEN_TYPE_PRIVATE_DECL;

            dap_snprintf(l_datum_token->ticker, sizeof(l_datum_token->ticker), "%s", l_ticker);
            l_datum_token->header_private_decl.flags = l_flags;
            log_it(L_DEBUG,"Token declaration '%s' initialized", l_datum_token->ticker);

            // Sign header with all certificates in the list and add signs to the end of ticker declaration
            // Important:

            l_datum_token = s_sign_cert_in_cycle(l_certs, l_datum_token, l_certs_count, &l_datum_data_offset, &l_sign_counter);

            // Add TSD sections in the end
            for ( dap_list_t* l_iter=dap_list_first(l_tsd_list); l_iter; l_iter=l_iter->next){
                dap_tsd_t * l_tsd = (dap_tsd_t *) l_iter->data;
                if (l_tsd == NULL){
                    log_it(L_ERROR, "NULL tsd in list!");
                    continue;
                }
                switch (l_tsd->type){
                    case DAP_CHAIN_DATUM_TOKEN_TSD_TYPE_TOTAL_SUPPLY_256: { // 256
                        char *l_balance;
                        l_balance = dap_chain_balance_print(dap_tsd_get_scalar(l_tsd, uint256_t));
                        log_it(L_DEBUG,"== TOTAL_SUPPLY: %s", l_balance);
                        DAP_DELETE(l_balance);
                    }
                    break;
                    case DAP_CHAIN_DATUM_TOKEN_TSD_TYPE_TOTAL_SIGNS_VALID:
                        log_it(L_DEBUG,"== TOTAL_SIGNS_VALID: %u",
                                dap_tsd_get_scalar(l_tsd,uint16_t) );
                    break;
                    case DAP_CHAIN_DATUM_TOKEN_TSD_TYPE_DATUM_TYPE_ALLOWED_ADD:
                        log_it(L_DEBUG,"== DATUM_TYPE_ALLOWED_ADD: %s",
                               dap_tsd_get_string_const(l_tsd) );
                    break;
                    case DAP_CHAIN_DATUM_TOKEN_TSD_TYPE_TX_SENDER_ALLOWED_ADD:
                        log_it(L_DEBUG,"== TX_SENDER_ALLOWED_ADD: %s",
                                dap_tsd_get_string_const(l_tsd) );
                    break;
                    case DAP_CHAIN_DATUM_TOKEN_TSD_TYPE_TX_SENDER_BLOCKED_ADD:
                        log_it(L_DEBUG,"== TX_SENDER_BLOCKED_ADD: %s",
                                dap_tsd_get_string_const(l_tsd) );
                    break;
                    case DAP_CHAIN_DATUM_TOKEN_TSD_TYPE_TX_RECEIVER_ALLOWED_ADD:
                        log_it(L_DEBUG,"== TX_RECEIVER_ALLOWED_ADD: %s",
                                dap_tsd_get_string_const(l_tsd) );
                    break;
                    case DAP_CHAIN_DATUM_TOKEN_TSD_TYPE_TX_RECEIVER_BLOCKED_ADD:
                        log_it(L_DEBUG,"== TX_RECEIVER_BLOCKED_ADD: %s",
                                dap_tsd_get_string_const(l_tsd) );
                    break;
                    default: log_it(L_DEBUG, "== 0x%04X: binary data %u size ",l_tsd->type, l_tsd->size );
                }
                size_t l_tsd_size = dap_tsd_size( l_tsd);
                memcpy(l_datum_token->data_n_tsd + l_datum_data_offset, l_tsd, l_tsd_size);
                l_datum_token->header_private_decl.tsd_total_size += l_tsd_size;
                l_datum_data_offset += l_tsd_size;
            }


        }break;
        case DAP_CHAIN_DATUM_TOKEN_TYPE_SIMPLE: { // 256
            // Total supply value
            dap_chain_node_cli_find_option_val(a_argv, l_arg_index, a_argc, "-total_supply", &l_total_supply_str);


            // Certificates thats will be used to sign currend datum token
            dap_chain_node_cli_find_option_val(a_argv, l_arg_index, a_argc, "-certs", &l_certs_str);

            // Signs number thats own emissioncan't find
            dap_chain_node_cli_find_option_val(a_argv, l_arg_index, a_argc, "-signs_total", &l_signs_total_str);

            // Signs minimum number thats need to authorize the emission
            dap_chain_node_cli_find_option_val(a_argv, l_arg_index, a_argc, "-signs_emission", &l_signs_emission_str);

            if(!l_total_supply_str) {
                dap_chain_node_cli_set_reply_text(a_str_reply, "token_create requires parameter '-total_supply'");
                return -3;
            } else {
                l_total_supply = dap_chain_balance_scan((char *)l_total_supply_str);
                if ( IS_ZERO_256(l_total_supply) ) {
                    dap_chain_node_cli_set_reply_text(a_str_reply,
                            "token_create requires parameter '-total_supply' to be unsigned integer value that fits in 8 bytes");
                    return -4;
                }
            }

            // Signs emission
            if(!l_signs_emission_str) {
                dap_chain_node_cli_set_reply_text(a_str_reply, "token_create requires parameter '-signs_emission'");
                return -5;
            } else {
                char * l_tmp = NULL;
                if((l_signs_emission = (uint16_t) strtol(l_signs_emission_str, &l_tmp, 10)) == 0) {
                    dap_chain_node_cli_set_reply_text(a_str_reply,
                            "token_create requires parameter 'signs_emission' to be unsigned integer value that fits in 2 bytes");
                    return -6;
                }
            }

            // Signs total
            if(!l_signs_total_str) {
                dap_chain_node_cli_set_reply_text(a_str_reply, "token_decl requires parameter 'signs_total'");
                return -7;
            } else {
                char * l_tmp = NULL;
                if((l_signs_total = (uint16_t) strtol(l_signs_total_str, &l_tmp, 10)) == 0) {
                    dap_chain_node_cli_set_reply_text(a_str_reply,
                            "token_create requires parameter 'signs_total' to be unsigned integer value that fits in 2 bytes");
                    return -8;
                }
            }

            // Check certs list
            if(!l_certs_str) {
                dap_chain_node_cli_set_reply_text(a_str_reply, "token_decl requires parameter 'certs'");
                return -9;
            }

            // Load certs lists
            dap_cert_parse_str_list(l_certs_str, &l_certs, &l_certs_count);
            if(!l_certs_count) {
                dap_chain_node_cli_set_reply_text(a_str_reply,
                        "token_decl command requres at least one valid certificate to sign the basic transaction of emission");
                return -10;
            }

            // If we have more certs than we need signs - use only first part of the list
            if(l_certs_count > l_signs_total)
                l_certs_count = l_signs_total;

            // Create new datum token
            l_datum_token = DAP_NEW_Z_SIZE(dap_chain_datum_token_t, sizeof(dap_chain_datum_token_t));
            l_datum_token->type = DAP_CHAIN_DATUM_TOKEN_TYPE_SIMPLE; // 256
            dap_snprintf(l_datum_token->ticker, sizeof(l_datum_token->ticker), "%s", l_ticker);
            l_datum_token->header_private.total_supply_256 = l_total_supply;
            l_datum_token->header_private.signs_total = l_signs_total;
            l_datum_token->header_private.signs_valid = l_signs_emission;

            // Sign header with all certificates in the list and add signs to the end of ticker declaration
            // Important:

             l_datum_token = s_sign_cert_in_cycle(l_certs, l_datum_token, l_certs_count, &l_datum_data_offset, &l_sign_counter);

        }break;
        default:
            dap_chain_node_cli_set_reply_text(a_str_reply,
                    "Unknown token type");
            return -8;
    }

    //
    // We skip datum creation opeartion, if count of signed certificates in s_sign_cert_in_cycle is 0.
    // Usually it happen, when certificate in token_decl or token_update command doesn't contain private data or broken
    //

    if (l_sign_counter == 0)
    {
        dap_chain_node_cli_set_reply_text(a_str_reply,
                    "Token declaration failed. Successful count of certificate signing is 0");
            return -9;
    }

    dap_chain_datum_t * l_datum = dap_chain_datum_create(DAP_CHAIN_DATUM_TOKEN_DECL,
                                                         l_datum_token,
                                                         sizeof(*l_datum_token) + l_datum_data_offset);
    size_t l_datum_size = dap_chain_datum_size(l_datum);

    // Calc datum's hash
    dap_chain_hash_fast_t l_key_hash;
    dap_hash_fast(l_datum, l_datum_size, &l_key_hash);
    char * l_key_str = dap_chain_hash_fast_to_str_new(&l_key_hash);
    char * l_key_str_base58 = dap_enc_base58_encode_hash_to_str(&l_key_hash);

    // Add datum to mempool with datum_token hash as a key
    char * l_gdb_group_mempool;
    if (l_chain) {
        l_gdb_group_mempool = dap_chain_net_get_gdb_group_mempool(l_chain);
    }
    else {
        l_gdb_group_mempool = dap_chain_net_get_gdb_group_mempool_by_chain_type(l_net, CHAIN_TYPE_TOKEN);
    }

    int l_ret = 0;

    if ( !(l_ret = dap_chain_global_db_gr_set( l_key_str, l_datum, l_datum_size, l_gdb_group_mempool)) ) {
        l_ret = -2;
    }
    else dap_chain_node_cli_set_reply_text(a_str_reply, "Datum %s with 256bit token %s is%s placed in datum pool",
                                      dap_strcmp(l_hash_out_type, "hex") ? l_key_str_base58 : l_key_str,
                                      l_ticker, (l_ret == 1) ? "" : " not");

    DAP_DELETE(l_datum);
    DAP_DELETE(l_key_str);
    DAP_DELETE(l_key_str_base58);


    return l_ret;
}


/**
 * @brief com_token_emit
 * @param argc
 * @param argv
 * @param arg_func
 * @param str_reply
 * @return
 */
int com_token_emit(int a_argc, char ** a_argv, char ** a_str_reply)
{
    int arg_index = 1;
    const char *str_tmp = NULL;
    char *str_reply_tmp = NULL;
    uint256_t l_emission_value = {};

    const char * l_ticker = NULL;

    const char * l_addr_str = NULL;

    const char * l_emission_hash_str = NULL;
    dap_chain_hash_fast_t l_emission_hash={0};
    dap_chain_datum_token_emission_t * l_emission = NULL;
    char * l_emission_hash_str_base58 = NULL;

    const char * l_certs_str = NULL;

    dap_cert_t ** l_certs = NULL;
    size_t l_certs_size = 0;

    const char * l_chain_emission_str = NULL;
    dap_chain_t * l_chain_emission = NULL;

    const char * l_chain_base_tx_str = NULL;
    dap_chain_t * l_chain_base_tx = NULL;

    dap_chain_net_t * l_net = NULL;

    const char * l_hash_out_type = NULL;
    dap_chain_node_cli_find_option_val(a_argv, arg_index, a_argc, "-H", &l_hash_out_type);
    if(!l_hash_out_type)
        l_hash_out_type = "hex";
    if(dap_strcmp(l_hash_out_type,"hex") && dap_strcmp(l_hash_out_type,"base58")) {
        dap_chain_node_cli_set_reply_text(a_str_reply, "invalid parameter -H, valid values: -H <hex | base58>");
        return -1;
    }

    dap_chain_node_cli_cmd_values_parse_net_chain(&arg_index,a_argc,a_argv,a_str_reply,NULL, &l_net);
    if( ! l_net) { // Can't find such network
        dap_chain_node_cli_set_reply_text(a_str_reply,
                "token_create requires parameter '-net' to be valid chain network name");
        return -43;
    }

    // Token emission
    dap_chain_node_cli_find_option_val(a_argv, arg_index, a_argc, "-emission", &l_emission_hash_str);

    // Emission certs
    dap_chain_node_cli_find_option_val(a_argv, arg_index, a_argc, "-certs", &l_certs_str);

    // Wallet address that recieves the emission
    dap_chain_node_cli_find_option_val(a_argv, arg_index, a_argc, "-addr", &l_addr_str);

    // Token ticker
    dap_chain_node_cli_find_option_val(a_argv, arg_index, a_argc, "-token", &l_ticker);

    // Emission value
    if(dap_chain_node_cli_find_option_val(a_argv, arg_index, a_argc, "-emission_value", &str_tmp)) {
        l_emission_value = dap_chain_balance_scan(str_tmp);
    }

    if (IS_ZERO_256(l_emission_value)) {
        dap_chain_node_cli_set_reply_text(a_str_reply, "token_emit requires parameter '-emission_value'");
        return -1;
    }


    if(!l_addr_str) {
        dap_chain_node_cli_set_reply_text(a_str_reply, "token_emit requires parameter '-addr'");
        return -2;
    }

    if(!l_ticker) {
        dap_chain_node_cli_set_reply_text(a_str_reply, "token_emit requires parameter '-token'");
        return -3;
    }

    if(!l_certs_str && !l_emission_hash_str) {
        dap_chain_node_cli_set_reply_text(a_str_reply, "token_emit requires parameter '-certs' or '-emission' ");
        return -4;
    }


    if (l_emission_hash_str){// Load emission
        l_emission_hash_str_base58 = dap_enc_base58_encode_hash_to_str(&l_emission_hash);
        if (dap_chain_hash_fast_from_str( l_emission_hash_str,&l_emission_hash) == 0 ){
            l_emission = dap_chain_ledger_token_emission_find(l_net->pub.ledger,l_ticker,&l_emission_hash);
            if (! l_emission){
                dap_chain_node_cli_set_reply_text(a_str_reply, "Can' find emission with hash \"%s\" for token %s on network %s",
                                                  l_emission_hash_str, l_ticker, l_net->pub.name);
                return -32;
            }
        }else{
            dap_chain_node_cli_set_reply_text(a_str_reply, "Hash \"%s\" for parameter '-emission' is invalid", l_emission_hash_str);
            return -31;
        }
    }else if (l_certs_str){ // Load certs
        dap_cert_parse_str_list(l_certs_str, &l_certs, &l_certs_size);

        if(!l_certs_size) {
            dap_chain_node_cli_set_reply_text(a_str_reply,
                    "token_emit command requres at least one valid certificate to sign the basic transaction of emission");
            return -5;
        }
        dap_chain_node_cli_find_option_val(a_argv, arg_index, a_argc, "-chain_emission", &l_chain_emission_str);
        if(l_chain_emission_str) {
            if((l_chain_emission = dap_chain_net_get_chain_by_name(l_net, l_chain_emission_str)) == NULL) { // Can't find such chain
                dap_chain_node_cli_set_reply_text(a_str_reply,
                        "token_create requires parameter '-chain_emission' to be valid chain name in chain net %s",
                        l_net->pub.name);
                return -45;
            }
        }
    }



    dap_chain_addr_t * l_addr = dap_chain_addr_from_str(l_addr_str);

    if(!l_addr) {
        dap_chain_node_cli_set_reply_text(a_str_reply, "address \"%s\" is invalid", l_addr_str);
        return -4;
    }

    dap_chain_node_cli_find_option_val(a_argv, arg_index, a_argc, "-chain_base_tx", &l_chain_base_tx_str);

    if(l_chain_base_tx_str) {
        if((l_chain_base_tx = dap_chain_net_get_chain_by_name(l_net, l_chain_base_tx_str)) == NULL) { // Can't find such chain
            dap_chain_node_cli_set_reply_text(a_str_reply,
                    "token_create requires parameter '-chain_base_tx' to be valid chain name in chain net %s", l_net->pub.name);
            DAP_DELETE(l_addr);
            return -47;
        }
    }

    // Get groups for the chains
    char *l_gdb_group_mempool_base_tx;

    if(l_chain_base_tx) {
        l_gdb_group_mempool_base_tx = dap_chain_net_get_gdb_group_mempool(l_chain_base_tx);
    }
    else {
        l_gdb_group_mempool_base_tx = dap_chain_net_get_gdb_group_mempool_by_chain_type(l_net, CHAIN_TYPE_TX);
    }
    // Create emission datum
    // then create datum in memory
    if (!l_emission) {
        if (!l_chain_emission) {
            l_chain_emission = dap_chain_net_get_chain_by_chain_type(l_net, CHAIN_TYPE_EMISSION);
        }
        char *l_gdb_group_mempool_emission = dap_chain_net_get_gdb_group_mempool(l_chain_emission);
        size_t l_emission_size = sizeof(l_emission->hdr) +
                sizeof(l_emission->data.type_auth.signs_count);

        l_emission = DAP_NEW_Z_SIZE(dap_chain_datum_token_emission_t, l_emission_size);
        l_emission->hdr.version = 2;
        l_emission->hdr.value_256 = l_emission_value;
        strncpy(l_emission->hdr.ticker, l_ticker, sizeof(l_emission->hdr.ticker) - 1);
        l_emission->hdr.type = DAP_CHAIN_DATUM_TOKEN_EMISSION_TYPE_AUTH;
        memcpy(&l_emission->hdr.address, l_addr, sizeof(l_emission->hdr.address));
        time_t l_time = time(NULL);
        memcpy(&l_emission->hdr.nonce, &l_time, sizeof(time_t));
        l_emission->data.type_auth.signs_count = l_certs_size;
        // Then add signs
        size_t l_offset = 0;
        for(size_t i = 0; i < l_certs_size; i++) {
            dap_sign_t *l_sign = dap_cert_sign(l_certs[i], &l_emission->hdr,
                    sizeof(l_emission->hdr), 0);
            size_t l_sign_size = dap_sign_get_size(l_sign);
            l_emission_size += l_sign_size;
            l_emission = DAP_REALLOC(l_emission, l_emission_size);
            memcpy(l_emission->data.type_auth.signs + l_offset, l_sign, l_sign_size);
            l_offset += l_sign_size;
            DAP_DELETE(l_sign);
        }

        // Produce datum
        dap_chain_datum_t *l_datum_emission = dap_chain_datum_create(DAP_CHAIN_DATUM_TOKEN_EMISSION,
                l_emission,
                l_emission_size);
        size_t l_datum_emission_size = sizeof(l_datum_emission->header) + l_datum_emission->header.data_size;

        // Calc datum emission's hash
        dap_hash_fast(l_datum_emission, l_datum_emission_size, &l_emission_hash);
        l_emission_hash_str = dap_chain_hash_fast_to_str_new(&l_emission_hash);
        l_emission_hash_str_base58 = dap_enc_base58_encode_hash_to_str(&l_emission_hash);

        // Delete token emission
        DAP_DEL_Z(l_emission);

        // Add token emission datum to mempool
        bool l_placed = dap_chain_global_db_gr_set(l_emission_hash_str,
                                                   l_datum_emission,
                                                   l_datum_emission_size,
                                                   l_gdb_group_mempool_emission);
        str_reply_tmp = dap_strdup_printf("Datum %s with 256bit emission is%s placed in datum pool",
                                          dap_strcmp(l_hash_out_type, "hex") ? l_emission_hash_str_base58 : l_emission_hash_str,
                                          l_placed ? "" : " not");
        DAP_DELETE(l_emission_hash_str);
        DAP_DEL_Z(l_emission_hash_str_base58);
        DAP_DEL_Z(l_datum_emission);

        if (!l_placed) {
            return -1;
        }
    } // TODO possible update emission if it found, or remove -emission parameter

    // create first transaction (with tx_token)
    dap_chain_datum_tx_t *l_tx = DAP_NEW_Z_SIZE(dap_chain_datum_tx_t, sizeof(dap_chain_datum_tx_t));
    l_tx->header.ts_created = time(NULL);
    dap_chain_hash_fast_t l_tx_prev_hash = { 0 };
    // create items
    dap_chain_tx_token_t *l_tx_token = dap_chain_datum_tx_item_token_create(l_chain_emission->id, &l_emission_hash, l_ticker);
    dap_chain_tx_in_t *l_in = dap_chain_datum_tx_item_in_create(&l_tx_prev_hash, 0);
    dap_chain_256_tx_out_t *l_out = dap_chain_datum_tx_item_out_create(l_addr, l_emission_value);

    // pack items to transaction
    dap_chain_datum_tx_add_item(&l_tx, (const uint8_t*) l_tx_token);
    dap_chain_datum_tx_add_item(&l_tx, (const uint8_t*) l_in);
    dap_chain_datum_tx_add_item(&l_tx, (const uint8_t*) l_out);

    if (l_certs){
        // Sign all that we have with certs
        for(size_t i = 0; i < l_certs_size; i++) {
            if(dap_chain_datum_tx_add_sign_item(&l_tx, l_certs[i]->enc_key) < 0) {
                dap_chain_node_cli_set_reply_text(a_str_reply, "No private key for certificate=%s",
                        l_certs[i]->name);
                DAP_DELETE(l_addr);
                return -3;
            }
        }
    }

    if (l_certs)
        DAP_DEL_Z(l_certs);

    DAP_DEL_Z(l_tx_token);
    DAP_DEL_Z(l_in);
    DAP_DEL_Z(l_out);

    size_t l_tx_size = dap_chain_datum_tx_get_size(l_tx);

    // Pack transaction into the datum
    dap_chain_datum_t * l_datum_tx = dap_chain_datum_create(DAP_CHAIN_DATUM_TX, l_tx, l_tx_size);
    size_t l_datum_tx_size = dap_chain_datum_size(l_datum_tx);

    // calc datum hash
    dap_chain_hash_fast_t l_datum_tx_hash;
    dap_hash_fast(l_datum_tx, l_datum_tx_size,  &l_datum_tx_hash);
    char * l_tx_hash_str = dap_chain_hash_fast_to_str_new(&l_datum_tx_hash);
    char * l_tx_hash_str_base58 = dap_enc_base58_encode_hash_to_str(&l_datum_tx_hash);
    DAP_DEL_Z(l_tx);

    // Add to mempool tx token
    bool l_placed = dap_chain_global_db_gr_set(l_tx_hash_str, l_datum_tx,
                                               l_datum_tx_size, l_gdb_group_mempool_base_tx);
    dap_chain_node_cli_set_reply_text(a_str_reply, "%s\nDatum %s with 256bit TX is%s placed in datum pool ",
                                      str_reply_tmp,
                                      dap_strcmp(l_hash_out_type, "hex") ? l_tx_hash_str_base58 : l_tx_hash_str,
                                      l_placed ? "" : " not");
    DAP_DEL_Z(l_tx_hash_str);
    DAP_DEL_Z(l_tx_hash_str_base58);
    DAP_DELETE(str_reply_tmp);
    DAP_DELETE(l_addr);
    DAP_DELETE(l_datum_tx);

    return  (!l_placed) ? -2 : 0;
}


/**
 * @brief com_tx_cond_create
 * Create transaction
 * com_tx_cond_create command
 * @param a_argc
 * @param a_argv
 * @param a_str_reply
 * @return int
 */
int com_tx_cond_create(int a_argc, char ** a_argv, char **a_str_reply)
{
    (void) a_argc;
    int arg_index = 1;
    const char *c_wallets_path = dap_chain_wallet_get_path(g_config);
    const char * l_token_ticker = NULL;
    const char * l_wallet_from_str = NULL;
    const char * l_wallet_to_str = NULL; //l_addr_to_str
    const char * l_value_datoshi_str = NULL;
    const char * l_net_name = NULL;
    const char * l_unit_str = NULL;
    const char * l_service_str = NULL;
    uint256_t l_value_datoshi = {};
    const char * l_hash_out_type = NULL;
    dap_chain_node_cli_find_option_val(a_argv, arg_index, a_argc, "-H", &l_hash_out_type);
    if(!l_hash_out_type)
        l_hash_out_type = "hex";
    if(dap_strcmp(l_hash_out_type,"hex") && dap_strcmp(l_hash_out_type,"base58")) {
        dap_chain_node_cli_set_reply_text(a_str_reply, "invalid parameter -H, valid values: -H <hex | base58>");
        return -1;
    }

    // Token ticker
    dap_chain_node_cli_find_option_val(a_argv, arg_index, a_argc, "-token", &l_token_ticker);
    // Wallet name - from
    dap_chain_node_cli_find_option_val(a_argv, arg_index, a_argc, "-wallet_f", &l_wallet_from_str);
    // Wallet address - to
    dap_chain_node_cli_find_option_val(a_argv, arg_index, a_argc, "-wallet_t", &l_wallet_to_str);
    // value datoshi
    dap_chain_node_cli_find_option_val(a_argv, arg_index, a_argc, "-value", &l_value_datoshi_str);
    // net
    dap_chain_node_cli_find_option_val(a_argv, arg_index, a_argc, "-net", &l_net_name);
    // unit
    dap_chain_node_cli_find_option_val(a_argv, arg_index, a_argc, "-unit", &l_unit_str);
    // service
    dap_chain_node_cli_find_option_val(a_argv, arg_index, a_argc, "-service", &l_service_str);

    if(!l_token_ticker) {
        dap_chain_node_cli_set_reply_text(a_str_reply, "tx_cond_create requires parameter '-token'");
        return -1;
    }
    if(!l_wallet_from_str) {
        dap_chain_node_cli_set_reply_text(a_str_reply, "tx_cond_create requires parameter '-wallet_f'");
        return -2;
    }
    if(!l_wallet_to_str) {
        dap_chain_node_cli_set_reply_text(a_str_reply, "tx_cond_create requires parameter '-wallet_t'");
        return -3;
    }
    if(!l_value_datoshi_str) {
        dap_chain_node_cli_set_reply_text(a_str_reply, "tx_cond_create requires parameter '-value'");
        return -4;
    }

    if(!l_net_name) {
        dap_chain_node_cli_set_reply_text(a_str_reply, "tx_cond_create requires parameter '-net'");
        return -5;
    }
    if(!l_unit_str) {
        dap_chain_node_cli_set_reply_text(a_str_reply, "tx_cond_create requires parameter '-unit={mb|kb|b|sec|day}'");
        return -6;
    }
    if(!l_service_str) {
        dap_chain_node_cli_set_reply_text(a_str_reply, "tx_cond_create requires parameter '-service={vpn}'");
        return -7;
    }
    dap_chain_net_srv_uid_t l_srv_uid = {};
    if(!dap_strcmp(l_service_str, "vpn"))
        l_srv_uid.uint64 = 0x0000000000000001;
    //dap_chain_addr_t *addr_to = dap_chain_addr_from_str(l_addr_to_str);
    if(!l_srv_uid.uint64) {
        dap_chain_node_cli_set_reply_text(a_str_reply, "can't recognize service='%s' unit must look like {vpn}",
                l_service_str);
        return -8;
    }

    dap_chain_net_srv_price_unit_uid_t l_price_unit = { .enm = SERV_UNIT_UNDEFINED };
    if(!dap_strcmp(l_unit_str, "mb"))
        l_price_unit.enm = SERV_UNIT_MB;
    else if(!dap_strcmp(l_unit_str, "sec"))
        l_price_unit.enm = SERV_UNIT_SEC;
    else if(!dap_strcmp(l_unit_str, "day"))
        l_price_unit.enm = SERV_UNIT_DAY;
    else if(!dap_strcmp(l_unit_str, "kb"))
        l_price_unit.enm = SERV_UNIT_KB;
    else if(!dap_strcmp(l_unit_str, "b"))
        l_price_unit.enm = SERV_UNIT_B;

    if(l_price_unit.enm == SERV_UNIT_UNDEFINED) {
        dap_chain_node_cli_set_reply_text(a_str_reply, "can't recognize unit='%s' unit must look like {mb|kb|b|sec|day}",
                l_unit_str);
        return -9;
    }

    l_value_datoshi = dap_chain_balance_scan(l_value_datoshi_str);
    if(IS_ZERO_256(l_value_datoshi)) {
        dap_chain_node_cli_set_reply_text(a_str_reply, "can't recognize value='%s' as a number", l_value_datoshi_str);
        return -10;
    }

    dap_chain_net_t * l_net = l_net_name ? dap_chain_net_by_name(l_net_name) : NULL;
    if(!l_net) {
        dap_chain_node_cli_set_reply_text(a_str_reply, "can't find net '%s'", l_net_name);
        return -11;
    }
    dap_chain_wallet_t *l_wallet_from = dap_chain_wallet_open(l_wallet_from_str, c_wallets_path);
    if(!l_wallet_from) {
        dap_chain_node_cli_set_reply_text(a_str_reply, "can't open wallet '%s'", l_wallet_from);
        return -12;
    }
    dap_chain_wallet_t *l_wallet_cond = dap_chain_wallet_open(l_wallet_to_str, c_wallets_path);
    if(!l_wallet_to_str) {
        dap_chain_wallet_close(l_wallet_from);
        dap_chain_node_cli_set_reply_text(a_str_reply, "can't open wallet '%s'", l_wallet_to_str);
        return -13;
    }
    dap_enc_key_t *l_key_from = dap_chain_wallet_get_key(l_wallet_from, 0);
    dap_enc_key_t *l_key_cond = dap_chain_wallet_get_key(l_wallet_cond, 0);


    // where to take coins for service
    const dap_chain_addr_t *l_addr_from = dap_chain_wallet_get_addr(l_wallet_from, l_net->pub.id);
    // who will be use service, usually the same address (addr_from)
    //const dap_chain_addr_t *l_addr_cond = dap_chain_wallet_get_addr(l_wallet_cond, l_net->pub.id);


/*    //dap_chain_net_srv_abstract_t l_cond;
//    dap_chain_net_srv_abstract_set(&l_cond, SERV_CLASS_PERMANENT, SERV_ID_VPN, l_value, SERV_UNIT_MB,
//            "test vpn service");
//    dap_ledger_t *l_ledger = dap_chain_ledger_by_net_name((const char *) c_net_name);

    int res = dap_chain_mempool_tx_create_cond(NULL, l_key, l_key_cond, addr_from,
            addr_cond,
            NULL, l_token_ticker, l_value, 0, (const void*) &l_cond, sizeof(dap_chain_net_srv_abstract_t));
*/
    uint256_t l_value_per_unit_max = {};
    uint256_t l_value_fee = {};
    dap_chain_hash_fast_t *l_tx_cond_hash = dap_chain_mempool_tx_create_cond(l_net, l_key_from, l_key_cond, l_addr_from, l_token_ticker,
            l_value_datoshi, l_value_per_unit_max, l_price_unit, l_srv_uid, l_value_fee, NULL, 0);

    dap_chain_wallet_close(l_wallet_from);
    dap_chain_wallet_close(l_wallet_cond);

    char *l_hash_str;
    if(!dap_strcmp(l_hash_out_type, "hex")) {
        l_hash_str = l_tx_cond_hash ? dap_chain_hash_fast_to_str_new(l_tx_cond_hash) : NULL;
    }
    else {
        l_hash_str = l_tx_cond_hash ? dap_enc_base58_encode_hash_to_str(l_tx_cond_hash) : NULL;
    }

    /*dap_chain_node_cli_set_reply_text(str_reply, "cond create=%s\n",
            (res == 0) ? "Ok" : (res == -2) ? "False, not enough funds for service fee" : "False");
    return res;*/

    int l_ret;
    // example: cond create succefully hash=0x4AA303EB7C10430C0AAC42F399D265BC7DD09E3983E088E02B8CED38DA22EDA9
    if(l_hash_str){
        dap_chain_node_cli_set_reply_text(a_str_reply, "cond create succefully hash=%s\n", l_hash_str);
        l_ret = 0;
    }
    else{
        dap_chain_node_cli_set_reply_text(a_str_reply, "cond can't create\n");
        l_ret = -1;
    }

    DAP_DELETE(l_hash_str);
    return  l_ret;
}

/**
 * @brief com_mempool_add_ca
 * @details Place public CA into the mempool
 * @param a_argc
 * @param a_argv
 * @param a_str_reply
 * @return
 */
int com_mempool_add_ca(int a_argc,  char ** a_argv, char ** a_str_reply)
{
    int arg_index = 1, rc;

    // Read params
    const char * l_ca_name = NULL;
    dap_chain_net_t * l_net = NULL;
    dap_chain_t * l_chain = NULL;

    dap_chain_node_cli_find_option_val(a_argv, arg_index, a_argc, "-ca_name", &l_ca_name);
    dap_chain_node_cli_cmd_values_parse_net_chain(&arg_index,a_argc, a_argv, a_str_reply, &l_chain, &l_net);
    if ( l_net == NULL ){
        return -1;
    } else if (a_str_reply && *a_str_reply) {
        DAP_DELETE(*a_str_reply);
        *a_str_reply = NULL;
    }

    // Chech for chain if was set or not
    if ( l_chain == NULL){
       // If wasn't set - trying to auto detect
        l_chain = dap_chain_net_get_chain_by_chain_type( l_net, CHAIN_TYPE_CA );
        if (l_chain == NULL) { // If can't auto detect
            // clean previous error code
            dap_chain_node_cli_set_reply_text(a_str_reply,
                    "No chains for CA datum in network \"%s\"", l_net->pub.name );
            return -2;
        }
    }
    // Check if '-ca_name' wasn't specified
    if (l_ca_name == NULL){
        dap_chain_node_cli_set_reply_text(a_str_reply,
                "mempool_add_ca_public requires parameter '-ca_name' to specify the certificate name");
        return -3;
    }

    // Find certificate with specified key
    dap_cert_t * l_cert = dap_cert_find_by_name( l_ca_name );
    if( l_cert == NULL ){
        dap_chain_node_cli_set_reply_text(a_str_reply,
                "Can't find \"%s\" certificate", l_ca_name );
        return -4;
    }
    if( l_cert->enc_key == NULL ){
        dap_chain_node_cli_set_reply_text(a_str_reply,
                "Corrupted certificate \"%s\" without keys certificate", l_ca_name );
        return -5;
    }

    if ( l_cert->enc_key->priv_key_data_size || l_cert->enc_key->priv_key_data){
        dap_chain_node_cli_set_reply_text(a_str_reply,
                "Certificate \"%s\" has private key data. Please export public only key certificate without private keys", l_ca_name );
        return -6;
    }

    // Serialize certificate into memory
    uint32_t l_cert_serialized_size = 0;
    byte_t * l_cert_serialized = dap_cert_mem_save( l_cert, &l_cert_serialized_size );
    if( l_cert_serialized == NULL){
        dap_chain_node_cli_set_reply_text(a_str_reply,
                "Can't serialize in memory certificate \"%s\"", l_ca_name );
        return -7;
    }
    // Now all the chechs passed, forming datum for mempool
    dap_chain_datum_t * l_datum = dap_chain_datum_create( DAP_CHAIN_DATUM_CA, l_cert_serialized , l_cert_serialized_size);
    DAP_DELETE( l_cert_serialized);
    if( l_datum == NULL){
        dap_chain_node_cli_set_reply_text(a_str_reply,
                "Can't produce datum from certificate \"%s\"", l_ca_name );
        return -7;
    }

    // Finaly add datum to mempool
    char *l_hash_str = dap_chain_mempool_datum_add(l_datum,l_chain);

    if (l_hash_str) {
        dap_chain_node_cli_set_reply_text(a_str_reply,
                "Datum %s was successfully placed to mempool", l_hash_str);
        DAP_DELETE(l_hash_str);
        rc = 0;
    } else {
        dap_chain_node_cli_set_reply_text(a_str_reply,
                "Can't place certificate \"%s\" to mempool", l_ca_name);
        rc = -8;
    }

    DAP_DELETE( l_datum );

    return  rc;
}

/**
 * @brief com_chain_ca_copy
 * @details copy public CA into the mempool
 * @param a_argc
 * @param a_argv
 * @param a_arg_func
 * @param a_str_reply
 * @return
 */
int com_chain_ca_copy( int a_argc,  char ** a_argv, char ** a_str_reply)
{
    return com_mempool_add_ca(a_argc, a_argv, a_str_reply);
}


/**
 * @brief com_chain_ca_pub
 * @details place public CA into the mempool
 * @param a_argc
 * @param a_argv
 * @param a_arg_func
 * @param a_str_reply
 * @return
 */
int com_chain_ca_pub( int a_argc,  char ** a_argv, char ** a_str_reply)
{
    int arg_index = 1, rc;
    // Read params
    const char * l_ca_name = NULL;
    dap_chain_net_t * l_net = NULL;
    dap_chain_t * l_chain = NULL;

    dap_chain_node_cli_find_option_val(a_argv, arg_index, a_argc, "-ca_name", &l_ca_name);
    dap_chain_node_cli_cmd_values_parse_net_chain(&arg_index,a_argc, a_argv, a_str_reply, &l_chain, &l_net);

    dap_cert_t * l_cert = dap_cert_find_by_name( l_ca_name );
    if( l_cert == NULL ){
        dap_chain_node_cli_set_reply_text(a_str_reply,
                "Can't find \"%s\" certificate", l_ca_name );
        return -4;
    }


    if( l_cert->enc_key == NULL ){
        dap_chain_node_cli_set_reply_text(a_str_reply,
                "Corrupted certificate \"%s\" without keys certificate", l_ca_name );
        return -5;
    }

    // Create empty new cert
    dap_cert_t * l_cert_new = dap_cert_new(l_ca_name);
    l_cert_new->enc_key = dap_enc_key_new( l_cert->enc_key->type);

    // Copy only public key
    l_cert_new->enc_key->pub_key_data = DAP_NEW_Z_SIZE(uint8_t,
                                                      l_cert_new->enc_key->pub_key_data_size =
                                                      l_cert->enc_key->pub_key_data_size );
    memcpy(l_cert_new->enc_key->pub_key_data, l_cert->enc_key->pub_key_data,l_cert->enc_key->pub_key_data_size);

    // Serialize certificate into memory
    uint32_t l_cert_serialized_size = 0;
    byte_t * l_cert_serialized = dap_cert_mem_save( l_cert_new, &l_cert_serialized_size );
    if( l_cert_serialized == NULL){
        dap_chain_node_cli_set_reply_text(a_str_reply,
                "Can't serialize in memory certificate" );
        return -7;
    }
    if( l_cert_serialized == NULL){
        dap_chain_node_cli_set_reply_text(a_str_reply,
                "Can't serialize in memory certificate");
        return -7;
    }
    // Now all the chechs passed, forming datum for mempool
    dap_chain_datum_t * l_datum = dap_chain_datum_create( DAP_CHAIN_DATUM_CA, l_cert_serialized , l_cert_serialized_size);
    DAP_DELETE( l_cert_serialized);
    if( l_datum == NULL){
        dap_chain_node_cli_set_reply_text(a_str_reply,
                "Can't produce datum from certificate");
        return -7;
    }

    // Finaly add datum to mempool
    char *l_hash_str = dap_chain_mempool_datum_add(l_datum,l_chain);

    DAP_DELETE( l_datum );

    if (l_hash_str) {
        dap_chain_node_cli_set_reply_text(a_str_reply,
                "Datum %s was successfully placed to mempool", l_hash_str);
        DAP_DELETE(l_hash_str);
        rc = 0;
    } else {
        dap_chain_node_cli_set_reply_text(a_str_reply,
                "Can't place certificate \"%s\" to mempool", l_ca_name);
        rc = -8;
    }

    return  rc;
}


/**
 * @brief Create transaction
 * com_tx_create command
 * @param argc
 * @param argv
 * @param arg_func
 * @param str_reply
 * @return int
 */
int com_tx_create(int argc, char ** argv, char **str_reply)
{
    int arg_index = 1;
//    int cmd_num = 1;
//    const char *value_str = NULL;
    const char *addr_base58_to = NULL;
    const char *addr_base58_fee = NULL;
    const char *str_tmp = NULL;
    const char * l_from_wallet_name = NULL;
    const char * l_token_ticker = NULL;
    const char * l_net_name = NULL;
    const char * l_chain_name = NULL;
    const char * l_tx_num_str = NULL;
    size_t l_tx_num = 0;

    uint256_t l_value = {};
    uint256_t l_value_fee = {};
    dap_chain_node_cli_find_option_val(argv, arg_index, argc, "-from_wallet", &l_from_wallet_name);
    dap_chain_node_cli_find_option_val(argv, arg_index, argc, "-to_addr", &addr_base58_to);
    dap_chain_node_cli_find_option_val(argv, arg_index, argc, "-token", &l_token_ticker);
    dap_chain_node_cli_find_option_val(argv, arg_index, argc, "-net", &l_net_name);
    dap_chain_node_cli_find_option_val(argv, arg_index, argc, "-chain", &l_chain_name);
    dap_chain_node_cli_find_option_val(argv, arg_index, argc, "-tx_num", &l_tx_num_str);

    if(l_tx_num_str)
        l_tx_num = strtoul(l_tx_num_str, NULL, 10);

    if(dap_chain_node_cli_find_option_val(argv, arg_index, argc, "-fee", &addr_base58_fee)) {
        if(dap_chain_node_cli_find_option_val(argv, arg_index, argc, "-value_fee", &str_tmp)) {
            l_value_fee = dap_chain_balance_scan(str_tmp);
        }
    }
    if(dap_chain_node_cli_find_option_val(argv, arg_index, argc, "-value", &str_tmp)) {
        l_value = dap_chain_balance_scan(str_tmp);
    }
    if(!l_from_wallet_name) {
        dap_chain_node_cli_set_reply_text(str_reply, "tx_create requires parameter '-from_wallet'");
        return -1;
    }
    if(!addr_base58_to) {
        dap_chain_node_cli_set_reply_text(str_reply, "tx_create requires parameter '-to_addr'");
        return -1;
    }
    if(IS_ZERO_256(l_value)) {
        dap_chain_node_cli_set_reply_text(str_reply, "tx_create requires parameter '-value'");
        return -1;
    }
    if(addr_base58_fee && IS_ZERO_256(l_value_fee)) {
        dap_chain_node_cli_set_reply_text(str_reply,
                "tx_create requires parameter '-value_fee' if '-fee' is specified");
        return -1;
    }

    if(!l_net_name) {
        dap_chain_node_cli_set_reply_text(str_reply, "tx_create requires parameter '-net'");
        return -1;
    }
    dap_chain_net_t * l_net = dap_chain_net_by_name(l_net_name);
    dap_ledger_t *l_ledger = l_net ? l_net->pub.ledger : NULL;
    if(l_net == NULL || (l_ledger = dap_chain_ledger_by_net_name(l_net_name)) == NULL) {
        dap_chain_node_cli_set_reply_text(str_reply, "not found net by name '%s'", l_net_name);
        return -1;
    }

    /*    if(!l_chain_name) {
     dap_chain_node_cli_set_reply_text(str_reply, "tx_create requires parameter '-chain'");
     return -1;
     }*/
    dap_chain_t * l_chain = dap_chain_net_get_chain_by_name(l_net, l_chain_name);
    if(!l_chain) {
        l_chain = dap_chain_net_get_chain_by_chain_type(l_net, CHAIN_TYPE_TX);
    }
    if(!l_chain) {
        dap_chain_node_cli_set_reply_text(str_reply, "not found chain name '%s', try use parameter '-chain'",
                l_chain_name);
        return -1;
    }

    const char *c_wallets_path = dap_chain_wallet_get_path(g_config);
    dap_chain_wallet_t * l_wallet = dap_chain_wallet_open(l_from_wallet_name, c_wallets_path);

    if(!l_wallet) {
        dap_chain_node_cli_set_reply_text(str_reply, "wallet %s does not exist", l_from_wallet_name);
        return -1;
    }
    const dap_chain_addr_t *addr_from = (const dap_chain_addr_t *) dap_chain_wallet_get_addr(l_wallet, l_net->pub.id);
    dap_chain_addr_t *addr_to = dap_chain_addr_from_str(addr_base58_to);
    dap_chain_addr_t *addr_fee = dap_chain_addr_from_str(addr_base58_fee);

    if(!addr_from) {
        dap_chain_node_cli_set_reply_text(str_reply, "source address is invalid");
        return -1;
    }
    if(!addr_to) {
        dap_chain_node_cli_set_reply_text(str_reply, "destination address is invalid");
        return -1;
    }
    if(addr_base58_fee && !addr_fee) {
        dap_chain_node_cli_set_reply_text(str_reply, "fee address is invalid");
        return -1;
    }

    //
    // Check, if network ID is same as ID in destination wallet address. If not - operation is cancelled.
    //

    if (addr_to->net_id.uint64 != l_net->pub.id.uint64)
    {
        dap_chain_node_cli_set_reply_text(str_reply, "destination wallet network ID=0x%llx and network ID=0x%llx is not equal. Please, change network name or wallet address",
                                            addr_to->net_id.uint64, l_net->pub.id.uint64);
        return -1;
    }

    dap_string_t *string_ret = dap_string_new(NULL);
    //g_string_printf(string_ret, "from=%s\nto=%s\nval=%lld\nfee=%s\nval_fee=%lld\n\n",
    //        addr_base58_from, addr_base58_to, value, addr_base58_fee, value_fee);
    int res = 0;
    if(l_tx_num){
        res = dap_chain_mempool_tx_create_massive(l_chain, dap_chain_wallet_get_key(l_wallet, 0), addr_from,
                               addr_to, addr_fee,
                               l_token_ticker, l_value, l_value_fee, l_tx_num);

        dap_string_append_printf(string_ret, "transfer=%s\n",
                (res == 0) ? "Ok" : (res == -2) ? "False, not enough funds for transfer" : "False");
    }else{
        dap_hash_fast_t * l_tx_hash = dap_chain_mempool_tx_create(l_chain, dap_chain_wallet_get_key(l_wallet, 0), addr_from, addr_to,
                addr_fee,
                l_token_ticker, l_value, l_value_fee);
        if (l_tx_hash){
            char l_tx_hash_str[80]={[0]='\0'};
            dap_chain_hash_fast_to_str(l_tx_hash,l_tx_hash_str,sizeof (l_tx_hash_str)-1);
            dap_string_append_printf(string_ret, "transfer=Ok\ntx_hash=%s\n",l_tx_hash_str);
            DAP_DELETE(l_tx_hash);
        }else{
            dap_string_append_printf(string_ret, "transfer=False\n");
            res = -1;
        }

    }

    dap_chain_node_cli_set_reply_text(str_reply, string_ret->str);
    dap_string_free(string_ret, false);

    DAP_DELETE(addr_to);
    DAP_DELETE(addr_fee);
    dap_chain_wallet_close(l_wallet);
    return res;
}


/**
 * @brief com_tx_verify
 * Verifing transaction
 * tx_verify command
 * @param argc
 * @param argv
 * @param arg_func
 * @param str_reply
 * @return int
 */
int com_tx_verify(int a_argc, char **a_argv, char **a_str_reply)
{
    const char * l_tx_hash_str = NULL;
    dap_chain_net_t * l_net = NULL;
    dap_chain_t * l_chain = NULL;
    int l_arg_index = 1;

    dap_chain_node_cli_find_option_val(a_argv, l_arg_index, a_argc, "-tx", &l_tx_hash_str);
    if(!l_tx_hash_str) {
        dap_chain_node_cli_set_reply_text(a_str_reply, "tx_verify requires parameter '-tx'");
        return -1;
    }
    dap_chain_node_cli_cmd_values_parse_net_chain(&l_arg_index, a_argc, a_argv, a_str_reply, &l_chain, &l_net);
    if (!l_net || !l_chain) {
        return -2;
    } else if (a_str_reply && *a_str_reply) {
        DAP_DELETE(*a_str_reply);
        *a_str_reply = NULL;
    }
    dap_hash_fast_t l_tx_hash;
    char *l_hex_str_from58 = NULL;
    if (dap_chain_hash_fast_from_str(l_tx_hash_str, &l_tx_hash) < 0) {
        l_hex_str_from58 = dap_enc_base58_to_hex_str_from_str(l_tx_hash_str);
        if (!l_hex_str_from58) {
            dap_chain_node_cli_set_reply_text(a_str_reply, "Invalid tx hash format, need hex or base58");
            return -3;
        }
    }
    size_t l_tx_size = 0;
    char *l_gdb_group = dap_chain_net_get_gdb_group_mempool(l_chain);
    dap_chain_datum_tx_t *l_tx = (dap_chain_datum_tx_t *)
            dap_chain_global_db_gr_get(l_hex_str_from58 ? l_hex_str_from58 : l_tx_hash_str, &l_tx_size, l_gdb_group);
    if (!l_tx) {
        dap_chain_node_cli_set_reply_text(a_str_reply, "Specified tx not found");
        return -3;
    }
    if (dap_chain_ledger_tx_add_check(l_net->pub.ledger, l_tx)) {
        dap_chain_node_cli_set_reply_text(a_str_reply, "Specified tx verify fail!");
        return -4;
    }
    dap_chain_node_cli_set_reply_text(a_str_reply, "Specified tx verified successfully");
    return 0;
}


/**
 * @brief com_tx_history
 * tx_history command
 * Transaction history for an address
 * @param a_argc
 * @param a_argv
 * @param a_str_reply
 * @return int
 */
int com_tx_history(int a_argc, char ** a_argv, char **a_str_reply)
{
    int arg_index = 1;
    const char *l_addr_base58 = NULL;
    const char *l_wallet_name = NULL;
    const char *l_net_str = NULL;
    const char *l_chain_str = NULL;
    const char *l_tx_hash_str = NULL;

    dap_chain_t * l_chain = NULL;
    dap_chain_net_t * l_net = NULL;

    const char * l_hash_out_type = NULL;
    dap_chain_node_cli_find_option_val(a_argv, arg_index, a_argc, "-H", &l_hash_out_type);
    if(!l_hash_out_type)
        l_hash_out_type = "hex";
    if(dap_strcmp(l_hash_out_type,"hex") && dap_strcmp(l_hash_out_type,"base58")) {
        dap_chain_node_cli_set_reply_text(a_str_reply, "Invalid parameter -H, valid values: -H <hex | base58>");
        return -1;
    }

    dap_chain_node_cli_find_option_val(a_argv, arg_index, a_argc, "-addr", &l_addr_base58);
    dap_chain_node_cli_find_option_val(a_argv, arg_index, a_argc, "-w", &l_wallet_name);
    dap_chain_node_cli_find_option_val(a_argv, arg_index, a_argc, "-net", &l_net_str);
    dap_chain_node_cli_find_option_val(a_argv, arg_index, a_argc, "-chain", &l_chain_str);
    dap_chain_node_cli_find_option_val(a_argv, arg_index, a_argc, "-tx", &l_tx_hash_str);

    if(!l_addr_base58 && !l_wallet_name && !l_tx_hash_str) {
        dap_chain_node_cli_set_reply_text(a_str_reply, "tx_history requires parameter '-addr' or '-w' or '-tx'");
        return -1;
    }

    // Select chain network
    if(!l_net_str) {
        dap_chain_node_cli_set_reply_text(a_str_reply, "tx_history requires parameter '-net'");
        return -2;
    } else {
        if((l_net = dap_chain_net_by_name(l_net_str)) == NULL) { // Can't find such network
            dap_chain_node_cli_set_reply_text(a_str_reply,
                    "tx_history requires parameter '-net' to be valid chain network name");
            return -3;
        }
    }
    //Select chain emission
    if(!l_chain_str) {
        dap_chain_node_cli_set_reply_text(a_str_reply, "tx_history requires parameter '-chain'");
        return -4;
    } else {
        if((l_chain = dap_chain_net_get_chain_by_name(l_net, l_chain_str)) == NULL) { // Can't find such chain
            dap_chain_node_cli_set_reply_text(a_str_reply,
                    "tx_history requires parameter '-chain' to be valid chain name in chain net %s",
                    l_net_str);
            return -5;
        }
    }
    //char *l_group_mempool = dap_chain_net_get_gdb_group_mempool(l_chain);
    //const char *l_chain_group = dap_chain_gdb_get_group(l_chain);

    dap_chain_hash_fast_t l_tx_hash;
    if(l_tx_hash_str) {
        if(dap_chain_hash_fast_from_str(l_tx_hash_str, &l_tx_hash) < 0) {
            l_tx_hash_str = NULL;
            dap_chain_node_cli_set_reply_text(a_str_reply, "tx hash not recognized");
            return -1;
        }
//        char hash_str[99];
//        dap_chain_hash_fast_to_str(&l_tx_hash, hash_str,99);
//        int gsdgsd=523;
    }
    dap_chain_addr_t *l_addr = NULL;
    // if need addr
    if(!l_tx_hash_str) {
        if(l_wallet_name) {
            const char *c_wallets_path = dap_chain_wallet_get_path(g_config);
            dap_chain_wallet_t * l_wallet = dap_chain_wallet_open(l_wallet_name, c_wallets_path);
            if(l_wallet) {
                dap_chain_addr_t *l_addr_tmp = (dap_chain_addr_t *) dap_chain_wallet_get_addr(l_wallet, l_net->pub.id);
                l_addr = DAP_NEW_SIZE(dap_chain_addr_t, sizeof(dap_chain_addr_t));
                memcpy(l_addr, l_addr_tmp, sizeof(dap_chain_addr_t));
                dap_chain_wallet_close(l_wallet);
            }
        }
        if(!l_addr && l_addr_base58) {
            l_addr = dap_chain_addr_from_str(l_addr_base58);
        }
        if(!l_addr && !l_tx_hash_str) {
            dap_chain_node_cli_set_reply_text(a_str_reply, "wallet address not recognized");
            return -1;
        }
    }

    char *l_str_out = l_tx_hash_str ?
                                      dap_db_history_tx(&l_tx_hash, l_chain, l_hash_out_type) :
                                      dap_db_history_addr(l_addr, l_chain, l_hash_out_type);

    char *l_str_ret = NULL;
    if(l_tx_hash_str) {
        l_str_ret = dap_strdup_printf("History for tx hash %s:\n%s", l_tx_hash_str,
                l_str_out ? l_str_out : " empty");
    }
    else if(l_addr) {
        char *l_addr_str = dap_chain_addr_to_str(l_addr);
        l_str_ret = dap_strdup_printf("History for addr %s:\n%s", l_addr_str,
                l_str_out ? l_str_out : " empty");
        DAP_DELETE(l_addr_str);
    }
    dap_chain_node_cli_set_reply_text(a_str_reply, l_str_ret);
    DAP_DELETE(l_str_out);
    DAP_DELETE(l_str_ret);
    return 0;
}


/**
 * @brief stats command
 *
 * @param argc
 * @param argv
 * @param arg_func
 * @param str_reply
 * @return int
 */
int com_stats(int argc, char ** argv, char **str_reply)
{
    enum {
        CMD_NONE, CMD_STATS_CPU
    };
    int arg_index = 1;
    int cmd_num = CMD_NONE;
    // find  add parameter ('cpu')
    if (dap_chain_node_cli_find_option_val(argv, arg_index, min(argc, arg_index + 1), "cpu", NULL)) {
        cmd_num = CMD_STATS_CPU;
    }
    switch (cmd_num) {
    case CMD_NONE:
    default:
        dap_chain_node_cli_set_reply_text(str_reply, "format of command: stats cpu");
        return -1;
    case CMD_STATS_CPU:
#if (defined DAP_OS_UNIX) || (defined __WIN32)
    {
        dap_cpu_monitor_init();
        dap_usleep(500000);
        char *str_reply_prev = dap_strdup_printf("");
        char *str_delimiter;
        dap_cpu_stats_t s_cpu_stats = dap_cpu_get_stats();
        for (uint32_t n_cpu_num = 0; n_cpu_num < s_cpu_stats.cpu_cores_count; n_cpu_num++) {
            if ((n_cpu_num % 4 == 0) && (n_cpu_num != 0)) {
                str_delimiter = dap_strdup_printf("\n");
            } else if (n_cpu_num == s_cpu_stats.cpu_cores_count - 1) {
                str_delimiter = dap_strdup_printf("");
            } else {
                str_delimiter = dap_strdup_printf(" ");
            }
            *str_reply = dap_strdup_printf("%sCPU-%d: %f%%%s", str_reply_prev, n_cpu_num, s_cpu_stats.cpus[n_cpu_num].load, str_delimiter);
            DAP_DELETE(str_reply_prev);
            DAP_DELETE(str_delimiter);
            str_reply_prev = *str_reply;
        }
        *str_reply = dap_strdup_printf("%s\nTotal: %f%%", str_reply_prev, s_cpu_stats.cpu_summary.load);
        DAP_DELETE(str_reply_prev);
        break;
    }
#else
        dap_chain_node_cli_set_reply_text(str_reply, "only Linux or Windows environment supported");
        return -1;
#endif // DAP_OS_UNIX
    }
    return 0;
}

/**
 * @brief com_exit
 *
 * @param argc
 * @param argv
 * @param arg_func
 * @param str_reply
 * @return int
 */
int com_exit(int argc, char ** argv, char **str_reply)
{
    UNUSED(argc);
    UNUSED(argv);
    UNUSED(str_reply);
    //dap_events_stop_all();
    exit(0);
    return 0;
}


/**
 * @brief com_print_log Print log info
 * print_log [ts_after <timestamp >] [limit <line numbers>]
 * @param argc
 * @param argv
 * @param arg_func
 * @param str_reply
 * @return int
 */
int com_print_log(int argc, char ** argv, char **str_reply)
{
    int arg_index = 1;
    const char * l_str_ts_after = NULL;
    const char * l_str_limit = NULL;
    int64_t l_ts_after = 0;
    long l_limit = 0;
    dap_chain_node_cli_find_option_val(argv, arg_index, argc, "ts_after", &l_str_ts_after);
    dap_chain_node_cli_find_option_val(argv, arg_index, argc, "limit", &l_str_limit);

    l_ts_after = (l_str_ts_after) ? strtoll(l_str_ts_after, 0, 10) : -1;
    l_limit = (l_str_limit) ? strtol(l_str_limit, 0, 10) : -1;

    if(l_ts_after < 0 || !l_str_ts_after) {
        dap_chain_node_cli_set_reply_text(str_reply, "requires valid parameter 'l_ts_after'");
        return -1;
    }
    if(!l_limit) {
        dap_chain_node_cli_set_reply_text(str_reply, "requires valid parameter 'limit'");
        return -1;
    }

    // get logs from list
    char *l_str_ret = dap_log_get_item(l_ts_after, (int) l_limit);
    if(!l_str_ret) {
        dap_chain_node_cli_set_reply_text(str_reply, "no logs");
        return -1;
    }
    dap_chain_node_cli_set_reply_text(str_reply, l_str_ret);
    DAP_DELETE(l_str_ret);
    return 0;
}

/**
 * @brief cmd_gdb_export
 * action for cellframe-node-cli gdb_export command
 * @param argc
 * @param argv
 * @param arg_func
 * @param a_str_reply
 * @return
 */
int cmd_gdb_export(int argc, char ** argv, char ** a_str_reply)
{
    int arg_index = 1;
    const char *l_filename = NULL;
    dap_chain_node_cli_find_option_val(argv, arg_index, argc, "filename", &l_filename);
    if (!l_filename) {
        dap_chain_node_cli_set_reply_text(a_str_reply, "gdb_export requires parameter 'filename'");
        return -1;
    }
    const char *l_db_path = dap_config_get_item_str(g_config, "resources", "dap_global_db_path");
    DIR *dir = opendir(l_db_path);
    if (!dir) {
        log_it(L_ERROR, "Can't open db directory");
        dap_chain_node_cli_set_reply_text(a_str_reply, "Can't open db directory");
        return -1;
    }
    char l_path[strlen(l_db_path) + strlen(l_filename) + 12];
    memset(l_path, '\0', sizeof(l_path));
    dap_snprintf(l_path, sizeof(l_path), "%s/%s.json", l_db_path, l_filename);

    struct json_object *l_json = json_object_new_array();
    dap_list_t *l_groups_list = dap_chain_global_db_driver_get_groups_by_mask("*");
    for (dap_list_t *l_list = l_groups_list; l_list; l_list = dap_list_next(l_list)) {
        size_t l_data_size = 0;
        char *l_group_name = (char *)l_list->data;
        pdap_store_obj_t l_data = dap_chain_global_db_obj_gr_get(NULL, &l_data_size, l_group_name);
        log_it(L_INFO, "Exporting group %s, number of records: %zu", l_group_name, l_data_size);
        if (!l_data_size) {
            continue;
        }

        struct json_object *l_json_group = json_object_new_array();
        struct json_object *l_json_group_inner = json_object_new_object();
        json_object_object_add(l_json_group_inner, "group", json_object_new_string(l_group_name));

        for (size_t i = 0; i < l_data_size; ++i) {
            size_t l_out_size = DAP_ENC_BASE64_ENCODE_SIZE((int64_t)l_data[i].value_len) + 1;
            char *l_value_enc_str = DAP_NEW_Z_SIZE(char, l_out_size);
            dap_enc_base64_encode(l_data[i].value, l_data[i].value_len, l_value_enc_str, DAP_ENC_DATA_TYPE_B64);
            struct json_object *jobj = json_object_new_object();
            json_object_object_add(jobj, "id",      json_object_new_int64((int64_t)l_data[i].id));
            json_object_object_add(jobj, "key",     json_object_new_string(l_data[i].key));
            json_object_object_add(jobj, "value",   json_object_new_string(l_value_enc_str));
            json_object_object_add(jobj, "value_len", json_object_new_int64((int64_t)l_data[i].value_len));
            json_object_object_add(jobj, "timestamp", json_object_new_int64((int64_t)l_data[i].timestamp));
            json_object_array_add(l_json_group, jobj);

            DAP_FREE(l_value_enc_str);
        }
        json_object_object_add(l_json_group_inner, "records", l_json_group);
        json_object_array_add(l_json, l_json_group_inner);
        dap_store_obj_free(l_data, l_data_size);
    }
    dap_list_free_full(l_groups_list, free);
    if (json_object_to_file(l_path, l_json) == -1) {
#if JSON_C_MINOR_VERSION<15
        log_it(L_CRITICAL, "Couldn't export JSON to file, error code %d", errno );
        dap_chain_node_cli_set_reply_text (a_str_reply, "Couldn't export JSON to file, error code %d", errno );
#else
        log_it(L_CRITICAL, "Couldn't export JSON to file, err '%s'", json_util_get_last_err());
        dap_chain_node_cli_set_reply_text(a_str_reply, json_util_get_last_err());
#endif
         json_object_put(l_json);
         return -1;
    }
    json_object_put(l_json);
    return 0;
}

/**
 * @brief cmd_gdb_import
 * @param argc
 * @param argv
 * @param arg_func
 * @param a_str_reply
 * @return
 */
int cmd_gdb_import(int argc, char ** argv, char ** a_str_reply)
{
    int arg_index = 1;
    const char *l_filename = NULL;
    dap_chain_node_cli_find_option_val(argv, arg_index, argc, "filename", &l_filename);
    if (!l_filename) {
        dap_chain_node_cli_set_reply_text(a_str_reply, "gdb_import requires parameter 'filename'");
        return -1;
    }
    const char *l_db_path = dap_config_get_item_str(g_config, "resources", "dap_global_db_path");
    char l_path[strlen(l_db_path) + strlen(l_filename) + 12];
    memset(l_path, '\0', sizeof(l_path));
    dap_snprintf(l_path, sizeof(l_path), "%s/%s.json", l_db_path, l_filename);
    struct json_object *l_json = json_object_from_file(l_path);
    if (!l_json) {
#if JSON_C_MINOR_VERSION<15
        log_it(L_CRITICAL, "Import error occured: code %d", errno);
        dap_chain_node_cli_set_reply_text(a_str_reply, "Import error occured: code %d",errno);
#else
        log_it(L_CRITICAL, "Import error occured: %s", json_util_get_last_err());
        dap_chain_node_cli_set_reply_text(a_str_reply, json_util_get_last_err());
#endif
        return -1;
    }
    for (size_t i = 0, l_groups_count = json_object_array_length(l_json); i < l_groups_count; ++i) {
        struct json_object *l_group_obj = json_object_array_get_idx(l_json, i);
        if (!l_group_obj) {
            continue;
        }
        struct json_object *l_json_group_name = json_object_object_get(l_group_obj, "group");
        const char *l_group_name = json_object_get_string(l_json_group_name);
        // proc group name
        log_it(L_INFO, "Group %zu: %s", i, l_group_name);
        struct json_object *l_json_records = json_object_object_get(l_group_obj, "records");
        size_t l_records_count = json_object_array_length(l_json_records);
        pdap_store_obj_t l_group_store = DAP_NEW_Z_SIZE(dap_store_obj_t, l_records_count * sizeof(dap_store_obj_t));
        for (size_t j = 0; j < l_records_count; ++j) {
            struct json_object *l_record, *l_id, *l_key, *l_value, *l_value_len, *l_ts;
            l_record = json_object_array_get_idx(l_json_records, j);
            l_id        = json_object_object_get(l_record, "id");
            l_key       = json_object_object_get(l_record, "key");
            l_value     = json_object_object_get(l_record, "value");
            l_value_len = json_object_object_get(l_record, "value_len");
            l_ts        = json_object_object_get(l_record, "timestamp");
            //
            l_group_store[j].id     = (uint64_t)json_object_get_int64(l_id);
            l_group_store[j].key    = dap_strdup(json_object_get_string(l_key));
            l_group_store[j].group  = dap_strdup(l_group_name);
            l_group_store[j].timestamp = json_object_get_int64(l_ts);
            l_group_store[j].value_len = (uint64_t)json_object_get_int64(l_value_len);
            l_group_store[j].type   = DAP_DB$K_OPTYPE_ADD;
            const char *l_value_str = json_object_get_string(l_value);
            char *l_val = DAP_NEW_Z_SIZE(char, l_group_store[j].value_len);
            dap_enc_base64_decode(l_value_str, strlen(l_value_str), l_val, DAP_ENC_DATA_TYPE_B64);
            l_group_store[j].value  = (uint8_t*)l_val;
        }
        if (dap_chain_global_db_driver_apply(l_group_store, l_records_count)) {
            log_it(L_CRITICAL, "An error occured on importing group %s...", l_group_name);
        }
        //dap_store_obj_free(l_group_store, l_records_count);
    }
    json_object_put(l_json);
    return 0;
}

/*
 * block code signer
 */
/*
 * enum for dap_chain_sign_file
 */
typedef enum {
    SIGNER_ALL_FLAGS             = 0x1f,
    SIGNER_FILENAME              = 1 << 0,   // flag - full filename
    SIGNER_FILENAME_SHORT        = 1 << 1,   // flag - filename without extension
    SIGNER_FILESIZE              = 1 << 2,   // flag - size of file
    SIGNER_DATE                  = 1 << 3,   // flag - date
    SIGNER_MIME_MAGIC            = 1 << 4,   // flag - mime magic
    SIGNER_COUNT                 = 5         // count flags
} dap_sign_signer_file_t;

static int s_sign_file(const char *a_filename, dap_sign_signer_file_t a_flags, const char *a_cert_name,
                       dap_sign_t **a_signed, dap_chain_hash_fast_t *a_hash);
static int s_signer_cmd(int a_arg_index, int a_argc, char **a_argv, char **a_str_reply);
static int s_check_cmd(int a_arg_index, int a_argc, char **a_argv, char **a_str_reply);
static uint8_t *s_byte_to_hex(const char *a_line, size_t *a_size);
static uint8_t s_get_num(uint8_t a_byte, int a_pp);
struct opts {
    char *name;
    uint32_t cmd;
};

#define BUILD_BUG(condition) ((void)sizeof(char[1-2*!!(condition)]))

int com_signer(int a_argc, char **a_argv, char **a_str_reply)
{
    enum {
        CMD_NONE, CMD_SIGN, CMD_CHECK
    };

    int arg_index = 1;
    int cmd_num = CMD_NONE;

    struct opts l_opts[] = {
    { "sign", CMD_SIGN },
    { "check", CMD_CHECK }
    };

    size_t l_len_opts = sizeof(l_opts) / sizeof(struct opts);
    for (int i = 0; i < l_len_opts; i++) {
        if (dap_chain_node_cli_find_option_val(a_argv, arg_index, min(a_argc, arg_index + 1), l_opts[i].name, NULL)) {
            cmd_num = l_opts[i].cmd;
            break;
        }
    }

    if(cmd_num == CMD_NONE) {
        dap_chain_node_cli_set_reply_text(a_str_reply, "command %s not recognized", a_argv[1]);
        return -1;
    }
    switch (cmd_num) {
    case CMD_SIGN:
        return s_signer_cmd(arg_index, a_argc, a_argv, a_str_reply);
        break;
    case CMD_CHECK:
        return s_check_cmd(arg_index, a_argc, a_argv, a_str_reply);
        break;
    }

    return -1;
}

static int s_get_key_from_file(const char *a_file, const char *a_mime, const char *a_cert_name, dap_sign_t **a_sign);

static int s_check_cmd(int a_arg_index, int a_argc, char **a_argv, char **a_str_reply)
{
    int l_ret = 0;

    enum {OPT_FILE, OPT_HASH, OPT_NET, OPT_MIME, OPT_CERT,
          OPT_COUNT};
    struct opts l_opts_check[] = {
    { "-file", OPT_FILE },
    { "-hash", OPT_HASH },
    { "-net", OPT_NET },
    { "-mime", OPT_MIME },
    { "-cert", OPT_CERT }
    };

    BUILD_BUG((sizeof(l_opts_check)/sizeof(struct opts)) != OPT_COUNT);

    char *l_str_opts_check[OPT_COUNT] = {0};
    for (int i = 0; i < OPT_COUNT; i++) {
        dap_chain_node_cli_find_option_val(a_argv, a_arg_index, a_argc, l_opts_check[i].name, (const char **) &l_str_opts_check[i]);
    }

    if (!l_str_opts_check[OPT_CERT]) {
        dap_chain_node_cli_set_reply_text(a_str_reply, "%s need to be selected", l_opts_check[OPT_CERT].name);
        return -1;
    }
    if (l_str_opts_check[OPT_HASH] && l_str_opts_check[OPT_FILE]) {
        dap_chain_node_cli_set_reply_text(a_str_reply, "you can select is only one from (file or hash)");
        return -1;
    }

    dap_chain_net_t *l_network = dap_chain_net_by_name(l_str_opts_check[OPT_NET]);
    if (!l_network) {
        dap_chain_node_cli_set_reply_text(a_str_reply, "%s network not found", l_str_opts_check[OPT_NET]);
        return -1;
    }


    dap_chain_t *l_chain = dap_chain_net_get_chain_by_chain_type(l_network, CHAIN_TYPE_SIGNER);
    if (!l_chain) {
        dap_chain_node_cli_set_reply_text(a_str_reply, "Not found datum signer in network %s", l_str_opts_check[OPT_NET]);
        return -1;
    }
    int found = 0;

    dap_sign_t *l_sign = NULL;
    dap_chain_datum_t *l_datum = NULL;
    dap_global_db_obj_t *l_objs = NULL;
    char *l_gdb_group = NULL;

    l_gdb_group = dap_chain_net_get_gdb_group_mempool(l_chain);
    if (!l_gdb_group) {
        dap_chain_node_cli_set_reply_text(a_str_reply, "Not found network group for chain: %s", l_chain->name);
        l_ret = -1;
        goto end;
    }

    dap_chain_hash_fast_t l_hash_tmp;

    if (l_str_opts_check[OPT_HASH]) {
        dap_chain_hash_fast_from_str(l_str_opts_check[OPT_HASH], &l_hash_tmp);
    }


    if (l_str_opts_check[OPT_FILE]) {
        l_ret = s_get_key_from_file(l_str_opts_check[OPT_FILE], l_str_opts_check[OPT_MIME], l_str_opts_check[OPT_CERT], &l_sign);
        if (!l_ret) {
            l_ret = -1;
            goto end;
        }

        l_datum = dap_chain_datum_create(DAP_CHAIN_DATUM_SIGNER, l_sign->pkey_n_sign, l_sign->header.sign_size);
        if (!l_datum) {
            dap_chain_node_cli_set_reply_text(a_str_reply, "not created datum");
            l_ret = -1;
            goto end;
        }

        dap_hash_fast(l_datum->data, l_datum->header.data_size, &l_hash_tmp);
    }


    dap_chain_cell_id_t l_cell_id = {0};
    dap_chain_atom_iter_t *l_iter = NULL;
    dap_chain_cell_t *l_cell_tmp = NULL;
    dap_chain_cell_t *l_cell = NULL;
    dap_chain_datum_t *l_datum_tmp = NULL;
    size_t l_size = 0;

    HASH_ITER(hh, l_chain->cells, l_cell, l_cell_tmp) {
        l_iter = l_cell->chain->callback_atom_iter_create(l_cell->chain, l_cell->id, 0);
        dap_chain_datum_t *l_datum = l_cell->chain->callback_atom_find_by_hash(l_iter, &l_hash_tmp, &l_size);
        if (l_datum) {
            dap_hash_fast_t l_hash;
            dap_hash_fast(l_datum->data, l_datum->header.data_size, &l_hash);
            if (!memcmp(l_hash_tmp.raw, l_hash.raw, DAP_CHAIN_HASH_FAST_SIZE)) {
                dap_chain_node_cli_set_reply_text(a_str_reply, "found!");
                found = 1;
                break;
            }
        }
    }

end:

    if (l_gdb_group) DAP_FREE(l_gdb_group);

    if (!found) {
        dap_chain_node_cli_set_reply_text(a_str_reply, "not found!");
    }

    return 0;
}

static int s_get_key_from_file(const char *a_file, const char *a_mime, const char *a_cert_name, dap_sign_t **a_sign)
{
    char **l_items_mime = NULL;
    int l_items_mime_count = 0;
    uint32_t l_flags_mime = 0;



    if (a_mime) {
        l_items_mime = dap_parse_items(a_mime, ',', &l_items_mime_count, 0);
    }

    if (l_items_mime && l_items_mime_count > 0) {
        struct opts l_opts_flags[] = {
        { "SIGNER_ALL_FLAGS", SIGNER_ALL_FLAGS },
        { "SIGNER_FILENAME", SIGNER_FILENAME },
        { "SIGNER_FILENAME_SHORT", SIGNER_FILENAME_SHORT },
        { "SIGNER_FILESIZE", SIGNER_FILESIZE },
        { "SIGNER_DATE", SIGNER_DATE },
        { "SIGNER_MIME_MAGIC", SIGNER_MIME_MAGIC }
        };
        int l_len_opts_flags = sizeof(l_opts_flags) / sizeof (struct opts);
        for (int i = 0; i < l_len_opts_flags; i++) {
            for (int isub = 0; isub < l_items_mime_count; isub++) {
                if (!strncmp (l_opts_flags[i].name, l_items_mime[isub], strlen(l_items_mime[isub]) + 1)) {
                    l_flags_mime |= l_opts_flags[i].cmd;
                    break;
                }
            }

        }

        /* free l_items_mime */
        for (int i = 0; i < l_items_mime_count; i++) {
            if (l_items_mime[i]) DAP_FREE(l_items_mime[i]);
        }
        DAP_FREE(l_items_mime);
        l_items_mime_count = 0;
    }
    if (l_flags_mime == 0) l_flags_mime = SIGNER_ALL_FLAGS;

    dap_chain_hash_fast_t l_hash;


    int l_ret = s_sign_file(a_file, l_flags_mime, a_cert_name, a_sign, &l_hash);

    return l_ret;
}

static int s_signer_cmd(int a_arg_index, int a_argc, char **a_argv, char **a_str_reply)
{
    enum {
        OPT_FILE, OPT_MIME, OPT_NET, OPT_CHAIN, OPT_CERT,
        OPT_COUNT
    };
    struct opts l_opts_signer[] = {
    { "-file", OPT_FILE },
    { "-mime", OPT_MIME },
    { "-net", OPT_NET },
    { "-chain", OPT_CHAIN },
    { "-cert", OPT_CERT }
    };

    BUILD_BUG((sizeof(l_opts_signer)/sizeof(struct opts)) != OPT_COUNT);

    a_arg_index++;

    char *l_opts_sign[OPT_COUNT] = {0};
    for (int i = 0; i < OPT_COUNT; i++) {
        dap_chain_node_cli_find_option_val(a_argv, a_arg_index, a_argc, l_opts_signer[i].name, (const char **) &l_opts_sign[i]);
    }

    if (!l_opts_sign[OPT_CERT]) {
        dap_chain_node_cli_set_reply_text(a_str_reply, "%s need to be selected", l_opts_signer[OPT_CERT].name);
        return -1;
    }


    dap_chain_net_t *l_network = dap_chain_net_by_name(l_opts_sign[OPT_NET]);
    if (!l_network) {
        dap_chain_node_cli_set_reply_text(a_str_reply, "%s network not found", l_opts_sign[OPT_NET]);
        return -1;
    }

    dap_chain_t *l_chain = dap_chain_net_get_chain_by_name(l_network, l_opts_sign[OPT_CHAIN]);
    if (!l_chain) {
        dap_chain_node_cli_set_reply_text(a_str_reply, "%s chain not found", l_opts_sign[OPT_CHAIN]);
        return -1;
    }

    int l_ret = 0;
    dap_sign_t *l_sign = NULL;
    dap_chain_datum_t *l_datum = NULL;
    dap_global_db_obj_t *l_objs = NULL;

    l_ret = s_get_key_from_file(l_opts_sign[OPT_FILE], l_opts_sign[OPT_MIME], l_opts_sign[OPT_CERT], &l_sign);
    if (!l_ret) {
        dap_chain_node_cli_set_reply_text(a_str_reply, "%s cert not found", l_opts_sign[OPT_CERT]);
        l_ret = -1;
        goto end;
    }



    l_datum = dap_chain_datum_create(DAP_CHAIN_DATUM_SIGNER, l_sign->pkey_n_sign, l_sign->header.sign_size);
    if (!l_datum) {
        dap_chain_node_cli_set_reply_text(a_str_reply, "not created datum");
        l_ret = -1;
        goto end;
    }


    dap_chain_cell_id_t l_cell_id = {0};
    dap_chain_cell_create_fill(l_chain, l_cell_id);
    l_ret = l_chain->callback_add_datums(l_chain, &l_datum, 1);

    dap_hash_fast_t l_hash;
    dap_hash_fast(l_datum->data, l_datum->header.data_size, &l_hash);
    char *l_key_str = dap_chain_hash_fast_to_str_new(&l_hash);
    dap_chain_node_cli_set_reply_text(a_str_reply, "hash: %s", l_key_str);
    DAP_FREE(l_key_str);
end:

    if (l_datum) DAP_FREE(l_datum);

    return l_ret;
}



/*
SIGNER_ALL_FLAGS             = 0 << 0,
SIGNER_FILENAME              = 1 << 0,   // flag - full filename
SIGNER_FILENAME_SHORT        = 1 << 1,   // flag - filename without extension
SIGNER_FILESIZE              = 1 << 2,   // flag - size of file
SIGNER_DATE                  = 1 << 3,   // flag - date
SIGNER_MIME_MAGIC            = 1 << 4,   // flag - mime magic
SIGNER_COUNT
*/

static char *s_strdup_by_index (const char *a_file, const int a_index);
static dap_tsd_t *s_alloc_metadata (const char *a_file, const int a_meta);
static uint8_t *s_concat_hash_and_mimetypes (dap_chain_hash_fast_t *a_chain, dap_list_t *a_meta_list, size_t *a_fullsize);

/*
 * dap_sign_file - sign a file with flags.
 * flags - (SIGNER_FILENAME, SIGNER_FILENAME_SHORT, SIGNER_FILESIZE, SIGNER_DATE, SIGNER_MIME_MAGIC) or SIGNER_ALL_FLAGS
 * example
 * int ret = dap_sign_file ("void.png", SIGNER_ALL_FLAGS); it's sign file with all mime types.
 * example
 * int ret = dap_sign_file ("void.png", SIGNER_FILENAME | SIGNER_FILESIZE | SIGNER_DATE);
 */
/**
 * @brief dap_chain_sign_file
 * @param a_chain
 * @param a_filename
 * @param a_flags
 * @return
 */
static int s_sign_file(const char *a_filename, dap_sign_signer_file_t a_flags, const char *a_cert_name,
                       dap_sign_t **a_signed, dap_chain_hash_fast_t *a_hash)
{
    uint32_t l_shift = 1;
    int l_count_meta = 0;
    int l_index_meta = 0;
    char *l_buffer = NULL;

    if (a_flags == SIGNER_ALL_FLAGS) {
        l_count_meta = SIGNER_COUNT;
        a_flags = SIGNER_FILENAME | SIGNER_FILENAME_SHORT | SIGNER_FILESIZE | SIGNER_DATE | SIGNER_MIME_MAGIC;
    }

    do {
        if (a_flags <= 0) break;

        for (int i = 0; i < SIGNER_COUNT; i++) {
            if (l_shift | a_flags) l_count_meta++;
            l_shift <<= 1;
        }
    } while (0);

    size_t l_file_content_size;
    if (!dap_file_get_contents(a_filename, &l_buffer, &l_file_content_size)) return 0;

    l_shift = 1;
    dap_list_t *l_std_list = NULL;


    for (int i = 0; i < l_count_meta; i++) {
        if (l_shift | a_flags) {
            dap_tsd_t *l_item = s_alloc_metadata(a_filename, l_shift & a_flags);
            if (l_item) {
                l_std_list = dap_list_append(l_std_list, l_item);
                l_index_meta++;
            }
        }
        l_shift <<= 1;
    }

    dap_cert_t *l_cert = dap_cert_find_by_name(a_cert_name);
    if (!l_cert) {
        DAP_FREE(l_buffer);
        return 0;
    }

    if (!dap_hash_fast(l_buffer, l_file_content_size, a_hash)) {
        DAP_FREE(l_buffer);
        return 0;
    }

    size_t l_full_size_for_sign;
    uint8_t *l_data = s_concat_hash_and_mimetypes(a_hash, l_std_list, &l_full_size_for_sign);
    if (!l_data) {
        DAP_FREE(l_buffer);
        return 0;
    }
    *a_signed = dap_sign_create(l_cert->enc_key, l_data, l_full_size_for_sign, 0);
    if (*a_signed == NULL) {
        DAP_FREE(l_buffer);
        return 0;
    }


    DAP_FREE(l_buffer);
    return 1;
}

static byte_t *s_concat_meta (dap_list_t *a_meta, size_t *a_fullsize)
{
    if (a_fullsize)
        *a_fullsize = 0;

    int l_part = 256;
    int l_power = 1;
    byte_t *l_buf = DAP_CALLOC(l_part * l_power++, 1);
    size_t l_counter = 0;
    int l_part_power = l_part;
    int l_index = 0;

    for ( dap_list_t* l_iter = dap_list_first(a_meta); l_iter; l_iter = l_iter->next){
        if (!l_iter->data) continue;
        dap_tsd_t * l_tsd = (dap_tsd_t *) l_iter->data;
        l_index = l_counter;
        l_counter += strlen((char *)l_tsd->data);
        if (l_counter >= l_part_power) {
            l_part_power = l_part * l_power++;
            l_buf = (byte_t *) DAP_REALLOC(l_buf, l_part_power);

        }
        memcpy (&l_buf[l_index], l_tsd->data, strlen((char *)l_tsd->data));
    }

    if (a_fullsize)
        *a_fullsize = l_counter;

    return l_buf;
}

static uint8_t *s_concat_hash_and_mimetypes (dap_chain_hash_fast_t *a_chain_hash, dap_list_t *a_meta_list, size_t *a_fullsize)
{
    if (!a_fullsize) return NULL;
    byte_t *l_buf = s_concat_meta (a_meta_list, a_fullsize);
    if (!l_buf) return (uint8_t *) l_buf;

    size_t l_len_meta_buf = *a_fullsize;
    *a_fullsize += sizeof (a_chain_hash->raw) + 1;
    uint8_t *l_fullbuf = DAP_CALLOC(*a_fullsize, 1);
    uint8_t *l_s = l_fullbuf;

    memcpy(l_s, a_chain_hash->raw, sizeof(a_chain_hash->raw));
    l_s += sizeof (a_chain_hash->raw);
    memcpy(l_s, l_buf, l_len_meta_buf);
    DAP_FREE(l_buf);

    return l_fullbuf;
}


static char *s_strdup_by_index (const char *a_file, const int a_index)
{
    char *l_buf = DAP_CALLOC(a_index + 1, 1);
    strncpy (l_buf, a_file, a_index);
    return l_buf;
}

static dap_tsd_t *s_alloc_metadata (const char *a_file, const int a_meta)
{
    switch (a_meta) {
        case SIGNER_FILENAME:
            return dap_tsd_create_string(SIGNER_FILENAME, a_file);
            break;
        case SIGNER_FILENAME_SHORT:
            {
                char *l_filename_short = NULL;
                if ((l_filename_short = strrchr(a_file, '.')) != 0) {
                    int l_index_of_latest_point = l_filename_short - a_file;
                    l_filename_short = s_strdup_by_index (a_file, l_index_of_latest_point);
                    if (!l_filename_short) return NULL;
                    dap_tsd_t *l_ret = dap_tsd_create_string(SIGNER_FILENAME_SHORT, l_filename_short);
                    free (l_filename_short);
                    return l_ret;
                }
            }
            break;
        case SIGNER_FILESIZE:
            {
                struct stat l_st;
                stat (a_file, &l_st);
                char l_size[513];
                snprintf(l_size, 513, "%ld", l_st.st_size);
                return dap_tsd_create_string(SIGNER_FILESIZE, l_size);
            }
            break;
        case SIGNER_DATE:
            {
                struct stat l_st;
                stat (a_file, &l_st);
                char *l_ctime = ctime(&l_st.st_ctime);
                char *l = NULL;
                if ((l = strchr(l_ctime, '\n')) != 0) *l = 0;
                return dap_tsd_create_string(SIGNER_DATE, l_ctime);
            }
            break;
        case SIGNER_MIME_MAGIC:
            {
                magic_t l_magic = magic_open(MAGIC_MIME);
                if (l_magic == NULL) return NULL;
                if (magic_load (l_magic, NULL)) {
                    magic_close(l_magic);
                    return NULL;
                }
                const char *l_str_magic_file = NULL;
                dap_tsd_t *l_ret = NULL;
                do {
                        l_str_magic_file = magic_file (l_magic, a_file);
                    if (!l_str_magic_file) break;
                    l_ret = dap_tsd_create_string(SIGNER_MIME_MAGIC, l_str_magic_file);
                } while (0);
                magic_close (l_magic);
                return l_ret;

            }
            break;
        default:
            return NULL;
    }

    return NULL;
}<|MERGE_RESOLUTION|>--- conflicted
+++ resolved
@@ -113,9 +113,9 @@
  * Find in base addr by alias
  *
  * return addr, NULL if not found
- * @param a_net
- * @param a_alias
- * @return dap_chain_node_addr_t*
+ * @param a_net 
+ * @param a_alias 
+ * @return dap_chain_node_addr_t* 
  */
 dap_chain_node_addr_t* dap_chain_node_addr_get_by_alias(dap_chain_net_t * a_net, const char *a_alias)
 {
@@ -140,9 +140,9 @@
  * Find in base alias by addr
  *
  * return list of addr, NULL if not found
- * @param l_net
- * @param a_addr
- * @return dap_list_t*
+ * @param l_net 
+ * @param a_addr 
+ * @return dap_list_t* 
  */
 static dap_list_t* get_aliases_by_name(dap_chain_net_t * l_net, dap_chain_node_addr_t *a_addr)
 {
@@ -170,12 +170,12 @@
 
 /**
  * @brief dap_chain_node_addr_t* s_node_info_get_addr
- *
- * @param a_net
- * @param a_node_info
- * @param a_addr
- * @param a_alias_str
- * @return dap_chain_node_addr_t*
+ * 
+ * @param a_net 
+ * @param a_node_info 
+ * @param a_addr 
+ * @param a_alias_str 
+ * @return dap_chain_node_addr_t* 
  */
 static dap_chain_node_addr_t* s_node_info_get_addr(dap_chain_net_t * a_net, dap_chain_node_addr_t *a_addr, const char *a_alias_str)
 {
@@ -191,7 +191,7 @@
 }
 
 /**
- * @brief
+ * @brief 
  * sign data (datum_token) by certificates (1 or more)
  * successful count of signes return in l_sign_counter
  * @param l_certs - array with certificates loaded from dcert file
@@ -199,13 +199,8 @@
  * @param l_certs_count - count of certificate
  * @param l_datum_data_offset - offset of datum
  * @param l_sign_counter - counter of successful data signing operation
- * @return dap_chain_datum_token_t*
+ * @return dap_chain_datum_token_t* 
  */
-<<<<<<< HEAD
-static dap_chain_datum_token_t * s_sign_cert_in_cycle(dap_cert_t ** l_certs, dap_chain_datum_token_t * l_datum_token, size_t l_certs_count, size_t l_datum_data_offset, uint32_t * l_sign_counter)
-{
-    for(size_t i = 0; i < l_certs_count; i++)
-=======
 static dap_chain_datum_token_t * s_sign_cert_in_cycle(dap_cert_t ** l_certs, dap_chain_datum_token_t * l_datum_token, size_t l_certs_count, 
             size_t * l_datum_data_offset, uint32_t * l_sign_counter)
 {         
@@ -216,9 +211,8 @@
     }  
     
     for(size_t i = 0; i < l_certs_count; i++) 
->>>>>>> 908120bb
     {
-        dap_sign_t * l_sign = dap_cert_sign(l_certs[i],  l_datum_token,
+        dap_sign_t * l_sign = dap_cert_sign(l_certs[i],  l_datum_token, 
            sizeof(l_datum_token->header_private), 0);
 
         if (l_sign)
@@ -239,10 +233,10 @@
 /**
  * @brief node_info_read_and_reply
  * Read node from base
- * @param a_net
- * @param a_address
- * @param a_str_reply
- * @return dap_chain_node_info_t*
+ * @param a_net 
+ * @param a_address 
+ * @param a_str_reply 
+ * @return dap_chain_node_info_t* 
  */
 static dap_chain_node_info_t* node_info_read_and_reply(dap_chain_net_t * a_net, dap_chain_node_addr_t *a_address,
         char **a_str_reply)
@@ -282,11 +276,11 @@
 /**
  * @brief node_info_save_and_reply
  * Save node to base
- * @param a_net
- * @param a_node_info
- * @param str_reply
- * @return true
- * @return false
+ * @param a_net 
+ * @param a_node_info 
+ * @param str_reply 
+ * @return true 
+ * @return false 
  */
 static bool node_info_save_and_reply(dap_chain_net_t * a_net, dap_chain_node_info_t *a_node_info, char **str_reply)
 {
@@ -300,10 +294,21 @@
         dap_chain_node_cli_set_reply_text(str_reply, "can't calculate hash for addr");
         return NULL;
     }
-
+    //char *a_value = dap_chain_node_info_serialize(node_info, NULL);
     size_t l_node_info_size = dap_chain_node_info_get_size(a_node_info);
-
-    return  dap_chain_global_db_gr_set(a_key, a_node_info, l_node_info_size, a_net->pub.gdb_nodes);
+    //dap_chain_node_info_t *l_node_info = DAP_NEW_Z_SIZE(dap_chain_node_info_t, l_node_info_size);
+    //memcpy(l_node_info, a_node_info, l_node_info_size );
+
+    //size_t data_len_out = 0;
+    //dap_chain_node_info_t *a_node_info1 = dap_chain_global_db_gr_get(a_key, &data_len_out, a_net->pub.gdb_nodes);
+
+    bool res = dap_chain_global_db_gr_set(a_key, (uint8_t *) a_node_info, l_node_info_size, a_net->pub.gdb_nodes);
+
+    //data_len_out = 0;
+    //dap_chain_node_info_t *a_node_info2 = dap_chain_global_db_gr_get(a_key, &data_len_out, a_net->pub.gdb_nodes);
+    //DAP_DELETE(a_key);
+    //DAP_DELETE(a_value);
+    return res;
 }
 
 
@@ -313,14 +318,14 @@
  *
  * str_reply[out] for reply
  * return 0 Ok, -1 error
- * @param a_net
- * @param a_node_info
- * @param a_alias_str
- * @param a_cell_str
- * @param a_ipv4_str
- * @param a_ipv6_str
- * @param a_str_reply
- * @return int
+ * @param a_net 
+ * @param a_node_info 
+ * @param a_alias_str 
+ * @param a_cell_str 
+ * @param a_ipv4_str 
+ * @param a_ipv6_str 
+ * @param a_str_reply 
+ * @return int 
  */
 static int node_info_add_with_reply(dap_chain_net_t * a_net, dap_chain_node_info_t *a_node_info,
         const char *a_alias_str,
@@ -371,11 +376,11 @@
 /**
  * @brief node_info_del_with_reply
  * Handler of command 'global_db node add'
- * @param a_net
- * @param a_node_info
- * @param alias_str
+ * @param a_net 
+ * @param a_node_info 
+ * @param alias_str 
  * @param str_reply str_reply[out] for reply
- * @return int
+ * @return int 
  * return 0 Ok, -1 error
  */
 static int node_info_del_with_reply(dap_chain_net_t * a_net, dap_chain_node_info_t *a_node_info, const char *alias_str,
@@ -402,7 +407,7 @@
     if(a_key)
     {
         // delete node
-        bool res = dap_chain_global_db_gr_del( a_key, a_net->pub.gdb_nodes);
+        bool res = dap_chain_global_db_gr_del(dap_strdup(a_key), a_net->pub.gdb_nodes);
         if(res) {
             // delete all aliases for node address
             {
@@ -439,13 +444,13 @@
  * cmd 'add' or 'del'
  * str_reply[out] for reply
  * return 0 Ok, -1 error
- * @param a_net
- * @param a_node_info
- * @param cmd
- * @param a_alias_str
- * @param link
- * @param a_str_reply
- * @return int
+ * @param a_net 
+ * @param a_node_info 
+ * @param cmd 
+ * @param a_alias_str 
+ * @param link 
+ * @param a_str_reply 
+ * @return int 
  */
 static int link_add_or_del_with_reply(dap_chain_net_t * a_net, dap_chain_node_info_t *a_node_info, const char *cmd,
         const char *a_alias_str,
@@ -554,11 +559,11 @@
 
 /**
  * @brief node_info_dump_with_reply Handler of command 'node dump'
- * @param a_net
- * @param a_addr
- * @param a_is_full
- * @param a_alias
- * @param a_str_reply
+ * @param a_net 
+ * @param a_addr 
+ * @param a_is_full 
+ * @param a_alias 
+ * @param a_str_reply 
  * @return int 0 Ok, -1 error
  */
 static int node_info_dump_with_reply(dap_chain_net_t * a_net, dap_chain_node_addr_t * a_addr, bool a_is_full,
@@ -742,11 +747,11 @@
 /**
  * @brief com_global_db
  * global_db command
- * @param a_argc
- * @param a_argv
- * @param arg_func
- * @param a_str_reply
- * @return int
+ * @param a_argc 
+ * @param a_argv 
+ * @param arg_func 
+ * @param a_str_reply 
+ * @return int 
  * return 0 OK, -1 Err
  */
 int com_global_db(int a_argc, char ** a_argv, char **a_str_reply)
@@ -1341,11 +1346,11 @@
 /**
  * @brief Traceroute command
  * return 0 OK, -1 Err
- * @param argc
- * @param argv
- * @param arg_func
- * @param str_reply
- * @return int
+ * @param argc 
+ * @param argv 
+ * @param arg_func 
+ * @param str_reply 
+ * @return int 
  */
 int com_traceroute(int argc, char** argv, char **str_reply)
 {
@@ -1429,11 +1434,11 @@
 /**
  * @brief com_tracepath
  * Tracepath command
- * @param argc
- * @param argv
- * @param arg_func
- * @param str_reply
- * @return int
+ * @param argc 
+ * @param argv 
+ * @param arg_func 
+ * @param str_reply 
+ * @return int 
  * return 0 OK, -1 Err
  */
 int com_tracepath(int argc, char** argv, char **str_reply)
@@ -1513,11 +1518,11 @@
 /**
  * @brief Ping command
  * return 0 OK, -1 Err
- * @param argc
- * @param argv
- * @param arg_func
- * @param str_reply
- * @return int
+ * @param argc 
+ * @param argv 
+ * @param arg_func 
+ * @param str_reply 
+ * @return int 
  */
 int com_ping(int argc, char** argv, char **str_reply)
 {
@@ -1605,13 +1610,13 @@
 
 
 /**
- * @brief
+ * @brief 
  * Help command
- * @param argc
- * @param argv
- * @param arg_func
- * @param str_reply
- * @return int
+ * @param argc 
+ * @param argv 
+ * @param arg_func 
+ * @param str_reply 
+ * @return int 
  */
 int com_help(int argc, char ** argv, char **str_reply)
 {
@@ -1647,11 +1652,11 @@
  * @brief com_tx_wallet
  * Wallet info
  * com_tx_create command
- * @param argc
- * @param argv
- * @param arg_func
- * @param str_reply
- * @return int
+ * @param argc 
+ * @param argv 
+ * @param arg_func 
+ * @param str_reply 
+ * @return int 
  */
 int com_tx_wallet(int argc, char ** argv, char **str_reply)
 {
@@ -2112,10 +2117,11 @@
                         l_key_out_str = l_key_str_base58;
 
                     // Add datum to mempool with datum_token hash as a key
-                    if(dap_chain_global_db_gr_set( l_key_str, l_datum, l_datum_size, l_gdb_group_mempool)) {
-
+                    if(dap_chain_global_db_gr_set(dap_strdup(l_key_str), (uint8_t *) l_datum, l_datum_size, l_gdb_group_mempool)) {
+
+                        char* l_hash_str = l_datum_hash_hex_str;
                         // Remove old datum from pool
-                        if( dap_chain_global_db_gr_del( l_datum_hash_hex_str, l_gdb_group_mempool)) {
+                        if( dap_chain_global_db_gr_del( dap_strdup(l_hash_str) , l_gdb_group_mempool)) {
                             dap_chain_node_cli_set_reply_text(a_str_reply,
                                     "datum %s produced from %s is replacing the %s in datum pool",
                                     l_key_out_str, l_datum_hash_out_str, l_datum_hash_out_str);
@@ -2133,8 +2139,7 @@
                             DAP_DELETE(l_gdb_group_mempool);
                             return 1;
                         }
-
-                        DAP_DELETE(l_datum_hash_hex_str);
+                        DAP_DELETE(l_hash_str);
                         DAP_DELETE(l_key_str);
                         DAP_DELETE(l_key_str_base58);
                     }
@@ -2177,11 +2182,11 @@
 
 /**
  * @brief s_com_mempool_list_print_for_chain
- *
- * @param a_net
- * @param a_chain
- * @param a_str_tmp
- * @param a_hash_out_type
+ * 
+ * @param a_net 
+ * @param a_chain 
+ * @param a_str_tmp 
+ * @param a_hash_out_type 
  */
 void s_com_mempool_list_print_for_chain(dap_chain_net_t * a_net, dap_chain_t * a_chain, dap_string_t * a_str_tmp, const char *a_hash_out_type){
     char * l_gdb_group_mempool = dap_chain_net_get_gdb_group_mempool(a_chain);
@@ -2311,7 +2316,7 @@
             }
             char * l_gdb_group_mempool = dap_chain_net_get_gdb_group_mempool(l_chain);
             uint8_t *l_data_tmp = l_datum_hash_hex_str ? dap_chain_global_db_gr_get(dap_strdup(l_datum_hash_hex_str), NULL, l_gdb_group_mempool) : NULL;
-            if(l_data_tmp && dap_chain_global_db_gr_del( l_datum_hash_hex_str, l_gdb_group_mempool)) {
+            if(l_data_tmp && dap_chain_global_db_gr_del(dap_strdup(l_datum_hash_hex_str), l_gdb_group_mempool)) {
                 if(!dap_strcmp(l_hash_out_type,"hex"))
                     dap_chain_node_cli_set_reply_text(a_str_reply, "Datum %s deleted", l_datum_hash_hex_str);
                 else
@@ -2434,7 +2439,7 @@
                             ret = -6;
                         }else{
                             dap_string_append_printf(l_str_tmp, "Datum processed well. ");
-                            if (!dap_chain_global_db_gr_del( l_datum_hash_hex_str, l_gdb_group_mempool)){
+                            if (!dap_chain_global_db_gr_del( dap_strdup(l_datum_hash_hex_str), l_gdb_group_mempool)){
                                 dap_string_append_printf(l_str_tmp, "Warning! Can't delete datum from mempool!");
                             }else
                                 dap_string_append_printf(l_str_tmp, "Removed datum from mempool.");
@@ -2758,7 +2763,7 @@
         l_gdb_group_mempool = dap_chain_net_get_gdb_group_mempool_by_chain_type(l_net, CHAIN_TYPE_TOKEN);
 
     }
-    if(dap_chain_global_db_gr_set( l_key_str, l_datum, l_datum_size, l_gdb_group_mempool)) {
+    if(dap_chain_global_db_gr_set(dap_strdup(l_key_str), (uint8_t *) l_datum, l_datum_size, l_gdb_group_mempool)) {
         if(!dap_strcmp(l_hash_out_type,"hex"))
             dap_chain_node_cli_set_reply_text(a_str_reply, "datum %s with token update %s is placed in datum pool ", l_key_str, l_ticker);
         else
@@ -2983,9 +2988,9 @@
             log_it(L_DEBUG,"Prepeared TSD sections on %zd total size", l_tsd_total_size);
             // Create new datum token
             l_datum_token = DAP_NEW_Z_SIZE(dap_chain_datum_token_t, sizeof(dap_chain_datum_token_t)+l_tsd_total_size ) ;
-
+            
             l_datum_token->type = l_type; //DAP_CHAIN_DATUM_TOKEN_TYPE_PRIVATE_DECL;
-
+            
             dap_snprintf(l_datum_token->ticker, sizeof(l_datum_token->ticker), "%s", l_ticker);
             l_datum_token->header_private_decl.flags = l_flags;
             log_it(L_DEBUG,"Token declaration '%s' initialized", l_datum_token->ticker);
@@ -3164,22 +3169,17 @@
     }
     else {
         l_gdb_group_mempool = dap_chain_net_get_gdb_group_mempool_by_chain_type(l_net, CHAIN_TYPE_TOKEN);
-    }
-
+
+    }
     int l_ret = 0;
-
-    if ( !(l_ret = dap_chain_global_db_gr_set( l_key_str, l_datum, l_datum_size, l_gdb_group_mempool)) ) {
+    bool l_placed = dap_chain_global_db_gr_set(dap_strdup(l_key_str), (uint8_t *) l_datum, l_datum_size, l_gdb_group_mempool);
+    dap_chain_node_cli_set_reply_text(a_str_reply, "Datum %s with 256bit token %s is%s placed in datum pool",
+                                      dap_strcmp(l_hash_out_type, "hex") ? l_key_str_base58 : l_key_str,
+                                      l_ticker, l_placed ? "" : " not");
+    if (!l_placed) {
+        DAP_DELETE(l_datum);
         l_ret = -2;
     }
-    else dap_chain_node_cli_set_reply_text(a_str_reply, "Datum %s with 256bit token %s is%s placed in datum pool",
-                                      dap_strcmp(l_hash_out_type, "hex") ? l_key_str_base58 : l_key_str,
-                                      l_ticker, (l_ret == 1) ? "" : " not");
-
-    DAP_DELETE(l_datum);
-    DAP_DELETE(l_key_str);
-    DAP_DELETE(l_key_str_base58);
-
-
     return l_ret;
 }
 
@@ -3384,20 +3384,20 @@
         DAP_DEL_Z(l_emission);
 
         // Add token emission datum to mempool
-        bool l_placed = dap_chain_global_db_gr_set(l_emission_hash_str,
-                                                   l_datum_emission,
+        bool l_placed = dap_chain_global_db_gr_set(dap_strdup(l_emission_hash_str),
+                                                   (uint8_t *)l_datum_emission,
                                                    l_datum_emission_size,
                                                    l_gdb_group_mempool_emission);
         str_reply_tmp = dap_strdup_printf("Datum %s with 256bit emission is%s placed in datum pool",
                                           dap_strcmp(l_hash_out_type, "hex") ? l_emission_hash_str_base58 : l_emission_hash_str,
                                           l_placed ? "" : " not");
-        DAP_DELETE(l_emission_hash_str);
+        DAP_DELETE((char *)l_emission_hash_str);
         DAP_DEL_Z(l_emission_hash_str_base58);
-        DAP_DEL_Z(l_datum_emission);
-
         if (!l_placed) {
+            DAP_DEL_Z(l_datum_emission);
             return -1;
         }
+        l_datum_emission = NULL;
     } // TODO possible update emission if it found, or remove -emission parameter
 
     // create first transaction (with tx_token)
@@ -3447,7 +3447,7 @@
     DAP_DEL_Z(l_tx);
 
     // Add to mempool tx token
-    bool l_placed = dap_chain_global_db_gr_set(l_tx_hash_str, l_datum_tx,
+    bool l_placed = dap_chain_global_db_gr_set(dap_strdup(l_tx_hash_str), l_datum_tx,
                                                l_datum_tx_size, l_gdb_group_mempool_base_tx);
     dap_chain_node_cli_set_reply_text(a_str_reply, "%s\nDatum %s with 256bit TX is%s placed in datum pool ",
                                       str_reply_tmp,
@@ -3457,9 +3457,12 @@
     DAP_DEL_Z(l_tx_hash_str_base58);
     DAP_DELETE(str_reply_tmp);
     DAP_DELETE(l_addr);
-    DAP_DELETE(l_datum_tx);
-
-    return  (!l_placed) ? -2 : 0;
+    if (!l_placed) {
+        DAP_DELETE(l_datum_tx);
+        return -2;
+    }
+
+    return 0;
 }
 
 
@@ -3467,10 +3470,10 @@
  * @brief com_tx_cond_create
  * Create transaction
  * com_tx_cond_create command
- * @param a_argc
- * @param a_argv
- * @param a_str_reply
- * @return int
+ * @param a_argc 
+ * @param a_argv 
+ * @param a_str_reply 
+ * @return int 
  */
 int com_tx_cond_create(int a_argc, char ** a_argv, char **a_str_reply)
 {
@@ -3652,7 +3655,7 @@
  */
 int com_mempool_add_ca(int a_argc,  char ** a_argv, char ** a_str_reply)
 {
-    int arg_index = 1, rc;
+    int arg_index = 1;
 
     // Read params
     const char * l_ca_name = NULL;
@@ -3724,21 +3727,17 @@
 
     // Finaly add datum to mempool
     char *l_hash_str = dap_chain_mempool_datum_add(l_datum,l_chain);
-
     if (l_hash_str) {
         dap_chain_node_cli_set_reply_text(a_str_reply,
                 "Datum %s was successfully placed to mempool", l_hash_str);
         DAP_DELETE(l_hash_str);
-        rc = 0;
+        return 0;
     } else {
         dap_chain_node_cli_set_reply_text(a_str_reply,
                 "Can't place certificate \"%s\" to mempool", l_ca_name);
-        rc = -8;
-    }
-
-    DAP_DELETE( l_datum );
-
-    return  rc;
+        DAP_DELETE( l_datum );
+        return -8;
+    }
 }
 
 /**
@@ -3767,7 +3766,7 @@
  */
 int com_chain_ca_pub( int a_argc,  char ** a_argv, char ** a_str_reply)
 {
-    int arg_index = 1, rc;
+    int arg_index = 1;
     // Read params
     const char * l_ca_name = NULL;
     dap_chain_net_t * l_net = NULL;
@@ -3824,32 +3823,28 @@
 
     // Finaly add datum to mempool
     char *l_hash_str = dap_chain_mempool_datum_add(l_datum,l_chain);
-
-    DAP_DELETE( l_datum );
-
     if (l_hash_str) {
         dap_chain_node_cli_set_reply_text(a_str_reply,
                 "Datum %s was successfully placed to mempool", l_hash_str);
         DAP_DELETE(l_hash_str);
-        rc = 0;
+        return 0;
     } else {
         dap_chain_node_cli_set_reply_text(a_str_reply,
                 "Can't place certificate \"%s\" to mempool", l_ca_name);
-        rc = -8;
-    }
-
-    return  rc;
+        DAP_DELETE( l_datum );
+        return -8;
+    }
 }
 
 
 /**
  * @brief Create transaction
  * com_tx_create command
- * @param argc
- * @param argv
- * @param arg_func
- * @param str_reply
- * @return int
+ * @param argc 
+ * @param argv 
+ * @param arg_func 
+ * @param str_reply 
+ * @return int 
  */
 int com_tx_create(int argc, char ** argv, char **str_reply)
 {
@@ -3959,7 +3954,7 @@
 
     if (addr_to->net_id.uint64 != l_net->pub.id.uint64)
     {
-        dap_chain_node_cli_set_reply_text(str_reply, "destination wallet network ID=0x%llx and network ID=0x%llx is not equal. Please, change network name or wallet address",
+        dap_chain_node_cli_set_reply_text(str_reply, "destination wallet network ID=0x%llx and network ID=0x%llx is not equal. Please, change network name or wallet address", 
                                             addr_to->net_id.uint64, l_net->pub.id.uint64);
         return -1;
     }
@@ -4005,11 +4000,11 @@
  * @brief com_tx_verify
  * Verifing transaction
  * tx_verify command
- * @param argc
- * @param argv
- * @param arg_func
- * @param str_reply
- * @return int
+ * @param argc 
+ * @param argv 
+ * @param arg_func 
+ * @param str_reply 
+ * @return int 
  */
 int com_tx_verify(int a_argc, char **a_argv, char **a_str_reply)
 {
@@ -4060,10 +4055,10 @@
  * @brief com_tx_history
  * tx_history command
  * Transaction history for an address
- * @param a_argc
- * @param a_argv
- * @param a_str_reply
- * @return int
+ * @param a_argc 
+ * @param a_argv 
+ * @param a_str_reply 
+ * @return int 
  */
 int com_tx_history(int a_argc, char ** a_argv, char **a_str_reply)
 {
@@ -4180,12 +4175,12 @@
 
 /**
  * @brief stats command
- *
- * @param argc
- * @param argv
- * @param arg_func
- * @param str_reply
- * @return int
+ * 
+ * @param argc 
+ * @param argv 
+ * @param arg_func 
+ * @param str_reply 
+ * @return int 
  */
 int com_stats(int argc, char ** argv, char **str_reply)
 {
@@ -4238,12 +4233,12 @@
 
 /**
  * @brief com_exit
- *
- * @param argc
- * @param argv
- * @param arg_func
- * @param str_reply
- * @return int
+ * 
+ * @param argc 
+ * @param argv 
+ * @param arg_func 
+ * @param str_reply 
+ * @return int 
  */
 int com_exit(int argc, char ** argv, char **str_reply)
 {
@@ -4259,11 +4254,11 @@
 /**
  * @brief com_print_log Print log info
  * print_log [ts_after <timestamp >] [limit <line numbers>]
- * @param argc
- * @param argv
- * @param arg_func
- * @param str_reply
- * @return int
+ * @param argc 
+ * @param argv 
+ * @param arg_func 
+ * @param str_reply 
+ * @return int 
  */
 int com_print_log(int argc, char ** argv, char **str_reply)
 {
@@ -4434,13 +4429,13 @@
             l_group_store[j].group  = dap_strdup(l_group_name);
             l_group_store[j].timestamp = json_object_get_int64(l_ts);
             l_group_store[j].value_len = (uint64_t)json_object_get_int64(l_value_len);
-            l_group_store[j].type   = DAP_DB$K_OPTYPE_ADD;
+            l_group_store[j].type   = 'a';
             const char *l_value_str = json_object_get_string(l_value);
             char *l_val = DAP_NEW_Z_SIZE(char, l_group_store[j].value_len);
             dap_enc_base64_decode(l_value_str, strlen(l_value_str), l_val, DAP_ENC_DATA_TYPE_B64);
             l_group_store[j].value  = (uint8_t*)l_val;
         }
-        if (dap_chain_global_db_driver_apply(l_group_store, l_records_count)) {
+        if (dap_chain_global_db_driver_appy(l_group_store, l_records_count)) {
             log_it(L_CRITICAL, "An error occured on importing group %s...", l_group_name);
         }
         //dap_store_obj_free(l_group_store, l_records_count);
