/*
 * Authors:
 * Dmitriy A. Gerasimov <gerasimov.dmitriy@demlabs.net>
 * Alexander Lysikov <alexander.lysikov@demlabs.net>
 * DeM Labs Inc.   https://demlabs.net
 * Cellframe Network  https://github.com/demlabs-cellframe
 * Copyright  (c) 2019
 * All rights reserved.

 This file is part of DAP (Deus Applications Prototypes) the open source project

 DAP (Deus Applicaions Prototypes) is free software: you can redistribute it and/or modify
 it under the terms of the GNU General Public License as published by
 the Free Software Foundation, either version 3 of the License, or
 (at your option) any later version.

 DAP is distributed in the hope that it will be useful,
 but WITHOUT ANY WARRANTY; without even the implied warranty of
 MERCHANTABILITY or FITNESS FOR A PARTICULAR PURPOSE.  See the
 GNU General Public License for more details.

 You should have received a copy of the GNU General Public License
 along with any DAP based project.  If not, see <http://www.gnu.org/licenses/>.
 */

#include <stdlib.h>
#include <stdio.h>
#include <time.h>
#include <stdlib.h>
#include <stddef.h>
#include <stdint.h>
#include <string.h>
#include <stdbool.h>
#include <errno.h>
#include <assert.h>
#include <ctype.h>
#include <dirent.h>
#include <magic.h>
#include <sys/stat.h>

#ifdef WIN32
#include <winsock2.h>
#include <windows.h>
#include <mswsock.h>
#include <ws2tcpip.h>
#include <io.h>
#include "wepoll.h"
#else
#include <sys/types.h>
#include <arpa/inet.h>
#include <netinet/in.h>
#include <signal.h>
#endif
#include <pthread.h>

#include "iputils/iputils.h"

#include "uthash.h"
#include "utlist.h"


#include "dap_string.h"
#include "dap_hash.h"
#include "dap_chain_common.h"
#include "dap_strfuncs.h"
#include "dap_list.h"
#include "dap_string.h"
#include "dap_cert.h"
#include "dap_cert_file.h"
#include "dap_file_utils.h"
#include "dap_enc_base58.h"
#include "dap_chain_wallet.h"
#include "dap_chain_node.h"
#include "dap_chain_global_db.h"
#include "dap_chain_node_client.h"
#include "dap_chain_node_remote.h"
#include "dap_chain_node_cli_cmd.h"
#include "dap_chain_node_cli_cmd_tx.h"
#include "dap_chain_node_ping.h"
#include "dap_chain_net_srv.h"
#ifndef _WIN32
#include "dap_chain_net_news.h"
#endif
#include "dap_chain_cell.h"


#include "dap_enc_base64.h"
#include <json-c/json.h>
#ifdef DAP_OS_UNIX
#include <dirent.h>
#endif

#include "dap_chain_common.h"
#include "dap_chain_datum.h"
#include "dap_chain_datum_token.h"
#include "dap_chain_datum_tx_items.h"
#include "dap_chain_ledger.h"
#include "dap_chain_mempool.h"
#include "dap_chain_global_db.h"
#include "dap_chain_global_db_remote.h"

#include "dap_stream_ch_chain_net.h"
#include "dap_stream_ch_chain.h"
#include "dap_stream_ch_chain_pkt.h"
#include "dap_stream_ch_chain_net_pkt.h"
#include "dap_enc_base64.h"

#define LOG_TAG "chain_node_cli_cmd"


/**
 * @brief dap_chain_node_addr_t* dap_chain_node_addr_get_by_alias
 * Find in base addr by alias
 *
 * return addr, NULL if not found
 * @param a_net 
 * @param a_alias 
 * @return dap_chain_node_addr_t* 
 */
dap_chain_node_addr_t* dap_chain_node_addr_get_by_alias(dap_chain_net_t * a_net, const char *a_alias)
{
    dap_chain_node_addr_t *l_addr = NULL;
    if(!a_alias)
        return NULL;
    const char *a_key = a_alias;
    size_t l_addr_size = 0;
    l_addr = (dap_chain_node_addr_t*) (void*) dap_chain_global_db_gr_get(a_key, &l_addr_size,
            a_net->pub.gdb_nodes_aliases);
    if(l_addr_size != sizeof(dap_chain_node_addr_t)) {
        DAP_DELETE(l_addr);
        l_addr = NULL;
    }
//    DAP_DELETE(addr_str);
    return l_addr;
}


/**
 * @brief dap_list_t* get_aliases_by_name Get the aliases by name object
 * Find in base alias by addr
 *
 * return list of addr, NULL if not found
 * @param l_net 
 * @param a_addr 
 * @return dap_list_t* 
 */
static dap_list_t* get_aliases_by_name(dap_chain_net_t * l_net, dap_chain_node_addr_t *a_addr)
{
    if(!a_addr)
        return NULL;
    dap_list_t *list_aliases = NULL;
    size_t data_size = 0;
    // read all aliases
    dap_global_db_obj_t *objs = dap_chain_global_db_gr_load(l_net->pub.gdb_nodes_aliases, &data_size);
    if(!objs || !data_size)
        return NULL;
    for(size_t i = 0; i < data_size; i++) {
        //dap_chain_node_addr_t addr_i;
        dap_global_db_obj_t *obj = objs + i;
        if(!obj)
            break;
        dap_chain_node_addr_t *l_addr = (dap_chain_node_addr_t*) (void*) obj->value;
        if(l_addr && obj->value_len == sizeof(dap_chain_node_addr_t) && a_addr->uint64 == l_addr->uint64) {
            list_aliases = dap_list_prepend(list_aliases, strdup(obj->key));
        }
    }
    dap_chain_global_db_objs_delete(objs, data_size);
    return list_aliases;
}

/**
 * @brief dap_chain_node_addr_t* s_node_info_get_addr
 * 
 * @param a_net 
 * @param a_node_info 
 * @param a_addr 
 * @param a_alias_str 
 * @return dap_chain_node_addr_t* 
 */
static dap_chain_node_addr_t* s_node_info_get_addr(dap_chain_net_t * a_net, dap_chain_node_addr_t *a_addr, const char *a_alias_str)
{
    dap_chain_node_addr_t *l_address = NULL;
    if(a_alias_str && !a_addr->uint64) {
        l_address = dap_chain_node_addr_get_by_alias(a_net, a_alias_str);
    }
    if(a_addr->uint64) {
        l_address = DAP_NEW(dap_chain_node_addr_t);
        l_address->uint64 = a_addr->uint64;
    }
    return l_address;
}

/**
 * @brief 
 * sign data (datum_token) by certificates (1 or more)
 * successful count of signes return in l_sign_counter
 * @param l_certs - array with certificates loaded from dcert file
 * @param l_datum_token - updated pointer for l_datum_token variable after realloc
 * @param l_certs_count - count of certificate
 * @param l_datum_data_offset - offset of datum
 * @param l_sign_counter - counter of successful data signing operation
 * @return dap_chain_datum_token_t* 
 */
static dap_chain_datum_token_t * s_sign_cert_in_cycle(dap_cert_t ** l_certs, dap_chain_datum_token_t * l_datum_token, size_t l_certs_count, 
            size_t * l_datum_data_offset, uint32_t * l_sign_counter)
{         
    if (!l_datum_data_offset)
    {
        log_it(L_DEBUG,"l_datum_data_offset is NULL");
        return NULL;
    }  
    
    for(size_t i = 0; i < l_certs_count; i++) 
    {
        dap_sign_t * l_sign = dap_cert_sign(l_certs[i],  l_datum_token, 
           sizeof(l_datum_token->header_simple), 0);

        if (l_sign)
        {
            size_t l_sign_size = dap_sign_get_size(l_sign);
            l_datum_token = DAP_REALLOC(l_datum_token, sizeof(dap_chain_datum_token_t) + *l_datum_data_offset + l_sign_size);
            memcpy(l_datum_token->data_n_tsd + *l_datum_data_offset, l_sign, l_sign_size);
            *l_datum_data_offset += l_sign_size;
            DAP_DELETE(l_sign);
            log_it(L_DEBUG,"<-- Signed with '%s'", l_certs[i]->name);
            *l_sign_counter += 1;
        }
    }

    return l_datum_token;
}

/**
 * @brief node_info_read_and_reply
 * Read node from base
 * @param a_net 
 * @param a_address 
 * @param a_str_reply 
 * @return dap_chain_node_info_t* 
 */
static dap_chain_node_info_t* node_info_read_and_reply(dap_chain_net_t * a_net, dap_chain_node_addr_t *a_address,
        char **a_str_reply)
{
    char *l_key = dap_chain_node_addr_to_hash_str(a_address);
    if(!l_key)
    {
        dap_chain_node_cli_set_reply_text(a_str_reply, "can't calculate hash of addr");
        return NULL;
    }
    size_t node_info_size = 0;
    dap_chain_node_info_t *node_info;
    // read node
    node_info = (dap_chain_node_info_t *) dap_chain_global_db_gr_get(l_key, &node_info_size, a_net->pub.gdb_nodes);

    if(!node_info) {
        dap_chain_node_cli_set_reply_text(a_str_reply, "node not found in base");
        DAP_DELETE(l_key);
        return NULL;
    }
    /* if(!node_info->hdr.ext_port)
        node_info->hdr.ext_port = 8079; */
    size_t node_info_size_must_be = dap_chain_node_info_get_size(node_info);
    if(node_info_size_must_be != node_info_size) {
        dap_chain_node_cli_set_reply_text(a_str_reply, "node has bad size in base=%u (must be %u)", node_info_size,
                node_info_size_must_be);
        DAP_DELETE(node_info);
        DAP_DELETE(l_key);
        return NULL;
    }

    DAP_DELETE(l_key);
    return node_info;
}


/**
 * @brief node_info_save_and_reply
 * Save node to base
 * @param a_net 
 * @param a_node_info 
 * @param str_reply 
 * @return true 
 * @return false 
 */
static bool node_info_save_and_reply(dap_chain_net_t * a_net, dap_chain_node_info_t *a_node_info, char **str_reply)
{
    if(!a_node_info || !a_node_info->hdr.address.uint64) {
        dap_chain_node_cli_set_reply_text(str_reply, "node addr not found");
        return false;
    }
    char *a_key = dap_chain_node_addr_to_hash_str(&a_node_info->hdr.address);
    if(!a_key)
    {
        dap_chain_node_cli_set_reply_text(str_reply, "can't calculate hash for addr");
        return NULL;
    }
    //char *a_value = dap_chain_node_info_serialize(node_info, NULL);
    size_t l_node_info_size = dap_chain_node_info_get_size(a_node_info);
    //dap_chain_node_info_t *l_node_info = DAP_NEW_Z_SIZE(dap_chain_node_info_t, l_node_info_size);
    //memcpy(l_node_info, a_node_info, l_node_info_size );

    //size_t data_len_out = 0;
    //dap_chain_node_info_t *a_node_info1 = dap_chain_global_db_gr_get(a_key, &data_len_out, a_net->pub.gdb_nodes);

    bool res = dap_chain_global_db_gr_set(a_key, (uint8_t *) a_node_info, l_node_info_size, a_net->pub.gdb_nodes);

    //data_len_out = 0;
    //dap_chain_node_info_t *a_node_info2 = dap_chain_global_db_gr_get(a_key, &data_len_out, a_net->pub.gdb_nodes);
    //DAP_DELETE(a_key);
    //DAP_DELETE(a_value);
    return res;
}


/**
 * @brief node_info_add_with_reply
 * Handler of command 'global_db node add'
 *
 * str_reply[out] for reply
 * return 0 Ok, -1 error
 * @param a_net 
 * @param a_node_info 
 * @param a_alias_str 
 * @param a_cell_str 
 * @param a_ipv4_str 
 * @param a_ipv6_str 
 * @param a_str_reply 
 * @return int 
 */
static int node_info_add_with_reply(dap_chain_net_t * a_net, dap_chain_node_info_t *a_node_info,
        const char *a_alias_str,
        const char *a_cell_str, const char *a_ipv4_str, const char *a_ipv6_str, char **a_str_reply)
{

    if(!a_node_info->hdr.address.uint64) {
        dap_chain_node_cli_set_reply_text(a_str_reply, "not found -addr parameter");
        return -1;
    }
    if(!a_cell_str) {
        dap_chain_node_cli_set_reply_text(a_str_reply, "not found -cell parameter");
        return -1;
    }
    if(a_ipv4_str)
        inet_pton(AF_INET, a_ipv4_str, &(a_node_info->hdr.ext_addr_v4));
    if(a_ipv6_str)
        inet_pton(AF_INET6, a_ipv6_str, &(a_node_info->hdr.ext_addr_v6));

    // check match addr to cell or no
    /*dap_chain_node_addr_t *addr = dap_chain_node_gen_addr(&node_info->hdr.cell_id);
     if(!dap_chain_node_check_addr(&node_info->hdr.address, &node_info->hdr.cell_id)) {
     set_reply_text(str_reply, "cell does not match addr");
     return -1;
     }*/
    if(a_alias_str) {
        // add alias
        if(!dap_chain_node_alias_register(a_net, a_alias_str, &a_node_info->hdr.address)) {
            log_it(L_WARNING, "can't save alias %s", a_alias_str);
            dap_chain_node_cli_set_reply_text(a_str_reply, "alias '%s' can't be mapped to addr=0x%lld",
                    a_alias_str, a_node_info->hdr.address.uint64);
            return -1;
        }
    }

    // write to base
    bool res = node_info_save_and_reply(a_net, a_node_info, a_str_reply);
    if(res)
        dap_chain_node_cli_set_reply_text(a_str_reply, "node added");
    else
        return -1;
    if(res)
        return 0;
    return -1;
}


/**
 * @brief node_info_del_with_reply
 * Handler of command 'global_db node add'
 * @param a_net 
 * @param a_node_info 
 * @param alias_str 
 * @param str_reply str_reply[out] for reply
 * @return int 
 * return 0 Ok, -1 error
 */
static int node_info_del_with_reply(dap_chain_net_t * a_net, dap_chain_node_info_t *a_node_info, const char *alias_str,
        char **str_reply)
{
    if(!a_node_info->hdr.address.uint64 && !alias_str) {
        dap_chain_node_cli_set_reply_text(str_reply, "addr not found");
        return -1;
    }
    // check, current node have this addr or no
    uint64_t l_cur_addr = dap_db_get_cur_node_addr(a_net->pub.name);
    if(l_cur_addr && l_cur_addr == a_node_info->hdr.address.uint64) {
        dap_chain_node_cli_set_reply_text(str_reply, "current node cannot be deleted");
        return -1;
    }

    // find addr by alias or addr_str
    dap_chain_node_addr_t *address = s_node_info_get_addr(a_net, &a_node_info->hdr.address, alias_str);
    if(!address) {
        dap_chain_node_cli_set_reply_text(str_reply, "alias not found");
        return -1;
    }
    char *a_key = dap_chain_node_addr_to_hash_str(address);
    if(a_key)
    {
        // delete node
        bool res = dap_chain_global_db_gr_del(dap_strdup(a_key), a_net->pub.gdb_nodes);
        if(res) {
            // delete all aliases for node address
            {
                dap_list_t *list_aliases = get_aliases_by_name(a_net, address);
                dap_list_t *list = list_aliases;
                while(list)
                {
                    const char *alias = (const char *) list->data;
                    dap_chain_node_alias_delete(a_net, alias);
                    list = dap_list_next(list);
                }
                dap_list_free_full(list_aliases, (dap_callback_destroyed_t) free);
            }
            // set text response
            dap_chain_node_cli_set_reply_text(str_reply, "node deleted");
        }
        else
            dap_chain_node_cli_set_reply_text(str_reply, "node not deleted");
        DAP_DELETE(a_key);
        DAP_DELETE(address);
        if(res)
            return 0;
        return -1;
    }
    dap_chain_node_cli_set_reply_text(str_reply, "addr to delete can't be defined");
    DAP_DELETE(address);
    return -1;
}


/**
 * @brief link_add_or_del_with_reply
 * Handler of command 'global_db node link'
 * cmd 'add' or 'del'
 * str_reply[out] for reply
 * return 0 Ok, -1 error
 * @param a_net 
 * @param a_node_info 
 * @param cmd 
 * @param a_alias_str 
 * @param link 
 * @param a_str_reply 
 * @return int 
 */
static int link_add_or_del_with_reply(dap_chain_net_t * a_net, dap_chain_node_info_t *a_node_info, const char *cmd,
        const char *a_alias_str,
        dap_chain_node_addr_t *link, char **a_str_reply)
{
    if(!a_node_info->hdr.address.uint64 && !a_alias_str) {
        dap_chain_node_cli_set_reply_text(a_str_reply, "addr not found");
        return -1;
    }
    if(!link->uint64) {
        dap_chain_node_cli_set_reply_text(a_str_reply, "link not found");
        return -1;
    }
    // TODO check the presence of link in the node base
#ifdef DAP_CHAIN_NODE_CHECK_PRESENSE
        dap_chain_node_cli_set_reply_text(a_str_reply, "node 0x%016llx not found in base", link->uint64);
        return -1;
#endif

    // find addr by alias or addr_str
    dap_chain_node_addr_t *l_address = s_node_info_get_addr(a_net, &a_node_info->hdr.address, a_alias_str);
    if(!l_address) {
        dap_chain_node_cli_set_reply_text(a_str_reply, "alias not found");
        return -1;
    }

    dap_chain_node_info_t * l_node_info_read = node_info_read_and_reply(a_net, l_address, a_str_reply);
    size_t l_node_info_read_size = dap_chain_node_info_get_size(l_node_info_read);
    if(!l_node_info_read)
        return -1;

    int cmd_int = 0;
    if(!strcmp(cmd, "add"))
        cmd_int = 1;
    else if(!strcmp(cmd, "del"))
        cmd_int = 2;

    // find link in node_info_read
    int index_link = -1;
    for(size_t i = 0; i < l_node_info_read->hdr.links_number; i++) {
        if(l_node_info_read->links[i].uint64 == link->uint64) {
            // link already present
            index_link = (int) i;
            break;
        }
    }
    bool res_successful = false; // is successful whether add/del
    // add link
    if(cmd_int == 1) {
        if(index_link == -1) {
            l_node_info_read->hdr.links_number++;
            l_node_info_read_size = dap_chain_node_info_get_size(l_node_info_read);
            l_node_info_read = DAP_REALLOC(l_node_info_read, l_node_info_read_size);
            memcpy(&(l_node_info_read->links[l_node_info_read->hdr.links_number-1]), link, sizeof(dap_chain_node_addr_t));
            res_successful = true;
        }
    }
    // delete link
    else if(cmd_int == 2) {
        // move link list to one item prev
        if(index_link >= 0) {
            for(unsigned int j = (unsigned int) index_link; j < (l_node_info_read->hdr.links_number - 1); j++) {
                memcpy(&(l_node_info_read->links[j]), &(l_node_info_read->links[j + 1]), sizeof(dap_chain_node_addr_t));
            }
            l_node_info_read->hdr.links_number--;
            res_successful = true;
            l_node_info_read = DAP_REALLOC(l_node_info_read, l_node_info_read_size -= sizeof(*link));
        }
    }
    // save edited node_info
    if(res_successful) {
        bool res = node_info_save_and_reply(a_net, l_node_info_read, a_str_reply);
        if(res) {
            res_successful = true;
            if(cmd_int == 1)
                dap_chain_node_cli_set_reply_text(a_str_reply, "link added");
            if(cmd_int == 2)
                dap_chain_node_cli_set_reply_text(a_str_reply, "link deleted");
        }
        else {
            res_successful = false;
        }
    }
    else {
        if(cmd_int == 1) {
            if(index_link >= 0)
                dap_chain_node_cli_set_reply_text(a_str_reply, "link not added because it is already present");
            else
                dap_chain_node_cli_set_reply_text(a_str_reply, "link not added");
        }
        if(cmd_int == 2) {
            if(index_link == -1)
                dap_chain_node_cli_set_reply_text(a_str_reply, "link not deleted because not found");
            else
                dap_chain_node_cli_set_reply_text(a_str_reply, "link not deleted");
        }
    }

    DAP_DELETE(l_address);
    DAP_DELETE(l_node_info_read);
    if(res_successful)
        return 0;
    return -1;
}


/**
 * @brief node_info_dump_with_reply Handler of command 'node dump'
 * @param a_net 
 * @param a_addr 
 * @param a_is_full 
 * @param a_alias 
 * @param a_str_reply 
 * @return int 0 Ok, -1 error
 */
static int node_info_dump_with_reply(dap_chain_net_t * a_net, dap_chain_node_addr_t * a_addr, bool a_is_full,
        const char *a_alias, char **a_str_reply)
{
    int l_ret = 0;
    dap_string_t *l_string_reply = dap_string_new("Node dump:");

    if((a_addr && a_addr->uint64) || a_alias) {
        dap_chain_node_addr_t *l_addr = NULL;
        if(a_addr && a_addr->uint64) {
            l_addr = DAP_NEW(dap_chain_node_addr_t);
            l_addr->uint64 = a_addr->uint64;
        } else if(a_alias) {
            l_addr = dap_chain_node_alias_find(a_net, a_alias);
        }
        if(!l_addr) {
            dap_chain_node_cli_set_reply_text(a_str_reply, "addr not valid");
            dap_string_free(l_string_reply, true);
            return -1;
        }
        // read node
        dap_chain_node_info_t *node_info_read = node_info_read_and_reply(a_net, l_addr, a_str_reply);
        if(!node_info_read) {
            DAP_DELETE(l_addr);
            dap_string_free(l_string_reply, true);
            return -2;
        }

        // get aliases in form of string
        dap_string_t *aliases_string = dap_string_new(NULL);
        dap_list_t *list_aliases = get_aliases_by_name(a_net, l_addr);
        if(list_aliases)
        {
            dap_list_t *list = list_aliases;
            while(list)
            {
                const char *alias = (const char *) list->data;
                dap_string_append_printf(aliases_string, "\nalias %s", alias);
                list = dap_list_next(list);
            }
            dap_list_free_full(list_aliases, (dap_callback_destroyed_t) free);
        }
        else
            dap_string_append(aliases_string, "\nno aliases");

        const int hostlen = 128;
        char *host4 = (char*) alloca(hostlen);
        char *host6 = (char*) alloca(hostlen);
        struct sockaddr_in sa4 = { .sin_family = AF_INET, .sin_addr = node_info_read->hdr.ext_addr_v4 };
        const char* str_ip4 = inet_ntop(AF_INET, &(((struct sockaddr_in *) &sa4)->sin_addr), host4, hostlen);

        struct sockaddr_in6 sa6 = { .sin6_family = AF_INET6, .sin6_addr = node_info_read->hdr.ext_addr_v6 };
        const char* str_ip6 = inet_ntop(AF_INET6, &(((struct sockaddr_in6 *) &sa6)->sin6_addr), host6, hostlen);

        // get links in form of string
        dap_string_t *links_string = dap_string_new(NULL);
        for(unsigned int i = 0; i < node_info_read->hdr.links_number; i++) {
            dap_chain_node_addr_t link_addr = node_info_read->links[i];
            dap_string_append_printf(links_string, "\nlink%02d address : " NODE_ADDR_FP_STR, i,
                    NODE_ADDR_FP_ARGS_S(link_addr));
        }

        dap_string_append_printf(l_string_reply, "\n");
        char l_port_str[10];
        sprintf(l_port_str,"%d",node_info_read->hdr.ext_port);

        // set short reply with node param
        if(!a_is_full)
            dap_string_append_printf(l_string_reply,
                    "node address "NODE_ADDR_FP_STR"\tcell 0x%016"DAP_UINT64_FORMAT_x"\tipv4 %s\tport: %s\tnumber of links %u",
                    NODE_ADDR_FP_ARGS_S(node_info_read->hdr.address),
                    node_info_read->hdr.cell_id.uint64, str_ip4,
                    node_info_read->hdr.ext_port ? l_port_str : "default",
                    node_info_read->hdr.links_number);
        else
            // set full reply with node param
            dap_string_append_printf(l_string_reply,
                    "node address " NODE_ADDR_FP_STR "\ncell 0x%016"DAP_UINT64_FORMAT_x"\nipv4 %s\nipv6 %s\nport: %s%s\nlinks %u%s",
                    NODE_ADDR_FP_ARGS_S(node_info_read->hdr.address),
                    node_info_read->hdr.cell_id.uint64,
                    str_ip4, str_ip6,
                    node_info_read->hdr.ext_port ? l_port_str : "default",
                    aliases_string->str,
                    node_info_read->hdr.links_number, links_string->str);
        dap_string_free(aliases_string, true);
        dap_string_free(links_string, true);

        DAP_DELETE(l_addr);
        DAP_DELETE(node_info_read);

    } else { // Dump list with !a_addr && !a_alias
        dap_global_db_obj_t *l_objs = NULL;
        size_t l_nodes_count = 0;
        dap_string_append(l_string_reply, "\n");
        // read all node
        l_objs = dap_chain_global_db_gr_load(a_net->pub.gdb_nodes, &l_nodes_count);

        if(!l_nodes_count || !l_objs) {
            dap_string_append_printf(l_string_reply, "No records\n");
            dap_chain_node_cli_set_reply_text(a_str_reply, l_string_reply->str);
            dap_string_free(l_string_reply, true);
            dap_chain_global_db_objs_delete(l_objs, l_nodes_count);
            return -1;
        } else {
            dap_string_append_printf(l_string_reply, "Got %zu records:\n", l_nodes_count);
            for(size_t i = 0; i < l_nodes_count; i++) {
                dap_chain_node_info_t *l_node_info = (dap_chain_node_info_t *) l_objs[i].value;
                // read node
                dap_chain_node_info_t *node_info_read = node_info_read_and_reply(a_net, &l_node_info->hdr.address, NULL);
                if (!node_info_read)
                    continue;
                const int hostlen = 128;
                char *host4 = (char*) alloca(hostlen);
                char *host6 = (char*) alloca(hostlen);
                struct sockaddr_in sa4 = { .sin_family = AF_INET, .sin_addr = node_info_read->hdr.ext_addr_v4 };
                const char* str_ip4 = inet_ntop(AF_INET, &(((struct sockaddr_in *) &sa4)->sin_addr), host4, hostlen);

                struct sockaddr_in6 sa6 = { .sin6_family = AF_INET6, .sin6_addr = node_info_read->hdr.ext_addr_v6 };
                const char* str_ip6 = inet_ntop(AF_INET6, &(((struct sockaddr_in6 *) &sa6)->sin6_addr), host6, hostlen);

                // get aliases in form of string
                dap_string_t *aliases_string = dap_string_new(NULL);
                dap_list_t *list_aliases = get_aliases_by_name(a_net, &node_info_read->hdr.address);
                if(list_aliases)
                {
                    dap_list_t *list = list_aliases;
                    while(list)
                    {
                        const char *alias = (const char *) list->data;
                        dap_string_append_printf(aliases_string, "\nalias %s", alias);
                        list = dap_list_next(list);
                    }
                    dap_list_free_full(list_aliases, (dap_callback_destroyed_t) free);
                }
                else
                    dap_string_append(aliases_string, "\nno aliases");

                // get links in form of string
                dap_string_t *links_string = dap_string_new(NULL);
                for(unsigned int i = 0; i < node_info_read->hdr.links_number; i++) {
                    dap_chain_node_addr_t link_addr = node_info_read->links[i];
                    dap_string_append_printf(links_string, "\nlink%02d address : " NODE_ADDR_FP_STR, i,
                            NODE_ADDR_FP_ARGS_S(link_addr));
                }

                if(i)
                    dap_string_append_printf(l_string_reply, "\n");
                char l_port_str[10];
                sprintf(l_port_str,"%d",node_info_read->hdr.ext_port);
                // set short reply with node param
                if(!a_is_full)
                    dap_string_append_printf(l_string_reply,
                            "node address "NODE_ADDR_FP_STR"\tcell 0x%016"DAP_UINT64_FORMAT_x"\tipv4 %s\tport: %s\tnumber of links %u",
                            NODE_ADDR_FP_ARGS_S(node_info_read->hdr.address),
                            node_info_read->hdr.cell_id.uint64, str_ip4,
                            node_info_read->hdr.ext_port ? l_port_str : "default",
                            node_info_read->hdr.links_number);
                else
                    // set full reply with node param
                    dap_string_append_printf(l_string_reply,
                            "node address " NODE_ADDR_FP_STR "\ncell 0x%016"DAP_UINT64_FORMAT_x"\nipv4 %s\nipv6 %s\nport: %s%s\nlinks %u%s",
                            NODE_ADDR_FP_ARGS_S(node_info_read->hdr.address),
                            node_info_read->hdr.cell_id.uint64,
                            str_ip4, str_ip6,
                            node_info_read->hdr.ext_port ? l_port_str : "default",
                            aliases_string->str,
                            node_info_read->hdr.links_number, links_string->str);
                dap_string_free(aliases_string, true);
                dap_string_free(links_string, true);
                DAP_DELETE(node_info_read);
            }
        }
        dap_chain_global_db_objs_delete(l_objs, l_nodes_count);
    }
    dap_chain_node_cli_set_reply_text(a_str_reply, l_string_reply->str);
    dap_string_free(l_string_reply, true);
    return l_ret;
}

/**
 * @brief com_global_db
 * global_db command
 * @param a_argc 
 * @param a_argv 
 * @param arg_func 
 * @param a_str_reply 
 * @return int 
 * return 0 OK, -1 Err
 */
int com_global_db(int a_argc, char ** a_argv, char **a_str_reply)
{
    enum {
        CMD_NONE, CMD_NAME_CELL, CMD_ADD, CMD_FLUSH
    };
    int arg_index = 1;
    int cmd_name = CMD_NONE;
    // find 'cells' as first parameter only
    if(dap_chain_node_cli_find_option_val(a_argv, arg_index, min(a_argc, arg_index + 1), "cells", NULL))
        cmd_name = CMD_NAME_CELL;
    else if(dap_chain_node_cli_find_option_val(a_argv, arg_index, min(a_argc, arg_index + 1), "flush", NULL))
        cmd_name = CMD_FLUSH;
    switch (cmd_name) {
    case CMD_NAME_CELL:
    {
        if(!arg_index || a_argc < 3) {
            dap_chain_node_cli_set_reply_text(a_str_reply, "parameters are not valid");
            return -1;
        }
        dap_chain_t * l_chain = NULL;
        dap_chain_net_t * l_net = NULL;

        if(dap_chain_node_cli_cmd_values_parse_net_chain(&arg_index, a_argc, a_argv, a_str_reply, &l_chain, &l_net) < 0)
            return -11;

        const char *l_cell_str = NULL, *l_chain_str = NULL;
        // find cell and chain
        dap_chain_node_cli_find_option_val(a_argv, arg_index, a_argc, "-cell", &l_cell_str);
        dap_chain_node_cli_find_option_val(a_argv, arg_index, a_argc, "-chain", &l_chain_str);

        // Check for chain
        if(!l_chain_str) {
            dap_chain_node_cli_set_reply_text(a_str_reply, "%s requires parameter 'chain' to be valid");
            return -12;
        }

        int arg_index_n = ++arg_index;
        // find command (add, delete, etc) as second parameter only
        int cmd_num = CMD_NONE;
        switch (cmd_name) {
            case CMD_NAME_CELL:
                if((arg_index_n = dap_chain_node_cli_find_option_val(a_argv, arg_index, min(a_argc, arg_index + 1), "add", NULL))
                        != 0) {
                    cmd_num = CMD_ADD;
                }
                dap_chain_cell_id_t l_cell_id = { {0} };
                if(l_cell_str) {
                    dap_digit_from_string(l_cell_str, (uint8_t*) &l_cell_id.raw, sizeof(l_cell_id.raw)); //DAP_CHAIN_CELL_ID_SIZE);
                }

                switch (cmd_num)
                {
                // add new node to global_db
                case CMD_ADD:
                    if(!arg_index || a_argc < 7) {
                        dap_chain_node_cli_set_reply_text(a_str_reply, "invalid parameters");
                        return -1;
                    }
                    dap_chain_cell_t *l_cell = dap_chain_cell_create_fill(l_chain, l_cell_id);
                    int l_ret = dap_chain_cell_file_update(l_cell);
                    if(l_ret > 0)
                        dap_chain_node_cli_set_reply_text(a_str_reply, "cell added successfully");
                    else
                        dap_chain_node_cli_set_reply_text(a_str_reply, "can't create file for cell 0x%016X ( %s )",
                                l_cell->id.uint64,l_cell->file_storage_path);
                    dap_chain_cell_close(l_cell);
                    return l_ret;

                //case CMD_NONE:
                default:
                    dap_chain_node_cli_set_reply_text(a_str_reply, "command %s not recognized", a_argv[1]);
                    return -1;
                }
        }
    }
    case CMD_FLUSH:
    {
        int res_flush = dap_chain_global_db_flush();
        switch (res_flush) {
        case 0:
            dap_chain_node_cli_set_reply_text(a_str_reply, "Commit data base and filesystem caches to disk completed.\n\n");
            break;
        case -1:
            dap_chain_node_cli_set_reply_text(a_str_reply, "Couldn't open db directory. Can't init cdb\n"
                                                           "Reboot the node.\n\n");
            break;
        case -2:
            dap_chain_node_cli_set_reply_text(a_str_reply, "Can't init cdb\n"
                                                           "Reboot the node.\n\n");
            break;
        case -3:
            dap_chain_node_cli_set_reply_text(a_str_reply, "Can't init sqlite\n"
                                                           "Reboot the node.\n\n");
            break;
        default:
            dap_chain_node_cli_set_reply_text(a_str_reply, "Can't commit data base caches to disk completed.\n"
                                                           "Reboot the node.\n\n");
            break;
        }
        return 0;
    }
    default:
        dap_chain_node_cli_set_reply_text(a_str_reply, "parameters are not valid");
        return -1;
    }
    return  -555;
}

/**
 * Node command
 */
int com_node(int a_argc, char ** a_argv, char **a_str_reply)
{
    enum {
        CMD_NONE, CMD_ADD, CMD_DEL, CMD_LINK, CMD_ALIAS, CMD_HANDSHAKE, CMD_CONNECT, CMD_DUMP
    };
    int arg_index = 1;
    int cmd_num = CMD_NONE;
    if(dap_chain_node_cli_find_option_val(a_argv, arg_index, min(a_argc, arg_index + 1), "add", NULL)) {
        cmd_num = CMD_ADD;
    }
    else if(dap_chain_node_cli_find_option_val(a_argv, arg_index, min(a_argc, arg_index + 1), "del", NULL)) {
        cmd_num = CMD_DEL;
    }
    else if(dap_chain_node_cli_find_option_val(a_argv, arg_index, min(a_argc, arg_index + 1), "link", NULL)) {
        cmd_num = CMD_LINK;
    }
    else
    // find  add parameter ('alias' or 'handshake')
    if(dap_chain_node_cli_find_option_val(a_argv, arg_index, min(a_argc, arg_index + 1), "handshake", NULL)) {
        cmd_num = CMD_HANDSHAKE;
    }
    else if(dap_chain_node_cli_find_option_val(a_argv, arg_index, min(a_argc, arg_index + 1), "connect", NULL)) {
        cmd_num = CMD_CONNECT;
    }
    else if(dap_chain_node_cli_find_option_val(a_argv, arg_index, min(a_argc, arg_index + 1), "alias", NULL)) {
        cmd_num = CMD_ALIAS;
    }
    else if(dap_chain_node_cli_find_option_val(a_argv, arg_index, min(a_argc, arg_index + 1), "dump", NULL)) {
        cmd_num = CMD_DUMP;
    }
    arg_index++;
    if(cmd_num == CMD_NONE) {
        dap_chain_node_cli_set_reply_text(a_str_reply, "command %s not recognized", a_argv[1]);
        return -1;
    }
    const char *l_addr_str = NULL, *l_port_str = NULL, *alias_str = NULL;
    const char *l_cell_str = NULL, *l_link_str = NULL, *a_ipv4_str = NULL, *a_ipv6_str = NULL;

    // find net
    dap_chain_net_t *l_net = NULL;

    if(dap_chain_node_cli_cmd_values_parse_net_chain(&arg_index, a_argc, a_argv, a_str_reply, NULL, &l_net) < 0)
        return -11;

    // find addr, alias
    dap_chain_node_cli_find_option_val(a_argv, arg_index, a_argc, "-addr", &l_addr_str);
    dap_chain_node_cli_find_option_val(a_argv, arg_index, a_argc, "-port", &l_port_str);
    dap_chain_node_cli_find_option_val(a_argv, arg_index, a_argc, "-alias", &alias_str);
    dap_chain_node_cli_find_option_val(a_argv, arg_index, a_argc, "-cell", &l_cell_str);
    dap_chain_node_cli_find_option_val(a_argv, arg_index, a_argc, "-ipv4", &a_ipv4_str);
    dap_chain_node_cli_find_option_val(a_argv, arg_index, a_argc, "-ipv6", &a_ipv6_str);
    dap_chain_node_cli_find_option_val(a_argv, arg_index, a_argc, "-link", &l_link_str);

    // struct to write to the global db
    dap_chain_node_addr_t l_node_addr = { 0 };
    dap_chain_node_addr_t l_link = { 0 };
    dap_chain_node_info_t *l_node_info = NULL;
    size_t l_node_info_size = sizeof(l_node_info->hdr) + sizeof(l_link);
    if(cmd_num >= CMD_ADD && cmd_num <= CMD_LINK)
        l_node_info = DAP_NEW_Z_SIZE(dap_chain_node_info_t, l_node_info_size);

    if(l_addr_str) {
        if(dap_chain_node_addr_from_str(&l_node_addr, l_addr_str) != 0) {
            dap_digit_from_string(l_addr_str, l_node_addr.raw, sizeof(l_node_addr.raw));
        }
        if(l_node_info)
            memcpy(&l_node_info->hdr.address, &l_node_addr, sizeof(dap_chain_node_addr_t));
    }
    if(l_port_str) {
        uint16_t l_node_port = 0;
        dap_digit_from_string(l_port_str, &l_node_port, sizeof(uint16_t));
        if(l_node_info)
            l_node_info->hdr.ext_port = l_node_port;
    }
    if(l_cell_str && l_node_info) {
        dap_digit_from_string(l_cell_str, l_node_info->hdr.cell_id.raw, sizeof(l_node_info->hdr.cell_id.raw)); //DAP_CHAIN_CELL_ID_SIZE);
    }
    if(l_link_str) {
        if(dap_chain_node_addr_from_str(&l_link, l_link_str) != 0) {
            dap_digit_from_string(l_link_str, l_link.raw, sizeof(l_link.raw));
        }
    }

    switch (cmd_num)
    {
    case CMD_ADD:
        if(!arg_index || a_argc < 8) {
            dap_chain_node_cli_set_reply_text(a_str_reply, "invalid parameters");
            DAP_DELETE(l_node_info);
            return -1;
        }
        // handler of command 'node add'
        int l_ret = node_info_add_with_reply(l_net, l_node_info, alias_str, l_cell_str, a_ipv4_str, a_ipv6_str,
                a_str_reply);
        //DAP_DELETE(l_node_info); ticket 5804
        return l_ret;
        //break;

    case CMD_DEL:
        // handler of command 'node del'
    {
        int l_ret = node_info_del_with_reply(l_net, l_node_info, alias_str, a_str_reply);
        DAP_DELETE(l_node_info);
        return l_ret;
    }
    case CMD_LINK:
        if(dap_chain_node_cli_find_option_val(a_argv, arg_index, min(a_argc, arg_index + 1), "add", NULL)) {
            // handler of command 'node link add -addr <node address> -link <node address>'
            int l_ret = link_add_or_del_with_reply(l_net, l_node_info, "add", alias_str, &l_link, a_str_reply);
            DAP_DELETE(l_node_info);
            return l_ret;
        }
        else if(dap_chain_node_cli_find_option_val(a_argv, arg_index, min(a_argc, arg_index + 1), "del", NULL)) {
            // handler of command 'node link del -addr <node address> -link <node address>'
            int l_ret = link_add_or_del_with_reply(l_net, l_node_info, "del", alias_str, &l_link, a_str_reply);
            DAP_DELETE(l_node_info);
            return l_ret;
        }
        else {
            dap_chain_node_cli_set_reply_text(a_str_reply, "command not recognize, supported format:\n"
                    "global_db node link <add|del] [-addr <node address>  | -alias <node alias>] -link <node address>");
            DAP_DELETE(l_node_info);
            return -1;
        }

    case CMD_DUMP: {
        // handler of command 'node dump'
        bool l_is_full = dap_chain_node_cli_find_option_val(a_argv, arg_index, a_argc, "-full", NULL);
        return node_info_dump_with_reply(l_net, &l_node_addr, l_is_full, alias_str, a_str_reply);
    }
        // add alias
    case CMD_ALIAS:
        if(alias_str) {
            if(l_addr_str) {
                // add alias
                if(!dap_chain_node_alias_register(l_net, alias_str, &l_node_addr))
                    log_it(L_WARNING, "can't save alias %s", alias_str);
                else {
                    dap_chain_node_cli_set_reply_text(a_str_reply, "alias mapped successfully");
                }
            }
            else {
                dap_chain_node_cli_set_reply_text(a_str_reply, "alias can't be mapped because -addr is not found");
                return -1;
            }
        }
        else {
            dap_chain_node_cli_set_reply_text(a_str_reply, "alias can't be mapped because -alias is not found");
            return -1;
        }

        break;
        // make connect
    case CMD_CONNECT: {
        // get address from alias if addr not defined
        if(alias_str && !l_node_addr.uint64) {
            dap_chain_node_addr_t *address_tmp = dap_chain_node_addr_get_by_alias(l_net, alias_str);
            if(address_tmp) {
                memcpy(&l_node_addr, address_tmp, sizeof(*address_tmp));
                DAP_DELETE(address_tmp);
            }
            else {
                dap_chain_node_cli_set_reply_text(a_str_reply, "no address found by alias");
                return -1;
            }
        }
        // for auto mode
        int l_is_auto = 0;
        // list of dap_chain_node_addr_t struct
        unsigned int l_nodes_count = 0;
        dap_list_t *l_node_list = NULL;
        dap_chain_node_addr_t *l_remote_node_addr = NULL;
        if(!l_node_addr.uint64) {
            // check whether auto mode
            l_is_auto = dap_chain_node_cli_find_option_val(a_argv, arg_index, a_argc, "auto", NULL);
            if(!l_is_auto) {
                dap_chain_node_cli_set_reply_text(a_str_reply, "addr not found");
                return -1;
            }
            // if auto mode, then looking for the node address

            // get cur node links
            bool a_is_only_cur_cell = false;
            dap_list_t *l_node_link_list = dap_chain_net_get_link_node_list(l_net, a_is_only_cur_cell);
            // get all nodes list if no links
            if(!l_node_link_list)
                l_node_list = dap_chain_net_get_node_list(l_net);
            else
                l_node_list = dap_list_concat(l_node_link_list, l_node_list);

            // select random node from the list
            l_nodes_count = dap_list_length(l_node_list);
            if(l_nodes_count > 0) {
                unsigned int l_node_pos = rand() % l_nodes_count;
                dap_list_t *l_tmp = dap_list_nth(l_node_list, l_node_pos);
                l_remote_node_addr = l_tmp->data;
                l_node_addr.uint64 = l_remote_node_addr->uint64;
            }

            if(!l_node_addr.uint64) {
                dap_chain_node_cli_set_reply_text(a_str_reply, "no node is available");
                return -1;
            }
        }
        dap_chain_node_info_t *l_remote_node_info;
        dap_chain_node_client_t *l_node_client;
        int res;
        do {
            l_remote_node_info = node_info_read_and_reply(l_net, &l_node_addr, a_str_reply);
            if(!l_remote_node_info) {
                return -1;
            }
            // start connect
            l_node_client = dap_chain_node_client_connect(l_net,l_remote_node_info);
            if(!l_node_client) {
                dap_chain_node_cli_set_reply_text(a_str_reply, "can't connect");
                DAP_DELETE(l_remote_node_info);
                return -1;
            }
            // wait connected
            int timeout_ms = 7000; // 7 sec = 7000 ms
            res = dap_chain_node_client_wait(l_node_client, NODE_CLIENT_STATE_ESTABLISHED, timeout_ms);
            // select new node addr
            if(l_is_auto && res){
                if(l_remote_node_addr && l_nodes_count>1){
                    l_nodes_count--;
                    l_node_list = dap_list_remove(l_node_list, l_remote_node_addr);
                    DAP_DELETE(l_remote_node_addr);
                    unsigned int l_node_pos = rand() % l_nodes_count;
                    dap_list_t *l_tmp = dap_list_nth(l_node_list, l_node_pos);
                    l_remote_node_addr = l_tmp->data;
                    l_node_addr.uint64 = l_remote_node_addr->uint64;

                    // clean client struct
                    dap_chain_node_client_close(l_node_client);
                    DAP_DELETE(l_remote_node_info);
                    //return -1;
                    continue;
                }
            }
            break;
        }
        while(1);
        // for auto mode only
        if(l_is_auto) {
            //start background thread for testing connect to the nodes
            dap_chain_node_ping_background_start(l_net, l_node_list);
            dap_list_free_full(l_node_list, free);
        }



        if(res) {
            dap_chain_node_cli_set_reply_text(a_str_reply, "no response from remote node(s)");
            log_it(L_WARNING, "No response from remote node(s): err code %d", res);
            // clean client struct
            dap_chain_node_client_close(l_node_client);
            //DAP_DELETE(l_remote_node_info);
            return -1;
        }

        log_it(L_NOTICE, "Stream connection established");
        dap_stream_ch_chain_sync_request_t l_sync_request = {};
         dap_stream_ch_t * l_ch_chain = dap_client_get_stream_ch_unsafe(l_node_client->client, dap_stream_ch_chain_get_id());
         // fill begin id
         l_sync_request.id_start = 1;
         // fill current node address
         l_sync_request.node_addr.uint64 = dap_chain_net_get_cur_addr_int(l_net);

        // if need to get current node address (feature-2630)
        if(!l_sync_request.node_addr.uint64 )
        {
            log_it(L_NOTICE, "Now get node addr");
            uint8_t l_ch_id = dap_stream_ch_chain_net_get_id();
            dap_stream_ch_t * l_ch_chain = dap_client_get_stream_ch_unsafe(l_node_client->client, l_ch_id);

            int l_res = dap_chain_node_client_set_callbacks( l_node_client->client, l_ch_id);

            size_t res = dap_stream_ch_chain_net_pkt_write(l_ch_chain,
            DAP_STREAM_CH_CHAIN_NET_PKT_TYPE_NODE_ADDR_LEASE_REQUEST,
            //DAP_STREAM_CH_CHAIN_NET_PKT_TYPE_NODE_ADDR_REQUEST,
            l_net->pub.id,
            NULL, 0);
            if(res == 0) {
                log_it(L_WARNING, "Can't send DAP_STREAM_CH_CHAIN_NET_PKT_TYPE_NODE_ADDR_REQUEST packet");
                dap_chain_node_client_close(l_node_client);
                DAP_DELETE(l_remote_node_info);
                return -1;
            }
            int timeout_ms = 15000; // 15 sec = 15 000 ms
            l_res = dap_chain_node_client_wait(l_node_client, NODE_CLIENT_STATE_NODE_ADDR_LEASED, timeout_ms);
            switch (l_res) {
            case 0:
                if(l_node_client->cur_node_addr.uint64 != 0) {

                    l_sync_request.node_addr.uint64 = l_node_client->cur_node_addr.uint64;
                    log_it(L_INFO, "Node address leased");
                    l_sync_request.node_addr.uint64 = l_node_client->cur_node_addr.uint64;
                    // save cur address
                    // already saved
                    // dap_db_set_cur_node_addr_exp(l_sync_request.node_addr.uint64, l_net->pub.name);
                }
                else
                    log_it(L_WARNING, "Node address leased wrong!");
                break;
            case -1:
                log_it(L_WARNING, "Timeout with addr leasing");
            default:
                if(l_res != -1)
                    log_it(L_WARNING, "Node address request error %d", l_res);
                /*dap_chain_node_client_close(l_node_client);
                DAP_DELETE(l_remote_node_info);
                return -1;*/
            }
            /*                if(0 == dap_stream_ch_chain_pkt_write_unsafe(l_ch_chain, DAP_STREAM_CH_CHAIN_NET_PKT_TYPE_NODE_ADDR_REQUEST,
             l_net->pub.id, l_chain_id_null, l_chain_cell_id_null, &l_sync_request,
             sizeof(l_sync_request))) {
             dap_chain_node_cli_set_reply_text(a_str_reply, "Error: Cant send sync chains request");
             // clean client struct
             dap_chain_node_client_close(l_node_client);
             DAP_DELETE(l_remote_node_info);
             return -1;
             }
            dap_stream_ch_set_ready_to_write(l_ch_chain, true);
            // wait for finishing of request
            timeout_ms = 120000; // 20 min = 1200 sec = 1 200 000 ms
            // TODO add progress info to console
            res = dap_chain_node_client_wait(l_node_client, NODE_CLIENT_STATE_SYNCED, timeout_ms);
            */

        }
        log_it(L_NOTICE, "Now lets sync all");

        dap_chain_id_t l_chain_id_null = { { 0 } };
        dap_chain_cell_id_t l_chain_cell_id_null = { { 0 } };
        l_chain_id_null.uint64 = l_net->pub.id.uint64;
        l_chain_cell_id_null.uint64 = dap_chain_net_get_cur_cell(l_net) ? dap_chain_net_get_cur_cell(l_net)->uint64 : 0;

        log_it(L_INFO, "Requested GLOBAL_DB syncronizatoin, %"DAP_UINT64_FORMAT_U":%"DAP_UINT64_FORMAT_U" period", l_sync_request.id_start,
                l_sync_request.id_end);
        // copy l_sync_request to current
        //dap_stream_ch_chain_t * l_s_ch_chain = DAP_STREAM_CH_CHAIN(l_ch_chain);
        //l_s_ch_chain->request_net_id.uint64 = l_net->pub.id.uint64;
        //l_s_ch_chain->request_cell_id.uint64 = l_chain_cell_id_null.uint64;
        //memcpy(&l_s_ch_chain->request, &l_sync_request, sizeof(l_sync_request));

        if(0 == dap_stream_ch_chain_pkt_write_unsafe(l_ch_chain, DAP_STREAM_CH_CHAIN_PKT_TYPE_SYNC_GLOBAL_DB,
                l_net->pub.id.uint64, 0, 0, &l_sync_request,
                sizeof(l_sync_request))) {
            dap_chain_node_cli_set_reply_text(a_str_reply, "Error: Can't send sync chains request");
            // clean client struct
            dap_chain_node_client_close(l_node_client);
            DAP_DELETE(l_remote_node_info);
            return -1;
        }
        dap_stream_ch_set_ready_to_write_unsafe(l_ch_chain, true);
        // wait for finishing of request
        int timeout_ms = 420000; // 7 min = 420 sec = 420 000 ms
        // TODO add progress info to console
        res = dap_chain_node_client_wait(l_node_client, NODE_CLIENT_STATE_SYNCED, timeout_ms);
        if(res < 0) {
            dap_chain_node_cli_set_reply_text(a_str_reply, "Error: can't sync with node "NODE_ADDR_FP_STR,
                                            NODE_ADDR_FP_ARGS_S(l_node_client->remote_node_addr));
            dap_chain_node_client_close(l_node_client);
            DAP_DELETE(l_remote_node_info);
            log_it(L_WARNING, "Gdb synced err -2");
            return -2;

        }
        // flush global_db
        dap_chain_global_db_flush();
        log_it(L_INFO, "Gdb synced Ok");

        // Requesting chains
        dap_chain_t *l_chain = NULL;
        DL_FOREACH(l_net->pub.chains, l_chain)
        {
            // reset state NODE_CLIENT_STATE_SYNCED
            dap_chain_node_client_reset(l_node_client);
            // send request
            dap_stream_ch_chain_sync_request_t l_sync_request = {};
            dap_chain_hash_fast_t *l_hash = dap_db_get_last_hash_remote(l_node_client->remote_node_addr.uint64, l_chain);
            if (l_hash) {
                memcpy(&l_sync_request.hash_from, l_hash, sizeof(*l_hash));
                DAP_DELETE(l_hash);
            }
            if(0 == dap_stream_ch_chain_pkt_write_unsafe(l_ch_chain, DAP_STREAM_CH_CHAIN_PKT_TYPE_SYNC_CHAINS,
                    l_net->pub.id.uint64, l_chain->id.uint64, l_remote_node_info->hdr.cell_id.uint64, &l_sync_request,
                    sizeof(l_sync_request))) {
                dap_chain_node_cli_set_reply_text(a_str_reply, "Error: Can't send sync chains request");
                // clean client struct
                dap_chain_node_client_close(l_node_client);
                DAP_DELETE(l_remote_node_info);
                log_it(L_INFO, "Chain '%s' synced error: Can't send sync chains request", l_chain->name);
                return -3;
            }
            log_it(L_NOTICE, "Requested syncronization for chain \"%s\"", l_chain->name);
            dap_stream_ch_set_ready_to_write_unsafe(l_ch_chain, true);

            // wait for finishing of request
            timeout_ms = 120000; // 2 min = 120 sec = 120 000 ms
            // TODO add progress info to console
            res = dap_chain_node_client_wait(l_node_client, NODE_CLIENT_STATE_SYNCED, timeout_ms);
            if(res < 0) {
                log_it(L_ERROR, "Error: Can't sync chain %s", l_chain->name);
            }
        }
        log_it(L_INFO, "Chains and gdb are synced");
        DAP_DELETE(l_remote_node_info);
        //dap_client_disconnect(l_node_client->client);
        //l_node_client->client = NULL;
        dap_chain_node_client_close(l_node_client);
        dap_chain_node_cli_set_reply_text(a_str_reply, "Node sync completed: Chains and gdb are synced");
        return 0;

    }
        // make handshake
    case CMD_HANDSHAKE: {
        // get address from alias if addr not defined
        if(alias_str && !l_node_addr.uint64) {
            dap_chain_node_addr_t *address_tmp = dap_chain_node_addr_get_by_alias(l_net, alias_str);
            if(address_tmp) {
                memcpy(&l_node_addr, address_tmp, sizeof(*address_tmp));
                DAP_DELETE(address_tmp);
            }
            else {
                dap_chain_node_cli_set_reply_text(a_str_reply, "No address found by alias");
                return -4;
            }
        }
        if(!l_node_addr.uint64) {
            dap_chain_node_cli_set_reply_text(a_str_reply, "Addr not found");
            return -5;
        }

        dap_chain_node_info_t *node_info = node_info_read_and_reply(l_net, &l_node_addr, a_str_reply);
        if(!node_info)
            return -6;
        int timeout_ms = 5000; //5 sec = 5000 ms
        // start handshake
        dap_chain_node_client_t *client = dap_chain_node_client_connect(l_net,node_info);
        if(!client) {
            dap_chain_node_cli_set_reply_text(a_str_reply, "Can't connect");
            DAP_DELETE(node_info);
            return -7;
        }
        // wait handshake
        int res = dap_chain_node_client_wait(client, NODE_CLIENT_STATE_ESTABLISHED, timeout_ms);
        if (res) {
            dap_chain_node_cli_set_reply_text(a_str_reply, "No response from node");
            // clean client struct
            dap_chain_node_client_close(client);
            DAP_DELETE(node_info);
            return -8;
        }
        DAP_DELETE(node_info);

        //Add new established connection in the list
        int ret = dap_chain_node_client_list_add(&l_node_addr, client);
        switch (ret)
        {
        case -1:
            dap_chain_node_client_close(client);
            dap_chain_node_cli_set_reply_text(a_str_reply, "Connection established, but not saved");
            return -9;
        case -2:
            dap_chain_node_client_close(client);
            dap_chain_node_cli_set_reply_text(a_str_reply, "Connection already present");
            return -10;
        }
        dap_chain_node_cli_set_reply_text(a_str_reply, "Connection established");
    }
        break;
    }
    return 0;
}


/**
 * @brief Traceroute command
 * return 0 OK, -1 Err
 * @param argc 
 * @param argv 
 * @param arg_func 
 * @param str_reply 
 * @return int 
 */
int com_traceroute(int argc, char** argv, char **str_reply)
{
#ifdef DAP_OS_LINUX
    const char *addr = NULL;
    int hops = 0, time_usec = 0;
    if(argc > 1)
        addr = argv[1];
    iputils_set_verbose();
    int res = (addr) ? traceroute_util(addr, &hops, &time_usec) : -EADDRNOTAVAIL;
    if(res >= 0) {
        dap_chain_node_cli_set_reply_text(str_reply, "traceroute %s hops=%d time=%.1lf ms", addr, hops,
                time_usec * 1. / 1000);
    }
    else {
        if(str_reply) {
            switch (-res)
            {
            case EADDRNOTAVAIL:
                dap_chain_node_cli_set_reply_text(str_reply, "traceroute %s error: %s", (addr) ? addr : "",
                        (addr) ? "Name or service not known" : "Host not defined");
                break;
            case 2:
                dap_chain_node_cli_set_reply_text(str_reply, "traceroute %s error: %s", addr,
                        "Unknown traceroute module");
                break;
            case 3:
                dap_chain_node_cli_set_reply_text(str_reply, "traceroute %s error: %s", addr, "first hop out of range");
                break;
            case 4:
                dap_chain_node_cli_set_reply_text(str_reply, "traceroute %s error: %s", addr,
                        "max hops cannot be more than 255");
                break;
            case 5:
                dap_chain_node_cli_set_reply_text(str_reply, "traceroute %s error: %s", addr,
                        "no more than 10 probes per hop");
                break;
            case 6:
                dap_chain_node_cli_set_reply_text(str_reply, "traceroute %s error: %s", addr,
                        "bad wait specifications");
                break;
            case 7:
                dap_chain_node_cli_set_reply_text(str_reply, "traceroute %s error: %s", addr, "too big packetlen ");
                break;
            case 8:
                dap_chain_node_cli_set_reply_text(str_reply, "traceroute %s error: %s", addr,
                        "IP version mismatch in addresses specified");
                break;
            case 9:
                dap_chain_node_cli_set_reply_text(str_reply, "traceroute %s error: %s", addr, "bad sendtime");
                break;
            case 10:
                dap_chain_node_cli_set_reply_text(str_reply, "traceroute %s error: %s", addr, "init_ip_options");
                break;
            case 11:
                dap_chain_node_cli_set_reply_text(str_reply, "traceroute %s error: %s", addr, "calloc");
                break;
            case 12:
                dap_chain_node_cli_set_reply_text(str_reply, "traceroute %s error: %s", addr, "parse cmdline");
                break;
            case 13:
                dap_chain_node_cli_set_reply_text(str_reply, "traceroute %s error: %s", addr,
                        "trace method's init failed");
                break;
            default:
                dap_chain_node_cli_set_reply_text(str_reply, "traceroute %s error(%d) %s", addr, res,
                        "trace not found");
            }
        }
    }
    return res;
#else
    UNUSED(argc);
    UNUSED(argv);
    dap_chain_node_cli_set_reply_text(str_reply, "Not realized for your platform");
    return -1;
#endif
}


/**
 * @brief com_tracepath
 * Tracepath command
 * @param argc 
 * @param argv 
 * @param arg_func 
 * @param str_reply 
 * @return int 
 * return 0 OK, -1 Err
 */
int com_tracepath(int argc, char** argv, char **str_reply)
{
#ifdef DAP_OS_LINUX
    const char *addr = NULL;
    int hops = 0, time_usec = 0;
    if(argc > 1)
        addr = argv[1];
    iputils_set_verbose();
    int res = (addr) ? tracepath_util(addr, &hops, &time_usec) : -EADDRNOTAVAIL;
    if(res >= 0) {
        if(str_reply)
            dap_chain_node_cli_set_reply_text(str_reply, "tracepath %s hops=%d time=%.1lf ms", addr, hops,
                    time_usec * 1. / 1000);
    }
    else {
        if(str_reply) {
            switch (-res)
            {
            case EADDRNOTAVAIL:
                dap_chain_node_cli_set_reply_text(str_reply, "tracepath %s error: %s", (addr) ? addr : "",
                        (addr) ? "Name or service not known" : "Host not defined");
                break;
            case ESOCKTNOSUPPORT:
                dap_chain_node_cli_set_reply_text(str_reply, "tracepath %s error: %s", addr, "Can't create socket");
                break;
            case 2:
                dap_chain_node_cli_set_reply_text(str_reply, "tracepath %s error: %s", addr,
                        "Can't setsockopt IPV6_MTU_DISCOVER");
                break;
            case 3:
                dap_chain_node_cli_set_reply_text(str_reply, "tracepath %s error: %s", addr,
                        "Can't setsockopt IPV6_RECVERR");
                break;
            case 4:
                dap_chain_node_cli_set_reply_text(str_reply, "tracepath %s error: %s", addr,
                        "Can't setsockopt IPV6_HOPLIMIT");
                break;
            case 5:
                dap_chain_node_cli_set_reply_text(str_reply, "tracepath %s error: %s", addr,
                        "Can't setsockopt IP_MTU_DISCOVER");
                break;
            case 6:
                dap_chain_node_cli_set_reply_text(str_reply, "tracepath %s error: %s", addr,
                        "Can't setsockopt IP_RECVERR");
                break;
            case 7:
                dap_chain_node_cli_set_reply_text(str_reply, "tracepath %s error: %s", addr,
                        "Can't setsockopt IP_RECVTTL");
                break;
            case 8:
                dap_chain_node_cli_set_reply_text(str_reply, "tracepath %s error: %s", addr, "malloc");
                break;
            case 9:
                dap_chain_node_cli_set_reply_text(str_reply, "tracepath %s error: %s", addr,
                        "Can't setsockopt IPV6_UNICAST_HOPS");
                break;
            case 10:
                dap_chain_node_cli_set_reply_text(str_reply, "tracepath %s error: %s", addr, "Can't setsockopt IP_TTL");
                break;
            default:
                dap_chain_node_cli_set_reply_text(str_reply, "tracepath %s error(%d) %s", addr, res, "trace not found");
            }
        }
    }
    return res;
#else
    UNUSED(argc);
    UNUSED(argv);
    dap_chain_node_cli_set_reply_text(str_reply, "Not realized for your platform");
    return -1;
#endif
}


/**
 * @brief Ping command
 * return 0 OK, -1 Err
 * @param argc 
 * @param argv 
 * @param arg_func 
 * @param str_reply 
 * @return int 
 */
int com_ping(int argc, char** argv, char **str_reply)
{
#ifdef DAP_OS_LINUX

    int n = 4;
    if(argc < 2) {
        dap_chain_node_cli_set_reply_text(str_reply, "host not specified");
        return -1;
    }
    const char *n_str = NULL;
    int argc_host = 1;
    int argc_start = 1;
    argc_start = dap_chain_node_cli_find_option_val(argv, argc_start, argc, "-n", &n_str);
    if(argc_start) {
        argc_host = argc_start + 1;
        n = (n_str) ? atoi(n_str) : 4;
    }
    else {
        argc_start = dap_chain_node_cli_find_option_val(argv, argc_start, argc, "-c", &n_str);
        if(argc_start) {
            argc_host = argc_start + 1;
            n = (n_str) ? atoi(n_str) : 4;
        }
    }
    if(n <= 1)
        n = 1;
    const char *addr = argv[argc_host];
    iputils_set_verbose();
    ping_handle_t *l_ping_handle = ping_handle_create();
    int res = (addr) ? ping_util(l_ping_handle, addr, n) : -EADDRNOTAVAIL;
    DAP_DELETE(l_ping_handle);
    if(res >= 0) {
        if(str_reply)
            dap_chain_node_cli_set_reply_text(str_reply, "ping %s time=%.1lf ms", addr, res * 1. / 1000);
    }
    else {
        if(str_reply) {
            switch (-res)
            {
            case EDESTADDRREQ:
                dap_chain_node_cli_set_reply_text(str_reply, "ping %s error: %s", addr, "Destination address required");
                break;
            case EADDRNOTAVAIL:
                dap_chain_node_cli_set_reply_text(str_reply, "ping %s error: %s", (addr) ? addr : "",
                        (addr) ? "Host not found" : "Host not defined");
                break;
            case EPFNOSUPPORT:
                dap_chain_node_cli_set_reply_text(str_reply, "ping %s error: %s", addr, "Unknown protocol family");
                break;
            default:
                dap_chain_node_cli_set_reply_text(str_reply, "ping %s error(%d)", addr, -res);
            }
        }
    }
    return res;
#else
    UNUSED(argc);
    UNUSED(argv);
    dap_chain_node_cli_set_reply_text(str_reply, "Not realized for your platform");
    return -1;
#endif
}

/**
 * @brief com_version
 * @param argc
 * @param argv
 * @param arg_func
 * @param str_reply
 * @return
 */
int com_version(int argc, char ** argv, char **str_reply)
{
    (void) argc;
    (void) argv;
#ifndef DAP_VERSION
#pragma message "[!WRN!] DAP_VERSION IS NOT DEFINED. Manual override engaged."
#define DAP_VERSION 0.9-15
#endif
    dap_chain_node_cli_set_reply_text(str_reply,
            "%s version %s\n", dap_get_appname(), DAP_VERSION );
    return 0;
}


/**
 * @brief 
 * Help command
 * @param argc 
 * @param argv 
 * @param arg_func 
 * @param str_reply 
 * @return int 
 */
int com_help(int argc, char ** argv, char **str_reply)
{
    if(argc > 1) {
        log_it(L_DEBUG, "Help for command %s", argv[1]);
        dap_chain_node_cmd_item_t *l_cmd = dap_chain_node_cli_cmd_find(argv[1]);
        if(l_cmd) {
            dap_chain_node_cli_set_reply_text(str_reply, "%s:\n%s", l_cmd->doc, l_cmd->doc_ex);
            return 0;
        } else {
            dap_chain_node_cli_set_reply_text(str_reply, "command \"%s\" not recognized", argv[1]);
        }
        return -1;
    } else {
        // TODO Read list of commands & return it
        log_it(L_DEBUG, "General help requested");
        dap_string_t * l_help_list_str = dap_string_new(NULL);
        dap_chain_node_cmd_item_t *l_cmd = dap_chain_node_cli_cmd_get_first();
        while(l_cmd) {
            dap_string_append_printf(l_help_list_str, "%s:\t\t\t%s\n",
                    l_cmd->name, l_cmd->doc ? l_cmd->doc : "(undocumented command)");
            l_cmd = (dap_chain_node_cmd_item_t*) l_cmd->hh.next;
        }
        dap_chain_node_cli_set_reply_text(str_reply,
                "Available commands:\n\n%s\n",
                l_help_list_str->len ? l_help_list_str->str : "NO ANY COMMAND WERE DEFINED");
        return 0;
    }
}


/**
 * @brief com_tx_wallet
 * Wallet info
 * com_tx_create command
 * @param argc 
 * @param argv 
 * @param arg_func 
 * @param str_reply 
 * @return int 
 */
int com_tx_wallet(int argc, char ** argv, char **str_reply)
{
    const char *c_wallets_path = dap_chain_wallet_get_path(g_config);
    // Get address of wallet
    enum {
        CMD_NONE, CMD_WALLET_NEW, CMD_WALLET_LIST, CMD_WALLET_INFO
    };
    int arg_index = 1;
    int cmd_num = CMD_NONE;
    // find  add parameter ('alias' or 'handshake')
    if(dap_chain_node_cli_find_option_val(argv, arg_index, min(argc, arg_index + 1), "new", NULL)) {
        cmd_num = CMD_WALLET_NEW;
    }
    else if(dap_chain_node_cli_find_option_val(argv, arg_index, min(argc, arg_index + 1), "list", NULL)) {
        cmd_num = CMD_WALLET_LIST;
    }
    else if(dap_chain_node_cli_find_option_val(argv, arg_index, min(argc, arg_index + 1), "info", NULL)) {
        cmd_num = CMD_WALLET_INFO;
    }
    arg_index++;
    if(cmd_num == CMD_NONE) {
        dap_chain_node_cli_set_reply_text(str_reply,
                "Format of command: wallet [new -w <wallet_name> | list | info [<-addr <addr>]|[-w <wallet_name> -net <net_name>]");
        return -1;
    }

    dap_chain_node_addr_t address;
    memset(&address, 0, sizeof(dap_chain_node_addr_t));
    const char *l_addr_str = NULL, *l_wallet_name = NULL, *l_net_name = NULL, *l_sign_type_str = NULL, *l_restore_str = NULL;
    // find wallet addr
    dap_chain_node_cli_find_option_val(argv, arg_index, argc, "-addr", &l_addr_str);
    dap_chain_node_cli_find_option_val(argv, arg_index, argc, "-w", &l_wallet_name);
    dap_chain_node_cli_find_option_val(argv, arg_index, argc, "-net", &l_net_name);

    dap_chain_net_t * l_net = l_net_name ? dap_chain_net_by_name( l_net_name) : NULL;

    dap_string_t *l_string_ret = dap_string_new(NULL);
    switch (cmd_num) {
    // new wallet
    case CMD_WALLET_NEW: {
        dap_chain_node_cli_find_option_val(argv, arg_index, argc, "-sign", &l_sign_type_str);
        dap_chain_node_cli_find_option_val(argv, arg_index, argc, "-restore", &l_restore_str);
        // rewrite existing wallet
        int l_is_force = dap_chain_node_cli_find_option_val(argv, arg_index, argc, "-force", NULL);

        if(!l_wallet_name) {
            dap_chain_node_cli_set_reply_text(str_reply, "Wallet name option <-w>  not defined");
            return -1;
        }
        // Check if wallet name has only digits and English letter
        if (!dap_isstralnum(l_wallet_name)){
            dap_chain_node_cli_set_reply_text(str_reply, "Wallet name must contains digits and aplhabetical symbols");
            return -1;
        }

        // check wallet existence
        if(!l_is_force){
            dap_chain_wallet_t *l_wallet = dap_chain_wallet_open(l_wallet_name, c_wallets_path);
            if(l_wallet) {
                dap_chain_node_cli_set_reply_text(str_reply, "Wallet already exists");
                dap_chain_wallet_close(l_wallet);
                return -1;
            }
        }

        dap_sign_type_t l_sign_type;
        if (!l_sign_type_str) {
            l_sign_type.type = SIG_TYPE_DILITHIUM;
            l_sign_type_str = dap_sign_type_to_str(l_sign_type);
        } else {
            l_sign_type = dap_sign_type_from_str(l_sign_type_str);
            if (l_sign_type.type == SIG_TYPE_NULL){
                dap_chain_node_cli_set_reply_text(str_reply, "Unknown signature type");
                return -1;
            }
        }

        //
        // Check unsupported tesla algorithm
        //

        if (l_sign_type.type == SIG_TYPE_TESLA)
        {
                dap_chain_node_cli_set_reply_text(str_reply, "Tesla algorithm is not supported, please, use another variant");
                return -1;
        }

        uint8_t *l_seed = NULL;
        size_t l_seed_size = 0;
        size_t l_restore_str_size = dap_strlen(l_restore_str);
        if(l_restore_str && l_restore_str_size > 2 && !dap_strncmp(l_restore_str, "0x", 2)) {
            l_seed_size = (l_restore_str_size - 2) / 2;
            l_seed = DAP_NEW_SIZE(uint8_t, l_seed_size);
            if(!dap_hex2bin(l_seed, l_restore_str + 2, l_restore_str_size - 2)){
                DAP_DELETE(l_seed);
                l_seed = NULL;
                l_seed_size = 0;
                dap_chain_node_cli_set_reply_text(str_reply, "Resrote hash is invalid, wallet is not created");
                return -1;
            }
        }
        // Creates new wallet
        dap_chain_wallet_t *l_wallet = dap_chain_wallet_create_with_seed(l_wallet_name, c_wallets_path, l_sign_type,
                l_seed, l_seed_size);
        dap_chain_addr_t *l_addr = l_net? dap_chain_wallet_get_addr(l_wallet,l_net->pub.id ) : NULL;
        if(!l_wallet) {
            dap_chain_node_cli_set_reply_text(str_reply, "Wallet is not created besause of internal error");
            return -1;
        }
        char *l_addr_str = l_addr? dap_chain_addr_to_str(l_addr) : NULL;
        dap_string_append_printf(l_string_ret, "Wallet '%s' (type=%s) successfully created\n", l_wallet->name, l_sign_type_str);
        if ( l_addr_str ) {
            dap_string_append_printf(l_string_ret, "new address %s", l_addr_str);
            DAP_DELETE(l_addr_str);
        }
        dap_chain_wallet_close(l_wallet);
    }
        break;
        // wallet list
    case CMD_WALLET_LIST: {
        DIR * l_dir = opendir(c_wallets_path);
        if(l_dir) {
            struct dirent * l_dir_entry;
            while((l_dir_entry = readdir(l_dir)) != NULL) {
                const char *l_file_name = l_dir_entry->d_name;
                size_t l_file_name_len = (l_file_name) ? strlen(l_file_name) : 0;
                if((l_file_name_len > 8) && (strcmp(l_file_name + l_file_name_len - 8, ".dwallet") == 0)) {
                    char *l_file_path_tmp = dap_strdup_printf("%s/%s", c_wallets_path, l_file_name);
                    dap_chain_wallet_t *l_wallet = dap_chain_wallet_open_file(l_file_path_tmp);
                    if(l_wallet) {
                        dap_chain_addr_t *l_addr = l_net? dap_chain_wallet_get_addr(l_wallet, l_net->pub.id) : NULL;
                        char *l_addr_str = dap_chain_addr_to_str(l_addr);
                        dap_string_append_printf(l_string_ret, "\nwallet: %s\n", l_wallet->name);
                        if (l_addr_str){
                            dap_string_append_printf(l_string_ret, "addr: %s\n", (l_addr_str) ? l_addr_str : "-");
                            DAP_DELETE(l_addr_str);
                        }
                        dap_chain_wallet_close(l_wallet);
                    }
                    DAP_DELETE(l_file_path_tmp);
                }
            }
            closedir(l_dir);
        }
    }
        break;

        // wallet info
    case CMD_WALLET_INFO: {
        dap_chain_wallet_t *l_wallet = NULL;
        dap_chain_addr_t *l_addr = NULL;

        if(l_wallet_name) {
            l_wallet = dap_chain_wallet_open(l_wallet_name, c_wallets_path);
            if ( l_net )
                l_addr = (dap_chain_addr_t *) dap_chain_wallet_get_addr(l_wallet, l_net->pub.id );
        }
        if(!l_addr && l_addr_str)
            l_addr = dap_chain_addr_from_str(l_addr_str);

        dap_ledger_t *l_ledger = dap_chain_ledger_by_net_name((const char *) l_net_name);
        if(!l_net_name && !l_addr ) {
            dap_chain_node_cli_set_reply_text(str_reply, "Subcommand info requires parameter '-net'");
            return -1;
        }
        else if (! l_addr){
            if((l_ledger = dap_chain_ledger_by_net_name(l_net_name)) == NULL) {
                dap_chain_node_cli_set_reply_text(str_reply, "Not found net by name '%s'", l_net_name);
                return -1;
            }
        }else{
            l_net = dap_chain_net_by_id(l_addr->net_id);
            if (l_net){
            l_ledger = l_net->pub.ledger;
                l_net_name = l_net->pub.name;
            }else{
                dap_chain_node_cli_set_reply_text(str_reply, "Can't find network id 0x%08X from address %s", l_addr->net_id.uint64,
                                                  l_addr_str);
                return -1;

            }
        }

        if(l_addr) {
            char *l_addr_str = dap_chain_addr_to_str((dap_chain_addr_t*) l_addr);
            if(l_wallet)
                dap_string_append_printf(l_string_ret, "wallet: %s\n", l_wallet->name);
            dap_string_append_printf(l_string_ret, "addr: %s\n", (l_addr_str) ? l_addr_str : "-");
            dap_string_append_printf(l_string_ret, "network: %s\n", (l_net_name ) ? l_net_name : "-");

            size_t l_l_addr_tokens_size = 0;
            char **l_l_addr_tokens = NULL;
            dap_chain_ledger_addr_get_token_ticker_all_fast(l_ledger, l_addr, &l_l_addr_tokens, &l_l_addr_tokens_size);
            if(l_l_addr_tokens_size > 0)
                dap_string_append_printf(l_string_ret, "balance:\n");
            else
                dap_string_append_printf(l_string_ret, "balance: 0");

            for(size_t i = 0; i < l_l_addr_tokens_size; i++) {
                if(l_l_addr_tokens[i]) {
                    uint256_t l_balance = dap_chain_ledger_calc_balance(l_ledger, l_addr, l_l_addr_tokens[i]);
                    char *l_balance_coins = dap_chain_balance_to_coins(l_balance);
                    char *l_balance_datoshi = dap_chain_balance_print(l_balance);
                    dap_string_append_printf(l_string_ret, "\t%s (%s) %s\n", l_balance_coins,
                            l_balance_datoshi, l_l_addr_tokens[i]);
                    if(i < l_l_addr_tokens_size - 1)
                        dap_string_append_printf(l_string_ret, "\n");
                    DAP_DELETE(l_balance_coins);
                    DAP_DELETE(l_balance_datoshi);

                }
                DAP_DELETE(l_l_addr_tokens[i]);
            }
            DAP_DELETE(l_l_addr_tokens);
            DAP_DELETE(l_addr_str);
            if(l_wallet)
                dap_chain_wallet_close(l_wallet);
        }
        else {
            if(l_wallet)
                dap_chain_wallet_close(l_wallet);
            dap_string_free(l_string_ret, true);
            dap_chain_node_cli_set_reply_text(str_reply, "Wallet not found");
            return -1;
        }
    }
        break;
    }

    *str_reply = dap_string_free(l_string_ret, false);
    return 0;
}

/**
 * @brief s_values_parse_net_chain
 * @param argc
 * @param argv
 * @param str_reply
 * @param l_chain
 * @param l_net
 * @return
 */
int dap_chain_node_cli_cmd_values_parse_net_chain(int *a_arg_index, int argc, char ** argv, char ** a_str_reply,
        dap_chain_t ** a_chain, dap_chain_net_t ** a_net)
{
    const char * l_chain_str = NULL;
    const char * l_net_str = NULL;

    // Net name
    if(a_net)
        dap_chain_node_cli_find_option_val(argv, *a_arg_index, argc, "-net", &l_net_str);
    else
        return -100;

    // Select network
    if(!l_net_str) {
        dap_chain_node_cli_set_reply_text(a_str_reply, "%s requires parameter '-net'", argv[0]);
        return -101;
    }

    if((*a_net = dap_chain_net_by_name(l_net_str)) == NULL) { // Can't find such network
        dap_chain_node_cli_set_reply_text(a_str_reply, "%s can't find network \"%s\"", argv[0], l_net_str);
        return -102;
    }

    // Chain name
    if(a_chain) {
        dap_chain_node_cli_find_option_val(argv, *a_arg_index, argc, "-chain", &l_chain_str);

        // Select chain
        if(l_chain_str) {
            if((*a_chain = dap_chain_net_get_chain_by_name(*a_net, l_chain_str)) == NULL) { // Can't find such chain
                dap_chain_node_cli_set_reply_text(a_str_reply,
                        "%s requires parameter '-chain' to be valid chain name in chain net %s",
                        argv[0], l_net_str);
                return -103;
            }
        }
        else {
            dap_chain_node_cli_set_reply_text(a_str_reply,
                    "%s requires parameter '-chain'", argv[0]);
            return -104;
        }
    }
    return 0;

}

/**
 * @brief com_token_decl_sign
 * @param argc
 * @param argv
 * @param arg_func
 * @param str_reply
 * @return
 */
int com_token_decl_sign(int argc, char ** argv, char ** a_str_reply)
{
    int arg_index = 1;

    const char * l_hash_out_type = NULL;
    dap_chain_node_cli_find_option_val(argv, arg_index, argc, "-H", &l_hash_out_type);
    if(!l_hash_out_type)
        l_hash_out_type = "hex";
    if(dap_strcmp(l_hash_out_type,"hex") && dap_strcmp(l_hash_out_type,"base58")) {
        dap_chain_node_cli_set_reply_text(a_str_reply, "invalid parameter -H, valid values: -H <hex | base58>");
        return -1;
    }

    const char * l_datum_hash_str = NULL;
    // Chain name
    dap_chain_node_cli_find_option_val(argv, arg_index, argc, "-datum", &l_datum_hash_str);
    if(l_datum_hash_str) {
        char * l_datum_hash_hex_str = NULL;
        char * l_datum_hash_base58_str = NULL;
        const char * l_certs_str = NULL;
        dap_cert_t ** l_certs = NULL;
        size_t l_certs_count = 0;
        dap_chain_t * l_chain = NULL;
        dap_chain_net_t * l_net = NULL;

        dap_chain_node_cli_cmd_values_parse_net_chain(&arg_index, argc, argv, a_str_reply, &l_chain, &l_net);
        if(!l_net)
            return -1;
        else {
            if(*a_str_reply) {
                DAP_DELETE(*a_str_reply);
                *a_str_reply = NULL;
            }
        }

        // Certificates thats will be used to sign currend datum token
        dap_chain_node_cli_find_option_val(argv, arg_index, argc, "-certs", &l_certs_str);

        // Load certs lists
        if (l_certs_str)
            dap_cert_parse_str_list(l_certs_str, &l_certs, &l_certs_count);

        if(!l_certs_count) {
            dap_chain_node_cli_set_reply_text(a_str_reply,
                    "token_sign command requres at least one valid certificate to sign the basic transaction of emission");
            return -7;
        }

        char * l_gdb_group_mempool = dap_chain_net_get_gdb_group_mempool(l_chain);
        if(!l_gdb_group_mempool) {
            l_gdb_group_mempool = dap_chain_net_get_gdb_group_mempool_by_chain_type(l_net, CHAIN_TYPE_TOKEN);
        }
        // datum hash may be in hex or base58 format
        if(!dap_strncmp(l_datum_hash_str, "0x", 2) || !dap_strncmp(l_datum_hash_str, "0X", 2)) {
            l_datum_hash_hex_str = dap_strdup(l_datum_hash_str);
            l_datum_hash_base58_str = dap_enc_base58_from_hex_str_to_str(l_datum_hash_str);
        }
        else {
            l_datum_hash_hex_str = dap_enc_base58_to_hex_str_from_str(l_datum_hash_str);
            l_datum_hash_base58_str = dap_strdup(l_datum_hash_str);
        }
        const char *l_datum_hash_out_str;
        if(!dap_strcmp(l_hash_out_type,"hex"))
            l_datum_hash_out_str = l_datum_hash_hex_str;
        else
            l_datum_hash_out_str = l_datum_hash_base58_str;

        log_it(L_DEBUG, "Requested to sign token declaration %s in gdb://%s with certs %s",
                l_gdb_group_mempool, l_datum_hash_hex_str, l_certs_str);

        dap_chain_datum_t * l_datum = NULL;
        size_t l_datum_size = 0;
        if((l_datum = (dap_chain_datum_t*) dap_chain_global_db_gr_get(
                l_datum_hash_hex_str, &l_datum_size, l_gdb_group_mempool)) != NULL) {

            // Check if its token declaration
            if(l_datum->header.type_id == DAP_CHAIN_DATUM_TOKEN_DECL) {
                dap_chain_datum_token_t * l_datum_token = (dap_chain_datum_token_t *) l_datum->data;
                size_t l_datum_token_size = l_datum->header.data_size;
                if (l_datum_token->header_simple.signs_valid == l_datum_token->header_simple.signs_total) {
                    dap_chain_node_cli_set_reply_text(a_str_reply,
                            "Datum %s with datum token has all signs on board. Can't add anything to it", l_datum_hash_out_str);
                    DAP_DELETE(l_datum);
                    DAP_DELETE(l_gdb_group_mempool);
                    return -7;
                }
                // Check for signatures, are they all in set and are good enought?
                size_t l_signs_size = 0, i = 1;
                do {
                    dap_sign_t *l_sign = (dap_sign_t *)l_datum_token->data_n_tsd + l_signs_size;
                    if( dap_sign_verify(l_sign, l_datum_token, sizeof(l_datum_token->header_simple)) != 1) {
                        log_it(L_WARNING, "Wrong signature %zu for datum_token with key %s in mempool!", i, l_datum_hash_out_str);
                        dap_chain_node_cli_set_reply_text(a_str_reply,
                                "Datum %s with datum token has wrong signature %zu, break process and exit",
                                l_datum_hash_out_str, i);
                        DAP_DELETE(l_datum);
                        DAP_DELETE(l_gdb_group_mempool);
                        return -6;
                    }else{
                        log_it(L_DEBUG,"Sign %zu passed", i);
                    }
                    l_signs_size += dap_sign_get_size(l_sign);
                } while (i++ <= l_datum_token->header_simple.signs_valid);
                log_it(L_DEBUG, "Datum %s with token declaration: %hu signatures are verified well (sign_size = %zu)",
                                 l_datum_hash_out_str, l_datum_token->header_simple.signs_valid, l_signs_size);

                if (l_datum_token->header_simple.signs_total >= l_datum_token->header_simple.signs_valid + l_certs_count) {
                    // Copy TSD sections to new location
                    size_t l_tsd_size = l_datum_token_size - l_signs_size;
                    uint8_t *l_token_tsd = DAP_NEW_SIZE(uint8_t, l_tsd_size);
                    memcpy(l_token_tsd, l_datum_token->data_n_tsd + l_signs_size, l_tsd_size);
                    size_t l_offset = l_signs_size;
                    for(size_t i = 0; i < l_certs_count; i++) {
                        // Add signs to token
                        dap_sign_t * l_sign = dap_sign_create(l_certs[i]->enc_key,
                                l_datum_token,
                                sizeof(l_datum_token->header_simple), 0);
                        size_t l_sign_size = dap_sign_get_size(l_sign);

                        l_signs_size += l_sign_size;
                        l_datum_size += l_sign_size;
                        l_datum_token_size += l_sign_size;

                        if ( (l_datum = DAP_REALLOC(l_datum, l_datum_size)) != NULL ) {
                            // add place for new signatures
                            l_datum_token = (dap_chain_datum_token_t*) l_datum->data;
                            l_datum->header.data_size = l_datum_token_size;
                            memcpy(l_datum_token->data_n_tsd + l_offset, l_sign, l_sign_size);
                            log_it(L_DEBUG, "Added datum token declaration sign with cert %s (new size %zu)",
                                   l_certs[i]->name , l_datum_size);
                            DAP_DELETE(l_sign);

                            l_offset += l_sign_size;
                        } else{
                            log_it(L_ERROR, "Can't allocate more memory for datum token");
                            return -81;
                        }
                    }
                    // Return TSD sections to its place
                    memcpy(l_datum_token->data_n_tsd + l_signs_size, l_token_tsd, l_tsd_size);
                    DAP_DELETE(l_token_tsd);

                    // Recalc hash, string and place new datum

                    // Calc datum's hash
                    dap_chain_hash_fast_t l_key_hash={0};
                    dap_hash_fast(l_datum, l_datum_size, &l_key_hash);
                    char * l_key_str = dap_chain_hash_fast_to_str_new(&l_key_hash);
                    char * l_key_str_base58 = dap_enc_base58_encode_hash_to_str(&l_key_hash);
                    const char * l_key_out_str;
                    if(!dap_strcmp(l_hash_out_type,"hex"))
                        l_key_out_str = l_key_str;
                    else
                        l_key_out_str = l_key_str_base58;

                    // Add datum to mempool with datum_token hash as a key
                    if(dap_chain_global_db_gr_set(dap_strdup(l_key_str), (uint8_t *) l_datum, l_datum_size, l_gdb_group_mempool)) {

                        char* l_hash_str = l_datum_hash_hex_str;
                        // Remove old datum from pool
                        if( dap_chain_global_db_gr_del( dap_strdup(l_hash_str) , l_gdb_group_mempool)) {
                            dap_chain_node_cli_set_reply_text(a_str_reply,
                                    "datum %s produced from %s is replacing the %s in datum pool",
                                    l_key_out_str, l_datum_hash_out_str, l_datum_hash_out_str);

                            DAP_DELETE(l_datum);
                            //DAP_DELETE(l_datum_token);
                            DAP_DELETE(l_gdb_group_mempool);
                            return 0;
                        } else {
                            dap_chain_node_cli_set_reply_text(a_str_reply,
                                    "Warning! Can't remove old datum %s ( new datum %s added normaly in datum pool)",
                                    l_datum_hash_out_str, l_key_out_str);
                            DAP_DELETE(l_datum);
                            //DAP_DELETE(l_datum_token);
                            DAP_DELETE(l_gdb_group_mempool);
                            return 1;
                        }
                        DAP_DELETE(l_hash_str);
                        DAP_DELETE(l_key_str);
                        DAP_DELETE(l_key_str_base58);
                    }
                    else {
                        dap_chain_node_cli_set_reply_text(a_str_reply,
                                "Error! datum %s produced from %s can't be placed in mempool",
                                l_key_out_str, l_datum_hash_out_str);
                        DAP_DELETE(l_datum);
                        //DAP_DELETE(l_datum_token);
                        DAP_DELETE(l_gdb_group_mempool);
                        DAP_DELETE(l_key_str);
                        DAP_DELETE(l_key_str_base58);
                        return -2;
                    }

                } else {
                    dap_chain_node_cli_set_reply_text(a_str_reply,
                            "Error! Not enought place for new signature (%hu is left when we need %hu signatures)",
                            l_datum_token->header_simple.signs_total - l_datum_token->header_simple.signs_valid, l_certs_count);
                    return -6;
                }
            } else {
                dap_chain_node_cli_set_reply_text(a_str_reply,
                        "Error! Wrong datum type. token_decl_sign sign only token declarations datum");
                return -61;
            }
        } else {
            dap_chain_node_cli_set_reply_text(a_str_reply,
                    "token_decl_sign can't find datum with %s hash in the mempool of %s:%s",l_datum_hash_out_str,l_net? l_net->pub.name: "<undefined>",
                    l_chain?l_chain->name:"<undefined>");
            return -5;
        }
        DAP_DELETE(l_datum_hash_hex_str);
        DAP_DELETE(l_datum_hash_base58_str);
    } else {
        dap_chain_node_cli_set_reply_text(a_str_reply, "token_decl_sign need datum <datum hash> argument");
        return -2;
    }
}

/**
 * @brief s_com_mempool_list_print_for_chain
 * 
 * @param a_net 
 * @param a_chain 
 * @param a_str_tmp 
 * @param a_hash_out_type 
 */
void s_com_mempool_list_print_for_chain(dap_chain_net_t * a_net, dap_chain_t * a_chain, dap_string_t * a_str_tmp, const char *a_hash_out_type){
    char * l_gdb_group_mempool = dap_chain_net_get_gdb_group_mempool(a_chain);
    if(!l_gdb_group_mempool){
        dap_string_append_printf(a_str_tmp, "%s.%s: chain not found\n", a_net->pub.name, a_chain->name);
    }else{
        size_t l_objs_size = 0;
        dap_global_db_obj_t * l_objs = dap_chain_global_db_gr_load(l_gdb_group_mempool, &l_objs_size);
        if(l_objs_size > 0)
            dap_string_append_printf(a_str_tmp, "%s.%s: Found %zu records :\n", a_net->pub.name, a_chain->name,
                    l_objs_size);
        else
            dap_string_append_printf(a_str_tmp, "%s.%s: Not found records\n", a_net->pub.name, a_chain->name);
        for(size_t i = 0; i < l_objs_size; i++) {
            dap_chain_datum_t * l_datum = (dap_chain_datum_t*) l_objs[i].value;
            time_t l_ts_create = (time_t) l_datum->header.ts_create;
            if (!l_datum->header.data_size || (l_datum->header.data_size > l_objs[i].value_len)) {
                //log_it(L_ERROR, "Trash datum in GDB %s.%s, key: %s", a_net->pub.name, a_chain->name, l_objs[i].key);
                continue;
            }
            char buf[50] = {[0]='\0'};
            dap_hash_fast_t l_data_hash;
            char l_data_hash_str[70] = {[0]='\0'};
            dap_hash_fast(l_datum->data,l_datum->header.data_size,&l_data_hash);
            dap_hash_fast_to_str(&l_data_hash,l_data_hash_str,sizeof (l_data_hash_str)-1);
            const char *l_type = NULL;
            DAP_DATUM_TYPE_STR(l_datum->header.type_id, l_type)
            dap_string_append_printf(a_str_tmp, "hash %s: type_id=%s  data_size=%u data_hash=%s ts_create=%s", // \n included in timestamp
                    l_objs[i].key, l_type,
                    l_datum->header.data_size, l_data_hash_str, dap_ctime_r(&l_ts_create, buf));
            dap_chain_net_dump_datum(a_str_tmp, l_datum, a_hash_out_type);
        }
        dap_chain_global_db_objs_delete(l_objs, l_objs_size);
    }

    DAP_DELETE(l_gdb_group_mempool);
}

/**
 * @brief com_token_decl_list
 * @param argc
 * @param argv
 * @param arg_func
 * @param str_reply
 * @return
 */
int com_mempool_list(int argc, char ** argv, char ** a_str_reply)
{
    int arg_index = 1;
    dap_chain_t * l_chain = NULL;
    dap_chain_net_t * l_net = NULL;

    const char * l_hash_out_type = "hex";
    dap_chain_node_cli_find_option_val(argv, arg_index, argc, "-H", &l_hash_out_type);
    dap_chain_node_cli_cmd_values_parse_net_chain(&arg_index, argc, argv, a_str_reply, &l_chain, &l_net);
    if(!l_net)
        return -1;
    else {
        if(*a_str_reply) {
            DAP_DELETE(*a_str_reply);
            *a_str_reply = NULL;
        }
    }

    if(l_net) {
        dap_string_t * l_str_tmp = dap_string_new(NULL);

        if(l_chain)
            s_com_mempool_list_print_for_chain(l_net, l_chain, l_str_tmp, l_hash_out_type);
        else
            DL_FOREACH(l_net->pub.chains, l_chain)
                    s_com_mempool_list_print_for_chain(l_net, l_chain, l_str_tmp, l_hash_out_type);

        dap_chain_node_cli_set_reply_text(a_str_reply, l_str_tmp->str);
        dap_string_free(l_str_tmp, false);

        return 0;
    } else {
        dap_chain_node_cli_set_reply_text(a_str_reply,
                "Error! Need both -net <network name> and -chain <chain name> params\n");
        return -2;
    }
}

/**
 * @brief com_mempool_delete
 * @param argc
 * @param argv
 * @param arg_func
 * @param a_str_reply
 * @return
 */
int com_mempool_delete(int argc, char ** argv, char ** a_str_reply)
{
    int arg_index = 1;
    dap_chain_t * l_chain = NULL;
    dap_chain_net_t * l_net = NULL;

    const char * l_hash_out_type = NULL;
    dap_chain_node_cli_find_option_val(argv, arg_index, argc, "-H", &l_hash_out_type);
    if(!l_hash_out_type)
        l_hash_out_type = "hex";
    if(dap_strcmp(l_hash_out_type,"hex") && dap_strcmp(l_hash_out_type,"base58")) {
        dap_chain_node_cli_set_reply_text(a_str_reply, "invalid parameter -H, valid values: -H <hex | base58>");
        return -1;
    }

    if(dap_chain_node_cli_cmd_values_parse_net_chain(&arg_index, argc, argv, a_str_reply, &l_chain, &l_net) != 0) {
        //dap_chain_node_cli_set_reply_text(a_str_reply, "Error! Need both -net <network name> and -chain <chain name> params\n");
        return -1;
    }

    if(l_chain && l_net) {  // UNUSED(l_net)
        const char * l_datum_hash_str = NULL;
        dap_chain_node_cli_find_option_val(argv, arg_index, argc, "-datum", &l_datum_hash_str);
        if(l_datum_hash_str) {
            char *l_datum_hash_hex_str;
            char *l_datum_hash_base58_str;
            // datum hash may be in hex or base58 format
            if(!dap_strncmp(l_datum_hash_str, "0x", 2) || !dap_strncmp(l_datum_hash_str, "0X", 2)) {
                l_datum_hash_hex_str = dap_strdup(l_datum_hash_str);
                l_datum_hash_base58_str = dap_enc_base58_from_hex_str_to_str(l_datum_hash_str);
            }
            else {
                l_datum_hash_hex_str = dap_enc_base58_to_hex_str_from_str(l_datum_hash_str);
                l_datum_hash_base58_str = dap_strdup(l_datum_hash_str);
            }
            char * l_gdb_group_mempool = dap_chain_net_get_gdb_group_mempool(l_chain);
            uint8_t *l_data_tmp = l_datum_hash_hex_str ? dap_chain_global_db_gr_get(dap_strdup(l_datum_hash_hex_str), NULL, l_gdb_group_mempool) : NULL;
            if(l_data_tmp && dap_chain_global_db_gr_del(dap_strdup(l_datum_hash_hex_str), l_gdb_group_mempool)) {
                if(!dap_strcmp(l_hash_out_type,"hex"))
                    dap_chain_node_cli_set_reply_text(a_str_reply, "Datum %s deleted", l_datum_hash_hex_str);
                else
                    dap_chain_node_cli_set_reply_text(a_str_reply, "Datum %s deleted", l_datum_hash_base58_str);
                return 0;
            } else {
                if(!dap_strcmp(l_hash_out_type,"hex"))
                    dap_chain_node_cli_set_reply_text(a_str_reply, "Error! Can't find datum %s", l_datum_hash_hex_str);
                else
                    dap_chain_node_cli_set_reply_text(a_str_reply, "Error! Can't find datum %s", l_datum_hash_base58_str);
                return -4;
            }
            DAP_DELETE(l_gdb_group_mempool);
            DAP_DELETE(l_data_tmp);
            DAP_DELETE(l_datum_hash_hex_str);
            DAP_DELETE(l_datum_hash_base58_str);
        } else {
            dap_chain_node_cli_set_reply_text(a_str_reply, "Error! %s requires -datum <datum hash> option", argv[0]);
            return -3;
        }
    } else {
        dap_chain_node_cli_set_reply_text(a_str_reply,
                "Error! Need both -net <network name> and -chain <chain name> params\n");
        return -2;
    }
}

/**
 * @brief com_mempool_proc
 * process mempool datums
 * @param argc
 * @param argv
 * @param arg_func
 * @param a_str_reply
 * @return
 */
int com_mempool_proc(int argc, char ** argv, char ** a_str_reply)
{
    int arg_index = 1;
    dap_chain_t * l_chain = NULL;
    dap_chain_net_t * l_net = NULL;

    const char * l_hash_out_type = NULL;
    dap_chain_node_cli_find_option_val(argv, arg_index, argc, "-H", &l_hash_out_type);
    if(!l_hash_out_type)
        l_hash_out_type = "hex";
    if(dap_strcmp(l_hash_out_type,"hex") && dap_strcmp(l_hash_out_type,"base58")) {
        dap_chain_node_cli_set_reply_text(a_str_reply, "invalid parameter -H, valid values: -H <hex | base58>");
        return -1;
    }

    dap_chain_node_cli_cmd_values_parse_net_chain(&arg_index, argc, argv, a_str_reply, &l_chain, &l_net);
    if (!l_net || !l_chain)
        return -1;

    if(*a_str_reply) {
        DAP_DELETE(*a_str_reply);
        *a_str_reply = NULL;
    }

    char * l_gdb_group_mempool = NULL, *l_gdb_group_mempool_tmp;
    l_gdb_group_mempool = dap_chain_net_get_gdb_group_mempool(l_chain);
    l_gdb_group_mempool_tmp = l_gdb_group_mempool;

    // If full or light it doesnt work
    if(dap_chain_net_get_role(l_net).enums>= NODE_ROLE_FULL){
        dap_chain_node_cli_set_reply_text(a_str_reply, "Need master node role or higher for network %s to process this command", l_net->pub.name);
        return -1;
    }

    const char * l_datum_hash_str = NULL;
    int ret = 0;
    dap_chain_node_cli_find_option_val(argv, arg_index, argc, "-datum", &l_datum_hash_str);
    if(l_datum_hash_str) {
        char * l_gdb_group_mempool = dap_chain_net_get_gdb_group_mempool(l_chain);
        dap_string_t * l_str_tmp = dap_string_new(NULL);
        size_t l_datum_size=0;
        const char *l_datum_hash_out_str;
        char *l_datum_hash_hex_str;
        char *l_datum_hash_base58_str;
        // datum hash may be in hex or base58 format
        if(!dap_strncmp(l_datum_hash_str, "0x", 2) || !dap_strncmp(l_datum_hash_str, "0X", 2)) {
            l_datum_hash_hex_str = dap_strdup(l_datum_hash_str);
            l_datum_hash_base58_str = dap_enc_base58_from_hex_str_to_str(l_datum_hash_str);
        }
        else {
            l_datum_hash_hex_str = dap_enc_base58_to_hex_str_from_str(l_datum_hash_str);
            l_datum_hash_base58_str = dap_strdup(l_datum_hash_str);
        }
        if(!dap_strcmp(l_hash_out_type,"hex"))
            l_datum_hash_out_str = l_datum_hash_hex_str;
        else
            l_datum_hash_out_str = l_datum_hash_base58_str;

        dap_chain_datum_t * l_datum = l_datum_hash_hex_str ? (dap_chain_datum_t*) dap_chain_global_db_gr_get(l_datum_hash_hex_str,
                                                                                       &l_datum_size, l_gdb_group_mempool) : NULL;
        size_t l_datum_size2= l_datum? dap_chain_datum_size( l_datum): 0;
        if (l_datum_size != l_datum_size2 ){
            ret = -8;
            dap_chain_node_cli_set_reply_text(a_str_reply, "Error! Corrupted datum %s, size by datum headers is %zd when in mempool is only %zd bytes",
                                              l_datum_size2, l_datum_size);
        }else{
            if(l_datum) {
                char buf[50];
                time_t l_ts_create = (time_t) l_datum->header.ts_create;
                const char *l_type = NULL;
                DAP_DATUM_TYPE_STR(l_datum->header.type_id, l_type);
                dap_string_append_printf(l_str_tmp, "hash %s: type_id=%s ts_create=%s data_size=%u\n",
                        l_datum_hash_out_str, l_type,
                        dap_ctime_r(&l_ts_create, buf), l_datum->header.data_size);
                int l_verify_datum= dap_chain_net_verify_datum_for_add( l_net, l_datum) ;
                if (l_verify_datum != 0){
                    dap_string_append_printf(l_str_tmp, "Error! Datum doesn't pass verifications (code %d) examine node log files",
                                             l_verify_datum);
                    ret = -9;
                }else{
                    if (l_chain->callback_add_datums){
                        if (l_chain->callback_add_datums(l_chain, &l_datum, 1) ==0 ){
                            dap_string_append_printf(l_str_tmp, "Error! Datum doesn't pass verifications, examine node log files");
                            ret = -6;
                        }else{
                            dap_string_append_printf(l_str_tmp, "Datum processed well. ");
                            if (!dap_chain_global_db_gr_del( dap_strdup(l_datum_hash_hex_str), l_gdb_group_mempool)){
                                dap_string_append_printf(l_str_tmp, "Warning! Can't delete datum from mempool!");
                            }else
                                dap_string_append_printf(l_str_tmp, "Removed datum from mempool.");
                        }
                    }else{
                        dap_string_append_printf(l_str_tmp, "Error! Can't move to no-concensus chains from mempool");
                        ret = -1;
                    }
                }
                dap_string_append_printf(l_str_tmp, "\n");
                dap_chain_node_cli_set_reply_text(a_str_reply, l_str_tmp->str);
                dap_string_free(l_str_tmp, true);
            } else {
                dap_chain_node_cli_set_reply_text(a_str_reply, "Error! Can't find datum %s", l_datum_hash_str);
                ret = -4;
            }
        }
        DAP_DELETE(l_gdb_group_mempool);
        DAP_DELETE(l_datum_hash_hex_str);
        DAP_DELETE(l_datum_hash_base58_str);
    } else {
        dap_chain_node_cli_set_reply_text(a_str_reply, "Error! %s requires -datum <datum hash> option", argv[0]);
        ret = -5;
    }
    return  ret;
}


/**
 * @brief com_token_decl_update
 * @param argc
 * @param argv
 * @param arg_func
 * @param str_reply
 * @return
 * @details token_update -net <net name> -chain <chain name> -token <token ticker> [-type private] -flags [<Flag 1>][,<Flag 2>]...[,<Flag N>]...  [-<Param name 1> <Param Value 1>] [-Param name 2> <Param Value 2>] ...[-<Param Name N> <Param Value N>]\n"
 *  \t   Update token for <netname>:<chain name> with ticker <token ticker>, flags <Flag 1>,<Flag2>...<Flag N>"
 *  \t   and custom parameters list <Param 1>, <Param 2>...<Param N>."
 *  \n"
 *  ==Flags=="
 *  \t ALL_BLOCKED:\t Blocked all permissions, usefull add it first and then add allows what you want to allow\n"
 *  \t ALL_ALLOWED:\t Allowed all permissions if not blocked them. Be careful with this mode\n"
 *  \t ALL_FROZEN:\t All permissions are temprorary frozen\n"
 *  \t ALL_UNFROZEN:\t Unfrozen permissions\n"
 *  \t STATIC_ALL:\t No token manipulations after declarations at all. Token declares staticly and can't variabed after\n"
 *  \t STATIC_FLAGS:\t No token manipulations after declarations with flags\n"
 *  \t STATIC_PERMISSIONS_ALL:\t No all permissions lists manipulations after declarations\n"
 *  \t STATIC_PERMISSIONS_DATUM_TYPE:\t No datum type permissions lists manipulations after declarations\n"
 *  \t STATIC_PERMISSIONS_TX_SENDER:\t No tx sender permissions lists manipulations after declarations\n"
 *  \t STATIC_PERMISSIONS_TX_RECEIVER:\t No tx receiver permissions lists manipulations after declarations\n"
    "\n"
    "==Params==\n"
    "General:\n"
    "\t -flags_set <value>:\t Set list of flags from <value> to token declaration\n"
    "\t -flags_unset <value>:\t Unset list of flags from <value> from token declaration\n"
    "\t -total_supply <value>:\t Set total supply - emission's maximum - to the <value>\n"
    "\t -total_signs_valid <value>:\t Set valid signatures count's minimum\n"
    "\t -total_signs_add <value>:\t Add signature's pkey fingerprint to the list of owners\n"
    "\t -total_signs_remove <value>:\t Remove signature's pkey fingerprint from the owners\n"
    "\nDatum type allowed/blocked updates:\n"
    "\t -datum_type_allowed_add <value>:\t Add allowed datum type(s)\n"
    "\t -datum_type_allowed_remove <value>:\t Remove datum type(s) from allowed\n"
    "\t -datum_type_blocked_add <value>:\t Add blocked datum type(s)\n"
    "\t -datum_type_blocked_remove <value>:\t Remove datum type(s) from blocked\n"
    "\nTx receiver addresses allowed/blocked updates:\n"
    "\t -tx_receiver_allowed_add <value>:\t Add allowed tx receiver(s)\n"
    "\t -tx_receiver_allowed_remove <value>:\t Remove tx receiver(s) from allowed\n"
    "\t -tx_receiver_blocked_add <value>:\t Add blocked tx receiver(s)\n"
    "\t -tx_receiver_blocked_remove <value>:\t Remove tx receiver(s) from blocked\n"
    "\n Tx sender addresses allowed/blocked updates:\n"
    "\t -tx_sender_allowed_add <value>:\t Add allowed tx sender(s)\n"
    "\t -tx_sender_allowed_remove <value>:\t Remove tx sender(s) from allowed\n"
    "\t -tx_sender_blocked_add <value>:\t Add allowed tx sender(s)\n"
    "\t -tx_sender_blocked_remove <value>:\t Remove tx sender(s) from blocked\n"
    "\n"
 */
int com_token_update(int a_argc, char ** a_argv, char ** a_str_reply)
{
    int l_arg_index = 1;

    const char * l_type_str = NULL;
    uint16_t l_type = DAP_CHAIN_DATUM_TOKEN_TYPE_PRIVATE_UPDATE;

    const char * l_ticker = NULL;

    uint16_t l_signs_total = 0;

    dap_cert_t ** l_certs = NULL;
    size_t l_certs_count = 0;

    dap_chain_t * l_chain = NULL;
    dap_chain_net_t * l_net = NULL;

    const char * l_hash_out_type = NULL;
    dap_chain_node_cli_find_option_val(a_argv, l_arg_index, a_argc, "-H", &l_hash_out_type);
    if(!l_hash_out_type)
        l_hash_out_type = "hex";
    if(dap_strcmp(l_hash_out_type, "hex") && dap_strcmp(l_hash_out_type, "base58")) {
        dap_chain_node_cli_set_reply_text(a_str_reply, "invalid parameter -H, valid values: -H <hex | base58>");
        return -1;
    }

    if (dap_chain_node_cli_cmd_values_parse_net_chain(&l_arg_index, a_argc, a_argv, a_str_reply, &l_chain, &l_net))
        return -1;
    // Token ticker
    l_arg_index=dap_chain_node_cli_find_option_val(a_argv, l_arg_index, a_argc, "-token", &l_ticker);
    // Check for ticker
    if(!l_ticker) {
        dap_chain_node_cli_set_reply_text(a_str_reply, "token_update requires parameter 'token'");
        return -2;
    }

    // Token type
    l_arg_index=dap_chain_node_cli_find_option_val(a_argv, l_arg_index, a_argc, "-type", &l_type_str);

    if (l_type_str && strcmp(l_type_str, "private")) {
        dap_chain_node_cli_set_reply_text(a_str_reply, "token_update can't accept type \"%s\"", l_type_str);
        return -22;
    }

    dap_chain_datum_token_t * l_datum_token_update = NULL;
    size_t l_datum_data_offset = 0;
    uint32_t l_sign_counter = 0;

    switch(l_type){
        case DAP_CHAIN_DATUM_TOKEN_TYPE_PRIVATE_UPDATE:{ // 256
            dap_list_t *l_tsd_list = dap_list_alloc();
            size_t l_tsd_total_size = 0;
            l_arg_index++;
            while (l_arg_index<a_argc-1){
                char * l_arg_param=  a_argv[l_arg_index+1];
                if ( strcmp( a_argv[l_arg_index],"-flags_set" )==0){   // Flags
                     char ** l_str_flags = NULL;
                     l_str_flags = dap_strsplit( l_arg_param,",",0xffff );
                     uint16_t l_flags = 0;
                     while (l_str_flags && *l_str_flags){
                         uint16_t l_flag = dap_chain_datum_token_flag_from_str(*l_str_flags);
                         if ( l_flag == DAP_CHAIN_DATUM_TOKEN_FLAG_UNDEFINED ){
                             dap_chain_node_cli_set_reply_text(a_str_reply, "Flag can't be \"%s\"",*l_str_flags);
                             return -20;
                         }
                         l_flags |= (1<<l_flag);
                         l_str_flags++;
                     }
                     // Add flags as set_flags TDS section
                     dap_tsd_t * l_tsd = dap_tsd_create_scalar(
                                                    DAP_CHAIN_DATUM_TOKEN_TSD_TYPE_SET_FLAGS, l_flags);
                     dap_list_append( l_tsd_list, l_tsd);
                     l_tsd_total_size+= dap_tsd_size( l_tsd);

                }else if ( strcmp( a_argv[l_arg_index],"-flags_unset" )==0){   // Flags
                    char ** l_str_flags = NULL;
                    l_str_flags = dap_strsplit( l_arg_param,",",0xffff );
                    uint16_t l_flags = 0;
                    while (l_str_flags && *l_str_flags ){
                        uint16_t l_flag = dap_chain_datum_token_flag_from_str(*l_str_flags);
                        if ( l_flag == DAP_CHAIN_DATUM_TOKEN_FLAG_UNDEFINED ){
                            dap_chain_node_cli_set_reply_text(a_str_reply, "Flag can't be \"%s\"",*l_str_flags);
                            return -20;
                        }
                        l_flags |= l_flag;
                        l_str_flags++;
                    }
                    // Add flags as unset_flags TDS section
                    dap_tsd_t * l_tsd = dap_tsd_create_scalar(
                                                            DAP_CHAIN_DATUM_TOKEN_TSD_TYPE_UNSET_FLAGS, l_flags);
                    dap_list_append( l_tsd_list, l_tsd);
                    l_tsd_total_size+= dap_tsd_size( l_tsd);

               }else if ( strcmp( a_argv[l_arg_index],"-signs" )==0){
                    dap_cert_parse_str_list(l_arg_param, &l_certs, &l_certs_count);
                    if(!l_certs_count) {
                        dap_chain_node_cli_set_reply_text(a_str_reply,
                                "token_update command requres at least one valid certificate to sign the basic transaction of emission");
                        return -10;
                    }
                } else if ( strcmp( a_argv[l_arg_index],"-total_supply" )==0){ // Total supply
                    dap_tsd_t * l_tsd;
                    uint256_t l_param_value = dap_chain_balance_scan(l_arg_param);
                    l_tsd = dap_tsd_create_scalar(
                                            DAP_CHAIN_DATUM_TOKEN_TSD_TYPE_TOTAL_SUPPLY_256, l_param_value);
                    dap_list_append( l_tsd_list, l_tsd);
                    l_tsd_total_size+= dap_tsd_size( l_tsd);
                }else if ( strcmp( a_argv[l_arg_index],"-total_signs_valid" )==0){ // Signs valid
                    uint16_t l_param_value = (uint16_t)atoi(l_arg_param);
                    l_signs_total = l_param_value;
                    dap_tsd_t * l_tsd = dap_tsd_create_scalar(
                                                            DAP_CHAIN_DATUM_TOKEN_TSD_TYPE_TOTAL_SIGNS_VALID, l_param_value);
                    dap_list_append( l_tsd_list, l_tsd);
                    l_tsd_total_size+= dap_tsd_size( l_tsd);
                }else if ( strcmp( a_argv[l_arg_index],"-datum_type_allowed_add" )==0){ // Datum type allowed add
                    dap_tsd_t * l_tsd = dap_tsd_create_string(
                                                            DAP_CHAIN_DATUM_TOKEN_TSD_TYPE_DATUM_TYPE_ALLOWED_ADD, l_arg_param);
                    dap_list_append( l_tsd_list, l_tsd);
                    l_tsd_total_size+= dap_tsd_size( l_tsd);
                }else if ( strcmp( a_argv[l_arg_index],"-datum_type_allowed_remove" )==0){ // Datum type allowed remove
                    dap_tsd_t * l_tsd = dap_tsd_create_string(
                                                            DAP_CHAIN_DATUM_TOKEN_TSD_TYPE_DATUM_TYPE_ALLOWED_REMOVE, l_arg_param);
                    dap_list_append( l_tsd_list, l_tsd);
                    l_tsd_total_size+= dap_tsd_size( l_tsd);
                }else if ( strcmp( a_argv[l_arg_index],"-datum_type_blocked_add" )==0){ // Datum type blocked add
                    dap_tsd_t * l_tsd = dap_tsd_create_string(
                                                            DAP_CHAIN_DATUM_TOKEN_TSD_TYPE_DATUM_TYPE_BLOCKED_ADD, l_arg_param);
                    dap_list_append( l_tsd_list, l_tsd);
                    l_tsd_total_size+= dap_tsd_size( l_tsd);
                }else if ( strcmp( a_argv[l_arg_index],"-datum_type_blocked_remove" )==0){ // Datum type blocked remove
                    dap_tsd_t * l_tsd = dap_tsd_create_string(
                                                            DAP_CHAIN_DATUM_TOKEN_TSD_TYPE_DATUM_TYPE_BLOCKED_REMOVE, l_arg_param);
                    dap_list_append( l_tsd_list, l_tsd);
                    l_tsd_total_size+= dap_tsd_size( l_tsd);
                }else if ( strcmp( a_argv[l_arg_index],"-tx_receiver_allowed_add" )==0){ // TX Receiver add
                    dap_tsd_t * l_tsd = dap_tsd_create_string(
                                                            DAP_CHAIN_DATUM_TOKEN_TSD_TYPE_TX_RECEIVER_ALLOWED_ADD, l_arg_param);
                    dap_list_append( l_tsd_list, l_tsd);
                    l_tsd_total_size+= dap_tsd_size( l_tsd);
                }else if ( strcmp( a_argv[l_arg_index],"-tx_receiver_allowed_remove" )==0){ // TX Receiver remove
                    dap_tsd_t * l_tsd = dap_tsd_create_string(
                                                            DAP_CHAIN_DATUM_TOKEN_TSD_TYPE_TX_RECEIVER_ALLOWED_REMOVE, l_arg_param);
                    dap_list_append( l_tsd_list, l_tsd);
                    l_tsd_total_size+= dap_tsd_size( l_tsd);
                }else if ( strcmp( a_argv[l_arg_index],"-tx_receiver_blocked_add" )==0){ // TX Receiver blocked add
                    dap_tsd_t * l_tsd = dap_tsd_create_string(
                                                            DAP_CHAIN_DATUM_TOKEN_TSD_TYPE_TX_RECEIVER_BLOCKED_ADD, l_arg_param);
                    dap_list_append( l_tsd_list, l_tsd);
                    l_tsd_total_size+= dap_tsd_size( l_tsd);
                }else if ( strcmp( a_argv[l_arg_index],"-tx_receiver_blocked_remove" )==0){ // TX Receiver blocked remove
                    dap_tsd_t * l_tsd = dap_tsd_create_string(
                                                            DAP_CHAIN_DATUM_TOKEN_TSD_TYPE_TX_RECEIVER_BLOCKED_REMOVE, l_arg_param);
                    dap_list_append( l_tsd_list, l_tsd);
                    l_tsd_total_size+= dap_tsd_size( l_tsd);
                }else if ( strcmp( a_argv[l_arg_index],"-tx_sender_allowed_add" )==0){ // TX Sender allowed add
                    dap_tsd_t * l_tsd = dap_tsd_create_string(
                                                            DAP_CHAIN_DATUM_TOKEN_TSD_TYPE_TX_SENDER_ALLOWED_ADD, l_arg_param);
                    dap_list_append( l_tsd_list, l_tsd);
                    l_tsd_total_size+= dap_tsd_size( l_tsd);
                }else if ( strcmp( a_argv[l_arg_index],"-tx_sender_allowed_remove" )==0){ // TX Sender allowed remove
                    dap_tsd_t * l_tsd = dap_tsd_create_string(
                                                            DAP_CHAIN_DATUM_TOKEN_TSD_TYPE_TX_SENDER_ALLOWED_REMOVE, l_arg_param);
                    dap_list_append( l_tsd_list, l_tsd);
                    l_tsd_total_size+= dap_tsd_size( l_tsd);
                }else if ( strcmp( a_argv[l_arg_index],"-tx_sender_blocked_add" )==0){  // TX Sender blocked add
                    dap_tsd_t * l_tsd = dap_tsd_create_string(
                                                            DAP_CHAIN_DATUM_TOKEN_TSD_TYPE_TX_SENDER_BLOCKED_ADD, l_arg_param);
                    dap_list_append( l_tsd_list, l_tsd);
                    l_tsd_total_size+= dap_tsd_size( l_tsd);
                }else if ( strcmp( a_argv[l_arg_index],"-tx_sender_blocked_remove" )==0){  // TX Sender blocked remove
                    dap_tsd_t * l_tsd = dap_tsd_create_string(
                                                            DAP_CHAIN_DATUM_TOKEN_TSD_TYPE_TX_SENDER_BLOCKED_REMOVE, l_arg_param);
                    dap_list_append( l_tsd_list, l_tsd);
                    l_tsd_total_size+= dap_tsd_size( l_tsd);
                } else if (strcmp( a_argv[l_arg_index], "-chain") && strcmp( a_argv[l_arg_index], "-net") &&
                           strcmp( a_argv[l_arg_index], "-token") && !strcmp( a_argv[l_arg_index], "-type")) {
                    dap_chain_node_cli_set_reply_text(a_str_reply, "Unknown param \"%s\"",a_argv[l_arg_index]);
                    return -20;
                }
                l_arg_index+=2;
            }

            if (!l_tsd_total_size) {
                dap_chain_node_cli_set_reply_text(a_str_reply, "No valid params to update");
                return -21;
            }

            // If we have more certs than we need signs - use only first part of the list
            if(l_certs_count > l_signs_total)
                l_certs_count = l_signs_total;

            // Create new datum token
            l_datum_token_update = DAP_NEW_Z_SIZE(dap_chain_datum_token_t, sizeof(dap_chain_datum_token_t)+l_tsd_total_size ) ;
            l_datum_token_update->type = DAP_CHAIN_DATUM_TOKEN_TYPE_PRIVATE_UPDATE; // 256
            dap_snprintf(l_datum_token_update->ticker, sizeof(l_datum_token_update->ticker), "%s", l_ticker);
            l_datum_token_update->header_private_update.tsd_total_size = l_tsd_total_size;

            // Sign header with all certificates in the list and add signs to the end of token update
            // Important:


            l_datum_token_update = s_sign_cert_in_cycle(l_certs, l_datum_token_update, l_certs_count, &l_datum_data_offset, 
                                                        &l_sign_counter);

            // Add TSD sections in the end
            for ( dap_list_t* l_iter=dap_list_first(l_tsd_list); l_iter; l_iter=l_iter->next){
                dap_tsd_t * l_tsd = (dap_tsd_t *) l_iter->data;
                size_t l_tsd_size = dap_tsd_size( l_tsd);
                memcpy(l_datum_token_update->data_n_tsd + l_datum_data_offset, l_tsd, l_tsd_size);
                l_datum_data_offset += l_tsd_size;
            }


        }break;

        default:
            dap_chain_node_cli_set_reply_text(a_str_reply,
                    "Unknown token type");
            return -8;
    }

    if (l_sign_counter == 0)
    {
        dap_chain_node_cli_set_reply_text(a_str_reply,
                    "Token declaration failed. Successful count of certificate signing is 0");
            return -9;
    }

    dap_chain_datum_t * l_datum = dap_chain_datum_create(DAP_CHAIN_DATUM_TOKEN_TYPE_PRIVATE_UPDATE, l_datum_token_update,
            sizeof(l_datum_token_update->header_simple) + l_datum_data_offset);
    size_t l_datum_size = dap_chain_datum_size(l_datum);

    // Calc datum's hash
    dap_chain_hash_fast_t l_key_hash;
    dap_hash_fast(l_datum, l_datum_size, &l_key_hash);
    char * l_key_str = dap_chain_hash_fast_to_str_new(&l_key_hash);
    char * l_key_str_base58 = dap_enc_base58_encode_hash_to_str(&l_key_hash);

    // Add datum to mempool with datum_token_update hash as a key
    char * l_gdb_group_mempool;
    if(l_chain) {
        l_gdb_group_mempool = dap_chain_net_get_gdb_group_mempool(l_chain);
    }
    else {
        l_gdb_group_mempool = dap_chain_net_get_gdb_group_mempool_by_chain_type(l_net, CHAIN_TYPE_TOKEN);

    }
    if(dap_chain_global_db_gr_set(dap_strdup(l_key_str), (uint8_t *) l_datum, l_datum_size, l_gdb_group_mempool)) {
        if(!dap_strcmp(l_hash_out_type,"hex"))
            dap_chain_node_cli_set_reply_text(a_str_reply, "datum %s with token update %s is placed in datum pool ", l_key_str, l_ticker);
        else
            dap_chain_node_cli_set_reply_text(a_str_reply, "datum %s with token update %s is placed in datum pool ", l_key_str_base58, l_ticker);
        DAP_DELETE(l_datum);
        DAP_DELETE(l_datum_token_update);
        DAP_DELETE(l_gdb_group_mempool);
        DAP_DELETE(l_key_str);
        DAP_DELETE(l_key_str_base58);
        return 0;
    }
    else {
        if(!dap_strcmp(l_hash_out_type,"hex"))
            dap_chain_node_cli_set_reply_text(a_str_reply, "datum tx %s is not placed in datum pool ", l_key_str);
        else
            dap_chain_node_cli_set_reply_text(a_str_reply, "datum tx %s is not placed in datum pool ", l_key_str_base58);
        DAP_DELETE(l_datum);
        DAP_DELETE(l_datum_token_update);
        DAP_DELETE(l_gdb_group_mempool);
        DAP_DELETE(l_key_str);
        DAP_DELETE(l_key_str_base58);
        return -2;
    }
}

/**
 * @brief com_token_decl
 * @param argc
 * @param argv
 * @param arg_func
 * @param str_reply
 * @return
 * @details token_decl -net <net name> -chain <chain name> -token <token ticker> -total_supply <total supply> -signs_total <sign total> -signs_emission <signs for emission> -certs <certs list>\n"
 *  \t Declare new simple token for <netname>:<chain name> with ticker <token ticker>, maximum emission <total supply> and <signs for emission> from <signs total> signatures on valid emission\n"
 *  \t   Extended private token declaration\n"
 *  \t token_decl -net <net name> -chain <chain name> -token <token ticker> -type private -flags [<Flag 1>][,<Flag 2>]...[,<Flag N>]...  [-<Param name 1> <Param Value 1>] [-Param name 2> <Param Value 2>] ...[-<Param Name N> <Param Value N>]\n"
 *  \t   Declare new token for <netname>:<chain name> with ticker <token ticker>, flags <Flag 1>,<Flag2>...<Flag N>"
 *  \t   and custom parameters list <Param 1>, <Param 2>...<Param N>."
 *  \n"
 *  ==Flags=="
 *  \t ALL_BLOCKED:\t Blocked all permissions, usefull add it first and then add allows what you want to allow\n"
 *  \t ALL_ALLOWED:\t Allowed all permissions if not blocked them. Be careful with this mode\n"
 *  \t ALL_FROZEN:\t All permissions are temprorary frozen\n"
 *  \t ALL_UNFROZEN:\t Unfrozen permissions\n"
 *  \t STATIC_ALL:\t No token manipulations after declarations at all. Token declares staticly and can't variabed after\n"
 *  \t STATIC_FLAGS:\t No token manipulations after declarations with flags\n"
 *  \t STATIC_PERMISSIONS_ALL:\t No all permissions lists manipulations after declarations\n"
 *  \t STATIC_PERMISSIONS_DATUM_TYPE:\t No datum type permissions lists manipulations after declarations\n"
 *  \t STATIC_PERMISSIONS_TX_SENDER:\t No tx sender permissions lists manipulations after declarations\n"
 *  \t STATIC_PERMISSIONS_TX_RECEIVER:\t No tx receiver permissions lists manipulations after declarations\n"
    "\n"
    "==Params==\n"
    "General:\n"
    "\t -flags <value>:\t Set list of flags from <value> to token declaration\n"
    "\t -total_supply <value>:\t Set total supply - emission's maximum - to the <value>\n"
    "\t -signs_valid <value>:\t Set valid signatures count's minimum\n"
    "\t -signs <value>:\t Add signature's pkey fingerprint to the list of owners\n"
    "\nDatum type allowed/blocked:\n"
    "\t -datum_type_allowed <value>:\t Allowed datum type(s)\n"
    "\t -datum_type_blocked <value>:\t Blocked datum type(s)\n"
    "\nTx receiver addresses allowed/blocked:\n"
    "\t -tx_receiver_allowed <value>:\t Allowed tx receiver(s)\n"
    "\t -tx_receiver_blocked <value>:\t Blocked tx receiver(s)\n"
    "\n Tx sender addresses allowed/blocked:\n"
    "\t -tx_sender_allowed <value>:\t Allowed tx sender(s)\n"
    "\t -tx_sender_blocked <value>:\t Blocked tx sender(s)\n"
    "\n"
 */
int com_token_decl(int a_argc, char ** a_argv, char ** a_str_reply)
{
    int l_arg_index = 1;

    const char * l_type_str = NULL;

    const char * l_ticker = NULL;

    const char * l_total_supply_str = NULL;
    uint256_t l_total_supply = {}; // 256

    const char * l_signs_emission_str = NULL;
    uint16_t l_signs_emission = 0;

    const char * l_signs_total_str = NULL;
    uint16_t l_signs_total = 0;

    const char * l_certs_str = NULL;

    dap_cert_t ** l_certs = NULL;
    size_t l_certs_count = 0;

    dap_chain_t * l_chain = NULL;
    dap_chain_net_t * l_net = NULL;

    uint16_t l_type = DAP_CHAIN_DATUM_TOKEN_TYPE_SIMPLE;

    const char * l_hash_out_type = NULL;
    dap_chain_node_cli_find_option_val(a_argv, 0, a_argc, "-H", &l_hash_out_type);
    if(!l_hash_out_type)
        l_hash_out_type = "hex";
    if(dap_strcmp(l_hash_out_type,"hex") && dap_strcmp(l_hash_out_type,"base58")) {
        dap_chain_node_cli_set_reply_text(a_str_reply, "invalid parameter -H, valid values: -H <hex | base58>");
        return -1;
    }

    dap_chain_node_cli_cmd_values_parse_net_chain(&l_arg_index, a_argc, a_argv, a_str_reply, &l_chain, &l_net);
    if(!l_net)
        return -1;
    else {
        if(*a_str_reply) {
            DAP_DELETE(*a_str_reply);
            *a_str_reply = NULL;
        }
    }
    // Token ticker
    l_arg_index=dap_chain_node_cli_find_option_val(a_argv, 0, a_argc, "-token", &l_ticker);
    // Check for ticker
    if(!l_ticker) {
        dap_chain_node_cli_set_reply_text(a_str_reply, "token_decl requires parameter 'token'");
        return -2;
    }

    // Token type
    l_arg_index=dap_chain_node_cli_find_option_val(a_argv, 0, a_argc, "-type", &l_type_str);

    if (l_type_str) {
        if (strcmp( l_type_str, "private") == 0){
            l_type = DAP_CHAIN_DATUM_TOKEN_TYPE_PRIVATE_DECL; // 256
        }else if (strcmp( l_type_str, "private_simple") == 0){
            l_type = DAP_CHAIN_DATUM_TOKEN_TYPE_SIMPLE; // 256
        }else if (strcmp( l_type_str, "public_simple") == 0){
            l_type = DAP_CHAIN_DATUM_TOKEN_TYPE_PUBLIC; // 256
        }else if (strcmp( l_type_str, "native") == 0){
            l_type = DAP_CHAIN_DATUM_TOKEN_TYPE_NATIVE_DECL; // 256
        }
    }

    dap_chain_datum_token_t * l_datum_token = NULL;
    size_t l_datum_data_offset = 0;
    uint32_t l_sign_counter = 0;

    // Certificates thats will be used to sign currend datum token
    dap_chain_node_cli_find_option_val(a_argv, 0, a_argc, "-certs", &l_certs_str);
    // Signs number thats own emissioncan't find
    dap_chain_node_cli_find_option_val(a_argv, 0, a_argc, "-signs_total", &l_signs_total_str);
    // Signs minimum number thats need to authorize the emission
    dap_chain_node_cli_find_option_val(a_argv, 0, a_argc, "-signs_emission", &l_signs_emission_str);

    //DAP_CHAIN_DATUM_TOKEN_TYPE_NATIVE_DECL uses decimals parameter
    if (l_type != DAP_CHAIN_DATUM_TOKEN_TYPE_NATIVE_DECL){
        // Total supply value
        dap_chain_node_cli_find_option_val(a_argv, 0, a_argc, "-total_supply", &l_total_supply_str);

        if(!l_total_supply_str) {
            dap_chain_node_cli_set_reply_text(a_str_reply, "token_create requires parameter '-total_supply'");
            return -3;
        } else {
            l_total_supply = dap_chain_balance_scan((char *)l_total_supply_str);
            if (IS_ZERO_256(l_total_supply)){
                dap_chain_node_cli_set_reply_text(a_str_reply,
                        "token_create requires parameter '-total_supply' to be unsigned integer value that fits in 8 bytes");
                return -4;
            }
        }
    }

    if (l_type == DAP_CHAIN_DATUM_TOKEN_TYPE_NATIVE_DECL){
         dap_chain_node_cli_find_option_val(a_argv, 0, a_argc, "-decimals", &l_total_supply_str);

        if(!l_total_supply_str) {
            dap_chain_node_cli_set_reply_text(a_str_reply, "token_create requires parameter '-decimals'");
            return -3;
        } else {
            l_total_supply = dap_chain_balance_scan((char *)l_total_supply_str);
            if (IS_ZERO_256(l_total_supply)){
                dap_chain_node_cli_set_reply_text(a_str_reply,
                        "token_create requires parameter '-decimals' to be unsigned integer value that fits in 8 bytes");
                return -4;
            }
        }
    }
   
    // Signs emission
    if(!l_signs_emission_str){
        dap_chain_node_cli_set_reply_text(a_str_reply, "token_create requires parameter '-signs_emission'");
        return -5;
    } else {
        char * l_tmp = NULL;
        if((l_signs_emission = (uint16_t) strtol(l_signs_emission_str, &l_tmp, 10)) == 0){
            dap_chain_node_cli_set_reply_text(a_str_reply,
                    "token_create requires parameter 'signs_emission' to be unsigned integer value that fits in 2 bytes");
            return -6;
        }
    }
    // Signs total
    if(!l_signs_total_str){
        dap_chain_node_cli_set_reply_text(a_str_reply, "token_decl requires parameter 'signs_total'");
        return -7;
    } else {
        char * l_tmp = NULL;
        if((l_signs_total = (uint16_t) strtol(l_signs_total_str, &l_tmp, 10)) == 0){
            dap_chain_node_cli_set_reply_text(a_str_reply,
                    "token_create requires parameter 'signs_total' to be unsigned integer value that fits in 2 bytes");
            return -8;
        }
    }
    // Check certs list
    if(!l_certs_str) {
        dap_chain_node_cli_set_reply_text(a_str_reply, "token_decl requires parameter 'certs'");
        return -9;
    }
    // Load certs lists
    dap_cert_parse_str_list(l_certs_str, &l_certs, &l_certs_count);
    if(!l_certs_count){
        dap_chain_node_cli_set_reply_text(a_str_reply,
                "token_decl command requres at least one valid certificate to sign the basic transaction of emission");
        return -10;
    }

    switch(l_type){
        case DAP_CHAIN_DATUM_TOKEN_TYPE_PRIVATE_DECL: { // 256
            dap_list_t *l_tsd_list = NULL;
            size_t l_tsd_total_size = 0;
            uint16_t l_flags = 0;
            char ** l_str_flags = NULL;
            l_arg_index++;

            while (l_arg_index<a_argc-1){
                char * l_arg_param=  a_argv[l_arg_index+1];
                if ( strcmp(a_argv[l_arg_index],"-flags" )==0){   // Flags
                     l_str_flags = dap_strsplit( l_arg_param,",",0xffff );
                     while (l_str_flags && *l_str_flags){
                         uint16_t l_flag = dap_chain_datum_token_flag_from_str(*l_str_flags);
                         if ( l_flag == DAP_CHAIN_DATUM_TOKEN_FLAG_UNDEFINED ){
                             dap_chain_node_cli_set_reply_text(a_str_reply, "Flag can't be \"%s\"",*l_str_flags);
                             return -20;
                         }
                         l_flags |= l_flag; // if we have multiple flags
                         l_str_flags++;
                     }
                } else if ( strcmp( a_argv[l_arg_index],"-total_supply" )==0){ // Total supply
                    dap_tsd_t * l_tsd;
                    uint256_t l_param_value = dap_chain_balance_scan(l_arg_param);
                    l_tsd = dap_tsd_create_scalar(
                                    DAP_CHAIN_DATUM_TOKEN_TSD_TYPE_TOTAL_SUPPLY_256, l_param_value);
                    l_tsd_list = dap_list_append( l_tsd_list, l_tsd);
                    l_tsd_total_size+= dap_tsd_size( l_tsd);
                }else if ( strcmp( a_argv[l_arg_index],"-total_signs_valid" )==0){ // Signs valid
                    uint16_t l_param_value = (uint16_t)atoi(l_arg_param);
                    l_signs_total = l_param_value;
                    dap_tsd_t * l_tsd = dap_tsd_create_scalar(
                                                            DAP_CHAIN_DATUM_TOKEN_TSD_TYPE_TOTAL_SIGNS_VALID, l_param_value);
                    l_tsd_list = dap_list_append( l_tsd_list, l_tsd);
                    l_tsd_total_size+= dap_tsd_size( l_tsd);
                }else if ( strcmp( a_argv[l_arg_index],"-signs" )==0){
                    dap_cert_parse_str_list(l_arg_param, &l_certs, &l_certs_count);
                    if(!l_certs_count) {
                        dap_chain_node_cli_set_reply_text(a_str_reply,
                                "token_decl command requres at least one valid certificate to sign the basic transaction of emission");
                        return -10;
                    }
                }else if ( strcmp( a_argv[l_arg_index],"-datum_type_allowed" )==0){
                    dap_tsd_t * l_tsd = dap_tsd_create_string(
                                                            DAP_CHAIN_DATUM_TOKEN_TSD_TYPE_DATUM_TYPE_ALLOWED_ADD, l_arg_param);
                    l_tsd_list = dap_list_append( l_tsd_list, l_tsd);
                    l_tsd_total_size+= dap_tsd_size( l_tsd);
                }else if ( strcmp( a_argv[l_arg_index],"-datum_type_blocked" )==0){
                    dap_tsd_t * l_tsd = dap_tsd_create_string(
                                                            DAP_CHAIN_DATUM_TOKEN_TSD_TYPE_DATUM_TYPE_BLOCKED_ADD, l_arg_param);
                    l_tsd_list = dap_list_append( l_tsd_list, l_tsd);
                    l_tsd_total_size+= dap_tsd_size( l_tsd);
                }else if ( strcmp( a_argv[l_arg_index],"-tx_receiver_allowed" )==0){
                    const char *a_tx_receiver_allowed_base58 = NULL;
<<<<<<< HEAD
                    dap_chain_node_cli_find_option_val(a_argv, 0, a_argc, "-tx_receiver_allowed", &a_tx_receiver_allowed_base58);
                    dap_chain_addr_t *l_addr_to = dap_chain_addr_from_str(a_tx_receiver_allowed_base58);
                    dap_tsd_t * l_tsd = dap_tsd_create(DAP_CHAIN_DATUM_TOKEN_TSD_TYPE_TX_RECEIVER_ALLOWED_ADD, l_addr_to, sizeof(dap_chain_addr_t));
                    l_tsd_list = dap_list_append( l_tsd_list, l_tsd);
                    //dap_tsd_t * l_tsd = dap_tsd_create_string(DAP_CHAIN_DATUM_TOKEN_TSD_TYPE_TX_RECEIVER_ALLOWED_ADD, a_tx_receiver_allowed_base58);
                    l_tsd_total_size+= dap_tsd_size( l_tsd);
=======
                    dap_chain_node_cli_find_option_val(a_argv, 0, a_argc, "-tx_receiver_allowed", &a_tx_receiver_allowed_base58);        
                    char ** l_str_wallet_addr = NULL;
                    l_str_wallet_addr = dap_strsplit( a_tx_receiver_allowed_base58,",",0xffff );

                    if (!l_str_wallet_addr){
                       log_it(L_DEBUG,"Error in wallet addresses array parsing in tx_receiver_allowed parameter");
                       return -10;
                    }

                    while (l_str_wallet_addr && *l_str_wallet_addr){
                        log_it(L_DEBUG,"Processing wallet address: %s", *l_str_wallet_addr);
                        dap_chain_addr_t *addr_to = dap_chain_addr_from_str(*l_str_wallet_addr);
                        if (addr_to){
                            dap_tsd_t * l_tsd = dap_tsd_create(DAP_CHAIN_DATUM_TOKEN_TSD_TYPE_TX_RECEIVER_ALLOWED_ADD, addr_to, sizeof(dap_chain_addr_t));
                            l_tsd_list = dap_list_append( l_tsd_list, l_tsd);
                            l_tsd_total_size+= dap_tsd_size( l_tsd);
                        } else{
                            log_it(L_DEBUG,"Error in wallet address parsing");
                        }
                        l_str_wallet_addr++;
                     }
>>>>>>> d02e4df5
                }else if ( strcmp( a_argv[l_arg_index],"-tx_receiver_blocked" )==0){
                    dap_tsd_t * l_tsd = dap_tsd_create_string(
                                                            DAP_CHAIN_DATUM_TOKEN_TSD_TYPE_TX_RECEIVER_BLOCKED_ADD, l_arg_param);
                    l_tsd_list = dap_list_append( l_tsd_list, l_tsd);
                    l_tsd_total_size+= dap_tsd_size( l_tsd);
                }else if ( strcmp( a_argv[l_arg_index],"-tx_sender_allowed" )==0){
                    dap_tsd_t * l_tsd = dap_tsd_create_string(
                                                            DAP_CHAIN_DATUM_TOKEN_TSD_TYPE_TX_SENDER_ALLOWED_ADD, l_arg_param);
                    l_tsd_list = dap_list_append( l_tsd_list, l_tsd);
                    l_tsd_total_size+= dap_tsd_size( l_tsd);
                }else if ( strcmp( a_argv[l_arg_index],"-tx_sender_blocked" )==0){
                    dap_tsd_t * l_tsd = dap_tsd_create_string(
                                                            DAP_CHAIN_DATUM_TOKEN_TSD_TYPE_TX_SENDER_BLOCKED_ADD, l_arg_param);
                    l_tsd_list = dap_list_append( l_tsd_list, l_tsd);
                    l_tsd_total_size+= dap_tsd_size( l_tsd);
                // }else {
                //     dap_chain_node_cli_set_reply_text(a_str_reply, "Unknown param \"%s\"",a_argv[l_arg_index]);
                //     return -20;
                }
                l_arg_index+=2;
            }

            // If we have more certs than we need signs - use only first part of the list
            if(l_certs_count > l_signs_total)
                l_certs_count = l_signs_total;

            log_it(L_DEBUG,"Prepeared TSD sections for private token on %zd total size", l_tsd_total_size);
            // Create new datum token
            l_datum_token = DAP_NEW_Z_SIZE(dap_chain_datum_token_t, sizeof(dap_chain_datum_token_t)) ;
            
            l_datum_token->type = l_type; //DAP_CHAIN_DATUM_TOKEN_TYPE_PRIVATE_DECL;
            
            dap_snprintf(l_datum_token->ticker, sizeof(l_datum_token->ticker), "%s", l_ticker);
            l_datum_token->header_private_decl.flags = l_flags;   
            l_datum_token->header_private_decl.total_supply_256 = l_total_supply;
            l_datum_token->header_private_decl.current_supply_256 = l_total_supply;
            l_datum_token->header_private_decl.signs_total = l_signs_total;
            l_datum_token->header_private_decl.signs_valid = l_signs_emission;

            log_it(L_DEBUG,"Token declaration '%s' initialized", l_datum_token->ticker);

            // Sign header with all certificates in the list and add signs to the end of ticker declaration
            // Important:

            l_datum_token = s_sign_cert_in_cycle(l_certs, l_datum_token, l_certs_count, &l_datum_data_offset, &l_sign_counter);

            // Add TSD sections in the end
            for ( dap_list_t* l_iter=dap_list_first(l_tsd_list); l_iter; l_iter=l_iter->next){
                dap_tsd_t * l_tsd = (dap_tsd_t *) l_iter->data;
                if (l_tsd == NULL){
                    log_it(L_ERROR, "NULL tsd in list!");
                    continue;
                }
                switch (l_tsd->type){
                    case DAP_CHAIN_DATUM_TOKEN_TSD_TYPE_TOTAL_SUPPLY_256: { // 256
                        char *l_balance;
                        l_balance = dap_chain_balance_print(dap_tsd_get_scalar(l_tsd, uint256_t));
                        log_it(L_DEBUG,"== TOTAL_SUPPLY: %s", l_balance);
                        DAP_DELETE(l_balance);
                    }
                    break;
                    case DAP_CHAIN_DATUM_TOKEN_TSD_TYPE_TOTAL_SIGNS_VALID:
                        log_it(L_DEBUG,"== TOTAL_SIGNS_VALID: %u",
                                dap_tsd_get_scalar(l_tsd,uint16_t) );
                    break;
                    case DAP_CHAIN_DATUM_TOKEN_TSD_TYPE_DATUM_TYPE_ALLOWED_ADD:
                        log_it(L_DEBUG,"== DATUM_TYPE_ALLOWED_ADD: %s",
                               dap_tsd_get_string_const(l_tsd) );
                    break;
                    case DAP_CHAIN_DATUM_TOKEN_TSD_TYPE_TX_SENDER_ALLOWED_ADD:
                        log_it(L_DEBUG,"== TX_SENDER_ALLOWED_ADD: binary data");
                    break;
                    case DAP_CHAIN_DATUM_TOKEN_TSD_TYPE_TX_SENDER_BLOCKED_ADD:
                        log_it(L_DEBUG,"== TX_SENDER_BLOCKED_ADD: %s",
                                dap_tsd_get_string_const(l_tsd) );
                    break;
                    case DAP_CHAIN_DATUM_TOKEN_TSD_TYPE_TX_RECEIVER_ALLOWED_ADD:
                        log_it(L_DEBUG,"== TX_SENDER_ALLOWED_ADD: binary data");
                    break;
                    case DAP_CHAIN_DATUM_TOKEN_TSD_TYPE_TX_RECEIVER_BLOCKED_ADD:
                        log_it(L_DEBUG,"== TX_RECEIVER_BLOCKED_ADD: %s",
                                dap_tsd_get_string_const(l_tsd) );
                    break;
                    default: log_it(L_DEBUG, "== 0x%04X: binary data %u size ",l_tsd->type, l_tsd->size );
                }
                size_t l_tsd_size = dap_tsd_size( l_tsd);
                //add realloc: size of token header + sizeof signed data s_sign_cert_in_cycle + n * l_tsd_size
                l_datum_token = DAP_REALLOC(l_datum_token, sizeof(dap_chain_datum_token_t) + l_datum_data_offset + l_tsd_size);
                memcpy(l_datum_token->data_n_tsd + l_datum_data_offset, l_tsd, l_tsd_size);
                l_datum_token->header_private_decl.tsd_total_size += l_tsd_size;
                l_datum_data_offset += l_tsd_size;
            }
        }break;
        case DAP_CHAIN_DATUM_TOKEN_TYPE_SIMPLE: { // 256
            // If we have more certs than we need signs - use only first part of the list
            if(l_certs_count > l_signs_total)
                l_certs_count = l_signs_total;

            // Create new datum token
            l_datum_token = DAP_NEW_Z_SIZE(dap_chain_datum_token_t, sizeof(dap_chain_datum_token_t));
            l_datum_token->type = DAP_CHAIN_DATUM_TOKEN_TYPE_SIMPLE; // 256
            dap_snprintf(l_datum_token->ticker, sizeof(l_datum_token->ticker), "%s", l_ticker);
            l_datum_token->header_simple.total_supply_256 = l_total_supply;
            l_datum_token->header_simple.current_supply_256 = l_total_supply;
            l_datum_token->header_simple.signs_total = l_signs_total;
            l_datum_token->header_simple.signs_valid = l_signs_emission;

            // Sign header with all certificates in the list and add signs to the end of ticker declaration
            // Important:

             l_datum_token = s_sign_cert_in_cycle(l_certs, l_datum_token, l_certs_count, &l_datum_data_offset, &l_sign_counter);

        }break;
        case DAP_CHAIN_DATUM_TOKEN_TYPE_NATIVE_DECL: {
            dap_list_t *l_tsd_list = NULL;
            size_t l_tsd_total_size = 0;
            uint16_t l_flags = 0;
            char ** l_str_flags = NULL;
            l_arg_index = 0;

            //load -decimals parameter to l_total_supply_str
            dap_chain_node_cli_find_option_val(a_argv, 0, a_argc, "-decimals", &l_total_supply_str);

            while (l_arg_index<a_argc-1){
                char * l_arg_param=  a_argv[l_arg_index+1];
                if ( strcmp(a_argv[l_arg_index],"-flags" )==0){   // Flags
                     l_str_flags = dap_strsplit( l_arg_param,",",0xffff );
                     while (l_str_flags && *l_str_flags){
                         uint16_t l_flag = dap_chain_datum_token_flag_from_str(*l_str_flags);
                         if ( l_flag == DAP_CHAIN_DATUM_TOKEN_FLAG_UNDEFINED ){
                             dap_chain_node_cli_set_reply_text(a_str_reply, "Flag can't be \"%s\"",*l_str_flags);
                             return -20;
                         }
                         l_flags |= l_flag; // if we have multiple flags
                         l_str_flags++;
                     }
                }else if ( strcmp( a_argv[l_arg_index],"-signs" )==0){
                    dap_cert_parse_str_list(l_arg_param, &l_certs, &l_certs_count);
                    if(!l_certs_count) {
                        dap_chain_node_cli_set_reply_text(a_str_reply,
                                "token_decl command requres at least one valid certificate to sign the basic transaction of emission");
                        return -10;
                    }
                }else if ( strcmp( a_argv[l_arg_index],"-datum_type_allowed" )==0){
                    dap_tsd_t * l_tsd = dap_tsd_create_string(
                                                            DAP_CHAIN_DATUM_TOKEN_TSD_TYPE_DATUM_TYPE_ALLOWED_ADD, l_arg_param);
                    l_tsd_list = dap_list_append( l_tsd_list, l_tsd);
                    l_tsd_total_size+= dap_tsd_size( l_tsd);
                }else if ( strcmp( a_argv[l_arg_index],"-datum_type_blocked" )==0){
                    dap_tsd_t * l_tsd = dap_tsd_create_string(
                                                            DAP_CHAIN_DATUM_TOKEN_TSD_TYPE_DATUM_TYPE_BLOCKED_ADD, l_arg_param);
                    l_tsd_list = dap_list_append( l_tsd_list, l_tsd);
                    l_tsd_total_size+= dap_tsd_size( l_tsd);
                }else if ( strcmp( a_argv[l_arg_index],"-tx_receiver_allowed" )==0){
                    const char *a_tx_receiver_allowed_base58 = NULL;
                    dap_chain_node_cli_find_option_val(a_argv, 0, a_argc, "-tx_receiver_allowed", &a_tx_receiver_allowed_base58);        
                    char ** l_str_wallet_addr = NULL;
                    l_str_wallet_addr = dap_strsplit( a_tx_receiver_allowed_base58,",",0xffff );

                    if (!l_str_wallet_addr){
                       log_it(L_DEBUG,"Error in wallet addresses array parsing in tx_receiver_allowed parameter");
                       return -10;
                    }

                    while (l_str_wallet_addr && *l_str_wallet_addr){
                        log_it(L_DEBUG,"Processing wallet address: %s", *l_str_wallet_addr);
                        dap_chain_addr_t *addr_to = dap_chain_addr_from_str(*l_str_wallet_addr);
                        if (addr_to){
                            dap_tsd_t * l_tsd = dap_tsd_create(DAP_CHAIN_DATUM_TOKEN_TSD_TYPE_TX_RECEIVER_ALLOWED_ADD, addr_to, sizeof(dap_chain_addr_t));
                            l_tsd_list = dap_list_append( l_tsd_list, l_tsd);
                            l_tsd_total_size+= dap_tsd_size( l_tsd);
                        } else{
                            log_it(L_DEBUG,"Error in wallet address parsing");
                        }
                        l_str_wallet_addr++;
                     }
                }else if ( strcmp( a_argv[l_arg_index],"-tx_receiver_blocked" )==0){
                    dap_tsd_t * l_tsd = dap_tsd_create_string(
                                                            DAP_CHAIN_DATUM_TOKEN_TSD_TYPE_TX_RECEIVER_BLOCKED_ADD, l_arg_param);
                    l_tsd_list = dap_list_append( l_tsd_list, l_tsd);
                    l_tsd_total_size+= dap_tsd_size( l_tsd);
                }else if ( strcmp( a_argv[l_arg_index],"-tx_sender_allowed" )==0){
                    dap_tsd_t * l_tsd = dap_tsd_create_string(
                                                            DAP_CHAIN_DATUM_TOKEN_TSD_TYPE_TX_SENDER_ALLOWED_ADD, l_arg_param);
                    l_tsd_list = dap_list_append( l_tsd_list, l_tsd);
                    l_tsd_total_size+= dap_tsd_size( l_tsd);
                }else if ( strcmp( a_argv[l_arg_index],"-tx_sender_blocked" )==0){
                    dap_tsd_t * l_tsd = dap_tsd_create_string(
                                                            DAP_CHAIN_DATUM_TOKEN_TSD_TYPE_TX_SENDER_BLOCKED_ADD, l_arg_param);
                    l_tsd_list = dap_list_append( l_tsd_list, l_tsd);
                    l_tsd_total_size+= dap_tsd_size( l_tsd);
                // }else {
                //     dap_chain_node_cli_set_reply_text(a_str_reply, "Unknown param \"%s\"",a_argv[l_arg_index]);
                //     return -20;
                }
                l_arg_index+=1;
            }

            // If we have more certs than we need signs - use only first part of the list
            if(l_certs_count > l_signs_total)
                l_certs_count = l_signs_total;

            log_it(L_DEBUG,"Prepeared TSD sections for native token on %zd total size", l_tsd_total_size);
            // Create new datum token
            l_datum_token = DAP_NEW_Z_SIZE(dap_chain_datum_token_t, sizeof(dap_chain_datum_token_t)) ;
            
            l_datum_token->type = l_type; //DAP_CHAIN_DATUM_TOKEN_TYPE_NATIVE_DECL;
            
            dap_snprintf(l_datum_token->ticker, sizeof(l_datum_token->ticker), "%s", l_ticker);
            l_datum_token->header_native_decl.flags = l_flags;   
            l_datum_token->header_native_decl.total_supply_256 = l_total_supply;
            l_datum_token->header_native_decl.current_supply_256 = l_total_supply;
            l_datum_token->header_native_decl.signs_total = l_signs_total;
            l_datum_token->header_native_decl.signs_valid = l_signs_emission;

            log_it(L_DEBUG,"Token declaration '%s' initialized", l_datum_token->ticker);

            // Sign header with all certificates in the list and add signs to the end of ticker declaration
            // Important:

            l_datum_token = s_sign_cert_in_cycle(l_certs, l_datum_token, l_certs_count, &l_datum_data_offset, &l_sign_counter);

            // Add TSD sections in the end
            for ( dap_list_t* l_iter=dap_list_first(l_tsd_list); l_iter; l_iter=l_iter->next){
                dap_tsd_t * l_tsd = (dap_tsd_t *) l_iter->data;
                if (l_tsd == NULL){
                    log_it(L_ERROR, "NULL tsd in list!");
                    continue;
                }
                switch (l_tsd->type){
                    case DAP_CHAIN_DATUM_TOKEN_TSD_TYPE_TOTAL_SUPPLY_256: { // 256
                        char *l_balance;
                        l_balance = dap_chain_balance_print(dap_tsd_get_scalar(l_tsd, uint256_t));
                        log_it(L_DEBUG,"== TOTAL_SUPPLY: %s", l_balance);
                        DAP_DELETE(l_balance);
                    }
                    break;
                    case DAP_CHAIN_DATUM_TOKEN_TSD_TYPE_TOTAL_SIGNS_VALID:
                        log_it(L_DEBUG,"== TOTAL_SIGNS_VALID: %u",
                                dap_tsd_get_scalar(l_tsd,uint16_t) );
                    break;
                    case DAP_CHAIN_DATUM_TOKEN_TSD_TYPE_DATUM_TYPE_ALLOWED_ADD:
                        log_it(L_DEBUG,"== DATUM_TYPE_ALLOWED_ADD: %s",
                               dap_tsd_get_string_const(l_tsd) );
                    break;
                    case DAP_CHAIN_DATUM_TOKEN_TSD_TYPE_TX_SENDER_ALLOWED_ADD:
                        log_it(L_DEBUG,"== TX_SENDER_ALLOWED_ADD: binary data");
                    break;
                    case DAP_CHAIN_DATUM_TOKEN_TSD_TYPE_TX_SENDER_BLOCKED_ADD:
                        log_it(L_DEBUG,"== TX_SENDER_BLOCKED_ADD: %s",
                                dap_tsd_get_string_const(l_tsd) );
                    break;
                    case DAP_CHAIN_DATUM_TOKEN_TSD_TYPE_TX_RECEIVER_ALLOWED_ADD:
                        log_it(L_DEBUG,"== TX_SENDER_ALLOWED_ADD: binary data");
                    break;
                    case DAP_CHAIN_DATUM_TOKEN_TSD_TYPE_TX_RECEIVER_BLOCKED_ADD:
                        log_it(L_DEBUG,"== TX_RECEIVER_BLOCKED_ADD: %s",
                                dap_tsd_get_string_const(l_tsd) );
                    break;
                    default: log_it(L_DEBUG, "== 0x%04X: binary data %u size ",l_tsd->type, l_tsd->size );
                }
                size_t l_tsd_size = dap_tsd_size( l_tsd);
                //add realloc: size of token header + sizeof signed data s_sign_cert_in_cycle + n * l_tsd_size
                l_datum_token = DAP_REALLOC(l_datum_token, sizeof(dap_chain_datum_token_t) + l_datum_data_offset + l_tsd_size);
                memcpy(l_datum_token->data_n_tsd + l_datum_data_offset, l_tsd, l_tsd_size);
                l_datum_token->header_native_decl.tsd_total_size += l_tsd_size;
                l_datum_data_offset += l_tsd_size;
            }
        }break;
        default:
            dap_chain_node_cli_set_reply_text(a_str_reply,
                    "Unknown token type");
            return -8;
    }

    // We skip datum creation opeartion, if count of signed certificates in s_sign_cert_in_cycle is 0.
    // Usually it happen, when certificate in token_decl or token_update command doesn't contain private data or broken
    if (l_sign_counter == 0){
        dap_chain_node_cli_set_reply_text(a_str_reply,
                    "Token declaration failed. Successful count of certificate signing is 0");
            return -9;
    }

    dap_chain_datum_t * l_datum = dap_chain_datum_create(DAP_CHAIN_DATUM_TOKEN_DECL,
                                                         l_datum_token,
                                                         sizeof(*l_datum_token) + l_datum_data_offset);
    size_t l_datum_size = dap_chain_datum_size(l_datum);

    // Calc datum's hash
    dap_chain_hash_fast_t l_key_hash;
    dap_hash_fast(l_datum, l_datum_size, &l_key_hash);
    char * l_key_str = dap_chain_hash_fast_to_str_new(&l_key_hash);
    char * l_key_str_base58 = dap_enc_base58_encode_hash_to_str(&l_key_hash);

    // Add datum to mempool with datum_token hash as a key
    char * l_gdb_group_mempool;
    if (l_chain) {
        l_gdb_group_mempool = dap_chain_net_get_gdb_group_mempool(l_chain);
    }
    else {
        l_gdb_group_mempool = dap_chain_net_get_gdb_group_mempool_by_chain_type(l_net, CHAIN_TYPE_TOKEN);

    }
    int l_ret = 0;
    bool l_placed = dap_chain_global_db_gr_set(dap_strdup(l_key_str), (uint8_t *) l_datum, l_datum_size, l_gdb_group_mempool);
    dap_chain_node_cli_set_reply_text(a_str_reply, "Datum %s with 256bit token %s is%s placed in datum pool",
                                      dap_strcmp(l_hash_out_type, "hex") ? l_key_str_base58 : l_key_str,
                                      l_ticker, l_placed ? "" : " not");
    if (!l_placed) {
        DAP_DELETE(l_datum);
        l_ret = -2;
    }
    return l_ret;
}


/**
 * @brief com_token_emit
 * @param argc
 * @param argv
 * @param arg_func
 * @param str_reply
 * @return
 */
int com_token_emit(int a_argc, char ** a_argv, char ** a_str_reply)
{
    int arg_index = 1;
    const char *str_tmp = NULL;
    char *str_reply_tmp = NULL;
    uint256_t l_emission_value = {};

    const char * l_ticker = NULL;

    const char * l_addr_str = NULL;

    const char * l_emission_hash_str = NULL;
    dap_chain_hash_fast_t l_emission_hash, l_datum_emission_hash;
    dap_chain_datum_token_emission_t *l_emission = NULL;
    size_t l_emission_size;

    const char * l_certs_str = NULL;

    dap_cert_t ** l_certs = NULL;
    size_t l_certs_size = 0;

    const char * l_chain_emission_str = NULL;
    dap_chain_t * l_chain_emission = NULL;

    const char * l_chain_base_tx_str = NULL;
    dap_chain_t * l_chain_base_tx = NULL;

    dap_chain_net_t * l_net = NULL;

    const char * l_hash_out_type = NULL;
    dap_chain_node_cli_find_option_val(a_argv, arg_index, a_argc, "-H", &l_hash_out_type);
    if(!l_hash_out_type)
        l_hash_out_type = "hex";
    if(dap_strcmp(l_hash_out_type,"hex") && dap_strcmp(l_hash_out_type,"base58")) {
        dap_chain_node_cli_set_reply_text(a_str_reply, "invalid parameter -H, valid values: -H <hex | base58>");
        return -1;
    }

    dap_chain_node_cli_cmd_values_parse_net_chain(&arg_index,a_argc,a_argv,a_str_reply,NULL, &l_net);
    if( ! l_net) { // Can't find such network
        dap_chain_node_cli_set_reply_text(a_str_reply,
                "token_create requires parameter '-net' to be valid chain network name");
        return -43;
    }

    // Token emission
    dap_chain_node_cli_find_option_val(a_argv, arg_index, a_argc, "-emission", &l_emission_hash_str);

    // Emission certs
    dap_chain_node_cli_find_option_val(a_argv, arg_index, a_argc, "-certs", &l_certs_str);

    // Wallet address that recieves the emission
    dap_chain_node_cli_find_option_val(a_argv, arg_index, a_argc, "-addr", &l_addr_str);

    // Token ticker
    dap_chain_node_cli_find_option_val(a_argv, arg_index, a_argc, "-token", &l_ticker);

    if(!l_certs_str) {
        dap_chain_node_cli_set_reply_text(a_str_reply, "token_emit requires parameter '-certs'");
        return -4;
    }
    dap_cert_parse_str_list(l_certs_str, &l_certs, &l_certs_size);

    if(!l_certs_size) {
        dap_chain_node_cli_set_reply_text(a_str_reply,
                "token_emit command requres at least one valid certificate to sign the basic transaction of emission");
        return -5;
    }

    const char *l_add_sign = NULL;
    dap_chain_addr_t *l_addr = NULL;
    dap_chain_node_cli_find_option_val(a_argv, arg_index, arg_index + 1, "sign", &l_add_sign);
    if (!l_add_sign) {      //Create the emission
        // Emission value
        if(dap_chain_node_cli_find_option_val(a_argv, arg_index, a_argc, "-emission_value", &str_tmp)) {
            l_emission_value = dap_chain_balance_scan(str_tmp);
        }

        if (IS_ZERO_256(l_emission_value)) {
            dap_chain_node_cli_set_reply_text(a_str_reply, "token_emit requires parameter '-emission_value'");
            return -1;
        }

        if(!l_addr_str) {
            dap_chain_node_cli_set_reply_text(a_str_reply, "token_emit requires parameter '-addr'");
            return -2;
        }

        if(!l_ticker) {
            dap_chain_node_cli_set_reply_text(a_str_reply, "token_emit requires parameter '-token'");
            return -3;
        }

        dap_chain_addr_t *l_addr = dap_chain_addr_from_str(l_addr_str);

        if(!l_addr) {
            dap_chain_node_cli_set_reply_text(a_str_reply, "address \"%s\" is invalid", l_addr_str);
            return -4;
        }

        dap_chain_node_cli_find_option_val(a_argv, arg_index, a_argc, "-chain_emission", &l_chain_emission_str);
        if(l_chain_emission_str) {
            if((l_chain_emission = dap_chain_net_get_chain_by_name(l_net, l_chain_emission_str)) == NULL) { // Can't find such chain
                dap_chain_node_cli_set_reply_text(a_str_reply,
                        "token_create requires parameter '-chain_emission' to be valid chain name in chain net %s",
                        l_net->pub.name);
                return -45;
            }
        }
    } else {
        if (l_emission_hash_str) {
            DL_FOREACH(l_net->pub.chains, l_chain_emission) {
                l_emission = dap_chain_mempool_emission_get(l_chain_emission, l_emission_hash_str);
                if (l_emission)
                    break;
            }
            if (!l_emission){
                dap_chain_node_cli_set_reply_text(a_str_reply, "Can' find emission with hash \"%s\" for token %s on network %s",
                                                  l_emission_hash_str, l_ticker, l_net->pub.name);
                return -32;
            }
        } else {
            dap_chain_node_cli_set_reply_text(a_str_reply, "Subcommand 'sign' recuires parameter '-emission'");
            return -31;
        }
    }

    dap_chain_node_cli_find_option_val(a_argv, arg_index, a_argc, "-chain_base_tx", &l_chain_base_tx_str);

    if(l_chain_base_tx_str) {
        if((l_chain_base_tx = dap_chain_net_get_chain_by_name(l_net, l_chain_base_tx_str)) == NULL) { // Can't find such chain
            dap_chain_node_cli_set_reply_text(a_str_reply,
                    "token_create requires parameter '-chain_base_tx' to be valid chain name in chain net %s", l_net->pub.name);
            DAP_DELETE(l_addr);
            return -47;
        }
        if(!l_ticker) {
            dap_chain_node_cli_set_reply_text(a_str_reply, "token_emit requires parameter '-token'");
            return -3;
        }
    }

    //dap_chain_mempool_emission_create(l_emission, DAP_CHAIN_DATUM_TOKEN_EMISSION_TYPE_AUTH, l_ticker, l_emission_value);
    if (!l_add_sign) {
        if (!l_chain_emission)
            l_chain_emission = dap_chain_net_get_chain_by_chain_type(l_net, CHAIN_TYPE_EMISSION);
        // Create emission datum
        l_emission = dap_chain_datum_emission_create(l_emission_value, l_ticker, l_addr);
    }
    l_emission->data.type_auth.signs_count += l_certs_size;
    // Then add signs
    for(size_t i = 0; i < l_certs_size; i++)
        l_emission = dap_chain_datum_emission_add_sign(l_certs[i]->enc_key, l_emission);
    // Calc emission's hash
    l_emission_size = dap_chain_datum_emission_get_size((uint8_t *)l_emission);
    dap_hash_fast(l_emission, l_emission_size, &l_emission_hash);
    // Produce datum
    dap_chain_datum_t *l_datum_emission = dap_chain_datum_create(DAP_CHAIN_DATUM_TOKEN_EMISSION,
            l_emission,
            l_emission_size);
    // Delete token emission
    DAP_DEL_Z(l_emission);
    size_t l_datum_emission_size = sizeof(l_datum_emission->header) + l_datum_emission->header.data_size;

    // Calc datum emission's hash
    dap_hash_fast(l_datum_emission, l_datum_emission_size, &l_datum_emission_hash);
    bool l_hex_format = dap_strcmp(l_hash_out_type, "hex");
    l_emission_hash_str = l_hex_format ? dap_chain_hash_fast_to_str_new(&l_datum_emission_hash)
                                       : dap_enc_base58_encode_hash_to_str(&l_datum_emission_hash);
    // Add token emission datum to mempool
    char *l_gdb_group_mempool_emission = dap_chain_net_get_gdb_group_mempool(l_chain_emission);
    bool l_placed = dap_chain_global_db_gr_set(l_emission_hash_str,
                                               (uint8_t *)l_datum_emission,
                                               l_datum_emission_size,
                                               l_gdb_group_mempool_emission);
    str_reply_tmp = dap_strdup_printf("Datum %s with 256bit emission is%s placed in datum pool",
                                      l_emission_hash_str, l_placed ? "" : " not");
    DAP_DEL_Z(l_emission_hash_str);
    if (!l_placed) {
        DAP_DEL_Z(l_datum_emission);
        DAP_DEL_Z(l_certs);
        return -1;
    }

    if(l_chain_base_tx) {
        dap_chain_hash_fast_t *l_datum_tx_hash = dap_chain_mempool_base_tx_create(l_chain_base_tx, &l_emission_hash,
                                                                l_chain_emission->id, l_emission_value, l_ticker,
                                                                l_addr, l_certs, l_certs_size);
        char *l_tx_hash_str = l_hex_format ? dap_chain_hash_fast_to_str_new(l_datum_tx_hash)
                                           : dap_enc_base58_encode_hash_to_str(l_datum_tx_hash);
        dap_chain_node_cli_set_reply_text(a_str_reply, "%s\nDatum %s with 256bit TX is%s placed in datum pool",
                                          str_reply_tmp, l_tx_hash_str, l_placed ? "" : " not");
        DAP_DEL_Z(l_tx_hash_str);
        DAP_DELETE(str_reply_tmp);
    }
    DAP_DELETE(l_addr);
    DAP_DEL_Z(l_certs);
    return 0;
}


/**
 * @brief com_tx_cond_create
 * Create transaction
 * com_tx_cond_create command
 * @param a_argc 
 * @param a_argv 
 * @param a_str_reply 
 * @return int 
 */
int com_tx_cond_create(int a_argc, char ** a_argv, char **a_str_reply)
{
    (void) a_argc;
    int arg_index = 1;
    const char *c_wallets_path = dap_chain_wallet_get_path(g_config);
    const char * l_token_ticker = NULL;    
    const char * l_wallet_str = NULL;
    const char * l_cert_str = NULL;
    const char * l_value_datoshi_str = NULL;
    const char * l_net_name = NULL;
    const char * l_unit_str = NULL;
    const char * l_srv_uid_str = NULL;
    uint256_t l_value_datoshi = {};
    const char * l_hash_out_type = NULL;
    dap_chain_node_cli_find_option_val(a_argv, arg_index, a_argc, "-H", &l_hash_out_type);
    if(!l_hash_out_type)
        l_hash_out_type = "hex";
    if(dap_strcmp(l_hash_out_type,"hex") && dap_strcmp(l_hash_out_type,"base58")) {
        dap_chain_node_cli_set_reply_text(a_str_reply, "Invalid parameter -H, valid values: -H <hex | base58>");
        return -1;
    }

    // Token ticker
    dap_chain_node_cli_find_option_val(a_argv, arg_index, a_argc, "-token", &l_token_ticker);
    // Wallet name - from
    dap_chain_node_cli_find_option_val(a_argv, arg_index, a_argc, "-wallet", &l_wallet_str);
    // Public certifiacte of condition owner
    dap_chain_node_cli_find_option_val(a_argv, arg_index, a_argc, "-cert", &l_cert_str);
    // value datoshi
    dap_chain_node_cli_find_option_val(a_argv, arg_index, a_argc, "-value", &l_value_datoshi_str);
    // net
    dap_chain_node_cli_find_option_val(a_argv, arg_index, a_argc, "-net", &l_net_name);
    // unit
    dap_chain_node_cli_find_option_val(a_argv, arg_index, a_argc, "-unit", &l_unit_str);
    // service
    dap_chain_node_cli_find_option_val(a_argv, arg_index, a_argc, "-srv_uid", &l_srv_uid_str);

    if(!l_token_ticker) {
        dap_chain_node_cli_set_reply_text(a_str_reply, "tx_cond_create requires parameter '-token'");
        return -1;
    }
    if (!l_wallet_str) {
        dap_chain_node_cli_set_reply_text(a_str_reply, "tx_cond_create requires parameter '-wallet'");
        return -2;
    }
    if (!l_cert_str) {
        dap_chain_node_cli_set_reply_text(a_str_reply, "tx_cond_create requires parameter '-cert'");
        return -3;
    }
    if(!l_value_datoshi_str) {
        dap_chain_node_cli_set_reply_text(a_str_reply, "tx_cond_create requires parameter '-value'");
        return -4;
    }

    if(!l_net_name) {
        dap_chain_node_cli_set_reply_text(a_str_reply, "tx_cond_create requires parameter '-net'");
        return -5;
    }
    if(!l_unit_str) {
        dap_chain_node_cli_set_reply_text(a_str_reply, "tx_cond_create requires parameter '-unit'");
        return -6;
    }

    if(!l_srv_uid_str) {
        dap_chain_node_cli_set_reply_text(a_str_reply, "tx_cond_create requires parameter '-srv_uid'");
        return -7;
    }
    dap_chain_net_srv_uid_t l_srv_uid = {};
    l_srv_uid.uint64 = strtoll(l_srv_uid_str, NULL, 10);
    if (!l_srv_uid.uint64) {
        dap_chain_node_cli_set_reply_text(a_str_reply, "Can't find service UID %s ", l_srv_uid_str);
        return -8;
    }

    dap_chain_net_srv_price_unit_uid_t l_price_unit = { .enm = SERV_UNIT_UNDEFINED };
    if(!dap_strcmp(l_unit_str, "mb"))
        l_price_unit.enm = SERV_UNIT_MB;
    else if(!dap_strcmp(l_unit_str, "sec"))
        l_price_unit.enm = SERV_UNIT_SEC;
    else if(!dap_strcmp(l_unit_str, "day"))
        l_price_unit.enm = SERV_UNIT_DAY;
    else if(!dap_strcmp(l_unit_str, "kb"))
        l_price_unit.enm = SERV_UNIT_KB;
    else if(!dap_strcmp(l_unit_str, "b"))
        l_price_unit.enm = SERV_UNIT_B;

    if(l_price_unit.enm == SERV_UNIT_UNDEFINED) {
        dap_chain_node_cli_set_reply_text(a_str_reply, "Can't recognize unit '%s'. Unit must look like {mb | kb | b | sec | day}",
                l_unit_str);
        return -9;
    }

    l_value_datoshi = dap_chain_balance_scan(l_value_datoshi_str);
    if(IS_ZERO_256(l_value_datoshi)) {
        dap_chain_node_cli_set_reply_text(a_str_reply, "Can't recognize value '%s' as a number", l_value_datoshi_str);
        return -10;
    }

    dap_chain_net_t * l_net = l_net_name ? dap_chain_net_by_name(l_net_name) : NULL;
    if(!l_net) {
        dap_chain_node_cli_set_reply_text(a_str_reply, "Can't find net '%s'", l_net_name);
        return -11;
    }
    dap_chain_wallet_t *l_wallet = dap_chain_wallet_open(l_wallet_str, c_wallets_path);
    if(!l_wallet) {
        dap_chain_node_cli_set_reply_text(a_str_reply, "Can't open wallet '%s'", l_wallet);
        return -12;
    }

    dap_cert_t *l_cert_cond = dap_cert_find_by_name(l_cert_str);
    if(!l_cert_cond) {
        dap_chain_wallet_close(l_wallet);
        dap_chain_node_cli_set_reply_text(a_str_reply, "Can't find cert '%s'", l_cert_str);
        return -13;
    }

    dap_enc_key_t *l_key_from = dap_chain_wallet_get_key(l_wallet, 0);
    dap_pkey_t *l_key_cond = dap_pkey_from_enc_key(l_cert_cond->enc_key);
    if (!l_key_cond) {
        dap_chain_wallet_close(l_wallet);
        dap_chain_node_cli_set_reply_text(a_str_reply, "Cert '%s' doesn't contain a valid public key", l_cert_str);
        return -14;
    }

    uint256_t l_value_per_unit_max = {};
    uint256_t l_value_fee = {};
    dap_chain_hash_fast_t *l_tx_cond_hash = dap_chain_mempool_tx_create_cond(l_net, l_key_from, l_key_cond, l_token_ticker,
                                        l_value_datoshi, l_value_per_unit_max, l_price_unit, l_srv_uid, l_value_fee, NULL, 0);
    dap_chain_wallet_close(l_wallet);
    DAP_DELETE(l_key_cond);

    char *l_hash_str;
    if(!dap_strcmp(l_hash_out_type, "hex")) {
        l_hash_str = l_tx_cond_hash ? dap_chain_hash_fast_to_str_new(l_tx_cond_hash) : NULL;
    }
    else {
        l_hash_str = l_tx_cond_hash ? dap_enc_base58_encode_hash_to_str(l_tx_cond_hash) : NULL;
    }

    /*dap_chain_node_cli_set_reply_text(str_reply, "cond create=%s\n",
            (res == 0) ? "Ok" : (res == -2) ? "False, not enough funds for service fee" : "False");
    return res;*/

    int l_ret;
    // example: cond create succefully hash=0x4AA303EB7C10430C0AAC42F399D265BC7DD09E3983E088E02B8CED38DA22EDA9
    if(l_hash_str){
        dap_chain_node_cli_set_reply_text(a_str_reply, "cond create succefully hash=%s\n", l_hash_str);
        l_ret = 0;
    }
    else{
        dap_chain_node_cli_set_reply_text(a_str_reply, "cond can't create\n");
        l_ret = -1;
    }

    DAP_DELETE(l_hash_str);
    return  l_ret;
}

/**
 * @brief com_mempool_add_ca
 * @details Place public CA into the mempool
 * @param a_argc
 * @param a_argv
 * @param a_str_reply
 * @return
 */
int com_mempool_add_ca(int a_argc,  char ** a_argv, char ** a_str_reply)
{
    int arg_index = 1;

    // Read params
    const char * l_ca_name = NULL;
    dap_chain_net_t * l_net = NULL;
    dap_chain_t * l_chain = NULL;

    dap_chain_node_cli_find_option_val(a_argv, arg_index, a_argc, "-ca_name", &l_ca_name);
    dap_chain_node_cli_cmd_values_parse_net_chain(&arg_index,a_argc, a_argv, a_str_reply, &l_chain, &l_net);
    if ( l_net == NULL ){
        return -1;
    } else if (a_str_reply && *a_str_reply) {
        DAP_DELETE(*a_str_reply);
        *a_str_reply = NULL;
    }

    // Chech for chain if was set or not
    if ( l_chain == NULL){
       // If wasn't set - trying to auto detect
        l_chain = dap_chain_net_get_chain_by_chain_type( l_net, CHAIN_TYPE_CA );
        if (l_chain == NULL) { // If can't auto detect
            // clean previous error code
            dap_chain_node_cli_set_reply_text(a_str_reply,
                    "No chains for CA datum in network \"%s\"", l_net->pub.name );
            return -2;
        }
    }
    // Check if '-ca_name' wasn't specified
    if (l_ca_name == NULL){
        dap_chain_node_cli_set_reply_text(a_str_reply,
                "mempool_add_ca_public requires parameter '-ca_name' to specify the certificate name");
        return -3;
    }

    // Find certificate with specified key
    dap_cert_t * l_cert = dap_cert_find_by_name( l_ca_name );
    if( l_cert == NULL ){
        dap_chain_node_cli_set_reply_text(a_str_reply,
                "Can't find \"%s\" certificate", l_ca_name );
        return -4;
    }
    if( l_cert->enc_key == NULL ){
        dap_chain_node_cli_set_reply_text(a_str_reply,
                "Corrupted certificate \"%s\" without keys certificate", l_ca_name );
        return -5;
    }

    if ( l_cert->enc_key->priv_key_data_size || l_cert->enc_key->priv_key_data){
        dap_chain_node_cli_set_reply_text(a_str_reply,
                "Certificate \"%s\" has private key data. Please export public only key certificate without private keys", l_ca_name );
        return -6;
    }

    // Serialize certificate into memory
    uint32_t l_cert_serialized_size = 0;
    byte_t * l_cert_serialized = dap_cert_mem_save( l_cert, &l_cert_serialized_size );
    if( l_cert_serialized == NULL){
        dap_chain_node_cli_set_reply_text(a_str_reply,
                "Can't serialize in memory certificate \"%s\"", l_ca_name );
        return -7;
    }
    // Now all the chechs passed, forming datum for mempool
    dap_chain_datum_t * l_datum = dap_chain_datum_create( DAP_CHAIN_DATUM_CA, l_cert_serialized , l_cert_serialized_size);
    DAP_DELETE( l_cert_serialized);
    if( l_datum == NULL){
        dap_chain_node_cli_set_reply_text(a_str_reply,
                "Can't produce datum from certificate \"%s\"", l_ca_name );
        return -7;
    }

    // Finaly add datum to mempool
    char *l_hash_str = dap_chain_mempool_datum_add(l_datum,l_chain);
    if (l_hash_str) {
        dap_chain_node_cli_set_reply_text(a_str_reply,
                "Datum %s was successfully placed to mempool", l_hash_str);
        DAP_DELETE(l_hash_str);
        return 0;
    } else {
        dap_chain_node_cli_set_reply_text(a_str_reply,
                "Can't place certificate \"%s\" to mempool", l_ca_name);
        DAP_DELETE( l_datum );
        return -8;
    }
}

/**
 * @brief com_chain_ca_copy
 * @details copy public CA into the mempool
 * @param a_argc
 * @param a_argv
 * @param a_arg_func
 * @param a_str_reply
 * @return
 */
int com_chain_ca_copy( int a_argc,  char ** a_argv, char ** a_str_reply)
{
    return com_mempool_add_ca(a_argc, a_argv, a_str_reply);
}


/**
 * @brief com_chain_ca_pub
 * @details place public CA into the mempool
 * @param a_argc
 * @param a_argv
 * @param a_arg_func
 * @param a_str_reply
 * @return
 */
int com_chain_ca_pub( int a_argc,  char ** a_argv, char ** a_str_reply)
{
    int arg_index = 1;
    // Read params
    const char * l_ca_name = NULL;
    dap_chain_net_t * l_net = NULL;
    dap_chain_t * l_chain = NULL;

    dap_chain_node_cli_find_option_val(a_argv, arg_index, a_argc, "-ca_name", &l_ca_name);
    dap_chain_node_cli_cmd_values_parse_net_chain(&arg_index,a_argc, a_argv, a_str_reply, &l_chain, &l_net);

    dap_cert_t * l_cert = dap_cert_find_by_name( l_ca_name );
    if( l_cert == NULL ){
        dap_chain_node_cli_set_reply_text(a_str_reply,
                "Can't find \"%s\" certificate", l_ca_name );
        return -4;
    }


    if( l_cert->enc_key == NULL ){
        dap_chain_node_cli_set_reply_text(a_str_reply,
                "Corrupted certificate \"%s\" without keys certificate", l_ca_name );
        return -5;
    }

    // Create empty new cert
    dap_cert_t * l_cert_new = dap_cert_new(l_ca_name);
    l_cert_new->enc_key = dap_enc_key_new( l_cert->enc_key->type);

    // Copy only public key
    l_cert_new->enc_key->pub_key_data = DAP_NEW_Z_SIZE(uint8_t,
                                                      l_cert_new->enc_key->pub_key_data_size =
                                                      l_cert->enc_key->pub_key_data_size );
    memcpy(l_cert_new->enc_key->pub_key_data, l_cert->enc_key->pub_key_data,l_cert->enc_key->pub_key_data_size);

    // Serialize certificate into memory
    uint32_t l_cert_serialized_size = 0;
    byte_t * l_cert_serialized = dap_cert_mem_save( l_cert_new, &l_cert_serialized_size );
    if( l_cert_serialized == NULL){
        dap_chain_node_cli_set_reply_text(a_str_reply,
                "Can't serialize in memory certificate" );
        return -7;
    }
    if( l_cert_serialized == NULL){
        dap_chain_node_cli_set_reply_text(a_str_reply,
                "Can't serialize in memory certificate");
        return -7;
    }
    // Now all the chechs passed, forming datum for mempool
    dap_chain_datum_t * l_datum = dap_chain_datum_create( DAP_CHAIN_DATUM_CA, l_cert_serialized , l_cert_serialized_size);
    DAP_DELETE( l_cert_serialized);
    if( l_datum == NULL){
        dap_chain_node_cli_set_reply_text(a_str_reply,
                "Can't produce datum from certificate");
        return -7;
    }

    // Finaly add datum to mempool
    char *l_hash_str = dap_chain_mempool_datum_add(l_datum,l_chain);
    if (l_hash_str) {
        dap_chain_node_cli_set_reply_text(a_str_reply,
                "Datum %s was successfully placed to mempool", l_hash_str);
        DAP_DELETE(l_hash_str);
        return 0;
    } else {
        dap_chain_node_cli_set_reply_text(a_str_reply,
                "Can't place certificate \"%s\" to mempool", l_ca_name);
        DAP_DELETE( l_datum );
        return -8;
    }
}


/**
 * @brief Create transaction
 * com_tx_create command
 * @param argc 
 * @param argv 
 * @param arg_func 
 * @param str_reply 
 * @return int 
 */
int com_tx_create(int argc, char ** argv, char **str_reply)
{
    int arg_index = 1;
//    int cmd_num = 1;
//    const char *value_str = NULL;
    const char *addr_base58_to = NULL;
    const char *addr_base58_fee = NULL;
    const char *str_tmp = NULL;
    const char * l_from_wallet_name = NULL;
    const char * l_token_ticker = NULL;
    const char * l_net_name = NULL;
    const char * l_chain_name = NULL;
    const char * l_emission_chain_name = NULL;
    const char * l_tx_num_str = NULL;
    const char *l_emission_hash_str = NULL;
    const char *l_certs_str = NULL;
    dap_cert_t **l_certs = NULL;
    size_t l_certs_count = 0;
    dap_chain_hash_fast_t l_emission_hash = {};
    size_t l_tx_num = 0;

    uint256_t l_value = {};
    uint256_t l_value_fee = {};
    dap_chain_node_cli_find_option_val(argv, arg_index, argc, "-from_wallet", &l_from_wallet_name);
    dap_chain_node_cli_find_option_val(argv, arg_index, argc, "-from_emission", &l_emission_hash_str);
    dap_chain_node_cli_find_option_val(argv, arg_index, argc, "-emission_chain", &l_emission_chain_name);
    dap_chain_node_cli_find_option_val(argv, arg_index, argc, "-to_addr", &addr_base58_to);
    dap_chain_node_cli_find_option_val(argv, arg_index, argc, "-token", &l_token_ticker);
    dap_chain_node_cli_find_option_val(argv, arg_index, argc, "-net", &l_net_name);
    dap_chain_node_cli_find_option_val(argv, arg_index, argc, "-chain", &l_chain_name);
    dap_chain_node_cli_find_option_val(argv, arg_index, argc, "-tx_num", &l_tx_num_str);
    dap_chain_node_cli_find_option_val(argv, arg_index, argc, "-certs", &l_certs_str);

    if(l_tx_num_str)
        l_tx_num = strtoul(l_tx_num_str, NULL, 10);

    if(dap_chain_node_cli_find_option_val(argv, arg_index, argc, "-fee", &addr_base58_fee)) {
        if(dap_chain_node_cli_find_option_val(argv, arg_index, argc, "-value_fee", &str_tmp)) {
            l_value_fee = dap_chain_balance_scan(str_tmp);
        }
    }
    if(dap_chain_node_cli_find_option_val(argv, arg_index, argc, "-value", &str_tmp)) {
        l_value = dap_chain_balance_scan(str_tmp);
    }
    if(!l_from_wallet_name && !l_emission_hash_str) {
        dap_chain_node_cli_set_reply_text(str_reply, "tx_create requires one of parameters '-from_wallet' or '-from_emission'");
        return -1;
    }
    if(!addr_base58_to) {
        dap_chain_node_cli_set_reply_text(str_reply, "tx_create requires parameter '-to_addr'");
        return -2;
    }

    if(!l_net_name) {
        dap_chain_node_cli_set_reply_text(str_reply, "tx_create requires parameter '-net'");
        return -6;
    }
    dap_chain_net_t * l_net = dap_chain_net_by_name(l_net_name);
    dap_ledger_t *l_ledger = l_net ? l_net->pub.ledger : NULL;
    if(l_net == NULL || (l_ledger = dap_chain_ledger_by_net_name(l_net_name)) == NULL) {
        dap_chain_node_cli_set_reply_text(str_reply, "not found net by name '%s'", l_net_name);
        return -7;
    }

    dap_chain_t *l_emission_chain;
    if (l_emission_hash_str) {
        if (dap_chain_hash_fast_from_str(l_emission_hash_str, &l_emission_hash)) {
            dap_chain_node_cli_set_reply_text(str_reply, "tx_create requires parameter '-emission_hash' "
                                                         "to be valid string containing hash in hex or base58 format");
            return -3;
        }
        if (!l_emission_chain_name ||
                (l_emission_chain = dap_chain_net_get_chain_by_name(l_net, l_emission_chain_name)) == NULL) {
            dap_chain_node_cli_set_reply_text(str_reply, "tx_create requires parameter '-emission_chain' "
                                                         "to be a valid chain name");
            return -9;
        }
        if(!l_certs_str) {
            dap_chain_node_cli_set_reply_text(str_reply, "tx_create requires parameter '-certs'");
            return -4;
        }
        dap_cert_parse_str_list(l_certs_str, &l_certs, &l_certs_count);
        if(!l_certs_count) {
            dap_chain_node_cli_set_reply_text(str_reply,
                    "tx_create requires at least one valid certificate to sign the basic transaction of emission");
            return -5;
        }
    }
    if(IS_ZERO_256(l_value)) {
        dap_chain_node_cli_set_reply_text(str_reply, "tx_create requires parameter '-value' to be valid uint256 value");
        return -4;
    }
    if(addr_base58_fee && IS_ZERO_256(l_value_fee)) {
        dap_chain_node_cli_set_reply_text(str_reply,
                "tx_create requires parameter '-value_fee' to be valid uint256 value if '-fee' is specified");
        return -5;
    }

    dap_chain_t * l_chain = dap_chain_net_get_chain_by_name(l_net, l_chain_name);
    if(!l_chain) {
        l_chain = dap_chain_net_get_chain_by_chain_type(l_net, CHAIN_TYPE_TX);
    }
    if(!l_chain) {
        dap_chain_node_cli_set_reply_text(str_reply, "not found chain name '%s', try use parameter '-chain'",
                l_chain_name);
        return -8;
    }

    dap_chain_addr_t *l_addr_to = dap_chain_addr_from_str(addr_base58_to);
    if(!l_addr_to) {
        dap_chain_node_cli_set_reply_text(str_reply, "destination address is invalid");
        return -11;
    }

    dap_string_t *string_ret = dap_string_new(NULL);
    int res = 0;
    if (l_emission_hash_str) {
        dap_hash_fast_t *l_tx_hash = dap_chain_mempool_base_tx_create(l_chain, &l_emission_hash, l_emission_chain->id,
                                                                      l_value, l_token_ticker, l_addr_to, l_certs, l_certs_count);
        if (l_tx_hash){
            char l_tx_hash_str[DAP_CHAIN_HASH_FAST_STR_SIZE];
            dap_chain_hash_fast_to_str(l_tx_hash,l_tx_hash_str,sizeof (l_tx_hash_str)-1);
            dap_string_append_printf(string_ret, "transfer=Ok\ntx_hash=%s\n",l_tx_hash_str);
            DAP_DELETE(l_tx_hash);
        }else{
            dap_string_append_printf(string_ret, "transfer=False\n");
            res = -15;
        }
        dap_chain_node_cli_set_reply_text(str_reply, string_ret->str);
        dap_string_free(string_ret, false);
        DAP_DELETE(l_addr_to);
        return res;
    }

    const char *c_wallets_path = dap_chain_wallet_get_path(g_config);
    dap_chain_wallet_t * l_wallet = dap_chain_wallet_open(l_from_wallet_name, c_wallets_path);

    if(!l_wallet) {
        dap_chain_node_cli_set_reply_text(str_reply, "wallet %s does not exist", l_from_wallet_name);
        return -9;
    }
    const dap_chain_addr_t *addr_from = (const dap_chain_addr_t *) dap_chain_wallet_get_addr(l_wallet, l_net->pub.id);

    dap_chain_addr_t *addr_fee = dap_chain_addr_from_str(addr_base58_fee);

    if(!addr_from) {
        dap_chain_node_cli_set_reply_text(str_reply, "source address is invalid");
        return -10;
    }
    if(addr_base58_fee && !addr_fee) {
        dap_chain_node_cli_set_reply_text(str_reply, "fee address is invalid");
        return -12;
    }
    // Check, if network ID is same as ID in destination wallet address. If not - operation is cancelled.
    if (l_addr_to->net_id.uint64 != l_net->pub.id.uint64) {
        dap_chain_node_cli_set_reply_text(str_reply, "destination wallet network ID=0x%llx and network ID=0x%llx is not equal. Please, change network name or wallet address", 
                                            l_addr_to->net_id.uint64, l_net->pub.id.uint64);
        return -13;
    }

    if(l_tx_num){
        res = dap_chain_mempool_tx_create_massive(l_chain, dap_chain_wallet_get_key(l_wallet, 0), addr_from,
                               l_addr_to, addr_fee,
                               l_token_ticker, l_value, l_value_fee, l_tx_num);

        dap_string_append_printf(string_ret, "transfer=%s\n",
                (res == 0) ? "Ok" : (res == -2) ? "False, not enough funds for transfer" : "False");
    }else{
        dap_hash_fast_t * l_tx_hash = dap_chain_mempool_tx_create(l_chain, dap_chain_wallet_get_key(l_wallet, 0), addr_from, l_addr_to,
                addr_fee,
                l_token_ticker, l_value, l_value_fee);
        if (l_tx_hash){
            char l_tx_hash_str[80]={[0]='\0'};
            dap_chain_hash_fast_to_str(l_tx_hash,l_tx_hash_str,sizeof (l_tx_hash_str)-1);
            dap_string_append_printf(string_ret, "transfer=Ok\ntx_hash=%s\n",l_tx_hash_str);
            DAP_DELETE(l_tx_hash);
        }else{
            dap_string_append_printf(string_ret, "transfer=False\n");
            res = -14;
        }

    }

    dap_chain_node_cli_set_reply_text(str_reply, string_ret->str);
    dap_string_free(string_ret, false);

    DAP_DELETE(l_addr_to);
    DAP_DELETE(addr_fee);
    dap_chain_wallet_close(l_wallet);
    return res;
}


/**
 * @brief com_tx_verify
 * Verifing transaction
 * tx_verify command
 * @param argc 
 * @param argv 
 * @param arg_func 
 * @param str_reply 
 * @return int 
 */
int com_tx_verify(int a_argc, char **a_argv, char **a_str_reply)
{
    const char * l_tx_hash_str = NULL;
    dap_chain_net_t * l_net = NULL;
    dap_chain_t * l_chain = NULL;
    int l_arg_index = 1;

    dap_chain_node_cli_find_option_val(a_argv, l_arg_index, a_argc, "-tx", &l_tx_hash_str);
    if(!l_tx_hash_str) {
        dap_chain_node_cli_set_reply_text(a_str_reply, "tx_verify requires parameter '-tx'");
        return -1;
    }
    dap_chain_node_cli_cmd_values_parse_net_chain(&l_arg_index, a_argc, a_argv, a_str_reply, &l_chain, &l_net);
    if (!l_net || !l_chain) {
        return -2;
    } else if (a_str_reply && *a_str_reply) {
        DAP_DELETE(*a_str_reply);
        *a_str_reply = NULL;
    }
    dap_hash_fast_t l_tx_hash;
    char *l_hex_str_from58 = NULL;
    if (dap_chain_hash_fast_from_hex_str(l_tx_hash_str, &l_tx_hash)) {
        l_hex_str_from58 = dap_enc_base58_to_hex_str_from_str(l_tx_hash_str);
        if (dap_chain_hash_fast_from_hex_str(l_hex_str_from58, &l_tx_hash)) {
            dap_chain_node_cli_set_reply_text(a_str_reply, "Invalid tx hash format, need hex or base58");
            return -3;
        }
    }
    size_t l_tx_size = 0;
    char *l_gdb_group = dap_chain_net_get_gdb_group_mempool(l_chain);
    dap_chain_datum_tx_t *l_tx = (dap_chain_datum_tx_t *)
            dap_chain_global_db_gr_get(l_hex_str_from58 ? l_hex_str_from58 : l_tx_hash_str, &l_tx_size, l_gdb_group);
    DAP_DEL_Z(l_hex_str_from58);
    if (!l_tx) {
        dap_chain_node_cli_set_reply_text(a_str_reply, "Specified tx not found");
        return -3;
    }
    int l_ret = dap_chain_ledger_tx_add_check(l_net->pub.ledger, l_tx);
    if (l_ret) {
        dap_chain_node_cli_set_reply_text(a_str_reply, "Specified tx verify fail with return code=%d", l_ret);
        return -4;
    }
    dap_chain_node_cli_set_reply_text(a_str_reply, "Specified tx verified successfully");
    return 0;
}


/**
 * @brief com_tx_history
 * tx_history command
 * Transaction history for an address
 * @param a_argc 
 * @param a_argv 
 * @param a_str_reply 
 * @return int 
 */
int com_tx_history(int a_argc, char ** a_argv, char **a_str_reply)
{
    int arg_index = 1;
    const char *l_addr_base58 = NULL;
    const char *l_wallet_name = NULL;
    const char *l_net_str = NULL;
    const char *l_chain_str = NULL;
    const char *l_tx_hash_str = NULL;

    dap_chain_t * l_chain = NULL;
    dap_chain_net_t * l_net = NULL;

    const char * l_hash_out_type = NULL;
    dap_chain_node_cli_find_option_val(a_argv, arg_index, a_argc, "-H", &l_hash_out_type);
    if(!l_hash_out_type)
        l_hash_out_type = "hex";
    if(dap_strcmp(l_hash_out_type,"hex") && dap_strcmp(l_hash_out_type,"base58")) {
        dap_chain_node_cli_set_reply_text(a_str_reply, "Invalid parameter -H, valid values: -H <hex | base58>");
        return -1;
    }

    dap_chain_node_cli_find_option_val(a_argv, arg_index, a_argc, "-addr", &l_addr_base58);
    dap_chain_node_cli_find_option_val(a_argv, arg_index, a_argc, "-w", &l_wallet_name);
    dap_chain_node_cli_find_option_val(a_argv, arg_index, a_argc, "-net", &l_net_str);
    dap_chain_node_cli_find_option_val(a_argv, arg_index, a_argc, "-chain", &l_chain_str);
    dap_chain_node_cli_find_option_val(a_argv, arg_index, a_argc, "-tx", &l_tx_hash_str);

    if(!l_addr_base58 && !l_wallet_name && !l_tx_hash_str) {
        dap_chain_node_cli_set_reply_text(a_str_reply, "tx_history requires parameter '-addr' or '-w' or '-tx'");
        return -1;
    }

    // Select chain network
    if(!l_net_str) {
        dap_chain_node_cli_set_reply_text(a_str_reply, "tx_history requires parameter '-net'");
        return -2;
    } else {
        if((l_net = dap_chain_net_by_name(l_net_str)) == NULL) { // Can't find such network
            dap_chain_node_cli_set_reply_text(a_str_reply,
                    "tx_history requires parameter '-net' to be valid chain network name");
            return -3;
        }
    }
    //Select chain emission
    if(!l_chain_str) {
        dap_chain_node_cli_set_reply_text(a_str_reply, "tx_history requires parameter '-chain'");
        return -4;
    } else {
        if((l_chain = dap_chain_net_get_chain_by_name(l_net, l_chain_str)) == NULL) { // Can't find such chain
            dap_chain_node_cli_set_reply_text(a_str_reply,
                    "tx_history requires parameter '-chain' to be valid chain name in chain net %s",
                    l_net_str);
            return -5;
        }
    }
    //char *l_group_mempool = dap_chain_net_get_gdb_group_mempool(l_chain);
    //const char *l_chain_group = dap_chain_gdb_get_group(l_chain);

    dap_chain_hash_fast_t l_tx_hash;
    if(l_tx_hash_str) {
        if(dap_chain_hash_fast_from_str(l_tx_hash_str, &l_tx_hash) < 0) {
            l_tx_hash_str = NULL;
            dap_chain_node_cli_set_reply_text(a_str_reply, "tx hash not recognized");
            return -1;
        }
//        char hash_str[99];
//        dap_chain_hash_fast_to_str(&l_tx_hash, hash_str,99);
//        int gsdgsd=523;
    }
    dap_chain_addr_t *l_addr = NULL;
    // if need addr
    if(!l_tx_hash_str) {
        if(l_wallet_name) {
            const char *c_wallets_path = dap_chain_wallet_get_path(g_config);
            dap_chain_wallet_t * l_wallet = dap_chain_wallet_open(l_wallet_name, c_wallets_path);
            if(l_wallet) {
                dap_chain_addr_t *l_addr_tmp = (dap_chain_addr_t *) dap_chain_wallet_get_addr(l_wallet, l_net->pub.id);
                l_addr = DAP_NEW_SIZE(dap_chain_addr_t, sizeof(dap_chain_addr_t));
                memcpy(l_addr, l_addr_tmp, sizeof(dap_chain_addr_t));
                dap_chain_wallet_close(l_wallet);
            }
        }
        if(!l_addr && l_addr_base58) {
            l_addr = dap_chain_addr_from_str(l_addr_base58);
        }
        if(!l_addr && !l_tx_hash_str) {
            dap_chain_node_cli_set_reply_text(a_str_reply, "wallet address not recognized");
            return -1;
        }
    }

    char *l_str_out = l_tx_hash_str ?
                                      dap_db_history_tx(&l_tx_hash, l_chain, l_hash_out_type) :
                                      dap_db_history_addr(l_addr, l_chain, l_hash_out_type);

    char *l_str_ret = NULL;
    if(l_tx_hash_str) {
        l_str_ret = dap_strdup_printf("History for tx hash %s:\n%s", l_tx_hash_str,
                l_str_out ? l_str_out : " empty");
    }
    else if(l_addr) {
        char *l_addr_str = dap_chain_addr_to_str(l_addr);
        l_str_ret = dap_strdup_printf("History for addr %s:\n%s", l_addr_str,
                l_str_out ? l_str_out : " empty");
        DAP_DELETE(l_addr_str);
    }
    dap_chain_node_cli_set_reply_text(a_str_reply, l_str_ret);
    DAP_DELETE(l_str_out);
    DAP_DELETE(l_str_ret);
    return 0;
}


/**
 * @brief stats command
 * 
 * @param argc 
 * @param argv 
 * @param arg_func 
 * @param str_reply 
 * @return int 
 */
int com_stats(int argc, char ** argv, char **str_reply)
{
    enum {
        CMD_NONE, CMD_STATS_CPU
    };
    int arg_index = 1;
    int cmd_num = CMD_NONE;
    // find  add parameter ('cpu')
    if (dap_chain_node_cli_find_option_val(argv, arg_index, min(argc, arg_index + 1), "cpu", NULL)) {
        cmd_num = CMD_STATS_CPU;
    }
    switch (cmd_num) {
    case CMD_NONE:
    default:
        dap_chain_node_cli_set_reply_text(str_reply, "format of command: stats cpu");
        return -1;
    case CMD_STATS_CPU:
#if (defined DAP_OS_UNIX) || (defined __WIN32)
    {
        dap_cpu_monitor_init();
        dap_usleep(500000);
        char *str_reply_prev = dap_strdup_printf("");
        char *str_delimiter;
        dap_cpu_stats_t s_cpu_stats = dap_cpu_get_stats();
        for (uint32_t n_cpu_num = 0; n_cpu_num < s_cpu_stats.cpu_cores_count; n_cpu_num++) {
            if ((n_cpu_num % 4 == 0) && (n_cpu_num != 0)) {
                str_delimiter = dap_strdup_printf("\n");
            } else if (n_cpu_num == s_cpu_stats.cpu_cores_count - 1) {
                str_delimiter = dap_strdup_printf("");
            } else {
                str_delimiter = dap_strdup_printf(" ");
            }
            *str_reply = dap_strdup_printf("%sCPU-%d: %f%%%s", str_reply_prev, n_cpu_num, s_cpu_stats.cpus[n_cpu_num].load, str_delimiter);
            DAP_DELETE(str_reply_prev);
            DAP_DELETE(str_delimiter);
            str_reply_prev = *str_reply;
        }
        *str_reply = dap_strdup_printf("%s\nTotal: %f%%", str_reply_prev, s_cpu_stats.cpu_summary.load);
        DAP_DELETE(str_reply_prev);
        break;
    }
#else
        dap_chain_node_cli_set_reply_text(str_reply, "only Linux or Windows environment supported");
        return -1;
#endif // DAP_OS_UNIX
    }
    return 0;
}

/**
 * @brief com_exit
 * 
 * @param argc 
 * @param argv 
 * @param arg_func 
 * @param str_reply 
 * @return int 
 */
int com_exit(int argc, char ** argv, char **str_reply)
{
    UNUSED(argc);
    UNUSED(argv);
    UNUSED(str_reply);
    //dap_events_stop_all();
    exit(0);
    return 0;
}


/**
 * @brief com_print_log Print log info
 * print_log [ts_after <timestamp >] [limit <line numbers>]
 * @param argc 
 * @param argv 
 * @param arg_func 
 * @param str_reply 
 * @return int 
 */
int com_print_log(int argc, char ** argv, char **str_reply)
{
    int arg_index = 1;
    const char * l_str_ts_after = NULL;
    const char * l_str_limit = NULL;
    int64_t l_ts_after = 0;
    long l_limit = 0;
    dap_chain_node_cli_find_option_val(argv, arg_index, argc, "ts_after", &l_str_ts_after);
    dap_chain_node_cli_find_option_val(argv, arg_index, argc, "limit", &l_str_limit);

    l_ts_after = (l_str_ts_after) ? strtoll(l_str_ts_after, 0, 10) : -1;
    l_limit = (l_str_limit) ? strtol(l_str_limit, 0, 10) : -1;

    if(l_ts_after < 0 || !l_str_ts_after) {
        dap_chain_node_cli_set_reply_text(str_reply, "requires valid parameter 'l_ts_after'");
        return -1;
    }
    if(!l_limit) {
        dap_chain_node_cli_set_reply_text(str_reply, "requires valid parameter 'limit'");
        return -1;
    }

    // get logs from list
    char *l_str_ret = dap_log_get_item(l_ts_after, (int) l_limit);
    if(!l_str_ret) {
        dap_chain_node_cli_set_reply_text(str_reply, "no logs");
        return -1;
    }
    dap_chain_node_cli_set_reply_text(str_reply, l_str_ret);
    DAP_DELETE(l_str_ret);
    return 0;
}

/**
 * @brief cmd_gdb_export
 * action for cellframe-node-cli gdb_export command
 * @param argc
 * @param argv
 * @param arg_func
 * @param a_str_reply
 * @return
 */
int cmd_gdb_export(int argc, char ** argv, char ** a_str_reply)
{
    int arg_index = 1;
    const char *l_filename = NULL;
    dap_chain_node_cli_find_option_val(argv, arg_index, argc, "filename", &l_filename);
    if (!l_filename) {
        dap_chain_node_cli_set_reply_text(a_str_reply, "gdb_export requires parameter 'filename'");
        return -1;
    }
    const char *l_db_path = dap_config_get_item_str(g_config, "resources", "dap_global_db_path");
    DIR *dir = opendir(l_db_path);
    if (!dir) {
        log_it(L_ERROR, "Can't open db directory");
        dap_chain_node_cli_set_reply_text(a_str_reply, "Can't open db directory");
        return -1;
    }
    char l_path[strlen(l_db_path) + strlen(l_filename) + 12];
    memset(l_path, '\0', sizeof(l_path));
    dap_snprintf(l_path, sizeof(l_path), "%s/%s.json", l_db_path, l_filename);

    struct json_object *l_json = json_object_new_array();
    dap_list_t *l_groups_list = dap_chain_global_db_driver_get_groups_by_mask("*");
    for (dap_list_t *l_list = l_groups_list; l_list; l_list = dap_list_next(l_list)) {
        size_t l_data_size = 0;
        char *l_group_name = (char *)l_list->data;
        pdap_store_obj_t l_data = dap_chain_global_db_obj_gr_get(NULL, &l_data_size, l_group_name);
        log_it(L_INFO, "Exporting group %s, number of records: %zu", l_group_name, l_data_size);
        if (!l_data_size) {
            continue;
        }

        struct json_object *l_json_group = json_object_new_array();
        struct json_object *l_json_group_inner = json_object_new_object();
        json_object_object_add(l_json_group_inner, "group", json_object_new_string(l_group_name));

        for (size_t i = 0; i < l_data_size; ++i) {
            size_t l_out_size = DAP_ENC_BASE64_ENCODE_SIZE((int64_t)l_data[i].value_len) + 1;
            char *l_value_enc_str = DAP_NEW_Z_SIZE(char, l_out_size);
            dap_enc_base64_encode(l_data[i].value, l_data[i].value_len, l_value_enc_str, DAP_ENC_DATA_TYPE_B64);
            struct json_object *jobj = json_object_new_object();
            json_object_object_add(jobj, "id",      json_object_new_int64((int64_t)l_data[i].id));
            json_object_object_add(jobj, "key",     json_object_new_string(l_data[i].key));
            json_object_object_add(jobj, "value",   json_object_new_string(l_value_enc_str));
            json_object_object_add(jobj, "value_len", json_object_new_int64((int64_t)l_data[i].value_len));
            json_object_object_add(jobj, "timestamp", json_object_new_int64((int64_t)l_data[i].timestamp));
            json_object_array_add(l_json_group, jobj);

            DAP_FREE(l_value_enc_str);
        }
        json_object_object_add(l_json_group_inner, "records", l_json_group);
        json_object_array_add(l_json, l_json_group_inner);
        dap_store_obj_free(l_data, l_data_size);
    }
    dap_list_free_full(l_groups_list, free);
    if (json_object_to_file(l_path, l_json) == -1) {
#if JSON_C_MINOR_VERSION<15
        log_it(L_CRITICAL, "Couldn't export JSON to file, error code %d", errno );
        dap_chain_node_cli_set_reply_text (a_str_reply, "Couldn't export JSON to file, error code %d", errno );
#else
        log_it(L_CRITICAL, "Couldn't export JSON to file, err '%s'", json_util_get_last_err());
        dap_chain_node_cli_set_reply_text(a_str_reply, json_util_get_last_err());
#endif
         json_object_put(l_json);
         return -1;
    }
    json_object_put(l_json);
    return 0;
}

/**
 * @brief cmd_gdb_import
 * @param argc
 * @param argv
 * @param arg_func
 * @param a_str_reply
 * @return
 */
int cmd_gdb_import(int argc, char ** argv, char ** a_str_reply)
{
    int arg_index = 1;
    const char *l_filename = NULL;
    dap_chain_node_cli_find_option_val(argv, arg_index, argc, "filename", &l_filename);
    if (!l_filename) {
        dap_chain_node_cli_set_reply_text(a_str_reply, "gdb_import requires parameter 'filename'");
        return -1;
    }
    const char *l_db_path = dap_config_get_item_str(g_config, "resources", "dap_global_db_path");
    char l_path[strlen(l_db_path) + strlen(l_filename) + 12];
    memset(l_path, '\0', sizeof(l_path));
    dap_snprintf(l_path, sizeof(l_path), "%s/%s.json", l_db_path, l_filename);
    struct json_object *l_json = json_object_from_file(l_path);
    if (!l_json) {
#if JSON_C_MINOR_VERSION<15
        log_it(L_CRITICAL, "Import error occured: code %d", errno);
        dap_chain_node_cli_set_reply_text(a_str_reply, "Import error occured: code %d",errno);
#else
        log_it(L_CRITICAL, "Import error occured: %s", json_util_get_last_err());
        dap_chain_node_cli_set_reply_text(a_str_reply, json_util_get_last_err());
#endif
        return -1;
    }
    for (size_t i = 0, l_groups_count = json_object_array_length(l_json); i < l_groups_count; ++i) {
        struct json_object *l_group_obj = json_object_array_get_idx(l_json, i);
        if (!l_group_obj) {
            continue;
        }
        struct json_object *l_json_group_name = json_object_object_get(l_group_obj, "group");
        const char *l_group_name = json_object_get_string(l_json_group_name);
        // proc group name
        log_it(L_INFO, "Group %zu: %s", i, l_group_name);
        struct json_object *l_json_records = json_object_object_get(l_group_obj, "records");
        size_t l_records_count = json_object_array_length(l_json_records);
        pdap_store_obj_t l_group_store = DAP_NEW_Z_SIZE(dap_store_obj_t, l_records_count * sizeof(dap_store_obj_t));
        for (size_t j = 0; j < l_records_count; ++j) {
            struct json_object *l_record, *l_id, *l_key, *l_value, *l_value_len, *l_ts;
            l_record = json_object_array_get_idx(l_json_records, j);
            l_id        = json_object_object_get(l_record, "id");
            l_key       = json_object_object_get(l_record, "key");
            l_value     = json_object_object_get(l_record, "value");
            l_value_len = json_object_object_get(l_record, "value_len");
            l_ts        = json_object_object_get(l_record, "timestamp");
            //
            l_group_store[j].id     = (uint64_t)json_object_get_int64(l_id);
            l_group_store[j].key    = dap_strdup(json_object_get_string(l_key));
            l_group_store[j].group  = dap_strdup(l_group_name);
            l_group_store[j].timestamp = json_object_get_int64(l_ts);
            l_group_store[j].value_len = (uint64_t)json_object_get_int64(l_value_len);
            l_group_store[j].type   = 'a';
            const char *l_value_str = json_object_get_string(l_value);
            char *l_val = DAP_NEW_Z_SIZE(char, l_group_store[j].value_len);
            dap_enc_base64_decode(l_value_str, strlen(l_value_str), l_val, DAP_ENC_DATA_TYPE_B64);
            l_group_store[j].value  = (uint8_t*)l_val;
        }
        if (dap_chain_global_db_driver_apply(l_group_store, l_records_count)) {
            log_it(L_CRITICAL, "An error occured on importing group %s...", l_group_name);
        }
        //dap_store_obj_free(l_group_store, l_records_count);
    }
    json_object_put(l_json);
    return 0;
}

/*
 * block code signer
 */
/*
 * enum for dap_chain_sign_file
 */
typedef enum {
    SIGNER_ALL_FLAGS             = 0x1f,
    SIGNER_FILENAME              = 1 << 0,   // flag - full filename
    SIGNER_FILENAME_SHORT        = 1 << 1,   // flag - filename without extension
    SIGNER_FILESIZE              = 1 << 2,   // flag - size of file
    SIGNER_DATE                  = 1 << 3,   // flag - date
    SIGNER_MIME_MAGIC            = 1 << 4,   // flag - mime magic
    SIGNER_COUNT                 = 5         // count flags
} dap_sign_signer_file_t;

static int s_sign_file(const char *a_filename, dap_sign_signer_file_t a_flags, const char *a_cert_name,
                       dap_sign_t **a_signed, dap_chain_hash_fast_t *a_hash);
static int s_signer_cmd(int a_arg_index, int a_argc, char **a_argv, char **a_str_reply);
static int s_check_cmd(int a_arg_index, int a_argc, char **a_argv, char **a_str_reply);
static uint8_t *s_byte_to_hex(const char *a_line, size_t *a_size);
static uint8_t s_get_num(uint8_t a_byte, int a_pp);
struct opts {
    char *name;
    uint32_t cmd;
};

#define BUILD_BUG(condition) ((void)sizeof(char[1-2*!!(condition)]))

int com_signer(int a_argc, char **a_argv, char **a_str_reply)
{
    enum {
        CMD_NONE, CMD_SIGN, CMD_CHECK
    };

    int arg_index = 1;
    int cmd_num = CMD_NONE;

    struct opts l_opts[] = {
    { "sign", CMD_SIGN },
    { "check", CMD_CHECK }
    };

    size_t l_len_opts = sizeof(l_opts) / sizeof(struct opts);
    for (int i = 0; i < l_len_opts; i++) {
        if (dap_chain_node_cli_find_option_val(a_argv, arg_index, min(a_argc, arg_index + 1), l_opts[i].name, NULL)) {
            cmd_num = l_opts[i].cmd;
            break;
        }
    }

    if(cmd_num == CMD_NONE) {
        dap_chain_node_cli_set_reply_text(a_str_reply, "command %s not recognized", a_argv[1]);
        return -1;
    }
    switch (cmd_num) {
    case CMD_SIGN:
        return s_signer_cmd(arg_index, a_argc, a_argv, a_str_reply);
        break;
    case CMD_CHECK:
        return s_check_cmd(arg_index, a_argc, a_argv, a_str_reply);
        break;
    }

    return -1;
}

static int s_get_key_from_file(const char *a_file, const char *a_mime, const char *a_cert_name, dap_sign_t **a_sign);

static int s_check_cmd(int a_arg_index, int a_argc, char **a_argv, char **a_str_reply)
{
    int l_ret = 0;

    enum {OPT_FILE, OPT_HASH, OPT_NET, OPT_MIME, OPT_CERT,
          OPT_COUNT};
    struct opts l_opts_check[] = {
    { "-file", OPT_FILE },
    { "-hash", OPT_HASH },
    { "-net", OPT_NET },
    { "-mime", OPT_MIME },
    { "-cert", OPT_CERT }
    };

    BUILD_BUG((sizeof(l_opts_check)/sizeof(struct opts)) != OPT_COUNT);

    char *l_str_opts_check[OPT_COUNT] = {0};
    for (int i = 0; i < OPT_COUNT; i++) {
        dap_chain_node_cli_find_option_val(a_argv, a_arg_index, a_argc, l_opts_check[i].name, (const char **) &l_str_opts_check[i]);
    }

    if (!l_str_opts_check[OPT_CERT]) {
        dap_chain_node_cli_set_reply_text(a_str_reply, "%s need to be selected", l_opts_check[OPT_CERT].name);
        return -1;
    }
    if (l_str_opts_check[OPT_HASH] && l_str_opts_check[OPT_FILE]) {
        dap_chain_node_cli_set_reply_text(a_str_reply, "you can select is only one from (file or hash)");
        return -1;
    }

    dap_chain_net_t *l_network = dap_chain_net_by_name(l_str_opts_check[OPT_NET]);
    if (!l_network) {
        dap_chain_node_cli_set_reply_text(a_str_reply, "%s network not found", l_str_opts_check[OPT_NET]);
        return -1;
    }


    dap_chain_t *l_chain = dap_chain_net_get_chain_by_chain_type(l_network, CHAIN_TYPE_SIGNER);
    if (!l_chain) {
        dap_chain_node_cli_set_reply_text(a_str_reply, "Not found datum signer in network %s", l_str_opts_check[OPT_NET]);
        return -1;
    }
    int found = 0;

    dap_sign_t *l_sign = NULL;
    dap_chain_datum_t *l_datum = NULL;
    dap_global_db_obj_t *l_objs = NULL;
    char *l_gdb_group = NULL;

    l_gdb_group = dap_chain_net_get_gdb_group_mempool(l_chain);
    if (!l_gdb_group) {
        dap_chain_node_cli_set_reply_text(a_str_reply, "Not found network group for chain: %s", l_chain->name);
        l_ret = -1;
        goto end;
    }

    dap_chain_hash_fast_t l_hash_tmp;

    if (l_str_opts_check[OPT_HASH]) {
        dap_chain_hash_fast_from_str(l_str_opts_check[OPT_HASH], &l_hash_tmp);
    }


    if (l_str_opts_check[OPT_FILE]) {
        l_ret = s_get_key_from_file(l_str_opts_check[OPT_FILE], l_str_opts_check[OPT_MIME], l_str_opts_check[OPT_CERT], &l_sign);
        if (!l_ret) {
            l_ret = -1;
            goto end;
        }

        l_datum = dap_chain_datum_create(DAP_CHAIN_DATUM_SIGNER, l_sign->pkey_n_sign, l_sign->header.sign_size);
        if (!l_datum) {
            dap_chain_node_cli_set_reply_text(a_str_reply, "not created datum");
            l_ret = -1;
            goto end;
        }

        dap_hash_fast(l_datum->data, l_datum->header.data_size, &l_hash_tmp);
    }


    dap_chain_cell_id_t l_cell_id = {0};
    dap_chain_atom_iter_t *l_iter = NULL;
    dap_chain_cell_t *l_cell_tmp = NULL;
    dap_chain_cell_t *l_cell = NULL;
    dap_chain_datum_t *l_datum_tmp = NULL;
    size_t l_size = 0;

    HASH_ITER(hh, l_chain->cells, l_cell, l_cell_tmp) {
        l_iter = l_cell->chain->callback_atom_iter_create(l_cell->chain, l_cell->id, 0);
        dap_chain_datum_t *l_datum = l_cell->chain->callback_atom_find_by_hash(l_iter, &l_hash_tmp, &l_size);
        if (l_datum) {
            dap_hash_fast_t l_hash;
            dap_hash_fast(l_datum->data, l_datum->header.data_size, &l_hash);
            if (!memcmp(l_hash_tmp.raw, l_hash.raw, DAP_CHAIN_HASH_FAST_SIZE)) {
                dap_chain_node_cli_set_reply_text(a_str_reply, "found!");
                found = 1;
                break;
            }
        }
    }

end:

    if (l_gdb_group) DAP_FREE(l_gdb_group);

    if (!found) {
        dap_chain_node_cli_set_reply_text(a_str_reply, "not found!");
    }

    return 0;
}

static int s_get_key_from_file(const char *a_file, const char *a_mime, const char *a_cert_name, dap_sign_t **a_sign)
{
    char **l_items_mime = NULL;
    int l_items_mime_count = 0;
    uint32_t l_flags_mime = 0;



    if (a_mime) {
        l_items_mime = dap_parse_items(a_mime, ',', &l_items_mime_count, 0);
    }

    if (l_items_mime && l_items_mime_count > 0) {
        struct opts l_opts_flags[] = {
        { "SIGNER_ALL_FLAGS", SIGNER_ALL_FLAGS },
        { "SIGNER_FILENAME", SIGNER_FILENAME },
        { "SIGNER_FILENAME_SHORT", SIGNER_FILENAME_SHORT },
        { "SIGNER_FILESIZE", SIGNER_FILESIZE },
        { "SIGNER_DATE", SIGNER_DATE },
        { "SIGNER_MIME_MAGIC", SIGNER_MIME_MAGIC }
        };
        int l_len_opts_flags = sizeof(l_opts_flags) / sizeof (struct opts);
        for (int i = 0; i < l_len_opts_flags; i++) {
            for (int isub = 0; isub < l_items_mime_count; isub++) {
                if (!strncmp (l_opts_flags[i].name, l_items_mime[isub], strlen(l_items_mime[isub]) + 1)) {
                    l_flags_mime |= l_opts_flags[i].cmd;
                    break;
                }
            }

        }

        /* free l_items_mime */
        for (int i = 0; i < l_items_mime_count; i++) {
            if (l_items_mime[i]) DAP_FREE(l_items_mime[i]);
        }
        DAP_FREE(l_items_mime);
        l_items_mime_count = 0;
    }
    if (l_flags_mime == 0) l_flags_mime = SIGNER_ALL_FLAGS;

    dap_chain_hash_fast_t l_hash;


    int l_ret = s_sign_file(a_file, l_flags_mime, a_cert_name, a_sign, &l_hash);

    return l_ret;
}

static int s_signer_cmd(int a_arg_index, int a_argc, char **a_argv, char **a_str_reply)
{
    enum {
        OPT_FILE, OPT_MIME, OPT_NET, OPT_CHAIN, OPT_CERT,
        OPT_COUNT
    };
    struct opts l_opts_signer[] = {
    { "-file", OPT_FILE },
    { "-mime", OPT_MIME },
    { "-net", OPT_NET },
    { "-chain", OPT_CHAIN },
    { "-cert", OPT_CERT }
    };

    BUILD_BUG((sizeof(l_opts_signer)/sizeof(struct opts)) != OPT_COUNT);

    a_arg_index++;

    char *l_opts_sign[OPT_COUNT] = {0};
    for (int i = 0; i < OPT_COUNT; i++) {
        dap_chain_node_cli_find_option_val(a_argv, a_arg_index, a_argc, l_opts_signer[i].name, (const char **) &l_opts_sign[i]);
    }

    if (!l_opts_sign[OPT_CERT]) {
        dap_chain_node_cli_set_reply_text(a_str_reply, "%s need to be selected", l_opts_signer[OPT_CERT].name);
        return -1;
    }


    dap_chain_net_t *l_network = dap_chain_net_by_name(l_opts_sign[OPT_NET]);
    if (!l_network) {
        dap_chain_node_cli_set_reply_text(a_str_reply, "%s network not found", l_opts_sign[OPT_NET]);
        return -1;
    }

    dap_chain_t *l_chain = dap_chain_net_get_chain_by_name(l_network, l_opts_sign[OPT_CHAIN]);
    if (!l_chain) {
        dap_chain_node_cli_set_reply_text(a_str_reply, "%s chain not found", l_opts_sign[OPT_CHAIN]);
        return -1;
    }

    int l_ret = 0;
    dap_sign_t *l_sign = NULL;
    dap_chain_datum_t *l_datum = NULL;
    dap_global_db_obj_t *l_objs = NULL;

    l_ret = s_get_key_from_file(l_opts_sign[OPT_FILE], l_opts_sign[OPT_MIME], l_opts_sign[OPT_CERT], &l_sign);
    if (!l_ret) {
        dap_chain_node_cli_set_reply_text(a_str_reply, "%s cert not found", l_opts_sign[OPT_CERT]);
        l_ret = -1;
        goto end;
    }



    l_datum = dap_chain_datum_create(DAP_CHAIN_DATUM_SIGNER, l_sign->pkey_n_sign, l_sign->header.sign_size);
    if (!l_datum) {
        dap_chain_node_cli_set_reply_text(a_str_reply, "not created datum");
        l_ret = -1;
        goto end;
    }


    dap_chain_cell_id_t l_cell_id = {0};
    dap_chain_cell_create_fill(l_chain, l_cell_id);
    l_ret = l_chain->callback_add_datums(l_chain, &l_datum, 1);

    dap_hash_fast_t l_hash;
    dap_hash_fast(l_datum->data, l_datum->header.data_size, &l_hash);
    char *l_key_str = dap_chain_hash_fast_to_str_new(&l_hash);
    dap_chain_node_cli_set_reply_text(a_str_reply, "hash: %s", l_key_str);
    DAP_FREE(l_key_str);
end:

    if (l_datum) DAP_FREE(l_datum);

    return l_ret;
}



/*
SIGNER_ALL_FLAGS             = 0 << 0,
SIGNER_FILENAME              = 1 << 0,   // flag - full filename
SIGNER_FILENAME_SHORT        = 1 << 1,   // flag - filename without extension
SIGNER_FILESIZE              = 1 << 2,   // flag - size of file
SIGNER_DATE                  = 1 << 3,   // flag - date
SIGNER_MIME_MAGIC            = 1 << 4,   // flag - mime magic
SIGNER_COUNT
*/

static char *s_strdup_by_index (const char *a_file, const int a_index);
static dap_tsd_t *s_alloc_metadata (const char *a_file, const int a_meta);
static uint8_t *s_concat_hash_and_mimetypes (dap_chain_hash_fast_t *a_chain, dap_list_t *a_meta_list, size_t *a_fullsize);

/*
 * dap_sign_file - sign a file with flags.
 * flags - (SIGNER_FILENAME, SIGNER_FILENAME_SHORT, SIGNER_FILESIZE, SIGNER_DATE, SIGNER_MIME_MAGIC) or SIGNER_ALL_FLAGS
 * example
 * int ret = dap_sign_file ("void.png", SIGNER_ALL_FLAGS); it's sign file with all mime types.
 * example
 * int ret = dap_sign_file ("void.png", SIGNER_FILENAME | SIGNER_FILESIZE | SIGNER_DATE);
 */
/**
 * @brief dap_chain_sign_file
 * @param a_chain
 * @param a_filename
 * @param a_flags
 * @return
 */
static int s_sign_file(const char *a_filename, dap_sign_signer_file_t a_flags, const char *a_cert_name,
                       dap_sign_t **a_signed, dap_chain_hash_fast_t *a_hash)
{
    uint32_t l_shift = 1;
    int l_count_meta = 0;
    int l_index_meta = 0;
    char *l_buffer = NULL;

    if (a_flags == SIGNER_ALL_FLAGS) {
        l_count_meta = SIGNER_COUNT;
        a_flags = SIGNER_FILENAME | SIGNER_FILENAME_SHORT | SIGNER_FILESIZE | SIGNER_DATE | SIGNER_MIME_MAGIC;
    }

    do {
        if (a_flags <= 0) break;

        for (int i = 0; i < SIGNER_COUNT; i++) {
            if (l_shift | a_flags) l_count_meta++;
            l_shift <<= 1;
        }
    } while (0);

    size_t l_file_content_size;
    if (!dap_file_get_contents(a_filename, &l_buffer, &l_file_content_size)) return 0;

    l_shift = 1;
    dap_list_t *l_std_list = NULL;


    for (int i = 0; i < l_count_meta; i++) {
        if (l_shift | a_flags) {
            dap_tsd_t *l_item = s_alloc_metadata(a_filename, l_shift & a_flags);
            if (l_item) {
                l_std_list = dap_list_append(l_std_list, l_item);
                l_index_meta++;
            }
        }
        l_shift <<= 1;
    }

    dap_cert_t *l_cert = dap_cert_find_by_name(a_cert_name);
    if (!l_cert) {
        DAP_FREE(l_buffer);
        return 0;
    }

    if (!dap_hash_fast(l_buffer, l_file_content_size, a_hash)) {
        DAP_FREE(l_buffer);
        return 0;
    }

    size_t l_full_size_for_sign;
    uint8_t *l_data = s_concat_hash_and_mimetypes(a_hash, l_std_list, &l_full_size_for_sign);
    if (!l_data) {
        DAP_FREE(l_buffer);
        return 0;
    }
    *a_signed = dap_sign_create(l_cert->enc_key, l_data, l_full_size_for_sign, 0);
    if (*a_signed == NULL) {
        DAP_FREE(l_buffer);
        return 0;
    }


    DAP_FREE(l_buffer);
    return 1;
}

static byte_t *s_concat_meta (dap_list_t *a_meta, size_t *a_fullsize)
{
    if (a_fullsize)
        *a_fullsize = 0;

    int l_part = 256;
    int l_power = 1;
    byte_t *l_buf = DAP_CALLOC(l_part * l_power++, 1);
    size_t l_counter = 0;
    int l_part_power = l_part;
    int l_index = 0;

    for ( dap_list_t* l_iter = dap_list_first(a_meta); l_iter; l_iter = l_iter->next){
        if (!l_iter->data) continue;
        dap_tsd_t * l_tsd = (dap_tsd_t *) l_iter->data;
        l_index = l_counter;
        l_counter += strlen((char *)l_tsd->data);
        if (l_counter >= l_part_power) {
            l_part_power = l_part * l_power++;
            l_buf = (byte_t *) DAP_REALLOC(l_buf, l_part_power);

        }
        memcpy (&l_buf[l_index], l_tsd->data, strlen((char *)l_tsd->data));
    }

    if (a_fullsize)
        *a_fullsize = l_counter;

    return l_buf;
}

static uint8_t *s_concat_hash_and_mimetypes (dap_chain_hash_fast_t *a_chain_hash, dap_list_t *a_meta_list, size_t *a_fullsize)
{
    if (!a_fullsize) return NULL;
    byte_t *l_buf = s_concat_meta (a_meta_list, a_fullsize);
    if (!l_buf) return (uint8_t *) l_buf;

    size_t l_len_meta_buf = *a_fullsize;
    *a_fullsize += sizeof (a_chain_hash->raw) + 1;
    uint8_t *l_fullbuf = DAP_CALLOC(*a_fullsize, 1);
    uint8_t *l_s = l_fullbuf;

    memcpy(l_s, a_chain_hash->raw, sizeof(a_chain_hash->raw));
    l_s += sizeof (a_chain_hash->raw);
    memcpy(l_s, l_buf, l_len_meta_buf);
    DAP_FREE(l_buf);

    return l_fullbuf;
}


static char *s_strdup_by_index (const char *a_file, const int a_index)
{
    char *l_buf = DAP_CALLOC(a_index + 1, 1);
    strncpy (l_buf, a_file, a_index);
    return l_buf;
}

static dap_tsd_t *s_alloc_metadata (const char *a_file, const int a_meta)
{
    switch (a_meta) {
        case SIGNER_FILENAME:
            return dap_tsd_create_string(SIGNER_FILENAME, a_file);
            break;
        case SIGNER_FILENAME_SHORT:
            {
                char *l_filename_short = NULL;
                if ((l_filename_short = strrchr(a_file, '.')) != 0) {
                    int l_index_of_latest_point = l_filename_short - a_file;
                    l_filename_short = s_strdup_by_index (a_file, l_index_of_latest_point);
                    if (!l_filename_short) return NULL;
                    dap_tsd_t *l_ret = dap_tsd_create_string(SIGNER_FILENAME_SHORT, l_filename_short);
                    free (l_filename_short);
                    return l_ret;
                }
            }
            break;
        case SIGNER_FILESIZE:
            {
                struct stat l_st;
                stat (a_file, &l_st);
                char l_size[513];
                snprintf(l_size, 513, "%ld", l_st.st_size);
                return dap_tsd_create_string(SIGNER_FILESIZE, l_size);
            }
            break;
        case SIGNER_DATE:
            {
                struct stat l_st;
                stat (a_file, &l_st);
                char *l_ctime = ctime(&l_st.st_ctime);
                char *l = NULL;
                if ((l = strchr(l_ctime, '\n')) != 0) *l = 0;
                return dap_tsd_create_string(SIGNER_DATE, l_ctime);
            }
            break;
        case SIGNER_MIME_MAGIC:
            {
                magic_t l_magic = magic_open(MAGIC_MIME);
                if (l_magic == NULL) return NULL;
                if (magic_load (l_magic, NULL)) {
                    magic_close(l_magic);
                    return NULL;
                }
                const char *l_str_magic_file = NULL;
                dap_tsd_t *l_ret = NULL;
                do {
                        l_str_magic_file = magic_file (l_magic, a_file);
                    if (!l_str_magic_file) break;
                    l_ret = dap_tsd_create_string(SIGNER_MIME_MAGIC, l_str_magic_file);
                } while (0);
                magic_close (l_magic);
                return l_ret;

            }
            break;
        default:
            return NULL;
    }

    return NULL;
}<|MERGE_RESOLUTION|>--- conflicted
+++ resolved
@@ -3029,14 +3029,6 @@
                     l_tsd_total_size+= dap_tsd_size( l_tsd);
                 }else if ( strcmp( a_argv[l_arg_index],"-tx_receiver_allowed" )==0){
                     const char *a_tx_receiver_allowed_base58 = NULL;
-<<<<<<< HEAD
-                    dap_chain_node_cli_find_option_val(a_argv, 0, a_argc, "-tx_receiver_allowed", &a_tx_receiver_allowed_base58);
-                    dap_chain_addr_t *l_addr_to = dap_chain_addr_from_str(a_tx_receiver_allowed_base58);
-                    dap_tsd_t * l_tsd = dap_tsd_create(DAP_CHAIN_DATUM_TOKEN_TSD_TYPE_TX_RECEIVER_ALLOWED_ADD, l_addr_to, sizeof(dap_chain_addr_t));
-                    l_tsd_list = dap_list_append( l_tsd_list, l_tsd);
-                    //dap_tsd_t * l_tsd = dap_tsd_create_string(DAP_CHAIN_DATUM_TOKEN_TSD_TYPE_TX_RECEIVER_ALLOWED_ADD, a_tx_receiver_allowed_base58);
-                    l_tsd_total_size+= dap_tsd_size( l_tsd);
-=======
                     dap_chain_node_cli_find_option_val(a_argv, 0, a_argc, "-tx_receiver_allowed", &a_tx_receiver_allowed_base58);        
                     char ** l_str_wallet_addr = NULL;
                     l_str_wallet_addr = dap_strsplit( a_tx_receiver_allowed_base58,",",0xffff );
@@ -3058,7 +3050,6 @@
                         }
                         l_str_wallet_addr++;
                      }
->>>>>>> d02e4df5
                 }else if ( strcmp( a_argv[l_arg_index],"-tx_receiver_blocked" )==0){
                     dap_tsd_t * l_tsd = dap_tsd_create_string(
                                                             DAP_CHAIN_DATUM_TOKEN_TSD_TYPE_TX_RECEIVER_BLOCKED_ADD, l_arg_param);
