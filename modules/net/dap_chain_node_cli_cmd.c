--- conflicted
+++ resolved
@@ -1211,7 +1211,6 @@
     }
     else if (dap_cli_server_cmd_find_option_val(a_argv, arg_index, MIN(a_argc, arg_index + 1), "connections", NULL)) {
         cmd_num = CMD_CONNECTIONS;
-<<<<<<< HEAD
 //        char *l_str = NULL;
 //        dap_stream_connections_print(&l_str);
 //        dap_cli_server_cmd_set_reply_text(a_str_reply, "%s", l_str);
@@ -1224,10 +1223,6 @@
     } else if (dap_cli_server_cmd_find_option_val(a_argv, arg_index, MIN(a_argc, arg_index+1), "banlist", NULL)) {
         cmd_num = CMD_BANLIST;
     } else if (dap_cli_server_cmd_find_option_val(a_argv, arg_index, MIN(a_argc, arg_index + 1), "balancer", NULL)){
-=======
-    }
-    else if (dap_cli_server_cmd_find_option_val(a_argv, arg_index, MIN(a_argc, arg_index + 1), "balancer", NULL)){
->>>>>>> adea27d9
         cmd_num = CMD_BALANCER;
     }
     arg_index++;
@@ -1638,35 +1633,9 @@
         dap_cli_server_cmd_set_reply_text(a_str_reply, "Connection established");
     } break;
     case CMD_CONNECTIONS: {
-<<<<<<< HEAD
-        size_t l_uplink_count = 0;
-        size_t l_downlink_count = 0;
-        dap_stream_connection_t **l_uplinks = dap_stream_connections_get_uplinks(&l_uplink_count);
-        dap_stream_connection_t **l_downlinks = dap_stream_connections_get_downlinks(&l_downlink_count);
-        dap_string_t *l_str_uplinks = dap_string_new("---------------------------\n"
-                                             "| ↑\\↓ |\t#\t|\t\tIP\t\t|\tPort\t|\n");
-        for (size_t i=0; i < l_uplink_count; i++) {
-            char *l_address = l_uplinks[i]->stream->esocket->remote_addr_str;
-            short l_port = l_uplinks[i]->stream->esocket->remote_port;
-
-            dap_string_append_printf(l_str_uplinks, "|  ↑  |\t%zu\t|\t%s\t\t|\t%u\t|\n",
-                                     i, l_address, l_port);
-        }
-        dap_string_t *l_str_downlinks = dap_string_new("---------------------------\n"
-                                                     "| ↑\\↓ |\t#\t|\t\tIP\t\t|\tPort\t|\n");
-        for (size_t i=0; i < l_downlink_count; i++) {
-            char *l_address = l_downlinks[i]->address;
-
-            dap_string_append_printf(l_str_downlinks, "|  ↓  |\t%zu\t|\t%s\t\t|\t%u\t|\n",
-                                     i, l_address, l_downlinks[i]->port);
-        }
-        dap_cli_server_cmd_set_reply_text(a_str_reply, "Count links: %zu\n\nUplinks: %zu\n%s\n\nDownlinks: %zu\n%s\n",
-                                          l_uplink_count + l_downlink_count, l_uplink_count, l_str_uplinks->str,
-                                          l_downlink_count, l_str_downlinks->str);
-        dap_string_free(l_str_uplinks, false);
-        dap_string_free(l_str_downlinks, false);
-        DAP_DELETE(l_downlinks);
-        DAP_DELETE(l_uplinks);
+        char *l_reply = dap_chain_net_links_dump(l_net);
+        dap_cli_server_cmd_set_reply_text(a_str_reply, "%s", l_reply);
+        DAP_DELETE(l_reply);
     } break;
     case  CMD_BAN: {
         dap_chain_net_t *l_netl = NULL;
@@ -1798,13 +1767,6 @@
         dap_cli_server_cmd_set_reply_text(a_str_reply, "%s", l_str_ban_list->str);
         dap_string_free(l_str_ban_list, true);
     } break;
-=======
-        char *l_reply = dap_chain_net_links_dump(l_net);
-        dap_cli_server_cmd_set_reply_text(a_str_reply, "%s", l_reply);
-        DAP_DELETE(l_reply);
-    }
-        break;
->>>>>>> adea27d9
     case CMD_BALANCER: {
         //balancer link list
         size_t l_node_num = 0;
@@ -1821,13 +1783,11 @@
         }
         dap_cli_server_cmd_set_reply_text(a_str_reply, "Balancer link list:\n %s \n",
                                           l_string_balanc->str);
-<<<<<<< HEAD
+        dap_string_free(l_string_balanc, true);
     } break;
     default:
-=======
-        dap_string_free(l_string_balanc, true);
-    }
->>>>>>> adea27d9
+        dap_cli_server_cmd_set_reply_text(a_str_reply, "Unrecognized subcommand '%s'",
+                                          arg_index < a_argc ? a_argv[arg_index] : "(null)");
         break;
     }
     return 0;
