/*
 * Authors:
 * Dmitriy A. Gerasimov <gerasimov.dmitriy@demlabs.net>
 * Alexander Lysikov <alexander.lysikov@demlabs.net>
 * DeM Labs Inc.   https://demlabs.net
 * Cellframe Network  https://github.com/demlabs-cellframe
 * Copyright  (c) 2019
 * All rights reserved.

 This file is part of DAP (Deus Applications Prototypes) the open source project

 DAP (Deus Applicaions Prototypes) is free software: you can redistribute it and/or modify
 it under the terms of the GNU General Public License as published by
 the Free Software Foundation, either version 3 of the License, or
 (at your option) any later version.

 DAP is distributed in the hope that it will be useful,
 but WITHOUT ANY WARRANTY; without even the implied warranty of
 MERCHANTABILITY or FITNESS FOR A PARTICULAR PURPOSE.  See the
 GNU General Public License for more details.

 You should have received a copy of the GNU General Public License
 along with any DAP based project.  If not, see <http://www.gnu.org/licenses/>.
 */

#include <stdlib.h>
#include <stdio.h>
#include <time.h>
#include <stdlib.h>
#include <stddef.h>
#include <stdint.h>
#include <string.h>
#include <stdbool.h>
#include <errno.h>
#include <ctype.h>
#include <dirent.h>
#include <magic.h>
#include <sys/stat.h>

#ifdef WIN32
#include <winsock2.h>
#include <windows.h>
#include <mswsock.h>
#include <ws2tcpip.h>
#include <io.h>
#include "wepoll.h"
#else
#include <sys/types.h>
#include <arpa/inet.h>
#include <netinet/in.h>
#include <signal.h>
#endif
#include <pthread.h>

#include "iputils/iputils.h"

#include "uthash.h"
#include "utlist.h"


#include "dap_string.h"
#include "dap_hash.h"
#include "dap_chain_common.h"
#include "dap_strfuncs.h"
#include "dap_list.h"
#include "dap_string.h"
#include "dap_cert.h"
#include "dap_cert_file.h"
#include "dap_file_utils.h"
#include "dap_enc_base58.h"
#include "dap_chain_wallet.h"
#include "dap_chain_node.h"
#include "dap_chain_global_db.h"
#include "dap_chain_node_client.h"
#include "dap_chain_node_remote.h"
#include "dap_chain_node_cli_cmd.h"
#include "dap_chain_node_cli_cmd_tx.h"
#include "dap_chain_node_ping.h"
#include "dap_chain_net_srv.h"
#include "dap_chain_net_tx.h"
#ifndef _WIN32
#include "dap_chain_net_news.h"
#endif
#include "dap_chain_cell.h"


#include "dap_enc_base64.h"
#include <json-c/json.h>
#ifdef DAP_OS_UNIX
#include <dirent.h>
#endif

#include "dap_chain_common.h"
#include "dap_chain_datum.h"
#include "dap_chain_datum_token.h"
#include "dap_chain_datum_tx_items.h"
#include "dap_chain_ledger.h"
#include "dap_chain_mempool.h"
#include "dap_chain_global_db.h"
#include "dap_chain_global_db_remote.h"

#include "dap_stream_ch_chain_net.h"
#include "dap_stream_ch_chain.h"
#include "dap_stream_ch_chain_pkt.h"
#include "dap_stream_ch_chain_net_pkt.h"
#include "dap_enc_base64.h"

#define LOG_TAG "chain_node_cli_cmd"


/**
 * @brief dap_chain_node_addr_t* dap_chain_node_addr_get_by_alias
 * Find in base addr by alias
 *
 * return addr, NULL if not found
 * @param a_net
 * @param a_alias
 * @return dap_chain_node_addr_t*
 */
dap_chain_node_addr_t* dap_chain_node_addr_get_by_alias(dap_chain_net_t * a_net, const char *a_alias)
{
    dap_chain_node_addr_t *l_addr = NULL;
    if(!a_alias)
        return NULL;
    const char *a_key = a_alias;
    size_t l_addr_size = 0;
    l_addr = (dap_chain_node_addr_t*) (void*) dap_chain_global_db_gr_get(a_key, &l_addr_size,
            a_net->pub.gdb_nodes_aliases);
    if(l_addr_size != sizeof(dap_chain_node_addr_t)) {
        DAP_DELETE(l_addr);
        l_addr = NULL;
    }
//    DAP_DELETE(addr_str);
    return l_addr;
}


/**
 * @brief dap_list_t* get_aliases_by_name Get the aliases by name object
 * Find in base alias by addr
 *
 * return list of addr, NULL if not found
 * @param l_net
 * @param a_addr
 * @return dap_list_t*
 */
static dap_list_t* get_aliases_by_name(dap_chain_net_t * l_net, dap_chain_node_addr_t *a_addr)
{
    if(!a_addr)
        return NULL;
    dap_list_t *list_aliases = NULL;
    size_t data_size = 0;
    // read all aliases
    dap_global_db_obj_t *objs = dap_chain_global_db_gr_load(l_net->pub.gdb_nodes_aliases, &data_size);
    if(!objs || !data_size)
        return NULL;
    for(size_t i = 0; i < data_size; i++) {
        //dap_chain_node_addr_t addr_i;
        dap_global_db_obj_t *obj = objs + i;
        if(!obj)
            break;
        dap_chain_node_addr_t *l_addr = (dap_chain_node_addr_t*) (void*) obj->value;
        if(l_addr && obj->value_len == sizeof(dap_chain_node_addr_t) && a_addr->uint64 == l_addr->uint64) {
            list_aliases = dap_list_prepend(list_aliases, strdup(obj->key));
        }
    }
    dap_chain_global_db_objs_delete(objs, data_size);
    return list_aliases;
}

/**
 * @brief dap_chain_node_addr_t* s_node_info_get_addr
 *
 * @param a_net
 * @param a_node_info
 * @param a_addr
 * @param a_alias_str
 * @return dap_chain_node_addr_t*
 */
static dap_chain_node_addr_t* s_node_info_get_addr(dap_chain_net_t * a_net, dap_chain_node_addr_t *a_addr, const char *a_alias_str)
{
    dap_chain_node_addr_t *l_address = NULL;
    if(a_alias_str && !a_addr->uint64) {
        l_address = dap_chain_node_addr_get_by_alias(a_net, a_alias_str);
    }
    if(a_addr->uint64) {
        l_address = DAP_NEW(dap_chain_node_addr_t);
        l_address->uint64 = a_addr->uint64;
    }
    return l_address;
}

/**
 * @brief node_info_read_and_reply
 * Read node from base
 * @param a_net
 * @param a_address
 * @param a_str_reply
 * @return dap_chain_node_info_t*
 */
static dap_chain_node_info_t* node_info_read_and_reply(dap_chain_net_t * a_net, dap_chain_node_addr_t *a_address,
        char **a_str_reply)
{
    char *l_key = dap_chain_node_addr_to_hash_str(a_address);
    if(!l_key)
    {
        dap_chain_node_cli_set_reply_text(a_str_reply, "can't calculate hash of addr");
        return NULL;
    }
    size_t node_info_size = 0;
    dap_chain_node_info_t *node_info;
    // read node
    node_info = (dap_chain_node_info_t *) dap_chain_global_db_gr_get(l_key, &node_info_size, a_net->pub.gdb_nodes);

    if(!node_info) {
        dap_chain_node_cli_set_reply_text(a_str_reply, "node not found in base");
        DAP_DELETE(l_key);
        return NULL;
    }
    /* if(!node_info->hdr.ext_port)
        node_info->hdr.ext_port = 8079; */
    size_t node_info_size_must_be = dap_chain_node_info_get_size(node_info);
    if(node_info_size_must_be != node_info_size) {
        dap_chain_node_cli_set_reply_text(a_str_reply, "node has bad size in base=%u (must be %u)", node_info_size,
                node_info_size_must_be);
        DAP_DELETE(node_info);
        DAP_DELETE(l_key);
        return NULL;
    }

    DAP_DELETE(l_key);
    return node_info;
}


/**
 * @brief node_info_save_and_reply
 * Save node to base
 * @param a_net
 * @param a_node_info
 * @param str_reply
 * @return true
 * @return false
 */
static bool node_info_save_and_reply(dap_chain_net_t * a_net, dap_chain_node_info_t *a_node_info, char **str_reply)
{
    if(!a_node_info || !a_node_info->hdr.address.uint64) {
        dap_chain_node_cli_set_reply_text(str_reply, "node addr not found");
        return false;
    }
    char *a_key = dap_chain_node_addr_to_hash_str(&a_node_info->hdr.address);
    if(!a_key)
    {
        dap_chain_node_cli_set_reply_text(str_reply, "can't calculate hash for addr");
        return NULL;
    }
    //char *a_value = dap_chain_node_info_serialize(node_info, NULL);
    size_t l_node_info_size = dap_chain_node_info_get_size(a_node_info);
    //dap_chain_node_info_t *l_node_info = DAP_NEW_Z_SIZE(dap_chain_node_info_t, l_node_info_size);
    //memcpy(l_node_info, a_node_info, l_node_info_size );

    //size_t data_len_out = 0;
    //dap_chain_node_info_t *a_node_info1 = dap_chain_global_db_gr_get(a_key, &data_len_out, a_net->pub.gdb_nodes);

    bool res = dap_chain_global_db_gr_set(a_key, (uint8_t *) a_node_info, l_node_info_size, a_net->pub.gdb_nodes);

    //data_len_out = 0;
    //dap_chain_node_info_t *a_node_info2 = dap_chain_global_db_gr_get(a_key, &data_len_out, a_net->pub.gdb_nodes);
    //DAP_DELETE(a_key);
    //DAP_DELETE(a_value);
    return res;
}


/**
 * @brief node_info_add_with_reply
 * Handler of command 'global_db node add'
 *
 * str_reply[out] for reply
 * return 0 Ok, -1 error
 * @param a_net
 * @param a_node_info
 * @param a_alias_str
 * @param a_cell_str
 * @param a_ipv4_str
 * @param a_ipv6_str
 * @param a_str_reply
 * @return int
 */
static int node_info_add_with_reply(dap_chain_net_t * a_net, dap_chain_node_info_t *a_node_info,
        const char *a_alias_str,
        const char *a_cell_str, const char *a_ipv4_str, const char *a_ipv6_str, char **a_str_reply)
{

    if(!a_node_info->hdr.address.uint64) {
        dap_chain_node_cli_set_reply_text(a_str_reply, "not found -addr parameter");
        return -1;
    }
    if(!a_cell_str) {
        dap_chain_node_cli_set_reply_text(a_str_reply, "not found -cell parameter");
        return -1;
    }
    if(a_ipv4_str)
        inet_pton(AF_INET, a_ipv4_str, &(a_node_info->hdr.ext_addr_v4));
    if(a_ipv6_str)
        inet_pton(AF_INET6, a_ipv6_str, &(a_node_info->hdr.ext_addr_v6));

    // check match addr to cell or no
    /*dap_chain_node_addr_t *addr = dap_chain_node_gen_addr(&node_info->hdr.cell_id);
     if(!dap_chain_node_check_addr(&node_info->hdr.address, &node_info->hdr.cell_id)) {
     set_reply_text(str_reply, "cell does not match addr");
     return -1;
     }*/
    if(a_alias_str) {
        // add alias
        if(!dap_chain_node_alias_register(a_net, a_alias_str, &a_node_info->hdr.address)) {
            log_it(L_WARNING, "can't save alias %s", a_alias_str);
            dap_chain_node_cli_set_reply_text(a_str_reply, "alias '%s' can't be mapped to addr=0x%lld",
                    a_alias_str, a_node_info->hdr.address.uint64);
            return -1;
        }
    }

    // write to base
    bool res = node_info_save_and_reply(a_net, a_node_info, a_str_reply);
    if(res)
        dap_chain_node_cli_set_reply_text(a_str_reply, "node added");
    else
        return -1;
    if(res)
        return 0;
    return -1;
}


/**
 * @brief node_info_del_with_reply
 * Handler of command 'global_db node add'
 * @param a_net
 * @param a_node_info
 * @param alias_str
 * @param str_reply str_reply[out] for reply
 * @return int
 * return 0 Ok, -1 error
 */
static int node_info_del_with_reply(dap_chain_net_t * a_net, dap_chain_node_info_t *a_node_info, const char *alias_str,
        char **str_reply)
{
    if(!a_node_info->hdr.address.uint64 && !alias_str) {
        dap_chain_node_cli_set_reply_text(str_reply, "addr not found");
        return -1;
    }
    // check, current node have this addr or no
    uint64_t l_cur_addr = dap_db_get_cur_node_addr(a_net->pub.name);
    if(l_cur_addr && l_cur_addr == a_node_info->hdr.address.uint64) {
        dap_chain_node_cli_set_reply_text(str_reply, "current node cannot be deleted");
        return -1;
    }

    // find addr by alias or addr_str
    dap_chain_node_addr_t *address = s_node_info_get_addr(a_net, &a_node_info->hdr.address, alias_str);
    if(!address) {
        dap_chain_node_cli_set_reply_text(str_reply, "alias not found");
        return -1;
    }
    char *a_key = dap_chain_node_addr_to_hash_str(address);
    if(a_key)
    {
        // delete node
        bool res = dap_chain_global_db_gr_del(dap_strdup(a_key), a_net->pub.gdb_nodes);
        if(res) {
            // delete all aliases for node address
            {
                dap_list_t *list_aliases = get_aliases_by_name(a_net, address);
                dap_list_t *list = list_aliases;
                while(list)
                {
                    const char *alias = (const char *) list->data;
                    dap_chain_node_alias_delete(a_net, alias);
                    list = dap_list_next(list);
                }
                dap_list_free_full(list_aliases, (dap_callback_destroyed_t) free);
            }
            // set text response
            dap_chain_node_cli_set_reply_text(str_reply, "node deleted");
        }
        else
            dap_chain_node_cli_set_reply_text(str_reply, "node not deleted");
        DAP_DELETE(a_key);
        DAP_DELETE(address);
        if(res)
            return 0;
        return -1;
    }
    dap_chain_node_cli_set_reply_text(str_reply, "addr to delete can't be defined");
    DAP_DELETE(address);
    return -1;
}


/**
 * @brief link_add_or_del_with_reply
 * Handler of command 'global_db node link'
 * cmd 'add' or 'del'
 * str_reply[out] for reply
 * return 0 Ok, -1 error
 * @param a_net
 * @param a_node_info
 * @param cmd
 * @param a_alias_str
 * @param link
 * @param a_str_reply
 * @return int
 */
static int link_add_or_del_with_reply(dap_chain_net_t * a_net, dap_chain_node_info_t *a_node_info, const char *cmd,
        const char *a_alias_str,
        dap_chain_node_addr_t *link, char **a_str_reply)
{
    if(!a_node_info->hdr.address.uint64 && !a_alias_str) {
        dap_chain_node_cli_set_reply_text(a_str_reply, "addr not found");
        return -1;
    }
    if(!link->uint64) {
        dap_chain_node_cli_set_reply_text(a_str_reply, "link not found");
        return -1;
    }
    // TODO check the presence of link in the node base
#ifdef DAP_CHAIN_NODE_CHECK_PRESENSE
        dap_chain_node_cli_set_reply_text(a_str_reply, "node 0x%016llx not found in base", link->uint64);
        return -1;
#endif

    // find addr by alias or addr_str
    dap_chain_node_addr_t *l_address = s_node_info_get_addr(a_net, &a_node_info->hdr.address, a_alias_str);
    if(!l_address) {
        dap_chain_node_cli_set_reply_text(a_str_reply, "alias not found");
        return -1;
    }

    dap_chain_node_info_t * l_node_info_read = node_info_read_and_reply(a_net, l_address, a_str_reply);
    size_t l_node_info_read_size = dap_chain_node_info_get_size(l_node_info_read);
    if(!l_node_info_read)
        return -1;

    int cmd_int = 0;
    if(!strcmp(cmd, "add"))
        cmd_int = 1;
    else if(!strcmp(cmd, "del"))
        cmd_int = 2;

    // find link in node_info_read
    int index_link = -1;
    for(size_t i = 0; i < l_node_info_read->hdr.links_number; i++) {
        if(l_node_info_read->links[i].uint64 == link->uint64) {
            // link already present
            index_link = (int) i;
            break;
        }
    }
    bool res_successful = false; // is successful whether add/del
    // add link
    if(cmd_int == 1) {
        if(index_link == -1) {
            l_node_info_read->hdr.links_number++;
            l_node_info_read_size = dap_chain_node_info_get_size(l_node_info_read);
            l_node_info_read = DAP_REALLOC(l_node_info_read, l_node_info_read_size);
            l_node_info_read->links[l_node_info_read->hdr.links_number-1] = *link;
            res_successful = true;
        }
    }
    // delete link
    else if(cmd_int == 2) {
        // move link list to one item prev
        if(index_link >= 0) {
            for(unsigned int j = (unsigned int) index_link; j < (l_node_info_read->hdr.links_number - 1); j++) {
                l_node_info_read->links[j] = l_node_info_read->links[j + 1];
            }
            l_node_info_read->hdr.links_number--;
            res_successful = true;
            l_node_info_read = DAP_REALLOC(l_node_info_read, l_node_info_read_size -= sizeof(*link));
        }
    }
    // save edited node_info
    if(res_successful) {
        bool res = node_info_save_and_reply(a_net, l_node_info_read, a_str_reply);
        if(res) {
            res_successful = true;
            if(cmd_int == 1)
                dap_chain_node_cli_set_reply_text(a_str_reply, "link added");
            if(cmd_int == 2)
                dap_chain_node_cli_set_reply_text(a_str_reply, "link deleted");
        }
        else {
            res_successful = false;
        }
    }
    else {
        if(cmd_int == 1) {
            if(index_link >= 0)
                dap_chain_node_cli_set_reply_text(a_str_reply, "link not added because it is already present");
            else
                dap_chain_node_cli_set_reply_text(a_str_reply, "link not added");
        }
        if(cmd_int == 2) {
            if(index_link == -1)
                dap_chain_node_cli_set_reply_text(a_str_reply, "link not deleted because not found");
            else
                dap_chain_node_cli_set_reply_text(a_str_reply, "link not deleted");
        }
    }

    DAP_DELETE(l_address);
    DAP_DELETE(l_node_info_read);
    if(res_successful)
        return 0;
    return -1;
}


/**
 * @brief node_info_dump_with_reply Handler of command 'node dump'
 * @param a_net
 * @param a_addr
 * @param a_is_full
 * @param a_alias
 * @param a_str_reply
 * @return int 0 Ok, -1 error
 */
static int node_info_dump_with_reply(dap_chain_net_t * a_net, dap_chain_node_addr_t * a_addr, bool a_is_full,
        const char *a_alias, char **a_str_reply)
{
    int l_ret = 0;
    dap_string_t *l_string_reply = dap_string_new("Node dump:");

    if((a_addr && a_addr->uint64) || a_alias) {
        dap_chain_node_addr_t *l_addr = NULL;
        if(a_addr && a_addr->uint64) {
            l_addr = DAP_NEW(dap_chain_node_addr_t);
            l_addr->uint64 = a_addr->uint64;
        } else if(a_alias) {
            l_addr = dap_chain_node_alias_find(a_net, a_alias);
        }
        if(!l_addr) {
            dap_chain_node_cli_set_reply_text(a_str_reply, "addr not valid");
            dap_string_free(l_string_reply, true);
            return -1;
        }
        // read node
        dap_chain_node_info_t *node_info_read = node_info_read_and_reply(a_net, l_addr, a_str_reply);
        if(!node_info_read) {
            DAP_DELETE(l_addr);
            dap_string_free(l_string_reply, true);
            return -2;
        }

        // get aliases in form of string
        dap_string_t *aliases_string = dap_string_new(NULL);
        dap_list_t *list_aliases = get_aliases_by_name(a_net, l_addr);
        if(list_aliases)
        {
            dap_list_t *list = list_aliases;
            while(list)
            {
                const char *alias = (const char *) list->data;
                dap_string_append_printf(aliases_string, "\nalias %s", alias);
                list = dap_list_next(list);
            }
            dap_list_free_full(list_aliases, (dap_callback_destroyed_t) free);
        }
        else
            dap_string_append(aliases_string, "\nno aliases");

        const int hostlen = 128;
        char *host4 = (char*) alloca(hostlen);
        char *host6 = (char*) alloca(hostlen);
        struct sockaddr_in sa4 = { .sin_family = AF_INET, .sin_addr = node_info_read->hdr.ext_addr_v4 };
        const char* str_ip4 = inet_ntop(AF_INET, &(((struct sockaddr_in *) &sa4)->sin_addr), host4, hostlen);

        struct sockaddr_in6 sa6 = { .sin6_family = AF_INET6, .sin6_addr = node_info_read->hdr.ext_addr_v6 };
        const char* str_ip6 = inet_ntop(AF_INET6, &(((struct sockaddr_in6 *) &sa6)->sin6_addr), host6, hostlen);

        // get links in form of string
        dap_string_t *links_string = dap_string_new(NULL);
        for(unsigned int i = 0; i < node_info_read->hdr.links_number; i++) {
            dap_chain_node_addr_t link_addr = node_info_read->links[i];
            dap_string_append_printf(links_string, "\nlink%02d address : " NODE_ADDR_FP_STR, i,
                    NODE_ADDR_FP_ARGS_S(link_addr));
        }

        dap_string_append_printf(l_string_reply, "\n");
        char l_port_str[10];
        dap_sprintf(l_port_str,"%d",node_info_read->hdr.ext_port);

        // set short reply with node param
        if(!a_is_full)
            dap_string_append_printf(l_string_reply,
                    "node address "NODE_ADDR_FP_STR"\tcell 0x%016"DAP_UINT64_FORMAT_x"\tipv4 %s\tport: %s\tnumber of links %u",
                    NODE_ADDR_FP_ARGS_S(node_info_read->hdr.address),
                    node_info_read->hdr.cell_id.uint64, str_ip4,
                    node_info_read->hdr.ext_port ? l_port_str : "default",
                    node_info_read->hdr.links_number);
        else
            // set full reply with node param
            dap_string_append_printf(l_string_reply,
                    "node address " NODE_ADDR_FP_STR "\ncell 0x%016"DAP_UINT64_FORMAT_x"\nipv4 %s\nipv6 %s\nport: %s%s\nlinks %u%s",
                    NODE_ADDR_FP_ARGS_S(node_info_read->hdr.address),
                    node_info_read->hdr.cell_id.uint64,
                    str_ip4, str_ip6,
                    node_info_read->hdr.ext_port ? l_port_str : "default",
                    aliases_string->str,
                    node_info_read->hdr.links_number, links_string->str);
        dap_string_free(aliases_string, true);
        dap_string_free(links_string, true);

        DAP_DELETE(l_addr);
        DAP_DELETE(node_info_read);

    } else { // Dump list with !a_addr && !a_alias
        dap_global_db_obj_t *l_objs = NULL;
        size_t l_nodes_count = 0;
        dap_string_append(l_string_reply, "\n");
        // read all node
        l_objs = dap_chain_global_db_gr_load(a_net->pub.gdb_nodes, &l_nodes_count);

        if(!l_nodes_count || !l_objs) {
            dap_string_append_printf(l_string_reply, "No records\n");
            dap_chain_node_cli_set_reply_text(a_str_reply, l_string_reply->str);
            dap_string_free(l_string_reply, true);
            dap_chain_global_db_objs_delete(l_objs, l_nodes_count);
            return -1;
        } else {
            dap_string_append_printf(l_string_reply, "Got %zu records:\n", l_nodes_count);
            size_t l_data_size = 0;
            // read all aliases
            dap_global_db_obj_t *l_aliases_objs = dap_chain_global_db_gr_load(a_net->pub.gdb_nodes_aliases, &l_data_size);
            for(size_t i = 0; i < l_nodes_count; i++) {
                dap_chain_node_info_t *l_node_info = (dap_chain_node_info_t *)l_objs[i].value;
                // read node
                dap_chain_node_info_t *l_node_info_read = node_info_read_and_reply(a_net, &l_node_info->hdr.address, NULL);
                if (!l_node_info_read) {
                    log_it(L_ERROR, "Invalid node info object, remove it");
                    dap_chain_global_db_gr_del(l_objs[i].key, a_net->pub.gdb_nodes);
                    continue;
                } else
                    DAP_DELETE(l_node_info_read);
                const int hostlen = 128;
                char *host4 = (char*) alloca(hostlen);
                char *host6 = (char*) alloca(hostlen);
                struct sockaddr_in sa4 = { .sin_family = AF_INET, .sin_addr = l_node_info->hdr.ext_addr_v4 };
                const char* str_ip4 = inet_ntop(AF_INET, &(((struct sockaddr_in *) &sa4)->sin_addr), host4, hostlen);

                struct sockaddr_in6 sa6 = { .sin6_family = AF_INET6, .sin6_addr = l_node_info->hdr.ext_addr_v6 };
                const char* str_ip6 = inet_ntop(AF_INET6, &(((struct sockaddr_in6 *) &sa6)->sin6_addr), host6, hostlen);

                // get aliases in form of string
                dap_string_t *aliases_string = dap_string_new(NULL);

                for (size_t i = 0; i < l_data_size; i++) {
                    //dap_chain_node_addr_t addr_i;
                    dap_global_db_obj_t *l_obj = l_aliases_objs + i;
                    if (!l_obj)
                        break;
                    dap_chain_node_addr_t *l_addr = (dap_chain_node_addr_t *)l_obj->value;
                    if (l_addr && l_obj->value_len == sizeof(dap_chain_node_addr_t) &&
                            l_node_info->hdr.address.uint64 == l_addr->uint64) {
                        dap_string_append_printf(aliases_string, "\nalias %s", l_obj->key);
                    }
                }
                if (!l_data_size)
                    dap_string_append(aliases_string, "\nno aliases");

                // get links in form of string
                dap_string_t *links_string = dap_string_new(NULL);
                for(unsigned int i = 0; i < l_node_info->hdr.links_number; i++) {
                    dap_chain_node_addr_t link_addr = l_node_info->links[i];
                    dap_string_append_printf(links_string, "\nlink%02d address : " NODE_ADDR_FP_STR, i,
                            NODE_ADDR_FP_ARGS_S(link_addr));
                }

                if(i)
                    dap_string_append_printf(l_string_reply, "\n");
                char l_port_str[10];
                dap_sprintf(l_port_str,"%d", l_node_info->hdr.ext_port);
                // set short reply with node param
                if(!a_is_full)
                    dap_string_append_printf(l_string_reply,
                            "node address "NODE_ADDR_FP_STR"\tcell 0x%016"DAP_UINT64_FORMAT_x"\tipv4 %s\tport: %s\tnumber of links %u",
                            NODE_ADDR_FP_ARGS_S(l_node_info->hdr.address),
                            l_node_info->hdr.cell_id.uint64, str_ip4,
                            l_node_info->hdr.ext_port ? l_port_str : "default",
                            l_node_info->hdr.links_number);
                else
                    // set full reply with node param
                    dap_string_append_printf(l_string_reply,
                            "node address " NODE_ADDR_FP_STR "\ncell 0x%016"DAP_UINT64_FORMAT_x"\nipv4 %s\nipv6 %s\nport: %s%s\nlinks %u%s",
                            NODE_ADDR_FP_ARGS_S(l_node_info->hdr.address),
                            l_node_info->hdr.cell_id.uint64,
                            str_ip4, str_ip6,
                            l_node_info->hdr.ext_port ? l_port_str : "default",
                            aliases_string->str,
                            l_node_info->hdr.links_number, links_string->str);
                dap_string_free(aliases_string, true);
                dap_string_free(links_string, true);
            }
            dap_chain_global_db_objs_delete(l_aliases_objs, l_data_size);
        }
        dap_chain_global_db_objs_delete(l_objs, l_nodes_count);
    }
    dap_chain_node_cli_set_reply_text(a_str_reply, l_string_reply->str);
    dap_string_free(l_string_reply, true);
    return l_ret;
}

/**
 * @brief com_global_db
 * global_db command
 * @param a_argc
 * @param a_argv
 * @param arg_func
 * @param a_str_reply
 * @return int
 * return 0 OK, -1 Err
 */
int com_global_db(int a_argc, char ** a_argv, char **a_str_reply)
{
    enum {
        CMD_NONE, CMD_NAME_CELL, CMD_ADD, CMD_FLUSH, CMD_RECORD
    };
    int arg_index = 1;
    int cmd_name = CMD_NONE;
    // find 'cells' as first parameter only
    if(dap_chain_node_cli_find_option_val(a_argv, arg_index, min(a_argc, arg_index + 1), "cells", NULL))
        cmd_name = CMD_NAME_CELL;
    else if(dap_chain_node_cli_find_option_val(a_argv, arg_index, min(a_argc, arg_index + 1), "flush", NULL))
        cmd_name = CMD_FLUSH;
    else if(dap_chain_node_cli_find_option_val(a_argv, arg_index, min(a_argc, arg_index + 1), "record", NULL))
            cmd_name = CMD_RECORD;
    switch (cmd_name) {
    case CMD_NAME_CELL:
    {
        if(!arg_index || a_argc < 3) {
            dap_chain_node_cli_set_reply_text(a_str_reply, "parameters are not valid");
            return -1;
        }
        dap_chain_t * l_chain = NULL;
        dap_chain_net_t * l_net = NULL;

        if(dap_chain_node_cli_cmd_values_parse_net_chain(&arg_index, a_argc, a_argv, a_str_reply, &l_chain, &l_net) < 0)
            return -11;

        const char *l_cell_str = NULL, *l_chain_str = NULL;
        // find cell and chain
        dap_chain_node_cli_find_option_val(a_argv, arg_index, a_argc, "-cell", &l_cell_str);
        dap_chain_node_cli_find_option_val(a_argv, arg_index, a_argc, "-chain", &l_chain_str);

        // Check for chain
        if(!l_chain_str) {
            dap_chain_node_cli_set_reply_text(a_str_reply, "%s requires parameter 'chain' to be valid", a_argv[0]);
            return -12;
        }

        int arg_index_n = ++arg_index;
        // find command (add, delete, etc) as second parameter only
        int cmd_num = CMD_NONE;
        switch (cmd_name) {
            case CMD_NAME_CELL:
                if((arg_index_n = dap_chain_node_cli_find_option_val(a_argv, arg_index, min(a_argc, arg_index + 1), "add", NULL))
                        != 0) {
                    cmd_num = CMD_ADD;
                }
                dap_chain_cell_id_t l_cell_id = { {0} };
                if(l_cell_str) {
                    dap_digit_from_string(l_cell_str, (uint8_t*) &l_cell_id.raw, sizeof(l_cell_id.raw)); //DAP_CHAIN_CELL_ID_SIZE);
                }

                switch (cmd_num)
                {
                // add new node to global_db
                case CMD_ADD:
                    if(!arg_index || a_argc < 7) {
                        dap_chain_node_cli_set_reply_text(a_str_reply, "invalid parameters");
                        return -1;
                    }
                    dap_chain_cell_t *l_cell = dap_chain_cell_create_fill(l_chain, l_cell_id);
                    int l_ret = dap_chain_cell_file_update(l_cell);
                    if(l_ret > 0)
                        dap_chain_node_cli_set_reply_text(a_str_reply, "cell added successfully");
                    else
                        dap_chain_node_cli_set_reply_text(a_str_reply, "can't create file for cell 0x%016X ( %s )",
                                l_cell->id.uint64,l_cell->file_storage_path);
                    dap_chain_cell_close(l_cell);
                    return l_ret;

                //case CMD_NONE:
                default:
                    dap_chain_node_cli_set_reply_text(a_str_reply, "command %s not recognized", a_argv[1]);
                    return -1;
                }
        }
    }
    case CMD_FLUSH:
    {
        int res_flush = dap_chain_global_db_flush();
        switch (res_flush) {
        case 0:
            dap_chain_node_cli_set_reply_text(a_str_reply, "Commit data base and filesystem caches to disk completed.\n\n");
            break;
        case -1:
            dap_chain_node_cli_set_reply_text(a_str_reply, "Couldn't open db directory. Can't init cdb\n"
                                                           "Reboot the node.\n\n");
            break;
        case -2:
            dap_chain_node_cli_set_reply_text(a_str_reply, "Can't init cdb\n"
                                                           "Reboot the node.\n\n");
            break;
        case -3:
            dap_chain_node_cli_set_reply_text(a_str_reply, "Can't init sqlite\n"
                                                           "Reboot the node.\n\n");
            break;
        default:
            dap_chain_node_cli_set_reply_text(a_str_reply, "Can't commit data base caches to disk completed.\n"
                                                           "Reboot the node.\n\n");
            break;
        }
        return 0;
    }
    case CMD_RECORD:
    {
        enum {
            SUMCMD_GET, SUMCMD_PIN, SUMCMD_UNPIN
        };
        if(!arg_index || a_argc < 3) {
            dap_chain_node_cli_set_reply_text(a_str_reply, "parameters are not valid");
            return -1;
        }
        int arg_index_n = ++arg_index;
        int l_subcmd;
        // Get value
        if((arg_index_n = dap_chain_node_cli_find_option_val(a_argv, arg_index, min(a_argc, arg_index + 1), "get", NULL))!= 0) {
            l_subcmd = SUMCMD_GET;
        }
        // Pin record
        else if((arg_index_n = dap_chain_node_cli_find_option_val(a_argv, arg_index, min(a_argc, arg_index + 1), "pin", NULL)) != 0) {
            l_subcmd = SUMCMD_PIN;
        }
        // Unpin record
        else if((arg_index_n = dap_chain_node_cli_find_option_val(a_argv, arg_index, min(a_argc, arg_index + 1), "unpin", NULL)) != 0) {
            l_subcmd = SUMCMD_UNPIN;
        }
        else{
            dap_chain_node_cli_set_reply_text(a_str_reply, "Subcommand '%s' not recognized, available subcommands are 'get', 'pin' or 'unpin'", a_argv[2]);
            return -1;
        }
        // read record from database
        const char *l_key = NULL;
        const char *l_group = NULL;
        // find key and group
        dap_chain_node_cli_find_option_val(a_argv, arg_index, a_argc, "-key", &l_key);
        dap_chain_node_cli_find_option_val(a_argv, arg_index, a_argc, "-group", &l_group);
        size_t l_value_len = 0;
        uint8_t l_flags = 0;
        uint8_t *l_value = dap_chain_global_db_flags_gr_get(l_key, &l_value_len, &l_flags, l_group);
        if(!l_value || !l_value_len) {
            dap_chain_node_cli_set_reply_text(a_str_reply, "Record not found\n\n");
            return -1;
        }
        bool is_pinned = l_flags & RECORD_PINNED;

        int l_ret = 0;
        // prepare record information
        switch (l_subcmd) {
        case SUMCMD_GET: // Get value
        {
            dap_hash_fast_t l_hash;
            char *l_hash_str = NULL;
            if(dap_hash_fast(l_value, l_value_len, &l_hash)) {
                l_hash_str = dap_chain_hash_fast_to_str_new(&l_hash);
            }
            char *l_value_str = DAP_NEW_Z_SIZE(char, l_value_len * 2 + 2);
            size_t ret = dap_bin2hex(l_value_str, l_value, l_value_len);
            dap_chain_node_cli_set_reply_text(a_str_reply, "Record found\n"
                    "lenght:\t%u byte\n"
                    "hash:\t%s\n"
                    "pinned:\t%s\n"
                    "value:\t0x%s\n\n", l_value_len, l_hash_str, is_pinned ? "Yes" : "No", l_value_str);
            DAP_DELETE(l_value_str);
            DAP_DELETE(l_hash_str);
            break;
        }
        case SUMCMD_PIN: // Pin record
        {
            if(is_pinned){
                dap_chain_node_cli_set_reply_text(a_str_reply, "record already pinned");
                break;
            }
            if(dap_chain_global_db_flags_gr_set(l_key, l_value, l_value_len, l_flags | RECORD_PINNED, l_group)){
                dap_chain_node_cli_set_reply_text(a_str_reply, "record successfully pinned");
            }
            else{
                dap_chain_node_cli_set_reply_text(a_str_reply, "can't pin the record");
                l_ret = -2;
            }
            break;
        }
        case SUMCMD_UNPIN: // Unpin record
        {
            if(!is_pinned) {
                dap_chain_node_cli_set_reply_text(a_str_reply, "record already unpinned");
                break;
            }
            l_flags &= ~RECORD_PINNED;
            if(dap_chain_global_db_flags_gr_set(l_key, l_value, l_value_len, l_flags & ~RECORD_PINNED, l_group)) {
                dap_chain_node_cli_set_reply_text(a_str_reply, "record successfully unpinned");
            }
            else {
                dap_chain_node_cli_set_reply_text(a_str_reply, "can't unpin the record");
                l_ret = -2;
            }
            break;
        }

        }
        DAP_DELETE(l_value);
        return l_ret;
    }
    default:
        dap_chain_node_cli_set_reply_text(a_str_reply, "parameters are not valid");
        return -1;
    }
    return  -555;
}

/**
 * Node command
 */
int com_node(int a_argc, char ** a_argv, char **a_str_reply)
{
    enum {
        CMD_NONE, CMD_ADD, CMD_DEL, CMD_LINK, CMD_ALIAS, CMD_HANDSHAKE, CMD_CONNECT, CMD_DUMP
    };
    int arg_index = 1;
    int cmd_num = CMD_NONE;
    if(dap_chain_node_cli_find_option_val(a_argv, arg_index, min(a_argc, arg_index + 1), "add", NULL)) {
        cmd_num = CMD_ADD;
    }
    else if(dap_chain_node_cli_find_option_val(a_argv, arg_index, min(a_argc, arg_index + 1), "del", NULL)) {
        cmd_num = CMD_DEL;
    }
    else if(dap_chain_node_cli_find_option_val(a_argv, arg_index, min(a_argc, arg_index + 1), "link", NULL)) {
        cmd_num = CMD_LINK;
    }
    else
    // find  add parameter ('alias' or 'handshake')
    if(dap_chain_node_cli_find_option_val(a_argv, arg_index, min(a_argc, arg_index + 1), "handshake", NULL)) {
        cmd_num = CMD_HANDSHAKE;
    }
    else if(dap_chain_node_cli_find_option_val(a_argv, arg_index, min(a_argc, arg_index + 1), "connect", NULL)) {
        cmd_num = CMD_CONNECT;
    }
    else if(dap_chain_node_cli_find_option_val(a_argv, arg_index, min(a_argc, arg_index + 1), "alias", NULL)) {
        cmd_num = CMD_ALIAS;
    }
    else if(dap_chain_node_cli_find_option_val(a_argv, arg_index, min(a_argc, arg_index + 1), "dump", NULL)) {
        cmd_num = CMD_DUMP;
    }
    arg_index++;
    if(cmd_num == CMD_NONE) {
        dap_chain_node_cli_set_reply_text(a_str_reply, "command %s not recognized", a_argv[1]);
        return -1;
    }
    const char *l_addr_str = NULL, *l_port_str = NULL, *alias_str = NULL;
    const char *l_cell_str = NULL, *l_link_str = NULL, *a_ipv4_str = NULL, *a_ipv6_str = NULL;

    // find net
    dap_chain_net_t *l_net = NULL;

    if(dap_chain_node_cli_cmd_values_parse_net_chain(&arg_index, a_argc, a_argv, a_str_reply, NULL, &l_net) < 0)
        return -11;

    // find addr, alias
    dap_chain_node_cli_find_option_val(a_argv, arg_index, a_argc, "-addr", &l_addr_str);
    dap_chain_node_cli_find_option_val(a_argv, arg_index, a_argc, "-port", &l_port_str);
    dap_chain_node_cli_find_option_val(a_argv, arg_index, a_argc, "-alias", &alias_str);
    dap_chain_node_cli_find_option_val(a_argv, arg_index, a_argc, "-cell", &l_cell_str);
    dap_chain_node_cli_find_option_val(a_argv, arg_index, a_argc, "-ipv4", &a_ipv4_str);
    dap_chain_node_cli_find_option_val(a_argv, arg_index, a_argc, "-ipv6", &a_ipv6_str);
    dap_chain_node_cli_find_option_val(a_argv, arg_index, a_argc, "-link", &l_link_str);

    // struct to write to the global db
    dap_chain_node_addr_t l_node_addr = { 0 };
    dap_chain_node_addr_t l_link = { 0 };
    dap_chain_node_info_t *l_node_info = NULL;
    size_t l_node_info_size = sizeof(l_node_info->hdr) + sizeof(l_link);
    if(cmd_num >= CMD_ADD && cmd_num <= CMD_LINK)
        l_node_info = DAP_NEW_Z_SIZE(dap_chain_node_info_t, l_node_info_size);

    if(l_addr_str) {
        if(dap_chain_node_addr_from_str(&l_node_addr, l_addr_str) != 0) {
            dap_digit_from_string(l_addr_str, l_node_addr.raw, sizeof(l_node_addr.raw));
        }
        if(l_node_info)
            l_node_info->hdr.address = l_node_addr;
    }
    if(l_port_str) {
        uint16_t l_node_port = 0;
        dap_digit_from_string(l_port_str, &l_node_port, sizeof(uint16_t));
        if(l_node_info)
            l_node_info->hdr.ext_port = l_node_port;
    }
    if(l_cell_str && l_node_info) {
        dap_digit_from_string(l_cell_str, l_node_info->hdr.cell_id.raw, sizeof(l_node_info->hdr.cell_id.raw)); //DAP_CHAIN_CELL_ID_SIZE);
    }
    if(l_link_str) {
        if(dap_chain_node_addr_from_str(&l_link, l_link_str) != 0) {
            dap_digit_from_string(l_link_str, l_link.raw, sizeof(l_link.raw));
        }
    }

    switch (cmd_num)
    {
    case CMD_ADD:
        if(!arg_index || a_argc < 8) {
            dap_chain_node_cli_set_reply_text(a_str_reply, "invalid parameters");
            DAP_DELETE(l_node_info);
            return -1;
        }
        // handler of command 'node add'
        int l_ret = node_info_add_with_reply(l_net, l_node_info, alias_str, l_cell_str, a_ipv4_str, a_ipv6_str,
                a_str_reply);
        DAP_DELETE(l_node_info);
        return l_ret;
        //break;

    case CMD_DEL:
        // handler of command 'node del'
    {
        int l_ret = node_info_del_with_reply(l_net, l_node_info, alias_str, a_str_reply);
        DAP_DELETE(l_node_info);
        return l_ret;
    }
    case CMD_LINK:
        if(dap_chain_node_cli_find_option_val(a_argv, arg_index, min(a_argc, arg_index + 1), "add", NULL)) {
            // handler of command 'node link add -addr <node address> -link <node address>'
            int l_ret = link_add_or_del_with_reply(l_net, l_node_info, "add", alias_str, &l_link, a_str_reply);
            DAP_DELETE(l_node_info);
            return l_ret;
        }
        else if(dap_chain_node_cli_find_option_val(a_argv, arg_index, min(a_argc, arg_index + 1), "del", NULL)) {
            // handler of command 'node link del -addr <node address> -link <node address>'
            int l_ret = link_add_or_del_with_reply(l_net, l_node_info, "del", alias_str, &l_link, a_str_reply);
            DAP_DELETE(l_node_info);
            return l_ret;
        }
        else {
            dap_chain_node_cli_set_reply_text(a_str_reply, "command not recognize, supported format:\n"
                    "global_db node link <add|del] [-addr <node address>  | -alias <node alias>] -link <node address>");
            DAP_DELETE(l_node_info);
            return -1;
        }

    case CMD_DUMP: {
        // handler of command 'node dump'
        bool l_is_full = dap_chain_node_cli_find_option_val(a_argv, arg_index, a_argc, "-full", NULL);
        return node_info_dump_with_reply(l_net, &l_node_addr, l_is_full, alias_str, a_str_reply);
    }
        // add alias
    case CMD_ALIAS:
        if(alias_str) {
            if(l_addr_str) {
                // add alias
                if(!dap_chain_node_alias_register(l_net, alias_str, &l_node_addr))
                    log_it(L_WARNING, "can't save alias %s", alias_str);
                else {
                    dap_chain_node_cli_set_reply_text(a_str_reply, "alias mapped successfully");
                }
            }
            else {
                dap_chain_node_cli_set_reply_text(a_str_reply, "alias can't be mapped because -addr is not found");
                return -1;
            }
        }
        else {
            dap_chain_node_cli_set_reply_text(a_str_reply, "alias can't be mapped because -alias is not found");
            return -1;
        }

        break;
        // make connect
    case CMD_CONNECT: {
        // get address from alias if addr not defined
        if(alias_str && !l_node_addr.uint64) {
            dap_chain_node_addr_t *address_tmp = dap_chain_node_addr_get_by_alias(l_net, alias_str);
            if(address_tmp) {
                l_node_addr = *address_tmp;
                DAP_DELETE(address_tmp);
            }
            else {
                dap_chain_node_cli_set_reply_text(a_str_reply, "no address found by alias");
                return -1;
            }
        }
        // for auto mode
        int l_is_auto = 0;
        // list of dap_chain_node_addr_t struct
        unsigned int l_nodes_count = 0;
        dap_list_t *l_node_list = NULL;
        dap_chain_node_addr_t *l_remote_node_addr = NULL;
        if(!l_node_addr.uint64) {
            // check whether auto mode
            l_is_auto = dap_chain_node_cli_find_option_val(a_argv, arg_index, a_argc, "auto", NULL);
            if(!l_is_auto) {
                dap_chain_node_cli_set_reply_text(a_str_reply, "addr not found");
                return -1;
            }
            // if auto mode, then looking for the node address

            // get cur node links
            bool a_is_only_cur_cell = false;
            dap_list_t *l_node_link_list = dap_chain_net_get_link_node_list(l_net, a_is_only_cur_cell);
            // get all nodes list if no links
            if(!l_node_link_list)
                l_node_list = dap_chain_net_get_node_list(l_net);
            else
                l_node_list = dap_list_concat(l_node_link_list, l_node_list);

            // select random node from the list
            l_nodes_count = dap_list_length(l_node_list);
            if(l_nodes_count > 0) {
                unsigned int l_node_pos = rand() % l_nodes_count;
                dap_list_t *l_tmp = dap_list_nth(l_node_list, l_node_pos);
                l_remote_node_addr = l_tmp->data;
                l_node_addr.uint64 = l_remote_node_addr->uint64;
            }

            if(!l_node_addr.uint64) {
                dap_chain_node_cli_set_reply_text(a_str_reply, "no node is available");
                return -1;
            }
        }
        dap_chain_node_info_t *l_remote_node_info;
        dap_chain_node_client_t *l_node_client;
        int res;
        do {
            l_remote_node_info = node_info_read_and_reply(l_net, &l_node_addr, a_str_reply);
            if(!l_remote_node_info) {
                return -1;
            }
            // start connect
            l_node_client = dap_chain_node_client_connect(l_net,l_remote_node_info);
            if(!l_node_client) {
                dap_chain_node_cli_set_reply_text(a_str_reply, "can't connect");
                DAP_DELETE(l_remote_node_info);
                return -1;
            }
            // wait connected
            int timeout_ms = 7000; // 7 sec = 7000 ms
            res = dap_chain_node_client_wait(l_node_client, NODE_CLIENT_STATE_ESTABLISHED, timeout_ms);
            // select new node addr
            if(l_is_auto && res){
                if(l_remote_node_addr && l_nodes_count>1){
                    l_nodes_count--;
                    l_node_list = dap_list_remove(l_node_list, l_remote_node_addr);
                    DAP_DELETE(l_remote_node_addr);
                    unsigned int l_node_pos = rand() % l_nodes_count;
                    dap_list_t *l_tmp = dap_list_nth(l_node_list, l_node_pos);
                    l_remote_node_addr = l_tmp->data;
                    l_node_addr.uint64 = l_remote_node_addr->uint64;

                    // clean client struct
                    dap_chain_node_client_close(l_node_client);
                    DAP_DELETE(l_remote_node_info);
                    //return -1;
                    continue;
                }
            }
            break;
        }
        while(1);
        // for auto mode only
        if(l_is_auto) {
            //start background thread for testing connect to the nodes
            dap_chain_node_ping_background_start(l_net, l_node_list);
            dap_list_free_full(l_node_list, free);
        }



        if(res) {
            dap_chain_node_cli_set_reply_text(a_str_reply, "no response from remote node(s)");
            log_it(L_WARNING, "No response from remote node(s): err code %d", res);
            // clean client struct
            dap_chain_node_client_close(l_node_client);
            //DAP_DELETE(l_remote_node_info);
            return -1;
        }

        log_it(L_NOTICE, "Stream connection established");
        dap_stream_ch_chain_sync_request_t l_sync_request = {};
         dap_stream_ch_t * l_ch_chain = dap_client_get_stream_ch_unsafe(l_node_client->client, dap_stream_ch_chain_get_id());
         // fill begin id
         l_sync_request.id_start = 1;
         // fill current node address
         l_sync_request.node_addr.uint64 = dap_chain_net_get_cur_addr_int(l_net);

        // if need to get current node address (feature-2630)
        if(!l_sync_request.node_addr.uint64 )
        {
            log_it(L_NOTICE, "Now get node addr");
            uint8_t l_ch_id = dap_stream_ch_chain_net_get_id();
            dap_stream_ch_t * l_ch_chain = dap_client_get_stream_ch_unsafe(l_node_client->client, l_ch_id);

            int l_res = dap_chain_node_client_set_callbacks( l_node_client->client, l_ch_id);

            size_t res = dap_stream_ch_chain_net_pkt_write(l_ch_chain,
            DAP_STREAM_CH_CHAIN_NET_PKT_TYPE_NODE_ADDR_LEASE_REQUEST,
            //DAP_STREAM_CH_CHAIN_NET_PKT_TYPE_NODE_ADDR_REQUEST,
            l_net->pub.id,
            NULL, 0);
            if(res == 0) {
                log_it(L_WARNING, "Can't send DAP_STREAM_CH_CHAIN_NET_PKT_TYPE_NODE_ADDR_REQUEST packet");
                dap_chain_node_client_close(l_node_client);
                DAP_DELETE(l_remote_node_info);
                return -1;
            }
            int timeout_ms = 15000; // 15 sec = 15 000 ms
            l_res = dap_chain_node_client_wait(l_node_client, NODE_CLIENT_STATE_NODE_ADDR_LEASED, timeout_ms);
            switch (l_res) {
            case 0:
                if(l_node_client->cur_node_addr.uint64 != 0) {

                    l_sync_request.node_addr.uint64 = l_node_client->cur_node_addr.uint64;
                    log_it(L_INFO, "Node address leased");
                    l_sync_request.node_addr.uint64 = l_node_client->cur_node_addr.uint64;
                    // save cur address
                    // already saved
                    // dap_db_set_cur_node_addr_exp(l_sync_request.node_addr.uint64, l_net->pub.name);
                }
                else
                    log_it(L_WARNING, "Node address leased wrong!");
                break;
            case -1:
                log_it(L_WARNING, "Timeout with addr leasing");
            default:
                if(l_res != -1)
                    log_it(L_WARNING, "Node address request error %d", l_res);
                /*dap_chain_node_client_close(l_node_client);
                DAP_DELETE(l_remote_node_info);
                return -1;*/
            }
            /*                if(0 == dap_stream_ch_chain_pkt_write_unsafe(l_ch_chain, DAP_STREAM_CH_CHAIN_NET_PKT_TYPE_NODE_ADDR_REQUEST,
             l_net->pub.id, l_chain_id_null, l_chain_cell_id_null, &l_sync_request,
             sizeof(l_sync_request))) {
             dap_chain_node_cli_set_reply_text(a_str_reply, "Error: Cant send sync chains request");
             // clean client struct
             dap_chain_node_client_close(l_node_client);
             DAP_DELETE(l_remote_node_info);
             return -1;
             }
            dap_stream_ch_set_ready_to_write(l_ch_chain, true);
            // wait for finishing of request
            timeout_ms = 120000; // 20 min = 1200 sec = 1 200 000 ms
            // TODO add progress info to console
            res = dap_chain_node_client_wait(l_node_client, NODE_CLIENT_STATE_SYNCED, timeout_ms);
            */

        }
        log_it(L_NOTICE, "Now lets sync all");

        dap_chain_id_t l_chain_id_null = { { 0 } };
        dap_chain_cell_id_t l_chain_cell_id_null = { { 0 } };
        l_chain_id_null.uint64 = l_net->pub.id.uint64;
        l_chain_cell_id_null.uint64 = dap_chain_net_get_cur_cell(l_net) ? dap_chain_net_get_cur_cell(l_net)->uint64 : 0;

        log_it(L_INFO, "Requested GLOBAL_DB syncronizatoin, %"DAP_UINT64_FORMAT_U":%"DAP_UINT64_FORMAT_U" period", l_sync_request.id_start,
                l_sync_request.id_end);
        // copy l_sync_request to current
        //dap_stream_ch_chain_t * l_s_ch_chain = DAP_STREAM_CH_CHAIN(l_ch_chain);
        //l_s_ch_chain->request_net_id.uint64 = l_net->pub.id.uint64;
        //l_s_ch_chain->request_cell_id.uint64 = l_chain_cell_id_null.uint64;
        //memcpy(&l_s_ch_chain->request, &l_sync_request, sizeof(l_sync_request));

        if(0 == dap_stream_ch_chain_pkt_write_unsafe(l_ch_chain, DAP_STREAM_CH_CHAIN_PKT_TYPE_SYNC_GLOBAL_DB,
                l_net->pub.id.uint64, 0, 0, &l_sync_request,
                sizeof(l_sync_request))) {
            dap_chain_node_cli_set_reply_text(a_str_reply, "Error: Can't send sync chains request");
            // clean client struct
            dap_chain_node_client_close(l_node_client);
            DAP_DELETE(l_remote_node_info);
            return -1;
        }
        dap_stream_ch_set_ready_to_write_unsafe(l_ch_chain, true);
        // wait for finishing of request
        int timeout_ms = 420000; // 7 min = 420 sec = 420 000 ms
        // TODO add progress info to console
        res = dap_chain_node_client_wait(l_node_client, NODE_CLIENT_STATE_SYNCED, timeout_ms);
        if(res < 0) {
            dap_chain_node_cli_set_reply_text(a_str_reply, "Error: can't sync with node "NODE_ADDR_FP_STR,
                                            NODE_ADDR_FP_ARGS_S(l_node_client->remote_node_addr));
            dap_chain_node_client_close(l_node_client);
            DAP_DELETE(l_remote_node_info);
            log_it(L_WARNING, "Gdb synced err -2");
            return -2;

        }
        // flush global_db
        dap_chain_global_db_flush();
        log_it(L_INFO, "Gdb synced Ok");

        // Requesting chains
        dap_chain_t *l_chain = NULL;
        DL_FOREACH(l_net->pub.chains, l_chain)
        {
            // reset state NODE_CLIENT_STATE_SYNCED
            dap_chain_node_client_reset(l_node_client);
            // send request
            dap_stream_ch_chain_sync_request_t l_sync_request = {};
            dap_chain_hash_fast_t *l_hash = dap_db_get_last_hash_remote(l_node_client->remote_node_addr.uint64, l_chain);
            if (l_hash) {
                l_sync_request.hash_from = *l_hash;
                DAP_DELETE(l_hash);
            }
            if(0 == dap_stream_ch_chain_pkt_write_unsafe(l_ch_chain, DAP_STREAM_CH_CHAIN_PKT_TYPE_SYNC_CHAINS,
                    l_net->pub.id.uint64, l_chain->id.uint64, l_remote_node_info->hdr.cell_id.uint64, &l_sync_request,
                    sizeof(l_sync_request))) {
                dap_chain_node_cli_set_reply_text(a_str_reply, "Error: Can't send sync chains request");
                // clean client struct
                dap_chain_node_client_close(l_node_client);
                DAP_DELETE(l_remote_node_info);
                log_it(L_INFO, "Chain '%s' synced error: Can't send sync chains request", l_chain->name);
                return -3;
            }
            log_it(L_NOTICE, "Requested syncronization for chain \"%s\"", l_chain->name);
            dap_stream_ch_set_ready_to_write_unsafe(l_ch_chain, true);

            // wait for finishing of request
            timeout_ms = 120000; // 2 min = 120 sec = 120 000 ms
            // TODO add progress info to console
            res = dap_chain_node_client_wait(l_node_client, NODE_CLIENT_STATE_SYNCED, timeout_ms);
            if(res < 0) {
                log_it(L_ERROR, "Error: Can't sync chain %s", l_chain->name);
            }
        }
        log_it(L_INFO, "Chains and gdb are synced");
        DAP_DELETE(l_remote_node_info);
        //dap_client_disconnect(l_node_client->client);
        //l_node_client->client = NULL;
        dap_chain_node_client_close(l_node_client);
        dap_chain_node_cli_set_reply_text(a_str_reply, "Node sync completed: Chains and gdb are synced");
        return 0;

    }
        // make handshake
    case CMD_HANDSHAKE: {
        // get address from alias if addr not defined
        if(alias_str && !l_node_addr.uint64) {
            dap_chain_node_addr_t *address_tmp = dap_chain_node_addr_get_by_alias(l_net, alias_str);
            if(address_tmp) {
                l_node_addr = *address_tmp;
                DAP_DELETE(address_tmp);
            }
            else {
                dap_chain_node_cli_set_reply_text(a_str_reply, "No address found by alias");
                return -4;
            }
        }
        if(!l_node_addr.uint64) {
            dap_chain_node_cli_set_reply_text(a_str_reply, "Addr not found");
            return -5;
        }

        dap_chain_node_info_t *node_info = node_info_read_and_reply(l_net, &l_node_addr, a_str_reply);
        if(!node_info)
            return -6;
        int timeout_ms = 5000; //5 sec = 5000 ms
        // start handshake
        dap_chain_node_client_t *client = dap_chain_node_client_connect(l_net,node_info);
        if(!client) {
            dap_chain_node_cli_set_reply_text(a_str_reply, "Can't connect");
            DAP_DELETE(node_info);
            return -7;
        }
        // wait handshake
        int res = dap_chain_node_client_wait(client, NODE_CLIENT_STATE_ESTABLISHED, timeout_ms);
        if (res) {
            dap_chain_node_cli_set_reply_text(a_str_reply, "No response from node");
            // clean client struct
            dap_chain_node_client_close(client);
            DAP_DELETE(node_info);
            return -8;
        }
        DAP_DELETE(node_info);

        //Add new established connection in the list
        int ret = dap_chain_node_client_list_add(&l_node_addr, client);
        switch (ret)
        {
        case -1:
            dap_chain_node_client_close(client);
            dap_chain_node_cli_set_reply_text(a_str_reply, "Connection established, but not saved");
            return -9;
        case -2:
            dap_chain_node_client_close(client);
            dap_chain_node_cli_set_reply_text(a_str_reply, "Connection already present");
            return -10;
        }
        dap_chain_node_cli_set_reply_text(a_str_reply, "Connection established");
    }
        break;
    }
    return 0;
}


/**
 * @brief Traceroute command
 * return 0 OK, -1 Err
 * @param argc
 * @param argv
 * @param arg_func
 * @param str_reply
 * @return int
 */
int com_traceroute(int argc, char** argv, char **str_reply)
{
#ifdef DAP_OS_LINUX
    const char *addr = NULL;
    int hops = 0, time_usec = 0;
    if(argc > 1)
        addr = argv[1];
    iputils_set_verbose();
    int res = (addr) ? traceroute_util(addr, &hops, &time_usec) : -EADDRNOTAVAIL;
    if(res >= 0) {
        dap_chain_node_cli_set_reply_text(str_reply, "traceroute %s hops=%d time=%.1lf ms", addr, hops,
                time_usec * 1. / 1000);
    }
    else {
        if(str_reply) {
            switch (-res)
            {
            case EADDRNOTAVAIL:
                dap_chain_node_cli_set_reply_text(str_reply, "traceroute %s error: %s", (addr) ? addr : "",
                        (addr) ? "Name or service not known" : "Host not defined");
                break;
            case 2:
                dap_chain_node_cli_set_reply_text(str_reply, "traceroute %s error: %s", addr,
                        "Unknown traceroute module");
                break;
            case 3:
                dap_chain_node_cli_set_reply_text(str_reply, "traceroute %s error: %s", addr, "first hop out of range");
                break;
            case 4:
                dap_chain_node_cli_set_reply_text(str_reply, "traceroute %s error: %s", addr,
                        "max hops cannot be more than 255");
                break;
            case 5:
                dap_chain_node_cli_set_reply_text(str_reply, "traceroute %s error: %s", addr,
                        "no more than 10 probes per hop");
                break;
            case 6:
                dap_chain_node_cli_set_reply_text(str_reply, "traceroute %s error: %s", addr,
                        "bad wait specifications");
                break;
            case 7:
                dap_chain_node_cli_set_reply_text(str_reply, "traceroute %s error: %s", addr, "too big packetlen ");
                break;
            case 8:
                dap_chain_node_cli_set_reply_text(str_reply, "traceroute %s error: %s", addr,
                        "IP version mismatch in addresses specified");
                break;
            case 9:
                dap_chain_node_cli_set_reply_text(str_reply, "traceroute %s error: %s", addr, "bad sendtime");
                break;
            case 10:
                dap_chain_node_cli_set_reply_text(str_reply, "traceroute %s error: %s", addr, "init_ip_options");
                break;
            case 11:
                dap_chain_node_cli_set_reply_text(str_reply, "traceroute %s error: %s", addr, "calloc");
                break;
            case 12:
                dap_chain_node_cli_set_reply_text(str_reply, "traceroute %s error: %s", addr, "parse cmdline");
                break;
            case 13:
                dap_chain_node_cli_set_reply_text(str_reply, "traceroute %s error: %s", addr,
                        "trace method's init failed");
                break;
            default:
                dap_chain_node_cli_set_reply_text(str_reply, "traceroute %s error(%d) %s", addr, res,
                        "trace not found");
            }
        }
    }
    return res;
#else
    UNUSED(argc);
    UNUSED(argv);
    dap_chain_node_cli_set_reply_text(str_reply, "Not realized for your platform");
    return -1;
#endif
}


/**
 * @brief com_tracepath
 * Tracepath command
 * @param argc
 * @param argv
 * @param arg_func
 * @param str_reply
 * @return int
 * return 0 OK, -1 Err
 */
int com_tracepath(int argc, char** argv, char **str_reply)
{
#ifdef DAP_OS_LINUX
    const char *addr = NULL;
    int hops = 0, time_usec = 0;
    if(argc > 1)
        addr = argv[1];
    iputils_set_verbose();
    int res = (addr) ? tracepath_util(addr, &hops, &time_usec) : -EADDRNOTAVAIL;
    if(res >= 0) {
        if(str_reply)
            dap_chain_node_cli_set_reply_text(str_reply, "tracepath %s hops=%d time=%.1lf ms", addr, hops,
                    time_usec * 1. / 1000);
    }
    else {
        if(str_reply) {
            switch (-res)
            {
            case EADDRNOTAVAIL:
                dap_chain_node_cli_set_reply_text(str_reply, "tracepath %s error: %s", (addr) ? addr : "",
                        (addr) ? "Name or service not known" : "Host not defined");
                break;
            case ESOCKTNOSUPPORT:
                dap_chain_node_cli_set_reply_text(str_reply, "tracepath %s error: %s", addr, "Can't create socket");
                break;
            case 2:
                dap_chain_node_cli_set_reply_text(str_reply, "tracepath %s error: %s", addr,
                        "Can't setsockopt IPV6_MTU_DISCOVER");
                break;
            case 3:
                dap_chain_node_cli_set_reply_text(str_reply, "tracepath %s error: %s", addr,
                        "Can't setsockopt IPV6_RECVERR");
                break;
            case 4:
                dap_chain_node_cli_set_reply_text(str_reply, "tracepath %s error: %s", addr,
                        "Can't setsockopt IPV6_HOPLIMIT");
                break;
            case 5:
                dap_chain_node_cli_set_reply_text(str_reply, "tracepath %s error: %s", addr,
                        "Can't setsockopt IP_MTU_DISCOVER");
                break;
            case 6:
                dap_chain_node_cli_set_reply_text(str_reply, "tracepath %s error: %s", addr,
                        "Can't setsockopt IP_RECVERR");
                break;
            case 7:
                dap_chain_node_cli_set_reply_text(str_reply, "tracepath %s error: %s", addr,
                        "Can't setsockopt IP_RECVTTL");
                break;
            case 8:
                dap_chain_node_cli_set_reply_text(str_reply, "tracepath %s error: %s", addr, "malloc");
                break;
            case 9:
                dap_chain_node_cli_set_reply_text(str_reply, "tracepath %s error: %s", addr,
                        "Can't setsockopt IPV6_UNICAST_HOPS");
                break;
            case 10:
                dap_chain_node_cli_set_reply_text(str_reply, "tracepath %s error: %s", addr, "Can't setsockopt IP_TTL");
                break;
            default:
                dap_chain_node_cli_set_reply_text(str_reply, "tracepath %s error(%d) %s", addr, res, "trace not found");
            }
        }
    }
    return res;
#else
    UNUSED(argc);
    UNUSED(argv);
    dap_chain_node_cli_set_reply_text(str_reply, "Not realized for your platform");
    return -1;
#endif
}


/**
 * @brief Ping command
 * return 0 OK, -1 Err
 * @param argc
 * @param argv
 * @param arg_func
 * @param str_reply
 * @return int
 */
int com_ping(int argc, char** argv, char **str_reply)
{
#ifdef DAP_OS_LINUX

    int n = 4;
    if(argc < 2) {
        dap_chain_node_cli_set_reply_text(str_reply, "Host not specified");
        return -1;
    }
    const char *n_str = NULL;
    int argc_host = 1;
    int argc_start = 1;
    argc_start = dap_chain_node_cli_find_option_val(argv, argc_start, argc, "-n", &n_str);
    if(argc_start) {
        argc_host = argc_start + 1;
        n = (n_str) ? atoi(n_str) : 4;
    }
    else {
        argc_start = dap_chain_node_cli_find_option_val(argv, argc_start, argc, "-c", &n_str);
        if(argc_start) {
            argc_host = argc_start + 1;
            n = (n_str) ? atoi(n_str) : 4;
        }
    }
    if(n <= 1)
        n = 1;
    const char *addr = argv[argc_host];
    iputils_set_verbose();
    ping_handle_t *l_ping_handle = ping_handle_create();
    int res = (addr) ? ping_util(l_ping_handle, addr, n) : -EADDRNOTAVAIL;
    DAP_DELETE(l_ping_handle);
    if(res >= 0) {
        if(str_reply)
            dap_chain_node_cli_set_reply_text(str_reply, "Ping %s time=%.1lf ms", addr, res * 1. / 1000);
    }
    else {
        if(str_reply) {
            switch (-res)
            {
            case EDESTADDRREQ:
                dap_chain_node_cli_set_reply_text(str_reply, "Ping %s error: %s", addr, "Destination address required");
                break;
            case EADDRNOTAVAIL:
                dap_chain_node_cli_set_reply_text(str_reply, "Ping %s error: %s", (addr) ? addr : "",
                        (addr) ? "Host not found" : "Host not defined");
                break;
            case EPFNOSUPPORT:
                dap_chain_node_cli_set_reply_text(str_reply, "Ping %s error: %s", addr, "Unknown protocol family");
                break;
            default:
                dap_chain_node_cli_set_reply_text(str_reply, "Ping %s error(%d)", addr, -res);
            }
        }
    }
    return res;
#else
    UNUSED(argc);
    UNUSED(argv);
    dap_chain_node_cli_set_reply_text(str_reply, "Not realized for your platform");
    return -1;
#endif
}

/**
 * @brief com_version
 * @param argc
 * @param argv
 * @param arg_func
 * @param str_reply
 * @return
 */
int com_version(int argc, char ** argv, char **str_reply)
{
    (void) argc;
    (void) argv;
#ifndef DAP_VERSION
#pragma message "[!WRN!] DAP_VERSION IS NOT DEFINED. Manual override engaged."
#define DAP_VERSION 0.9-15
#endif
    dap_chain_node_cli_set_reply_text(str_reply,
            "%s version %s\n", dap_get_appname(), DAP_VERSION );
    return 0;
}


/**
 * @brief
 * Help command
 * @param argc
 * @param argv
 * @param arg_func
 * @param str_reply
 * @return int
 */
int com_help(int argc, char ** argv, char **str_reply)
{
    if(argc > 1) {
        log_it(L_DEBUG, "Help for command %s", argv[1]);
        dap_chain_node_cmd_item_t *l_cmd = dap_chain_node_cli_cmd_find(argv[1]);
        if(l_cmd) {
            dap_chain_node_cli_set_reply_text(str_reply, "%s:\n%s", l_cmd->doc, l_cmd->doc_ex);
            return 0;
        } else {
            dap_chain_node_cli_set_reply_text(str_reply, "command \"%s\" not recognized", argv[1]);
        }
        return -1;
    } else {
        // TODO Read list of commands & return it
        log_it(L_DEBUG, "General help requested");
        dap_string_t * l_help_list_str = dap_string_new(NULL);
        dap_chain_node_cmd_item_t *l_cmd = dap_chain_node_cli_cmd_get_first();
        while(l_cmd) {
            dap_string_append_printf(l_help_list_str, "%s:\t\t\t%s\n",
                    l_cmd->name, l_cmd->doc ? l_cmd->doc : "(undocumented command)");
            l_cmd = (dap_chain_node_cmd_item_t*) l_cmd->hh.next;
        }
        dap_chain_node_cli_set_reply_text(str_reply,
                "Available commands:\n\n%s\n",
                l_help_list_str->len ? l_help_list_str->str : "NO ANY COMMAND WERE DEFINED");
        return 0;
    }
}


/**
 * @brief com_tx_wallet
 * Wallet info
 * com_tx_create command
 * @param argc
 * @param argv
 * @param arg_func
 * @param str_reply
 * @return int
 */
int com_tx_wallet(int argc, char ** argv, char **str_reply)
{
    const char *c_wallets_path = dap_chain_wallet_get_path(g_config);
    // Get address of wallet
    enum {
        CMD_NONE, CMD_WALLET_NEW, CMD_WALLET_LIST, CMD_WALLET_INFO
    };
    int arg_index = 1;
    int cmd_num = CMD_NONE;
    // find  add parameter ('alias' or 'handshake')
    if(dap_chain_node_cli_find_option_val(argv, arg_index, min(argc, arg_index + 1), "new", NULL)) {
        cmd_num = CMD_WALLET_NEW;
    }
    else if(dap_chain_node_cli_find_option_val(argv, arg_index, min(argc, arg_index + 1), "list", NULL)) {
        cmd_num = CMD_WALLET_LIST;
    }
    else if(dap_chain_node_cli_find_option_val(argv, arg_index, min(argc, arg_index + 1), "info", NULL)) {
        cmd_num = CMD_WALLET_INFO;
    }
    arg_index++;
    if(cmd_num == CMD_NONE) {
        dap_chain_node_cli_set_reply_text(str_reply,
                "Format of command: wallet {new -w <wallet_name> | list | info [-addr <addr>]|[-w <wallet_name> -net <net_name>]}");
        return -1;
    }

    dap_chain_node_addr_t address;
    memset(&address, 0, sizeof(dap_chain_node_addr_t));
    const char *l_addr_str = NULL, *l_wallet_name = NULL, *l_net_name = NULL, *l_sign_type_str = NULL, *l_restore_str = NULL;
    // find wallet addr
    dap_chain_node_cli_find_option_val(argv, arg_index, argc, "-addr", &l_addr_str);
    dap_chain_node_cli_find_option_val(argv, arg_index, argc, "-w", &l_wallet_name);
    dap_chain_node_cli_find_option_val(argv, arg_index, argc, "-net", &l_net_name);

    dap_chain_net_t * l_net = l_net_name ? dap_chain_net_by_name( l_net_name) : NULL;

    dap_string_t *l_string_ret = dap_string_new(NULL);
    switch (cmd_num) {
    // new wallet
    case CMD_WALLET_NEW: {
        dap_chain_node_cli_find_option_val(argv, arg_index, argc, "-sign", &l_sign_type_str);
        dap_chain_node_cli_find_option_val(argv, arg_index, argc, "-restore", &l_restore_str);
        // rewrite existing wallet
        int l_is_force = dap_chain_node_cli_find_option_val(argv, arg_index, argc, "-force", NULL);

        if(!l_wallet_name) {
            dap_chain_node_cli_set_reply_text(str_reply, "Wallet name option <-w>  not defined");
            return -1;
        }
        // Check if wallet name has only digits and English letter
        if (!dap_isstralnum(l_wallet_name)){
            dap_chain_node_cli_set_reply_text(str_reply, "Wallet name must contains digits and aplhabetical symbols");
            return -1;
        }

        // check wallet existence
        if (!l_is_force) {
            char *l_file_name = dap_strdup_printf("%s/%s.dwallet", c_wallets_path, l_wallet_name);
            FILE *l_exists = fopen(l_file_name, "rb");
            DAP_DELETE(l_file_name);
            if (l_exists) {
                dap_chain_node_cli_set_reply_text(str_reply, "Wallet %s already exists", l_wallet_name);
                fclose(l_exists);
                return -1;
            }
        }

        dap_sign_type_t l_sign_type;
        if (!l_sign_type_str) {
            l_sign_type.type = SIG_TYPE_DILITHIUM;
            l_sign_type_str = dap_sign_type_to_str(l_sign_type);
        } else {
            l_sign_type = dap_sign_type_from_str(l_sign_type_str);
            if (l_sign_type.type == SIG_TYPE_NULL){
                dap_chain_node_cli_set_reply_text(str_reply, "Unknown signature type");
                return -1;
            }
        }

        //
        // Check unsupported tesla algorithm
        //

        if (l_sign_type.type == SIG_TYPE_TESLA)
        {
                dap_chain_node_cli_set_reply_text(str_reply, "Tesla algorithm is no longer supported, please, use another variant");
                return -1;
        }

        uint8_t *l_seed = NULL;
        size_t l_seed_size = 0;
        size_t l_restore_str_size = dap_strlen(l_restore_str);
        if(l_restore_str && l_restore_str_size > 2 && !dap_strncmp(l_restore_str, "0x", 2)) {
            l_seed_size = (l_restore_str_size - 2) / 2;
            l_seed = DAP_NEW_SIZE(uint8_t, l_seed_size);
            if(!dap_hex2bin(l_seed, l_restore_str + 2, l_restore_str_size - 2)){
                DAP_DELETE(l_seed);
                l_seed = NULL;
                l_seed_size = 0;
                dap_chain_node_cli_set_reply_text(str_reply, "Resrote hash is invalid, wallet is not created");
                return -1;
            }
        }
        // Creates new wallet
        dap_chain_wallet_t *l_wallet = dap_chain_wallet_create_with_seed(l_wallet_name, c_wallets_path, l_sign_type,
                l_seed, l_seed_size);
        dap_chain_addr_t *l_addr = l_net? dap_chain_wallet_get_addr(l_wallet,l_net->pub.id ) : NULL;
        if(!l_wallet) {
            dap_chain_node_cli_set_reply_text(str_reply, "Wallet is not created besause of internal error");
            return -1;
        }
        char *l_addr_str = l_addr? dap_chain_addr_to_str(l_addr) : NULL;
        dap_string_append_printf(l_string_ret, "Wallet '%s' (type=%s) successfully created\n", l_wallet->name, l_sign_type_str);
        if ( l_addr_str ) {
            dap_string_append_printf(l_string_ret, "new address %s", l_addr_str);
            DAP_DELETE(l_addr_str);
        }
        dap_chain_wallet_close(l_wallet);
    }
        break;
        // wallet list
    case CMD_WALLET_LIST: {
        DIR * l_dir = opendir(c_wallets_path);
        if(l_dir) {
            struct dirent * l_dir_entry;
            while((l_dir_entry = readdir(l_dir)) != NULL) {
                const char *l_file_name = l_dir_entry->d_name;
                size_t l_file_name_len = (l_file_name) ? strlen(l_file_name) : 0;
                if((l_file_name_len > 8) && (strcmp(l_file_name + l_file_name_len - 8, ".dwallet") == 0)) {
                    char *l_file_path_tmp = dap_strdup_printf("%s/%s", c_wallets_path, l_file_name);
                    dap_chain_wallet_t *l_wallet = dap_chain_wallet_open_file(l_file_path_tmp);
                    if(l_wallet) {
                        dap_chain_addr_t *l_addr = l_net? dap_chain_wallet_get_addr(l_wallet, l_net->pub.id) : NULL;
                        char *l_addr_str = dap_chain_addr_to_str(l_addr);
                        dap_string_append_printf(l_string_ret, "\nwallet: %s\n", l_wallet->name);
                        if (l_addr_str){
                            dap_string_append_printf(l_string_ret, "addr: %s\n", (l_addr_str) ? l_addr_str : "-");
                            DAP_DELETE(l_addr_str);
                        }
                        dap_chain_wallet_close(l_wallet);
                    }
                    DAP_DELETE(l_file_path_tmp);
                }
            }
            closedir(l_dir);
        }
    }
        break;

        // wallet info
    case CMD_WALLET_INFO: {
        dap_chain_wallet_t *l_wallet = NULL;
        dap_chain_addr_t *l_addr = NULL;

        if(l_wallet_name) {
            l_wallet = dap_chain_wallet_open(l_wallet_name, c_wallets_path);
            if ( l_net )
                l_addr = (dap_chain_addr_t *) dap_chain_wallet_get_addr(l_wallet, l_net->pub.id );
        }
        if(!l_addr && l_addr_str)
            l_addr = dap_chain_addr_from_str(l_addr_str);

        dap_ledger_t *l_ledger = dap_chain_ledger_by_net_name((const char *) l_net_name);
        if(!l_net_name && !l_addr ) {
            dap_chain_node_cli_set_reply_text(str_reply, "Subcommand info requires parameter '-net'");
            return -1;
        }
        else if (! l_addr){
            if((l_ledger = dap_chain_ledger_by_net_name(l_net_name)) == NULL) {
                dap_chain_node_cli_set_reply_text(str_reply, "Not found net by name '%s'", l_net_name);
                return -1;
            }
        }else{
            l_net = dap_chain_net_by_id(l_addr->net_id);
            if (l_net){
            l_ledger = l_net->pub.ledger;
                l_net_name = l_net->pub.name;
            }else{
                dap_chain_node_cli_set_reply_text(str_reply, "Can't find network id 0x%08X from address %s", l_addr->net_id.uint64,
                                                  l_addr_str);
                return -1;

            }
        }

        if(l_addr) {
            char *l_addr_str = dap_chain_addr_to_str((dap_chain_addr_t*) l_addr);
            if(l_wallet)
                dap_string_append_printf(l_string_ret, "wallet: %s\n", l_wallet->name);
            dap_string_append_printf(l_string_ret, "addr: %s\n", (l_addr_str) ? l_addr_str : "-");
            dap_string_append_printf(l_string_ret, "network: %s\n", (l_net_name ) ? l_net_name : "-");

            size_t l_l_addr_tokens_size = 0;
            char **l_l_addr_tokens = NULL;
            dap_chain_ledger_addr_get_token_ticker_all_fast(l_ledger, l_addr, &l_l_addr_tokens, &l_l_addr_tokens_size);
            if(l_l_addr_tokens_size > 0)
                dap_string_append_printf(l_string_ret, "balance:\n");
            else
                dap_string_append_printf(l_string_ret, "balance: 0");

            for(size_t i = 0; i < l_l_addr_tokens_size; i++) {
                if(l_l_addr_tokens[i]) {
                    uint256_t l_balance = dap_chain_ledger_calc_balance(l_ledger, l_addr, l_l_addr_tokens[i]);
                    char *l_balance_coins = dap_chain_balance_to_coins(l_balance);
                    char *l_balance_datoshi = dap_chain_balance_print(l_balance);
                    dap_string_append_printf(l_string_ret, "\t%s (%s) %s\n", l_balance_coins,
                            l_balance_datoshi, l_l_addr_tokens[i]);
                    if(i < l_l_addr_tokens_size - 1)
                        dap_string_append_printf(l_string_ret, "\n");
                    DAP_DELETE(l_balance_coins);
                    DAP_DELETE(l_balance_datoshi);

                }
                DAP_DELETE(l_l_addr_tokens[i]);
            }
            DAP_DELETE(l_l_addr_tokens);
            DAP_DELETE(l_addr_str);
            if(l_wallet)
                dap_chain_wallet_close(l_wallet);
        }
        else {
            if(l_wallet)
                dap_chain_wallet_close(l_wallet);
            dap_string_free(l_string_ret, true);
            dap_chain_node_cli_set_reply_text(str_reply, "Wallet not found");
            return -1;
        }
    }
        break;
    }

    *str_reply = dap_string_free(l_string_ret, false);
    return 0;
}

/**
 * @brief s_values_parse_net_chain
 * @param argc
 * @param argv
 * @param str_reply
 * @param l_chain
 * @param l_net
 * @return
 */
int dap_chain_node_cli_cmd_values_parse_net_chain(int *a_arg_index, int argc, char ** argv, char ** a_str_reply,
        dap_chain_t ** a_chain, dap_chain_net_t ** a_net)
{
    const char * l_chain_str = NULL;
    const char * l_net_str = NULL;

    // Net name
    if(a_net)
        dap_chain_node_cli_find_option_val(argv, *a_arg_index, argc, "-net", &l_net_str);
    else
        return -100;

    // Select network
    if(!l_net_str) {
        dap_chain_node_cli_set_reply_text(a_str_reply, "%s requires parameter '-net'", argv[0]);
        return -101;
    }

    if((*a_net = dap_chain_net_by_name(l_net_str)) == NULL) { // Can't find such network
        char l_str_to_reply_chain[500] = {0};
        char *l_str_to_reply = NULL;
        dap_sprintf(l_str_to_reply_chain, "%s can't find network \"%s\"\n", argv[0], l_net_str);
        l_str_to_reply = dap_strcat2(l_str_to_reply,l_str_to_reply_chain);
        dap_string_t* l_net_str = dap_cli_list_net();
        l_str_to_reply = dap_strcat2(l_str_to_reply,l_net_str->str);
        dap_chain_node_cli_set_reply_text(a_str_reply, l_str_to_reply);
        return -102;
    }

    // Chain name
    if(a_chain) {
        dap_chain_node_cli_find_option_val(argv, *a_arg_index, argc, "-chain", &l_chain_str);

        // Select chain
        if(l_chain_str) {
            if ( (*a_chain = dap_chain_net_get_chain_by_name(*a_net, l_chain_str)) == NULL ) { // Can't find such chain
                char l_str_to_reply_chain[500] = {0};
                char *l_str_to_reply = NULL;
                dap_sprintf(l_str_to_reply_chain, "%s requires parameter '-chain' to be valid chain name in chain net %s. Current chain %s is not valid\n",
                        argv[0], l_net_str, l_chain_str);
                l_str_to_reply = dap_strcat2(l_str_to_reply,l_str_to_reply_chain);
                dap_chain_t * l_chain;
                dap_chain_net_t * l_chain_net = *a_net;
                l_str_to_reply = dap_strcat2(l_str_to_reply,"\nAvailable chains:\n");
                DL_FOREACH(l_chain_net->pub.chains, l_chain){
                        l_str_to_reply = dap_strcat2(l_str_to_reply,"\t");
                        l_str_to_reply = dap_strcat2(l_str_to_reply,l_chain->name);
                        l_str_to_reply = dap_strcat2(l_str_to_reply,"\n");
                }
                dap_chain_node_cli_set_reply_text(a_str_reply, l_str_to_reply);
                return -103;
            }
        }
        else if (	!strcmp(argv[0], "token_decl")
		||			!strcmp(argv[0], "token_decl_sign")) {
			if (	(*a_chain = dap_chain_net_get_default_chain_by_chain_type(*a_net, CHAIN_TYPE_TOKEN)) == NULL )
			{
				dap_chain_node_cli_set_reply_text(a_str_reply,
												  "%s requires parameter '-chain' or set default datum type in chain configuration file",
												  argv[0]);
				return -105;
			}
        } else {
			dap_chain_node_cli_set_reply_text(a_str_reply, "%s requires parameter '-chain'", argv[0]);
			return -104;
		}
    }
    return 0;

}

/**
 * @brief
 * sign data (datum_token) by certificates (1 or more)
 * successful count of signes return in l_sign_counter
 * @param l_certs - array with certificates loaded from dcert file
 * @param l_datum_token - updated pointer for l_datum_token variable after realloc
 * @param l_certs_count - count of certificate
 * @param l_datum_data_offset - offset of datum
 * @param l_sign_counter - counter of successful data signing operation
 * @return dap_chain_datum_token_t*
 */
static dap_chain_datum_token_t * s_sign_cert_in_cycle(dap_cert_t ** l_certs, dap_chain_datum_token_t *l_datum_token, size_t l_certs_count,
            size_t *l_datum_signs_offset, uint16_t * l_sign_counter)
{
    if (!l_datum_signs_offset) {
        log_it(L_DEBUG,"l_datum_data_offset is NULL");
        return NULL;
    }

    size_t l_tsd_size = 0;
    if ((l_datum_token->type == DAP_CHAIN_DATUM_TOKEN_TYPE_PRIVATE_DECL)
	||	(l_datum_token->type == DAP_CHAIN_DATUM_TOKEN_TYPE_NATIVE_DECL))
        l_tsd_size = l_datum_token->header_native_decl.tsd_total_size;

    for(size_t i = 0; i < l_certs_count; i++)
    {
        dap_sign_t * l_sign = dap_cert_sign(l_certs[i],  l_datum_token,
           sizeof(*l_datum_token) - sizeof(uint16_t), 0);

        if (l_sign) {
            size_t l_sign_size = dap_sign_get_size(l_sign);
            l_datum_token = DAP_REALLOC(l_datum_token, sizeof(dap_chain_datum_token_t) + *l_datum_signs_offset + l_sign_size);
            memcpy(l_datum_token->data_n_tsd + *l_datum_signs_offset, l_sign, l_sign_size);
            *l_datum_signs_offset += l_sign_size;
            DAP_DELETE(l_sign);
            log_it(L_DEBUG,"<-- Signed with '%s'", l_certs[i]->name);
            (*l_sign_counter)++;
        }
    }

    return l_datum_token;
}

/**
 * @brief com_token_decl_sign
 * @param argc
 * @param argv
 * @param arg_func
 * @param str_reply
 * @return
 */
int com_token_decl_sign(int argc, char ** argv, char ** a_str_reply)
{
    int arg_index = 1;

    const char * l_hash_out_type = NULL;
    dap_chain_node_cli_find_option_val(argv, arg_index, argc, "-H", &l_hash_out_type);
    if(!l_hash_out_type)
        l_hash_out_type = "hex";
    if(dap_strcmp(l_hash_out_type,"hex") && dap_strcmp(l_hash_out_type,"base58")) {
        dap_chain_node_cli_set_reply_text(a_str_reply, "invalid parameter -H, valid values: -H <hex | base58>");
        return -1;
    }

    const char * l_datum_hash_str = NULL;
    // Chain name
    dap_chain_node_cli_find_option_val(argv, arg_index, argc, "-datum", &l_datum_hash_str);
    if(l_datum_hash_str) {
        char * l_datum_hash_hex_str = NULL;
        char * l_datum_hash_base58_str = NULL;
        const char * l_certs_str = NULL;
        dap_cert_t ** l_certs = NULL;
        size_t l_certs_count = 0;
        dap_chain_t * l_chain = NULL;
        dap_chain_net_t * l_net = NULL;

        dap_chain_node_cli_cmd_values_parse_net_chain(&arg_index, argc, argv, a_str_reply, &l_chain, &l_net);
        if(!l_net)
            return -1;
        else {
            if(*a_str_reply) {
                DAP_DELETE(*a_str_reply);
                *a_str_reply = NULL;
            }
        }

        // Certificates thats will be used to sign currend datum token
        dap_chain_node_cli_find_option_val(argv, arg_index, argc, "-certs", &l_certs_str);

        // Load certs lists
        if (l_certs_str)
            dap_cert_parse_str_list(l_certs_str, &l_certs, &l_certs_count);

        if(!l_certs_count) {
            dap_chain_node_cli_set_reply_text(a_str_reply,
                    "token_sign command requres at least one valid certificate to sign the basic transaction of emission");
            return -7;
        }

        char * l_gdb_group_mempool = dap_chain_net_get_gdb_group_mempool(l_chain);
        if(!l_gdb_group_mempool) {
            l_gdb_group_mempool = dap_chain_net_get_gdb_group_mempool_by_chain_type(l_net, CHAIN_TYPE_TOKEN);
        }
        // datum hash may be in hex or base58 format
        if(!dap_strncmp(l_datum_hash_str, "0x", 2) || !dap_strncmp(l_datum_hash_str, "0X", 2)) {
            l_datum_hash_hex_str = dap_strdup(l_datum_hash_str);
            l_datum_hash_base58_str = dap_enc_base58_from_hex_str_to_str(l_datum_hash_str);
        } else {
            l_datum_hash_hex_str = dap_enc_base58_to_hex_str_from_str(l_datum_hash_str);
            l_datum_hash_base58_str = dap_strdup(l_datum_hash_str);
        }
        const char *l_datum_hash_out_str;
        if(!dap_strcmp(l_hash_out_type,"hex"))
            l_datum_hash_out_str = l_datum_hash_hex_str;
        else
            l_datum_hash_out_str = l_datum_hash_base58_str;

        log_it(L_DEBUG, "Requested to sign token declaration %s in gdb://%s with certs %s",
                l_gdb_group_mempool, l_datum_hash_hex_str, l_certs_str);

        dap_chain_datum_t * l_datum = NULL;
        size_t l_datum_size = 0;
        size_t l_tsd_size = 0;
        if((l_datum = (dap_chain_datum_t*) dap_chain_global_db_gr_get(
                l_datum_hash_hex_str, &l_datum_size, l_gdb_group_mempool)) != NULL) {

            // Check if its token declaration
            if(l_datum->header.type_id == DAP_CHAIN_DATUM_TOKEN_DECL) {
                dap_chain_datum_token_t *l_datum_token = DAP_DUP_SIZE(l_datum->data, l_datum->header.data_size);    // for realloc
                DAP_DELETE(l_datum);
                if ((l_datum_token->type == DAP_CHAIN_DATUM_TOKEN_TYPE_PRIVATE_DECL)
				||	(l_datum_token->type == DAP_CHAIN_DATUM_TOKEN_TYPE_NATIVE_DECL))
                    l_tsd_size = l_datum_token->header_native_decl.tsd_total_size;
                // Check for signatures, are they all in set and are good enought?
                size_t l_signs_size = 0, i = 1;
                for (i = 1; i <= l_datum_token->signs_total; i++){
                    dap_sign_t *l_sign = (dap_sign_t *)(l_datum_token->data_n_tsd + l_tsd_size + l_signs_size);
                    if( dap_sign_verify(l_sign, l_datum_token, sizeof(*l_datum_token) - sizeof(uint16_t)) != 1) {
                        log_it(L_WARNING, "Wrong signature %zu for datum_token with key %s in mempool!", i, l_datum_hash_out_str);
                        dap_chain_node_cli_set_reply_text(a_str_reply,
                                "Datum %s with datum token has wrong signature %zu, break process and exit",
                                l_datum_hash_out_str, i);
                        DAP_DELETE(l_datum_token);
                        DAP_DELETE(l_gdb_group_mempool);
                        return -6;
                    }else{
                        log_it(L_DEBUG,"Sign %zu passed", i);
                    }
                    l_signs_size += dap_sign_get_size(l_sign);
                }

                log_it(L_DEBUG, "Datum %s with token declaration: %hu signatures are verified well (sign_size = %zu)",
                                 l_datum_hash_out_str, l_datum_token->signs_total, l_signs_size);

                // Sign header with all certificates in the list and add signs to the end of token update
                uint16_t l_sign_counter = 0;
                size_t l_data_size = l_tsd_size + l_signs_size;
                l_datum_token = s_sign_cert_in_cycle(l_certs, l_datum_token, l_certs_count, &l_data_size,
                                                            &l_sign_counter);
                l_datum_token->signs_total += l_sign_counter;
                size_t l_token_size = sizeof(*l_datum_token) + l_data_size;
                dap_chain_datum_t * l_datum = dap_chain_datum_create(DAP_CHAIN_DATUM_TOKEN_DECL,
                                                                     l_datum_token, l_token_size);
                DAP_DELETE(l_datum_token);
                // Calc datum's hash
                l_datum_size = dap_chain_datum_size(l_datum);
                dap_chain_hash_fast_t l_key_hash={};
                dap_hash_fast(l_datum, l_datum_size, &l_key_hash);
                char * l_key_str = dap_chain_hash_fast_to_str_new(&l_key_hash);
                char * l_key_str_base58 = dap_enc_base58_encode_hash_to_str(&l_key_hash);
                const char * l_key_out_str;
                if(!dap_strcmp(l_hash_out_type,"hex"))
                    l_key_out_str = l_key_str;
                else
                    l_key_out_str = l_key_str_base58;

                // Add datum to mempool with datum_token hash as a key
                if(dap_chain_global_db_gr_set(dap_strdup(l_key_str), (uint8_t *) l_datum, l_datum_size, l_gdb_group_mempool)) {

                    char* l_hash_str = l_datum_hash_hex_str;
                    // Remove old datum from pool
                    if( dap_chain_global_db_gr_del( dap_strdup(l_hash_str) , l_gdb_group_mempool)) {
                        dap_chain_node_cli_set_reply_text(a_str_reply,
                                "datum %s is replacing the %s in datum pool",
                                l_key_out_str, l_datum_hash_out_str);

                        DAP_DELETE(l_datum);
                        //DAP_DELETE(l_datum_token);
                        DAP_DELETE(l_gdb_group_mempool);
                        return 0;
                    } else {
                        dap_chain_node_cli_set_reply_text(a_str_reply,
                                "Warning! Can't remove old datum %s ( new datum %s added normaly in datum pool)",
                                l_datum_hash_out_str, l_key_out_str);
                        DAP_DELETE(l_datum);
                        //DAP_DELETE(l_datum_token);
                        DAP_DELETE(l_gdb_group_mempool);
                        return 1;
                    }
                    DAP_DELETE(l_hash_str);
                    DAP_DELETE(l_key_str);
                    DAP_DELETE(l_key_str_base58);
                } else {
                    dap_chain_node_cli_set_reply_text(a_str_reply,
                            "Error! datum %s produced from %s can't be placed in mempool",
                            l_key_out_str, l_datum_hash_out_str);
                    DAP_DELETE(l_datum);
                    //DAP_DELETE(l_datum_token);
                    DAP_DELETE(l_gdb_group_mempool);
                    DAP_DELETE(l_key_str);
                    DAP_DELETE(l_key_str_base58);
                    return -2;
                }
            } else {
                dap_chain_node_cli_set_reply_text(a_str_reply,
                        "Error! Wrong datum type. token_decl_sign sign only token declarations datum");
                return -61;
            }
        } else {
            dap_chain_node_cli_set_reply_text(a_str_reply,
                    "token_decl_sign can't find datum with %s hash in the mempool of %s:%s",l_datum_hash_out_str,l_net? l_net->pub.name: "<undefined>",
                    l_chain?l_chain->name:"<undefined>");
            return -5;
        }
        DAP_DELETE(l_datum_hash_hex_str);
        DAP_DELETE(l_datum_hash_base58_str);
    } else {
        dap_chain_node_cli_set_reply_text(a_str_reply, "token_decl_sign need -datum <datum hash> argument");
        return -2;
    }
    return 0;
}

/**
 * @brief s_com_mempool_list_print_for_chain
 *
 * @param a_net
 * @param a_chain
 * @param a_str_tmp
 * @param a_hash_out_type
 */
void s_com_mempool_list_print_for_chain (
                    dap_chain_net_t * a_net,
                    dap_chain_t * a_chain,
                    dap_string_t * a_str_tmp,
                    const char *a_hash_out_type
                )
{
    char * l_gdb_group_mempool = dap_chain_net_get_gdb_group_mempool(a_chain);

    if(!l_gdb_group_mempool)
        return  dap_string_append_printf(a_str_tmp, "%s.%s: chain not found\n", a_net->pub.name, a_chain->name);


    size_t l_objs_size = 0;
    dap_global_db_obj_t *l_objs = dap_chain_global_db_gr_load(l_gdb_group_mempool, &l_objs_size);

    for(size_t i = 0; i < l_objs_size; i++) {
        dap_chain_datum_t *l_datum = (dap_chain_datum_t *)l_objs[i].value;
        dap_time_t l_ts_create = (dap_time_t) l_datum->header.ts_create;

        if (!l_datum->header.data_size || (l_datum->header.data_size > l_objs[i].value_len)) {
            log_it(L_ERROR, "Trash datum in GDB %s.%s, key: %s data_size:%u, value_len:%zu",
                    a_net->pub.name, a_chain->name, l_objs[i].key, l_datum->header.data_size, l_objs[i].value_len);
            dap_chain_global_db_gr_del(l_objs[i].key, l_gdb_group_mempool);
            continue;
        }

        char buf[8 * sizeof(long long) + 1] = {'\0'};
        dap_hash_fast_t l_data_hash;
        char l_data_hash_str[DAP_CHAIN_HASH_FAST_STR_SIZE] = {'\0'};
        dap_hash_fast(l_datum->data,l_datum->header.data_size,&l_data_hash);
        dap_hash_fast_to_str(&l_data_hash,l_data_hash_str,sizeof (l_data_hash_str)-1);
        const char *l_type = NULL;
        DAP_DATUM_TYPE_STR(l_datum->header.type_id, l_type)
        dap_string_append_printf(a_str_tmp, "hash %s : type_id=%s  data_size=%u data_hash=%s ts_create=%s", // \n included in timestamp
                l_objs[i].key, l_type,
                l_datum->header.data_size, l_data_hash_str, dap_ctime_r(&l_ts_create, buf));

        dap_chain_datum_dump(a_str_tmp, l_datum, a_hash_out_type);
    }

    dap_string_append_printf(a_str_tmp, l_objs_size
                             ? "%s.%s: Total %zu records\n"
                             : "%s.%s: No records\n", a_net->pub.name, a_chain->name, l_objs_size);

    dap_chain_global_db_objs_delete(l_objs, l_objs_size);

    DAP_DELETE(l_gdb_group_mempool);
}

/**
 * @brief com_token_decl_list
 * @param argc
 * @param argv
 * @param arg_func
 * @param str_reply
 * @return
 */
int com_mempool_list(int argc, char ** argv, char ** a_str_reply)
{
    int arg_index = 1;
    dap_chain_t *l_chain = NULL;
    dap_chain_net_t *l_net = NULL;
    dap_string_t *l_str_tmp;

    const char * l_hash_out_type = "hex";
    dap_chain_node_cli_find_option_val(argv, arg_index, argc, "-H", &l_hash_out_type);
    dap_chain_node_cli_cmd_values_parse_net_chain(&arg_index, argc, argv, a_str_reply, &l_chain, &l_net);
    if(!l_net)
        return -1;

    if(*a_str_reply)
        DAP_DEL_Z(*a_str_reply);


    if( !l_net)
    {
        dap_chain_node_cli_set_reply_text(a_str_reply, "Error! Need both -net <network name> and -chain <chain name> params\n");
        return -2;
    }

    l_str_tmp = dap_string_new(NULL);

    if(l_chain)
        s_com_mempool_list_print_for_chain(l_net, l_chain, l_str_tmp, l_hash_out_type);
    else
        DL_FOREACH(l_net->pub.chains, l_chain)
                s_com_mempool_list_print_for_chain(l_net, l_chain, l_str_tmp, l_hash_out_type);

    dap_chain_node_cli_set_reply_text(a_str_reply, l_str_tmp->str);
    dap_string_free(l_str_tmp, true);

    return 0;
}

/**
 * @brief com_mempool_delete
 * @param argc
 * @param argv
 * @param arg_func
 * @param a_str_reply
 * @return
 */
int com_mempool_delete(int argc, char ** argv, char ** a_str_reply)
{
    int arg_index = 1;
    dap_chain_t * l_chain = NULL;
    dap_chain_net_t * l_net = NULL;

    const char * l_hash_out_type = NULL;
    dap_chain_node_cli_find_option_val(argv, arg_index, argc, "-H", &l_hash_out_type);
    if(!l_hash_out_type)
        l_hash_out_type = "hex";
    if(dap_strcmp(l_hash_out_type,"hex") && dap_strcmp(l_hash_out_type,"base58")) {
        dap_chain_node_cli_set_reply_text(a_str_reply, "invalid parameter -H, valid values: -H <hex | base58>");
        return -1;
    }

    if(dap_chain_node_cli_cmd_values_parse_net_chain(&arg_index, argc, argv, a_str_reply, &l_chain, &l_net) != 0) {
        //dap_chain_node_cli_set_reply_text(a_str_reply, "Error! Need both -net <network name> and -chain <chain name> params\n");
        return -1;
    }

    if(l_chain && l_net) {  // UNUSED(l_net)
        const char * l_datum_hash_str = NULL;
        dap_chain_node_cli_find_option_val(argv, arg_index, argc, "-datum", &l_datum_hash_str);
        if(l_datum_hash_str) {
            char *l_datum_hash_hex_str;
            char *l_datum_hash_base58_str;
            // datum hash may be in hex or base58 format
            if(!dap_strncmp(l_datum_hash_str, "0x", 2) || !dap_strncmp(l_datum_hash_str, "0X", 2)) {
                l_datum_hash_hex_str = dap_strdup(l_datum_hash_str);
                l_datum_hash_base58_str = dap_enc_base58_from_hex_str_to_str(l_datum_hash_str);
            }
            else {
                l_datum_hash_hex_str = dap_enc_base58_to_hex_str_from_str(l_datum_hash_str);
                l_datum_hash_base58_str = dap_strdup(l_datum_hash_str);
            }
            char * l_gdb_group_mempool = dap_chain_net_get_gdb_group_mempool(l_chain);
            uint8_t *l_data_tmp = l_datum_hash_hex_str ? dap_chain_global_db_gr_get(l_datum_hash_hex_str, NULL, l_gdb_group_mempool) : NULL;
            if(l_data_tmp && dap_chain_global_db_gr_del(l_datum_hash_hex_str, l_gdb_group_mempool)) {
                if(!dap_strcmp(l_hash_out_type,"hex"))
                    dap_chain_node_cli_set_reply_text(a_str_reply, "Datum %s deleted", l_datum_hash_hex_str);
                else
                    dap_chain_node_cli_set_reply_text(a_str_reply, "Datum %s deleted", l_datum_hash_base58_str);
                return 0;
            } else {
                if(!dap_strcmp(l_hash_out_type,"hex"))
                    dap_chain_node_cli_set_reply_text(a_str_reply, "Error! Can't find datum %s", l_datum_hash_hex_str);
                else
                    dap_chain_node_cli_set_reply_text(a_str_reply, "Error! Can't find datum %s", l_datum_hash_base58_str);
                return -4;
            }
            DAP_DELETE(l_gdb_group_mempool);
            DAP_DELETE(l_data_tmp);
            DAP_DELETE(l_datum_hash_hex_str);
            DAP_DELETE(l_datum_hash_base58_str);
        } else {
            dap_chain_node_cli_set_reply_text(a_str_reply, "Error! %s requires -datum <datum hash> option", argv[0]);
            return -3;
        }
    } else {
        dap_chain_node_cli_set_reply_text(a_str_reply,
                "Error! Need both -net <network name> and -chain <chain name> params\n");
        return -2;
    }
}

/**
 * @brief com_mempool_proc
 * process mempool datums
 * @param argc
 * @param argv
 * @param arg_func
 * @param a_str_reply
 * @return
 */
int com_mempool_proc(int argc, char ** argv, char ** a_str_reply)
{
    int arg_index = 1;
    dap_chain_t * l_chain = NULL;
    dap_chain_net_t * l_net = NULL;

    const char * l_hash_out_type = NULL;
    dap_chain_node_cli_find_option_val(argv, arg_index, argc, "-H", &l_hash_out_type);
    if(!l_hash_out_type)
        l_hash_out_type = "hex";
    if(dap_strcmp(l_hash_out_type,"hex") && dap_strcmp(l_hash_out_type,"base58")) {
        dap_chain_node_cli_set_reply_text(a_str_reply, "invalid parameter -H, valid values: -H <hex | base58>");
        return -1;
    }

    dap_chain_node_cli_cmd_values_parse_net_chain(&arg_index, argc, argv, a_str_reply, &l_chain, &l_net);
    if (!l_net || !l_chain)
        return -1;

    if(*a_str_reply) {
        DAP_DELETE(*a_str_reply);
        *a_str_reply = NULL;
    }

    char * l_gdb_group_mempool = NULL, *l_gdb_group_mempool_tmp;
    l_gdb_group_mempool = dap_chain_net_get_gdb_group_mempool(l_chain);
    l_gdb_group_mempool_tmp = l_gdb_group_mempool;

    // If full or light it doesnt work
    if(dap_chain_net_get_role(l_net).enums>= NODE_ROLE_FULL){
        dap_chain_node_cli_set_reply_text(a_str_reply, "Need master node role or higher for network %s to process this command", l_net->pub.name);
        return -1;
    }

    const char * l_datum_hash_str = NULL;
    int ret = 0;
    dap_chain_node_cli_find_option_val(argv, arg_index, argc, "-datum", &l_datum_hash_str);
    if(l_datum_hash_str) {
        l_gdb_group_mempool = dap_chain_net_get_gdb_group_mempool(l_chain);
        dap_string_t * l_str_tmp = dap_string_new(NULL);
        size_t l_datum_size=0;
        const char *l_datum_hash_out_str;
        char *l_datum_hash_hex_str;
        char *l_datum_hash_base58_str;
        // datum hash may be in hex or base58 format
        if(!dap_strncmp(l_datum_hash_str, "0x", 2) || !dap_strncmp(l_datum_hash_str, "0X", 2)) {
            l_datum_hash_hex_str = dap_strdup(l_datum_hash_str);
            l_datum_hash_base58_str = dap_enc_base58_from_hex_str_to_str(l_datum_hash_str);
        }
        else {
            l_datum_hash_hex_str = dap_enc_base58_to_hex_str_from_str(l_datum_hash_str);
            l_datum_hash_base58_str = dap_strdup(l_datum_hash_str);
        }
        if(!dap_strcmp(l_hash_out_type,"hex"))
            l_datum_hash_out_str = l_datum_hash_hex_str;
        else
            l_datum_hash_out_str = l_datum_hash_base58_str;

        dap_chain_datum_t * l_datum = l_datum_hash_hex_str ? (dap_chain_datum_t*) dap_chain_global_db_gr_get(l_datum_hash_hex_str,
                                                                                       &l_datum_size, l_gdb_group_mempool) : NULL;
        size_t l_datum_size2= l_datum? dap_chain_datum_size( l_datum): 0;
        if (l_datum_size != l_datum_size2 ){
            ret = -8;
            dap_chain_node_cli_set_reply_text(a_str_reply, "Error! Corrupted datum %s, size by datum headers is %zd when in mempool is only %zd bytes",
                                              l_datum_hash_hex_str, l_datum_size2, l_datum_size);
        }else{
            if(l_datum) {
                char buf[50];
                dap_time_t l_ts_create = (dap_time_t)l_datum->header.ts_create;
                const char *l_type = NULL;
                DAP_DATUM_TYPE_STR(l_datum->header.type_id, l_type);
                dap_string_append_printf(l_str_tmp, "hash %s: type_id=%s ts_create=%s data_size=%u\n",
                        l_datum_hash_out_str, l_type,
                        dap_ctime_r(&l_ts_create, buf), l_datum->header.data_size);
                int l_verify_datum= dap_chain_net_verify_datum_for_add( l_net, l_datum) ;
                if (l_verify_datum != 0){
                    dap_string_append_printf(l_str_tmp, "Error! Datum doesn't pass verifications (code %d) examine node log files",
                                             l_verify_datum);
                    ret = -9;
                }else{
                    if (l_chain->callback_add_datums){
                        if (l_chain->callback_add_datums(l_chain, &l_datum, 1) ==0 ){
                            dap_string_append_printf(l_str_tmp, "Error! Datum doesn't pass verifications, examine node log files");
                            ret = -6;
                        }else{
                            dap_string_append_printf(l_str_tmp, "Datum processed well. ");
                            if (!dap_chain_global_db_gr_del( dap_strdup(l_datum_hash_hex_str), l_gdb_group_mempool)){
                                dap_string_append_printf(l_str_tmp, "Warning! Can't delete datum from mempool!");
                            }else
                                dap_string_append_printf(l_str_tmp, "Removed datum from mempool.");
                        }
                    }else{
                        dap_string_append_printf(l_str_tmp, "Error! Can't move to no-concensus chains from mempool");
                        ret = -1;
                    }
                }
                dap_string_append_printf(l_str_tmp, "\n");
                dap_chain_node_cli_set_reply_text(a_str_reply, l_str_tmp->str);
                dap_string_free(l_str_tmp, true);
            } else {
                dap_chain_node_cli_set_reply_text(a_str_reply, "Error! Can't find datum %s", l_datum_hash_str);
                ret = -4;
            }
        }
        DAP_DELETE(l_gdb_group_mempool);
        DAP_DELETE(l_datum_hash_hex_str);
        DAP_DELETE(l_datum_hash_base58_str);
    } else {
        dap_chain_node_cli_set_reply_text(a_str_reply, "Error! %s requires -datum <datum hash> option", argv[0]);
        ret = -5;
    }
    return  ret;
}

/**
 * @brief
 *
 * @param a_tx_address
 * @param l_tsd_list
 * @param l_tsd_total_size
 * @param flag
 * @return dap_list_t*
 */
dap_list_t* s_parse_wallet_addresses(const char *a_tx_address, dap_list_t *l_tsd_list, size_t *l_tsd_total_size, uint32_t flag)
{
    if (!a_tx_address){
       log_it(L_DEBUG,"a_tx_address is null");
       return l_tsd_list;
    }

    char ** l_str_wallet_addr = NULL;
    l_str_wallet_addr = dap_strsplit(a_tx_address,",",0xffff);

    if (!l_str_wallet_addr){
       log_it(L_DEBUG,"Error in wallet addresses array parsing in tx_receiver_allowed parameter");
       return l_tsd_list;
    }

    while (l_str_wallet_addr && *l_str_wallet_addr){
        log_it(L_DEBUG,"Processing wallet address: %s", *l_str_wallet_addr);
        dap_chain_addr_t *addr_to = dap_chain_addr_from_str(*l_str_wallet_addr);
        if (addr_to){
            dap_tsd_t * l_tsd = dap_tsd_create(flag, addr_to, sizeof(dap_chain_addr_t));
            l_tsd_list = dap_list_append(l_tsd_list, l_tsd);
            *l_tsd_total_size += dap_tsd_size(l_tsd);
        }else{
            log_it(L_DEBUG,"Error in wallet address parsing");
        }
        l_str_wallet_addr++;
    }

    return l_tsd_list;
}

typedef struct _dap_cli_token_additional_params {
    const char* flags;
    const char* delegated_token_from;
    const char* total_signs_valid;
    const char* datum_type_allowed;
    const char* datum_type_blocked;
    const char* tx_receiver_allowed;
    const char* tx_receiver_blocked;
    const char* tx_sender_allowed;
    const char* tx_sender_blocked;
} dap_cli_token_additional_params;

typedef struct _dap_sdk_cli_params {
    const char* l_hash_out_type;
    dap_chain_t * l_chain;
    dap_chain_net_t * l_net;
    const char* l_chain_str;
    const char* l_net_str;
    const char* l_ticker;
    const char* l_type_str;
    uint16_t l_type;
    const char* l_certs_str;
    uint16_t l_signs_total;
    uint16_t l_signs_emission;
    uint256_t l_total_supply;
    const char* l_decimals_str;
    dap_cli_token_additional_params ext;
} dap_sdk_cli_params, *pdap_sdk_cli_params;


int s_parse_common_token_decl_arg(int a_argc, char ** a_argv, char ** a_str_reply, dap_sdk_cli_params* l_params, bool a_update_token)
{
    l_params->l_type = DAP_CHAIN_DATUM_TOKEN_TYPE_SIMPLE;
    dap_chain_node_cli_find_option_val(a_argv, 0, a_argc, "-H", &l_params->l_hash_out_type);
    if(!l_params->l_hash_out_type)
        l_params->l_hash_out_type = "hex";
    if(dap_strcmp(l_params->l_hash_out_type,"hex") && dap_strcmp(l_params->l_hash_out_type,"base58")) {
        dap_chain_node_cli_set_reply_text(a_str_reply, "invalid parameter -H, valid values: -H <hex | base58>");
        return -1;
    }

    int l_arg_index = 0;
    int l_res = dap_chain_node_cli_cmd_values_parse_net_chain(&l_arg_index, a_argc, a_argv, a_str_reply, &l_params->l_chain, &l_params->l_net);

    if(!l_params->l_net || !l_params->l_chain)
        return l_res;
    else {
        if(*a_str_reply) {
            DAP_DELETE(*a_str_reply);
            *a_str_reply = NULL;
        }
    }
    //net name
    dap_chain_node_cli_find_option_val(a_argv, 0, a_argc, "-net", &l_params->l_net_str);
    //chainname
    dap_chain_node_cli_find_option_val(a_argv, 0, a_argc, "-chain", &l_params->l_chain_str);
    //token_ticker
    dap_chain_node_cli_find_option_val(a_argv, 0, a_argc, "-token", &l_params->l_ticker);

    // Token type
    dap_chain_node_cli_find_option_val(a_argv, 0, a_argc, "-type", &l_params->l_type_str);

    if (l_params->l_type_str) {
        if (strcmp(l_params->l_type_str, "private") == 0){
            l_params->l_type = a_update_token ? DAP_CHAIN_DATUM_TOKEN_TYPE_PRIVATE_UPDATE : DAP_CHAIN_DATUM_TOKEN_TYPE_PRIVATE_DECL; // 256
		}else if (strcmp(l_params->l_type_str, "CF20") == 0){
			l_params->l_type = a_update_token ? DAP_CHAIN_DATUM_TOKEN_TYPE_NATIVE_UPDATE : DAP_CHAIN_DATUM_TOKEN_TYPE_NATIVE_DECL; // 256
        }else if (strcmp(l_params->l_type_str, "private_simple") == 0 && !a_update_token){
            l_params->l_type = DAP_CHAIN_DATUM_TOKEN_TYPE_SIMPLE; // 256
        }else if (strcmp(l_params->l_type_str, "public_simple") == 0 && !a_update_token){
            l_params->l_type = DAP_CHAIN_DATUM_TOKEN_TYPE_PUBLIC; // 256
		}else if (!a_update_token) {
            dap_chain_node_cli_set_reply_text(a_str_reply,
                        "Unknown token type %s was specified. Supported types:\n"
                        "   private_simple\n"
                        "   private\n"
                        "   CF20\n"
                        "Default token type is private_simple.\n", l_params->l_type_str);
            return -1;
        } else {
			dap_chain_node_cli_set_reply_text(a_str_reply,
							"Unknown token type %s was specified. Supported types:\n"
						"   private\n"
						"   CF20\n", l_params->l_type_str);
			return -1;
		}
    } else if (a_update_token) {
		dap_chain_node_cli_set_reply_text(a_str_reply,"update_token command required parameter:\n-type <CF20 or private>");
		return -1;
	}

    // Certificates thats will be used to sign currend datum token
    dap_chain_node_cli_find_option_val(a_argv, 0, a_argc, "-certs", &l_params->l_certs_str);
    // Signs number thats own emissioncan't find
    const char* l_signs_total_str = NULL;
    dap_chain_node_cli_find_option_val(a_argv, 0, a_argc, "-signs_total", &l_signs_total_str);
    // Signs total
    char* l_tmp = NULL;
    if(l_signs_total_str){
        if((l_params->l_signs_total = (uint16_t) strtol(l_signs_total_str, &l_tmp, 10)) == 0){
            dap_chain_node_cli_set_reply_text(a_str_reply,
                    "'signs_total' parameter must be unsigned integer value that fits in 2 bytes");
            return -8;
        }
    }
    // Signs minimum number thats need to authorize the emission
    const char* l_signs_emission_str = NULL;
    l_tmp = NULL;
    dap_chain_node_cli_find_option_val(a_argv, 0, a_argc, "-signs_emission", &l_signs_emission_str);
    if (l_signs_emission_str){
        if((l_params->l_signs_emission = (uint16_t) strtol(l_signs_emission_str, &l_tmp, 10)) == 0){
            dap_chain_node_cli_set_reply_text(a_str_reply,
                "token_decl requires parameter 'signs_emission' to be unsigned integer value that fits in 2 bytes");
            return -6;
        }
    }
    // Total supply value
    const char* l_total_supply_str = NULL;
    dap_chain_node_cli_find_option_val(a_argv, 0, a_argc, "-total_supply", &l_total_supply_str);
    if (l_total_supply_str){
        l_params->l_total_supply = dap_chain_balance_scan(l_total_supply_str);
//        if (IS_ZERO_256(l_params->l_total_supply)){
//            dap_chain_node_cli_set_reply_text(a_str_reply, "'-total_supply' must be unsigned integer value that fits in 32 bytes");
//            return -4;
//        }
    } else if (!a_update_token) {
		dap_chain_node_cli_set_reply_text(a_str_reply, "'-total_supply' must be unsigned integer value that fits in 32 bytes\n"
													   "if your token is type native (CF20) you can use value 0 for infinite total_supply.");
		return -4;
	} else {
		dap_chain_node_cli_set_reply_text(a_str_reply, "'-total_supply' must be unsigned integer value that fits in 32 bytes\n"
													   "you are update a token, be careful!\n"
													   "you can reset total_supply and make it infinite for native (CF20) tokens only, if set 0\n"
													   "for private tokens, you must specify the same or more total_supply.");
		return -4;
	}

    // Total supply value
    dap_chain_node_cli_find_option_val(a_argv, 0, a_argc, "-decimals", &l_params->l_decimals_str);

    return 0;
}

int s_parse_additional_token_decl_arg(int a_argc, char ** a_argv, char ** a_str_reply, dap_sdk_cli_params* l_params)
{
    dap_chain_node_cli_find_option_val(a_argv, 0, a_argc, "-flags", &l_params->ext.flags);
    dap_chain_node_cli_find_option_val(a_argv, 0, a_argc, "-delegated_token_from", &l_params->ext.delegated_token_from);
    dap_chain_node_cli_find_option_val(a_argv, 0, a_argc, "-total_signs_valid", &l_params->ext.total_signs_valid);
    dap_chain_node_cli_find_option_val(a_argv, 0, a_argc, "-datum_type_allowed", &l_params->ext.datum_type_allowed);
    dap_chain_node_cli_find_option_val(a_argv, 0, a_argc, "-datum_type_blocked", &l_params->ext.datum_type_blocked);
    dap_chain_node_cli_find_option_val(a_argv, 0, a_argc, "-tx_receiver_allowed", &l_params->ext.tx_receiver_allowed);
    dap_chain_node_cli_find_option_val(a_argv, 0, a_argc, "-tx_receiver_blocked", &l_params->ext.tx_receiver_blocked);
    dap_chain_node_cli_find_option_val(a_argv, 0, a_argc, "-tx_sender_allowed", &l_params->ext.tx_sender_allowed);
    dap_chain_node_cli_find_option_val(a_argv, 0, a_argc, "-tx_receiver_allowed", &l_params->ext.tx_receiver_allowed);
    dap_chain_node_cli_find_option_val(a_argv, 0, a_argc, "-tx_sender_blocked", &l_params->ext.tx_sender_blocked);
    return 0;
}

int s_token_decl_check_params(int a_argc, char ** a_argv, char ** a_str_reply, dap_sdk_cli_params* l_params, bool a_update_token)
{
    int l_parse_params = s_parse_common_token_decl_arg(a_argc, a_argv, a_str_reply, l_params, a_update_token);
    if (l_parse_params)
        return l_parse_params;

    l_parse_params = s_parse_additional_token_decl_arg(a_argc, a_argv, a_str_reply, l_params);
    if (l_parse_params)
        return l_parse_params;


    dap_chain_datum_token_t * l_datum_token = NULL;
    size_t l_datum_data_offset = 0;

    //DAP_CHAIN_DATUM_TOKEN_TYPE_NATIVE_DECL uses decimals parameter
    if (l_params->l_type == DAP_CHAIN_DATUM_TOKEN_TYPE_SIMPLE
	||	l_params->l_type == DAP_CHAIN_DATUM_TOKEN_TYPE_PRIVATE_DECL
	||	l_params->l_type == DAP_CHAIN_DATUM_TOKEN_TYPE_PRIVATE_UPDATE){
		if(!l_params->l_decimals_str) {
			dap_chain_node_cli_set_reply_text(a_str_reply, "token_decl requires parameter '-decimals'");
			return -3;
		} else if (dap_strcmp(l_params->l_decimals_str, "18")) {
			dap_chain_node_cli_set_reply_text(a_str_reply,
											  "token_decl support '-decimals' to be 18 only");
			return -4;
		}
        if(IS_ZERO_256(l_params->l_total_supply)) {
            dap_chain_node_cli_set_reply_text(a_str_reply, "token_decl requires parameter '-total_supply'");
            return -3;
        }
    } else if (	l_params->l_type == DAP_CHAIN_DATUM_TOKEN_TYPE_NATIVE_DECL
	||			l_params->l_type == DAP_CHAIN_DATUM_TOKEN_TYPE_NATIVE_UPDATE){
		if(!l_params->l_decimals_str) {
			dap_chain_node_cli_set_reply_text(a_str_reply, "token_decl requires parameter '-decimals'");
			return -3;
		} else if (dap_strcmp(l_params->l_decimals_str, "18")) {
			dap_chain_node_cli_set_reply_text(a_str_reply,
											  "token_decl support '-decimals' to be 18 only");
			return -4;
		}
//		if(IS_ZERO_256(l_params->l_total_supply)) {
//			dap_chain_node_cli_set_reply_text(a_str_reply, "token_decl requires parameter '-total_supply'");
//			return -3;
//		}
	}

    if (!l_params->l_signs_emission){
        dap_chain_node_cli_set_reply_text(a_str_reply, "token_decl requires parameter '-signs_emission'");
        return -5;
    }

    if (!l_params->l_signs_total){
        dap_chain_node_cli_set_reply_text(a_str_reply, "token_decl requires parameter 'signs_total'");
        return -7;
    }

    if(!l_params->l_ticker){
        dap_chain_node_cli_set_reply_text(a_str_reply, "token_decl requires parameter '-token'");
        return -2;
    }


    // Check certs list
    if(!l_params->l_certs_str){
        dap_chain_node_cli_set_reply_text(a_str_reply, "token_decl requires parameter 'certs'");
        return -9;
    }
    return 0;
}

/**
 * @brief com_token_decl
 * @param argc
 * @param argv
 * @param arg_func
 * @param str_reply
 * @return
 * @details token_decl -net <net name> -chain <chain name> -token <token ticker> -total_supply <total supply> -signs_total <sign total> -signs_emission <signs for emission> -certs <certs list>\n"
 *  \t Declare new simple token for <netname>:<chain name> with ticker <token ticker>, maximum emission <total supply> and <signs for emission> from <signs total> signatures on valid emission\n"
 *  \t   Extended private token declaration\n"
 *  \t token_decl -net <net name> -chain <chain name> -token <token ticker> -type private -flags [<Flag 1>][,<Flag 2>]...[,<Flag N>]...  [-<Param name 1> <Param Value 1>] [-Param name 2> <Param Value 2>] ...[-<Param Name N> <Param Value N>]\n"
 *  \t   Declare new token for <netname>:<chain name> with ticker <token ticker>, flags <Flag 1>,<Flag2>...<Flag N>"
 *  \t   and custom parameters list <Param 1>, <Param 2>...<Param N>."
 *  \n"
 *  ==Flags=="
 *  \t ALL_BLOCKED:\t Blocked all permissions, usefull add it first and then add allows what you want to allow\n"
 *  \t ALL_ALLOWED:\t Allowed all permissions if not blocked them. Be careful with this mode\n"
 *  \t ALL_FROZEN:\t All permissions are temprorary frozen\n"
 *  \t ALL_UNFROZEN:\t Unfrozen permissions\n"
 *  \t STATIC_ALL:\t No token manipulations after declarations at all. Token declares staticly and can't variabed after\n"
 *  \t STATIC_FLAGS:\t No token manipulations after declarations with flags\n"
 *  \t STATIC_PERMISSIONS_ALL:\t No all permissions lists manipulations after declarations\n"
 *  \t STATIC_PERMISSIONS_DATUM_TYPE:\t No datum type permissions lists manipulations after declarations\n"
 *  \t STATIC_PERMISSIONS_TX_SENDER:\t No tx sender permissions lists manipulations after declarations\n"
 *  \t STATIC_PERMISSIONS_TX_RECEIVER:\t No tx receiver permissions lists manipulations after declarations\n"
    "\n"
    "==Params==\n"
    "General:\n"
    "\t -flags <value>:\t Set list of flags from <value> to token declaration\n"
    "\t -total_supply <value>:\t Set total supply - emission's maximum - to the <value>\n"
    "\t -signs_valid <value>:\t Set valid signatures count's minimum\n"
    "\t -signs <value>:\t Add signature's pkey fingerprint to the list of owners\n"
    "\nDatum type allowed/blocked:\n"
    "\t -datum_type_allowed <value>:\t Allowed datum type(s)\n"
    "\t -datum_type_blocked <value>:\t Blocked datum type(s)\n"
    "\nTx receiver addresses allowed/blocked:\n"
    "\t -tx_receiver_allowed <value>:\t Allowed tx receiver(s)\n"
    "\t -tx_receiver_blocked <value>:\t Blocked tx receiver(s)\n"
    "\n Tx sender addresses allowed/blocked:\n"
    "\t -tx_sender_allowed <value>:\t Allowed tx sender(s)\n"
    "\t -tx_sender_blocked <value>:\t Blocked tx sender(s)\n"
    "\n"
 */
int com_token_decl(int a_argc, char ** a_argv, char ** a_str_reply)
{
    int l_arg_index = 1;
    const char * l_ticker = NULL;
    uint256_t l_total_supply = {}; // 256
    uint16_t l_signs_emission = 0;
    uint16_t l_signs_total = 0;
    dap_cert_t ** l_certs = NULL;
    size_t l_certs_count = 0;

    dap_chain_t * l_chain = NULL;
    dap_chain_net_t * l_net = NULL;
    const char * l_hash_out_type = NULL;

    dap_sdk_cli_params* l_params = DAP_NEW_Z(dap_sdk_cli_params);

    if (!l_params)
        return -1;

    l_params->l_type = DAP_CHAIN_DATUM_TOKEN_TYPE_SIMPLE;

    int l_parse_params = s_token_decl_check_params(a_argc,a_argv,a_str_reply,l_params, false);
    if (l_parse_params)
        return l_parse_params;

    dap_chain_datum_token_t * l_datum_token = NULL;
    size_t l_datum_data_offset = 0;

    // Load certs lists
    dap_cert_parse_str_list(l_params->l_certs_str, &l_certs, &l_certs_count);
    if(!l_certs_count){
        dap_chain_node_cli_set_reply_text(a_str_reply,
                "token_decl command requres at least one valid certificate to sign token");
        return -10;
    }

    l_signs_emission = l_params->l_signs_emission;
    l_signs_total = l_params->l_signs_total;
    l_total_supply = l_params->l_total_supply;
    l_chain = l_params->l_chain;
    l_net = l_params->l_net;
    l_ticker = l_params->l_ticker;
    l_hash_out_type = l_params->l_hash_out_type;

    switch(l_params->l_type)
    {
        case DAP_CHAIN_DATUM_TOKEN_TYPE_PRIVATE_DECL:
        case DAP_CHAIN_DATUM_TOKEN_TYPE_NATIVE_DECL:
		case DAP_CHAIN_DATUM_TOKEN_TYPE_PRIVATE_UPDATE:
		case DAP_CHAIN_DATUM_TOKEN_TYPE_NATIVE_UPDATE:
		{ // 256
            dap_list_t *l_tsd_list = NULL;
            size_t l_tsd_total_size = 0;
            uint16_t l_flags = 0;
            char ** l_str_flags = NULL;

            if (l_params->ext.flags){   // Flags
                 l_str_flags = dap_strsplit(l_params->ext.flags,",",0xffff );
                 while (l_str_flags && *l_str_flags){
                     uint16_t l_flag = dap_chain_datum_token_flag_from_str(*l_str_flags);
                     if (l_flag == DAP_CHAIN_DATUM_TOKEN_FLAG_UNDEFINED ){
                         dap_chain_node_cli_set_reply_text(a_str_reply, "Flag can't be \"%s\"",*l_str_flags);
                         return -20;
                     }
                     l_flags |= l_flag; // if we have multiple flags
                     l_str_flags++;
                }
            }
			if (l_params->ext.delegated_token_from){
				dap_chain_datum_token_t *l_delegated_token_from;
				if (NULL == (l_delegated_token_from = dap_chain_ledger_token_ticker_check(l_net->pub.ledger, l_params->ext.delegated_token_from))) {
					dap_chain_node_cli_set_reply_text(a_str_reply,"To create a delegated token %s, can't find token by ticket %s", l_ticker, l_params->ext.delegated_token_from);
					return -91;
				}
				dap_chain_datum_token_tsd_delegate_from_stake_lock_t l_tsd_section;
				strcpy(l_tsd_section.ticker_token_from, l_params->ext.delegated_token_from);
//				l_tsd_section.token_from = dap_hash_fast();
<<<<<<< HEAD
				l_tsd_section.emission_rate = dap_chain_coins_to_balance("0.001");//	TODO: 'm' 1:1000 tokens
=======
				l_tsd_section.emission_rate = dap_chain_coins_to_balance("0.001");
>>>>>>> bdeb278f
				dap_tsd_t * l_tsd = dap_tsd_create_scalar(
														DAP_CHAIN_DATUM_TOKEN_TSD_TYPE_DELEGATE_EMISSION_FROM_STAKE_LOCK, l_tsd_section);
				l_tsd_list = dap_list_append(l_tsd_list, l_tsd);
				l_tsd_total_size+= dap_tsd_size(l_tsd);
			}
            if (l_params->ext.total_signs_valid){ // Signs valid
                uint16_t l_param_value = (uint16_t)atoi(l_params->ext.total_signs_valid);
                l_signs_total = l_param_value;
                dap_tsd_t * l_tsd = dap_tsd_create_scalar(
                                                        DAP_CHAIN_DATUM_TOKEN_TSD_TYPE_TOTAL_SIGNS_VALID, l_param_value);
                l_tsd_list = dap_list_append(l_tsd_list, l_tsd);
                l_tsd_total_size+= dap_tsd_size(l_tsd);
            }
            if (l_params->ext.datum_type_allowed){
                dap_tsd_t * l_tsd = dap_tsd_create_string(
                                                        DAP_CHAIN_DATUM_TOKEN_TSD_TYPE_DATUM_TYPE_ALLOWED_ADD, l_params->ext.datum_type_allowed);
                l_tsd_list = dap_list_append(l_tsd_list, l_tsd);
                l_tsd_total_size+= dap_tsd_size(l_tsd);
            }
            if (l_params->ext.datum_type_blocked){
                dap_tsd_t * l_tsd = dap_tsd_create_string(
                                                        DAP_CHAIN_DATUM_TOKEN_TSD_TYPE_DATUM_TYPE_BLOCKED_ADD, l_params->ext.datum_type_blocked);
                l_tsd_list = dap_list_append(l_tsd_list, l_tsd);
                l_tsd_total_size+= dap_tsd_size(l_tsd);
            }
            if (l_params->ext.tx_receiver_allowed)
                l_tsd_list = s_parse_wallet_addresses(l_params->ext.tx_receiver_allowed, l_tsd_list, &l_tsd_total_size, DAP_CHAIN_DATUM_TOKEN_TSD_TYPE_TX_RECEIVER_ALLOWED_ADD);

            if (l_params->ext.tx_receiver_blocked)
                l_tsd_list = s_parse_wallet_addresses(l_params->ext.tx_receiver_blocked, l_tsd_list, &l_tsd_total_size, DAP_CHAIN_DATUM_TOKEN_TSD_TYPE_TX_RECEIVER_BLOCKED_ADD);

            if (l_params->ext.tx_sender_allowed)
                l_tsd_list = s_parse_wallet_addresses(l_params->ext.tx_sender_allowed, l_tsd_list, &l_tsd_total_size, DAP_CHAIN_DATUM_TOKEN_TSD_TYPE_TX_SENDER_ALLOWED_ADD);

            if (l_params->ext.tx_sender_blocked)
                l_tsd_list = s_parse_wallet_addresses(l_params->ext.tx_sender_blocked, l_tsd_list, &l_tsd_total_size, DAP_CHAIN_DATUM_TOKEN_TSD_TYPE_TX_SENDER_BLOCKED_ADD);


            // Create new datum token
            l_datum_token = DAP_NEW_Z_SIZE(dap_chain_datum_token_t, sizeof(dap_chain_datum_token_t) + l_tsd_total_size) ;
            l_datum_token->type = l_params->l_type;
            if (l_params->l_type == DAP_CHAIN_DATUM_TOKEN_TYPE_PRIVATE_DECL) {
                log_it(L_DEBUG,"Prepared TSD sections for private token on %zd total size", l_tsd_total_size);
                dap_snprintf(l_datum_token->ticker, sizeof(l_datum_token->ticker), "%s", l_ticker);
                l_datum_token->header_private_decl.flags = l_flags;
                l_datum_token->total_supply = l_total_supply;
                l_datum_token->signs_valid = l_signs_emission;
                l_datum_token->header_private_decl.tsd_total_size = l_tsd_total_size;
				l_datum_token->header_private_decl.decimals = atoi(l_params->l_decimals_str);
            } else if (l_params->l_type == DAP_CHAIN_DATUM_TOKEN_TYPE_NATIVE_DECL) {
                log_it(L_DEBUG,"Prepared TSD sections for CF20 token on %zd total size", l_tsd_total_size);
                dap_snprintf(l_datum_token->ticker, sizeof(l_datum_token->ticker), "%s", l_ticker);
                l_datum_token->header_native_decl.flags = l_flags;
				l_datum_token->total_supply = l_total_supply;
                l_datum_token->signs_valid = l_signs_emission;
                l_datum_token->header_native_decl.tsd_total_size = l_tsd_total_size;
                l_datum_token->header_native_decl.decimals = atoi(l_params->l_decimals_str);
            } else if (l_params->l_type == DAP_CHAIN_DATUM_TOKEN_TYPE_NATIVE_UPDATE) {
				log_it(L_DEBUG,"Prepared TSD sections for CF20 token on %zd total size", l_tsd_total_size);
				dap_snprintf(l_datum_token->ticker, sizeof(l_datum_token->ticker), "%s", l_ticker);
				l_datum_token->header_native_update.flags = l_flags;
				l_datum_token->total_supply = l_total_supply;
				l_datum_token->signs_valid = l_signs_emission;
				l_datum_token->header_native_update.tsd_total_size = l_tsd_total_size;
				l_datum_token->header_native_update.decimals = atoi(l_params->l_decimals_str);
			} else if (l_params->l_type == DAP_CHAIN_DATUM_TOKEN_TYPE_PRIVATE_UPDATE) {
				log_it(L_DEBUG,"Prepared TSD sections for private token on %zd total size", l_tsd_total_size);
				dap_snprintf(l_datum_token->ticker, sizeof(l_datum_token->ticker), "%s", l_ticker);
				l_datum_token->header_private_update.flags = l_flags;
				l_datum_token->total_supply = l_total_supply;
				l_datum_token->signs_valid = l_signs_emission;
				l_datum_token->header_private_update.tsd_total_size = l_tsd_total_size;
				l_datum_token->header_private_update.decimals = atoi(l_params->l_decimals_str);
			}
            // Add TSD sections in the end
            for ( dap_list_t* l_iter=dap_list_first(l_tsd_list); l_iter; l_iter=l_iter->next){
                dap_tsd_t * l_tsd = (dap_tsd_t *) l_iter->data;
                if (l_tsd == NULL){
                    log_it(L_ERROR, "NULL tsd in list!");
                    continue;
                }
                switch (l_tsd->type){
                    case DAP_CHAIN_DATUM_TOKEN_TSD_TYPE_TOTAL_SIGNS_VALID:
                        log_it(L_DEBUG,"== TOTAL_SIGNS_VALID: %u",
                                dap_tsd_get_scalar(l_tsd,uint16_t) );
                    break;
                    case DAP_CHAIN_DATUM_TOKEN_TSD_TYPE_DATUM_TYPE_ALLOWED_ADD:
                        log_it(L_DEBUG,"== DATUM_TYPE_ALLOWED_ADD: %s",
                               dap_tsd_get_string_const(l_tsd) );
                    break;
                    case DAP_CHAIN_DATUM_TOKEN_TSD_TYPE_TX_SENDER_ALLOWED_ADD:
                        log_it(L_DEBUG,"== TX_SENDER_ALLOWED_ADD: binary data");
                    break;
                    case DAP_CHAIN_DATUM_TOKEN_TSD_TYPE_TX_SENDER_BLOCKED_ADD:
                        log_it(L_DEBUG,"== TYPE_TX_SENDER_BLOCKED: binary data");
                    break;
                    case DAP_CHAIN_DATUM_TOKEN_TSD_TYPE_TX_RECEIVER_ALLOWED_ADD:
                        log_it(L_DEBUG,"== TX_RECEIVER_ALLOWED_ADD: binary data");
                    break;
                    case DAP_CHAIN_DATUM_TOKEN_TSD_TYPE_TX_RECEIVER_BLOCKED_ADD:
                        log_it(L_DEBUG,"== TX_RECEIVER_BLOCKED_ADD: binary data");
                    break;
                    default: log_it(L_DEBUG, "== 0x%04X: binary data %u size ",l_tsd->type, l_tsd->size );
                }
                size_t l_tsd_size = dap_tsd_size(l_tsd);
                memcpy(l_datum_token->data_n_tsd + l_datum_data_offset, l_tsd, l_tsd_size);
                l_datum_data_offset += l_tsd_size;
            }
            log_it(L_DEBUG, "%s token declaration '%s' initialized", (	l_params->l_type == DAP_CHAIN_DATUM_TOKEN_TYPE_PRIVATE_DECL
																	||	l_params->l_type == DAP_CHAIN_DATUM_TOKEN_TYPE_PRIVATE_UPDATE)	?
                            "Private" : "CF20", l_datum_token->ticker);
        }break;//end
        case DAP_CHAIN_DATUM_TOKEN_TYPE_SIMPLE: { // 256
            l_datum_token = DAP_NEW_Z_SIZE(dap_chain_datum_token_t, sizeof(dap_chain_datum_token_t));
            l_datum_token->type = DAP_CHAIN_DATUM_TOKEN_TYPE_SIMPLE; // 256
            dap_snprintf(l_datum_token->ticker, sizeof(l_datum_token->ticker), "%s", l_ticker);
            l_datum_token->total_supply = l_total_supply;
            l_datum_token->signs_valid = l_signs_emission;
			l_datum_token->header_simple.decimals = atoi(l_params->l_decimals_str);
        }break;
        default:
            dap_chain_node_cli_set_reply_text(a_str_reply,
                    "Unknown token type");
            return -8;
    }
    // If we have more certs than we need signs - use only first part of the list
    if(l_certs_count > l_signs_total)
        l_certs_count = l_signs_total;
    // Sign header with all certificates in the list and add signs to the end of TSD cetions
    uint16_t l_sign_counter = 0;
    l_datum_token = s_sign_cert_in_cycle(l_certs, l_datum_token, l_certs_count, &l_datum_data_offset, &l_sign_counter);
    l_datum_token->signs_total = l_sign_counter;

    // We skip datum creation opeartion, if count of signed certificates in s_sign_cert_in_cycle is 0.
    // Usually it happen, when certificate in token_decl or token_update command doesn't contain private data or broken
    if (!l_datum_token || l_datum_token->signs_total == 0){
        dap_chain_node_cli_set_reply_text(a_str_reply,
                    "Token declaration failed. Successful count of certificate signing is 0");
            return -9;
    }

    dap_chain_datum_t * l_datum = dap_chain_datum_create(DAP_CHAIN_DATUM_TOKEN_DECL,
                                                         l_datum_token,
                                                         sizeof(*l_datum_token) + l_datum_data_offset);
    DAP_DELETE(l_datum_token);
    size_t l_datum_size = dap_chain_datum_size(l_datum);

    // Calc datum's hash
    dap_chain_hash_fast_t l_key_hash;
    dap_hash_fast(l_datum, l_datum_size, &l_key_hash);
    char * l_key_str = dap_chain_hash_fast_to_str_new(&l_key_hash);
    char * l_key_str_out = dap_strcmp(l_hash_out_type, "hex") ?
                dap_enc_base58_encode_hash_to_str(&l_key_hash) : l_key_str;

    // Add datum to mempool with datum_token hash as a key
    char * l_gdb_group_mempool;
    if (l_chain)
        l_gdb_group_mempool = dap_chain_net_get_gdb_group_mempool(l_chain);
    else
        l_gdb_group_mempool = dap_chain_net_get_gdb_group_mempool_by_chain_type(l_net, CHAIN_TYPE_TOKEN);
    if (!l_gdb_group_mempool) {
        dap_chain_node_cli_set_reply_text(a_str_reply, "No suitable chain for placing token datum found");
        DAP_DELETE(l_datum);
        return -10;
    }
    int l_ret = 0;
    bool l_placed = dap_chain_global_db_gr_set(l_key_str, (uint8_t *)l_datum, l_datum_size, l_gdb_group_mempool);
    dap_chain_node_cli_set_reply_text(a_str_reply, "Datum %s with 256bit token %s is%s placed in datum pool",
                                      l_key_str_out, l_ticker, l_placed ? "" : " not");
    //additional checking for incorrect key format
    if (l_key_str_out != l_key_str)
        DAP_DELETE(l_key_str);
    else
        DAP_DELETE(l_key_str);
    DAP_DELETE(l_datum);
    DAP_DELETE(l_params);
    if (!l_placed) {
        l_ret = -2;
    }
    return l_ret;
}



/**
 * @brief com_token_decl_update
 * @param argc
 * @param argv
 * @param arg_func
 * @param str_reply
 * @return
 * @details token_update -net <net name> -chain <chain_name> -token <token ticker> [-type private] -flags [<Flag 1>][,<Flag 2>]...[,<Flag N>]...  [-<Param name 1> <Param Value 1>] [-Param name 2> <Param Value 2>] ...[-<Param Name N> <Param Value N>]\n"
 *  \t   Update token for <netname>:<chain name> with ticker <token ticker>, flags <Flag 1>,<Flag2>...<Flag N>"
 *  \t   and custom parameters list <Param 1>, <Param 2>...<Param N>."
 *  \n"
 *  ==Flags=="
 *  \t ALL_BLOCKED:\t Blocked all permissions, usefull add it first and then add allows what you want to allow\n"
 *  \t ALL_ALLOWED:\t Allowed all permissions if not blocked them. Be careful with this mode\n"
 *  \t ALL_FROZEN:\t All permissions are temprorary frozen\n"
 *  \t ALL_UNFROZEN:\t Unfrozen permissions\n"
 *  \t STATIC_ALL:\t No token manipulations after declarations at all. Token declares staticly and can't variabed after\n"
 *  \t STATIC_FLAGS:\t No token manipulations after declarations with flags\n"
 *  \t STATIC_PERMISSIONS_ALL:\t No all permissions lists manipulations after declarations\n"
 *  \t STATIC_PERMISSIONS_DATUM_TYPE:\t No datum type permissions lists manipulations after declarations\n"
 *  \t STATIC_PERMISSIONS_TX_SENDER:\t No tx sender permissions lists manipulations after declarations\n"
 *  \t STATIC_PERMISSIONS_TX_RECEIVER:\t No tx receiver permissions lists manipulations after declarations\n"
    "\n"
    "==Params==\n"
    "General:\n"
    "\t -flags_set <value>:\t Set list of flags from <value> to token declaration\n"
    "\t -flags_unset <value>:\t Unset list of flags from <value> from token declaration\n"
    "\t -total_supply <value>:\t Set total supply - emission's maximum - to the <value>\n"
    "\t -total_signs_valid <value>:\t Set valid signatures count's minimum\n"
    "\t -total_signs_add <value>:\t Add signature's pkey fingerprint to the list of owners\n"
    "\t -total_signs_remove <value>:\t Remove signature's pkey fingerprint from the owners\n"
    "\nDatum type allowed/blocked updates:\n"
    "\t -datum_type_allowed_add <value>:\t Add allowed datum type(s)\n"
    "\t -datum_type_allowed_remove <value>:\t Remove datum type(s) from allowed\n"
    "\t -datum_type_blocked_add <value>:\t Add blocked datum type(s)\n"
    "\t -datum_type_blocked_remove <value>:\t Remove datum type(s) from blocked\n"
    "\nTx receiver addresses allowed/blocked updates:\n"
    "\t -tx_receiver_allowed_add <value>:\t Add allowed tx receiver(s)\n"
    "\t -tx_receiver_allowed_remove <value>:\t Remove tx receiver(s) from allowed\n"
    "\t -tx_receiver_blocked_add <value>:\t Add blocked tx receiver(s)\n"
    "\t -tx_receiver_blocked_remove <value>:\t Remove tx receiver(s) from blocked\n"
    "\n Tx sender addresses allowed/blocked updates:\n"
    "\t -tx_sender_allowed_add <value>:\t Add allowed tx sender(s)\n"
    "\t -tx_sender_allowed_remove <value>:\t Remove tx sender(s) from allowed\n"
    "\t -tx_sender_blocked_add <value>:\t Add allowed tx sender(s)\n"
    "\t -tx_sender_blocked_remove <value>:\t Remove tx sender(s) from blocked\n"
    "\n"
 */
int com_token_update(int a_argc, char ** a_argv, char ** a_str_reply)
{
	int l_arg_index = 1;
	const char * l_ticker = NULL;
	uint256_t l_total_supply = {}; // 256
	uint16_t l_signs_emission = 0;
	uint16_t l_signs_total = 0;
	dap_cert_t ** l_certs = NULL;
	size_t l_certs_count = 0;

	dap_chain_t * l_chain = NULL;
	dap_chain_net_t * l_net = NULL;
	const char * l_hash_out_type = NULL;

	dap_sdk_cli_params* l_params = DAP_NEW_Z(dap_sdk_cli_params);

	if (!l_params)
		return -1;

	l_params->l_type = DAP_CHAIN_DATUM_TOKEN_TYPE_SIMPLE;

	int l_parse_params = s_token_decl_check_params(a_argc,a_argv,a_str_reply,l_params, true);
	if (l_parse_params)
		return l_parse_params;

	dap_chain_datum_token_t * l_datum_token = NULL;
	size_t l_datum_data_offset = 0;

	// Load certs lists
	dap_cert_parse_str_list(l_params->l_certs_str, &l_certs, &l_certs_count);
	if(!l_certs_count){
		dap_chain_node_cli_set_reply_text(a_str_reply,
										  "com_token_update command requres at least one valid certificate to sign token");
		return -10;
	}

	l_signs_emission = l_params->l_signs_emission;
	l_signs_total = l_params->l_signs_total;
	l_total_supply = l_params->l_total_supply;
	l_chain = l_params->l_chain;
	l_net = l_params->l_net;
	l_ticker = l_params->l_ticker;
	l_hash_out_type = l_params->l_hash_out_type;

	switch(l_params->l_type)
	{
		case DAP_CHAIN_DATUM_TOKEN_TYPE_PRIVATE_DECL:
		case DAP_CHAIN_DATUM_TOKEN_TYPE_NATIVE_DECL:
		case DAP_CHAIN_DATUM_TOKEN_TYPE_PRIVATE_UPDATE:
		case DAP_CHAIN_DATUM_TOKEN_TYPE_NATIVE_UPDATE:
		{ // 256
			dap_list_t *l_tsd_list = NULL;
			size_t l_tsd_total_size = 0;
			uint16_t l_flags = 0;
			char ** l_str_flags = NULL;

			if (l_params->ext.flags){   // Flags
				l_str_flags = dap_strsplit(l_params->ext.flags,",",0xffff );
				while (l_str_flags && *l_str_flags){
					uint16_t l_flag = dap_chain_datum_token_flag_from_str(*l_str_flags);
					if (l_flag == DAP_CHAIN_DATUM_TOKEN_FLAG_UNDEFINED ){
						dap_chain_node_cli_set_reply_text(a_str_reply, "Flag can't be \"%s\"",*l_str_flags);
						return -20;
					}
					l_flags |= l_flag; // if we have multiple flags
					l_str_flags++;
				}
			}
			if (l_params->ext.delegated_token_from){
				dap_chain_datum_token_t *l_delegated_token_from;
				if (NULL == (l_delegated_token_from = dap_chain_ledger_token_ticker_check(l_net->pub.ledger, l_params->ext.delegated_token_from))) {
					dap_chain_node_cli_set_reply_text(a_str_reply,"To create a delegated token %s, can't find token by ticket %s", l_ticker, l_params->ext.delegated_token_from);
					return -91;
				}
				dap_chain_datum_token_tsd_delegate_from_stake_lock_t l_tsd_section;
				strcpy(l_tsd_section.ticker_token_from, l_params->ext.delegated_token_from);
//				l_tsd_section.token_from = dap_hash_fast();
				l_tsd_section.emission_rate = dap_chain_coins_to_balance("0.001");
				dap_tsd_t * l_tsd = dap_tsd_create_scalar(
						DAP_CHAIN_DATUM_TOKEN_TSD_TYPE_DELEGATE_EMISSION_FROM_STAKE_LOCK, l_tsd_section);
				l_tsd_list = dap_list_append(l_tsd_list, l_tsd);
				l_tsd_total_size+= dap_tsd_size(l_tsd);
			}
			if (l_params->ext.total_signs_valid){ // Signs valid
				uint16_t l_param_value = (uint16_t)atoi(l_params->ext.total_signs_valid);
				l_signs_total = l_param_value;
				dap_tsd_t * l_tsd = dap_tsd_create_scalar(
						DAP_CHAIN_DATUM_TOKEN_TSD_TYPE_TOTAL_SIGNS_VALID, l_param_value);
				l_tsd_list = dap_list_append(l_tsd_list, l_tsd);
				l_tsd_total_size+= dap_tsd_size(l_tsd);
			}
			if (l_params->ext.datum_type_allowed){
				dap_tsd_t * l_tsd = dap_tsd_create_string(
						DAP_CHAIN_DATUM_TOKEN_TSD_TYPE_DATUM_TYPE_ALLOWED_ADD, l_params->ext.datum_type_allowed);
				l_tsd_list = dap_list_append(l_tsd_list, l_tsd);
				l_tsd_total_size+= dap_tsd_size(l_tsd);
			}
			if (l_params->ext.datum_type_blocked){
				dap_tsd_t * l_tsd = dap_tsd_create_string(
						DAP_CHAIN_DATUM_TOKEN_TSD_TYPE_DATUM_TYPE_BLOCKED_ADD, l_params->ext.datum_type_blocked);
				l_tsd_list = dap_list_append(l_tsd_list, l_tsd);
				l_tsd_total_size+= dap_tsd_size(l_tsd);
			}
			if (l_params->ext.tx_receiver_allowed)
				l_tsd_list = s_parse_wallet_addresses(l_params->ext.tx_receiver_allowed, l_tsd_list, &l_tsd_total_size, DAP_CHAIN_DATUM_TOKEN_TSD_TYPE_TX_RECEIVER_ALLOWED_ADD);

			if (l_params->ext.tx_receiver_blocked)
				l_tsd_list = s_parse_wallet_addresses(l_params->ext.tx_receiver_blocked, l_tsd_list, &l_tsd_total_size, DAP_CHAIN_DATUM_TOKEN_TSD_TYPE_TX_RECEIVER_BLOCKED_ADD);

			if (l_params->ext.tx_sender_allowed)
				l_tsd_list = s_parse_wallet_addresses(l_params->ext.tx_sender_allowed, l_tsd_list, &l_tsd_total_size, DAP_CHAIN_DATUM_TOKEN_TSD_TYPE_TX_SENDER_ALLOWED_ADD);

			if (l_params->ext.tx_sender_blocked)
				l_tsd_list = s_parse_wallet_addresses(l_params->ext.tx_sender_blocked, l_tsd_list, &l_tsd_total_size, DAP_CHAIN_DATUM_TOKEN_TSD_TYPE_TX_SENDER_BLOCKED_ADD);


			// Create new datum token
			l_datum_token = DAP_NEW_Z_SIZE(dap_chain_datum_token_t, sizeof(dap_chain_datum_token_t) + l_tsd_total_size) ;
			l_datum_token->type = l_params->l_type;
			if (l_params->l_type == DAP_CHAIN_DATUM_TOKEN_TYPE_PRIVATE_DECL) {
				log_it(L_DEBUG,"Prepared TSD sections for private token on %zd total size", l_tsd_total_size);
				dap_snprintf(l_datum_token->ticker, sizeof(l_datum_token->ticker), "%s", l_ticker);
				l_datum_token->header_private_decl.flags = l_flags;
				l_datum_token->total_supply = l_total_supply;
				l_datum_token->signs_valid = l_signs_emission;
				l_datum_token->header_private_decl.tsd_total_size = l_tsd_total_size;
				l_datum_token->header_private_decl.decimals = atoi(l_params->l_decimals_str);
			} else if (l_params->l_type == DAP_CHAIN_DATUM_TOKEN_TYPE_NATIVE_DECL) {
				log_it(L_DEBUG,"Prepared TSD sections for CF20 token on %zd total size", l_tsd_total_size);
				dap_snprintf(l_datum_token->ticker, sizeof(l_datum_token->ticker), "%s", l_ticker);
				l_datum_token->header_native_decl.flags = l_flags;
				l_datum_token->total_supply = l_total_supply;
				l_datum_token->signs_valid = l_signs_emission;
				l_datum_token->header_native_decl.tsd_total_size = l_tsd_total_size;
				l_datum_token->header_native_decl.decimals = atoi(l_params->l_decimals_str);
			} else if (l_params->l_type == DAP_CHAIN_DATUM_TOKEN_TYPE_NATIVE_UPDATE) {
				log_it(L_DEBUG,"Prepared TSD sections for CF20 token on %zd total size", l_tsd_total_size);
				dap_snprintf(l_datum_token->ticker, sizeof(l_datum_token->ticker), "%s", l_ticker);
				l_datum_token->header_native_update.flags = l_flags;
				l_datum_token->total_supply = l_total_supply;
				l_datum_token->signs_valid = l_signs_emission;
				l_datum_token->header_native_update.tsd_total_size = l_tsd_total_size;
				l_datum_token->header_native_update.decimals = atoi(l_params->l_decimals_str);
			} else if (l_params->l_type == DAP_CHAIN_DATUM_TOKEN_TYPE_PRIVATE_UPDATE) {
				log_it(L_DEBUG,"Prepared TSD sections for private token on %zd total size", l_tsd_total_size);
				dap_snprintf(l_datum_token->ticker, sizeof(l_datum_token->ticker), "%s", l_ticker);
				l_datum_token->header_private_update.flags = l_flags;
				l_datum_token->total_supply = l_total_supply;
				l_datum_token->signs_valid = l_signs_emission;
				l_datum_token->header_private_update.tsd_total_size = l_tsd_total_size;
				l_datum_token->header_private_update.decimals = atoi(l_params->l_decimals_str);
			}
			// Add TSD sections in the end
			for ( dap_list_t* l_iter=dap_list_first(l_tsd_list); l_iter; l_iter=l_iter->next){
				dap_tsd_t * l_tsd = (dap_tsd_t *) l_iter->data;
				if (l_tsd == NULL){
					log_it(L_ERROR, "NULL tsd in list!");
					continue;
				}
				switch (l_tsd->type){
					case DAP_CHAIN_DATUM_TOKEN_TSD_TYPE_TOTAL_SIGNS_VALID:
						log_it(L_DEBUG,"== TOTAL_SIGNS_VALID: %u",
							   dap_tsd_get_scalar(l_tsd,uint16_t) );
						break;
					case DAP_CHAIN_DATUM_TOKEN_TSD_TYPE_DATUM_TYPE_ALLOWED_ADD:
						log_it(L_DEBUG,"== DATUM_TYPE_ALLOWED_ADD: %s",
							   dap_tsd_get_string_const(l_tsd) );
						break;
					case DAP_CHAIN_DATUM_TOKEN_TSD_TYPE_TX_SENDER_ALLOWED_ADD:
						log_it(L_DEBUG,"== TX_SENDER_ALLOWED_ADD: binary data");
						break;
					case DAP_CHAIN_DATUM_TOKEN_TSD_TYPE_TX_SENDER_BLOCKED_ADD:
						log_it(L_DEBUG,"== TYPE_TX_SENDER_BLOCKED: binary data");
						break;
					case DAP_CHAIN_DATUM_TOKEN_TSD_TYPE_TX_RECEIVER_ALLOWED_ADD:
						log_it(L_DEBUG,"== TX_RECEIVER_ALLOWED_ADD: binary data");
						break;
					case DAP_CHAIN_DATUM_TOKEN_TSD_TYPE_TX_RECEIVER_BLOCKED_ADD:
						log_it(L_DEBUG,"== TX_RECEIVER_BLOCKED_ADD: binary data");
						break;
					default: log_it(L_DEBUG, "== 0x%04X: binary data %u size ",l_tsd->type, l_tsd->size );
				}
				size_t l_tsd_size = dap_tsd_size(l_tsd);
				memcpy(l_datum_token->data_n_tsd + l_datum_data_offset, l_tsd, l_tsd_size);
				l_datum_data_offset += l_tsd_size;
			}
			log_it(L_DEBUG, "%s token declaration update '%s' initialized", (	l_params->l_type == DAP_CHAIN_DATUM_TOKEN_TYPE_PRIVATE_DECL
																		  ||	l_params->l_type == DAP_CHAIN_DATUM_TOKEN_TYPE_PRIVATE_UPDATE)	?
																	 "Private" : "CF20", l_datum_token->ticker);
		}break;//end
		case DAP_CHAIN_DATUM_TOKEN_TYPE_SIMPLE: { // 256
			l_datum_token = DAP_NEW_Z_SIZE(dap_chain_datum_token_t, sizeof(dap_chain_datum_token_t));
			l_datum_token->type = DAP_CHAIN_DATUM_TOKEN_TYPE_SIMPLE; // 256
			dap_snprintf(l_datum_token->ticker, sizeof(l_datum_token->ticker), "%s", l_ticker);
			l_datum_token->total_supply = l_total_supply;
			l_datum_token->signs_valid = l_signs_emission;
			l_datum_token->header_simple.decimals = atoi(l_params->l_decimals_str);
		}break;
		default:
			dap_chain_node_cli_set_reply_text(a_str_reply,
											  "Unknown token type");
			return -8;
	}
	// If we have more certs than we need signs - use only first part of the list
	if(l_certs_count > l_signs_total)
		l_certs_count = l_signs_total;
	// Sign header with all certificates in the list and add signs to the end of TSD cetions
	uint16_t l_sign_counter = 0;
	l_datum_token = s_sign_cert_in_cycle(l_certs, l_datum_token, l_certs_count, &l_datum_data_offset, &l_sign_counter);
	l_datum_token->signs_total = l_sign_counter;

	// We skip datum creation opeartion, if count of signed certificates in s_sign_cert_in_cycle is 0.
	// Usually it happen, when certificate in token_decl or token_update command doesn't contain private data or broken
	if (!l_datum_token || l_datum_token->signs_total == 0){
		dap_chain_node_cli_set_reply_text(a_str_reply,
										  "Token declaration update failed. Successful count of certificate signing is 0");
		return -9;
	}

	dap_chain_datum_t * l_datum = dap_chain_datum_create(DAP_CHAIN_DATUM_TOKEN_DECL,
														 l_datum_token,
														 sizeof(*l_datum_token) + l_datum_data_offset);
	DAP_DELETE(l_datum_token);
	size_t l_datum_size = dap_chain_datum_size(l_datum);

	// Calc datum's hash
	dap_chain_hash_fast_t l_key_hash;
	dap_hash_fast(l_datum, l_datum_size, &l_key_hash);
	char * l_key_str = dap_chain_hash_fast_to_str_new(&l_key_hash);
	char * l_key_str_out = dap_strcmp(l_hash_out_type, "hex") ?
						   dap_enc_base58_encode_hash_to_str(&l_key_hash) : l_key_str;

	// Add datum to mempool with datum_token hash as a key
	char * l_gdb_group_mempool;
	if (l_chain)
		l_gdb_group_mempool = dap_chain_net_get_gdb_group_mempool(l_chain);
	else
		l_gdb_group_mempool = dap_chain_net_get_gdb_group_mempool_by_chain_type(l_net, CHAIN_TYPE_TOKEN);
	if (!l_gdb_group_mempool) {
		dap_chain_node_cli_set_reply_text(a_str_reply, "No suitable chain for placing token datum found");
		DAP_DELETE(l_datum);
		return -10;
	}
	int l_ret = 0;
	bool l_placed = dap_chain_global_db_gr_set(l_key_str, (uint8_t *)l_datum, l_datum_size, l_gdb_group_mempool);
	dap_chain_node_cli_set_reply_text(a_str_reply, "Datum %s with 256bit token %s is%s placed in datum pool",
									  l_key_str_out, l_ticker, l_placed ? "" : " not");
	//additional checking for incorrect key format
	if (l_key_str_out != l_key_str)
		DAP_DELETE(l_key_str);
	else
		DAP_DELETE(l_key_str);
	DAP_DELETE(l_datum);
	DAP_DELETE(l_params);
	if (!l_placed) {
		l_ret = -2;
	}
	return l_ret;

	/*TODO: --- old code ---
	int l_arg_index = 1;

	const char * l_type_str = NULL;
	uint16_t l_type = DAP_CHAIN_DATUM_TOKEN_TYPE_PRIVATE_UPDATE;

	const char * l_ticker = NULL;

	uint16_t l_signs_total = 0;

	dap_cert_t ** l_certs = NULL;
	size_t l_certs_count = 0;

	dap_chain_t * l_chain = NULL;
	dap_chain_net_t * l_net = NULL;

	const char * l_hash_out_type = NULL;
	dap_chain_node_cli_find_option_val(a_argv, l_arg_index, a_argc, "-H", &l_hash_out_type);
	if(!l_hash_out_type)
		l_hash_out_type = "hex";
	if(dap_strcmp(l_hash_out_type, "hex") && dap_strcmp(l_hash_out_type, "base58")) {
		dap_chain_node_cli_set_reply_text(a_str_reply, "invalid parameter -H, valid values: -H <hex | base58>");
		return -1;
	}

	if (dap_chain_node_cli_cmd_values_parse_net_chain(&l_arg_index, a_argc, a_argv, a_str_reply, &l_chain, &l_net))
		return -1;
	// Token ticker
	l_arg_index=dap_chain_node_cli_find_option_val(a_argv, l_arg_index, a_argc, "-token", &l_ticker);
	// Check for ticker
	if(!l_ticker) {
		dap_chain_node_cli_set_reply_text(a_str_reply, "token_update requires parameter 'token'");
		return -2;
	}

	// Token type
	l_arg_index=dap_chain_node_cli_find_option_val(a_argv, l_arg_index, a_argc, "-type", &l_type_str);

	if (l_type_str && strcmp(l_type_str, "private")) {
		dap_chain_node_cli_set_reply_text(a_str_reply, "token_update can't accept type \"%s\"", l_type_str);
		return -22;
	}

	dap_chain_datum_token_t * l_datum_token_update = NULL;
	size_t l_datum_data_offset = 0;
	uint16_t l_sign_counter = 0;

	switch(l_type){
		case DAP_CHAIN_DATUM_TOKEN_TYPE_PRIVATE_UPDATE: // 256
		case DAP_CHAIN_DATUM_TOKEN_TYPE_NATIVE_UPDATE: {
			dap_list_t *l_tsd_list = NULL;
			size_t l_tsd_total_size = 0;
			l_arg_index++;
			while (l_arg_index<a_argc-1){
				char * l_arg_param=  a_argv[l_arg_index+1];
				if ( strcmp( a_argv[l_arg_index],"-flags_set" )==0){   // Flags
					char ** l_str_flags = NULL;
					l_str_flags = dap_strsplit( l_arg_param,",",0xffff );
					uint16_t l_flags = 0;
					while (l_str_flags && *l_str_flags){
						uint16_t l_flag = dap_chain_datum_token_flag_from_str(*l_str_flags);
						if ( l_flag == DAP_CHAIN_DATUM_TOKEN_FLAG_UNDEFINED ){
							dap_chain_node_cli_set_reply_text(a_str_reply, "Flag can't be \"%s\"",*l_str_flags);
							return -20;
						}
						l_flags |= (1<<l_flag);
						l_str_flags++;
					}
					// Add flags as set_flags TDS section
					dap_tsd_t * l_tsd = dap_tsd_create_scalar(
							DAP_CHAIN_DATUM_TOKEN_TSD_TYPE_SET_FLAGS, l_flags);
					l_tsd_list = dap_list_append( l_tsd_list, l_tsd);
					l_tsd_total_size+= dap_tsd_size( l_tsd);

				}else if ( strcmp( a_argv[l_arg_index],"-flags_unset" )==0){   // Flags
					char ** l_str_flags = NULL;
					l_str_flags = dap_strsplit( l_arg_param,",",0xffff );
					uint16_t l_flags = 0;
					while (l_str_flags && *l_str_flags ){
						uint16_t l_flag = dap_chain_datum_token_flag_from_str(*l_str_flags);
						if ( l_flag == DAP_CHAIN_DATUM_TOKEN_FLAG_UNDEFINED ){
							dap_chain_node_cli_set_reply_text(a_str_reply, "Flag can't be \"%s\"",*l_str_flags);
							return -20;
						}
						l_flags |= l_flag;
						l_str_flags++;
					}
					// Add flags as unset_flags TDS section
					dap_tsd_t * l_tsd = dap_tsd_create_scalar(
							DAP_CHAIN_DATUM_TOKEN_TSD_TYPE_UNSET_FLAGS, l_flags);
					l_tsd_list = dap_list_append( l_tsd_list, l_tsd);
					l_tsd_total_size+= dap_tsd_size( l_tsd);

				}else if ( strcmp( a_argv[l_arg_index],"-signs" )==0){
					dap_cert_parse_str_list(l_arg_param, &l_certs, &l_certs_count);
					if(!l_certs_count) {
						dap_chain_node_cli_set_reply_text(a_str_reply,
														  "token_update command requres at least one valid certificate to sign the basic transaction of emission");
						return -10;
					}
				} else if ( strcmp( a_argv[l_arg_index],"-total_supply" )==0){ // Total supply
					dap_tsd_t * l_tsd;
					uint256_t l_param_value = dap_chain_balance_scan(l_arg_param);
					l_tsd = dap_tsd_create_scalar(
							DAP_CHAIN_DATUM_TOKEN_TSD_TYPE_TOTAL_SUPPLY, l_param_value);
					l_tsd_list = dap_list_append( l_tsd_list, l_tsd);
					l_tsd_total_size+= dap_tsd_size( l_tsd);
				}else if ( strcmp( a_argv[l_arg_index],"-total_signs_valid" )==0){ // Signs valid
					uint16_t l_param_value = (uint16_t)atoi(l_arg_param);
					l_signs_total = l_param_value;
					dap_tsd_t * l_tsd = dap_tsd_create_scalar(
							DAP_CHAIN_DATUM_TOKEN_TSD_TYPE_TOTAL_SIGNS_VALID, l_param_value);
					l_tsd_list = dap_list_append( l_tsd_list, l_tsd);
					l_tsd_total_size+= dap_tsd_size( l_tsd);
				}else if ( strcmp( a_argv[l_arg_index],"-datum_type_allowed_add" )==0){ // Datum type allowed add
					dap_tsd_t * l_tsd = dap_tsd_create_string(
							DAP_CHAIN_DATUM_TOKEN_TSD_TYPE_DATUM_TYPE_ALLOWED_ADD, l_arg_param);
					l_tsd_list = dap_list_append( l_tsd_list, l_tsd);
					l_tsd_total_size+= dap_tsd_size( l_tsd);
				}else if ( strcmp( a_argv[l_arg_index],"-datum_type_allowed_remove" )==0){ // Datum type allowed remove
					dap_tsd_t * l_tsd = dap_tsd_create_string(
							DAP_CHAIN_DATUM_TOKEN_TSD_TYPE_DATUM_TYPE_ALLOWED_REMOVE, l_arg_param);
					l_tsd_list = dap_list_append( l_tsd_list, l_tsd);
					l_tsd_total_size+= dap_tsd_size( l_tsd);
				}else if ( strcmp( a_argv[l_arg_index],"-datum_type_blocked_add" )==0){ // Datum type blocked add
					dap_tsd_t * l_tsd = dap_tsd_create_string(
							DAP_CHAIN_DATUM_TOKEN_TSD_TYPE_DATUM_TYPE_BLOCKED_ADD, l_arg_param);
					l_tsd_list = dap_list_append( l_tsd_list, l_tsd);
					l_tsd_total_size+= dap_tsd_size( l_tsd);
				}else if ( strcmp( a_argv[l_arg_index],"-datum_type_blocked_remove" )==0){ // Datum type blocked remove
					dap_tsd_t * l_tsd = dap_tsd_create_string(
							DAP_CHAIN_DATUM_TOKEN_TSD_TYPE_DATUM_TYPE_BLOCKED_REMOVE, l_arg_param);
					l_tsd_list = dap_list_append( l_tsd_list, l_tsd);
					l_tsd_total_size+= dap_tsd_size( l_tsd);
				}else if ( strcmp( a_argv[l_arg_index],"-tx_receiver_allowed_add" )==0){ // TX Receiver add
					dap_tsd_t * l_tsd = dap_tsd_create_string(
							DAP_CHAIN_DATUM_TOKEN_TSD_TYPE_TX_RECEIVER_ALLOWED_ADD, l_arg_param);
					l_tsd_list = dap_list_append( l_tsd_list, l_tsd);
					l_tsd_total_size+= dap_tsd_size( l_tsd);
				}else if ( strcmp( a_argv[l_arg_index],"-tx_receiver_allowed_remove" )==0){ // TX Receiver remove
					dap_tsd_t * l_tsd = dap_tsd_create_string(
							DAP_CHAIN_DATUM_TOKEN_TSD_TYPE_TX_RECEIVER_ALLOWED_REMOVE, l_arg_param);
					l_tsd_list = dap_list_append( l_tsd_list, l_tsd);
					l_tsd_total_size+= dap_tsd_size( l_tsd);
				}else if ( strcmp( a_argv[l_arg_index],"-tx_receiver_blocked_add" )==0){ // TX Receiver blocked add
					dap_tsd_t * l_tsd = dap_tsd_create_string(
							DAP_CHAIN_DATUM_TOKEN_TSD_TYPE_TX_RECEIVER_BLOCKED_ADD, l_arg_param);
					l_tsd_list = dap_list_append( l_tsd_list, l_tsd);
					l_tsd_total_size+= dap_tsd_size( l_tsd);
				}else if ( strcmp( a_argv[l_arg_index],"-tx_receiver_blocked_remove" )==0){ // TX Receiver blocked remove
					dap_tsd_t * l_tsd = dap_tsd_create_string(
							DAP_CHAIN_DATUM_TOKEN_TSD_TYPE_TX_RECEIVER_BLOCKED_REMOVE, l_arg_param);
					l_tsd_list = dap_list_append( l_tsd_list, l_tsd);
					l_tsd_total_size+= dap_tsd_size( l_tsd);
				}else if ( strcmp( a_argv[l_arg_index],"-tx_sender_allowed_add" )==0){ // TX Sender allowed add
					dap_tsd_t * l_tsd = dap_tsd_create_string(
							DAP_CHAIN_DATUM_TOKEN_TSD_TYPE_TX_SENDER_ALLOWED_ADD, l_arg_param);
					l_tsd_list = dap_list_append( l_tsd_list, l_tsd);
					l_tsd_total_size+= dap_tsd_size( l_tsd);
				}else if ( strcmp( a_argv[l_arg_index],"-tx_sender_allowed_remove" )==0){ // TX Sender allowed remove
					dap_tsd_t * l_tsd = dap_tsd_create_string(
							DAP_CHAIN_DATUM_TOKEN_TSD_TYPE_TX_SENDER_ALLOWED_REMOVE, l_arg_param);
					l_tsd_list = dap_list_append( l_tsd_list, l_tsd);
					l_tsd_total_size+= dap_tsd_size( l_tsd);
				}else if ( strcmp( a_argv[l_arg_index],"-tx_sender_blocked_add" )==0){  // TX Sender blocked add
					dap_tsd_t * l_tsd = dap_tsd_create_string(
							DAP_CHAIN_DATUM_TOKEN_TSD_TYPE_TX_SENDER_BLOCKED_ADD, l_arg_param);
					l_tsd_list = dap_list_append( l_tsd_list, l_tsd);
					l_tsd_total_size+= dap_tsd_size( l_tsd);
				}else if ( strcmp( a_argv[l_arg_index],"-tx_sender_blocked_remove" )==0){  // TX Sender blocked remove
					dap_tsd_t * l_tsd = dap_tsd_create_string(
							DAP_CHAIN_DATUM_TOKEN_TSD_TYPE_TX_SENDER_BLOCKED_REMOVE, l_arg_param);
					l_tsd_list = dap_list_append( l_tsd_list, l_tsd);
					l_tsd_total_size+= dap_tsd_size( l_tsd);
				} else if (strcmp( a_argv[l_arg_index], "-chain") && strcmp( a_argv[l_arg_index], "-net") &&
						   strcmp( a_argv[l_arg_index], "-token") && !strcmp( a_argv[l_arg_index], "-type")) {
					dap_chain_node_cli_set_reply_text(a_str_reply, "Unknown param \"%s\"",a_argv[l_arg_index]);
					return -20;
				}
				l_arg_index+=2;
			}

			if (!l_tsd_total_size) {
				dap_chain_node_cli_set_reply_text(a_str_reply, "No valid params to update");
				return -21;
			}

			// If we have more certs than we need signs - use only first part of the list
			if(l_certs_count > l_signs_total)
				l_certs_count = l_signs_total;

			// Create new datum token
			l_datum_token_update = DAP_NEW_Z_SIZE(dap_chain_datum_token_t, sizeof(dap_chain_datum_token_t)+l_tsd_total_size ) ;
			l_datum_token_update->type = DAP_CHAIN_DATUM_TOKEN_TYPE_PRIVATE_UPDATE; // 256
			dap_snprintf(l_datum_token_update->ticker, sizeof(l_datum_token_update->ticker), "%s", l_ticker);
			l_datum_token_update->header_private_update.tsd_total_size = l_tsd_total_size;

			// Sign header with all certificates in the list and add signs to the end of token update
			l_sign_counter = 0;
			l_datum_token_update = s_sign_cert_in_cycle(l_certs, l_datum_token_update, l_certs_count, &l_tsd_total_size,
														&l_sign_counter);
			l_datum_token_update->signs_total = l_sign_counter;

			// Add TSD sections in the end
			for ( dap_list_t* l_iter=dap_list_first(l_tsd_list); l_iter; l_iter=l_iter->next){
				dap_tsd_t * l_tsd = (dap_tsd_t *) l_iter->data;
				size_t l_tsd_size = dap_tsd_size( l_tsd);
				memcpy(l_datum_token_update->data_n_tsd + l_datum_data_offset, l_tsd, l_tsd_size);
				l_datum_data_offset += l_tsd_size;
			}


		}break;

		default:
			dap_chain_node_cli_set_reply_text(a_str_reply,
											  "Unknown token type");
			return -8;
	}

	if (l_sign_counter == 0)
	{
		dap_chain_node_cli_set_reply_text(a_str_reply,
										  "Token declaration failed. Successful count of certificate signing is 0");
		return -9;
	}

	dap_chain_datum_t * l_datum = dap_chain_datum_create(DAP_CHAIN_DATUM_TOKEN_TYPE_PRIVATE_UPDATE, l_datum_token_update,
														 sizeof(l_datum_token_update->header_simple) + l_datum_data_offset);
	size_t l_datum_size = dap_chain_datum_size(l_datum);

	// Calc datum's hash
	dap_chain_hash_fast_t l_key_hash;
	dap_hash_fast(l_datum, l_datum_size, &l_key_hash);
	char * l_key_str = dap_chain_hash_fast_to_str_new(&l_key_hash);
	char * l_key_str_base58 = dap_enc_base58_encode_hash_to_str(&l_key_hash);

	// Add datum to mempool with datum_token_update hash as a key
	char * l_gdb_group_mempool;
	if(l_chain) {
		l_gdb_group_mempool = dap_chain_net_get_gdb_group_mempool(l_chain);
	}
	else {
		l_gdb_group_mempool = dap_chain_net_get_gdb_group_mempool_by_chain_type(l_net, CHAIN_TYPE_TOKEN);

	}
	if(dap_chain_global_db_gr_set(dap_strdup(l_key_str), (uint8_t *) l_datum, l_datum_size, l_gdb_group_mempool)) {
		if(!dap_strcmp(l_hash_out_type,"hex"))
			dap_chain_node_cli_set_reply_text(a_str_reply, "datum %s with token update %s is placed in datum pool ", l_key_str, l_ticker);
		else
			dap_chain_node_cli_set_reply_text(a_str_reply, "datum %s with token update %s is placed in datum pool ", l_key_str_base58, l_ticker);
		DAP_DELETE(l_datum);
		DAP_DELETE(l_datum_token_update);
		DAP_DELETE(l_gdb_group_mempool);
		DAP_DELETE(l_key_str);
		DAP_DELETE(l_key_str_base58);
		return 0;
	}
	else {
		if(!dap_strcmp(l_hash_out_type,"hex"))
			dap_chain_node_cli_set_reply_text(a_str_reply, "datum tx %s is not placed in datum pool ", l_key_str);
		else
			dap_chain_node_cli_set_reply_text(a_str_reply, "datum tx %s is not placed in datum pool ", l_key_str_base58);
		DAP_DELETE(l_datum);
		DAP_DELETE(l_datum_token_update);
		DAP_DELETE(l_gdb_group_mempool);
		DAP_DELETE(l_key_str);
		DAP_DELETE(l_key_str_base58);
		return -2;
	}
 */
}


/**
 * @brief com_token_emit
 * @param argc
 * @param argv
 * @param arg_func
 * @param str_reply
 * @return
 */
int com_token_emit(int a_argc, char ** a_argv, char ** a_str_reply)
{
    int arg_index = 1;
    const char *str_tmp = NULL;
    char *str_reply_tmp = NULL;
    uint256_t l_emission_value = {};

    const char * l_ticker = NULL;

    const char * l_addr_str = NULL;

    const char * l_emission_hash_str = NULL;
    const char * l_emission_hash_str_remove = NULL;
    dap_chain_hash_fast_t l_emission_hash, l_datum_emission_hash;
    dap_chain_datum_token_emission_t *l_emission = NULL;
    size_t l_emission_size;

    const char * l_certs_str = NULL;

    dap_cert_t ** l_certs = NULL;
    size_t l_certs_size = 0;

    const char * l_chain_emission_str = NULL;
    dap_chain_t * l_chain_emission = NULL;

    const char * l_chain_base_tx_str = NULL;
    dap_chain_t * l_chain_base_tx = NULL;

    dap_chain_net_t * l_net = NULL;

    const char * l_hash_out_type = NULL;
    dap_chain_node_cli_find_option_val(a_argv, arg_index, a_argc, "-H", &l_hash_out_type);
    if(!l_hash_out_type)
        l_hash_out_type = "hex";
    if(dap_strcmp(l_hash_out_type,"hex") && dap_strcmp(l_hash_out_type,"base58")) {
        dap_chain_node_cli_set_reply_text(a_str_reply, "invalid parameter -H, valid values: -H <hex | base58>");
        return -1;
    }

    dap_chain_node_cli_cmd_values_parse_net_chain(&arg_index,a_argc,a_argv,a_str_reply,NULL, &l_net);
    if( ! l_net) { // Can't find such network
        return -43;
    }

	int no_base_tx = dap_chain_node_cli_check_option(a_argv, arg_index, a_argc, "-no_base_tx");

    // Token emission
    dap_chain_node_cli_find_option_val(a_argv, arg_index, a_argc, "-emission", &l_emission_hash_str);

    // Emission certs
    dap_chain_node_cli_find_option_val(a_argv, arg_index, a_argc, "-certs", &l_certs_str);

    // Wallet address that recieves the emission
    dap_chain_node_cli_find_option_val(a_argv, arg_index, a_argc, "-addr", &l_addr_str);

    // Token ticker
    dap_chain_node_cli_find_option_val(a_argv, arg_index, a_argc, "-token", &l_ticker);

    if(!l_certs_str) {
        dap_chain_node_cli_set_reply_text(a_str_reply, "token_emit requires parameter '-certs'");
        return -4;
    }
    dap_cert_parse_str_list(l_certs_str, &l_certs, &l_certs_size);

    if(!l_certs_size) {
        dap_chain_node_cli_set_reply_text(a_str_reply,
                "token_emit command requres at least one valid certificate to sign the basic transaction of emission");
        return -5;
    }

    const char *l_add_sign = NULL;
    dap_chain_addr_t *l_addr = NULL;
    dap_chain_node_cli_find_option_val(a_argv, arg_index, arg_index + 1, "sign", &l_add_sign);
    if (!l_add_sign) {      //Create the emission
        // Emission value
        if(dap_chain_node_cli_find_option_val(a_argv, arg_index, a_argc, "-emission_value", &str_tmp)) {
            l_emission_value = dap_chain_balance_scan(str_tmp);
        }

        if (IS_ZERO_256(l_emission_value)) {
            dap_chain_node_cli_set_reply_text(a_str_reply, "token_emit requires parameter '-emission_value'");
            return -1;
        }

        if(!l_addr_str) {
            dap_chain_node_cli_set_reply_text(a_str_reply, "token_emit requires parameter '-addr'");
            return -2;
        }

        if(!l_ticker) {
            dap_chain_node_cli_set_reply_text(a_str_reply, "token_emit requires parameter '-token'");
            return -3;
        }

        l_addr = dap_chain_addr_from_str(l_addr_str);

        if(!l_addr) {
            dap_chain_node_cli_set_reply_text(a_str_reply, "address \"%s\" is invalid", l_addr_str);
            return -4;
        }

        dap_chain_node_cli_find_option_val(a_argv, arg_index, a_argc, "-chain_emission", &l_chain_emission_str);
        if(l_chain_emission_str) {
            if((l_chain_emission = dap_chain_net_get_chain_by_name(l_net, l_chain_emission_str)) == NULL) { // Can't find such chain
                dap_chain_node_cli_set_reply_text(a_str_reply,
                        "token_create requires parameter '-chain_emission' to be valid chain name in chain net %s or set default datum type in chain configuration file",
                        l_net->pub.name);
                return -45;
            }
        }
    } else {
        if (l_emission_hash_str) {
            DL_FOREACH(l_net->pub.chains, l_chain_emission) {
                l_emission = dap_chain_mempool_emission_get(l_chain_emission, l_emission_hash_str);
                if (l_emission){
                    l_emission_hash_str_remove = l_emission_hash_str;
                    break;
                }
            }
            if (!l_emission){
                dap_chain_node_cli_set_reply_text(a_str_reply, "Can' find emission with hash \"%s\" for token %s on network %s",
                                                  l_emission_hash_str, l_ticker, l_net->pub.name);
                return -32;
            }
        } else {
            dap_chain_node_cli_set_reply_text(a_str_reply, "Subcommand 'sign' recuires parameter '-emission'");
            return -31;
        }
    }

    dap_chain_node_cli_find_option_val(a_argv, arg_index, a_argc, "-chain_base_tx", &l_chain_base_tx_str);

    if(l_chain_base_tx_str && no_base_tx < 0) {
        if((l_chain_base_tx = dap_chain_net_get_chain_by_name(l_net, l_chain_base_tx_str)) == NULL) { // Can't find such chain
            dap_chain_node_cli_set_reply_text(a_str_reply,
                    "token_create requires parameter '-chain_base_tx' to be valid chain name in chain net %s or set default datum type in chain configuration file\n"
					"but, if you need create emission has no base transaction, use flag '-no_base_tx'", l_net->pub.name);
			DAP_DEL_Z(l_addr);
            return -47;
        }
		goto CheckTicker;	// --->>
    } else if (no_base_tx < 0) {
		if((l_chain_base_tx = dap_chain_net_get_default_chain_by_chain_type(l_net, CHAIN_TYPE_TX)) == NULL) { // Can't find such chain
			dap_chain_node_cli_set_reply_text(a_str_reply,
						"token_create requires parameter '-chain_base_tx' to be valid chain name in chain net %s or set default datum type in chain configuration file\n"
						"but, if you need create emission has no base transaction, use flag '-no_base_tx'", l_net->pub.name);
			DAP_DEL_Z(l_addr);
			return -47;
		}
		CheckTicker:		// <<---
		if(!l_ticker) {
			dap_chain_node_cli_set_reply_text(a_str_reply, "token_emit requires parameter '-token'");
			DAP_DEL_Z(l_addr);
			return -3;
		}
	}

    if (!l_add_sign) {
        if (!l_chain_emission) {
			if ( (l_chain_emission = dap_chain_net_get_default_chain_by_chain_type(l_net,CHAIN_TYPE_EMISSION)) == NULL ) {
				DAP_DEL_Z(l_addr);
				dap_chain_node_cli_set_reply_text(a_str_reply,
					"token_create requires parameter '-chain_emission' to be valid chain name in chain net %s or set default datum type in chain configuration file",
						 l_net->pub.name);
				return -50;
			}
		}
		// l_chain_emission = dap_chain_net_get_chain_by_chain_type(l_net, CHAIN_TYPE_EMISSION);
        // Create emission datum
        l_emission = dap_chain_datum_emission_create(l_emission_value, l_ticker, l_addr);
    }
    //
    //l_emission->data.type_auth.signs_count += l_certs_size;
    // Then add signs
    for(size_t i = 0; i < l_certs_size; i++)
        l_emission = dap_chain_datum_emission_add_sign(l_certs[i]->enc_key, l_emission);
    // Calc emission's hash
    l_emission_size = dap_chain_datum_emission_get_size((uint8_t *)l_emission);
    dap_hash_fast(l_emission, l_emission_size, &l_emission_hash);
    // Produce datum
    dap_chain_datum_t *l_datum_emission = dap_chain_datum_create(DAP_CHAIN_DATUM_TOKEN_EMISSION,
            l_emission,
            l_emission_size);
    // Delete token emission
    DAP_DEL_Z(l_emission);

    char *l_gdb_group_mempool_emission = dap_chain_net_get_gdb_group_mempool(l_chain_emission);

    size_t l_datum_emission_size = sizeof(l_datum_emission->header) + l_datum_emission->header.data_size;

    // Calc datum emission's hash
    dap_hash_fast(l_datum_emission, l_datum_emission_size, &l_datum_emission_hash);
    // return 0 (false) if strings are equivalent
    bool l_hex_format = dap_strcmp(l_hash_out_type, "hex") ? false
                                                           : true;
    l_emission_hash_str = l_hex_format ? dap_chain_hash_fast_to_str_new(&l_datum_emission_hash)
                                       : dap_enc_base58_encode_hash_to_str(&l_datum_emission_hash);
    // Add token emission datum to mempool

    bool l_placed = dap_chain_global_db_gr_set(l_emission_hash_str,
                                               (uint8_t *)l_datum_emission,
                                               l_datum_emission_size,
                                               l_gdb_group_mempool_emission);

    str_reply_tmp = dap_strdup_printf("Datum %s with 256bit emission is%s placed in datum pool",
                                      l_emission_hash_str, l_placed ? "" : " not");
    DAP_DEL_Z(l_emission_hash_str);
    if (!l_placed) {
        DAP_DEL_Z(l_datum_emission);
        DAP_DEL_Z(l_certs);
        return -1;
    }
    //remove previous emission datum from mempool if have new signed emission datum
    if (l_emission_hash_str_remove)
        dap_chain_global_db_gr_del(l_emission_hash_str_remove, l_gdb_group_mempool_emission);

    if(l_chain_base_tx) {
        dap_chain_hash_fast_t *l_datum_tx_hash = dap_chain_mempool_base_tx_create(l_chain_base_tx, &l_emission_hash,
                                                                l_chain_emission->id, l_emission_value, l_ticker,
                                                                l_addr, l_certs, l_certs_size);
        char *l_tx_hash_str = l_hex_format ? dap_chain_hash_fast_to_str_new(l_datum_tx_hash)
                                           : dap_enc_base58_encode_hash_to_str(l_datum_tx_hash);
        dap_chain_node_cli_set_reply_text(a_str_reply, "%s\nDatum %s with 256bit TX is%s placed in datum pool",
                                          str_reply_tmp, l_tx_hash_str, l_placed ? "" : " not");
        DAP_DEL_Z(l_tx_hash_str);
        DAP_DEL_Z(str_reply_tmp);
    } else{ // if transaction was not specified when emission was added we need output only emission result
        dap_chain_node_cli_set_reply_text(a_str_reply, str_reply_tmp);
    }
    DAP_DEL_Z(str_reply_tmp);
    DAP_DEL_Z(l_addr);
    DAP_DEL_Z(l_certs);
    return 0;
}


/**
 * @brief com_tx_cond_create
 * Create transaction
 * com_tx_cond_create command
 * @param a_argc
 * @param a_argv
 * @param a_str_reply
 * @return int
 */
int com_tx_cond_create(int a_argc, char ** a_argv, char **a_str_reply)
{
    (void) a_argc;
    int arg_index = 1;
    const char *c_wallets_path = dap_chain_wallet_get_path(g_config);
    const char * l_token_ticker = NULL;
    const char * l_wallet_str = NULL;
    const char * l_cert_str = NULL;
    const char * l_value_datoshi_str = NULL;
    const char * l_net_name = NULL;
    const char * l_unit_str = NULL;
    const char * l_srv_uid_str = NULL;
    uint256_t l_value_datoshi = {};
    const char * l_hash_out_type = NULL;
    dap_chain_node_cli_find_option_val(a_argv, arg_index, a_argc, "-H", &l_hash_out_type);
    if(!l_hash_out_type)
        l_hash_out_type = "hex";
    if(dap_strcmp(l_hash_out_type,"hex") && dap_strcmp(l_hash_out_type,"base58")) {
        dap_chain_node_cli_set_reply_text(a_str_reply, "Invalid parameter -H, valid values: -H <hex | base58>");
        return -1;
    }

    // Token ticker
    dap_chain_node_cli_find_option_val(a_argv, arg_index, a_argc, "-token", &l_token_ticker);
    // Wallet name - from
    dap_chain_node_cli_find_option_val(a_argv, arg_index, a_argc, "-wallet", &l_wallet_str);
    // Public certifiacte of condition owner
    dap_chain_node_cli_find_option_val(a_argv, arg_index, a_argc, "-cert", &l_cert_str);
    // value datoshi
    dap_chain_node_cli_find_option_val(a_argv, arg_index, a_argc, "-value", &l_value_datoshi_str);
    // net
    dap_chain_node_cli_find_option_val(a_argv, arg_index, a_argc, "-net", &l_net_name);
    // unit
    dap_chain_node_cli_find_option_val(a_argv, arg_index, a_argc, "-unit", &l_unit_str);
    // service
    dap_chain_node_cli_find_option_val(a_argv, arg_index, a_argc, "-srv_uid", &l_srv_uid_str);

    if(!l_token_ticker) {
        dap_chain_node_cli_set_reply_text(a_str_reply, "tx_cond_create requires parameter '-token'");
        return -1;
    }
    if (!l_wallet_str) {
        dap_chain_node_cli_set_reply_text(a_str_reply, "tx_cond_create requires parameter '-wallet'");
        return -2;
    }
    if (!l_cert_str) {
        dap_chain_node_cli_set_reply_text(a_str_reply, "tx_cond_create requires parameter '-cert'");
        return -3;
    }
    if(!l_value_datoshi_str) {
        dap_chain_node_cli_set_reply_text(a_str_reply, "tx_cond_create requires parameter '-value'");
        return -4;
    }

    if(!l_net_name) {
        dap_chain_node_cli_set_reply_text(a_str_reply, "tx_cond_create requires parameter '-net'");
        return -5;
    }
    if(!l_unit_str) {
        dap_chain_node_cli_set_reply_text(a_str_reply, "tx_cond_create requires parameter '-unit'");
        return -6;
    }

    if(!l_srv_uid_str) {
        dap_chain_node_cli_set_reply_text(a_str_reply, "tx_cond_create requires parameter '-srv_uid'");
        return -7;
    }
    dap_chain_net_srv_uid_t l_srv_uid = {};
    l_srv_uid.uint64 = strtoll(l_srv_uid_str, NULL, 10);
    if (!l_srv_uid.uint64) {
        dap_chain_node_cli_set_reply_text(a_str_reply, "Can't find service UID %s ", l_srv_uid_str);
        return -8;
    }

    dap_chain_net_srv_price_unit_uid_t l_price_unit = dap_chain_net_srv_price_unit_uid_from_str(l_unit_str);

    if(l_price_unit.enm == SERV_UNIT_UNDEFINED) {
        dap_chain_node_cli_set_reply_text(a_str_reply, "Can't recognize unit '%s'. Unit must look like {mb | kb | b | sec | day}",
                l_unit_str);
        return -9;
    }

    l_value_datoshi = dap_chain_balance_scan(l_value_datoshi_str);
    if(IS_ZERO_256(l_value_datoshi)) {
        dap_chain_node_cli_set_reply_text(a_str_reply, "Can't recognize value '%s' as a number", l_value_datoshi_str);
        return -10;
    }

    dap_chain_net_t * l_net = l_net_name ? dap_chain_net_by_name(l_net_name) : NULL;
    if(!l_net) {
        dap_chain_node_cli_set_reply_text(a_str_reply, "Can't find net '%s'", l_net_name);
        return -11;
    }
    dap_chain_wallet_t *l_wallet = dap_chain_wallet_open(l_wallet_str, c_wallets_path);
    if(!l_wallet) {
        dap_chain_node_cli_set_reply_text(a_str_reply, "Can't open wallet '%s'", l_wallet);
        return -12;
    }

    dap_cert_t *l_cert_cond = dap_cert_find_by_name(l_cert_str);
    if(!l_cert_cond) {
        dap_chain_wallet_close(l_wallet);
        dap_chain_node_cli_set_reply_text(a_str_reply, "Can't find cert '%s'", l_cert_str);
        return -13;
    }

    dap_enc_key_t *l_key_from = dap_chain_wallet_get_key(l_wallet, 0);
    dap_pkey_t *l_key_cond = dap_pkey_from_enc_key(l_cert_cond->enc_key);
    if (!l_key_cond) {
        dap_chain_wallet_close(l_wallet);
        dap_chain_node_cli_set_reply_text(a_str_reply, "Cert '%s' doesn't contain a valid public key", l_cert_str);
        return -14;
    }

    uint256_t l_value_per_unit_max = {};
    uint256_t l_value_fee = {};
    dap_chain_hash_fast_t *l_tx_cond_hash = dap_chain_mempool_tx_create_cond(l_net, l_key_from, l_key_cond, l_token_ticker,
                                        l_value_datoshi, l_value_per_unit_max, l_price_unit, l_srv_uid, l_value_fee, NULL, 0);
    dap_chain_wallet_close(l_wallet);
    DAP_DELETE(l_key_cond);

    char *l_hash_str;
    if(!dap_strcmp(l_hash_out_type, "hex")) {
        l_hash_str = l_tx_cond_hash ? dap_chain_hash_fast_to_str_new(l_tx_cond_hash) : NULL;
    }
    else {
        l_hash_str = l_tx_cond_hash ? dap_enc_base58_encode_hash_to_str(l_tx_cond_hash) : NULL;
    }

    /*dap_chain_node_cli_set_reply_text(str_reply, "cond create=%s\n",
            (res == 0) ? "Ok" : (res == -2) ? "False, not enough funds for service fee" : "False");
    return res;*/

    int l_ret;
    // example: cond create succefully hash=0x4AA303EB7C10430C0AAC42F399D265BC7DD09E3983E088E02B8CED38DA22EDA9
    if(l_hash_str){
        dap_chain_node_cli_set_reply_text(a_str_reply, "cond create succefully hash=%s\n", l_hash_str);
        l_ret = 0;
    }
    else{
        dap_chain_node_cli_set_reply_text(a_str_reply, "cond can't create\n");
        l_ret = -1;
    }

    DAP_DELETE(l_hash_str);
    return  l_ret;
}

/**
 * @brief com_mempool_add_ca
 * @details Place public CA into the mempool
 * @param a_argc
 * @param a_argv
 * @param a_str_reply
 * @return
 */
int com_mempool_add_ca(int a_argc,  char ** a_argv, char ** a_str_reply)
{
    int arg_index = 1;

    // Read params
    const char * l_ca_name = NULL;
    dap_chain_net_t * l_net = NULL;
    dap_chain_t * l_chain = NULL;

    dap_chain_node_cli_find_option_val(a_argv, arg_index, a_argc, "-ca_name", &l_ca_name);
    dap_chain_node_cli_cmd_values_parse_net_chain(&arg_index,a_argc, a_argv, a_str_reply, &l_chain, &l_net);
    if ( l_net == NULL ){
        return -1;
    } else if (a_str_reply && *a_str_reply) {
        DAP_DELETE(*a_str_reply);
        *a_str_reply = NULL;
    }

    // Chech for chain if was set or not
    if ( l_chain == NULL){
       // If wasn't set - trying to auto detect
        l_chain = dap_chain_net_get_chain_by_chain_type( l_net, CHAIN_TYPE_CA );
        if (l_chain == NULL) { // If can't auto detect
            // clean previous error code
            dap_chain_node_cli_set_reply_text(a_str_reply,
                    "No chains for CA datum in network \"%s\"", l_net->pub.name );
            return -2;
        }
    }
    // Check if '-ca_name' wasn't specified
    if (l_ca_name == NULL){
        dap_chain_node_cli_set_reply_text(a_str_reply,
                "mempool_add_ca_public requires parameter '-ca_name' to specify the certificate name");
        return -3;
    }

    // Find certificate with specified key
    dap_cert_t * l_cert = dap_cert_find_by_name( l_ca_name );
    if( l_cert == NULL ){
        dap_chain_node_cli_set_reply_text(a_str_reply,
                "Can't find \"%s\" certificate", l_ca_name );
        return -4;
    }
    if( l_cert->enc_key == NULL ){
        dap_chain_node_cli_set_reply_text(a_str_reply,
                "Corrupted certificate \"%s\" without keys certificate", l_ca_name );
        return -5;
    }

    if ( l_cert->enc_key->priv_key_data_size || l_cert->enc_key->priv_key_data){
        dap_chain_node_cli_set_reply_text(a_str_reply,
                "Certificate \"%s\" has private key data. Please export public only key certificate without private keys", l_ca_name );
        return -6;
    }

    // Serialize certificate into memory
    uint32_t l_cert_serialized_size = 0;
    byte_t * l_cert_serialized = dap_cert_mem_save( l_cert, &l_cert_serialized_size );
    if( l_cert_serialized == NULL){
        dap_chain_node_cli_set_reply_text(a_str_reply,
                "Can't serialize in memory certificate \"%s\"", l_ca_name );
        return -7;
    }
    // Now all the chechs passed, forming datum for mempool
    dap_chain_datum_t * l_datum = dap_chain_datum_create( DAP_CHAIN_DATUM_CA, l_cert_serialized , l_cert_serialized_size);
    DAP_DELETE( l_cert_serialized);
    if( l_datum == NULL){
        dap_chain_node_cli_set_reply_text(a_str_reply,
                "Can't produce datum from certificate \"%s\"", l_ca_name );
        return -7;
    }

    // Finaly add datum to mempool
    char *l_hash_str = dap_chain_mempool_datum_add(l_datum,l_chain);
    if (l_hash_str) {
        dap_chain_node_cli_set_reply_text(a_str_reply,
                "Datum %s was successfully placed to mempool", l_hash_str);
        DAP_DELETE(l_hash_str);
        return 0;
    } else {
        dap_chain_node_cli_set_reply_text(a_str_reply,
                "Can't place certificate \"%s\" to mempool", l_ca_name);
        DAP_DELETE( l_datum );
        return -8;
    }
}

/**
 * @brief com_chain_ca_copy
 * @details copy public CA into the mempool
 * @param a_argc
 * @param a_argv
 * @param a_arg_func
 * @param a_str_reply
 * @return
 */
int com_chain_ca_copy( int a_argc,  char ** a_argv, char ** a_str_reply)
{
    return com_mempool_add_ca(a_argc, a_argv, a_str_reply);
}


/**
 * @brief com_chain_ca_pub
 * @details place public CA into the mempool
 * @param a_argc
 * @param a_argv
 * @param a_arg_func
 * @param a_str_reply
 * @return
 */
int com_chain_ca_pub( int a_argc,  char ** a_argv, char ** a_str_reply)
{
    int arg_index = 1;
    // Read params
    const char * l_ca_name = NULL;
    dap_chain_net_t * l_net = NULL;
    dap_chain_t * l_chain = NULL;

    dap_chain_node_cli_find_option_val(a_argv, arg_index, a_argc, "-ca_name", &l_ca_name);
    dap_chain_node_cli_cmd_values_parse_net_chain(&arg_index,a_argc, a_argv, a_str_reply, &l_chain, &l_net);

    dap_cert_t * l_cert = dap_cert_find_by_name( l_ca_name );
    if( l_cert == NULL ){
        dap_chain_node_cli_set_reply_text(a_str_reply,
                "Can't find \"%s\" certificate", l_ca_name );
        return -4;
    }


    if( l_cert->enc_key == NULL ){
        dap_chain_node_cli_set_reply_text(a_str_reply,
                "Corrupted certificate \"%s\" without keys certificate", l_ca_name );
        return -5;
    }

    // Create empty new cert
    dap_cert_t * l_cert_new = dap_cert_new(l_ca_name);
    l_cert_new->enc_key = dap_enc_key_new( l_cert->enc_key->type);

    // Copy only public key
    l_cert_new->enc_key->pub_key_data = DAP_NEW_Z_SIZE(uint8_t,
                                                      l_cert_new->enc_key->pub_key_data_size =
                                                      l_cert->enc_key->pub_key_data_size );
    memcpy(l_cert_new->enc_key->pub_key_data, l_cert->enc_key->pub_key_data,l_cert->enc_key->pub_key_data_size);

    // Serialize certificate into memory
    uint32_t l_cert_serialized_size = 0;
    byte_t * l_cert_serialized = dap_cert_mem_save( l_cert_new, &l_cert_serialized_size );
    if( l_cert_serialized == NULL){
        dap_chain_node_cli_set_reply_text(a_str_reply,
                "Can't serialize in memory certificate" );
        return -7;
    }
    if( l_cert_serialized == NULL){
        dap_chain_node_cli_set_reply_text(a_str_reply,
                "Can't serialize in memory certificate");
        return -7;
    }
    // Now all the chechs passed, forming datum for mempool
    dap_chain_datum_t * l_datum = dap_chain_datum_create( DAP_CHAIN_DATUM_CA, l_cert_serialized , l_cert_serialized_size);
    DAP_DELETE( l_cert_serialized);
    if( l_datum == NULL){
        dap_chain_node_cli_set_reply_text(a_str_reply,
                "Can't produce datum from certificate");
        return -7;
    }

    // Finaly add datum to mempool
    char *l_hash_str = dap_chain_mempool_datum_add(l_datum,l_chain);
    if (l_hash_str) {
        dap_chain_node_cli_set_reply_text(a_str_reply,
                "Datum %s was successfully placed to mempool", l_hash_str);
        DAP_DELETE(l_hash_str);
        return 0;
    } else {
        dap_chain_node_cli_set_reply_text(a_str_reply,
                "Can't place certificate \"%s\" to mempool", l_ca_name);
        DAP_DELETE( l_datum );
        return -8;
    }
}

static const char* s_json_get_text(struct json_object *a_json, const char *a_key)
{
    if(!a_json || !a_key)
        return NULL;
    struct json_object *l_json = json_object_object_get(a_json, a_key);
    if(l_json && json_object_is_type(l_json, json_type_string)) {
        // Read text
        return json_object_get_string(l_json);
    }
    return NULL;
}

static bool s_json_get_int64(struct json_object *a_json, const char *a_key, int64_t *a_out)
{
    if(!a_json || !a_key || !a_out)
        return false;
    struct json_object *l_json = json_object_object_get(a_json, a_key);
    if(l_json) {
        if(json_object_is_type(l_json, json_type_int)) {
            // Read number
            *a_out = json_object_get_int64(l_json);
            return true;
        }
    }
    return false;
}

static bool s_json_get_unit(struct json_object *a_json, const char *a_key, dap_chain_net_srv_price_unit_uid_t *a_out)
{
    const char *l_unit_str = s_json_get_text(a_json, a_key);
    if(!l_unit_str || !a_out)
        return false;
    dap_chain_net_srv_price_unit_uid_t l_unit = dap_chain_net_srv_price_unit_uid_from_str(l_unit_str);
    if(l_unit.enm == SERV_UNIT_UNDEFINED)
        return false;
    a_out->enm = l_unit.enm;
    return true;
}

static bool s_json_get_uint256(struct json_object *a_json, const char *a_key, uint256_t *a_out)
{
    const char *l_uint256_str = s_json_get_text(a_json, a_key);
    if(!a_out || !l_uint256_str)
        return false;
    uint256_t l_value = dap_chain_balance_scan(l_uint256_str);
    if(!IS_ZERO_256(l_value)) {
        memcpy(a_out, &l_value, sizeof(uint256_t));
        return true;
    }
    return false;
}

// service names: srv_stake, srv_vpn, srv_xchange
static bool s_json_get_srv_uid(struct json_object *a_json, const char *a_key_service_id, const char *a_key_service, uint64_t *a_out)
{
    uint64_t l_srv_id;
    if(!a_out)
        return false;
    // Read service id
    if(s_json_get_int64(a_json, a_key_service_id, (int64_t*) &l_srv_id)) {
        *a_out = l_srv_id;
        return true;
    }
    else {
        // Read service as name
        const char *l_service = s_json_get_text(a_json, a_key_service);
        if(l_service) {
            dap_chain_net_srv_t *l_srv = dap_chain_net_srv_get_by_name(l_service);
            // Select service manually, this can happen if the service is not initialized [function dap_chain_net_srv_add()]
            // likely the service is disabled in the settings
            if(!l_srv) {
                // service DAP_CHAIN_NET_SRV_STAKE_ID
                if(!dap_strcmp(l_service, "srv_stake")) {
                    *a_out = 0x13;
                    return true;
                }
                // service DAP_CHAIN_NET_SRV_XCHANGE_ID
                else if(!dap_strcmp(l_service, "srv_stake")) {
                    *a_out = 0x02;
                    return true;
                }
                // service DAP_CHAIN_NET_SRV_VPN_ID
                else if(!dap_strcmp(l_service, "srv_vpn")) {
                    *a_out = 0x01;
                    return true;
                }
                else
                    return false;
            }
            *a_out = l_srv->uid.uint64;
            return true;
        }
    }
    return false;
}

static dap_chain_wallet_t* s_json_get_wallet(struct json_object *a_json, const char *a_key)
{
    dap_enc_key_t *l_enc_key = NULL;
    // From wallet
    const char *l_wallet_str = s_json_get_text(a_json, a_key);
    if(l_wallet_str) {
        dap_chain_wallet_t *l_wallet = dap_chain_wallet_open(l_wallet_str, dap_config_get_item_str_default(g_config, "resources", "wallets_path", NULL));
        return l_wallet;
    }
    return NULL;
}

static const dap_cert_t* s_json_get_cert(struct json_object *a_json, const char *a_key)
{
    const char *l_cert_name = s_json_get_text(a_json, a_key);
    if(l_cert_name) {
        dap_cert_t *l_cert = dap_cert_find_by_name(l_cert_name);
        return l_cert;
    }
    return NULL;
}

// Read pkey from wallet or cert
static dap_pkey_t* s_json_get_pkey(struct json_object *a_json)
{
    dap_pkey_t *l_pub_key = NULL;
    // From wallet
    dap_chain_wallet_t *l_wallet = s_json_get_wallet(a_json, "wallet");
    if(l_wallet) {
        l_pub_key = dap_chain_wallet_get_pkey(l_wallet, 0);
        dap_chain_wallet_close(l_wallet);
        if(l_pub_key) {
            return l_pub_key;
        }
    }
    // From cert
    const dap_cert_t *l_cert = s_json_get_cert(a_json, "cert");
    if(l_cert) {
        l_pub_key = dap_pkey_from_enc_key(l_cert->enc_key);
    }
    return l_pub_key;
}


/**
 * @brief Create transaction from json file
 * com_tx_create command
 * @param argc
 * @param argv
 * @param arg_func
 * @param str_reply
 * @return int
 */
int com_tx_create_json(int a_argc, char ** a_argv, char **a_str_reply)
{
    int l_arg_index = 1;
    int l_err_code = 0;
    const char *l_net_name = NULL; // optional parameter
    const char *l_chain_name = NULL; // optional parameter
    const char *l_json_file_path = NULL;

    dap_chain_node_cli_find_option_val(a_argv, l_arg_index, a_argc, "-net", &l_net_name); // optional parameter
    dap_chain_node_cli_find_option_val(a_argv, l_arg_index, a_argc, "-chain", &l_chain_name); // optional parameter
    dap_chain_node_cli_find_option_val(a_argv, l_arg_index, a_argc, "-json", &l_json_file_path);

    if(!l_json_file_path) {
        dap_chain_node_cli_set_reply_text(a_str_reply, "Command requires one of parameters '-json <json file path>'");
        return -1;
    }
    // Open json file
    struct json_object *l_json = json_object_from_file(l_json_file_path);
    if(!l_json) {
        dap_chain_node_cli_set_reply_text(a_str_reply, "Can't open json file: %s", json_util_get_last_err());
        return -2;
    }
    if(!json_object_is_type(l_json, json_type_object)) {
        dap_chain_node_cli_set_reply_text(a_str_reply, "Wrong json format");
        json_object_put(l_json);
        return -3;
    }

    // Read network from json file
    if(!l_net_name) {
        struct json_object *l_json_net = json_object_object_get(l_json, "net");
        if(l_json_net && json_object_is_type(l_json_net, json_type_string)) {
            l_net_name = json_object_get_string(l_json_net);
        }
        if(!l_net_name) {
            dap_chain_node_cli_set_reply_text(a_str_reply, "Command requires parameter '-net' or set net in the json file");
            json_object_put(l_json);
            return -11;
        }
    }
    dap_chain_net_t *l_net = dap_chain_net_by_name(l_net_name);
    if(!l_net) {
        dap_chain_node_cli_set_reply_text(a_str_reply, "Not found net by name '%s'", l_net_name);
        json_object_put(l_json);
        return -12;
    }

    // Read chain from json file
    if(!l_chain_name) {
        struct json_object *l_json_chain = json_object_object_get(l_json, "chain");
        if(l_json_chain && json_object_is_type(l_json_chain, json_type_string)) {
            l_chain_name = json_object_get_string(l_json_chain);
        }
    }
    dap_chain_t *l_chain = dap_chain_net_get_chain_by_name(l_net, l_chain_name);
    if(!l_chain) {
        l_chain = dap_chain_net_get_chain_by_chain_type(l_net, CHAIN_TYPE_TX);
    }
    if(!l_chain) {
        dap_chain_node_cli_set_reply_text(a_str_reply, "Chain name '%s' not found, try use parameter '-chain' or set chain in the json file", l_chain_name);
        json_object_put(l_json);
        return -13;
    }


    // Read items from json file
    struct json_object *l_json_items = json_object_object_get(l_json, "items");
    size_t l_items_count = json_object_array_length(l_json_items);
    bool a = (l_items_count = json_object_array_length(l_json_items));
    if(!l_json_items || !json_object_is_type(l_json_items, json_type_array) || !(l_items_count = json_object_array_length(l_json_items))) {
        dap_chain_node_cli_set_reply_text(a_str_reply, "Wrong json format: not found array 'items' or array is empty");
        json_object_put(l_json);
        return -15;
    }
    // Create transaction
    dap_chain_datum_tx_t *l_tx = DAP_NEW_Z_SIZE(dap_chain_datum_tx_t, sizeof(dap_chain_datum_tx_t));
    l_tx->header.ts_created = time(NULL);
    size_t l_items_ready = 0;
    size_t l_receipt_count = 0;
    dap_list_t *l_sign_list = NULL;// list 'sing' items
    dap_list_t *l_in_list = NULL;// list 'in' items
    dap_list_t *l_in_cond_list = NULL;// list 'in_cond' items
    uint256_t l_value_need = { };// how many tokens are needed in the 'out' item
    const char *l_token_out = NULL;// what token is used in the 'out' item
    // Creating and adding items to the transaction
    for(size_t i = 0; i < l_items_count; ++i) {
        struct json_object *l_json_item_obj = json_object_array_get_idx(l_json_items, i);
        if(!l_json_item_obj || !json_object_is_type(l_json_item_obj, json_type_object)) {
            continue;
        }
        struct json_object *l_json_item_type = json_object_object_get(l_json_item_obj, "type");
        if(!l_json_item_type && json_object_is_type(l_json_item_type, json_type_string)) {
            log_it(L_WARNING, "Item %zu without type", i);
            continue;
        }
        const char *l_item_type_str = json_object_get_string(l_json_item_type);
        dap_chain_tx_item_type_t l_item_type = dap_chain_datum_tx_item_str_to_type(l_item_type_str);
        if(l_item_type == TX_ITEM_TYPE_UNKNOWN) {
            log_it(L_WARNING, "Item %zu has invalid type '%s'", i, l_item_type_str);
            continue;
        }

        // Create an item depending on its type
        const uint8_t *l_item = NULL;
        switch (l_item_type) {
        case TX_ITEM_TYPE_IN: {
            // Save item obj for in
            l_in_list = dap_list_append(l_in_list, l_json_item_obj);
        }
            break;
        case TX_ITEM_TYPE_IN_COND: {
            // Save item obj for in
            l_in_cond_list = dap_list_append(l_in_cond_list, l_json_item_obj);
        }
            break;
        case TX_ITEM_TYPE_OUT:
        case TX_ITEM_TYPE_OUT_EXT: {
            // Read address and value
            uint256_t l_value = { };
            const char *l_json_item_addr_str = s_json_get_text(l_json_item_obj, "addr");
            bool l_is_value = s_json_get_uint256(l_json_item_obj, "value", &l_value);
            if(l_is_value && l_json_item_addr_str) {
                dap_chain_addr_t *l_addr = dap_chain_addr_from_str(l_json_item_addr_str);
                if(l_addr && !IS_ZERO_256(l_value)) {
                    if(l_item_type == TX_ITEM_TYPE_OUT) {
                        // Create OUT item
                        dap_chain_tx_out_t *l_out_item = dap_chain_datum_tx_item_out_create(l_addr, l_value);
                        l_item = (const uint8_t*) l_out_item;
                    }
                    else if(l_item_type == TX_ITEM_TYPE_OUT_EXT) {
                        // Read address and value
                        const char *l_token = s_json_get_text(l_json_item_obj, "token");
                        if(l_token) {
                            // Create OUT_EXT item
                            dap_chain_tx_out_ext_t *l_out_ext_item = dap_chain_datum_tx_item_out_ext_create(l_addr, l_value, l_token);
                            l_item = (const uint8_t*) l_out_ext_item;
                            l_token_out = l_token;
                        }
                        else {
                            log_it(L_WARNING, "Invalid 'out_ext' item %zu", i);
                            continue;
                        }
                    }
                    // Save value for using in In item
                    if(l_item) {
                        SUM_256_256(l_value_need, l_value, &l_value_need);
                    }
                }
                else {
                    if(l_item_type == TX_ITEM_TYPE_OUT) {
                        log_it(L_WARNING, "Invalid 'out' item %zu", i);
                    }
                    else if(l_item_type == TX_ITEM_TYPE_OUT_EXT) {
                        log_it(L_WARNING, "Invalid 'out_ext' item %zu", i);
                    }
                    continue;
                }
            }
        }
            break;
        case TX_ITEM_TYPE_OUT_COND: {
            // Read subtype of item
            const char *l_subtype_str = s_json_get_text(l_json_item_obj, "subtype");
            dap_chain_tx_out_cond_subtype_t l_subtype = dap_chain_tx_out_cond_subtype_from_str(l_subtype_str);
            switch (l_subtype) {

            case DAP_CHAIN_TX_OUT_COND_SUBTYPE_SRV_PAY:{
                uint256_t l_value = { };
                bool l_is_value = s_json_get_uint256(l_json_item_obj, "value", &l_value);
                if(!l_is_value || IS_ZERO_256(l_value)) {
                    break;
                }
                uint256_t l_value_max_per_unit = { };
                l_is_value = s_json_get_uint256(l_json_item_obj, "value_max_per_unit", &l_value_max_per_unit);
                if(!l_is_value || IS_ZERO_256(l_value_max_per_unit)) {
                    break;
                }
                dap_chain_net_srv_price_unit_uid_t l_price_unit;
                if(!s_json_get_unit(l_json_item_obj, "price_unit", &l_price_unit)) {
                    break;
                }
                dap_chain_net_srv_uid_t l_srv_uid;
                if(!s_json_get_srv_uid(l_json_item_obj, "service_id", "service", &l_srv_uid.uint64)){
                    // Default service DAP_CHAIN_NET_SRV_VPN_ID
                    l_srv_uid.uint64 = 0x0000000000000001;
                }

                // From "wallet" or "cert"
                dap_pkey_t *l_pkey = s_json_get_pkey(l_json_item_obj);
                if(!l_pkey) {
                    break;
                }
                const char *l_params_str = s_json_get_text(l_json_item_obj, "params");
                size_t l_params_size = dap_strlen(l_params_str);
                dap_chain_tx_out_cond_t *l_out_cond_item = dap_chain_datum_tx_item_out_cond_create_srv_pay(l_pkey, l_srv_uid, l_value, l_value_max_per_unit,
                        l_price_unit, l_params_str, l_params_size);
                l_item = (const uint8_t*) l_out_cond_item;
                // Save value for using in In item
                if(l_item) {
                    SUM_256_256(l_value_need, l_value, &l_value_need);
                }
                DAP_DELETE(l_pkey);
            }
                break;
            case DAP_CHAIN_TX_OUT_COND_SUBTYPE_SRV_XCHANGE: {

                dap_chain_net_srv_uid_t l_srv_uid;
                if(!s_json_get_srv_uid(l_json_item_obj, "service_id", "service", &l_srv_uid.uint64)) {
                    // Default service DAP_CHAIN_NET_SRV_XCHANGE_ID
                    l_srv_uid.uint64 = 0x2;
                }
                dap_chain_net_t *l_net = dap_chain_net_by_name(s_json_get_text(l_json_item_obj, "net"));
                if(!l_net) {
                    break;
                }
                const char *l_token = s_json_get_text(l_json_item_obj, "token");
                if(!l_token) {
                    break;
                }
                uint256_t l_value = { };
                if(!s_json_get_uint256(l_json_item_obj, "value", &l_value) || IS_ZERO_256(l_value)) {
                    break;
                }
                const char *l_params_str = s_json_get_text(l_json_item_obj, "params");
                size_t l_params_size = dap_strlen(l_params_str);
                dap_chain_tx_out_cond_t *l_out_cond_item = NULL; //dap_chain_datum_tx_item_out_cond_create_srv_xchange(l_srv_uid, l_net->pub.id, l_token, l_value, l_params_str, l_params_size);
                l_item = (const uint8_t*) l_out_cond_item;
                // Save value for using in In item
                if(l_item) {
                    SUM_256_256(l_value_need, l_value, &l_value_need);
                    l_token_out = l_token;
                }
            }
                break;
            case DAP_CHAIN_TX_OUT_COND_SUBTYPE_SRV_STAKE_POS_DELEGATE:{
                dap_chain_net_srv_uid_t l_srv_uid;
                if(!s_json_get_srv_uid(l_json_item_obj, "service_id", "service", &l_srv_uid.uint64)) {
                    // Default service DAP_CHAIN_NET_SRV_STAKE_ID
                    l_srv_uid.uint64 = 0x13;
                }
                uint256_t l_value = { };
                if(!s_json_get_uint256(l_json_item_obj, "value", &l_value) || IS_ZERO_256(l_value)) {
                    break;
                }
                uint256_t l_fee_value = { };
                if(!s_json_get_uint256(l_json_item_obj, "fee", &l_fee_value) || IS_ZERO_256(l_fee_value)) {
                    break;
                }
                const char *l_fee_addr_str = s_json_get_text(l_json_item_obj, "fee_addr");
                const char *l_hldr_addr_str = s_json_get_text(l_json_item_obj, "hldr_addr");
                const char *l_signing_addr_str = s_json_get_text(l_json_item_obj, "signing_addr");
                dap_chain_addr_t *l_fee_addr = dap_chain_addr_from_str(l_fee_addr_str);
                dap_chain_addr_t *l_hldr_addr = dap_chain_addr_from_str(l_hldr_addr_str);
                dap_chain_addr_t *l_signing_addr = dap_chain_addr_from_str(l_signing_addr_str);
                if(!l_fee_addr || !l_hldr_addr || !l_signing_addr) {
                    break;
                }
                dap_chain_node_addr_t l_signer_node_addr;
                const char *l_node_addr_str = s_json_get_text(l_json_item_obj, "node_addr");
                if(!l_node_addr_str || dap_chain_node_addr_from_str(&l_signer_node_addr, l_node_addr_str)) {
                    break;
                }
                dap_chain_tx_out_cond_t *l_out_cond_item = dap_chain_datum_tx_item_out_cond_create_srv_stake(l_srv_uid, l_value, l_fee_value,
                        l_fee_addr, l_hldr_addr, l_signing_addr, &l_signer_node_addr);
                l_item = (const uint8_t*) l_out_cond_item;
                // Save value for using in In item
                if(l_item) {
                    SUM_256_256(l_value_need, l_value, &l_value_need);
                }
            }
                break;
            case DAP_CHAIN_TX_OUT_COND_SUBTYPE_FEE: {
                uint256_t l_value = { };
                bool l_is_value = s_json_get_uint256(l_json_item_obj, "value", &l_value);
                if(!IS_ZERO_256(l_value)) {
                    dap_chain_tx_out_cond_t *l_out_cond_item = dap_chain_datum_tx_item_out_cond_create_fee(l_value);
                    l_item = (const uint8_t*) l_out_cond_item;
                    // Save value for using in In item
                    if(l_item) {
                        SUM_256_256(l_value_need, l_value, &l_value_need);
                    }
                }
            }
                break;
            case DAP_CHAIN_TX_OUT_COND_SUBTYPE_UNDEFINED:
                log_it(L_WARNING, "Undefined subtype: '%s' of 'out_cond' item %zu ", l_subtype_str, i);
                break;
            }
        }

            break;
        case TX_ITEM_TYPE_SIG: {
            // Save item obj for sign
            l_sign_list = dap_list_append(l_sign_list, l_json_item_obj);
        }
            break;
        case TX_ITEM_TYPE_RECEIPT: {
            dap_chain_net_srv_uid_t l_srv_uid;
            if(!s_json_get_srv_uid(l_json_item_obj, "service_id", "service", &l_srv_uid.uint64)) {
                break;
            }
            dap_chain_net_srv_price_unit_uid_t l_price_unit;
            if(!s_json_get_unit(l_json_item_obj, "price_unit", &l_price_unit)) {
                break;
            }
            int64_t l_units;
            if(!s_json_get_int64(l_json_item_obj, "units", &l_units)) {
                break;
            }
            uint256_t l_value = { };
            if(!s_json_get_uint256(l_json_item_obj, "value", &l_value) || IS_ZERO_256(l_value)) {
                break;
            }
            const char *l_params_str = s_json_get_text(l_json_item_obj, "params");
            size_t l_params_size = dap_strlen(l_params_str);
            dap_chain_datum_tx_receipt_t *l_receipt = dap_chain_datum_tx_receipt_create(l_srv_uid, l_price_unit, l_units, l_value, l_params_str, l_params_size);
            l_item = (const uint8_t*) l_receipt;
            if(l_item)
                l_receipt_count++;
        }
            break;
            //case TX_ITEM_TYPE_PKEY:
            //break;
            //case TX_ITEM_TYPE_TOKEN:
            //break;
            //case TX_ITEM_TYPE_TOKEN_EXT:
            //break;
        }
        // Add item to transaction
        if(l_item) {
            dap_chain_datum_tx_add_item(&l_tx, (const uint8_t*) l_item);
            l_items_ready++;
            DAP_DELETE(l_item);
        }
    }

    // Add In items
    dap_list_t *l_list = l_in_list;
    while(l_list) {
        const uint8_t *l_item = NULL;
        struct json_object *l_json_item_obj = (struct json_object*) l_list->data;
        // Read prev_hash and out_prev_idx
        const char *l_prev_hash_str = s_json_get_text(l_json_item_obj, "prev_hash");
        int64_t l_out_prev_idx;
        bool l_is_out_prev_idx = s_json_get_int64(l_json_item_obj, "out_prev_idx", &l_out_prev_idx);
        // If prev_hash and out_prev_idx were read
        if(l_prev_hash_str && l_is_out_prev_idx) {
            dap_chain_hash_fast_t l_tx_prev_hash;
            if(!dap_chain_hash_fast_from_str(l_prev_hash_str, &l_tx_prev_hash)) {
                // Create IN item
                dap_chain_tx_in_t *l_in_item = dap_chain_datum_tx_item_in_create(&l_tx_prev_hash, (uint32_t) l_out_prev_idx);
                l_item = (const uint8_t*) l_in_item;
            }
            else {
                log_it(L_WARNING, "Invalid 'in' item, bad prev_hash %s", l_prev_hash_str);
                // Go to the next item
                l_list = dap_list_next(l_list);
                continue;
            }
        }
        // Read addr_from
        else {
            const char *l_json_item_addr_str = s_json_get_text(l_json_item_obj, "addr_from");
            const char *l_json_item_token = s_json_get_text(l_json_item_obj, "token");
            dap_chain_addr_t *l_addr_from = NULL;
            if(l_json_item_addr_str) {
                l_addr_from = dap_chain_addr_from_str(l_json_item_addr_str);
            }
            else {
                log_it(L_WARNING, "Invalid 'in' item, incorrect addr_from: '%s'", l_json_item_addr_str ? l_json_item_addr_str : "[null]");
                // Go to the next item
                l_list = dap_list_next(l_list);
                continue;
            }
            if(!l_json_item_token) {
                log_it(L_WARNING, "Invalid 'in' item, not found token name");
                // Go to the next item
                l_list = dap_list_next(l_list);
                continue;
            }
            if(IS_ZERO_256(l_value_need)) {
                log_it(L_WARNING, "Invalid 'in' item, not found value in out items");
                // Go to the next item
                l_list = dap_list_next(l_list);
                continue;
            }
            if(l_addr_from)
            {
                // find the transactions from which to take away coins
                uint256_t l_value_transfer = { }; // how many coins to transfer
                //SUM_256_256(a_value, a_value_fee, &l_value_need);
                dap_list_t *l_list_used_out = dap_chain_ledger_get_list_tx_outs_with_val(l_chain->ledger, l_json_item_token,
                        l_addr_from, l_value_need, &l_value_transfer);
                if(!l_list_used_out) {
                    log_it(L_WARNING, "Not enough funds in previous tx to transfer");
                    // Go to the next item
                    l_list = dap_list_next(l_list);
                    continue;
                }
                // add 'in' items
                uint256_t l_value_got = dap_chain_datum_tx_add_in_item_list(&l_tx, l_list_used_out);
                assert(EQUAL_256(l_value_got, l_value_transfer));
                dap_list_free_full(l_list_used_out, free);
                if(!IS_ZERO_256(l_value_got)) {
                    l_items_ready++;

                    // add 'out' item for coin back
                    uint256_t l_value_back;
                    SUBTRACT_256_256(l_value_got, l_value_need, &l_value_back);
                    if(!IS_ZERO_256(l_value_back)) {
                        dap_chain_datum_tx_add_out_item(&l_tx, l_addr_from, l_value_back);
                    }
                }
            }
        }
        // Go to the next 'in' item
        l_list = dap_list_next(l_list);
    }
    dap_list_free(l_in_list);


    // Add in_cond items
    l_list = l_in_cond_list;
    while(l_list) {
        const uint8_t *l_item = NULL;
        struct json_object *l_json_item_obj = (struct json_object*) l_list->data;

        // Read prev_hash and out_prev_idx
        const char *l_prev_hash_str = s_json_get_text(l_json_item_obj, "prev_hash");
        int64_t l_out_prev_idx;
        int64_t l_receipt_idx;
        bool l_is_out_prev_idx = s_json_get_int64(l_json_item_obj, "out_prev_idx", &l_out_prev_idx);
        bool l_is_receipt_idx = s_json_get_int64(l_json_item_obj, "receipt_idx", &l_receipt_idx);
        if(l_prev_hash_str && l_is_out_prev_idx && l_is_receipt_idx) {
            dap_chain_hash_fast_t l_tx_prev_hash;
            if(!dap_chain_hash_fast_from_str(l_prev_hash_str, &l_tx_prev_hash)) {
                // Create IN_COND item
                dap_chain_tx_in_cond_t *l_in_cond_item = dap_chain_datum_tx_item_in_cond_create(&l_tx_prev_hash, (uint32_t) l_out_prev_idx, (uint32_t) l_receipt_idx);
                l_item = (const uint8_t*) l_in_cond_item;
            }
        }
        // Read addr_from
        else {
            // Get receipt number
            int64_t l_receipt_idx = 0;
            // If not only one receipt exists
            if(l_receipt_count != 1) {
                if(!l_receipt_count) {
                    log_it(L_WARNING, "Found %zu receipt", l_receipt_count);
                    // Go to the next item
                    l_list = dap_list_next(l_list);
                    continue;
                }
                bool l_is_receipt_idx = s_json_get_int64(l_json_item_obj, "receipt_idx", &l_receipt_idx);
                if(!l_is_receipt_idx) {
                    log_it(L_WARNING, "Found %zu receipts, add parameter 'receipt_idx' to select required receipts", l_receipt_count);
                    // Go to the next item
                    l_list = dap_list_next(l_list);
                    continue;
                }
            }

            const char *l_json_item_addr_str = s_json_get_text(l_json_item_obj, "addr_from");
            const char *l_json_item_token = s_json_get_text(l_json_item_obj, "token");
            const char *l_subtype_str = s_json_get_text(l_json_item_obj, "subtype");
            dap_chain_addr_t *l_addr_from = NULL;
            if(l_json_item_addr_str) {
                l_addr_from = dap_chain_addr_from_str(l_json_item_addr_str);
            }
            else {
                log_it(L_WARNING, "Invalid 'in_cond' item, incorrect addr_from: '%s'", l_json_item_addr_str ? l_json_item_addr_str : "[null]");
                // Go to the next item
                l_list = dap_list_next(l_list);
                continue;
            }
            if(!l_json_item_token) {
                log_it(L_WARNING, "Invalid 'in_cond' item, not found token name");
                // Go to the next item
                l_list = dap_list_next(l_list);
                continue;
            }
            if(IS_ZERO_256(l_value_need)) {
                log_it(L_WARNING, "Invalid 'in_cond' item, not found value in out items");
                // Go to the next item
                l_list = dap_list_next(l_list);
                continue;
            }
            if(!l_subtype_str) {
                log_it(L_WARNING, "Invalid 'in_cond' item, not found subtype name");
                // Go to the next item
                l_list = dap_list_next(l_list);
                continue;
            }
            if(l_addr_from)
            {
                dap_chain_tx_out_cond_subtype_t l_subtype = dap_chain_tx_out_cond_subtype_from_str(l_subtype_str);
                // find the transactions from which to take away coins
                uint256_t l_value_transfer = { }; // how many coins to transfer
                dap_list_t *l_list_used_out = dap_chain_ledger_get_list_tx_cond_outs_with_val(l_chain->ledger, l_json_item_token,
                        l_addr_from, l_subtype, l_value_need, &l_value_transfer);
                if(!l_list_used_out) {
                    log_it(L_WARNING, "Not enough funds in previous tx to transfer");
                    // Go to the next item
                    l_list = dap_list_next(l_list);
                    continue;
                }
                // add 'in_cond' items
                dap_list_t *l_list_tmp = l_list_used_out;
                uint256_t l_value_got = { }; // how many datoshi to transfer
                while(l_list_tmp) {
                    list_used_item_t *l_item = l_list_tmp->data;
                    if(dap_chain_datum_tx_add_in_cond_item(&l_tx, &l_item->tx_hash_fast, l_item->num_idx_out, l_receipt_idx) != -1) {
                        //if (dap_chain_datum_tx_add_in_item(&l_tx, &l_item->tx_hash_fast, l_item->num_idx_out) == 1) {
                        SUM_256_256(l_value_got, l_item->value, &l_value_got);
                    }
                    l_list_tmp = dap_list_next(l_list_tmp);
                }
                dap_list_free_full(l_list_used_out, free);
                //uint256_t l_value_got = dap_chain_datum_tx_add_in_item_list(&l_tx, l_list_used_out);
                assert(EQUAL_256(l_value_got, l_value_transfer));
                if(!IS_ZERO_256(l_value_got)) {
                    l_items_ready++;

                    // add 'out' item for coin back
                    uint256_t l_value_back;
                    SUBTRACT_256_256(l_value_got, l_value_need, &l_value_back);
                    if(!IS_ZERO_256(l_value_back)) {
                        dap_chain_datum_tx_add_out_item(&l_tx, l_addr_from, l_value_back);
                    }
                }
            }

        }

        // Go to the next 'in_cond' item
        l_list = dap_list_next(l_list);
    }
    dap_list_free(l_in_cond_list);

    // Add signs
    l_list = l_sign_list;
    while(l_list){
        bool is_add = false;
        struct json_object *l_json_item_obj = (struct json_object*) l_list->data;
        // From wallet
        dap_chain_wallet_t *l_wallet = s_json_get_wallet(l_json_item_obj, "wallet");
        if(l_wallet) {
            dap_enc_key_t *l_enc_key = dap_chain_wallet_get_key(l_wallet, 0);
            // sign all previous items in transaction
            if(dap_chain_datum_tx_add_sign_item(&l_tx, l_enc_key)>0){
                is_add = true;
                l_items_ready++;
            }
            dap_chain_wallet_close(l_wallet);
        }
        // If wallet not found
        if(!is_add) {
            // From cert
            const dap_cert_t *l_cert = s_json_get_cert(l_json_item_obj, "cert");
            if(l_cert && l_cert->enc_key) {
                // sign all previous items in transaction
                if(dap_chain_datum_tx_add_sign_item(&l_tx, l_cert->enc_key) > 0) {
                    is_add = true;
                    l_items_ready++;
                }
            }
        }
        l_list = dap_list_next(l_list);
    }
    dap_list_free(l_sign_list);
    json_object_put(l_json);

    if(l_items_ready<l_items_count) {
        if(!l_items_ready)
            dap_chain_node_cli_set_reply_text(a_str_reply, "No valid items found to create a transaction");
        else
            dap_chain_node_cli_set_reply_text(a_str_reply, "Can't create transaction, because only %zu items out of %zu are valid",l_items_ready,l_items_count);
        DAP_DELETE(l_tx);
        return -30;
    }

    // Pack transaction into the datum
    dap_chain_datum_t *l_datum_tx = dap_chain_datum_create(DAP_CHAIN_DATUM_TX, l_tx, dap_chain_datum_tx_get_size(l_tx));
    size_t l_datum_tx_size = dap_chain_datum_size(l_datum_tx);
    DAP_DELETE(l_tx);

    // Add transaction to mempool
    char *l_gdb_group_mempool_base_tx = dap_chain_net_get_gdb_group_mempool(l_chain);// get group name for mempool
    dap_chain_hash_fast_t *l_datum_tx_hash = DAP_NEW(dap_hash_fast_t);
    dap_hash_fast(l_datum_tx, l_datum_tx_size, l_datum_tx_hash);// Calculate datum hash
    char *l_tx_hash_str = dap_chain_hash_fast_to_str_new(l_datum_tx_hash);
    bool l_placed = dap_chain_global_db_gr_set(l_tx_hash_str, l_datum_tx, l_datum_tx_size, l_gdb_group_mempool_base_tx);

    DAP_DELETE(l_tx_hash_str);
    DAP_DELETE(l_datum_tx);
    DAP_DELETE(l_gdb_group_mempool_base_tx);
    if(!l_placed) {
        dap_chain_node_cli_set_reply_text(a_str_reply, "Can't add transaction to mempool");
        return -90;
    }
    // Completed successfully
    dap_chain_node_cli_set_reply_text(a_str_reply, "Transaction with %d items created and added to mempool successfully", l_items_ready);
    return l_err_code;
}

/**
 * @brief Create transaction
 * com_tx_create command
 * @param argc
 * @param argv
 * @param arg_func
 * @param str_reply
 * @return int
 */
int com_tx_create(int argc, char ** argv, char **str_reply)
{
    int arg_index = 1;
//    int cmd_num = 1;
//    const char *value_str = NULL;
    const char *addr_base58_to = NULL;
    const char *str_tmp = NULL;
    const char * l_from_wallet_name = NULL;
    const char * l_token_ticker = NULL;
    const char * l_net_name = NULL;
    const char * l_chain_name = NULL;
    const char * l_emission_chain_name = NULL;
    const char * l_tx_num_str = NULL;
    const char *l_emission_hash_str = NULL;
    const char *l_certs_str = NULL;
    dap_cert_t **l_certs = NULL;
    size_t l_certs_count = 0;
    dap_chain_hash_fast_t l_emission_hash = {};
    size_t l_tx_num = 0;

    uint256_t l_value = {};
    uint256_t l_value_fee = {};
    dap_chain_node_cli_find_option_val(argv, arg_index, argc, "-from_wallet", &l_from_wallet_name);
    dap_chain_node_cli_find_option_val(argv, arg_index, argc, "-from_emission", &l_emission_hash_str);
    dap_chain_node_cli_find_option_val(argv, arg_index, argc, "-emission_chain", &l_emission_chain_name);
    dap_chain_node_cli_find_option_val(argv, arg_index, argc, "-to_addr", &addr_base58_to);
    dap_chain_node_cli_find_option_val(argv, arg_index, argc, "-token", &l_token_ticker);
    dap_chain_node_cli_find_option_val(argv, arg_index, argc, "-net", &l_net_name);
    dap_chain_node_cli_find_option_val(argv, arg_index, argc, "-chain", &l_chain_name);
    dap_chain_node_cli_find_option_val(argv, arg_index, argc, "-tx_num", &l_tx_num_str);
    dap_chain_node_cli_find_option_val(argv, arg_index, argc, "-certs", &l_certs_str);

    if(l_tx_num_str)
        l_tx_num = strtoul(l_tx_num_str, NULL, 10);

    if(dap_chain_node_cli_find_option_val(argv, arg_index, argc, "-value", &str_tmp)) {
        l_value = dap_chain_balance_scan(str_tmp);
    }
    if(IS_ZERO_256(l_value)) {
        dap_chain_node_cli_set_reply_text(str_reply, "tx_create requires parameter '-value' to be valid uint256 value");
        return -4;
    }

    if(dap_chain_node_cli_find_option_val(argv, arg_index, argc, "-fee", &str_tmp)) {
        l_value_fee = dap_chain_balance_scan(str_tmp);
    } else {
        l_value_fee = dap_chain_net_calc_tx_fee(l_value);
    }

    if(!l_from_wallet_name && !l_emission_hash_str) {
        dap_chain_node_cli_set_reply_text(str_reply, "tx_create requires one of parameters '-from_wallet' or '-from_emission'");
        return -1;
    }
    if(!addr_base58_to) {
        dap_chain_node_cli_set_reply_text(str_reply, "tx_create requires parameter '-to_addr'");
        return -2;
    }

    if(!l_net_name) {
        dap_chain_node_cli_set_reply_text(str_reply, "tx_create requires parameter '-net'");
        return -6;
    }

    if(!l_token_ticker) {
        dap_chain_node_cli_set_reply_text(str_reply, "tx_create requires parameter '-token'");
        return -6;
    }
    dap_chain_net_t * l_net = dap_chain_net_by_name(l_net_name);
    dap_ledger_t *l_ledger = l_net ? l_net->pub.ledger : NULL;
    if(l_net == NULL || (l_ledger = dap_chain_ledger_by_net_name(l_net_name)) == NULL) {
        dap_chain_node_cli_set_reply_text(str_reply, "not found net by name '%s'", l_net_name);
        return -7;
    }

    dap_chain_t *l_emission_chain = NULL;
    if (l_emission_hash_str) {
        if (dap_chain_hash_fast_from_str(l_emission_hash_str, &l_emission_hash)) {
            dap_chain_node_cli_set_reply_text(str_reply, "tx_create requires parameter '-from_emission' "
                                                         "to be valid string containing hash in hex or base58 format");
            return -3;
        }
		if (l_emission_chain_name) {
			l_emission_chain = dap_chain_net_get_chain_by_name(l_net, l_emission_chain_name);
		} else {
			l_emission_chain = dap_chain_net_get_default_chain_by_chain_type(l_net,CHAIN_TYPE_EMISSION);
		}
        if (!l_emission_chain) {
            dap_chain_node_cli_set_reply_text(str_reply, "tx_create requires parameter '-emission_chain' "
                                                         "to be a valid chain name or set default datum type in chain configuration file");
            return -9;
        }
        if(!l_certs_str) {
            dap_chain_node_cli_set_reply_text(str_reply, "tx_create requires parameter '-certs'");
            return -4;
        }
        dap_cert_parse_str_list(l_certs_str, &l_certs, &l_certs_count);
        if(!l_certs_count) {
            dap_chain_node_cli_set_reply_text(str_reply,
                    "tx_create requires at least one valid certificate to sign the basic transaction of emission");
            return -5;
        }
    }
    if(IS_ZERO_256(l_value)) {
        dap_chain_node_cli_set_reply_text(str_reply, "tx_create requires parameter '-value' to be valid uint256 value");
        return -4;
    }
    if (IS_ZERO_256(l_value_fee)) {
        dap_chain_node_cli_set_reply_text(str_reply,
                "tx_create requires parameter '-value_fee' to be valid uint256");
        return -5;
    }

    dap_chain_t *l_chain = NULL;
	if (l_chain_name) {
		l_chain = dap_chain_net_get_chain_by_name(l_net, l_chain_name);
	} else {
		l_chain = dap_chain_net_get_default_chain_by_chain_type(l_net,CHAIN_TYPE_TX);
	}

    if(!l_chain) {
        dap_chain_node_cli_set_reply_text(str_reply, "not found chain name '%s', try use parameter '-chain' or set default datum type in chain configuration file",
                l_chain_name);
        return -8;
    }

    dap_chain_addr_t *l_addr_to = dap_chain_addr_from_str(addr_base58_to);
    if(!l_addr_to) {
        dap_chain_node_cli_set_reply_text(str_reply, "destination address is invalid");
        return -11;
    }

    dap_string_t *string_ret = dap_string_new(NULL);
    int res = 0;
    if (l_emission_hash_str) {
        dap_hash_fast_t *l_tx_hash = dap_chain_mempool_base_tx_create(l_chain, &l_emission_hash, l_emission_chain->id,
                                                                      l_value, l_token_ticker, l_addr_to, l_certs,
																	  l_certs_count);
        if (l_tx_hash){
            char l_tx_hash_str[DAP_CHAIN_HASH_FAST_STR_SIZE];
            dap_chain_hash_fast_to_str(l_tx_hash,l_tx_hash_str,sizeof (l_tx_hash_str));
            dap_string_append_printf(string_ret, "transfer=Ok\ntx_hash=%s\n",l_tx_hash_str);
            DAP_DELETE(l_tx_hash);
        }else{
            dap_string_append_printf(string_ret, "transfer=False\n");
            res = -15;
        }
        dap_chain_node_cli_set_reply_text(str_reply, string_ret->str);
        dap_string_free(string_ret, false);
        DAP_DELETE(l_addr_to);
        return res;
    }

    const char *c_wallets_path = dap_chain_wallet_get_path(g_config);
    dap_chain_wallet_t * l_wallet = dap_chain_wallet_open(l_from_wallet_name, c_wallets_path);

    if(!l_wallet) {
        dap_chain_node_cli_set_reply_text(str_reply, "wallet %s does not exist", l_from_wallet_name);
        return -9;
    }
    const dap_chain_addr_t *addr_from = (const dap_chain_addr_t *) dap_chain_wallet_get_addr(l_wallet, l_net->pub.id);

    if(!addr_from) {
        dap_chain_node_cli_set_reply_text(str_reply, "source address is invalid");
        return -10;
    }

    // Check, if network ID is same as ID in destination wallet address. If not - operation is cancelled.
    if (l_addr_to->net_id.uint64 != l_net->pub.id.uint64) {
        dap_chain_node_cli_set_reply_text(str_reply, "destination wallet network ID=0x%llx and network ID=0x%llx is not equal. Please, change network name or wallet address",
                                            l_addr_to->net_id.uint64, l_net->pub.id.uint64);
        return -13;
    }

    if(l_tx_num){
        res = dap_chain_mempool_tx_create_massive(l_chain, dap_chain_wallet_get_key(l_wallet, 0), addr_from,
                                                  l_addr_to, l_token_ticker, l_value, l_value_fee, l_tx_num);

        dap_string_append_printf(string_ret, "transfer=%s\n",
                (res == 0) ? "Ok" : (res == -2) ? "False, not enough funds for transfer" : "False");
    }else{
        dap_hash_fast_t * l_tx_hash = dap_chain_mempool_tx_create(l_chain, dap_chain_wallet_get_key(l_wallet, 0), addr_from, l_addr_to,
                                                                  l_token_ticker, l_value, l_value_fee);
        if (l_tx_hash){
            char l_tx_hash_str[80]={[0]='\0'};
            dap_chain_hash_fast_to_str(l_tx_hash,l_tx_hash_str,sizeof (l_tx_hash_str)-1);
            dap_string_append_printf(string_ret, "transfer=Ok\ntx_hash=%s\n",l_tx_hash_str);
            DAP_DELETE(l_tx_hash);
        }else{
            dap_string_append_printf(string_ret, "transfer=False\n");
            res = -14;
        }

    }

    dap_chain_node_cli_set_reply_text(str_reply, string_ret->str);
    dap_string_free(string_ret, false);

    DAP_DELETE(l_addr_to);
    dap_chain_wallet_close(l_wallet);
    return res;
}


/**
 * @brief com_tx_verify
 * Verifing transaction
 * tx_verify command
 * @param argc
 * @param argv
 * @param arg_func
 * @param str_reply
 * @return int
 */
int com_tx_verify(int a_argc, char **a_argv, char **a_str_reply)
{
    const char * l_tx_hash_str = NULL;
    dap_chain_net_t * l_net = NULL;
    dap_chain_t * l_chain = NULL;
    int l_arg_index = 1;

    dap_chain_node_cli_find_option_val(a_argv, l_arg_index, a_argc, "-tx", &l_tx_hash_str);
    if(!l_tx_hash_str) {
        dap_chain_node_cli_set_reply_text(a_str_reply, "tx_verify requires parameter '-tx'");
        return -1;
    }
    dap_chain_node_cli_cmd_values_parse_net_chain(&l_arg_index, a_argc, a_argv, a_str_reply, &l_chain, &l_net);
    if (!l_net || !l_chain) {
        return -2;
    } else if (a_str_reply && *a_str_reply) {
        DAP_DELETE(*a_str_reply);
        *a_str_reply = NULL;
    }
    dap_hash_fast_t l_tx_hash;
    char *l_hex_str_from58 = NULL;
    if (dap_chain_hash_fast_from_hex_str(l_tx_hash_str, &l_tx_hash)) {
        l_hex_str_from58 = dap_enc_base58_to_hex_str_from_str(l_tx_hash_str);
        if (dap_chain_hash_fast_from_hex_str(l_hex_str_from58, &l_tx_hash)) {
            dap_chain_node_cli_set_reply_text(a_str_reply, "Invalid tx hash format, need hex or base58");
            return -3;
        }
    }
    size_t l_tx_size = 0;
    char *l_gdb_group = dap_chain_net_get_gdb_group_mempool(l_chain);
    dap_chain_datum_tx_t *l_tx = (dap_chain_datum_tx_t *)
            dap_chain_global_db_gr_get(l_hex_str_from58 ? l_hex_str_from58 : l_tx_hash_str, &l_tx_size, l_gdb_group);
    DAP_DEL_Z(l_hex_str_from58);
    if (!l_tx) {
        dap_chain_node_cli_set_reply_text(a_str_reply, "Specified tx not found");
        return -3;
    }
    int l_ret = dap_chain_ledger_tx_add_check(l_net->pub.ledger, l_tx);
    if (l_ret) {
        dap_chain_node_cli_set_reply_text(a_str_reply, "Specified tx verify fail with return code=%d", l_ret);
        return -4;
    }
    dap_chain_node_cli_set_reply_text(a_str_reply, "Specified tx verified successfully");
    return 0;
}


/**
 * @brief com_tx_history
 * tx_history command
 * Transaction history for an address
 * @param a_argc
 * @param a_argv
 * @param a_str_reply
 * @return int
 */
int com_tx_history(int a_argc, char ** a_argv, char **a_str_reply)
{
    int arg_index = 1;
    const char *l_addr_base58 = NULL;
    const char *l_wallet_name = NULL;
    const char *l_net_str = NULL;
    const char *l_chain_str = NULL;
    const char *l_tx_hash_str = NULL;

    dap_chain_t * l_chain = NULL;
    dap_chain_net_t * l_net = NULL;

    const char * l_hash_out_type = NULL;
    dap_chain_node_cli_find_option_val(a_argv, arg_index, a_argc, "-H", &l_hash_out_type);
    if(!l_hash_out_type)
        l_hash_out_type = "hex";
    if(dap_strcmp(l_hash_out_type,"hex") && dap_strcmp(l_hash_out_type,"base58")) {
        dap_chain_node_cli_set_reply_text(a_str_reply, "Invalid parameter -H, valid values: -H <hex | base58>");
        return -1;
    }

    dap_chain_node_cli_find_option_val(a_argv, arg_index, a_argc, "-addr", &l_addr_base58);
    dap_chain_node_cli_find_option_val(a_argv, arg_index, a_argc, "-w", &l_wallet_name);
    dap_chain_node_cli_find_option_val(a_argv, arg_index, a_argc, "-net", &l_net_str);
    dap_chain_node_cli_find_option_val(a_argv, arg_index, a_argc, "-chain", &l_chain_str);
    dap_chain_node_cli_find_option_val(a_argv, arg_index, a_argc, "-tx", &l_tx_hash_str);

    if(!l_addr_base58 && !l_wallet_name && !l_tx_hash_str) {
        dap_chain_node_cli_set_reply_text(a_str_reply, "tx_history requires parameter '-addr' or '-w' or '-tx'");
        return -1;
    }

    // Select chain network
    if(!l_net_str) {
        dap_chain_node_cli_set_reply_text(a_str_reply, "tx_history requires parameter '-net'");
        return -2;
    } else {
        if((l_net = dap_chain_net_by_name(l_net_str)) == NULL) { // Can't find such network
            dap_chain_node_cli_set_reply_text(a_str_reply,
                    "tx_history requires parameter '-net' to be valid chain network name");
            return -3;
        }
    }
    //Select chain emission
	if (l_chain_str) {
		l_chain = dap_chain_net_get_chain_by_name(l_net, l_chain_str);
	}
	else {
		l_chain = dap_chain_net_get_default_chain_by_chain_type(l_net, CHAIN_TYPE_EMISSION);
	}

	if(!l_chain) {
		dap_chain_node_cli_set_reply_text(a_str_reply, "tx_history requires parameter '-chain' to be valid chain name in chain net %s. You can set default datum type in chain configuration file",
										  l_net_str);
		return -8;
	}
/*    if(!l_chain_str) {
        dap_chain_node_cli_set_reply_text(a_str_reply, "tx_history requires parameter '-chain'");
        return -4;
    } else {
        if((l_chain = dap_chain_net_get_chain_by_name(l_net, l_chain_str)) == NULL) { // Can't find such chain
            dap_chain_node_cli_set_reply_text(a_str_reply,
                    "tx_history requires parameter '-chain' to be valid chain name in chain net %s",
                    l_net_str);
            return -5;
        }
    }*/
    //char *l_group_mempool = dap_chain_net_get_gdb_group_mempool(l_chain);
    //const char *l_chain_group = dap_chain_gdb_get_group(l_chain);

    dap_chain_hash_fast_t l_tx_hash;
    if(l_tx_hash_str) {
        if(dap_chain_hash_fast_from_str(l_tx_hash_str, &l_tx_hash) < 0) {
            l_tx_hash_str = NULL;
            dap_chain_node_cli_set_reply_text(a_str_reply, "tx hash not recognized");
            return -1;
        }
//        char hash_str[99];
//        dap_chain_hash_fast_to_str(&l_tx_hash, hash_str,99);
//        int gsdgsd=523;
    }
    dap_chain_addr_t *l_addr = NULL;
    // if need addr
    if(!l_tx_hash_str) {
        if(l_wallet_name) {
            const char *c_wallets_path = dap_chain_wallet_get_path(g_config);
            dap_chain_wallet_t * l_wallet = dap_chain_wallet_open(l_wallet_name, c_wallets_path);
            if(l_wallet) {
                dap_chain_addr_t *l_addr_tmp = (dap_chain_addr_t *) dap_chain_wallet_get_addr(l_wallet, l_net->pub.id);
                l_addr = DAP_NEW_SIZE(dap_chain_addr_t, sizeof(dap_chain_addr_t));
                memcpy(l_addr, l_addr_tmp, sizeof(dap_chain_addr_t));
                dap_chain_wallet_close(l_wallet);
            }
        }
        if(!l_addr && l_addr_base58) {
            l_addr = dap_chain_addr_from_str(l_addr_base58);
        }
        if(!l_addr && !l_tx_hash_str) {
            dap_chain_node_cli_set_reply_text(a_str_reply, "wallet address not recognized");
            return -1;
        }
    }

    char *l_str_out = l_tx_hash_str ?
                                      dap_db_history_tx(&l_tx_hash, l_chain, l_hash_out_type) :
                                      dap_db_history_addr(l_addr, l_chain, l_hash_out_type);

    char *l_str_ret = NULL;
    if(l_tx_hash_str) {
        l_str_ret = dap_strdup_printf("History for tx hash %s:\n%s", l_tx_hash_str,
                l_str_out ? l_str_out : " empty");
    }
    else if(l_addr) {
        char *l_addr_str = dap_chain_addr_to_str(l_addr);
        l_str_ret = dap_strdup_printf("History for addr %s:\n%s", l_addr_str,
                l_str_out ? l_str_out : " empty");
        DAP_DELETE(l_addr_str);
    }
    dap_chain_node_cli_set_reply_text(a_str_reply, l_str_ret);
    DAP_DELETE(l_str_out);
    DAP_DELETE(l_str_ret);
    return 0;
}


/**
 * @brief stats command
 *
 * @param argc
 * @param argv
 * @param arg_func
 * @param str_reply
 * @return int
 */
int com_stats(int argc, char ** argv, char **str_reply)
{
    enum {
        CMD_NONE, CMD_STATS_CPU
    };
    int arg_index = 1;
    int cmd_num = CMD_NONE;
    // find  add parameter ('cpu')
    if (dap_chain_node_cli_find_option_val(argv, arg_index, min(argc, arg_index + 1), "cpu", NULL)) {
        cmd_num = CMD_STATS_CPU;
    }
    switch (cmd_num) {
    case CMD_NONE:
    default:
        dap_chain_node_cli_set_reply_text(str_reply, "format of command: stats cpu");
        return -1;
    case CMD_STATS_CPU:
#if (defined DAP_OS_UNIX) || (defined __WIN32)
    {
        dap_cpu_monitor_init();
        dap_usleep(500000);
        char *str_reply_prev = dap_strdup_printf("");
        char *str_delimiter;
        dap_cpu_stats_t s_cpu_stats = dap_cpu_get_stats();
        for (uint32_t n_cpu_num = 0; n_cpu_num < s_cpu_stats.cpu_cores_count; n_cpu_num++) {
            if ((n_cpu_num % 4 == 0) && (n_cpu_num != 0)) {
                str_delimiter = dap_strdup_printf("\n");
            } else if (n_cpu_num == s_cpu_stats.cpu_cores_count - 1) {
                str_delimiter = dap_strdup_printf("");
            } else {
                str_delimiter = dap_strdup_printf(" ");
            }
            *str_reply = dap_strdup_printf("%sCPU-%d: %f%%%s", str_reply_prev, n_cpu_num, s_cpu_stats.cpus[n_cpu_num].load, str_delimiter);
            DAP_DELETE(str_reply_prev);
            DAP_DELETE(str_delimiter);
            str_reply_prev = *str_reply;
        }
        *str_reply = dap_strdup_printf("%s\nTotal: %f%%", str_reply_prev, s_cpu_stats.cpu_summary.load);
        DAP_DELETE(str_reply_prev);
        break;
    }
#else
        dap_chain_node_cli_set_reply_text(str_reply, "only Linux or Windows environment supported");
        return -1;
#endif // DAP_OS_UNIX
    }
    return 0;
}

/**
 * @brief com_exit
 *
 * @param argc
 * @param argv
 * @param arg_func
 * @param str_reply
 * @return int
 */
int com_exit(int argc, char ** argv, char **str_reply)
{
    UNUSED(argc);
    UNUSED(argv);
    UNUSED(str_reply);
    //dap_events_stop_all();
    exit(0);
    return 0;
}


/**
 * @brief com_print_log Print log info
 * print_log [ts_after <timestamp >] [limit <line numbers>]
 * @param argc
 * @param argv
 * @param arg_func
 * @param str_reply
 * @return int
 */
int com_print_log(int argc, char ** argv, char **str_reply)
{
    int arg_index = 1;
    const char * l_str_ts_after = NULL;
    const char * l_str_limit = NULL;
    int64_t l_ts_after = 0;
    long l_limit = 0;
    dap_chain_node_cli_find_option_val(argv, arg_index, argc, "ts_after", &l_str_ts_after);
    dap_chain_node_cli_find_option_val(argv, arg_index, argc, "limit", &l_str_limit);

    l_ts_after = (l_str_ts_after) ? strtoll(l_str_ts_after, 0, 10) : -1;
    l_limit = (l_str_limit) ? strtol(l_str_limit, 0, 10) : -1;

    if(l_ts_after < 0 || !l_str_ts_after) {
        dap_chain_node_cli_set_reply_text(str_reply, "requires valid parameter 'l_ts_after'");
        return -1;
    }
    if(!l_limit) {
        dap_chain_node_cli_set_reply_text(str_reply, "requires valid parameter 'limit'");
        return -1;
    }

    // get logs from list
    char *l_str_ret = dap_log_get_item(l_ts_after, (int) l_limit);
    if(!l_str_ret) {
        dap_chain_node_cli_set_reply_text(str_reply, "no logs");
        return -1;
    }
    dap_chain_node_cli_set_reply_text(str_reply, l_str_ret);
    DAP_DELETE(l_str_ret);
    return 0;
}

/**
 * @brief cmd_gdb_export
 * action for cellframe-node-cli gdb_export command
 * @param argc
 * @param argv
 * @param arg_func
 * @param a_str_reply
 * @return
 */
int cmd_gdb_export(int argc, char ** argv, char ** a_str_reply)
{
    int arg_index = 1;
    const char *l_filename = NULL;
    dap_chain_node_cli_find_option_val(argv, arg_index, argc, "filename", &l_filename);
    if (!l_filename) {
        dap_chain_node_cli_set_reply_text(a_str_reply, "gdb_export requires parameter 'filename'");
        return -1;
    }
    const char *l_db_path = dap_config_get_item_str(g_config, "resources", "dap_global_db_path");
    DIR *dir = opendir(l_db_path);
    if (!dir) {
        log_it(L_ERROR, "Can't open db directory");
        dap_chain_node_cli_set_reply_text(a_str_reply, "Can't open db directory");
        return -1;
    }
    char l_path[MIN(strlen(l_db_path) + strlen(l_filename) + 12, MAX_PATH)];
    memset(l_path, '\0', sizeof(l_path));
    dap_snprintf(l_path, sizeof(l_path), "%s/%s.json", l_db_path, l_filename);

    const char *l_groups_str = NULL;
    dap_chain_node_cli_find_option_val(argv, arg_index, argc, "-groups", &l_groups_str);
    char *l_group_str = NULL, *l_ctx = NULL;
    dap_list_t *l_parsed_groups_list = NULL;
    if (l_groups_str) {
        char *l_tmp_str = dap_strdup(l_groups_str);
        l_group_str = strtok_r(l_tmp_str, ",", &l_ctx);
        for (; l_group_str; l_group_str = strtok_r(NULL, ",", &l_ctx)) {
            l_parsed_groups_list = dap_list_prepend(l_parsed_groups_list, dap_strdup(l_group_str));
        }
        DAP_DEL_Z(l_tmp_str);
    }
    struct json_object *l_json = json_object_new_array();
    dap_list_t *l_groups_list = l_parsed_groups_list
            ? l_parsed_groups_list
            : dap_chain_global_db_driver_get_groups_by_mask("*");
    for (dap_list_t *l_list = l_groups_list; l_list; l_list = dap_list_next(l_list)) {
        size_t l_data_size = 0;
        char *l_group_name = (char *)l_list->data;
        pdap_store_obj_t l_data = dap_chain_global_db_obj_gr_get(NULL, &l_data_size, l_group_name);
        if (!l_data_size) {
            log_it(L_INFO, "Group %s is empty of not found", l_group_name);
            continue;
        } else {
            log_it(L_INFO, "Exporting group %s, number of records: %zu", l_group_name, l_data_size);
        }

        struct json_object *l_json_group = json_object_new_array();
        struct json_object *l_json_group_inner = json_object_new_object();
        json_object_object_add(l_json_group_inner, "group", json_object_new_string(l_group_name));

        for (size_t i = 0; i < l_data_size; ++i) {
            if (!l_data[i].key || !l_data[i].value)
                continue;
            size_t l_out_size = DAP_ENC_BASE64_ENCODE_SIZE((int64_t)l_data[i].value_len) + 1;
            char *l_value_enc_str = DAP_NEW_Z_SIZE(char, l_out_size);
            dap_enc_base64_encode(l_data[i].value, l_data[i].value_len, l_value_enc_str, DAP_ENC_DATA_TYPE_B64);
            struct json_object *jobj = json_object_new_object();
            json_object_object_add(jobj, "id",      json_object_new_int64((int64_t)l_data[i].id));
            json_object_object_add(jobj, "key",     json_object_new_string(l_data[i].key));
            json_object_object_add(jobj, "value",   json_object_new_string(l_value_enc_str));
            json_object_object_add(jobj, "value_len", json_object_new_int64((int64_t)l_data[i].value_len));
            json_object_object_add(jobj, "timestamp", json_object_new_int64((int64_t)l_data[i].timestamp));
            json_object_object_add(jobj, "flags",   json_object_new_int((int)l_data[i].flags));
            json_object_array_add(l_json_group, jobj);

            DAP_FREE(l_value_enc_str);
        }
        json_object_object_add(l_json_group_inner, "records", l_json_group);
        json_object_array_add(l_json, l_json_group_inner);
        dap_store_obj_free(l_data, l_data_size);
    }
    dap_list_free_full(l_groups_list, free);
    if (json_object_to_file(l_path, l_json) == -1) {
#if JSON_C_MINOR_VERSION<15
        log_it(L_CRITICAL, "Couldn't export JSON to file, error code %d", errno );
        dap_chain_node_cli_set_reply_text (a_str_reply, "Couldn't export JSON to file, error code %d", errno );
#else
        log_it(L_CRITICAL, "Couldn't export JSON to file, err '%s'", json_util_get_last_err());
        dap_chain_node_cli_set_reply_text(a_str_reply, json_util_get_last_err());
#endif
         json_object_put(l_json);
         return -1;
    }
    json_object_put(l_json);
    return 0;
}

/**
 * @brief cmd_gdb_import
 * @param argc
 * @param argv
 * @param arg_func
 * @param a_str_reply
 * @return
 */
int cmd_gdb_import(int argc, char ** argv, char ** a_str_reply)
{
    int arg_index = 1;
    const char *l_filename = NULL;
    dap_chain_node_cli_find_option_val(argv, arg_index, argc, "filename", &l_filename);
    if (!l_filename) {
        dap_chain_node_cli_set_reply_text(a_str_reply, "gdb_import requires parameter 'filename'");
        return -1;
    }
    const char *l_db_path = dap_config_get_item_str(g_config, "resources", "dap_global_db_path");
    char l_path[strlen(l_db_path) + strlen(l_filename) + 12];
    memset(l_path, '\0', sizeof(l_path));
    dap_snprintf(l_path, sizeof(l_path), "%s/%s.json", l_db_path, l_filename);
    struct json_object *l_json = json_object_from_file(l_path);
    if (!l_json) {
#if JSON_C_MINOR_VERSION<15
        log_it(L_CRITICAL, "Import error occured: code %d", errno);
        dap_chain_node_cli_set_reply_text(a_str_reply, "Import error occured: code %d",errno);
#else
        log_it(L_CRITICAL, "Import error occured: %s", json_util_get_last_err());
        dap_chain_node_cli_set_reply_text(a_str_reply, json_util_get_last_err());
#endif
        return -1;
    }
    for (size_t i = 0, l_groups_count = json_object_array_length(l_json); i < l_groups_count; ++i) {
        struct json_object *l_group_obj = json_object_array_get_idx(l_json, i);
        if (!l_group_obj) {
            continue;
        }
        struct json_object *l_json_group_name = json_object_object_get(l_group_obj, "group");
        const char *l_group_name = json_object_get_string(l_json_group_name);
        // proc group name
        log_it(L_INFO, "Group %zu: %s", i, l_group_name);
        struct json_object *l_json_records = json_object_object_get(l_group_obj, "records");
        size_t l_records_count = json_object_array_length(l_json_records);
        pdap_store_obj_t l_group_store = DAP_NEW_Z_SIZE(dap_store_obj_t, l_records_count * sizeof(dap_store_obj_t));
        for (size_t j = 0; j < l_records_count; ++j) {
            struct json_object *l_record, *l_id, *l_key, *l_value, *l_value_len, *l_ts, *l_flags;
            l_record = json_object_array_get_idx(l_json_records, j);
            l_id        = json_object_object_get(l_record, "id");
            l_key       = json_object_object_get(l_record, "key");
            l_value     = json_object_object_get(l_record, "value");
            l_value_len = json_object_object_get(l_record, "value_len");
            l_ts        = json_object_object_get(l_record, "timestamp");
            l_flags     = json_object_object_get(l_record, "flags");
            //
            l_group_store[j].id     = (uint64_t)json_object_get_int64(l_id);
            l_group_store[j].key    = dap_strdup(json_object_get_string(l_key));
            l_group_store[j].group  = dap_strdup(l_group_name);
            dap_gdb_time_t ts = json_object_get_int64(l_ts);
            l_group_store[j].timestamp = ts >> 32 ? ts : ts << 32; // possibly legacy record
            l_group_store[j].value_len = (uint64_t)json_object_get_int64(l_value_len);
            l_group_store[j].type   = 'a';
            l_group_store[j].flags = l_flags ? json_object_get_int(l_flags) : RECORD_COMMON; // possibly legacy record
            const char *l_value_str = json_object_get_string(l_value);
            char *l_val = DAP_NEW_Z_SIZE(char, l_group_store[j].value_len);
            dap_enc_base64_decode(l_value_str, strlen(l_value_str), l_val, DAP_ENC_DATA_TYPE_B64);
            l_group_store[j].value  = (uint8_t*)l_val;
        }
        if (dap_chain_global_db_driver_apply(l_group_store, l_records_count)) {
            log_it(L_CRITICAL, "An error occured on importing group %s...", l_group_name);
        } else {
            log_it(L_INFO, "Imported %zu records of group %s", l_records_count, l_group_name);
        }
        dap_store_obj_free(l_group_store, l_records_count);
    }
    json_object_put(l_json);
    return 0;
}

/*
 * block code signer
 */
/*
 * enum for dap_chain_sign_file
 */
typedef enum {
    SIGNER_ALL_FLAGS             = 0x1f,
    SIGNER_FILENAME              = 1 << 0,   // flag - full filename
    SIGNER_FILENAME_SHORT        = 1 << 1,   // flag - filename without extension
    SIGNER_FILESIZE              = 1 << 2,   // flag - size of file
    SIGNER_DATE                  = 1 << 3,   // flag - date
    SIGNER_MIME_MAGIC            = 1 << 4,   // flag - mime magic
    SIGNER_COUNT                 = 5         // count flags
} dap_sign_signer_file_t;

static int s_sign_file(const char *a_filename, dap_sign_signer_file_t a_flags, const char *a_cert_name,
                       dap_sign_t **a_signed, dap_chain_hash_fast_t *a_hash);
static int s_signer_cmd(int a_arg_index, int a_argc, char **a_argv, char **a_str_reply);
static int s_check_cmd(int a_arg_index, int a_argc, char **a_argv, char **a_str_reply);

struct opts {
    char *name;
    uint32_t cmd;
};

#define BUILD_BUG(condition) ((void)sizeof(char[1-2*!!(condition)]))

int com_signer(int a_argc, char **a_argv, char **a_str_reply)
{
    enum {
        CMD_NONE, CMD_SIGN, CMD_CHECK
    };

    int arg_index = 1;
    int cmd_num = CMD_NONE;

    struct opts l_opts[] = {
    { "sign", CMD_SIGN },
    { "check", CMD_CHECK }
    };

    size_t l_len_opts = sizeof(l_opts) / sizeof(struct opts);
    for (size_t i = 0; i < l_len_opts; i++) {
        if (dap_chain_node_cli_find_option_val(a_argv, arg_index, min(a_argc, arg_index + 1), l_opts[i].name, NULL)) {
            cmd_num = l_opts[i].cmd;
            break;
        }
    }

    if(cmd_num == CMD_NONE) {
        dap_chain_node_cli_set_reply_text(a_str_reply, "command %s not recognized", a_argv[1]);
        return -1;
    }
    switch (cmd_num) {
    case CMD_SIGN:
        return s_signer_cmd(arg_index, a_argc, a_argv, a_str_reply);
        break;
    case CMD_CHECK:
        return s_check_cmd(arg_index, a_argc, a_argv, a_str_reply);
        break;
    }

    return -1;
}

static int s_get_key_from_file(const char *a_file, const char *a_mime, const char *a_cert_name, dap_sign_t **a_sign);

static int s_check_cmd(int a_arg_index, int a_argc, char **a_argv, char **a_str_reply)
{
    int l_ret = 0;

    enum {OPT_FILE, OPT_HASH, OPT_NET, OPT_MIME, OPT_CERT,
          OPT_COUNT};
    struct opts l_opts_check[] = {
    { "-file", OPT_FILE },
    { "-hash", OPT_HASH },
    { "-net", OPT_NET },
    { "-mime", OPT_MIME },
    { "-cert", OPT_CERT }
    };

    BUILD_BUG((sizeof(l_opts_check)/sizeof(struct opts)) != OPT_COUNT);

    char *l_str_opts_check[OPT_COUNT] = {0};
    for (int i = 0; i < OPT_COUNT; i++) {
        dap_chain_node_cli_find_option_val(a_argv, a_arg_index, a_argc, l_opts_check[i].name, (const char **) &l_str_opts_check[i]);
    }

    if (!l_str_opts_check[OPT_CERT]) {
        dap_chain_node_cli_set_reply_text(a_str_reply, "%s need to be selected", l_opts_check[OPT_CERT].name);
        return -1;
    }
    if (l_str_opts_check[OPT_HASH] && l_str_opts_check[OPT_FILE]) {
        dap_chain_node_cli_set_reply_text(a_str_reply, "you can select is only one from (file or hash)");
        return -1;
    }

    dap_chain_net_t *l_network = dap_chain_net_by_name(l_str_opts_check[OPT_NET]);
    if (!l_network) {
        dap_chain_node_cli_set_reply_text(a_str_reply, "%s network not found", l_str_opts_check[OPT_NET]);
        return -1;
    }


    dap_chain_t *l_chain = dap_chain_net_get_chain_by_chain_type(l_network, CHAIN_TYPE_SIGNER);
    if (!l_chain) {
        dap_chain_node_cli_set_reply_text(a_str_reply, "Not found datum signer in network %s", l_str_opts_check[OPT_NET]);
        return -1;
    }
    int found = 0;

    dap_sign_t *l_sign = NULL;
    dap_chain_datum_t *l_datum = NULL;
    char *l_gdb_group = NULL;

    l_gdb_group = dap_chain_net_get_gdb_group_mempool(l_chain);
    if (!l_gdb_group) {
        dap_chain_node_cli_set_reply_text(a_str_reply, "Not found network group for chain: %s", l_chain->name);
        l_ret = -1;
        goto end;
    }

    dap_chain_hash_fast_t l_hash_tmp;

    if (l_str_opts_check[OPT_HASH]) {
        dap_chain_hash_fast_from_str(l_str_opts_check[OPT_HASH], &l_hash_tmp);
    }


    if (l_str_opts_check[OPT_FILE]) {
        l_ret = s_get_key_from_file(l_str_opts_check[OPT_FILE], l_str_opts_check[OPT_MIME], l_str_opts_check[OPT_CERT], &l_sign);
        if (!l_ret) {
            l_ret = -1;
            goto end;
        }

        l_datum = dap_chain_datum_create(DAP_CHAIN_DATUM_SIGNER, l_sign->pkey_n_sign, l_sign->header.sign_size);
        if (!l_datum) {
            dap_chain_node_cli_set_reply_text(a_str_reply, "not created datum");
            l_ret = -1;
            goto end;
        }

        dap_hash_fast(l_datum->data, l_datum->header.data_size, &l_hash_tmp);
    }


    dap_chain_atom_iter_t *l_iter = NULL;
    dap_chain_cell_t *l_cell_tmp = NULL;
    dap_chain_cell_t *l_cell = NULL;
    size_t l_size = 0;

    HASH_ITER(hh, l_chain->cells, l_cell, l_cell_tmp) {
        l_iter = l_cell->chain->callback_atom_iter_create(l_cell->chain, l_cell->id, 0);
        dap_chain_datum_t *l_datum = l_cell->chain->callback_atom_find_by_hash(l_iter, &l_hash_tmp, &l_size);
        if (l_datum) {
            dap_hash_fast_t l_hash;
            dap_hash_fast(l_datum->data, l_datum->header.data_size, &l_hash);
            if (!memcmp(l_hash_tmp.raw, l_hash.raw, DAP_CHAIN_HASH_FAST_SIZE)) {
                dap_chain_node_cli_set_reply_text(a_str_reply, "found!");
                found = 1;
                break;
            }
        }
    }

end:

    if (l_gdb_group) DAP_FREE(l_gdb_group);

    if (!found) {
        dap_chain_node_cli_set_reply_text(a_str_reply, "not found!");
    }

    return 0;
}

static int s_get_key_from_file(const char *a_file, const char *a_mime, const char *a_cert_name, dap_sign_t **a_sign)
{
    char **l_items_mime = NULL;
    int l_items_mime_count = 0;
    uint32_t l_flags_mime = 0;



    if (a_mime) {
        l_items_mime = dap_parse_items(a_mime, ',', &l_items_mime_count, 0);
    }

    if (l_items_mime && l_items_mime_count > 0) {
        struct opts l_opts_flags[] = {
        { "SIGNER_ALL_FLAGS", SIGNER_ALL_FLAGS },
        { "SIGNER_FILENAME", SIGNER_FILENAME },
        { "SIGNER_FILENAME_SHORT", SIGNER_FILENAME_SHORT },
        { "SIGNER_FILESIZE", SIGNER_FILESIZE },
        { "SIGNER_DATE", SIGNER_DATE },
        { "SIGNER_MIME_MAGIC", SIGNER_MIME_MAGIC }
        };
        int l_len_opts_flags = sizeof(l_opts_flags) / sizeof (struct opts);
        for (int i = 0; i < l_len_opts_flags; i++) {
            for (int isub = 0; isub < l_items_mime_count; isub++) {
                if (!strncmp (l_opts_flags[i].name, l_items_mime[isub], strlen(l_items_mime[isub]) + 1)) {
                    l_flags_mime |= l_opts_flags[i].cmd;
                    break;
                }
            }

        }

        /* free l_items_mime */
        for (int i = 0; i < l_items_mime_count; i++) {
            if (l_items_mime[i]) DAP_FREE(l_items_mime[i]);
        }
        DAP_FREE(l_items_mime);
        l_items_mime_count = 0;
    }
    if (l_flags_mime == 0) l_flags_mime = SIGNER_ALL_FLAGS;

    dap_chain_hash_fast_t l_hash;


    int l_ret = s_sign_file(a_file, l_flags_mime, a_cert_name, a_sign, &l_hash);

    return l_ret;
}

static int s_signer_cmd(int a_arg_index, int a_argc, char **a_argv, char **a_str_reply)
{
    enum {
        OPT_FILE, OPT_MIME, OPT_NET, OPT_CHAIN, OPT_CERT,
        OPT_COUNT
    };
    struct opts l_opts_signer[] = {
    { "-file", OPT_FILE },
    { "-mime", OPT_MIME },
    { "-net", OPT_NET },
    { "-chain", OPT_CHAIN },
    { "-cert", OPT_CERT }
    };

    BUILD_BUG((sizeof(l_opts_signer)/sizeof(struct opts)) != OPT_COUNT);

    a_arg_index++;

    char *l_opts_sign[OPT_COUNT] = {0};
    for (int i = 0; i < OPT_COUNT; i++) {
        dap_chain_node_cli_find_option_val(a_argv, a_arg_index, a_argc, l_opts_signer[i].name, (const char **) &l_opts_sign[i]);
    }

    if (!l_opts_sign[OPT_CERT]) {
        dap_chain_node_cli_set_reply_text(a_str_reply, "%s need to be selected", l_opts_signer[OPT_CERT].name);
        return -1;
    }


    dap_chain_net_t *l_network = dap_chain_net_by_name(l_opts_sign[OPT_NET]);
    if (!l_network) {
        dap_chain_node_cli_set_reply_text(a_str_reply, "%s network not found", l_opts_sign[OPT_NET]);
        return -1;
    }

    dap_chain_t *l_chain = dap_chain_net_get_chain_by_name(l_network, l_opts_sign[OPT_CHAIN]);
    if (!l_chain) {
        dap_chain_node_cli_set_reply_text(a_str_reply, "%s chain not found", l_opts_sign[OPT_CHAIN]);
        return -1;
    }

    int l_ret = 0;
    dap_sign_t *l_sign = NULL;
    dap_chain_datum_t *l_datum = NULL;

    l_ret = s_get_key_from_file(l_opts_sign[OPT_FILE], l_opts_sign[OPT_MIME], l_opts_sign[OPT_CERT], &l_sign);
    if (!l_ret) {
        dap_chain_node_cli_set_reply_text(a_str_reply, "%s cert not found", l_opts_sign[OPT_CERT]);
        l_ret = -1;
        goto end;
    }



    l_datum = dap_chain_datum_create(DAP_CHAIN_DATUM_SIGNER, l_sign->pkey_n_sign, l_sign->header.sign_size);
    if (!l_datum) {
        dap_chain_node_cli_set_reply_text(a_str_reply, "not created datum");
        l_ret = -1;
        goto end;
    }

    l_ret = l_chain->callback_add_datums(l_chain, &l_datum, 1);

    dap_hash_fast_t l_hash;
    dap_hash_fast(l_datum->data, l_datum->header.data_size, &l_hash);
    char *l_key_str = dap_chain_hash_fast_to_str_new(&l_hash);
    dap_chain_node_cli_set_reply_text(a_str_reply, "hash: %s", l_key_str);
    DAP_FREE(l_key_str);
end:

    if (l_datum) DAP_FREE(l_datum);

    return l_ret;
}



/*
SIGNER_ALL_FLAGS             = 0 << 0,
SIGNER_FILENAME              = 1 << 0,   // flag - full filename
SIGNER_FILENAME_SHORT        = 1 << 1,   // flag - filename without extension
SIGNER_FILESIZE              = 1 << 2,   // flag - size of file
SIGNER_DATE                  = 1 << 3,   // flag - date
SIGNER_MIME_MAGIC            = 1 << 4,   // flag - mime magic
SIGNER_COUNT
*/

static char *s_strdup_by_index (const char *a_file, const int a_index);
static dap_tsd_t *s_alloc_metadata (const char *a_file, const int a_meta);
static uint8_t *s_concat_hash_and_mimetypes (dap_chain_hash_fast_t *a_chain, dap_list_t *a_meta_list, size_t *a_fullsize);

/*
 * dap_sign_file - sign a file with flags.
 * flags - (SIGNER_FILENAME, SIGNER_FILENAME_SHORT, SIGNER_FILESIZE, SIGNER_DATE, SIGNER_MIME_MAGIC) or SIGNER_ALL_FLAGS
 * example
 * int ret = dap_sign_file ("void.png", SIGNER_ALL_FLAGS); it's sign file with all mime types.
 * example
 * int ret = dap_sign_file ("void.png", SIGNER_FILENAME | SIGNER_FILESIZE | SIGNER_DATE);
 */
/**
 * @brief dap_chain_sign_file
 * @param a_chain
 * @param a_filename
 * @param a_flags
 * @return
 */
static int s_sign_file(const char *a_filename, dap_sign_signer_file_t a_flags, const char *a_cert_name,
                       dap_sign_t **a_signed, dap_chain_hash_fast_t *a_hash)
{
    uint32_t l_shift = 1;
    int l_count_meta = 0;
    int l_index_meta = 0;
    char *l_buffer = NULL;

    if (a_flags == SIGNER_ALL_FLAGS) {
        l_count_meta = SIGNER_COUNT;
        a_flags = SIGNER_FILENAME | SIGNER_FILENAME_SHORT | SIGNER_FILESIZE | SIGNER_DATE | SIGNER_MIME_MAGIC;
    }

    do {
        if (a_flags <= 0) break;

        for (int i = 0; i < SIGNER_COUNT; i++) {
            if (l_shift | a_flags) l_count_meta++;
            l_shift <<= 1;
        }
    } while (0);

    size_t l_file_content_size;
    if (!dap_file_get_contents(a_filename, &l_buffer, &l_file_content_size)) return 0;

    l_shift = 1;
    dap_list_t *l_std_list = NULL;


    for (int i = 0; i < l_count_meta; i++) {
        if (l_shift | a_flags) {
            dap_tsd_t *l_item = s_alloc_metadata(a_filename, l_shift & a_flags);
            if (l_item) {
                l_std_list = dap_list_append(l_std_list, l_item);
                l_index_meta++;
            }
        }
        l_shift <<= 1;
    }

    dap_cert_t *l_cert = dap_cert_find_by_name(a_cert_name);
    if (!l_cert) {
        DAP_FREE(l_buffer);
        return 0;
    }

    if (!dap_hash_fast(l_buffer, l_file_content_size, a_hash)) {
        DAP_FREE(l_buffer);
        return 0;
    }

    size_t l_full_size_for_sign;
    uint8_t *l_data = s_concat_hash_and_mimetypes(a_hash, l_std_list, &l_full_size_for_sign);
    if (!l_data) {
        DAP_FREE(l_buffer);
        return 0;
    }
    *a_signed = dap_sign_create(l_cert->enc_key, l_data, l_full_size_for_sign, 0);
    if (*a_signed == NULL) {
        DAP_FREE(l_buffer);
        return 0;
    }


    DAP_FREE(l_buffer);
    return 1;
}

static byte_t *s_concat_meta (dap_list_t *a_meta, size_t *a_fullsize)
{
    if (a_fullsize)
        *a_fullsize = 0;

    int l_part = 256;
    int l_power = 1;
    byte_t *l_buf = DAP_CALLOC(l_part * l_power++, 1);
    size_t l_counter = 0;
    size_t l_part_power = l_part;
    int l_index = 0;

    for ( dap_list_t* l_iter = dap_list_first(a_meta); l_iter; l_iter = l_iter->next){
        if (!l_iter->data) continue;
        dap_tsd_t * l_tsd = (dap_tsd_t *) l_iter->data;
        l_index = l_counter;
        l_counter += strlen((char *)l_tsd->data);
        if (l_counter >= l_part_power) {
            l_part_power = l_part * l_power++;
            l_buf = (byte_t *) DAP_REALLOC(l_buf, l_part_power);

        }
        memcpy (&l_buf[l_index], l_tsd->data, strlen((char *)l_tsd->data));
    }

    if (a_fullsize)
        *a_fullsize = l_counter;

    return l_buf;
}

static uint8_t *s_concat_hash_and_mimetypes (dap_chain_hash_fast_t *a_chain_hash, dap_list_t *a_meta_list, size_t *a_fullsize)
{
    if (!a_fullsize) return NULL;
    byte_t *l_buf = s_concat_meta (a_meta_list, a_fullsize);
    if (!l_buf) return (uint8_t *) l_buf;

    size_t l_len_meta_buf = *a_fullsize;
    *a_fullsize += sizeof (a_chain_hash->raw) + 1;
    uint8_t *l_fullbuf = DAP_CALLOC(*a_fullsize, 1);
    uint8_t *l_s = l_fullbuf;

    memcpy(l_s, a_chain_hash->raw, sizeof(a_chain_hash->raw));
    l_s += sizeof (a_chain_hash->raw);
    memcpy(l_s, l_buf, l_len_meta_buf);
    DAP_FREE(l_buf);

    return l_fullbuf;
}


static char *s_strdup_by_index (const char *a_file, const int a_index)
{
    char *l_buf = DAP_CALLOC(a_index + 1, 1);
    strncpy (l_buf, a_file, a_index);
    return l_buf;
}

static dap_tsd_t *s_alloc_metadata (const char *a_file, const int a_meta)
{
    switch (a_meta) {
        case SIGNER_FILENAME:
            return dap_tsd_create_string(SIGNER_FILENAME, a_file);
            break;
        case SIGNER_FILENAME_SHORT:
            {
                char *l_filename_short = NULL;
                if ((l_filename_short = strrchr(a_file, '.')) != 0) {
                    int l_index_of_latest_point = l_filename_short - a_file;
                    l_filename_short = s_strdup_by_index (a_file, l_index_of_latest_point);
                    if (!l_filename_short) return NULL;
                    dap_tsd_t *l_ret = dap_tsd_create_string(SIGNER_FILENAME_SHORT, l_filename_short);
                    free (l_filename_short);
                    return l_ret;
                }
            }
            break;
        case SIGNER_FILESIZE:
            {
                struct stat l_st;
                stat (a_file, &l_st);
                char l_size[513];
                snprintf(l_size, 513, "%ld", l_st.st_size);
                return dap_tsd_create_string(SIGNER_FILESIZE, l_size);
            }
            break;
        case SIGNER_DATE:
            {
                struct stat l_st;
                stat (a_file, &l_st);
                char *l_ctime = ctime(&l_st.st_ctime);
                char *l = NULL;
                if ((l = strchr(l_ctime, '\n')) != 0) *l = 0;
                return dap_tsd_create_string(SIGNER_DATE, l_ctime);
            }
            break;
        case SIGNER_MIME_MAGIC:
            {
                magic_t l_magic = magic_open(MAGIC_MIME);
                if (l_magic == NULL) return NULL;
                if (magic_load (l_magic, NULL)) {
                    magic_close(l_magic);
                    return NULL;
                }
                const char *l_str_magic_file = NULL;
                dap_tsd_t *l_ret = NULL;
                do {
                        l_str_magic_file = magic_file (l_magic, a_file);
                    if (!l_str_magic_file) break;
                    l_ret = dap_tsd_create_string(SIGNER_MIME_MAGIC, l_str_magic_file);
                } while (0);
                magic_close (l_magic);
                return l_ret;

            }
            break;
        default:
            return NULL;
    }

    return NULL;
}<|MERGE_RESOLUTION|>--- conflicted
+++ resolved
@@ -2961,11 +2961,7 @@
 				dap_chain_datum_token_tsd_delegate_from_stake_lock_t l_tsd_section;
 				strcpy(l_tsd_section.ticker_token_from, l_params->ext.delegated_token_from);
 //				l_tsd_section.token_from = dap_hash_fast();
-<<<<<<< HEAD
 				l_tsd_section.emission_rate = dap_chain_coins_to_balance("0.001");//	TODO: 'm' 1:1000 tokens
-=======
-				l_tsd_section.emission_rate = dap_chain_coins_to_balance("0.001");
->>>>>>> bdeb278f
 				dap_tsd_t * l_tsd = dap_tsd_create_scalar(
 														DAP_CHAIN_DATUM_TOKEN_TSD_TYPE_DELEGATE_EMISSION_FROM_STAKE_LOCK, l_tsd_section);
 				l_tsd_list = dap_list_append(l_tsd_list, l_tsd);
