/*
 * Authors:
 * Dmitriy A. Gerasimov <gerasimov.dmitriy@demlabs.net>
 * Alexander Lysikov <alexander.lysikov@demlabs.net>
 * DeM Labs Inc.   https://demlabs.net
 * Cellframe Network  https://github.com/demlabs-cellframe
 * Copyright  (c) 2019
 * All rights reserved.

 This file is part of DAP (Distributed Applications Platform) the open source project

 DAP (Distributed Applications Platform) is free software: you can redistribute it and/or modify
 it under the terms of the GNU General Public License as published by
 the Free Software Foundation, either version 3 of the License, or
 (at your option) any later version.

 DAP is distributed in the hope that it will be useful,
 but WITHOUT ANY WARRANTY; without even the implied warranty of
 MERCHANTABILITY or FITNESS FOR A PARTICULAR PURPOSE.  See the
 GNU General Public License for more details.

 You should have received a copy of the GNU General Public License
 along with any DAP based project.  If not, see <http://www.gnu.org/licenses/>.
 */

#include <stdlib.h>
#include <stdio.h>
#include <time.h>
#include <stdlib.h>
#include <stddef.h>
#include <stdint.h>
#include <string.h>
#include <stdbool.h>
#include <errno.h>
#include <assert.h>
#include <ctype.h>
#include <dirent.h>
#ifndef DAP_OS_ANDROID
#include <magic.h>
#endif
#include <sys/stat.h>

#ifdef WIN32
#include <winsock2.h>
#include <windows.h>
#include <mswsock.h>
#include <ws2tcpip.h>
#include <io.h>
#include "wepoll.h"
#else
#include <sys/types.h>
#include <arpa/inet.h>
#include <netinet/in.h>
#include <signal.h>
#endif
#include <pthread.h>
#include <iputils/iputils.h>

#include "uthash.h"
#include "utlist.h"
#include "dap_string.h"
#include "dap_hash.h"
#include "dap_chain_common.h"
#include "dap_strfuncs.h"
#include "dap_list.h"
#include "dap_string.h"
#include "dap_cert.h"
#include "dap_cert_file.h"
#include "dap_file_utils.h"
#include "dap_enc_base58.h"
#include "dap_enc_ks.h"
#include "dap_chain_wallet.h"
#include "dap_chain_wallet_internal.h"
#include "dap_chain_node.h"
#include "dap_global_db.h"
#include "dap_global_db_driver.h"
#include "dap_chain_node_client.h"
#include "dap_chain_node_cli_cmd.h"
#include "dap_chain_node_cli_cmd_tx.h"
#include "dap_net.h"
#include "dap_chain_net_srv.h"
#include "dap_chain_net_tx.h"
#include "dap_chain_net_balancer.h"
#include "dap_chain_cell.h"
#include "dap_enc_base64.h"

#ifdef DAP_OS_UNIX
#include <dirent.h>
#endif

#include "dap_chain_common.h"
#include "dap_chain_datum.h"
#include "dap_chain_datum_token.h"
#include "dap_chain_datum_tx_items.h"
#include "dap_chain_ledger.h"
#include "dap_chain_mempool.h"
#include "dap_global_db.h"
#include "dap_global_db_pkt.h"
#include "dap_chain_ch.h"
#include "dap_enc_base64.h"
#include "dap_chain_net_node_list.h"

#include "dap_json_rpc_errors.h"
#include "dap_http_ban_list_client.h"
#include "dap_chain_datum_tx_voting.h"


#define LOG_TAG "chain_node_cli_cmd"

int _cmd_mempool_add_ca(dap_chain_net_t *a_net, dap_chain_t *a_chain, dap_cert_t *a_cert, void **a_str_reply);

dap_chain_t *s_get_chain_with_datum(dap_chain_net_t *a_net, const char *a_datum_hash) {
    dap_chain_t *l_chain = NULL;
    DL_FOREACH(a_net->pub.chains, l_chain) {
        char *l_gdb_mempool = dap_chain_net_get_gdb_group_mempool_new(l_chain);
        bool is_hash = dap_global_db_driver_is(l_gdb_mempool, a_datum_hash);
        DAP_DELETE(l_gdb_mempool);
        if (is_hash)
            return l_chain;
    }
    return NULL;
}

/**
 * @brief node_info_read_and_reply
 * Read node from base
 * @param a_net
 * @param a_address
 * @param a_str_reply
 * @return dap_chain_node_info_t*
 */
static dap_chain_node_info_t* node_info_read_and_reply(dap_chain_net_t * a_net, dap_chain_node_addr_t *a_address,
        void **a_str_reply)
{
    dap_chain_node_info_t* l_res = dap_chain_node_info_read(a_net, a_address);
    if (!l_res)
        dap_cli_server_cmd_set_reply_text(a_str_reply, "Node record is corrupted or doesn't exist");
    return l_res;
}


/**
 * @brief node_info_save_and_reply
 * Save node to base
 * @param a_net
 * @param a_node_info
 * @param str_reply
 * @return true
 * @return false
 */
static int node_info_save_and_reply(dap_chain_net_t * a_net, dap_chain_node_info_t *a_node_info, void **a_str_reply)
{
    return !a_node_info || !a_node_info->address.uint64
        ? dap_cli_server_cmd_set_reply_text(a_str_reply, "Invalid node address"), -1
        : dap_global_db_set_sync(a_net->pub.gdb_nodes, dap_stream_node_addr_to_str_static(a_node_info->address),
            (uint8_t*)a_node_info, dap_chain_node_info_get_size(a_node_info), false);
}


/**
 * @brief node_info_add_with_reply
 * Handler of command 'global_db node add'
 *
 * str_reply[out] for reply
 * return 0 Ok, -1 error
 * @param a_net
 * @param a_node_info
 * @param a_alias_str
 * @param a_cell_str
 * @param a_ipv4_str
 * @param a_ipv6_str
 * @param a_str_reply
 * @return int
 */
static int node_info_add_with_reply(dap_chain_net_t * a_net, dap_chain_node_info_t *a_node_info,
        const char *a_alias_str, const char *a_cell_str, const char *a_ip_str, void **a_str_reply)
{

    if(!a_node_info->address.uint64) {
        dap_cli_server_cmd_set_reply_text(a_str_reply, "not found -addr parameter");
        return -1;
    }
    if(!a_cell_str) {
        dap_cli_server_cmd_set_reply_text(a_str_reply, "not found -cell parameter");
        return -1;
    }

    if(a_alias_str) {
        // add alias
        if(!dap_chain_node_alias_register(a_net, a_alias_str, &a_node_info->address)) {
            log_it(L_WARNING, "can't save alias %s", a_alias_str);
            dap_cli_server_cmd_set_reply_text(a_str_reply, "alias '%s' can't be mapped to addr=0x%"DAP_UINT64_FORMAT_U,
                    a_alias_str, a_node_info->address.uint64);
            return -1;
        }
    }

    return !node_info_save_and_reply(a_net, a_node_info, a_str_reply)
        ? dap_cli_server_cmd_set_reply_text(a_str_reply, "node added"), 0
        : -1;
}

/**
 * @brief s_node_info_list_with_reply Handler of command 'node dump'
 * @param a_net
 * @param a_addr
 * @param a_is_full
 * @param a_alias
 * @param a_str_reply
 * @return int 0 Ok, -1 error
 */
static int s_node_info_list_with_reply(dap_chain_net_t *a_net, dap_chain_node_addr_t * a_addr, bool a_is_full,
        const char *a_alias, void **a_str_reply)
{
    int l_ret = 0;
    dap_string_t *l_string_reply = dap_string_new("Node list:\n");

    if ((a_addr && a_addr->uint64) || a_alias) {
        dap_chain_node_addr_t *l_addr = a_alias
                ? dap_chain_node_alias_find(a_net, a_alias)
                : DAP_DUP(a_addr);

        if (!l_addr) {
            log_it(L_ERROR, "Node address with specified params not found");
            return -1;
        }

        // read node
        dap_chain_node_info_t *node_info_read = node_info_read_and_reply(a_net, l_addr, a_str_reply);
        if(!node_info_read) {
            DAP_DEL_Z(l_addr);
            dap_string_free(l_string_reply, true);
            return -2;
        }

        // get aliases in form of string
        /*dap_string_t *aliases_string = dap_string_new(NULL);
        dap_list_t *list_aliases = get_aliases_by_name(a_net, l_addr);
        if(list_aliases)
        {
            dap_list_t *list = list_aliases;
            while(list)
            {
                const char *alias = (const char *) list->data;
                dap_string_append_printf(aliases_string, "\nalias %s", alias);
                list = dap_list_next(list);
            }
            dap_list_free_full(list_aliases, NULL);
        }
        else
            dap_string_append(aliases_string, "\nno aliases");



        const int hostlen = 128;
        char *host4 = (char*) alloca(hostlen);
        char *host6 = (char*) alloca(hostlen);
        struct sockaddr_in sa4 = { .sin_family = AF_INET, .sin_addr = node_info_read->hdr.ext_addr_v4 };
        const char* str_ip4 = inet_ntop(AF_INET, &(((struct sockaddr_in *) &sa4)->sin_addr), host4, hostlen);

        struct sockaddr_in6 sa6 = { .sin6_family = AF_INET6, .sin6_addr = node_info_read->hdr.ext_addr_v6 };
        const char* str_ip6 = inet_ntop(AF_INET6, &(((struct sockaddr_in6 *) &sa6)->sin6_addr), host6, hostlen);

        // get links in form of string
        dap_string_t *links_string = dap_string_new(NULL);
        for(unsigned int i = 0; i < node_info_read->hdr.links_number; i++) {
            dap_chain_node_addr_t link_addr = node_info_read->links[i];
            dap_string_append_printf(links_string, "\nlink%02d address : " NODE_ADDR_FP_STR, i,
                    NODE_ADDR_FP_ARGS_S(link_addr));
        }

        dap_string_append_printf(l_string_reply, "\n");
        char l_port_str[10];
        sprintf(l_port_str,"%d",node_info_read->hdr.ext_port);

        // set short reply with node param
        if(!a_is_full)
            dap_string_append_printf(l_string_reply,
                    "node address "NODE_ADDR_FP_STR"\tcell 0x%016"DAP_UINT64_FORMAT_x"\tipv4 %s\tport: %s\tnumber of links %u",
                    NODE_ADDR_FP_ARGS_S(node_info_read->hdr.address),
                    node_info_read->hdr.cell_id.uint64, str_ip4,
                    node_info_read->hdr.ext_port ? l_port_str : "default",
                    node_info_read->hdr.links_number);
        else
            // set full reply with node param
            dap_string_append_printf(l_string_reply,
                    "node address " NODE_ADDR_FP_STR "\ncell 0x%016"DAP_UINT64_FORMAT_x"\nipv4 %s\nipv6 %s\nport: %s%s\nlinks %u%s",
                    NODE_ADDR_FP_ARGS_S(node_info_read->hdr.address),
                    node_info_read->hdr.cell_id.uint64,
                    str_ip4, str_ip6,
                    node_info_read->hdr.ext_port ? l_port_str : "default",
                    aliases_string->str,
                    node_info_read->hdr.links_number, links_string->str);
        dap_string_free(aliases_string, true);
        dap_string_free(links_string, true);

        DAP_DELETE(l_addr);
        DAP_DELETE(node_info_read);*/ // TODO

    } else { // Dump list with !a_addr && !a_alias
        size_t l_nodes_count = 0;
        dap_global_db_obj_t *l_objs = dap_global_db_get_all_sync(a_net->pub.gdb_nodes, &l_nodes_count);

        if(!l_nodes_count || !l_objs) {
            dap_string_append_printf(l_string_reply, "No records\n");
            dap_cli_server_cmd_set_reply_text(a_str_reply, "%s", l_string_reply->str);
            dap_string_free(l_string_reply, true);
            dap_global_db_objs_delete(l_objs, l_nodes_count);
            return -1;
        } else {
            dap_string_append_printf(l_string_reply, "Got %zu nodes:\n", l_nodes_count);
            dap_string_append_printf(l_string_reply, "%-26s%-20s%-8s%s", "Address", "IPv4", "Port", "Timestamp\n");

            for (size_t i = 0; i < l_nodes_count; i++) {
                dap_chain_node_info_t *l_node_info = (dap_chain_node_info_t*)l_objs[i].value;
                if (dap_chain_node_addr_is_blank(&l_node_info->address)){
                    log_it(L_ERROR, "Node address is empty");
                    continue;
                }

                char l_ts[DAP_TIME_STR_SIZE] = { '\0' };
                dap_nanotime_to_str_rfc822(l_ts, sizeof(l_ts), l_objs[i].timestamp);

                dap_string_append_printf(l_string_reply, NODE_ADDR_FP_STR"    %-20s%-8d%-32s\n",
                                         NODE_ADDR_FP_ARGS_S(l_node_info->address),
                                         l_node_info->ext_host, l_node_info->ext_port,
                                         l_ts);

                // TODO make correct work with aliases
                /*dap_string_t *aliases_string = dap_string_new(NULL);

                for (size_t i = 0; i < l_data_size; i++) {
                    //dap_chain_node_addr_t addr_i;
                    dap_global_db_obj_t *l_obj = l_aliases_objs + i;
                    if (!l_obj)
                        break;
                    dap_chain_node_addr_t *l_addr = (dap_chain_node_addr_t *)l_obj->value;
                    if (l_addr && l_obj->value_len == sizeof(dap_chain_node_addr_t) &&
                            l_node_info->hdr.address.uint64 == l_addr->uint64) {
                        dap_string_append_printf(aliases_string, "\nalias %s", l_obj->key);
                    }
                }
                if (!l_data_size)
                    dap_string_append(aliases_string, "\nno aliases");

                // get links in form of string
                dap_string_t *links_string = dap_string_new(NULL);
                for(unsigned int i = 0; i < l_node_info->hdr.links_number; i++) {
                    dap_chain_node_addr_t link_addr = l_node_info->links[i];
                    dap_string_append_printf(links_string, "\nlink%02d address : " NODE_ADDR_FP_STR, i,
                            NODE_ADDR_FP_ARGS_S(link_addr));
                }

                if(i)
                    dap_string_append_printf(l_string_reply, "\n");
                char l_port_str[10];
                sprintf(l_port_str, "%d", l_node_info->hdr.ext_port);
                // set short reply with node param
                if(!a_is_full)
                    dap_string_append_printf(l_string_reply,
                            "node address "NODE_ADDR_FP_STR"\tcell 0x%016"DAP_UINT64_FORMAT_x"\tipv4 %s\tport: %s\tnumber of links %u",
                            NODE_ADDR_FP_ARGS_S(l_node_info->hdr.address),
                            l_node_info->hdr.cell_id.uint64, str_ip4,
                            l_node_info->hdr.ext_port ? l_port_str : "default",
                            l_node_info->hdr.links_number);
                else
                    // set full reply with node param
                    dap_string_append_printf(l_string_reply,
                            "node address " NODE_ADDR_FP_STR "\ncell 0x%016"DAP_UINT64_FORMAT_x"\nipv4 %s\nipv6 %s\nport: %s%s\nlinks %u%s",
                            NODE_ADDR_FP_ARGS_S(l_node_info->hdr.address),
                            l_node_info->hdr.cell_id.uint64,
                            str_ip4, str_ip6,
                            l_node_info->hdr.ext_port ? l_port_str : "default",
                            aliases_string->str,
                            l_node_info->hdr.links_number, links_string->str);
                dap_string_free(aliases_string, true);
                dap_string_free(links_string, true);*/
            }
        }
        dap_global_db_objs_delete(l_objs, l_nodes_count);
    }
    dap_cli_server_cmd_set_reply_text(a_str_reply, "%s", l_string_reply->str);
    dap_string_free(l_string_reply, true);
    return l_ret;
}

/**
 * @brief com_global_db
 * global_db command
 * @param a_argc
 * @param a_argv
 * @param arg_func
 * @param a_str_reply
 * @return int
 * return 0 OK, -1 Err
 */
int com_global_db(int a_argc, char ** a_argv, void **a_str_reply)
{
    json_object **a_json_arr_reply = (json_object **)a_str_reply;
    enum {
        CMD_NONE, CMD_NAME_CELL, CMD_ADD, CMD_FLUSH, CMD_RECORD, CMD_WRITE, CMD_READ,
        CMD_DELETE, CMD_DROP, CMD_GET_KEYS, CMD_GROUP_LIST
    };
    int arg_index = 1;
    int cmd_name = CMD_NONE;
    // find 'cells' as first parameter only
    if(dap_cli_server_cmd_find_option_val(a_argv, arg_index, dap_min(a_argc, arg_index + 1), "cells", NULL))
        cmd_name = CMD_NAME_CELL;
    else if(dap_cli_server_cmd_find_option_val(a_argv, arg_index, dap_min(a_argc, arg_index + 1), "flush", NULL))
        cmd_name = CMD_FLUSH;
    else if(dap_cli_server_cmd_find_option_val(a_argv, arg_index, dap_min(a_argc, arg_index + 1), "record", NULL))
            cmd_name = CMD_RECORD;
    else if(dap_cli_server_cmd_find_option_val(a_argv, arg_index, dap_min(a_argc, arg_index + 1), "write", NULL))
                cmd_name = CMD_WRITE;
    else if(dap_cli_server_cmd_find_option_val(a_argv, arg_index, dap_min(a_argc, arg_index + 1), "read", NULL))
                cmd_name = CMD_READ;
    else if(dap_cli_server_cmd_find_option_val(a_argv, arg_index, dap_min(a_argc, arg_index + 1), "delete", NULL))
                cmd_name = CMD_DELETE;
    else if(dap_cli_server_cmd_find_option_val(a_argv, arg_index, dap_min(a_argc, arg_index + 1), "drop_table", NULL))
                cmd_name = CMD_DROP;
    else if(dap_cli_server_cmd_find_option_val(a_argv, arg_index, dap_min(a_argc, arg_index + 1), "get_keys", NULL))
            cmd_name = CMD_GET_KEYS;
    else if(dap_cli_server_cmd_find_option_val(a_argv, arg_index, dap_min(a_argc, arg_index + 1), "group_list", NULL))
            cmd_name = CMD_GROUP_LIST;

    switch (cmd_name) {
    case CMD_NAME_CELL:
    {

        if(!arg_index || a_argc < 3) {
            dap_json_rpc_error_add(*a_json_arr_reply, DAP_CHAIN_NODE_CLI_COM_GLOBAL_DB_PARAM_ERR, "parameters are not valid");
            return -DAP_CHAIN_NODE_CLI_COM_GLOBAL_DB_PARAM_ERR;
        }
        dap_chain_t * l_chain = NULL;
        dap_chain_net_t * l_net = NULL;

        if (dap_chain_node_cli_cmd_values_parse_net_chain_for_json(*a_json_arr_reply, &arg_index, a_argc, a_argv, &l_chain, &l_net, CHAIN_TYPE_INVALID) < 0)
            return -DAP_CHAIN_NODE_CLI_COM_GLOBAL_DB_PARAM_ERR;

        const char *l_cell_str = NULL, *l_chain_str = NULL;
        // find cell and chain
        dap_cli_server_cmd_find_option_val(a_argv, arg_index, a_argc, "-cell", &l_cell_str);

        int arg_index_n = ++arg_index;
        // find command (add, delete, etc) as second parameter only
        int cmd_num = CMD_NONE;
        switch (cmd_name) {
            case CMD_NAME_CELL:
                if((arg_index_n = dap_cli_server_cmd_find_option_val(a_argv, arg_index, dap_min(a_argc, arg_index + 1), "add", NULL))
                        != 0) {
                    cmd_num = CMD_ADD;
                }
                dap_chain_cell_id_t l_cell_id = { {0} };
                if(l_cell_str) {
                    dap_digit_from_string(l_cell_str, (uint8_t*) &l_cell_id.raw, sizeof(l_cell_id.raw)); //DAP_CHAIN_CELL_ID_SIZE);
                }

                switch (cmd_num)
                {
                // add new node to global_db
                case CMD_ADD:
                    if(!arg_index || a_argc < 7) {
                        dap_json_rpc_error_add(*a_json_arr_reply, DAP_CHAIN_NODE_CLI_COM_GLOBAL_DB_PARAM_ERR, "invalid parameters");
                        return -DAP_CHAIN_NODE_CLI_COM_GLOBAL_DB_PARAM_ERR;
                    }
                    dap_chain_cell_t *l_cell = dap_chain_cell_create_fill(l_chain, l_cell_id);
                    int l_ret = (int)dap_chain_cell_file_update(l_cell);
                    if ( l_ret > 0 )
                    {
                        json_object* json_obj_name = json_object_new_object();
                        json_object_object_add(json_obj_name, "comand status", json_object_new_string("cell added successfully"));
                        json_object_array_add(*a_json_arr_reply, json_obj_name);
                    }
                    else
                        dap_json_rpc_error_add(*a_json_arr_reply, DAP_CHAIN_NODE_CLI_COM_GLOBAL_DB_CAN_CREATE_CELL_ERR, "can't create file for cell 0x%016"DAP_UINT64_FORMAT_X" ( %s )",
                                l_cell->id.uint64,l_cell->file_storage_path);
                    dap_chain_cell_close(l_cell);
                    return l_ret;

                //case CMD_NONE:
                default:
                    dap_json_rpc_error_add(*a_json_arr_reply, DAP_CHAIN_NODE_CLI_COM_GLOBAL_DB_COMMAND_ERR, "command %s not recognized", a_argv[1]);
                    return -DAP_CHAIN_NODE_CLI_COM_GLOBAL_DB_COMMAND_ERR;
                }
        }
    }
    case CMD_FLUSH:
    {
        json_object* json_obj_flush = NULL;
        int res_flush = dap_global_db_flush_sync();
        switch (res_flush) {
        case 0:
            json_obj_flush = json_object_new_object();
            json_object_object_add(json_obj_flush, "command status", json_object_new_string("Commit data base and filesystem caches to disk completed.\n\n"));
            json_object_array_add(*a_json_arr_reply, json_obj_flush);
            break;
        case -1:
            dap_json_rpc_error_add(*a_json_arr_reply, DAP_CHAIN_NODE_CLI_COM_GLOBAL_DB_CAN_NOT_OPEN_DIR,
                                                        "Couldn't open db directory. Can't init cdb\n"
                                                        "Reboot the node.\n\n");
            break;
        case -2:
            dap_json_rpc_error_add(*a_json_arr_reply, DAP_CHAIN_NODE_CLI_COM_GLOBAL_DB_CAN_NOT_INIT_DB,
                                                        "Couldn't open db directory. Can't init cdb\n"
                                                        "Reboot the node.\n\n");
            break;
        case -3:
            dap_json_rpc_error_add(*a_json_arr_reply, DAP_CHAIN_NODE_CLI_COM_GLOBAL_DB_CAN_NOT_INIT_SQL,
                                                        "Can't init sqlite\n"
                                                        "Reboot the node.\n\n");
            break;
        default:
            dap_json_rpc_error_add(*a_json_arr_reply, DAP_CHAIN_NODE_CLI_COM_GLOBAL_DB_CAN_NOT_COMMIT_TO_DISK,
                                                        "Can't commit data base caches to disk completed.\n"
                                                        "Reboot the node.\n\n");
            break;
        }
        return DAP_CHAIN_NODE_CLI_COM_GLOBAL_DB_JSON_OK;
    }
    case CMD_RECORD:
    {
        enum {
            SUMCMD_GET, SUMCMD_PIN, SUMCMD_UNPIN
        };
        if(!arg_index || a_argc < 3) {
            dap_json_rpc_error_add(*a_json_arr_reply, DAP_CHAIN_NODE_CLI_COM_GLOBAL_DB_PARAM_ERR,"parameters are not valid");
            return -DAP_CHAIN_NODE_CLI_COM_GLOBAL_DB_PARAM_ERR;
        }
        int arg_index_n = ++arg_index;
        int l_subcmd;
        // Get value
        if((arg_index_n = dap_cli_server_cmd_find_option_val(a_argv, arg_index, dap_min(a_argc, arg_index + 1), "get", NULL))!= 0) {
            l_subcmd = SUMCMD_GET;
        }
        // Pin record
        else if((arg_index_n = dap_cli_server_cmd_find_option_val(a_argv, arg_index, dap_min(a_argc, arg_index + 1), "pin", NULL)) != 0) {
            l_subcmd = SUMCMD_PIN;
        }
        // Unpin record
        else if((arg_index_n = dap_cli_server_cmd_find_option_val(a_argv, arg_index, dap_min(a_argc, arg_index + 1), "unpin", NULL)) != 0) {
            l_subcmd = SUMCMD_UNPIN;
        }
        else{
            dap_json_rpc_error_add(*a_json_arr_reply, DAP_CHAIN_NODE_CLI_COM_GLOBAL_DB_PARAM_ERR,
                                            "Subcommand '%s' not recognized, available subcommands are 'get', 'pin' or 'unpin'", a_argv[2]);
            return -DAP_CHAIN_NODE_CLI_COM_GLOBAL_DB_PARAM_ERR;
        }
        // read record from database
        const char *l_key = NULL;
        const char *l_group = NULL;
        // find key and group
        dap_cli_server_cmd_find_option_val(a_argv, arg_index, a_argc, "-key", &l_key);
        dap_cli_server_cmd_find_option_val(a_argv, arg_index, a_argc, "-group", &l_group);
        size_t l_value_len = 0;
        bool l_is_pinned = false;
        dap_nanotime_t l_ts =0;
        uint8_t *l_value = dap_global_db_get_sync(l_group, l_key, &l_value_len, &l_is_pinned, &l_ts);
        if(!l_value || !l_value_len) {
            dap_json_rpc_error_add(*a_json_arr_reply, DAP_CHAIN_NODE_CLI_COM_GLOBAL_DB_RECORD_NOT_FOUND,
                                            "Record not found\n\n");
            return -DAP_CHAIN_NODE_CLI_COM_GLOBAL_DB_RECORD_NOT_FOUND;
        }
        json_object* json_obj_rec = json_object_new_object();
        int l_ret = 0;
        // prepare record information
        switch (l_subcmd) {
            case SUMCMD_GET: // Get value
            {
                char *l_value_str = DAP_NEW_Z_SIZE(char, l_value_len * 2 + 2);
                if(!l_value_str) {
                    log_it(L_CRITICAL, "%s", c_error_memory_alloc);
                    DAP_DELETE(l_value);
                    json_object_put(json_obj_rec);
                    return -DAP_CHAIN_NODE_CLI_COM_GLOBAL_DB_MEMORY_ERR;
                }
                json_object_object_add(json_obj_rec, "command status", json_object_new_string("Commit data base and filesystem caches to disk completed."));

                size_t ret = dap_bin2hex(l_value_str, l_value, l_value_len);
                json_object_object_add(json_obj_rec, "command status", json_object_new_string("Record found"));
                json_object_object_add(json_obj_rec, "lenght(byte)", json_object_new_uint64(l_value_len));
                json_object_object_add(json_obj_rec, "hash", json_object_new_string(dap_get_data_hash_str(l_value, l_value_len).s));
                json_object_object_add(json_obj_rec, "pinned", l_is_pinned ? json_object_new_string("Yes") : json_object_new_string("No") );
                json_object_object_add(json_obj_rec, "value", json_object_new_string(l_value_str));
                DAP_DELETE(l_value_str);
                break;
            }
            case SUMCMD_PIN: // Pin record
            {
                if(l_is_pinned){
                    json_object_object_add(json_obj_rec, "pinned status", json_object_new_string("record already pinned"));
                    break;
                }
                if(dap_global_db_set_sync( l_group, l_key, l_value, l_value_len, true) ==0 ){
                    json_object_object_add(json_obj_rec, "pinned status", json_object_new_string("record successfully pinned"));
                }
                else{
                    dap_json_rpc_error_add(*a_json_arr_reply, DAP_CHAIN_NODE_CLI_COM_GLOBAL_DB_RECORD_NOT_PINED,
                                            "can't pin the record");
                    l_ret = -DAP_CHAIN_NODE_CLI_COM_GLOBAL_DB_RECORD_NOT_PINED;
                }
                break;
            }
            case SUMCMD_UNPIN: // Unpin record
            {
                if(!l_is_pinned) {
                    json_object_object_add(json_obj_rec, "unpinned status", json_object_new_string("record already unpinned"));
                    break;
                }
                if(dap_global_db_set_sync(l_group,l_key, l_value, l_value_len, false) == 0 ) {
                    json_object_object_add(json_obj_rec, "unpinned status", json_object_new_string("record successfully unpinned"));
                }
                else {
                    dap_json_rpc_error_add(*a_json_arr_reply, DAP_CHAIN_NODE_CLI_COM_GLOBAL_DB_RECORD_NOT_UNPINED,
                                            "can't unpin the record");
                    l_ret = -DAP_CHAIN_NODE_CLI_COM_GLOBAL_DB_RECORD_NOT_UNPINED;
                }
                break;
            }
        }
        json_object_array_add(*a_json_arr_reply, json_obj_rec);
        DAP_DELETE(l_value);
        return l_ret;
    }
    case CMD_WRITE:
    {
        const char *l_group_str = NULL;
        const char *l_key_str = NULL;
        const char *l_value_str = NULL;

        dap_cli_server_cmd_find_option_val(a_argv, arg_index, a_argc, "-group", &l_group_str);
        dap_cli_server_cmd_find_option_val(a_argv, arg_index, a_argc, "-key", &l_key_str);
        dap_cli_server_cmd_find_option_val(a_argv, arg_index, a_argc, "-value", &l_value_str);

        if (!l_group_str) {
            dap_json_rpc_error_add(*a_json_arr_reply, DAP_CHAIN_NODE_CLI_COM_GLOBAL_DB_PARAM_ERR,
                                            "%s requires parameter 'group' to be valid", a_argv[0]);

            return -DAP_CHAIN_NODE_CLI_COM_GLOBAL_DB_PARAM_ERR;
        }

        if (!l_key_str) {
            dap_json_rpc_error_add(*a_json_arr_reply, DAP_CHAIN_NODE_CLI_COM_GLOBAL_DB_PARAM_ERR,
                                            "%s requires parameter 'key' to be valid", a_argv[0]);

            return -DAP_CHAIN_NODE_CLI_COM_GLOBAL_DB_PARAM_ERR;
        }

        if (!l_value_str) {
            dap_json_rpc_error_add(*a_json_arr_reply, DAP_CHAIN_NODE_CLI_COM_GLOBAL_DB_PARAM_ERR,
                                            "%s requires parameter 'value' to be valid", a_argv[0]);

            return -DAP_CHAIN_NODE_CLI_COM_GLOBAL_DB_PARAM_ERR;
        }

        if (!dap_global_db_set_sync(l_group_str, l_key_str, l_value_str, strlen(l_value_str) +1 , false)) {
            json_object* json_obj_write = json_object_new_object();
            json_object_object_add(json_obj_write, "write status", json_object_new_string("Data has been successfully written to the database"));
            json_object_array_add(*a_json_arr_reply, json_obj_write);
            return DAP_CHAIN_NODE_CLI_COM_GLOBAL_DB_JSON_OK;
        } else {
            dap_json_rpc_error_add(*a_json_arr_reply, DAP_CHAIN_NODE_CLI_COM_GLOBAL_DB_WRITING_FILED,
                                            "Data writing is failed");
        }
    }
    case CMD_READ:
    {
        const char *l_group_str = NULL;
        const char *l_key_str = NULL;

        dap_cli_server_cmd_find_option_val(a_argv, arg_index, a_argc, "-group", &l_group_str);
        dap_cli_server_cmd_find_option_val(a_argv, arg_index, a_argc, "-key", &l_key_str);

        if(!l_group_str) {
            dap_json_rpc_error_add(*a_json_arr_reply, DAP_CHAIN_NODE_CLI_COM_GLOBAL_DB_PARAM_ERR,
                                            "%s requires parameter 'group' to be valid", a_argv[0]);
            return -DAP_CHAIN_NODE_CLI_COM_GLOBAL_DB_PARAM_ERR;
        }

        if(!l_key_str) {
            dap_json_rpc_error_add(*a_json_arr_reply, DAP_CHAIN_NODE_CLI_COM_GLOBAL_DB_PARAM_ERR,
                                            "%s requires parameter 'key' to be valid", a_argv[0]);
            return -DAP_CHAIN_NODE_CLI_COM_GLOBAL_DB_PARAM_ERR;
        }

        size_t l_out_len = 0;
        dap_nanotime_t l_ts = 0;
        uint8_t *l_value_out = dap_global_db_get_sync(l_group_str, l_key_str, &l_out_len, NULL, &l_ts);
        /*if (!l_value_out || !l_out_len)
        {
            dap_cli_server_cmd_set_reply_text(a_str_reply, "Record with key %s in group %s not found", l_key_str, l_group_str);
            return -121;
        }*/
        if (l_ts) {
            char l_ts_str[80] = { '\0' };
            dap_nanotime_to_str_rfc822(l_ts_str, sizeof(l_ts_str), l_ts);
            char *l_value_hexdump = dap_dump_hex(l_value_out, l_out_len);
            if (l_value_hexdump) {
                json_object* json_obj_read = json_object_new_object();
                json_object_object_add(json_obj_read, "group", json_object_new_string(l_group_str));
                json_object_object_add(json_obj_read, "key", json_object_new_string(l_key_str));
                json_object_object_add(json_obj_read, "time", json_object_new_string(l_ts_str));
                json_object_object_add(json_obj_read, "value len", json_object_new_uint64(l_out_len));
                json_object_object_add(json_obj_read, "value hex", json_object_new_string(l_value_hexdump));
                json_object_array_add(*a_json_arr_reply, json_obj_read);
                DAP_DELETE(l_value_hexdump);
            } else {
                dap_json_rpc_error_add(*a_json_arr_reply, DAP_CHAIN_NODE_CLI_COM_GLOBAL_DB_TIME_NO_VALUE,
                                            "\n\"%s : %s\"\nTime: %s\nNo value\n",
                                                  l_group_str, l_key_str, l_ts_str);
            }
            DAP_DELETE(l_value_out);
        } else {
            dap_json_rpc_error_add(*a_json_arr_reply, DAP_CHAIN_NODE_CLI_COM_GLOBAL_DB_RECORD_NOT_FOUND,
                                            "\nRecord \"%s : %s\" not found\n",
                                              l_group_str, l_key_str);
        }
        return DAP_CHAIN_NODE_CLI_COM_GLOBAL_DB_JSON_OK;
    }
    case CMD_DELETE:
    {
        const char *l_group_str = NULL;
        const char *l_key_str = NULL;

        dap_cli_server_cmd_find_option_val(a_argv, arg_index, a_argc, "-group", &l_group_str);
        dap_cli_server_cmd_find_option_val(a_argv, arg_index, a_argc, "-key", &l_key_str);

        if(!l_group_str) {
            dap_json_rpc_error_add(*a_json_arr_reply, DAP_CHAIN_NODE_CLI_COM_GLOBAL_DB_PARAM_ERR,
                                            "%s requires parameter 'group' to be valid", a_argv[0]);
            return -DAP_CHAIN_NODE_CLI_COM_GLOBAL_DB_PARAM_ERR;
        }

        if(!l_key_str) {
            dap_json_rpc_error_add(*a_json_arr_reply, DAP_CHAIN_NODE_CLI_COM_GLOBAL_DB_NO_KEY_PROVIDED,
                                            "No key provided, entire table %s will be altered", l_group_str);

            size_t l_objs_count = 0;
            dap_global_db_obj_t* l_obj = dap_global_db_get_all_sync(l_group_str, &l_objs_count);

            if (!l_obj || !l_objs_count)
            {
                dap_json_rpc_error_add(*a_json_arr_reply, DAP_CHAIN_NODE_CLI_COM_GLOBAL_DB_NO_DATA_IN_GROUP,
                                            "No data in group %s.", l_group_str);
                return -DAP_CHAIN_NODE_CLI_COM_GLOBAL_DB_NO_DATA_IN_GROUP;
            }
            size_t i, j = 0;
            for (i = 0; i < l_objs_count; ++i) {
                if (!l_obj[i].key)
                    continue;
                if (!dap_global_db_del_sync(l_group_str, l_obj[i].key)) {
                    ++j;
                }
            }
            dap_global_db_objs_delete(l_obj, l_objs_count);
            json_object* json_obj_del = json_object_new_object();
            json_object_object_add(json_obj_del, "Removed records", json_object_new_uint64(j));
            json_object_object_add(json_obj_del, "of records", json_object_new_uint64(i));
            json_object_object_add(json_obj_del, "in table", json_object_new_string(l_group_str));
            json_object_array_add(*a_json_arr_reply, json_obj_del);
            return DAP_CHAIN_NODE_CLI_COM_GLOBAL_DB_JSON_OK;
        }

        if (!dap_global_db_del(l_group_str, l_key_str, NULL, NULL)) {
            json_object* json_obj_del = json_object_new_object();
            json_object_object_add(json_obj_del, "Record key", json_object_new_string(l_key_str));
            json_object_object_add(json_obj_del, "Group name", json_object_new_string(l_group_str));
            json_object_object_add(json_obj_del, "status", json_object_new_string("deleted"));
            json_object_array_add(*a_json_arr_reply, json_obj_del);
            return DAP_CHAIN_NODE_CLI_COM_GLOBAL_DB_JSON_OK;
        } else {
            dap_json_rpc_error_add(*a_json_arr_reply, DAP_CHAIN_NODE_CLI_COM_GLOBAL_DB_DELETE_FAILD,
                                            "Record with key %s in group %s deleting failed", l_group_str, l_key_str);
            return -DAP_CHAIN_NODE_CLI_COM_GLOBAL_DB_DELETE_FAILD;
        }
    }
    case CMD_DROP:
    {
        const char *l_group_str = NULL;
        dap_cli_server_cmd_find_option_val(a_argv, arg_index, a_argc, "-group", &l_group_str);

        if(!l_group_str) {
            dap_json_rpc_error_add(*a_json_arr_reply, DAP_CHAIN_NODE_CLI_COM_GLOBAL_DB_PARAM_ERR,"%s requires parameter 'group' to be valid", a_argv[0]);
            return -DAP_CHAIN_NODE_CLI_COM_GLOBAL_DB_PARAM_ERR;
        }

        if (!dap_global_db_erase_table_sync(l_group_str))
        {
            json_object* json_obj_drop = json_object_new_object();
            json_object_object_add(json_obj_drop, "Dropped table", json_object_new_string(l_group_str));
            json_object_array_add(*a_json_arr_reply, json_obj_drop);
            return DAP_CHAIN_NODE_CLI_COM_GLOBAL_DB_JSON_OK;
        } else {
            dap_json_rpc_error_add(*a_json_arr_reply, DAP_CHAIN_NODE_CLI_COM_GLOBAL_DB_DROP_FAILED,"Failed to drop table %s", l_group_str);
            return -DAP_CHAIN_NODE_CLI_COM_GLOBAL_DB_DROP_FAILED;
        }
    }
    case CMD_GET_KEYS:
    {
        const char *l_group_str = NULL;
        dap_cli_server_cmd_find_option_val(a_argv, arg_index, a_argc, "-group", &l_group_str);

        if(!l_group_str) {
            dap_json_rpc_error_add(*a_json_arr_reply, DAP_CHAIN_NODE_CLI_COM_GLOBAL_DB_PARAM_ERR,"%s requires parameter 'group' to be valid", a_argv[0]);
            return -DAP_CHAIN_NODE_CLI_COM_GLOBAL_DB_PARAM_ERR;
        }

        size_t l_objs_count = 0;
        dap_store_obj_t *l_objs = dap_global_db_get_all_raw_sync(l_group_str, &l_objs_count);

        if (!l_objs || !l_objs_count)
        {
            dap_json_rpc_error_add(*a_json_arr_reply, DAP_CHAIN_NODE_CLI_COM_GLOBAL_DB_NO_DATA_IN_GROUP,"No data in group %s.", l_group_str);
            return -DAP_CHAIN_NODE_CLI_COM_GLOBAL_DB_NO_DATA_IN_GROUP;
        }

        json_object* json_arr_keys = json_object_new_array();
        json_object* json_obj_keys = NULL;
        for(size_t i = 0; i < l_objs_count; i++) {
            char l_ts[64] = { '\0' };
            dap_nanotime_to_str_rfc822(l_ts, sizeof(l_ts), l_objs[i].timestamp);
            json_obj_keys = json_object_new_object();
            json_object_object_add(json_obj_keys, "key", json_object_new_string(l_objs[i].key));
            json_object_object_add(json_obj_keys, "time", json_object_new_string(l_ts));
            json_object_object_add(json_obj_keys, "type", json_object_new_string(
                                       dap_store_obj_get_type(l_objs + i) == DAP_GLOBAL_DB_OPTYPE_ADD ?  "record" : "hole"));
            json_object_array_add(json_arr_keys, json_obj_keys);
        }
        dap_store_obj_free(l_objs, l_objs_count);

        json_object* json_keys_list = json_object_new_object();
        json_object_object_add(json_keys_list, "group name", json_object_new_string(l_group_str));
        json_object_object_add(json_keys_list, "keys list", json_arr_keys);
        json_object_array_add(*a_json_arr_reply, json_keys_list);
        return DAP_CHAIN_NODE_CLI_COM_GLOBAL_DB_JSON_OK;
    }
    case CMD_GROUP_LIST: {
        json_object* json_group_list = json_object_new_object();
        dap_list_t *l_group_list = dap_global_db_driver_get_groups_by_mask("*");
        size_t l_count = 0;
        json_object* json_arr_group = json_object_new_array();
        json_object* json_obj_list = NULL;
        for (dap_list_t *l_list = l_group_list; l_list; l_list = dap_list_next(l_list), ++l_count) {
            json_obj_list = json_object_new_object();
            json_object_object_add(json_obj_list, (char*)l_list->data,
                                   json_object_new_uint64(dap_global_db_driver_count((char*)l_list->data, c_dap_global_db_driver_hash_blank, false)));
            json_object_array_add(json_arr_group, json_obj_list);
        }
        json_object_object_add(json_group_list, "group list", json_arr_group);
        json_object_object_add(json_group_list, "total count", json_object_new_uint64(l_count));
        json_object_array_add(*a_json_arr_reply, json_group_list);
        dap_list_free(l_group_list);
        return DAP_CHAIN_NODE_CLI_COM_GLOBAL_DB_JSON_OK;
    }
    default:
        dap_json_rpc_error_add(*a_json_arr_reply, DAP_CHAIN_NODE_CLI_COM_GLOBAL_DB_PARAM_ERR,"parameters are not valid");
            return -DAP_CHAIN_NODE_CLI_COM_GLOBAL_DB_PARAM_ERR;
    }
}

static dap_tsd_t* s_chain_node_cli_com_node_create_tsd_addr(char **a_argv, int a_arg_start, int a_arg_end, void **a_str_reply, const char *a_specified_decree) {
    const char *l_ban_addr_str = NULL;
    if (dap_cli_server_cmd_find_option_val(a_argv, a_arg_start, a_arg_end, "-addr", &l_ban_addr_str)) {
        dap_chain_addr_t *l_format = dap_chain_addr_from_str(l_ban_addr_str);
        if (!l_format)
            return dap_cli_server_cmd_set_reply_text(a_str_reply, "Can't convert the -addr option value to node address"), NULL;
        DAP_DELETE(l_format);
        return dap_tsd_create_string(DAP_CHAIN_DATUM_DECREE_TSD_TYPE_STRING, l_ban_addr_str);
    } else if (dap_cli_server_cmd_find_option_val(a_argv, a_arg_start, a_arg_end, "-host", &l_ban_addr_str))
        return dap_tsd_create_string(DAP_CHAIN_DATUM_DECREE_TSD_TYPE_HOST, l_ban_addr_str);
    else
        return dap_cli_server_cmd_set_reply_text(a_str_reply, "The -host or -addr option was not "
                                                       "specified to create a %s entry creation decree.", a_specified_decree), NULL;
}

/**
 * Node command
 */
int com_node(int a_argc, char ** a_argv, void **a_str_reply)
{
    enum {
        CMD_NONE, CMD_ADD, CMD_DEL, CMD_ALIAS, CMD_HANDSHAKE, CMD_CONNECT, CMD_LIST, CMD_DUMP, CMD_CONNECTIONS, CMD_BALANCER,
        CMD_BAN, CMD_UNBAN, CMD_BANLIST
    };
    int arg_index = 1;
    int cmd_num = CMD_NONE;
    if(dap_cli_server_cmd_find_option_val(a_argv, arg_index, dap_min(a_argc, arg_index + 1), "add", NULL)) {
        cmd_num = CMD_ADD;
    }
    else if(dap_cli_server_cmd_find_option_val(a_argv, arg_index, dap_min(a_argc, arg_index + 1), "del", NULL)) {
        cmd_num = CMD_DEL;
    } // find  add parameter ('alias' or 'handshake')
    else if (dap_cli_server_cmd_find_option_val(a_argv, arg_index, dap_min(a_argc, arg_index + 1), "handshake", NULL)) {
        cmd_num = CMD_HANDSHAKE;
    }
    else if(dap_cli_server_cmd_find_option_val(a_argv, arg_index, dap_min(a_argc, arg_index + 1), "connect", NULL)) {
        cmd_num = CMD_CONNECT;
    }
    else if(dap_cli_server_cmd_find_option_val(a_argv, arg_index, dap_min(a_argc, arg_index + 1), "alias", NULL)) {
        cmd_num = CMD_ALIAS;
    }
    else if(dap_cli_server_cmd_find_option_val(a_argv, arg_index, dap_min(a_argc, arg_index + 1), "list", NULL)) {
        cmd_num = CMD_LIST;
    }
    else if(dap_cli_server_cmd_find_option_val(a_argv, arg_index, dap_min(a_argc, arg_index + 1), "dump", NULL)) {
        cmd_num = CMD_DUMP;
    }
    else if (dap_cli_server_cmd_find_option_val(a_argv, arg_index, dap_min(a_argc, arg_index + 1), "connections", NULL)) {
        cmd_num = CMD_CONNECTIONS;
    } else if (dap_cli_server_cmd_find_option_val(a_argv, arg_index, dap_min(a_argc, arg_index+1), "ban", NULL)) {
        cmd_num = CMD_BAN;
    } else if (dap_cli_server_cmd_find_option_val(a_argv, arg_index, dap_min(a_argc, arg_index+1), "unban", NULL)) {
        cmd_num = CMD_UNBAN;
    } else if (dap_cli_server_cmd_find_option_val(a_argv, arg_index, dap_min(a_argc, arg_index+1), "banlist", NULL)) {
        cmd_num = CMD_BANLIST;
    } else if (dap_cli_server_cmd_find_option_val(a_argv, arg_index, dap_min(a_argc, arg_index + 1), "balancer", NULL)){
        cmd_num = CMD_BALANCER;
    }
    arg_index++;
    if(cmd_num == CMD_NONE) {
        dap_cli_server_cmd_set_reply_text(a_str_reply, "command %s not recognized", a_argv[1]);
        return -1;
    }
    const char *l_addr_str = NULL, *l_port_str = NULL, *alias_str = NULL;
    const char *l_cell_str = NULL, *l_link_str = NULL, *l_hostname = NULL;

    // find net
    dap_chain_net_t *l_net = NULL;

    if(dap_chain_node_cli_cmd_values_parse_net_chain(&arg_index, a_argc, a_argv, a_str_reply, NULL, &l_net, CHAIN_TYPE_INVALID) < 0) {
        if (cmd_num != CMD_BANLIST && cmd_num != CMD_CONNECTIONS && cmd_num != CMD_DUMP)
            return -11;
    }

    // find addr, alias
    dap_cli_server_cmd_find_option_val(a_argv, arg_index, a_argc, "-addr", &l_addr_str);
    dap_cli_server_cmd_find_option_val(a_argv, arg_index, a_argc, "-port", &l_port_str);
    dap_cli_server_cmd_find_option_val(a_argv, arg_index, a_argc, "-alias", &alias_str);
    dap_cli_server_cmd_find_option_val(a_argv, arg_index, a_argc, "-cell", &l_cell_str);
    dap_cli_server_cmd_find_option_val(a_argv, arg_index, a_argc, "-host", &l_hostname);
    dap_cli_server_cmd_find_option_val(a_argv, arg_index, a_argc, "-link", &l_link_str);

    // struct to write to the global db
    dap_chain_node_addr_t l_node_addr = {}, l_link;
    uint32_t l_info_size = l_hostname 
        ? sizeof(dap_chain_node_info_t) + dap_strlen(l_hostname) + 1
        : sizeof(dap_chain_node_info_t);
    dap_chain_node_info_t *l_node_info = DAP_NEW_STACK_SIZE(dap_chain_node_info_t, l_info_size);
    memset(l_node_info, 0, l_info_size);;
    //TODO need to rework with new node info / alias /links concept

    if (l_addr_str) {
        if (dap_chain_node_addr_from_str(&l_node_info->address, l_addr_str)) {
            dap_cli_server_cmd_set_reply_text(a_str_reply, "Can't parse node address %s", l_addr_str);
            return -5;
        }
    }
    if (l_port_str) {
        dap_digit_from_string(l_port_str, &l_node_info->ext_port, sizeof(uint16_t));
        if (!l_node_info->ext_port) {
            dap_cli_server_cmd_set_reply_text(a_str_reply, "Can't parse host port %s", l_port_str);
            return -4;
        }
    }
    if (l_cell_str) {
        dap_digit_from_string(l_cell_str, l_node_info->cell_id.raw, sizeof(l_node_info->cell_id.raw)); //DAP_CHAIN_CELL_ID_SIZE);
    }
    if (l_link_str) {   // TODO
        if(dap_chain_node_addr_from_str(&l_link, l_link_str) != 0) {
            dap_digit_from_string(l_link_str, l_link.raw, sizeof(l_link.raw));
        }
    }
    switch (cmd_num) {

    case CMD_ADD: {
        int l_res = -10;
        uint16_t l_port = 0;
        if (l_addr_str || l_hostname) {
            if (!dap_chain_net_is_my_node_authorized(l_net)) {
                dap_cli_server_cmd_set_reply_text(a_str_reply, "You have no access rights");
                return l_res;
            }
            // We're in authorized list, add directly
            struct sockaddr_storage l_verifier = { };
            if ( 0 > dap_net_parse_config_address(l_hostname, l_node_info->ext_host, &l_port, &l_verifier, NULL) ) {
                dap_cli_server_cmd_set_reply_text(a_str_reply, "Can't parse host string %s", l_hostname);
                return -6;
            }
            if ( !l_node_info->ext_port && !(l_node_info->ext_port = l_port) )
                return dap_cli_server_cmd_set_reply_text(a_str_reply, "Unspecified port"), -7;

            l_node_info->ext_host_len = dap_strlen(l_node_info->ext_host);
            l_res = dap_chain_node_info_save(l_net, l_node_info);
            return dap_cli_server_cmd_set_reply_text(a_str_reply, l_res ? "Can't add node %s, error %d" : "Successfully added node %s", l_addr_str, l_res), l_res;
        }
        // Synchronous request, wait for reply
        if ( !(l_port = l_node_info->ext_port) 
             && !(l_port = dap_chain_net_get_my_node_info(l_net)->ext_port)
             && !(l_port = dap_config_get_item_int16(g_config, "server", DAP_CFG_PARAM_LEGACY_PORT)) )
        {
            if ( dap_config_get_item_bool_default(g_config, "server", "enabled", false) ) {
                const char **l_listening = dap_config_get_array_str(g_config, "server", DAP_CFG_PARAM_LISTEN_ADDRS, NULL);
                if ( l_listening && dap_net_parse_config_address(*l_listening, NULL, &l_port, NULL, NULL) < 0 )
                    return dap_cli_server_cmd_set_reply_text(a_str_reply, "Invalid server IP address, check [server] section in cellframe-node.cfg"), -8;
            }
            if (!l_port)
                return dap_cli_server_cmd_set_reply_text(a_str_reply, "Unspecified port"), -9; 
        }
        switch ( l_res = dap_chain_net_node_list_request(l_net, l_port, true, 'a') )
        {
            case 1: return dap_cli_server_cmd_set_reply_text(a_str_reply, "Successfully added"), 0;
            case 2: return dap_cli_server_cmd_set_reply_text(a_str_reply, "No server"), l_res;
            case 3: return dap_cli_server_cmd_set_reply_text(a_str_reply, "Didn't add your address node to node list"), l_res;
            case 4: return dap_cli_server_cmd_set_reply_text(a_str_reply, "Can't calculate hash for your addr"), l_res;
            case 5: return dap_cli_server_cmd_set_reply_text(a_str_reply, "Can't do handshake for your node"), l_res;
            case 6: return dap_cli_server_cmd_set_reply_text(a_str_reply, "The node already exists"), l_res;
            case 7: return dap_cli_server_cmd_set_reply_text(a_str_reply, "Can't process node list HTTP request"), l_res;
            default:return dap_cli_server_cmd_set_reply_text(a_str_reply, "Can't process request, error %d", l_res), l_res;
        }
    }

    case CMD_DEL: {
        // handler of command 'node del'
        if (l_addr_str) {
            if (!dap_chain_net_is_my_node_authorized(l_net)) {
                dap_cli_server_cmd_set_reply_text(a_str_reply, "You have no access rights");
                return -10;
            }
            int l_res = dap_chain_node_info_del(l_net, l_node_info);
            if (l_res)
                dap_cli_server_cmd_set_reply_text(a_str_reply, "Can't delete node %s, error %d", l_addr_str, l_res);
            else
                dap_cli_server_cmd_set_reply_text(a_str_reply, "Successfully deleted node %s", l_addr_str);
            return l_res;
        }
        // Synchronous request, wait for reply
        int l_res = dap_chain_net_node_list_request(l_net, 0, true, 'r');
        switch (l_res) {
            case 8:  dap_cli_server_cmd_set_reply_text(a_str_reply, "Sucessfully deleted"); return 0;
            default: dap_cli_server_cmd_set_reply_text(a_str_reply, "Can't process request, error %d", l_res); return l_res;
        }
    }

    case CMD_LIST:{
        // handler of command 'node dump'
        bool l_is_full = dap_cli_server_cmd_find_option_val(a_argv, arg_index, a_argc, "-full", NULL);
        return s_node_info_list_with_reply(l_net, &l_node_addr, l_is_full, alias_str, a_str_reply);
    }
    case CMD_DUMP: {
        dap_string_t *l_string_reply = dap_chain_node_states_info_read(l_net, l_node_info->address);
        dap_cli_server_cmd_set_reply_text(a_str_reply, "%s", l_string_reply->str);
        dap_string_free(l_string_reply, true);
        return 0;
    }
        // add alias
    case CMD_ALIAS:
        if(alias_str) {
            if(l_addr_str) {
                // add alias
                if(!dap_chain_node_alias_register(l_net, alias_str, &l_node_addr))
                    log_it(L_WARNING, "can't save alias %s", alias_str);
                else {
                    dap_cli_server_cmd_set_reply_text(a_str_reply, "alias mapped successfully");
                }
            }
            else {
                dap_cli_server_cmd_set_reply_text(a_str_reply, "alias can't be mapped because -addr is not found");
                return -1;
            }
        }
        else {
            dap_cli_server_cmd_set_reply_text(a_str_reply, "alias can't be mapped because -alias is not found");
            return -1;
        }

        break;
        // make connect
    case CMD_CONNECT:
         dap_cli_server_cmd_set_reply_text(a_str_reply, "Not implemented yet");
         break;
#if 0
        // get address from alias if addr not defined
        if(alias_str && !l_node_addr.uint64) {
            dap_chain_node_addr_t *address_tmp = dap_chain_node_alias_find(l_net, alias_str);
            if(address_tmp) {
                l_node_addr = *address_tmp;
                DAP_DELETE(address_tmp);
            }
            else {
                dap_cli_server_cmd_set_reply_text(a_str_reply, "no address found by alias");
                return -1;
            }
        }
        // for auto mode
        int l_is_auto = 0;
        // list of dap_chain_node_addr_t struct
        unsigned int l_nodes_count = 0;
        dap_list_t *l_node_list = NULL;
        dap_chain_node_addr_t *l_remote_node_addr = NULL;
        if(!l_node_addr.uint64) {
            // check whether auto mode
            l_is_auto = dap_cli_server_cmd_find_option_val(a_argv, arg_index, a_argc, "auto", NULL);
            if(!l_is_auto) {
                dap_cli_server_cmd_set_reply_text(a_str_reply, "addr not found");
                return -1;
            }
            // if auto mode, then looking for the node address

            // get cur node links
            bool a_is_only_cur_cell = false;
            // TODO rewrite this command totally
            // dap_list_t *l_node_link_list = dap_chain_net_get_link_node_list(l_net, a_is_only_cur_cell);
            // get all nodes list if no links
            l_node_list = dap_chain_net_get_node_list(l_net);
            // select random node from the list
            l_nodes_count = dap_list_length(l_node_list);
            if(l_nodes_count > 0) {
                unsigned int l_node_pos = rand() % l_nodes_count;
                dap_list_t *l_tmp = dap_list_nth(l_node_list, l_node_pos);
                l_remote_node_addr = l_tmp->data;
                l_node_addr.uint64 = l_remote_node_addr->uint64;
            }

            if(!l_node_addr.uint64) {
                dap_cli_server_cmd_set_reply_text(a_str_reply, "no node is available");
                return -1;
            }
        }
        dap_chain_node_info_t *l_remote_node_info;
        dap_chain_node_client_t *l_node_client;
        int res;
        do {
            l_remote_node_info = node_info_read_and_reply(l_net, &l_node_addr, a_str_reply);
            if(!l_remote_node_info) {
                return -1;
            }
            // start connect
            l_node_client = dap_chain_node_client_connect_default_channels(l_net,l_remote_node_info);
            if(!l_node_client) {
                dap_cli_server_cmd_set_reply_text(a_str_reply, "can't connect");
                DAP_DELETE(l_remote_node_info);
                return -1;
            }
            // wait connected
            int timeout_ms = 7000; // 7 sec = 7000 ms
            res = dap_chain_node_client_wait(l_node_client, NODE_CLIENT_STATE_ESTABLISHED, timeout_ms);
            // select new node addr
            if(l_is_auto && res){
                if(l_remote_node_addr && l_nodes_count>1){
                    l_nodes_count--;
                    l_node_list = dap_list_remove(l_node_list, l_remote_node_addr);
                    DAP_DELETE(l_remote_node_addr);
                    unsigned int l_node_pos = rand() % l_nodes_count;
                    dap_list_t *l_tmp = dap_list_nth(l_node_list, l_node_pos);
                    l_remote_node_addr = l_tmp->data;
                    l_node_addr.uint64 = l_remote_node_addr->uint64;

                    // clean client struct
                    dap_chain_node_client_close_mt(l_node_client);
                    DAP_DELETE(l_remote_node_info);
                    //return -1;
                    continue;
                }
            }
            break;
        }
        while(1);
        // for auto mode only
        if(l_is_auto) {
            //start background thread for testing connect to the nodes
            dap_chain_node_ping_background_start(l_net, l_node_list);
            dap_list_free_full(l_node_list, NULL);
        }



        if(res) {
            dap_cli_server_cmd_set_reply_text(a_str_reply, "no response from remote node(s)");
            log_it(L_WARNING, "No response from remote node(s): err code %d", res);
            // clean client struct
            dap_chain_node_client_close_mt(l_node_client);
            //DAP_DELETE(l_remote_node_info);
            return -1;
        }
        log_it(L_NOTICE, "Stream connection established");

        dap_chain_ch_sync_request_old_t l_sync_request = {};
        dap_stream_ch_t *l_ch_chain = dap_client_get_stream_ch_unsafe(l_node_client->client, DAP_CHAIN_CH_ID);
        // fill begin id
        l_sync_request.id_start = 1;
        // fill current node address
        l_sync_request.node_addr.uint64 = dap_chain_net_get_cur_addr_int(l_net);

        log_it(L_INFO, "Requested GLOBAL_DB syncronizatoin, %"DAP_UINT64_FORMAT_U":%"DAP_UINT64_FORMAT_U" period",
                                                        l_sync_request.id_start, l_sync_request.id_end);
        if(0 == dap_chain_ch_pkt_write_unsafe(l_ch_chain, DAP_CHAIN_CH_PKT_TYPE_SYNC_GLOBAL_DB,
                l_net->pub.id.uint64, 0, 0, &l_sync_request,
                sizeof(l_sync_request))) {
            dap_cli_server_cmd_set_reply_text(a_str_reply, "Error: Can't send sync chains request");
            // clean client struct
            dap_chain_node_client_close_mt(l_node_client);
            DAP_DELETE(l_remote_node_info);
            return -1;
        }
        dap_stream_ch_set_ready_to_write_unsafe(l_ch_chain, true);
        // wait for finishing of request
        int timeout_ms = 420000; // 7 min = 420 sec = 420 000 ms
        // TODO add progress info to console
        res = dap_chain_node_client_wait(l_node_client, NODE_CLIENT_STATE_SYNCED, timeout_ms);
        if(res < 0) {
            dap_cli_server_cmd_set_reply_text(a_str_reply, "Error: can't sync with node "NODE_ADDR_FP_STR,
                                            NODE_ADDR_FP_ARGS_S(l_node_client->remote_node_addr));
            dap_chain_node_client_close_mt(l_node_client);
            DAP_DELETE(l_remote_node_info);
            log_it(L_WARNING, "Gdb synced err -2");
            return -2;

        }
        // flush global_db
        dap_global_db_flush_sync();
        log_it(L_INFO, "Gdb synced Ok");

        // Requesting chains
        dap_chain_t *l_chain = NULL;
        DL_FOREACH(l_net->pub.chains, l_chain)
        {
            // reset state NODE_CLIENT_STATE_SYNCED
            dap_chain_node_client_reset(l_node_client);
            // send request
            dap_chain_ch_sync_request_old_t l_sync_request = {};
            if(0 == dap_chain_ch_pkt_write_unsafe(l_ch_chain, DAP_CHAIN_CH_PKT_TYPE_SYNC_CHAINS,
                    l_net->pub.id.uint64, l_chain->id.uint64, l_remote_node_info->hdr.cell_id.uint64, &l_sync_request,
                    sizeof(l_sync_request))) {
                dap_cli_server_cmd_set_reply_text(a_str_reply, "Error: Can't send sync chains request");
                // clean client struct
                dap_chain_node_client_close_mt(l_node_client);
                DAP_DELETE(l_remote_node_info);
                log_it(L_INFO, "Chain '%s' synced error: Can't send sync chains request", l_chain->name);
                return -3;
            }
            log_it(L_NOTICE, "Requested syncronization for chain \"%s\"", l_chain->name);
            dap_stream_ch_set_ready_to_write_unsafe(l_ch_chain, true);

            // wait for finishing of request
            timeout_ms = 120000; // 2 min = 120 sec = 120 000 ms
            // TODO add progress info to console
            res = dap_chain_node_client_wait(l_node_client, NODE_CLIENT_STATE_SYNCED, timeout_ms);
            if(res < 0) {
                log_it(L_ERROR, "Error: Can't sync chain %s", l_chain->name);
            }
        }
        log_it(L_INFO, "Chains and gdb are synced");
        DAP_DELETE(l_remote_node_info);
        //dap_client_disconnect(l_node_client->client);
        //l_node_client->client = NULL;
        dap_chain_node_client_close_mt(l_node_client);
        dap_cli_server_cmd_set_reply_text(a_str_reply, "Node sync completed: Chains and gdb are synced");
        return 0;

    }
#endif
        // make handshake
    case CMD_HANDSHAKE: {
        // get address from alias if addr not defined
        if(alias_str && !l_node_addr.uint64) {
            dap_chain_node_addr_t *address_tmp = dap_chain_node_alias_find(l_net, alias_str);
            if(address_tmp) {
                l_node_addr = *address_tmp;
                DAP_DELETE(address_tmp);
            }
            else {
                dap_cli_server_cmd_set_reply_text(a_str_reply, "No address found by alias");
                return -4;
            }
        }
        l_node_addr = l_node_info->address;
        if(!l_node_addr.uint64) {
            dap_cli_server_cmd_set_reply_text(a_str_reply, "Addr not found");
            return -5;
        }

        dap_chain_node_info_t *node_info = node_info_read_and_reply(l_net, &l_node_addr, a_str_reply);
        if(!node_info)
            return -6;
        int timeout_ms = 5000; //5 sec = 5000 ms
        // start handshake
        dap_chain_node_client_t *l_client = dap_chain_node_client_connect_default_channels(l_net,node_info);
        if(!l_client) {
            dap_cli_server_cmd_set_reply_text(a_str_reply, "Can't connect");
            DAP_DELETE(node_info);
            return -7;
        }
        // wait handshake
        int res = dap_chain_node_client_wait(l_client, NODE_CLIENT_STATE_ESTABLISHED, timeout_ms);
        if (res) {
            dap_cli_server_cmd_set_reply_text(a_str_reply, "No response from node");
            // clean client struct
            dap_chain_node_client_close_unsafe(l_client);
            DAP_DELETE(node_info);
            return -8;
        }
        DAP_DELETE(node_info);
        dap_chain_node_client_close_unsafe(l_client);
        dap_cli_server_cmd_set_reply_text(a_str_reply, "Connection established");
    } break;

    case CMD_CONNECTIONS: {

        if (l_net) {
            dap_cluster_t *l_links_cluster = dap_cluster_by_mnemonim(l_net->pub.name);
            if (!l_links_cluster) {
                 dap_cli_server_cmd_set_reply_text(a_str_reply, "Not found links cluster for net %s", l_net->pub.name);
                 break;
            }
            *a_str_reply = dap_cluster_get_links_info(l_links_cluster);
        } else {
            const char *l_guuid_str = NULL;
            dap_cluster_t *l_cluster = NULL;
            dap_cli_server_cmd_find_option_val(a_argv, arg_index, a_argc, "-cluster", &l_guuid_str);
            if (l_guuid_str) {
                bool l_success = false;
                dap_guuid_t l_guuid = dap_guuid_from_hex_str(l_guuid_str, &l_success);
                if (!l_success) {
                    dap_cli_server_cmd_set_reply_text(a_str_reply, "Can't parse cluster guid %s", l_guuid_str);
                    break;
                }
                l_cluster = dap_cluster_find(l_guuid);
                
                if (!l_cluster) {
                    dap_cli_server_cmd_set_reply_text(a_str_reply, "Not found cluster with ID %s", l_guuid_str);
                    break;
                }
            }
            *a_str_reply = dap_cluster_get_links_info(l_cluster);
        }
    } break;

    case  CMD_BAN: {
        dap_chain_net_t *l_netl = NULL;
        dap_chain_t *l_chain = NULL;
        if(dap_chain_node_cli_cmd_values_parse_net_chain(&arg_index, a_argc, a_argv, a_str_reply, &l_chain, &l_netl,
                                                         CHAIN_TYPE_DECREE) < 0)
            return -11;
        const char * l_hash_out_type = NULL;
        dap_cli_server_cmd_find_option_val(a_argv, arg_index, a_argc, "-H", &l_hash_out_type);
        if(!l_hash_out_type)
            l_hash_out_type = "hex";
        if(dap_strcmp(l_hash_out_type,"hex") && dap_strcmp(l_hash_out_type,"base58")) {
            dap_cli_server_cmd_set_reply_text(a_str_reply, "invalid parameter -H, valid values: -H <hex | base58>");
            return -1;
        }
        const char *l_certs_str = NULL;
        size_t l_certs_count = 0;
        dap_cert_t **l_certs = NULL;
        dap_cli_server_cmd_find_option_val(a_argv, arg_index, a_argc, "-certs", &l_certs_str);
        if (!l_certs_str) {
            dap_cli_server_cmd_set_reply_text(a_str_reply, "ban create requires parameter '-certs'");
            return -106;
        }
        dap_cert_parse_str_list(l_certs_str, &l_certs, &l_certs_count);
        if(!l_certs_count) {
            dap_cli_server_cmd_set_reply_text(a_str_reply,
                                              "decree create command request at least one valid certificate to sign the decree");
            return -106;
        }
        dap_chain_datum_decree_t *l_decree = NULL;
        dap_tsd_t *l_addr_tsd = s_chain_node_cli_com_node_create_tsd_addr(a_argv, arg_index, a_argc, a_str_reply, "bun");
        if (!l_addr_tsd) {
            return -112;
        }
        l_decree = DAP_NEW_Z_SIZE(dap_chain_datum_decree_t, sizeof(dap_chain_datum_decree_t) + dap_tsd_size(l_addr_tsd));
        l_decree->decree_version = DAP_CHAIN_DATUM_DECREE_VERSION;
        l_decree->header.ts_created = dap_time_now();
        l_decree->header.type = DAP_CHAIN_DATUM_DECREE_TYPE_COMMON;
        l_decree->header.common_decree_params.net_id = l_net->pub.id;
        l_decree->header.common_decree_params.chain_id = l_chain->id;
        l_decree->header.common_decree_params.cell_id = *dap_chain_net_get_cur_cell(l_netl);
        l_decree->header.sub_type = DAP_CHAIN_DATUM_DECREE_COMMON_SUBTYPE_BAN;
        l_decree->header.data_size = dap_tsd_size(l_addr_tsd);
        l_decree->header.signs_size = 0;
        memcpy(l_decree->data_n_signs, l_addr_tsd, dap_tsd_size(l_addr_tsd));
        size_t l_total_signs_success = 0;
        l_decree = dap_chain_datum_decree_sign_in_cycle(l_certs, l_decree, l_certs_count, &l_total_signs_success);
        if (!l_decree || !l_total_signs_success) {
            dap_cli_server_cmd_set_reply_text(a_str_reply,
                                              "Decree creation failed. Successful count of certificate signing is 0");
            return -108;
        }
        dap_chain_datum_t *l_datum = dap_chain_datum_create(DAP_CHAIN_DATUM_DECREE, l_decree,
                                                            sizeof(*l_decree) + l_decree->header.data_size +
                                                            l_decree->header.signs_size);
        DAP_DELETE(l_decree);
        char *l_key_str_out = dap_chain_mempool_datum_add(l_datum, l_chain, l_hash_out_type);
        DAP_DELETE(l_datum);
        dap_cli_server_cmd_set_reply_text(a_str_reply, "Datum %s is %s placed in datum pool",
                                          l_key_str_out ? l_key_str_out : "",
                                          l_key_str_out ? "" : " not");
        DAP_DELETE(l_key_str_out);
    } break;

    case CMD_UNBAN: {
        dap_chain_net_t *l_netl = NULL;
        dap_chain_t *l_chain = NULL;
        if(dap_chain_node_cli_cmd_values_parse_net_chain(&arg_index, a_argc, a_argv, a_str_reply, &l_chain, &l_net,
                                                         CHAIN_TYPE_DECREE) < 0)
            return -11;
        const char * l_hash_out_type = NULL;
        dap_cli_server_cmd_find_option_val(a_argv, arg_index, a_argc, "-H", &l_hash_out_type);
        if(!l_hash_out_type)
            l_hash_out_type = "hex";
        if(dap_strcmp(l_hash_out_type,"hex") && dap_strcmp(l_hash_out_type,"base58")) {
            dap_cli_server_cmd_set_reply_text(a_str_reply, "invalid parameter -H, valid values: -H <hex | base58>");
            return -1;
        }
        const char *l_certs_str = NULL;
        size_t l_certs_count = 0;
        dap_cert_t **l_certs = NULL;
        dap_cli_server_cmd_find_option_val(a_argv, arg_index, a_argc, "-certs", &l_certs_str);
        if (!l_certs_str) {
            dap_cli_server_cmd_set_reply_text(a_str_reply, "ban create requires parameter '-certs'");
            return -106;
        }
        dap_cert_parse_str_list(l_certs_str, &l_certs, &l_certs_count);
        if(!l_certs_count) {
            dap_cli_server_cmd_set_reply_text(a_str_reply,
                                              "decree create command request at least one valid certificate to sign the decree");
            return -106;
        }
        dap_chain_datum_decree_t *l_decree = NULL;
        dap_tsd_t *l_addr_tsd = s_chain_node_cli_com_node_create_tsd_addr(a_argv, arg_index, a_argc, a_str_reply, "unbun");
        if (!l_addr_tsd) {
            return -112;
        }
        l_decree = DAP_NEW_Z_SIZE(dap_chain_datum_decree_t, sizeof(dap_chain_datum_decree_t) + dap_tsd_size(l_addr_tsd));
        l_decree->decree_version = DAP_CHAIN_DATUM_DECREE_VERSION;
        l_decree->header.ts_created = dap_time_now();
        l_decree->header.type = DAP_CHAIN_DATUM_DECREE_TYPE_COMMON;
        l_decree->header.common_decree_params.net_id = l_net->pub.id;
        l_decree->header.common_decree_params.chain_id = l_chain->id;
        l_decree->header.common_decree_params.cell_id = *dap_chain_net_get_cur_cell(l_netl);
        l_decree->header.sub_type = DAP_CHAIN_DATUM_DECREE_COMMON_SUBTYPE_UNBAN;
        l_decree->header.data_size = dap_tsd_size(l_addr_tsd);
        l_decree->header.signs_size = 0;
        memcpy(l_decree->data_n_signs, l_addr_tsd, dap_tsd_size(l_addr_tsd));
        size_t l_total_signs_success = 0;
        l_decree = dap_chain_datum_decree_sign_in_cycle(l_certs, l_decree, l_certs_count, &l_total_signs_success);
        if (!l_decree || !l_total_signs_success) {
            dap_cli_server_cmd_set_reply_text(a_str_reply,
                                              "Decree creation failed. Successful count of certificate signing is 0");
            return -108;
        }
        dap_chain_datum_t *l_datum = dap_chain_datum_create(DAP_CHAIN_DATUM_DECREE, l_decree,
                                                            sizeof(*l_decree) + l_decree->header.data_size +
                                                            l_decree->header.signs_size);
        DAP_DELETE(l_decree);
        char *l_key_str_out = dap_chain_mempool_datum_add(l_datum, l_chain, l_hash_out_type);
        DAP_DELETE(l_datum);
        dap_cli_server_cmd_set_reply_text(a_str_reply, "Datum %s is %s placed in datum pool",
                                          l_key_str_out ? l_key_str_out : "",
                                          l_key_str_out ? "" : " not");
        DAP_DELETE(l_key_str_out);
    } break;

    case CMD_BANLIST: {
        char *l_str_banlist = dap_http_ban_list_client_dump(NULL);
        dap_cli_server_cmd_set_reply_text(a_str_reply, "%s", l_str_banlist);
        DAP_DELETE(l_str_banlist);
    } break;

    case CMD_BALANCER: {
        //balancer link list
        dap_string_t *l_links_str = dap_chain_net_balancer_get_node_str(l_net);
        dap_cli_server_cmd_set_reply_text(a_str_reply, "%s", l_links_str->str);
        dap_string_free(l_links_str, true);
    } break;

    default:
        dap_cli_server_cmd_set_reply_text(a_str_reply, "Unrecognized subcommand '%s'",
                                          arg_index < a_argc ? a_argv[arg_index] : "(null)");
        break;
    }
    return 0;
}


#ifndef DAP_OS_ANDROID
/**
 * @brief Traceroute command
 * return 0 OK, -1 Err
 * @param argc
 * @param argv
 * @param arg_func
 * @param str_reply
 * @return int
 */
int com_traceroute(int argc, char** argv, void **a_str_reply)
{
#ifdef DAP_OS_LINUX
    const char *addr = NULL;
    int hops = 0, time_usec = 0;
    if(argc > 1)
        addr = argv[1];
    iputils_set_verbose();
    int res = (addr) ? traceroute_util(addr, &hops, &time_usec) : -EADDRNOTAVAIL;
    if(res >= 0) {
        dap_cli_server_cmd_set_reply_text(a_str_reply, "traceroute %s hops=%d time=%.1lf ms", addr, hops,
                time_usec * 1. / 1000);
    }
    else {
        if(a_str_reply) {
            switch (-res)
            {
            case EADDRNOTAVAIL:
                dap_cli_server_cmd_set_reply_text(a_str_reply, "traceroute %s error: %s", (addr) ? addr : "",
                        (addr) ? "Name or service not known" : "Host not defined");
                break;
            case 2:
                dap_cli_server_cmd_set_reply_text(a_str_reply, "traceroute %s error: %s", addr,
                        "Unknown traceroute module");
                break;
            case 3:
                dap_cli_server_cmd_set_reply_text(a_str_reply, "traceroute %s error: %s", addr, "first hop out of range");
                break;
            case 4:
                dap_cli_server_cmd_set_reply_text(a_str_reply, "traceroute %s error: %s", addr,
                        "max hops cannot be more than 255");
                break;
            case 5:
                dap_cli_server_cmd_set_reply_text(a_str_reply, "traceroute %s error: %s", addr,
                        "no more than 10 probes per hop");
                break;
            case 6:
                dap_cli_server_cmd_set_reply_text(a_str_reply, "traceroute %s error: %s", addr,
                        "bad wait specifications");
                break;
            case 7:
                dap_cli_server_cmd_set_reply_text(a_str_reply, "traceroute %s error: %s", addr, "too big packetlen ");
                break;
            case 8:
                dap_cli_server_cmd_set_reply_text(a_str_reply, "traceroute %s error: %s", addr,
                        "IP version mismatch in addresses specified");
                break;
            case 9:
                dap_cli_server_cmd_set_reply_text(a_str_reply, "traceroute %s error: %s", addr, "bad sendtime");
                break;
            case 10:
                dap_cli_server_cmd_set_reply_text(a_str_reply, "traceroute %s error: %s", addr, "init_ip_options");
                break;
            case 11:
                dap_cli_server_cmd_set_reply_text(a_str_reply, "traceroute %s error: %s", addr, "calloc");
                break;
            case 12:
                dap_cli_server_cmd_set_reply_text(a_str_reply, "traceroute %s error: %s", addr, "parse cmdline");
                break;
            case 13:
                dap_cli_server_cmd_set_reply_text(a_str_reply, "traceroute %s error: %s", addr,
                        "trace method's init failed");
                break;
            default:
                dap_cli_server_cmd_set_reply_text(a_str_reply, "traceroute %s error(%d) %s", addr, res,
                        "trace not found");
            }
        }
    }
    return res;
#else
    UNUSED(argc);
    UNUSED(argv);
    dap_cli_server_cmd_set_reply_text(a_str_reply, "Not realized for your platform");
    return -1;
#endif
}



/**
 * @brief com_tracepath
 * Tracepath command
 * @param argc
 * @param argv
 * @param arg_func
 * @param str_reply
 * @return int
 * return 0 OK, -1 Err
 */
int com_tracepath(int argc, char** argv, void **a_str_reply)
{
#ifdef DAP_OS_LINUX
    const char *addr = NULL;
    int hops = 0, time_usec = 0;
    if(argc > 1)
        addr = argv[1];
    iputils_set_verbose();
    int res = (addr) ? tracepath_util(addr, &hops, &time_usec) : -EADDRNOTAVAIL;
    if(res >= 0) {
        if(a_str_reply)
            dap_cli_server_cmd_set_reply_text(a_str_reply, "tracepath %s hops=%d time=%.1lf ms", addr, hops,
                    time_usec * 1. / 1000);
    }
    else {
        if(a_str_reply) {
            switch (-res)
            {
            case EADDRNOTAVAIL:
                dap_cli_server_cmd_set_reply_text(a_str_reply, "tracepath %s error: %s", (addr) ? addr : "",
                        (addr) ? "Name or service not known" : "Host not defined");
                break;
            case ESOCKTNOSUPPORT:
                dap_cli_server_cmd_set_reply_text(a_str_reply, "tracepath %s error: %s", addr, "Can't create socket");
                break;
            case 2:
                dap_cli_server_cmd_set_reply_text(a_str_reply, "tracepath %s error: %s", addr,
                        "Can't setsockopt IPV6_MTU_DISCOVER");
                break;
            case 3:
                dap_cli_server_cmd_set_reply_text(a_str_reply, "tracepath %s error: %s", addr,
                        "Can't setsockopt IPV6_RECVERR");
                break;
            case 4:
                dap_cli_server_cmd_set_reply_text(a_str_reply, "tracepath %s error: %s", addr,
                        "Can't setsockopt IPV6_HOPLIMIT");
                break;
            case 5:
                dap_cli_server_cmd_set_reply_text(a_str_reply, "tracepath %s error: %s", addr,
                        "Can't setsockopt IP_MTU_DISCOVER");
                break;
            case 6:
                dap_cli_server_cmd_set_reply_text(a_str_reply, "tracepath %s error: %s", addr,
                        "Can't setsockopt IP_RECVERR");
                break;
            case 7:
                dap_cli_server_cmd_set_reply_text(a_str_reply, "tracepath %s error: %s", addr,
                        "Can't setsockopt IP_RECVTTL");
                break;
            case 8:
                dap_cli_server_cmd_set_reply_text(a_str_reply, "tracepath %s error: %s", addr, "malloc");
                break;
            case 9:
                dap_cli_server_cmd_set_reply_text(a_str_reply, "tracepath %s error: %s", addr,
                        "Can't setsockopt IPV6_UNICAST_HOPS");
                break;
            case 10:
                dap_cli_server_cmd_set_reply_text(a_str_reply, "tracepath %s error: %s", addr, "Can't setsockopt IP_TTL");
                break;
            default:
                dap_cli_server_cmd_set_reply_text(a_str_reply, "tracepath %s error(%d) %s", addr, res, "trace not found");
            }
        }
    }
    return res;
#else
    UNUSED(argc);
    UNUSED(argv);
    dap_cli_server_cmd_set_reply_text(a_str_reply, "Not realized for your platform");
    return -1;
#endif
}


/**
 * @brief Ping command
 * return 0 OK, -1 Err
 * @param argc
 * @param argv
 * @param arg_func
 * @param str_reply
 * @return int
 */
int com_ping(int a_argc, char**a_argv, void **a_str_reply)
{
#ifdef DAP_OS_LINUX

    int n = 4,w = 0;
    if (a_argc < 2) {
        dap_cli_server_cmd_set_reply_text(a_str_reply, "Host not specified");
        return -1;
    }
    const char *n_str = NULL;
    const char *w_str = NULL;
    int argc_host = 1;
    int argc_start = 1;
    argc_start = dap_cli_server_cmd_find_option_val(a_argv, argc_start, a_argc, "-n", &n_str);
    if(argc_start) {
        argc_host = argc_start + 1;
        n = (n_str) ? atoi(n_str) : 4;
    }
    else {
        argc_start = dap_cli_server_cmd_find_option_val(a_argv, argc_start, a_argc, "-c", &n_str);
        if(argc_start) {
            argc_host = argc_start + 1;
            n = (n_str) ? atoi(n_str) : 4;
        }
        else
        {
            argc_start = dap_cli_server_cmd_find_option_val(a_argv, argc_start, a_argc, "-w", &w_str);
            if(argc_start) {
                argc_host = argc_start + 1;
                n = 4;
                w = (w_str) ? atoi(w_str) : 5;
            }
        }
    }
    if(n <= 1)
        n = 1;
    const char *addr = a_argv[argc_host];
    iputils_set_verbose();
    ping_handle_t *l_ping_handle = ping_handle_create();
    int res = (addr) ? ping_util(l_ping_handle, addr, n, w) : -EADDRNOTAVAIL;
    DAP_DELETE(l_ping_handle);
    if(res >= 0) {
        if(a_str_reply)
            dap_cli_server_cmd_set_reply_text(a_str_reply, "Ping %s time=%.1lf ms", addr, res * 1. / 1000);
    }
    else {
        if(a_str_reply) {
            switch (-res)
            {
            case EDESTADDRREQ:
                dap_cli_server_cmd_set_reply_text(a_str_reply, "Ping %s error: %s", addr, "Destination address required");
                break;
            case EADDRNOTAVAIL:
                dap_cli_server_cmd_set_reply_text(a_str_reply, "Ping %s error: %s", (addr) ? addr : "",
                        (addr) ? "Host not found" : "Host not defined");
                break;
            case EPFNOSUPPORT:
                dap_cli_server_cmd_set_reply_text(a_str_reply, "Ping %s error: %s", addr, "Unknown protocol family");
                break;
            default:
                dap_cli_server_cmd_set_reply_text(a_str_reply, "Ping %s error(%d)", addr, -res);
            }
        }
    }
    return res;
#else
    UNUSED(a_argc);
    UNUSED(a_argv);
    dap_cli_server_cmd_set_reply_text(a_str_reply, "Not realized for your platform");
    return -1;
#endif
}
#endif /* !ANDROID (1582) */

/**
 * @brief com_version
 * @param argc
 * @param argv
 * @param arg_func
 * @param str_reply
 * @return
 */
int com_version(int argc, char ** argv, void **a_str_reply)
{
    (void) argc;
    (void) argv;
#ifndef DAP_VERSION
#pragma message "[!WRN!] DAP_VERSION IS NOT DEFINED. Manual override engaged."
#define DAP_VERSION "0.9-15"
#endif
    return dap_cli_server_cmd_set_reply_text(a_str_reply, "%s version "DAP_VERSION"\n", dap_get_appname()), 0;
}


/**
 * @brief
 * Help command
 * @param argc
 * @param argv
 * @param arg_func
 * @param str_reply
 * @return int
 */
int com_help(int a_argc, char **a_argv, void **a_str_reply)
{
    if (a_argc > 1) {
        log_it(L_DEBUG, "Help for command %s", a_argv[1]);
        dap_cli_cmd_t *l_cmd = dap_cli_server_cmd_find(a_argv[1]);
        if(l_cmd) {
            dap_cli_server_cmd_set_reply_text(a_str_reply, "%s:\n%s", l_cmd->doc, l_cmd->doc_ex);
            return 0;
        } else {
            dap_cli_server_cmd_set_reply_text(a_str_reply, "command \"%s\" not recognized", a_argv[1]);
        }
        return -1;
    } else {
        // TODO Read list of commands & return it
        log_it(L_DEBUG, "General help requested");
        dap_string_t * l_help_list_str = dap_string_new(NULL);
        dap_cli_cmd_t *l_cmd = dap_cli_server_cmd_get_first();
        while(l_cmd) {
            dap_string_append_printf(l_help_list_str, "%s:\t\t\t%s\n",
                    l_cmd->name, l_cmd->doc ? l_cmd->doc : "(undocumented command)");
            l_cmd = (dap_cli_cmd_t*) l_cmd->hh.next;
        }
        dap_cli_server_cmd_set_reply_text(a_str_reply,
                "Available commands:\n\n%s\n",
                l_help_list_str->len ? l_help_list_str->str : "NO ANY COMMAND WERE DEFINED");
        dap_string_free(l_help_list_str, true);
        return 0;
    }
}


void s_wallet_list(const char *a_wallet_path, json_object *a_json_arr_out){
    if (!a_wallet_path || !a_json_arr_out)
        return;
    DIR * l_dir = opendir(a_wallet_path);
    if(l_dir) {
        struct dirent * l_dir_entry = NULL;
        while( (l_dir_entry = readdir(l_dir)) ) {
            if (dap_strcmp(l_dir_entry->d_name, "..") == 0 || dap_strcmp(l_dir_entry->d_name, ".") == 0)
                continue;
            const char *l_file_name = l_dir_entry->d_name;
            size_t l_file_name_len = (l_file_name) ? strlen(l_file_name) : 0;
            unsigned int res = 0;
            json_object * json_obj_wall = json_object_new_object();
            if (!json_obj_wall)
                return;
            if ( (l_file_name_len > 8) && (!strcmp(l_file_name + l_file_name_len - 8, ".dwallet")) ) {
                char l_file_path_tmp[MAX_PATH] = {0};
                snprintf(l_file_path_tmp, sizeof(l_file_path_tmp) - 1, "%s/%s", a_wallet_path, l_file_name);
                dap_chain_wallet_t *l_wallet = dap_chain_wallet_open(l_file_name, a_wallet_path, &res);

                if (l_wallet) {
                    //l_addr = l_net ? dap_chain_wallet_get_addr(l_wallet, l_net->pub.id) : NULL;
                    // const char *l_addr_str = dap_chain_addr_to_str_static(l_addr);
                    json_object_object_add(json_obj_wall, "Wallet", json_object_new_string(l_file_name));
                    if(l_wallet->flags & DAP_WALLET$M_FL_ACTIVE)
                        json_object_object_add(json_obj_wall, "status", json_object_new_string("protected-active"));
                    else
                        json_object_object_add(json_obj_wall, "status", json_object_new_string("unprotected"));
                    json_object_object_add(json_obj_wall, "deprecated", json_object_new_string(
                            strlen(dap_chain_wallet_check_sign(l_wallet))!=0 ? "true" : "false"));
                    //if (l_addr_str) {
                    //    json_object_object_add(json_obj_wall, "addr", json_object_new_string(l_addr_str));
                    // }
                    dap_chain_wallet_close(l_wallet);
                } else{
                    json_object_object_add(json_obj_wall, "Wallet", json_object_new_string(l_file_name));
                    if(res==4)json_object_object_add(json_obj_wall, "status", json_object_new_string("protected-inactive"));
                    else if(res != 0)json_object_object_add(json_obj_wall, "status", json_object_new_string("invalid"));
                }
            } else if ((l_file_name_len > 7) && (!strcmp(l_file_name + l_file_name_len - 7, ".backup"))) {
                json_object_object_add(json_obj_wall, "Wallet", json_object_new_string(l_file_name));
                json_object_object_add(json_obj_wall, "status", json_object_new_string("Backup"));
            }
            json_object_array_add(a_json_arr_out, json_obj_wall);
        }
        closedir(l_dir);
    }
}

/**
 * @brief com_tx_wallet
 * Wallet info
 * com_tx_create command
 * @param argc
 * @param argv
 * @param arg_func
 * @param str_reply
 * @return int
 */
int com_tx_wallet(int a_argc, char **a_argv, void **a_str_reply)
{
json_object ** a_json_arr_reply = (json_object **) a_str_reply;
const char *c_wallets_path = dap_chain_wallet_get_path(g_config);
enum { CMD_NONE, CMD_WALLET_NEW, CMD_WALLET_LIST, CMD_WALLET_INFO, CMD_WALLET_ACTIVATE, CMD_WALLET_DEACTIVATE, CMD_WALLET_CONVERT };
int l_arg_index = 1, l_rc, cmd_num = CMD_NONE;

    // find  add parameter ('alias' or 'handshake')
    if(dap_cli_server_cmd_find_option_val(a_argv, l_arg_index, dap_min(a_argc, l_arg_index + 1), "new", NULL))
        cmd_num = CMD_WALLET_NEW;
    else if(dap_cli_server_cmd_find_option_val(a_argv, l_arg_index, dap_min(a_argc, l_arg_index + 1), "list", NULL))
        cmd_num = CMD_WALLET_LIST;
    else if(dap_cli_server_cmd_find_option_val(a_argv, l_arg_index, dap_min(a_argc, l_arg_index + 1), "info", NULL))
        cmd_num = CMD_WALLET_INFO;
    else if(dap_cli_server_cmd_find_option_val(a_argv, l_arg_index, dap_min(a_argc, l_arg_index + 1), "activate", NULL))
        cmd_num = CMD_WALLET_ACTIVATE;
    else if(dap_cli_server_cmd_find_option_val(a_argv, l_arg_index, dap_min(a_argc, l_arg_index + 1), "deactivate", NULL))
        cmd_num = CMD_WALLET_DEACTIVATE;
    else if(dap_cli_server_cmd_find_option_val(a_argv, l_arg_index, dap_min(a_argc, l_arg_index + 1), "convert", NULL))
        cmd_num = CMD_WALLET_CONVERT;

    l_arg_index++;

    if(cmd_num == CMD_NONE) {
        dap_json_rpc_error_add(*a_json_arr_reply, DAP_CHAIN_NODE_CLI_COM_TX_WALLET_PARAM_ERR,
                "Format of command: wallet {new -w <wallet_name> | list | info [-addr <addr>]|[-w <wallet_name> -net <net_name>]}");
        return DAP_CHAIN_NODE_CLI_COM_TX_WALLET_PARAM_ERR;        
    }

    const char *l_addr_str = NULL, *l_wallet_name = NULL, *l_net_name = NULL, *l_sign_type_str = NULL, *l_restore_str = NULL,
            *l_pass_str = NULL, *l_ttl_str = NULL;

    // find wallet addr
    dap_cli_server_cmd_find_option_val(a_argv, l_arg_index, a_argc, "-addr", &l_addr_str);
    dap_cli_server_cmd_find_option_val(a_argv, l_arg_index, a_argc, "-w", &l_wallet_name);
    dap_cli_server_cmd_find_option_val(a_argv, l_arg_index, a_argc, "-net", &l_net_name);
    dap_cli_server_cmd_find_option_val(a_argv, l_arg_index, a_argc, "-password", &l_pass_str);
    dap_cli_server_cmd_find_option_val(a_argv, l_arg_index, a_argc, "-sign", &l_sign_type_str);

    // Check if wallet name has only digits and English letter
    if (l_wallet_name && !dap_isstralnum(l_wallet_name)){
        dap_json_rpc_error_add(*a_json_arr_reply, DAP_CHAIN_NODE_CLI_COM_TX_WALLET_NAME_ERR,
        "Wallet name must contains digits and aplhabetical symbols");
        return DAP_CHAIN_NODE_CLI_COM_TX_WALLET_NAME_ERR;
    }

    dap_chain_net_t * l_net = l_net_name ? dap_chain_net_by_name(l_net_name) : NULL;
    dap_chain_wallet_t *l_wallet = NULL;
    dap_chain_addr_t *l_addr = NULL;

    if(l_net_name && !l_net) {
        dap_json_rpc_error_add(*a_json_arr_reply, DAP_CHAIN_NODE_CLI_COM_TX_WALLET_NET_PARAM_ERR,
        "Not found net by name '%s'", l_net_name);
        return DAP_CHAIN_NODE_CLI_COM_TX_WALLET_NET_PARAM_ERR;
    }
    json_object * json_obj_out = NULL;
    json_object * json_arr_out = json_object_new_array();
    if (!json_arr_out) {
        return DAP_CHAIN_NODE_CLI_COM_TX_WALLET_MEMORY_ERR;
    }
    switch (cmd_num) {
        // wallet list
        case CMD_WALLET_LIST: {
            s_wallet_list(c_wallets_path, json_arr_out);
            break;
        }
        // wallet info
        case CMD_WALLET_INFO: {
            dap_ledger_t *l_ledger = NULL;
            if ((l_wallet_name && l_addr_str) || (!l_wallet_name && !l_addr_str)) {
                dap_json_rpc_error_add(*a_json_arr_reply, DAP_CHAIN_NODE_CLI_COM_TX_WALLET_NAME_ERR,
                "You should use either the -w or -addr option for the wallet info command.");
                json_object_put(json_arr_out);
                return DAP_CHAIN_NODE_CLI_COM_TX_WALLET_NAME_ERR;
            }
            if(l_wallet_name) {
                if(!l_net) {
                    dap_json_rpc_error_add(*a_json_arr_reply, DAP_CHAIN_NODE_CLI_COM_TX_WALLET_NET_PARAM_ERR,
                                           "Subcommand info requires parameter '-net'");
                    json_object_put(json_arr_out);
                    return DAP_CHAIN_NODE_CLI_COM_TX_WALLET_NET_PARAM_ERR;
                }
                l_wallet = dap_chain_wallet_open(l_wallet_name, c_wallets_path, NULL);
                l_addr = (dap_chain_addr_t *) dap_chain_wallet_get_addr(l_wallet, l_net->pub.id );
            } else {
                l_addr = dap_chain_addr_from_str(l_addr_str);
            }
            
            if (!l_addr){
                if(l_wallet)
                    dap_chain_wallet_close(l_wallet);
                dap_json_rpc_error_add(*a_json_arr_reply, DAP_CHAIN_NODE_CLI_COM_TX_WALLET_FOUND_ERR,
                                       "Wallet not found");
                json_object_put(json_arr_out);
                return DAP_CHAIN_NODE_CLI_COM_TX_WALLET_FOUND_ERR;
            } else {
                l_net = dap_chain_net_by_id(l_addr->net_id);
                if(l_net) {
                    l_ledger = l_net->pub.ledger;
                    l_net_name = l_net->pub.name;
                } else {
                    dap_json_rpc_error_add(*a_json_arr_reply, DAP_CHAIN_NODE_CLI_COM_TX_WALLET_NET_ERR,
                                           "Can't find network id 0x%016"DAP_UINT64_FORMAT_X" from address %s",
                                           l_addr->net_id.uint64, l_addr_str);
                    json_object_put(json_arr_out);
                    DAP_DELETE(l_addr);
                    return DAP_CHAIN_NODE_CLI_COM_TX_WALLET_NET_ERR;
                }
            }
            json_object * json_obj_wall = json_object_new_object();
            const char *l_l_addr_str = dap_chain_addr_to_str_static((dap_chain_addr_t*) l_addr);
            if(l_wallet)
            {
                json_object_object_add(json_obj_wall, "sign", json_object_new_string(
                                                                  strlen(dap_chain_wallet_check_sign(l_wallet))!=0 ?
                                                                  dap_chain_wallet_check_sign(l_wallet) : "correct"));
                json_object_object_add(json_obj_wall, "wallet", json_object_new_string(l_wallet->name));
            }
            json_object_object_add(json_obj_wall, "addr", l_l_addr_str ? json_object_new_string(l_l_addr_str) : json_object_new_string("-"));
            json_object_object_add(json_obj_wall, "network", l_net_name? json_object_new_string(l_net_name) : json_object_new_string("-"));

            size_t l_l_addr_tokens_size = 0;
            char **l_l_addr_tokens = NULL;
            dap_ledger_addr_get_token_ticker_all(l_ledger, l_addr, &l_l_addr_tokens, &l_l_addr_tokens_size);
            if (l_wallet) {
                //Get sign for wallet
                json_object *l_jobj_sings = NULL;
                dap_chain_wallet_internal_t *l_w_internal = DAP_CHAIN_WALLET_INTERNAL(l_wallet);
                if (l_w_internal->certs_count == 1) {
                    dap_sign_type_t l_sign_type = dap_sign_type_from_key_type(l_w_internal->certs[0]->enc_key->type);
                    l_jobj_sings = json_object_new_string(
                        dap_sign_type_to_str(
                            dap_sign_type_from_key_type(l_w_internal->certs[0]->enc_key->type)));
                } else {
                    dap_string_t *l_str_signs = dap_string_new("");
                    for (size_t i = 0; i < l_w_internal->certs_count; i++) {
                        dap_string_append_printf(l_str_signs, "%s%s",
                                                 dap_sign_type_to_str(dap_sign_type_from_key_type(
                                                     l_w_internal->certs[i]->enc_key->type)),
                                                 ((i + 1) == l_w_internal->certs_count) ? "" : ", ");
                    }
                    l_jobj_sings = json_object_new_string(l_str_signs->str);
                    dap_string_free(l_str_signs, true);
                }
                json_object_object_add(json_obj_wall, "signs", l_jobj_sings);
            } else {
                json_object_object_add(json_obj_wall, "signs",
                                       json_object_new_string(dap_sign_type_to_str(l_addr->sig_type)));
            }
            if(l_l_addr_tokens_size <= 0)
                json_object_object_add(json_obj_wall, "balance", json_object_new_string("0"));
            json_object * j_arr_balance= json_object_new_array();
            for(size_t i = 0; i < l_l_addr_tokens_size; i++) {
                if(l_l_addr_tokens[i]) {
                    json_object * j_balance_data = json_object_new_object();
                    uint256_t l_balance = dap_ledger_calc_balance(l_ledger, l_addr, l_l_addr_tokens[i]);
                    const char *l_balance_coins, *l_balance_datoshi = dap_uint256_to_char(l_balance, &l_balance_coins);
                    json_object *l_jobj_token = json_object_new_object();
                    json_object *l_jobj_ticker = json_object_new_string(l_l_addr_tokens[i]);
                    const char *l_description =  dap_ledger_get_description_by_ticker(l_ledger, l_l_addr_tokens[i]);
                    json_object *l_jobj_description = l_description ? json_object_new_string(l_description)
                                                                    : json_object_new_null();
                    json_object_object_add(l_jobj_token, "ticker", l_jobj_ticker);
                    json_object_object_add(l_jobj_token, "description", l_jobj_description);
                    json_object_object_add(j_balance_data, "balance", json_object_new_string(""));
                    json_object_object_add(j_balance_data, "coins", json_object_new_string(l_balance_coins));
                    json_object_object_add(j_balance_data, "datoshi", json_object_new_string(l_balance_datoshi));
                    json_object_object_add(j_balance_data, "token", l_jobj_token);
                    json_object_array_add(j_arr_balance, j_balance_data);
                }
                DAP_DELETE(l_l_addr_tokens[i]);
            }
            json_object_object_add(json_obj_wall, "tokens", j_arr_balance);
            json_object_array_add(json_arr_out, json_obj_wall);
            DAP_DELETE(l_l_addr_tokens);
            DAP_DELETE(l_addr);

            if(l_wallet)
                dap_chain_wallet_close(l_wallet);
            break;
        }
        default: {
            if( !l_wallet_name ) {
                dap_json_rpc_error_add(*a_json_arr_reply, DAP_CHAIN_NODE_CLI_COM_TX_WALLET_NAME_ERR,
                                       "Wallet name option <-w>  not defined");
                json_object_put(json_arr_out);
                return  DAP_CHAIN_NODE_CLI_COM_TX_WALLET_NAME_ERR;
            }
            if( cmd_num != CMD_WALLET_DEACTIVATE && !l_pass_str && cmd_num != CMD_WALLET_NEW) {
                dap_json_rpc_error_add(*a_json_arr_reply, DAP_CHAIN_NODE_CLI_COM_TX_WALLET_PASS_ERR,
                                       "Wallet password option <-password>  not defined");
                json_object_put(json_arr_out);
                return  DAP_CHAIN_NODE_CLI_COM_TX_WALLET_PASS_ERR;
            }
            if ( cmd_num != CMD_WALLET_DEACTIVATE && l_pass_str && DAP_WALLET$SZ_PASS < strnlen(l_pass_str, DAP_WALLET$SZ_PASS + 1) ) {
                dap_json_rpc_error_add(*a_json_arr_reply, DAP_CHAIN_NODE_CLI_COM_TX_WALLET_PASS_TO_LONG_ERR,
                                       "Wallet's password is too long ( > %d)", DAP_WALLET$SZ_PASS);
                log_it(L_ERROR, "Wallet's password is too long ( > %d)", DAP_WALLET$SZ_PASS);
                json_object_put(json_arr_out);
                return DAP_CHAIN_NODE_CLI_COM_TX_WALLET_PASS_TO_LONG_ERR;
            }
            switch (cmd_num) {
                case CMD_WALLET_ACTIVATE:
                case CMD_WALLET_DEACTIVATE: {
                    json_object * json_obj_wall = json_object_new_object();
                    const char *l_prefix = cmd_num == CMD_WALLET_ACTIVATE ? "" : "de";
                    dap_cli_server_cmd_find_option_val(a_argv, l_arg_index, a_argc, "-ttl", &l_ttl_str);
                    l_rc = l_ttl_str ? strtoul(l_ttl_str, NULL, 10) : 60;

                    l_rc = cmd_num == CMD_WALLET_ACTIVATE
                            ? dap_chain_wallet_activate(l_wallet_name, strlen(l_wallet_name), l_pass_str, strlen(l_pass_str), l_rc)
                            : dap_chain_wallet_deactivate (l_wallet_name, strlen(l_wallet_name));

                    switch (l_rc) {
                    case 0:
                        json_object_object_add(json_obj_wall, "Wallet name", json_object_new_string(l_wallet_name));
                        json_object_object_add(json_obj_wall, "protection", cmd_num == CMD_WALLET_ACTIVATE ?
                        json_object_new_string("is activated") : json_object_new_string("is deactivated"));
                        break;
                    case -EBUSY:
                        dap_json_rpc_error_add(*a_json_arr_reply, DAP_CHAIN_NODE_CLI_COM_TX_WALLET_ALREADY_ERR,
                                               "Error: wallet %s is already %sactivated\n", l_wallet_name, l_prefix);
                        break;
                    case -EAGAIN:
                        dap_json_rpc_error_add(*a_json_arr_reply, DAP_CHAIN_NODE_CLI_COM_TX_WALLET_PASS_ERR,
                                "Wrong password for wallet %s\n", l_wallet_name);
                        break;
                    case -101:
                        dap_json_rpc_error_add(*a_json_arr_reply, DAP_CHAIN_NODE_CLI_COM_TX_WALLET_PASS_ERR,
                                "Can't active unprotected wallet: %s\n", l_wallet_name);
                        break;
                    default: {
                        char l_buf[512] = { '\0' };
                        strerror_r(l_rc, l_buf, sizeof(l_buf) - 1);
                        dap_json_rpc_error_add(*a_json_arr_reply, DAP_CHAIN_NODE_CLI_COM_TX_WALLET_ACTIVE_ERR,
                                "Wallet %s %sactivation error %d : %s\n", l_wallet_name, l_prefix, l_rc, l_buf);
                        break;
                    }
                    }
                    json_object_array_add(json_arr_out, json_obj_wall);
                } break;
                // convert wallet
                case CMD_WALLET_CONVERT: {
                    l_wallet = dap_chain_wallet_open(l_wallet_name, c_wallets_path, NULL);
                    if (!l_wallet) {
                        dap_json_rpc_error_add(*a_json_arr_reply, DAP_CHAIN_NODE_CLI_COM_TX_WALLET_PASS_ERR,
                                               "wrong password");
                        json_object_put(json_arr_out);
                        return DAP_CHAIN_NODE_CLI_COM_TX_WALLET_PASS_ERR;
                    } else if (l_wallet->flags & DAP_WALLET$M_FL_ACTIVE) {
                        dap_json_rpc_error_add(*a_json_arr_reply, DAP_CHAIN_NODE_CLI_COM_TX_WALLET_CONVERT_ERR,
                                               "Wallet can't be converted twice");
                        json_object_put(json_arr_out);
                        return  DAP_CHAIN_NODE_CLI_COM_TX_WALLET_CONVERT_ERR;
                    }
                    // create wallet backup 
                    dap_chain_wallet_internal_t* l_file_name = DAP_CHAIN_WALLET_INTERNAL(l_wallet);
                    snprintf(l_file_name->file_name, sizeof(l_file_name->file_name)  - 1, "%s/%s_%012lu%s", c_wallets_path, l_wallet_name, time(NULL),".backup");
                    if ( dap_chain_wallet_save(l_wallet, NULL) ) {
                        dap_json_rpc_error_add(*a_json_arr_reply, DAP_CHAIN_NODE_CLI_COM_TX_WALLET_BACKUP_ERR,
                                               "Can't create backup wallet file because of internal error");
                        json_object_put(json_arr_out);
                        return  DAP_CHAIN_NODE_CLI_COM_TX_WALLET_BACKUP_ERR;
                    }
                    // change to old filename
                    snprintf(l_file_name->file_name, sizeof(l_file_name->file_name)  - 1, "%s/%s%s", c_wallets_path, l_wallet_name, ".dwallet");
                    if ( dap_chain_wallet_save(l_wallet, l_pass_str) ) {
                        dap_json_rpc_error_add(*a_json_arr_reply, DAP_CHAIN_NODE_CLI_COM_TX_WALLET_CONVERT_ERR,
                                               "Wallet is not converted because of internal error");
                        json_object_put(json_arr_out);
                        return  DAP_CHAIN_NODE_CLI_COM_TX_WALLET_CONVERT_ERR;
                    }
                    json_object * json_obj_wall = json_object_new_object();
                    log_it(L_INFO, "Wallet %s has been converted", l_wallet_name);
                    json_object_object_add(json_obj_wall, "Sign wallet", json_object_new_string(
                                                                              strlen(dap_chain_wallet_check_sign(l_wallet))!=0 ?
                                                                              dap_chain_wallet_check_sign(l_wallet) : "correct"));
                    json_object_object_add(json_obj_wall, "Wallet name", json_object_new_string(l_wallet_name));
                    json_object_object_add(json_obj_wall, "Status", json_object_new_string("successfully converted"));
                    dap_chain_wallet_close(l_wallet);
                    json_object_array_add(json_arr_out, json_obj_wall);
                    break;
                }
                // new wallet
                case CMD_WALLET_NEW: {
                    int l_restore_opt = dap_cli_server_cmd_find_option_val(a_argv, l_arg_index, a_argc, "-restore", &l_restore_str);
                    int l_restore_legacy_opt = 0;
                    if (!l_restore_str)
                        l_restore_legacy_opt = dap_cli_server_cmd_find_option_val(a_argv, l_arg_index, a_argc, "-restore_legacy", &l_restore_str);
                    // rewrite existing wallet
                    int l_is_force = dap_cli_server_cmd_find_option_val(a_argv, l_arg_index, a_argc, "-force", NULL);

                    // check wallet existence
                    if (!l_is_force) {
                        char *l_file_name = dap_strdup_printf("%s/%s.dwallet", c_wallets_path, l_wallet_name);
                        FILE *l_exists = fopen(l_file_name, "rb");
                        DAP_DELETE(l_file_name);
                        if (l_exists) {
                            dap_json_rpc_error_add(*a_json_arr_reply, DAP_CHAIN_NODE_CLI_COM_TX_WALLET_ALREADY_ERR,"Wallet %s already exists",l_wallet_name);
                            fclose(l_exists);
                            json_object_put(json_arr_out);
                            return DAP_CHAIN_NODE_CLI_COM_TX_WALLET_ALREADY_ERR;
                        }
                    }

                    dap_sign_type_t l_sign_types[MAX_ENC_KEYS_IN_MULTYSIGN] = {0};
                    size_t l_sign_count = 0;
                    if (!l_sign_type_str) {
                        l_sign_types[0].type = SIG_TYPE_DILITHIUM;
                        l_sign_type_str = dap_sign_type_to_str(l_sign_types[0]);
                        l_sign_count = 1;
                    } else {
                        l_sign_types[0] = dap_sign_type_from_str(l_sign_type_str);
                        if (l_sign_types[0].type == SIG_TYPE_NULL){
                            dap_json_rpc_error_add(*a_json_arr_reply, DAP_CHAIN_NODE_CLI_COM_TX_WALLET_UNKNOWN_SIGN_ERR,
                                                   "'%s' unknown signature type, please use:\n%s",
                                                   l_sign_type_str, dap_sign_get_str_recommended_types());
                            json_object_put(json_arr_out);
                            return DAP_CHAIN_NODE_CLI_COM_TX_WALLET_UNKNOWN_SIGN_ERR;
                        }
                        if (l_sign_types[0].type == SIG_TYPE_MULTI_CHAINED) {
                            int l_sign_index = dap_cli_server_cmd_find_option_val(a_argv, l_arg_index, a_argc, l_sign_type_str, NULL);
                            l_sign_index++;
                            for (;l_sign_index && l_sign_index < a_argc; ++l_sign_index) {
                                l_sign_types[l_sign_count] = dap_sign_type_from_str(a_argv[l_sign_index]);
                                if (l_sign_types[l_sign_count].type == SIG_TYPE_NULL ||
                                    l_sign_types[l_sign_count].type == SIG_TYPE_MULTI_CHAINED) {
                                    break;
                                }
                                l_sign_count++;
                            }
                            if (l_sign_count < 2) {
                                dap_json_rpc_error_add(*a_json_arr_reply, DAP_CHAIN_NODE_CLI_COM_TX_WALLET_UNKNOWN_SIGN_ERR,
                                                      "You did not specify an additional signature after "
                                                      "sig_multi_chained. You must specify at least two more "
                                                      "signatures other than sig_multi_chained.\n"
                                                      "After sig_multi_chained, you must specify two more signatures "
                                                      "from the list:\n%s", dap_cert_get_str_recommended_sign());
                                json_object_put(json_arr_out);
                                return DAP_CHAIN_NODE_CLI_COM_TX_WALLET_UNKNOWN_SIGN_ERR;
                            }
                        } else {
                            l_sign_count = 1;
                        }
                    }
                    // Check unsupported tesla and bliss algorithm

                    for (size_t i = 0; i < l_sign_count; ++i) {
                        if (dap_sign_type_is_depricated(l_sign_types[i])) {
                            if (l_restore_opt || l_restore_legacy_opt) {
                                dap_json_rpc_error_add(*a_json_arr_reply, DAP_CHAIN_NODE_CLI_COM_TX_WALLET_UNKNOWN_SIGN_ERR,
                                                   "CAUTION!!! CAUTION!!! CAUTION!!!\nThe Bliss, Tesla and Picnic signatures are deprecated. We recommend you to create a new wallet with another available signature and transfer funds there.\n");
                                break;
                            } else {
                                dap_json_rpc_error_add(*a_json_arr_reply, DAP_CHAIN_NODE_CLI_COM_TX_WALLET_UNKNOWN_SIGN_ERR,
                                                   "This signature algorithm is no longer supported, please, use another variant");
                                json_object_put(json_arr_out);
                                return  DAP_CHAIN_NODE_CLI_COM_TX_WALLET_UNKNOWN_SIGN_ERR;
                            }
                        }
                    }

                    uint8_t *l_seed = NULL;
                    size_t l_seed_size = 0, l_restore_str_size = dap_strlen(l_restore_str);

                    if(l_restore_opt || l_restore_legacy_opt) {
                        if (l_restore_str_size > 3 && !dap_strncmp(l_restore_str, "0x", 2) && (!dap_is_hex_string(l_restore_str + 2, l_restore_str_size - 2) || l_restore_legacy_opt)) {
                            l_seed_size = (l_restore_str_size - 2) / 2;
                            l_seed = DAP_NEW_Z_SIZE(uint8_t, l_seed_size);
                            if(!l_seed) {
                                log_it(L_CRITICAL, "%s", c_error_memory_alloc);
                                json_object_put(json_arr_out);
                                return DAP_CHAIN_NODE_CLI_COM_TX_WALLET_MEMORY_ERR;
                            }
                            dap_hex2bin(l_seed, l_restore_str + 2, l_restore_str_size - 2);
                            if (l_restore_legacy_opt) {
                                dap_json_rpc_error_add(*a_json_arr_reply, DAP_CHAIN_NODE_CLI_COM_TX_WALLET_PROTECTION_ERR,
                                                       "CAUTION!!! CAUTION!!! CAUTION!!!\nYour wallet has a low level of protection. Please create a new wallet again with the option -restore\n");
                            }
                        } else {
                            dap_json_rpc_error_add(*a_json_arr_reply, DAP_CHAIN_NODE_CLI_COM_TX_WALLET_HASH_ERR,
                                                   "Restored hash is invalid or too short, wallet is not created. Please use -restore 0x<hex_value> or -restore_legacy 0x<restore_string>");
                            json_object_put(json_arr_out);
                            return DAP_CHAIN_NODE_CLI_COM_TX_WALLET_HASH_ERR;
                        }
                    }

                    // Creates new wallet
                    l_wallet = dap_chain_wallet_create_with_seed_multi(l_wallet_name, c_wallets_path, l_sign_types, l_sign_count,
                            l_seed, l_seed_size, l_pass_str);
                    DAP_DELETE(l_seed);
                    if (!l_wallet) {
                        dap_json_rpc_error_add(*a_json_arr_reply, DAP_CHAIN_NODE_CLI_COM_TX_WALLET_INTERNAL_ERR,
                                               "Wallet is not created because of internal error. Check name or password length (max 64 chars)");
                        json_object_put(json_arr_out);
                        return  DAP_CHAIN_NODE_CLI_COM_TX_WALLET_INTERNAL_ERR;
                    }

                    l_addr = l_net ? dap_chain_wallet_get_addr(l_wallet,l_net->pub.id ) : NULL;

                    const char *l_addr_str = dap_chain_addr_to_str_static(l_addr);
                    json_object * json_obj_wall = json_object_new_object();
                    json_object_object_add(json_obj_wall, "Wallet name", json_object_new_string(l_wallet->name));
                    if (l_sign_count > 1) {
                        dap_string_t *l_signs_types_str = dap_string_new("sig_multi_chained, ");
                        for (size_t i = 0; i < l_sign_count; i++) {
                            dap_string_append_printf(l_signs_types_str, "%s%s",
                                                     dap_sign_type_to_str(l_sign_types[i]), (i+1) == l_sign_count ? "": ", ");
                        }
                        json_object_object_add(json_obj_wall, "Sign type", json_object_new_string(l_signs_types_str->str));
                        dap_string_free(l_signs_types_str, true);
                    } else
                        json_object_object_add(json_obj_wall, "Sign type", json_object_new_string(l_sign_type_str));
                    json_object_object_add(json_obj_wall, "Status", json_object_new_string("successfully created"));
                    if ( l_addr_str ) {
                        json_object_object_add(json_obj_wall, "new address", json_object_new_string(l_addr_str));
                    }
                    json_object_array_add(json_arr_out, json_obj_wall);
                    dap_chain_wallet_close(l_wallet);
                    break;
                }
            }
        }
    }

    if (json_arr_out) {
            json_object_array_add(*a_json_arr_reply, json_arr_out);
        } else {
            json_object_array_add(*a_json_arr_reply, json_object_new_string("empty"));
        }
    return 0;
}


typedef enum dap_chain_node_cli_cmd_values_parse_net_chain_err_to_json {
    DAP_CHAIN_NODE_CLI_CMD_VALUES_PARSE_NET_CHAIN_ERR_INTERNAL_COMMAND_PROCESSING = 101,
    DAP_CHAIN_NODE_CLI_CMD_VALUES_PARSE_NET_CHAIN_ERR_NET_STR_IS_NUL = 102,
    DAP_CHAIN_NODE_CLI_CMD_VALUES_PARSE_NET_CHAIN_ERR_NET_NOT_FOUND = 103,
    DAP_CHAIN_NODE_CLI_CMD_VALUES_PARSE_NET_CHAIN_ERR_CHAIN_NOT_FOUND = 104,
    DAP_CHAIN_NODE_CLI_CMD_VALUES_PARSE_NET_CHAIN_ERR_CHAIN_STR_IS_NULL = 105,
    DAP_CHAIN_NODE_CLI_CMD_VALUES_PARSE_NET_CHAIN_ERR_CONFIG_DEFAULT_DATUM = 106,
    DAP_CHAIN_NODE_CLI_CMD_VALUE_PARSE_CONVERT_BASE58_TO_ADDR_WALLET = 107,
    DAP_CHAIN_NODE_CLI_CMD_VALUE_PARSE_FAST_AND_BASE58_ADDR,
    DAP_CHAIN_NODE_CLI_CMD_VALUE_PARSE_CAN_NOT_FIND_DEFAULT_CHAIN_WITH_TYPE
} dap_chain_node_cli_cmd_values_parse_net_chain_err_to_json;
int dap_chain_node_cli_cmd_values_parse_net_chain_for_json(json_object* a_json_arr_reply, int *a_arg_index, int a_argc,
                                                           char **a_argv,
                                                           dap_chain_t **a_chain, dap_chain_net_t **a_net,
                                                           dap_chain_type_t a_default_chain_type) {
    const char * l_chain_str = NULL;
    const char * l_net_str = NULL;

    // Net name
    if(a_net)
        dap_cli_server_cmd_find_option_val(a_argv, *a_arg_index, a_argc, "-net", &l_net_str);
    else {
        dap_json_rpc_error_add(a_json_arr_reply, DAP_CHAIN_NODE_CLI_CMD_VALUES_PARSE_NET_CHAIN_ERR_INTERNAL_COMMAND_PROCESSING,
                               "Error in internal command processing.");
        return DAP_CHAIN_NODE_CLI_CMD_VALUES_PARSE_NET_CHAIN_ERR_INTERNAL_COMMAND_PROCESSING;
    }

    // Select network
    if(!l_net_str) {
        dap_json_rpc_error_add(a_json_arr_reply, DAP_CHAIN_NODE_CLI_CMD_VALUES_PARSE_NET_CHAIN_ERR_NET_STR_IS_NUL, "%s requires parameter '-net'", a_argv[0]);
        return DAP_CHAIN_NODE_CLI_CMD_VALUES_PARSE_NET_CHAIN_ERR_NET_STR_IS_NUL;
    }

    if((*a_net = dap_chain_net_by_name(l_net_str)) == NULL) { // Can't find such network
        char l_str_to_reply_chain[500] = {0};
        char *l_str_to_reply = NULL;
        sprintf(l_str_to_reply_chain, "%s can't find network \"%s\"\n", a_argv[0], l_net_str);
        l_str_to_reply = dap_strcat2(l_str_to_reply,l_str_to_reply_chain);
        dap_string_t* l_net_str = dap_cli_list_net();
        l_str_to_reply = dap_strcat2(l_str_to_reply,l_net_str->str);
        dap_json_rpc_error_add(a_json_arr_reply, DAP_CHAIN_NODE_CLI_CMD_VALUES_PARSE_NET_CHAIN_ERR_NET_NOT_FOUND, "%s", l_str_to_reply);
        DAP_DELETE(l_str_to_reply);
        dap_string_free(l_net_str, true);
        return DAP_CHAIN_NODE_CLI_CMD_VALUES_PARSE_NET_CHAIN_ERR_NET_NOT_FOUND;
    }

    // Chain name
    if(a_chain) {
        dap_cli_server_cmd_find_option_val(a_argv, *a_arg_index, a_argc, "-chain", &l_chain_str);

        // Select chain
        if(l_chain_str) {
            if ((*a_chain = dap_chain_net_get_chain_by_name(*a_net, l_chain_str)) == NULL) { // Can't find such chain
                char l_str_to_reply_chain[500] = {0};
                char *l_str_to_reply = NULL;
                sprintf(l_str_to_reply_chain, "%s requires parameter '-chain' to be valid chain name in chain net %s. Current chain %s is not valid\n",
                        a_argv[0], l_net_str, l_chain_str);
                l_str_to_reply = dap_strcat2(l_str_to_reply,l_str_to_reply_chain);
                dap_chain_t * l_chain;
                dap_chain_net_t * l_chain_net = *a_net;
                l_str_to_reply = dap_strcat2(l_str_to_reply,"\nAvailable chains:\n");
                DL_FOREACH(l_chain_net->pub.chains, l_chain) {
                    l_str_to_reply = dap_strcat2(l_str_to_reply,"\t");
                    l_str_to_reply = dap_strcat2(l_str_to_reply,l_chain->name);
                    l_str_to_reply = dap_strcat2(l_str_to_reply,"\n");
                }
                dap_json_rpc_error_add(a_json_arr_reply, DAP_CHAIN_NODE_CLI_CMD_VALUES_PARSE_NET_CHAIN_ERR_CHAIN_NOT_FOUND, l_str_to_reply);
                return DAP_CHAIN_NODE_CLI_CMD_VALUES_PARSE_NET_CHAIN_ERR_CHAIN_NOT_FOUND;
            }
        } else if (a_default_chain_type != CHAIN_TYPE_INVALID) {
            if ((*a_chain = dap_chain_net_get_default_chain_by_chain_type(*a_net, a_default_chain_type)) != NULL) {
                return 0;
            } else {
                dap_json_rpc_error_add(a_json_arr_reply, 
                        DAP_CHAIN_NODE_CLI_CMD_VALUE_PARSE_CAN_NOT_FIND_DEFAULT_CHAIN_WITH_TYPE,
                        "Unable to get the default chain of type %s for the network.", dap_chain_type_to_str(a_default_chain_type));
                return DAP_CHAIN_NODE_CLI_CMD_VALUE_PARSE_CAN_NOT_FIND_DEFAULT_CHAIN_WITH_TYPE;

            }
        }
    }
    return 0;
}


/**
 * @brief s_values_parse_net_chain
 * @param argc
 * @param argv
 * @param str_reply
 * @param l_chain
 * @param l_net
 * @return
 */
int dap_chain_node_cli_cmd_values_parse_net_chain(int *a_arg_index, int a_argc, char **a_argv, void **a_str_reply,
        dap_chain_t **a_chain, dap_chain_net_t **a_net, dap_chain_type_t a_default_chain_type)
{
    const char * l_chain_str = NULL;
    const char * l_net_str = NULL;

    // Net name
    if(a_net)
        dap_cli_server_cmd_find_option_val(a_argv, *a_arg_index, a_argc, "-net", &l_net_str);
    else
        return -100;

    // Select network
    if(!l_net_str) {
        dap_cli_server_cmd_set_reply_text(a_str_reply, "%s requires parameter '-net'", a_argv[0]);
        return -101;
    }

    if((*a_net = dap_chain_net_by_name(l_net_str)) == NULL) { // Can't find such network
        dap_cli_server_cmd_set_reply_text(a_str_reply, "%s can't find network \"%s\"", a_argv[0], l_net_str);
        char l_str_to_reply_chain[500] = {0};
        char *l_str_to_reply = NULL;
        sprintf(l_str_to_reply_chain, "%s can't find network \"%s\"\n", a_argv[0], l_net_str);
        l_str_to_reply = dap_strcat2(l_str_to_reply,l_str_to_reply_chain);
        dap_string_t* l_net_str = dap_cli_list_net();
        l_str_to_reply = dap_strcat2(l_str_to_reply,l_net_str->str);
        dap_cli_server_cmd_set_reply_text(a_str_reply, "%s", l_str_to_reply);
        return -102;
    }

    // Chain name
    if(a_chain) {
        dap_cli_server_cmd_find_option_val(a_argv, *a_arg_index, a_argc, "-chain", &l_chain_str);

        // Select chain
        if(l_chain_str) {
            if ((*a_chain = dap_chain_net_get_chain_by_name(*a_net, l_chain_str)) == NULL) { // Can't find such chain
                char l_str_to_reply_chain[500] = {0};
                char *l_str_to_reply = NULL;
                sprintf(l_str_to_reply_chain, "%s requires parameter '-chain' to be valid chain name in chain net %s. Current chain %s is not valid\n",
                        a_argv[0], l_net_str, l_chain_str);
                l_str_to_reply = dap_strcat2(l_str_to_reply,l_str_to_reply_chain);
                dap_chain_t * l_chain;
                dap_chain_net_t * l_chain_net = *a_net;
                l_str_to_reply = dap_strcat2(l_str_to_reply,"\nAvailable chains:\n");
                DL_FOREACH(l_chain_net->pub.chains, l_chain) {
                        l_str_to_reply = dap_strcat2(l_str_to_reply,"\t");
                        l_str_to_reply = dap_strcat2(l_str_to_reply,l_chain->name);
                        l_str_to_reply = dap_strcat2(l_str_to_reply,"\n");
                }
                dap_cli_server_cmd_set_reply_text(a_str_reply, "%s", l_str_to_reply);
                return -103;
            }
        } else if (a_default_chain_type != CHAIN_TYPE_INVALID) {
            if ((*a_chain = dap_chain_net_get_default_chain_by_chain_type(*a_net, a_default_chain_type)) != NULL) {
                return 0;
            } else {
                dap_cli_server_cmd_set_reply_text(a_str_reply, "Unable to get the default chain of type %s for the network.",
                                                  dap_chain_type_to_str(a_default_chain_type));
                return -104;
            }
        } else {
            dap_cli_server_cmd_set_reply_text(a_str_reply, "%s requires parameter '-chain'", a_argv[0]);
            return -104;
        }
    }
    return 0;
}

/**
 * @brief
 * sign data (datum_token) by certificates (1 or more)
 * successful count of signes return in l_sign_counter
 * @param l_certs - array with certificates loaded from dcert file
 * @param l_datum_token - updated pointer for l_datum_token variable after realloc
 * @param l_certs_count - count of certificate
 * @param l_datum_data_offset - offset of datum
 * @param l_sign_counter - counter of successful data signing operation
 * @return dap_chain_datum_token_t*
 */
static dap_chain_datum_token_t * s_sign_cert_in_cycle(dap_cert_t ** l_certs, dap_chain_datum_token_t *l_datum_token, size_t l_certs_count,
            size_t *l_datum_signs_offset, uint16_t * l_sign_counter)
{
    if (!l_datum_signs_offset) {
        log_it(L_DEBUG,"l_datum_data_offset is NULL");
        return NULL;
    }

    size_t l_tsd_size = 0;
    if ((l_datum_token->type == DAP_CHAIN_DATUM_TOKEN_TYPE_DECL) &&
            ((l_datum_token->subtype == DAP_CHAIN_DATUM_TOKEN_SUBTYPE_PRIVATE)
            ||(l_datum_token->subtype == DAP_CHAIN_DATUM_TOKEN_SUBTYPE_NATIVE)))
        l_tsd_size = l_datum_token->header_native_decl.tsd_total_size;
    if ((l_datum_token->type == DAP_CHAIN_DATUM_TOKEN_TYPE_UPDATE) &&
            ((l_datum_token->subtype == DAP_CHAIN_DATUM_TOKEN_SUBTYPE_PRIVATE)
             ||(l_datum_token->subtype == DAP_CHAIN_DATUM_TOKEN_SUBTYPE_NATIVE)))
        l_tsd_size = l_datum_token->header_native_update.tsd_total_size;
    uint16_t l_tmp_cert_sign_count = l_datum_token->signs_total;
    l_datum_token->signs_total = 0;

    for(size_t i = 0; i < l_certs_count; i++)
    {
        dap_sign_t * l_sign = dap_cert_sign(l_certs[i],  l_datum_token,
           sizeof(*l_datum_token) + l_tsd_size, 0);
        if (l_sign) {
            size_t l_sign_size = dap_sign_get_size(l_sign);
            l_datum_token = DAP_REALLOC(l_datum_token, sizeof(*l_datum_token) + (*l_datum_signs_offset) + l_sign_size);
            memcpy(l_datum_token->tsd_n_signs + *l_datum_signs_offset, l_sign, l_sign_size);
            *l_datum_signs_offset += l_sign_size;
            DAP_DELETE(l_sign);
            log_it(L_DEBUG,"<-- Signed with '%s'", l_certs[i]->name);
            (*l_sign_counter)++;
        }
    }
    l_datum_token->signs_total = l_tmp_cert_sign_count;

    return l_datum_token;
}

/**
 * @brief com_token_decl_sign
 * @param argc
 * @param argv
 * @param arg_func
 * @param str_reply
 * @return
 */
int com_token_decl_sign(int a_argc, char **a_argv, void **a_str_reply)
{
    int arg_index = 1;

    const char * l_hash_out_type = NULL;
    dap_cli_server_cmd_find_option_val(a_argv, arg_index, a_argc, "-H", &l_hash_out_type);
    if(!l_hash_out_type)
        l_hash_out_type = "hex";
    if(dap_strcmp(l_hash_out_type,"hex") && dap_strcmp(l_hash_out_type,"base58")) {
        dap_cli_server_cmd_set_reply_text(a_str_reply, "invalid parameter -H, valid values: -H <hex | base58>");
        return -1;
    }

    const char * l_datum_hash_str = NULL;
    // Chain name
    dap_cli_server_cmd_find_option_val(a_argv, arg_index, a_argc, "-datum", &l_datum_hash_str);
    if(l_datum_hash_str) {
        char *l_datum_hash_hex_str = NULL, *l_datum_hash_base58_str = NULL;
        const char * l_certs_str = NULL;
        dap_cert_t ** l_certs = NULL;
        size_t l_certs_count = 0;
        dap_chain_t * l_chain = NULL;
        dap_chain_net_t * l_net = NULL;

        dap_chain_node_cli_cmd_values_parse_net_chain(&arg_index, a_argc, a_argv, a_str_reply, &l_chain, &l_net,
                                                      CHAIN_TYPE_TOKEN);
        if(!l_net)
            return -1;
        else {
            if(*a_str_reply) {
                DAP_DELETE(*a_str_reply);
                *a_str_reply = NULL;
            }
        }

        // Certificates thats will be used to sign currend datum token
        dap_cli_server_cmd_find_option_val(a_argv, arg_index, a_argc, "-certs", &l_certs_str);

        // Load certs lists
        if (l_certs_str)
            dap_cert_parse_str_list(l_certs_str, &l_certs, &l_certs_count);

        if(!l_certs_count) {
            dap_cli_server_cmd_set_reply_text(a_str_reply,
                    "token_sign command requres at least one valid certificate to sign the basic transaction of emission");
            return -7;
        }

        char * l_gdb_group_mempool = dap_chain_net_get_gdb_group_mempool_new(l_chain);
        if(!l_gdb_group_mempool) {
            l_gdb_group_mempool = dap_chain_net_get_gdb_group_mempool_by_chain_type(l_net, CHAIN_TYPE_TOKEN);
        }
        // datum hash may be in hex or base58 format
        if(!dap_strncmp(l_datum_hash_str, "0x", 2) || !dap_strncmp(l_datum_hash_str, "0X", 2)) {
            l_datum_hash_hex_str = dap_strdup(l_datum_hash_str);
            l_datum_hash_base58_str = dap_enc_base58_from_hex_str_to_str(l_datum_hash_str);
        } else {
            l_datum_hash_hex_str = dap_enc_base58_to_hex_str_from_str(l_datum_hash_str);
            l_datum_hash_base58_str = dap_strdup(l_datum_hash_str);
        }
        const char *l_datum_hash_out_str = dap_strcmp(l_hash_out_type,"hex")
            ? l_datum_hash_base58_str
            : l_datum_hash_hex_str;

        log_it(L_DEBUG, "Requested to sign token declaration %s in gdb://%s with certs %s",
                l_gdb_group_mempool, l_datum_hash_hex_str, l_certs_str);

        dap_chain_datum_t * l_datum = NULL;
        size_t l_datum_size = 0;
        size_t l_tsd_size = 0;
        if((l_datum = (dap_chain_datum_t*) dap_global_db_get_sync(l_gdb_group_mempool,
                l_datum_hash_hex_str, &l_datum_size, NULL, NULL )) != NULL) {

            // Check if its token declaration
            if(l_datum->header.type_id == DAP_CHAIN_DATUM_TOKEN) {
                dap_chain_datum_token_t *l_datum_token = DAP_DUP_SIZE(l_datum->data, l_datum->header.data_size);    // for realloc
                DAP_DELETE(l_datum);
                if ((l_datum_token->subtype == DAP_CHAIN_DATUM_TOKEN_SUBTYPE_PRIVATE)
                    ||  (l_datum_token->subtype == DAP_CHAIN_DATUM_TOKEN_SUBTYPE_NATIVE))
                    l_tsd_size = l_datum_token->header_native_decl.tsd_total_size;
                // Check for signatures, are they all in set and are good enought?
                size_t l_signs_size = 0, i = 1;
                uint16_t l_tmp_signs_total = l_datum_token->signs_total;
                l_datum_token->signs_total = 0;
                for (i = 1; i <= l_tmp_signs_total; i++){
                    dap_sign_t *l_sign = (dap_sign_t *)(l_datum_token->tsd_n_signs + l_tsd_size + l_signs_size);
                    if( dap_sign_verify(l_sign, l_datum_token, sizeof(*l_datum_token) + l_tsd_size) ) {
                        log_it(L_WARNING, "Wrong signature %zu for datum_token with key %s in mempool!", i, l_datum_hash_out_str);
                        dap_cli_server_cmd_set_reply_text(a_str_reply,
                                "Datum %s with datum token has wrong signature %zu, break process and exit",
                                l_datum_hash_out_str, i);
                        DAP_DELETE(l_datum_token);
                        DAP_DELETE(l_gdb_group_mempool);
                        return -6;
                    }else{
                        log_it(L_DEBUG,"Sign %zu passed", i);
                    }
                    l_signs_size += dap_sign_get_size(l_sign);
                }
                l_datum_token->signs_total = l_tmp_signs_total;
                log_it(L_DEBUG, "Datum %s with token declaration: %hu signatures are verified well (sign_size = %zu)",
                                 l_datum_hash_out_str, l_datum_token->signs_total, l_signs_size);

                // Sign header with all certificates in the list and add signs to the end of token update
                uint16_t l_sign_counter = 0;
                size_t l_data_size = l_tsd_size + l_signs_size;
                l_datum_token = s_sign_cert_in_cycle(l_certs, l_datum_token, l_certs_count, &l_data_size,
                                                            &l_sign_counter);
                log_it(L_DEBUG, "Apply %u signs to datum %s", l_sign_counter, l_datum_hash_hex_str);
                if (!l_sign_counter) {
                    dap_cli_server_cmd_set_reply_text(a_str_reply, "Error! Used certs not valid");
                    DAP_DEL_MULTY(l_datum_token, l_datum_hash_hex_str, l_datum_hash_base58_str, l_gdb_group_mempool);
                    return -9;
                }
                l_datum_token->signs_total += l_sign_counter;
                size_t l_token_size = sizeof(*l_datum_token) + l_data_size;
                l_datum = dap_chain_datum_create(DAP_CHAIN_DATUM_TOKEN,
                                                                     l_datum_token, l_token_size);
                DAP_DELETE(l_datum_token);
                // Calc datum's hash
                l_datum_size = dap_chain_datum_size(l_datum);
                dap_chain_hash_fast_t l_key_hash = { };
                dap_hash_fast(l_datum->data, l_token_size, &l_key_hash);
                const char *l_key_str = dap_chain_hash_fast_to_str_new(&l_key_hash);
                const char *l_key_str_base58 = dap_enc_base58_encode_hash_to_str_static(&l_key_hash);
                const char *l_key_out_str = dap_strcmp(l_hash_out_type, "hex")
                        ? l_key_str_base58 : l_key_str;
                int rc = 0;
                // Add datum to mempool with datum_token hash as a key
                if( dap_global_db_set_sync(l_gdb_group_mempool, l_key_str, l_datum, dap_chain_datum_size(l_datum), false) == 0) {
                    char* l_hash_str = l_datum_hash_hex_str;
                    // Remove old datum from pool
                    if( dap_global_db_del_sync(l_gdb_group_mempool, l_hash_str ) == 0) {
                        dap_cli_server_cmd_set_reply_text(a_str_reply, "Datum was replaced in datum pool:\n\tOld: %s\n\tNew: %s",
                                l_datum_hash_out_str, l_key_out_str);
                    } else {
                        dap_cli_server_cmd_set_reply_text(a_str_reply,
                                "Warning! Can't remove old datum %s ( new datum %s added normaly in datum pool)",
                                l_datum_hash_out_str, l_key_out_str);
                        rc = -3;
                    }
                } else {
                    dap_cli_server_cmd_set_reply_text(a_str_reply,
                            "Error! datum %s produced from %s can't be placed in mempool",
                            l_key_out_str, l_datum_hash_out_str);
                    rc = -2;
                }
                DAP_DEL_MULTY(l_key_str, l_datum_hash_hex_str, l_datum_hash_base58_str, l_datum, l_gdb_group_mempool);
                return rc;
            } else {
                dap_cli_server_cmd_set_reply_text(a_str_reply,
                        "Error! Wrong datum type. token_decl_sign sign only token declarations datum");
                return -61;
            }
        } else {
            dap_cli_server_cmd_set_reply_text(a_str_reply,
                    "token_decl_sign can't find datum with %s hash in the mempool of %s:%s",l_datum_hash_out_str,l_net? l_net->pub.name: "<undefined>",
                    l_chain?l_chain->name:"<undefined>");
            return -5;
        }
        DAP_DEL_MULTY(l_datum_hash_hex_str, l_datum_hash_base58_str);
    } else {
        dap_cli_server_cmd_set_reply_text(a_str_reply, "token_decl_sign need -datum <datum hash> argument");
        return -2;
    }
    return 0;
}


/**
 * @brief s_com_mempool_list_print_for_chain
 *
 * @param a_net
 * @param a_chain
 * @param a_str_tmp
 * @param a_hash_out_type
 */
void s_com_mempool_list_print_for_chain(json_object* a_json_arr_reply, dap_chain_net_t * a_net, dap_chain_t * a_chain, const char * a_add,
                                        json_object *a_json_obj, const char *a_hash_out_type, bool a_fast, size_t a_limit, size_t a_offset) {
    dap_chain_addr_t *l_wallet_addr = dap_chain_addr_from_str(a_add);
    if (a_add && !l_wallet_addr) {
        dap_json_rpc_error_add(a_json_arr_reply, DAP_CHAIN_NODE_CLI_CMD_VALUE_PARSE_CONVERT_BASE58_TO_ADDR_WALLET, "Cannot convert "
                                                                                                 "string '%s' to binary address.\n", a_add);
        return;
    }
    if (l_wallet_addr && a_fast) {
        dap_json_rpc_error_add(a_json_arr_reply, DAP_CHAIN_NODE_CLI_CMD_VALUE_PARSE_FAST_AND_BASE58_ADDR,
                               "In fast mode, it is impossible to count the number of transactions and emissions "
                               "for a specific address. The -brief and -addr options are mutually exclusive.\n");
        DAP_DELETE(l_wallet_addr);
        return;
    }
    char * l_gdb_group_mempool = dap_chain_net_get_gdb_group_mempool_new(a_chain);
    if(!l_gdb_group_mempool){
        dap_json_rpc_error_add(a_json_arr_reply, DAP_CHAIN_NODE_CLI_COM_MEMPOOL_LIST_CAN_NOT_GET_MEMPOOL_GROUP,
                               "%s.%s: chain not found\n", a_net->pub.name, a_chain->name);
        return;
    }
    int l_removed = 0;
    json_object *l_obj_chain = json_object_new_object();
    json_object *l_obj_chain_name  = json_object_new_string(a_chain->name);
    if (!l_obj_chain_name || !l_obj_chain) {
        json_object_put(l_obj_chain);
        dap_json_rpc_allocation_error(a_json_arr_reply);
        return;
    }
    json_object_object_add(l_obj_chain, "name", l_obj_chain_name);
    dap_chain_mempool_filter(a_chain, &l_removed);
    json_object *l_jobj_removed = json_object_new_int(l_removed);
    if (!l_jobj_removed) {
        json_object_put(l_obj_chain);
        dap_json_rpc_allocation_error(a_json_arr_reply);
        return;
    }
    json_object_object_add(l_obj_chain, "removed", l_jobj_removed);
    size_t l_objs_count = 0;
    dap_global_db_obj_t * l_objs = dap_global_db_get_all_sync(l_gdb_group_mempool, &l_objs_count);
    json_object  *l_jobj_datums;
    size_t l_offset = a_offset;
    if (l_objs_count == 0 || l_objs_count < l_offset) {
        l_jobj_datums = json_object_new_null();
    } else {
        l_jobj_datums = json_object_new_array();
        if (!l_jobj_datums) {
            json_object_put(l_obj_chain);
            dap_json_rpc_allocation_error(a_json_arr_reply);
            return;
        }

        size_t l_arr_start = 0;
        if (l_offset) {
            l_arr_start = l_offset;
            json_object *l_jobj_offset = json_object_new_uint64(l_offset);
            json_object_object_add(l_obj_chain, "offset", l_jobj_offset);
        }
        size_t l_arr_end = l_objs_count;
        if (a_limit) {
            l_arr_end = l_offset + a_limit;
            if (l_arr_end > l_objs_count)
                l_arr_end = l_objs_count;
            json_object *l_jobj_limit = json_object_new_uint64(l_arr_end);
            json_object_object_add(l_obj_chain, "limit", l_jobj_limit);
        }
        for (size_t i = l_arr_start; i < l_arr_end; i++) {
            dap_chain_datum_t *l_datum = (dap_chain_datum_t *) l_objs[i].value;
            if (!l_datum->header.data_size || (l_datum->header.data_size > l_objs[i].value_len)) {
                log_it(L_ERROR, "Trash datum in GDB %s.%s, key: %s data_size:%u, value_len:%zu",
                       a_net->pub.name, a_chain->name, l_objs[i].key, l_datum->header.data_size, l_objs[i].value_len);
                dap_global_db_del_sync(l_gdb_group_mempool, l_objs[i].key);
                continue;
            }
            dap_time_t l_ts_create = (dap_time_t) l_datum->header.ts_create;
            const char *l_datum_type = dap_chain_datum_type_id_to_str(l_datum->header.type_id);
            dap_hash_fast_t l_datum_real_hash = {0};
            dap_hash_fast_t l_datum_hash_from_key = {0};
            dap_chain_datum_calc_hash(l_datum, &l_datum_real_hash);
            dap_chain_hash_fast_from_str(l_objs[i].key, &l_datum_hash_from_key);
            char buff_time[DAP_TIME_STR_SIZE];
            dap_time_to_str_rfc822(buff_time, DAP_TIME_STR_SIZE, l_datum->header.ts_create);
            json_object *l_jobj_type = json_object_new_string(l_datum_type);
            json_object *l_jobj_hash = json_object_new_string(l_objs[i].key);
            json_object *l_jobj_ts_created = json_object_new_object();
            json_object *l_jobj_ts_created_time_stamp = json_object_new_uint64(l_ts_create);
            json_object *l_jobj_ts_created_str = json_object_new_string(buff_time);
            if (!l_jobj_type || !l_jobj_hash || !l_jobj_ts_created || !l_jobj_ts_created_str ||
                !l_jobj_ts_created_time_stamp) {
                json_object_put(l_jobj_type);
                json_object_put(l_jobj_hash);
                json_object_put(l_jobj_ts_created);
                json_object_put(l_jobj_ts_created_time_stamp);
                json_object_put(l_jobj_ts_created_str);
                json_object_put(l_jobj_datums);
                json_object_put(l_obj_chain);
                dap_global_db_objs_delete(l_objs, l_objs_count);
                dap_json_rpc_allocation_error(a_json_arr_reply);
                return;
            }
            json_object_object_add(l_jobj_ts_created, "time_stamp", l_jobj_ts_created_time_stamp);
            json_object_object_add(l_jobj_ts_created, "str", l_jobj_ts_created_str);
            json_object *l_jobj_datum = json_object_new_object();
            if (!l_jobj_datum) {
                json_object_put(l_jobj_type);
                json_object_put(l_jobj_hash);
                json_object_put(l_jobj_ts_created);
                json_object_put(l_jobj_ts_created_time_stamp);
                json_object_put(l_jobj_ts_created_str);
                json_object_put(l_jobj_datums);
                json_object_put(l_obj_chain);
                dap_global_db_objs_delete(l_objs, l_objs_count);
                dap_json_rpc_allocation_error(a_json_arr_reply);
                return;
            }
            if (!dap_hash_fast_compare(&l_datum_real_hash, &l_datum_hash_from_key)) {
                char *l_drh_str = dap_hash_fast_to_str_new(&l_datum_real_hash);
                char *l_wgn = dap_strdup_printf("Key field in DB %s does not match datum's hash %s\n",
                                                l_objs[i].key, l_drh_str);
                DAP_DELETE(l_drh_str);
                if (!l_wgn) {
                    dap_global_db_objs_delete(l_objs, l_objs_count);
                    json_object_put(l_jobj_datum);
                    json_object_put(l_obj_chain);
                    json_object_put(l_jobj_type);
                    json_object_put(l_jobj_hash);
                    json_object_put(l_jobj_ts_created);
                    json_object_put(l_jobj_datums);
                    dap_json_rpc_allocation_error(a_json_arr_reply);
                    return;
                }
                json_object *l_jobj_warning = json_object_new_string(l_wgn);
                DAP_DELETE(l_wgn);
                if (!l_jobj_warning) {
                    dap_global_db_objs_delete(l_objs, l_objs_count);
                    json_object_put(l_jobj_datum);
                    json_object_put(l_obj_chain);
                    json_object_put(l_jobj_type);
                    json_object_put(l_jobj_hash);
                    json_object_put(l_jobj_ts_created);
                    json_object_put(l_jobj_datums);
                    dap_json_rpc_allocation_error(a_json_arr_reply);
                    return;
                }
                json_object_object_add(l_jobj_datum, "warning", l_jobj_warning);
                json_object_array_add(l_jobj_datums, l_jobj_datum);
                continue;
            }
            json_object_object_add(l_jobj_datum, "hash", l_jobj_hash);
            json_object_object_add(l_jobj_datum, "type", l_jobj_type);
            json_object_object_add(l_jobj_datum, "created", l_jobj_ts_created);
            bool datum_is_accepted_addr = false;
            if (!a_fast) {
                switch (l_datum->header.type_id) {
                    case DAP_CHAIN_DATUM_TX: {
                        dap_chain_addr_t l_addr_from;
                        dap_chain_datum_tx_t *l_tx = (dap_chain_datum_tx_t *) l_datum->data;

                        int l_ledger_rc = DAP_LEDGER_CHECK_INVALID_ARGS;
                        const char *l_main_ticker = dap_ledger_tx_calculate_main_ticker(a_net->pub.ledger, l_tx,
                                                                                  &l_ledger_rc);
                        const char *l_ledger_rc_str = dap_ledger_check_error_str(l_ledger_rc);

                        json_object *l_jobj_main_ticker = json_object_new_string(
                                l_main_ticker ? l_main_ticker : "UNKNOWN");
                        json_object *l_jobj_ledger_rc = json_object_new_string(l_ledger_rc_str);

                        if (!l_jobj_main_ticker || !l_jobj_ledger_rc) {
                            json_object_put(l_jobj_datum);
                            json_object_put(l_jobj_datums);
                            json_object_put(l_obj_chain);
                            dap_global_db_objs_delete(l_objs, l_objs_count);
                            dap_json_rpc_allocation_error(a_json_arr_reply);
                            return;
                        }

                        json_object_object_add(l_jobj_datum, "main_ticker", l_jobj_main_ticker);
                        json_object_object_add(l_jobj_datum, "ledger_rc", l_jobj_ledger_rc);

                        dap_chain_net_srv_uid_t uid;
                        char *service_name;
                        dap_chain_tx_tag_action_type_t action;
                        if (dap_ledger_deduct_tx_tag(a_net->pub.ledger, l_tx, &service_name, &uid, &action))
                        {
                            json_object_object_add(l_jobj_datum, "service", json_object_new_string(service_name));
                            json_object_object_add(l_jobj_datum, "action", json_object_new_string(dap_ledger_tx_action_str(action)));
                        }
                        else
                        {   
                            json_object_object_add(l_jobj_datum, "service", json_object_new_string("UNKNOWN"));
                            json_object_object_add(l_jobj_datum, "action", json_object_new_string("UNKNOWN"));
                        }

                        dap_list_t *l_list_in_ems = dap_chain_datum_tx_items_get(l_tx, TX_ITEM_TYPE_IN_EMS, NULL);
                        dap_chain_tx_sig_t *l_sig = (dap_chain_tx_sig_t*)dap_chain_datum_tx_item_get(l_tx, NULL, NULL, TX_ITEM_TYPE_SIG, NULL);
                        if (!l_sig) {
                            json_object *l_jobj_wgn = json_object_new_string(
                                    "An item with a type TX_ITEM_TYPE_SIG for the "
                                    "transaction was not found, the transaction may "
                                    "be corrupted.");
                            json_object_object_add(l_jobj_datum, "warning", l_jobj_wgn);
                            break;
                        }
                        dap_sign_t *l_sign = dap_chain_datum_tx_item_sign_get_sig(l_sig);
                        dap_chain_addr_fill_from_sign(&l_addr_from, l_sign, a_net->pub.id);
                        if (l_wallet_addr && dap_chain_addr_compare(l_wallet_addr, &l_addr_from)) {
                            datum_is_accepted_addr = true;
                        }
                        dap_list_t *l_list_in_reward = dap_chain_datum_tx_items_get(l_tx, TX_ITEM_TYPE_IN_REWARD, NULL);
                        if (l_list_in_reward) {
                            /*json_object *l_obj_in_reward_arary = json_object_new_array();
                            if (!l_obj_in_reward_arary) {
                                dap_list_free(l_list_in_reward);
                                json_object_put(l_jobj_datum);
                                json_object_put(l_jobj_datums);
                                json_object_put(l_obj_chain);
                                dap_global_db_objs_delete(l_objs, l_objs_count);
                                dap_json_rpc_allocation_error(*a_json_arr_reply);
                                return;
                            }
                            for (dap_list_t *it = l_list_in_reward; it; it = it->next) {
                                dap_chain_tx_in_reward_t *l_in_reward = (dap_chain_tx_in_reward_t *) it->data;
                                char *l_block_hash = dap_chain_hash_fast_to_str_new(&l_in_reward->block_hash);
                                json_object *l_jobj_block_hash = json_object_new_string(l_block_hash);
                                if (!l_jobj_block_hash) {
                                    DAP_DELETE(l_block_hash);
                                    json_object_put(l_obj_in_reward_arary);
                                    dap_list_free(l_list_in_reward);
                                    json_object_put(l_jobj_datum);
                                    json_object_put(l_jobj_datums);
                                    json_object_put(l_obj_chain);
                                    dap_global_db_objs_delete(l_objs, l_objs_count);
                                    dap_json_rpc_allocation_error(*a_json_arr_reply);
                                    return;
                                }
                                json_object_array_add(l_obj_in_reward_arary, l_jobj_block_hash);
                                DAP_DELETE(l_block_hash);
                            }*/
                           dap_list_free(l_list_in_reward);
                        } else {
                            json_object *l_jobj_addr_from = json_object_new_string(dap_chain_addr_to_str_static(&l_addr_from));
                            if (!l_jobj_addr_from) {
                                json_object_put(l_jobj_datum);
                                json_object_put(l_jobj_datums);
                                json_object_put(l_obj_chain);
                                dap_global_db_objs_delete(l_objs, l_objs_count);
                                dap_json_rpc_allocation_error(a_json_arr_reply);
                                return;
                            }
                            json_object_object_add(l_jobj_datum, "from", l_jobj_addr_from);
                        }
                        dap_list_t *l_list_out_items = dap_chain_datum_tx_items_get(l_tx, TX_ITEM_TYPE_OUT_ALL, NULL);
                        json_object *l_jobj_to_list = json_object_new_array();
                        json_object *l_jobj_change_list = json_object_new_array();
                        json_object *l_jobj_to_from_emi = json_object_new_array();
                        json_object *l_jobj_fee_list = json_object_new_array();
                        json_object *l_jobj_stake_lock_list = json_object_new_array();
                        json_object *l_jobj_xchange_list = json_object_new_array();
                        json_object *l_jobj_stake_pos_delegate_list = json_object_new_array();
                        json_object *l_jobj_pay_list = json_object_new_array();
                        json_object *l_jobj_tx_vote = json_object_new_array();
                        json_object *l_jobj_tx_voting = json_object_new_array();
                        if (!l_jobj_to_list || !l_jobj_change_list || !l_jobj_fee_list || !l_jobj_stake_lock_list ||
                            !l_jobj_xchange_list || !l_jobj_stake_pos_delegate_list || !l_jobj_pay_list) {
                            json_object_put(l_jobj_to_list);
                            json_object_put(l_jobj_change_list);
                            json_object_put(l_jobj_to_from_emi);
                            json_object_put(l_jobj_fee_list);
                            json_object_put(l_jobj_stake_lock_list);
                            json_object_put(l_jobj_xchange_list);
                            json_object_put(l_jobj_stake_pos_delegate_list);
                            json_object_put(l_jobj_pay_list);
                            json_object_put(l_jobj_tx_vote);
                            json_object_put(l_jobj_tx_voting);
                            json_object_put(l_jobj_datum);
                            json_object_put(l_jobj_datums);
                            json_object_put(l_obj_chain);
                            dap_global_db_objs_delete(l_objs, l_objs_count);
                            dap_json_rpc_allocation_error(a_json_arr_reply);
                            return;
                        }
                        enum {
                            OUT_COND_TYPE_UNKNOWN,
                            OUT_COND_TYPE_PAY,
                            OUT_COND_TYPE_FEE,
                            OUT_COND_TYPE_STAKE_LOCK,
                            OUT_COND_TYPE_XCHANGE,
                            OUT_COND_TYPE_POS_DELEGATE
                        } l_out_cond_subtype = {0};
                        dap_list_t *l_vote_list = dap_chain_datum_tx_items_get(l_tx, TX_ITEM_TYPE_VOTE, NULL);
                        dap_list_t *l_voting_list = dap_chain_datum_tx_items_get(l_tx, TX_ITEM_TYPE_VOTING, NULL);
                        for (dap_list_t *it = l_list_out_items; it; it = it->next) {
                            dap_chain_addr_t *l_dist_addr = NULL;
                            uint256_t l_value = uint256_0;
                            const char *l_dist_token = NULL;
                            uint8_t l_type = *(uint8_t *) it->data;
                            switch (l_type) {
                                case TX_ITEM_TYPE_OUT: {
                                    l_value = ((dap_chain_tx_out_t *) it->data)->header.value;
                                    l_dist_token = l_main_ticker;
                                    l_dist_addr = &((dap_chain_tx_out_t *) it->data)->addr;
                                }
                                    break;
                                case TX_ITEM_TYPE_OUT_EXT: {
                                    l_value = ((dap_chain_tx_out_ext_t *) it->data)->header.value;
                                    l_dist_token = ((dap_chain_tx_out_ext_t *) it->data)->token;
                                    l_dist_addr = &((dap_chain_tx_out_ext_t *) it->data)->addr;
                                }
                                    break;
                                case TX_ITEM_TYPE_OUT_COND: {
                                    dap_chain_tx_out_cond_t *l_out_cond = (dap_chain_tx_out_cond_t *) it->data;
                                    l_value = ((dap_chain_tx_out_cond_t *) it->data)->header.value;
                                    switch (l_out_cond->header.subtype) {
                                        case DAP_CHAIN_TX_OUT_COND_SUBTYPE_FEE: {
                                            l_dist_token = a_net->pub.native_ticker;
                                            l_out_cond_subtype = OUT_COND_TYPE_FEE;
                                        }
                                            break;
                                        case DAP_CHAIN_TX_OUT_COND_SUBTYPE_SRV_STAKE_LOCK: {
                                            l_dist_token = l_main_ticker;
                                            l_out_cond_subtype = OUT_COND_TYPE_STAKE_LOCK;
                                        }
                                            break;
                                        case DAP_CHAIN_TX_OUT_COND_SUBTYPE_SRV_XCHANGE: {
                                            l_dist_token = l_main_ticker;
                                            l_out_cond_subtype = OUT_COND_TYPE_XCHANGE;
                                        }
                                            break;
                                        case DAP_CHAIN_TX_OUT_COND_SUBTYPE_SRV_STAKE_POS_DELEGATE: {
                                            l_dist_token = l_main_ticker;
                                            l_out_cond_subtype = OUT_COND_TYPE_POS_DELEGATE;
                                        }
                                            break;
                                        case DAP_CHAIN_TX_OUT_COND_SUBTYPE_SRV_PAY: {
                                            l_dist_token = l_main_ticker;
                                            l_out_cond_subtype = OUT_COND_TYPE_PAY;
                                        }
                                            break;
                                        default:
                                            break;
                                    }
                                }
                                    break;
                                default:
                                    break;
                            }
                            json_object *l_jobj_money = json_object_new_object();
                            if (!l_jobj_money) {
                                json_object_put(l_jobj_to_list);
                                json_object_put(l_jobj_change_list);
                                json_object_put(l_jobj_to_from_emi);
                                json_object_put(l_jobj_fee_list);
                                json_object_put(l_jobj_datum);
                                json_object_put(l_jobj_datums);
                                json_object_put(l_obj_chain);
                                dap_global_db_objs_delete(l_objs, l_objs_count);
                                dap_json_rpc_allocation_error(a_json_arr_reply);
                                return;
                            }
                            const char *l_value_coins_str, *l_value_str = dap_uint256_to_char(l_value, &l_value_coins_str);
                            json_object_object_add(l_jobj_money, "value", json_object_new_string(l_value_str));
                            json_object_object_add(l_jobj_money, "coins", json_object_new_string(l_value_coins_str));
                            if (l_dist_token) {
                                json_object *l_jobj_token = json_object_new_string(l_dist_token);
                                if (!l_jobj_token) {
                                    json_object_put(l_jobj_to_list);
                                    json_object_put(l_jobj_change_list);
                                    json_object_put(l_jobj_to_from_emi);
                                    json_object_put(l_jobj_fee_list);
                                    json_object_put(l_jobj_money);
                                    json_object_put(l_jobj_datum);
                                    json_object_put(l_jobj_datums);
                                    json_object_put(l_obj_chain);
                                    dap_global_db_objs_delete(l_objs, l_objs_count);
                                    dap_json_rpc_allocation_error(a_json_arr_reply);
                                    return;
                                }
                                json_object_object_add(l_jobj_money, "token", l_jobj_token);
                            }

                            if (l_dist_addr) {
                                if (!datum_is_accepted_addr && l_wallet_addr) {
                                    datum_is_accepted_addr = dap_chain_addr_compare(l_wallet_addr, l_dist_addr);
                                }
                                json_object *l_jobj_f = json_object_new_object();
                                if (!l_jobj_f) {
                                    json_object_put(l_jobj_to_list);
                                    json_object_put(l_jobj_change_list);
                                    json_object_put(l_jobj_to_from_emi);
                                    json_object_put(l_jobj_fee_list);
                                    json_object_put(l_jobj_money);
                                    json_object_put(l_jobj_datum);
                                    json_object_put(l_jobj_datums);
                                    json_object_put(l_obj_chain);
                                    dap_global_db_objs_delete(l_objs, l_objs_count);
                                    dap_json_rpc_allocation_error(a_json_arr_reply);
                                    return;
                                }
                                json_object_object_add(l_jobj_f, "money", l_jobj_money);
                                if (dap_chain_addr_compare(&l_addr_from, l_dist_addr)) {
                                    bool l_in_from_emi = false;
                                    for (dap_list_t *it_ems = l_list_in_ems; it_ems; it_ems = it_ems->next) {
                                        dap_chain_tx_in_ems_t *l_in_ems = (dap_chain_tx_in_ems_t *) it_ems->data;
                                        if (!dap_strcmp(l_in_ems->header.ticker, l_dist_token)) {
                                            l_in_from_emi = true;
                                            dap_hash_fast_t l_ems_hash = l_in_ems->header.token_emission_hash;
                                            char l_ems_hash_str[DAP_CHAIN_HASH_FAST_STR_SIZE];
                                            dap_hash_fast_to_str(&l_ems_hash, l_ems_hash_str,
                                                                 DAP_CHAIN_HASH_FAST_STR_SIZE);
                                            json_object *l_obj_ems_hash = json_object_new_string(l_ems_hash_str);
                                            if (!l_obj_ems_hash) {
                                                json_object_put(l_jobj_to_list);
                                                json_object_put(l_jobj_change_list);
                                                json_object_put(l_jobj_to_from_emi);
                                                json_object_put(l_jobj_fee_list);
                                                json_object_put(l_jobj_money);
                                                json_object_put(l_jobj_datum);
                                                json_object_put(l_jobj_datums);
                                                json_object_put(l_obj_chain);
                                                json_object_put(l_jobj_f);
                                                dap_global_db_objs_delete(l_objs, l_objs_count);
                                                dap_json_rpc_allocation_error(a_json_arr_reply);
                                                return;
                                            }
                                            json_object_object_add(l_jobj_f, "token_emission_hash", l_obj_ems_hash);
                                            break;
                                        }
                                    }
                                    if (l_in_from_emi)
                                        json_object_array_add(l_jobj_to_from_emi, l_jobj_f);
                                    else
                                        json_object_array_add(l_jobj_change_list, l_jobj_f);
                                } else {
                                    json_object_object_add(l_jobj_f, "addr", json_object_new_string(dap_chain_addr_to_str_static(l_dist_addr)));
                                    json_object_array_add(l_jobj_to_list, l_jobj_f);
                                }
                            } else {
                                switch (l_out_cond_subtype) {
                                    case OUT_COND_TYPE_PAY:
                                        json_object_array_add(l_jobj_pay_list, l_jobj_money);
                                        break;
                                    case OUT_COND_TYPE_FEE:
                                        json_object_array_add(l_jobj_fee_list, l_jobj_money);
                                        break;
                                    case OUT_COND_TYPE_STAKE_LOCK:
                                        json_object_array_add(l_jobj_stake_lock_list, l_jobj_money);
                                        break;
                                    case OUT_COND_TYPE_XCHANGE:
                                        json_object_array_add(l_jobj_xchange_list, l_jobj_money);
                                        break;
                                    case OUT_COND_TYPE_POS_DELEGATE:
                                        json_object_array_add(l_jobj_stake_pos_delegate_list, l_jobj_money);
                                        break;
                                    default:
                                        log_it(L_ERROR,
                                               "An unknown subtype output was found in a transaction in the mempool list.");
                                        break;
                                }
                            }
                        }
                        for (dap_list_t *it = l_vote_list; it; it = it->next) {
                            json_object *l_jobj_vote = dap_chain_datum_tx_item_vote_to_json(
                                    (dap_chain_tx_vote_t *) it->data, a_net->pub.ledger);
                            json_object_array_add(l_jobj_tx_vote, l_jobj_vote);
                        }
                        for (dap_list_t *it = l_voting_list; it; it = it->next) {
                            json_object *l_jobj_voting = dap_chain_datum_tx_item_voting_tsd_to_json(l_tx);
                            json_object_array_add(l_jobj_tx_voting, l_jobj_voting);
                        }
                        json_object_object_add(l_jobj_datum, "to", l_jobj_to_list);
                        json_object_object_add(l_jobj_datum, "change", l_jobj_change_list);
                        json_object_object_add(l_jobj_datum, "fee", l_jobj_fee_list);
                        json_object_array_length(l_jobj_pay_list) > 0 ?
                        json_object_object_add(l_jobj_datum, "srv_pay", l_jobj_pay_list) : json_object_put(
                                l_jobj_pay_list);
                        json_object_array_length(l_jobj_xchange_list) > 0 ?
                        json_object_object_add(l_jobj_datum, "srv_xchange", l_jobj_xchange_list) : json_object_put(
                                l_jobj_xchange_list);
                        json_object_array_length(l_jobj_stake_lock_list) > 0 ?
                        json_object_object_add(l_jobj_datum, "srv_stake_lock", l_jobj_stake_lock_list)
                                                                             : json_object_put(l_jobj_stake_lock_list);
                        json_object_array_length(l_jobj_stake_pos_delegate_list) > 0 ?
                        json_object_object_add(l_jobj_datum, "srv_stake_pos_delegate", l_jobj_stake_pos_delegate_list)
                                                                                     : json_object_put(
                                l_jobj_stake_pos_delegate_list);
                        json_object_array_length(l_jobj_to_from_emi) > 0 ?
                        json_object_object_add(l_jobj_datum, "from_emission", l_jobj_to_from_emi) : json_object_put(
                                l_jobj_to_from_emi);
                        json_object_array_length(l_jobj_tx_vote) > 0 ?
                        json_object_object_add(l_jobj_datum, "vote", l_jobj_tx_vote) : json_object_put(l_jobj_tx_vote);
                        json_object_array_length(l_jobj_tx_voting) > 0 ?
                        json_object_object_add(l_jobj_datum, "voting", l_jobj_tx_voting) : json_object_put(
                                l_jobj_tx_voting);
                        dap_list_free(l_list_out_items);
                        dap_list_free(l_vote_list);
                        dap_list_free(l_voting_list);
                    }
                        break;
                    case DAP_CHAIN_DATUM_TOKEN_EMISSION: {
                        size_t l_emi_size = l_datum->header.data_size;
                        dap_chain_datum_token_emission_t *l_emi = dap_chain_datum_emission_read(l_datum->data,
                                                                                                &l_emi_size);
                        if (l_wallet_addr && l_emi && dap_chain_addr_compare(l_wallet_addr, &l_emi->hdr.address))
                            datum_is_accepted_addr = true;
                        DAP_DELETE(l_emi);
                        dap_chain_datum_dump_json(a_json_arr_reply, l_jobj_datum,l_datum,a_hash_out_type,a_net->pub.id);
                    }
                        break;
                    default:
                        dap_chain_datum_dump_json(a_json_arr_reply, l_jobj_datum,l_datum,a_hash_out_type,a_net->pub.id);
                }
            }
            if (l_wallet_addr) {
                if (datum_is_accepted_addr) {
                    json_object_array_add(l_jobj_datums, l_jobj_datum);
                } else
                    json_object_put(l_jobj_datum);
            } else
                json_object_array_add(l_jobj_datums, l_jobj_datum);
        }
    }

    json_object_object_add(l_obj_chain, "datums", l_jobj_datums);

    dap_global_db_objs_delete(l_objs, l_objs_count);

    char l_net_chain_count_total[64] = {0};

    sprintf(l_net_chain_count_total, "%s.%s: %zu", a_net->pub.name, a_chain->name, l_objs_count);
    json_object * l_object_total = json_object_new_string(l_net_chain_count_total);
    if (!l_object_total) {
        json_object_put(l_obj_chain);
        dap_json_rpc_allocation_error(a_json_arr_reply);
        return;
    }
    json_object_object_add(l_obj_chain, "total", l_object_total);

    json_object_array_add(a_json_obj, l_obj_chain);
    DAP_DELETE(l_gdb_group_mempool);
}

static int mempool_delete_for_chain(dap_chain_t *a_chain, const char * a_datum_hash_str, json_object **a_json_arr_reply) {
        char * l_gdb_group_mempool = dap_chain_net_get_gdb_group_mempool_new(a_chain);
        uint8_t *l_data_tmp = dap_global_db_get_sync(l_gdb_group_mempool, a_datum_hash_str,
                                                     NULL, NULL, NULL);
        if (!l_data_tmp) {
            DAP_DELETE(l_gdb_group_mempool);
            return 1;
        }
        if (dap_global_db_del_sync(l_gdb_group_mempool, a_datum_hash_str) == 0) {
            DAP_DELETE(l_gdb_group_mempool);
            DAP_DELETE(l_data_tmp);
            return 0;
        } else {
            DAP_DELETE(l_gdb_group_mempool);
            DAP_DELETE(l_data_tmp);
            return 2;
        }
}

typedef enum cmd_mempool_delete_err_list{
    COM_MEMPOOL_DELETE_ERR_DATUM_NOT_FOUND_IN_ARGUMENT = DAP_JSON_RPC_ERR_CODE_METHOD_ERR_START,
    COM_MEMPOOL_DELETE_ERR_DATUM_NOT_FOUND
}cmd_mempool_delete_err_list_t;
/**
 * @brief _cmd_mempool_delete
 * @param argc
 * @param argv
 * @param arg_func
 * @param a_str_reply
 * @return
 */
int _cmd_mempool_delete(dap_chain_net_t *a_net, dap_chain_t *a_chain, const char *a_datum_hash, void **a_str_reply)
{
    json_object **a_json_arr_reply = (json_object **)a_str_reply;
    if (!a_net || !a_datum_hash) {
        dap_json_rpc_error_add(*a_json_arr_reply, COM_MEMPOOL_DELETE_ERR_DATUM_NOT_FOUND_IN_ARGUMENT, "Net or datum hash not specified");
        return COM_MEMPOOL_DELETE_ERR_DATUM_NOT_FOUND_IN_ARGUMENT;
    }
    int res = 0;
    json_object *l_jobj_ret = json_object_new_object();
    json_object *l_jobj_net = json_object_new_string(a_net->pub.name);
    json_object *l_jobj_chain = NULL;
    json_object *l_jobj_datum_hash = json_object_new_string(a_datum_hash);
    if (!a_chain) {
        dap_chain_t * l_chain = s_get_chain_with_datum(a_net, a_datum_hash);
        if (l_chain) {
            res = mempool_delete_for_chain(l_chain, a_datum_hash, a_json_arr_reply);
            l_jobj_chain = json_object_new_string(l_chain->name);
        } else {
            res = 1;
            l_jobj_chain = json_object_new_string("empty chain parameter");
        }
    } else {
        res = mempool_delete_for_chain(a_chain, a_datum_hash, a_json_arr_reply);
        l_jobj_chain = json_object_new_string(a_chain->name);
    }
    json_object_object_add(l_jobj_ret, "net", l_jobj_net);
    json_object_object_add(l_jobj_ret, "chain", l_jobj_chain);
    json_object_object_add(l_jobj_ret, "hash", l_jobj_datum_hash);
    json_object_object_add(l_jobj_ret, "action", json_object_new_string("delete"));
    json_object *l_jobj_ret_code = json_object_new_int(res);
    json_object_object_add(l_jobj_ret, "retCode", l_jobj_ret_code);
    json_object *l_jobj_status = NULL;
    if (!res) {
        l_jobj_status = json_object_new_string("deleted");
    } else if (res == 1) {
        l_jobj_status = json_object_new_string("datum not found");
    } else {
        l_jobj_status = json_object_new_string("datum was found but could not be deleted");
    }
    json_object_object_add(l_jobj_ret, "status", l_jobj_status);
    json_object_array_add(*a_json_arr_reply, l_jobj_ret);
    if (res) {
        return COM_MEMPOOL_DELETE_ERR_DATUM_NOT_FOUND;
    }
    return 0;
}


/**
 * @brief s_com_mempool_check_datum_in_chain
 * @param a_chain
 * @param a_datum_hash_str
 * @return boolean
 */
dap_chain_datum_t *s_com_mempool_check_datum_in_chain(dap_chain_t *a_chain, const char *a_datum_hash_str)
{
    if (!a_datum_hash_str)
        return NULL;
    char *l_gdb_group_mempool = dap_chain_net_get_gdb_group_mempool_new(a_chain);
    uint8_t *l_data_tmp = dap_global_db_get_sync(l_gdb_group_mempool, a_datum_hash_str, NULL, NULL, NULL);
    DAP_DELETE(l_gdb_group_mempool);
    return (dap_chain_datum_t *)l_data_tmp;
}

typedef enum cmd_mempool_check_err_list {
    COM_MEMPOOL_CHECK_ERR_CAN_NOT_FIND_CHAIN = DAP_JSON_RPC_ERR_CODE_METHOD_ERR_START,
    COM_MEMPOOL_CHECK_ERR_CAN_NOT_FIND_NET,
    COM_MEMPOOL_CHECK_ERR_REQUIRES_DATUM_HASH,
    COM_MEMPOOL_CHECK_ERR_INCORRECT_HASH_STR,
    COM_MEMPOOL_CHECK_ERR_DATUM_NOT_FIND
}cmd_mempool_check_err_list_t;

/**
 * @brief _cmd_mempool_check
 * @param a_net
 * @param a_chain
 * @param a_datum_hash
 * @param a_hash_out_type
 * @param a_str_reply
 * @return int
 */
int _cmd_mempool_check(dap_chain_net_t *a_net, dap_chain_t *a_chain, const char *a_datum_hash, const char *a_hash_out_type, void **a_str_reply)
{
    json_object **a_json_arr_reply = (json_object **)a_str_reply;

    if (!a_net || !a_datum_hash) {
        dap_json_rpc_error_add(*a_json_arr_reply, COM_MEMPOOL_CHECK_ERR_CAN_NOT_FIND_NET, "Error! Both -net <network_name> "
                                                                       "and -datum <data_hash> parameters are required.");
        return COM_MEMPOOL_CHECK_ERR_CAN_NOT_FIND_NET;
    }
    dap_chain_datum_t *l_datum = NULL;
    char *l_chain_name = a_chain ? a_chain->name : NULL;
    bool l_found_in_chains = false;
    int l_ret_code = 0;
    dap_hash_fast_t l_atom_hash = {};
    if (a_chain)
        l_datum = s_com_mempool_check_datum_in_chain(a_chain, a_datum_hash);
    else {
        dap_chain_t *it = NULL;
        DL_FOREACH(a_net->pub.chains, it) {
            l_datum = s_com_mempool_check_datum_in_chain(it, a_datum_hash);
            if (l_datum) {
                l_chain_name = it->name;
                break;
            }
        }
    }
    if (!l_datum) {
        l_found_in_chains = true;
        dap_hash_fast_t l_datum_hash;
        if (dap_chain_hash_fast_from_hex_str(a_datum_hash, &l_datum_hash)) {
            dap_json_rpc_error_add(*a_json_arr_reply, COM_MEMPOOL_CHECK_ERR_INCORRECT_HASH_STR,
                                    "Incorrect hash string %s", a_datum_hash);
            return COM_MEMPOOL_CHECK_ERR_INCORRECT_HASH_STR;
        }
        if (a_chain)
            l_datum = a_chain->callback_datum_find_by_hash(a_chain, &l_datum_hash, &l_atom_hash, &l_ret_code);
        else {
            dap_chain_t *it = NULL;
            DL_FOREACH(a_net->pub.chains, it) {
                l_datum = it->callback_datum_find_by_hash(it, &l_datum_hash, &l_atom_hash, &l_ret_code);
                if (l_datum) {
                    l_chain_name = it->name;
                    break;
                }
            }
        }
    }
    json_object *l_jobj_datum = json_object_new_object();
    json_object *l_datum_hash = json_object_new_string(a_datum_hash);
    json_object *l_net_obj = json_object_new_string(a_net->pub.name);
    if (!l_jobj_datum || !l_datum_hash || !l_net_obj){
        json_object_put(l_jobj_datum);
        json_object_put(l_datum_hash);
        json_object_put(l_net_obj);
        dap_json_rpc_allocation_error(*a_json_arr_reply);
        return DAP_JSON_RPC_ERR_CODE_MEMORY_ALLOCATED;
    }
    json_object *l_chain_obj;
    if(l_chain_name) {
        l_chain_obj = json_object_new_string(l_chain_name);
        if (!l_chain_obj) {
            json_object_put(l_jobj_datum);
            json_object_put(l_datum_hash);
            json_object_put(l_net_obj);
            dap_json_rpc_allocation_error(*a_json_arr_reply);
            return DAP_JSON_RPC_ERR_CODE_MEMORY_ALLOCATED;
        }
    } else
        l_chain_obj = json_object_new_null();
    json_object_object_add(l_jobj_datum, "hash", l_datum_hash);
    json_object_object_add(l_jobj_datum, "net", l_net_obj);
    json_object_object_add(l_jobj_datum, "chain", l_chain_obj);
    json_object *l_find_bool;
    if (l_datum) {
        l_find_bool = json_object_new_boolean(TRUE);
        json_object *l_find_chain_or_mempool = json_object_new_string(l_found_in_chains ? "chain" : "mempool");
        if (!l_find_chain_or_mempool || !l_find_bool) {
            json_object_put(l_find_chain_or_mempool);
            json_object_put(l_find_bool);
            json_object_put(l_jobj_datum);
            dap_json_rpc_allocation_error(*a_json_arr_reply);
            return DAP_JSON_RPC_ERR_CODE_MEMORY_ALLOCATED;
        }
        json_object_object_add(l_jobj_datum, "find", l_find_bool);
        json_object_object_add(l_jobj_datum, "source", l_find_chain_or_mempool);
        if (l_found_in_chains) {
            char l_atom_hash_str[DAP_CHAIN_HASH_FAST_STR_SIZE];
            dap_chain_hash_fast_to_str(&l_atom_hash, l_atom_hash_str, DAP_CHAIN_HASH_FAST_STR_SIZE);
            json_object *l_obj_atom = json_object_new_object();
            json_object *l_jobj_atom_hash = json_object_new_string(l_atom_hash_str);
            json_object *l_jobj_atom_err = json_object_new_string(dap_ledger_check_error_str(l_ret_code));
            if (!l_obj_atom || !l_jobj_atom_hash || !l_jobj_atom_err) {
                json_object_put(l_jobj_datum);
                json_object_put(l_obj_atom);
                json_object_put(l_jobj_atom_hash);
                json_object_put(l_jobj_atom_err);
                dap_json_rpc_allocation_error(*a_json_arr_reply);
                return DAP_JSON_RPC_ERR_CODE_MEMORY_ALLOCATED;
            }
            json_object_object_add(l_obj_atom, "hash", l_jobj_atom_hash);
            json_object_object_add(l_obj_atom, "ledger_response_code", l_jobj_atom_err);
            json_object_object_add(l_jobj_datum, "atom", l_obj_atom);
        }        

        json_object *l_datum_obj_inf = json_object_new_object();
        dap_chain_datum_dump_json(*a_json_arr_reply, l_datum_obj_inf, l_datum, a_hash_out_type, a_net->pub.id);
        if (!l_datum_obj_inf) {
            if (!l_found_in_chains)
                DAP_DELETE(l_datum);
            json_object_put(l_jobj_datum);
            dap_json_rpc_error_add(*a_json_arr_reply, DAP_JSON_RPC_ERR_CODE_SERIALIZATION_DATUM_TO_JSON,
                                    "Failed to serialize datum to JSON.");
            return DAP_JSON_RPC_ERR_CODE_SERIALIZATION_DATUM_TO_JSON;
        }
        json_object_object_add(l_jobj_datum, "datum", l_datum_obj_inf);
        if (!l_found_in_chains)
            DAP_DELETE(l_datum);
        json_object_array_add(*a_json_arr_reply, l_jobj_datum);
        return 0;
    } else {
        l_find_bool = json_object_new_boolean(FALSE);
        if (!l_find_bool) {
            json_object_put(l_jobj_datum);
            dap_json_rpc_allocation_error(*a_json_arr_reply);
            return DAP_JSON_RPC_ERR_CODE_MEMORY_ALLOCATED;
        }
        json_object_object_add(l_jobj_datum, "find", l_find_bool);
        json_object_array_add(*a_json_arr_reply, l_jobj_datum);
        return COM_MEMPOOL_CHECK_ERR_DATUM_NOT_FIND;
    }
}

typedef enum cmd_mempool_proc_list_error{
    DAP_COM_MEMPOOL_PROC_LIST_ERROR_NODE_ROLE_NOT_FULL = DAP_JSON_RPC_ERR_CODE_METHOD_ERR_START,
    DAP_COM_MEMPOOL_PROC_LIST_ERROR_GET_DATUM_HASH_FROM_STR,
    DAP_COM_MEMPOOL_PROC_LIST_ERROR_DATUM_CORRUPT_SIZE_DATUM_NOT_EQUALS_SIZE_RECORD,
    DAP_COM_MEMPOOL_PROC_LIST_ERROR_CAN_NOT_GROUP_NAME,
    DAP_COM_MEMPOOL_PROC_LIST_ERROR_CAN_NOT_FIND_DATUM,
    DAP_COM_MEMPOOL_PROC_LIST_ERROR_CAN_NOT_CONVERT_DATUM_HASH_TO_DIGITAL_FORM,
    DAP_COM_MEMPOOL_PROC_LIST_ERROR_REAL_HASH_DATUM_DOES_NOT_MATCH_HASH_DATA_STRING,
    DAP_COM_MEMPOOL_PROC_LIST_ERROR_FALSE_VERIFY,
    DAP_COM_MEMPOOL_PROC_LIST_ERROR_CAN_NOT_MOVE_TO_NO_CONCENSUS_FROM_MEMPOOL

}cmd_mempool_proc_list_error_t;

/**
 * @brief _cmd_mempool_proc
 * process mempool datum
 * @param a_net
 * @param a_chain
 * @param a_datum_hash
 * @param a_str_reply
 * @return
 */
int _cmd_mempool_proc(dap_chain_net_t *a_net, dap_chain_t *a_chain, const char *a_datum_hash, void **a_str_reply)
{
    json_object **a_json_arr_reply = (json_object **)a_str_reply;
    // If full or light it doesnt work
    if(dap_chain_net_get_role(a_net).enums>= NODE_ROLE_FULL){
        dap_json_rpc_error_add(*a_json_arr_reply, DAP_COM_MEMPOOL_PROC_LIST_ERROR_NODE_ROLE_NOT_FULL,
                               "Need master node role or higher for network %s to process this command", a_net->pub.name);
        return DAP_COM_MEMPOOL_PROC_LIST_ERROR_NODE_ROLE_NOT_FULL;
    }
    dap_chain_t *l_chain = !a_chain ? s_get_chain_with_datum(a_net, a_datum_hash) : a_chain;

    int ret = 0;
    char *l_gdb_group_mempool = dap_chain_net_get_gdb_group_mempool_new(l_chain);
    if (!l_gdb_group_mempool){
        dap_json_rpc_error_add(*a_json_arr_reply, DAP_COM_MEMPOOL_PROC_LIST_ERROR_CAN_NOT_GROUP_NAME,
                               "Failed to get mempool group name on network %s", a_net->pub.name);
        return DAP_COM_MEMPOOL_PROC_LIST_ERROR_CAN_NOT_GROUP_NAME;
    }
    size_t l_datum_size=0;

    dap_chain_datum_t * l_datum = (dap_chain_datum_t*)dap_global_db_get_sync(l_gdb_group_mempool, a_datum_hash,
                                                                             &l_datum_size, NULL, NULL );
    size_t l_datum_size2 = l_datum? dap_chain_datum_size( l_datum): 0;
    if (l_datum_size != l_datum_size2) {
        dap_json_rpc_error_add(*a_json_arr_reply, DAP_COM_MEMPOOL_PROC_LIST_ERROR_DATUM_CORRUPT_SIZE_DATUM_NOT_EQUALS_SIZE_RECORD, "Error! Corrupted datum %s, size by datum headers is %zd when in mempool is only %zd bytes",
                                            a_datum_hash, l_datum_size2, l_datum_size);
        DAP_DELETE(l_gdb_group_mempool);
        return DAP_COM_MEMPOOL_PROC_LIST_ERROR_DATUM_CORRUPT_SIZE_DATUM_NOT_EQUALS_SIZE_RECORD;
    }
    if (!l_datum) {
        dap_json_rpc_error_add(*a_json_arr_reply, DAP_COM_MEMPOOL_PROC_LIST_ERROR_CAN_NOT_FIND_DATUM,
                               "Error! Can't find datum %s", a_datum_hash);
        DAP_DELETE(l_gdb_group_mempool);
        return DAP_COM_MEMPOOL_PROC_LIST_ERROR_CAN_NOT_FIND_DATUM;
    }
    dap_hash_fast_t l_datum_hash, l_real_hash;
    if (dap_chain_hash_fast_from_hex_str(a_datum_hash, &l_datum_hash)) {
        dap_json_rpc_error_add(*a_json_arr_reply, DAP_COM_MEMPOOL_PROC_LIST_ERROR_CAN_NOT_CONVERT_DATUM_HASH_TO_DIGITAL_FORM,
                               "Error! Can't convert datum hash string %s to digital form",
                               a_datum_hash);
        DAP_DELETE(l_gdb_group_mempool);
        return DAP_COM_MEMPOOL_PROC_LIST_ERROR_CAN_NOT_CONVERT_DATUM_HASH_TO_DIGITAL_FORM;
    }
    dap_chain_datum_calc_hash(l_datum, &l_real_hash);
    if (!dap_hash_fast_compare(&l_datum_hash, &l_real_hash)) {
        dap_json_rpc_error_add(*a_json_arr_reply, DAP_COM_MEMPOOL_PROC_LIST_ERROR_REAL_HASH_DATUM_DOES_NOT_MATCH_HASH_DATA_STRING,
                               "Error! Datum's real hash doesn't match datum's hash string %s",
                               a_datum_hash);
        DAP_DELETE(l_gdb_group_mempool);
        return DAP_COM_MEMPOOL_PROC_LIST_ERROR_REAL_HASH_DATUM_DOES_NOT_MATCH_HASH_DATA_STRING;
    }
    char buf[DAP_TIME_STR_SIZE];
    dap_time_t l_ts_create = (dap_time_t)l_datum->header.ts_create;
    const char *l_type = NULL;
    DAP_DATUM_TYPE_STR(l_datum->header.type_id, l_type);
    json_object *l_jobj_res = json_object_new_object();
    json_object *l_jobj_datum = json_object_new_object();
    json_object *l_jobj_hash = json_object_new_string(a_datum_hash);
    json_object *l_jobj_type = json_object_new_string(l_type);
    json_object *l_jobj_ts_created = json_object_new_object();
    json_object *l_jobj_ts_created_time_stamp = json_object_new_uint64(l_ts_create);
    int l_res = dap_time_to_str_rfc822(buf, DAP_TIME_STR_SIZE, l_ts_create);
    if (l_res < 0 || !l_jobj_ts_created || !l_jobj_ts_created_time_stamp || !l_jobj_type ||
        !l_jobj_hash || !l_jobj_datum || !l_jobj_res) {
        json_object_put(l_jobj_res);
        json_object_put(l_jobj_datum);
        json_object_put(l_jobj_hash);
        json_object_put(l_jobj_type);
        json_object_put(l_jobj_ts_created);
        json_object_put(l_jobj_ts_created_time_stamp);
        dap_json_rpc_allocation_error(*a_json_arr_reply);
        return DAP_JSON_RPC_ERR_CODE_MEMORY_ALLOCATED;
    }
    json_object *l_jobj_ts_created_str = json_object_new_string(buf);
    json_object *l_jobj_data_size = json_object_new_uint64(l_datum->header.data_size);
    if (!l_jobj_ts_created_str || !l_jobj_data_size) {
        json_object_put(l_jobj_res);
        json_object_put(l_jobj_datum);
        json_object_put(l_jobj_hash);
        json_object_put(l_jobj_type);
        json_object_put(l_jobj_ts_created);
        json_object_put(l_jobj_ts_created_time_stamp);
        json_object_put(l_jobj_ts_created_str);
        json_object_put(l_jobj_data_size);
        dap_json_rpc_allocation_error(*a_json_arr_reply);
        return DAP_JSON_RPC_ERR_CODE_MEMORY_ALLOCATED;
    }
    json_object_object_add(l_jobj_datum, "hash", l_jobj_hash);
    json_object_object_add(l_jobj_datum, "type", l_jobj_type);
    json_object_object_add(l_jobj_ts_created, "time_stamp", l_jobj_ts_created_time_stamp);
    json_object_object_add(l_jobj_ts_created, "str", l_jobj_ts_created_str);
    json_object_object_add(l_jobj_datum, "ts_created", l_jobj_ts_created);
    json_object_object_add(l_jobj_datum, "data_size", l_jobj_data_size);
    json_object_object_add(l_jobj_res, "datum", l_jobj_datum);
    json_object *l_jobj_verify = json_object_new_object();
    if (!l_jobj_verify) {
        json_object_put(l_jobj_res);
        dap_json_rpc_allocation_error(*a_json_arr_reply);
        return DAP_JSON_RPC_ERR_CODE_MEMORY_ALLOCATED;
    }
    int l_verify_datum = dap_chain_net_verify_datum_for_add(l_chain, l_datum, &l_datum_hash);
    if (l_verify_datum){
        json_object *l_jobj_verify_err = json_object_new_string(dap_chain_net_verify_datum_err_code_to_str(l_datum, l_verify_datum));
        json_object *l_jobj_verify_status = json_object_new_boolean(FALSE);
        if (!l_jobj_verify_status || !l_jobj_verify_err) {
            json_object_put(l_jobj_verify_status);
            json_object_put(l_jobj_verify_err);
            json_object_put(l_jobj_verify);
            json_object_put(l_jobj_res);
            dap_json_rpc_allocation_error(*a_json_arr_reply);
            return DAP_JSON_RPC_ERR_CODE_MEMORY_ALLOCATED;
        }
        json_object_object_add(l_jobj_verify, "isProcessed", l_jobj_verify_status);
        json_object_object_add(l_jobj_verify, "error", l_jobj_verify_err);
        ret = DAP_COM_MEMPOOL_PROC_LIST_ERROR_FALSE_VERIFY;
    } else {
        if (l_chain->callback_add_datums) {
            if (l_chain->callback_add_datums(l_chain, &l_datum, 1) == 0) {
                json_object *l_jobj_verify_status = json_object_new_boolean(FALSE);
                if (!l_jobj_verify_status) {
                    json_object_put(l_jobj_verify_status);
                    json_object_put(l_jobj_verify);
                    json_object_put(l_jobj_res);
                    dap_json_rpc_allocation_error(*a_json_arr_reply);
                    return DAP_JSON_RPC_ERR_CODE_MEMORY_ALLOCATED;
                }
                json_object_object_add(l_jobj_verify, "isProcessed", l_jobj_verify_status);
                ret = DAP_COM_MEMPOOL_PROC_LIST_ERROR_FALSE_VERIFY;
            } else {
                json_object *l_jobj_verify_status = json_object_new_boolean(TRUE);
                if (!l_jobj_verify_status) {
                    json_object_put(l_jobj_verify);
                    json_object_put(l_jobj_res);
                    dap_json_rpc_allocation_error(*a_json_arr_reply);
                    return DAP_JSON_RPC_ERR_CODE_MEMORY_ALLOCATED;
                }
                json_object_object_add(l_jobj_verify, "isProcessed", l_jobj_verify_status);
                if (false) { //dap_global_db_del_sync(l_gdb_group_mempool, a_datum_hash)){
                    json_object *l_jobj_wrn_text = json_object_new_string("Can't delete datum from mempool!");
                    if (!l_jobj_wrn_text) {
                        json_object_put(l_jobj_verify);
                        json_object_put(l_jobj_res);
                        dap_json_rpc_allocation_error(*a_json_arr_reply);
                        return DAP_JSON_RPC_ERR_CODE_MEMORY_ALLOCATED;
                    }
                    json_object_object_add(l_jobj_verify, "warning", l_jobj_wrn_text);
                } else {
                    json_object *l_jobj_text = json_object_new_string("Removed datum from mempool.");
                    if (!l_jobj_text) {
                        json_object_put(l_jobj_verify);
                        json_object_put(l_jobj_res);
                        dap_json_rpc_allocation_error(*a_json_arr_reply);
                        return DAP_JSON_RPC_ERR_CODE_MEMORY_ALLOCATED;
                    }
                    json_object_object_add(l_jobj_verify, "notice", l_jobj_text);
                }
            }
        } else {
            dap_json_rpc_error_add(*a_json_arr_reply, DAP_COM_MEMPOOL_PROC_LIST_ERROR_CAN_NOT_MOVE_TO_NO_CONCENSUS_FROM_MEMPOOL, "Error! Can't move to no-concensus chains from mempool");
            ret = DAP_COM_MEMPOOL_PROC_LIST_ERROR_CAN_NOT_MOVE_TO_NO_CONCENSUS_FROM_MEMPOOL;
        }
    }
    DAP_DELETE(l_gdb_group_mempool);
    json_object_object_add(l_jobj_res, "verify", l_jobj_verify);
    json_object_array_add(*a_json_arr_reply, l_jobj_res);
    return ret;
}


/**
 * @breif _cmd_mempool_proc_all
 * @param a_net
 * @param a_chain
 * @param a_str_reply
 * @return
 */
int _cmd_mempool_proc_all(dap_chain_net_t *a_net, dap_chain_t *a_chain, void **a_str_reply)
{
    json_object **a_json_arr_reply = (json_object **)a_str_reply;
    if (!a_net || !a_chain) {
        dap_json_rpc_error_add(*a_json_arr_reply, -2, "The net and chain argument is not set");
        return -2;
    }

    json_object *l_ret = json_object_new_object();
    if (!l_ret){
        dap_json_rpc_allocation_error(*a_json_arr_reply);
        return DAP_JSON_RPC_ERR_CODE_MEMORY_ALLOCATED;
    }
    if(!dap_chain_net_by_id(a_chain->net_id)) {
        char *l_warn_str = dap_strdup_printf("%s.%s: chain not found\n", a_net->pub.name,
                                             a_chain->name);
        if (!l_warn_str) {
            json_object_put(l_ret);
            dap_json_rpc_allocation_error(*a_json_arr_reply);
            return DAP_JSON_RPC_ERR_CODE_MEMORY_ALLOCATED;
        }
        json_object *l_warn_obj = json_object_new_string(l_warn_str);
        DAP_DELETE(l_warn_str);
        if (!l_warn_obj){
            json_object_put(l_ret);
            dap_json_rpc_allocation_error(*a_json_arr_reply);
            return DAP_JSON_RPC_ERR_CODE_MEMORY_ALLOCATED;
        }
        json_object_object_add(l_ret, "warning", l_warn_obj);
    }

   dap_chain_node_mempool_process_all(a_chain, true);
    char *l_str_result = dap_strdup_printf("The entire mempool has been processed in %s.%s.",
                                           a_net->pub.name, a_chain->name);
    if (!l_str_result) {
        json_object_put(l_ret);
        dap_json_rpc_allocation_error(*a_json_arr_reply);
        return DAP_JSON_RPC_ERR_CODE_MEMORY_ALLOCATED;
    }
    json_object *l_obj_result = json_object_new_string(l_str_result);
    DAP_DEL_Z(l_str_result);
    if (!l_obj_result) {
        json_object_put(l_ret);
        dap_json_rpc_allocation_error(*a_json_arr_reply);
        return DAP_JSON_RPC_ERR_CODE_MEMORY_ALLOCATED;
    }
    json_object_object_add(l_ret, "result", l_obj_result);
    json_object_array_add(*a_json_arr_reply, l_obj_result);
    return 0;
}

typedef enum _cmd_mempool_dump_error_list{
    COM_DUMP_ERROR_LIST_CORRUPTED_SIZE = DAP_JSON_RPC_ERR_CODE_METHOD_ERR_START,
    COM_DUMP_ERROR_CAN_NOT_FIND_DATUM,
    COM_DUMP_ERROR_NULL_IS_ARGUMENT_FUNCTION
}_cmd_mempool_dump_error_list_t;

int _cmd_mempool_dump_from_group(dap_chain_net_id_t a_net_id, const char *a_group_gdb, const char *a_datum_hash,
                                 const char *a_hash_out_type, json_object **a_json_arr_reply)
{
    size_t l_datum_size = 0;
    dap_chain_datum_t *l_datum = (dap_chain_datum_t *)dap_global_db_get_sync(a_group_gdb, a_datum_hash,
                                                         &l_datum_size, NULL, NULL );
    size_t l_datum_size2 = l_datum? dap_chain_datum_size( l_datum): 0;
    if (l_datum_size != l_datum_size2) {
        dap_json_rpc_error_add(*a_json_arr_reply, COM_DUMP_ERROR_LIST_CORRUPTED_SIZE, "Error! Corrupted datum %s, size by datum headers "
                                                                   "is %zd when in mempool is only %zd bytes",
                                 a_datum_hash, l_datum_size2, l_datum_size);
        return COM_DUMP_ERROR_LIST_CORRUPTED_SIZE;
    }
    if (!l_datum) {
        dap_json_rpc_error_add(*a_json_arr_reply, COM_DUMP_ERROR_LIST_CORRUPTED_SIZE, "Error! Can't find datum %s in %s", a_datum_hash, a_group_gdb);
        return COM_DUMP_ERROR_CAN_NOT_FIND_DATUM;
    }

    json_object *l_jobj_datum = json_object_new_object();
    dap_chain_datum_dump_json(*a_json_arr_reply, l_jobj_datum, l_datum, a_hash_out_type, a_net_id);
    json_object_array_add(*a_json_arr_reply, l_jobj_datum);
    return 0;
}

int _cmd_mempool_dump(dap_chain_net_t *a_net, dap_chain_t *a_chain, const char *a_datum_hash, const char *a_hash_out_type, json_object **a_json_arr_reply)
{
    if (!a_net || !a_datum_hash || !a_hash_out_type) {
        dap_json_rpc_error_add(*a_json_arr_reply, COM_DUMP_ERROR_NULL_IS_ARGUMENT_FUNCTION, "The following arguments are not set: network,"
                                                                         " datum hash, and output hash type. "
                                                                         "Functions required for operation.");
        return COM_DUMP_ERROR_NULL_IS_ARGUMENT_FUNCTION;
    }
    if (a_chain) {
        char *l_group_mempool = dap_chain_net_get_gdb_group_mempool_new(a_chain);
        _cmd_mempool_dump_from_group(a_net->pub.id, l_group_mempool, a_datum_hash, a_hash_out_type, a_json_arr_reply);
        DAP_DELETE(l_group_mempool);
    } else {
        dap_chain_t *l_chain = NULL;
        DL_FOREACH(a_net->pub.chains, l_chain){
            char *l_group_mempool = dap_chain_net_get_gdb_group_mempool_new(l_chain);
            if (!_cmd_mempool_dump_from_group(a_net->pub.id, l_group_mempool, a_datum_hash, a_hash_out_type, a_json_arr_reply)){
                DAP_DELETE(l_group_mempool);
                break;
            }
            DAP_DELETE(l_group_mempool);
        }
    }
    return 0;
}

int com_mempool(int a_argc, char **a_argv, void **a_str_reply)
{
    json_object **a_json_arr_reply = (json_object **)a_str_reply;
    int arg_index = 1;
    dap_chain_net_t *l_net = NULL;
    dap_chain_t *l_chain = NULL;
    enum _subcmd {SUBCMD_LIST, SUBCMD_PROC, SUBCMD_PROC_ALL, SUBCMD_DELETE, SUBCMD_ADD_CA, SUBCMD_CHECK, SUBCMD_DUMP,
            SUBCMD_COUNT};
    enum _subcmd l_cmd = 0;
    if (a_argv[1]) {
        if (!dap_strcmp(a_argv[1], "list")) {
            l_cmd = SUBCMD_LIST;
        } else if (!dap_strcmp(a_argv[1], "proc")) {
            l_cmd = SUBCMD_PROC;
        } else if (!dap_strcmp(a_argv[1], "proc_all")) {
            l_cmd = SUBCMD_PROC_ALL;
        } else if (!dap_strcmp(a_argv[1], "delete")) {
            l_cmd = SUBCMD_DELETE;
        } else if (!dap_strcmp(a_argv[1], "add_ca")) {
            l_cmd = SUBCMD_ADD_CA;
        } else if (!dap_strcmp(a_argv[1], "dump")) {
            l_cmd = SUBCMD_DUMP;
        } else if (!dap_strcmp(a_argv[1], "check")) {
            l_cmd = SUBCMD_CHECK;
        } else if (!dap_strcmp(a_argv[1], "count")) {
            l_cmd = SUBCMD_COUNT;
        } else {
            char *l_str_err = dap_strdup_printf("Invalid sub command specified. Sub command %s "
                                                           "is not supported.", a_argv[1]);
            if (!l_str_err) {
                dap_json_rpc_allocation_error(*a_json_arr_reply);
                return -1;
            }
            json_object *l_jobj_str_err = json_object_new_string(l_str_err);
            DAP_DELETE(l_str_err);
            if (!l_jobj_str_err) {
                dap_json_rpc_allocation_error(*a_json_arr_reply);
                return -1;
            }
            json_object_array_add(*a_json_arr_reply, l_jobj_str_err);
            return -2;
        }
    }
    int cmd_parse_status = dap_chain_node_cli_cmd_values_parse_net_chain_for_json(*a_json_arr_reply, &arg_index, a_argc, a_argv, &l_chain, &l_net, CHAIN_TYPE_INVALID);
    if (cmd_parse_status != 0){
        dap_json_rpc_error_add(*a_json_arr_reply, cmd_parse_status, "Request parsing error (code: %d)", cmd_parse_status);
            return cmd_parse_status;
    }
    const char *l_hash_out_type = "hex";
    dap_cli_server_cmd_find_option_val(a_argv, arg_index, a_argc, "-H", &l_hash_out_type);
    const char *l_datum_hash_in = NULL;
    const char *l_datum_hash = NULL;
    dap_cli_server_cmd_find_option_val(a_argv, arg_index, a_argc, "-datum", &l_datum_hash_in);
    if (l_datum_hash_in) {
        if(dap_strncmp(l_datum_hash_in, "0x", 2) && dap_strncmp(l_datum_hash_in, "0X", 2)) {
            l_datum_hash = dap_enc_base58_to_hex_str_from_str(l_datum_hash_in);
        } else
            l_datum_hash = dap_strdup(l_datum_hash_in);
        if (!l_datum_hash) {
            dap_json_rpc_error_add(*a_json_arr_reply, -4, "Can't convert hash string %s to hex string", l_datum_hash_in);
            return -4;
        }
    }
    int ret = -100;
    switch (l_cmd) {
        case SUBCMD_LIST: {
            if (!l_net) {
                dap_json_rpc_error_add(*a_json_arr_reply, -5, "The command does not include the net parameter. Please specify the "
                                           "parameter something like this mempool list -net <net_name>");
                return -5;
            }
            json_object *obj_ret = json_object_new_object();
            json_object *obj_net = json_object_new_string(l_net->pub.name);
            if (!obj_ret || !obj_net) {
                json_object_put(obj_ret);
                json_object_put(obj_net);
                dap_json_rpc_allocation_error(*a_json_arr_reply);
                return -1;
            }
            json_object_object_add(obj_ret, "net", obj_net);
            const char *l_wallet_addr = NULL;
            if (dap_cli_server_cmd_find_option_val(a_argv, arg_index, a_argc, "-addr", &l_wallet_addr) && !l_wallet_addr) {
                json_object *l_jobj_err = json_object_new_string("Parameter '-addr' require <addr>");
                if (!l_jobj_err) {
                    dap_json_rpc_allocation_error(*a_json_arr_reply);
                    return -1;
                }
                json_object_array_add(*a_json_arr_reply, l_jobj_err);
                return -3;
            }
            json_object *l_jobj_chains = json_object_new_array();
            if (!l_jobj_chains) {
                json_object_put(obj_ret);
                dap_json_rpc_allocation_error(*a_json_arr_reply);
                return -1;
            }
            bool l_fast = (dap_cli_server_cmd_check_option(a_argv, arg_index, a_argc, "-brief") != -1) ? true : false;
            size_t l_limit = 0, l_offset = 0;
            const char *l_limit_str = NULL, *l_offset_str = NULL;
            dap_cli_server_cmd_find_option_val(a_argv, arg_index, a_argc, "-limit", &l_limit_str);
            dap_cli_server_cmd_find_option_val(a_argv, arg_index, a_argc, "-offset", &l_offset_str);
            l_limit = l_limit_str ? strtoul(l_limit_str, NULL, 10) : 1000;
            l_offset = l_offset_str ? strtoul(l_offset_str, NULL, 10) : 0;
            if(l_chain) {
                s_com_mempool_list_print_for_chain(*a_json_arr_reply, l_net, l_chain, l_wallet_addr, l_jobj_chains, l_hash_out_type, l_fast, l_limit, l_offset);
            } else {
                DL_FOREACH(l_net->pub.chains, l_chain) {
                    s_com_mempool_list_print_for_chain(*a_json_arr_reply, l_net, l_chain, l_wallet_addr, l_jobj_chains, l_hash_out_type, l_fast, l_limit, l_offset);
                }
            }
            json_object_object_add(obj_ret, "chains", l_jobj_chains);
            json_object_array_add(*a_json_arr_reply, obj_ret);
            ret = 0;
        } break;
        case SUBCMD_PROC: {
            ret = _cmd_mempool_proc(l_net, l_chain, l_datum_hash, a_str_reply);
        } break;
        case SUBCMD_PROC_ALL: {
            ret = _cmd_mempool_proc_all(l_net, l_chain, a_str_reply);
        } break;
        case SUBCMD_DELETE: {
            if (l_datum_hash) {
                ret = _cmd_mempool_delete(l_net, l_chain, l_datum_hash, a_str_reply);
            } else {
                dap_json_rpc_error_add(*a_json_arr_reply, -3, "Error! %s requires -datum <datum hash> option", a_argv[0]);
                ret = -3;
            }
        } break;
        case SUBCMD_ADD_CA: {
            const char *l_ca_name  = NULL;
            dap_cli_server_cmd_find_option_val(a_argv, arg_index, a_argc, "-ca_name", &l_ca_name);
            if (!l_ca_name) {
                dap_json_rpc_error_add(*a_json_arr_reply, -3, "mempool add_ca requires parameter '-ca_name' to specify the certificate name");
                ret = -3;
            }
            dap_cert_t *l_cert = dap_cert_find_by_name(l_ca_name);
            if (!l_cert) {
                dap_json_rpc_error_add(*a_json_arr_reply, -4, "Cert with name '%s' not found.", l_ca_name);
                ret = -4;
            }
            ret = _cmd_mempool_add_ca(l_net, l_chain, l_cert, a_str_reply);
            DAP_DELETE(l_cert);
        } break;
        case SUBCMD_CHECK: {
            ret = _cmd_mempool_check(l_net, l_chain, l_datum_hash, l_hash_out_type, a_str_reply);
        } break;
        case SUBCMD_DUMP: {
            ret = _cmd_mempool_dump(l_net, l_chain, l_datum_hash, l_hash_out_type, a_json_arr_reply);
        } break;
        case SUBCMD_COUNT: {
            char *l_mempool_group;
            json_object *obj_ret = json_object_new_object();
            json_object *obj_net = json_object_new_string(l_net->pub.name);
            if (!obj_ret || !obj_net) {
                json_object_put(obj_ret);
                json_object_put(obj_net);
                dap_json_rpc_allocation_error(*a_json_arr_reply);
                return DAP_JSON_RPC_ERR_CODE_MEMORY_ALLOCATED;
            }
            json_object_object_add(obj_ret, "net", obj_net);
            json_object *l_jobj_chains = json_object_new_array();
            if (!l_jobj_chains) {
                json_object_put(obj_ret);
                dap_json_rpc_allocation_error(*a_json_arr_reply);
                return DAP_JSON_RPC_ERR_CODE_MEMORY_ALLOCATED;
            }
            if(l_chain) {
                l_mempool_group = dap_chain_net_get_gdb_group_mempool_new(l_chain);
                size_t l_objs_count = 0;
                dap_global_db_obj_t *l_objs = dap_global_db_get_all_sync(l_mempool_group, &l_objs_count);
                dap_global_db_objs_delete(l_objs, l_objs_count);
                DAP_DELETE(l_mempool_group);
                json_object *l_jobj_chain = json_object_new_object();
                json_object *l_jobj_chain_name = json_object_new_string(l_chain->name);
                json_object *l_jobj_count = json_object_new_uint64(l_objs_count);
                if (!l_jobj_chain || !l_jobj_chain_name || !l_jobj_count) {
                    json_object_put(l_jobj_chains);
                    json_object_put(l_jobj_chain);
                    json_object_put(l_jobj_chain_name);
                    json_object_put(l_jobj_count);
                    json_object_put(obj_ret);
                    dap_json_rpc_allocation_error(*a_json_arr_reply);
                    return DAP_JSON_RPC_ERR_CODE_MEMORY_ALLOCATED;
                }
                json_object_object_add(l_jobj_chain, "name", l_jobj_chain_name);
                json_object_object_add(l_jobj_chain, "count", l_jobj_count);
                json_object_array_add(l_jobj_chains, l_jobj_chain);
            } else {
                DL_FOREACH(l_net->pub.chains, l_chain) {
                    l_mempool_group = dap_chain_net_get_gdb_group_mempool_new(l_chain);
                    size_t l_objs_count = 0;
                    dap_global_db_obj_t *l_objs = dap_global_db_get_all_sync(l_mempool_group, &l_objs_count);
                    dap_global_db_objs_delete(l_objs, l_objs_count);
                    DAP_DELETE(l_mempool_group);
                    json_object *l_jobj_chain = json_object_new_object();
                    json_object *l_jobj_chain_name = json_object_new_string(l_chain->name);
                    json_object *l_jobj_count = json_object_new_uint64(l_objs_count);
                    if (!l_jobj_chain || !l_jobj_chain_name || !l_jobj_count) {
                        json_object_put(l_jobj_chains);
                        json_object_put(l_jobj_chain);
                        json_object_put(l_jobj_chain_name);
                        json_object_put(l_jobj_count);
                        json_object_put(obj_ret);
                        dap_json_rpc_allocation_error(*a_json_arr_reply);
                        return DAP_JSON_RPC_ERR_CODE_MEMORY_ALLOCATED;
                    }
                    json_object_object_add(l_jobj_chain, "name", l_jobj_chain_name);
                    json_object_object_add(l_jobj_chain, "count", l_jobj_count);
                    json_object_array_add(l_jobj_chains, l_jobj_chain);
                }
            }
            json_object_object_add(obj_ret, "chains", l_jobj_chains);
            json_object_array_add(*a_json_arr_reply, obj_ret);
            ret = 0;
        } break;
    }
    DAP_DEL_Z(l_datum_hash);
    return ret;
}

/**
 * @brief
 *
 * @param a_tx_address
 * @param l_tsd_list
 * @param l_tsd_total_size
 * @param flag
 * @return dap_list_t*
 */
dap_list_t* s_parse_wallet_addresses(const char *a_tx_address, dap_list_t *l_tsd_list, size_t *l_tsd_total_size, uint32_t flag)
{
    if (!a_tx_address){
       log_it(L_DEBUG,"a_tx_address is null");
       return l_tsd_list;
    }

    char ** l_str_wallet_addr = NULL;
    l_str_wallet_addr = dap_strsplit(a_tx_address,",",0xffff);

    if (!l_str_wallet_addr){
       log_it(L_DEBUG,"Error in wallet addresses array parsing in tx_receiver_allowed parameter");
       return l_tsd_list;
    }

    while (l_str_wallet_addr && *l_str_wallet_addr){
        log_it(L_DEBUG,"Processing wallet address: %s", *l_str_wallet_addr);
        dap_chain_addr_t *addr_to = dap_chain_addr_from_str(*l_str_wallet_addr);
        if (addr_to){
            dap_tsd_t * l_tsd = dap_tsd_create(flag, addr_to, sizeof(dap_chain_addr_t));
            l_tsd_list = dap_list_append(l_tsd_list, l_tsd);
            *l_tsd_total_size += dap_tsd_size(l_tsd);
        }else{
            log_it(L_DEBUG,"Error in wallet address parsing");
        }
        l_str_wallet_addr++;
    }

    return l_tsd_list;
}

typedef struct _dap_cli_token_additional_params {
    const char* flags;
    const char* delegated_token_from;
    const char* total_signs_valid;
    const char* datum_type_allowed;
    const char* datum_type_blocked;
    const char* tx_receiver_allowed;
    const char* tx_receiver_blocked;
    const char* tx_sender_allowed;
    const char* tx_sender_blocked;
    uint16_t    parsed_flags;
    size_t      tsd_total_size;
    byte_t      *parsed_tsd;
} dap_cli_token_additional_params;

typedef struct _dap_sdk_cli_params {
    const char *hash_out_type;
    const char *chain_str;
    const char *net_str;
    const char *ticker;
    const char *type_str;
    const char *certs_str;
    dap_chain_t *chain;
    dap_chain_net_t *net;
    uint16_t type;
    uint16_t subtype;
    uint16_t signs_total;
    uint16_t signs_emission;
    uint256_t total_supply;
    const char* decimals_str;
    dap_cli_token_additional_params ext;
} dap_sdk_cli_params, *pdap_sdk_cli_params;

static int s_parse_common_token_decl_arg(int a_argc, char ** a_argv, void **a_str_reply, dap_sdk_cli_params* a_params, bool a_update_token)
{
    a_params->type = DAP_CHAIN_DATUM_TOKEN_TYPE_DECL;
    dap_cli_server_cmd_find_option_val(a_argv, 0, a_argc, "-H", &a_params->hash_out_type);
    if(!a_params->hash_out_type)
        a_params->hash_out_type = "hex";
    if(dap_strcmp(a_params->hash_out_type,"hex") && dap_strcmp(a_params->hash_out_type,"base58")) {
        dap_cli_server_cmd_set_reply_text(a_str_reply, "invalid parameter -H, valid values: -H <hex | base58>");
        return -1;
    }

    int l_arg_index = 0;
    int l_res = dap_chain_node_cli_cmd_values_parse_net_chain(&l_arg_index, a_argc, a_argv, a_str_reply,
                                                              &a_params->chain, &a_params->net, CHAIN_TYPE_TOKEN);

    if(!a_params->net || !a_params->chain)
        return l_res;
    else {
        if(*a_str_reply) {
            DAP_DELETE(*a_str_reply);
            *a_str_reply = NULL;
        }
    }
    //net name
    dap_cli_server_cmd_find_option_val(a_argv, 0, a_argc, "-net", &a_params->net_str);
    //chainname
    dap_cli_server_cmd_find_option_val(a_argv, 0, a_argc, "-chain", &a_params->chain_str);
    //token_ticker
    dap_cli_server_cmd_find_option_val(a_argv, 0, a_argc, "-token", &a_params->ticker);
    // Token type
    dap_cli_server_cmd_find_option_val(a_argv, 0, a_argc, "-type", &a_params->type_str);

    if (a_params->type_str) {
        if (strcmp(a_params->type_str, "private") == 0) {
            a_params->type = a_update_token ? DAP_CHAIN_DATUM_TOKEN_TYPE_UPDATE : DAP_CHAIN_DATUM_TOKEN_TYPE_DECL; // 256
            a_params->subtype = DAP_CHAIN_DATUM_TOKEN_SUBTYPE_PRIVATE;
        } else if (strcmp(a_params->type_str, "CF20") == 0) {
            a_params->type = a_update_token ? DAP_CHAIN_DATUM_TOKEN_TYPE_UPDATE : DAP_CHAIN_DATUM_TOKEN_TYPE_DECL; // 256
            a_params->subtype = DAP_CHAIN_DATUM_TOKEN_SUBTYPE_NATIVE;
        } else if (strcmp(a_params->type_str, "private_simple") == 0 && !a_update_token) {
            a_params->type = DAP_CHAIN_DATUM_TOKEN_TYPE_DECL;
            a_params->subtype = DAP_CHAIN_DATUM_TOKEN_SUBTYPE_SIMPLE; // 256
        } else if (strcmp(a_params->type_str, "public_simple") == 0 && !a_update_token) {
            a_params->type = DAP_CHAIN_DATUM_TOKEN_TYPE_DECL;
            a_params->subtype = DAP_CHAIN_DATUM_TOKEN_SUBTYPE_PUBLIC; // 256
        } else if (!a_update_token) {
            dap_cli_server_cmd_set_reply_text(a_str_reply,
                        "Unknown token type %s was specified. Supported types:\n"
                        "   private_simple\n"
                        "   private\n"
                        "   CF20\n"
                        "Default token type is private_simple.\n", a_params->type_str);
            return -1;
        } else {
           dap_cli_server_cmd_set_reply_text(a_str_reply,
                           "Unknown token type %s was specified. Supported types:\n"
                       "   private\n"
                       "   CF20\n", a_params->type_str);
           return -1;
        }
    } else if (a_update_token) {
        dap_cli_server_cmd_set_reply_text(a_str_reply,"update_token command requires parameter:\n-type <CF20 or private>");
        return -1;
    }


    // Certificates thats will be used to sign currend datum token
    dap_cli_server_cmd_find_option_val(a_argv, 0, a_argc, "-certs", &a_params->certs_str);
    // Signs number thats own emissioncan't find
    const char* l_signs_total_str = NULL;
    dap_cli_server_cmd_find_option_val(a_argv, 0, a_argc, "-signs_total", &l_signs_total_str);
    // Signs total
    char* l_tmp = NULL;
    if(l_signs_total_str){
        if((a_params->signs_total = (uint16_t) strtol(l_signs_total_str, &l_tmp, 10)) == 0){
            dap_cli_server_cmd_set_reply_text(a_str_reply,
                    "'signs_total' parameter must be unsigned integer value that fits in 2 bytes");
            return -8;
        }
    }
    // Signs minimum number thats need to authorize the emission
    const char* l_signs_emission_str = NULL;
    l_tmp = NULL;
    dap_cli_server_cmd_find_option_val(a_argv, 0, a_argc, "-signs_emission", &l_signs_emission_str);
    if (l_signs_emission_str){
        if((a_params->signs_emission = (uint16_t) strtol(l_signs_emission_str, &l_tmp, 10)) == 0){
            dap_cli_server_cmd_set_reply_text(a_str_reply,
                "%s requires parameter 'signs_emission' to be unsigned integer value that fits in 2 bytes", a_update_token ? "token_update" : "token_decl");
            return -6;
        }
    }
    // Total supply value
    const char* l_total_supply_str = NULL;
    dap_cli_server_cmd_find_option_val(a_argv, 0, a_argc, "-total_supply", &l_total_supply_str);
    if (l_total_supply_str){
        a_params->total_supply = dap_chain_balance_scan(l_total_supply_str);
    } else if (!a_update_token) {
        dap_cli_server_cmd_set_reply_text(a_str_reply, "'-total_supply' must be unsigned integer value that fits in 32 bytes\n"
                                                       "If your token is type native (CF20) you can use value 0 for infinite total_supply.");
        return -4;
    } else {
        dap_cli_server_cmd_set_reply_text(a_str_reply, "'-total_supply' must be unsigned integer value that fits in 32 bytes\n"
                                                       "You are update a token, be careful!\n"
                                                       "You can reset total_supply and make it infinite for native (CF20) tokens only, if set 0"
                                                       "for private tokens, you must specify the same or more total_supply.");
        return -4;
    }
    // Total supply value
    dap_cli_server_cmd_find_option_val(a_argv, 0, a_argc, "-decimals", &a_params->decimals_str);

    return 0;
}

static int s_parse_additional_token_decl_arg(int a_argc, char ** a_argv, void **a_str_reply, dap_sdk_cli_params* a_params, bool a_update_token)
{
    dap_cli_server_cmd_find_option_val(a_argv, 0, a_argc, "-flags", &a_params->ext.flags);
    dap_cli_server_cmd_find_option_val(a_argv, 0, a_argc, "-total_signs_valid", &a_params->ext.total_signs_valid);
    dap_cli_server_cmd_find_option_val(a_argv, 0, a_argc, "-delegated_token_from", &a_params->ext.delegated_token_from);
    dap_cli_server_cmd_find_option_val(a_argv, 0, a_argc, "-datum_type_allowed", &a_params->ext.datum_type_allowed);
    dap_cli_server_cmd_find_option_val(a_argv, 0, a_argc, "-datum_type_blocked", &a_params->ext.datum_type_blocked);
    dap_cli_server_cmd_find_option_val(a_argv, 0, a_argc, "-tx_receiver_allowed", &a_params->ext.tx_receiver_allowed);
    dap_cli_server_cmd_find_option_val(a_argv, 0, a_argc, "-tx_receiver_blocked", &a_params->ext.tx_receiver_blocked);
    dap_cli_server_cmd_find_option_val(a_argv, 0, a_argc, "-tx_sender_allowed", &a_params->ext.tx_sender_allowed);
    dap_cli_server_cmd_find_option_val(a_argv, 0, a_argc, "-tx_receiver_allowed", &a_params->ext.tx_receiver_allowed);
    dap_cli_server_cmd_find_option_val(a_argv, 0, a_argc, "-tx_sender_blocked", &a_params->ext.tx_sender_blocked);

    if (a_params->subtype == DAP_CHAIN_DATUM_TOKEN_SUBTYPE_SIMPLE)
        return 0;

    dap_list_t *l_tsd_list = NULL;
    size_t l_tsd_total_size = 0;
    uint16_t l_flags = 0;
    char ** l_str_flags = NULL;

    if (!a_update_token) {
        if (a_params->ext.flags){   // Flags
            l_str_flags = dap_strsplit(a_params->ext.flags,",",0xffff );
            while (l_str_flags && *l_str_flags){
                uint16_t l_flag = dap_chain_datum_token_flag_from_str(*l_str_flags);
                if (l_flag == DAP_CHAIN_DATUM_TOKEN_FLAG_UNDEFINED ){
                    dap_cli_server_cmd_set_reply_text(a_str_reply, "Flag can't be \"%s\"",*l_str_flags);
                    return -20;
                }
                l_flags |= l_flag; // if we have multiple flags
                l_str_flags++;
            }
        }
    } else {
        const char *l_set_flags = NULL;
        const char *l_unset_flags = NULL;
        dap_cli_server_cmd_find_option_val(a_argv, 0, a_argc, "-flag_set", &l_set_flags);
        dap_cli_server_cmd_find_option_val(a_argv, 0, a_argc, "-flag_unset", &l_unset_flags);
        if (l_set_flags) {
            l_str_flags = dap_strsplit(l_set_flags,",",0xffff );
            while (l_str_flags && *l_str_flags){
                uint16_t l_flag = dap_chain_datum_token_flag_from_str(*l_str_flags);
                if (l_flag == DAP_CHAIN_DATUM_TOKEN_FLAG_UNDEFINED ){
                    dap_cli_server_cmd_set_reply_text(a_str_reply, "Flag can't be \"%s\"",*l_str_flags);
                    return -20;
                }
                l_flags |= l_flag; // if we have multiple flags
                l_str_flags++;
            }
            dap_tsd_t *l_flag_set_tsd = dap_tsd_create_scalar(DAP_CHAIN_DATUM_TOKEN_TSD_TYPE_SET_FLAGS, l_flags);
            l_flags = 0;
            l_tsd_list = dap_list_append(l_tsd_list, l_flag_set_tsd);
            l_tsd_total_size += dap_tsd_size(l_flag_set_tsd);
        }
        if (l_unset_flags) {
            l_str_flags = dap_strsplit(l_unset_flags,",",0xffff );
            while (l_str_flags && *l_str_flags){
                uint16_t l_flag = dap_chain_datum_token_flag_from_str(*l_str_flags);
                if (l_flag == DAP_CHAIN_DATUM_TOKEN_FLAG_UNDEFINED ){
                    dap_cli_server_cmd_set_reply_text(a_str_reply, "Flag can't be \"%s\"",*l_str_flags);
                    return -20;
                }
                l_flags |= l_flag; // if we have multiple flags
                l_str_flags++;
            }
            dap_tsd_t *l_flag_unset_tsd = dap_tsd_create_scalar(DAP_CHAIN_DATUM_TOKEN_TSD_TYPE_UNSET_FLAGS, l_flags);
            l_flags = 0;
            l_tsd_list = dap_list_append(l_tsd_list, l_flag_unset_tsd);
            l_tsd_total_size += dap_tsd_size(l_flag_unset_tsd);
        }
    }

    if (a_params->ext.total_signs_valid){ // Signs valid
        uint16_t l_param_value = (uint16_t)atoi(a_params->ext.total_signs_valid);
        dap_tsd_t * l_tsd = dap_tsd_create_scalar(
                                                DAP_CHAIN_DATUM_TOKEN_TSD_TYPE_TOTAL_SIGNS_VALID, l_param_value);
        l_tsd_list = dap_list_append(l_tsd_list, l_tsd);
        l_tsd_total_size+= dap_tsd_size(l_tsd);
    }
    if (a_params->ext.datum_type_allowed){
        dap_tsd_t * l_tsd = dap_tsd_create_string(
                                                DAP_CHAIN_DATUM_TOKEN_TSD_TYPE_DATUM_TYPE_ALLOWED_ADD, a_params->ext.datum_type_allowed);
        l_tsd_list = dap_list_append(l_tsd_list, l_tsd);
        l_tsd_total_size+= dap_tsd_size(l_tsd);
    }
    if (a_params->ext.datum_type_blocked){
        dap_tsd_t * l_tsd = dap_tsd_create_string(
                                                DAP_CHAIN_DATUM_TOKEN_TSD_TYPE_DATUM_TYPE_BLOCKED_ADD, a_params->ext.datum_type_blocked);
        l_tsd_list = dap_list_append(l_tsd_list, l_tsd);
        l_tsd_total_size+= dap_tsd_size(l_tsd);
    }
    if (a_params->ext.tx_receiver_allowed)
        l_tsd_list = s_parse_wallet_addresses(a_params->ext.tx_receiver_allowed, l_tsd_list, &l_tsd_total_size, DAP_CHAIN_DATUM_TOKEN_TSD_TYPE_TX_RECEIVER_ALLOWED_ADD);

    if (a_params->ext.tx_receiver_blocked)
        l_tsd_list = s_parse_wallet_addresses(a_params->ext.tx_receiver_blocked, l_tsd_list, &l_tsd_total_size, DAP_CHAIN_DATUM_TOKEN_TSD_TYPE_TX_RECEIVER_BLOCKED_ADD);

    if (a_params->ext.tx_sender_allowed)
        l_tsd_list = s_parse_wallet_addresses(a_params->ext.tx_sender_allowed, l_tsd_list, &l_tsd_total_size, DAP_CHAIN_DATUM_TOKEN_TSD_TYPE_TX_SENDER_ALLOWED_ADD);

    if (a_params->ext.tx_sender_blocked)
        l_tsd_list = s_parse_wallet_addresses(a_params->ext.tx_sender_blocked, l_tsd_list, &l_tsd_total_size, DAP_CHAIN_DATUM_TOKEN_TSD_TYPE_TX_SENDER_BLOCKED_ADD);


    const char* l_new_certs_str = NULL;
    const char* l_remove_signs = NULL;
    dap_cli_server_cmd_find_option_val(a_argv, 0, a_argc, "-new_certs", &l_new_certs_str);
    dap_cli_server_cmd_find_option_val(a_argv, 0, a_argc, "-remove_certs", &l_remove_signs);
    const char *l_description  = NULL;
    dap_cli_server_cmd_find_option_val(a_argv, 0, a_argc, "-description", &l_description);

    //Added remove signs
    if (l_remove_signs) {
        size_t l_added_tsd_size = 0;
        char *l_remove_signs_ptrs = NULL;
        char *l_remove_signs_dup = strdup(l_remove_signs);
        char *l_remove_signs_str = strtok_r(l_remove_signs_dup, ",", &l_remove_signs_ptrs);
        for (; l_remove_signs_str; l_remove_signs_str = strtok_r(NULL, ",", &l_remove_signs_ptrs)) {
            dap_hash_fast_t l_hf;
            if (dap_chain_hash_fast_from_str(l_remove_signs_str, &l_hf) == 0) {
                dap_tsd_t *l_hf_tsd = dap_tsd_create(DAP_CHAIN_DATUM_TOKEN_TSD_TYPE_TOTAL_PKEYS_REMOVE, &l_hf, sizeof(dap_hash_fast_t));
                size_t l_hf_tsd_size = dap_tsd_size(l_hf_tsd);
                l_tsd_list = dap_list_append(l_tsd_list, l_hf_tsd);
                l_added_tsd_size += l_hf_tsd_size;
            }
        }
        DAP_DELETE(l_remove_signs_dup);
        l_tsd_total_size += l_added_tsd_size;
    }
    //Added new certs
    dap_cert_t **l_new_certs = NULL;
    size_t l_new_certs_count = 0;
    if (l_new_certs_str) {
        dap_cert_parse_str_list(l_new_certs_str, &l_new_certs, &l_new_certs_count);
        for (size_t i = 0; i < l_new_certs_count; i++) {
            dap_pkey_t *l_pkey = dap_cert_to_pkey(l_new_certs[i]);
            if (!l_pkey) {
                log_it(L_ERROR, "Can't get pkey for cert: %s", l_new_certs[i]->name);
                continue;
            }
            size_t l_pkey_size = sizeof(dap_pkey_t) + l_pkey->header.size;
            dap_tsd_t *l_pkey_tsd = dap_tsd_create(DAP_CHAIN_DATUM_TOKEN_TSD_TYPE_TOTAL_PKEYS_ADD, l_pkey, l_pkey_size);
            size_t l_pkey_tsd_size = dap_tsd_size(l_pkey_tsd);
            l_tsd_list = dap_list_append(l_tsd_list, l_pkey_tsd);
            l_tsd_total_size += l_pkey_tsd_size;
            DAP_DELETE(l_pkey);
        }
        DAP_DEL_Z(l_new_certs);
    }
    if (l_description) {
        dap_tsd_t *l_desc_token = dap_tsd_create_string(DAP_CHAIN_DATUM_TOKEN_TSD_TOKEN_DESCRIPTION, l_description);
        l_tsd_list = dap_list_append(l_tsd_list, l_desc_token);
        l_tsd_total_size += dap_tsd_size(l_desc_token);
    }
    size_t l_tsd_offset = 0;
    a_params->ext.parsed_tsd = DAP_NEW_SIZE(byte_t, l_tsd_total_size);
    if(l_tsd_total_size && !a_params->ext.parsed_tsd) {
        log_it(L_CRITICAL, "%s", c_error_memory_alloc);
        return -1;
    }
    for (dap_list_t *l_iter = dap_list_first(l_tsd_list); l_iter; l_iter = l_iter->next) {
        dap_tsd_t * l_tsd = (dap_tsd_t *) l_iter->data;
        if (!l_tsd){
            log_it(L_ERROR, "NULL tsd in list!");
            continue;
        }
        size_t l_tsd_size = dap_tsd_size(l_tsd);
        memcpy(a_params->ext.parsed_tsd + l_tsd_offset, l_tsd, l_tsd_size);
        l_tsd_offset += l_tsd_size;
    }
    a_params->ext.tsd_total_size = l_tsd_total_size;
    dap_list_free_full(l_tsd_list, NULL);
    return 0;
}

static int s_token_decl_check_params(int a_argc, char **a_argv, void **a_str_reply, dap_sdk_cli_params *a_params, bool a_update_token)
{
    int l_parse_params = s_parse_common_token_decl_arg(a_argc,a_argv,a_str_reply,a_params, a_update_token);
    if (l_parse_params)
        return l_parse_params;

    l_parse_params = s_parse_additional_token_decl_arg(a_argc,a_argv,a_str_reply,a_params, a_update_token);
    if (l_parse_params)
        return l_parse_params;

    //DAP_CHAIN_DATUM_TOKEN_TYPE_NATIVE_DECL uses decimals parameter
    if (a_params->subtype == DAP_CHAIN_DATUM_TOKEN_SUBTYPE_SIMPLE
            ||	a_params->subtype == DAP_CHAIN_DATUM_TOKEN_SUBTYPE_PRIVATE) {
        if(!a_params->decimals_str) {
            dap_cli_server_cmd_set_reply_text(a_str_reply, "%s requires parameter '-decimals'", a_update_token ? "token_update" : "token_decl");
            return -3;
        } else if (dap_strcmp(a_params->decimals_str, "18")) {
            dap_cli_server_cmd_set_reply_text(a_str_reply,
                                              "%s support '-decimals' to be 18 only", a_update_token ? "token_update" : "token_decl");
            return -4;
        }
    } else if (	a_params->subtype == DAP_CHAIN_DATUM_TOKEN_SUBTYPE_NATIVE){
        //// check l_decimals in CF20 token TODO: At the moment the checks are the same.
        if(!a_params->decimals_str) {
            dap_cli_server_cmd_set_reply_text(a_str_reply, "%s requires parameter '-decimals'", a_update_token ? "token_update" : "token_decl");
            return -3;
        } else if (dap_strcmp(a_params->decimals_str, "18")) {
            dap_cli_server_cmd_set_reply_text(a_str_reply,
                                              "%s support '-decimals' to be 18 only", a_update_token ? "token_update" : "token_decl");
            return -4;
        }
    }

    if (!a_params->signs_emission){
        dap_cli_server_cmd_set_reply_text(a_str_reply, "%s requires parameter '-signs_emission'", a_update_token ? "token_update" : "token_decl");
        return -5;
    }

    if (!a_params->signs_total){
        dap_cli_server_cmd_set_reply_text(a_str_reply, "%s requires parameter '-signs_total'", a_update_token ? "token_update" : "token_decl");
        return -7;
    }

    if(!a_params->ticker){
        dap_cli_server_cmd_set_reply_text(a_str_reply, "%s requires parameter '-token'", a_update_token ? "token_update" : "token_decl");
        return -2;
    }

    // Check certs list
    if(!a_params->certs_str){
        dap_cli_server_cmd_set_reply_text(a_str_reply, "%s requires parameter 'certs'", a_update_token ? "token_update" : "token_decl");
        return -9;
    }
    return 0;
}

/**
 * @brief com_token_decl
 * @param argc
 * @param argv
 * @param arg_func
 * @param str_reply
 * @return
 * @details token_decl -net <net name> -chain <chain name> -token <token ticker> -total_supply <total supply> -signs_total <sign total> -signs_emission <signs for emission> -certs <certs list>\n"
 *  \t Declare new simple token for <netname>:<chain name> with ticker <token ticker>, maximum emission <total supply> and <signs for emission> from <signs total> signatures on valid emission\n"
 *  \t   Extended private token declaration\n"
 *  \t token_decl -net <net name> -chain <chain name> -token <token ticker> -type private -flags [<Flag 1>][,<Flag 2>]...[,<Flag N>]...  [-<Param name 1> <Param Value 1>] [-Param name 2> <Param Value 2>] ...[-<Param Name N> <Param Value N>]\n"
 *  \t   Declare new token for <netname>:<chain name> with ticker <token ticker>, flags <Flag 1>,<Flag2>...<Flag N>"
 *  \t   and custom parameters list <Param 1>, <Param 2>...<Param N>."
 *  \n"
 *  ==Flags=="
 *  \t ALL_BLOCKED:\t Blocked all permissions, usefull add it first and then add allows what you want to allow\n"
 *  \t ALL_ALLOWED:\t Allowed all permissions if not blocked them. Be careful with this mode\n"
 *  \t ALL_FROZEN:\t All permissions are temprorary frozen\n"
 *  \t ALL_UNFROZEN:\t Unfrozen permissions\n"
 *  \t STATIC_ALL:\t No token manipulations after declarations at all. Token declares staticly and can't variabed after\n"
 *  \t STATIC_FLAGS:\t No token manipulations after declarations with flags\n"
 *  \t STATIC_PERMISSIONS_ALL:\t No all permissions lists manipulations after declarations\n"
 *  \t STATIC_PERMISSIONS_DATUM_TYPE:\t No datum type permissions lists manipulations after declarations\n"
 *  \t STATIC_PERMISSIONS_TX_SENDER:\t No tx sender permissions lists manipulations after declarations\n"
 *  \t STATIC_PERMISSIONS_TX_RECEIVER:\t No tx receiver permissions lists manipulations after declarations\n"
    "\n"
    "==Params==\n"
    "General:\n"
    "\t -flags <value>:\t Set list of flags from <value> to token declaration\n"
    "\t -total_supply <value>:\t Set total supply - emission's maximum - to the <value>\n"
    "\t -signs_valid <value>:\t Set valid signatures count's minimum\n"
    "\t -signs <value>:\t Add signature's pkey fingerprint to the list of owners\n"
    "\nDatum type allowed/blocked:\n"
    "\t -datum_type_allowed <value>:\t Allowed datum type(s)\n"
    "\t -datum_type_blocked <value>:\t Blocked datum type(s)\n"
    "\nTx receiver addresses allowed/blocked:\n"
    "\t -tx_receiver_allowed <value>:\t Allowed tx receiver(s)\n"
    "\t -tx_receiver_blocked <value>:\t Blocked tx receiver(s)\n"
    "\n Tx sender addresses allowed/blocked:\n"
    "\t -tx_sender_allowed <value>:\t Allowed tx sender(s)\n"
    "\t -tx_sender_blocked <value>:\t Blocked tx sender(s)\n"
    "\n"
 */
int com_token_decl(int a_argc, char ** a_argv, void **a_str_reply)
{
    const char * l_ticker = NULL;
    uint256_t l_total_supply = {}; // 256
    uint16_t l_signs_emission = 0;
    uint16_t l_signs_total = 0;
    dap_cert_t ** l_certs = NULL;
    size_t l_certs_count = 0;

    dap_chain_t * l_chain = NULL;
    dap_chain_net_t * l_net = NULL;
    const char * l_hash_out_type = NULL;

    dap_sdk_cli_params* l_params = DAP_NEW_Z(dap_sdk_cli_params);

    if (!l_params) {
        log_it(L_CRITICAL, "%s", c_error_memory_alloc);
        return -1;
    }

    l_params->type = DAP_CHAIN_DATUM_TOKEN_TYPE_DECL;
    l_params->subtype = DAP_CHAIN_DATUM_TOKEN_SUBTYPE_SIMPLE;

    int l_parse_params = s_token_decl_check_params(a_argc,a_argv,a_str_reply,l_params, false);
    if (l_parse_params) {
        DAP_DEL_Z(l_params);
        return l_parse_params;
    }

    dap_chain_datum_token_t * l_datum_token = NULL;
    size_t l_datum_data_offset = 0;

    // Load certs lists
    dap_cert_parse_str_list(l_params->certs_str, &l_certs, &l_certs_count);
    if(!l_certs_count){
        dap_cli_server_cmd_set_reply_text(a_str_reply,
                "token_decl command requres at least one valid certificate to sign token");
        DAP_DEL_Z(l_params);
        return -10;
    }

    l_signs_emission = l_params->signs_emission;
    l_signs_total = l_params->signs_total;
    l_total_supply = l_params->total_supply;
    l_chain = l_params->chain;
    l_net = l_params->net;
    l_ticker = l_params->ticker;
    l_hash_out_type = l_params->hash_out_type;

    switch(l_params->subtype)
    {
        case DAP_CHAIN_DATUM_TOKEN_SUBTYPE_PRIVATE:
        case DAP_CHAIN_DATUM_TOKEN_SUBTYPE_NATIVE:
		{ // 256
            dap_list_t *l_tsd_list = NULL;
            size_t l_tsd_local_list_size = 0;

            if (l_params->ext.delegated_token_from){
				dap_chain_datum_token_t *l_delegated_token_from;
				if (NULL == (l_delegated_token_from = dap_ledger_token_ticker_check(l_net->pub.ledger, l_params->ext.delegated_token_from))) {
                    dap_cli_server_cmd_set_reply_text(a_str_reply,"To create a delegated token %s, can't find token by ticket %s", l_ticker, l_params->ext.delegated_token_from);
                    DAP_DEL_Z(l_params);
					return -91;
				}
                if (!dap_strcmp(l_ticker, l_params->ext.delegated_token_from)) {
                    dap_cli_server_cmd_set_reply_text(a_str_reply, "Delegated token ticker cannot match the original ticker");
                    DAP_DEL_Z(l_params);
                    return -92;
                }

				dap_chain_datum_token_tsd_delegate_from_stake_lock_t l_tsd_section;
                strcpy((char *)l_tsd_section.ticker_token_from, l_params->ext.delegated_token_from);
//				l_tsd_section.token_from = dap_hash_fast();
				l_tsd_section.emission_rate = dap_chain_coins_to_balance("0.001");//	TODO: 'm' 1:1000 tokens
				dap_tsd_t * l_tsd = dap_tsd_create_scalar(
														DAP_CHAIN_DATUM_TOKEN_TSD_TYPE_DELEGATE_EMISSION_FROM_STAKE_LOCK, l_tsd_section);
				l_tsd_list = dap_list_append(l_tsd_list, l_tsd);
				l_tsd_local_list_size += dap_tsd_size(l_tsd);
			}

            if (l_params->ext.total_signs_valid) {
                l_signs_total = (uint16_t)atoi(l_params->ext.total_signs_valid);
            }


            size_t l_tsd_total_size = l_tsd_local_list_size + l_params->ext.tsd_total_size;


            // if (l_params->ext.parsed_tsd)
                // l_tsd_total_size += l_params->ext.parsed_tsd_size;


            // Create new datum token
            l_datum_token = DAP_NEW_Z_SIZE(dap_chain_datum_token_t, sizeof(dap_chain_datum_token_t) + l_tsd_total_size);
            if (!l_datum_token) {
                log_it(L_CRITICAL, "%s", c_error_memory_alloc);
                dap_cli_server_cmd_set_reply_text(a_str_reply, "Out of memory in com_token_decl");
                DAP_DEL_Z(l_params);
                return -1;
            }
            l_datum_token->version = 2;
            l_datum_token->type = l_params->type;
            l_datum_token->subtype = l_params->subtype;
            if (l_params->subtype == DAP_CHAIN_DATUM_TOKEN_SUBTYPE_PRIVATE) {
                log_it(L_DEBUG,"Prepared TSD sections for private token on %zd total size", l_tsd_total_size);
                snprintf(l_datum_token->ticker, sizeof(l_datum_token->ticker), "%s", l_ticker);
                l_datum_token->header_private_decl.flags = l_params->ext.parsed_flags;
                l_datum_token->total_supply = l_total_supply;
                l_datum_token->signs_valid = l_signs_emission;
                l_datum_token->header_private_decl.tsd_total_size = l_tsd_local_list_size + l_params->ext.tsd_total_size;
                l_datum_token->header_private_decl.decimals = atoi(l_params->decimals_str);
            } else { //DAP_CHAIN_DATUM_TOKEN_TYPE_NATIVE_DECL
                log_it(L_DEBUG,"Prepared TSD sections for CF20 token on %zd total size", l_tsd_total_size);
                snprintf(l_datum_token->ticker, sizeof(l_datum_token->ticker), "%s", l_ticker);
                l_datum_token->header_native_decl.flags = l_params->ext.parsed_flags;
                l_datum_token->total_supply = l_total_supply;
                l_datum_token->signs_valid = l_signs_emission;
                l_datum_token->header_native_decl.tsd_total_size = l_tsd_total_size;
                l_datum_token->header_native_decl.decimals = atoi(l_params->decimals_str);
            }
            // Add TSD sections in the end
            for ( dap_list_t* l_iter=dap_list_first(l_tsd_list); l_iter; l_iter=l_iter->next){
                dap_tsd_t * l_tsd = (dap_tsd_t *) l_iter->data;
                if (l_tsd == NULL){
                    log_it(L_ERROR, "NULL tsd in list!");
                    continue;
                }
                switch (l_tsd->type){
                    case DAP_CHAIN_DATUM_TOKEN_TSD_TYPE_TOTAL_SIGNS_VALID: {
                    uint16_t l_t = 0;
                        log_it(L_DEBUG,"== TOTAL_SIGNS_VALID: %u",
                                _dap_tsd_get_scalar(l_tsd, &l_t) );
                    break;
                }
                    case DAP_CHAIN_DATUM_TOKEN_TSD_TYPE_DATUM_TYPE_ALLOWED_ADD:
                        log_it(L_DEBUG,"== DATUM_TYPE_ALLOWED_ADD: %s",
                               dap_tsd_get_string_const(l_tsd) );
                    break;
                    case DAP_CHAIN_DATUM_TOKEN_TSD_TYPE_TX_SENDER_ALLOWED_ADD:
                        log_it(L_DEBUG,"== TX_SENDER_ALLOWED_ADD: binary data");
                    break;
                    case DAP_CHAIN_DATUM_TOKEN_TSD_TYPE_TX_SENDER_BLOCKED_ADD:
                        log_it(L_DEBUG,"== TYPE_TX_SENDER_BLOCKED: binary data");
                    break;
                    case DAP_CHAIN_DATUM_TOKEN_TSD_TYPE_TX_RECEIVER_ALLOWED_ADD:
                        log_it(L_DEBUG,"== TX_RECEIVER_ALLOWED_ADD: binary data");
                    break;
                    case DAP_CHAIN_DATUM_TOKEN_TSD_TYPE_TX_RECEIVER_BLOCKED_ADD:
                        log_it(L_DEBUG,"== TX_RECEIVER_BLOCKED_ADD: binary data");
                    break;
                    case DAP_CHAIN_DATUM_TOKEN_TSD_TYPE_TOTAL_PKEYS_ADD:
                        if(l_tsd->size >= sizeof(dap_pkey_t)){
                            char *l_hash_str;
                            dap_pkey_t *l_pkey = (dap_pkey_t*)l_tsd->data;
                            dap_hash_fast_t l_hf = {0};
                            if (!dap_pkey_get_hash(l_pkey, &l_hf)) {
                                log_it(L_DEBUG, "== TOTAL_PKEYS_ADD: <WRONG CALCULATION FINGERPRINT>");
                            } else {
                                log_it(L_DEBUG, "== TOTAL_PKEYS_ADD: %s",
                                    dap_chain_hash_fast_to_str_static(&l_hf));
                            }
                        } else
                            log_it(L_DEBUG,"== TOTAL_PKEYS_ADD: <WRONG SIZE %u>", l_tsd->size);
                        break;
                    case DAP_CHAIN_DATUM_TOKEN_TSD_TOKEN_DESCRIPTION:
                        log_it(L_DEBUG, "== DESCRIPTION: %s", l_tsd->data);
                        break;
                    default: log_it(L_DEBUG, "== 0x%04X: binary data %u size ",l_tsd->type, l_tsd->size );
                }
                size_t l_tsd_size = dap_tsd_size(l_tsd);
                memcpy(l_datum_token->tsd_n_signs + l_datum_data_offset, l_tsd, l_tsd_size);
                l_datum_data_offset += l_tsd_size;
            }
            if (l_params->ext.parsed_tsd) {
                memcpy(l_datum_token->tsd_n_signs + l_datum_data_offset,
                       l_params->ext.parsed_tsd,
                       l_params->ext.tsd_total_size);
                l_datum_data_offset += l_params->ext.tsd_total_size;
                DAP_DELETE(l_params->ext.parsed_tsd);
            }
            dap_list_free_full(l_tsd_list, NULL);
            log_it(L_DEBUG, "%s token declaration '%s' initialized", l_params->subtype == DAP_CHAIN_DATUM_TOKEN_SUBTYPE_PRIVATE ?
                            "Private" : "CF20", l_datum_token->ticker);
        }break;//end
        case DAP_CHAIN_DATUM_TOKEN_SUBTYPE_SIMPLE: { // 256
            l_datum_token = DAP_NEW_Z_SIZE(dap_chain_datum_token_t, sizeof(dap_chain_datum_token_t));
            if (!l_datum_token) {
                log_it(L_CRITICAL, "%s", c_error_memory_alloc);
                dap_cli_server_cmd_set_reply_text(a_str_reply, "Out of memory in com_token_decl");
                DAP_DEL_Z(l_params);
                return -1;
            }
            l_datum_token->version = 2;
            l_datum_token->type = DAP_CHAIN_DATUM_TOKEN_TYPE_DECL; // 256
            l_datum_token->subtype = DAP_CHAIN_DATUM_TOKEN_SUBTYPE_SIMPLE; // 256
            snprintf(l_datum_token->ticker, sizeof(l_datum_token->ticker), "%s", l_ticker);
            l_datum_token->total_supply = l_total_supply;
            l_datum_token->signs_valid = l_signs_emission;
            l_datum_token->header_simple.decimals = atoi(l_params->decimals_str);
        }break;
        default:
            dap_cli_server_cmd_set_reply_text(a_str_reply,
                    "Unknown token type");
            DAP_DEL_Z(l_params);
            return -8;
    }
    dap_uuid_generate_nonce(&l_datum_token->nonce, DAP_CHAIN_DATUM_NONCE_SIZE);
    // If we have more certs than we need signs - use only first part of the list
    if(l_certs_count > l_signs_total)
        l_certs_count = l_signs_total;
    // Sign header with all certificates in the list and add signs to the end of TSD cetions
    uint16_t l_sign_counter = 0;
    l_datum_token = s_sign_cert_in_cycle(l_certs, l_datum_token, l_certs_count, &l_datum_data_offset, &l_sign_counter);
    l_datum_token->signs_total = l_sign_counter;

    // We skip datum creation opeartion, if count of signed certificates in s_sign_cert_in_cycle is 0.
    // Usually it happen, when certificate in token_decl or token_update command doesn't contain private data or broken
    if (!l_datum_token || l_datum_token->signs_total == 0){
        dap_cli_server_cmd_set_reply_text(a_str_reply,
                    "Token declaration failed. Successful count of certificate signing is 0");
            DAP_DEL_Z(l_params);
            return -9;
    }

    dap_chain_datum_t * l_datum = dap_chain_datum_create(DAP_CHAIN_DATUM_TOKEN,
                                                         l_datum_token,
                                                         sizeof(*l_datum_token) + l_datum_data_offset);
    DAP_DELETE(l_datum_token);
    size_t l_datum_size = dap_chain_datum_size(l_datum);

    // Calc datum's hash
    dap_chain_hash_fast_t l_key_hash;
    dap_chain_datum_calc_hash(l_datum, &l_key_hash);
    char *l_key_str = dap_chain_hash_fast_to_str_new(&l_key_hash);
    const char *l_key_str_out = dap_strcmp(l_hash_out_type, "hex") ?
                           dap_enc_base58_encode_hash_to_str_static(&l_key_hash) : l_key_str;

    // Add datum to mempool with datum_token hash as a key
    char *l_gdb_group_mempool = l_chain
            ? dap_chain_net_get_gdb_group_mempool_new(l_chain)
            : dap_chain_net_get_gdb_group_mempool_by_chain_type(l_net, CHAIN_TYPE_TOKEN);
    if (!l_gdb_group_mempool) {
        dap_cli_server_cmd_set_reply_text(a_str_reply, "No suitable chain for placing token datum found");
        DAP_DELETE(l_datum);
        DAP_DEL_Z(l_params);
        return -10;
    }
    bool l_placed = dap_global_db_set_sync(l_gdb_group_mempool, l_key_str, l_datum, l_datum_size, false) == 0;
    DAP_DELETE(l_gdb_group_mempool);
    dap_cli_server_cmd_set_reply_text(a_str_reply, "Datum %s with token %s is%s placed in datum pool",
                                      l_key_str_out, l_ticker, l_placed ? "" : " not");
    DAP_DELETE(l_key_str);
    DAP_DELETE(l_datum);
    DAP_DELETE(l_params);
    return l_placed ? 0 : -2;
}

/**
 * @brief com_token_decl_update
 * @param argc
 * @param argv
 * @param arg_func
 * @param str_reply
 * @return
 * @details token_update -net <net name> -chain <chain_name> -token <token ticker> [-type private] -flags [<Flag 1>][,<Flag 2>]...[,<Flag N>]...  [-<Param name 1> <Param Value 1>] [-Param name 2> <Param Value 2>] ...[-<Param Name N> <Param Value N>]\n"
 *  \t   Update token for <netname>:<chain name> with ticker <token ticker>, flags <Flag 1>,<Flag2>...<Flag N>"
 *  \t   and custom parameters list <Param 1>, <Param 2>...<Param N>."
 *  \n"
 *  ==Flags=="
 *  \t ALL_BLOCKED:\t Blocked all permissions, usefull add it first and then add allows what you want to allow\n"
 *  \t ALL_ALLOWED:\t Allowed all permissions if not blocked them. Be careful with this mode\n"
 *  \t ALL_FROZEN:\t All permissions are temprorary frozen\n"
 *  \t ALL_UNFROZEN:\t Unfrozen permissions\n"
 *  \t STATIC_ALL:\t No token manipulations after declarations at all. Token declares staticly and can't variabed after\n"
 *  \t STATIC_FLAGS:\t No token manipulations after declarations with flags\n"
 *  \t STATIC_PERMISSIONS_ALL:\t No all permissions lists manipulations after declarations\n"
 *  \t STATIC_PERMISSIONS_DATUM_TYPE:\t No datum type permissions lists manipulations after declarations\n"
 *  \t STATIC_PERMISSIONS_TX_SENDER:\t No tx sender permissions lists manipulations after declarations\n"
 *  \t STATIC_PERMISSIONS_TX_RECEIVER:\t No tx receiver permissions lists manipulations after declarations\n"
    "\n"
    "==Params==\n"
    "General:\n"
    "\t -flags_set <value>:\t Set list of flags from <value> to token declaration\n"
    "\t -flags_unset <value>:\t Unset list of flags from <value> from token declaration\n"
    "\t -total_supply <value>:\t Set total supply - emission's maximum - to the <value>\n"
    "\t -total_signs_valid <value>:\t Set valid signatures count's minimum\n"
    "\t -total_signs_add <value>:\t Add signature's pkey fingerprint to the list of owners\n"
    "\t -total_signs_remove <value>:\t Remove signature's pkey fingerprint from the owners\n"
    "\nDatum type allowed/blocked updates:\n"
    "\t -datum_type_allowed_add <value>:\t Add allowed datum type(s)\n"
    "\t -datum_type_allowed_remove <value>:\t Remove datum type(s) from allowed\n"
    "\t -datum_type_blocked_add <value>:\t Add blocked datum type(s)\n"
    "\t -datum_type_blocked_remove <value>:\t Remove datum type(s) from blocked\n"
    "\nTx receiver addresses allowed/blocked updates:\n"
    "\t -tx_receiver_allowed_add <value>:\t Add allowed tx receiver(s)\n"
    "\t -tx_receiver_allowed_remove <value>:\t Remove tx receiver(s) from allowed\n"
    "\t -tx_receiver_blocked_add <value>:\t Add blocked tx receiver(s)\n"
    "\t -tx_receiver_blocked_remove <value>:\t Remove tx receiver(s) from blocked\n"
    "\n Tx sender addresses allowed/blocked updates:\n"
    "\t -tx_sender_allowed_add <value>:\t Add allowed tx sender(s)\n"
    "\t -tx_sender_allowed_remove <value>:\t Remove tx sender(s) from allowed\n"
    "\t -tx_sender_blocked_add <value>:\t Add allowed tx sender(s)\n"
    "\t -tx_sender_blocked_remove <value>:\t Remove tx sender(s) from blocked\n"
    "\n"
 */
int com_token_update(int a_argc, char ** a_argv, void **a_str_reply)
{
    const char * l_ticker = NULL;
    uint256_t l_total_supply = {}; // 256
    uint16_t l_signs_emission = 0;
    uint16_t l_signs_total = 0;
    dap_cert_t ** l_certs = NULL;
    size_t l_certs_count = 0;

    dap_chain_t * l_chain = NULL;
    dap_chain_net_t * l_net = NULL;
    const char * l_hash_out_type = NULL;

    dap_sdk_cli_params* l_params = DAP_NEW_Z(dap_sdk_cli_params);

    if (!l_params) {
        log_it(L_CRITICAL, "%s", c_error_memory_alloc);
        return -1;
    }

    l_params->type = DAP_CHAIN_DATUM_TOKEN_TYPE_UPDATE;
    l_params->subtype = DAP_CHAIN_DATUM_TOKEN_SUBTYPE_SIMPLE;

    int l_parse_params = s_token_decl_check_params(a_argc,a_argv,a_str_reply,l_params, true);
    if (l_parse_params)
        return l_parse_params;

    dap_chain_datum_token_t * l_datum_token = NULL;
    size_t l_datum_data_offset = 0;

    // Load certs lists
    dap_cert_parse_str_list(l_params->certs_str, &l_certs, &l_certs_count);
    if(!l_certs_count){
        dap_cli_server_cmd_set_reply_text(a_str_reply,
                                          "com_token_update command requres at least one valid certificate to sign token");
        return -10;
    }

    l_signs_emission = l_params->signs_emission;
    l_signs_total = l_params->signs_total;
    l_total_supply = l_params->total_supply;
    l_chain = l_params->chain;
    l_net = l_params->net;
    l_ticker = l_params->ticker;
    l_hash_out_type = l_params->hash_out_type;

    switch(l_params->subtype)
    {
        case DAP_CHAIN_DATUM_TOKEN_SUBTYPE_PRIVATE:
        case DAP_CHAIN_DATUM_TOKEN_SUBTYPE_NATIVE:
        { // 256
            // Create new datum token
            l_datum_token = DAP_NEW_Z_SIZE(dap_chain_datum_token_t, sizeof(dap_chain_datum_token_t) + l_params->ext.tsd_total_size);
            if (!l_datum_token) {
                log_it(L_CRITICAL, "%s", c_error_memory_alloc);
                return -1;
            }
            l_datum_token->version = 2;
            l_datum_token->type = l_params->type;
            l_datum_token->subtype = l_params->subtype;
            if (l_params->subtype == DAP_CHAIN_DATUM_TOKEN_SUBTYPE_NATIVE) {
                log_it(L_DEBUG,"Prepared TSD sections for CF20 token on %zd total size", l_params->ext.tsd_total_size);
                snprintf(l_datum_token->ticker, sizeof(l_datum_token->ticker), "%s", l_ticker);
                // l_datum_token->header_native_update.flags = l_params->ext.parsed_flags;
                l_datum_token->total_supply = l_total_supply;
                l_datum_token->signs_valid = l_signs_emission;
                l_datum_token->header_native_update.tsd_total_size = l_params->ext.tsd_total_size;
                l_datum_token->header_native_update.decimals = atoi(l_params->decimals_str);
                l_datum_data_offset = l_params->ext.tsd_total_size;
            } else { // if (l_params->type == DAP_CHAIN_DATUM_TOKEN_TYPE_PRIVATE_UPDATE) {
                log_it(L_DEBUG,"Prepared TSD sections for private token on %zd total size", l_params->ext.tsd_total_size);
                snprintf(l_datum_token->ticker, sizeof(l_datum_token->ticker), "%s", l_ticker);
                // l_datum_token->header_private_update.flags = l_params->ext.parsed_flags;
                l_datum_token->total_supply = l_total_supply;
                l_datum_token->signs_valid = l_signs_emission;
                l_datum_token->header_private_update.tsd_total_size = l_params->ext.tsd_total_size;
                l_datum_token->header_private_update.decimals = atoi(l_params->decimals_str);
                l_datum_data_offset = l_params->ext.tsd_total_size;
            }
            // Add TSD sections in the end
            // Add TSD sections in the end
            if (l_params->ext.tsd_total_size) {
                memcpy(l_datum_token->tsd_n_signs, l_params->ext.parsed_tsd, l_params->ext.tsd_total_size);
                DAP_DELETE(l_params->ext.parsed_tsd);
            }
            log_it(L_DEBUG, "%s token declaration update '%s' initialized", (	l_params->subtype == DAP_CHAIN_DATUM_TOKEN_SUBTYPE_PRIVATE)	?
                                                                     "Private" : "CF20", l_datum_token->ticker);
        }break;//end
        case DAP_CHAIN_DATUM_TOKEN_SUBTYPE_SIMPLE: { // 256
            l_datum_token = DAP_NEW_Z_SIZE(dap_chain_datum_token_t, sizeof(dap_chain_datum_token_t));
            if (!l_datum_token) {
                log_it(L_CRITICAL, "%s", c_error_memory_alloc);
                return -1;
            }
            l_datum_token->version = 2;
            l_datum_token->subtype = DAP_CHAIN_DATUM_TOKEN_TYPE_UPDATE;
            l_datum_token->subtype = DAP_CHAIN_DATUM_TOKEN_SUBTYPE_SIMPLE; // 256
            snprintf(l_datum_token->ticker, sizeof(l_datum_token->ticker), "%s", l_ticker);
            l_datum_token->total_supply = l_total_supply;
            l_datum_token->signs_valid = l_signs_emission;
            if (l_params->decimals_str)
                l_datum_token->header_simple.decimals = atoi(l_params->decimals_str);
        }break;
        default:
            dap_cli_server_cmd_set_reply_text(a_str_reply,
                                              "Unknown token type");
            return -8;
    }
    dap_uuid_generate_nonce(&l_datum_token->nonce, DAP_CHAIN_DATUM_NONCE_SIZE);
    // If we have more certs than we need signs - use only first part of the list
    if(l_certs_count > l_signs_total)
        l_certs_count = l_signs_total;
    // Sign header with all certificates in the list and add signs to the end of TSD cetions
    uint16_t l_sign_counter = 0;
    l_datum_token = s_sign_cert_in_cycle(l_certs, l_datum_token, l_certs_count, &l_datum_data_offset, &l_sign_counter);
    l_datum_token->signs_total = l_sign_counter;

    // We skip datum creation opeartion, if count of signed certificates in s_sign_cert_in_cycle is 0.
    // Usually it happen, when certificate in token_decl or token_update command doesn't contain private data or broken
    if (!l_datum_token || l_datum_token->signs_total == 0){
        dap_cli_server_cmd_set_reply_text(a_str_reply,
                                          "Token declaration update failed. Successful count of certificate signing is 0");
        return -9;
    }

    dap_chain_datum_t * l_datum = dap_chain_datum_create(DAP_CHAIN_DATUM_TOKEN,
                                                         l_datum_token,
                                                         sizeof(*l_datum_token) + l_datum_data_offset);
    DAP_DELETE(l_datum_token);
    size_t l_datum_size = dap_chain_datum_size(l_datum);

    // Calc datum's hash
    dap_chain_hash_fast_t l_key_hash;
    dap_chain_datum_calc_hash(l_datum, &l_key_hash);
    char *l_key_str = dap_chain_hash_fast_to_str_new(&l_key_hash);
    const char *l_key_str_out = dap_strcmp(l_hash_out_type, "hex") ?
                           dap_enc_base58_encode_hash_to_str_static(&l_key_hash) : l_key_str;

    // Add datum to mempool with datum_token hash as a key
    char *l_gdb_group_mempool = l_chain
            ? dap_chain_net_get_gdb_group_mempool_new(l_chain)
            : dap_chain_net_get_gdb_group_mempool_by_chain_type(l_net, CHAIN_TYPE_TOKEN);
    if (!l_gdb_group_mempool) {
        dap_cli_server_cmd_set_reply_text(a_str_reply, "No suitable chain for placing token datum found");
        DAP_DELETE(l_datum);
        return -10;
    }
    bool l_placed = !dap_global_db_set_sync(l_gdb_group_mempool, l_key_str, (uint8_t *)l_datum, l_datum_size, false);
    DAP_DELETE(l_gdb_group_mempool);
    dap_cli_server_cmd_set_reply_text(a_str_reply, "Datum %s with token update for ticker %s is%s placed in datum pool",
                                      l_key_str_out, l_ticker, l_placed ? "" : " not");
    DAP_DELETE(l_key_str);
    DAP_DELETE(l_datum);
    DAP_DELETE(l_params);
    return l_placed ? 0 : -2;
}

/**
 * @brief com_token_emit
 * @param argc
 * @param argv
 * @param arg_func
 * @param str_reply
 * @return
 */
int com_token_emit(int a_argc, char **a_argv, void **a_str_reply)
{
    int arg_index = 1;
    const char *str_tmp = NULL;
    //const char *str_fee = NULL;
    char *l_str_reply_tmp = NULL;
    uint256_t l_emission_value = {};
    //uint256_t l_fee_value = {};
    const char * l_ticker = NULL;

    const char * l_addr_str = NULL;

    const char * l_emission_hash_str = NULL;
    const char * l_emission_hash_str_remove = NULL;
    dap_chain_hash_fast_t l_emission_hash;
    dap_chain_datum_token_emission_t *l_emission = NULL;
    size_t l_emission_size;

    const char * l_certs_str = NULL;

    dap_cert_t ** l_certs = NULL;
    size_t l_certs_size = 0;

    const char * l_chain_emission_str = NULL;
    dap_chain_t * l_chain_emission = NULL;

    dap_chain_net_t * l_net = NULL;

    const char * l_hash_out_type = NULL;
    dap_cli_server_cmd_find_option_val(a_argv, arg_index, a_argc, "-H", &l_hash_out_type);
    if(!l_hash_out_type)
        l_hash_out_type = "hex";
    if(dap_strcmp(l_hash_out_type,"hex") && dap_strcmp(l_hash_out_type,"base58")) {
        dap_cli_server_cmd_set_reply_text(a_str_reply, "invalid parameter -H, valid values: -H <hex | base58>");
        return -1;
    }

    dap_chain_node_cli_cmd_values_parse_net_chain(&arg_index,a_argc,a_argv,a_str_reply,NULL, &l_net, CHAIN_TYPE_INVALID);
    if( ! l_net) { // Can't find such network
        return -43;
    }
    // Token emission
    dap_cli_server_cmd_find_option_val(a_argv, arg_index, a_argc, "-emission", &l_emission_hash_str);

    // Emission certs
    dap_cli_server_cmd_find_option_val(a_argv, arg_index, a_argc, "-certs", &l_certs_str);

    // Wallet address that recieves the emission
    dap_cli_server_cmd_find_option_val(a_argv, arg_index, a_argc, "-addr", &l_addr_str);

    // Token ticker
    dap_cli_server_cmd_find_option_val(a_argv, arg_index, a_argc, "-token", &l_ticker);

    if(!l_certs_str) {
        dap_cli_server_cmd_set_reply_text(a_str_reply, "token_emit requires parameter '-certs'");
        return -4;
    }
    dap_cert_parse_str_list(l_certs_str, &l_certs, &l_certs_size);

    if(!l_certs_size) {
        dap_cli_server_cmd_set_reply_text(a_str_reply,
                "token_emit command requres at least one valid certificate to sign the basic transaction of emission");
        return -5;
    }
    const char *l_add_sign = NULL;
    dap_chain_addr_t *l_addr = NULL;
    dap_cli_server_cmd_find_option_val(a_argv, arg_index, arg_index + 1, "sign", &l_add_sign);
    if (!l_add_sign) {      //Create the emission
        // Emission value
        if(dap_cli_server_cmd_find_option_val(a_argv, arg_index, a_argc, "-emission_value", &str_tmp)) {
            l_emission_value = dap_chain_balance_scan(str_tmp);
        }

        if (IS_ZERO_256(l_emission_value)) {
            dap_cli_server_cmd_set_reply_text(a_str_reply, "token_emit requires parameter '-emission_value'");
            return -1;
        }

        if(!l_addr_str) {
            dap_cli_server_cmd_set_reply_text(a_str_reply, "token_emit requires parameter '-addr'");
            return -2;
        }

        if(!l_ticker) {
            dap_cli_server_cmd_set_reply_text(a_str_reply, "token_emit requires parameter '-token'");
            return -3;
        }

        l_addr = dap_chain_addr_from_str(l_addr_str);

        if(!l_addr) {
            dap_cli_server_cmd_set_reply_text(a_str_reply, "address \"%s\" is invalid", l_addr_str);
            return -4;
        }

        dap_cli_server_cmd_find_option_val(a_argv, arg_index, a_argc, "-chain_emission", &l_chain_emission_str);
        if(l_chain_emission_str)
            l_chain_emission = dap_chain_net_get_chain_by_name(l_net, l_chain_emission_str);
        else
            l_chain_emission = dap_chain_net_get_default_chain_by_chain_type(l_net, CHAIN_TYPE_EMISSION);

        if (l_chain_emission == NULL) { // Can't find such chain
            dap_cli_server_cmd_set_reply_text(a_str_reply,
                                              "token_emit requires parameter '-chain_emission' to be valid chain name in chain net %s"
                                              " or set default datum type in chain configuration file", l_net->pub.name);
            return -45;
        }
    } else {
        if (l_emission_hash_str) {
            DL_FOREACH(l_net->pub.chains, l_chain_emission) {
                l_emission = dap_chain_mempool_emission_get(l_chain_emission, l_emission_hash_str);
                if (l_emission){
                    l_emission_hash_str_remove = l_emission_hash_str;
                    break;
                }
            }
            if (!l_emission){
                dap_cli_server_cmd_set_reply_text(a_str_reply, "Can' find emission with hash \"%s\" for token %s on network %s",
                                                  l_emission_hash_str, l_ticker, l_net->pub.name);
                return -32;
            }
        } else {
            dap_cli_server_cmd_set_reply_text(a_str_reply, "Subcommand 'sign' recuires parameter '-emission'");
            return -31;
        }
    }

    if (!l_add_sign) {
        // Check, if network ID is same as ID in destination wallet address. If not - operation is cancelled.
        if (!dap_chain_addr_is_blank(l_addr) && l_addr->net_id.uint64 != l_net->pub.id.uint64) {
            dap_cli_server_cmd_set_reply_text(a_str_reply, "destination wallet network ID=0x%"DAP_UINT64_FORMAT_x
                                                           " and network ID=0x%"DAP_UINT64_FORMAT_x" is not equal."
                                                           " Please, change network name or wallet address",
                                                           l_addr->net_id.uint64, l_net->pub.id.uint64);
            DAP_DEL_Z(l_addr);
            DAP_DEL_Z(l_emission);
            return -3;
        }

        if(!l_ticker) {
            dap_cli_server_cmd_set_reply_text(a_str_reply, "token_emit requires parameter '-token'");
            DAP_DEL_Z(l_addr);
            return -3;
        }
    
        if (!l_chain_emission) {
			if ( (l_chain_emission = dap_chain_net_get_default_chain_by_chain_type(l_net,CHAIN_TYPE_EMISSION)) == NULL ) {
				DAP_DEL_Z(l_addr);
				dap_cli_server_cmd_set_reply_text(a_str_reply,
					"token_create requires parameter '-chain_emission' to be valid chain name in chain net %s or set default datum type in chain configuration file",
						 l_net->pub.name);
				return -50;
			}
        }
        // Create emission datum
        l_emission = dap_chain_datum_emission_create(l_emission_value, l_ticker, l_addr);
    }
    // Then add signs
    for(size_t i = 0; i < l_certs_size; i++)
        l_emission = dap_chain_datum_emission_add_sign(l_certs[i]->enc_key, l_emission);
    // Calc emission's hash
    l_emission_size = dap_chain_datum_emission_get_size((uint8_t *)l_emission);
    dap_hash_fast(l_emission, l_emission_size, &l_emission_hash);
    // Produce datum
    dap_chain_datum_t *l_datum_emission = dap_chain_datum_create(DAP_CHAIN_DATUM_TOKEN_EMISSION,
            l_emission,
            l_emission_size);
    // Delete token emission
    DAP_DEL_Z(l_emission);
    l_emission_hash_str = dap_chain_mempool_datum_add(l_datum_emission, l_chain_emission, l_hash_out_type);
    if (l_emission_hash_str)
        l_str_reply_tmp = dap_strdup_printf("Datum %s with 256bit emission is placed in datum pool", l_emission_hash_str);
    else
        l_str_reply_tmp = dap_strdup("Can't place emission datum in mempool, examine log files");
    DAP_DEL_Z(l_emission_hash_str);
    DAP_DEL_Z(l_datum_emission);

    //remove previous emission datum from mempool if have new signed emission datum
    if (l_emission_hash_str_remove) {
        char *l_gdb_group_mempool_emission = dap_chain_net_get_gdb_group_mempool_new(l_chain_emission);
        dap_global_db_del_sync(l_gdb_group_mempool_emission, l_emission_hash_str_remove);
        DAP_DEL_Z(l_gdb_group_mempool_emission);
    }
    dap_cli_server_cmd_set_reply_text(a_str_reply, "%s", l_str_reply_tmp);

    DAP_DEL_Z(l_certs);
    DAP_DEL_Z(l_str_reply_tmp);
    DAP_DEL_Z(l_addr);
    return 0;
}


/**
 * @brief com_tx_cond_create
 * Create transaction
 * com_tx_cond_create command
 * @param a_argc
 * @param a_argv
 * @param a_str_reply
 * @return int
 */
int com_tx_cond_create(int a_argc, char ** a_argv, void **a_str_reply)
{
    (void) a_argc;
    json_object** a_json_arr_reply = (json_object**)a_str_reply;
    int arg_index = 1;
    const char *c_wallets_path = dap_chain_wallet_get_path(g_config);
    const char * l_token_ticker = NULL;
    const char * l_wallet_str = NULL;
    const char * l_cert_str = NULL;
    const char * l_value_datoshi_str = NULL;
    const char * l_value_fee_str = NULL;
    const char * l_net_name = NULL;
    const char * l_unit_str = NULL;
    const char * l_srv_uid_str = NULL;
    uint256_t l_value_datoshi = {};    
    uint256_t l_value_fee = {};
    const char * l_hash_out_type = NULL;
    dap_cli_server_cmd_find_option_val(a_argv, arg_index, a_argc, "-H", &l_hash_out_type);
    if(!l_hash_out_type)
        l_hash_out_type = "hex";
    if(dap_strcmp(l_hash_out_type,"hex") && dap_strcmp(l_hash_out_type,"base58")) {
        dap_json_rpc_error_add(*a_json_arr_reply, DAP_CHAIN_NODE_CLI_COM_TX_COND_CREATE_INVALID_PARAMETER_HEX,
                               "Invalid parameter -H, valid values: -H <hex | base58>");
        return DAP_CHAIN_NODE_CLI_COM_TX_COND_CREATE_INVALID_PARAMETER_HEX;
    }

    // Token ticker
    dap_cli_server_cmd_find_option_val(a_argv, arg_index, a_argc, "-token", &l_token_ticker);
    // Wallet name - from
    dap_cli_server_cmd_find_option_val(a_argv, arg_index, a_argc, "-w", &l_wallet_str);
    // Public certifiacte of condition owner
    dap_cli_server_cmd_find_option_val(a_argv, arg_index, a_argc, "-cert", &l_cert_str);
    // value datoshi
    dap_cli_server_cmd_find_option_val(a_argv, arg_index, a_argc, "-value", &l_value_datoshi_str);
    // fee
    dap_cli_server_cmd_find_option_val(a_argv, arg_index, a_argc, "-fee", &l_value_fee_str);
    // net
    dap_cli_server_cmd_find_option_val(a_argv, arg_index, a_argc, "-net", &l_net_name);
    // unit
    dap_cli_server_cmd_find_option_val(a_argv, arg_index, a_argc, "-unit", &l_unit_str);
    // service
    dap_cli_server_cmd_find_option_val(a_argv, arg_index, a_argc, "-srv_uid", &l_srv_uid_str);

    if(!l_token_ticker) {
        dap_json_rpc_error_add(*a_json_arr_reply, DAP_CHAIN_NODE_CLI_COM_TX_COND_CREATE_REQUIRES_PARAMETER_TOKEN, "tx_cond_create requires parameter '-token'");
        return DAP_CHAIN_NODE_CLI_COM_TX_COND_CREATE_REQUIRES_PARAMETER_TOKEN;
    }
    if (!l_wallet_str) {
        dap_json_rpc_error_add(*a_json_arr_reply, DAP_CHAIN_NODE_CLI_COM_TX_COND_CREATE_REQUIRES_PARAMETER_W, "tx_cond_create requires parameter '-w'");
        return DAP_CHAIN_NODE_CLI_COM_TX_COND_CREATE_REQUIRES_PARAMETER_W;
    }
    if (!l_cert_str) {
        dap_json_rpc_error_add(*a_json_arr_reply, DAP_CHAIN_NODE_CLI_COM_TX_COND_CREATE_REQUIRES_PARAMETER_CERT, "tx_cond_create requires parameter '-cert'");
        return DAP_CHAIN_NODE_CLI_COM_TX_COND_CREATE_REQUIRES_PARAMETER_CERT;
    }
    if(!l_value_datoshi_str) {
        dap_json_rpc_error_add(*a_json_arr_reply, DAP_CHAIN_NODE_CLI_COM_TX_COND_CREATE_REQUIRES_PARAMETER_VALUE, "tx_cond_create requires parameter '-value'");
        return DAP_CHAIN_NODE_CLI_COM_TX_COND_CREATE_REQUIRES_PARAMETER_VALUE;
    }
    if(!l_value_fee_str){
        dap_json_rpc_error_add(*a_json_arr_reply, DAP_CHAIN_NODE_CLI_COM_TX_COND_CREATE_REQUIRES_PARAMETER_FEE, "tx_cond_create requires parameter '-fee'");
        return DAP_CHAIN_NODE_CLI_COM_TX_COND_CREATE_REQUIRES_PARAMETER_FEE;
    }
    if(!l_net_name) {
        dap_json_rpc_error_add(*a_json_arr_reply, DAP_CHAIN_NODE_CLI_COM_TX_COND_CREATE_REQUIRES_PARAMETER_NET, "tx_cond_create requires parameter '-net'");
        return DAP_CHAIN_NODE_CLI_COM_TX_COND_CREATE_REQUIRES_PARAMETER_NET;
    }
    if(!l_unit_str) {
        dap_json_rpc_error_add(*a_json_arr_reply, DAP_CHAIN_NODE_CLI_COM_TX_COND_CREATE_REQUIRES_PARAMETER_UNIT, "tx_cond_create requires parameter '-unit'");
        return DAP_CHAIN_NODE_CLI_COM_TX_COND_CREATE_REQUIRES_PARAMETER_UNIT;
    }

    if(!l_srv_uid_str) {
        dap_json_rpc_error_add(*a_json_arr_reply, DAP_CHAIN_NODE_CLI_COM_TX_COND_CREATE_REQUIRES_PARAMETER_SRV_UID, "tx_cond_create requires parameter '-srv_uid'");
        return DAP_CHAIN_NODE_CLI_COM_TX_COND_CREATE_REQUIRES_PARAMETER_SRV_UID;
    }
    dap_chain_net_srv_uid_t l_srv_uid = {};
    l_srv_uid.uint64 = strtoll(l_srv_uid_str, NULL, 10);
    if (!l_srv_uid.uint64) {
        dap_json_rpc_error_add(*a_json_arr_reply, DAP_CHAIN_NODE_CLI_COM_TX_COND_CREATE_CAN_NOT_FIND_SERVICE_UID, "Can't find service UID %s ", l_srv_uid_str);
        return DAP_CHAIN_NODE_CLI_COM_TX_COND_CREATE_CAN_NOT_FIND_SERVICE_UID;
    }

    dap_chain_net_srv_price_unit_uid_t l_price_unit = { .enm = dap_chain_srv_str_to_unit_enum((char*)l_unit_str)};

    if(l_price_unit.enm == SERV_UNIT_UNDEFINED) {
        dap_json_rpc_error_add(*a_json_arr_reply, DAP_CHAIN_NODE_CLI_COM_TX_COND_CREATE_CAN_NOT_RECOGNIZE_UNIT,
                               "Can't recognize unit '%s'. Unit must look like { B | SEC }", l_unit_str);
        return DAP_CHAIN_NODE_CLI_COM_TX_COND_CREATE_CAN_NOT_RECOGNIZE_UNIT;
    }

    l_value_datoshi = dap_chain_balance_scan(l_value_datoshi_str);
    if(IS_ZERO_256(l_value_datoshi)) {
        dap_json_rpc_error_add(*a_json_arr_reply, DAP_CHAIN_NODE_CLI_COM_TX_COND_CREATE_CAN_NOT_RECOGNIZE_VALUE,
                               "Can't recognize value '%s' as a number", l_value_datoshi_str);
        return DAP_CHAIN_NODE_CLI_COM_TX_COND_CREATE_CAN_NOT_RECOGNIZE_VALUE;
    }

    l_value_fee = dap_chain_balance_scan(l_value_fee_str);
    if(IS_ZERO_256(l_value_fee)) {
        dap_json_rpc_error_add(*a_json_arr_reply, DAP_CHAIN_NODE_CLI_COM_TX_COND_CREATE_CAN_NOT_RECOGNIZE_VALUE_FEE,
                               "Can't recognize value '%s' as a number", l_value_fee_str);
        return DAP_CHAIN_NODE_CLI_COM_TX_COND_CREATE_CAN_NOT_RECOGNIZE_VALUE_FEE;
    }

    dap_chain_net_t * l_net = l_net_name ? dap_chain_net_by_name(l_net_name) : NULL;
    if(!l_net) {
        dap_json_rpc_error_add(*a_json_arr_reply, DAP_CHAIN_NODE_CLI_COM_TX_COND_CREATE_CAN_NOT_FIND_NET, "Can't find net '%s'", l_net_name);
        return DAP_CHAIN_NODE_CLI_COM_TX_COND_CREATE_CAN_NOT_FIND_NET;
    }
    dap_chain_wallet_t *l_wallet = dap_chain_wallet_open(l_wallet_str, c_wallets_path, NULL);
//    const char* l_sign_str = "";
    if(!l_wallet) {
        dap_json_rpc_error_add(*a_json_arr_reply, DAP_CHAIN_NODE_CLI_COM_TX_COND_CREATE_CAN_NOT_OPEN_WALLET, "Can't open wallet '%s'", l_wallet_str);
        return DAP_CHAIN_NODE_CLI_COM_TX_COND_CREATE_CAN_NOT_OPEN_WALLET;
    } else {
//        l_sign_str = dap_chain_wallet_check_sign(l_wallet);
    }

    dap_cert_t *l_cert_cond = dap_cert_find_by_name(l_cert_str);
    if(!l_cert_cond) {
        dap_chain_wallet_close(l_wallet);
        dap_json_rpc_error_add(*a_json_arr_reply, DAP_CHAIN_NODE_CLI_COM_TX_COND_CREATE_CAN_FIND_CERT, "Can't find cert '%s'", l_cert_str);
        return DAP_CHAIN_NODE_CLI_COM_TX_COND_CREATE_CAN_FIND_CERT;
    }

    dap_enc_key_t *l_key_from = dap_chain_wallet_get_key(l_wallet, 0);
    dap_pkey_t *l_key_cond = dap_pkey_from_enc_key(l_cert_cond->enc_key);
    if (!l_key_cond) {
        dap_chain_wallet_close(l_wallet);
        dap_enc_key_delete(l_key_from);
        dap_json_rpc_error_add(*a_json_arr_reply, DAP_CHAIN_NODE_CLI_COM_TX_COND_CREATE_CERT_DOES_NOT_CONATIN_VALID_PUBLIC_KEY,
                               "Cert '%s' doesn't contain a valid public key", l_cert_str);
        return DAP_CHAIN_NODE_CLI_COM_TX_COND_CREATE_CERT_DOES_NOT_CONATIN_VALID_PUBLIC_KEY;
    }

    uint256_t l_value_per_unit_max = {};
    char *l_hash_str = dap_chain_mempool_tx_create_cond(l_net, l_key_from, l_key_cond, l_token_ticker,
                                                        l_value_datoshi, l_value_per_unit_max, l_price_unit,
                                                        l_srv_uid, l_value_fee, NULL, 0, l_hash_out_type);
    dap_chain_wallet_close(l_wallet);
    dap_enc_key_delete(l_key_from);
    DAP_DELETE(l_key_cond);

    if (l_hash_str) {
        json_object *l_jobj_ret = json_object_new_object();
        json_object *l_jobj_tx_cond_transfer = json_object_new_boolean(true);
        json_object *l_jobj_hash = json_object_new_string(l_hash_str);
        json_object_object_add(l_jobj_ret, "create_tx_cond", l_jobj_tx_cond_transfer);
        json_object_object_add(l_jobj_ret, "hash", l_jobj_hash);
        json_object_array_add(*a_json_arr_reply, l_jobj_ret);
        DAP_DELETE(l_hash_str);
        return DAP_CHAIN_NODE_CLI_COM_TX_COND_CREATE_OK;
    }
    json_object *l_jobj_ret = json_object_new_object();
    json_object *l_jobj_tx_cond_transfer = json_object_new_boolean(false);
    json_object_object_add(l_jobj_ret, "create_tx_cond", l_jobj_tx_cond_transfer);
    json_object_array_add(*a_json_arr_reply, l_jobj_ret);
    return DAP_CHAIN_NODE_CLI_COM_TX_COND_CREATE_CAN_NOT_CONDITIONAL_TX_CREATE;
}

static dap_list_t* s_hashes_parse_str_list(const char * a_hashes_str)
{
    dap_list_t *l_ret_list = NULL;
    char * l_hashes_tmp_ptrs = NULL;
    char * l_hash_str_dup = strdup(a_hashes_str);
    if (!l_hash_str_dup) {
        log_it(L_ERROR, "Memory allocation error in %s, line %d", __PRETTY_FUNCTION__, __LINE__);
        return NULL;
    }
    char *l_hash_str = strtok_r(l_hash_str_dup, ",", &l_hashes_tmp_ptrs);

    // Second pass we parse them all
    strcpy(l_hash_str_dup, a_hashes_str);
    l_hash_str = strtok_r(l_hash_str_dup, ",", &l_hashes_tmp_ptrs);

    while(l_hash_str) {
        // trim whitespace in certificate's name
        l_hash_str = dap_strstrip(l_hash_str);// removes leading and trailing spaces
        // get certificate by name
        dap_hash_fast_t* l_hash = DAP_NEW_Z(dap_hash_fast_t);
        if (dap_chain_hash_fast_from_str(l_hash_str, l_hash)){
            log_it(L_ERROR, "Can't get hash from string. Continue.");
            DAP_DEL_Z(l_hash);
            continue;
        }
        l_ret_list = dap_list_append(l_ret_list, l_hash);
        l_hash_str = strtok_r(NULL, ",", &l_hashes_tmp_ptrs);
    }
    free(l_hash_str_dup);
    return  l_ret_list;
}

int com_tx_cond_remove(int a_argc, char ** a_argv, void **a_json_arr_reply)
{
    (void) a_argc;
    int arg_index = 1;
    const char *c_wallets_path = dap_chain_wallet_get_path(g_config);
    const char * l_wallet_str = NULL;
    const char * l_value_fee_str = NULL;
    const char * l_net_name = NULL;
    const char * l_hashes_str = NULL;
    const char * l_srv_uid_str = NULL;
    uint256_t l_value_datoshi = {};    
    uint256_t l_value_fee = {};
    const char * l_hash_out_type = NULL;
    dap_cli_server_cmd_find_option_val(a_argv, arg_index, a_argc, "-H", &l_hash_out_type);
    if(!l_hash_out_type)
        l_hash_out_type = "hex";
    if(dap_strcmp(l_hash_out_type,"hex") && dap_strcmp(l_hash_out_type,"base58")) {
        dap_json_rpc_error_add(*a_json_arr_reply, DAP_CHAIN_NODE_CLI_COM_TX_COND_REMOVE_INVALID_PARAMETER_HEX,
                               "Invalid parameter -H, valid values: -H <hex | base58>");
        return DAP_CHAIN_NODE_CLI_COM_TX_COND_REMOVE_INVALID_PARAMETER_HEX;
    }

    // Wallet name 
    dap_cli_server_cmd_find_option_val(a_argv, arg_index, a_argc, "-w", &l_wallet_str);
    // fee
    dap_cli_server_cmd_find_option_val(a_argv, arg_index, a_argc, "-fee", &l_value_fee_str);
    // net
    dap_cli_server_cmd_find_option_val(a_argv, arg_index, a_argc, "-net", &l_net_name);
    // tx cond hahses 
    dap_cli_server_cmd_find_option_val(a_argv, arg_index, a_argc, "-hashes", &l_hashes_str);
    // srv_uid
    dap_cli_server_cmd_find_option_val(a_argv, arg_index, a_argc, "-srv_uid", &l_srv_uid_str);

    if (!l_wallet_str) {
        dap_json_rpc_error_add(*a_json_arr_reply, DAP_CHAIN_NODE_CLI_COM_TX_COND_REMOVE_REQUIRES_PARAMETER_W, "com_txs_cond_remove requires parameter '-w'");
        return DAP_CHAIN_NODE_CLI_COM_TX_COND_REMOVE_REQUIRES_PARAMETER_W;
    }
    if(!l_value_fee_str){
        dap_json_rpc_error_add(*a_json_arr_reply, DAP_CHAIN_NODE_CLI_COM_TX_COND_REMOVE_REQUIRES_PARAMETER_FEE, "com_txs_cond_remove requires parameter '-fee'");
        return DAP_CHAIN_NODE_CLI_COM_TX_COND_REMOVE_REQUIRES_PARAMETER_FEE;
    }
    if(!l_net_name) {
        dap_json_rpc_error_add(*a_json_arr_reply, DAP_CHAIN_NODE_CLI_COM_TX_COND_REMOVE_REQUIRES_PARAMETER_NET, "com_txs_cond_remove requires parameter '-net'");
        return DAP_CHAIN_NODE_CLI_COM_TX_COND_REMOVE_REQUIRES_PARAMETER_NET;
    }
    if(!l_hashes_str) {
        dap_json_rpc_error_add(*a_json_arr_reply, DAP_CHAIN_NODE_CLI_COM_TX_COND_REMOVE_REQUIRES_PARAMETER_HASHES, "com_txs_cond_remove requires parameter '-hashes'");
        return DAP_CHAIN_NODE_CLI_COM_TX_COND_REMOVE_REQUIRES_PARAMETER_HASHES;
    }
    if(!l_srv_uid_str) {
        dap_json_rpc_error_add(*a_json_arr_reply, DAP_CHAIN_NODE_CLI_COM_TX_COND_REMOVE_REQUIRES_PARAMETER_SRV_UID, "com_txs_cond_remove requires parameter '-srv_uid'");
        return DAP_CHAIN_NODE_CLI_COM_TX_COND_REMOVE_REQUIRES_PARAMETER_SRV_UID;
    }

    dap_chain_net_srv_uid_t l_srv_uid = {};
    l_srv_uid.uint64 = strtoll(l_srv_uid_str, NULL, 10);
    if (!l_srv_uid.uint64) {
        dap_json_rpc_error_add(*a_json_arr_reply, DAP_CHAIN_NODE_CLI_COM_TX_COND_REMOVE_CAN_NOT_FIND_SERVICE_UID, "Can't find service UID %s ", l_srv_uid_str);
        return DAP_CHAIN_NODE_CLI_COM_TX_COND_REMOVE_CAN_NOT_FIND_SERVICE_UID;
    }

    dap_chain_net_t * l_net = l_net_name ? dap_chain_net_by_name(l_net_name) : NULL;
    if(!l_net) {
        dap_json_rpc_error_add(*a_json_arr_reply, DAP_CHAIN_NODE_CLI_COM_TX_COND_REMOVE_CAN_NOT_FIND_NET, "Can't find net '%s'", l_net_name);
        return DAP_CHAIN_NODE_CLI_COM_TX_COND_REMOVE_CAN_NOT_FIND_NET;
    }
    dap_chain_wallet_t *l_wallet = dap_chain_wallet_open(l_wallet_str, c_wallets_path, NULL);
//    const char* l_sign_str = "";
    if(!l_wallet) {
        dap_json_rpc_error_add(*a_json_arr_reply, DAP_CHAIN_NODE_CLI_COM_TX_COND_REMOVE_CAN_NOT_OPEN_WALLET, "Can't open wallet '%s'", l_wallet_str);
        return DAP_CHAIN_NODE_CLI_COM_TX_COND_REMOVE_CAN_NOT_OPEN_WALLET;
    } 

    dap_enc_key_t *l_key_from = dap_chain_wallet_get_key(l_wallet, 0);
    dap_pkey_t *l_wallet_pkey = dap_pkey_from_enc_key(l_key_from);

    l_value_fee = dap_chain_balance_scan(l_value_fee_str);
    if(IS_ZERO_256(l_value_fee)) {
        dap_json_rpc_error_add(*a_json_arr_reply, DAP_CHAIN_NODE_CLI_COM_TX_COND_REMOVE_CAN_NOT_RECOGNIZE_VALUE_FEE, "Can't recognize value '%s' as a number", l_value_fee_str);
        return DAP_CHAIN_NODE_CLI_COM_TX_COND_REMOVE_CAN_NOT_RECOGNIZE_VALUE_FEE;
    }

    const char *l_native_ticker = l_net->pub.native_ticker;
    if (!l_native_ticker){
        dap_json_rpc_error_add(*a_json_arr_reply, DAP_CHAIN_NODE_CLI_COM_TX_COND_REMOVE_CAN_NOT_FIND_NATIVE_TICKER_IN_NET, "Can't find native ticker for net %s", l_net->pub.name);
        return DAP_CHAIN_NODE_CLI_COM_TX_COND_REMOVE_CAN_NOT_FIND_NATIVE_TICKER_IN_NET;
    }
    dap_ledger_t *l_ledger = dap_ledger_by_net_name(l_net->pub.name);
    if (!l_ledger){
        dap_json_rpc_error_add(*a_json_arr_reply, DAP_CHAIN_NODE_CLI_COM_TX_COND_REMOVE_CAN_NOT_FIND_LEDGER_FOR_NET, "Can't find ledger for net %s", l_net->pub.name);
        return DAP_CHAIN_NODE_CLI_COM_TX_COND_REMOVE_CAN_NOT_FIND_LEDGER_FOR_NET;
    }
    // create empty transaction
    dap_chain_datum_tx_t *l_tx = dap_chain_datum_tx_create();
    if (!l_ledger){
        dap_json_rpc_error_add(*a_json_arr_reply, DAP_CHAIN_NODE_CLI_COM_TX_COND_REMOVE_CAN_NOT_CREATE_NEW_TX, "Can't create new tx");
        return DAP_CHAIN_NODE_CLI_COM_TX_COND_REMOVE_CAN_NOT_CREATE_NEW_TX;
    }

    dap_list_t *l_hashes_list = s_hashes_parse_str_list(l_hashes_str);
    if (!l_hashes_list){
        dap_json_rpc_error_add(*a_json_arr_reply, DAP_CHAIN_NODE_CLI_COM_TX_COND_REMOVE_REQUESTED_COND_TX_WITH_HASH_NOT_FOUND, "Requested conditional transaction with hash not found");
        dap_chain_datum_tx_delete(l_tx);
        return DAP_CHAIN_NODE_CLI_COM_TX_COND_REMOVE_REQUESTED_COND_TX_WITH_HASH_NOT_FOUND;
    }

    uint256_t l_cond_value_sum = {};
    size_t l_num_of_hashes = dap_list_length(l_hashes_list);
    log_it(L_INFO, "Found %"DAP_UINT64_FORMAT_U" hashes. Start returning funds from transactions.", l_num_of_hashes);
    for (dap_list_t * l_tmp = l_hashes_list; l_tmp; l_tmp=l_tmp->next){
        dap_hash_fast_t *l_hash = (dap_hash_fast_t*)l_tmp->data;
        // get tx by hash
        dap_chain_datum_tx_t *l_cond_tx = dap_ledger_tx_find_by_hash(l_ledger, l_hash);
        if (!l_cond_tx) {
            char l_hash_str[DAP_CHAIN_HASH_FAST_STR_SIZE];
            dap_chain_hash_fast_to_str(l_hash, l_hash_str, DAP_CHAIN_HASH_FAST_STR_SIZE);
            log_it(L_WARNING, "Requested conditional transaction with hash %s not found. Continue.", l_hash_str);
            continue;
        }

        const char *l_tx_ticker = dap_ledger_tx_get_token_ticker_by_hash(l_ledger, l_hash);
        if (!l_tx_ticker) {
            log_it(L_WARNING, "Can't get tx ticker");
            continue;
        }
        if (strcmp(l_native_ticker, l_tx_ticker)) {
            log_it(L_WARNING, "Tx must be in native ticker");
            continue;
        }

        // Get out_cond from l_cond_tx
        int l_prev_cond_idx = 0;
        dap_chain_tx_out_cond_t *l_tx_out_cond = dap_chain_datum_tx_out_cond_get(l_cond_tx, DAP_CHAIN_TX_OUT_COND_SUBTYPE_SRV_PAY,
                                                                             &l_prev_cond_idx);
        if (!l_tx_out_cond) {
            log_it(L_WARNING, "Requested conditional transaction has no contitional output with srv_uid %"DAP_UINT64_FORMAT_U, l_srv_uid.uint64);
            continue;
        }
        if (l_tx_out_cond->header.srv_uid.uint64 != l_srv_uid.uint64)
            continue;
        
        if (dap_ledger_tx_hash_is_used_out_item(l_ledger, l_hash, l_prev_cond_idx, NULL)) {
            log_it(L_WARNING, "Requested conditional transaction is already used out");
            continue;
        }
        // Get owner tx
        dap_hash_fast_t l_owner_tx_hash = dap_ledger_get_first_chain_tx_hash(l_ledger, l_cond_tx, l_tx_out_cond);
        dap_chain_datum_tx_t *l_owner_tx = dap_hash_fast_is_blank(&l_owner_tx_hash)
            ? l_cond_tx:
            dap_ledger_tx_find_by_hash(l_ledger, &l_owner_tx_hash);
        if (!l_owner_tx)
            continue;
        dap_chain_tx_sig_t *l_owner_tx_sig = (dap_chain_tx_sig_t *)dap_chain_datum_tx_item_get(l_owner_tx, NULL, NULL, TX_ITEM_TYPE_SIG, NULL);
        dap_sign_t *l_owner_sign = dap_chain_datum_tx_item_sign_get_sig((dap_chain_tx_sig_t *)l_owner_tx_sig);

        if (!l_owner_sign) {
            log_it(L_WARNING, "Can't get sign.");
            continue;
        }

        if (!dap_pkey_compare_with_sign(l_wallet_pkey, l_owner_sign)) {
            log_it(L_WARNING, "Only owner can return funds from tx cond");
            continue;
        }

        // get final tx 
        dap_hash_fast_t l_final_hash = dap_ledger_get_final_chain_tx_hash(l_ledger, DAP_CHAIN_TX_OUT_COND_SUBTYPE_SRV_PAY, l_hash);
        dap_chain_datum_tx_t *l_final_tx = dap_ledger_tx_find_by_hash(l_ledger, &l_final_hash);
        if (!l_final_tx) {
            log_it(L_WARNING, "Only get final tx hash or tx is already used out.");
            continue;
        }

        // get and check tx_cond_out
        int l_final_cond_idx = 0;
        dap_chain_tx_out_cond_t *l_final_tx_out_cond = dap_chain_datum_tx_out_cond_get(l_final_tx, DAP_CHAIN_TX_OUT_COND_SUBTYPE_SRV_PAY,
                                                                             &l_final_cond_idx);
        if (!l_final_tx_out_cond || IS_ZERO_256(l_final_tx_out_cond->header.value)) 
            continue;

        
        // add in_cond to new tx
        // add 'in' item to buy from conditional transaction
        dap_chain_datum_tx_add_in_cond_item(&l_tx, &l_final_hash, l_final_cond_idx, 0);
        SUM_256_256(l_cond_value_sum, l_final_tx_out_cond->header.value, &l_cond_value_sum);
    }
    dap_list_free_full(l_hashes_list, NULL);

    if (IS_ZERO_256(l_cond_value_sum)){
        dap_json_rpc_error_add(*a_json_arr_reply, DAP_CHAIN_NODE_CLI_COM_TX_COND_REMOVE_UNSPENT_COND_TX_IN_HASH_LIST_FOR_WALLET,
                               "No unspent conditional transactions in hashes list for wallet %s. Check input parameters.", l_wallet_str);
        dap_chain_datum_tx_delete(l_tx);
        dap_chain_wallet_close(l_wallet);
        DAP_DEL_Z(l_wallet_pkey);
        return DAP_CHAIN_NODE_CLI_COM_TX_COND_REMOVE_UNSPENT_COND_TX_IN_HASH_LIST_FOR_WALLET;
    }

    uint256_t l_net_fee = {};
    dap_chain_addr_t l_addr_fee = {};
    bool l_net_fee_used = dap_chain_net_tx_get_fee(l_net->pub.id, &l_net_fee, &l_addr_fee);
    uint256_t l_total_fee = l_value_fee;
    if (l_net_fee_used)
        SUM_256_256(l_total_fee, l_net_fee, &l_total_fee);

    if (compare256(l_total_fee, l_cond_value_sum) >= 0 ){
        dap_json_rpc_error_add(*a_json_arr_reply, DAP_CHAIN_NODE_CLI_COM_TX_COND_REMOVE_SUM_COND_OUTPUTS_MUST_GREATER_THAN_FEES_SUM,
                               "Sum of conditional outputs must be greater than fees sum.");
        dap_chain_datum_tx_delete(l_tx);
        dap_chain_wallet_close(l_wallet);
        DAP_DEL_Z(l_wallet_pkey);
        return DAP_CHAIN_NODE_CLI_COM_TX_COND_REMOVE_SUM_COND_OUTPUTS_MUST_GREATER_THAN_FEES_SUM;
    }

    uint256_t l_coin_back = {};
    SUBTRACT_256_256(l_cond_value_sum, l_total_fee, &l_coin_back);
    dap_chain_addr_t *l_wallet_addr = dap_chain_wallet_get_addr(l_wallet, l_net->pub.id);
    // return coins to owner
    if (dap_chain_datum_tx_add_out_item(&l_tx, l_wallet_addr, l_coin_back) == -1) {
        dap_chain_datum_tx_delete(l_tx);
        dap_json_rpc_error_add(*a_json_arr_reply, DAP_CHAIN_NODE_CLI_COM_TX_COND_REMOVE_CAN_NOT_ADD_RETURNING_COINS_OUTPUT,
                               "Can't create new TX. Something went wrong.\n");
        log_it(L_ERROR, "Can't add returning coins output");
        DAP_DELETE(l_wallet_addr);
        dap_chain_wallet_close(l_wallet);
        DAP_DEL_Z(l_wallet_pkey);
        return DAP_CHAIN_NODE_CLI_COM_TX_COND_REMOVE_CAN_NOT_ADD_RETURNING_COINS_OUTPUT-22;
    }
     DAP_DELETE(l_wallet_addr);
    // Network fee
    if (l_net_fee_used &&
            dap_chain_datum_tx_add_out_item(&l_tx, &l_addr_fee, l_net_fee) != 1) {
        dap_chain_datum_tx_delete(l_tx);
        dap_chain_wallet_close(l_wallet);
        DAP_DEL_Z(l_wallet_pkey);
        dap_json_rpc_error_add(*a_json_arr_reply, DAP_CHAIN_NODE_CLI_COM_TX_COND_REMOVE_CAN_NOT_ADD_NETWORK_FEE_OUTPUT, "Can't create new TX. Something went wrong.\n");
        log_it(L_ERROR, "Cant add network fee output");
        return DAP_CHAIN_NODE_CLI_COM_TX_COND_REMOVE_CAN_NOT_ADD_NETWORK_FEE_OUTPUT;
    }
    // Validator's fee
    if (dap_chain_datum_tx_add_fee_item(&l_tx, l_value_fee) == -1) {
        dap_chain_datum_tx_delete(l_tx);
        dap_chain_wallet_close(l_wallet);
        DAP_DEL_Z(l_wallet_pkey);
        dap_json_rpc_error_add(*a_json_arr_reply, DAP_CHAIN_NODE_CLI_COM_TX_COND_REMOVE_CAN_NOT_ADD_VALIDATORS_FEE_OUTPUT, "Can't create new TX. Something went wrong.\n");
        log_it(L_ERROR, "Cant add validator's fee output");
        return DAP_CHAIN_NODE_CLI_COM_TX_COND_REMOVE_CAN_NOT_ADD_VALIDATORS_FEE_OUTPUT;
    }

    // add 'sign' items
    dap_enc_key_t *l_owner_key = dap_chain_wallet_get_key(l_wallet, 0);
    if(dap_chain_datum_tx_add_sign_item(&l_tx, l_owner_key) != 1) {
        dap_chain_datum_tx_delete(l_tx);
        dap_enc_key_delete(l_owner_key);
        dap_json_rpc_error_add(*a_json_arr_reply, DAP_CHAIN_NODE_CLI_COM_TX_COND_REMOVE_CAN_NOT_ADD_SIGN_OUTPUT, "Can't create new TX. Something went wrong.\n");
        log_it( L_ERROR, "Can't add sign output");
        return DAP_CHAIN_NODE_CLI_COM_TX_COND_REMOVE_CAN_NOT_ADD_SIGN_OUTPUT;
    }

    dap_chain_wallet_close(l_wallet);
    DAP_DEL_Z(l_wallet_pkey);

    size_t l_tx_size = dap_chain_datum_tx_get_size(l_tx);
    dap_chain_datum_t *l_datum = dap_chain_datum_create(DAP_CHAIN_DATUM_TX, l_tx, l_tx_size);
    dap_chain_datum_tx_delete(l_tx);
    dap_chain_t *l_chain = dap_chain_net_get_default_chain_by_chain_type(l_net, CHAIN_TYPE_TX);
    if (!l_chain) {
        dap_json_rpc_error_add(*a_json_arr_reply, DAP_CHAIN_NODE_CLI_COM_TX_COND_REMOVE_CAN_FIND_DEFAULT_CHAIN_WITH_TX_FOR_NET,
                               "Can't create new TX. Something went wrong.\n");
        DAP_DELETE(l_datum);
        return DAP_CHAIN_NODE_CLI_COM_TX_COND_REMOVE_CAN_FIND_DEFAULT_CHAIN_WITH_TX_FOR_NET;
    }
    // Processing will be made according to autoprocess policy
    char *l_hash_str = dap_chain_mempool_datum_add(l_datum, l_chain, "hex");
    DAP_DELETE(l_datum);

    if (l_hash_str) {
        json_object *l_jobj_ret = json_object_new_object();
        json_object *l_jobj_tx_status = json_object_new_boolean(true);
        json_object *l_jobj_tx_hash = json_object_new_string(l_hash_str);
        json_object_object_add(l_jobj_ret, "tx_create", l_jobj_tx_status);
        json_object_object_add(l_jobj_ret, "hash", l_jobj_tx_hash);
        DAP_DELETE(l_hash_str);
        json_object_array_add(*a_json_arr_reply, l_jobj_ret);
        return DAP_CHAIN_NODE_CLI_COM_TX_COND_REMOVE_OK;
    }
    dap_json_rpc_error_add(*a_json_arr_reply, DAP_CHAIN_NODE_CLI_COM_TX_COND_REMOVE_OTHER_ERROR, "Can't create new TX. Something went wrong.");
    return DAP_CHAIN_NODE_CLI_COM_TX_COND_REMOVE_OTHER_ERROR;
}

typedef struct tx_check_args {
    dap_chain_datum_tx_t *tx;
    dap_hash_fast_t tx_hash;
} tx_check_args_t;

void s_tx_is_srv_pay_check (dap_chain_net_t* a_net, dap_chain_datum_tx_t *a_tx, dap_hash_fast_t *a_tx_hash, void *a_arg)
{
    UNUSED(a_net);
    dap_list_t **l_tx_list_ptr = a_arg;
    if (dap_chain_datum_tx_out_cond_get(a_tx, DAP_CHAIN_TX_OUT_COND_SUBTYPE_SRV_PAY , NULL)){
        tx_check_args_t *l_arg = DAP_NEW_Z(tx_check_args_t);
        l_arg->tx = a_tx;
        l_arg->tx_hash = *a_tx_hash;
        *l_tx_list_ptr = dap_list_append(*l_tx_list_ptr, l_arg);
    }
       
}

int com_tx_cond_unspent_find(int a_argc, char **a_argv, void **a_json_arr_reply)
{
    (void) a_argc;
    int arg_index = 1;
    const char *c_wallets_path = dap_chain_wallet_get_path(g_config);
    const char * l_wallet_str = NULL;
    const char * l_net_name = NULL;
    const char * l_srv_uid_str = NULL;

    const char * l_hash_out_type = NULL;
    dap_cli_server_cmd_find_option_val(a_argv, arg_index, a_argc, "-H", &l_hash_out_type);
    if(!l_hash_out_type)
        l_hash_out_type = "hex";
    if(dap_strcmp(l_hash_out_type,"hex") && dap_strcmp(l_hash_out_type,"base58")) {
        dap_json_rpc_error_add(*a_json_arr_reply, DAP_CHAIN_NODE_CLI_COM_TX_COND_UNSPEND_FIND_INVALID_PARAMETER_HEX,
                               "Invalid parameter -H, valid values: -H <hex | base58>");
        return DAP_CHAIN_NODE_CLI_COM_TX_COND_UNSPEND_FIND_INVALID_PARAMETER_HEX;
    }

    // Public certifiacte of condition owner
    dap_cli_server_cmd_find_option_val(a_argv, arg_index, a_argc, "-w", &l_wallet_str);
    // net
    dap_cli_server_cmd_find_option_val(a_argv, arg_index, a_argc, "-net", &l_net_name);
    // srv_uid
    dap_cli_server_cmd_find_option_val(a_argv, arg_index, a_argc, "-srv_uid", &l_srv_uid_str);

    if (!l_wallet_str) {
        dap_json_rpc_error_add(*a_json_arr_reply, DAP_CHAIN_NODE_CLI_COM_TX_COND_UNSPEND_FIND_INVALID_PARAMETER_W,
                               "com_txs_cond_remove requires parameter '-w'");
        return DAP_CHAIN_NODE_CLI_COM_TX_COND_UNSPEND_FIND_INVALID_PARAMETER_W;
    }
    if(!l_net_name) {
        dap_json_rpc_error_add(*a_json_arr_reply, DAP_CHAIN_NODE_CLI_COM_TX_COND_UNSPEND_FIND_INVALID_PARAMETER_NET,
                               "com_txs_cond_remove requires parameter '-net'");
        return DAP_CHAIN_NODE_CLI_COM_TX_COND_UNSPEND_FIND_INVALID_PARAMETER_NET;
    }
    if(!l_srv_uid_str) {
        dap_json_rpc_error_add(*a_json_arr_reply, DAP_CHAIN_NODE_CLI_COM_TX_COND_UNSPEND_FIND_INVALID_PARAMETER_SRV_UID,
                               "com_txs_cond_remove requires parameter '-srv_uid'");
        return DAP_CHAIN_NODE_CLI_COM_TX_COND_UNSPEND_FIND_INVALID_PARAMETER_SRV_UID;
    }

    dap_chain_net_srv_uid_t l_srv_uid = {};
    l_srv_uid.uint64 = strtoll(l_srv_uid_str, NULL, 10);
    if (!l_srv_uid.uint64) {
        dap_json_rpc_error_add(*a_json_arr_reply, DAP_CHAIN_NODE_CLI_COM_TX_COND_UNSPEND_FIND_CAN_NOT_FIND_SERVICE_UID,
                               "Can't find service UID %s ", l_srv_uid_str);
        return DAP_CHAIN_NODE_CLI_COM_TX_COND_UNSPEND_FIND_CAN_NOT_FIND_SERVICE_UID;
    }

    dap_chain_net_t * l_net = l_net_name ? dap_chain_net_by_name(l_net_name) : NULL;
    if(!l_net) {
        dap_json_rpc_error_add(*a_json_arr_reply, DAP_CHAIN_NODE_CLI_COM_TX_COND_UNSPEND_FIND_CAN_NOT_FIND_NET,
                               "Can't find net '%s'", l_net_name);
        return DAP_CHAIN_NODE_CLI_COM_TX_COND_UNSPEND_FIND_CAN_NOT_FIND_NET;
    }

    dap_chain_wallet_t *l_wallet = dap_chain_wallet_open(l_wallet_str, c_wallets_path, NULL);
    if(!l_wallet) {
        dap_json_rpc_error_add(*a_json_arr_reply, DAP_CHAIN_NODE_CLI_COM_TX_COND_UNSPEND_FIND_CAN_NOT_OPEN_WALLET, "Can't open wallet '%s'", l_wallet_str);
        return DAP_CHAIN_NODE_CLI_COM_TX_COND_UNSPEND_FIND_CAN_NOT_OPEN_WALLET;
    } 

    dap_enc_key_t *l_key_from = dap_chain_wallet_get_key(l_wallet, 0);
    dap_pkey_t *l_wallet_pkey = dap_pkey_from_enc_key(l_key_from);

    const char *l_native_ticker = l_net->pub.native_ticker;
    if (!l_native_ticker){
        dap_json_rpc_error_add(*a_json_arr_reply, DAP_CHAIN_NODE_CLI_COM_TX_COND_UNSPEND_FIND_CAN_NOT_FIND_NATIVE_TICKER_IN_NET,
                               "Can't find native ticker for net %s", l_net->pub.name);
        return DAP_CHAIN_NODE_CLI_COM_TX_COND_UNSPEND_FIND_CAN_NOT_FIND_NATIVE_TICKER_IN_NET;
    }
    dap_ledger_t *l_ledger = dap_ledger_by_net_name(l_net->pub.name);
    if (!l_ledger){
        dap_json_rpc_error_add(*a_json_arr_reply, DAP_CHAIN_NODE_CLI_COM_TX_COND_UNSPEND_FIND_CAN_NOT_FIND_LEDGER_FOR_NET, "Can't find ledger for net %s", l_net->pub.name);
        return DAP_CHAIN_NODE_CLI_COM_TX_COND_UNSPEND_FIND_CAN_NOT_FIND_LEDGER_FOR_NET;
    }

//    dap_string_t *l_reply_str = dap_string_new("");
    json_object *l_jobj_tx_list_cond_outs = json_object_new_array();
    dap_list_t *l_tx_list = NULL;

    dap_chain_net_get_tx_all(l_net, TX_SEARCH_TYPE_NET, s_tx_is_srv_pay_check, &l_tx_list);
    size_t l_tx_count = 0;
    uint256_t l_total_value = {};
    for (dap_list_t *it = l_tx_list; it; it = it->next) {
        tx_check_args_t *l_data_tx = (tx_check_args_t*)it->data;
        if (l_data_tx->tx_hash.raw[0] == 0x5A && l_data_tx->tx_hash.raw[1] == 0xc1){
            log_it(L_INFO, "found!");
        }
        dap_chain_datum_tx_t *l_tx = l_data_tx->tx;
        int l_prev_cond_idx = 0;
        dap_chain_tx_out_cond_t *l_out_cond = dap_chain_datum_tx_out_cond_get(l_tx, DAP_CHAIN_TX_OUT_COND_SUBTYPE_SRV_PAY , &l_prev_cond_idx);
        if (!l_out_cond || l_out_cond->header.srv_uid.uint64 != l_srv_uid.uint64 || IS_ZERO_256(l_out_cond->header.value))
            continue;

        if (dap_ledger_tx_hash_is_used_out_item(l_ledger, &l_data_tx->tx_hash, l_prev_cond_idx, NULL)) {
            continue;
        }

        const char *l_tx_ticker = dap_ledger_tx_get_token_ticker_by_hash(l_ledger, &l_data_tx->tx_hash);
        if (!l_tx_ticker) {
            continue;
        }
        if (strcmp(l_native_ticker, l_tx_ticker)) {
            continue;
        }

        // Check sign
        dap_hash_fast_t l_owner_tx_hash = dap_ledger_get_first_chain_tx_hash(l_ledger, l_data_tx->tx, l_out_cond);
        dap_chain_datum_tx_t *l_owner_tx = dap_hash_fast_is_blank(&l_owner_tx_hash)
            ? l_tx
            : dap_ledger_tx_find_by_hash(l_ledger, &l_owner_tx_hash);
            
        if (!l_owner_tx)
            continue;
        dap_chain_tx_sig_t *l_owner_tx_sig = (dap_chain_tx_sig_t *)dap_chain_datum_tx_item_get(l_owner_tx, NULL, NULL, TX_ITEM_TYPE_SIG, NULL);
        dap_sign_t *l_owner_sign = dap_chain_datum_tx_item_sign_get_sig((dap_chain_tx_sig_t *)l_owner_tx_sig);


        if (!dap_pkey_compare_with_sign(l_wallet_pkey, l_owner_sign)) {
            continue;
        }

        char *l_remain_datoshi_str = NULL;
        char *l_remain_coins_str = NULL; 
        char l_hash_str[DAP_CHAIN_HASH_FAST_STR_SIZE];
        dap_chain_hash_fast_to_str(&l_data_tx->tx_hash, l_hash_str, DAP_CHAIN_HASH_FAST_STR_SIZE);
        l_remain_coins_str = dap_chain_balance_to_coins(l_out_cond->header.value);
        l_remain_datoshi_str = dap_chain_balance_print(l_out_cond->header.value);
        json_object *l_jobj_hash = json_object_new_string(l_hash_str);
        json_object *l_jobj_remain = json_object_new_object();
        json_object *l_jobj_remain_coins = json_object_new_string(l_remain_coins_str);
        json_object *l_jobj_remain_datoshi = json_object_new_string(l_remain_datoshi_str);
        json_object_object_add(l_jobj_remain, "coins", l_jobj_remain_coins);
        json_object_object_add(l_jobj_remain, "datoshi", l_jobj_remain_datoshi);
        json_object *l_jobj_native_ticker = json_object_new_string(l_native_ticker);
        json_object *l_jobj_tx = json_object_new_object();
        json_object_object_add(l_jobj_tx, "hash", l_jobj_hash);
        json_object_object_add(l_jobj_tx, "remain", l_jobj_remain);
        json_object_object_add(l_jobj_tx, "ticker", l_jobj_native_ticker);
        json_object_array_add(l_jobj_tx_list_cond_outs, l_jobj_tx);
        l_tx_count++;
        SUM_256_256(l_total_value, l_out_cond->header.value, &l_total_value);
    }
    char *l_total_datoshi_str = dap_chain_balance_to_coins(l_total_value);
    char *l_total_coins_str = dap_chain_balance_print(l_total_value);
    json_object *l_jobj_total = json_object_new_object();
    json_object *l_jobj_total_datoshi = json_object_new_string(l_total_datoshi_str);
    json_object *l_jobj_total_coins = json_object_new_string(l_total_coins_str);
    json_object *l_jobj_native_ticker = json_object_new_string(l_native_ticker);
    json_object_object_add(l_jobj_total, "datoshi", l_jobj_total_datoshi);
    json_object_object_add(l_jobj_total, "coins", l_jobj_total_coins);
    json_object_object_add(l_jobj_total, "ticker", l_jobj_native_ticker);
    json_object_object_add(l_jobj_total, "tx_count", json_object_new_uint64(l_tx_count));
    json_object *l_jobj_ret = json_object_new_object();
    json_object_object_add(l_jobj_ret, "transactions_out_cond", l_jobj_tx_list_cond_outs);
    json_object_object_add(l_jobj_ret, "total", l_jobj_total);
    dap_list_free_full(l_tx_list, NULL);
    json_object_array_add(*a_json_arr_reply, l_jobj_ret);
    DAP_DEL_Z(l_wallet_pkey);
    dap_chain_wallet_close(l_wallet);
    return DAP_CHAIN_NODE_CLI_COM_TX_COND_UNSPEND_FIND_OK;
}
typedef enum cmd_mempool_add_ca_error_list{
    COM_MEMPOOL_ADD_CA_ERROR_NET_NOT_FOUND = DAP_JSON_RPC_ERR_CODE_METHOD_ERR_START,
    COM_MEMPOOL_ADD_CA_ERROR_NO_CAINS_FOR_CA_DATUM_IN_NET,
    COM_MEMPOOL_ADD_CA_ERROR_REQUIRES_PARAMETER_CA_NAME,
    COM_MEMPOOL_ADD_CA_ERROR_CAN_NOT_FIND_CERTIFICATE,
    COM_MEMPOOL_ADD_CA_ERROR_CORRUPTED_CERTIFICATE_WITHOUT_KEYS,
    COM_MEMPOOL_ADD_CA_ERROR_CERTIFICATE_HAS_PRIVATE_KEY_DATA,
    COM_MEMPOOL_ADD_CA_ERROR_CAN_NOT_SERIALIZE,
    COM_MEMPOOL_ADD_CA_ERROR_CAN_NOT_PLACE_CERTIFICATE
}cmd_mempool_add_ca_error_list_t;
/**
 * @brief _cmd_mempool_add_ca
 * @details Place public CA into the mempool
 * @param a_net
 * @param a_chain
 * @param a_cert
 * @param a_str_reply
 * @return
 */
int _cmd_mempool_add_ca(dap_chain_net_t *a_net, dap_chain_t *a_chain, dap_cert_t *a_cert, void **a_str_reply)
{
    json_object **a_json_arr_reply = (json_object **)a_str_reply;
    if (!a_net || !a_chain || !a_cert){
        dap_json_rpc_error_add(*a_json_arr_reply, COM_MEMPOOL_ADD_CA_ERROR_NET_NOT_FOUND, "The network or certificate attribute was not passed.");
        return COM_MEMPOOL_ADD_CA_ERROR_NET_NOT_FOUND;
    }
    dap_chain_t *l_chain = NULL;
    // Chech for chain if was set or not
    if (!a_chain){
       // If wasn't set - trying to auto detect
        l_chain = dap_chain_net_get_chain_by_chain_type(a_net, CHAIN_TYPE_CA);
        if (!l_chain) { // If can't auto detect
            // clean previous error code
            dap_json_rpc_error_add(*a_json_arr_reply, COM_MEMPOOL_ADD_CA_ERROR_NO_CAINS_FOR_CA_DATUM_IN_NET,
                                   "No chains for CA datum in network \"%s\"", a_net->pub.name);
            return COM_MEMPOOL_ADD_CA_ERROR_NO_CAINS_FOR_CA_DATUM_IN_NET;
        }
    }
    if(!a_cert->enc_key){
        dap_json_rpc_error_add(*a_json_arr_reply, COM_MEMPOOL_ADD_CA_ERROR_CORRUPTED_CERTIFICATE_WITHOUT_KEYS,
                               "Corrupted certificate \"%s\" without keys certificate", a_cert->name);
        return COM_MEMPOOL_ADD_CA_ERROR_CORRUPTED_CERTIFICATE_WITHOUT_KEYS;
    }

    if (a_cert->enc_key->priv_key_data_size || a_cert->enc_key->priv_key_data){
        dap_json_rpc_error_add(*a_json_arr_reply, COM_MEMPOOL_ADD_CA_ERROR_CERTIFICATE_HAS_PRIVATE_KEY_DATA,
                               "Certificate \"%s\" has private key data. Please export public only key certificate without private keys", a_cert->name);
        return COM_MEMPOOL_ADD_CA_ERROR_CERTIFICATE_HAS_PRIVATE_KEY_DATA;
    }

    // Serialize certificate into memory
    uint32_t l_cert_serialized_size = 0;
    byte_t * l_cert_serialized = dap_cert_mem_save(a_cert, &l_cert_serialized_size);
    if(!l_cert_serialized){
        dap_json_rpc_error_add(*a_json_arr_reply, COM_MEMPOOL_ADD_CA_ERROR_CAN_NOT_SERIALIZE,
                               "Can't serialize in memory certificate \"%s\"", a_cert->name);
        return COM_MEMPOOL_ADD_CA_ERROR_CAN_NOT_SERIALIZE;
    }
    // Now all the chechs passed, forming datum for mempool
    dap_chain_datum_t * l_datum = dap_chain_datum_create( DAP_CHAIN_DATUM_CA, l_cert_serialized , l_cert_serialized_size);
    DAP_DELETE( l_cert_serialized);
    if(!l_datum){
        dap_json_rpc_error_add(*a_json_arr_reply, COM_MEMPOOL_ADD_CA_ERROR_CAN_NOT_SERIALIZE,
                               "Can't produce datum from certificate \"%s\"", a_cert->name);
        return COM_MEMPOOL_ADD_CA_ERROR_CAN_NOT_SERIALIZE;
    }

    // Finaly add datum to mempool
    char *l_hash_str = dap_chain_mempool_datum_add(l_datum, l_chain, "hex");
    DAP_DELETE(l_datum);
    if (l_hash_str) {
        char *l_msg = dap_strdup_printf("Datum %s was successfully placed to mempool", l_hash_str);
        if (!l_msg) {
            dap_json_rpc_allocation_error(*a_json_arr_reply);
            return DAP_JSON_RPC_ERR_CODE_MEMORY_ALLOCATED;
        }
        json_object *l_obj_message = json_object_new_string(l_msg);
        DAP_DELETE(l_msg);
        DAP_DELETE(l_hash_str);
        if (!l_obj_message) {
            dap_json_rpc_allocation_error(*a_json_arr_reply);
            return DAP_JSON_RPC_ERR_CODE_MEMORY_ALLOCATED;
        }
        json_object_array_add(*a_json_arr_reply, l_obj_message);
        return 0;
    } else {
        char *l_msg = dap_strdup_printf("Can't place certificate \"%s\" to mempool", a_cert->name);
        if (!l_msg) {
            dap_json_rpc_allocation_error(*a_json_arr_reply);
            return DAP_JSON_RPC_ERR_CODE_MEMORY_ALLOCATED;
        }
        json_object *l_obj_msg = json_object_new_string(l_msg);
        DAP_DELETE(l_msg);
        if (!l_obj_msg) {
            dap_json_rpc_allocation_error(*a_json_arr_reply);
            return DAP_JSON_RPC_ERR_CODE_MEMORY_ALLOCATED;
        }
        json_object_array_add(*a_json_arr_reply, l_obj_msg);
        return COM_MEMPOOL_ADD_CA_ERROR_CAN_NOT_PLACE_CERTIFICATE;
    }
}

/**
 * @brief com_chain_ca_copy
 * @details copy public CA into the mempool
 * @param a_argc
 * @param a_argv
 * @param a_arg_func
 * @param a_str_reply
 * @return
 */
int com_chain_ca_copy( int a_argc,  char ** a_argv, void **a_str_reply)
{
    int l_argc = a_argc + 1;
    char **l_argv = DAP_NEW_Z_COUNT(char*, l_argc);
    l_argv[0] = "mempool";
    l_argv[1] = "add_ca";
    for (int i = 1; i < a_argc; i++)
        l_argv[i + 1] = a_argv[i];
    int ret = com_mempool(l_argc, l_argv, a_str_reply);
    DAP_DEL_Z(l_argv);
    return ret;
}


/**
 * @brief com_chain_ca_pub
 * @details place public CA into the mempool
 * @param a_argc
 * @param a_argv
 * @param a_arg_func
 * @param a_str_reply
 * @return
 */
int com_chain_ca_pub( int a_argc,  char ** a_argv, void **a_str_reply)
{
    int arg_index = 1;
    // Read params
    const char * l_ca_name = NULL;
    dap_chain_net_t * l_net = NULL;
    dap_chain_t * l_chain = NULL;

    dap_cli_server_cmd_find_option_val(a_argv, arg_index, a_argc, "-ca_name", &l_ca_name);
    dap_chain_node_cli_cmd_values_parse_net_chain(&arg_index,a_argc, a_argv, a_str_reply, &l_chain, &l_net, CHAIN_TYPE_CA);

    dap_cert_t * l_cert = dap_cert_find_by_name( l_ca_name );
    if( l_cert == NULL ){
        dap_cli_server_cmd_set_reply_text(a_str_reply,
                "Can't find \"%s\" certificate", l_ca_name );
        return -4;
    }


    if( l_cert->enc_key == NULL ){
        dap_cli_server_cmd_set_reply_text(a_str_reply,
                "Corrupted certificate \"%s\" without keys certificate", l_ca_name );
        return -5;
    }

    // Create empty new cert
    dap_cert_t * l_cert_new = dap_cert_new(l_ca_name);
    if(!l_cert_new)
        return -9;
    l_cert_new->enc_key = dap_enc_key_new( l_cert->enc_key->type);
    if(!l_cert_new->enc_key) {
        DAP_DELETE(l_cert_new);
        return -10;
    }

    // Copy only public key
    l_cert_new->enc_key->pub_key_data = DAP_NEW_Z_SIZE(uint8_t,
                                                      l_cert_new->enc_key->pub_key_data_size =
                                                      l_cert->enc_key->pub_key_data_size );
    if(!l_cert_new->enc_key->pub_key_data) {
        log_it(L_CRITICAL, "%s", c_error_memory_alloc);
        DAP_DELETE(l_cert_new->enc_key);
        DAP_DELETE(l_cert_new);
        return -11;
    }
    memcpy(l_cert_new->enc_key->pub_key_data, l_cert->enc_key->pub_key_data,l_cert->enc_key->pub_key_data_size);

    // Serialize certificate into memory
    uint32_t l_cert_serialized_size = 0;
    byte_t * l_cert_serialized = dap_cert_mem_save( l_cert_new, &l_cert_serialized_size );
    if(!l_cert_serialized){
        dap_cli_server_cmd_set_reply_text(a_str_reply,
                "Can't serialize in memory certificate" );
        return -7;
    }
    // Now all the chechs passed, forming datum for mempool
    dap_chain_datum_t * l_datum = dap_chain_datum_create( DAP_CHAIN_DATUM_CA, l_cert_serialized , l_cert_serialized_size);
    DAP_DELETE(l_cert_serialized);
    if(!l_datum){
        dap_cli_server_cmd_set_reply_text(a_str_reply,
                "Can't produce datum from certificate");
        return -7;
    }

    // Finaly add datum to mempool
    char *l_hash_str = dap_chain_mempool_datum_add(l_datum, l_chain, "hex");
    DAP_DELETE(l_datum);
    if (l_hash_str) {
        dap_cli_server_cmd_set_reply_text(a_str_reply,
                "Datum %s was successfully placed to mempool", l_hash_str);
        DAP_DELETE(l_hash_str);
        return 0;
    } else {
        dap_cli_server_cmd_set_reply_text(a_str_reply,
                "Can't place certificate \"%s\" to mempool", l_ca_name);
        return -8;
    }
}


static const char* s_json_get_text(struct json_object *a_json, const char *a_key)
{
    if(!a_json || !a_key)
        return NULL;
    struct json_object *l_json = json_object_object_get(a_json, a_key);
    if(l_json && json_object_is_type(l_json, json_type_string)) {
        // Read text
        return json_object_get_string(l_json);
    }
    return NULL;
}

static bool s_json_get_int64(struct json_object *a_json, const char *a_key, int64_t *a_out)
{
    if(!a_json || !a_key || !a_out)
        return false;
    struct json_object *l_json = json_object_object_get(a_json, a_key);
    if(l_json) {
        if(json_object_is_type(l_json, json_type_int)) {
            // Read number
            *a_out = json_object_get_int64(l_json);
            return true;
        }
    }
    return false;
}

static bool s_json_get_unit(struct json_object *a_json, const char *a_key, dap_chain_net_srv_price_unit_uid_t *a_out)
{
    const char *l_unit_str = s_json_get_text(a_json, a_key);
    if(!l_unit_str || !a_out)
        return false;
    dap_chain_net_srv_price_unit_uid_t l_unit = dap_chain_net_srv_price_unit_uid_from_str(l_unit_str);
    if(l_unit.enm == SERV_UNIT_UNDEFINED)
        return false;
    a_out->enm = l_unit.enm;
    return true;
}

static bool s_json_get_uint256(struct json_object *a_json, const char *a_key, uint256_t *a_out)
{
    const char *l_uint256_str = s_json_get_text(a_json, a_key);
    if(!a_out || !l_uint256_str)
        return false;
    uint256_t l_value = dap_chain_balance_scan(l_uint256_str);
    if(!IS_ZERO_256(l_value)) {
        memcpy(a_out, &l_value, sizeof(uint256_t));
        return true;
    }
    return false;
}

// service names: srv_stake, srv_vpn, srv_xchange
static bool s_json_get_srv_uid(struct json_object *a_json, const char *a_key_service_id, const char *a_key_service, uint64_t *a_out)
{
    uint64_t l_srv_id;
    if(!a_out)
        return false;
    // Read service id
    if(s_json_get_int64(a_json, a_key_service_id, (int64_t*) &l_srv_id)) {
        *a_out = l_srv_id;
        return true;
    }
    else {
        // Read service as name
        const char *l_service = s_json_get_text(a_json, a_key_service);
        if(l_service) {
            dap_chain_net_srv_t *l_srv = dap_chain_net_srv_get_by_name(l_service);
            if(!l_srv)
                return false;
            *a_out = l_srv->uid.uint64;
            return true;
        }
    }
    return false;
}

static dap_chain_wallet_t* s_json_get_wallet(struct json_object *a_json, const char *a_key)
{
    return dap_chain_wallet_open(s_json_get_text(a_json, a_key), dap_chain_wallet_get_path(g_config), NULL);
}

static const dap_cert_t* s_json_get_cert(struct json_object *a_json, const char *a_key)
{
    return dap_cert_find_by_name(s_json_get_text(a_json, a_key));
}

// Read pkey from wallet or cert
static dap_pkey_t* s_json_get_pkey(struct json_object *a_json)
{
    dap_pkey_t *l_pub_key = NULL;
    // From wallet
    dap_chain_wallet_t *l_wallet = s_json_get_wallet(a_json, "wallet");
    if(l_wallet) {
        l_pub_key = dap_chain_wallet_get_pkey(l_wallet, 0);
        dap_chain_wallet_close(l_wallet);
        if(l_pub_key) {
            return l_pub_key;
        }
    }
    // From cert
    const dap_cert_t *l_cert = s_json_get_cert(a_json, "cert");
    if(l_cert) {
        l_pub_key = dap_pkey_from_enc_key(l_cert->enc_key);
    }
    return l_pub_key;
}


/**
 * @brief Create transaction from json file
 * com_tx_create command
 * @param argc
 * @param argv
 * @param arg_func
 * @param str_reply
 * @return int
 */
int com_tx_create_json(int a_argc, char ** a_argv, void **a_json_arr_reply)
{
    int l_arg_index = 1;
    const char *l_net_name = NULL; // optional parameter
    const char *l_chain_name = NULL; // optional parameter
    const char *l_json_file_path = NULL;
    const char *l_native_token = NULL;
    const char *l_main_token = NULL;

    dap_cli_server_cmd_find_option_val(a_argv, l_arg_index, a_argc, "-net", &l_net_name); // optional parameter
    dap_cli_server_cmd_find_option_val(a_argv, l_arg_index, a_argc, "-chain", &l_chain_name); // optional parameter
    dap_cli_server_cmd_find_option_val(a_argv, l_arg_index, a_argc, "-json", &l_json_file_path);

    if(!l_json_file_path) {
        dap_json_rpc_error_add(*a_json_arr_reply, DAP_CHAIN_NODE_CLI_COM_TX_CREATE_JSON_REQUIRE_PARAMETER_JSON,
                               "Command requires one of parameters '-json <json file path>'");
        return DAP_CHAIN_NODE_CLI_COM_TX_CREATE_JSON_REQUIRE_PARAMETER_JSON;
    }
    // Open json file
    struct json_object *l_json = json_object_from_file(l_json_file_path);
    if(!l_json) {
        dap_json_rpc_error_add(*a_json_arr_reply, DAP_CHAIN_NODE_CLI_COM_TX_CREATE_JSON_CAN_NOT_OPEN_JSON_FILE,
                               "Can't open json file: %s", json_util_get_last_err());
        return DAP_CHAIN_NODE_CLI_COM_TX_CREATE_JSON_CAN_NOT_OPEN_JSON_FILE;
    }
    if(!json_object_is_type(l_json, json_type_object)) {
        dap_json_rpc_error_add(*a_json_arr_reply, DAP_CHAIN_NODE_CLI_COM_TX_CREATE_JSON_WRONG_JSON_FORMAT, "Wrong json format");
        json_object_put(l_json);
        return DAP_CHAIN_NODE_CLI_COM_TX_CREATE_JSON_WRONG_JSON_FORMAT;
    }

    
    // Read network from json file
    if(!l_net_name) {
        struct json_object *l_json_net = json_object_object_get(l_json, "net");
        if(l_json_net && json_object_is_type(l_json_net, json_type_string)) {
            l_net_name = json_object_get_string(l_json_net);
        }
        if(!l_net_name) {
            dap_json_rpc_error_add(*a_json_arr_reply, DAP_CHAIN_NODE_CLI_COM_TX_CREATE_JSON_REQUIRE_PARAMETER_NET,
                                   "Command requires parameter '-net' or set net in the json file");
            json_object_put(l_json);
            return DAP_CHAIN_NODE_CLI_COM_TX_CREATE_JSON_REQUIRE_PARAMETER_NET;
        }
    }
    dap_chain_net_t *l_net = dap_chain_net_by_name(l_net_name);
    l_native_token = l_net->pub.native_ticker;
    if(!l_net) {
        dap_json_rpc_error_add(*a_json_arr_reply, DAP_CHAIN_NODE_CLI_COM_TX_CREATE_JSON_NOT_FOUNT_NET_BY_NAME, "Not found net by name '%s'", l_net_name);
        json_object_put(l_json);
        return DAP_CHAIN_NODE_CLI_COM_TX_CREATE_JSON_NOT_FOUNT_NET_BY_NAME;
    }

    // Read chain from json file
    if(!l_chain_name) {
        struct json_object *l_json_chain = json_object_object_get(l_json, "chain");
        if(l_json_chain && json_object_is_type(l_json_chain, json_type_string)) {
            l_chain_name = json_object_get_string(l_json_chain);
        }
    }
    dap_chain_t *l_chain = dap_chain_net_get_chain_by_name(l_net, l_chain_name);
    if(!l_chain) {
        l_chain = dap_chain_net_get_chain_by_chain_type(l_net, CHAIN_TYPE_TX);
    }
    if(!l_chain) {
        dap_json_rpc_error_add(*a_json_arr_reply, DAP_CHAIN_NODE_CLI_COM_TX_CREATE_JSON_NOT_FOUNT_CHAIN_BY_NAME,
                               "Chain name '%s' not found, try use parameter '-chain' or set chain in the json file", l_chain_name);
        json_object_put(l_json);
        return DAP_CHAIN_NODE_CLI_COM_TX_CREATE_JSON_NOT_FOUNT_CHAIN_BY_NAME;
    }


    // Read items from json file
    struct json_object *l_json_items = json_object_object_get(l_json, "items");
    size_t l_items_count = json_object_array_length(l_json_items);
    if(!l_json_items || !json_object_is_type(l_json_items, json_type_array) || !(l_items_count = json_object_array_length(l_json_items))) {
        dap_json_rpc_error_add(*a_json_arr_reply, DAP_CHAIN_NODE_CLI_COM_TX_CREATE_JSON_NOT_FOUNT_ARRAY_ITEMS,
                               "Wrong json format: not found array 'items' or array is empty");
        json_object_put(l_json);
        return DAP_CHAIN_NODE_CLI_COM_TX_CREATE_JSON_NOT_FOUNT_ARRAY_ITEMS;
    }

    log_it(L_ERROR, "Json TX: found %lu items", l_items_count);
    // Create transaction
    dap_chain_datum_tx_t *l_tx = DAP_NEW_Z_SIZE(dap_chain_datum_tx_t, sizeof(dap_chain_datum_tx_t));
    if(!l_tx) {
        json_object_put(l_json);
        dap_json_rpc_allocation_error(*a_json_arr_reply);
        return DAP_JSON_RPC_ERR_CODE_MEMORY_ALLOCATED;
    }
    l_tx->header.ts_created = time(NULL);
    size_t l_items_ready = 0;
    dap_list_t *l_sign_list = NULL;// list 'sing' items
    dap_list_t *l_in_list = NULL;// list 'in' items
    dap_list_t *l_tsd_list = NULL;// list tsd sections
    uint256_t l_value_need = { };// how many tokens are needed in the 'out' item
    uint256_t l_value_need_fee = {};
    json_object *l_jobj_errors = json_object_new_array();
//    dap_string_t *l_err_str = dap_string_new("Errors: \n");
    // Creating and adding items to the transaction
    for(size_t i = 0; i < l_items_count; ++i) {
        struct json_object *l_json_item_obj = json_object_array_get_idx(l_json_items, i);
        if(!l_json_item_obj || !json_object_is_type(l_json_item_obj, json_type_object)) {
            continue;
        }
        struct json_object *l_json_item_type = json_object_object_get(l_json_item_obj, "type");
        if(!l_json_item_type && json_object_is_type(l_json_item_type, json_type_string)) {
            log_it(L_WARNING, "Item %zu without type", i);
            continue;
        }
        const char *l_item_type_str = json_object_get_string(l_json_item_type);
        dap_chain_tx_item_type_t l_item_type = dap_chain_datum_tx_item_str_to_type(l_item_type_str);
        if(l_item_type == TX_ITEM_TYPE_UNKNOWN) {
            log_it(L_WARNING, "Item %zu has invalid type '%s'", i, l_item_type_str);
            continue;
        }

        log_it(L_DEBUG, "Json TX: process item %s", json_object_get_string(l_json_item_type));
        // Create an item depending on its type
        const uint8_t *l_item = NULL;
        switch (l_item_type) {
        case TX_ITEM_TYPE_IN: {
            // Save item obj for in
            l_in_list = dap_list_append(l_in_list, l_json_item_obj);
        }
            break;

        case TX_ITEM_TYPE_OUT:
        case TX_ITEM_TYPE_OUT_EXT: {
            // Read address and value
            uint256_t l_value = { };
            const char *l_json_item_addr_str = s_json_get_text(l_json_item_obj, "addr");
            bool l_is_value = s_json_get_uint256(l_json_item_obj, "value", &l_value);
            if(l_is_value && l_json_item_addr_str) {
                dap_chain_addr_t *l_addr = dap_chain_addr_from_str(l_json_item_addr_str);
                if(l_addr && !IS_ZERO_256(l_value)) {
                    if(l_item_type == TX_ITEM_TYPE_OUT) {
                        // Create OUT item
                        dap_chain_tx_out_t *l_out_item = dap_chain_datum_tx_item_out_create(l_addr, l_value);
                        if (!l_out_item) {
                            json_object *l_jobj_err = json_object_new_string("Failed to create transaction out. "
                                                                             "There may not be enough funds in the wallet.");
                            json_object_array_add(l_jobj_errors, l_jobj_err);
                        }
                        l_item = (const uint8_t*) l_out_item;
                    }
                    else if(l_item_type == TX_ITEM_TYPE_OUT_EXT) {
                        // Read address and value
                        const char *l_token = s_json_get_text(l_json_item_obj, "token");
                        l_main_token = l_token;
                        if(l_token) {
                            // Create OUT_EXT item
                            dap_chain_tx_out_ext_t *l_out_ext_item = dap_chain_datum_tx_item_out_ext_create(l_addr, l_value, l_token);
                            if (!l_out_ext_item) {
                                json_object *l_jobj_err = json_object_new_string("Failed to create a out ext"
                                                                    "for a transaction. There may not be enough funds "
                                                                    "on the wallet or the wrong ticker token "
                                                                    "is indicated.");
                                json_object_array_add(l_jobj_errors, l_jobj_err);
                            }
                            l_item = (const uint8_t*) l_out_ext_item;
                        }
                        else {
                            log_it(L_WARNING, "Invalid 'out_ext' item %zu", i);
                            continue;
                        }
                    }
                    // Save value for using in In item
                    if(l_item) {
                        SUM_256_256(l_value_need, l_value, &l_value_need);
                    }
                } else {
                    if(l_item_type == TX_ITEM_TYPE_OUT) {
                        log_it(L_WARNING, "Invalid 'out' item %zu", i);
                    }
                    else if(l_item_type == TX_ITEM_TYPE_OUT_EXT) {
                        log_it(L_WARNING, "Invalid 'out_ext' item %zu", i);
                    }
                    char *l_str_err = dap_strdup_printf("For item %zu of type 'out' or 'out_ext' the "
                                                        "string representation of the address could not be converted, "
                                                        "or the size of the output sum is 0.", i);
                    json_object *l_jobj_err = json_object_new_string(l_str_err);
                    DAP_DELETE(l_str_err);
                    json_object_array_add(l_jobj_errors, l_jobj_err);
                    continue;
                }
            }
        }
            break;
        case TX_ITEM_TYPE_OUT_COND: {
            // Read subtype of item
            const char *l_subtype_str = s_json_get_text(l_json_item_obj, "subtype");
            dap_chain_tx_out_cond_subtype_t l_subtype = dap_chain_tx_out_cond_subtype_from_str(l_subtype_str);
            switch (l_subtype) {

            case DAP_CHAIN_TX_OUT_COND_SUBTYPE_SRV_PAY:{
                uint256_t l_value = { };
                bool l_is_value = s_json_get_uint256(l_json_item_obj, "value", &l_value);
                if(!l_is_value || IS_ZERO_256(l_value)) {
                    log_it(L_ERROR, "Json TX: bad value in OUT_COND_SUBTYPE_SRV_PAY");
                    break;
                }
                uint256_t l_value_max_per_unit = { };
                l_is_value = s_json_get_uint256(l_json_item_obj, "value_max_per_unit", &l_value_max_per_unit);
                if(!l_is_value || IS_ZERO_256(l_value_max_per_unit)) {
                    log_it(L_ERROR, "Json TX: bad value_max_per_unit in OUT_COND_SUBTYPE_SRV_PAY");
                    break;
                }
                dap_chain_net_srv_price_unit_uid_t l_price_unit;
                if(!s_json_get_unit(l_json_item_obj, "price_unit", &l_price_unit)) {
                    log_it(L_ERROR, "Json TX: bad price_unit in OUT_COND_SUBTYPE_SRV_PAY");
                    break;
                }
                dap_chain_net_srv_uid_t l_srv_uid;
                if(!s_json_get_srv_uid(l_json_item_obj, "service_id", "service", &l_srv_uid.uint64)){
                    // Default service DAP_CHAIN_NET_SRV_VPN_ID
                    l_srv_uid.uint64 = 0x0000000000000001;
                }

                // From "wallet" or "cert"
                dap_pkey_t *l_pkey = s_json_get_pkey(l_json_item_obj);
                if(!l_pkey) {
                    log_it(L_ERROR, "Json TX: bad pkey in OUT_COND_SUBTYPE_SRV_PAY");
                    break;
                }
                const char *l_params_str = s_json_get_text(l_json_item_obj, "params");
                size_t l_params_size = dap_strlen(l_params_str);
                dap_chain_tx_out_cond_t *l_out_cond_item = dap_chain_datum_tx_item_out_cond_create_srv_pay(l_pkey, l_srv_uid, l_value, l_value_max_per_unit,
                        l_price_unit, l_params_str, l_params_size);
                l_item = (const uint8_t*) l_out_cond_item;
                // Save value for using in In item
                if(l_item) {
                    SUM_256_256(l_value_need, l_value, &l_value_need);
                } else {
                    char *l_str_err = dap_strdup_printf("Unable to create conditional out for transaction "
                                                        "can of type %s described in item %zu.\n", l_subtype_str, i);
                    json_object *l_jobj_err = json_object_new_string(l_str_err);
                    DAP_DELETE(l_str_err);
                    json_object_array_add(l_jobj_errors, l_jobj_err);
                }
                DAP_DELETE(l_pkey);
            }
                break;
            case DAP_CHAIN_TX_OUT_COND_SUBTYPE_SRV_XCHANGE: {

                dap_chain_net_srv_uid_t l_srv_uid;
                if(!s_json_get_srv_uid(l_json_item_obj, "service_id", "service", &l_srv_uid.uint64)) {
                    // Default service DAP_CHAIN_NET_SRV_XCHANGE_ID
                    l_srv_uid.uint64 = 0x2;
                }
                dap_chain_net_t *l_net = dap_chain_net_by_name(s_json_get_text(l_json_item_obj, "net"));
                if(!l_net) {
                    log_it(L_ERROR, "Json TX: bad net in OUT_COND_SUBTYPE_SRV_XCHANGE");
                    break;
                }
                const char *l_token = s_json_get_text(l_json_item_obj, "token");
                if(!l_token) {
                    log_it(L_ERROR, "Json TX: bad token in OUT_COND_SUBTYPE_SRV_XCHANGE");
                    break;
                }
                uint256_t l_value = { };
                if(!s_json_get_uint256(l_json_item_obj, "value", &l_value) || IS_ZERO_256(l_value)) {
                    log_it(L_ERROR, "Json TX: bad value in OUT_COND_SUBTYPE_SRV_XCHANGE");
                    break;
                }
                //const char *l_params_str = s_json_get_text(l_json_item_obj, "params");
                //size_t l_params_size = dap_strlen(l_params_str);
                dap_chain_tx_out_cond_t *l_out_cond_item = NULL; //dap_chain_datum_tx_item_out_cond_create_srv_xchange(l_srv_uid, l_net->pub.id, l_token, l_value, l_params_str, l_params_size);
                l_item = (const uint8_t*) l_out_cond_item;
                // Save value for using in In item
                if(l_item) {
                    SUM_256_256(l_value_need, l_value, &l_value_need);
                } else {
                    char *l_str_err = dap_strdup_printf("Unable to create conditional out for transaction "
                                                         "can of type %s described in item %zu.", l_subtype_str, i);
                    json_object *l_jobj_err = json_object_new_string(l_str_err);
                    DAP_DELETE(l_str_err);
                    json_object_array_add(l_jobj_errors, l_jobj_err);
                }
            }
                break;
            case DAP_CHAIN_TX_OUT_COND_SUBTYPE_SRV_STAKE_POS_DELEGATE:{
                dap_chain_net_srv_uid_t l_srv_uid;
                if(!s_json_get_srv_uid(l_json_item_obj, "service_id", "service", &l_srv_uid.uint64)) {
                    // Default service DAP_CHAIN_NET_SRV_STAKE_ID
                    l_srv_uid.uint64 = 0x13;
                }
                uint256_t l_value = { };
                if(!s_json_get_uint256(l_json_item_obj, "value", &l_value) || IS_ZERO_256(l_value)) {
                    log_it(L_ERROR, "Json TX: bad value in OUT_COND_SUBTYPE_SRV_STAKE_POS_DELEGATE");
                    break;
                }
                uint256_t l_fee_value = { };
                if(!s_json_get_uint256(l_json_item_obj, "fee", &l_fee_value) || IS_ZERO_256(l_fee_value)) {
                    break;
                }
                
                const char *l_signing_addr_str = s_json_get_text(l_json_item_obj, "signing_addr");
                dap_chain_addr_t *l_signing_addr = dap_chain_addr_from_str(l_signing_addr_str);
                if(!l_signing_addr) {
                {
                    log_it(L_ERROR, "Json TX: bad signing_addr in OUT_COND_SUBTYPE_SRV_STAKE_POS_DELEGATE");
                    break;
                }
                dap_chain_node_addr_t l_signer_node_addr;
                const char *l_node_addr_str = s_json_get_text(l_json_item_obj, "node_addr");
                if(!l_node_addr_str || dap_chain_node_addr_from_str(&l_signer_node_addr, l_node_addr_str)) {
                    log_it(L_ERROR, "Json TX: bad node_addr in OUT_COND_SUBTYPE_SRV_STAKE_POS_DELEGATE");
                    break;
                }
                dap_chain_tx_out_cond_t *l_out_cond_item = dap_chain_datum_tx_item_out_cond_create_srv_stake(l_srv_uid, l_value, l_signing_addr,
                                                                                                             &l_signer_node_addr, NULL, uint256_0);
                l_item = (const uint8_t*) l_out_cond_item;
                // Save value for using in In item
                if(l_item) {
                    SUM_256_256(l_value_need, l_value, &l_value_need);
                } else {
                    char *l_err_str = dap_strdup_printf("Unable to create conditional out for transaction "
                                                        "can of type %s described in item %zu.", l_subtype_str, i);
                    json_object *l_jobj_err = json_object_new_string(l_err_str);
                    DAP_DELETE(l_err_str);
                    json_object_array_add(l_jobj_errors, l_jobj_err);
                }
                }
            }
                break;
            case DAP_CHAIN_TX_OUT_COND_SUBTYPE_FEE: {
                uint256_t l_value = { };
                s_json_get_uint256(l_json_item_obj, "value", &l_value);
                if(!IS_ZERO_256(l_value)) {
                    dap_chain_tx_out_cond_t *l_out_cond_item = dap_chain_datum_tx_item_out_cond_create_fee(l_value);
                    l_item = (const uint8_t*) l_out_cond_item;
                    // Save value for using in In item
                    if(l_item) {
                        SUM_256_256(l_value_need_fee, l_value, &l_value_need_fee);
                    } else {
                        char *l_str_err = dap_strdup_printf("Unable to create conditional out for transaction "
                                                            "can of type %s described in item %zu.", l_subtype_str, i);
                        json_object *l_jobj_err = json_object_new_string(l_str_err);
                        json_object_array_add(l_jobj_errors, l_jobj_err);
                        DAP_DELETE(l_str_err);
                    }
                }
                else
                    log_it(L_ERROR, "Json TX: zero value in OUT_COND_SUBTYPE_FEE");
            }
                break;
            case DAP_CHAIN_TX_OUT_COND_SUBTYPE_UNDEFINED:
                log_it(L_WARNING, "Undefined subtype: '%s' of 'out_cond' item %zu ", l_subtype_str, i);
                char *l_str_err = dap_strdup_printf("Specified unknown sub type %s of conditional out on item %zu.",
                                                    l_subtype_str, i);
                json_object *l_jobj_err = json_object_new_string(l_str_err);
                DAP_DELETE(l_str_err);
                json_object_array_add(l_jobj_errors, l_jobj_err);
                break;
            }
        }

            break;
        case TX_ITEM_TYPE_SIG:{
            // Save item obj for sign
            l_sign_list = dap_list_append(l_sign_list,l_json_item_obj);
        }
            break;
        case TX_ITEM_TYPE_RECEIPT: {
            dap_chain_net_srv_uid_t l_srv_uid;
            if(!s_json_get_srv_uid(l_json_item_obj, "service_id", "service", &l_srv_uid.uint64)) {
                log_it(L_ERROR, "Json TX: bad service_id in TYPE_RECEIPT");
                break;
            }
            dap_chain_net_srv_price_unit_uid_t l_price_unit;
            if(!s_json_get_unit(l_json_item_obj, "price_unit", &l_price_unit)) {
                log_it(L_ERROR, "Json TX: bad price_unit in TYPE_RECEIPT");
                break;
            }
            int64_t l_units;
            if(!s_json_get_int64(l_json_item_obj, "units", &l_units)) {
                log_it(L_ERROR, "Json TX: bad units in TYPE_RECEIPT");
                break;
            }
            uint256_t l_value = { };
            if(!s_json_get_uint256(l_json_item_obj, "value", &l_value) || IS_ZERO_256(l_value)) {
                log_it(L_ERROR, "Json TX: bad value in TYPE_RECEIPT");
                break;
            }
            const char *l_params_str = s_json_get_text(l_json_item_obj, "params");
            size_t l_params_size = dap_strlen(l_params_str);
            dap_chain_datum_tx_receipt_t *l_receipt = dap_chain_datum_tx_receipt_create(l_srv_uid, l_price_unit, l_units, l_value, l_params_str, l_params_size);
            l_item = (const uint8_t*) l_receipt;
            if (!l_item) {
                char *l_str_err = dap_strdup_printf("Unable to create receipt out for transaction "
                                                    "described by item %zu.", i);
                json_object *l_jobj_err = json_object_new_string(l_str_err);
                DAP_DELETE(l_str_err);
                json_object_array_add(l_jobj_errors, l_jobj_err);
            }
        }
            break;
        case TX_ITEM_TYPE_TSD: {
            int64_t l_tsd_type;
            if(!s_json_get_int64(l_json_item_obj, "type_tsd", &l_tsd_type)) {
                log_it(L_ERROR, "Json TX: bad type_tsd in TYPE_TSD");
                break;
            }
            const char *l_tsd_data = s_json_get_text(l_json_item_obj, "data");
            if (!l_tsd_data) {
                log_it(L_ERROR, "Json TX: bad data in TYPE_TSD");
                break;
            }
            size_t l_data_size = dap_strlen(l_tsd_data);
            dap_chain_tx_tsd_t *l_tsd = dap_chain_datum_tx_item_tsd_create((void*)l_tsd_data, (int)l_tsd_type, l_data_size);
            l_tsd_list = dap_list_append(l_tsd_list, l_tsd);
        }
            break;
            //case TX_ITEM_TYPE_PKEY:
                //break;
            //case TX_ITEM_TYPE_IN_EMS:
                //break;
            //case TX_ITEM_TYPE_IN_EMS_EXT:
                //break;
        }
        // Add item to transaction
        if(l_item) {
            dap_chain_datum_tx_add_item(&l_tx, (const uint8_t*) l_item);
            l_items_ready++;
            DAP_DELETE(l_item);
        }
    }
    
    dap_list_t *l_list;
    // Add In items
    l_list = l_in_list;
    while(l_list) {
        struct json_object *l_json_item_obj = (struct json_object*) l_list->data;
        // Read prev_hash and out_prev_idx
        const char *l_prev_hash_str = s_json_get_text(l_json_item_obj, "prev_hash");
        int64_t l_out_prev_idx;
        bool l_is_out_prev_idx = s_json_get_int64(l_json_item_obj, "out_prev_idx", &l_out_prev_idx);
        // If prev_hash and out_prev_idx were read
        if(l_prev_hash_str && l_is_out_prev_idx) {
            dap_chain_hash_fast_t l_tx_prev_hash;
            if(!dap_chain_hash_fast_from_str(l_prev_hash_str, &l_tx_prev_hash)) {
                // Create IN item
                dap_chain_tx_in_t *l_in_item = dap_chain_datum_tx_item_in_create(&l_tx_prev_hash, (uint32_t) l_out_prev_idx);
                if (!l_in_item) {
                    json_object *l_jobj_err = json_object_new_string("Unable to create in for transaction.");
                    json_object_array_add(l_jobj_errors, l_jobj_err);
                }
            } else {
                log_it(L_WARNING, "Invalid 'in' item, bad prev_hash %s", l_prev_hash_str);
                char *l_str_err = dap_strdup_printf("Unable to create in for transaction. Invalid 'in' item, "
                                                    "bad prev_hash %s", l_prev_hash_str);
                json_object *l_jobj_err = json_object_new_string(l_str_err);
                json_object_array_add(l_jobj_errors, l_jobj_err);
                // Go to the next item
                l_list = dap_list_next(l_list);
                continue;
            }
        }
        // Read addr_from
        else {
            const char *l_json_item_addr_str = s_json_get_text(l_json_item_obj, "addr_from");
            const char *l_json_item_token = s_json_get_text(l_json_item_obj, "token");
            l_main_token = l_json_item_token;
            dap_chain_addr_t *l_addr_from = NULL;
            if(l_json_item_addr_str) {
                l_addr_from = dap_chain_addr_from_str(l_json_item_addr_str);
                if (!l_addr_from) {
                    log_it(L_WARNING, "Invalid element 'in', unable to convert string representation of addr_from: '%s' "
                                      "to binary.", l_json_item_addr_str);
                    char *l_str_err = dap_strdup_printf("Invalid element 'to', unable to convert string representation "
                                                        "of addr_from: '%s' to binary.", l_json_item_addr_str);
                    json_object *l_jobj_err = json_object_new_string(l_str_err);
                    DAP_DELETE(l_str_err);
                    json_object_array_add(l_jobj_errors, l_jobj_err);
                    // Go to the next item
                    l_list = dap_list_next(l_list);
                    continue;
                }
            }
            else {
                log_it(L_WARNING, "Invalid 'in' item, incorrect addr_from: '%s'", l_json_item_addr_str ? l_json_item_addr_str : "[null]");
                char *l_str_err = dap_strdup_printf("Invalid 'in' item, incorrect addr_from: '%s'",
                                         l_json_item_addr_str ? l_json_item_addr_str : "[null]");
                json_object *l_jobj_err = json_object_new_string(l_str_err);
                DAP_DELETE(l_str_err);
                json_object_array_add(l_jobj_errors, l_jobj_err);
                // Go to the next item
                l_list = dap_list_next(l_list);
                continue;
            }
            if(!l_json_item_token) {
                log_it(L_WARNING, "Invalid 'in' item, not found token name");
                json_object *l_jobj_err = json_object_new_string("Invalid 'in' item, not found token name");
                json_object_array_add(l_jobj_errors, l_jobj_err);
                // Go to the next item
                l_list = dap_list_next(l_list);
                continue;
            }
            if(IS_ZERO_256(l_value_need)) {
                log_it(L_WARNING, "Invalid 'in' item, not found value in out items");
                json_object *l_jobj_err = json_object_new_string("Invalid 'in' item, not found value in out items");
                json_object_array_add(l_jobj_errors, l_jobj_err);
                // Go to the next item
                l_list = dap_list_next(l_list);
                continue;
            }
            if(l_addr_from)
            {
                // find the transactions from which to take away coins
                dap_list_t *l_list_used_out = NULL;
                dap_list_t *l_list_used_out_fee = NULL;
                uint256_t l_value_transfer = { }; // how many coins to transfer
                uint256_t l_value_transfer_fee = { }; // how many coins to transfer
                //SUM_256_256(a_value, a_value_fee, &l_value_need);
                uint256_t l_value_need_check = {};
                if (!dap_strcmp(l_native_token, l_main_token)) {
                    SUM_256_256(l_value_need_check, l_value_need, &l_value_need_check);
                    SUM_256_256(l_value_need_check, l_value_need_fee, &l_value_need_check);
                    l_list_used_out = dap_ledger_get_list_tx_outs_with_val(l_net->pub.ledger, l_json_item_token,
                                                                                             l_addr_from, l_value_need_check, &l_value_transfer);
                    if(!l_list_used_out) {
                        log_it(L_WARNING, "Not enough funds in previous tx to transfer");
                        json_object *l_jobj_err = json_object_new_string("Can't create in transaction. Not enough funds in previous tx "
                                                            "to transfer");
                        json_object_array_add(l_jobj_errors, l_jobj_err);
                        // Go to the next item
                        l_list = dap_list_next(l_list);
                        continue;
                    }
                } else {
                    //CHECK value need
                    l_list_used_out = dap_ledger_get_list_tx_outs_with_val(l_net->pub.ledger, l_json_item_token,
                                                                                             l_addr_from, l_value_need, &l_value_transfer);
                    if(!l_list_used_out) {
                        log_it(L_WARNING, "Not enough funds in previous tx to transfer");
                        json_object *l_jobj_err = json_object_new_string("Can't create in transaction. Not enough funds "
                                                                         "in previous tx to transfer");
                        json_object_array_add(l_jobj_errors, l_jobj_err);
                        // Go to the next item
                        l_list = dap_list_next(l_list);
                        continue;
                    }
                    //CHECK value fee
                    l_list_used_out_fee = dap_ledger_get_list_tx_outs_with_val(l_net->pub.ledger, l_native_token,
                                                                                     l_addr_from, l_value_need_fee, &l_value_transfer_fee);
                    if(!l_list_used_out_fee) {
                        log_it(L_WARNING, "Not enough funds in previous tx to transfer");
                        json_object *l_jobj_err = json_object_new_string("Can't create in transaction. Not enough funds "
                                                                         "in previous tx to transfer");
                        json_object_array_add(l_jobj_errors, l_jobj_err);
                        // Go to the next item
                        l_list = dap_list_next(l_list);
                        continue;
                    }
                }
                // add 'in' items
                uint256_t l_value_got = dap_chain_datum_tx_add_in_item_list(&l_tx, l_list_used_out);
                assert(EQUAL_256(l_value_got, l_value_transfer));
                if (l_list_used_out_fee) {
                    uint256_t l_value_got_fee = dap_chain_datum_tx_add_in_item_list(&l_tx, l_list_used_out_fee);
                    assert(EQUAL_256(l_value_got_fee, l_value_transfer_fee));
                    dap_list_free_full(l_list_used_out_fee, free);
                    // add 'out' item for coin fee back
                    uint256_t  l_value_back;
                    SUBTRACT_256_256(l_value_got_fee, l_value_need_fee, &l_value_back);
                    if (!IS_ZERO_256(l_value_back)) {
                        dap_chain_datum_tx_add_out_ext_item(&l_tx, l_addr_from, l_value_back, l_native_token);
                    }
                } else {
                    SUM_256_256(l_value_need, l_value_need_fee, &l_value_need);
                }
                dap_list_free_full(l_list_used_out, free);
                if(!IS_ZERO_256(l_value_got)) {
                    l_items_ready++;

                    // add 'out' item for coin back
                    uint256_t l_value_back;
                    SUBTRACT_256_256(l_value_got, l_value_need, &l_value_back);
                    if(!IS_ZERO_256(l_value_back)) {
                        dap_chain_datum_tx_add_out_item(&l_tx, l_addr_from, l_value_back);
                    }
                }
            }
        }
        // Go to the next 'in' item
        l_list = dap_list_next(l_list);
    }
    dap_list_free(l_in_list);


    
    // Add TSD section
    l_list = l_tsd_list;
    while(l_list) {
        dap_chain_datum_tx_add_item(&l_tx, l_list->data);
        l_items_ready++;
        l_list = dap_list_next(l_list);
    }
    dap_list_free(l_tsd_list);


    // Add signs
    l_list = l_sign_list;
    while(l_list) {

        struct json_object *l_json_item_obj = (struct json_object*) l_list->data;

        dap_enc_key_t * l_enc_key  = NULL;
        
        //get wallet or cert
        dap_chain_wallet_t *l_wallet = s_json_get_wallet(l_json_item_obj, "wallet");
        const dap_cert_t *l_cert = s_json_get_cert(l_json_item_obj, "cert");

        //wallet goes first
        if (l_wallet) {
            l_enc_key = dap_chain_wallet_get_key(l_wallet, 0);

        } else if (l_cert && l_cert->enc_key) {
            l_enc_key = l_cert->enc_key; 
        }
        else{
            json_object *l_jobj_err = json_object_new_string("Can't create sign for transactions.");
            json_object_array_add(l_jobj_errors, l_jobj_err);
            log_it(L_ERROR, "Json TX: Item sign has no wallet or cert of they are invalid ");
            l_list = dap_list_next(l_list);
            continue;
        }

        if(l_enc_key && dap_chain_datum_tx_add_sign_item(&l_tx, l_enc_key) > 0) {
            l_items_ready++;
        } else {
            log_it(L_ERROR, "Json TX: Item sign has invalid enc_key.");
            l_list = dap_list_next(l_list);
            continue;
        }

        if (l_wallet) {
            dap_chain_wallet_close(l_wallet);  
            dap_enc_key_delete(l_enc_key);
        }  

    
        l_list = dap_list_next(l_list);
    }

    dap_list_free(l_sign_list);
    json_object_put(l_json);

    json_object *l_jobj_ret = json_object_new_object();

    if(l_items_ready<l_items_count) {
        json_object *l_tx_create = json_object_new_boolean(false);
        json_object *l_jobj_valid_items = json_object_new_uint64(l_items_ready);
        json_object *l_jobj_total_items = json_object_new_uint64(l_items_count);
        json_object_object_add(l_jobj_ret, "tx_create", l_tx_create);
        json_object_object_add(l_jobj_ret, "valid_items", l_jobj_valid_items);
        json_object_object_add(l_jobj_ret, "total_items", l_jobj_total_items);
        json_object_object_add(l_jobj_ret, "errors", l_jobj_errors);
        json_object_array_add(*a_json_arr_reply, l_jobj_ret);
        DAP_DELETE(l_tx);
        return DAP_CHAIN_NODE_CLI_COM_TX_CREATE_JSON_INVALID_ITEMS;
    }
    json_object_put(l_jobj_errors);

    // Pack transaction into the datum
    dap_chain_datum_t *l_datum_tx = dap_chain_datum_create(DAP_CHAIN_DATUM_TX, l_tx, dap_chain_datum_tx_get_size(l_tx));
    size_t l_datum_tx_size = dap_chain_datum_size(l_datum_tx);
    DAP_DELETE(l_tx);

    // Add transaction to mempool
    char *l_gdb_group_mempool_base_tx = dap_chain_net_get_gdb_group_mempool_new(l_chain);// get group name for mempool
    char *l_tx_hash_str = dap_get_data_hash_str(l_datum_tx->data, l_datum_tx->header.data_size).s;
    bool l_placed = !dap_global_db_set(l_gdb_group_mempool_base_tx, l_tx_hash_str, l_datum_tx, l_datum_tx_size, false, NULL, NULL);

    DAP_DEL_Z(l_datum_tx);
    DAP_DELETE(l_gdb_group_mempool_base_tx);
    if(!l_placed) {
        dap_json_rpc_error_add(*a_json_arr_reply, DAP_CHAIN_NODE_CLI_COM_TX_CREATE_JSON_CAN_NOT_ADD_TRANSACTION_TO_MEMPOOL,
                               "Can't add transaction to mempool");
        return DAP_CHAIN_NODE_CLI_COM_TX_CREATE_JSON_CAN_NOT_ADD_TRANSACTION_TO_MEMPOOL;
    }
    // Completed successfully
    json_object *l_jobj_tx_create = json_object_new_boolean(true);
    json_object *l_jobj_hash = json_object_new_string(l_tx_hash_str);
    json_object *l_jobj_total_items = json_object_new_uint64(l_items_ready);
    json_object_object_add(l_jobj_ret, "tx_create", l_jobj_tx_create);
    json_object_object_add(l_jobj_ret, "hash", l_jobj_hash);
    json_object_object_add(l_jobj_ret, "total_items", l_jobj_total_items);
    json_object_array_add(*a_json_arr_reply, l_jobj_ret);
    return DAP_CHAIN_NODE_CLI_COM_TX_CREATE_JSON_OK;
}

/**
 * @brief Create transaction
 * com_tx_create command
 * @param argc
 * @param argv
 * @param arg_func
 * @param str_reply
 * @return int
 */
int com_tx_create(int a_argc, char **a_argv, void **a_json_arr_reply)
{
    int arg_index = 1;
//    int cmd_num = 1;
//    const char *value_str = NULL;
    const char *addr_base58_to = NULL;
    const char *str_tmp = NULL;
    const char * l_from_wallet_name = NULL;
    const char * l_wallet_fee_name = NULL;
    const char * l_token_ticker = NULL;
    const char * l_net_name = NULL;
    const char * l_chain_name = NULL;
    const char * l_emission_chain_name = NULL;
    const char * l_tx_num_str = NULL;
    const char *l_emission_hash_str = NULL;
    const char *l_cert_str = NULL;
    dap_cert_t *l_cert = NULL;
    dap_enc_key_t *l_priv_key = NULL;
    dap_chain_hash_fast_t l_emission_hash = {};
    size_t l_tx_num = 0;
    dap_chain_wallet_t * l_wallet_fee = NULL;

    const char * l_hash_out_type = NULL;
    dap_cli_server_cmd_find_option_val(a_argv, arg_index, a_argc, "-H", &l_hash_out_type);
    if(!l_hash_out_type)
        l_hash_out_type = "hex";
    if(dap_strcmp(l_hash_out_type,"hex") && dap_strcmp(l_hash_out_type,"base58")) {
        dap_json_rpc_error_add(*a_json_arr_reply, DAP_CHAIN_NODE_CLI_COM_TX_CREATE_HASH_INVALID, "Invalid parameter -H, valid values: -H <hex | base58>");
        return DAP_CHAIN_NODE_CLI_COM_TX_CREATE_HASH_INVALID;
    }

    dap_cli_server_cmd_find_option_val(a_argv, arg_index, a_argc, "-net", &l_net_name);
    dap_chain_net_t * l_net = dap_chain_net_by_name(l_net_name);
    if (l_net == NULL) {
        dap_json_rpc_error_add(*a_json_arr_reply, DAP_CHAIN_NODE_CLI_COM_TX_CREATE_NET_NOT_FOUND, "not found net by name '%s'", l_net_name);
        return DAP_CHAIN_NODE_CLI_COM_TX_CREATE_NET_NOT_FOUND;
    }

    uint256_t l_value = {};
    uint256_t l_value_fee = {};
    dap_chain_addr_t *l_addr_to = NULL;
    dap_cli_server_cmd_find_option_val(a_argv, arg_index, a_argc, "-from_wallet", &l_from_wallet_name);
    dap_cli_server_cmd_find_option_val(a_argv, arg_index, a_argc, "-wallet_fee", &l_wallet_fee_name);
    dap_cli_server_cmd_find_option_val(a_argv, arg_index, a_argc, "-from_emission", &l_emission_hash_str);
    dap_cli_server_cmd_find_option_val(a_argv, arg_index, a_argc, "-chain_emission", &l_emission_chain_name);
    dap_cli_server_cmd_find_option_val(a_argv, arg_index, a_argc, "-chain", &l_chain_name);
    dap_cli_server_cmd_find_option_val(a_argv, arg_index, a_argc, "-tx_num", &l_tx_num_str);
    dap_cli_server_cmd_find_option_val(a_argv, arg_index, a_argc, "-cert", &l_cert_str);

    if(l_tx_num_str)
        l_tx_num = strtoul(l_tx_num_str, NULL, 10);

    // Validator's fee
    if (dap_cli_server_cmd_find_option_val(a_argv, arg_index, a_argc, "-fee", &str_tmp)) {
        if (!str_tmp) {
            dap_json_rpc_error_add(*a_json_arr_reply, DAP_CHAIN_NODE_CLI_COM_TX_CREATE_REQUIRE_FEE, "tx_create requires parameter '-fee'");
            return DAP_CHAIN_NODE_CLI_COM_TX_CREATE_REQUIRE_FEE;
        }
        l_value_fee = dap_chain_balance_scan(str_tmp);
    }
    if (IS_ZERO_256(l_value_fee) && (!l_emission_hash_str || (str_tmp && strcmp(str_tmp, "0")))) {
        dap_json_rpc_error_add(*a_json_arr_reply, DAP_CHAIN_NODE_CLI_COM_TX_CREATE_REQUIRE_FEE_IS_UINT256, "tx_create requires parameter '-fee' to be valid uint256");
        return DAP_CHAIN_NODE_CLI_COM_TX_CREATE_REQUIRE_FEE_IS_UINT256;
    }

    if((!l_from_wallet_name && !l_emission_hash_str)||(l_from_wallet_name && l_emission_hash_str)) {
        dap_json_rpc_error_add(*a_json_arr_reply, DAP_CHAIN_NODE_CLI_COM_TX_CREATE_REQUIRE_PARAMETER_FROM_WALLET_OR_FROM_EMISSION, "tx_create requires one of parameters '-from_wallet' or '-from_emission'");
        return DAP_CHAIN_NODE_CLI_COM_TX_CREATE_REQUIRE_PARAMETER_FROM_WALLET_OR_FROM_EMISSION;
    }

    const char *c_wallets_path = dap_chain_wallet_get_path(g_config);

    dap_chain_t *l_emission_chain = NULL;
    if (l_emission_hash_str) {
        if (dap_chain_hash_fast_from_str(l_emission_hash_str, &l_emission_hash)) {
            dap_json_rpc_error_add(*a_json_arr_reply, DAP_CHAIN_NODE_CLI_COM_TX_CREATE_REQUIRE_PARAMETER_FROM_EMISSION,
                                   "tx_create requires parameter '-from_emission' "
                                   "to be valid string containing hash in hex or base58 format");
            return DAP_CHAIN_NODE_CLI_COM_TX_CREATE_REQUIRE_PARAMETER_FROM_EMISSION;
        }
        if (l_emission_chain_name) {
            l_emission_chain = dap_chain_net_get_chain_by_name(l_net, l_emission_chain_name);
        } else {
            l_emission_chain = dap_chain_net_get_default_chain_by_chain_type(l_net,CHAIN_TYPE_EMISSION);
        }
        if (!l_emission_chain) {
            dap_json_rpc_error_add(*a_json_arr_reply, DAP_CHAIN_NODE_CLI_COM_TX_CREATE_REQUIRE_PARAMETER_FROM_CHAIN_EMISSION,
                                   "tx_create requires parameter '-chain_emission' "
                                   "to be a valid chain name or set default datum type in chain configuration file");
            return DAP_CHAIN_NODE_CLI_COM_TX_CREATE_REQUIRE_PARAMETER_FROM_CHAIN_EMISSION;
        }

        if (l_wallet_fee_name){
            l_wallet_fee = dap_chain_wallet_open(l_wallet_fee_name, c_wallets_path, NULL);
            if (!l_wallet_fee) {
                dap_json_rpc_error_add(*a_json_arr_reply, DAP_CHAIN_NODE_CLI_COM_TX_CREATE_REQUIRE_PARAMETER_WALLET_FEE,
                                       "Wallet %s does not exist", l_wallet_fee_name);
                return DAP_CHAIN_NODE_CLI_COM_TX_CREATE_REQUIRE_PARAMETER_WALLET_FEE;
            }
            l_priv_key = dap_chain_wallet_get_key(l_wallet_fee, 0);
        } else if (l_cert_str) {
            l_cert = dap_cert_find_by_name(l_cert_str);
            if (!l_cert) {
                dap_json_rpc_error_add(*a_json_arr_reply, DAP_CHAIN_NODE_CLI_COM_TX_CREATE_CERT_IS_INVALID, "Certificate %s is invalid", l_cert_str);
                return DAP_CHAIN_NODE_CLI_COM_TX_CREATE_CERT_IS_INVALID;
            }
            l_priv_key = l_cert->enc_key;
        } else {
            dap_json_rpc_error_add(*a_json_arr_reply, DAP_CHAIN_NODE_CLI_COM_TX_CREATE_REQUIRE_PARAMETER_CERT_OR_WALLET_FEE,
                                              "tx_create requires parameter '-cert' or '-wallet_fee' for create base tx for emission");
            return DAP_CHAIN_NODE_CLI_COM_TX_CREATE_REQUIRE_PARAMETER_CERT_OR_WALLET_FEE;
        }
    } else {
        dap_cli_server_cmd_find_option_val(a_argv, arg_index, a_argc, "-token", &l_token_ticker);
        if (!l_token_ticker) {
            dap_json_rpc_error_add(*a_json_arr_reply, DAP_CHAIN_NODE_CLI_COM_TX_CREATE_REQUIRE_TOKEN, "tx_create requires parameter '-token'");
            return DAP_CHAIN_NODE_CLI_COM_TX_CREATE_REQUIRE_TOKEN;
        }
        if (!dap_ledger_token_ticker_check(l_net->pub.ledger, l_token_ticker)) {
            dap_json_rpc_error_add(*a_json_arr_reply, DAP_CHAIN_NODE_CLI_COM_TX_CREATE_TOKEN_NOT_DECLARATED_IN_NET,
                                   "Ticker '%s' is not declared on network '%s'.", l_token_ticker, l_net_name);
            return DAP_CHAIN_NODE_CLI_COM_TX_CREATE_TOKEN_NOT_DECLARATED_IN_NET;
        }
        dap_cli_server_cmd_find_option_val(a_argv, arg_index, a_argc, "-to_addr", &addr_base58_to);
        if (!addr_base58_to) {
            dap_json_rpc_error_add(*a_json_arr_reply, DAP_CHAIN_NODE_CLI_COM_TX_CREATE_REQUIRE_PARAMETER_TO_ADDR, "tx_create requires parameter '-to_addr'");
            return DAP_CHAIN_NODE_CLI_COM_TX_CREATE_REQUIRE_PARAMETER_TO_ADDR;
        }
        l_addr_to = dap_chain_addr_from_str(addr_base58_to);
        if(!l_addr_to) {
            dap_json_rpc_error_add(*a_json_arr_reply, DAP_CHAIN_NODE_CLI_COM_TX_CREATE_DESTINATION_ADDRESS_INVALID, "destination address is invalid");
            return DAP_CHAIN_NODE_CLI_COM_TX_CREATE_DESTINATION_ADDRESS_INVALID;
        }
        if (dap_cli_server_cmd_find_option_val(a_argv, arg_index, a_argc, "-value", &str_tmp))
            l_value = dap_chain_balance_scan(str_tmp);
        if (IS_ZERO_256(l_value)) {
            dap_json_rpc_error_add(*a_json_arr_reply, DAP_CHAIN_NODE_CLI_COM_TX_CREATE_REQUIRE_PARAMETER_VALUE_OR_INVALID_FORMAT_VALUE, "tx_create requires parameter '-value' to be valid uint256 value");
            return DAP_CHAIN_NODE_CLI_COM_TX_CREATE_REQUIRE_PARAMETER_VALUE_OR_INVALID_FORMAT_VALUE;
        }
    }

    dap_chain_t *l_chain = NULL;
    if (l_chain_name) {
        l_chain = dap_chain_net_get_chain_by_name(l_net, l_chain_name);
    } else {
        l_chain = dap_chain_net_get_default_chain_by_chain_type(l_net,CHAIN_TYPE_TX);
    }

    if(!l_chain) {
        dap_json_rpc_error_add(*a_json_arr_reply, DAP_CHAIN_NODE_CLI_COM_TX_CREATE_NOT_FOUND_CHAIN,
                               "not found chain name '%s', try use parameter '-chain' or set default datum type in chain configuration file",
                l_chain_name);
        return DAP_CHAIN_NODE_CLI_COM_TX_CREATE_NOT_FOUND_CHAIN;
    }

    int l_ret = DAP_CHAIN_NODE_CLI_COM_TX_CREATE_OK;
    if (l_emission_hash_str) {
        char *l_tx_hash_str = NULL;
        if (!l_priv_key) {
            dap_json_rpc_error_add(*a_json_arr_reply, DAP_CHAIN_NODE_CLI_COM_TX_CREATE_NO_PRIVATE_KEY_DEFINED, "No private key defined for creating the underlying "
                                                   "transaction no '-wallet_fee' or '-cert' parameter specified.");
            l_ret = DAP_CHAIN_NODE_CLI_COM_TX_CREATE_NO_PRIVATE_KEY_DEFINED;
        }
        l_tx_hash_str = dap_chain_mempool_base_tx_create(l_chain, &l_emission_hash, l_emission_chain->id,
                                                         uint256_0, NULL, NULL, // Get this params from emission itself
                                                         l_priv_key, l_hash_out_type, l_value_fee);
        json_object *l_jobj_emission = json_object_new_object();
        json_object *l_jobj_emi_status = NULL;
        json_object *l_jobj_emi_hash = NULL;
        if (l_tx_hash_str) {
            l_jobj_emi_status = json_object_new_string("Ok");
            l_jobj_emi_hash = json_object_new_string(l_tx_hash_str);
            DAP_DELETE(l_tx_hash_str);
            json_object_object_add(l_jobj_emission, "emission", l_jobj_emi_status);
            json_object_object_add(l_jobj_emission, "hash", l_jobj_emi_hash);
        } else {
            l_jobj_emi_status = json_object_new_string("False");
            json_object_object_add(l_jobj_emission, "emission", l_jobj_emi_status);
            json_object *l_jobj_msg = json_object_new_string("Can't place TX datum in mempool, examine log files\n");
            json_object_object_add(l_jobj_emission, "message", l_jobj_msg);
            l_ret = DAP_CHAIN_NODE_CLI_COM_TX_CREATE_CAN_NOT_ADD_DATUM_IN_MEMPOOL;
        }
        json_object_array_add(*a_json_arr_reply, l_jobj_emission);
        DAP_DELETE(l_addr_to);
        if (l_wallet_fee) {
            dap_chain_wallet_close(l_wallet_fee);
            dap_enc_key_delete(l_priv_key);
        }
        return l_ret;        
    }

    dap_chain_wallet_t * l_wallet = dap_chain_wallet_open(l_from_wallet_name, c_wallets_path, NULL);
    json_object *l_jobj_result = json_object_new_object();

    if(!l_wallet) {
        dap_json_rpc_error_add(*a_json_arr_reply, DAP_CHAIN_NODE_CLI_COM_TX_CREATE_WALLET_DOES_NOT_EXIST,
                               "wallet %s does not exist", l_from_wallet_name);
        return DAP_CHAIN_NODE_CLI_COM_TX_CREATE_WALLET_DOES_NOT_EXIST;
    } else {
        const char *l_wallet_check_str = dap_chain_wallet_check_sign(l_wallet);
        if (dap_strcmp(l_wallet_check_str, "") != 0) {
            json_object *l_obj_wgn_str = json_object_new_string(l_wallet_check_str);
            json_object_object_add(l_jobj_result, "warning", l_obj_wgn_str);
        }
    }
    const dap_chain_addr_t *addr_from = (const dap_chain_addr_t *) dap_chain_wallet_get_addr(l_wallet, l_net->pub.id);

    if(!addr_from) {
        DAP_DELETE(l_addr_to);
        dap_chain_wallet_close(l_wallet);
        dap_enc_key_delete(l_priv_key);
        dap_json_rpc_error_add(*a_json_arr_reply, DAP_CHAIN_NODE_CLI_COM_TX_CREATE_SOURCE_ADDRESS_INVALID, "source address is invalid");
        json_object_put(l_jobj_result);
        return DAP_CHAIN_NODE_CLI_COM_TX_CREATE_SOURCE_ADDRESS_INVALID;
    }

    if (addr_from && dap_chain_addr_compare(l_addr_to, addr_from)) {
        DAP_DELETE(l_addr_to);
        dap_chain_wallet_close(l_wallet);
        dap_enc_key_delete(l_priv_key);
        dap_json_rpc_error_add(*a_json_arr_reply, DAP_CHAIN_NODE_CLI_COM_TX_CREATE_EQ_SOURCE_DESTINATION_ADDRESS, "The transaction cannot be directed to the same address as the source.");
        json_object_put(l_jobj_result);
        return DAP_CHAIN_NODE_CLI_COM_TX_CREATE_EQ_SOURCE_DESTINATION_ADDRESS;
    }

    if (l_addr_to->net_id.uint64 != l_net->pub.id.uint64 && !dap_chain_addr_is_blank(l_addr_to)) {
        bool l_found = false;
        int i;
        for (i = 0; i < l_net->pub.bridged_networks_count; ++i) {
            if (l_net->pub.bridged_networks[i].uint64 == l_addr_to->net_id.uint64) {
                l_found = true;
                break;
            }
        }
        if (!l_found) {
            dap_string_t *l_allowed_list = dap_string_new("");
            dap_string_append_printf(l_allowed_list, "0x%016"DAP_UINT64_FORMAT_X, l_net->pub.id.uint64);
            for (i = 0; i < l_net->pub.bridged_networks_count; ++i)
                dap_string_append_printf(l_allowed_list, ", 0x%016"DAP_UINT64_FORMAT_X, l_net->pub.bridged_networks[i].uint64);
            dap_json_rpc_error_add(*a_json_arr_reply, DAP_CHAIN_NODE_CLI_COM_TX_CREATE_DESTINATION_NETWORK_IS_UNREACHEBLE,
                                   "Destination network ID=0x%"DAP_UINT64_FORMAT_x
                                   " is unreachable. List of available network IDs:\n%s"
                                   " Please, change network name or wallet address",
                                   l_addr_to->net_id.uint64, l_allowed_list->str);
            dap_string_free(l_allowed_list, true);
            json_object_put(l_jobj_result);
            return DAP_CHAIN_NODE_CLI_COM_TX_CREATE_DESTINATION_NETWORK_IS_UNREACHEBLE;
        }
    }

    json_object *l_jobj_transfer_status = NULL;
    json_object *l_jobj_tx_hash = NULL;

    l_priv_key = dap_chain_wallet_get_key(l_wallet, 0);
    if(l_tx_num){
        l_ret = dap_chain_mempool_tx_create_massive(l_chain, l_priv_key, addr_from,
                                                  l_addr_to, l_token_ticker, l_value, l_value_fee, l_tx_num);
        l_jobj_transfer_status = json_object_new_string((l_ret == 0) ? "Ok" : (l_ret == -2) ? "False, not enough funds for transfer" : "False");
        json_object_object_add(l_jobj_result, "transfer", l_jobj_transfer_status);
    } else {
        char *l_tx_hash_str = dap_chain_mempool_tx_create(l_chain, l_priv_key, addr_from, l_addr_to,
                                                                  l_token_ticker, l_value, l_value_fee, l_hash_out_type);
        if (l_tx_hash_str) {
            l_jobj_transfer_status = json_object_new_string("Ok");
            l_jobj_tx_hash = json_object_new_string(l_tx_hash_str);
            json_object_object_add(l_jobj_result, "transfer", l_jobj_transfer_status);
            json_object_object_add(l_jobj_result, "hash", l_jobj_tx_hash);
            DAP_DELETE(l_tx_hash_str);
        } else {
            l_jobj_transfer_status = json_object_new_string("False");
            json_object_object_add(l_jobj_result, "transfer", l_jobj_transfer_status);
            l_ret = DAP_CHAIN_NODE_CLI_COM_TX_CREATE_CAN_NOT_CREATE_TRANSACTION;
        }
    }
    json_object_array_add(*a_json_arr_reply, l_jobj_result);

    DAP_DELETE(l_addr_to);
    dap_chain_wallet_close(l_wallet);
    dap_enc_key_delete(l_priv_key);
    return l_ret;
}


/**
 * @brief com_tx_verify
 * Verifing transaction
 * tx_verify command
 * @param argc
 * @param argv
 * @param arg_func
 * @param str_reply
 * @return int
 */
int com_tx_verify(int a_argc, char **a_argv, void **a_str_reply)
{
    json_object **a_json_arr_reply = (json_object **)a_str_reply;
    const char * l_tx_hash_str = NULL;
    dap_chain_net_t * l_net = NULL;
    dap_chain_t * l_chain = NULL;
    int l_arg_index = 1;

    dap_cli_server_cmd_find_option_val(a_argv, l_arg_index, a_argc, "-tx", &l_tx_hash_str);
    if(!l_tx_hash_str) {
        dap_json_rpc_error_add(*a_json_arr_reply, DAP_CHAIN_NODE_CLI_COM_TX_VERIFY_REQUIRE_PARAMETER_TX, "tx_verify requires parameter '-tx'");
        return DAP_CHAIN_NODE_CLI_COM_TX_VERIFY_REQUIRE_PARAMETER_TX;
    }
    dap_chain_node_cli_cmd_values_parse_net_chain_for_json(*a_json_arr_reply, &l_arg_index, a_argc, a_argv, &l_chain, &l_net,
                                                           CHAIN_TYPE_TX);
    if (!l_net || !l_chain) {
        return DAP_CHAIN_NODE_CLI_COM_TX_VERIFY_NET_CHAIN_UNDEFINED;
    }
    dap_hash_fast_t l_tx_hash;
    char *l_hex_str_from58 = NULL;
    if (dap_chain_hash_fast_from_hex_str(l_tx_hash_str, &l_tx_hash)) {
        l_hex_str_from58 = dap_enc_base58_to_hex_str_from_str(l_tx_hash_str);
        if (dap_chain_hash_fast_from_hex_str(l_hex_str_from58, &l_tx_hash)) {
            dap_json_rpc_error_add(*a_json_arr_reply, DAP_CHAIN_NODE_CLI_COM_TX_VERIFY_INVALID_TX_HASH, "Invalid tx hash format, need hex or base58");
            return DAP_CHAIN_NODE_CLI_COM_TX_VERIFY_INVALID_TX_HASH;
        }
    }
    size_t l_datum_size = 0;
    char *l_gdb_group = dap_chain_net_get_gdb_group_mempool_new(l_chain);
    dap_chain_datum_t *l_datum = (dap_chain_datum_t*)dap_global_db_get_sync(l_gdb_group, l_hex_str_from58 ? l_hex_str_from58 : l_tx_hash_str, &l_datum_size, NULL, NULL);
    DAP_DEL_Z(l_hex_str_from58);
    if (!l_datum) {
        dap_json_rpc_error_add(*a_json_arr_reply, DAP_CHAIN_NODE_CLI_COM_TX_VERIFY_SPECIFIED_TX_NOT_FOUND, "Specified tx not found");
        return DAP_CHAIN_NODE_CLI_COM_TX_VERIFY_SPECIFIED_TX_NOT_FOUND;
    }
    if (l_datum->header.type_id != DAP_CHAIN_DATUM_TX){
        char *l_str_err = dap_strdup_printf("Based on the specified hash, the type %s was found and not a transaction.",
                                            dap_chain_datum_type_id_to_str(l_datum->header.type_id));
        dap_json_rpc_error_add(*a_json_arr_reply, DAP_CHAIN_NODE_CLI_COM_TX_VERIFY_HASH_IS_NOT_TX_HASH, l_str_err);
        DAP_DELETE(l_str_err);
        return DAP_CHAIN_NODE_CLI_COM_TX_VERIFY_HASH_IS_NOT_TX_HASH;
    }
    dap_chain_datum_tx_t *l_tx = (dap_chain_datum_tx_t*)l_datum->data;
    int l_ret = dap_ledger_tx_add_check(l_net->pub.ledger, l_tx, l_datum->header.data_size, &l_tx_hash);
    json_object *l_obj_ret = json_object_new_object();
    json_object *l_obj_hash = json_object_new_string(l_tx_hash_str);
    json_object_object_add(l_obj_ret, "hash", l_obj_hash);
    json_object *l_jobj_verfiy = NULL;
    json_object *l_jobj_error = NULL;
    if (l_ret) {
        l_jobj_verfiy = json_object_new_boolean(false);
        l_jobj_error = json_object_new_object();
        json_object *l_jobj_err_str = json_object_new_string(dap_ledger_check_error_str(l_ret));
        json_object *l_jobj_err_code = json_object_new_int64(l_ret);
        json_object_object_add(l_jobj_error, "code", l_jobj_err_code);
        json_object_object_add(l_jobj_error, "message", l_jobj_err_str);
        json_object_object_add(l_obj_ret, "verify", l_jobj_verfiy);
        json_object_object_add(l_obj_ret, "error", l_jobj_error);
        json_object_array_add(*a_json_arr_reply, l_obj_ret);
        return DAP_CHAIN_NODE_CLI_COM_TX_VERIFY_TX_NOT_VERIFY;
    } else {
        l_jobj_verfiy = json_object_new_boolean(true);
        l_jobj_error = json_object_new_null();
        json_object_object_add(l_obj_ret, "verify", l_jobj_verfiy);
        json_object_object_add(l_obj_ret, "error", l_jobj_error);
        json_object_array_add(*a_json_arr_reply, l_obj_ret);
        return DAP_CHAIN_NODE_CLI_COM_TX_VERIFY_OK;
    }
}


/**
 * @brief com_tx_history
 * tx_history command
 * Transaction history for an address
 * @param a_argc
 * @param a_argv
 * @param a_str_reply
 * @return int
 */
int com_tx_history(int a_argc, char ** a_argv, void **a_str_reply)
{
    json_object **a_json_arr_reply = (json_object **)a_str_reply;
    int arg_index = 1;
    const char *l_addr_base58 = NULL;
    const char *l_wallet_name = NULL;
    const char *l_net_str = NULL;
    const char *l_chain_str = NULL;
    const char *l_tx_hash_str = NULL;
    const char *l_tx_srv_str = NULL;
    const char *l_tx_act_str = NULL;
    const char *l_limit_str = NULL;
    const char *l_offset_str = NULL;
    const char *l_head_str = NULL;

    dap_chain_t * l_chain = NULL;
    dap_chain_net_t * l_net = NULL;

    const char * l_hash_out_type = NULL;
    dap_cli_server_cmd_find_option_val(a_argv, arg_index, a_argc, "-H", &l_hash_out_type);
    if(!l_hash_out_type)
        l_hash_out_type = "hex";
    if(dap_strcmp(l_hash_out_type,"hex") && dap_strcmp(l_hash_out_type,"base58")) {
        dap_json_rpc_error_add(*a_json_arr_reply, DAP_CHAIN_NODE_CLI_COM_TX_HISTORY_PARAM_ERR,
                                "Invalid parameter -H, valid values: -H <hex | base58>");
        return DAP_CHAIN_NODE_CLI_COM_TX_HISTORY_PARAM_ERR;

    }

    dap_cli_server_cmd_find_option_val(a_argv, arg_index, a_argc, "-addr", &l_addr_base58);
    dap_cli_server_cmd_find_option_val(a_argv, arg_index, a_argc, "-w", &l_wallet_name);
    dap_cli_server_cmd_find_option_val(a_argv, arg_index, a_argc, "-net", &l_net_str);
    dap_cli_server_cmd_find_option_val(a_argv, arg_index, a_argc, "-chain", &l_chain_str);
    dap_cli_server_cmd_find_option_val(a_argv, arg_index, a_argc, "-tx", &l_tx_hash_str);
    dap_cli_server_cmd_find_option_val(a_argv, arg_index, a_argc, "-srv", &l_tx_srv_str);
    dap_cli_server_cmd_find_option_val(a_argv, arg_index, a_argc, "-act", &l_tx_act_str);
    
    dap_cli_server_cmd_find_option_val(a_argv, arg_index, a_argc, "-limit", &l_limit_str);
    dap_cli_server_cmd_find_option_val(a_argv, arg_index, a_argc, "-offset", &l_offset_str);
    bool l_head = dap_cli_server_cmd_find_option_val(a_argv, arg_index, a_argc, "-head", &l_head_str) ? true : false;
    size_t l_limit = l_limit_str ? strtoul(l_limit_str, NULL, 10) : 0;
    size_t l_offset = l_offset_str ? strtoul(l_offset_str, NULL, 10) : 0;

    //default is ALL/ANY
    dap_chain_tx_tag_action_type_t l_action = l_tx_act_str ? dap_ledger_tx_action_str_to_action_t(l_tx_act_str):
                                     DAP_CHAIN_TX_TAG_ACTION_ALL;                    

    bool l_brief = (dap_cli_server_cmd_check_option(a_argv, arg_index, a_argc, "-brief") != -1) ? true : false;

    bool l_is_tx_all = dap_cli_server_cmd_find_option_val(a_argv, arg_index, a_argc, "-all", NULL);
    bool l_is_tx_count = dap_cli_server_cmd_find_option_val(a_argv, arg_index, a_argc, "-count", NULL);

    if (!l_addr_base58 && !l_wallet_name && !l_tx_hash_str && !l_is_tx_all && !l_is_tx_count) {
        dap_json_rpc_error_add(*a_json_arr_reply, DAP_CHAIN_NODE_CLI_COM_TX_HISTORY_PARAM_ERR,
                                "tx_history requires parameter '-addr' or '-w' or '-tx'");
        return DAP_CHAIN_NODE_CLI_COM_TX_HISTORY_PARAM_ERR;
    }

    if (!l_net_str && !l_addr_base58&& !l_is_tx_all) {
        dap_json_rpc_error_add(*a_json_arr_reply, DAP_CHAIN_NODE_CLI_COM_TX_HISTORY_PARAM_ERR,
                                "tx_history requires parameter '-net' or '-addr'");
        return DAP_CHAIN_NODE_CLI_COM_TX_HISTORY_PARAM_ERR;
    }

    dap_chain_hash_fast_t l_tx_hash;
    if (l_tx_hash_str && dap_chain_hash_fast_from_str(l_tx_hash_str, &l_tx_hash) != 0) {
        
        dap_json_rpc_error_add(*a_json_arr_reply, DAP_CHAIN_NODE_CLI_COM_TX_HISTORY_HASH_REC_ERR, "tx hash not recognized");
        return DAP_CHAIN_NODE_CLI_COM_TX_HISTORY_HASH_REC_ERR;
    }
    
    // Select chain network
    if (!l_addr_base58 && l_net_str) {
        l_net = dap_chain_net_by_name(l_net_str);
        if (!l_net) { // Can't find such network
            dap_json_rpc_error_add(*a_json_arr_reply, DAP_CHAIN_NODE_CLI_COM_TX_HISTORY_NET_PARAM_ERR,
                                    "tx_history requires parameter '-net' to be valid chain network name");
            return DAP_CHAIN_NODE_CLI_COM_TX_HISTORY_NET_PARAM_ERR;
        }
    }
    // Get chain address
    dap_chain_addr_t *l_addr = NULL;
    if (l_addr_base58) {
        if (l_tx_hash_str) {
            dap_json_rpc_error_add(*a_json_arr_reply, DAP_CHAIN_NODE_CLI_COM_TX_HISTORY_INCOMPATIBLE_PARAMS_ERR,
                                                        "Incompatible params '-addr' & '-tx'");
            return DAP_CHAIN_NODE_CLI_COM_TX_HISTORY_INCOMPATIBLE_PARAMS_ERR;
        }
        l_addr = dap_chain_addr_from_str(l_addr_base58);
        if (!l_addr) {
            dap_json_rpc_error_add(*a_json_arr_reply, DAP_CHAIN_NODE_CLI_COM_TX_HISTORY_WALLET_ADDR_ERR,
                                                        "Wallet address not recognized");
            return DAP_CHAIN_NODE_CLI_COM_TX_HISTORY_WALLET_ADDR_ERR;
        }
        if (l_net) {
            if (l_net->pub.id.uint64 != l_addr->net_id.uint64) {
                dap_json_rpc_error_add(*a_json_arr_reply, DAP_CHAIN_NODE_CLI_COM_TX_HISTORY_ID_NET_ADDR_DIF_ERR,
                                        "Network ID with '-net' param and network ID with '-addr' param are different");
                DAP_DELETE(l_addr);
                return DAP_CHAIN_NODE_CLI_COM_TX_HISTORY_ID_NET_ADDR_DIF_ERR;
            }
        } else
            l_net = dap_chain_net_by_id(l_addr->net_id);
    }
    if (l_wallet_name) {
        const char *c_wallets_path = dap_chain_wallet_get_path(g_config);
        dap_chain_wallet_t *l_wallet = dap_chain_wallet_open(l_wallet_name, c_wallets_path, NULL);
        if (l_wallet) {
            const char *l_sign_str = dap_chain_wallet_check_sign(l_wallet);
            //TODO add warning about deprecated signs
            dap_chain_addr_t *l_addr_tmp = dap_chain_wallet_get_addr(l_wallet, l_net->pub.id);
            if (l_addr) {
                if (!dap_chain_addr_compare(l_addr, l_addr_tmp)) {
                    dap_json_rpc_error_add(*a_json_arr_reply, DAP_CHAIN_NODE_CLI_COM_TX_HISTORY_ADDR_WALLET_DIF_ERR,
                                            "Address with '-addr' param and address with '-w' param are different");
                    DAP_DELETE(l_addr);
                    DAP_DELETE(l_addr_tmp);
                    return DAP_CHAIN_NODE_CLI_COM_TX_HISTORY_ADDR_WALLET_DIF_ERR;
                }
                DAP_DELETE(l_addr_tmp);
            } else
                l_addr = l_addr_tmp;
            dap_chain_wallet_close(l_wallet);
        } else {
            dap_json_rpc_error_add(*a_json_arr_reply, DAP_CHAIN_NODE_CLI_COM_TX_HISTORY_WALLET_ERR,
                                    "The wallet %s is not activated or it doesn't exist", l_wallet_name);
            DAP_DELETE(l_addr);
            return DAP_CHAIN_NODE_CLI_COM_TX_HISTORY_WALLET_ERR;
        }
    }
    // Select chain, if any
    if (!l_net) {
        dap_json_rpc_error_add(*a_json_arr_reply, DAP_CHAIN_NODE_CLI_COM_TX_HISTORY_NET_ERR, "Could not determine the network from which to "
                                                       "extract data for the tx_history command to work.");
        return DAP_CHAIN_NODE_CLI_COM_TX_HISTORY_NET_ERR;
    }
    if (l_chain_str)
        l_chain = dap_chain_net_get_chain_by_name(l_net, l_chain_str);
    else
        l_chain = dap_chain_net_get_default_chain_by_chain_type(l_net, CHAIN_TYPE_TX);

    if(!l_chain) {
        dap_json_rpc_error_add(*a_json_arr_reply, DAP_CHAIN_NODE_CLI_COM_TX_HISTORY_CHAIN_PARAM_ERR,
                                "tx_history requires parameter '-chain' to be valid chain name in chain net %s."
                                " You can set default datum type in chain configuration file", l_net_str);
        return DAP_CHAIN_NODE_CLI_COM_TX_HISTORY_CHAIN_PARAM_ERR;
    }
    // response
    json_object * json_obj_out = NULL;
    if (l_tx_hash_str) {
         // history tx hash
        json_obj_out = dap_db_history_tx(*a_json_arr_reply, &l_tx_hash, l_chain, l_hash_out_type, l_net);
        if (!json_obj_out) {
            dap_json_rpc_error_add(*a_json_arr_reply, DAP_CHAIN_NODE_CLI_COM_TX_HISTORY_DAP_DB_HISTORY_TX_ERR,
                                    "something went wrong in tx_history");
            return DAP_CHAIN_NODE_CLI_COM_TX_HISTORY_DAP_DB_HISTORY_TX_ERR;
        }
    } else if (l_addr) {
        // history addr and wallet
        json_object * json_obj_summary = json_object_new_object();
        if (!json_obj_summary) {
            return DAP_CHAIN_NODE_CLI_COM_TX_HISTORY_MEMORY_ERR;
        }
        json_obj_out = dap_db_history_addr(*a_json_arr_reply, l_addr, l_chain, l_hash_out_type, dap_chain_addr_to_str_static(l_addr), json_obj_summary, l_limit, l_offset, l_brief, l_tx_srv_str, l_action, l_head);
        if (!json_obj_out) {
            dap_json_rpc_error_add(*a_json_arr_reply, DAP_CHAIN_NODE_CLI_COM_TX_HISTORY_DAP_DB_HISTORY_ADDR_ERR,
                                    "something went wrong in tx_history");
            json_object_put(json_obj_summary);
            return DAP_CHAIN_NODE_CLI_COM_TX_HISTORY_DAP_DB_HISTORY_ADDR_ERR;
        }        
        json_object_array_add(*a_json_arr_reply, json_obj_out);        
        json_object_array_add(*a_json_arr_reply, json_obj_summary);        
        return DAP_CHAIN_NODE_CLI_COM_TX_HISTORY_OK;        
    } else if (l_is_tx_all) {
        // history all
        json_object * json_obj_summary = json_object_new_object();
        if (!json_obj_summary) {
            return DAP_CHAIN_NODE_CLI_COM_TX_HISTORY_MEMORY_ERR;
        }

        json_object* json_arr_history_all = dap_db_history_tx_all(*a_json_arr_reply, l_chain, l_net, l_hash_out_type, json_obj_summary,
                                                                l_limit, l_offset, l_brief, l_tx_srv_str, l_action, l_head);
        if (!json_arr_history_all) {
            dap_json_rpc_error_add(*a_json_arr_reply, DAP_CHAIN_NODE_CLI_COM_TX_HISTORY_DAP_DB_HISTORY_ALL_ERR,
                                    "something went wrong in tx_history");
            return DAP_CHAIN_NODE_CLI_COM_TX_HISTORY_DAP_DB_HISTORY_ALL_ERR;
        }

        json_object_array_add(*a_json_arr_reply, json_arr_history_all);
        json_object_array_add(*a_json_arr_reply, json_obj_summary);
        return DAP_CHAIN_NODE_CLI_COM_TX_HISTORY_OK;
    } else if (l_is_tx_count) {
        json_object * json_count_obj= json_object_new_object();
        json_object_object_add(json_count_obj, "Number of transaction", json_object_new_uint64(l_chain->callback_count_tx(l_chain)));
        json_object_array_add(*a_json_arr_reply, json_count_obj);
        return DAP_CHAIN_NODE_CLI_COM_TX_HISTORY_OK;
    }

    if (json_obj_out) {
        const char* json_string_sdfasf = json_object_to_json_string(*a_json_arr_reply);
        char* result_string_sadfasf = strdup(json_string_sdfasf);
        json_object_array_add(*a_json_arr_reply, json_obj_out);
        const char* json_string = json_object_to_json_string(*a_json_arr_reply);
        char* result_string = strdup(json_string);
    } else {
        json_object_array_add(*a_json_arr_reply, json_object_new_string("empty"));
    }

    return DAP_CHAIN_NODE_CLI_COM_TX_HISTORY_OK;
}


/**
 * @brief stats command
 *
 * @param argc
 * @param argv
 * @param arg_func
 * @param str_reply
 * @return int
 */
int com_stats(int argc, char **a_argv, void **a_str_reply)
{
    enum {
        CMD_NONE, CMD_STATS_CPU
    };
    int arg_index = 1;
    int cmd_num = CMD_NONE;
    // find  add parameter ('cpu')
    if (dap_cli_server_cmd_find_option_val(a_argv, arg_index, dap_min(argc, arg_index + 1), "cpu", NULL)) {
        cmd_num = CMD_STATS_CPU;
    }
    switch (cmd_num) {
    case CMD_NONE:
    default:
        dap_cli_server_cmd_set_reply_text(a_str_reply, "format of command: stats cpu");
        return -1;
    case CMD_STATS_CPU:
#if (defined DAP_OS_UNIX) || (defined __WIN32)
    {
        dap_cpu_monitor_init();
        dap_usleep(500000);
        char *l_str_reply_prev = DAP_NEW_Z_SIZE(char, 1);
        char *l_str_delimiter;
        dap_cpu_stats_t s_cpu_stats = dap_cpu_get_stats();
        for (uint32_t n_cpu_num = 0; n_cpu_num < s_cpu_stats.cpu_cores_count; n_cpu_num++) {
            if ((n_cpu_num % 4 == 0) && (n_cpu_num != 0)) {
                l_str_delimiter = dap_strdup_printf("\n");
            } else if (n_cpu_num == s_cpu_stats.cpu_cores_count - 1) {
                l_str_delimiter = DAP_NEW_Z_SIZE(char, 1);
            } else {
                l_str_delimiter = dap_strdup_printf(" ");
            }
            *a_str_reply = dap_strdup_printf("%sCPU-%d: %f%%%s", l_str_reply_prev, n_cpu_num, s_cpu_stats.cpus[n_cpu_num].load, l_str_delimiter);
            DAP_DELETE(l_str_reply_prev);
            DAP_DELETE(l_str_delimiter);
            l_str_reply_prev = *a_str_reply;
        }
        *a_str_reply = dap_strdup_printf("%s\nTotal: %f%%", l_str_reply_prev, s_cpu_stats.cpu_summary.load);
        DAP_DELETE(l_str_reply_prev);
        break;
    }
#else
        dap_cli_server_cmd_set_reply_text(a_str_reply, "only Linux or Windows environment supported");
        return -1;
#endif // DAP_OS_UNIX
    }
    return 0;
}

/**
 * @brief com_exit
 *
 * @param argc
 * @param argv
 * @param arg_func
 * @param str_reply
 * @return int
 */
int com_exit(int a_argc, char **a_argv, void **a_str_reply)
{
    UNUSED(a_argc);
    UNUSED(a_argv);
    UNUSED(a_str_reply);
    //dap_events_stop_all();
    exit(0);
    return 0;
}

/**
 * @brief com_print_log Print log info
 * print_log [ts_after <timestamp >] [limit <line numbers>]
 * @param argc
 * @param argv
 * @param arg_func
 * @param str_reply
 * @return int
 */
int com_print_log(int a_argc, char **a_argv, void **a_str_reply)
{
    int arg_index = 1;
    const char * l_str_ts_after = NULL;
    const char * l_str_limit = NULL;
    int64_t l_ts_after = 0;
    long l_limit = 0;
    dap_cli_server_cmd_find_option_val(a_argv, arg_index, a_argc, "ts_after", &l_str_ts_after);
    dap_cli_server_cmd_find_option_val(a_argv, arg_index, a_argc, "limit", &l_str_limit);

    l_ts_after = (l_str_ts_after) ? strtoll(l_str_ts_after, 0, 10) : -1;
    l_limit = (l_str_limit) ? strtol(l_str_limit, 0, 10) : -1;

    if(l_ts_after < 0 || !l_str_ts_after) {
        dap_cli_server_cmd_set_reply_text(a_str_reply, "requires valid parameter 'l_ts_after'");
        return -1;
    }
    if(l_limit <= 0) {
        dap_cli_server_cmd_set_reply_text(a_str_reply, "requires valid parameter 'limit'");
        return -1;
    }

    // get logs from list
    char *l_str_ret = dap_log_get_item(l_ts_after, (int) l_limit);
    if(!l_str_ret) {
        dap_cli_server_cmd_set_reply_text(a_str_reply, "no logs");
        return -1;
    }
    dap_cli_server_cmd_set_reply_text(a_str_reply, "%s", l_str_ret);
    DAP_DELETE(l_str_ret);
    return 0;
}

/**
 * @brief cmd_gdb_export
 * action for cellframe-node-cli gdb_export command
 * @param argc
 * @param argv
 * @param arg_func
 * @param a_str_reply
 * @return
 */
int cmd_gdb_export(int a_argc, char **a_argv, void **a_str_reply)
{
    int arg_index = 1;
    const char *l_filename = NULL;
    dap_cli_server_cmd_find_option_val(a_argv, arg_index, a_argc, "filename", &l_filename);
    if (!l_filename) {
        dap_cli_server_cmd_set_reply_text(a_str_reply, "gdb_export requires parameter 'filename'");
        return -1;
    }
    const char *l_gdb_path = dap_config_get_item_str(g_config, "global_db", "path");
    if (!l_gdb_path) {
        log_it(L_ERROR, "Can't find gdb path in config file");
        dap_cli_server_cmd_set_reply_text(a_str_reply, "Can't find gdb path in the config file");
        return -1;
    }
    if (!opendir(l_gdb_path)) {
        log_it(L_ERROR, "Can't open db directory");
        dap_cli_server_cmd_set_reply_text(a_str_reply, "Can't open db directory");
        return -1;
    }
    char l_path[dap_min(strlen(l_gdb_path) + strlen(l_filename) + 12, (size_t)MAX_PATH)];
    memset(l_path, '\0', sizeof(l_path));
    snprintf(l_path, sizeof(l_path), "%s/%s.json", l_gdb_path, l_filename);

    const char *l_groups_str = NULL;
    dap_cli_server_cmd_find_option_val(a_argv, arg_index, a_argc, "-groups", &l_groups_str);
    char *l_group_str = NULL, *l_ctx = NULL;
    dap_list_t *l_parsed_groups_list = NULL;
    if (l_groups_str) {
        char *l_tmp_str = dap_strdup(l_groups_str);
        l_group_str = strtok_r(l_tmp_str, ",", &l_ctx);
        for (; l_group_str; l_group_str = strtok_r(NULL, ",", &l_ctx)) {
            l_parsed_groups_list = dap_list_prepend(l_parsed_groups_list, dap_strdup(l_group_str));
        }
        DAP_DEL_Z(l_tmp_str);
    }
    struct json_object *l_json = json_object_new_array();
    dap_list_t *l_groups_list = l_parsed_groups_list
            ? l_parsed_groups_list
            : dap_global_db_driver_get_groups_by_mask("*");
    for (dap_list_t *l_list = l_groups_list; l_list; l_list = dap_list_next(l_list)) {
        size_t l_store_obj_count = 0;
        char *l_group_name = (char *)l_list->data;

        dap_store_obj_t *l_store_obj = dap_global_db_get_all_raw_sync(l_group_name, &l_store_obj_count);

        if (!l_store_obj_count) {
            log_it(L_INFO, "Group %s is empty or not found", l_group_name);
            continue;
        } else {
            log_it(L_INFO, "Exporting group %s, number of records: %zu", l_group_name, l_store_obj_count);
        }

        struct json_object *l_json_group = json_object_new_array();
        struct json_object *l_json_group_inner = json_object_new_object();
        json_object_object_add(l_json_group_inner, "group", json_object_new_string(l_group_name));

        for (size_t i = 0; i < l_store_obj_count; ++i) {
            size_t l_out_size = DAP_ENC_BASE64_ENCODE_SIZE((int64_t)l_store_obj[i].value_len) + 1;
            dap_sign_t *l_sign = l_store_obj[i].sign;
            size_t l_sign_size = DAP_ENC_BASE64_ENCODE_SIZE(dap_sign_get_size(l_sign))+1;
            char *l_value_enc_str = DAP_NEW_Z_SIZE(char, l_out_size);
            char *l_sign_str = DAP_NEW_Z_SIZE(char, l_sign_size);
            if(!l_value_enc_str || !l_sign_str) {
                log_it(L_CRITICAL, "%s", c_error_memory_alloc);
                DAP_DEL_Z(l_sign_str);
                DAP_DEL_Z(l_value_enc_str);
                return -1;
            }
            dap_enc_base64_encode(l_store_obj[i].value, l_store_obj[i].value_len, l_value_enc_str, DAP_ENC_DATA_TYPE_B64);
            dap_enc_base64_encode(l_sign, dap_sign_get_size(l_sign), l_sign_str, DAP_ENC_DATA_TYPE_B64);
            struct json_object *jobj = json_object_new_object();
            json_object_object_add(jobj, "key",     json_object_new_string(l_store_obj[i].key));
            json_object_object_add(jobj, "value",   json_object_new_string(l_value_enc_str));
            json_object_object_add(jobj, "value_len", json_object_new_int64((int64_t)l_store_obj[i].value_len));
            json_object_object_add(jobj, "flags", json_object_new_uint64((uint64_t)l_store_obj[i].flags));
            json_object_object_add(jobj, "sign", json_object_new_string(l_sign_str));
            json_object_object_add(jobj, "timestamp", json_object_new_int64((int64_t)l_store_obj[i].timestamp));
            json_object_object_add(jobj, "crc", json_object_new_uint64(l_store_obj[i].crc));
            json_object_array_add(l_json_group, jobj);

            DAP_DELETE(l_value_enc_str);
        }
        json_object_object_add(l_json_group_inner, "records", l_json_group);
        json_object_array_add(l_json, l_json_group_inner);
        dap_store_obj_free(l_store_obj, l_store_obj_count);
    }
    if (l_parsed_groups_list)
        dap_list_free_full(l_groups_list, NULL);
    if (json_object_to_file(l_path, l_json) == -1) {
#if JSON_C_MINOR_VERSION<15
        log_it(L_CRITICAL, "Couldn't export JSON to file, error code %d", errno );
        dap_cli_server_cmd_set_reply_text (a_str_reply, "Couldn't export JSON to file, error code %d", errno );
#else
        log_it(L_CRITICAL, "Couldn't export JSON to file, err '%s'", json_util_get_last_err());
        dap_cli_server_cmd_set_reply_text(a_str_reply, "%s", json_util_get_last_err());
#endif
         json_object_put(l_json);
         return -1;
    }
    dap_cli_server_cmd_set_reply_text(a_str_reply, "Global DB export in file %s", l_path);
    json_object_put(l_json);
    dap_cli_server_cmd_set_reply_text(a_str_reply, "Global DB export in file %s", l_path);
    return 0;
}

/**
 * @brief cmd_gdb_import
 * @param argc
 * @param argv
 * @param arg_func
 * @param a_str_reply
 * @return
 */
int cmd_gdb_import(int a_argc, char **a_argv, void **a_str_reply)
{
    int arg_index = 1;
    const char *l_filename = NULL;
    dap_cli_server_cmd_find_option_val(a_argv, arg_index, a_argc, "filename", &l_filename);
    if (!l_filename) {
        dap_cli_server_cmd_set_reply_text(a_str_reply, "gdb_import requires parameter 'filename'");
        return -1;
    }
    const char *l_gdb_path = dap_config_get_item_str(g_config, "global_db", "path");
    if (!l_gdb_path) {
        log_it(L_ERROR, "Can't find gdb path in config file");
        dap_cli_server_cmd_set_reply_text(a_str_reply, "Can't find gdb path in the config file");
        return -1;
    }
    char l_path[strlen(l_gdb_path) + strlen(l_filename) + 12];
    memset(l_path, '\0', sizeof(l_path));
    snprintf(l_path, sizeof(l_path), "%s/%s.json", l_gdb_path, l_filename);
    struct json_object *l_json = json_object_from_file(l_path);
    if (!l_json) {
#if JSON_C_MINOR_VERSION<15
        log_it(L_CRITICAL, "Import error occured: code %d", errno);
        dap_cli_server_cmd_set_reply_text(a_str_reply, "Import error occured: code %d",errno);
#else
        log_it(L_CRITICAL, "Import error occured: %s", json_util_get_last_err());
        dap_cli_server_cmd_set_reply_text(a_str_reply, "%s", json_util_get_last_err());
#endif
        return -1;
    }
    for (size_t i = 0, l_groups_count = json_object_array_length(l_json); i < l_groups_count; ++i) {
        struct json_object *l_group_obj = json_object_array_get_idx(l_json, i);
        if (!l_group_obj) {
            continue;
        }
        struct json_object *l_json_group_name = json_object_object_get(l_group_obj, "group");
        const char *l_group_name = json_object_get_string(l_json_group_name);
        // proc group name
        log_it(L_INFO, "Group %zu: %s", i, l_group_name);
        struct json_object *l_json_records = json_object_object_get(l_group_obj, "records");
        size_t l_records_count = json_object_array_length(l_json_records);
        dap_store_obj_t *l_group_store = DAP_NEW_Z_SIZE(dap_store_obj_t, l_records_count * sizeof(dap_store_obj_t));
        if(!l_group_store) {
            log_it(L_CRITICAL, "%s", c_error_memory_alloc);
            return -1;
        }
        for (size_t j = 0; j < l_records_count; ++j) {
            struct json_object *l_record, *l_key, *l_value, *l_value_len, *l_ts;
            l_record = json_object_array_get_idx(l_json_records, j);
            l_key       = json_object_object_get(l_record, "key");
            l_value     = json_object_object_get(l_record, "value");
            size_t l_record_size = json_object_object_length(l_record);
            l_value_len = json_object_object_get(l_record, "value_len");
            l_ts        = json_object_object_get(l_record, "timestamp");
            l_group_store[j].key    = dap_strdup(json_object_get_string(l_key));
            if(!l_group_store[j].key) {
                log_it(L_CRITICAL, "%s", c_error_memory_alloc);
                l_records_count = j;
                break;
            }
            l_group_store[j].group  = dap_strdup(l_group_name);
            if(!l_group_store[j].group) {
                log_it(L_CRITICAL, "%s", c_error_memory_alloc);
                l_records_count = j;
                break;
            }
            dap_nanotime_t l_temp = json_object_get_int64(l_ts);
            l_group_store[j].timestamp = l_temp >> 32 ? l_temp : dap_nanotime_from_sec(l_temp);  // possibly legacy record
            l_group_store[j].value_len = (uint64_t)json_object_get_int64(l_value_len);

            const char *l_value_str = json_object_get_string(l_value);
            char *l_val = DAP_NEW_Z_SIZE(char, l_group_store[j].value_len);
            if(!l_val) {
                log_it(L_CRITICAL, "%s", c_error_memory_alloc);
                l_records_count = j;
                break;
            }
            dap_enc_base64_decode(l_value_str, strlen(l_value_str), l_val, DAP_ENC_DATA_TYPE_B64);
            l_group_store[j].value  = (uint8_t*)l_val;
            if (l_record_size > 5) {
                json_object *l_jobj_crc = json_object_object_get(l_record, "crc");
                json_object *l_jobj_sign = json_object_object_get(l_record, "sign");
                json_object *l_jobj_flags = json_object_object_get(l_record, "flags");
                uint8_t l_flags = (uint8_t)json_object_get_uint64(l_jobj_flags);
                uint64_t l_crc = json_object_get_uint64(l_jobj_crc);
                const char *l_sign_str = json_object_get_string(l_jobj_sign);
                dap_sign_t *l_sign = DAP_NEW_Z_SIZE(dap_sign_t, dap_strlen(l_sign_str) + 1);
                size_t l_sign_decree_size = dap_enc_base64_decode(l_sign_str, dap_strlen(l_sign_str), l_sign, DAP_ENC_DATA_TYPE_B64);
                if (dap_sign_get_size(l_sign) != l_sign_decree_size) {
                    log_it(L_ERROR, "Can't reade signature from record with key %s", l_group_store[j].key);
                }
                l_group_store[j].sign = l_sign;
                l_group_store[j].flags = l_flags;
                l_group_store[j].crc = l_crc;
            } else {
                //Loading old record
                dap_cert_t *l_cert_record = dap_cert_find_by_name(DAP_STREAM_NODE_ADDR_CERT_NAME);
                l_group_store[j].sign = dap_store_obj_sign(&l_group_store[j], l_cert_record->enc_key, &l_group_store[j].crc);
            }
        }
        if (dap_global_db_driver_apply(l_group_store, l_records_count)) {
            log_it(L_CRITICAL, "An error occured on importing group %s...", l_group_name);
        } else {
            log_it(L_INFO, "Imported %zu records of group %s", l_records_count, l_group_name);
        }
        dap_store_obj_free(l_group_store, l_records_count);
    }
    json_object_put(l_json);
    return 0;
}

dap_list_t *s_go_all_nets_offline()
{
    dap_list_t *l_net_returns = NULL;
    for (dap_chain_net_t *it = dap_chain_net_iter_start(); it; it = dap_chain_net_iter_next(it)) {
        if ( dap_chain_net_stop(it) )
            l_net_returns = dap_list_append(l_net_returns, it);
    }
    return l_net_returns;
}

typedef struct _pvt_net_nodes_list {
    dap_chain_net_t *net;
    dap_global_db_obj_t *group_nodes;
    size_t count_nodes;
} _pvt_net_nodes_list_t;

int cmd_remove(int a_argc, char **a_argv, void **a_str_reply)
{
    //default init
    const char		*return_message	=	NULL;
    const char		*l_gdb_path		=	NULL;
//    const char		*l_chains_path	=	NULL;
    const char		*l_net_str		=	NULL;
    dap_chain_net_t	*l_net			=	NULL;
    int 			all				=	0;

    //for enum
    uint8_t			error			=	0;
    uint8_t			successful		=	0;

    //enum for errors
    enum {
        GDB_FAIL_PATH				=	0x00000001,
        CHAINS_FAIL_PATH			=	0x00000002,
        COMMAND_NOT_CORRECT			=	0x00000004,
        NET_NOT_VALID				=	0x00000008
    };

    //enum for successful
    enum {
        REMOVED_GDB					=	0x00000001,
        REMOVED_CHAINS				=	0x00000002
    };

    //check path's from config file
    if (dap_cli_server_cmd_check_option(a_argv, 1, a_argc, "-gdb") >= 0
    &&	(NULL == (l_gdb_path = dap_config_get_item_str(g_config, "global_db", "path")))){
        error |= GDB_FAIL_PATH;
    }
//    if (dap_cli_server_cmd_check_option(a_argv, 1, a_argc, "-chains") >= 0
//    &&	(NULL == (l_chains_path = dap_config_get_item_str(g_config, "resources", "dap_chains_path")))) {
//        error |= CHAINS_FAIL_PATH;
//    }

    dap_list_t *l_net_returns = NULL;
    //perform deletion according to the specified parameters, if the path is specified
    if (l_gdb_path) {
        l_net_returns = s_go_all_nets_offline();
        dap_list_t *l_gdb_nodes_list = NULL;
        for (dap_chain_net_t *it = dap_chain_net_iter_start(); it; it = dap_chain_net_iter_next(it)) {
            _pvt_net_nodes_list_t *l_gdb_groups = DAP_NEW(_pvt_net_nodes_list_t);
            if (!l_gdb_groups) {
                log_it(L_CRITICAL, "%s", c_error_memory_alloc);
                dap_list_free(l_net_returns);
                return -1;
            }
            l_gdb_groups->net = it;
            l_gdb_groups->group_nodes = dap_global_db_get_all_sync(l_gdb_groups->net->pub.gdb_nodes, &l_gdb_groups->count_nodes);
            l_gdb_nodes_list = dap_list_append(l_gdb_nodes_list, l_gdb_groups);
        }

        dap_global_db_deinit();
        const char *l_gdb_driver = dap_config_get_item_str_default(g_config, "global_db", "driver", "mdbx");
        char *l_gdb_rm_path = dap_strdup_printf("%s/gdb-%s", l_gdb_path, l_gdb_driver);
        dap_rm_rf(l_gdb_rm_path);
        DAP_DELETE(l_gdb_rm_path);
        dap_global_db_init();
        for (dap_list_t *ptr = l_gdb_nodes_list; ptr; ptr = dap_list_next(ptr)) {
            _pvt_net_nodes_list_t *l_tmp = (_pvt_net_nodes_list_t*)ptr->data;
            for (size_t i = 0; i < l_tmp->count_nodes; i++) {
                dap_global_db_obj_t l_obj = l_tmp->group_nodes[i];
                dap_global_db_set_sync(l_tmp->net->pub.gdb_nodes, l_obj.key, l_obj.value, l_obj.value_len, false);
            }
            dap_global_db_objs_delete(l_tmp->group_nodes, l_tmp->count_nodes);
        }
        dap_list_free_full(l_gdb_nodes_list, NULL);
        if (!error)
            successful |= REMOVED_GDB;
    }

    if (dap_cli_server_cmd_check_option(a_argv, 1, a_argc, "-chains") != -1) {
        dap_cli_server_cmd_find_option_val(a_argv, 1, a_argc, "-net", &l_net_str);
        all = dap_cli_server_cmd_check_option(a_argv, 1, a_argc, "-all");

        if	(NULL == l_net_str && all >= 0) {
            if (NULL == l_gdb_path)
                l_net_returns = s_go_all_nets_offline();
            for (dap_chain_net_t *it = dap_chain_net_iter_start(); it; it = dap_chain_net_iter_next(it)) {
                dap_chain_net_purge(it);
            }
            if (!error)
                successful |= REMOVED_CHAINS;
        } else if (NULL != l_net_str && all < 0) {
            if (NULL != (l_net = dap_chain_net_by_name(l_net_str))) {
                if (NULL == l_gdb_path && dap_chain_net_stop(l_net))
                    l_net_returns = dap_list_append(l_net_returns, l_net);
            } else {
                error |= NET_NOT_VALID;
            }
            dap_chain_net_purge(l_net);
            if (!error)
                successful |= REMOVED_CHAINS;

        } else {
            error |= COMMAND_NOT_CORRECT;
        }
    }

    //handling errors
    if (error & GDB_FAIL_PATH
    ||	error & CHAINS_FAIL_PATH) {
        return_message = "The node configuration file does not specify the path to the database and/or chains.\n"
                         "Please check the cellframe-node.cfg file in the [resources] item for subitems:\n"
                         "dap_global_db_path=<PATH>\n"
                         "dap_chains_path=<PATH>";
    } else if (error & COMMAND_NOT_CORRECT) {
        return_message = "You need to make a decision whether to remove all chains or a chain from a specific network.\n"
                         "You cannot use two keys '-net' and '-all' at the same time.\n"
                         "Be careful, the '-all' option will delete ALL CHAINS and won't ask you for permission!";
    } else if (error & NET_NOT_VALID) {
        return_message = "The specified network was not found.\n"
                         "The list of available networks can be viewed using the command:"
                         "'net list'";
    }

    if (error) {
       dap_cli_server_cmd_set_reply_text(a_str_reply, "Error when deleting, because:\n%s", return_message);
    }
    else if (successful) {
        dap_cli_server_cmd_set_reply_text(a_str_reply, "Successful removal: %s", successful & REMOVED_GDB && successful & REMOVED_CHAINS ? "gdb, chains" : successful & REMOVED_GDB ? "gdb" : successful & REMOVED_CHAINS ? "chains" : "");
    } else {
        dap_cli_server_cmd_set_reply_text(a_str_reply, "Nothing to delete. Check if the command is correct.\nUse flags: -gdb or/and -chains [-net <net_name> | -all]\n"
                                                       "Be careful, the '-all' option will delete ALL CHAINS and won't ask you for permission!");
    }

    for (dap_list_t *it = l_net_returns; it; it = it->next)
        dap_chain_net_start((dap_chain_net_t *)it->data);
    dap_list_free(l_net_returns);

    return error;
}


/*
 * block code signer
 */
/*
 * enum for dap_chain_sign_file
 */
typedef enum {
    SIGNER_ALL_FLAGS             = 0x1f,
    SIGNER_FILENAME              = 1 << 0,   // flag - full filename
    SIGNER_FILENAME_SHORT        = 1 << 1,   // flag - filename without extension
    SIGNER_FILESIZE              = 1 << 2,   // flag - size of file
    SIGNER_DATE                  = 1 << 3,   // flag - date
    SIGNER_MIME_MAGIC            = 1 << 4,   // flag - mime magic
    SIGNER_COUNT                 = 5         // count flags
} dap_sign_signer_file_t;

static int s_sign_file(const char *a_filename, dap_sign_signer_file_t a_flags, const char *a_cert_name,
                       dap_sign_t **a_signed, dap_chain_hash_fast_t *a_hash);
static int s_signer_cmd(int a_arg_index, int a_argc, char **a_argv, void **a_str_reply);
static int s_check_cmd(int a_arg_index, int a_argc, char **a_argv, void **a_str_reply);
struct opts {
    char *name;
    uint32_t cmd;
};

#define BUILD_BUG(condition) ((void)sizeof(char[1-2*!!(condition)]))

int com_signer(int a_argc, char **a_argv, void **a_str_reply)
{
    enum {
        CMD_NONE, CMD_SIGN, CMD_CHECK
    };

    int arg_index = 1;
    int cmd_num = CMD_NONE;

    struct opts l_opts[] = {
    { "sign", CMD_SIGN },
    { "check", CMD_CHECK }
    };

    size_t l_len_opts = sizeof(l_opts) / sizeof(struct opts);
    for (size_t i = 0; i < l_len_opts; i++) {
        if (dap_cli_server_cmd_find_option_val(a_argv, arg_index, dap_min(a_argc, arg_index + 1), l_opts[i].name, NULL)) {
            cmd_num = l_opts[i].cmd;
            break;
        }
    }

    if(cmd_num == CMD_NONE) {
        dap_cli_server_cmd_set_reply_text(a_str_reply, "command %s not recognized", a_argv[1]);
        return -1;
    }
    switch (cmd_num) {
    case CMD_SIGN:
        return s_signer_cmd(arg_index, a_argc, a_argv, a_str_reply);
        break;
    case CMD_CHECK:
        return s_check_cmd(arg_index, a_argc, a_argv, a_str_reply);
        break;
    }

    return -1;
}

static int s_get_key_from_file(const char *a_file, const char *a_mime, const char *a_cert_name, dap_sign_t **a_sign);

static int s_check_cmd(int a_arg_index, int a_argc, char **a_argv, void **a_str_reply)
{
    int l_ret = 0;

    enum {OPT_FILE, OPT_HASH, OPT_NET, OPT_MIME, OPT_CERT,
          OPT_COUNT};
    struct opts l_opts_check[] = {
    { "-file", OPT_FILE },
    { "-hash", OPT_HASH },
    { "-net", OPT_NET },
    { "-mime", OPT_MIME },
    { "-cert", OPT_CERT }
    };

    BUILD_BUG((sizeof(l_opts_check)/sizeof(struct opts)) != OPT_COUNT);

    char *l_str_opts_check[OPT_COUNT] = {0};
    for (int i = 0; i < OPT_COUNT; i++) {
        dap_cli_server_cmd_find_option_val(a_argv, a_arg_index, a_argc, l_opts_check[i].name, (const char **) &l_str_opts_check[i]);
    }

    if (!l_str_opts_check[OPT_CERT]) {
        dap_cli_server_cmd_set_reply_text(a_str_reply, "%s need to be selected", l_opts_check[OPT_CERT].name);
        return -1;
    }
    if (l_str_opts_check[OPT_HASH] && l_str_opts_check[OPT_FILE]) {
        dap_cli_server_cmd_set_reply_text(a_str_reply, "you can select is only one from (file or hash)");
        return -1;
    }

    dap_chain_net_t *l_network = dap_chain_net_by_name(l_str_opts_check[OPT_NET]);
    if (!l_network) {
        dap_cli_server_cmd_set_reply_text(a_str_reply, "%s network not found", l_str_opts_check[OPT_NET]);
        return -1;
    }


    dap_chain_t *l_chain = dap_chain_net_get_chain_by_chain_type(l_network, CHAIN_TYPE_SIGNER);
    if (!l_chain) {
        dap_cli_server_cmd_set_reply_text(a_str_reply, "Not found datum signer in network %s", l_str_opts_check[OPT_NET]);
        return -1;
    }
    int found = 0;

    dap_sign_t *l_sign = NULL;
    dap_chain_datum_t *l_datum = NULL;
    char *l_gdb_group = NULL;

    l_gdb_group = dap_chain_net_get_gdb_group_mempool_new(l_chain);
    if (!l_gdb_group) {
        dap_cli_server_cmd_set_reply_text(a_str_reply, "Not found network group for chain: %s", l_chain->name);
        l_ret = -1;
        goto end;
    }

    dap_chain_hash_fast_t l_hash_tmp;

    if (l_str_opts_check[OPT_HASH]) {
        dap_chain_hash_fast_from_str(l_str_opts_check[OPT_HASH], &l_hash_tmp);
    }


    if (l_str_opts_check[OPT_FILE]) {
        l_ret = s_get_key_from_file(l_str_opts_check[OPT_FILE], l_str_opts_check[OPT_MIME], l_str_opts_check[OPT_CERT], &l_sign);
        if (!l_ret) {
            l_ret = -1;
            goto end;
        }

        l_datum = dap_chain_datum_create(DAP_CHAIN_DATUM_SIGNER, l_sign->pkey_n_sign, l_sign->header.sign_size);
        if (!l_datum) {
            dap_cli_server_cmd_set_reply_text(a_str_reply, "not created datum");
            l_ret = -1;
            goto end;
        }

        dap_chain_datum_calc_hash(l_datum, &l_hash_tmp);
    }

    dap_chain_atom_iter_t *l_iter = NULL;
    dap_chain_cell_t *l_cell_tmp = NULL;
    dap_chain_cell_t *l_cell = NULL;
    size_t l_atom_size = 0, l_datums_count = 0;

    HASH_ITER(hh, l_chain->cells, l_cell, l_cell_tmp) {
        l_iter = l_cell->chain->callback_atom_iter_create(l_cell->chain, l_cell->id, NULL);
        dap_chain_atom_ptr_t l_atom = l_cell->chain->callback_atom_find_by_hash(l_iter, &l_hash_tmp, &l_atom_size);
        dap_chain_datum_t **l_datums = l_cell->chain->callback_atom_get_datums(l_atom, l_atom_size, &l_datums_count);
        for (size_t i = 0; i < l_datums_count; i++) {
            dap_chain_datum_t *l_datum = l_datums[i];
            dap_hash_fast_t l_hash;
            dap_chain_datum_calc_hash(l_datum, &l_hash);
            if (!memcmp(l_hash_tmp.raw, l_hash.raw, DAP_CHAIN_HASH_FAST_SIZE)) {
                dap_cli_server_cmd_set_reply_text(a_str_reply, "found!");
                found = 1;
                break;
            }
        }
        DAP_DEL_Z(l_datums);
        l_cell->chain->callback_atom_iter_delete(l_iter);
    }

end:

    DAP_DEL_Z(l_gdb_group);

    if (!found) {
        dap_cli_server_cmd_set_reply_text(a_str_reply, "not found!");
    }

    return 0;
}

static char **s_parse_items(const char *a_str, char a_delimiter, int *a_count, const int a_only_digit)
{
    int l_count_temp = *a_count = 0;
    int l_len_str = strlen(a_str);
    if (l_len_str == 0) return NULL;
    char *s, *l_temp_str;
    s = l_temp_str = dap_strdup(a_str);

    int l_buf = 0;
    for (int i = 0; i < l_len_str; i++) {
        if (s[i] == a_delimiter && !l_buf) {
            s[i] = 0;
            continue;
        }
        if (s[i] == a_delimiter && l_buf) {
            s[i] = 0;
            l_buf = 0;
            continue;
        }
        if (!dap_is_alpha(s[i]) && l_buf) {
            s[i] = 0;
            l_buf = 0;
            continue;
        }
        if (!dap_is_alpha(s[i]) && !l_buf) {
            s[i] = 0;
            continue;
        }
        if (a_only_digit) {
            if (dap_is_digit(s[i])) {
                l_buf++;
                if (l_buf == 1) l_count_temp++;
                continue;
            }
        } else if (dap_is_alpha(s[i])) {
            l_buf++;
            if (l_buf == 1) l_count_temp++;
            continue;
        }
        if (!dap_is_alpha(s[i])) {
            l_buf = 0;
            s[i] = 0;
            continue;
        }
    }

    s = l_temp_str;
    if (l_count_temp == 0) {
        DAP_DELETE(l_temp_str);
        return NULL;
    }

    char **lines = DAP_CALLOC(l_count_temp, sizeof (void *));
    if (!lines) {
        log_it(L_ERROR, "Memoru allocation error in s_parse_items");
        DAP_DELETE(l_temp_str);
        return NULL;
    }
    for (int i = 0; i < l_count_temp; i++) {
        while (*s == 0) s++;
        lines[i] = strdup(s);
        s = strchr(s, '\0');
        s++;
    }

    DAP_DELETE(l_temp_str);
    *a_count = l_count_temp;
    return lines;
}

static int s_get_key_from_file(const char *a_file, const char *a_mime, const char *a_cert_name, dap_sign_t **a_sign)
{
    char **l_items_mime = NULL;
    int l_items_mime_count = 0;
    uint32_t l_flags_mime = 0;



    if (a_mime) {
        l_items_mime = s_parse_items(a_mime, ',', &l_items_mime_count, 0);
    }

    if (l_items_mime && l_items_mime_count > 0) {
        struct opts l_opts_flags[] = {
        { "SIGNER_ALL_FLAGS", SIGNER_ALL_FLAGS },
        { "SIGNER_FILENAME", SIGNER_FILENAME },
        { "SIGNER_FILENAME_SHORT", SIGNER_FILENAME_SHORT },
        { "SIGNER_FILESIZE", SIGNER_FILESIZE },
        { "SIGNER_DATE", SIGNER_DATE },
        { "SIGNER_MIME_MAGIC", SIGNER_MIME_MAGIC }
        };
        int l_len_opts_flags = sizeof(l_opts_flags) / sizeof (struct opts);
        for (int i = 0; i < l_len_opts_flags; i++) {
            for (int isub = 0; isub < l_items_mime_count; isub++) {
                if (!strncmp (l_opts_flags[i].name, l_items_mime[isub], strlen(l_items_mime[isub]) + 1)) {
                    l_flags_mime |= l_opts_flags[i].cmd;
                    break;
                }
            }

        }

        /* free l_items_mime */
        for (int i = 0; i < l_items_mime_count; i++) {
            if (l_items_mime[i]) DAP_DELETE(l_items_mime[i]);
        }
        DAP_DELETE(l_items_mime);
        l_items_mime_count = 0;
    }
    if (l_flags_mime == 0) l_flags_mime = SIGNER_ALL_FLAGS;

    dap_chain_hash_fast_t l_hash;


    int l_ret = s_sign_file(a_file, l_flags_mime, a_cert_name, a_sign, &l_hash);

    if (l_items_mime)
        DAP_DELETE(l_items_mime);
    return l_ret;
}

static int s_signer_cmd(int a_arg_index, int a_argc, char **a_argv, void **a_str_reply)
{
    enum {
        OPT_FILE, OPT_MIME, OPT_NET, OPT_CHAIN, OPT_CERT,
        OPT_COUNT
    };
    struct opts l_opts_signer[] = {
    { "-file", OPT_FILE },
    { "-mime", OPT_MIME },
    { "-net", OPT_NET },
    { "-chain", OPT_CHAIN },
    { "-cert", OPT_CERT }
    };

    BUILD_BUG((sizeof(l_opts_signer)/sizeof(struct opts)) != OPT_COUNT);

    a_arg_index++;

    char *l_opts_sign[OPT_COUNT] = {0};
    for (int i = 0; i < OPT_COUNT; i++) {
        dap_cli_server_cmd_find_option_val(a_argv, a_arg_index, a_argc, l_opts_signer[i].name, (const char **) &l_opts_sign[i]);
    }

    if (!l_opts_sign[OPT_CERT])
        return dap_cli_server_cmd_set_reply_text(a_str_reply, "%s need to be selected", l_opts_signer[OPT_CERT].name), -1;

    dap_chain_net_t *l_network = dap_chain_net_by_name(l_opts_sign[OPT_NET]);
    if ( !l_network )
        return dap_cli_server_cmd_set_reply_text(a_str_reply, "%s network not found", l_opts_sign[OPT_NET]), -1;

    dap_chain_t *l_chain = dap_chain_net_get_chain_by_name(l_network, l_opts_sign[OPT_CHAIN]);
    if (!l_chain)
        return dap_cli_server_cmd_set_reply_text(a_str_reply, "%s chain not found", l_opts_sign[OPT_CHAIN]), -1;

    dap_sign_t *l_sign = NULL;
    if ( !s_get_key_from_file(l_opts_sign[OPT_FILE], l_opts_sign[OPT_MIME], l_opts_sign[OPT_CERT], &l_sign) )
        return dap_cli_server_cmd_set_reply_text(a_str_reply, "%s cert not found", l_opts_sign[OPT_CERT]), -1;

    dap_chain_datum_t * l_datum = dap_chain_datum_create(DAP_CHAIN_DATUM_SIGNER, l_sign->pkey_n_sign, l_sign->header.sign_size);
    if (!l_datum)
        return dap_cli_server_cmd_set_reply_text(a_str_reply, "not created datum"), -1;
    dap_cli_server_cmd_set_reply_text(a_str_reply, "hash: %s", dap_get_data_hash_str(l_datum->data, l_datum->header.data_size).s);
    return DAP_DELETE(l_datum), l_chain->callback_add_datums(l_chain, &l_datum, 1);
}



/*
SIGNER_ALL_FLAGS             = 0 << 0,
SIGNER_FILENAME              = 1 << 0,   // flag - full filename
SIGNER_FILENAME_SHORT        = 1 << 1,   // flag - filename without extension
SIGNER_FILESIZE              = 1 << 2,   // flag - size of file
SIGNER_DATE                  = 1 << 3,   // flag - date
SIGNER_MIME_MAGIC            = 1 << 4,   // flag - mime magic
SIGNER_COUNT
*/

static char *s_strdup_by_index (const char *a_file, const int a_index);
static dap_tsd_t *s_alloc_metadata (const char *a_file, const int a_meta);
static uint8_t *s_concat_hash_and_mimetypes (dap_chain_hash_fast_t *a_chain, dap_list_t *a_meta_list, size_t *a_fullsize);

/*
 * dap_sign_file - sign a file with flags.
 * flags - (SIGNER_FILENAME, SIGNER_FILENAME_SHORT, SIGNER_FILESIZE, SIGNER_DATE, SIGNER_MIME_MAGIC) or SIGNER_ALL_FLAGS
 * example
 * int ret = dap_sign_file ("void.png", SIGNER_ALL_FLAGS); it's sign file with all mime types.
 * example
 * int ret = dap_sign_file ("void.png", SIGNER_FILENAME | SIGNER_FILESIZE | SIGNER_DATE);
 */
/**
 * @brief dap_chain_sign_file
 * @param a_chain
 * @param a_filename
 * @param a_flags
 * @return
 */
static int s_sign_file(const char *a_filename, dap_sign_signer_file_t a_flags, const char *a_cert_name,
                       dap_sign_t **a_signed, dap_chain_hash_fast_t *a_hash)
{
    uint32_t l_shift = 1;
    int l_count_meta = 0;
    char *l_buffer = NULL;

    if (a_flags == SIGNER_ALL_FLAGS) {
        l_count_meta = SIGNER_COUNT;
        a_flags = SIGNER_FILENAME | SIGNER_FILENAME_SHORT | SIGNER_FILESIZE | SIGNER_DATE | SIGNER_MIME_MAGIC;
    }

    do {
        if (a_flags <= 0) break;

        for (int i = 0; i < SIGNER_COUNT; i++) {
            if (l_shift | a_flags) l_count_meta++;
            l_shift <<= 1;
        }
    } while (0);

    size_t l_file_content_size;
    if (!dap_file_get_contents(a_filename, &l_buffer, &l_file_content_size)) return 0;

    l_shift = 1;
    dap_list_t *l_std_list = NULL;

    for (int i = 0; i < l_count_meta; i++) {
        if (l_shift | a_flags) {
            dap_tsd_t *l_item = s_alloc_metadata(a_filename, l_shift & a_flags);
            if (l_item) {
                l_std_list = dap_list_append(l_std_list, l_item);
            }
        }
        l_shift <<= 1;
    }

    if (!dap_hash_fast(l_buffer, l_file_content_size, a_hash)) {
        dap_list_free_full(l_std_list, NULL);
        DAP_DELETE(l_buffer);
        return 0;
    }

    size_t l_full_size_for_sign;
    uint8_t *l_data = s_concat_hash_and_mimetypes(a_hash, l_std_list, &l_full_size_for_sign);
    dap_list_free_full(l_std_list, NULL);
    if (!l_data) {
        DAP_DELETE(l_buffer);
        return 0;
    }
    dap_cert_t *l_cert = dap_cert_find_by_name(a_cert_name);
    if (!l_cert) {
        DAP_DELETE(l_buffer);
        return 0;
    }
    *a_signed = dap_sign_create(l_cert->enc_key, l_data, l_full_size_for_sign, 0);
    if (*a_signed == NULL) {
        DAP_DELETE(l_buffer);
        return 0;
    }

    DAP_DELETE(l_buffer);
    return 1;
}

static byte_t *s_concat_meta (dap_list_t *a_meta, size_t *a_fullsize)
{
    if (a_fullsize)
        *a_fullsize = 0;

    int l_part = 256;
    int l_power = 1;
    byte_t *l_buf = DAP_CALLOC(l_part * l_power++, 1);
    if (!l_buf) {
        log_it(L_CRITICAL, "%s", c_error_memory_alloc);
        return NULL;
    }
    size_t l_counter = 0;
    size_t l_part_power = l_part;
    int l_index = 0;

    for ( dap_list_t* l_iter = dap_list_first(a_meta); l_iter; l_iter = l_iter->next){
        if (!l_iter->data) continue;
        dap_tsd_t * l_tsd = (dap_tsd_t *) l_iter->data;
        l_index = l_counter;
        l_counter += strlen((char *)l_tsd->data);
        if (l_counter >= l_part_power) {
            l_part_power = l_part * l_power++;
            l_buf = (byte_t *) DAP_REALLOC(l_buf, l_part_power);
            if (!l_buf) {
                log_it(L_CRITICAL, "%s", c_error_memory_alloc);
                return NULL;
            }
        }
        memcpy (&l_buf[l_index], l_tsd->data, strlen((char *)l_tsd->data));
    }

    if (a_fullsize)
        *a_fullsize = l_counter;

    return l_buf;
}

static uint8_t *s_concat_hash_and_mimetypes (dap_chain_hash_fast_t *a_chain_hash, dap_list_t *a_meta_list, size_t *a_fullsize)
{
    if (!a_fullsize) return NULL;
    byte_t *l_buf = s_concat_meta (a_meta_list, a_fullsize);
    if (!l_buf) return (uint8_t *) l_buf;

    size_t l_len_meta_buf = *a_fullsize;
    *a_fullsize += sizeof (a_chain_hash->raw) + 1;
    uint8_t *l_fullbuf = DAP_CALLOC(*a_fullsize, 1);
    if (!l_fullbuf) {
        log_it(L_CRITICAL, "%s", c_error_memory_alloc);
        DAP_DELETE(l_buf);
        return NULL;
    }
    uint8_t *l_s = l_fullbuf;

    memcpy(l_s, a_chain_hash->raw, sizeof(a_chain_hash->raw));
    l_s += sizeof (a_chain_hash->raw);
    memcpy(l_s, l_buf, l_len_meta_buf);
    DAP_DELETE(l_buf);

    return l_fullbuf;
}


static char *s_strdup_by_index (const char *a_file, const int a_index)
{
    char *l_buf = DAP_CALLOC(a_index + 1, 1);
    if (!l_buf) {
        log_it(L_CRITICAL, "%s", c_error_memory_alloc);
        return NULL;
    }
    strncpy (l_buf, a_file, a_index);
    return l_buf;
}

static dap_tsd_t *s_alloc_metadata (const char *a_file, const int a_meta)
{
    switch (a_meta) {
        case SIGNER_FILENAME:
            return dap_tsd_create_string(SIGNER_FILENAME, a_file);
            break;
        case SIGNER_FILENAME_SHORT:
            {
                char *l_filename_short = NULL;
                if ((l_filename_short = strrchr(a_file, '.')) != 0) {
                    int l_index_of_latest_point = l_filename_short - a_file;
                    l_filename_short = s_strdup_by_index (a_file, l_index_of_latest_point);
                    if (!l_filename_short) return NULL;
                    dap_tsd_t *l_ret = dap_tsd_create_string(SIGNER_FILENAME_SHORT, l_filename_short);
                    free (l_filename_short);
                    return l_ret;
                }
            }
            break;
        case SIGNER_FILESIZE:
            {
                struct stat l_st;
                stat (a_file, &l_st);
                char l_size[513];
                snprintf(l_size, 513, "%ld", l_st.st_size);
                return dap_tsd_create_string(SIGNER_FILESIZE, l_size);
            }
            break;
        case SIGNER_DATE:
            {
                struct stat l_st;
                stat (a_file, &l_st);
                char *l_ctime = ctime(&l_st.st_ctime);
                char *l = NULL;
                if ((l = strchr(l_ctime, '\n')) != 0) *l = 0;
                return dap_tsd_create_string(SIGNER_DATE, l_ctime);
            }
            break;
        #ifndef DAP_OS_ANDROID
        case SIGNER_MIME_MAGIC:
            {
                magic_t l_magic = magic_open(MAGIC_MIME);
                if (l_magic == NULL) return NULL;
                if (magic_load (l_magic, NULL)) {
                    magic_close(l_magic);
                    return NULL;
                }
                const char *l_str_magic_file = NULL;
                dap_tsd_t *l_ret = NULL;
                do {
                        l_str_magic_file = magic_file (l_magic, a_file);
                    if (!l_str_magic_file) break;
                    l_ret = dap_tsd_create_string(SIGNER_MIME_MAGIC, l_str_magic_file);
                } while (0);
                magic_close (l_magic);
                return l_ret;

            }
            break;
        #endif
        default:
            return NULL;
    }
    return NULL;
}

struct json_object *wallet_list_json_collect(){
    struct json_object *l_json = json_object_new_object();
    json_object_object_add(l_json, "class", json_object_new_string("WalletList"));
    struct json_object *l_j_wallets = json_object_new_array();
    s_wallet_list(dap_chain_wallet_get_path(g_config), l_j_wallets);
    json_object_object_add(l_json, "wallets", l_j_wallets);
    return l_json;
}


struct json_object *wallets_info_json_collect() {
    struct json_object *l_json = json_object_new_object();
    json_object_object_add(l_json, "class", json_object_new_string("WalletsInfo"));
    struct json_object *l_json_wallets = json_object_new_object();
    struct json_object *l_wallet_list = wallet_list_json_collect();
    struct json_object *l_wallet_list_arr = json_object_object_get(l_wallet_list, "wallets");
    size_t l_count = json_object_array_length(l_wallet_list_arr);
    for (size_t i = 0; i < l_count; i++) {
        struct json_object *l_wallet_ret = json_object_new_object();
        struct json_object *l_json_wallet = json_object_array_get_idx(l_wallet_list_arr, i),
                *l_json_wallet_name = json_object_object_get(l_json_wallet, "Wallet");
        if ( !l_json_wallet_name )
            continue;
        char *l_tmp = (char*)json_object_get_string(l_json_wallet_name), *l_dot_pos = strstr(l_tmp, ".dwallet"), tmp = '\0';
        if (l_dot_pos) {
            tmp = *l_dot_pos;
            *l_dot_pos = '\0';
        }
        unsigned int res = 0;
        dap_chain_wallet_t *l_wallet = dap_chain_wallet_open(l_tmp, dap_chain_wallet_get_path(g_config), &res);
        if (l_wallet) {
            json_object *l_jobj_correct_str = json_object_new_string(
                    strlen(dap_chain_wallet_check_sign(l_wallet)) != 0 ? dap_chain_wallet_check_sign(l_wallet)
                                                                       : "correct");
            json_object_object_add(l_wallet_ret, "inf_correct", l_jobj_correct_str);
            struct json_object *l_jobj_signs = NULL;
            if(l_wallet->flags & DAP_WALLET$M_FL_ACTIVE)
                json_object_object_add(l_wallet_ret, "status", json_object_new_string("protected-active"));
            else
                json_object_object_add(l_wallet_ret, "status", json_object_new_string("unprotected"));
            dap_chain_wallet_internal_t *l_w_internal = DAP_CHAIN_WALLET_INTERNAL(l_wallet);
            if (l_w_internal->certs_count == 1) {
                dap_sign_type_t l_sign_type = dap_sign_type_from_key_type(l_w_internal->certs[0]->enc_key->type);
                l_jobj_signs = json_object_new_string(
                        dap_sign_type_to_str(
                                dap_sign_type_from_key_type(l_w_internal->certs[0]->enc_key->type)));
            } else {
                dap_string_t *l_str_signs = dap_string_new("");
                for (size_t i = 0; i < l_w_internal->certs_count; i++) {
                    dap_string_append_printf(l_str_signs, "%s%s",
                                             dap_sign_type_to_str(dap_sign_type_from_key_type(
                                                     l_w_internal->certs[i]->enc_key->type)),
                                             ((i + 1) == l_w_internal->certs_count) ? "" : ", ");
                }
                l_jobj_signs = json_object_new_string(l_str_signs->str);
                dap_string_free(l_str_signs, true);
            }
            json_object_object_add(l_wallet_ret, "signs", l_jobj_signs);
            struct json_object *l_jobj_network = json_object_new_object();
            for (dap_chain_net_t *l_net = dap_chain_net_iter_start(); l_net; l_net = dap_chain_net_iter_next(l_net)) {
                struct json_object *l_jobj_net = json_object_new_object();
                dap_chain_addr_t *l_wallet_addr_in_net = dap_chain_wallet_get_addr(l_wallet, l_net->pub.id);
                json_object_object_add(l_jobj_net, "addr",
                                       json_object_new_string(dap_chain_addr_to_str_static(l_wallet_addr_in_net)));
                json_object_object_add(l_jobj_network, l_net->pub.name, l_jobj_net);
                size_t l_addr_tokens_size = 0;
                char **l_addr_tokens = NULL;
                dap_ledger_addr_get_token_ticker_all(l_net->pub.ledger, l_wallet_addr_in_net, &l_addr_tokens,
                                                     &l_addr_tokens_size);
                struct json_object *l_arr_balance = json_object_new_array();
                for (size_t i = 0; i < l_addr_tokens_size; i++) {
                    json_object *l_balance_data = json_object_new_object();
                    uint256_t l_balance = dap_ledger_calc_balance(l_net->pub.ledger, l_wallet_addr_in_net,
                                                                  l_addr_tokens[i]);
                    const char *l_balance_coins, *l_balance_datoshi = dap_uint256_to_char(l_balance, &l_balance_coins);
                    const char *l_description = dap_ledger_get_description_by_ticker(l_net->pub.ledger,
                                                                                     l_addr_tokens[i]);
                    json_object_object_add(l_balance_data, "ticker", json_object_new_string(l_addr_tokens[i]));
                    json_object_object_add(l_balance_data, "description", l_description ?
                                                                          json_object_new_string(l_description)
                                                                                        : json_object_new_null());
                    json_object_object_add(l_balance_data, "coin", json_object_new_string(l_balance_coins));
                    json_object_object_add(l_balance_data, "datoshi", json_object_new_string(l_balance_datoshi));
                    json_object_array_add(l_arr_balance, l_balance_data);
                    DAP_DELETE(l_addr_tokens[i]);
                }
                json_object_object_add(l_jobj_net, "balance", l_arr_balance);
                DAP_DELETE(l_addr_tokens);
            }
            json_object_object_add(l_wallet_ret, "networks", l_jobj_network);

            json_object_object_add(l_json_wallets, l_wallet->name, l_wallet_ret);
            dap_chain_wallet_close(l_wallet);
        } else {
            json_object *l_obj_ret = json_object_new_object();
            if (res == 4) json_object_object_add(l_obj_ret, "status", json_object_new_string("protected-inactive"));
            else if (res) json_object_object_add(l_obj_ret, "status", json_object_new_string("invalid"));
            json_object_object_add(l_json_wallets, l_tmp,l_obj_ret);
        }
        if (tmp)
            *l_dot_pos = tmp;
    }
    json_object_object_add(l_json, "wallets", l_json_wallets);
    json_object_put(l_wallet_list);
    return l_json;
}



void dap_notify_new_client_send_info(dap_events_socket_t *a_es, UNUSED_ARG void *a_arg) {
<<<<<<< HEAD
    struct json_object *l_json_wallets = wallet_list_json_collect();
=======
    struct json_object *l_json_nets = dap_chain_net_list_json_collect();
    dap_events_socket_write_f_mt(a_es->worker, a_es->uuid, "%s\r\n", json_object_to_json_string(l_json_nets));
    json_object_put(l_json_nets);
    struct json_object *l_json_nets_info = dap_chain_nets_info_json_collect();
    dap_events_socket_write_f_mt(a_es->worker, a_es->uuid, "%s\r\n", json_object_to_json_string(l_json_nets_info));
    json_object_put(l_json_nets_info);
    struct json_object *l_json_wallets = json_object_new_array();
    char *l_args[2] = { "wallet", "list" };
    com_tx_wallet(2, l_args, (void**)&l_json_wallets);
>>>>>>> 4143b585
    dap_events_socket_write_f_mt(a_es->worker, a_es->uuid, "%s\r\n", json_object_to_json_string(l_json_wallets));
    json_object_put(l_json_wallets);
    struct json_object *l_json_wallets_info = wallets_info_json_collect();
    dap_events_socket_write_f_mt(a_es->worker, a_es->uuid, "%s\r\n", json_object_to_json_string(l_json_wallets_info));
    json_object_put(l_json_wallets_info);
    for (dap_chain_net_t *l_net = dap_chain_net_iter_start(); l_net; l_net = dap_chain_net_iter_next(l_net)) {
<<<<<<< HEAD
        struct json_object *l_json_net_states = dap_chain_net_states_json_collect(l_net);
        dap_events_socket_write_f_mt(a_es->worker, a_es->uuid, "%s\r\n", json_object_to_json_string(l_json_net_states));
        json_object_put(l_json_net_states);
=======
        for (size_t i = 0; i < l_count; ++i) {
            struct json_object *l_json_wallet = json_object_array_get_idx(l_json_wallet_arr, i),
                *l_json_wallet_name = json_object_object_get(l_json_wallet, "Wallet");
            if ( !l_json_wallet_name )
                continue;
            char *l_tmp = (char*)json_object_get_string(l_json_wallet_name), *l_dot_pos = strstr(l_tmp, ".dwallet"), tmp = '\0';
            if (l_dot_pos) {
                tmp = *l_dot_pos;
                *l_dot_pos = '\0';
            }
            char *l_args_info[6] = { "wallet", "info", "-w", l_tmp, "-net", l_net->pub.name};
            struct json_object *l_json_wallet_info = json_object_new_array();
            com_tx_wallet(6, l_args_info, (void**)&l_json_wallet_info);
            if (tmp)
                *l_dot_pos = tmp;
            dap_events_socket_write_f_mt(a_es->worker, a_es->uuid, "%s\r\n", json_object_to_json_string(l_json_wallet_info));
            json_object_put(l_json_wallet_info);
        }
>>>>>>> 4143b585
    }
}<|MERGE_RESOLUTION|>--- conflicted
+++ resolved
@@ -8612,48 +8612,21 @@
 
 
 void dap_notify_new_client_send_info(dap_events_socket_t *a_es, UNUSED_ARG void *a_arg) {
-<<<<<<< HEAD
-    struct json_object *l_json_wallets = wallet_list_json_collect();
-=======
     struct json_object *l_json_nets = dap_chain_net_list_json_collect();
     dap_events_socket_write_f_mt(a_es->worker, a_es->uuid, "%s\r\n", json_object_to_json_string(l_json_nets));
     json_object_put(l_json_nets);
     struct json_object *l_json_nets_info = dap_chain_nets_info_json_collect();
     dap_events_socket_write_f_mt(a_es->worker, a_es->uuid, "%s\r\n", json_object_to_json_string(l_json_nets_info));
     json_object_put(l_json_nets_info);
-    struct json_object *l_json_wallets = json_object_new_array();
-    char *l_args[2] = { "wallet", "list" };
-    com_tx_wallet(2, l_args, (void**)&l_json_wallets);
->>>>>>> 4143b585
+    struct json_object *l_json_wallets = wallet_list_json_collect();
     dap_events_socket_write_f_mt(a_es->worker, a_es->uuid, "%s\r\n", json_object_to_json_string(l_json_wallets));
     json_object_put(l_json_wallets);
     struct json_object *l_json_wallets_info = wallets_info_json_collect();
     dap_events_socket_write_f_mt(a_es->worker, a_es->uuid, "%s\r\n", json_object_to_json_string(l_json_wallets_info));
     json_object_put(l_json_wallets_info);
     for (dap_chain_net_t *l_net = dap_chain_net_iter_start(); l_net; l_net = dap_chain_net_iter_next(l_net)) {
-<<<<<<< HEAD
         struct json_object *l_json_net_states = dap_chain_net_states_json_collect(l_net);
         dap_events_socket_write_f_mt(a_es->worker, a_es->uuid, "%s\r\n", json_object_to_json_string(l_json_net_states));
         json_object_put(l_json_net_states);
-=======
-        for (size_t i = 0; i < l_count; ++i) {
-            struct json_object *l_json_wallet = json_object_array_get_idx(l_json_wallet_arr, i),
-                *l_json_wallet_name = json_object_object_get(l_json_wallet, "Wallet");
-            if ( !l_json_wallet_name )
-                continue;
-            char *l_tmp = (char*)json_object_get_string(l_json_wallet_name), *l_dot_pos = strstr(l_tmp, ".dwallet"), tmp = '\0';
-            if (l_dot_pos) {
-                tmp = *l_dot_pos;
-                *l_dot_pos = '\0';
-            }
-            char *l_args_info[6] = { "wallet", "info", "-w", l_tmp, "-net", l_net->pub.name};
-            struct json_object *l_json_wallet_info = json_object_new_array();
-            com_tx_wallet(6, l_args_info, (void**)&l_json_wallet_info);
-            if (tmp)
-                *l_dot_pos = tmp;
-            dap_events_socket_write_f_mt(a_es->worker, a_es->uuid, "%s\r\n", json_object_to_json_string(l_json_wallet_info));
-            json_object_put(l_json_wallet_info);
-        }
->>>>>>> 4143b585
     }
 }