/*
 * Authors:
 * Dmitriy A. Gerasimov <gerasimov.dmitriy@demlabs.net>
 * Alexander Lysikov <alexander.lysikov@demlabs.net>
 * DeM Labs Inc.   https://demlabs.net
 * Cellframe Network  https://github.com/demlabs-cellframe
 * Copyright  (c) 2019
 * All rights reserved.

 This file is part of DAP (Deus Applications Prototypes) the open source project

 DAP (Deus Applicaions Prototypes) is free software: you can redistribute it and/or modify
 it under the terms of the GNU General Public License as published by
 the Free Software Foundation, either version 3 of the License, or
 (at your option) any later version.

 DAP is distributed in the hope that it will be useful,
 but WITHOUT ANY WARRANTY; without even the implied warranty of
 MERCHANTABILITY or FITNESS FOR A PARTICULAR PURPOSE.  See the
 GNU General Public License for more details.

 You should have received a copy of the GNU General Public License
 along with any DAP based project.  If not, see <http://www.gnu.org/licenses/>.
 */

#include <stdlib.h>
#include <stdio.h>
#include <time.h>
#include <stdlib.h>
#include <stddef.h>
#include <stdint.h>
#include <string.h>
#include <stdbool.h>
#include <errno.h>
#include <assert.h>
#include <ctype.h>
#include <dirent.h>
#include <magic.h>
#include <sys/stat.h>

#ifdef WIN32
#include <winsock2.h>
#include <windows.h>
#include <mswsock.h>
#include <ws2tcpip.h>
#include <io.h>
#include "wepoll.h"
#else
#include <sys/types.h>
#include <arpa/inet.h>
#include <netinet/in.h>
#include <signal.h>
#endif
#include <pthread.h>

#include "iputils/iputils.h"

#include "uthash.h"
#include "utlist.h"


#include "dap_string.h"
#include "dap_hash.h"
#include "dap_chain_common.h"
#include "dap_strfuncs.h"
#include "dap_list.h"
#include "dap_string.h"
#include "dap_cert.h"
#include "dap_cert_file.h"
#include "dap_file_utils.h"
#include "dap_enc_base58.h"
#include "dap_chain_wallet.h"
#include "dap_chain_node.h"
#include "dap_chain_global_db.h"
#include "dap_chain_node_client.h"
#include "dap_chain_node_remote.h"
#include "dap_chain_node_cli_cmd.h"
#include "dap_chain_node_cli_cmd_tx.h"
#include "dap_chain_node_ping.h"
#include "dap_chain_net_srv.h"
#ifndef _WIN32
#include "dap_chain_net_news.h"
#endif
#include "dap_chain_cell.h"


#include "dap_enc_base64.h"
#include <json-c/json.h>
#ifdef DAP_OS_UNIX
#include <dirent.h>
#endif

#include "dap_chain_common.h"
#include "dap_chain_datum.h"
#include "dap_chain_datum_token.h"
#include "dap_chain_datum_tx_items.h"
#include "dap_chain_ledger.h"
#include "dap_chain_mempool.h"
#include "dap_chain_global_db.h"
#include "dap_chain_global_db_remote.h"

#include "dap_stream_ch_chain_net.h"
#include "dap_stream_ch_chain.h"
#include "dap_stream_ch_chain_pkt.h"
#include "dap_stream_ch_chain_net_pkt.h"
#include "dap_enc_base64.h"

#define LOG_TAG "chain_node_cli_cmd"


/**
 * @brief dap_chain_node_addr_t* dap_chain_node_addr_get_by_alias
 * Find in base addr by alias
 *
 * return addr, NULL if not found
 * @param a_net 
 * @param a_alias 
 * @return dap_chain_node_addr_t* 
 */
dap_chain_node_addr_t* dap_chain_node_addr_get_by_alias(dap_chain_net_t * a_net, const char *a_alias)
{
    dap_chain_node_addr_t *l_addr = NULL;
    if(!a_alias)
        return NULL;
    const char *a_key = a_alias;
    size_t l_addr_size = 0;
    l_addr = (dap_chain_node_addr_t*) (void*) dap_chain_global_db_gr_get(a_key, &l_addr_size,
            a_net->pub.gdb_nodes_aliases);
    if(l_addr_size != sizeof(dap_chain_node_addr_t)) {
        DAP_DELETE(l_addr);
        l_addr = NULL;
    }
//    DAP_DELETE(addr_str);
    return l_addr;
}


/**
 * @brief dap_list_t* get_aliases_by_name Get the aliases by name object
 * Find in base alias by addr
 *
 * return list of addr, NULL if not found
 * @param l_net 
 * @param a_addr 
 * @return dap_list_t* 
 */
static dap_list_t* get_aliases_by_name(dap_chain_net_t * l_net, dap_chain_node_addr_t *a_addr)
{
    if(!a_addr)
        return NULL;
    dap_list_t *list_aliases = NULL;
    size_t data_size = 0;
    // read all aliases
    dap_global_db_obj_t *objs = dap_chain_global_db_gr_load(l_net->pub.gdb_nodes_aliases, &data_size);
    if(!objs || !data_size)
        return NULL;
    for(size_t i = 0; i < data_size; i++) {
        //dap_chain_node_addr_t addr_i;
        dap_global_db_obj_t *obj = objs + i;
        if(!obj)
            break;
        dap_chain_node_addr_t *l_addr = (dap_chain_node_addr_t*) (void*) obj->value;
        if(l_addr && obj->value_len == sizeof(dap_chain_node_addr_t) && a_addr->uint64 == l_addr->uint64) {
            list_aliases = dap_list_prepend(list_aliases, strdup(obj->key));
        }
    }
    dap_chain_global_db_objs_delete(objs, data_size);
    return list_aliases;
}

/**
 * @brief dap_chain_node_addr_t* s_node_info_get_addr
 * 
 * @param a_net 
 * @param a_node_info 
 * @param a_addr 
 * @param a_alias_str 
 * @return dap_chain_node_addr_t* 
 */
static dap_chain_node_addr_t* s_node_info_get_addr(dap_chain_net_t * a_net, dap_chain_node_addr_t *a_addr, const char *a_alias_str)
{
    dap_chain_node_addr_t *l_address = NULL;
    if(a_alias_str && !a_addr->uint64) {
        l_address = dap_chain_node_addr_get_by_alias(a_net, a_alias_str);
    }
    if(a_addr->uint64) {
        l_address = DAP_NEW(dap_chain_node_addr_t);
        l_address->uint64 = a_addr->uint64;
    }
    return l_address;
}

/**
 * @brief 
 * sign data (datum_token) by certificates (1 or more)
 * successful count of signes return in l_sign_counter
 * @param l_certs - array with certificates loaded from dcert file
 * @param l_datum_token - updated pointer for l_datum_token variable after realloc
 * @param l_certs_count - count of certificate
 * @param l_datum_data_offset - offset of datum
 * @param l_sign_counter - counter of successful data signing operation
 * @return dap_chain_datum_token_t* 
 */
static dap_chain_datum_token_t * s_sign_cert_in_cycle(dap_cert_t ** l_certs, dap_chain_datum_token_t * l_datum_token, size_t l_certs_count, 
            size_t * l_datum_data_offset, uint32_t * l_sign_counter)
{         
    if (!l_datum_data_offset)
    {
        log_it(L_DEBUG,"l_datum_data_offset is NULL");
        return NULL;
    }  
    
    for(size_t i = 0; i < l_certs_count; i++) 
    {
        dap_sign_t * l_sign = dap_cert_sign(l_certs[i],  l_datum_token, 
           sizeof(l_datum_token->header_simple), 0);

        if (l_sign)
        {
            size_t l_sign_size = dap_sign_get_size(l_sign);
            l_datum_token = DAP_REALLOC(l_datum_token, sizeof(dap_chain_datum_token_t) + *l_datum_data_offset + l_sign_size);
            memcpy(l_datum_token->data_n_tsd + *l_datum_data_offset, l_sign, l_sign_size);
            *l_datum_data_offset += l_sign_size;
            DAP_DELETE(l_sign);
            log_it(L_DEBUG,"<-- Signed with '%s'", l_certs[i]->name);
            *l_sign_counter += 1;
        }
    }

    return l_datum_token;
}

/**
 * @brief node_info_read_and_reply
 * Read node from base
 * @param a_net 
 * @param a_address 
 * @param a_str_reply 
 * @return dap_chain_node_info_t* 
 */
static dap_chain_node_info_t* node_info_read_and_reply(dap_chain_net_t * a_net, dap_chain_node_addr_t *a_address,
        char **a_str_reply)
{
    char *l_key = dap_chain_node_addr_to_hash_str(a_address);
    if(!l_key)
    {
        dap_chain_node_cli_set_reply_text(a_str_reply, "can't calculate hash of addr");
        return NULL;
    }
    size_t node_info_size = 0;
    dap_chain_node_info_t *node_info;
    // read node
    node_info = (dap_chain_node_info_t *) dap_chain_global_db_gr_get(l_key, &node_info_size, a_net->pub.gdb_nodes);

    if(!node_info) {
        dap_chain_node_cli_set_reply_text(a_str_reply, "node not found in base");
        DAP_DELETE(l_key);
        return NULL;
    }
    /* if(!node_info->hdr.ext_port)
        node_info->hdr.ext_port = 8079; */
    size_t node_info_size_must_be = dap_chain_node_info_get_size(node_info);
    if(node_info_size_must_be != node_info_size) {
        dap_chain_node_cli_set_reply_text(a_str_reply, "node has bad size in base=%u (must be %u)", node_info_size,
                node_info_size_must_be);
        DAP_DELETE(node_info);
        DAP_DELETE(l_key);
        return NULL;
    }

    DAP_DELETE(l_key);
    return node_info;
}


/**
 * @brief node_info_save_and_reply
 * Save node to base
 * @param a_net 
 * @param a_node_info 
 * @param str_reply 
 * @return true 
 * @return false 
 */
static bool node_info_save_and_reply(dap_chain_net_t * a_net, dap_chain_node_info_t *a_node_info, char **str_reply)
{
    if(!a_node_info || !a_node_info->hdr.address.uint64) {
        dap_chain_node_cli_set_reply_text(str_reply, "node addr not found");
        return false;
    }
    char *a_key = dap_chain_node_addr_to_hash_str(&a_node_info->hdr.address);
    if(!a_key)
    {
        dap_chain_node_cli_set_reply_text(str_reply, "can't calculate hash for addr");
        return NULL;
    }
    //char *a_value = dap_chain_node_info_serialize(node_info, NULL);
    size_t l_node_info_size = dap_chain_node_info_get_size(a_node_info);
    //dap_chain_node_info_t *l_node_info = DAP_NEW_Z_SIZE(dap_chain_node_info_t, l_node_info_size);
    //memcpy(l_node_info, a_node_info, l_node_info_size );

    //size_t data_len_out = 0;
    //dap_chain_node_info_t *a_node_info1 = dap_chain_global_db_gr_get(a_key, &data_len_out, a_net->pub.gdb_nodes);

    bool res = dap_chain_global_db_gr_set(a_key, (uint8_t *) a_node_info, l_node_info_size, a_net->pub.gdb_nodes);

    //data_len_out = 0;
    //dap_chain_node_info_t *a_node_info2 = dap_chain_global_db_gr_get(a_key, &data_len_out, a_net->pub.gdb_nodes);
    //DAP_DELETE(a_key);
    //DAP_DELETE(a_value);
    return res;
}


/**
 * @brief node_info_add_with_reply
 * Handler of command 'global_db node add'
 *
 * str_reply[out] for reply
 * return 0 Ok, -1 error
 * @param a_net 
 * @param a_node_info 
 * @param a_alias_str 
 * @param a_cell_str 
 * @param a_ipv4_str 
 * @param a_ipv6_str 
 * @param a_str_reply 
 * @return int 
 */
static int node_info_add_with_reply(dap_chain_net_t * a_net, dap_chain_node_info_t *a_node_info,
        const char *a_alias_str,
        const char *a_cell_str, const char *a_ipv4_str, const char *a_ipv6_str, char **a_str_reply)
{

    if(!a_node_info->hdr.address.uint64) {
        dap_chain_node_cli_set_reply_text(a_str_reply, "not found -addr parameter");
        return -1;
    }
    if(!a_cell_str) {
        dap_chain_node_cli_set_reply_text(a_str_reply, "not found -cell parameter");
        return -1;
    }
    if(a_ipv4_str)
        inet_pton(AF_INET, a_ipv4_str, &(a_node_info->hdr.ext_addr_v4));
    if(a_ipv6_str)
        inet_pton(AF_INET6, a_ipv6_str, &(a_node_info->hdr.ext_addr_v6));

    // check match addr to cell or no
    /*dap_chain_node_addr_t *addr = dap_chain_node_gen_addr(&node_info->hdr.cell_id);
     if(!dap_chain_node_check_addr(&node_info->hdr.address, &node_info->hdr.cell_id)) {
     set_reply_text(str_reply, "cell does not match addr");
     return -1;
     }*/
    if(a_alias_str) {
        // add alias
        if(!dap_chain_node_alias_register(a_net, a_alias_str, &a_node_info->hdr.address)) {
            log_it(L_WARNING, "can't save alias %s", a_alias_str);
            dap_chain_node_cli_set_reply_text(a_str_reply, "alias '%s' can't be mapped to addr=0x%lld",
                    a_alias_str, a_node_info->hdr.address.uint64);
            return -1;
        }
    }

    // write to base
    bool res = node_info_save_and_reply(a_net, a_node_info, a_str_reply);
    if(res)
        dap_chain_node_cli_set_reply_text(a_str_reply, "node added");
    else
        return -1;
    if(res)
        return 0;
    return -1;
}


/**
 * @brief node_info_del_with_reply
 * Handler of command 'global_db node add'
 * @param a_net 
 * @param a_node_info 
 * @param alias_str 
 * @param str_reply str_reply[out] for reply
 * @return int 
 * return 0 Ok, -1 error
 */
static int node_info_del_with_reply(dap_chain_net_t * a_net, dap_chain_node_info_t *a_node_info, const char *alias_str,
        char **str_reply)
{
    if(!a_node_info->hdr.address.uint64 && !alias_str) {
        dap_chain_node_cli_set_reply_text(str_reply, "addr not found");
        return -1;
    }
    // check, current node have this addr or no
    uint64_t l_cur_addr = dap_db_get_cur_node_addr(a_net->pub.name);
    if(l_cur_addr && l_cur_addr == a_node_info->hdr.address.uint64) {
        dap_chain_node_cli_set_reply_text(str_reply, "current node cannot be deleted");
        return -1;
    }

    // find addr by alias or addr_str
    dap_chain_node_addr_t *address = s_node_info_get_addr(a_net, &a_node_info->hdr.address, alias_str);
    if(!address) {
        dap_chain_node_cli_set_reply_text(str_reply, "alias not found");
        return -1;
    }
    char *a_key = dap_chain_node_addr_to_hash_str(address);
    if(a_key)
    {
        // delete node
        bool res = dap_chain_global_db_gr_del(dap_strdup(a_key), a_net->pub.gdb_nodes);
        if(res) {
            // delete all aliases for node address
            {
                dap_list_t *list_aliases = get_aliases_by_name(a_net, address);
                dap_list_t *list = list_aliases;
                while(list)
                {
                    const char *alias = (const char *) list->data;
                    dap_chain_node_alias_delete(a_net, alias);
                    list = dap_list_next(list);
                }
                dap_list_free_full(list_aliases, (dap_callback_destroyed_t) free);
            }
            // set text response
            dap_chain_node_cli_set_reply_text(str_reply, "node deleted");
        }
        else
            dap_chain_node_cli_set_reply_text(str_reply, "node not deleted");
        DAP_DELETE(a_key);
        DAP_DELETE(address);
        if(res)
            return 0;
        return -1;
    }
    dap_chain_node_cli_set_reply_text(str_reply, "addr to delete can't be defined");
    DAP_DELETE(address);
    return -1;
}


/**
 * @brief link_add_or_del_with_reply
 * Handler of command 'global_db node link'
 * cmd 'add' or 'del'
 * str_reply[out] for reply
 * return 0 Ok, -1 error
 * @param a_net 
 * @param a_node_info 
 * @param cmd 
 * @param a_alias_str 
 * @param link 
 * @param a_str_reply 
 * @return int 
 */
static int link_add_or_del_with_reply(dap_chain_net_t * a_net, dap_chain_node_info_t *a_node_info, const char *cmd,
        const char *a_alias_str,
        dap_chain_node_addr_t *link, char **a_str_reply)
{
    if(!a_node_info->hdr.address.uint64 && !a_alias_str) {
        dap_chain_node_cli_set_reply_text(a_str_reply, "addr not found");
        return -1;
    }
    if(!link->uint64) {
        dap_chain_node_cli_set_reply_text(a_str_reply, "link not found");
        return -1;
    }
    // TODO check the presence of link in the node base
#ifdef DAP_CHAIN_NODE_CHECK_PRESENSE
        dap_chain_node_cli_set_reply_text(a_str_reply, "node 0x%016llx not found in base", link->uint64);
        return -1;
#endif

    // find addr by alias or addr_str
    dap_chain_node_addr_t *l_address = s_node_info_get_addr(a_net, &a_node_info->hdr.address, a_alias_str);
    if(!l_address) {
        dap_chain_node_cli_set_reply_text(a_str_reply, "alias not found");
        return -1;
    }

    dap_chain_node_info_t * l_node_info_read = node_info_read_and_reply(a_net, l_address, a_str_reply);
    size_t l_node_info_read_size = dap_chain_node_info_get_size(l_node_info_read);
    if(!l_node_info_read)
        return -1;

    int cmd_int = 0;
    if(!strcmp(cmd, "add"))
        cmd_int = 1;
    else if(!strcmp(cmd, "del"))
        cmd_int = 2;

    // find link in node_info_read
    int index_link = -1;
    for(size_t i = 0; i < l_node_info_read->hdr.links_number; i++) {
        if(l_node_info_read->links[i].uint64 == link->uint64) {
            // link already present
            index_link = (int) i;
            break;
        }
    }
    bool res_successful = false; // is successful whether add/del
    // add link
    if(cmd_int == 1) {
        if(index_link == -1) {
            l_node_info_read->hdr.links_number++;
            l_node_info_read_size = dap_chain_node_info_get_size(l_node_info_read);
            l_node_info_read = DAP_REALLOC(l_node_info_read, l_node_info_read_size);
            memcpy(&(l_node_info_read->links[l_node_info_read->hdr.links_number-1]), link, sizeof(dap_chain_node_addr_t));
            res_successful = true;
        }
    }
    // delete link
    else if(cmd_int == 2) {
        // move link list to one item prev
        if(index_link >= 0) {
            for(unsigned int j = (unsigned int) index_link; j < (l_node_info_read->hdr.links_number - 1); j++) {
                memcpy(&(l_node_info_read->links[j]), &(l_node_info_read->links[j + 1]), sizeof(dap_chain_node_addr_t));
            }
            l_node_info_read->hdr.links_number--;
            res_successful = true;
            l_node_info_read = DAP_REALLOC(l_node_info_read, l_node_info_read_size -= sizeof(*link));
        }
    }
    // save edited node_info
    if(res_successful) {
        bool res = node_info_save_and_reply(a_net, l_node_info_read, a_str_reply);
        if(res) {
            res_successful = true;
            if(cmd_int == 1)
                dap_chain_node_cli_set_reply_text(a_str_reply, "link added");
            if(cmd_int == 2)
                dap_chain_node_cli_set_reply_text(a_str_reply, "link deleted");
        }
        else {
            res_successful = false;
        }
    }
    else {
        if(cmd_int == 1) {
            if(index_link >= 0)
                dap_chain_node_cli_set_reply_text(a_str_reply, "link not added because it is already present");
            else
                dap_chain_node_cli_set_reply_text(a_str_reply, "link not added");
        }
        if(cmd_int == 2) {
            if(index_link == -1)
                dap_chain_node_cli_set_reply_text(a_str_reply, "link not deleted because not found");
            else
                dap_chain_node_cli_set_reply_text(a_str_reply, "link not deleted");
        }
    }

    DAP_DELETE(l_address);
    DAP_DELETE(l_node_info_read);
    if(res_successful)
        return 0;
    return -1;
}


/**
 * @brief node_info_dump_with_reply Handler of command 'node dump'
 * @param a_net 
 * @param a_addr 
 * @param a_is_full 
 * @param a_alias 
 * @param a_str_reply 
 * @return int 0 Ok, -1 error
 */
static int node_info_dump_with_reply(dap_chain_net_t * a_net, dap_chain_node_addr_t * a_addr, bool a_is_full,
        const char *a_alias, char **a_str_reply)
{
    int l_ret = 0;
    dap_string_t *l_string_reply = dap_string_new("Node dump:");

    if((a_addr && a_addr->uint64) || a_alias) {
        dap_chain_node_addr_t *l_addr = NULL;
        if(a_addr && a_addr->uint64) {
            l_addr = DAP_NEW(dap_chain_node_addr_t);
            l_addr->uint64 = a_addr->uint64;
        } else if(a_alias) {
            l_addr = dap_chain_node_alias_find(a_net, a_alias);
        }
        if(!l_addr) {
            dap_chain_node_cli_set_reply_text(a_str_reply, "addr not valid");
            dap_string_free(l_string_reply, true);
            return -1;
        }
        // read node
        dap_chain_node_info_t *node_info_read = node_info_read_and_reply(a_net, l_addr, a_str_reply);
        if(!node_info_read) {
            DAP_DELETE(l_addr);
            dap_string_free(l_string_reply, true);
            return -2;
        }

        // get aliases in form of string
        dap_string_t *aliases_string = dap_string_new(NULL);
        dap_list_t *list_aliases = get_aliases_by_name(a_net, l_addr);
        if(list_aliases)
        {
            dap_list_t *list = list_aliases;
            while(list)
            {
                const char *alias = (const char *) list->data;
                dap_string_append_printf(aliases_string, "\nalias %s", alias);
                list = dap_list_next(list);
            }
            dap_list_free_full(list_aliases, (dap_callback_destroyed_t) free);
        }
        else
            dap_string_append(aliases_string, "\nno aliases");

        const int hostlen = 128;
        char *host4 = (char*) alloca(hostlen);
        char *host6 = (char*) alloca(hostlen);
        struct sockaddr_in sa4 = { .sin_family = AF_INET, .sin_addr = node_info_read->hdr.ext_addr_v4 };
        const char* str_ip4 = inet_ntop(AF_INET, &(((struct sockaddr_in *) &sa4)->sin_addr), host4, hostlen);

        struct sockaddr_in6 sa6 = { .sin6_family = AF_INET6, .sin6_addr = node_info_read->hdr.ext_addr_v6 };
        const char* str_ip6 = inet_ntop(AF_INET6, &(((struct sockaddr_in6 *) &sa6)->sin6_addr), host6, hostlen);

        // get links in form of string
        dap_string_t *links_string = dap_string_new(NULL);
        for(unsigned int i = 0; i < node_info_read->hdr.links_number; i++) {
            dap_chain_node_addr_t link_addr = node_info_read->links[i];
            dap_string_append_printf(links_string, "\nlink%02d address : " NODE_ADDR_FP_STR, i,
                    NODE_ADDR_FP_ARGS_S(link_addr));
        }

        dap_string_append_printf(l_string_reply, "\n");
        char l_port_str[10];
        sprintf(l_port_str,"%d",node_info_read->hdr.ext_port);

        // set short reply with node param
        if(!a_is_full)
            dap_string_append_printf(l_string_reply,
                    "node address "NODE_ADDR_FP_STR"\tcell 0x%016"DAP_UINT64_FORMAT_x"\tipv4 %s\tport: %s\tnumber of links %u",
                    NODE_ADDR_FP_ARGS_S(node_info_read->hdr.address),
                    node_info_read->hdr.cell_id.uint64, str_ip4,
                    node_info_read->hdr.ext_port ? l_port_str : "default",
                    node_info_read->hdr.links_number);
        else
            // set full reply with node param
            dap_string_append_printf(l_string_reply,
                    "node address " NODE_ADDR_FP_STR "\ncell 0x%016"DAP_UINT64_FORMAT_x"\nipv4 %s\nipv6 %s\nport: %s%s\nlinks %u%s",
                    NODE_ADDR_FP_ARGS_S(node_info_read->hdr.address),
                    node_info_read->hdr.cell_id.uint64,
                    str_ip4, str_ip6,
                    node_info_read->hdr.ext_port ? l_port_str : "default",
                    aliases_string->str,
                    node_info_read->hdr.links_number, links_string->str);
        dap_string_free(aliases_string, true);
        dap_string_free(links_string, true);

        DAP_DELETE(l_addr);
        DAP_DELETE(node_info_read);

    } else { // Dump list with !a_addr && !a_alias
        dap_global_db_obj_t *l_objs = NULL;
        size_t l_nodes_count = 0;
        dap_string_append(l_string_reply, "\n");
        // read all node
        l_objs = dap_chain_global_db_gr_load(a_net->pub.gdb_nodes, &l_nodes_count);

        if(!l_nodes_count || !l_objs) {
            dap_string_append_printf(l_string_reply, "No records\n");
            dap_chain_node_cli_set_reply_text(a_str_reply, l_string_reply->str);
            dap_string_free(l_string_reply, true);
            dap_chain_global_db_objs_delete(l_objs, l_nodes_count);
            return -1;
        } else {
            dap_string_append_printf(l_string_reply, "Got %zu records:\n", l_nodes_count);
            for(size_t i = 0; i < l_nodes_count; i++) {
                dap_chain_node_info_t *l_node_info = (dap_chain_node_info_t *) l_objs[i].value;
                // read node
                dap_chain_node_info_t *node_info_read = node_info_read_and_reply(a_net, &l_node_info->hdr.address, NULL);
                if (!node_info_read)
                    continue;
                const int hostlen = 128;
                char *host4 = (char*) alloca(hostlen);
                char *host6 = (char*) alloca(hostlen);
                struct sockaddr_in sa4 = { .sin_family = AF_INET, .sin_addr = node_info_read->hdr.ext_addr_v4 };
                const char* str_ip4 = inet_ntop(AF_INET, &(((struct sockaddr_in *) &sa4)->sin_addr), host4, hostlen);

                struct sockaddr_in6 sa6 = { .sin6_family = AF_INET6, .sin6_addr = node_info_read->hdr.ext_addr_v6 };
                const char* str_ip6 = inet_ntop(AF_INET6, &(((struct sockaddr_in6 *) &sa6)->sin6_addr), host6, hostlen);

                // get aliases in form of string
                dap_string_t *aliases_string = dap_string_new(NULL);
                dap_list_t *list_aliases = get_aliases_by_name(a_net, &node_info_read->hdr.address);
                if(list_aliases)
                {
                    dap_list_t *list = list_aliases;
                    while(list)
                    {
                        const char *alias = (const char *) list->data;
                        dap_string_append_printf(aliases_string, "\nalias %s", alias);
                        list = dap_list_next(list);
                    }
                    dap_list_free_full(list_aliases, (dap_callback_destroyed_t) free);
                }
                else
                    dap_string_append(aliases_string, "\nno aliases");

                // get links in form of string
                dap_string_t *links_string = dap_string_new(NULL);
                for(unsigned int i = 0; i < node_info_read->hdr.links_number; i++) {
                    dap_chain_node_addr_t link_addr = node_info_read->links[i];
                    dap_string_append_printf(links_string, "\nlink%02d address : " NODE_ADDR_FP_STR, i,
                            NODE_ADDR_FP_ARGS_S(link_addr));
                }

                if(i)
                    dap_string_append_printf(l_string_reply, "\n");
                char l_port_str[10];
                sprintf(l_port_str,"%d",node_info_read->hdr.ext_port);
                // set short reply with node param
                if(!a_is_full)
                    dap_string_append_printf(l_string_reply,
                            "node address "NODE_ADDR_FP_STR"\tcell 0x%016"DAP_UINT64_FORMAT_x"\tipv4 %s\tport: %s\tnumber of links %u",
                            NODE_ADDR_FP_ARGS_S(node_info_read->hdr.address),
                            node_info_read->hdr.cell_id.uint64, str_ip4,
                            node_info_read->hdr.ext_port ? l_port_str : "default",
                            node_info_read->hdr.links_number);
                else
                    // set full reply with node param
                    dap_string_append_printf(l_string_reply,
                            "node address " NODE_ADDR_FP_STR "\ncell 0x%016"DAP_UINT64_FORMAT_x"\nipv4 %s\nipv6 %s\nport: %s%s\nlinks %u%s",
                            NODE_ADDR_FP_ARGS_S(node_info_read->hdr.address),
                            node_info_read->hdr.cell_id.uint64,
                            str_ip4, str_ip6,
                            node_info_read->hdr.ext_port ? l_port_str : "default",
                            aliases_string->str,
                            node_info_read->hdr.links_number, links_string->str);
                dap_string_free(aliases_string, true);
                dap_string_free(links_string, true);
                DAP_DELETE(node_info_read);
            }
        }
        dap_chain_global_db_objs_delete(l_objs, l_nodes_count);
    }
    dap_chain_node_cli_set_reply_text(a_str_reply, l_string_reply->str);
    dap_string_free(l_string_reply, true);
    return l_ret;
}

/**
 * @brief com_global_db
 * global_db command
 * @param a_argc 
 * @param a_argv 
 * @param arg_func 
 * @param a_str_reply 
 * @return int 
 * return 0 OK, -1 Err
 */
int com_global_db(int a_argc, char ** a_argv, char **a_str_reply)
{
    enum {
        CMD_NONE, CMD_NAME_CELL, CMD_ADD, CMD_FLUSH
    };
    int arg_index = 1;
    int cmd_name = CMD_NONE;
    // find 'cells' as first parameter only
    if(dap_chain_node_cli_find_option_val(a_argv, arg_index, min(a_argc, arg_index + 1), "cells", NULL))
        cmd_name = CMD_NAME_CELL;
    else if(dap_chain_node_cli_find_option_val(a_argv, arg_index, min(a_argc, arg_index + 1), "flush", NULL))
        cmd_name = CMD_FLUSH;
    switch (cmd_name) {
    case CMD_NAME_CELL:
    {
        if(!arg_index || a_argc < 3) {
            dap_chain_node_cli_set_reply_text(a_str_reply, "parameters are not valid");
            return -1;
        }
        dap_chain_t * l_chain = NULL;
        dap_chain_net_t * l_net = NULL;

        if(dap_chain_node_cli_cmd_values_parse_net_chain(&arg_index, a_argc, a_argv, a_str_reply, &l_chain, &l_net) < 0)
            return -11;

        const char *l_cell_str = NULL, *l_chain_str = NULL;
        // find cell and chain
        dap_chain_node_cli_find_option_val(a_argv, arg_index, a_argc, "-cell", &l_cell_str);
        dap_chain_node_cli_find_option_val(a_argv, arg_index, a_argc, "-chain", &l_chain_str);

        // Check for chain
        if(!l_chain_str) {
            dap_chain_node_cli_set_reply_text(a_str_reply, "%s requires parameter 'chain' to be valid");
            return -12;
        }

        int arg_index_n = ++arg_index;
        // find command (add, delete, etc) as second parameter only
        int cmd_num = CMD_NONE;
        switch (cmd_name) {
            case CMD_NAME_CELL:
                if((arg_index_n = dap_chain_node_cli_find_option_val(a_argv, arg_index, min(a_argc, arg_index + 1), "add", NULL))
                        != 0) {
                    cmd_num = CMD_ADD;
                }
                dap_chain_cell_id_t l_cell_id = { {0} };
                if(l_cell_str) {
                    dap_digit_from_string(l_cell_str, (uint8_t*) &l_cell_id.raw, sizeof(l_cell_id.raw)); //DAP_CHAIN_CELL_ID_SIZE);
                }

                switch (cmd_num)
                {
                // add new node to global_db
                case CMD_ADD:
                    if(!arg_index || a_argc < 7) {
                        dap_chain_node_cli_set_reply_text(a_str_reply, "invalid parameters");
                        return -1;
                    }
                    dap_chain_cell_t *l_cell = dap_chain_cell_create_fill(l_chain, l_cell_id);
                    int l_ret = dap_chain_cell_file_update(l_cell);
                    if(l_ret > 0)
                        dap_chain_node_cli_set_reply_text(a_str_reply, "cell added successfully");
                    else
                        dap_chain_node_cli_set_reply_text(a_str_reply, "can't create file for cell 0x%016X ( %s )",
                                l_cell->id.uint64,l_cell->file_storage_path);
                    dap_chain_cell_close(l_cell);
                    return l_ret;

                //case CMD_NONE:
                default:
                    dap_chain_node_cli_set_reply_text(a_str_reply, "command %s not recognized", a_argv[1]);
                    return -1;
                }
        }
    }
    case CMD_FLUSH:
    {
        int res_flush = dap_chain_global_db_flush();
        switch (res_flush) {
        case 0:
            dap_chain_node_cli_set_reply_text(a_str_reply, "Commit data base and filesystem caches to disk completed.\n\n");
            break;
        case -1:
            dap_chain_node_cli_set_reply_text(a_str_reply, "Couldn't open db directory. Can't init cdb\n"
                                                           "Reboot the node.\n\n");
            break;
        case -2:
            dap_chain_node_cli_set_reply_text(a_str_reply, "Can't init cdb\n"
                                                           "Reboot the node.\n\n");
            break;
        case -3:
            dap_chain_node_cli_set_reply_text(a_str_reply, "Can't init sqlite\n"
                                                           "Reboot the node.\n\n");
            break;
        default:
            dap_chain_node_cli_set_reply_text(a_str_reply, "Can't commit data base caches to disk completed.\n"
                                                           "Reboot the node.\n\n");
            break;
        }
        return 0;
    }
    default:
        dap_chain_node_cli_set_reply_text(a_str_reply, "parameters are not valid");
        return -1;
    }
    return  -555;
}

/**
 * Node command
 */
int com_node(int a_argc, char ** a_argv, char **a_str_reply)
{
    enum {
        CMD_NONE, CMD_ADD, CMD_DEL, CMD_LINK, CMD_ALIAS, CMD_HANDSHAKE, CMD_CONNECT, CMD_DUMP
    };
    int arg_index = 1;
    int cmd_num = CMD_NONE;
    if(dap_chain_node_cli_find_option_val(a_argv, arg_index, min(a_argc, arg_index + 1), "add", NULL)) {
        cmd_num = CMD_ADD;
    }
    else if(dap_chain_node_cli_find_option_val(a_argv, arg_index, min(a_argc, arg_index + 1), "del", NULL)) {
        cmd_num = CMD_DEL;
    }
    else if(dap_chain_node_cli_find_option_val(a_argv, arg_index, min(a_argc, arg_index + 1), "link", NULL)) {
        cmd_num = CMD_LINK;
    }
    else
    // find  add parameter ('alias' or 'handshake')
    if(dap_chain_node_cli_find_option_val(a_argv, arg_index, min(a_argc, arg_index + 1), "handshake", NULL)) {
        cmd_num = CMD_HANDSHAKE;
    }
    else if(dap_chain_node_cli_find_option_val(a_argv, arg_index, min(a_argc, arg_index + 1), "connect", NULL)) {
        cmd_num = CMD_CONNECT;
    }
    else if(dap_chain_node_cli_find_option_val(a_argv, arg_index, min(a_argc, arg_index + 1), "alias", NULL)) {
        cmd_num = CMD_ALIAS;
    }
    else if(dap_chain_node_cli_find_option_val(a_argv, arg_index, min(a_argc, arg_index + 1), "dump", NULL)) {
        cmd_num = CMD_DUMP;
    }
    arg_index++;
    if(cmd_num == CMD_NONE) {
        dap_chain_node_cli_set_reply_text(a_str_reply, "command %s not recognized", a_argv[1]);
        return -1;
    }
    const char *l_addr_str = NULL, *l_port_str = NULL, *alias_str = NULL;
    const char *l_cell_str = NULL, *l_link_str = NULL, *a_ipv4_str = NULL, *a_ipv6_str = NULL;

    // find net
    dap_chain_net_t *l_net = NULL;

    if(dap_chain_node_cli_cmd_values_parse_net_chain(&arg_index, a_argc, a_argv, a_str_reply, NULL, &l_net) < 0)
        return -11;

    // find addr, alias
    dap_chain_node_cli_find_option_val(a_argv, arg_index, a_argc, "-addr", &l_addr_str);
    dap_chain_node_cli_find_option_val(a_argv, arg_index, a_argc, "-port", &l_port_str);
    dap_chain_node_cli_find_option_val(a_argv, arg_index, a_argc, "-alias", &alias_str);
    dap_chain_node_cli_find_option_val(a_argv, arg_index, a_argc, "-cell", &l_cell_str);
    dap_chain_node_cli_find_option_val(a_argv, arg_index, a_argc, "-ipv4", &a_ipv4_str);
    dap_chain_node_cli_find_option_val(a_argv, arg_index, a_argc, "-ipv6", &a_ipv6_str);
    dap_chain_node_cli_find_option_val(a_argv, arg_index, a_argc, "-link", &l_link_str);

    // struct to write to the global db
    dap_chain_node_addr_t l_node_addr = { 0 };
    dap_chain_node_addr_t l_link = { 0 };
    dap_chain_node_info_t *l_node_info = NULL;
    size_t l_node_info_size = sizeof(l_node_info->hdr) + sizeof(l_link);
    if(cmd_num >= CMD_ADD && cmd_num <= CMD_LINK)
        l_node_info = DAP_NEW_Z_SIZE(dap_chain_node_info_t, l_node_info_size);

    if(l_addr_str) {
        if(dap_chain_node_addr_from_str(&l_node_addr, l_addr_str) != 0) {
            dap_digit_from_string(l_addr_str, l_node_addr.raw, sizeof(l_node_addr.raw));
        }
        if(l_node_info)
            memcpy(&l_node_info->hdr.address, &l_node_addr, sizeof(dap_chain_node_addr_t));
    }
    if(l_port_str) {
        uint16_t l_node_port = 0;
        dap_digit_from_string(l_port_str, &l_node_port, sizeof(uint16_t));
        if(l_node_info)
            l_node_info->hdr.ext_port = l_node_port;
    }
    if(l_cell_str && l_node_info) {
        dap_digit_from_string(l_cell_str, l_node_info->hdr.cell_id.raw, sizeof(l_node_info->hdr.cell_id.raw)); //DAP_CHAIN_CELL_ID_SIZE);
    }
    if(l_link_str) {
        if(dap_chain_node_addr_from_str(&l_link, l_link_str) != 0) {
            dap_digit_from_string(l_link_str, l_link.raw, sizeof(l_link.raw));
        }
    }

    switch (cmd_num)
    {
    case CMD_ADD:
        if(!arg_index || a_argc < 8) {
            dap_chain_node_cli_set_reply_text(a_str_reply, "invalid parameters");
            DAP_DELETE(l_node_info);
            return -1;
        }
        // handler of command 'node add'
        int l_ret = node_info_add_with_reply(l_net, l_node_info, alias_str, l_cell_str, a_ipv4_str, a_ipv6_str,
                a_str_reply);
        //DAP_DELETE(l_node_info); ticket 5804
        return l_ret;
        //break;

    case CMD_DEL:
        // handler of command 'node del'
    {
        int l_ret = node_info_del_with_reply(l_net, l_node_info, alias_str, a_str_reply);
        DAP_DELETE(l_node_info);
        return l_ret;
    }
    case CMD_LINK:
        if(dap_chain_node_cli_find_option_val(a_argv, arg_index, min(a_argc, arg_index + 1), "add", NULL)) {
            // handler of command 'node link add -addr <node address> -link <node address>'
            int l_ret = link_add_or_del_with_reply(l_net, l_node_info, "add", alias_str, &l_link, a_str_reply);
            DAP_DELETE(l_node_info);
            return l_ret;
        }
        else if(dap_chain_node_cli_find_option_val(a_argv, arg_index, min(a_argc, arg_index + 1), "del", NULL)) {
            // handler of command 'node link del -addr <node address> -link <node address>'
            int l_ret = link_add_or_del_with_reply(l_net, l_node_info, "del", alias_str, &l_link, a_str_reply);
            DAP_DELETE(l_node_info);
            return l_ret;
        }
        else {
            dap_chain_node_cli_set_reply_text(a_str_reply, "command not recognize, supported format:\n"
                    "global_db node link <add|del] [-addr <node address>  | -alias <node alias>] -link <node address>");
            DAP_DELETE(l_node_info);
            return -1;
        }

    case CMD_DUMP: {
        // handler of command 'node dump'
        bool l_is_full = dap_chain_node_cli_find_option_val(a_argv, arg_index, a_argc, "-full", NULL);
        return node_info_dump_with_reply(l_net, &l_node_addr, l_is_full, alias_str, a_str_reply);
    }
        // add alias
    case CMD_ALIAS:
        if(alias_str) {
            if(l_addr_str) {
                // add alias
                if(!dap_chain_node_alias_register(l_net, alias_str, &l_node_addr))
                    log_it(L_WARNING, "can't save alias %s", alias_str);
                else {
                    dap_chain_node_cli_set_reply_text(a_str_reply, "alias mapped successfully");
                }
            }
            else {
                dap_chain_node_cli_set_reply_text(a_str_reply, "alias can't be mapped because -addr is not found");
                return -1;
            }
        }
        else {
            dap_chain_node_cli_set_reply_text(a_str_reply, "alias can't be mapped because -alias is not found");
            return -1;
        }

        break;
        // make connect
    case CMD_CONNECT: {
        // get address from alias if addr not defined
        if(alias_str && !l_node_addr.uint64) {
            dap_chain_node_addr_t *address_tmp = dap_chain_node_addr_get_by_alias(l_net, alias_str);
            if(address_tmp) {
                memcpy(&l_node_addr, address_tmp, sizeof(*address_tmp));
                DAP_DELETE(address_tmp);
            }
            else {
                dap_chain_node_cli_set_reply_text(a_str_reply, "no address found by alias");
                return -1;
            }
        }
        // for auto mode
        int l_is_auto = 0;
        // list of dap_chain_node_addr_t struct
        unsigned int l_nodes_count = 0;
        dap_list_t *l_node_list = NULL;
        dap_chain_node_addr_t *l_remote_node_addr = NULL;
        if(!l_node_addr.uint64) {
            // check whether auto mode
            l_is_auto = dap_chain_node_cli_find_option_val(a_argv, arg_index, a_argc, "auto", NULL);
            if(!l_is_auto) {
                dap_chain_node_cli_set_reply_text(a_str_reply, "addr not found");
                return -1;
            }
            // if auto mode, then looking for the node address

            // get cur node links
            bool a_is_only_cur_cell = false;
            dap_list_t *l_node_link_list = dap_chain_net_get_link_node_list(l_net, a_is_only_cur_cell);
            // get all nodes list if no links
            if(!l_node_link_list)
                l_node_list = dap_chain_net_get_node_list(l_net);
            else
                l_node_list = dap_list_concat(l_node_link_list, l_node_list);

            // select random node from the list
            l_nodes_count = dap_list_length(l_node_list);
            if(l_nodes_count > 0) {
                unsigned int l_node_pos = rand() % l_nodes_count;
                dap_list_t *l_tmp = dap_list_nth(l_node_list, l_node_pos);
                l_remote_node_addr = l_tmp->data;
                l_node_addr.uint64 = l_remote_node_addr->uint64;
            }

            if(!l_node_addr.uint64) {
                dap_chain_node_cli_set_reply_text(a_str_reply, "no node is available");
                return -1;
            }
        }
        dap_chain_node_info_t *l_remote_node_info;
        dap_chain_node_client_t *l_node_client;
        int res;
        do {
            l_remote_node_info = node_info_read_and_reply(l_net, &l_node_addr, a_str_reply);
            if(!l_remote_node_info) {
                return -1;
            }
            // start connect
            l_node_client = dap_chain_node_client_connect(l_net,l_remote_node_info);
            if(!l_node_client) {
                dap_chain_node_cli_set_reply_text(a_str_reply, "can't connect");
                DAP_DELETE(l_remote_node_info);
                return -1;
            }
            // wait connected
            int timeout_ms = 7000; // 7 sec = 7000 ms
            res = dap_chain_node_client_wait(l_node_client, NODE_CLIENT_STATE_ESTABLISHED, timeout_ms);
            // select new node addr
            if(l_is_auto && res){
                if(l_remote_node_addr && l_nodes_count>1){
                    l_nodes_count--;
                    l_node_list = dap_list_remove(l_node_list, l_remote_node_addr);
                    DAP_DELETE(l_remote_node_addr);
                    unsigned int l_node_pos = rand() % l_nodes_count;
                    dap_list_t *l_tmp = dap_list_nth(l_node_list, l_node_pos);
                    l_remote_node_addr = l_tmp->data;
                    l_node_addr.uint64 = l_remote_node_addr->uint64;

                    // clean client struct
                    dap_chain_node_client_close(l_node_client);
                    DAP_DELETE(l_remote_node_info);
                    //return -1;
                    continue;
                }
            }
            break;
        }
        while(1);
        // for auto mode only
        if(l_is_auto) {
            //start background thread for testing connect to the nodes
            dap_chain_node_ping_background_start(l_net, l_node_list);
            dap_list_free_full(l_node_list, free);
        }



        if(res) {
            dap_chain_node_cli_set_reply_text(a_str_reply, "no response from remote node(s)");
            log_it(L_WARNING, "No response from remote node(s): err code %d", res);
            // clean client struct
            dap_chain_node_client_close(l_node_client);
            //DAP_DELETE(l_remote_node_info);
            return -1;
        }

        log_it(L_NOTICE, "Stream connection established");
        dap_stream_ch_chain_sync_request_t l_sync_request = {};
         dap_stream_ch_t * l_ch_chain = dap_client_get_stream_ch_unsafe(l_node_client->client, dap_stream_ch_chain_get_id());
         // fill begin id
         l_sync_request.id_start = 1;
         // fill current node address
         l_sync_request.node_addr.uint64 = dap_chain_net_get_cur_addr_int(l_net);

        // if need to get current node address (feature-2630)
        if(!l_sync_request.node_addr.uint64 )
        {
            log_it(L_NOTICE, "Now get node addr");
            uint8_t l_ch_id = dap_stream_ch_chain_net_get_id();
            dap_stream_ch_t * l_ch_chain = dap_client_get_stream_ch_unsafe(l_node_client->client, l_ch_id);

            int l_res = dap_chain_node_client_set_callbacks( l_node_client->client, l_ch_id);

            size_t res = dap_stream_ch_chain_net_pkt_write(l_ch_chain,
            DAP_STREAM_CH_CHAIN_NET_PKT_TYPE_NODE_ADDR_LEASE_REQUEST,
            //DAP_STREAM_CH_CHAIN_NET_PKT_TYPE_NODE_ADDR_REQUEST,
            l_net->pub.id,
            NULL, 0);
            if(res == 0) {
                log_it(L_WARNING, "Can't send DAP_STREAM_CH_CHAIN_NET_PKT_TYPE_NODE_ADDR_REQUEST packet");
                dap_chain_node_client_close(l_node_client);
                DAP_DELETE(l_remote_node_info);
                return -1;
            }
            int timeout_ms = 15000; // 15 sec = 15 000 ms
            l_res = dap_chain_node_client_wait(l_node_client, NODE_CLIENT_STATE_NODE_ADDR_LEASED, timeout_ms);
            switch (l_res) {
            case 0:
                if(l_node_client->cur_node_addr.uint64 != 0) {

                    l_sync_request.node_addr.uint64 = l_node_client->cur_node_addr.uint64;
                    log_it(L_INFO, "Node address leased");
                    l_sync_request.node_addr.uint64 = l_node_client->cur_node_addr.uint64;
                    // save cur address
                    // already saved
                    // dap_db_set_cur_node_addr_exp(l_sync_request.node_addr.uint64, l_net->pub.name);
                }
                else
                    log_it(L_WARNING, "Node address leased wrong!");
                break;
            case -1:
                log_it(L_WARNING, "Timeout with addr leasing");
            default:
                if(l_res != -1)
                    log_it(L_WARNING, "Node address request error %d", l_res);
                /*dap_chain_node_client_close(l_node_client);
                DAP_DELETE(l_remote_node_info);
                return -1;*/
            }
            /*                if(0 == dap_stream_ch_chain_pkt_write_unsafe(l_ch_chain, DAP_STREAM_CH_CHAIN_NET_PKT_TYPE_NODE_ADDR_REQUEST,
             l_net->pub.id, l_chain_id_null, l_chain_cell_id_null, &l_sync_request,
             sizeof(l_sync_request))) {
             dap_chain_node_cli_set_reply_text(a_str_reply, "Error: Cant send sync chains request");
             // clean client struct
             dap_chain_node_client_close(l_node_client);
             DAP_DELETE(l_remote_node_info);
             return -1;
             }
            dap_stream_ch_set_ready_to_write(l_ch_chain, true);
            // wait for finishing of request
            timeout_ms = 120000; // 20 min = 1200 sec = 1 200 000 ms
            // TODO add progress info to console
            res = dap_chain_node_client_wait(l_node_client, NODE_CLIENT_STATE_SYNCED, timeout_ms);
            */

        }
        log_it(L_NOTICE, "Now lets sync all");

        dap_chain_id_t l_chain_id_null = { { 0 } };
        dap_chain_cell_id_t l_chain_cell_id_null = { { 0 } };
        l_chain_id_null.uint64 = l_net->pub.id.uint64;
        l_chain_cell_id_null.uint64 = dap_chain_net_get_cur_cell(l_net) ? dap_chain_net_get_cur_cell(l_net)->uint64 : 0;

        log_it(L_INFO, "Requested GLOBAL_DB syncronizatoin, %"DAP_UINT64_FORMAT_U":%"DAP_UINT64_FORMAT_U" period", l_sync_request.id_start,
                l_sync_request.id_end);
        // copy l_sync_request to current
        //dap_stream_ch_chain_t * l_s_ch_chain = DAP_STREAM_CH_CHAIN(l_ch_chain);
        //l_s_ch_chain->request_net_id.uint64 = l_net->pub.id.uint64;
        //l_s_ch_chain->request_cell_id.uint64 = l_chain_cell_id_null.uint64;
        //memcpy(&l_s_ch_chain->request, &l_sync_request, sizeof(l_sync_request));

        if(0 == dap_stream_ch_chain_pkt_write_unsafe(l_ch_chain, DAP_STREAM_CH_CHAIN_PKT_TYPE_SYNC_GLOBAL_DB,
                l_net->pub.id.uint64, 0, 0, &l_sync_request,
                sizeof(l_sync_request))) {
            dap_chain_node_cli_set_reply_text(a_str_reply, "Error: Can't send sync chains request");
            // clean client struct
            dap_chain_node_client_close(l_node_client);
            DAP_DELETE(l_remote_node_info);
            return -1;
        }
        dap_stream_ch_set_ready_to_write_unsafe(l_ch_chain, true);
        // wait for finishing of request
        int timeout_ms = 420000; // 7 min = 420 sec = 420 000 ms
        // TODO add progress info to console
        res = dap_chain_node_client_wait(l_node_client, NODE_CLIENT_STATE_SYNCED, timeout_ms);
        if(res < 0) {
            dap_chain_node_cli_set_reply_text(a_str_reply, "Error: can't sync with node "NODE_ADDR_FP_STR,
                                            NODE_ADDR_FP_ARGS_S(l_node_client->remote_node_addr));
            dap_chain_node_client_close(l_node_client);
            DAP_DELETE(l_remote_node_info);
            log_it(L_WARNING, "Gdb synced err -2");
            return -2;

        }
        // flush global_db
        dap_chain_global_db_flush();
        log_it(L_INFO, "Gdb synced Ok");

        // Requesting chains
        dap_chain_t *l_chain = NULL;
        DL_FOREACH(l_net->pub.chains, l_chain)
        {
            // reset state NODE_CLIENT_STATE_SYNCED
            dap_chain_node_client_reset(l_node_client);
            // send request
            dap_stream_ch_chain_sync_request_t l_sync_request = {};
            dap_chain_hash_fast_t *l_hash = dap_db_get_last_hash_remote(l_node_client->remote_node_addr.uint64, l_chain);
            if (l_hash) {
                memcpy(&l_sync_request.hash_from, l_hash, sizeof(*l_hash));
                DAP_DELETE(l_hash);
            }
            if(0 == dap_stream_ch_chain_pkt_write_unsafe(l_ch_chain, DAP_STREAM_CH_CHAIN_PKT_TYPE_SYNC_CHAINS,
                    l_net->pub.id.uint64, l_chain->id.uint64, l_remote_node_info->hdr.cell_id.uint64, &l_sync_request,
                    sizeof(l_sync_request))) {
                dap_chain_node_cli_set_reply_text(a_str_reply, "Error: Can't send sync chains request");
                // clean client struct
                dap_chain_node_client_close(l_node_client);
                DAP_DELETE(l_remote_node_info);
                log_it(L_INFO, "Chain '%s' synced error: Can't send sync chains request", l_chain->name);
                return -3;
            }
            log_it(L_NOTICE, "Requested syncronization for chain \"%s\"", l_chain->name);
            dap_stream_ch_set_ready_to_write_unsafe(l_ch_chain, true);

            // wait for finishing of request
            timeout_ms = 120000; // 2 min = 120 sec = 120 000 ms
            // TODO add progress info to console
            res = dap_chain_node_client_wait(l_node_client, NODE_CLIENT_STATE_SYNCED, timeout_ms);
            if(res < 0) {
                log_it(L_ERROR, "Error: Can't sync chain %s", l_chain->name);
            }
        }
        log_it(L_INFO, "Chains and gdb are synced");
        DAP_DELETE(l_remote_node_info);
        //dap_client_disconnect(l_node_client->client);
        //l_node_client->client = NULL;
        dap_chain_node_client_close(l_node_client);
        dap_chain_node_cli_set_reply_text(a_str_reply, "Node sync completed: Chains and gdb are synced");
        return 0;

    }
        // make handshake
    case CMD_HANDSHAKE: {
        // get address from alias if addr not defined
        if(alias_str && !l_node_addr.uint64) {
            dap_chain_node_addr_t *address_tmp = dap_chain_node_addr_get_by_alias(l_net, alias_str);
            if(address_tmp) {
                memcpy(&l_node_addr, address_tmp, sizeof(*address_tmp));
                DAP_DELETE(address_tmp);
            }
            else {
                dap_chain_node_cli_set_reply_text(a_str_reply, "No address found by alias");
                return -4;
            }
        }
        if(!l_node_addr.uint64) {
            dap_chain_node_cli_set_reply_text(a_str_reply, "Addr not found");
            return -5;
        }

        dap_chain_node_info_t *node_info = node_info_read_and_reply(l_net, &l_node_addr, a_str_reply);
        if(!node_info)
            return -6;
        int timeout_ms = 5000; //5 sec = 5000 ms
        // start handshake
        dap_chain_node_client_t *client = dap_chain_node_client_connect(l_net,node_info);
        if(!client) {
            dap_chain_node_cli_set_reply_text(a_str_reply, "Can't connect");
            DAP_DELETE(node_info);
            return -7;
        }
        // wait handshake
        int res = dap_chain_node_client_wait(client, NODE_CLIENT_STATE_ESTABLISHED, timeout_ms);
        if (res) {
            dap_chain_node_cli_set_reply_text(a_str_reply, "No response from node");
            // clean client struct
            dap_chain_node_client_close(client);
            DAP_DELETE(node_info);
            return -8;
        }
        DAP_DELETE(node_info);

        //Add new established connection in the list
        int ret = dap_chain_node_client_list_add(&l_node_addr, client);
        switch (ret)
        {
        case -1:
            dap_chain_node_client_close(client);
            dap_chain_node_cli_set_reply_text(a_str_reply, "Connection established, but not saved");
            return -9;
        case -2:
            dap_chain_node_client_close(client);
            dap_chain_node_cli_set_reply_text(a_str_reply, "Connection already present");
            return -10;
        }
        dap_chain_node_cli_set_reply_text(a_str_reply, "Connection established");
    }
        break;
    }
    return 0;
}


/**
 * @brief Traceroute command
 * return 0 OK, -1 Err
 * @param argc 
 * @param argv 
 * @param arg_func 
 * @param str_reply 
 * @return int 
 */
int com_traceroute(int argc, char** argv, char **str_reply)
{
#ifdef DAP_OS_LINUX
    const char *addr = NULL;
    int hops = 0, time_usec = 0;
    if(argc > 1)
        addr = argv[1];
    iputils_set_verbose();
    int res = (addr) ? traceroute_util(addr, &hops, &time_usec) : -EADDRNOTAVAIL;
    if(res >= 0) {
        dap_chain_node_cli_set_reply_text(str_reply, "traceroute %s hops=%d time=%.1lf ms", addr, hops,
                time_usec * 1. / 1000);
    }
    else {
        if(str_reply) {
            switch (-res)
            {
            case EADDRNOTAVAIL:
                dap_chain_node_cli_set_reply_text(str_reply, "traceroute %s error: %s", (addr) ? addr : "",
                        (addr) ? "Name or service not known" : "Host not defined");
                break;
            case 2:
                dap_chain_node_cli_set_reply_text(str_reply, "traceroute %s error: %s", addr,
                        "Unknown traceroute module");
                break;
            case 3:
                dap_chain_node_cli_set_reply_text(str_reply, "traceroute %s error: %s", addr, "first hop out of range");
                break;
            case 4:
                dap_chain_node_cli_set_reply_text(str_reply, "traceroute %s error: %s", addr,
                        "max hops cannot be more than 255");
                break;
            case 5:
                dap_chain_node_cli_set_reply_text(str_reply, "traceroute %s error: %s", addr,
                        "no more than 10 probes per hop");
                break;
            case 6:
                dap_chain_node_cli_set_reply_text(str_reply, "traceroute %s error: %s", addr,
                        "bad wait specifications");
                break;
            case 7:
                dap_chain_node_cli_set_reply_text(str_reply, "traceroute %s error: %s", addr, "too big packetlen ");
                break;
            case 8:
                dap_chain_node_cli_set_reply_text(str_reply, "traceroute %s error: %s", addr,
                        "IP version mismatch in addresses specified");
                break;
            case 9:
                dap_chain_node_cli_set_reply_text(str_reply, "traceroute %s error: %s", addr, "bad sendtime");
                break;
            case 10:
                dap_chain_node_cli_set_reply_text(str_reply, "traceroute %s error: %s", addr, "init_ip_options");
                break;
            case 11:
                dap_chain_node_cli_set_reply_text(str_reply, "traceroute %s error: %s", addr, "calloc");
                break;
            case 12:
                dap_chain_node_cli_set_reply_text(str_reply, "traceroute %s error: %s", addr, "parse cmdline");
                break;
            case 13:
                dap_chain_node_cli_set_reply_text(str_reply, "traceroute %s error: %s", addr,
                        "trace method's init failed");
                break;
            default:
                dap_chain_node_cli_set_reply_text(str_reply, "traceroute %s error(%d) %s", addr, res,
                        "trace not found");
            }
        }
    }
    return res;
#else
    UNUSED(argc);
    UNUSED(argv);
    dap_chain_node_cli_set_reply_text(str_reply, "Not realized for your platform");
    return -1;
#endif
}


/**
 * @brief com_tracepath
 * Tracepath command
 * @param argc 
 * @param argv 
 * @param arg_func 
 * @param str_reply 
 * @return int 
 * return 0 OK, -1 Err
 */
int com_tracepath(int argc, char** argv, char **str_reply)
{
#ifdef DAP_OS_LINUX
    const char *addr = NULL;
    int hops = 0, time_usec = 0;
    if(argc > 1)
        addr = argv[1];
    iputils_set_verbose();
    int res = (addr) ? tracepath_util(addr, &hops, &time_usec) : -EADDRNOTAVAIL;
    if(res >= 0) {
        if(str_reply)
            dap_chain_node_cli_set_reply_text(str_reply, "tracepath %s hops=%d time=%.1lf ms", addr, hops,
                    time_usec * 1. / 1000);
    }
    else {
        if(str_reply) {
            switch (-res)
            {
            case EADDRNOTAVAIL:
                dap_chain_node_cli_set_reply_text(str_reply, "tracepath %s error: %s", (addr) ? addr : "",
                        (addr) ? "Name or service not known" : "Host not defined");
                break;
            case ESOCKTNOSUPPORT:
                dap_chain_node_cli_set_reply_text(str_reply, "tracepath %s error: %s", addr, "Can't create socket");
                break;
            case 2:
                dap_chain_node_cli_set_reply_text(str_reply, "tracepath %s error: %s", addr,
                        "Can't setsockopt IPV6_MTU_DISCOVER");
                break;
            case 3:
                dap_chain_node_cli_set_reply_text(str_reply, "tracepath %s error: %s", addr,
                        "Can't setsockopt IPV6_RECVERR");
                break;
            case 4:
                dap_chain_node_cli_set_reply_text(str_reply, "tracepath %s error: %s", addr,
                        "Can't setsockopt IPV6_HOPLIMIT");
                break;
            case 5:
                dap_chain_node_cli_set_reply_text(str_reply, "tracepath %s error: %s", addr,
                        "Can't setsockopt IP_MTU_DISCOVER");
                break;
            case 6:
                dap_chain_node_cli_set_reply_text(str_reply, "tracepath %s error: %s", addr,
                        "Can't setsockopt IP_RECVERR");
                break;
            case 7:
                dap_chain_node_cli_set_reply_text(str_reply, "tracepath %s error: %s", addr,
                        "Can't setsockopt IP_RECVTTL");
                break;
            case 8:
                dap_chain_node_cli_set_reply_text(str_reply, "tracepath %s error: %s", addr, "malloc");
                break;
            case 9:
                dap_chain_node_cli_set_reply_text(str_reply, "tracepath %s error: %s", addr,
                        "Can't setsockopt IPV6_UNICAST_HOPS");
                break;
            case 10:
                dap_chain_node_cli_set_reply_text(str_reply, "tracepath %s error: %s", addr, "Can't setsockopt IP_TTL");
                break;
            default:
                dap_chain_node_cli_set_reply_text(str_reply, "tracepath %s error(%d) %s", addr, res, "trace not found");
            }
        }
    }
    return res;
#else
    UNUSED(argc);
    UNUSED(argv);
    dap_chain_node_cli_set_reply_text(str_reply, "Not realized for your platform");
    return -1;
#endif
}


/**
 * @brief Ping command
 * return 0 OK, -1 Err
 * @param argc 
 * @param argv 
 * @param arg_func 
 * @param str_reply 
 * @return int 
 */
int com_ping(int argc, char** argv, char **str_reply)
{
#ifdef DAP_OS_LINUX

    int n = 4;
    if(argc < 2) {
        dap_chain_node_cli_set_reply_text(str_reply, "host not specified");
        return -1;
    }
    const char *n_str = NULL;
    int argc_host = 1;
    int argc_start = 1;
    argc_start = dap_chain_node_cli_find_option_val(argv, argc_start, argc, "-n", &n_str);
    if(argc_start) {
        argc_host = argc_start + 1;
        n = (n_str) ? atoi(n_str) : 4;
    }
    else {
        argc_start = dap_chain_node_cli_find_option_val(argv, argc_start, argc, "-c", &n_str);
        if(argc_start) {
            argc_host = argc_start + 1;
            n = (n_str) ? atoi(n_str) : 4;
        }
    }
    if(n <= 1)
        n = 1;
    const char *addr = argv[argc_host];
    iputils_set_verbose();
    ping_handle_t *l_ping_handle = ping_handle_create();
    int res = (addr) ? ping_util(l_ping_handle, addr, n) : -EADDRNOTAVAIL;
    DAP_DELETE(l_ping_handle);
    if(res >= 0) {
        if(str_reply)
            dap_chain_node_cli_set_reply_text(str_reply, "ping %s time=%.1lf ms", addr, res * 1. / 1000);
    }
    else {
        if(str_reply) {
            switch (-res)
            {
            case EDESTADDRREQ:
                dap_chain_node_cli_set_reply_text(str_reply, "ping %s error: %s", addr, "Destination address required");
                break;
            case EADDRNOTAVAIL:
                dap_chain_node_cli_set_reply_text(str_reply, "ping %s error: %s", (addr) ? addr : "",
                        (addr) ? "Host not found" : "Host not defined");
                break;
            case EPFNOSUPPORT:
                dap_chain_node_cli_set_reply_text(str_reply, "ping %s error: %s", addr, "Unknown protocol family");
                break;
            default:
                dap_chain_node_cli_set_reply_text(str_reply, "ping %s error(%d)", addr, -res);
            }
        }
    }
    return res;
#else
    UNUSED(argc);
    UNUSED(argv);
    dap_chain_node_cli_set_reply_text(str_reply, "Not realized for your platform");
    return -1;
#endif
}

/**
 * @brief com_version
 * @param argc
 * @param argv
 * @param arg_func
 * @param str_reply
 * @return
 */
int com_version(int argc, char ** argv, char **str_reply)
{
    (void) argc;
    (void) argv;
#ifndef DAP_VERSION
#pragma message "[!WRN!] DAP_VERSION IS NOT DEFINED. Manual override engaged."
#define DAP_VERSION 0.9-15
#endif
    dap_chain_node_cli_set_reply_text(str_reply,
            "%s version %s\n", dap_get_appname(), DAP_VERSION );
    return 0;
}


/**
 * @brief 
 * Help command
 * @param argc 
 * @param argv 
 * @param arg_func 
 * @param str_reply 
 * @return int 
 */
int com_help(int argc, char ** argv, char **str_reply)
{
    if(argc > 1) {
        log_it(L_DEBUG, "Help for command %s", argv[1]);
        dap_chain_node_cmd_item_t *l_cmd = dap_chain_node_cli_cmd_find(argv[1]);
        if(l_cmd) {
            dap_chain_node_cli_set_reply_text(str_reply, "%s:\n%s", l_cmd->doc, l_cmd->doc_ex);
            return 0;
        } else {
            dap_chain_node_cli_set_reply_text(str_reply, "command \"%s\" not recognized", argv[1]);
        }
        return -1;
    } else {
        // TODO Read list of commands & return it
        log_it(L_DEBUG, "General help requested");
        dap_string_t * l_help_list_str = dap_string_new(NULL);
        dap_chain_node_cmd_item_t *l_cmd = dap_chain_node_cli_cmd_get_first();
        while(l_cmd) {
            dap_string_append_printf(l_help_list_str, "%s:\t\t\t%s\n",
                    l_cmd->name, l_cmd->doc ? l_cmd->doc : "(undocumented command)");
            l_cmd = (dap_chain_node_cmd_item_t*) l_cmd->hh.next;
        }
        dap_chain_node_cli_set_reply_text(str_reply,
                "Available commands:\n\n%s\n",
                l_help_list_str->len ? l_help_list_str->str : "NO ANY COMMAND WERE DEFINED");
        return 0;
    }
}


/**
 * @brief com_tx_wallet
 * Wallet info
 * com_tx_create command
 * @param argc 
 * @param argv 
 * @param arg_func 
 * @param str_reply 
 * @return int 
 */
int com_tx_wallet(int argc, char ** argv, char **str_reply)
{
    const char *c_wallets_path = dap_chain_wallet_get_path(g_config);
    // Get address of wallet
    enum {
        CMD_NONE, CMD_WALLET_NEW, CMD_WALLET_LIST, CMD_WALLET_INFO
    };
    int arg_index = 1;
    int cmd_num = CMD_NONE;
    // find  add parameter ('alias' or 'handshake')
    if(dap_chain_node_cli_find_option_val(argv, arg_index, min(argc, arg_index + 1), "new", NULL)) {
        cmd_num = CMD_WALLET_NEW;
    }
    else if(dap_chain_node_cli_find_option_val(argv, arg_index, min(argc, arg_index + 1), "list", NULL)) {
        cmd_num = CMD_WALLET_LIST;
    }
    else if(dap_chain_node_cli_find_option_val(argv, arg_index, min(argc, arg_index + 1), "info", NULL)) {
        cmd_num = CMD_WALLET_INFO;
    }
    arg_index++;
    if(cmd_num == CMD_NONE) {
        dap_chain_node_cli_set_reply_text(str_reply,
                "Format of command: wallet [new -w <wallet_name> | list | info [<-addr <addr>]|[-w <wallet_name> -net <net_name>]");
        return -1;
    }

    dap_chain_node_addr_t address;
    memset(&address, 0, sizeof(dap_chain_node_addr_t));
    const char *l_addr_str = NULL, *l_wallet_name = NULL, *l_net_name = NULL, *l_sign_type_str = NULL, *l_restore_str = NULL;
    // find wallet addr
    dap_chain_node_cli_find_option_val(argv, arg_index, argc, "-addr", &l_addr_str);
    dap_chain_node_cli_find_option_val(argv, arg_index, argc, "-w", &l_wallet_name);
    dap_chain_node_cli_find_option_val(argv, arg_index, argc, "-net", &l_net_name);

    dap_chain_net_t * l_net = l_net_name ? dap_chain_net_by_name( l_net_name) : NULL;

    dap_string_t *l_string_ret = dap_string_new(NULL);
    switch (cmd_num) {
    // new wallet
    case CMD_WALLET_NEW: {
        dap_chain_node_cli_find_option_val(argv, arg_index, argc, "-sign", &l_sign_type_str);
        dap_chain_node_cli_find_option_val(argv, arg_index, argc, "-restore", &l_restore_str);
        // rewrite existing wallet
        int l_is_force = dap_chain_node_cli_find_option_val(argv, arg_index, argc, "-force", NULL);

        if(!l_wallet_name) {
            dap_chain_node_cli_set_reply_text(str_reply, "Wallet name option <-w>  not defined");
            return -1;
        }
        // Check if wallet name has only digits and English letter
        if (!dap_isstralnum(l_wallet_name)){
            dap_chain_node_cli_set_reply_text(str_reply, "Wallet name must contains digits and aplhabetical symbols");
            return -1;
        }

        // check wallet existence
        if(!l_is_force){
            dap_chain_wallet_t *l_wallet = dap_chain_wallet_open(l_wallet_name, c_wallets_path);
            if(l_wallet) {
                dap_chain_node_cli_set_reply_text(str_reply, "Wallet already exists");
                dap_chain_wallet_close(l_wallet);
                return -1;
            }
        }

        dap_sign_type_t l_sign_type;
        if (!l_sign_type_str) {
            l_sign_type.type = SIG_TYPE_DILITHIUM;
            l_sign_type_str = dap_sign_type_to_str(l_sign_type);
        } else {
            l_sign_type = dap_sign_type_from_str(l_sign_type_str);
            if (l_sign_type.type == SIG_TYPE_NULL){
                dap_chain_node_cli_set_reply_text(str_reply, "Unknown signature type");
                return -1;
            }
        }

        //
        // Check unsupported tesla algorithm
        //

        if (l_sign_type.type == SIG_TYPE_TESLA)
        {
                dap_chain_node_cli_set_reply_text(str_reply, "Tesla algorithm is not supported, please, use another variant");
                return -1;
        }

        uint8_t *l_seed = NULL;
        size_t l_seed_size = 0;
        size_t l_restore_str_size = dap_strlen(l_restore_str);
        if(l_restore_str && l_restore_str_size > 2 && !dap_strncmp(l_restore_str, "0x", 2)) {
            l_seed_size = (l_restore_str_size - 2) / 2;
            l_seed = DAP_NEW_SIZE(uint8_t, l_seed_size);
            if(!dap_hex2bin(l_seed, l_restore_str + 2, l_restore_str_size - 2)){
                DAP_DELETE(l_seed);
                l_seed = NULL;
                l_seed_size = 0;
                dap_chain_node_cli_set_reply_text(str_reply, "Resrote hash is invalid, wallet is not created");
                return -1;
            }
        }
        // Creates new wallet
        dap_chain_wallet_t *l_wallet = dap_chain_wallet_create_with_seed(l_wallet_name, c_wallets_path, l_sign_type,
                l_seed, l_seed_size);
        dap_chain_addr_t *l_addr = l_net? dap_chain_wallet_get_addr(l_wallet,l_net->pub.id ) : NULL;
        if(!l_wallet) {
            dap_chain_node_cli_set_reply_text(str_reply, "Wallet is not created besause of internal error");
            return -1;
        }
        char *l_addr_str = l_addr? dap_chain_addr_to_str(l_addr) : NULL;
        dap_string_append_printf(l_string_ret, "Wallet '%s' (type=%s) successfully created\n", l_wallet->name, l_sign_type_str);
        if ( l_addr_str ) {
            dap_string_append_printf(l_string_ret, "new address %s", l_addr_str);
            DAP_DELETE(l_addr_str);
        }
        dap_chain_wallet_close(l_wallet);
    }
        break;
        // wallet list
    case CMD_WALLET_LIST: {
        DIR * l_dir = opendir(c_wallets_path);
        if(l_dir) {
            struct dirent * l_dir_entry;
            while((l_dir_entry = readdir(l_dir)) != NULL) {
                const char *l_file_name = l_dir_entry->d_name;
                size_t l_file_name_len = (l_file_name) ? strlen(l_file_name) : 0;
                if((l_file_name_len > 8) && (strcmp(l_file_name + l_file_name_len - 8, ".dwallet") == 0)) {
                    char *l_file_path_tmp = dap_strdup_printf("%s/%s", c_wallets_path, l_file_name);
                    dap_chain_wallet_t *l_wallet = dap_chain_wallet_open_file(l_file_path_tmp);
                    if(l_wallet) {
                        dap_chain_addr_t *l_addr = l_net? dap_chain_wallet_get_addr(l_wallet, l_net->pub.id) : NULL;
                        char *l_addr_str = dap_chain_addr_to_str(l_addr);
                        dap_string_append_printf(l_string_ret, "\nwallet: %s\n", l_wallet->name);
                        if (l_addr_str){
                            dap_string_append_printf(l_string_ret, "addr: %s\n", (l_addr_str) ? l_addr_str : "-");
                            DAP_DELETE(l_addr_str);
                        }
                        dap_chain_wallet_close(l_wallet);
                    }
                    DAP_DELETE(l_file_path_tmp);
                }
            }
            closedir(l_dir);
        }
    }
        break;

        // wallet info
    case CMD_WALLET_INFO: {
        dap_chain_wallet_t *l_wallet = NULL;
        dap_chain_addr_t *l_addr = NULL;

        if(l_wallet_name) {
            l_wallet = dap_chain_wallet_open(l_wallet_name, c_wallets_path);
            if ( l_net )
                l_addr = (dap_chain_addr_t *) dap_chain_wallet_get_addr(l_wallet, l_net->pub.id );
        }
        if(!l_addr && l_addr_str)
            l_addr = dap_chain_addr_from_str(l_addr_str);

        dap_ledger_t *l_ledger = dap_chain_ledger_by_net_name((const char *) l_net_name);
        if(!l_net_name && !l_addr ) {
            dap_chain_node_cli_set_reply_text(str_reply, "Subcommand info requires parameter '-net'");
            return -1;
        }
        else if (! l_addr){
            if((l_ledger = dap_chain_ledger_by_net_name(l_net_name)) == NULL) {
                dap_chain_node_cli_set_reply_text(str_reply, "Not found net by name '%s'", l_net_name);
                return -1;
            }
        }else{
            l_net = dap_chain_net_by_id(l_addr->net_id);
            if (l_net){
            l_ledger = l_net->pub.ledger;
                l_net_name = l_net->pub.name;
            }else{
                dap_chain_node_cli_set_reply_text(str_reply, "Can't find network id 0x%08X from address %s", l_addr->net_id.uint64,
                                                  l_addr_str);
                return -1;

            }
        }

        if(l_addr) {
            char *l_addr_str = dap_chain_addr_to_str((dap_chain_addr_t*) l_addr);
            if(l_wallet)
                dap_string_append_printf(l_string_ret, "wallet: %s\n", l_wallet->name);
            dap_string_append_printf(l_string_ret, "addr: %s\n", (l_addr_str) ? l_addr_str : "-");
            dap_string_append_printf(l_string_ret, "network: %s\n", (l_net_name ) ? l_net_name : "-");

            size_t l_l_addr_tokens_size = 0;
            char **l_l_addr_tokens = NULL;
            dap_chain_ledger_addr_get_token_ticker_all_fast(l_ledger, l_addr, &l_l_addr_tokens, &l_l_addr_tokens_size);
            if(l_l_addr_tokens_size > 0)
                dap_string_append_printf(l_string_ret, "balance:\n");
            else
                dap_string_append_printf(l_string_ret, "balance: 0");

            for(size_t i = 0; i < l_l_addr_tokens_size; i++) {
                if(l_l_addr_tokens[i]) {
                    uint256_t l_balance = dap_chain_ledger_calc_balance(l_ledger, l_addr, l_l_addr_tokens[i]);
                    char *l_balance_coins = dap_chain_balance_to_coins(l_balance);
                    char *l_balance_datoshi = dap_chain_balance_print(l_balance);
                    dap_string_append_printf(l_string_ret, "\t%s (%s) %s\n", l_balance_coins,
                            l_balance_datoshi, l_l_addr_tokens[i]);
                    if(i < l_l_addr_tokens_size - 1)
                        dap_string_append_printf(l_string_ret, "\n");
                    DAP_DELETE(l_balance_coins);
                    DAP_DELETE(l_balance_datoshi);

                }
                DAP_DELETE(l_l_addr_tokens[i]);
            }
            DAP_DELETE(l_l_addr_tokens);
            DAP_DELETE(l_addr_str);
            if(l_wallet)
                dap_chain_wallet_close(l_wallet);
        }
        else {
            if(l_wallet)
                dap_chain_wallet_close(l_wallet);
            dap_string_free(l_string_ret, true);
            dap_chain_node_cli_set_reply_text(str_reply, "Wallet not found");
            return -1;
        }
    }
        break;
    }

    *str_reply = dap_string_free(l_string_ret, false);
    return 0;
}

/**
 * @brief s_values_parse_net_chain
 * @param argc
 * @param argv
 * @param str_reply
 * @param l_chain
 * @param l_net
 * @return
 */
int dap_chain_node_cli_cmd_values_parse_net_chain(int *a_arg_index, int argc, char ** argv, char ** a_str_reply,
        dap_chain_t ** a_chain, dap_chain_net_t ** a_net)
{
    const char * l_chain_str = NULL;
    const char * l_net_str = NULL;

    // Net name
    if(a_net)
        dap_chain_node_cli_find_option_val(argv, *a_arg_index, argc, "-net", &l_net_str);
    else
        return -100;

    // Select network
    if(!l_net_str) {
        dap_chain_node_cli_set_reply_text(a_str_reply, "%s requires parameter '-net'", argv[0]);
        return -101;
    }

    if((*a_net = dap_chain_net_by_name(l_net_str)) == NULL) { // Can't find such network
        dap_chain_node_cli_set_reply_text(a_str_reply, "%s can't find network \"%s\"", argv[0], l_net_str);
        return -102;
    }

    // Chain name
    if(a_chain) {
        dap_chain_node_cli_find_option_val(argv, *a_arg_index, argc, "-chain", &l_chain_str);

        // Select chain
        if(l_chain_str) {
            if((*a_chain = dap_chain_net_get_chain_by_name(*a_net, l_chain_str)) == NULL) { // Can't find such chain
                dap_chain_node_cli_set_reply_text(a_str_reply,
                        "%s requires parameter '-chain' to be valid chain name in chain net %s",
                        argv[0], l_net_str);
                return -103;
            }
        }
        else {
            dap_chain_node_cli_set_reply_text(a_str_reply,
                    "%s requires parameter '-chain'", argv[0]);
            return -104;
        }
    }
    return 0;

}

/**
 * @brief com_token_decl_sign
 * @param argc
 * @param argv
 * @param arg_func
 * @param str_reply
 * @return
 */
int com_token_decl_sign(int argc, char ** argv, char ** a_str_reply)
{
    int arg_index = 1;

    const char * l_hash_out_type = NULL;
    dap_chain_node_cli_find_option_val(argv, arg_index, argc, "-H", &l_hash_out_type);
    if(!l_hash_out_type)
        l_hash_out_type = "hex";
    if(dap_strcmp(l_hash_out_type,"hex") && dap_strcmp(l_hash_out_type,"base58")) {
        dap_chain_node_cli_set_reply_text(a_str_reply, "invalid parameter -H, valid values: -H <hex | base58>");
        return -1;
    }

    const char * l_datum_hash_str = NULL;
    // Chain name
    dap_chain_node_cli_find_option_val(argv, arg_index, argc, "-datum", &l_datum_hash_str);
    if(l_datum_hash_str) {
        char * l_datum_hash_hex_str = NULL;
        char * l_datum_hash_base58_str = NULL;
        const char * l_certs_str = NULL;
        dap_cert_t ** l_certs = NULL;
        size_t l_certs_count = 0;
        dap_chain_t * l_chain = NULL;
        dap_chain_net_t * l_net = NULL;

        dap_chain_node_cli_cmd_values_parse_net_chain(&arg_index, argc, argv, a_str_reply, &l_chain, &l_net);
        if(!l_net)
            return -1;
        else {
            if(*a_str_reply) {
                DAP_DELETE(*a_str_reply);
                *a_str_reply = NULL;
            }
        }

        // Certificates thats will be used to sign currend datum token
        dap_chain_node_cli_find_option_val(argv, arg_index, argc, "-certs", &l_certs_str);

        // Load certs lists
        if (l_certs_str)
            dap_cert_parse_str_list(l_certs_str, &l_certs, &l_certs_count);

        if(!l_certs_count) {
            dap_chain_node_cli_set_reply_text(a_str_reply,
                    "token_sign command requres at least one valid certificate to sign the basic transaction of emission");
            return -7;
        }

        char * l_gdb_group_mempool = dap_chain_net_get_gdb_group_mempool(l_chain);
        if(!l_gdb_group_mempool) {
            l_gdb_group_mempool = dap_chain_net_get_gdb_group_mempool_by_chain_type(l_net, CHAIN_TYPE_TOKEN);
        }
        // datum hash may be in hex or base58 format
        if(!dap_strncmp(l_datum_hash_str, "0x", 2) || !dap_strncmp(l_datum_hash_str, "0X", 2)) {
            l_datum_hash_hex_str = dap_strdup(l_datum_hash_str);
            l_datum_hash_base58_str = dap_enc_base58_from_hex_str_to_str(l_datum_hash_str);
        }
        else {
            l_datum_hash_hex_str = dap_enc_base58_to_hex_str_from_str(l_datum_hash_str);
            l_datum_hash_base58_str = dap_strdup(l_datum_hash_str);
        }
        const char *l_datum_hash_out_str;
        if(!dap_strcmp(l_hash_out_type,"hex"))
            l_datum_hash_out_str = l_datum_hash_hex_str;
        else
            l_datum_hash_out_str = l_datum_hash_base58_str;

        log_it(L_DEBUG, "Requested to sign token declaration %s in gdb://%s with certs %s",
                l_gdb_group_mempool, l_datum_hash_hex_str, l_certs_str);

        dap_chain_datum_t * l_datum = NULL;
        size_t l_datum_size = 0;
        if((l_datum = (dap_chain_datum_t*) dap_chain_global_db_gr_get(
                l_datum_hash_hex_str, &l_datum_size, l_gdb_group_mempool)) != NULL) {

            // Check if its token declaration
            if(l_datum->header.type_id == DAP_CHAIN_DATUM_TOKEN_DECL) {
                dap_chain_datum_token_t * l_datum_token = (dap_chain_datum_token_t *) l_datum->data;
                size_t l_datum_token_size = l_datum->header.data_size;
                if (l_datum_token->header_simple.signs_valid == l_datum_token->header_simple.signs_total) {
                    dap_chain_node_cli_set_reply_text(a_str_reply,
                            "Datum %s with datum token has all signs on board. Can't add anything to it", l_datum_hash_out_str);
                    DAP_DELETE(l_datum);
                    DAP_DELETE(l_gdb_group_mempool);
                    return -7;
                }
                // Check for signatures, are they all in set and are good enought?
                size_t l_signs_size = 0, i = 1;
                do {
                    dap_sign_t *l_sign = (dap_sign_t *)l_datum_token->data_n_tsd + l_signs_size;
                    if( dap_sign_verify(l_sign, l_datum_token, sizeof(l_datum_token->header_simple)) != 1) {
                        log_it(L_WARNING, "Wrong signature %zu for datum_token with key %s in mempool!", i, l_datum_hash_out_str);
                        dap_chain_node_cli_set_reply_text(a_str_reply,
                                "Datum %s with datum token has wrong signature %zu, break process and exit",
                                l_datum_hash_out_str, i);
                        DAP_DELETE(l_datum);
                        DAP_DELETE(l_gdb_group_mempool);
                        return -6;
                    }else{
                        log_it(L_DEBUG,"Sign %zu passed", i);
                    }
                    l_signs_size += dap_sign_get_size(l_sign);
                } while (i++ <= l_datum_token->header_simple.signs_valid);
                log_it(L_DEBUG, "Datum %s with token declaration: %hu signatures are verified well (sign_size = %zu)",
                                 l_datum_hash_out_str, l_datum_token->header_simple.signs_valid, l_signs_size);

                if (l_datum_token->header_simple.signs_total >= l_datum_token->header_simple.signs_valid + l_certs_count) {
                    // Copy TSD sections to new location
                    size_t l_tsd_size = l_datum_token_size - l_signs_size;
                    uint8_t *l_token_tsd = DAP_NEW_SIZE(uint8_t, l_tsd_size);
                    memcpy(l_token_tsd, l_datum_token->data_n_tsd + l_signs_size, l_tsd_size);
                    size_t l_offset = l_signs_size;
                    for(size_t i = 0; i < l_certs_count; i++) {
                        // Add signs to token
                        dap_sign_t * l_sign = dap_sign_create(l_certs[i]->enc_key,
                                l_datum_token,
                                sizeof(l_datum_token->header_simple), 0);
                        size_t l_sign_size = dap_sign_get_size(l_sign);

                        l_signs_size += l_sign_size;
                        l_datum_size += l_sign_size;
                        l_datum_token_size += l_sign_size;

                        if ( (l_datum = DAP_REALLOC(l_datum, l_datum_size)) != NULL ) {
                            // add place for new signatures
                            l_datum_token = (dap_chain_datum_token_t*) l_datum->data;
                            l_datum->header.data_size = l_datum_token_size;
                            memcpy(l_datum_token->data_n_tsd + l_offset, l_sign, l_sign_size);
                            log_it(L_DEBUG, "Added datum token declaration sign with cert %s (new size %zu)",
                                   l_certs[i]->name , l_datum_size);
                            DAP_DELETE(l_sign);

                            l_offset += l_sign_size;
                        } else{
                            log_it(L_ERROR, "Can't allocate more memory for datum token");
                            return -81;
                        }
                    }
                    // Return TSD sections to its place
                    memcpy(l_datum_token->data_n_tsd + l_signs_size, l_token_tsd, l_tsd_size);
                    DAP_DELETE(l_token_tsd);

                    // Recalc hash, string and place new datum

                    // Calc datum's hash
                    dap_chain_hash_fast_t l_key_hash={0};
                    dap_hash_fast(l_datum, l_datum_size, &l_key_hash);
                    char * l_key_str = dap_chain_hash_fast_to_str_new(&l_key_hash);
                    char * l_key_str_base58 = dap_enc_base58_encode_hash_to_str(&l_key_hash);
                    const char * l_key_out_str;
                    if(!dap_strcmp(l_hash_out_type,"hex"))
                        l_key_out_str = l_key_str;
                    else
                        l_key_out_str = l_key_str_base58;

                    // Add datum to mempool with datum_token hash as a key
                    if(dap_chain_global_db_gr_set(dap_strdup(l_key_str), (uint8_t *) l_datum, l_datum_size, l_gdb_group_mempool)) {

                        char* l_hash_str = l_datum_hash_hex_str;
                        // Remove old datum from pool
                        if( dap_chain_global_db_gr_del( dap_strdup(l_hash_str) , l_gdb_group_mempool)) {
                            dap_chain_node_cli_set_reply_text(a_str_reply,
                                    "datum %s produced from %s is replacing the %s in datum pool",
                                    l_key_out_str, l_datum_hash_out_str, l_datum_hash_out_str);

                            DAP_DELETE(l_datum);
                            //DAP_DELETE(l_datum_token);
                            DAP_DELETE(l_gdb_group_mempool);
                            return 0;
                        } else {
                            dap_chain_node_cli_set_reply_text(a_str_reply,
                                    "Warning! Can't remove old datum %s ( new datum %s added normaly in datum pool)",
                                    l_datum_hash_out_str, l_key_out_str);
                            DAP_DELETE(l_datum);
                            //DAP_DELETE(l_datum_token);
                            DAP_DELETE(l_gdb_group_mempool);
                            return 1;
                        }
                        DAP_DELETE(l_hash_str);
                        DAP_DELETE(l_key_str);
                        DAP_DELETE(l_key_str_base58);
                    }
                    else {
                        dap_chain_node_cli_set_reply_text(a_str_reply,
                                "Error! datum %s produced from %s can't be placed in mempool",
                                l_key_out_str, l_datum_hash_out_str);
                        DAP_DELETE(l_datum);
                        //DAP_DELETE(l_datum_token);
                        DAP_DELETE(l_gdb_group_mempool);
                        DAP_DELETE(l_key_str);
                        DAP_DELETE(l_key_str_base58);
                        return -2;
                    }

                } else {
                    dap_chain_node_cli_set_reply_text(a_str_reply,
                            "Error! Not enought place for new signature (%hu is left when we need %hu signatures)",
                            l_datum_token->header_simple.signs_total - l_datum_token->header_simple.signs_valid, l_certs_count);
                    return -6;
                }
            } else {
                dap_chain_node_cli_set_reply_text(a_str_reply,
                        "Error! Wrong datum type. token_decl_sign sign only token declarations datum");
                return -61;
            }
        } else {
            dap_chain_node_cli_set_reply_text(a_str_reply,
                    "token_decl_sign can't find datum with %s hash in the mempool of %s:%s",l_datum_hash_out_str,l_net? l_net->pub.name: "<undefined>",
                    l_chain?l_chain->name:"<undefined>");
            return -5;
        }
        DAP_DELETE(l_datum_hash_hex_str);
        DAP_DELETE(l_datum_hash_base58_str);
    } else {
        dap_chain_node_cli_set_reply_text(a_str_reply, "token_decl_sign need datum <datum hash> argument");
        return -2;
    }
}

/**
 * @brief s_com_mempool_list_print_for_chain
 * 
 * @param a_net 
 * @param a_chain 
 * @param a_str_tmp 
 * @param a_hash_out_type 
 */
void s_com_mempool_list_print_for_chain(dap_chain_net_t * a_net, dap_chain_t * a_chain, dap_string_t * a_str_tmp, const char *a_hash_out_type){
    char * l_gdb_group_mempool = dap_chain_net_get_gdb_group_mempool(a_chain);
    if(!l_gdb_group_mempool){
        dap_string_append_printf(a_str_tmp, "%s.%s: chain not found\n", a_net->pub.name, a_chain->name);
    }else{
        size_t l_objs_size = 0;
        dap_global_db_obj_t * l_objs = dap_chain_global_db_gr_load(l_gdb_group_mempool, &l_objs_size);
        if(l_objs_size > 0)
            dap_string_append_printf(a_str_tmp, "%s.%s: Found %zu records :\n", a_net->pub.name, a_chain->name,
                    l_objs_size);
        else
            dap_string_append_printf(a_str_tmp, "%s.%s: Not found records\n", a_net->pub.name, a_chain->name);
        for(size_t i = 0; i < l_objs_size; i++) {
            dap_chain_datum_t * l_datum = (dap_chain_datum_t*) l_objs[i].value;
            time_t l_ts_create = (time_t) l_datum->header.ts_create;
            if (!l_datum->header.data_size || (l_datum->header.data_size > l_objs[i].value_len)) {
                //log_it(L_ERROR, "Trash datum in GDB %s.%s, key: %s", a_net->pub.name, a_chain->name, l_objs[i].key);
                continue;
            }
            char buf[50] = {[0]='\0'};
            dap_hash_fast_t l_data_hash;
            char l_data_hash_str[70] = {[0]='\0'};
            dap_hash_fast(l_datum->data,l_datum->header.data_size,&l_data_hash);
            dap_hash_fast_to_str(&l_data_hash,l_data_hash_str,sizeof (l_data_hash_str)-1);
            const char *l_type = NULL;
            DAP_DATUM_TYPE_STR(l_datum->header.type_id, l_type)
            dap_string_append_printf(a_str_tmp, "hash %s: type_id=%s  data_size=%u data_hash=%s ts_create=%s", // \n included in timestamp
                    l_objs[i].key, l_type,
                    l_datum->header.data_size, l_data_hash_str, dap_ctime_r(&l_ts_create, buf));
            dap_chain_net_dump_datum(a_str_tmp, l_datum, a_hash_out_type);
        }
        dap_chain_global_db_objs_delete(l_objs, l_objs_size);
    }

    DAP_DELETE(l_gdb_group_mempool);
}

/**
 * @brief com_token_decl_list
 * @param argc
 * @param argv
 * @param arg_func
 * @param str_reply
 * @return
 */
int com_mempool_list(int argc, char ** argv, char ** a_str_reply)
{
    int arg_index = 1;
    dap_chain_t * l_chain = NULL;
    dap_chain_net_t * l_net = NULL;

    const char * l_hash_out_type = "hex";
    dap_chain_node_cli_find_option_val(argv, arg_index, argc, "-H", &l_hash_out_type);
    dap_chain_node_cli_cmd_values_parse_net_chain(&arg_index, argc, argv, a_str_reply, &l_chain, &l_net);
    if(!l_net)
        return -1;
    else {
        if(*a_str_reply) {
            DAP_DELETE(*a_str_reply);
            *a_str_reply = NULL;
        }
    }

    if(l_net) {
        dap_string_t * l_str_tmp = dap_string_new(NULL);

        if(l_chain)
            s_com_mempool_list_print_for_chain(l_net, l_chain, l_str_tmp, l_hash_out_type);
        else
            DL_FOREACH(l_net->pub.chains, l_chain)
                    s_com_mempool_list_print_for_chain(l_net, l_chain, l_str_tmp, l_hash_out_type);

        dap_chain_node_cli_set_reply_text(a_str_reply, l_str_tmp->str);
        dap_string_free(l_str_tmp, false);

        return 0;
    } else {
        dap_chain_node_cli_set_reply_text(a_str_reply,
                "Error! Need both -net <network name> and -chain <chain name> params\n");
        return -2;
    }
}

/**
 * @brief com_mempool_delete
 * @param argc
 * @param argv
 * @param arg_func
 * @param a_str_reply
 * @return
 */
int com_mempool_delete(int argc, char ** argv, char ** a_str_reply)
{
    int arg_index = 1;
    dap_chain_t * l_chain = NULL;
    dap_chain_net_t * l_net = NULL;

    const char * l_hash_out_type = NULL;
    dap_chain_node_cli_find_option_val(argv, arg_index, argc, "-H", &l_hash_out_type);
    if(!l_hash_out_type)
        l_hash_out_type = "hex";
    if(dap_strcmp(l_hash_out_type,"hex") && dap_strcmp(l_hash_out_type,"base58")) {
        dap_chain_node_cli_set_reply_text(a_str_reply, "invalid parameter -H, valid values: -H <hex | base58>");
        return -1;
    }

    if(dap_chain_node_cli_cmd_values_parse_net_chain(&arg_index, argc, argv, a_str_reply, &l_chain, &l_net) != 0) {
        //dap_chain_node_cli_set_reply_text(a_str_reply, "Error! Need both -net <network name> and -chain <chain name> params\n");
        return -1;
    }

    if(l_chain && l_net) {  // UNUSED(l_net)
        const char * l_datum_hash_str = NULL;
        dap_chain_node_cli_find_option_val(argv, arg_index, argc, "-datum", &l_datum_hash_str);
        if(l_datum_hash_str) {
            char *l_datum_hash_hex_str;
            char *l_datum_hash_base58_str;
            // datum hash may be in hex or base58 format
            if(!dap_strncmp(l_datum_hash_str, "0x", 2) || !dap_strncmp(l_datum_hash_str, "0X", 2)) {
                l_datum_hash_hex_str = dap_strdup(l_datum_hash_str);
                l_datum_hash_base58_str = dap_enc_base58_from_hex_str_to_str(l_datum_hash_str);
            }
            else {
                l_datum_hash_hex_str = dap_enc_base58_to_hex_str_from_str(l_datum_hash_str);
                l_datum_hash_base58_str = dap_strdup(l_datum_hash_str);
            }
            char * l_gdb_group_mempool = dap_chain_net_get_gdb_group_mempool(l_chain);
            uint8_t *l_data_tmp = l_datum_hash_hex_str ? dap_chain_global_db_gr_get(dap_strdup(l_datum_hash_hex_str), NULL, l_gdb_group_mempool) : NULL;
            if(l_data_tmp && dap_chain_global_db_gr_del(dap_strdup(l_datum_hash_hex_str), l_gdb_group_mempool)) {
                if(!dap_strcmp(l_hash_out_type,"hex"))
                    dap_chain_node_cli_set_reply_text(a_str_reply, "Datum %s deleted", l_datum_hash_hex_str);
                else
                    dap_chain_node_cli_set_reply_text(a_str_reply, "Datum %s deleted", l_datum_hash_base58_str);
                return 0;
            } else {
                if(!dap_strcmp(l_hash_out_type,"hex"))
                    dap_chain_node_cli_set_reply_text(a_str_reply, "Error! Can't find datum %s", l_datum_hash_hex_str);
                else
                    dap_chain_node_cli_set_reply_text(a_str_reply, "Error! Can't find datum %s", l_datum_hash_base58_str);
                return -4;
            }
            DAP_DELETE(l_gdb_group_mempool);
            DAP_DELETE(l_data_tmp);
            DAP_DELETE(l_datum_hash_hex_str);
            DAP_DELETE(l_datum_hash_base58_str);
        } else {
            dap_chain_node_cli_set_reply_text(a_str_reply, "Error! %s requires -datum <datum hash> option", argv[0]);
            return -3;
        }
    } else {
        dap_chain_node_cli_set_reply_text(a_str_reply,
                "Error! Need both -net <network name> and -chain <chain name> params\n");
        return -2;
    }
}

/**
 * @brief com_mempool_proc
 * process mempool datums
 * @param argc
 * @param argv
 * @param arg_func
 * @param a_str_reply
 * @return
 */
int com_mempool_proc(int argc, char ** argv, char ** a_str_reply)
{
    int arg_index = 1;
    dap_chain_t * l_chain = NULL;
    dap_chain_net_t * l_net = NULL;

    const char * l_hash_out_type = NULL;
    dap_chain_node_cli_find_option_val(argv, arg_index, argc, "-H", &l_hash_out_type);
    if(!l_hash_out_type)
        l_hash_out_type = "hex";
    if(dap_strcmp(l_hash_out_type,"hex") && dap_strcmp(l_hash_out_type,"base58")) {
        dap_chain_node_cli_set_reply_text(a_str_reply, "invalid parameter -H, valid values: -H <hex | base58>");
        return -1;
    }

    dap_chain_node_cli_cmd_values_parse_net_chain(&arg_index, argc, argv, a_str_reply, &l_chain, &l_net);
    if (!l_net || !l_chain)
        return -1;

    if(*a_str_reply) {
        DAP_DELETE(*a_str_reply);
        *a_str_reply = NULL;
    }

    char * l_gdb_group_mempool = NULL, *l_gdb_group_mempool_tmp;
    l_gdb_group_mempool = dap_chain_net_get_gdb_group_mempool(l_chain);
    l_gdb_group_mempool_tmp = l_gdb_group_mempool;

    // If full or light it doesnt work
    if(dap_chain_net_get_role(l_net).enums>= NODE_ROLE_FULL){
        dap_chain_node_cli_set_reply_text(a_str_reply, "Need master node role or higher for network %s to process this command", l_net->pub.name);
        return -1;
    }

    const char * l_datum_hash_str = NULL;
    int ret = 0;
    dap_chain_node_cli_find_option_val(argv, arg_index, argc, "-datum", &l_datum_hash_str);
    if(l_datum_hash_str) {
        char * l_gdb_group_mempool = dap_chain_net_get_gdb_group_mempool(l_chain);
        dap_string_t * l_str_tmp = dap_string_new(NULL);
        size_t l_datum_size=0;
        const char *l_datum_hash_out_str;
        char *l_datum_hash_hex_str;
        char *l_datum_hash_base58_str;
        // datum hash may be in hex or base58 format
        if(!dap_strncmp(l_datum_hash_str, "0x", 2) || !dap_strncmp(l_datum_hash_str, "0X", 2)) {
            l_datum_hash_hex_str = dap_strdup(l_datum_hash_str);
            l_datum_hash_base58_str = dap_enc_base58_from_hex_str_to_str(l_datum_hash_str);
        }
        else {
            l_datum_hash_hex_str = dap_enc_base58_to_hex_str_from_str(l_datum_hash_str);
            l_datum_hash_base58_str = dap_strdup(l_datum_hash_str);
        }
        if(!dap_strcmp(l_hash_out_type,"hex"))
            l_datum_hash_out_str = l_datum_hash_hex_str;
        else
            l_datum_hash_out_str = l_datum_hash_base58_str;

        dap_chain_datum_t * l_datum = l_datum_hash_hex_str ? (dap_chain_datum_t*) dap_chain_global_db_gr_get(l_datum_hash_hex_str,
                                                                                       &l_datum_size, l_gdb_group_mempool) : NULL;
        size_t l_datum_size2= l_datum? dap_chain_datum_size( l_datum): 0;
        if (l_datum_size != l_datum_size2 ){
            ret = -8;
            dap_chain_node_cli_set_reply_text(a_str_reply, "Error! Corrupted datum %s, size by datum headers is %zd when in mempool is only %zd bytes",
                                              l_datum_size2, l_datum_size);
        }else{
            if(l_datum) {
                char buf[50];
                time_t l_ts_create = (time_t) l_datum->header.ts_create;
                const char *l_type = NULL;
                DAP_DATUM_TYPE_STR(l_datum->header.type_id, l_type);
                dap_string_append_printf(l_str_tmp, "hash %s: type_id=%s ts_create=%s data_size=%u\n",
                        l_datum_hash_out_str, l_type,
                        dap_ctime_r(&l_ts_create, buf), l_datum->header.data_size);
                int l_verify_datum= dap_chain_net_verify_datum_for_add( l_net, l_datum) ;
                if (l_verify_datum != 0){
                    dap_string_append_printf(l_str_tmp, "Error! Datum doesn't pass verifications (code %d) examine node log files",
                                             l_verify_datum);
                    ret = -9;
                }else{
                    if (l_chain->callback_add_datums){
                        if (l_chain->callback_add_datums(l_chain, &l_datum, 1) ==0 ){
                            dap_string_append_printf(l_str_tmp, "Error! Datum doesn't pass verifications, examine node log files");
                            ret = -6;
                        }else{
                            dap_string_append_printf(l_str_tmp, "Datum processed well. ");
                            if (!dap_chain_global_db_gr_del( dap_strdup(l_datum_hash_hex_str), l_gdb_group_mempool)){
                                dap_string_append_printf(l_str_tmp, "Warning! Can't delete datum from mempool!");
                            }else
                                dap_string_append_printf(l_str_tmp, "Removed datum from mempool.");
                        }
                    }else{
                        dap_string_append_printf(l_str_tmp, "Error! Can't move to no-concensus chains from mempool");
                        ret = -1;
                    }
                }
                dap_string_append_printf(l_str_tmp, "\n");
                dap_chain_node_cli_set_reply_text(a_str_reply, l_str_tmp->str);
                dap_string_free(l_str_tmp, true);
            } else {
                dap_chain_node_cli_set_reply_text(a_str_reply, "Error! Can't find datum %s", l_datum_hash_str);
                ret = -4;
            }
        }
        DAP_DELETE(l_gdb_group_mempool);
        DAP_DELETE(l_datum_hash_hex_str);
        DAP_DELETE(l_datum_hash_base58_str);
    } else {
        dap_chain_node_cli_set_reply_text(a_str_reply, "Error! %s requires -datum <datum hash> option", argv[0]);
        ret = -5;
    }
    return  ret;
}


/**
 * @brief com_token_decl_update
 * @param argc
 * @param argv
 * @param arg_func
 * @param str_reply
 * @return
 * @details token_update -net <net name> -chain <chain name> -token <token ticker> [-type private] -flags [<Flag 1>][,<Flag 2>]...[,<Flag N>]...  [-<Param name 1> <Param Value 1>] [-Param name 2> <Param Value 2>] ...[-<Param Name N> <Param Value N>]\n"
 *  \t   Update token for <netname>:<chain name> with ticker <token ticker>, flags <Flag 1>,<Flag2>...<Flag N>"
 *  \t   and custom parameters list <Param 1>, <Param 2>...<Param N>."
 *  \n"
 *  ==Flags=="
 *  \t ALL_BLOCKED:\t Blocked all permissions, usefull add it first and then add allows what you want to allow\n"
 *  \t ALL_ALLOWED:\t Allowed all permissions if not blocked them. Be careful with this mode\n"
 *  \t ALL_FROZEN:\t All permissions are temprorary frozen\n"
 *  \t ALL_UNFROZEN:\t Unfrozen permissions\n"
 *  \t STATIC_ALL:\t No token manipulations after declarations at all. Token declares staticly and can't variabed after\n"
 *  \t STATIC_FLAGS:\t No token manipulations after declarations with flags\n"
 *  \t STATIC_PERMISSIONS_ALL:\t No all permissions lists manipulations after declarations\n"
 *  \t STATIC_PERMISSIONS_DATUM_TYPE:\t No datum type permissions lists manipulations after declarations\n"
 *  \t STATIC_PERMISSIONS_TX_SENDER:\t No tx sender permissions lists manipulations after declarations\n"
 *  \t STATIC_PERMISSIONS_TX_RECEIVER:\t No tx receiver permissions lists manipulations after declarations\n"
    "\n"
    "==Params==\n"
    "General:\n"
    "\t -flags_set <value>:\t Set list of flags from <value> to token declaration\n"
    "\t -flags_unset <value>:\t Unset list of flags from <value> from token declaration\n"
    "\t -total_supply <value>:\t Set total supply - emission's maximum - to the <value>\n"
    "\t -total_signs_valid <value>:\t Set valid signatures count's minimum\n"
    "\t -total_signs_add <value>:\t Add signature's pkey fingerprint to the list of owners\n"
    "\t -total_signs_remove <value>:\t Remove signature's pkey fingerprint from the owners\n"
    "\nDatum type allowed/blocked updates:\n"
    "\t -datum_type_allowed_add <value>:\t Add allowed datum type(s)\n"
    "\t -datum_type_allowed_remove <value>:\t Remove datum type(s) from allowed\n"
    "\t -datum_type_blocked_add <value>:\t Add blocked datum type(s)\n"
    "\t -datum_type_blocked_remove <value>:\t Remove datum type(s) from blocked\n"
    "\nTx receiver addresses allowed/blocked updates:\n"
    "\t -tx_receiver_allowed_add <value>:\t Add allowed tx receiver(s)\n"
    "\t -tx_receiver_allowed_remove <value>:\t Remove tx receiver(s) from allowed\n"
    "\t -tx_receiver_blocked_add <value>:\t Add blocked tx receiver(s)\n"
    "\t -tx_receiver_blocked_remove <value>:\t Remove tx receiver(s) from blocked\n"
    "\n Tx sender addresses allowed/blocked updates:\n"
    "\t -tx_sender_allowed_add <value>:\t Add allowed tx sender(s)\n"
    "\t -tx_sender_allowed_remove <value>:\t Remove tx sender(s) from allowed\n"
    "\t -tx_sender_blocked_add <value>:\t Add allowed tx sender(s)\n"
    "\t -tx_sender_blocked_remove <value>:\t Remove tx sender(s) from blocked\n"
    "\n"
 */
int com_token_update(int a_argc, char ** a_argv, char ** a_str_reply)
{
    int l_arg_index = 1;

    const char * l_type_str = NULL;
    uint16_t l_type = DAP_CHAIN_DATUM_TOKEN_TYPE_PRIVATE_UPDATE;

    const char * l_ticker = NULL;

    uint16_t l_signs_total = 0;

    dap_cert_t ** l_certs = NULL;
    size_t l_certs_count = 0;

    dap_chain_t * l_chain = NULL;
    dap_chain_net_t * l_net = NULL;

    const char * l_hash_out_type = NULL;
    dap_chain_node_cli_find_option_val(a_argv, l_arg_index, a_argc, "-H", &l_hash_out_type);
    if(!l_hash_out_type)
        l_hash_out_type = "hex";
    if(dap_strcmp(l_hash_out_type, "hex") && dap_strcmp(l_hash_out_type, "base58")) {
        dap_chain_node_cli_set_reply_text(a_str_reply, "invalid parameter -H, valid values: -H <hex | base58>");
        return -1;
    }

    if (dap_chain_node_cli_cmd_values_parse_net_chain(&l_arg_index, a_argc, a_argv, a_str_reply, &l_chain, &l_net))
        return -1;
    // Token ticker
    l_arg_index=dap_chain_node_cli_find_option_val(a_argv, l_arg_index, a_argc, "-token", &l_ticker);
    // Check for ticker
    if(!l_ticker) {
        dap_chain_node_cli_set_reply_text(a_str_reply, "token_update requires parameter 'token'");
        return -2;
    }

    // Token type
    l_arg_index=dap_chain_node_cli_find_option_val(a_argv, l_arg_index, a_argc, "-type", &l_type_str);

    if (l_type_str && strcmp(l_type_str, "private")) {
        dap_chain_node_cli_set_reply_text(a_str_reply, "token_update can't accept type \"%s\"", l_type_str);
        return -22;
    }

    dap_chain_datum_token_t * l_datum_token_update = NULL;
    size_t l_datum_data_offset = 0;
    uint32_t l_sign_counter = 0;

    switch(l_type){
        case DAP_CHAIN_DATUM_TOKEN_TYPE_PRIVATE_UPDATE:{ // 256
            dap_list_t *l_tsd_list = dap_list_alloc();
            size_t l_tsd_total_size = 0;
            l_arg_index++;
            while (l_arg_index<a_argc-1){
                char * l_arg_param=  a_argv[l_arg_index+1];
                if ( strcmp( a_argv[l_arg_index],"-flags_set" )==0){   // Flags
                     char ** l_str_flags = NULL;
                     l_str_flags = dap_strsplit( l_arg_param,",",0xffff );
                     uint16_t l_flags = 0;
                     while (l_str_flags && *l_str_flags){
                         uint16_t l_flag = dap_chain_datum_token_flag_from_str(*l_str_flags);
                         if ( l_flag == DAP_CHAIN_DATUM_TOKEN_FLAG_UNDEFINED ){
                             dap_chain_node_cli_set_reply_text(a_str_reply, "Flag can't be \"%s\"",*l_str_flags);
                             return -20;
                         }
                         l_flags |= (1<<l_flag);
                         l_str_flags++;
                     }
                     // Add flags as set_flags TDS section
                     dap_tsd_t * l_tsd = dap_tsd_create_scalar(
                                                    DAP_CHAIN_DATUM_TOKEN_TSD_TYPE_SET_FLAGS, l_flags);
                     dap_list_append( l_tsd_list, l_tsd);
                     l_tsd_total_size+= dap_tsd_size( l_tsd);

                }else if ( strcmp( a_argv[l_arg_index],"-flags_unset" )==0){   // Flags
                    char ** l_str_flags = NULL;
                    l_str_flags = dap_strsplit( l_arg_param,",",0xffff );
                    uint16_t l_flags = 0;
                    while (l_str_flags && *l_str_flags ){
                        uint16_t l_flag = dap_chain_datum_token_flag_from_str(*l_str_flags);
                        if ( l_flag == DAP_CHAIN_DATUM_TOKEN_FLAG_UNDEFINED ){
                            dap_chain_node_cli_set_reply_text(a_str_reply, "Flag can't be \"%s\"",*l_str_flags);
                            return -20;
                        }
                        l_flags |= l_flag;
                        l_str_flags++;
                    }
                    // Add flags as unset_flags TDS section
                    dap_tsd_t * l_tsd = dap_tsd_create_scalar(
                                                            DAP_CHAIN_DATUM_TOKEN_TSD_TYPE_UNSET_FLAGS, l_flags);
                    dap_list_append( l_tsd_list, l_tsd);
                    l_tsd_total_size+= dap_tsd_size( l_tsd);

               }else if ( strcmp( a_argv[l_arg_index],"-signs" )==0){
                    dap_cert_parse_str_list(l_arg_param, &l_certs, &l_certs_count);
                    if(!l_certs_count) {
                        dap_chain_node_cli_set_reply_text(a_str_reply,
                                "token_update command requres at least one valid certificate to sign the basic transaction of emission");
                        return -10;
                    }
                } else if ( strcmp( a_argv[l_arg_index],"-total_supply" )==0){ // Total supply
                    dap_tsd_t * l_tsd;
                    uint256_t l_param_value = dap_chain_balance_scan(l_arg_param);
                    l_tsd = dap_tsd_create_scalar(
                                            DAP_CHAIN_DATUM_TOKEN_TSD_TYPE_TOTAL_SUPPLY_256, l_param_value);
                    dap_list_append( l_tsd_list, l_tsd);
                    l_tsd_total_size+= dap_tsd_size( l_tsd);
                }else if ( strcmp( a_argv[l_arg_index],"-total_signs_valid" )==0){ // Signs valid
                    uint16_t l_param_value = (uint16_t)atoi(l_arg_param);
                    l_signs_total = l_param_value;
                    dap_tsd_t * l_tsd = dap_tsd_create_scalar(
                                                            DAP_CHAIN_DATUM_TOKEN_TSD_TYPE_TOTAL_SIGNS_VALID, l_param_value);
                    dap_list_append( l_tsd_list, l_tsd);
                    l_tsd_total_size+= dap_tsd_size( l_tsd);
                }else if ( strcmp( a_argv[l_arg_index],"-datum_type_allowed_add" )==0){ // Datum type allowed add
                    dap_tsd_t * l_tsd = dap_tsd_create_string(
                                                            DAP_CHAIN_DATUM_TOKEN_TSD_TYPE_DATUM_TYPE_ALLOWED_ADD, l_arg_param);
                    dap_list_append( l_tsd_list, l_tsd);
                    l_tsd_total_size+= dap_tsd_size( l_tsd);
                }else if ( strcmp( a_argv[l_arg_index],"-datum_type_allowed_remove" )==0){ // Datum type allowed remove
                    dap_tsd_t * l_tsd = dap_tsd_create_string(
                                                            DAP_CHAIN_DATUM_TOKEN_TSD_TYPE_DATUM_TYPE_ALLOWED_REMOVE, l_arg_param);
                    dap_list_append( l_tsd_list, l_tsd);
                    l_tsd_total_size+= dap_tsd_size( l_tsd);
                }else if ( strcmp( a_argv[l_arg_index],"-datum_type_blocked_add" )==0){ // Datum type blocked add
                    dap_tsd_t * l_tsd = dap_tsd_create_string(
                                                            DAP_CHAIN_DATUM_TOKEN_TSD_TYPE_DATUM_TYPE_BLOCKED_ADD, l_arg_param);
                    dap_list_append( l_tsd_list, l_tsd);
                    l_tsd_total_size+= dap_tsd_size( l_tsd);
                }else if ( strcmp( a_argv[l_arg_index],"-datum_type_blocked_remove" )==0){ // Datum type blocked remove
                    dap_tsd_t * l_tsd = dap_tsd_create_string(
                                                            DAP_CHAIN_DATUM_TOKEN_TSD_TYPE_DATUM_TYPE_BLOCKED_REMOVE, l_arg_param);
                    dap_list_append( l_tsd_list, l_tsd);
                    l_tsd_total_size+= dap_tsd_size( l_tsd);
                }else if ( strcmp( a_argv[l_arg_index],"-tx_receiver_allowed_add" )==0){ // TX Receiver add
                    dap_tsd_t * l_tsd = dap_tsd_create_string(
                                                            DAP_CHAIN_DATUM_TOKEN_TSD_TYPE_TX_RECEIVER_ALLOWED_ADD, l_arg_param);
                    dap_list_append( l_tsd_list, l_tsd);
                    l_tsd_total_size+= dap_tsd_size( l_tsd);
                }else if ( strcmp( a_argv[l_arg_index],"-tx_receiver_allowed_remove" )==0){ // TX Receiver remove
                    dap_tsd_t * l_tsd = dap_tsd_create_string(
                                                            DAP_CHAIN_DATUM_TOKEN_TSD_TYPE_TX_RECEIVER_ALLOWED_REMOVE, l_arg_param);
                    dap_list_append( l_tsd_list, l_tsd);
                    l_tsd_total_size+= dap_tsd_size( l_tsd);
                }else if ( strcmp( a_argv[l_arg_index],"-tx_receiver_blocked_add" )==0){ // TX Receiver blocked add
                    dap_tsd_t * l_tsd = dap_tsd_create_string(
                                                            DAP_CHAIN_DATUM_TOKEN_TSD_TYPE_TX_RECEIVER_BLOCKED_ADD, l_arg_param);
                    dap_list_append( l_tsd_list, l_tsd);
                    l_tsd_total_size+= dap_tsd_size( l_tsd);
                }else if ( strcmp( a_argv[l_arg_index],"-tx_receiver_blocked_remove" )==0){ // TX Receiver blocked remove
                    dap_tsd_t * l_tsd = dap_tsd_create_string(
                                                            DAP_CHAIN_DATUM_TOKEN_TSD_TYPE_TX_RECEIVER_BLOCKED_REMOVE, l_arg_param);
                    dap_list_append( l_tsd_list, l_tsd);
                    l_tsd_total_size+= dap_tsd_size( l_tsd);
                }else if ( strcmp( a_argv[l_arg_index],"-tx_sender_allowed_add" )==0){ // TX Sender allowed add
                    dap_tsd_t * l_tsd = dap_tsd_create_string(
                                                            DAP_CHAIN_DATUM_TOKEN_TSD_TYPE_TX_SENDER_ALLOWED_ADD, l_arg_param);
                    dap_list_append( l_tsd_list, l_tsd);
                    l_tsd_total_size+= dap_tsd_size( l_tsd);
                }else if ( strcmp( a_argv[l_arg_index],"-tx_sender_allowed_remove" )==0){ // TX Sender allowed remove
                    dap_tsd_t * l_tsd = dap_tsd_create_string(
                                                            DAP_CHAIN_DATUM_TOKEN_TSD_TYPE_TX_SENDER_ALLOWED_REMOVE, l_arg_param);
                    dap_list_append( l_tsd_list, l_tsd);
                    l_tsd_total_size+= dap_tsd_size( l_tsd);
                }else if ( strcmp( a_argv[l_arg_index],"-tx_sender_blocked_add" )==0){  // TX Sender blocked add
                    dap_tsd_t * l_tsd = dap_tsd_create_string(
                                                            DAP_CHAIN_DATUM_TOKEN_TSD_TYPE_TX_SENDER_BLOCKED_ADD, l_arg_param);
                    dap_list_append( l_tsd_list, l_tsd);
                    l_tsd_total_size+= dap_tsd_size( l_tsd);
                }else if ( strcmp( a_argv[l_arg_index],"-tx_sender_blocked_remove" )==0){  // TX Sender blocked remove
                    dap_tsd_t * l_tsd = dap_tsd_create_string(
                                                            DAP_CHAIN_DATUM_TOKEN_TSD_TYPE_TX_SENDER_BLOCKED_REMOVE, l_arg_param);
                    dap_list_append( l_tsd_list, l_tsd);
                    l_tsd_total_size+= dap_tsd_size( l_tsd);
                } else if (strcmp( a_argv[l_arg_index], "-chain") && strcmp( a_argv[l_arg_index], "-net") &&
                           strcmp( a_argv[l_arg_index], "-token") && !strcmp( a_argv[l_arg_index], "-type")) {
                    dap_chain_node_cli_set_reply_text(a_str_reply, "Unknown param \"%s\"",a_argv[l_arg_index]);
                    return -20;
                }
                l_arg_index+=2;
            }

            if (!l_tsd_total_size) {
                dap_chain_node_cli_set_reply_text(a_str_reply, "No valid params to update");
                return -21;
            }

            // If we have more certs than we need signs - use only first part of the list
            if(l_certs_count > l_signs_total)
                l_certs_count = l_signs_total;

            // Create new datum token
            l_datum_token_update = DAP_NEW_Z_SIZE(dap_chain_datum_token_t, sizeof(dap_chain_datum_token_t)+l_tsd_total_size ) ;
            l_datum_token_update->type = DAP_CHAIN_DATUM_TOKEN_TYPE_PRIVATE_UPDATE; // 256
            dap_snprintf(l_datum_token_update->ticker, sizeof(l_datum_token_update->ticker), "%s", l_ticker);
            l_datum_token_update->header_private_update.tsd_total_size = l_tsd_total_size;

            // Sign header with all certificates in the list and add signs to the end of token update
            // Important:


            l_datum_token_update = s_sign_cert_in_cycle(l_certs, l_datum_token_update, l_certs_count, &l_datum_data_offset, 
                                                        &l_sign_counter);

            // Add TSD sections in the end
            for ( dap_list_t* l_iter=dap_list_first(l_tsd_list); l_iter; l_iter=l_iter->next){
                dap_tsd_t * l_tsd = (dap_tsd_t *) l_iter->data;
                size_t l_tsd_size = dap_tsd_size( l_tsd);
                memcpy(l_datum_token_update->data_n_tsd + l_datum_data_offset, l_tsd, l_tsd_size);
                l_datum_data_offset += l_tsd_size;
            }


        }break;

        default:
            dap_chain_node_cli_set_reply_text(a_str_reply,
                    "Unknown token type");
            return -8;
    }

    if (l_sign_counter == 0)
    {
        dap_chain_node_cli_set_reply_text(a_str_reply,
                    "Token declaration failed. Successful count of certificate signing is 0");
            return -9;
    }

    dap_chain_datum_t * l_datum = dap_chain_datum_create(DAP_CHAIN_DATUM_TOKEN_TYPE_PRIVATE_UPDATE, l_datum_token_update,
            sizeof(l_datum_token_update->header_simple) + l_datum_data_offset);
    size_t l_datum_size = dap_chain_datum_size(l_datum);

    // Calc datum's hash
    dap_chain_hash_fast_t l_key_hash;
    dap_hash_fast(l_datum, l_datum_size, &l_key_hash);
    char * l_key_str = dap_chain_hash_fast_to_str_new(&l_key_hash);
    char * l_key_str_base58 = dap_enc_base58_encode_hash_to_str(&l_key_hash);

    // Add datum to mempool with datum_token_update hash as a key
    char * l_gdb_group_mempool;
    if(l_chain) {
        l_gdb_group_mempool = dap_chain_net_get_gdb_group_mempool(l_chain);
    }
    else {
        l_gdb_group_mempool = dap_chain_net_get_gdb_group_mempool_by_chain_type(l_net, CHAIN_TYPE_TOKEN);

    }
    if(dap_chain_global_db_gr_set(dap_strdup(l_key_str), (uint8_t *) l_datum, l_datum_size, l_gdb_group_mempool)) {
        if(!dap_strcmp(l_hash_out_type,"hex"))
            dap_chain_node_cli_set_reply_text(a_str_reply, "datum %s with token update %s is placed in datum pool ", l_key_str, l_ticker);
        else
            dap_chain_node_cli_set_reply_text(a_str_reply, "datum %s with token update %s is placed in datum pool ", l_key_str_base58, l_ticker);
        DAP_DELETE(l_datum);
        DAP_DELETE(l_datum_token_update);
        DAP_DELETE(l_gdb_group_mempool);
        DAP_DELETE(l_key_str);
        DAP_DELETE(l_key_str_base58);
        return 0;
    }
    else {
        if(!dap_strcmp(l_hash_out_type,"hex"))
            dap_chain_node_cli_set_reply_text(a_str_reply, "datum tx %s is not placed in datum pool ", l_key_str);
        else
            dap_chain_node_cli_set_reply_text(a_str_reply, "datum tx %s is not placed in datum pool ", l_key_str_base58);
        DAP_DELETE(l_datum);
        DAP_DELETE(l_datum_token_update);
        DAP_DELETE(l_gdb_group_mempool);
        DAP_DELETE(l_key_str);
        DAP_DELETE(l_key_str_base58);
        return -2;
    }
}

/**
 * @brief com_token_decl
 * @param argc
 * @param argv
 * @param arg_func
 * @param str_reply
 * @return
 * @details token_decl -net <net name> -chain <chain name> -token <token ticker> -total_supply <total supply> -signs_total <sign total> -signs_emission <signs for emission> -certs <certs list>\n"
 *  \t Declare new simple token for <netname>:<chain name> with ticker <token ticker>, maximum emission <total supply> and <signs for emission> from <signs total> signatures on valid emission\n"
 *  \t   Extended private token declaration\n"
 *  \t token_decl -net <net name> -chain <chain name> -token <token ticker> -type private -flags [<Flag 1>][,<Flag 2>]...[,<Flag N>]...  [-<Param name 1> <Param Value 1>] [-Param name 2> <Param Value 2>] ...[-<Param Name N> <Param Value N>]\n"
 *  \t   Declare new token for <netname>:<chain name> with ticker <token ticker>, flags <Flag 1>,<Flag2>...<Flag N>"
 *  \t   and custom parameters list <Param 1>, <Param 2>...<Param N>."
 *  \n"
 *  ==Flags=="
 *  \t ALL_BLOCKED:\t Blocked all permissions, usefull add it first and then add allows what you want to allow\n"
 *  \t ALL_ALLOWED:\t Allowed all permissions if not blocked them. Be careful with this mode\n"
 *  \t ALL_FROZEN:\t All permissions are temprorary frozen\n"
 *  \t ALL_UNFROZEN:\t Unfrozen permissions\n"
 *  \t STATIC_ALL:\t No token manipulations after declarations at all. Token declares staticly and can't variabed after\n"
 *  \t STATIC_FLAGS:\t No token manipulations after declarations with flags\n"
 *  \t STATIC_PERMISSIONS_ALL:\t No all permissions lists manipulations after declarations\n"
 *  \t STATIC_PERMISSIONS_DATUM_TYPE:\t No datum type permissions lists manipulations after declarations\n"
 *  \t STATIC_PERMISSIONS_TX_SENDER:\t No tx sender permissions lists manipulations after declarations\n"
 *  \t STATIC_PERMISSIONS_TX_RECEIVER:\t No tx receiver permissions lists manipulations after declarations\n"
    "\n"
    "==Params==\n"
    "General:\n"
    "\t -flags <value>:\t Set list of flags from <value> to token declaration\n"
    "\t -total_supply <value>:\t Set total supply - emission's maximum - to the <value>\n"
    "\t -signs_valid <value>:\t Set valid signatures count's minimum\n"
    "\t -signs <value>:\t Add signature's pkey fingerprint to the list of owners\n"
    "\nDatum type allowed/blocked:\n"
    "\t -datum_type_allowed <value>:\t Allowed datum type(s)\n"
    "\t -datum_type_blocked <value>:\t Blocked datum type(s)\n"
    "\nTx receiver addresses allowed/blocked:\n"
    "\t -tx_receiver_allowed <value>:\t Allowed tx receiver(s)\n"
    "\t -tx_receiver_blocked <value>:\t Blocked tx receiver(s)\n"
    "\n Tx sender addresses allowed/blocked:\n"
    "\t -tx_sender_allowed <value>:\t Allowed tx sender(s)\n"
    "\t -tx_sender_blocked <value>:\t Blocked tx sender(s)\n"
    "\n"
 */
int com_token_decl(int a_argc, char ** a_argv, char ** a_str_reply)
{
    int l_arg_index = 1;

    const char * l_type_str = NULL;

    const char * l_ticker = NULL;

    const char * l_total_supply_str = NULL;
    uint256_t l_total_supply = {}; // 256

    const char * l_signs_emission_str = NULL;
    uint16_t l_signs_emission = 0;

    const char * l_signs_total_str = NULL;
    uint16_t l_signs_total = 0;

    const char * l_certs_str = NULL;

    dap_cert_t ** l_certs = NULL;
    size_t l_certs_count = 0;

    dap_chain_t * l_chain = NULL;
    dap_chain_net_t * l_net = NULL;

    uint16_t l_type = DAP_CHAIN_DATUM_TOKEN_TYPE_SIMPLE;

    const char * l_hash_out_type = NULL;
    dap_chain_node_cli_find_option_val(a_argv, 0, a_argc, "-H", &l_hash_out_type);
    if(!l_hash_out_type)
        l_hash_out_type = "hex";
    if(dap_strcmp(l_hash_out_type,"hex") && dap_strcmp(l_hash_out_type,"base58")) {
        dap_chain_node_cli_set_reply_text(a_str_reply, "invalid parameter -H, valid values: -H <hex | base58>");
        return -1;
    }

    dap_chain_node_cli_cmd_values_parse_net_chain(&l_arg_index, a_argc, a_argv, a_str_reply, &l_chain, &l_net);
    if(!l_net)
        return -1;
    else {
        if(*a_str_reply) {
            DAP_DELETE(*a_str_reply);
            *a_str_reply = NULL;
        }
    }
    // Token ticker
    l_arg_index=dap_chain_node_cli_find_option_val(a_argv, 0, a_argc, "-token", &l_ticker);
    // Check for ticker
    if(!l_ticker) {
        dap_chain_node_cli_set_reply_text(a_str_reply, "token_decl requires parameter 'token'");
        return -2;
    }

    // Token type
    l_arg_index=dap_chain_node_cli_find_option_val(a_argv, 0, a_argc, "-type", &l_type_str);

    if (l_type_str) {
        if (strcmp( l_type_str, "private") == 0){
            l_type = DAP_CHAIN_DATUM_TOKEN_TYPE_PRIVATE_DECL; // 256
        }else if (strcmp( l_type_str, "private_simple") == 0){
            l_type = DAP_CHAIN_DATUM_TOKEN_TYPE_SIMPLE; // 256
        }else if (strcmp( l_type_str, "public_simple") == 0){
            l_type = DAP_CHAIN_DATUM_TOKEN_TYPE_PUBLIC; // 256
        }else if (strcmp( l_type_str, "native") == 0){
            l_type = DAP_CHAIN_DATUM_TOKEN_TYPE_NATIVE_DECL; // 256
        }
    }

    dap_chain_datum_token_t * l_datum_token = NULL;
    size_t l_datum_data_offset = 0;
    uint32_t l_sign_counter = 0;

    // Certificates thats will be used to sign currend datum token
    dap_chain_node_cli_find_option_val(a_argv, 0, a_argc, "-certs", &l_certs_str);
    // Signs number thats own emissioncan't find
    dap_chain_node_cli_find_option_val(a_argv, 0, a_argc, "-signs_total", &l_signs_total_str);
    // Signs minimum number thats need to authorize the emission
    dap_chain_node_cli_find_option_val(a_argv, 0, a_argc, "-signs_emission", &l_signs_emission_str);

    //DAP_CHAIN_DATUM_TOKEN_TYPE_NATIVE_DECL uses decimals parameter
    if (l_type != DAP_CHAIN_DATUM_TOKEN_TYPE_NATIVE_DECL){
        // Total supply value
        dap_chain_node_cli_find_option_val(a_argv, 0, a_argc, "-total_supply", &l_total_supply_str);

        if(!l_total_supply_str) {
            dap_chain_node_cli_set_reply_text(a_str_reply, "token_create requires parameter '-total_supply'");
            return -3;
        } else {
            l_total_supply = dap_chain_balance_scan((char *)l_total_supply_str);
            if (IS_ZERO_256(l_total_supply)){
                dap_chain_node_cli_set_reply_text(a_str_reply,
                        "token_create requires parameter '-total_supply' to be unsigned integer value that fits in 8 bytes");
                return -4;
            }
        }
    }

    if (l_type == DAP_CHAIN_DATUM_TOKEN_TYPE_NATIVE_DECL){
         dap_chain_node_cli_find_option_val(a_argv, 0, a_argc, "-decimals", &l_total_supply_str);

        if(!l_total_supply_str) {
            dap_chain_node_cli_set_reply_text(a_str_reply, "token_create requires parameter '-decimals'");
            return -3;
        } else {
            l_total_supply = dap_chain_balance_scan((char *)l_total_supply_str);
            if (IS_ZERO_256(l_total_supply)){
                dap_chain_node_cli_set_reply_text(a_str_reply,
                        "token_create requires parameter '-decimals' to be unsigned integer value that fits in 8 bytes");
                return -4;
            }
        }
    }
   
    // Signs emission
    if(!l_signs_emission_str){
        dap_chain_node_cli_set_reply_text(a_str_reply, "token_create requires parameter '-signs_emission'");
        return -5;
    } else {
        char * l_tmp = NULL;
        if((l_signs_emission = (uint16_t) strtol(l_signs_emission_str, &l_tmp, 10)) == 0){
            dap_chain_node_cli_set_reply_text(a_str_reply,
                    "token_create requires parameter 'signs_emission' to be unsigned integer value that fits in 2 bytes");
            return -6;
        }
    }
    // Signs total
    if(!l_signs_total_str){
        dap_chain_node_cli_set_reply_text(a_str_reply, "token_decl requires parameter 'signs_total'");
        return -7;
    } else {
        char * l_tmp = NULL;
        if((l_signs_total = (uint16_t) strtol(l_signs_total_str, &l_tmp, 10)) == 0){
            dap_chain_node_cli_set_reply_text(a_str_reply,
                    "token_create requires parameter 'signs_total' to be unsigned integer value that fits in 2 bytes");
            return -8;
        }
    }
    // Check certs list
    if(!l_certs_str) {
        dap_chain_node_cli_set_reply_text(a_str_reply, "token_decl requires parameter 'certs'");
        return -9;
    }
    // Load certs lists
    dap_cert_parse_str_list(l_certs_str, &l_certs, &l_certs_count);
    if(!l_certs_count){
        dap_chain_node_cli_set_reply_text(a_str_reply,
                "token_decl command requres at least one valid certificate to sign the basic transaction of emission");
        return -10;
    }

    switch(l_type){
        case DAP_CHAIN_DATUM_TOKEN_TYPE_PRIVATE_DECL: { // 256
            dap_list_t *l_tsd_list = NULL;
            size_t l_tsd_total_size = 0;
            uint16_t l_flags = 0;
            char ** l_str_flags = NULL;
            l_arg_index++;

            while (l_arg_index<a_argc-1){
                char * l_arg_param=  a_argv[l_arg_index+1];
                if ( strcmp(a_argv[l_arg_index],"-flags" )==0){   // Flags
                     l_str_flags = dap_strsplit( l_arg_param,",",0xffff );
                     while (l_str_flags && *l_str_flags){
                         uint16_t l_flag = dap_chain_datum_token_flag_from_str(*l_str_flags);
                         if ( l_flag == DAP_CHAIN_DATUM_TOKEN_FLAG_UNDEFINED ){
                             dap_chain_node_cli_set_reply_text(a_str_reply, "Flag can't be \"%s\"",*l_str_flags);
                             return -20;
                         }
                         l_flags |= l_flag; // if we have multiple flags
                         l_str_flags++;
                     }
                } else if ( strcmp( a_argv[l_arg_index],"-total_supply" )==0){ // Total supply
                    dap_tsd_t * l_tsd;
                    uint256_t l_param_value = dap_chain_balance_scan(l_arg_param);
                    l_tsd = dap_tsd_create_scalar(
                                    DAP_CHAIN_DATUM_TOKEN_TSD_TYPE_TOTAL_SUPPLY_256, l_param_value);
                    l_tsd_list = dap_list_append( l_tsd_list, l_tsd);
                    l_tsd_total_size+= dap_tsd_size( l_tsd);
                }else if ( strcmp( a_argv[l_arg_index],"-total_signs_valid" )==0){ // Signs valid
                    uint16_t l_param_value = (uint16_t)atoi(l_arg_param);
                    l_signs_total = l_param_value;
                    dap_tsd_t * l_tsd = dap_tsd_create_scalar(
                                                            DAP_CHAIN_DATUM_TOKEN_TSD_TYPE_TOTAL_SIGNS_VALID, l_param_value);
                    l_tsd_list = dap_list_append( l_tsd_list, l_tsd);
                    l_tsd_total_size+= dap_tsd_size( l_tsd);
                }else if ( strcmp( a_argv[l_arg_index],"-signs" )==0){
                    dap_cert_parse_str_list(l_arg_param, &l_certs, &l_certs_count);
                    if(!l_certs_count) {
                        dap_chain_node_cli_set_reply_text(a_str_reply,
                                "token_decl command requres at least one valid certificate to sign the basic transaction of emission");
                        return -10;
                    }
                }else if ( strcmp( a_argv[l_arg_index],"-datum_type_allowed" )==0){
                    dap_tsd_t * l_tsd = dap_tsd_create_string(
                                                            DAP_CHAIN_DATUM_TOKEN_TSD_TYPE_DATUM_TYPE_ALLOWED_ADD, l_arg_param);
                    l_tsd_list = dap_list_append( l_tsd_list, l_tsd);
                    l_tsd_total_size+= dap_tsd_size( l_tsd);
                }else if ( strcmp( a_argv[l_arg_index],"-datum_type_blocked" )==0){
                    dap_tsd_t * l_tsd = dap_tsd_create_string(
                                                            DAP_CHAIN_DATUM_TOKEN_TSD_TYPE_DATUM_TYPE_BLOCKED_ADD, l_arg_param);
                    l_tsd_list = dap_list_append( l_tsd_list, l_tsd);
                    l_tsd_total_size+= dap_tsd_size( l_tsd);
                }else if ( strcmp( a_argv[l_arg_index],"-tx_receiver_allowed" )==0){
                    const char *a_tx_receiver_allowed_base58 = NULL;
                    dap_chain_node_cli_find_option_val(a_argv, 0, a_argc, "-tx_receiver_allowed", &a_tx_receiver_allowed_base58);        
                    char ** l_str_wallet_addr = NULL;
                    l_str_wallet_addr = dap_strsplit( a_tx_receiver_allowed_base58,",",0xffff );

                    if (!l_str_wallet_addr){
                       log_it(L_DEBUG,"Error in wallet addresses array parsing in tx_receiver_allowed parameter");
                       return -10;
                    }

                    while (l_str_wallet_addr && *l_str_wallet_addr){
                        log_it(L_DEBUG,"Processing wallet address: %s", *l_str_wallet_addr);
                        dap_chain_addr_t *addr_to = dap_chain_addr_from_str(*l_str_wallet_addr);
                        if (addr_to){
                            dap_tsd_t * l_tsd = dap_tsd_create(DAP_CHAIN_DATUM_TOKEN_TSD_TYPE_TX_RECEIVER_ALLOWED_ADD, addr_to, sizeof(dap_chain_addr_t));
                            l_tsd_list = dap_list_append( l_tsd_list, l_tsd);
                            l_tsd_total_size+= dap_tsd_size( l_tsd);
                        } else{
                            log_it(L_DEBUG,"Error in wallet address parsing");
                        }
                        l_str_wallet_addr++;
                     }
                }else if ( strcmp( a_argv[l_arg_index],"-tx_receiver_blocked" )==0){
                    dap_tsd_t * l_tsd = dap_tsd_create_string(
                                                            DAP_CHAIN_DATUM_TOKEN_TSD_TYPE_TX_RECEIVER_BLOCKED_ADD, l_arg_param);
                    l_tsd_list = dap_list_append( l_tsd_list, l_tsd);
                    l_tsd_total_size+= dap_tsd_size( l_tsd);
                }else if ( strcmp( a_argv[l_arg_index],"-tx_sender_allowed" )==0){
                    dap_tsd_t * l_tsd = dap_tsd_create_string(
                                                            DAP_CHAIN_DATUM_TOKEN_TSD_TYPE_TX_SENDER_ALLOWED_ADD, l_arg_param);
                    l_tsd_list = dap_list_append( l_tsd_list, l_tsd);
                    l_tsd_total_size+= dap_tsd_size( l_tsd);
                }else if ( strcmp( a_argv[l_arg_index],"-tx_sender_blocked" )==0){
                    dap_tsd_t * l_tsd = dap_tsd_create_string(
                                                            DAP_CHAIN_DATUM_TOKEN_TSD_TYPE_TX_SENDER_BLOCKED_ADD, l_arg_param);
                    l_tsd_list = dap_list_append( l_tsd_list, l_tsd);
                    l_tsd_total_size+= dap_tsd_size( l_tsd);
                // }else {
                //     dap_chain_node_cli_set_reply_text(a_str_reply, "Unknown param \"%s\"",a_argv[l_arg_index]);
                //     return -20;
                }
                l_arg_index+=2;
            }

            // If we have more certs than we need signs - use only first part of the list
            if(l_certs_count > l_signs_total)
                l_certs_count = l_signs_total;

            log_it(L_DEBUG,"Prepeared TSD sections for private token on %zd total size", l_tsd_total_size);
            // Create new datum token
            l_datum_token = DAP_NEW_Z_SIZE(dap_chain_datum_token_t, sizeof(dap_chain_datum_token_t)) ;
            
            l_datum_token->type = l_type; //DAP_CHAIN_DATUM_TOKEN_TYPE_PRIVATE_DECL;
            
            dap_snprintf(l_datum_token->ticker, sizeof(l_datum_token->ticker), "%s", l_ticker);
            l_datum_token->header_private_decl.flags = l_flags;   
            l_datum_token->header_private_decl.total_supply_256 = l_total_supply;
            l_datum_token->header_private_decl.current_supply_256 = l_total_supply;
            l_datum_token->header_private_decl.signs_total = l_signs_total;
            l_datum_token->header_private_decl.signs_valid = l_signs_emission;

            log_it(L_DEBUG,"Token declaration '%s' initialized", l_datum_token->ticker);

            // Sign header with all certificates in the list and add signs to the end of ticker declaration
            // Important:

            l_datum_token = s_sign_cert_in_cycle(l_certs, l_datum_token, l_certs_count, &l_datum_data_offset, &l_sign_counter);

            // Add TSD sections in the end
            for ( dap_list_t* l_iter=dap_list_first(l_tsd_list); l_iter; l_iter=l_iter->next){
                dap_tsd_t * l_tsd = (dap_tsd_t *) l_iter->data;
                if (l_tsd == NULL){
                    log_it(L_ERROR, "NULL tsd in list!");
                    continue;
                }
                switch (l_tsd->type){
                    case DAP_CHAIN_DATUM_TOKEN_TSD_TYPE_TOTAL_SUPPLY_256: { // 256
                        char *l_balance;
                        l_balance = dap_chain_balance_print(dap_tsd_get_scalar(l_tsd, uint256_t));
                        log_it(L_DEBUG,"== TOTAL_SUPPLY: %s", l_balance);
                        DAP_DELETE(l_balance);
                    }
                    break;
                    case DAP_CHAIN_DATUM_TOKEN_TSD_TYPE_TOTAL_SIGNS_VALID:
                        log_it(L_DEBUG,"== TOTAL_SIGNS_VALID: %u",
                                dap_tsd_get_scalar(l_tsd,uint16_t) );
                    break;
                    case DAP_CHAIN_DATUM_TOKEN_TSD_TYPE_DATUM_TYPE_ALLOWED_ADD:
                        log_it(L_DEBUG,"== DATUM_TYPE_ALLOWED_ADD: %s",
                               dap_tsd_get_string_const(l_tsd) );
                    break;
                    case DAP_CHAIN_DATUM_TOKEN_TSD_TYPE_TX_SENDER_ALLOWED_ADD:
                        log_it(L_DEBUG,"== TX_SENDER_ALLOWED_ADD: binary data");
                    break;
                    case DAP_CHAIN_DATUM_TOKEN_TSD_TYPE_TX_SENDER_BLOCKED_ADD:
                        log_it(L_DEBUG,"== TX_SENDER_BLOCKED_ADD: %s",
                                dap_tsd_get_string_const(l_tsd) );
                    break;
                    case DAP_CHAIN_DATUM_TOKEN_TSD_TYPE_TX_RECEIVER_ALLOWED_ADD:
                        log_it(L_DEBUG,"== TX_SENDER_ALLOWED_ADD: binary data");
                    break;
                    case DAP_CHAIN_DATUM_TOKEN_TSD_TYPE_TX_RECEIVER_BLOCKED_ADD:
                        log_it(L_DEBUG,"== TX_RECEIVER_BLOCKED_ADD: %s",
                                dap_tsd_get_string_const(l_tsd) );
                    break;
                    default: log_it(L_DEBUG, "== 0x%04X: binary data %u size ",l_tsd->type, l_tsd->size );
                }
                size_t l_tsd_size = dap_tsd_size( l_tsd);
                //add realloc: size of token header + sizeof signed data s_sign_cert_in_cycle + n * l_tsd_size
                l_datum_token = DAP_REALLOC(l_datum_token, sizeof(dap_chain_datum_token_t) + l_datum_data_offset + l_tsd_size);
                memcpy(l_datum_token->data_n_tsd + l_datum_data_offset, l_tsd, l_tsd_size);
                l_datum_token->header_private_decl.tsd_total_size += l_tsd_size;
                l_datum_data_offset += l_tsd_size;
            }
        }break;
        case DAP_CHAIN_DATUM_TOKEN_TYPE_SIMPLE: { // 256
            // If we have more certs than we need signs - use only first part of the list
            if(l_certs_count > l_signs_total)
                l_certs_count = l_signs_total;

            // Create new datum token
            l_datum_token = DAP_NEW_Z_SIZE(dap_chain_datum_token_t, sizeof(dap_chain_datum_token_t));
            l_datum_token->type = DAP_CHAIN_DATUM_TOKEN_TYPE_SIMPLE; // 256
            dap_snprintf(l_datum_token->ticker, sizeof(l_datum_token->ticker), "%s", l_ticker);
            l_datum_token->header_simple.total_supply_256 = l_total_supply;
            l_datum_token->header_simple.current_supply_256 = l_total_supply;
            l_datum_token->header_simple.signs_total = l_signs_total;
            l_datum_token->header_simple.signs_valid = l_signs_emission;

            // Sign header with all certificates in the list and add signs to the end of ticker declaration
            // Important:

             l_datum_token = s_sign_cert_in_cycle(l_certs, l_datum_token, l_certs_count, &l_datum_data_offset, &l_sign_counter);

        }break;
        case DAP_CHAIN_DATUM_TOKEN_TYPE_NATIVE_DECL: {
            dap_list_t *l_tsd_list = NULL;
            size_t l_tsd_total_size = 0;
            uint16_t l_flags = 0;
            char ** l_str_flags = NULL;
            l_arg_index = 0;

            //load -decimals parameter to l_total_supply_str
            dap_chain_node_cli_find_option_val(a_argv, 0, a_argc, "-decimals", &l_total_supply_str);

            while (l_arg_index<a_argc-1){
                char * l_arg_param=  a_argv[l_arg_index+1];
                if ( strcmp(a_argv[l_arg_index],"-flags" )==0){   // Flags
                     l_str_flags = dap_strsplit( l_arg_param,",",0xffff );
                     while (l_str_flags && *l_str_flags){
                         uint16_t l_flag = dap_chain_datum_token_flag_from_str(*l_str_flags);
                         if ( l_flag == DAP_CHAIN_DATUM_TOKEN_FLAG_UNDEFINED ){
                             dap_chain_node_cli_set_reply_text(a_str_reply, "Flag can't be \"%s\"",*l_str_flags);
                             return -20;
                         }
                         l_flags |= l_flag; // if we have multiple flags
                         l_str_flags++;
                     }
                }else if ( strcmp( a_argv[l_arg_index],"-signs" )==0){
                    dap_cert_parse_str_list(l_arg_param, &l_certs, &l_certs_count);
                    if(!l_certs_count) {
                        dap_chain_node_cli_set_reply_text(a_str_reply,
                                "token_decl command requres at least one valid certificate to sign the basic transaction of emission");
                        return -10;
                    }
                }else if ( strcmp( a_argv[l_arg_index],"-datum_type_allowed" )==0){
                    dap_tsd_t * l_tsd = dap_tsd_create_string(
                                                            DAP_CHAIN_DATUM_TOKEN_TSD_TYPE_DATUM_TYPE_ALLOWED_ADD, l_arg_param);
                    l_tsd_list = dap_list_append( l_tsd_list, l_tsd);
                    l_tsd_total_size+= dap_tsd_size( l_tsd);
                }else if ( strcmp( a_argv[l_arg_index],"-datum_type_blocked" )==0){
                    dap_tsd_t * l_tsd = dap_tsd_create_string(
                                                            DAP_CHAIN_DATUM_TOKEN_TSD_TYPE_DATUM_TYPE_BLOCKED_ADD, l_arg_param);
                    l_tsd_list = dap_list_append( l_tsd_list, l_tsd);
                    l_tsd_total_size+= dap_tsd_size( l_tsd);
                }else if ( strcmp( a_argv[l_arg_index],"-tx_receiver_allowed" )==0){
                    const char *a_tx_receiver_allowed_base58 = NULL;
                    dap_chain_node_cli_find_option_val(a_argv, 0, a_argc, "-tx_receiver_allowed", &a_tx_receiver_allowed_base58);        
                    char ** l_str_wallet_addr = NULL;
                    l_str_wallet_addr = dap_strsplit( a_tx_receiver_allowed_base58,",",0xffff );

                    if (!l_str_wallet_addr){
                       log_it(L_DEBUG,"Error in wallet addresses array parsing in tx_receiver_allowed parameter");
                       return -10;
                    }

                    while (l_str_wallet_addr && *l_str_wallet_addr){
                        log_it(L_DEBUG,"Processing wallet address: %s", *l_str_wallet_addr);
                        dap_chain_addr_t *addr_to = dap_chain_addr_from_str(*l_str_wallet_addr);
                        if (addr_to){
                            dap_tsd_t * l_tsd = dap_tsd_create(DAP_CHAIN_DATUM_TOKEN_TSD_TYPE_TX_RECEIVER_ALLOWED_ADD, addr_to, sizeof(dap_chain_addr_t));
                            l_tsd_list = dap_list_append( l_tsd_list, l_tsd);
                            l_tsd_total_size+= dap_tsd_size( l_tsd);
                        } else{
                            log_it(L_DEBUG,"Error in wallet address parsing");
                        }
                        l_str_wallet_addr++;
                     }
                }else if ( strcmp( a_argv[l_arg_index],"-tx_receiver_blocked" )==0){
                    dap_tsd_t * l_tsd = dap_tsd_create_string(
                                                            DAP_CHAIN_DATUM_TOKEN_TSD_TYPE_TX_RECEIVER_BLOCKED_ADD, l_arg_param);
                    l_tsd_list = dap_list_append( l_tsd_list, l_tsd);
                    l_tsd_total_size+= dap_tsd_size( l_tsd);
                }else if ( strcmp( a_argv[l_arg_index],"-tx_sender_allowed" )==0){
                    dap_tsd_t * l_tsd = dap_tsd_create_string(
                                                            DAP_CHAIN_DATUM_TOKEN_TSD_TYPE_TX_SENDER_ALLOWED_ADD, l_arg_param);
                    l_tsd_list = dap_list_append( l_tsd_list, l_tsd);
                    l_tsd_total_size+= dap_tsd_size( l_tsd);
                }else if ( strcmp( a_argv[l_arg_index],"-tx_sender_blocked" )==0){
                    dap_tsd_t * l_tsd = dap_tsd_create_string(
                                                            DAP_CHAIN_DATUM_TOKEN_TSD_TYPE_TX_SENDER_BLOCKED_ADD, l_arg_param);
                    l_tsd_list = dap_list_append( l_tsd_list, l_tsd);
                    l_tsd_total_size+= dap_tsd_size( l_tsd);
                // }else {
                //     dap_chain_node_cli_set_reply_text(a_str_reply, "Unknown param \"%s\"",a_argv[l_arg_index]);
                //     return -20;
                }
                l_arg_index+=1;
            }

            // If we have more certs than we need signs - use only first part of the list
            if(l_certs_count > l_signs_total)
                l_certs_count = l_signs_total;

            log_it(L_DEBUG,"Prepeared TSD sections for native token on %zd total size", l_tsd_total_size);
            // Create new datum token
            l_datum_token = DAP_NEW_Z_SIZE(dap_chain_datum_token_t, sizeof(dap_chain_datum_token_t)) ;
            
            l_datum_token->type = l_type; //DAP_CHAIN_DATUM_TOKEN_TYPE_NATIVE_DECL;
            
            dap_snprintf(l_datum_token->ticker, sizeof(l_datum_token->ticker), "%s", l_ticker);
            l_datum_token->header_native_decl.flags = l_flags;   
            l_datum_token->header_native_decl.total_supply_256 = l_total_supply;
            l_datum_token->header_native_decl.current_supply_256 = l_total_supply;
            l_datum_token->header_native_decl.signs_total = l_signs_total;
            l_datum_token->header_native_decl.signs_valid = l_signs_emission;

            log_it(L_DEBUG,"Token declaration '%s' initialized", l_datum_token->ticker);

            // Sign header with all certificates in the list and add signs to the end of ticker declaration
            // Important:

            l_datum_token = s_sign_cert_in_cycle(l_certs, l_datum_token, l_certs_count, &l_datum_data_offset, &l_sign_counter);

            // Add TSD sections in the end
            for ( dap_list_t* l_iter=dap_list_first(l_tsd_list); l_iter; l_iter=l_iter->next){
                dap_tsd_t * l_tsd = (dap_tsd_t *) l_iter->data;
                if (l_tsd == NULL){
                    log_it(L_ERROR, "NULL tsd in list!");
                    continue;
                }
                switch (l_tsd->type){
                    case DAP_CHAIN_DATUM_TOKEN_TSD_TYPE_TOTAL_SUPPLY_256: { // 256
                        char *l_balance;
                        l_balance = dap_chain_balance_print(dap_tsd_get_scalar(l_tsd, uint256_t));
                        log_it(L_DEBUG,"== TOTAL_SUPPLY: %s", l_balance);
                        DAP_DELETE(l_balance);
                    }
                    break;
                    case DAP_CHAIN_DATUM_TOKEN_TSD_TYPE_TOTAL_SIGNS_VALID:
                        log_it(L_DEBUG,"== TOTAL_SIGNS_VALID: %u",
                                dap_tsd_get_scalar(l_tsd,uint16_t) );
                    break;
                    case DAP_CHAIN_DATUM_TOKEN_TSD_TYPE_DATUM_TYPE_ALLOWED_ADD:
                        log_it(L_DEBUG,"== DATUM_TYPE_ALLOWED_ADD: %s",
                               dap_tsd_get_string_const(l_tsd) );
                    break;
                    case DAP_CHAIN_DATUM_TOKEN_TSD_TYPE_TX_SENDER_ALLOWED_ADD:
                        log_it(L_DEBUG,"== TX_SENDER_ALLOWED_ADD: binary data");
                    break;
                    case DAP_CHAIN_DATUM_TOKEN_TSD_TYPE_TX_SENDER_BLOCKED_ADD:
                        log_it(L_DEBUG,"== TX_SENDER_BLOCKED_ADD: %s",
                                dap_tsd_get_string_const(l_tsd) );
                    break;
                    case DAP_CHAIN_DATUM_TOKEN_TSD_TYPE_TX_RECEIVER_ALLOWED_ADD:
                        log_it(L_DEBUG,"== TX_SENDER_ALLOWED_ADD: binary data");
                    break;
                    case DAP_CHAIN_DATUM_TOKEN_TSD_TYPE_TX_RECEIVER_BLOCKED_ADD:
                        log_it(L_DEBUG,"== TX_RECEIVER_BLOCKED_ADD: %s",
                                dap_tsd_get_string_const(l_tsd) );
                    break;
                    default: log_it(L_DEBUG, "== 0x%04X: binary data %u size ",l_tsd->type, l_tsd->size );
                }
                size_t l_tsd_size = dap_tsd_size( l_tsd);
                //add realloc: size of token header + sizeof signed data s_sign_cert_in_cycle + n * l_tsd_size
                l_datum_token = DAP_REALLOC(l_datum_token, sizeof(dap_chain_datum_token_t) + l_datum_data_offset + l_tsd_size);
                memcpy(l_datum_token->data_n_tsd + l_datum_data_offset, l_tsd, l_tsd_size);
                l_datum_token->header_native_decl.tsd_total_size += l_tsd_size;
                l_datum_data_offset += l_tsd_size;
            }
        }break;
        default:
            dap_chain_node_cli_set_reply_text(a_str_reply,
                    "Unknown token type");
            return -8;
    }

    // We skip datum creation opeartion, if count of signed certificates in s_sign_cert_in_cycle is 0.
    // Usually it happen, when certificate in token_decl or token_update command doesn't contain private data or broken
    if (l_sign_counter == 0){
        dap_chain_node_cli_set_reply_text(a_str_reply,
                    "Token declaration failed. Successful count of certificate signing is 0");
            return -9;
    }

    dap_chain_datum_t * l_datum = dap_chain_datum_create(DAP_CHAIN_DATUM_TOKEN_DECL,
                                                         l_datum_token,
                                                         sizeof(*l_datum_token) + l_datum_data_offset);
    size_t l_datum_size = dap_chain_datum_size(l_datum);

    // Calc datum's hash
    dap_chain_hash_fast_t l_key_hash;
    dap_hash_fast(l_datum, l_datum_size, &l_key_hash);
    char * l_key_str = dap_chain_hash_fast_to_str_new(&l_key_hash);
    char * l_key_str_base58 = dap_enc_base58_encode_hash_to_str(&l_key_hash);

    // Add datum to mempool with datum_token hash as a key
    char * l_gdb_group_mempool;
    if (l_chain) {
        l_gdb_group_mempool = dap_chain_net_get_gdb_group_mempool(l_chain);
    }
    else {
        l_gdb_group_mempool = dap_chain_net_get_gdb_group_mempool_by_chain_type(l_net, CHAIN_TYPE_TOKEN);

    }
    int l_ret = 0;
    bool l_placed = dap_chain_global_db_gr_set(dap_strdup(l_key_str), (uint8_t *) l_datum, l_datum_size, l_gdb_group_mempool);
    dap_chain_node_cli_set_reply_text(a_str_reply, "Datum %s with 256bit token %s is%s placed in datum pool",
                                      dap_strcmp(l_hash_out_type, "hex") ? l_key_str_base58 : l_key_str,
                                      l_ticker, l_placed ? "" : " not");
    if (!l_placed) {
        DAP_DELETE(l_datum);
        l_ret = -2;
    }
    return l_ret;
}


/**
 * @brief com_token_emit
 * @param argc
 * @param argv
 * @param arg_func
 * @param str_reply
 * @return
 */
int com_token_emit(int a_argc, char ** a_argv, char ** a_str_reply)
{
    int arg_index = 1;
    const char *str_tmp = NULL;
    char *str_reply_tmp = NULL;
    uint256_t l_emission_value = {};

    const char * l_ticker = NULL;

    const char * l_addr_str = NULL;

    const char * l_emission_hash_str = NULL;
    dap_chain_hash_fast_t l_emission_hash, l_datum_emission_hash;
    dap_chain_datum_token_emission_t *l_emission = NULL;
    size_t l_emission_size;

    const char * l_certs_str = NULL;

    dap_cert_t ** l_certs = NULL;
    size_t l_certs_size = 0;

    const char * l_chain_emission_str = NULL;
    dap_chain_t * l_chain_emission = NULL;

    const char * l_chain_base_tx_str = NULL;
    dap_chain_t * l_chain_base_tx = NULL;

    dap_chain_net_t * l_net = NULL;

    const char * l_hash_out_type = NULL;
    dap_chain_node_cli_find_option_val(a_argv, arg_index, a_argc, "-H", &l_hash_out_type);
    if(!l_hash_out_type)
        l_hash_out_type = "hex";
    if(dap_strcmp(l_hash_out_type,"hex") && dap_strcmp(l_hash_out_type,"base58")) {
        dap_chain_node_cli_set_reply_text(a_str_reply, "invalid parameter -H, valid values: -H <hex | base58>");
        return -1;
    }

    dap_chain_node_cli_cmd_values_parse_net_chain(&arg_index,a_argc,a_argv,a_str_reply,NULL, &l_net);
    if( ! l_net) { // Can't find such network
        dap_chain_node_cli_set_reply_text(a_str_reply,
                "token_create requires parameter '-net' to be valid chain network name");
        return -43;
    }

    // Token emission
    dap_chain_node_cli_find_option_val(a_argv, arg_index, a_argc, "-emission", &l_emission_hash_str);

    // Emission certs
    dap_chain_node_cli_find_option_val(a_argv, arg_index, a_argc, "-certs", &l_certs_str);

    // Wallet address that recieves the emission
    dap_chain_node_cli_find_option_val(a_argv, arg_index, a_argc, "-addr", &l_addr_str);

    // Token ticker
    dap_chain_node_cli_find_option_val(a_argv, arg_index, a_argc, "-token", &l_ticker);

    if(!l_certs_str) {
        dap_chain_node_cli_set_reply_text(a_str_reply, "token_emit requires parameter '-certs'");
        return -4;
    }
    dap_cert_parse_str_list(l_certs_str, &l_certs, &l_certs_size);

    if(!l_certs_size) {
        dap_chain_node_cli_set_reply_text(a_str_reply,
                "token_emit command requres at least one valid certificate to sign the basic transaction of emission");
        return -5;
    }

    const char *l_add_sign = NULL;
    dap_chain_addr_t *l_addr = NULL;
    dap_chain_node_cli_find_option_val(a_argv, arg_index, arg_index + 1, "sign", &l_add_sign);
    if (!l_add_sign) {      //Create the emission
        // Emission value
        if(dap_chain_node_cli_find_option_val(a_argv, arg_index, a_argc, "-emission_value", &str_tmp)) {
            l_emission_value = dap_chain_balance_scan(str_tmp);
        }

        if (IS_ZERO_256(l_emission_value)) {
            dap_chain_node_cli_set_reply_text(a_str_reply, "token_emit requires parameter '-emission_value'");
            return -1;
        }

        if(!l_addr_str) {
            dap_chain_node_cli_set_reply_text(a_str_reply, "token_emit requires parameter '-addr'");
            return -2;
        }

        if(!l_ticker) {
            dap_chain_node_cli_set_reply_text(a_str_reply, "token_emit requires parameter '-token'");
            return -3;
        }

        dap_chain_addr_t *l_addr = dap_chain_addr_from_str(l_addr_str);

<<<<<<< HEAD
    if (l_emission_hash_str){// Load emission
        // l_emission_hash_str_base58 = dap_enc_base58_encode_hash_to_str(&l_emission_hash);
        if (dap_chain_hash_fast_from_str( l_emission_hash_str,&l_emission_hash) == 0 ){
            l_emission = dap_chain_ledger_token_emission_find(l_net->pub.ledger,l_ticker,&l_emission_hash);
            if (! l_emission){
                dap_chain_node_cli_set_reply_text(a_str_reply, "Can' find emission with hash \"%s\" for token %s on network %s",
                                                  l_emission_hash_str, l_ticker, l_net->pub.name);
                return -32;
            }
        }else{
            dap_chain_node_cli_set_reply_text(a_str_reply, "Hash \"%s\" for parameter '-emission' is invalid", l_emission_hash_str);
            return -31;
=======
        if(!l_addr) {
            dap_chain_node_cli_set_reply_text(a_str_reply, "address \"%s\" is invalid", l_addr_str);
            return -4;
>>>>>>> 64513687
        }

        dap_chain_node_cli_find_option_val(a_argv, arg_index, a_argc, "-chain_emission", &l_chain_emission_str);
        if(l_chain_emission_str) {
            if((l_chain_emission = dap_chain_net_get_chain_by_name(l_net, l_chain_emission_str)) == NULL) { // Can't find such chain
                dap_chain_node_cli_set_reply_text(a_str_reply,
                        "token_create requires parameter '-chain_emission' to be valid chain name in chain net %s",
                        l_net->pub.name);
                return -45;
            }
        }
    } else {
        if (l_emission_hash_str) {
            DL_FOREACH(l_net->pub.chains, l_chain_emission) {
                l_emission = dap_chain_mempool_emission_get(l_chain_emission, l_emission_hash_str);
                if (l_emission)
                    break;
            }
            if (!l_emission){
                dap_chain_node_cli_set_reply_text(a_str_reply, "Can' find emission with hash \"%s\" for token %s on network %s",
                                                  l_emission_hash_str, l_ticker, l_net->pub.name);
                return -32;
            }
        } else {
            dap_chain_node_cli_set_reply_text(a_str_reply, "Subcommand 'sign' recuires parameter '-emission'");
            return -31;
        }
    }

    dap_chain_node_cli_find_option_val(a_argv, arg_index, a_argc, "-chain_base_tx", &l_chain_base_tx_str);

    if(l_chain_base_tx_str) {
        if((l_chain_base_tx = dap_chain_net_get_chain_by_name(l_net, l_chain_base_tx_str)) == NULL) { // Can't find such chain
            dap_chain_node_cli_set_reply_text(a_str_reply,
                    "token_create requires parameter '-chain_base_tx' to be valid chain name in chain net %s", l_net->pub.name);
            DAP_DELETE(l_addr);
            return -47;
        }
        if(!l_ticker) {
            dap_chain_node_cli_set_reply_text(a_str_reply, "token_emit requires parameter '-token'");
            return -3;
        }
    }

    //dap_chain_mempool_emission_create(l_emission, DAP_CHAIN_DATUM_TOKEN_EMISSION_TYPE_AUTH, l_ticker, l_emission_value);
    if (!l_add_sign) {
        if (!l_chain_emission)
            l_chain_emission = dap_chain_net_get_chain_by_chain_type(l_net, CHAIN_TYPE_EMISSION);
        // Create emission datum
        l_emission = dap_chain_datum_emission_create(l_emission_value, l_ticker, l_addr);
    }
    l_emission->data.type_auth.signs_count += l_certs_size;
    // Then add signs
    for(size_t i = 0; i < l_certs_size; i++)
        l_emission = dap_chain_datum_emission_add_sign(l_certs[i]->enc_key, l_emission);
    // Calc emission's hash
    l_emission_size = dap_chain_datum_emission_get_size((uint8_t *)l_emission);
    dap_hash_fast(l_emission, l_emission_size, &l_emission_hash);
    // Produce datum
    dap_chain_datum_t *l_datum_emission = dap_chain_datum_create(DAP_CHAIN_DATUM_TOKEN_EMISSION,
            l_emission,
            l_emission_size);
    // Delete token emission
    DAP_DEL_Z(l_emission);
    size_t l_datum_emission_size = sizeof(l_datum_emission->header) + l_datum_emission->header.data_size;

    // Calc datum emission's hash
    dap_hash_fast(l_datum_emission, l_datum_emission_size, &l_datum_emission_hash);
    bool l_hex_format = dap_strcmp(l_hash_out_type, "hex");
    l_emission_hash_str = l_hex_format ? dap_chain_hash_fast_to_str_new(&l_datum_emission_hash)
                                       : dap_enc_base58_encode_hash_to_str(&l_datum_emission_hash);
    // Add token emission datum to mempool
    char *l_gdb_group_mempool_emission = dap_chain_net_get_gdb_group_mempool(l_chain_emission);
    bool l_placed = dap_chain_global_db_gr_set(l_emission_hash_str,
                                               (uint8_t *)l_datum_emission,
                                               l_datum_emission_size,
                                               l_gdb_group_mempool_emission);
    str_reply_tmp = dap_strdup_printf("Datum %s with 256bit emission is%s placed in datum pool",
                                      l_emission_hash_str, l_placed ? "" : " not");
    DAP_DEL_Z(l_emission_hash_str);
    if (!l_placed) {
        DAP_DEL_Z(l_datum_emission);
        DAP_DEL_Z(l_certs);
        return -1;
    }

    if(l_chain_base_tx) {
        dap_chain_hash_fast_t *l_datum_tx_hash = dap_chain_mempool_base_tx_create(l_chain_base_tx, &l_emission_hash,
                                                                l_chain_emission->id, l_emission_value, l_ticker,
                                                                l_addr, l_certs, l_certs_size);
        char *l_tx_hash_str = l_hex_format ? dap_chain_hash_fast_to_str_new(l_datum_tx_hash)
                                           : dap_enc_base58_encode_hash_to_str(l_datum_tx_hash);
        dap_chain_node_cli_set_reply_text(a_str_reply, "%s\nDatum %s with 256bit TX is%s placed in datum pool",
                                          str_reply_tmp, l_tx_hash_str, l_placed ? "" : " not");
        DAP_DEL_Z(l_tx_hash_str);
        DAP_DELETE(str_reply_tmp);
    }
    DAP_DELETE(l_addr);
    DAP_DEL_Z(l_certs);
    return 0;
}


/**
 * @brief com_tx_cond_create
 * Create transaction
 * com_tx_cond_create command
 * @param a_argc 
 * @param a_argv 
 * @param a_str_reply 
 * @return int 
 */
int com_tx_cond_create(int a_argc, char ** a_argv, char **a_str_reply)
{
    (void) a_argc;
    int arg_index = 1;
    const char *c_wallets_path = dap_chain_wallet_get_path(g_config);
    const char * l_token_ticker = NULL;    
    const char * l_wallet_str = NULL;
    const char * l_cert_str = NULL;
    const char * l_value_datoshi_str = NULL;
    const char * l_net_name = NULL;
    const char * l_unit_str = NULL;
    const char * l_srv_uid_str = NULL;
    uint256_t l_value_datoshi = {};
    const char * l_hash_out_type = NULL;
    dap_chain_node_cli_find_option_val(a_argv, arg_index, a_argc, "-H", &l_hash_out_type);
    if(!l_hash_out_type)
        l_hash_out_type = "hex";
    if(dap_strcmp(l_hash_out_type,"hex") && dap_strcmp(l_hash_out_type,"base58")) {
        dap_chain_node_cli_set_reply_text(a_str_reply, "Invalid parameter -H, valid values: -H <hex | base58>");
        return -1;
    }

    // Token ticker
    dap_chain_node_cli_find_option_val(a_argv, arg_index, a_argc, "-token", &l_token_ticker);
    // Wallet name - from
    dap_chain_node_cli_find_option_val(a_argv, arg_index, a_argc, "-wallet", &l_wallet_str);
    // Public certifiacte of condition owner
    dap_chain_node_cli_find_option_val(a_argv, arg_index, a_argc, "-cert", &l_cert_str);
    // value datoshi
    dap_chain_node_cli_find_option_val(a_argv, arg_index, a_argc, "-value", &l_value_datoshi_str);
    // net
    dap_chain_node_cli_find_option_val(a_argv, arg_index, a_argc, "-net", &l_net_name);
    // unit
    dap_chain_node_cli_find_option_val(a_argv, arg_index, a_argc, "-unit", &l_unit_str);
    // service
    dap_chain_node_cli_find_option_val(a_argv, arg_index, a_argc, "-srv_uid", &l_srv_uid_str);

    if(!l_token_ticker) {
        dap_chain_node_cli_set_reply_text(a_str_reply, "tx_cond_create requires parameter '-token'");
        return -1;
    }
    if (!l_wallet_str) {
        dap_chain_node_cli_set_reply_text(a_str_reply, "tx_cond_create requires parameter '-wallet'");
        return -2;
    }
    if (!l_cert_str) {
        dap_chain_node_cli_set_reply_text(a_str_reply, "tx_cond_create requires parameter '-cert'");
        return -3;
    }
    if(!l_value_datoshi_str) {
        dap_chain_node_cli_set_reply_text(a_str_reply, "tx_cond_create requires parameter '-value'");
        return -4;
    }

    if(!l_net_name) {
        dap_chain_node_cli_set_reply_text(a_str_reply, "tx_cond_create requires parameter '-net'");
        return -5;
    }
    if(!l_unit_str) {
        dap_chain_node_cli_set_reply_text(a_str_reply, "tx_cond_create requires parameter '-unit'");
        return -6;
    }

    if(!l_srv_uid_str) {
        dap_chain_node_cli_set_reply_text(a_str_reply, "tx_cond_create requires parameter '-srv_uid'");
        return -7;
    }
    dap_chain_net_srv_uid_t l_srv_uid = {};
    l_srv_uid.uint64 = strtoll(l_srv_uid_str, NULL, 10);
    if (!l_srv_uid.uint64) {
        dap_chain_node_cli_set_reply_text(a_str_reply, "Can't find service UID %s ", l_srv_uid_str);
        return -8;
    }

    dap_chain_net_srv_price_unit_uid_t l_price_unit = { .enm = SERV_UNIT_UNDEFINED };
    if(!dap_strcmp(l_unit_str, "mb"))
        l_price_unit.enm = SERV_UNIT_MB;
    else if(!dap_strcmp(l_unit_str, "sec"))
        l_price_unit.enm = SERV_UNIT_SEC;
    else if(!dap_strcmp(l_unit_str, "day"))
        l_price_unit.enm = SERV_UNIT_DAY;
    else if(!dap_strcmp(l_unit_str, "kb"))
        l_price_unit.enm = SERV_UNIT_KB;
    else if(!dap_strcmp(l_unit_str, "b"))
        l_price_unit.enm = SERV_UNIT_B;

    if(l_price_unit.enm == SERV_UNIT_UNDEFINED) {
        dap_chain_node_cli_set_reply_text(a_str_reply, "Can't recognize unit '%s'. Unit must look like {mb | kb | b | sec | day}",
                l_unit_str);
        return -9;
    }

    l_value_datoshi = dap_chain_balance_scan(l_value_datoshi_str);
    if(IS_ZERO_256(l_value_datoshi)) {
        dap_chain_node_cli_set_reply_text(a_str_reply, "Can't recognize value '%s' as a number", l_value_datoshi_str);
        return -10;
    }

    dap_chain_net_t * l_net = l_net_name ? dap_chain_net_by_name(l_net_name) : NULL;
    if(!l_net) {
        dap_chain_node_cli_set_reply_text(a_str_reply, "Can't find net '%s'", l_net_name);
        return -11;
    }
    dap_chain_wallet_t *l_wallet = dap_chain_wallet_open(l_wallet_str, c_wallets_path);
    if(!l_wallet) {
        dap_chain_node_cli_set_reply_text(a_str_reply, "Can't open wallet '%s'", l_wallet);
        return -12;
    }

    dap_cert_t *l_cert_cond = dap_cert_find_by_name(l_cert_str);
    if(!l_cert_cond) {
        dap_chain_wallet_close(l_wallet);
        dap_chain_node_cli_set_reply_text(a_str_reply, "Can't find cert '%s'", l_cert_str);
        return -13;
    }

    dap_enc_key_t *l_key_from = dap_chain_wallet_get_key(l_wallet, 0);
    dap_pkey_t *l_key_cond = dap_pkey_from_enc_key(l_cert_cond->enc_key);
    if (!l_key_cond) {
        dap_chain_wallet_close(l_wallet);
        dap_chain_node_cli_set_reply_text(a_str_reply, "Cert '%s' doesn't contain a valid public key", l_cert_str);
        return -14;
    }

    uint256_t l_value_per_unit_max = {};
    uint256_t l_value_fee = {};
    dap_chain_hash_fast_t *l_tx_cond_hash = dap_chain_mempool_tx_create_cond(l_net, l_key_from, l_key_cond, l_token_ticker,
                                        l_value_datoshi, l_value_per_unit_max, l_price_unit, l_srv_uid, l_value_fee, NULL, 0);
    dap_chain_wallet_close(l_wallet);
    DAP_DELETE(l_key_cond);

    char *l_hash_str;
    if(!dap_strcmp(l_hash_out_type, "hex")) {
        l_hash_str = l_tx_cond_hash ? dap_chain_hash_fast_to_str_new(l_tx_cond_hash) : NULL;
    }
    else {
        l_hash_str = l_tx_cond_hash ? dap_enc_base58_encode_hash_to_str(l_tx_cond_hash) : NULL;
    }

    /*dap_chain_node_cli_set_reply_text(str_reply, "cond create=%s\n",
            (res == 0) ? "Ok" : (res == -2) ? "False, not enough funds for service fee" : "False");
    return res;*/

    int l_ret;
    // example: cond create succefully hash=0x4AA303EB7C10430C0AAC42F399D265BC7DD09E3983E088E02B8CED38DA22EDA9
    if(l_hash_str){
        dap_chain_node_cli_set_reply_text(a_str_reply, "cond create succefully hash=%s\n", l_hash_str);
        l_ret = 0;
    }
    else{
        dap_chain_node_cli_set_reply_text(a_str_reply, "cond can't create\n");
        l_ret = -1;
    }

    DAP_DELETE(l_hash_str);
    return  l_ret;
}

/**
 * @brief com_mempool_add_ca
 * @details Place public CA into the mempool
 * @param a_argc
 * @param a_argv
 * @param a_str_reply
 * @return
 */
int com_mempool_add_ca(int a_argc,  char ** a_argv, char ** a_str_reply)
{
    int arg_index = 1;

    // Read params
    const char * l_ca_name = NULL;
    dap_chain_net_t * l_net = NULL;
    dap_chain_t * l_chain = NULL;

    dap_chain_node_cli_find_option_val(a_argv, arg_index, a_argc, "-ca_name", &l_ca_name);
    dap_chain_node_cli_cmd_values_parse_net_chain(&arg_index,a_argc, a_argv, a_str_reply, &l_chain, &l_net);
    if ( l_net == NULL ){
        return -1;
    } else if (a_str_reply && *a_str_reply) {
        DAP_DELETE(*a_str_reply);
        *a_str_reply = NULL;
    }

    // Chech for chain if was set or not
    if ( l_chain == NULL){
       // If wasn't set - trying to auto detect
        l_chain = dap_chain_net_get_chain_by_chain_type( l_net, CHAIN_TYPE_CA );
        if (l_chain == NULL) { // If can't auto detect
            // clean previous error code
            dap_chain_node_cli_set_reply_text(a_str_reply,
                    "No chains for CA datum in network \"%s\"", l_net->pub.name );
            return -2;
        }
    }
    // Check if '-ca_name' wasn't specified
    if (l_ca_name == NULL){
        dap_chain_node_cli_set_reply_text(a_str_reply,
                "mempool_add_ca_public requires parameter '-ca_name' to specify the certificate name");
        return -3;
    }

    // Find certificate with specified key
    dap_cert_t * l_cert = dap_cert_find_by_name( l_ca_name );
    if( l_cert == NULL ){
        dap_chain_node_cli_set_reply_text(a_str_reply,
                "Can't find \"%s\" certificate", l_ca_name );
        return -4;
    }
    if( l_cert->enc_key == NULL ){
        dap_chain_node_cli_set_reply_text(a_str_reply,
                "Corrupted certificate \"%s\" without keys certificate", l_ca_name );
        return -5;
    }

    if ( l_cert->enc_key->priv_key_data_size || l_cert->enc_key->priv_key_data){
        dap_chain_node_cli_set_reply_text(a_str_reply,
                "Certificate \"%s\" has private key data. Please export public only key certificate without private keys", l_ca_name );
        return -6;
    }

    // Serialize certificate into memory
    uint32_t l_cert_serialized_size = 0;
    byte_t * l_cert_serialized = dap_cert_mem_save( l_cert, &l_cert_serialized_size );
    if( l_cert_serialized == NULL){
        dap_chain_node_cli_set_reply_text(a_str_reply,
                "Can't serialize in memory certificate \"%s\"", l_ca_name );
        return -7;
    }
    // Now all the chechs passed, forming datum for mempool
    dap_chain_datum_t * l_datum = dap_chain_datum_create( DAP_CHAIN_DATUM_CA, l_cert_serialized , l_cert_serialized_size);
    DAP_DELETE( l_cert_serialized);
    if( l_datum == NULL){
        dap_chain_node_cli_set_reply_text(a_str_reply,
                "Can't produce datum from certificate \"%s\"", l_ca_name );
        return -7;
    }

    // Finaly add datum to mempool
    char *l_hash_str = dap_chain_mempool_datum_add(l_datum,l_chain);
    if (l_hash_str) {
        dap_chain_node_cli_set_reply_text(a_str_reply,
                "Datum %s was successfully placed to mempool", l_hash_str);
        DAP_DELETE(l_hash_str);
        return 0;
    } else {
        dap_chain_node_cli_set_reply_text(a_str_reply,
                "Can't place certificate \"%s\" to mempool", l_ca_name);
        DAP_DELETE( l_datum );
        return -8;
    }
}

/**
 * @brief com_chain_ca_copy
 * @details copy public CA into the mempool
 * @param a_argc
 * @param a_argv
 * @param a_arg_func
 * @param a_str_reply
 * @return
 */
int com_chain_ca_copy( int a_argc,  char ** a_argv, char ** a_str_reply)
{
    return com_mempool_add_ca(a_argc, a_argv, a_str_reply);
}


/**
 * @brief com_chain_ca_pub
 * @details place public CA into the mempool
 * @param a_argc
 * @param a_argv
 * @param a_arg_func
 * @param a_str_reply
 * @return
 */
int com_chain_ca_pub( int a_argc,  char ** a_argv, char ** a_str_reply)
{
    int arg_index = 1;
    // Read params
    const char * l_ca_name = NULL;
    dap_chain_net_t * l_net = NULL;
    dap_chain_t * l_chain = NULL;

    dap_chain_node_cli_find_option_val(a_argv, arg_index, a_argc, "-ca_name", &l_ca_name);
    dap_chain_node_cli_cmd_values_parse_net_chain(&arg_index,a_argc, a_argv, a_str_reply, &l_chain, &l_net);

    dap_cert_t * l_cert = dap_cert_find_by_name( l_ca_name );
    if( l_cert == NULL ){
        dap_chain_node_cli_set_reply_text(a_str_reply,
                "Can't find \"%s\" certificate", l_ca_name );
        return -4;
    }


    if( l_cert->enc_key == NULL ){
        dap_chain_node_cli_set_reply_text(a_str_reply,
                "Corrupted certificate \"%s\" without keys certificate", l_ca_name );
        return -5;
    }

    // Create empty new cert
    dap_cert_t * l_cert_new = dap_cert_new(l_ca_name);
    l_cert_new->enc_key = dap_enc_key_new( l_cert->enc_key->type);

    // Copy only public key
    l_cert_new->enc_key->pub_key_data = DAP_NEW_Z_SIZE(uint8_t,
                                                      l_cert_new->enc_key->pub_key_data_size =
                                                      l_cert->enc_key->pub_key_data_size );
    memcpy(l_cert_new->enc_key->pub_key_data, l_cert->enc_key->pub_key_data,l_cert->enc_key->pub_key_data_size);

    // Serialize certificate into memory
    uint32_t l_cert_serialized_size = 0;
    byte_t * l_cert_serialized = dap_cert_mem_save( l_cert_new, &l_cert_serialized_size );
    if( l_cert_serialized == NULL){
        dap_chain_node_cli_set_reply_text(a_str_reply,
                "Can't serialize in memory certificate" );
        return -7;
    }
    if( l_cert_serialized == NULL){
        dap_chain_node_cli_set_reply_text(a_str_reply,
                "Can't serialize in memory certificate");
        return -7;
    }
    // Now all the chechs passed, forming datum for mempool
    dap_chain_datum_t * l_datum = dap_chain_datum_create( DAP_CHAIN_DATUM_CA, l_cert_serialized , l_cert_serialized_size);
    DAP_DELETE( l_cert_serialized);
    if( l_datum == NULL){
        dap_chain_node_cli_set_reply_text(a_str_reply,
                "Can't produce datum from certificate");
        return -7;
    }

    // Finaly add datum to mempool
    char *l_hash_str = dap_chain_mempool_datum_add(l_datum,l_chain);
    if (l_hash_str) {
        dap_chain_node_cli_set_reply_text(a_str_reply,
                "Datum %s was successfully placed to mempool", l_hash_str);
        DAP_DELETE(l_hash_str);
        return 0;
    } else {
        dap_chain_node_cli_set_reply_text(a_str_reply,
                "Can't place certificate \"%s\" to mempool", l_ca_name);
        DAP_DELETE( l_datum );
        return -8;
    }
}


/**
 * @brief Create transaction
 * com_tx_create command
 * @param argc 
 * @param argv 
 * @param arg_func 
 * @param str_reply 
 * @return int 
 */
int com_tx_create(int argc, char ** argv, char **str_reply)
{
    int arg_index = 1;
//    int cmd_num = 1;
//    const char *value_str = NULL;
    const char *addr_base58_to = NULL;
    const char *addr_base58_fee = NULL;
    const char *str_tmp = NULL;
    const char * l_from_wallet_name = NULL;
    const char * l_token_ticker = NULL;
    const char * l_net_name = NULL;
    const char * l_chain_name = NULL;
    const char * l_emission_chain_name = NULL;
    const char * l_tx_num_str = NULL;
    const char *l_emission_hash_str = NULL;
    const char *l_certs_str = NULL;
    dap_cert_t **l_certs = NULL;
    size_t l_certs_count = 0;
    dap_chain_hash_fast_t l_emission_hash = {};
    size_t l_tx_num = 0;

    uint256_t l_value = {};
    uint256_t l_value_fee = {};
    dap_chain_node_cli_find_option_val(argv, arg_index, argc, "-from_wallet", &l_from_wallet_name);
    dap_chain_node_cli_find_option_val(argv, arg_index, argc, "-from_emission", &l_emission_hash_str);
    dap_chain_node_cli_find_option_val(argv, arg_index, argc, "-emission_chain", &l_emission_chain_name);
    dap_chain_node_cli_find_option_val(argv, arg_index, argc, "-to_addr", &addr_base58_to);
    dap_chain_node_cli_find_option_val(argv, arg_index, argc, "-token", &l_token_ticker);
    dap_chain_node_cli_find_option_val(argv, arg_index, argc, "-net", &l_net_name);
    dap_chain_node_cli_find_option_val(argv, arg_index, argc, "-chain", &l_chain_name);
    dap_chain_node_cli_find_option_val(argv, arg_index, argc, "-tx_num", &l_tx_num_str);
    dap_chain_node_cli_find_option_val(argv, arg_index, argc, "-certs", &l_certs_str);

    if(l_tx_num_str)
        l_tx_num = strtoul(l_tx_num_str, NULL, 10);

    if(dap_chain_node_cli_find_option_val(argv, arg_index, argc, "-fee", &addr_base58_fee)) {
        if(dap_chain_node_cli_find_option_val(argv, arg_index, argc, "-value_fee", &str_tmp)) {
            l_value_fee = dap_chain_balance_scan(str_tmp);
        }
    }
    if(dap_chain_node_cli_find_option_val(argv, arg_index, argc, "-value", &str_tmp)) {
        l_value = dap_chain_balance_scan(str_tmp);
    }
    if(!l_from_wallet_name && !l_emission_hash_str) {
        dap_chain_node_cli_set_reply_text(str_reply, "tx_create requires one of parameters '-from_wallet' or '-from_emission'");
        return -1;
    }
    if(!addr_base58_to) {
        dap_chain_node_cli_set_reply_text(str_reply, "tx_create requires parameter '-to_addr'");
        return -2;
    }

    if(!l_net_name) {
        dap_chain_node_cli_set_reply_text(str_reply, "tx_create requires parameter '-net'");
        return -6;
    }
    dap_chain_net_t * l_net = dap_chain_net_by_name(l_net_name);
    dap_ledger_t *l_ledger = l_net ? l_net->pub.ledger : NULL;
    if(l_net == NULL || (l_ledger = dap_chain_ledger_by_net_name(l_net_name)) == NULL) {
        dap_chain_node_cli_set_reply_text(str_reply, "not found net by name '%s'", l_net_name);
        return -7;
    }

    dap_chain_t *l_emission_chain;
    if (l_emission_hash_str) {
        if (dap_chain_hash_fast_from_str(l_emission_hash_str, &l_emission_hash)) {
            dap_chain_node_cli_set_reply_text(str_reply, "tx_create requires parameter '-emission_hash' "
                                                         "to be valid string containing hash in hex or base58 format");
            return -3;
        }
        if (!l_emission_chain_name ||
                (l_emission_chain = dap_chain_net_get_chain_by_name(l_net, l_emission_chain_name)) == NULL) {
            dap_chain_node_cli_set_reply_text(str_reply, "tx_create requires parameter '-emission_chain' "
                                                         "to be a valid chain name");
            return -9;
        }
        if(!l_certs_str) {
            dap_chain_node_cli_set_reply_text(str_reply, "tx_create requires parameter '-certs'");
            return -4;
        }
        dap_cert_parse_str_list(l_certs_str, &l_certs, &l_certs_count);
        if(!l_certs_count) {
            dap_chain_node_cli_set_reply_text(str_reply,
                    "tx_create requires at least one valid certificate to sign the basic transaction of emission");
            return -5;
        }
    }
    if(IS_ZERO_256(l_value)) {
        dap_chain_node_cli_set_reply_text(str_reply, "tx_create requires parameter '-value' to be valid uint256 value");
        return -4;
    }
    if(addr_base58_fee && IS_ZERO_256(l_value_fee)) {
        dap_chain_node_cli_set_reply_text(str_reply,
                "tx_create requires parameter '-value_fee' to be valid uint256 value if '-fee' is specified");
        return -5;
    }

    dap_chain_t * l_chain = dap_chain_net_get_chain_by_name(l_net, l_chain_name);
    if(!l_chain) {
        l_chain = dap_chain_net_get_chain_by_chain_type(l_net, CHAIN_TYPE_TX);
    }
    if(!l_chain) {
        dap_chain_node_cli_set_reply_text(str_reply, "not found chain name '%s', try use parameter '-chain'",
                l_chain_name);
        return -8;
    }

    dap_chain_addr_t *l_addr_to = dap_chain_addr_from_str(addr_base58_to);
    if(!l_addr_to) {
        dap_chain_node_cli_set_reply_text(str_reply, "destination address is invalid");
        return -11;
    }

    dap_string_t *string_ret = dap_string_new(NULL);
    int res = 0;
    if (l_emission_hash_str) {
        dap_hash_fast_t *l_tx_hash = dap_chain_mempool_base_tx_create(l_chain, &l_emission_hash, l_emission_chain->id,
                                                                      l_value, l_token_ticker, l_addr_to, l_certs, l_certs_count);
        if (l_tx_hash){
            char l_tx_hash_str[DAP_CHAIN_HASH_FAST_STR_SIZE];
            dap_chain_hash_fast_to_str(l_tx_hash,l_tx_hash_str,sizeof (l_tx_hash_str)-1);
            dap_string_append_printf(string_ret, "transfer=Ok\ntx_hash=%s\n",l_tx_hash_str);
            DAP_DELETE(l_tx_hash);
        }else{
            dap_string_append_printf(string_ret, "transfer=False\n");
            res = -15;
        }
        dap_chain_node_cli_set_reply_text(str_reply, string_ret->str);
        dap_string_free(string_ret, false);
        DAP_DELETE(l_addr_to);
        return res;
    }

    const char *c_wallets_path = dap_chain_wallet_get_path(g_config);
    dap_chain_wallet_t * l_wallet = dap_chain_wallet_open(l_from_wallet_name, c_wallets_path);

    if(!l_wallet) {
        dap_chain_node_cli_set_reply_text(str_reply, "wallet %s does not exist", l_from_wallet_name);
        return -9;
    }
    const dap_chain_addr_t *addr_from = (const dap_chain_addr_t *) dap_chain_wallet_get_addr(l_wallet, l_net->pub.id);

    dap_chain_addr_t *addr_fee = dap_chain_addr_from_str(addr_base58_fee);

    if(!addr_from) {
        dap_chain_node_cli_set_reply_text(str_reply, "source address is invalid");
        return -10;
    }
    if(addr_base58_fee && !addr_fee) {
        dap_chain_node_cli_set_reply_text(str_reply, "fee address is invalid");
        return -12;
    }
    // Check, if network ID is same as ID in destination wallet address. If not - operation is cancelled.
    if (l_addr_to->net_id.uint64 != l_net->pub.id.uint64) {
        dap_chain_node_cli_set_reply_text(str_reply, "destination wallet network ID=0x%llx and network ID=0x%llx is not equal. Please, change network name or wallet address", 
                                            l_addr_to->net_id.uint64, l_net->pub.id.uint64);
        return -13;
    }

    if(l_tx_num){
        res = dap_chain_mempool_tx_create_massive(l_chain, dap_chain_wallet_get_key(l_wallet, 0), addr_from,
                               l_addr_to, addr_fee,
                               l_token_ticker, l_value, l_value_fee, l_tx_num);

        dap_string_append_printf(string_ret, "transfer=%s\n",
                (res == 0) ? "Ok" : (res == -2) ? "False, not enough funds for transfer" : "False");
    }else{
        dap_hash_fast_t * l_tx_hash = dap_chain_mempool_tx_create(l_chain, dap_chain_wallet_get_key(l_wallet, 0), addr_from, l_addr_to,
                addr_fee,
                l_token_ticker, l_value, l_value_fee);
        if (l_tx_hash){
            char l_tx_hash_str[80]={[0]='\0'};
            dap_chain_hash_fast_to_str(l_tx_hash,l_tx_hash_str,sizeof (l_tx_hash_str)-1);
            dap_string_append_printf(string_ret, "transfer=Ok\ntx_hash=%s\n",l_tx_hash_str);
            DAP_DELETE(l_tx_hash);
        }else{
            dap_string_append_printf(string_ret, "transfer=False\n");
            res = -14;
        }

    }

    dap_chain_node_cli_set_reply_text(str_reply, string_ret->str);
    dap_string_free(string_ret, false);

    DAP_DELETE(l_addr_to);
    DAP_DELETE(addr_fee);
    dap_chain_wallet_close(l_wallet);
    return res;
}


/**
 * @brief com_tx_verify
 * Verifing transaction
 * tx_verify command
 * @param argc 
 * @param argv 
 * @param arg_func 
 * @param str_reply 
 * @return int 
 */
int com_tx_verify(int a_argc, char **a_argv, char **a_str_reply)
{
    const char * l_tx_hash_str = NULL;
    dap_chain_net_t * l_net = NULL;
    dap_chain_t * l_chain = NULL;
    int l_arg_index = 1;

    dap_chain_node_cli_find_option_val(a_argv, l_arg_index, a_argc, "-tx", &l_tx_hash_str);
    if(!l_tx_hash_str) {
        dap_chain_node_cli_set_reply_text(a_str_reply, "tx_verify requires parameter '-tx'");
        return -1;
    }
    dap_chain_node_cli_cmd_values_parse_net_chain(&l_arg_index, a_argc, a_argv, a_str_reply, &l_chain, &l_net);
    if (!l_net || !l_chain) {
        return -2;
    } else if (a_str_reply && *a_str_reply) {
        DAP_DELETE(*a_str_reply);
        *a_str_reply = NULL;
    }
    dap_hash_fast_t l_tx_hash;
    char *l_hex_str_from58 = NULL;
    if (dap_chain_hash_fast_from_hex_str(l_tx_hash_str, &l_tx_hash)) {
        l_hex_str_from58 = dap_enc_base58_to_hex_str_from_str(l_tx_hash_str);
        if (dap_chain_hash_fast_from_hex_str(l_hex_str_from58, &l_tx_hash)) {
            dap_chain_node_cli_set_reply_text(a_str_reply, "Invalid tx hash format, need hex or base58");
            return -3;
        }
    }
    size_t l_tx_size = 0;
    char *l_gdb_group = dap_chain_net_get_gdb_group_mempool(l_chain);
    dap_chain_datum_tx_t *l_tx = (dap_chain_datum_tx_t *)
            dap_chain_global_db_gr_get(l_hex_str_from58 ? l_hex_str_from58 : l_tx_hash_str, &l_tx_size, l_gdb_group);
    DAP_DEL_Z(l_hex_str_from58);
    if (!l_tx) {
        dap_chain_node_cli_set_reply_text(a_str_reply, "Specified tx not found");
        return -3;
    }
    int l_ret = dap_chain_ledger_tx_add_check(l_net->pub.ledger, l_tx);
    if (l_ret) {
        dap_chain_node_cli_set_reply_text(a_str_reply, "Specified tx verify fail with return code=%d", l_ret);
        return -4;
    }
    dap_chain_node_cli_set_reply_text(a_str_reply, "Specified tx verified successfully");
    return 0;
}


/**
 * @brief com_tx_history
 * tx_history command
 * Transaction history for an address
 * @param a_argc 
 * @param a_argv 
 * @param a_str_reply 
 * @return int 
 */
int com_tx_history(int a_argc, char ** a_argv, char **a_str_reply)
{
    int arg_index = 1;
    const char *l_addr_base58 = NULL;
    const char *l_wallet_name = NULL;
    const char *l_net_str = NULL;
    const char *l_chain_str = NULL;
    const char *l_tx_hash_str = NULL;

    dap_chain_t * l_chain = NULL;
    dap_chain_net_t * l_net = NULL;

    const char * l_hash_out_type = NULL;
    dap_chain_node_cli_find_option_val(a_argv, arg_index, a_argc, "-H", &l_hash_out_type);
    if(!l_hash_out_type)
        l_hash_out_type = "hex";
    if(dap_strcmp(l_hash_out_type,"hex") && dap_strcmp(l_hash_out_type,"base58")) {
        dap_chain_node_cli_set_reply_text(a_str_reply, "Invalid parameter -H, valid values: -H <hex | base58>");
        return -1;
    }

    dap_chain_node_cli_find_option_val(a_argv, arg_index, a_argc, "-addr", &l_addr_base58);
    dap_chain_node_cli_find_option_val(a_argv, arg_index, a_argc, "-w", &l_wallet_name);
    dap_chain_node_cli_find_option_val(a_argv, arg_index, a_argc, "-net", &l_net_str);
    dap_chain_node_cli_find_option_val(a_argv, arg_index, a_argc, "-chain", &l_chain_str);
    dap_chain_node_cli_find_option_val(a_argv, arg_index, a_argc, "-tx", &l_tx_hash_str);

    if(!l_addr_base58 && !l_wallet_name && !l_tx_hash_str) {
        dap_chain_node_cli_set_reply_text(a_str_reply, "tx_history requires parameter '-addr' or '-w' or '-tx'");
        return -1;
    }

    // Select chain network
    if(!l_net_str) {
        dap_chain_node_cli_set_reply_text(a_str_reply, "tx_history requires parameter '-net'");
        return -2;
    } else {
        if((l_net = dap_chain_net_by_name(l_net_str)) == NULL) { // Can't find such network
            dap_chain_node_cli_set_reply_text(a_str_reply,
                    "tx_history requires parameter '-net' to be valid chain network name");
            return -3;
        }
    }
    //Select chain emission
    if(!l_chain_str) {
        dap_chain_node_cli_set_reply_text(a_str_reply, "tx_history requires parameter '-chain'");
        return -4;
    } else {
        if((l_chain = dap_chain_net_get_chain_by_name(l_net, l_chain_str)) == NULL) { // Can't find such chain
            dap_chain_node_cli_set_reply_text(a_str_reply,
                    "tx_history requires parameter '-chain' to be valid chain name in chain net %s",
                    l_net_str);
            return -5;
        }
    }
    //char *l_group_mempool = dap_chain_net_get_gdb_group_mempool(l_chain);
    //const char *l_chain_group = dap_chain_gdb_get_group(l_chain);

    dap_chain_hash_fast_t l_tx_hash;
    if(l_tx_hash_str) {
        if(dap_chain_hash_fast_from_str(l_tx_hash_str, &l_tx_hash) < 0) {
            l_tx_hash_str = NULL;
            dap_chain_node_cli_set_reply_text(a_str_reply, "tx hash not recognized");
            return -1;
        }
//        char hash_str[99];
//        dap_chain_hash_fast_to_str(&l_tx_hash, hash_str,99);
//        int gsdgsd=523;
    }
    dap_chain_addr_t *l_addr = NULL;
    // if need addr
    if(!l_tx_hash_str) {
        if(l_wallet_name) {
            const char *c_wallets_path = dap_chain_wallet_get_path(g_config);
            dap_chain_wallet_t * l_wallet = dap_chain_wallet_open(l_wallet_name, c_wallets_path);
            if(l_wallet) {
                dap_chain_addr_t *l_addr_tmp = (dap_chain_addr_t *) dap_chain_wallet_get_addr(l_wallet, l_net->pub.id);
                l_addr = DAP_NEW_SIZE(dap_chain_addr_t, sizeof(dap_chain_addr_t));
                memcpy(l_addr, l_addr_tmp, sizeof(dap_chain_addr_t));
                dap_chain_wallet_close(l_wallet);
            }
        }
        if(!l_addr && l_addr_base58) {
            l_addr = dap_chain_addr_from_str(l_addr_base58);
        }
        if(!l_addr && !l_tx_hash_str) {
            dap_chain_node_cli_set_reply_text(a_str_reply, "wallet address not recognized");
            return -1;
        }
    }

    char *l_str_out = l_tx_hash_str ?
                                      dap_db_history_tx(&l_tx_hash, l_chain, l_hash_out_type) :
                                      dap_db_history_addr(l_addr, l_chain, l_hash_out_type);

    char *l_str_ret = NULL;
    if(l_tx_hash_str) {
        l_str_ret = dap_strdup_printf("History for tx hash %s:\n%s", l_tx_hash_str,
                l_str_out ? l_str_out : " empty");
    }
    else if(l_addr) {
        char *l_addr_str = dap_chain_addr_to_str(l_addr);
        l_str_ret = dap_strdup_printf("History for addr %s:\n%s", l_addr_str,
                l_str_out ? l_str_out : " empty");
        DAP_DELETE(l_addr_str);
    }
    dap_chain_node_cli_set_reply_text(a_str_reply, l_str_ret);
    DAP_DELETE(l_str_out);
    DAP_DELETE(l_str_ret);
    return 0;
}


/**
 * @brief stats command
 * 
 * @param argc 
 * @param argv 
 * @param arg_func 
 * @param str_reply 
 * @return int 
 */
int com_stats(int argc, char ** argv, char **str_reply)
{
    enum {
        CMD_NONE, CMD_STATS_CPU
    };
    int arg_index = 1;
    int cmd_num = CMD_NONE;
    // find  add parameter ('cpu')
    if (dap_chain_node_cli_find_option_val(argv, arg_index, min(argc, arg_index + 1), "cpu", NULL)) {
        cmd_num = CMD_STATS_CPU;
    }
    switch (cmd_num) {
    case CMD_NONE:
    default:
        dap_chain_node_cli_set_reply_text(str_reply, "format of command: stats cpu");
        return -1;
    case CMD_STATS_CPU:
#if (defined DAP_OS_UNIX) || (defined __WIN32)
    {
        dap_cpu_monitor_init();
        dap_usleep(500000);
        char *str_reply_prev = dap_strdup_printf("");
        char *str_delimiter;
        dap_cpu_stats_t s_cpu_stats = dap_cpu_get_stats();
        for (uint32_t n_cpu_num = 0; n_cpu_num < s_cpu_stats.cpu_cores_count; n_cpu_num++) {
            if ((n_cpu_num % 4 == 0) && (n_cpu_num != 0)) {
                str_delimiter = dap_strdup_printf("\n");
            } else if (n_cpu_num == s_cpu_stats.cpu_cores_count - 1) {
                str_delimiter = dap_strdup_printf("");
            } else {
                str_delimiter = dap_strdup_printf(" ");
            }
            *str_reply = dap_strdup_printf("%sCPU-%d: %f%%%s", str_reply_prev, n_cpu_num, s_cpu_stats.cpus[n_cpu_num].load, str_delimiter);
            DAP_DELETE(str_reply_prev);
            DAP_DELETE(str_delimiter);
            str_reply_prev = *str_reply;
        }
        *str_reply = dap_strdup_printf("%s\nTotal: %f%%", str_reply_prev, s_cpu_stats.cpu_summary.load);
        DAP_DELETE(str_reply_prev);
        break;
    }
#else
        dap_chain_node_cli_set_reply_text(str_reply, "only Linux or Windows environment supported");
        return -1;
#endif // DAP_OS_UNIX
    }
    return 0;
}

/**
 * @brief com_exit
 * 
 * @param argc 
 * @param argv 
 * @param arg_func 
 * @param str_reply 
 * @return int 
 */
int com_exit(int argc, char ** argv, char **str_reply)
{
    UNUSED(argc);
    UNUSED(argv);
    UNUSED(str_reply);
    //dap_events_stop_all();
    exit(0);
    return 0;
}


/**
 * @brief com_print_log Print log info
 * print_log [ts_after <timestamp >] [limit <line numbers>]
 * @param argc 
 * @param argv 
 * @param arg_func 
 * @param str_reply 
 * @return int 
 */
int com_print_log(int argc, char ** argv, char **str_reply)
{
    int arg_index = 1;
    const char * l_str_ts_after = NULL;
    const char * l_str_limit = NULL;
    int64_t l_ts_after = 0;
    long l_limit = 0;
    dap_chain_node_cli_find_option_val(argv, arg_index, argc, "ts_after", &l_str_ts_after);
    dap_chain_node_cli_find_option_val(argv, arg_index, argc, "limit", &l_str_limit);

    l_ts_after = (l_str_ts_after) ? strtoll(l_str_ts_after, 0, 10) : -1;
    l_limit = (l_str_limit) ? strtol(l_str_limit, 0, 10) : -1;

    if(l_ts_after < 0 || !l_str_ts_after) {
        dap_chain_node_cli_set_reply_text(str_reply, "requires valid parameter 'l_ts_after'");
        return -1;
    }
    if(!l_limit) {
        dap_chain_node_cli_set_reply_text(str_reply, "requires valid parameter 'limit'");
        return -1;
    }

    // get logs from list
    char *l_str_ret = dap_log_get_item(l_ts_after, (int) l_limit);
    if(!l_str_ret) {
        dap_chain_node_cli_set_reply_text(str_reply, "no logs");
        return -1;
    }
    dap_chain_node_cli_set_reply_text(str_reply, l_str_ret);
    DAP_DELETE(l_str_ret);
    return 0;
}

/**
 * @brief cmd_gdb_export
 * action for cellframe-node-cli gdb_export command
 * @param argc
 * @param argv
 * @param arg_func
 * @param a_str_reply
 * @return
 */
int cmd_gdb_export(int argc, char ** argv, char ** a_str_reply)
{
    int arg_index = 1;
    const char *l_filename = NULL;
    dap_chain_node_cli_find_option_val(argv, arg_index, argc, "filename", &l_filename);
    if (!l_filename) {
        dap_chain_node_cli_set_reply_text(a_str_reply, "gdb_export requires parameter 'filename'");
        return -1;
    }
    const char *l_db_path = dap_config_get_item_str(g_config, "resources", "dap_global_db_path");
    DIR *dir = opendir(l_db_path);
    if (!dir) {
        log_it(L_ERROR, "Can't open db directory");
        dap_chain_node_cli_set_reply_text(a_str_reply, "Can't open db directory");
        return -1;
    }
    char l_path[strlen(l_db_path) + strlen(l_filename) + 12];
    memset(l_path, '\0', sizeof(l_path));
    dap_snprintf(l_path, sizeof(l_path), "%s/%s.json", l_db_path, l_filename);

    struct json_object *l_json = json_object_new_array();
    dap_list_t *l_groups_list = dap_chain_global_db_driver_get_groups_by_mask("*");
    for (dap_list_t *l_list = l_groups_list; l_list; l_list = dap_list_next(l_list)) {
        size_t l_data_size = 0;
        char *l_group_name = (char *)l_list->data;
        pdap_store_obj_t l_data = dap_chain_global_db_obj_gr_get(NULL, &l_data_size, l_group_name);
        log_it(L_INFO, "Exporting group %s, number of records: %zu", l_group_name, l_data_size);
        if (!l_data_size) {
            continue;
        }

        struct json_object *l_json_group = json_object_new_array();
        struct json_object *l_json_group_inner = json_object_new_object();
        json_object_object_add(l_json_group_inner, "group", json_object_new_string(l_group_name));

        for (size_t i = 0; i < l_data_size; ++i) {
            size_t l_out_size = DAP_ENC_BASE64_ENCODE_SIZE((int64_t)l_data[i].value_len) + 1;
            char *l_value_enc_str = DAP_NEW_Z_SIZE(char, l_out_size);
            dap_enc_base64_encode(l_data[i].value, l_data[i].value_len, l_value_enc_str, DAP_ENC_DATA_TYPE_B64);
            struct json_object *jobj = json_object_new_object();
            json_object_object_add(jobj, "id",      json_object_new_int64((int64_t)l_data[i].id));
            json_object_object_add(jobj, "key",     json_object_new_string(l_data[i].key));
            json_object_object_add(jobj, "value",   json_object_new_string(l_value_enc_str));
            json_object_object_add(jobj, "value_len", json_object_new_int64((int64_t)l_data[i].value_len));
            json_object_object_add(jobj, "timestamp", json_object_new_int64((int64_t)l_data[i].timestamp));
            json_object_array_add(l_json_group, jobj);

            DAP_FREE(l_value_enc_str);
        }
        json_object_object_add(l_json_group_inner, "records", l_json_group);
        json_object_array_add(l_json, l_json_group_inner);
        dap_store_obj_free(l_data, l_data_size);
    }
    dap_list_free_full(l_groups_list, free);
    if (json_object_to_file(l_path, l_json) == -1) {
#if JSON_C_MINOR_VERSION<15
        log_it(L_CRITICAL, "Couldn't export JSON to file, error code %d", errno );
        dap_chain_node_cli_set_reply_text (a_str_reply, "Couldn't export JSON to file, error code %d", errno );
#else
        log_it(L_CRITICAL, "Couldn't export JSON to file, err '%s'", json_util_get_last_err());
        dap_chain_node_cli_set_reply_text(a_str_reply, json_util_get_last_err());
#endif
         json_object_put(l_json);
         return -1;
    }
    json_object_put(l_json);
    return 0;
}

/**
 * @brief cmd_gdb_import
 * @param argc
 * @param argv
 * @param arg_func
 * @param a_str_reply
 * @return
 */
int cmd_gdb_import(int argc, char ** argv, char ** a_str_reply)
{
    int arg_index = 1;
    const char *l_filename = NULL;
    dap_chain_node_cli_find_option_val(argv, arg_index, argc, "filename", &l_filename);
    if (!l_filename) {
        dap_chain_node_cli_set_reply_text(a_str_reply, "gdb_import requires parameter 'filename'");
        return -1;
    }
    const char *l_db_path = dap_config_get_item_str(g_config, "resources", "dap_global_db_path");
    char l_path[strlen(l_db_path) + strlen(l_filename) + 12];
    memset(l_path, '\0', sizeof(l_path));
    dap_snprintf(l_path, sizeof(l_path), "%s/%s.json", l_db_path, l_filename);
    struct json_object *l_json = json_object_from_file(l_path);
    if (!l_json) {
#if JSON_C_MINOR_VERSION<15
        log_it(L_CRITICAL, "Import error occured: code %d", errno);
        dap_chain_node_cli_set_reply_text(a_str_reply, "Import error occured: code %d",errno);
#else
        log_it(L_CRITICAL, "Import error occured: %s", json_util_get_last_err());
        dap_chain_node_cli_set_reply_text(a_str_reply, json_util_get_last_err());
#endif
        return -1;
    }
    for (size_t i = 0, l_groups_count = json_object_array_length(l_json); i < l_groups_count; ++i) {
        struct json_object *l_group_obj = json_object_array_get_idx(l_json, i);
        if (!l_group_obj) {
            continue;
        }
        struct json_object *l_json_group_name = json_object_object_get(l_group_obj, "group");
        const char *l_group_name = json_object_get_string(l_json_group_name);
        // proc group name
        log_it(L_INFO, "Group %zu: %s", i, l_group_name);
        struct json_object *l_json_records = json_object_object_get(l_group_obj, "records");
        size_t l_records_count = json_object_array_length(l_json_records);
        pdap_store_obj_t l_group_store = DAP_NEW_Z_SIZE(dap_store_obj_t, l_records_count * sizeof(dap_store_obj_t));
        for (size_t j = 0; j < l_records_count; ++j) {
            struct json_object *l_record, *l_id, *l_key, *l_value, *l_value_len, *l_ts;
            l_record = json_object_array_get_idx(l_json_records, j);
            l_id        = json_object_object_get(l_record, "id");
            l_key       = json_object_object_get(l_record, "key");
            l_value     = json_object_object_get(l_record, "value");
            l_value_len = json_object_object_get(l_record, "value_len");
            l_ts        = json_object_object_get(l_record, "timestamp");
            //
            l_group_store[j].id     = (uint64_t)json_object_get_int64(l_id);
            l_group_store[j].key    = dap_strdup(json_object_get_string(l_key));
            l_group_store[j].group  = dap_strdup(l_group_name);
            l_group_store[j].timestamp = json_object_get_int64(l_ts);
            l_group_store[j].value_len = (uint64_t)json_object_get_int64(l_value_len);
            l_group_store[j].type   = 'a';
            const char *l_value_str = json_object_get_string(l_value);
            char *l_val = DAP_NEW_Z_SIZE(char, l_group_store[j].value_len);
            dap_enc_base64_decode(l_value_str, strlen(l_value_str), l_val, DAP_ENC_DATA_TYPE_B64);
            l_group_store[j].value  = (uint8_t*)l_val;
        }
        if (dap_chain_global_db_driver_apply(l_group_store, l_records_count)) {
            log_it(L_CRITICAL, "An error occured on importing group %s...", l_group_name);
        }
        //dap_store_obj_free(l_group_store, l_records_count);
    }
    json_object_put(l_json);
    return 0;
}

/*
 * block code signer
 */
/*
 * enum for dap_chain_sign_file
 */
typedef enum {
    SIGNER_ALL_FLAGS             = 0x1f,
    SIGNER_FILENAME              = 1 << 0,   // flag - full filename
    SIGNER_FILENAME_SHORT        = 1 << 1,   // flag - filename without extension
    SIGNER_FILESIZE              = 1 << 2,   // flag - size of file
    SIGNER_DATE                  = 1 << 3,   // flag - date
    SIGNER_MIME_MAGIC            = 1 << 4,   // flag - mime magic
    SIGNER_COUNT                 = 5         // count flags
} dap_sign_signer_file_t;

static int s_sign_file(const char *a_filename, dap_sign_signer_file_t a_flags, const char *a_cert_name,
                       dap_sign_t **a_signed, dap_chain_hash_fast_t *a_hash);
static int s_signer_cmd(int a_arg_index, int a_argc, char **a_argv, char **a_str_reply);
static int s_check_cmd(int a_arg_index, int a_argc, char **a_argv, char **a_str_reply);
static uint8_t *s_byte_to_hex(const char *a_line, size_t *a_size);
static uint8_t s_get_num(uint8_t a_byte, int a_pp);
struct opts {
    char *name;
    uint32_t cmd;
};

#define BUILD_BUG(condition) ((void)sizeof(char[1-2*!!(condition)]))

int com_signer(int a_argc, char **a_argv, char **a_str_reply)
{
    enum {
        CMD_NONE, CMD_SIGN, CMD_CHECK
    };

    int arg_index = 1;
    int cmd_num = CMD_NONE;

    struct opts l_opts[] = {
    { "sign", CMD_SIGN },
    { "check", CMD_CHECK }
    };

    size_t l_len_opts = sizeof(l_opts) / sizeof(struct opts);
    for (int i = 0; i < l_len_opts; i++) {
        if (dap_chain_node_cli_find_option_val(a_argv, arg_index, min(a_argc, arg_index + 1), l_opts[i].name, NULL)) {
            cmd_num = l_opts[i].cmd;
            break;
        }
    }

    if(cmd_num == CMD_NONE) {
        dap_chain_node_cli_set_reply_text(a_str_reply, "command %s not recognized", a_argv[1]);
        return -1;
    }
    switch (cmd_num) {
    case CMD_SIGN:
        return s_signer_cmd(arg_index, a_argc, a_argv, a_str_reply);
        break;
    case CMD_CHECK:
        return s_check_cmd(arg_index, a_argc, a_argv, a_str_reply);
        break;
    }

    return -1;
}

static int s_get_key_from_file(const char *a_file, const char *a_mime, const char *a_cert_name, dap_sign_t **a_sign);

static int s_check_cmd(int a_arg_index, int a_argc, char **a_argv, char **a_str_reply)
{
    int l_ret = 0;

    enum {OPT_FILE, OPT_HASH, OPT_NET, OPT_MIME, OPT_CERT,
          OPT_COUNT};
    struct opts l_opts_check[] = {
    { "-file", OPT_FILE },
    { "-hash", OPT_HASH },
    { "-net", OPT_NET },
    { "-mime", OPT_MIME },
    { "-cert", OPT_CERT }
    };

    BUILD_BUG((sizeof(l_opts_check)/sizeof(struct opts)) != OPT_COUNT);

    char *l_str_opts_check[OPT_COUNT] = {0};
    for (int i = 0; i < OPT_COUNT; i++) {
        dap_chain_node_cli_find_option_val(a_argv, a_arg_index, a_argc, l_opts_check[i].name, (const char **) &l_str_opts_check[i]);
    }

    if (!l_str_opts_check[OPT_CERT]) {
        dap_chain_node_cli_set_reply_text(a_str_reply, "%s need to be selected", l_opts_check[OPT_CERT].name);
        return -1;
    }
    if (l_str_opts_check[OPT_HASH] && l_str_opts_check[OPT_FILE]) {
        dap_chain_node_cli_set_reply_text(a_str_reply, "you can select is only one from (file or hash)");
        return -1;
    }

    dap_chain_net_t *l_network = dap_chain_net_by_name(l_str_opts_check[OPT_NET]);
    if (!l_network) {
        dap_chain_node_cli_set_reply_text(a_str_reply, "%s network not found", l_str_opts_check[OPT_NET]);
        return -1;
    }


    dap_chain_t *l_chain = dap_chain_net_get_chain_by_chain_type(l_network, CHAIN_TYPE_SIGNER);
    if (!l_chain) {
        dap_chain_node_cli_set_reply_text(a_str_reply, "Not found datum signer in network %s", l_str_opts_check[OPT_NET]);
        return -1;
    }
    int found = 0;

    dap_sign_t *l_sign = NULL;
    dap_chain_datum_t *l_datum = NULL;
    dap_global_db_obj_t *l_objs = NULL;
    char *l_gdb_group = NULL;

    l_gdb_group = dap_chain_net_get_gdb_group_mempool(l_chain);
    if (!l_gdb_group) {
        dap_chain_node_cli_set_reply_text(a_str_reply, "Not found network group for chain: %s", l_chain->name);
        l_ret = -1;
        goto end;
    }

    dap_chain_hash_fast_t l_hash_tmp;

    if (l_str_opts_check[OPT_HASH]) {
        dap_chain_hash_fast_from_str(l_str_opts_check[OPT_HASH], &l_hash_tmp);
    }


    if (l_str_opts_check[OPT_FILE]) {
        l_ret = s_get_key_from_file(l_str_opts_check[OPT_FILE], l_str_opts_check[OPT_MIME], l_str_opts_check[OPT_CERT], &l_sign);
        if (!l_ret) {
            l_ret = -1;
            goto end;
        }

        l_datum = dap_chain_datum_create(DAP_CHAIN_DATUM_SIGNER, l_sign->pkey_n_sign, l_sign->header.sign_size);
        if (!l_datum) {
            dap_chain_node_cli_set_reply_text(a_str_reply, "not created datum");
            l_ret = -1;
            goto end;
        }

        dap_hash_fast(l_datum->data, l_datum->header.data_size, &l_hash_tmp);
    }


    dap_chain_cell_id_t l_cell_id = {0};
    dap_chain_atom_iter_t *l_iter = NULL;
    dap_chain_cell_t *l_cell_tmp = NULL;
    dap_chain_cell_t *l_cell = NULL;
    dap_chain_datum_t *l_datum_tmp = NULL;
    size_t l_size = 0;

    HASH_ITER(hh, l_chain->cells, l_cell, l_cell_tmp) {
        l_iter = l_cell->chain->callback_atom_iter_create(l_cell->chain, l_cell->id, 0);
        dap_chain_datum_t *l_datum = l_cell->chain->callback_atom_find_by_hash(l_iter, &l_hash_tmp, &l_size);
        if (l_datum) {
            dap_hash_fast_t l_hash;
            dap_hash_fast(l_datum->data, l_datum->header.data_size, &l_hash);
            if (!memcmp(l_hash_tmp.raw, l_hash.raw, DAP_CHAIN_HASH_FAST_SIZE)) {
                dap_chain_node_cli_set_reply_text(a_str_reply, "found!");
                found = 1;
                break;
            }
        }
    }

end:

    if (l_gdb_group) DAP_FREE(l_gdb_group);

    if (!found) {
        dap_chain_node_cli_set_reply_text(a_str_reply, "not found!");
    }

    return 0;
}

static int s_get_key_from_file(const char *a_file, const char *a_mime, const char *a_cert_name, dap_sign_t **a_sign)
{
    char **l_items_mime = NULL;
    int l_items_mime_count = 0;
    uint32_t l_flags_mime = 0;



    if (a_mime) {
        l_items_mime = dap_parse_items(a_mime, ',', &l_items_mime_count, 0);
    }

    if (l_items_mime && l_items_mime_count > 0) {
        struct opts l_opts_flags[] = {
        { "SIGNER_ALL_FLAGS", SIGNER_ALL_FLAGS },
        { "SIGNER_FILENAME", SIGNER_FILENAME },
        { "SIGNER_FILENAME_SHORT", SIGNER_FILENAME_SHORT },
        { "SIGNER_FILESIZE", SIGNER_FILESIZE },
        { "SIGNER_DATE", SIGNER_DATE },
        { "SIGNER_MIME_MAGIC", SIGNER_MIME_MAGIC }
        };
        int l_len_opts_flags = sizeof(l_opts_flags) / sizeof (struct opts);
        for (int i = 0; i < l_len_opts_flags; i++) {
            for (int isub = 0; isub < l_items_mime_count; isub++) {
                if (!strncmp (l_opts_flags[i].name, l_items_mime[isub], strlen(l_items_mime[isub]) + 1)) {
                    l_flags_mime |= l_opts_flags[i].cmd;
                    break;
                }
            }

        }

        /* free l_items_mime */
        for (int i = 0; i < l_items_mime_count; i++) {
            if (l_items_mime[i]) DAP_FREE(l_items_mime[i]);
        }
        DAP_FREE(l_items_mime);
        l_items_mime_count = 0;
    }
    if (l_flags_mime == 0) l_flags_mime = SIGNER_ALL_FLAGS;

    dap_chain_hash_fast_t l_hash;


    int l_ret = s_sign_file(a_file, l_flags_mime, a_cert_name, a_sign, &l_hash);

    return l_ret;
}

static int s_signer_cmd(int a_arg_index, int a_argc, char **a_argv, char **a_str_reply)
{
    enum {
        OPT_FILE, OPT_MIME, OPT_NET, OPT_CHAIN, OPT_CERT,
        OPT_COUNT
    };
    struct opts l_opts_signer[] = {
    { "-file", OPT_FILE },
    { "-mime", OPT_MIME },
    { "-net", OPT_NET },
    { "-chain", OPT_CHAIN },
    { "-cert", OPT_CERT }
    };

    BUILD_BUG((sizeof(l_opts_signer)/sizeof(struct opts)) != OPT_COUNT);

    a_arg_index++;

    char *l_opts_sign[OPT_COUNT] = {0};
    for (int i = 0; i < OPT_COUNT; i++) {
        dap_chain_node_cli_find_option_val(a_argv, a_arg_index, a_argc, l_opts_signer[i].name, (const char **) &l_opts_sign[i]);
    }

    if (!l_opts_sign[OPT_CERT]) {
        dap_chain_node_cli_set_reply_text(a_str_reply, "%s need to be selected", l_opts_signer[OPT_CERT].name);
        return -1;
    }


    dap_chain_net_t *l_network = dap_chain_net_by_name(l_opts_sign[OPT_NET]);
    if (!l_network) {
        dap_chain_node_cli_set_reply_text(a_str_reply, "%s network not found", l_opts_sign[OPT_NET]);
        return -1;
    }

    dap_chain_t *l_chain = dap_chain_net_get_chain_by_name(l_network, l_opts_sign[OPT_CHAIN]);
    if (!l_chain) {
        dap_chain_node_cli_set_reply_text(a_str_reply, "%s chain not found", l_opts_sign[OPT_CHAIN]);
        return -1;
    }

    int l_ret = 0;
    dap_sign_t *l_sign = NULL;
    dap_chain_datum_t *l_datum = NULL;
    dap_global_db_obj_t *l_objs = NULL;

    l_ret = s_get_key_from_file(l_opts_sign[OPT_FILE], l_opts_sign[OPT_MIME], l_opts_sign[OPT_CERT], &l_sign);
    if (!l_ret) {
        dap_chain_node_cli_set_reply_text(a_str_reply, "%s cert not found", l_opts_sign[OPT_CERT]);
        l_ret = -1;
        goto end;
    }



    l_datum = dap_chain_datum_create(DAP_CHAIN_DATUM_SIGNER, l_sign->pkey_n_sign, l_sign->header.sign_size);
    if (!l_datum) {
        dap_chain_node_cli_set_reply_text(a_str_reply, "not created datum");
        l_ret = -1;
        goto end;
    }


    dap_chain_cell_id_t l_cell_id = {0};
    dap_chain_cell_create_fill(l_chain, l_cell_id);
    l_ret = l_chain->callback_add_datums(l_chain, &l_datum, 1);

    dap_hash_fast_t l_hash;
    dap_hash_fast(l_datum->data, l_datum->header.data_size, &l_hash);
    char *l_key_str = dap_chain_hash_fast_to_str_new(&l_hash);
    dap_chain_node_cli_set_reply_text(a_str_reply, "hash: %s", l_key_str);
    DAP_FREE(l_key_str);
end:

    if (l_datum) DAP_FREE(l_datum);

    return l_ret;
}



/*
SIGNER_ALL_FLAGS             = 0 << 0,
SIGNER_FILENAME              = 1 << 0,   // flag - full filename
SIGNER_FILENAME_SHORT        = 1 << 1,   // flag - filename without extension
SIGNER_FILESIZE              = 1 << 2,   // flag - size of file
SIGNER_DATE                  = 1 << 3,   // flag - date
SIGNER_MIME_MAGIC            = 1 << 4,   // flag - mime magic
SIGNER_COUNT
*/

static char *s_strdup_by_index (const char *a_file, const int a_index);
static dap_tsd_t *s_alloc_metadata (const char *a_file, const int a_meta);
static uint8_t *s_concat_hash_and_mimetypes (dap_chain_hash_fast_t *a_chain, dap_list_t *a_meta_list, size_t *a_fullsize);

/*
 * dap_sign_file - sign a file with flags.
 * flags - (SIGNER_FILENAME, SIGNER_FILENAME_SHORT, SIGNER_FILESIZE, SIGNER_DATE, SIGNER_MIME_MAGIC) or SIGNER_ALL_FLAGS
 * example
 * int ret = dap_sign_file ("void.png", SIGNER_ALL_FLAGS); it's sign file with all mime types.
 * example
 * int ret = dap_sign_file ("void.png", SIGNER_FILENAME | SIGNER_FILESIZE | SIGNER_DATE);
 */
/**
 * @brief dap_chain_sign_file
 * @param a_chain
 * @param a_filename
 * @param a_flags
 * @return
 */
static int s_sign_file(const char *a_filename, dap_sign_signer_file_t a_flags, const char *a_cert_name,
                       dap_sign_t **a_signed, dap_chain_hash_fast_t *a_hash)
{
    uint32_t l_shift = 1;
    int l_count_meta = 0;
    int l_index_meta = 0;
    char *l_buffer = NULL;

    if (a_flags == SIGNER_ALL_FLAGS) {
        l_count_meta = SIGNER_COUNT;
        a_flags = SIGNER_FILENAME | SIGNER_FILENAME_SHORT | SIGNER_FILESIZE | SIGNER_DATE | SIGNER_MIME_MAGIC;
    }

    do {
        if (a_flags <= 0) break;

        for (int i = 0; i < SIGNER_COUNT; i++) {
            if (l_shift | a_flags) l_count_meta++;
            l_shift <<= 1;
        }
    } while (0);

    size_t l_file_content_size;
    if (!dap_file_get_contents(a_filename, &l_buffer, &l_file_content_size)) return 0;

    l_shift = 1;
    dap_list_t *l_std_list = NULL;


    for (int i = 0; i < l_count_meta; i++) {
        if (l_shift | a_flags) {
            dap_tsd_t *l_item = s_alloc_metadata(a_filename, l_shift & a_flags);
            if (l_item) {
                l_std_list = dap_list_append(l_std_list, l_item);
                l_index_meta++;
            }
        }
        l_shift <<= 1;
    }

    dap_cert_t *l_cert = dap_cert_find_by_name(a_cert_name);
    if (!l_cert) {
        DAP_FREE(l_buffer);
        return 0;
    }

    if (!dap_hash_fast(l_buffer, l_file_content_size, a_hash)) {
        DAP_FREE(l_buffer);
        return 0;
    }

    size_t l_full_size_for_sign;
    uint8_t *l_data = s_concat_hash_and_mimetypes(a_hash, l_std_list, &l_full_size_for_sign);
    if (!l_data) {
        DAP_FREE(l_buffer);
        return 0;
    }
    *a_signed = dap_sign_create(l_cert->enc_key, l_data, l_full_size_for_sign, 0);
    if (*a_signed == NULL) {
        DAP_FREE(l_buffer);
        return 0;
    }


    DAP_FREE(l_buffer);
    return 1;
}

static byte_t *s_concat_meta (dap_list_t *a_meta, size_t *a_fullsize)
{
    if (a_fullsize)
        *a_fullsize = 0;

    int l_part = 256;
    int l_power = 1;
    byte_t *l_buf = DAP_CALLOC(l_part * l_power++, 1);
    size_t l_counter = 0;
    int l_part_power = l_part;
    int l_index = 0;

    for ( dap_list_t* l_iter = dap_list_first(a_meta); l_iter; l_iter = l_iter->next){
        if (!l_iter->data) continue;
        dap_tsd_t * l_tsd = (dap_tsd_t *) l_iter->data;
        l_index = l_counter;
        l_counter += strlen((char *)l_tsd->data);
        if (l_counter >= l_part_power) {
            l_part_power = l_part * l_power++;
            l_buf = (byte_t *) DAP_REALLOC(l_buf, l_part_power);

        }
        memcpy (&l_buf[l_index], l_tsd->data, strlen((char *)l_tsd->data));
    }

    if (a_fullsize)
        *a_fullsize = l_counter;

    return l_buf;
}

static uint8_t *s_concat_hash_and_mimetypes (dap_chain_hash_fast_t *a_chain_hash, dap_list_t *a_meta_list, size_t *a_fullsize)
{
    if (!a_fullsize) return NULL;
    byte_t *l_buf = s_concat_meta (a_meta_list, a_fullsize);
    if (!l_buf) return (uint8_t *) l_buf;

    size_t l_len_meta_buf = *a_fullsize;
    *a_fullsize += sizeof (a_chain_hash->raw) + 1;
    uint8_t *l_fullbuf = DAP_CALLOC(*a_fullsize, 1);
    uint8_t *l_s = l_fullbuf;

    memcpy(l_s, a_chain_hash->raw, sizeof(a_chain_hash->raw));
    l_s += sizeof (a_chain_hash->raw);
    memcpy(l_s, l_buf, l_len_meta_buf);
    DAP_FREE(l_buf);

    return l_fullbuf;
}


static char *s_strdup_by_index (const char *a_file, const int a_index)
{
    char *l_buf = DAP_CALLOC(a_index + 1, 1);
    strncpy (l_buf, a_file, a_index);
    return l_buf;
}

static dap_tsd_t *s_alloc_metadata (const char *a_file, const int a_meta)
{
    switch (a_meta) {
        case SIGNER_FILENAME:
            return dap_tsd_create_string(SIGNER_FILENAME, a_file);
            break;
        case SIGNER_FILENAME_SHORT:
            {
                char *l_filename_short = NULL;
                if ((l_filename_short = strrchr(a_file, '.')) != 0) {
                    int l_index_of_latest_point = l_filename_short - a_file;
                    l_filename_short = s_strdup_by_index (a_file, l_index_of_latest_point);
                    if (!l_filename_short) return NULL;
                    dap_tsd_t *l_ret = dap_tsd_create_string(SIGNER_FILENAME_SHORT, l_filename_short);
                    free (l_filename_short);
                    return l_ret;
                }
            }
            break;
        case SIGNER_FILESIZE:
            {
                struct stat l_st;
                stat (a_file, &l_st);
                char l_size[513];
                snprintf(l_size, 513, "%ld", l_st.st_size);
                return dap_tsd_create_string(SIGNER_FILESIZE, l_size);
            }
            break;
        case SIGNER_DATE:
            {
                struct stat l_st;
                stat (a_file, &l_st);
                char *l_ctime = ctime(&l_st.st_ctime);
                char *l = NULL;
                if ((l = strchr(l_ctime, '\n')) != 0) *l = 0;
                return dap_tsd_create_string(SIGNER_DATE, l_ctime);
            }
            break;
        case SIGNER_MIME_MAGIC:
            {
                magic_t l_magic = magic_open(MAGIC_MIME);
                if (l_magic == NULL) return NULL;
                if (magic_load (l_magic, NULL)) {
                    magic_close(l_magic);
                    return NULL;
                }
                const char *l_str_magic_file = NULL;
                dap_tsd_t *l_ret = NULL;
                do {
                        l_str_magic_file = magic_file (l_magic, a_file);
                    if (!l_str_magic_file) break;
                    l_ret = dap_tsd_create_string(SIGNER_MIME_MAGIC, l_str_magic_file);
                } while (0);
                magic_close (l_magic);
                return l_ret;

            }
            break;
        default:
            return NULL;
    }

    return NULL;
}<|MERGE_RESOLUTION|>--- conflicted
+++ resolved
@@ -3469,24 +3469,9 @@
 
         dap_chain_addr_t *l_addr = dap_chain_addr_from_str(l_addr_str);
 
-<<<<<<< HEAD
-    if (l_emission_hash_str){// Load emission
-        // l_emission_hash_str_base58 = dap_enc_base58_encode_hash_to_str(&l_emission_hash);
-        if (dap_chain_hash_fast_from_str( l_emission_hash_str,&l_emission_hash) == 0 ){
-            l_emission = dap_chain_ledger_token_emission_find(l_net->pub.ledger,l_ticker,&l_emission_hash);
-            if (! l_emission){
-                dap_chain_node_cli_set_reply_text(a_str_reply, "Can' find emission with hash \"%s\" for token %s on network %s",
-                                                  l_emission_hash_str, l_ticker, l_net->pub.name);
-                return -32;
-            }
-        }else{
-            dap_chain_node_cli_set_reply_text(a_str_reply, "Hash \"%s\" for parameter '-emission' is invalid", l_emission_hash_str);
-            return -31;
-=======
         if(!l_addr) {
             dap_chain_node_cli_set_reply_text(a_str_reply, "address \"%s\" is invalid", l_addr_str);
             return -4;
->>>>>>> 64513687
         }
 
         dap_chain_node_cli_find_option_val(a_argv, arg_index, a_argc, "-chain_emission", &l_chain_emission_str);
