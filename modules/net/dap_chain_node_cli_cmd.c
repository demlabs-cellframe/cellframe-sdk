--- conflicted
+++ resolved
@@ -2839,7 +2839,6 @@
                                "%s.%s: chain not found\n", a_net->pub.name, a_chain->name);
         return;
     }
-<<<<<<< HEAD
     int l_removed = 0;
     json_object *l_obj_chain = json_object_new_object();
     json_object *l_obj_chain_name  = json_object_new_string(a_chain->name);
@@ -2849,15 +2848,6 @@
         return;
     }
     json_object_object_add(l_obj_chain, "name", l_obj_chain_name);
-=======
-    if (l_wallet_addr && a_fast) {
-        dap_string_append_printf(a_str_tmp, "In fast mode, it is impossible to count the number of "
-                                            "transactions and emissions for a specific address. The -fast and -addr "
-                                            "options are mutually exclusive.\n");
-        DAP_DELETE(l_wallet_addr);
-        return;
-    }
->>>>>>> 9bb2e10f
     dap_chain_mempool_filter(a_chain, &l_removed);
     json_object *l_jobj_removed = json_object_new_int(l_removed);
     if (!l_jobj_removed) {
@@ -2944,7 +2934,6 @@
                 dap_json_rpc_allocation_error;
                 return;
             }
-<<<<<<< HEAD
             json_object *l_jobj_warning = json_object_new_string(l_wgn);
             DAP_DELETE(l_wgn);
             if (!l_jobj_warning) {
@@ -3209,139 +3198,6 @@
             } break;
             default:
                 json_object_object_add(l_jobj_datum, "data", dap_chain_datum_data_to_json(l_datum));
-=======
-            dap_time_t l_ts_create = (dap_time_t) l_datum->header.ts_create;
-            const char *l_datum_type = dap_chain_datum_type_id_to_str(l_datum->header.type_id);
-            char buff_time[50];
-            dap_time_to_str_rfc822(buff_time, 50, l_datum->header.ts_create);
-            dap_string_append_printf(a_str_tmp, "%s hash %s %s\n", l_datum_type, l_objs[i].key, buff_time);
-            if (!a_fast) {
-                bool datum_is_accepted_addr = false;
-                switch (l_datum->header.type_id) {
-                    case DAP_CHAIN_DATUM_TX: {
-                        dap_chain_addr_t l_addr_from;
-                        dap_chain_datum_tx_t *l_tx = (dap_chain_datum_tx_t *) l_datum->data;
-                        const char *l_main_token = s_tx_get_main_ticker(l_tx, a_net, NULL);
-                        dap_list_t *l_list_sig_item = dap_chain_datum_tx_items_get(l_tx, TX_ITEM_TYPE_SIG, NULL);
-                        if (!l_list_sig_item) {
-                            dap_string_append_printf(a_str_tmp,
-                                                     "\tAn item with a type TX_ITEM_TYPE_SIG for the transaction "
-                                                     "was not found, the transaction may be corrupted.\n");
-                            break;
-                        }
-                        dap_chain_tx_sig_t *l_sig = l_list_sig_item->data;
-                        dap_sign_t *l_sign = dap_chain_datum_tx_item_sign_get_sig(l_sig);
-                        dap_chain_addr_fill_from_sign(&l_addr_from, l_sign, a_net->pub.id);
-                        if (l_wallet_addr && dap_chain_addr_compare(l_wallet_addr, &l_addr_from)) {
-                            datum_is_accepted_addr = true;
-                        }
-                        dap_list_free(l_list_sig_item);
-                        char *l_addr_from_str = dap_chain_addr_to_str(&l_addr_from);
-                        dap_list_t *l_list_in_reward = dap_chain_datum_tx_items_get(l_tx, TX_ITEM_TYPE_IN_REWARD, NULL);
-                        if (l_list_in_reward) {
-                            dap_chain_tx_in_reward_t *l_in_reward = (dap_chain_tx_in_reward_t*)l_list_in_reward->data;
-                            char *l_block_hash = dap_chain_hash_fast_to_str_new(&l_in_reward->block_hash);
-                            dap_string_append_printf(a_str_tmp, "\tForm block reward: %s\n", l_block_hash);
-                            DAP_DELETE(l_block_hash);
-                        } else {
-                            dap_string_append_printf(a_str_tmp, "\tFrom: %s\n", l_addr_from_str);
-                        }
-                        dap_list_free(l_list_in_reward);
-                        DAP_DELETE(l_addr_from_str);
-                        dap_list_t *l_list_out_items = dap_chain_datum_tx_items_get(l_tx, TX_ITEM_TYPE_OUT_ALL, NULL);
-                        for (dap_list_t *it = l_list_out_items; it; it = it->next) {
-                            dap_chain_addr_t *l_dist_addr = NULL;
-                            uint256_t l_value = uint256_0;
-                            const char *l_dist_token = NULL;
-                            uint8_t l_type = *(uint8_t *) it->data;
-                            const char *l_type_out_str = "To";
-                            switch (l_type) {
-                                case TX_ITEM_TYPE_OUT: {
-                                    l_value = ((dap_chain_tx_out_t *) it->data)->header.value;
-                                    l_dist_token = l_main_token;
-                                    l_dist_addr = &((dap_chain_tx_out_t *) it->data)->addr;
-                                }
-                                    break;
-                                case TX_ITEM_TYPE_OUT_EXT: {
-                                    l_value = ((dap_chain_tx_out_ext_t *) it->data)->header.value;
-                                    l_dist_token = ((dap_chain_tx_out_ext_t *) it->data)->token;
-                                    l_dist_addr = &((dap_chain_tx_out_ext_t *) it->data)->addr;
-                                }
-                                    break;
-                                case TX_ITEM_TYPE_OUT_COND: {
-                                    dap_chain_tx_out_cond_t *l_out_cond = (dap_chain_tx_out_cond_t*)it->data;
-                                    l_value = ((dap_chain_tx_out_cond_t *) it->data)->header.value;
-                                    switch (l_out_cond->header.subtype) {
-                                        case DAP_CHAIN_TX_OUT_COND_SUBTYPE_FEE: {
-                                            l_dist_token = a_net->pub.native_ticker;
-                                            l_type_out_str = "Fee";
-                                        } break;
-                                        case DAP_CHAIN_TX_OUT_COND_SUBTYPE_SRV_STAKE_LOCK: {
-                                            l_dist_token = l_main_token;
-                                            l_dist_addr = NULL;
-                                            l_type_out_str = "Stake lock";
-                                        } break;
-                                        case DAP_CHAIN_TX_OUT_COND_SUBTYPE_SRV_XCHANGE: {
-                                            l_dist_token = l_main_token;
-                                            l_type_out_str = "xchange";
-                                        } break;
-                                        case DAP_CHAIN_TX_OUT_COND_SUBTYPE_SRV_STAKE_POS_DELEGATE: {
-                                            l_dist_token = l_main_token;
-                                            l_type_out_str = "Stake pos delegate";
-                                        } break;
-                                        case DAP_CHAIN_TX_OUT_COND_SUBTYPE_SRV_PAY: {
-                                            l_dist_token = l_main_token;
-                                            l_type_out_str = "Pay";
-                                        } break;
-                                        default:
-                                            break;
-                                    }
-                                }
-                                    break;
-                                default:
-                                    break;
-                            }
-                            char *l_value_str = dap_chain_balance_print(l_value);
-                            char *l_value_coins_str = dap_chain_balance_to_coins(l_value);
-                            if (!l_dist_addr) {
-                                dap_string_append_printf(a_str_tmp, "\t%s: %s (%s) %s\n", l_type_out_str,
-                                                         l_value_coins_str, l_value_str, l_dist_token);
-                            } else {
-                                char *l_addr_str = dap_chain_addr_to_str(l_dist_addr);
-                                if (!datum_is_accepted_addr && l_wallet_addr) {
-                                    datum_is_accepted_addr = dap_chain_addr_compare(l_wallet_addr, l_dist_addr);
-                                }
-                                dap_chain_addr_compare(&l_addr_from, l_dist_addr) ?
-                                dap_string_append_printf(a_str_tmp, "\tСhange: %s (%s) %s\n",
-                                                         l_value_coins_str, l_value_str, l_dist_token) :
-                                dap_string_append_printf(a_str_tmp, "\tTo: %s (%s) %s %s\n",
-                                                         l_value_coins_str, l_value_str, l_dist_token, l_addr_str);
-                                DAP_DELETE(l_addr_str);
-                            }
-                            DAP_DELETE(l_value_str);
-                            DAP_DELETE(l_value_coins_str);
-                        }
-                        dap_list_free(l_list_out_items);
-                    }
-                        break;
-                    case DAP_CHAIN_DATUM_TOKEN_EMISSION: {
-                        size_t l_emi_size = 0;
-                        dap_chain_datum_token_emission_t *l_emi = dap_chain_datum_emission_read(l_datum->data,
-                                                                                                &l_emi_size);
-                        if (l_wallet_addr && l_emi && dap_chain_addr_compare(l_wallet_addr, &l_emi->hdr.address))
-                            datum_is_accepted_addr = true;
-                        DAP_DELETE(l_emi);
-                        dap_chain_datum_dump(a_str_tmp, l_datum, a_hash_out_type, a_net->pub.id);
-                    }
-                        break;
-                    default:
-                        dap_chain_datum_dump(a_str_tmp, l_datum, a_hash_out_type, a_net->pub.id);
-                }
-                if (datum_is_accepted_addr) {
-                    l_objs_addr++;
-                }
-            }
->>>>>>> 9bb2e10f
         }
         json_object_array_add(l_jobj_datums, l_jobj_datum);
     }
@@ -5391,6 +5247,145 @@
     }
 }
 
+
+int com_mempool(int a_argc, char **a_argv, void **reply){
+    int arg_index = 1;
+    dap_chain_net_t *l_net = NULL;
+    dap_chain_t *l_chain = NULL;
+    const char *l_addr_b58 = NULL;
+    enum _subcmd {SUBCMD_LIST, SUBCMD_PROC, SUBCMD_PROC_ALL, SUBCMD_DELETE, SUBCMD_ADD_CA, SUBCMD_CHECK, SUBCMD_DUMP};
+    enum _subcmd l_cmd;
+    if (a_argv[1]) {
+        if (!dap_strcmp(a_argv[1], "list")) {
+            l_cmd = SUBCMD_LIST;
+        } else if (!dap_strcmp(a_argv[1], "proc")) {
+            l_cmd = SUBCMD_PROC;
+        } else if (!dap_strcmp(a_argv[1], "proc_all")) {
+            l_cmd = SUBCMD_PROC_ALL;
+        } else if (!dap_strcmp(a_argv[1], "delete")) {
+            l_cmd = SUBCMD_DELETE;
+        } else if (!dap_strcmp(a_argv[1], "add_ca")) {
+            l_cmd = SUBCMD_ADD_CA;
+        } else if (!dap_strcmp(a_argv[1], "dump")) {
+            l_cmd = SUBCMD_DUMP;
+        } else if (!dap_strcmp(a_argv[1], "check")) {
+            l_cmd = SUBCMD_CHECK;
+        } else {
+            char *l_str_err = dap_strdup_printf("Invalid sub command specified. Ыub command %s "
+                                                           "is not supported.", a_argv[1]);
+            if (!l_str_err) {
+                DAP_JSON_RPC_ERR_CODE_MEMORY_ALLOCATED;
+                return -1;
+            }
+            json_object *l_jobj_str_err = json_object_new_string(l_str_err);
+            DAP_DELETE(l_str_err);
+            if (!l_jobj_str_err) {
+                DAP_JSON_RPC_ERR_CODE_MEMORY_ALLOCATED;
+                return -1;
+            }
+            json_object_array_add(*reply, l_jobj_str_err);
+            return -2;
+        }
+    }
+    dap_chain_node_cli_cmd_values_parse_net_chain_for_json(&arg_index, a_argc, a_argv, &l_chain, &l_net);
+    const char *l_hash_out_type = "hex";
+    dap_cli_server_cmd_find_option_val(a_argv, arg_index, a_argc, "-H", &l_hash_out_type);
+    const char *l_datum_hash_in = NULL;
+    const char *l_datum_hash = NULL;
+    dap_cli_server_cmd_find_option_val(a_argv, arg_index, a_argc, "-datum", &l_datum_hash_in);
+    if (l_datum_hash_in) {
+        if(dap_strncmp(l_datum_hash_in, "0x", 2) && dap_strncmp(l_datum_hash_in, "0X", 2)) {
+            l_datum_hash = dap_enc_base58_to_hex_str_from_str(l_datum_hash_in);
+        } else
+            l_datum_hash = dap_strdup(l_datum_hash_in);
+    }
+    int ret = -100;
+    switch (l_cmd) {
+        case SUBCMD_LIST: {
+            if (!l_net) {
+                dap_json_rpc_error_add(-5, "The command does not include the net parameter. Please specify the "
+                                           "parameter something like this mempool list -net <net_name>");
+                return -5;
+            }
+            json_object *obj_ret = json_object_new_object();
+            json_object *obj_net = json_object_new_string(l_net->pub.name);
+            if (!obj_ret || !obj_net) {
+                json_object_put(obj_ret);
+                json_object_put(obj_net);
+                DAP_JSON_RPC_ERR_CODE_MEMORY_ALLOCATED;
+                return -1;
+            }
+            json_object_object_add(obj_ret, "net", obj_net);
+            const char *l_wallet_addr = NULL;
+            if (dap_cli_server_cmd_find_option_val(a_argv, arg_index, a_argc, "-addr", &l_wallet_addr) && !l_wallet_addr) {
+                json_object *l_jobj_err = json_object_new_string("Parameter '-addr' require <addr>");
+                if (!l_jobj_err) {
+                    DAP_JSON_RPC_ERR_CODE_MEMORY_ALLOCATED;
+                    return -1;
+                }
+                json_object_array_add(*reply, l_jobj_err);
+                return -3;
+            }
+            json_object *l_jobj_chains = json_object_new_array();
+            if (!l_jobj_chains) {
+                json_object_put(obj_ret);
+                DAP_JSON_RPC_ERR_CODE_MEMORY_ALLOCATED;
+                return -1;
+            }
+            if(l_chain) {
+                s_com_mempool_list_print_for_chain(l_net, l_chain, l_wallet_addr, l_jobj_chains, l_hash_out_type);
+            } else {
+                DL_FOREACH(l_net->pub.chains, l_chain) {
+                    s_com_mempool_list_print_for_chain(l_net, l_chain, l_wallet_addr, l_jobj_chains, l_hash_out_type);
+                }
+            }
+            json_object_object_add(obj_ret, "chains", l_jobj_chains);
+            json_object_array_add(*reply, obj_ret);
+            ret = 0;
+        } break;
+        case SUBCMD_PROC: {
+            ret = _cmd_mempool_proc(l_net, l_chain, l_datum_hash, reply);
+        } break;
+        case SUBCMD_PROC_ALL: {
+            ret = _cmd_mempool_proc_all(l_net, l_chain, reply);
+        } break;
+        case SUBCMD_DELETE: {
+            if (!l_chain) {
+                dap_json_rpc_error_add(-2, "The chain parameter was not specified or was specified incorrectly.");
+                ret = -2;
+            }
+            if (l_datum_hash) {
+                ret = _cmd_mempool_delete(l_net, l_chain, l_datum_hash, reply);
+            } else {
+                dap_json_rpc_error_add(-3, "Error! %s requires -datum <datum hash> option", a_argv[0]);
+                ret = -3;
+            }
+        } break;
+        case SUBCMD_ADD_CA: {
+            const char *l_ca_name  = NULL;
+            dap_cli_server_cmd_find_option_val(a_argv, arg_index, a_argc, "-ca_name", &l_ca_name);
+            if (!l_ca_name) {
+                dap_json_rpc_error_add(-3, "mempool add_ca requires parameter '-ca_name' to specify the certificate name");
+                ret = -3;
+            }
+            dap_cert_t *l_cert = dap_cert_find_by_name(l_ca_name);
+            if (!l_cert) {
+                dap_json_rpc_error_add(-4, "Cert with name '%s' not found.", l_ca_name);
+                ret = -4;
+            }
+            ret = _cmd_mempool_add_ca(l_net, l_chain, l_cert, reply);
+        } break;
+        case SUBCMD_CHECK: {
+            ret = _cmd_mempool_check(l_net, l_chain, l_datum_hash, l_hash_out_type, reply);
+        } break;
+        case SUBCMD_DUMP: {
+            ret = _cmd_mempool_dump(l_net, l_chain, l_datum_hash, l_hash_out_type, reply);
+        } break;
+    }
+    DAP_DEL_Z(l_datum_hash);
+    return ret;
+}
+
 /**
  * @brief com_chain_ca_copy
  * @details copy public CA into the mempool
@@ -5400,7 +5395,6 @@
  * @param a_str_reply
  * @return
  */
-<<<<<<< HEAD
 int com_chain_ca_copy( int a_argc,  char ** a_argv, void ** reply)
 {
     int l_argc = a_argc + 1;
@@ -5411,145 +5405,6 @@
         l_argv[i + 1] = a_argv[i];
     int ret = com_mempool(l_argc, l_argv, reply);
     DAP_DEL_Z(l_argv);
-=======
-int com_mempool(int a_argc, char **a_argv,  char **a_str_reply){
-    int arg_index = 1;
-    dap_chain_net_t *l_net = NULL;
-    dap_chain_t *l_chain = NULL;
-    const char *l_addr_b58 = NULL;
-    enum _subcmd {SUBCMD_LIST, SUBCMD_PROC, SUBCMD_PROC_ALL, SUBCMD_DELETE, SUBCMD_ADD_CA, SUBCMD_CHECK, SUBCMD_DUMP, SUBCMD_COUNT};
-    enum _subcmd l_cmd = 0;
-    if (a_argv[1]) {
-        char *lts = a_argv[1];
-        if (!dap_strcmp(lts, "list")) {
-            l_cmd = SUBCMD_LIST;
-        } else if (!dap_strcmp(lts, "proc")) {
-            l_cmd = SUBCMD_PROC;
-        } else if (!dap_strcmp(lts, "proc_all")) {
-            l_cmd = SUBCMD_PROC_ALL;
-        } else if (!dap_strcmp(lts, "delete")) {
-            l_cmd = SUBCMD_DELETE;
-        } else if (!dap_strcmp(lts, "add_ca")) {
-            l_cmd = SUBCMD_ADD_CA;
-        } else if (!dap_strcmp(lts, "dump")) {
-            l_cmd = SUBCMD_DUMP;
-        } else if (!dap_strcmp(lts, "check")) {
-            l_cmd = SUBCMD_CHECK;
-        } else if (!dap_strcmp(lts, "count")) {
-            l_cmd = SUBCMD_COUNT;
-        } else {
-            dap_cli_server_cmd_set_reply_text(a_str_reply, "Invalid sub command specified. Ыub command %s "
-                                                           "is not supported.", lts);
-            return -1;
-        }
-    }
-    dap_chain_node_cli_cmd_values_parse_net_chain(&arg_index, a_argc, a_argv, a_str_reply, &l_chain, &l_net);
-    if (!l_net) {
-        return -2;
-    }
-    const char *l_hash_out_type = "hex";
-    dap_cli_server_cmd_find_option_val(a_argv, arg_index, a_argc, "-H", &l_hash_out_type);
-    const char *l_datum_hash_in = NULL;
-    const char *l_datum_hash = NULL;
-    dap_cli_server_cmd_find_option_val(a_argv, arg_index, a_argc, "-datum", &l_datum_hash_in);
-    if (l_datum_hash_in) {
-        if(dap_strncmp(l_datum_hash_in, "0x", 2) && dap_strncmp(l_datum_hash_in, "0X", 2)) {
-            l_datum_hash = dap_enc_base58_to_hex_str_from_str(l_datum_hash_in);
-        } else
-            l_datum_hash = dap_strdup(l_datum_hash_in);
-    }
-    int ret = -100;
-    switch (l_cmd) {
-        case SUBCMD_LIST: {
-            const char *l_wallet_addr = NULL;
-            if (dap_cli_server_cmd_find_option_val(a_argv, arg_index, a_argc, "-addr", &l_wallet_addr) && !l_wallet_addr) {
-                dap_cli_server_cmd_set_reply_text(a_str_reply, "Parameter '-addr' require <addr>");
-                ret = -1;
-                break;
-            }
-            bool l_fast = (dap_cli_server_cmd_check_option(a_argv, arg_index, a_argc, "-fast") != -1) ? true : false;
-            dap_string_t * l_str_tmp = dap_string_new(NULL);
-            if(l_chain)
-                s_com_mempool_list_print_for_chain(l_net, l_chain, l_wallet_addr, l_str_tmp, l_hash_out_type, l_fast);
-            else
-                DL_FOREACH(l_net->pub.chains, l_chain)
-                    s_com_mempool_list_print_for_chain(l_net, l_chain, l_wallet_addr, l_str_tmp, l_hash_out_type, l_fast);
-            dap_cli_server_cmd_set_reply_text(a_str_reply, "%s", l_str_tmp->str);
-            dap_string_free(l_str_tmp, true);
-            ret = 0;
-        } break;
-        case SUBCMD_PROC: {
-            ret = _cmd_mempool_proc(l_net, l_chain, l_datum_hash, a_str_reply);
-        } break;
-        case SUBCMD_PROC_ALL: {
-            ret = _cmd_mempool_proc_all(l_net, l_chain, a_str_reply);
-        } break;
-        case SUBCMD_DELETE: {
-            if (!l_chain) {
-                dap_cli_server_cmd_set_reply_text(a_str_reply, "The chain parameter was not specified or "
-                                                               "was specified incorrectly.");
-                ret = -2;
-            }
-            if (l_datum_hash) {
-                ret = _cmd_mempool_delete(l_chain, l_datum_hash, a_str_reply);
-            } else {
-                dap_cli_server_cmd_set_reply_text(a_str_reply, "Error! %s requires -datum <datum hash> option", a_argv[0]);
-                ret = -3;
-            }
-        } break;
-        case SUBCMD_ADD_CA: {
-            const char *l_ca_name  = NULL;
-            dap_cli_server_cmd_find_option_val(a_argv, arg_index, a_argc, "-ca_name", &l_ca_name);
-            if (!l_ca_name) {
-                dap_cli_server_cmd_set_reply_text(a_str_reply,
-                                                  "mempool add_ca requires parameter '-ca_name' to specify the certificate name");
-                ret = -3;
-            }
-            dap_cert_t *l_cert = dap_cert_find_by_name(l_ca_name);
-            if (!l_cert) {
-                dap_cli_server_cmd_set_reply_text(a_str_reply, "Cert with name '%s' not found.", l_ca_name);
-                ret = -4;
-            }
-            ret = _cmd_mempool_add_ca(l_net, l_chain, l_cert, a_str_reply);
-            DAP_DELETE(l_cert);
-        } break;
-        case SUBCMD_CHECK: {
-            ret = _cmd_mempool_check(l_net, l_chain, l_datum_hash, l_hash_out_type, a_str_reply);
-        } break;
-        case SUBCMD_DUMP: {
-            dap_string_t *l_str_ret = dap_string_new(NULL);
-            ret = _cmd_mempool_dump(l_net, l_chain, l_datum_hash, l_hash_out_type, l_str_ret);
-            dap_cli_server_cmd_set_reply_text(a_str_reply, "%s", l_str_ret->str);
-            dap_string_free(l_str_ret, true);
-        } break;
-        case SUBCMD_COUNT: {
-            char *l_mempool_group;
-            dap_string_t *l_str_ret = dap_string_new(NULL);
-            if (!l_chain) {
-                DL_FOREACH(l_net->pub.chains, l_chain) {
-                    l_mempool_group = dap_chain_net_get_gdb_group_mempool_new(l_chain);
-                    size_t l_objs_count = 0;
-                    dap_global_db_obj_t *l_objs = dap_global_db_get_all_sync(l_mempool_group, &l_objs_count);
-                    dap_global_db_objs_delete(l_objs, l_objs_count);
-                    DAP_DELETE(l_mempool_group);
-                    dap_string_append_printf(l_str_ret, "%zu records found in mempool %s.%s\n", l_objs_count,
-                                             l_net->pub.name, l_chain->name);
-                }
-            } else {
-                l_mempool_group = dap_chain_net_get_gdb_group_mempool_new(l_chain);
-                size_t l_objs_count = 0;
-                dap_global_db_obj_t *l_objs = dap_global_db_get_all_sync(l_mempool_group, &l_objs_count);
-                dap_global_db_objs_delete(l_objs, l_objs_count);
-                DAP_DELETE(l_mempool_group);
-                dap_string_append_printf(l_str_ret, "%zu records found in mempool %s.%s\n", l_objs_count,
-                                         l_net->pub.name, l_chain->name);
-            }
-            dap_cli_server_cmd_set_reply_text(a_str_reply, "%s", l_str_ret->str);
-            dap_string_free(l_str_ret, true);
-        } break;
-    }
-    DAP_DEL_Z(l_datum_hash);
->>>>>>> 9bb2e10f
     return ret;
 }
 
