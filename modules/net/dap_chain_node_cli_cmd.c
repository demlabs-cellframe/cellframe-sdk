--- conflicted
+++ resolved
@@ -4354,7 +4354,6 @@
         dap_tsd_t *l_tsd_change_total_supply = dap_tsd_create_scalar(DAP_CHAIN_DATUM_TOKEN_TSD_TYPE_TOTAL_SUPPLY, l_total_supply);
         l_tsd_list = dap_list_append(l_tsd_list, l_tsd_change_total_supply);
         l_tsd_total_size += dap_tsd_size(l_tsd_change_total_supply);
-        a_params->ext.parsed_tsd_size += dap_tsd_size(l_tsd_change_total_supply);
     }
     size_t l_tsd_offset = 0;
     a_params->ext.parsed_tsd = DAP_NEW_SIZE(byte_t, l_tsd_total_size);
@@ -4555,7 +4554,7 @@
 
 
             // if (l_params->ext.parsed_tsd)
-                // l_tsd_total_size += l_params->ext.parsed_tsd_size;
+                // l_tsd_total_size += l_params->ext.tsd_total_size;
 
 
             // Create new datum token
@@ -4776,7 +4775,6 @@
     const char * l_ticker = NULL;
     uint256_t l_total_supply = {}; // 256
     uint16_t l_signs_emission = 0;
-    uint16_t l_signs_total = 0;
     dap_cert_t ** l_certs = NULL;
     size_t l_certs_count = 0;
 
@@ -4811,7 +4809,6 @@
 
     l_net = l_params->net;
     l_signs_emission = 0;
-    l_signs_total = 0;
     l_total_supply = uint256_0;
     l_chain = l_params->chain;
     l_ticker = l_params->ticker;
@@ -4876,13 +4873,7 @@
                                               "Unknown token type");
             return -8;
     }
-<<<<<<< HEAD
     dap_uuid_generate_nonce(&l_datum_token->nonce, DAP_CHAIN_DATUM_NONCE_SIZE);
-    // If we have more certs than we need signs - use only first part of the list
-    if(l_certs_count > l_signs_total)
-        l_certs_count = l_signs_total;
-=======
->>>>>>> 094e6579
     // Sign header with all certificates in the list and add signs to the end of TSD cetions
     uint16_t l_sign_counter = 0;
     l_datum_token = s_sign_cert_in_cycle(l_certs, l_datum_token, l_certs_count, &l_datum_data_offset, &l_sign_counter);
