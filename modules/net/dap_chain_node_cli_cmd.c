--- conflicted
+++ resolved
@@ -3437,13 +3437,9 @@
 
     // Calc datum emission's hash
     dap_hash_fast(l_datum_emission, l_datum_emission_size, &l_datum_emission_hash);
-<<<<<<< HEAD
-    // return 0 (false) if strings are equivalent
+    
     bool l_hex_format = dap_strcmp(l_hash_out_type, "hex") ? false
                                                            : true;
-=======
-    bool l_hex_format = !dap_strcmp(l_hash_out_type, "hex");
->>>>>>> f023059b
     l_emission_hash_str = l_hex_format ? dap_chain_hash_fast_to_str_new(&l_datum_emission_hash)
                                        : dap_enc_base58_encode_hash_to_str(&l_datum_emission_hash);
     // Add token emission datum to mempool
