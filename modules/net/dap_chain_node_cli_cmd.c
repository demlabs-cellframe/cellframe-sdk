/*
 * Authors:
 * Dmitriy A. Gerasimov <gerasimov.dmitriy@demlabs.net>
 * Alexander Lysikov <alexander.lysikov@demlabs.net>
 * DeM Labs Inc.   https://demlabs.net
 * Cellframe Network  https://github.com/demlabs-cellframe
 * Copyright  (c) 2019
 * All rights reserved.

 This file is part of DAP (Distributed Applications Platform) the open source project

 DAP (Distributed Applications Platform) is free software: you can redistribute it and/or modify
 it under the terms of the GNU General Public License as published by
 the Free Software Foundation, either version 3 of the License, or
 (at your option) any later version.

 DAP is distributed in the hope that it will be useful,
 but WITHOUT ANY WARRANTY; without even the implied warranty of
 MERCHANTABILITY or FITNESS FOR A PARTICULAR PURPOSE.  See the
 GNU General Public License for more details.

 You should have received a copy of the GNU General Public License
 along with any DAP based project.  If not, see <http://www.gnu.org/licenses/>.
 */

#include <stdlib.h>
#include <stdio.h>
#include <time.h>
#include <stdlib.h>
#include <stddef.h>
#include <stdint.h>
#include <string.h>
#include <stdbool.h>
#include <errno.h>
#include <assert.h>
#include <ctype.h>
#include <dirent.h>
#ifndef DAP_OS_ANDROID
#include <magic.h>
#endif
#include <sys/stat.h>

#ifdef WIN32
#include <winsock2.h>
#include <windows.h>
#include <mswsock.h>
#include <ws2tcpip.h>
#include <io.h>
#include "wepoll.h"
#else
#include <sys/types.h>
#include <arpa/inet.h>
#include <netinet/in.h>
#include <signal.h>
#endif
#include <pthread.h>
#include <iputils/iputils.h>

#include "uthash.h"
#include "utlist.h"
#include "dap_string.h"
#include "dap_hash.h"
#include "dap_chain_common.h"
#include "dap_strfuncs.h"
#include "dap_list.h"
#include "dap_string.h"
#include "dap_cert.h"
#include "dap_cert_file.h"
#include "dap_file_utils.h"
#include "dap_enc_base58.h"
#include "dap_enc_ks.h"
#include "dap_chain_wallet.h"
#include "dap_chain_wallet_internal.h"
#include "dap_chain_node.h"
#include "dap_global_db.h"
#include "dap_global_db_driver.h"
#include "dap_chain_node_client.h"
#include "dap_chain_node_cli_cmd.h"
#include "dap_chain_node_cli_cmd_tx.h"
#include "dap_net.h"
#include "dap_chain_net_srv.h"
#include "dap_chain_net_tx.h"
#include "dap_chain_net_balancer.h"
#include "dap_chain_cell.h"
#include "dap_enc_base64.h"

#ifdef DAP_OS_UNIX
#include <dirent.h>
#endif

#include "dap_chain_common.h"
#include "dap_chain_datum.h"
#include "dap_chain_datum_token.h"
#include "dap_chain_datum_tx_items.h"
#include "dap_chain_ledger.h"
#include "dap_chain_mempool.h"
#include "dap_global_db.h"
#include "dap_global_db_pkt.h"
#include "dap_chain_ch.h"
#include "dap_enc_base64.h"
#include "dap_chain_net_node_list.h"

#include "dap_json_rpc_errors.h"
#include "dap_http_ban_list_client.h"
#include "dap_chain_datum_tx_voting.h"


#define LOG_TAG "chain_node_cli_cmd"

int _cmd_mempool_add_ca(dap_chain_net_t *a_net, dap_chain_t *a_chain, dap_cert_t *a_cert, void **a_str_reply);

dap_chain_t *s_get_chain_with_datum(dap_chain_net_t *a_net, const char *a_datum_hash) {
    dap_chain_t *l_chain = NULL;
    DL_FOREACH(a_net->pub.chains, l_chain) {
        char *l_gdb_mempool = dap_chain_net_get_gdb_group_mempool_new(l_chain);
        bool is_hash = dap_global_db_driver_is(l_gdb_mempool, a_datum_hash);
        DAP_DELETE(l_gdb_mempool);
        if (is_hash)
            return l_chain;
    }
    return NULL;
}

/**
 * @brief node_info_read_and_reply
 * Read node from base
 * @param a_net
 * @param a_address
 * @param a_str_reply
 * @return dap_chain_node_info_t*
 */
static dap_chain_node_info_t* node_info_read_and_reply(dap_chain_net_t * a_net, dap_chain_node_addr_t *a_address,
        void **a_str_reply)
{
    dap_chain_node_info_t* l_res = dap_chain_node_info_read(a_net, a_address);
    if (!l_res)
        dap_cli_server_cmd_set_reply_text(a_str_reply, "Node record is corrupted or doesn't exist");
    return l_res;
}


/**
 * @brief node_info_save_and_reply
 * Save node to base
 * @param a_net
 * @param a_node_info
 * @param str_reply
 * @return true
 * @return false
 */
static int node_info_save_and_reply(dap_chain_net_t * a_net, dap_chain_node_info_t *a_node_info, void **a_str_reply)
{
    return !a_node_info || !a_node_info->address.uint64
        ? dap_cli_server_cmd_set_reply_text(a_str_reply, "Invalid node address"), -1
        : dap_global_db_set_sync(a_net->pub.gdb_nodes, dap_stream_node_addr_to_str_static(a_node_info->address),
            (uint8_t*)a_node_info, dap_chain_node_info_get_size(a_node_info), false);
}


/**
 * @brief node_info_add_with_reply
 * Handler of command 'global_db node add'
 *
 * str_reply[out] for reply
 * return 0 Ok, -1 error
 * @param a_net
 * @param a_node_info
 * @param a_alias_str
 * @param a_cell_str
 * @param a_ipv4_str
 * @param a_ipv6_str
 * @param a_str_reply
 * @return int
 */
static int node_info_add_with_reply(dap_chain_net_t * a_net, dap_chain_node_info_t *a_node_info,
        const char *a_alias_str, const char *a_cell_str, const char *a_ip_str, void **a_str_reply)
{

    if(!a_node_info->address.uint64) {
        dap_cli_server_cmd_set_reply_text(a_str_reply, "not found -addr parameter");
        return -1;
    }
    if(!a_cell_str) {
        dap_cli_server_cmd_set_reply_text(a_str_reply, "not found -cell parameter");
        return -1;
    }

    if(a_alias_str) {
        // add alias
        if(!dap_chain_node_alias_register(a_net, a_alias_str, &a_node_info->address)) {
            log_it(L_WARNING, "can't save alias %s", a_alias_str);
            dap_cli_server_cmd_set_reply_text(a_str_reply, "alias '%s' can't be mapped to addr=0x%"DAP_UINT64_FORMAT_U,
                    a_alias_str, a_node_info->address.uint64);
            return -1;
        }
    }

    return !node_info_save_and_reply(a_net, a_node_info, a_str_reply)
        ? dap_cli_server_cmd_set_reply_text(a_str_reply, "node added"), 0
        : -1;
}

/**
 * @brief s_node_info_list_with_reply Handler of command 'node dump'
 * @param a_net
 * @param a_addr
 * @param a_is_full
 * @param a_alias
 * @param a_str_reply
 * @return int 0 Ok, -1 error
 */
static int s_node_info_list_with_reply(dap_chain_net_t *a_net, dap_chain_node_addr_t * a_addr, bool a_is_full,
        const char *a_alias, void **a_str_reply)
{
    int l_ret = 0;
    dap_string_t *l_string_reply = dap_string_new("Node list:\n");

    if ((a_addr && a_addr->uint64) || a_alias) {
        dap_chain_node_addr_t *l_addr = a_alias
                ? dap_chain_node_alias_find(a_net, a_alias)
                : DAP_DUP(a_addr);

        if (!l_addr) {
            log_it(L_ERROR, "Node address with specified params not found");
            return -1;
        }

        // read node
        dap_chain_node_info_t *node_info_read = node_info_read_and_reply(a_net, l_addr, a_str_reply);
        if(!node_info_read) {
            DAP_DEL_Z(l_addr);
            dap_string_free(l_string_reply, true);
            return -2;
        }

        // get aliases in form of string
        /*dap_string_t *aliases_string = dap_string_new(NULL);
        dap_list_t *list_aliases = get_aliases_by_name(a_net, l_addr);
        if(list_aliases)
        {
            dap_list_t *list = list_aliases;
            while(list)
            {
                const char *alias = (const char *) list->data;
                dap_string_append_printf(aliases_string, "\nalias %s", alias);
                list = dap_list_next(list);
            }
            dap_list_free_full(list_aliases, NULL);
        }
        else
            dap_string_append(aliases_string, "\nno aliases");



        const int hostlen = 128;
        char *host4 = (char*) alloca(hostlen);
        char *host6 = (char*) alloca(hostlen);
        struct sockaddr_in sa4 = { .sin_family = AF_INET, .sin_addr = node_info_read->hdr.ext_addr_v4 };
        const char* str_ip4 = inet_ntop(AF_INET, &(((struct sockaddr_in *) &sa4)->sin_addr), host4, hostlen);

        struct sockaddr_in6 sa6 = { .sin6_family = AF_INET6, .sin6_addr = node_info_read->hdr.ext_addr_v6 };
        const char* str_ip6 = inet_ntop(AF_INET6, &(((struct sockaddr_in6 *) &sa6)->sin6_addr), host6, hostlen);

        // get links in form of string
        dap_string_t *links_string = dap_string_new(NULL);
        for(unsigned int i = 0; i < node_info_read->hdr.links_number; i++) {
            dap_chain_node_addr_t link_addr = node_info_read->links[i];
            dap_string_append_printf(links_string, "\nlink%02d address : " NODE_ADDR_FP_STR, i,
                    NODE_ADDR_FP_ARGS_S(link_addr));
        }

        dap_string_append_printf(l_string_reply, "\n");
        char l_port_str[10];
        sprintf(l_port_str,"%d",node_info_read->hdr.ext_port);

        // set short reply with node param
        if(!a_is_full)
            dap_string_append_printf(l_string_reply,
                    "node address "NODE_ADDR_FP_STR"\tcell 0x%016"DAP_UINT64_FORMAT_x"\tipv4 %s\tport: %s\tnumber of links %u",
                    NODE_ADDR_FP_ARGS_S(node_info_read->hdr.address),
                    node_info_read->hdr.cell_id.uint64, str_ip4,
                    node_info_read->hdr.ext_port ? l_port_str : "default",
                    node_info_read->hdr.links_number);
        else
            // set full reply with node param
            dap_string_append_printf(l_string_reply,
                    "node address " NODE_ADDR_FP_STR "\ncell 0x%016"DAP_UINT64_FORMAT_x"\nipv4 %s\nipv6 %s\nport: %s%s\nlinks %u%s",
                    NODE_ADDR_FP_ARGS_S(node_info_read->hdr.address),
                    node_info_read->hdr.cell_id.uint64,
                    str_ip4, str_ip6,
                    node_info_read->hdr.ext_port ? l_port_str : "default",
                    aliases_string->str,
                    node_info_read->hdr.links_number, links_string->str);
        dap_string_free(aliases_string, true);
        dap_string_free(links_string, true);

        DAP_DELETE(l_addr);
        DAP_DELETE(node_info_read);*/ // TODO

    } else { // Dump list with !a_addr && !a_alias
        size_t l_nodes_count = 0;
        dap_global_db_obj_t *l_objs = dap_global_db_get_all_sync(a_net->pub.gdb_nodes, &l_nodes_count);

        if(!l_nodes_count || !l_objs) {
            dap_string_append_printf(l_string_reply, "No records\n");
            dap_cli_server_cmd_set_reply_text(a_str_reply, "%s", l_string_reply->str);
            dap_string_free(l_string_reply, true);
            dap_global_db_objs_delete(l_objs, l_nodes_count);
            return -1;
        } else {
            dap_string_append_printf(l_string_reply, "Got %zu nodes:\n", l_nodes_count);
            dap_string_append_printf(l_string_reply, "%-26s%-20s%-8s%s", "Address", "IPv4", "Port", "Timestamp\n");

            for (size_t i = 0; i < l_nodes_count; i++) {
                dap_chain_node_info_t *l_node_info = (dap_chain_node_info_t*)l_objs[i].value;
                if (dap_chain_node_addr_is_blank(&l_node_info->address)){
                    log_it(L_ERROR, "Node address is empty");
                    continue;
                }

                char l_ts[DAP_TIME_STR_SIZE] = { '\0' };
                dap_nanotime_to_str_rfc822(l_ts, sizeof(l_ts), l_objs[i].timestamp);

                dap_string_append_printf(l_string_reply, NODE_ADDR_FP_STR"    %-20s%-8d%-32s\n",
                                         NODE_ADDR_FP_ARGS_S(l_node_info->address),
                                         l_node_info->ext_host, l_node_info->ext_port,
                                         l_ts);

                // TODO make correct work with aliases
                /*dap_string_t *aliases_string = dap_string_new(NULL);

                for (size_t i = 0; i < l_data_size; i++) {
                    //dap_chain_node_addr_t addr_i;
                    dap_global_db_obj_t *l_obj = l_aliases_objs + i;
                    if (!l_obj)
                        break;
                    dap_chain_node_addr_t *l_addr = (dap_chain_node_addr_t *)l_obj->value;
                    if (l_addr && l_obj->value_len == sizeof(dap_chain_node_addr_t) &&
                            l_node_info->hdr.address.uint64 == l_addr->uint64) {
                        dap_string_append_printf(aliases_string, "\nalias %s", l_obj->key);
                    }
                }
                if (!l_data_size)
                    dap_string_append(aliases_string, "\nno aliases");

                // get links in form of string
                dap_string_t *links_string = dap_string_new(NULL);
                for(unsigned int i = 0; i < l_node_info->hdr.links_number; i++) {
                    dap_chain_node_addr_t link_addr = l_node_info->links[i];
                    dap_string_append_printf(links_string, "\nlink%02d address : " NODE_ADDR_FP_STR, i,
                            NODE_ADDR_FP_ARGS_S(link_addr));
                }

                if(i)
                    dap_string_append_printf(l_string_reply, "\n");
                char l_port_str[10];
                sprintf(l_port_str, "%d", l_node_info->hdr.ext_port);
                // set short reply with node param
                if(!a_is_full)
                    dap_string_append_printf(l_string_reply,
                            "node address "NODE_ADDR_FP_STR"\tcell 0x%016"DAP_UINT64_FORMAT_x"\tipv4 %s\tport: %s\tnumber of links %u",
                            NODE_ADDR_FP_ARGS_S(l_node_info->hdr.address),
                            l_node_info->hdr.cell_id.uint64, str_ip4,
                            l_node_info->hdr.ext_port ? l_port_str : "default",
                            l_node_info->hdr.links_number);
                else
                    // set full reply with node param
                    dap_string_append_printf(l_string_reply,
                            "node address " NODE_ADDR_FP_STR "\ncell 0x%016"DAP_UINT64_FORMAT_x"\nipv4 %s\nipv6 %s\nport: %s%s\nlinks %u%s",
                            NODE_ADDR_FP_ARGS_S(l_node_info->hdr.address),
                            l_node_info->hdr.cell_id.uint64,
                            str_ip4, str_ip6,
                            l_node_info->hdr.ext_port ? l_port_str : "default",
                            aliases_string->str,
                            l_node_info->hdr.links_number, links_string->str);
                dap_string_free(aliases_string, true);
                dap_string_free(links_string, true);*/
            }
        }
        dap_global_db_objs_delete(l_objs, l_nodes_count);
    }
    dap_cli_server_cmd_set_reply_text(a_str_reply, "%s", l_string_reply->str);
    dap_string_free(l_string_reply, true);
    return l_ret;
}

/**
 * @brief com_global_db
 * global_db command
 * @param a_argc
 * @param a_argv
 * @param arg_func
 * @param a_str_reply
 * @return int
 * return 0 OK, -1 Err
 */
int com_global_db(int a_argc, char ** a_argv, void **a_str_reply)
{
    json_object **json_arr_reply = (json_object **)a_str_reply;
    enum {
        CMD_NONE, CMD_NAME_CELL, CMD_ADD, CMD_FLUSH, CMD_RECORD, CMD_WRITE, CMD_READ,
        CMD_DELETE, CMD_DROP, CMD_GET_KEYS, CMD_GROUP_LIST
    };
    int arg_index = 1;
    int cmd_name = CMD_NONE;
    // find 'cells' as first parameter only
    if(dap_cli_server_cmd_find_option_val(a_argv, arg_index, dap_min(a_argc, arg_index + 1), "cells", NULL))
        cmd_name = CMD_NAME_CELL;
    else if(dap_cli_server_cmd_find_option_val(a_argv, arg_index, dap_min(a_argc, arg_index + 1), "flush", NULL))
        cmd_name = CMD_FLUSH;
    else if(dap_cli_server_cmd_find_option_val(a_argv, arg_index, dap_min(a_argc, arg_index + 1), "record", NULL))
            cmd_name = CMD_RECORD;
    else if(dap_cli_server_cmd_find_option_val(a_argv, arg_index, dap_min(a_argc, arg_index + 1), "write", NULL))
                cmd_name = CMD_WRITE;
    else if(dap_cli_server_cmd_find_option_val(a_argv, arg_index, dap_min(a_argc, arg_index + 1), "read", NULL))
                cmd_name = CMD_READ;
    else if(dap_cli_server_cmd_find_option_val(a_argv, arg_index, dap_min(a_argc, arg_index + 1), "delete", NULL))
                cmd_name = CMD_DELETE;
    else if(dap_cli_server_cmd_find_option_val(a_argv, arg_index, dap_min(a_argc, arg_index + 1), "drop_table", NULL))
                cmd_name = CMD_DROP;
    else if(dap_cli_server_cmd_find_option_val(a_argv, arg_index, dap_min(a_argc, arg_index + 1), "get_keys", NULL))
            cmd_name = CMD_GET_KEYS;
    else if(dap_cli_server_cmd_find_option_val(a_argv, arg_index, dap_min(a_argc, arg_index + 1), "group_list", NULL))
            cmd_name = CMD_GROUP_LIST;

    switch (cmd_name) {
    case CMD_NAME_CELL:
    {

        if(!arg_index || a_argc < 3) {
            dap_json_rpc_error_add(DAP_CHAIN_NODE_CLI_COM_GLOBAL_DB_PARAM_ERR, "parameters are not valid");
            return -DAP_CHAIN_NODE_CLI_COM_GLOBAL_DB_PARAM_ERR;
        }
        dap_chain_t * l_chain = NULL;
        dap_chain_net_t * l_net = NULL;

        if (dap_chain_node_cli_cmd_values_parse_net_chain_for_json(&arg_index, a_argc, a_argv, &l_chain, &l_net, CHAIN_TYPE_INVALID) < 0)
            return -DAP_CHAIN_NODE_CLI_COM_GLOBAL_DB_PARAM_ERR;

        const char *l_cell_str = NULL, *l_chain_str = NULL;
        // find cell and chain
        dap_cli_server_cmd_find_option_val(a_argv, arg_index, a_argc, "-cell", &l_cell_str);

        int arg_index_n = ++arg_index;
        // find command (add, delete, etc) as second parameter only
        int cmd_num = CMD_NONE;
        switch (cmd_name) {
            case CMD_NAME_CELL:
                if((arg_index_n = dap_cli_server_cmd_find_option_val(a_argv, arg_index, dap_min(a_argc, arg_index + 1), "add", NULL))
                        != 0) {
                    cmd_num = CMD_ADD;
                }
                dap_chain_cell_id_t l_cell_id = { {0} };
                if(l_cell_str) {
                    dap_digit_from_string(l_cell_str, (uint8_t*) &l_cell_id.raw, sizeof(l_cell_id.raw)); //DAP_CHAIN_CELL_ID_SIZE);
                }

                switch (cmd_num)
                {
                // add new node to global_db
                case CMD_ADD:
                    if(!arg_index || a_argc < 7) {
                        dap_json_rpc_error_add(DAP_CHAIN_NODE_CLI_COM_GLOBAL_DB_PARAM_ERR, "invalid parameters");
                        return -DAP_CHAIN_NODE_CLI_COM_GLOBAL_DB_PARAM_ERR;
                    }
                    dap_chain_cell_t *l_cell = dap_chain_cell_create_fill(l_chain, l_cell_id);
                    int l_ret = (int)dap_chain_cell_file_update(l_cell);
                    if ( l_ret > 0 )
                    {
                        json_object* json_obj_name = json_object_new_object();
                        json_object_object_add(json_obj_name, "comand status", json_object_new_string("cell added successfully"));
                        json_object_array_add(*json_arr_reply, json_obj_name);
                    }
                    else
                        dap_json_rpc_error_add(DAP_CHAIN_NODE_CLI_COM_GLOBAL_DB_CAN_CREATE_CELL_ERR, "can't create file for cell 0x%016"DAP_UINT64_FORMAT_X" ( %s )",
                                l_cell->id.uint64,l_cell->file_storage_path);
                    dap_chain_cell_close(l_cell);
                    return l_ret;

                //case CMD_NONE:
                default:
                    dap_json_rpc_error_add(DAP_CHAIN_NODE_CLI_COM_GLOBAL_DB_COMMAND_ERR, "command %s not recognized", a_argv[1]);
                    return -DAP_CHAIN_NODE_CLI_COM_GLOBAL_DB_COMMAND_ERR;
                }
        }
    }
    case CMD_FLUSH:
    {
        json_object* json_obj_flush = NULL;
        int res_flush = dap_global_db_flush_sync();
        switch (res_flush) {
        case 0:
            json_obj_flush = json_object_new_object();
            json_object_object_add(json_obj_flush, "command status", json_object_new_string("Commit data base and filesystem caches to disk completed.\n\n"));
            json_object_array_add(*json_arr_reply, json_obj_flush);
            break;
        case -1:
            dap_json_rpc_error_add(DAP_CHAIN_NODE_CLI_COM_GLOBAL_DB_CAN_NOT_OPEN_DIR,
                                                        "Couldn't open db directory. Can't init cdb\n"
                                                        "Reboot the node.\n\n");
            break;
        case -2:
            dap_json_rpc_error_add(DAP_CHAIN_NODE_CLI_COM_GLOBAL_DB_CAN_NOT_INIT_DB,
                                                        "Couldn't open db directory. Can't init cdb\n"
                                                        "Reboot the node.\n\n");
            break;
        case -3:
            dap_json_rpc_error_add(DAP_CHAIN_NODE_CLI_COM_GLOBAL_DB_CAN_NOT_INIT_SQL,
                                                        "Can't init sqlite\n"
                                                        "Reboot the node.\n\n");
            break;
        default:
            dap_json_rpc_error_add(DAP_CHAIN_NODE_CLI_COM_GLOBAL_DB_CAN_NOT_COMMIT_TO_DISK,
                                                        "Can't commit data base caches to disk completed.\n"
                                                        "Reboot the node.\n\n");
            break;
        }
        return DAP_CHAIN_NODE_CLI_COM_GLOBAL_DB_JSON_OK;
    }
    case CMD_RECORD:
    {
        enum {
            SUMCMD_GET, SUMCMD_PIN, SUMCMD_UNPIN
        };
        if(!arg_index || a_argc < 3) {
            dap_json_rpc_error_add(DAP_CHAIN_NODE_CLI_COM_GLOBAL_DB_PARAM_ERR,"parameters are not valid");
            return -DAP_CHAIN_NODE_CLI_COM_GLOBAL_DB_PARAM_ERR;
        }
        int arg_index_n = ++arg_index;
        int l_subcmd;
        // Get value
        if((arg_index_n = dap_cli_server_cmd_find_option_val(a_argv, arg_index, dap_min(a_argc, arg_index + 1), "get", NULL))!= 0) {
            l_subcmd = SUMCMD_GET;
        }
        // Pin record
        else if((arg_index_n = dap_cli_server_cmd_find_option_val(a_argv, arg_index, dap_min(a_argc, arg_index + 1), "pin", NULL)) != 0) {
            l_subcmd = SUMCMD_PIN;
        }
        // Unpin record
        else if((arg_index_n = dap_cli_server_cmd_find_option_val(a_argv, arg_index, dap_min(a_argc, arg_index + 1), "unpin", NULL)) != 0) {
            l_subcmd = SUMCMD_UNPIN;
        }
        else{
            dap_json_rpc_error_add(DAP_CHAIN_NODE_CLI_COM_GLOBAL_DB_PARAM_ERR,
                                            "Subcommand '%s' not recognized, available subcommands are 'get', 'pin' or 'unpin'", a_argv[2]);
            return -DAP_CHAIN_NODE_CLI_COM_GLOBAL_DB_PARAM_ERR;
        }
        // read record from database
        const char *l_key = NULL;
        const char *l_group = NULL;
        // find key and group
        dap_cli_server_cmd_find_option_val(a_argv, arg_index, a_argc, "-key", &l_key);
        dap_cli_server_cmd_find_option_val(a_argv, arg_index, a_argc, "-group", &l_group);
        size_t l_value_len = 0;
        bool l_is_pinned = false;
        dap_nanotime_t l_ts =0;
        uint8_t *l_value = dap_global_db_get_sync(l_group, l_key, &l_value_len, &l_is_pinned, &l_ts);
        if(!l_value || !l_value_len) {
            dap_json_rpc_error_add(DAP_CHAIN_NODE_CLI_COM_GLOBAL_DB_RECORD_NOT_FOUND,
                                            "Record not found\n\n");
            return -DAP_CHAIN_NODE_CLI_COM_GLOBAL_DB_RECORD_NOT_FOUND;
        }
        json_object* json_obj_rec = json_object_new_object();
        int l_ret = 0;
        // prepare record information
        switch (l_subcmd) {
            case SUMCMD_GET: // Get value
            {
                char *l_hash_str;
                dap_get_data_hash_str_static(l_value, l_value_len, l_hash_str);
                char *l_value_str = DAP_NEW_Z_SIZE(char, l_value_len * 2 + 2);
                if(!l_value_str) {
                    log_it(L_CRITICAL, "%s", c_error_memory_alloc);
                    DAP_DELETE(l_value);
                    json_object_put(json_obj_rec);
                    return -DAP_CHAIN_NODE_CLI_COM_GLOBAL_DB_MEMORY_ERR;
                }
                json_object_object_add(json_obj_rec, "command status", json_object_new_string("Commit data base and filesystem caches to disk completed."));

                size_t ret = dap_bin2hex(l_value_str, l_value, l_value_len);
                json_object_object_add(json_obj_rec, "command status", json_object_new_string("Record found"));
                json_object_object_add(json_obj_rec, "lenght(byte)", json_object_new_uint64(l_value_len));
                json_object_object_add(json_obj_rec, "hash", json_object_new_string(l_hash_str));
                json_object_object_add(json_obj_rec, "pinned", l_is_pinned ? json_object_new_string("Yes") : json_object_new_string("No") );
                json_object_object_add(json_obj_rec, "value", json_object_new_string(l_value_str));
                DAP_DELETE(l_value_str);
                break;
            }
            case SUMCMD_PIN: // Pin record
            {
                if(l_is_pinned){
                    json_object_object_add(json_obj_rec, "pinned status", json_object_new_string("record already pinned"));
                    break;
                }
                if(dap_global_db_set_sync( l_group, l_key, l_value, l_value_len, true) ==0 ){
                    json_object_object_add(json_obj_rec, "pinned status", json_object_new_string("record successfully pinned"));
                }
                else{
                    dap_json_rpc_error_add(DAP_CHAIN_NODE_CLI_COM_GLOBAL_DB_RECORD_NOT_PINED,
                                            "can't pin the record");
                    l_ret = -DAP_CHAIN_NODE_CLI_COM_GLOBAL_DB_RECORD_NOT_PINED;
                }
                break;
            }
            case SUMCMD_UNPIN: // Unpin record
            {
                if(!l_is_pinned) {
                    json_object_object_add(json_obj_rec, "unpinned status", json_object_new_string("record already unpinned"));
                    break;
                }
                if(dap_global_db_set_sync(l_group,l_key, l_value, l_value_len, false) == 0 ) {
                    json_object_object_add(json_obj_rec, "unpinned status", json_object_new_string("record successfully unpinned"));
                }
                else {
                    dap_json_rpc_error_add(DAP_CHAIN_NODE_CLI_COM_GLOBAL_DB_RECORD_NOT_UNPINED,
                                            "can't unpin the record");
                    l_ret = -DAP_CHAIN_NODE_CLI_COM_GLOBAL_DB_RECORD_NOT_UNPINED;
                }
                break;
            }
        }
        json_object_array_add(*json_arr_reply, json_obj_rec);
        DAP_DELETE(l_value);
        return l_ret;
    }
    case CMD_WRITE:
    {
        const char *l_group_str = NULL;
        const char *l_key_str = NULL;
        const char *l_value_str = NULL;

        dap_cli_server_cmd_find_option_val(a_argv, arg_index, a_argc, "-group", &l_group_str);
        dap_cli_server_cmd_find_option_val(a_argv, arg_index, a_argc, "-key", &l_key_str);
        dap_cli_server_cmd_find_option_val(a_argv, arg_index, a_argc, "-value", &l_value_str);

        if (!l_group_str) {
            dap_json_rpc_error_add(DAP_CHAIN_NODE_CLI_COM_GLOBAL_DB_PARAM_ERR,
                                            "%s requires parameter 'group' to be valid", a_argv[0]);

            return -DAP_CHAIN_NODE_CLI_COM_GLOBAL_DB_PARAM_ERR;
        }

        if (!l_key_str) {
            dap_json_rpc_error_add(DAP_CHAIN_NODE_CLI_COM_GLOBAL_DB_PARAM_ERR,
                                            "%s requires parameter 'key' to be valid", a_argv[0]);

            return -DAP_CHAIN_NODE_CLI_COM_GLOBAL_DB_PARAM_ERR;
        }

        if (!l_value_str) {
            dap_json_rpc_error_add(DAP_CHAIN_NODE_CLI_COM_GLOBAL_DB_PARAM_ERR,
                                            "%s requires parameter 'value' to be valid", a_argv[0]);

            return -DAP_CHAIN_NODE_CLI_COM_GLOBAL_DB_PARAM_ERR;
        }

        if (!dap_global_db_set_sync(l_group_str, l_key_str, l_value_str, strlen(l_value_str) +1 , false)) {
            json_object* json_obj_write = json_object_new_object();
            json_object_object_add(json_obj_write, "write status", json_object_new_string("Data has been successfully written to the database"));
            json_object_array_add(*json_arr_reply, json_obj_write);
            return DAP_CHAIN_NODE_CLI_COM_GLOBAL_DB_JSON_OK;
        } else {
            dap_json_rpc_error_add(DAP_CHAIN_NODE_CLI_COM_GLOBAL_DB_WRITING_FILED,
                                            "Data writing is failed");
        }
    }
    case CMD_READ:
    {
        const char *l_group_str = NULL;
        const char *l_key_str = NULL;

        dap_cli_server_cmd_find_option_val(a_argv, arg_index, a_argc, "-group", &l_group_str);
        dap_cli_server_cmd_find_option_val(a_argv, arg_index, a_argc, "-key", &l_key_str);

        if(!l_group_str) {
            dap_json_rpc_error_add(DAP_CHAIN_NODE_CLI_COM_GLOBAL_DB_PARAM_ERR,
                                            "%s requires parameter 'group' to be valid", a_argv[0]);
            return -DAP_CHAIN_NODE_CLI_COM_GLOBAL_DB_PARAM_ERR;
        }

        if(!l_key_str) {
            dap_json_rpc_error_add(DAP_CHAIN_NODE_CLI_COM_GLOBAL_DB_PARAM_ERR,
                                            "%s requires parameter 'key' to be valid", a_argv[0]);
            return -DAP_CHAIN_NODE_CLI_COM_GLOBAL_DB_PARAM_ERR;
        }

        size_t l_out_len = 0;
        dap_nanotime_t l_ts = 0;
        uint8_t *l_value_out = dap_global_db_get_sync(l_group_str, l_key_str, &l_out_len, NULL, &l_ts);
        /*if (!l_value_out || !l_out_len)
        {
            dap_cli_server_cmd_set_reply_text(a_str_reply, "Record with key %s in group %s not found", l_key_str, l_group_str);
            return -121;
        }*/
        if (l_ts) {
            char l_ts_str[80] = { '\0' };
            dap_nanotime_to_str_rfc822(l_ts_str, sizeof(l_ts_str), l_ts);
            char *l_value_hexdump = dap_dump_hex(l_value_out, l_out_len);
            if (l_value_hexdump) {
                json_object* json_obj_read = json_object_new_object();
                json_object_object_add(json_obj_read, "group", json_object_new_string(l_group_str));
                json_object_object_add(json_obj_read, "key", json_object_new_string(l_key_str));
                json_object_object_add(json_obj_read, "time", json_object_new_string(l_ts_str));
                json_object_object_add(json_obj_read, "value len", json_object_new_uint64(l_out_len));
                json_object_object_add(json_obj_read, "value hex", json_object_new_string(l_value_hexdump));
                json_object_array_add(*json_arr_reply, json_obj_read);
                DAP_DELETE(l_value_hexdump);
            } else {
                dap_json_rpc_error_add(DAP_CHAIN_NODE_CLI_COM_GLOBAL_DB_TIME_NO_VALUE,
                                            "\n\"%s : %s\"\nTime: %s\nNo value\n",
                                                  l_group_str, l_key_str, l_ts_str);
            }
            DAP_DELETE(l_value_out);
        } else {
            dap_json_rpc_error_add(DAP_CHAIN_NODE_CLI_COM_GLOBAL_DB_RECORD_NOT_FOUND,
                                            "\nRecord \"%s : %s\" not found\n",
                                              l_group_str, l_key_str);
        }
        return DAP_CHAIN_NODE_CLI_COM_GLOBAL_DB_JSON_OK;
    }
    case CMD_DELETE:
    {
        const char *l_group_str = NULL;
        const char *l_key_str = NULL;

        dap_cli_server_cmd_find_option_val(a_argv, arg_index, a_argc, "-group", &l_group_str);
        dap_cli_server_cmd_find_option_val(a_argv, arg_index, a_argc, "-key", &l_key_str);

        if(!l_group_str) {
            dap_json_rpc_error_add(DAP_CHAIN_NODE_CLI_COM_GLOBAL_DB_PARAM_ERR,
                                            "%s requires parameter 'group' to be valid", a_argv[0]);
            return -DAP_CHAIN_NODE_CLI_COM_GLOBAL_DB_PARAM_ERR;
        }

        if(!l_key_str) {
            dap_json_rpc_error_add(DAP_CHAIN_NODE_CLI_COM_GLOBAL_DB_NO_KEY_PROVIDED,
                                            "No key provided, entire table %s will be altered", l_group_str);

            size_t l_objs_count = 0;
            dap_global_db_obj_t* l_obj = dap_global_db_get_all_sync(l_group_str, &l_objs_count);

            if (!l_obj || !l_objs_count)
            {
                dap_json_rpc_error_add(DAP_CHAIN_NODE_CLI_COM_GLOBAL_DB_NO_DATA_IN_GROUP,
                                            "No data in group %s.", l_group_str);
                return -DAP_CHAIN_NODE_CLI_COM_GLOBAL_DB_NO_DATA_IN_GROUP;
            }
            size_t i, j = 0;
            for (i = 0; i < l_objs_count; ++i) {
                if (!l_obj[i].key)
                    continue;
                if (!dap_global_db_del_sync(l_group_str, l_obj[i].key)) {
                    ++j;
                }
            }
            dap_global_db_objs_delete(l_obj, l_objs_count);
            json_object* json_obj_del = json_object_new_object();
            json_object_object_add(json_obj_del, "Removed records", json_object_new_uint64(j));
            json_object_object_add(json_obj_del, "of records", json_object_new_uint64(i));
            json_object_object_add(json_obj_del, "in table", json_object_new_string(l_group_str));
            json_object_array_add(*json_arr_reply, json_obj_del);
            return DAP_CHAIN_NODE_CLI_COM_GLOBAL_DB_JSON_OK;
        }

        if (!dap_global_db_del(l_group_str, l_key_str, NULL, NULL)) {
            json_object* json_obj_del = json_object_new_object();
            json_object_object_add(json_obj_del, "Record key", json_object_new_string(l_key_str));
            json_object_object_add(json_obj_del, "Group name", json_object_new_string(l_group_str));
            json_object_object_add(json_obj_del, "status", json_object_new_string("deleted"));
            json_object_array_add(*json_arr_reply, json_obj_del);
            return DAP_CHAIN_NODE_CLI_COM_GLOBAL_DB_JSON_OK;
        } else {
            dap_json_rpc_error_add(DAP_CHAIN_NODE_CLI_COM_GLOBAL_DB_DELETE_FAILD,
                                            "Record with key %s in group %s deleting failed", l_group_str, l_key_str);
            return -DAP_CHAIN_NODE_CLI_COM_GLOBAL_DB_DELETE_FAILD;
        }
    }
    case CMD_DROP:
    {
        const char *l_group_str = NULL;
        dap_cli_server_cmd_find_option_val(a_argv, arg_index, a_argc, "-group", &l_group_str);

        if(!l_group_str) {
            dap_json_rpc_error_add(DAP_CHAIN_NODE_CLI_COM_GLOBAL_DB_PARAM_ERR,"%s requires parameter 'group' to be valid", a_argv[0]);
            return -DAP_CHAIN_NODE_CLI_COM_GLOBAL_DB_PARAM_ERR;
        }

        if (!dap_global_db_del_sync(l_group_str, NULL))
        {
            json_object* json_obj_drop = json_object_new_object();
            json_object_object_add(json_obj_drop, "Dropped table", json_object_new_string(l_group_str));
            json_object_array_add(*json_arr_reply, json_obj_drop);
            return DAP_CHAIN_NODE_CLI_COM_GLOBAL_DB_JSON_OK;
        } else {
            dap_json_rpc_error_add(DAP_CHAIN_NODE_CLI_COM_GLOBAL_DB_DROP_FAILED,"Failed to drop table %s", l_group_str);
            return -DAP_CHAIN_NODE_CLI_COM_GLOBAL_DB_DROP_FAILED;
        }
    }
    case CMD_GET_KEYS:
    {
        const char *l_group_str = NULL;
        dap_cli_server_cmd_find_option_val(a_argv, arg_index, a_argc, "-group", &l_group_str);

        if(!l_group_str) {
            dap_json_rpc_error_add(DAP_CHAIN_NODE_CLI_COM_GLOBAL_DB_PARAM_ERR,"%s requires parameter 'group' to be valid", a_argv[0]);
            return -DAP_CHAIN_NODE_CLI_COM_GLOBAL_DB_PARAM_ERR;
        }

        size_t l_objs_count = 0;
        dap_global_db_obj_t* l_obj = dap_global_db_get_all_sync(l_group_str, &l_objs_count);

        if (!l_obj || !l_objs_count)
        {
            dap_json_rpc_error_add(DAP_CHAIN_NODE_CLI_COM_GLOBAL_DB_NO_DATA_IN_GROUP,"No data in group %s.", l_group_str);
            return -DAP_CHAIN_NODE_CLI_COM_GLOBAL_DB_NO_DATA_IN_GROUP;
        }

        json_object* json_arr_keys = json_object_new_array();
        json_object* json_obj_keys = NULL;
        for(size_t i = 0; i < l_objs_count; i++) {
            char l_ts[64] = { '\0' };
            dap_nanotime_to_str_rfc822(l_ts, sizeof(l_ts), l_obj[i].timestamp);
            json_obj_keys = json_object_new_object();
            json_object_object_add(json_obj_keys, "key", json_object_new_string(l_obj[i].key));
            json_object_object_add(json_obj_keys, "time", json_object_new_string(l_ts));
            json_object_array_add(json_arr_keys, json_obj_keys);
        }
        dap_global_db_objs_delete(l_obj, l_objs_count);

        json_object* json_keys_list = json_object_new_object();
        json_object_object_add(json_keys_list, "group name", json_object_new_string(l_group_str));
        json_object_object_add(json_keys_list, "keys list", json_arr_keys);
        json_object_array_add(*json_arr_reply, json_keys_list);
        return DAP_CHAIN_NODE_CLI_COM_GLOBAL_DB_JSON_OK;
    }
    case CMD_GROUP_LIST: {
        json_object* json_group_list = json_object_new_object();
        dap_list_t *l_group_list = dap_global_db_driver_get_groups_by_mask("*");
        size_t l_count = 0;
        json_object* json_arr_group = json_object_new_array();
        json_object* json_obj_list = NULL;
        for (dap_list_t *l_list = l_group_list; l_list; l_list = dap_list_next(l_list), ++l_count) {
            json_obj_list = json_object_new_object();
            json_object_object_add(json_obj_list, (char*)l_list->data,
                                   json_object_new_uint64(dap_global_db_driver_count((char*)l_list->data, c_dap_global_db_driver_hash_blank, false)));
            json_object_array_add(json_arr_group, json_obj_list);
        }
        json_object_object_add(json_group_list, "group list", json_arr_group);
        json_object_object_add(json_group_list, "total count", json_object_new_uint64(l_count));
        json_object_array_add(*json_arr_reply, json_group_list);
        dap_list_free(l_group_list);
        return DAP_CHAIN_NODE_CLI_COM_GLOBAL_DB_JSON_OK;
    }
    default:
        dap_json_rpc_error_add(DAP_CHAIN_NODE_CLI_COM_GLOBAL_DB_PARAM_ERR,"parameters are not valid");
            return -DAP_CHAIN_NODE_CLI_COM_GLOBAL_DB_PARAM_ERR;
    }
}

static dap_tsd_t* s_chain_node_cli_com_node_create_tsd_addr(char **a_argv, int a_arg_start, int a_arg_end, void **a_str_reply, const char *a_specified_decree) {
    const char *l_ban_addr_str = NULL;
    if (dap_cli_server_cmd_find_option_val(a_argv, a_arg_start, a_arg_end, "-addr", &l_ban_addr_str)) {
        dap_chain_addr_t *l_format = dap_chain_addr_from_str(l_ban_addr_str);
        if (!l_format)
            return dap_cli_server_cmd_set_reply_text(a_str_reply, "Can't convert the -addr option value to node address"), NULL;
        DAP_DELETE(l_format);
        return dap_tsd_create_string(DAP_CHAIN_DATUM_DECREE_TSD_TYPE_STRING, l_ban_addr_str);
    } else if (dap_cli_server_cmd_find_option_val(a_argv, a_arg_start, a_arg_end, "-host", &l_ban_addr_str))
        return dap_tsd_create_string(DAP_CHAIN_DATUM_DECREE_TSD_TYPE_HOST, l_ban_addr_str);
    else
        return dap_cli_server_cmd_set_reply_text(a_str_reply, "The -host or -addr option was not "
                                                       "specified to create a %s entry creation decree.", a_specified_decree), NULL;
}

/**
 * Node command
 */
int com_node(int a_argc, char ** a_argv, void **a_str_reply)
{
    enum {
        CMD_NONE, CMD_ADD, CMD_DEL, CMD_ALIAS, CMD_HANDSHAKE, CMD_CONNECT, CMD_LIST, CMD_DUMP, CMD_CONNECTIONS, CMD_BALANCER,
        CMD_BAN, CMD_UNBAN, CMD_BANLIST
    };
    int arg_index = 1;
    int cmd_num = CMD_NONE;
    if(dap_cli_server_cmd_find_option_val(a_argv, arg_index, dap_min(a_argc, arg_index + 1), "add", NULL)) {
        cmd_num = CMD_ADD;
    }
    else if(dap_cli_server_cmd_find_option_val(a_argv, arg_index, dap_min(a_argc, arg_index + 1), "del", NULL)) {
        cmd_num = CMD_DEL;
    } // find  add parameter ('alias' or 'handshake')
    else if (dap_cli_server_cmd_find_option_val(a_argv, arg_index, dap_min(a_argc, arg_index + 1), "handshake", NULL)) {
        cmd_num = CMD_HANDSHAKE;
    }
    else if(dap_cli_server_cmd_find_option_val(a_argv, arg_index, dap_min(a_argc, arg_index + 1), "connect", NULL)) {
        cmd_num = CMD_CONNECT;
    }
    else if(dap_cli_server_cmd_find_option_val(a_argv, arg_index, dap_min(a_argc, arg_index + 1), "alias", NULL)) {
        cmd_num = CMD_ALIAS;
    }
    else if(dap_cli_server_cmd_find_option_val(a_argv, arg_index, dap_min(a_argc, arg_index + 1), "list", NULL)) {
        cmd_num = CMD_LIST;
    }
    else if(dap_cli_server_cmd_find_option_val(a_argv, arg_index, dap_min(a_argc, arg_index + 1), "dump", NULL)) {
        cmd_num = CMD_DUMP;
    }
    else if (dap_cli_server_cmd_find_option_val(a_argv, arg_index, dap_min(a_argc, arg_index + 1), "connections", NULL)) {
        cmd_num = CMD_CONNECTIONS;
    } else if (dap_cli_server_cmd_find_option_val(a_argv, arg_index, dap_min(a_argc, arg_index+1), "ban", NULL)) {
        cmd_num = CMD_BAN;
    } else if (dap_cli_server_cmd_find_option_val(a_argv, arg_index, dap_min(a_argc, arg_index+1), "unban", NULL)) {
        cmd_num = CMD_UNBAN;
    } else if (dap_cli_server_cmd_find_option_val(a_argv, arg_index, dap_min(a_argc, arg_index+1), "banlist", NULL)) {
        cmd_num = CMD_BANLIST;
    } else if (dap_cli_server_cmd_find_option_val(a_argv, arg_index, dap_min(a_argc, arg_index + 1), "balancer", NULL)){
        cmd_num = CMD_BALANCER;
    }
    arg_index++;
    if(cmd_num == CMD_NONE) {
        dap_cli_server_cmd_set_reply_text(a_str_reply, "command %s not recognized", a_argv[1]);
        return -1;
    }
    const char *l_addr_str = NULL, *l_port_str = NULL, *alias_str = NULL;
    const char *l_cell_str = NULL, *l_link_str = NULL, *l_hostname = NULL;

    // find net
    dap_chain_net_t *l_net = NULL;

    if(dap_chain_node_cli_cmd_values_parse_net_chain(&arg_index, a_argc, a_argv, a_str_reply, NULL, &l_net, CHAIN_TYPE_INVALID) < 0) {
        if (cmd_num != CMD_BANLIST && cmd_num != CMD_CONNECTIONS && cmd_num != CMD_DUMP)
            return -11;
    }

    // find addr, alias
    dap_cli_server_cmd_find_option_val(a_argv, arg_index, a_argc, "-addr", &l_addr_str);
    dap_cli_server_cmd_find_option_val(a_argv, arg_index, a_argc, "-port", &l_port_str);
    dap_cli_server_cmd_find_option_val(a_argv, arg_index, a_argc, "-alias", &alias_str);
    dap_cli_server_cmd_find_option_val(a_argv, arg_index, a_argc, "-cell", &l_cell_str);
    dap_cli_server_cmd_find_option_val(a_argv, arg_index, a_argc, "-host", &l_hostname);
    dap_cli_server_cmd_find_option_val(a_argv, arg_index, a_argc, "-link", &l_link_str);

    // struct to write to the global db
    dap_chain_node_addr_t l_node_addr = {}, l_link;
    uint32_t l_info_size = l_hostname 
        ? sizeof(dap_chain_node_info_t) + dap_strlen(l_hostname) + 1
        : sizeof(dap_chain_node_info_t);
    dap_chain_node_info_t *l_node_info = DAP_NEW_STACK_SIZE(dap_chain_node_info_t, l_info_size);
    memset(l_node_info, 0, l_info_size);;
    //TODO need to rework with new node info / alias /links concept

    if (l_addr_str) {
        if (dap_chain_node_addr_from_str(&l_node_info->address, l_addr_str)) {
            dap_cli_server_cmd_set_reply_text(a_str_reply, "Can't parse node address %s", l_addr_str);
            return -5;
        }
    }
    if (l_port_str) {
        dap_digit_from_string(l_port_str, &l_node_info->ext_port, sizeof(uint16_t));
        if (!l_node_info->ext_port) {
            dap_cli_server_cmd_set_reply_text(a_str_reply, "Can't parse host port %s", l_port_str);
            return -4;
        }
    }
    if (l_cell_str) {
        dap_digit_from_string(l_cell_str, l_node_info->cell_id.raw, sizeof(l_node_info->cell_id.raw)); //DAP_CHAIN_CELL_ID_SIZE);
    }
    if (l_link_str) {   // TODO
        if(dap_chain_node_addr_from_str(&l_link, l_link_str) != 0) {
            dap_digit_from_string(l_link_str, l_link.raw, sizeof(l_link.raw));
        }
    }
    switch (cmd_num) {

    case CMD_ADD: {
        int l_res = -10;
        if (l_addr_str || l_hostname) {
            if (!dap_chain_net_is_my_node_authorized(l_net)) {
                dap_cli_server_cmd_set_reply_text(a_str_reply, "You have no access rights");
                return l_res;
            }
            // We're in authorized list, add directly
            uint16_t l_port = 0;
            struct sockaddr_storage l_verifier = { };
            if ( 0 > dap_net_parse_config_address(l_hostname, l_node_info->ext_host, &l_port, &l_verifier, NULL) ) {
                dap_cli_server_cmd_set_reply_text(a_str_reply, "Can't parse host string %s", l_hostname);
                return -6;
            }
            if (!l_node_info->ext_port) {
                if (l_port)
                    l_node_info->ext_port = l_port;
                else {
                    dap_cli_server_cmd_set_reply_text(a_str_reply, "Host port is absent");
                    return -7;
                }
            }
            l_node_info->ext_host_len = dap_strlen(l_node_info->ext_host);
            l_res = dap_chain_node_info_save(l_net, l_node_info);
            if (l_res)
                dap_cli_server_cmd_set_reply_text(a_str_reply, "Can't add node %s, error %d", l_addr_str, l_res);
            else
                dap_cli_server_cmd_set_reply_text(a_str_reply, "Successfully added node %s", l_addr_str);
            return l_res;
        }
        // Synchronous request, wait for reply
        l_res = dap_chain_net_node_list_request(l_net,
            l_port_str ? strtoul(l_port_str, NULL, 10) : dap_chain_net_get_my_node_info(l_net)->ext_port,
            true, 'a');
        switch (l_res)
        {
            case 1: dap_cli_server_cmd_set_reply_text(a_str_reply, "Successfully added"); return 0;
            case 2: dap_cli_server_cmd_set_reply_text(a_str_reply, "No server"); break;
            case 3: dap_cli_server_cmd_set_reply_text(a_str_reply, "Didn't add your address node to node list"); break;
            case 4: dap_cli_server_cmd_set_reply_text(a_str_reply, "Can't calculate hash for your addr"); break;
            case 5: dap_cli_server_cmd_set_reply_text(a_str_reply, "Can't do handshake for your node"); break;
            case 6: dap_cli_server_cmd_set_reply_text(a_str_reply, "The node already exists"); break;
            case 7: dap_cli_server_cmd_set_reply_text(a_str_reply, "Can't process node list HTTP request"); break;
            default:dap_cli_server_cmd_set_reply_text(a_str_reply, "Can't process request, error %d", l_res); break;
        }
        return l_res;
    }

    case CMD_DEL: {
        // handler of command 'node del'
        if (l_addr_str) {
            if (!dap_chain_net_is_my_node_authorized(l_net)) {
                dap_cli_server_cmd_set_reply_text(a_str_reply, "You have no access rights");
                return -10;
            }
            int l_res = dap_chain_node_info_del(l_net, l_node_info);
            if (l_res)
                dap_cli_server_cmd_set_reply_text(a_str_reply, "Can't delete node %s, error %d", l_addr_str, l_res);
            else
                dap_cli_server_cmd_set_reply_text(a_str_reply, "Successfully deleted node %s", l_addr_str);
            return l_res;
        }
        // Synchronous request, wait for reply
        int l_res = dap_chain_net_node_list_request(l_net, 0, true, 'r');
        switch (l_res) {
            case 8:  dap_cli_server_cmd_set_reply_text(a_str_reply, "Sucessfully deleted"); return 0;
            default: dap_cli_server_cmd_set_reply_text(a_str_reply, "Can't process request, error %d", l_res); return l_res;
        }
    }

    case CMD_LIST:{
        // handler of command 'node dump'
        bool l_is_full = dap_cli_server_cmd_find_option_val(a_argv, arg_index, a_argc, "-full", NULL);
        return s_node_info_list_with_reply(l_net, &l_node_addr, l_is_full, alias_str, a_str_reply);
    }
    case CMD_DUMP: {
        dap_string_t *l_string_reply = dap_chain_node_states_info_read(l_net, l_node_info->address);
        dap_cli_server_cmd_set_reply_text(a_str_reply, "%s", l_string_reply->str);
        dap_string_free(l_string_reply, true);
        return 0;
    }
        // add alias
    case CMD_ALIAS:
        if(alias_str) {
            if(l_addr_str) {
                // add alias
                if(!dap_chain_node_alias_register(l_net, alias_str, &l_node_addr))
                    log_it(L_WARNING, "can't save alias %s", alias_str);
                else {
                    dap_cli_server_cmd_set_reply_text(a_str_reply, "alias mapped successfully");
                }
            }
            else {
                dap_cli_server_cmd_set_reply_text(a_str_reply, "alias can't be mapped because -addr is not found");
                return -1;
            }
        }
        else {
            dap_cli_server_cmd_set_reply_text(a_str_reply, "alias can't be mapped because -alias is not found");
            return -1;
        }

        break;
        // make connect
    case CMD_CONNECT:
         dap_cli_server_cmd_set_reply_text(a_str_reply, "Not implemented yet");
         break;
#if 0
        // get address from alias if addr not defined
        if(alias_str && !l_node_addr.uint64) {
            dap_chain_node_addr_t *address_tmp = dap_chain_node_alias_find(l_net, alias_str);
            if(address_tmp) {
                l_node_addr = *address_tmp;
                DAP_DELETE(address_tmp);
            }
            else {
                dap_cli_server_cmd_set_reply_text(a_str_reply, "no address found by alias");
                return -1;
            }
        }
        // for auto mode
        int l_is_auto = 0;
        // list of dap_chain_node_addr_t struct
        unsigned int l_nodes_count = 0;
        dap_list_t *l_node_list = NULL;
        dap_chain_node_addr_t *l_remote_node_addr = NULL;
        if(!l_node_addr.uint64) {
            // check whether auto mode
            l_is_auto = dap_cli_server_cmd_find_option_val(a_argv, arg_index, a_argc, "auto", NULL);
            if(!l_is_auto) {
                dap_cli_server_cmd_set_reply_text(a_str_reply, "addr not found");
                return -1;
            }
            // if auto mode, then looking for the node address

            // get cur node links
            bool a_is_only_cur_cell = false;
            // TODO rewrite this command totally
            // dap_list_t *l_node_link_list = dap_chain_net_get_link_node_list(l_net, a_is_only_cur_cell);
            // get all nodes list if no links
            l_node_list = dap_chain_net_get_node_list(l_net);
            // select random node from the list
            l_nodes_count = dap_list_length(l_node_list);
            if(l_nodes_count > 0) {
                unsigned int l_node_pos = rand() % l_nodes_count;
                dap_list_t *l_tmp = dap_list_nth(l_node_list, l_node_pos);
                l_remote_node_addr = l_tmp->data;
                l_node_addr.uint64 = l_remote_node_addr->uint64;
            }

            if(!l_node_addr.uint64) {
                dap_cli_server_cmd_set_reply_text(a_str_reply, "no node is available");
                return -1;
            }
        }
        dap_chain_node_info_t *l_remote_node_info;
        dap_chain_node_client_t *l_node_client;
        int res;
        do {
            l_remote_node_info = node_info_read_and_reply(l_net, &l_node_addr, a_str_reply);
            if(!l_remote_node_info) {
                return -1;
            }
            // start connect
            l_node_client = dap_chain_node_client_connect_default_channels(l_net,l_remote_node_info);
            if(!l_node_client) {
                dap_cli_server_cmd_set_reply_text(a_str_reply, "can't connect");
                DAP_DELETE(l_remote_node_info);
                return -1;
            }
            // wait connected
            int timeout_ms = 7000; // 7 sec = 7000 ms
            res = dap_chain_node_client_wait(l_node_client, NODE_CLIENT_STATE_ESTABLISHED, timeout_ms);
            // select new node addr
            if(l_is_auto && res){
                if(l_remote_node_addr && l_nodes_count>1){
                    l_nodes_count--;
                    l_node_list = dap_list_remove(l_node_list, l_remote_node_addr);
                    DAP_DELETE(l_remote_node_addr);
                    unsigned int l_node_pos = rand() % l_nodes_count;
                    dap_list_t *l_tmp = dap_list_nth(l_node_list, l_node_pos);
                    l_remote_node_addr = l_tmp->data;
                    l_node_addr.uint64 = l_remote_node_addr->uint64;

                    // clean client struct
                    dap_chain_node_client_close_mt(l_node_client);
                    DAP_DELETE(l_remote_node_info);
                    //return -1;
                    continue;
                }
            }
            break;
        }
        while(1);
        // for auto mode only
        if(l_is_auto) {
            //start background thread for testing connect to the nodes
            dap_chain_node_ping_background_start(l_net, l_node_list);
            dap_list_free_full(l_node_list, NULL);
        }



        if(res) {
            dap_cli_server_cmd_set_reply_text(a_str_reply, "no response from remote node(s)");
            log_it(L_WARNING, "No response from remote node(s): err code %d", res);
            // clean client struct
            dap_chain_node_client_close_mt(l_node_client);
            //DAP_DELETE(l_remote_node_info);
            return -1;
        }
        log_it(L_NOTICE, "Stream connection established");

        dap_chain_ch_sync_request_old_t l_sync_request = {};
        dap_stream_ch_t *l_ch_chain = dap_client_get_stream_ch_unsafe(l_node_client->client, DAP_CHAIN_CH_ID);
        // fill begin id
        l_sync_request.id_start = 1;
        // fill current node address
        l_sync_request.node_addr.uint64 = dap_chain_net_get_cur_addr_int(l_net);

        log_it(L_INFO, "Requested GLOBAL_DB syncronizatoin, %"DAP_UINT64_FORMAT_U":%"DAP_UINT64_FORMAT_U" period",
                                                        l_sync_request.id_start, l_sync_request.id_end);
        if(0 == dap_chain_ch_pkt_write_unsafe(l_ch_chain, DAP_CHAIN_CH_PKT_TYPE_SYNC_GLOBAL_DB,
                l_net->pub.id.uint64, 0, 0, &l_sync_request,
                sizeof(l_sync_request))) {
            dap_cli_server_cmd_set_reply_text(a_str_reply, "Error: Can't send sync chains request");
            // clean client struct
            dap_chain_node_client_close_mt(l_node_client);
            DAP_DELETE(l_remote_node_info);
            return -1;
        }
        dap_stream_ch_set_ready_to_write_unsafe(l_ch_chain, true);
        // wait for finishing of request
        int timeout_ms = 420000; // 7 min = 420 sec = 420 000 ms
        // TODO add progress info to console
        res = dap_chain_node_client_wait(l_node_client, NODE_CLIENT_STATE_SYNCED, timeout_ms);
        if(res < 0) {
            dap_cli_server_cmd_set_reply_text(a_str_reply, "Error: can't sync with node "NODE_ADDR_FP_STR,
                                            NODE_ADDR_FP_ARGS_S(l_node_client->remote_node_addr));
            dap_chain_node_client_close_mt(l_node_client);
            DAP_DELETE(l_remote_node_info);
            log_it(L_WARNING, "Gdb synced err -2");
            return -2;

        }
        // flush global_db
        dap_global_db_flush_sync();
        log_it(L_INFO, "Gdb synced Ok");

        // Requesting chains
        dap_chain_t *l_chain = NULL;
        DL_FOREACH(l_net->pub.chains, l_chain)
        {
            // reset state NODE_CLIENT_STATE_SYNCED
            dap_chain_node_client_reset(l_node_client);
            // send request
            dap_chain_ch_sync_request_old_t l_sync_request = {};
            if(0 == dap_chain_ch_pkt_write_unsafe(l_ch_chain, DAP_CHAIN_CH_PKT_TYPE_SYNC_CHAINS,
                    l_net->pub.id.uint64, l_chain->id.uint64, l_remote_node_info->hdr.cell_id.uint64, &l_sync_request,
                    sizeof(l_sync_request))) {
                dap_cli_server_cmd_set_reply_text(a_str_reply, "Error: Can't send sync chains request");
                // clean client struct
                dap_chain_node_client_close_mt(l_node_client);
                DAP_DELETE(l_remote_node_info);
                log_it(L_INFO, "Chain '%s' synced error: Can't send sync chains request", l_chain->name);
                return -3;
            }
            log_it(L_NOTICE, "Requested syncronization for chain \"%s\"", l_chain->name);
            dap_stream_ch_set_ready_to_write_unsafe(l_ch_chain, true);

            // wait for finishing of request
            timeout_ms = 120000; // 2 min = 120 sec = 120 000 ms
            // TODO add progress info to console
            res = dap_chain_node_client_wait(l_node_client, NODE_CLIENT_STATE_SYNCED, timeout_ms);
            if(res < 0) {
                log_it(L_ERROR, "Error: Can't sync chain %s", l_chain->name);
            }
        }
        log_it(L_INFO, "Chains and gdb are synced");
        DAP_DELETE(l_remote_node_info);
        //dap_client_disconnect(l_node_client->client);
        //l_node_client->client = NULL;
        dap_chain_node_client_close_mt(l_node_client);
        dap_cli_server_cmd_set_reply_text(a_str_reply, "Node sync completed: Chains and gdb are synced");
        return 0;

    }
#endif
        // make handshake
    case CMD_HANDSHAKE: {
        // get address from alias if addr not defined
        if(alias_str && !l_node_addr.uint64) {
            dap_chain_node_addr_t *address_tmp = dap_chain_node_alias_find(l_net, alias_str);
            if(address_tmp) {
                l_node_addr = *address_tmp;
                DAP_DELETE(address_tmp);
            }
            else {
                dap_cli_server_cmd_set_reply_text(a_str_reply, "No address found by alias");
                return -4;
            }
        }
        l_node_addr = l_node_info->address;
        if(!l_node_addr.uint64) {
            dap_cli_server_cmd_set_reply_text(a_str_reply, "Addr not found");
            return -5;
        }

        dap_chain_node_info_t *node_info = node_info_read_and_reply(l_net, &l_node_addr, a_str_reply);
        if(!node_info)
            return -6;
        int timeout_ms = 5000; //5 sec = 5000 ms
        // start handshake
        dap_chain_node_client_t *l_client = dap_chain_node_client_connect_default_channels(l_net,node_info);
        if(!l_client) {
            dap_cli_server_cmd_set_reply_text(a_str_reply, "Can't connect");
            DAP_DELETE(node_info);
            return -7;
        }
        // wait handshake
        int res = dap_chain_node_client_wait(l_client, NODE_CLIENT_STATE_ESTABLISHED, timeout_ms);
        if (res) {
            dap_cli_server_cmd_set_reply_text(a_str_reply, "No response from node");
            // clean client struct
            dap_chain_node_client_close_unsafe(l_client);
            DAP_DELETE(node_info);
            return -8;
        }
        DAP_DELETE(node_info);
        dap_chain_node_client_close_unsafe(l_client);
        dap_cli_server_cmd_set_reply_text(a_str_reply, "Connection established");
    } break;

    case CMD_CONNECTIONS: {

        if (l_net) {
            dap_cluster_t *l_links_cluster = dap_cluster_by_mnemonim(l_net->pub.name);
            if (!l_links_cluster) {
                 dap_cli_server_cmd_set_reply_text(a_str_reply, "Not found links cluster for net %s", l_net->pub.name);
                 break;
            }
            *a_str_reply = dap_cluster_get_links_info(l_links_cluster);
        } else {
            const char *l_guuid_str = NULL;
            dap_cluster_t *l_cluster = NULL;
            dap_cli_server_cmd_find_option_val(a_argv, arg_index, a_argc, "-cluster", &l_guuid_str);
            if (l_guuid_str) {
                bool l_success = false;
                dap_guuid_t l_guuid = dap_guuid_from_hex_str(l_guuid_str, &l_success);
                if (!l_success) {
                    dap_cli_server_cmd_set_reply_text(a_str_reply, "Can't parse cluster guid %s", l_guuid_str);
                    break;
                }
                l_cluster = dap_cluster_find(l_guuid);
                
                if (!l_cluster) {
                    dap_cli_server_cmd_set_reply_text(a_str_reply, "Not found cluster with ID %s", l_guuid_str);
                    break;
                }
            }
            *a_str_reply = dap_cluster_get_links_info(l_cluster);
        }
    } break;

    case  CMD_BAN: {
        dap_chain_net_t *l_netl = NULL;
        dap_chain_t *l_chain = NULL;
        if(dap_chain_node_cli_cmd_values_parse_net_chain(&arg_index, a_argc, a_argv, a_str_reply, &l_chain, &l_netl,
                                                         CHAIN_TYPE_DECREE) < 0)
            return -11;
        const char * l_hash_out_type = NULL;
        dap_cli_server_cmd_find_option_val(a_argv, arg_index, a_argc, "-H", &l_hash_out_type);
        if(!l_hash_out_type)
            l_hash_out_type = "hex";
        if(dap_strcmp(l_hash_out_type,"hex") && dap_strcmp(l_hash_out_type,"base58")) {
            dap_cli_server_cmd_set_reply_text(a_str_reply, "invalid parameter -H, valid values: -H <hex | base58>");
            return -1;
        }
        const char *l_certs_str = NULL;
        size_t l_certs_count = 0;
        dap_cert_t **l_certs = NULL;
        dap_cli_server_cmd_find_option_val(a_argv, arg_index, a_argc, "-certs", &l_certs_str);
        if (!l_certs_str) {
            dap_cli_server_cmd_set_reply_text(a_str_reply, "ban create requires parameter '-certs'");
            return -106;
        }
        dap_cert_parse_str_list(l_certs_str, &l_certs, &l_certs_count);
        if(!l_certs_count) {
            dap_cli_server_cmd_set_reply_text(a_str_reply,
                                              "decree create command request at least one valid certificate to sign the decree");
            return -106;
        }
        dap_chain_datum_decree_t *l_decree = NULL;
        dap_tsd_t *l_addr_tsd = s_chain_node_cli_com_node_create_tsd_addr(a_argv, arg_index, a_argc, a_str_reply, "bun");
        if (!l_addr_tsd) {
            return -112;
        }
        l_decree = DAP_NEW_Z_SIZE(dap_chain_datum_decree_t, sizeof(dap_chain_datum_decree_t) + dap_tsd_size(l_addr_tsd));
        l_decree->decree_version = DAP_CHAIN_DATUM_DECREE_VERSION;
        l_decree->header.ts_created = dap_time_now();
        l_decree->header.type = DAP_CHAIN_DATUM_DECREE_TYPE_COMMON;
        l_decree->header.common_decree_params.net_id = l_net->pub.id;
        l_decree->header.common_decree_params.chain_id = l_chain->id;
        l_decree->header.common_decree_params.cell_id = *dap_chain_net_get_cur_cell(l_netl);
        l_decree->header.sub_type = DAP_CHAIN_DATUM_DECREE_COMMON_SUBTYPE_BAN;
        l_decree->header.data_size = dap_tsd_size(l_addr_tsd);
        l_decree->header.signs_size = 0;
        memcpy(l_decree->data_n_signs, l_addr_tsd, dap_tsd_size(l_addr_tsd));
        size_t l_total_signs_success = 0;
        l_decree = dap_chain_datum_decree_sign_in_cycle(l_certs, l_decree, l_certs_count, &l_total_signs_success);
        if (!l_decree || !l_total_signs_success) {
            dap_cli_server_cmd_set_reply_text(a_str_reply,
                                              "Decree creation failed. Successful count of certificate signing is 0");
            return -108;
        }
        dap_chain_datum_t *l_datum = dap_chain_datum_create(DAP_CHAIN_DATUM_DECREE, l_decree,
                                                            sizeof(*l_decree) + l_decree->header.data_size +
                                                            l_decree->header.signs_size);
        DAP_DELETE(l_decree);
        char *l_key_str_out = dap_chain_mempool_datum_add(l_datum, l_chain, l_hash_out_type);
        DAP_DELETE(l_datum);
        dap_cli_server_cmd_set_reply_text(a_str_reply, "Datum %s is %s placed in datum pool",
                                          l_key_str_out ? l_key_str_out : "",
                                          l_key_str_out ? "" : " not");
        DAP_DELETE(l_key_str_out);
    } break;

    case CMD_UNBAN: {
        dap_chain_net_t *l_netl = NULL;
        dap_chain_t *l_chain = NULL;
        if(dap_chain_node_cli_cmd_values_parse_net_chain(&arg_index, a_argc, a_argv, a_str_reply, &l_chain, &l_net,
                                                         CHAIN_TYPE_DECREE) < 0)
            return -11;
        const char * l_hash_out_type = NULL;
        dap_cli_server_cmd_find_option_val(a_argv, arg_index, a_argc, "-H", &l_hash_out_type);
        if(!l_hash_out_type)
            l_hash_out_type = "hex";
        if(dap_strcmp(l_hash_out_type,"hex") && dap_strcmp(l_hash_out_type,"base58")) {
            dap_cli_server_cmd_set_reply_text(a_str_reply, "invalid parameter -H, valid values: -H <hex | base58>");
            return -1;
        }
        const char *l_certs_str = NULL;
        size_t l_certs_count = 0;
        dap_cert_t **l_certs = NULL;
        dap_cli_server_cmd_find_option_val(a_argv, arg_index, a_argc, "-certs", &l_certs_str);
        if (!l_certs_str) {
            dap_cli_server_cmd_set_reply_text(a_str_reply, "ban create requires parameter '-certs'");
            return -106;
        }
        dap_cert_parse_str_list(l_certs_str, &l_certs, &l_certs_count);
        if(!l_certs_count) {
            dap_cli_server_cmd_set_reply_text(a_str_reply,
                                              "decree create command request at least one valid certificate to sign the decree");
            return -106;
        }
        dap_chain_datum_decree_t *l_decree = NULL;
        dap_tsd_t *l_addr_tsd = s_chain_node_cli_com_node_create_tsd_addr(a_argv, arg_index, a_argc, a_str_reply, "unbun");
        if (!l_addr_tsd) {
            return -112;
        }
        l_decree = DAP_NEW_Z_SIZE(dap_chain_datum_decree_t, sizeof(dap_chain_datum_decree_t) + dap_tsd_size(l_addr_tsd));
        l_decree->decree_version = DAP_CHAIN_DATUM_DECREE_VERSION;
        l_decree->header.ts_created = dap_time_now();
        l_decree->header.type = DAP_CHAIN_DATUM_DECREE_TYPE_COMMON;
        l_decree->header.common_decree_params.net_id = l_net->pub.id;
        l_decree->header.common_decree_params.chain_id = l_chain->id;
        l_decree->header.common_decree_params.cell_id = *dap_chain_net_get_cur_cell(l_netl);
        l_decree->header.sub_type = DAP_CHAIN_DATUM_DECREE_COMMON_SUBTYPE_UNBAN;
        l_decree->header.data_size = dap_tsd_size(l_addr_tsd);
        l_decree->header.signs_size = 0;
        memcpy(l_decree->data_n_signs, l_addr_tsd, dap_tsd_size(l_addr_tsd));
        size_t l_total_signs_success = 0;
        l_decree = dap_chain_datum_decree_sign_in_cycle(l_certs, l_decree, l_certs_count, &l_total_signs_success);
        if (!l_decree || !l_total_signs_success) {
            dap_cli_server_cmd_set_reply_text(a_str_reply,
                                              "Decree creation failed. Successful count of certificate signing is 0");
            return -108;
        }
        dap_chain_datum_t *l_datum = dap_chain_datum_create(DAP_CHAIN_DATUM_DECREE, l_decree,
                                                            sizeof(*l_decree) + l_decree->header.data_size +
                                                            l_decree->header.signs_size);
        DAP_DELETE(l_decree);
        char *l_key_str_out = dap_chain_mempool_datum_add(l_datum, l_chain, l_hash_out_type);
        DAP_DELETE(l_datum);
        dap_cli_server_cmd_set_reply_text(a_str_reply, "Datum %s is %s placed in datum pool",
                                          l_key_str_out ? l_key_str_out : "",
                                          l_key_str_out ? "" : " not");
        DAP_DELETE(l_key_str_out);
    } break;

    case CMD_BANLIST: {
        char *l_str_banlist = dap_http_ban_list_client_dump(NULL);
        dap_cli_server_cmd_set_reply_text(a_str_reply, "%s", l_str_banlist);
        DAP_DELETE(l_str_banlist);
    } break;

    case CMD_BALANCER: {
        //balancer link list
        dap_string_t *l_links_str = dap_chain_net_balancer_get_node_str(l_net);
        dap_cli_server_cmd_set_reply_text(a_str_reply, "%s", l_links_str->str);
        dap_string_free(l_links_str, true);
    } break;

    default:
        dap_cli_server_cmd_set_reply_text(a_str_reply, "Unrecognized subcommand '%s'",
                                          arg_index < a_argc ? a_argv[arg_index] : "(null)");
        break;
    }
    return 0;
}


#ifndef DAP_OS_ANDROID
/**
 * @brief Traceroute command
 * return 0 OK, -1 Err
 * @param argc
 * @param argv
 * @param arg_func
 * @param str_reply
 * @return int
 */
int com_traceroute(int argc, char** argv, void **a_str_reply)
{
#ifdef DAP_OS_LINUX
    const char *addr = NULL;
    int hops = 0, time_usec = 0;
    if(argc > 1)
        addr = argv[1];
    iputils_set_verbose();
    int res = (addr) ? traceroute_util(addr, &hops, &time_usec) : -EADDRNOTAVAIL;
    if(res >= 0) {
        dap_cli_server_cmd_set_reply_text(a_str_reply, "traceroute %s hops=%d time=%.1lf ms", addr, hops,
                time_usec * 1. / 1000);
    }
    else {
        if(a_str_reply) {
            switch (-res)
            {
            case EADDRNOTAVAIL:
                dap_cli_server_cmd_set_reply_text(a_str_reply, "traceroute %s error: %s", (addr) ? addr : "",
                        (addr) ? "Name or service not known" : "Host not defined");
                break;
            case 2:
                dap_cli_server_cmd_set_reply_text(a_str_reply, "traceroute %s error: %s", addr,
                        "Unknown traceroute module");
                break;
            case 3:
                dap_cli_server_cmd_set_reply_text(a_str_reply, "traceroute %s error: %s", addr, "first hop out of range");
                break;
            case 4:
                dap_cli_server_cmd_set_reply_text(a_str_reply, "traceroute %s error: %s", addr,
                        "max hops cannot be more than 255");
                break;
            case 5:
                dap_cli_server_cmd_set_reply_text(a_str_reply, "traceroute %s error: %s", addr,
                        "no more than 10 probes per hop");
                break;
            case 6:
                dap_cli_server_cmd_set_reply_text(a_str_reply, "traceroute %s error: %s", addr,
                        "bad wait specifications");
                break;
            case 7:
                dap_cli_server_cmd_set_reply_text(a_str_reply, "traceroute %s error: %s", addr, "too big packetlen ");
                break;
            case 8:
                dap_cli_server_cmd_set_reply_text(a_str_reply, "traceroute %s error: %s", addr,
                        "IP version mismatch in addresses specified");
                break;
            case 9:
                dap_cli_server_cmd_set_reply_text(a_str_reply, "traceroute %s error: %s", addr, "bad sendtime");
                break;
            case 10:
                dap_cli_server_cmd_set_reply_text(a_str_reply, "traceroute %s error: %s", addr, "init_ip_options");
                break;
            case 11:
                dap_cli_server_cmd_set_reply_text(a_str_reply, "traceroute %s error: %s", addr, "calloc");
                break;
            case 12:
                dap_cli_server_cmd_set_reply_text(a_str_reply, "traceroute %s error: %s", addr, "parse cmdline");
                break;
            case 13:
                dap_cli_server_cmd_set_reply_text(a_str_reply, "traceroute %s error: %s", addr,
                        "trace method's init failed");
                break;
            default:
                dap_cli_server_cmd_set_reply_text(a_str_reply, "traceroute %s error(%d) %s", addr, res,
                        "trace not found");
            }
        }
    }
    return res;
#else
    UNUSED(argc);
    UNUSED(argv);
    dap_cli_server_cmd_set_reply_text(a_str_reply, "Not realized for your platform");
    return -1;
#endif
}



/**
 * @brief com_tracepath
 * Tracepath command
 * @param argc
 * @param argv
 * @param arg_func
 * @param str_reply
 * @return int
 * return 0 OK, -1 Err
 */
int com_tracepath(int argc, char** argv, void **a_str_reply)
{
#ifdef DAP_OS_LINUX
    const char *addr = NULL;
    int hops = 0, time_usec = 0;
    if(argc > 1)
        addr = argv[1];
    iputils_set_verbose();
    int res = (addr) ? tracepath_util(addr, &hops, &time_usec) : -EADDRNOTAVAIL;
    if(res >= 0) {
        if(a_str_reply)
            dap_cli_server_cmd_set_reply_text(a_str_reply, "tracepath %s hops=%d time=%.1lf ms", addr, hops,
                    time_usec * 1. / 1000);
    }
    else {
        if(a_str_reply) {
            switch (-res)
            {
            case EADDRNOTAVAIL:
                dap_cli_server_cmd_set_reply_text(a_str_reply, "tracepath %s error: %s", (addr) ? addr : "",
                        (addr) ? "Name or service not known" : "Host not defined");
                break;
            case ESOCKTNOSUPPORT:
                dap_cli_server_cmd_set_reply_text(a_str_reply, "tracepath %s error: %s", addr, "Can't create socket");
                break;
            case 2:
                dap_cli_server_cmd_set_reply_text(a_str_reply, "tracepath %s error: %s", addr,
                        "Can't setsockopt IPV6_MTU_DISCOVER");
                break;
            case 3:
                dap_cli_server_cmd_set_reply_text(a_str_reply, "tracepath %s error: %s", addr,
                        "Can't setsockopt IPV6_RECVERR");
                break;
            case 4:
                dap_cli_server_cmd_set_reply_text(a_str_reply, "tracepath %s error: %s", addr,
                        "Can't setsockopt IPV6_HOPLIMIT");
                break;
            case 5:
                dap_cli_server_cmd_set_reply_text(a_str_reply, "tracepath %s error: %s", addr,
                        "Can't setsockopt IP_MTU_DISCOVER");
                break;
            case 6:
                dap_cli_server_cmd_set_reply_text(a_str_reply, "tracepath %s error: %s", addr,
                        "Can't setsockopt IP_RECVERR");
                break;
            case 7:
                dap_cli_server_cmd_set_reply_text(a_str_reply, "tracepath %s error: %s", addr,
                        "Can't setsockopt IP_RECVTTL");
                break;
            case 8:
                dap_cli_server_cmd_set_reply_text(a_str_reply, "tracepath %s error: %s", addr, "malloc");
                break;
            case 9:
                dap_cli_server_cmd_set_reply_text(a_str_reply, "tracepath %s error: %s", addr,
                        "Can't setsockopt IPV6_UNICAST_HOPS");
                break;
            case 10:
                dap_cli_server_cmd_set_reply_text(a_str_reply, "tracepath %s error: %s", addr, "Can't setsockopt IP_TTL");
                break;
            default:
                dap_cli_server_cmd_set_reply_text(a_str_reply, "tracepath %s error(%d) %s", addr, res, "trace not found");
            }
        }
    }
    return res;
#else
    UNUSED(argc);
    UNUSED(argv);
    dap_cli_server_cmd_set_reply_text(a_str_reply, "Not realized for your platform");
    return -1;
#endif
}


/**
 * @brief Ping command
 * return 0 OK, -1 Err
 * @param argc
 * @param argv
 * @param arg_func
 * @param str_reply
 * @return int
 */
int com_ping(int a_argc, char**a_argv, void **a_str_reply)
{
#ifdef DAP_OS_LINUX

    int n = 4,w = 0;
    if (a_argc < 2) {
        dap_cli_server_cmd_set_reply_text(a_str_reply, "Host not specified");
        return -1;
    }
    const char *n_str = NULL;
    const char *w_str = NULL;
    int argc_host = 1;
    int argc_start = 1;
    argc_start = dap_cli_server_cmd_find_option_val(a_argv, argc_start, a_argc, "-n", &n_str);
    if(argc_start) {
        argc_host = argc_start + 1;
        n = (n_str) ? atoi(n_str) : 4;
    }
    else {
        argc_start = dap_cli_server_cmd_find_option_val(a_argv, argc_start, a_argc, "-c", &n_str);
        if(argc_start) {
            argc_host = argc_start + 1;
            n = (n_str) ? atoi(n_str) : 4;
        }
        else
        {
            argc_start = dap_cli_server_cmd_find_option_val(a_argv, argc_start, a_argc, "-w", &w_str);
            if(argc_start) {
                argc_host = argc_start + 1;
                n = 4;
                w = (w_str) ? atoi(w_str) : 5;
            }
        }
    }
    if(n <= 1)
        n = 1;
    const char *addr = a_argv[argc_host];
    iputils_set_verbose();
    ping_handle_t *l_ping_handle = ping_handle_create();
    int res = (addr) ? ping_util(l_ping_handle, addr, n, w) : -EADDRNOTAVAIL;
    DAP_DELETE(l_ping_handle);
    if(res >= 0) {
        if(a_str_reply)
            dap_cli_server_cmd_set_reply_text(a_str_reply, "Ping %s time=%.1lf ms", addr, res * 1. / 1000);
    }
    else {
        if(a_str_reply) {
            switch (-res)
            {
            case EDESTADDRREQ:
                dap_cli_server_cmd_set_reply_text(a_str_reply, "Ping %s error: %s", addr, "Destination address required");
                break;
            case EADDRNOTAVAIL:
                dap_cli_server_cmd_set_reply_text(a_str_reply, "Ping %s error: %s", (addr) ? addr : "",
                        (addr) ? "Host not found" : "Host not defined");
                break;
            case EPFNOSUPPORT:
                dap_cli_server_cmd_set_reply_text(a_str_reply, "Ping %s error: %s", addr, "Unknown protocol family");
                break;
            default:
                dap_cli_server_cmd_set_reply_text(a_str_reply, "Ping %s error(%d)", addr, -res);
            }
        }
    }
    return res;
#else
    UNUSED(a_argc);
    UNUSED(a_argv);
    dap_cli_server_cmd_set_reply_text(a_str_reply, "Not realized for your platform");
    return -1;
#endif
}
#endif /* !ANDROID (1582) */

/**
 * @brief com_version
 * @param argc
 * @param argv
 * @param arg_func
 * @param str_reply
 * @return
 */
int com_version(int argc, char ** argv, void **a_str_reply)
{
    (void) argc;
    (void) argv;
#ifndef DAP_VERSION
#pragma message "[!WRN!] DAP_VERSION IS NOT DEFINED. Manual override engaged."
#define DAP_VERSION "0.9-15"
#endif
    return dap_cli_server_cmd_set_reply_text(a_str_reply, "%s version "DAP_VERSION"\n", dap_get_appname()), 0;
}


/**
 * @brief
 * Help command
 * @param argc
 * @param argv
 * @param arg_func
 * @param str_reply
 * @return int
 */
int com_help(int a_argc, char **a_argv, void **a_str_reply)
{
    if (a_argc > 1) {
        log_it(L_DEBUG, "Help for command %s", a_argv[1]);
        dap_cli_cmd_t *l_cmd = dap_cli_server_cmd_find(a_argv[1]);
        if(l_cmd) {
            dap_cli_server_cmd_set_reply_text(a_str_reply, "%s:\n%s", l_cmd->doc, l_cmd->doc_ex);
            return 0;
        } else {
            dap_cli_server_cmd_set_reply_text(a_str_reply, "command \"%s\" not recognized", a_argv[1]);
        }
        return -1;
    } else {
        // TODO Read list of commands & return it
        log_it(L_DEBUG, "General help requested");
        dap_string_t * l_help_list_str = dap_string_new(NULL);
        dap_cli_cmd_t *l_cmd = dap_cli_server_cmd_get_first();
        while(l_cmd) {
            dap_string_append_printf(l_help_list_str, "%s:\t\t\t%s\n",
                    l_cmd->name, l_cmd->doc ? l_cmd->doc : "(undocumented command)");
            l_cmd = (dap_cli_cmd_t*) l_cmd->hh.next;
        }
        dap_cli_server_cmd_set_reply_text(a_str_reply,
                "Available commands:\n\n%s\n",
                l_help_list_str->len ? l_help_list_str->str : "NO ANY COMMAND WERE DEFINED");
        dap_string_free(l_help_list_str, true);
        return 0;
    }
}


/**
 * @brief com_tx_wallet
 * Wallet info
 * com_tx_create command
 * @param argc
 * @param argv
 * @param arg_func
 * @param str_reply
 * @return int
 */
int com_tx_wallet(int a_argc, char **a_argv, void **reply)
{
json_object ** json_arr_reply = (json_object **) reply;
const char *c_wallets_path = dap_chain_wallet_get_path(g_config);
enum { CMD_NONE, CMD_WALLET_NEW, CMD_WALLET_LIST, CMD_WALLET_INFO, CMD_WALLET_ACTIVATE, CMD_WALLET_DEACTIVATE, CMD_WALLET_CONVERT };
int l_arg_index = 1, l_rc, cmd_num = CMD_NONE;

    // find  add parameter ('alias' or 'handshake')
    if(dap_cli_server_cmd_find_option_val(a_argv, l_arg_index, dap_min(a_argc, l_arg_index + 1), "new", NULL))
        cmd_num = CMD_WALLET_NEW;
    else if(dap_cli_server_cmd_find_option_val(a_argv, l_arg_index, dap_min(a_argc, l_arg_index + 1), "list", NULL))
        cmd_num = CMD_WALLET_LIST;
    else if(dap_cli_server_cmd_find_option_val(a_argv, l_arg_index, dap_min(a_argc, l_arg_index + 1), "info", NULL))
        cmd_num = CMD_WALLET_INFO;
    else if(dap_cli_server_cmd_find_option_val(a_argv, l_arg_index, dap_min(a_argc, l_arg_index + 1), "activate", NULL))
        cmd_num = CMD_WALLET_ACTIVATE;
    else if(dap_cli_server_cmd_find_option_val(a_argv, l_arg_index, dap_min(a_argc, l_arg_index + 1), "deactivate", NULL))
        cmd_num = CMD_WALLET_DEACTIVATE;
    else if(dap_cli_server_cmd_find_option_val(a_argv, l_arg_index, dap_min(a_argc, l_arg_index + 1), "convert", NULL))
        cmd_num = CMD_WALLET_CONVERT;

    l_arg_index++;

    if(cmd_num == CMD_NONE) {
        dap_json_rpc_error_add(DAP_CHAIN_NODE_CLI_COM_TX_WALLET_PARAM_ERR,
                "Format of command: wallet {new -w <wallet_name> | list | info [-addr <addr>]|[-w <wallet_name> -net <net_name>]}");
        return DAP_CHAIN_NODE_CLI_COM_TX_WALLET_PARAM_ERR;        
    }

    const char *l_addr_str = NULL, *l_wallet_name = NULL, *l_net_name = NULL, *l_sign_type_str = NULL, *l_restore_str = NULL,
            *l_pass_str = NULL, *l_ttl_str = NULL;

    // find wallet addr
    dap_cli_server_cmd_find_option_val(a_argv, l_arg_index, a_argc, "-addr", &l_addr_str);
    dap_cli_server_cmd_find_option_val(a_argv, l_arg_index, a_argc, "-w", &l_wallet_name);
    dap_cli_server_cmd_find_option_val(a_argv, l_arg_index, a_argc, "-net", &l_net_name);
    dap_cli_server_cmd_find_option_val(a_argv, l_arg_index, a_argc, "-password", &l_pass_str);
    dap_cli_server_cmd_find_option_val(a_argv, l_arg_index, a_argc, "-sign", &l_sign_type_str);

    // Check if wallet name has only digits and English letter
    if (l_wallet_name && !dap_isstralnum(l_wallet_name)){
        dap_json_rpc_error_add(DAP_CHAIN_NODE_CLI_COM_TX_WALLET_NAME_ERR,
        "Wallet name must contains digits and aplhabetical symbols");
        return DAP_CHAIN_NODE_CLI_COM_TX_WALLET_NAME_ERR;
    }

    dap_chain_net_t * l_net = l_net_name ? dap_chain_net_by_name(l_net_name) : NULL;
    dap_chain_wallet_t *l_wallet = NULL;
    dap_chain_addr_t *l_addr = NULL;

    if(l_net_name && !l_net) {
        dap_json_rpc_error_add(DAP_CHAIN_NODE_CLI_COM_TX_WALLET_NET_PARAM_ERR,
        "Not found net by name '%s'", l_net_name);
        return DAP_CHAIN_NODE_CLI_COM_TX_WALLET_NET_PARAM_ERR;
    }
    json_object * json_obj_out = NULL;
    json_object * json_arr_out = json_object_new_array();
    if (!json_arr_out) {
        return DAP_CHAIN_NODE_CLI_COM_TX_WALLET_MEMORY_ERR;
    }
    switch (cmd_num) {
        // wallet list
        case CMD_WALLET_LIST: {
            DIR * l_dir = opendir(c_wallets_path);
            if(l_dir) {
                struct dirent * l_dir_entry = NULL;

                while( (l_dir_entry = readdir(l_dir)) ) {
                    if (dap_strcmp(l_dir_entry->d_name, "..") == 0 || dap_strcmp(l_dir_entry->d_name, ".") == 0)
                        continue;
                    json_object * json_obj_wall = json_object_new_object();
                    if (!json_obj_wall) {
                        json_object_put(json_arr_out);
                        return DAP_CHAIN_NODE_CLI_COM_TX_WALLET_MEMORY_ERR;
                    }
                    const char *l_file_name = l_dir_entry->d_name;
                    size_t l_file_name_len = (l_file_name) ? strlen(l_file_name) : 0;
                    unsigned int res = 0;
                    if ( (l_file_name_len > 8) && (!strcmp(l_file_name + l_file_name_len - 8, ".dwallet")) ) {
                        char l_file_path_tmp[MAX_PATH] = {0};
                        snprintf(l_file_path_tmp, sizeof(l_file_path_tmp) - 1, "%s/%s", c_wallets_path, l_file_name);

                        l_wallet = dap_chain_wallet_open(l_file_name, c_wallets_path, &res);

                        if (l_wallet) {
                            l_addr = l_net ? dap_chain_wallet_get_addr(l_wallet, l_net->pub.id) : NULL;
                            const char *l_addr_str = dap_chain_addr_to_str_static(l_addr);

                            json_object_object_add(json_obj_wall, "Wallet", json_object_new_string(l_file_name));
                            if(l_wallet->flags & DAP_WALLET$M_FL_ACTIVE)
                                json_object_object_add(json_obj_wall, "status", json_object_new_string("protected-active"));
                            else
                                json_object_object_add(json_obj_wall, "status", json_object_new_string("unprotected"));
                            json_object_object_add(json_obj_wall, "deprecated", json_object_new_string(
                                                                                     strlen(dap_chain_wallet_check_sign(l_wallet))!=0 ?
                                                                                     "true" : "false"));
                            if (l_addr_str) {
                                json_object_object_add(json_obj_wall, "addr", json_object_new_string(l_addr_str));
                            }

                            dap_chain_wallet_close(l_wallet);

                        } else{
                            json_object_object_add(json_obj_wall, "Wallet", json_object_new_string(l_file_name));
                            if(res==4)json_object_object_add(json_obj_wall, "status", json_object_new_string("protected-inactive"));
                            else if(res != 0)json_object_object_add(json_obj_wall, "status", json_object_new_string("invalid"));
                        }
                    } else if ((l_file_name_len > 7) && (!strcmp(l_file_name + l_file_name_len - 7, ".backup"))) {
                        json_object_object_add(json_obj_wall, "Wallet", json_object_new_string(l_file_name));
                        json_object_object_add(json_obj_wall, "status", json_object_new_string("Backup"));
                    }
                    json_object_array_add(json_arr_out, json_obj_wall);
                }
                closedir(l_dir);
            }
            break;
        }
        // wallet info
        case CMD_WALLET_INFO: {
            dap_ledger_t *l_ledger = NULL;
            if ((l_wallet_name && l_addr_str) || (!l_wallet_name && !l_addr_str)) {
                dap_json_rpc_error_add(DAP_CHAIN_NODE_CLI_COM_TX_WALLET_NAME_ERR,
                "You should use either the -w or -addr option for the wallet info command.");
                json_object_put(json_arr_out);
                return DAP_CHAIN_NODE_CLI_COM_TX_WALLET_NAME_ERR;
            }
            if(l_wallet_name) {
                if(!l_net) {
                    dap_json_rpc_error_add(DAP_CHAIN_NODE_CLI_COM_TX_WALLET_NET_PARAM_ERR,
                                           "Subcommand info requires parameter '-net'");
                    json_object_put(json_arr_out);
                    return DAP_CHAIN_NODE_CLI_COM_TX_WALLET_NET_PARAM_ERR;
                }
                l_wallet = dap_chain_wallet_open(l_wallet_name, c_wallets_path, NULL);
                l_addr = (dap_chain_addr_t *) dap_chain_wallet_get_addr(l_wallet, l_net->pub.id );
            } else {
                l_addr = dap_chain_addr_from_str(l_addr_str);
            }
            
            if (!l_addr){
                if(l_wallet)
                    dap_chain_wallet_close(l_wallet);
                dap_json_rpc_error_add(DAP_CHAIN_NODE_CLI_COM_TX_WALLET_FOUND_ERR,
                                       "Wallet not found");
                json_object_put(json_arr_out);
                return DAP_CHAIN_NODE_CLI_COM_TX_WALLET_FOUND_ERR;
            } else {
                l_net = dap_chain_net_by_id(l_addr->net_id);
                if(l_net) {
                    l_ledger = l_net->pub.ledger;
                    l_net_name = l_net->pub.name;
                } else {
                    dap_json_rpc_error_add(DAP_CHAIN_NODE_CLI_COM_TX_WALLET_NET_ERR,
                                           "Can't find network id 0x%016"DAP_UINT64_FORMAT_X" from address %s",
                                           l_addr->net_id.uint64, l_addr_str);
                    json_object_put(json_arr_out);
                    return DAP_CHAIN_NODE_CLI_COM_TX_WALLET_NET_ERR;
                }
            }
            json_object * json_obj_wall = json_object_new_object();
            const char *l_l_addr_str = dap_chain_addr_to_str_static((dap_chain_addr_t*) l_addr);
            if(l_wallet)
            {
                json_object_object_add(json_obj_wall, "sign", json_object_new_string(
                                                                  strlen(dap_chain_wallet_check_sign(l_wallet))!=0 ?
                                                                  dap_chain_wallet_check_sign(l_wallet) : "correct"));
                json_object_object_add(json_obj_wall, "wallet", json_object_new_string(l_wallet->name));
            }
            json_object_object_add(json_obj_wall, "addr", l_l_addr_str ? json_object_new_string(l_l_addr_str) : json_object_new_string("-"));
            json_object_object_add(json_obj_wall, "network", l_net_name? json_object_new_string(l_net_name) : json_object_new_string("-"));

            size_t l_l_addr_tokens_size = 0;
            char **l_l_addr_tokens = NULL;
            dap_ledger_addr_get_token_ticker_all(l_ledger, l_addr, &l_l_addr_tokens, &l_l_addr_tokens_size);
            if (l_wallet) {
                //Get sign for wallet
                json_object *l_jobj_sings = NULL;
                dap_chain_wallet_internal_t *l_w_internal = DAP_CHAIN_WALLET_INTERNAL(l_wallet);
                if (l_w_internal->certs_count == 1) {
                    dap_sign_type_t l_sign_type = dap_sign_type_from_key_type(l_w_internal->certs[0]->enc_key->type);
                    l_jobj_sings = json_object_new_string(
                        dap_sign_type_to_str(
                            dap_sign_type_from_key_type(l_w_internal->certs[0]->enc_key->type)));
                } else {
                    dap_string_t *l_str_signs = dap_string_new("");
                    for (size_t i = 0; i < l_w_internal->certs_count; i++) {
                        dap_string_append_printf(l_str_signs, "%s%s",
                                                 dap_sign_type_to_str(dap_sign_type_from_key_type(
                                                     l_w_internal->certs[i]->enc_key->type)),
                                                 ((i + 1) == l_w_internal->certs_count) ? "" : ", ");
                    }
                    l_jobj_sings = json_object_new_string(l_str_signs->str);
                    dap_string_free(l_str_signs, true);
                }
                json_object_object_add(json_obj_wall, "signs", l_jobj_sings);
            } else {
                json_object_object_add(json_obj_wall, "signs",
                                       json_object_new_string(dap_sign_type_to_str(l_addr->sig_type)));
            }
            if(l_l_addr_tokens_size <= 0)
                json_object_object_add(json_obj_wall, "balance", json_object_new_string("0"));
            json_object * j_arr_balance= json_object_new_array();
            for(size_t i = 0; i < l_l_addr_tokens_size; i++) {
                if(l_l_addr_tokens[i]) {
                    json_object * j_balance_data = json_object_new_object();
                    uint256_t l_balance = dap_ledger_calc_balance(l_ledger, l_addr, l_l_addr_tokens[i]);
                    const char *l_balance_coins, *l_balance_datoshi = dap_uint256_to_char(l_balance, &l_balance_coins);
                    json_object *l_jobj_token = json_object_new_object();
                    json_object *l_jobj_ticker = json_object_new_string(l_l_addr_tokens[i]);
                    const char *l_description =  dap_ledger_get_description_by_ticker(l_ledger, l_l_addr_tokens[i]);
                    json_object *l_jobj_description = l_description ? json_object_new_string(l_description)
                                                                    : json_object_new_null();
                    json_object_object_add(l_jobj_token, "ticker", l_jobj_ticker);
                    json_object_object_add(l_jobj_token, "description", l_jobj_description);
                    json_object_object_add(j_balance_data, "balance", json_object_new_string(""));
                    json_object_object_add(j_balance_data, "coins", json_object_new_string(l_balance_coins));
                    json_object_object_add(j_balance_data, "datoshi", json_object_new_string(l_balance_datoshi));
                    json_object_object_add(j_balance_data, "token", l_jobj_token);
                    json_object_array_add(j_arr_balance, j_balance_data);
                }
                DAP_DELETE(l_l_addr_tokens[i]);
            }
            json_object_object_add(json_obj_wall, "tokens", j_arr_balance);
            json_object_array_add(json_arr_out, json_obj_wall);
            DAP_DELETE(l_l_addr_tokens);
            if(l_wallet)
                dap_chain_wallet_close(l_wallet);
            break;
        }
        default: {
            if( !l_wallet_name ) {
                dap_json_rpc_error_add(DAP_CHAIN_NODE_CLI_COM_TX_WALLET_NAME_ERR,
                                       "Wallet name option <-w>  not defined");
                json_object_put(json_arr_out);
                return  DAP_CHAIN_NODE_CLI_COM_TX_WALLET_NAME_ERR;
            }
            if( cmd_num != CMD_WALLET_DEACTIVATE && !l_pass_str && cmd_num != CMD_WALLET_NEW) {
                dap_json_rpc_error_add(DAP_CHAIN_NODE_CLI_COM_TX_WALLET_PASS_ERR,
                                       "Wallet password option <-password>  not defined");
                json_object_put(json_arr_out);
                return  DAP_CHAIN_NODE_CLI_COM_TX_WALLET_PASS_ERR;
            }
            if ( cmd_num != CMD_WALLET_DEACTIVATE && l_pass_str && DAP_WALLET$SZ_PASS < strnlen(l_pass_str, DAP_WALLET$SZ_PASS + 1) ) {
                dap_json_rpc_error_add(DAP_CHAIN_NODE_CLI_COM_TX_WALLET_PASS_TO_LONG_ERR,
                                       "Wallet's password is too long ( > %d)", DAP_WALLET$SZ_PASS);
                log_it(L_ERROR, "Wallet's password is too long ( > %d)", DAP_WALLET$SZ_PASS);
                json_object_put(json_arr_out);
                return DAP_CHAIN_NODE_CLI_COM_TX_WALLET_PASS_TO_LONG_ERR;
            }
            switch (cmd_num) {
                case CMD_WALLET_ACTIVATE:
                case CMD_WALLET_DEACTIVATE: {
                    json_object * json_obj_wall = json_object_new_object();
                    const char *l_prefix = cmd_num == CMD_WALLET_ACTIVATE ? "" : "de";
                    dap_cli_server_cmd_find_option_val(a_argv, l_arg_index, a_argc, "-ttl", &l_ttl_str);
                    l_rc = l_ttl_str ? strtoul(l_ttl_str, NULL, 10) : 60;

                    l_rc = cmd_num == CMD_WALLET_ACTIVATE
                            ? dap_chain_wallet_activate(l_wallet_name, strlen(l_wallet_name), l_pass_str, strlen(l_pass_str), l_rc)
                            : dap_chain_wallet_deactivate (l_wallet_name, strlen(l_wallet_name));

                    switch (l_rc) {
                    case 0:
                        json_object_object_add(json_obj_wall, "Wallet name", json_object_new_string(l_wallet_name));
                        json_object_object_add(json_obj_wall, "protection", cmd_num == CMD_WALLET_ACTIVATE ?
                        json_object_new_string("is activated") : json_object_new_string("is deactivated"));
                        break;
                    case -EBUSY:
                        dap_json_rpc_error_add(DAP_CHAIN_NODE_CLI_COM_TX_WALLET_ALREADY_ERR,
                                               "Error: wallet %s is already %sactivated\n", l_wallet_name, l_prefix);
                        break;
                    case -EAGAIN:
                        dap_json_rpc_error_add(DAP_CHAIN_NODE_CLI_COM_TX_WALLET_PASS_ERR,
                                "Error: wrong password for wallet %s\n", l_wallet_name);
                        break;
                    default: {
                        char l_buf[512] = { '\0' };
                        strerror_r(l_rc, l_buf, sizeof(l_buf) - 1);
                        dap_json_rpc_error_add(DAP_CHAIN_NODE_CLI_COM_TX_WALLET_ACTIVE_ERR,
                                "Wallet %s %sactivation error %d : %s\n", l_wallet_name, l_prefix, l_rc, l_buf);
                        break;
                    }
                    }
                    json_object_array_add(json_arr_out, json_obj_wall);
                } break;
                // convert wallet
                case CMD_WALLET_CONVERT: {
                    l_wallet = dap_chain_wallet_open(l_wallet_name, c_wallets_path, NULL);
                    if (!l_wallet) {
                        dap_json_rpc_error_add(DAP_CHAIN_NODE_CLI_COM_TX_WALLET_PASS_ERR,
                                               "wrong password");
                        json_object_put(json_arr_out);
                        return DAP_CHAIN_NODE_CLI_COM_TX_WALLET_PASS_ERR;
                    } else if (l_wallet->flags & DAP_WALLET$M_FL_ACTIVE) {
                        dap_json_rpc_error_add(DAP_CHAIN_NODE_CLI_COM_TX_WALLET_CONVERT_ERR,
                                               "Wallet can't be converted twice");
                        json_object_put(json_arr_out);
                        return  DAP_CHAIN_NODE_CLI_COM_TX_WALLET_CONVERT_ERR;
                    }
                    // create wallet backup 
                    dap_chain_wallet_internal_t* l_file_name = DAP_CHAIN_WALLET_INTERNAL(l_wallet);
                    snprintf(l_file_name->file_name, sizeof(l_file_name->file_name)  - 1, "%s/%s_%012lu%s", c_wallets_path, l_wallet_name, time(NULL),".backup");
                    if ( dap_chain_wallet_save(l_wallet, NULL) ) {
                        dap_json_rpc_error_add(DAP_CHAIN_NODE_CLI_COM_TX_WALLET_BACKUP_ERR,
                                               "Can't create backup wallet file because of internal error");
                        json_object_put(json_arr_out);
                        return  DAP_CHAIN_NODE_CLI_COM_TX_WALLET_BACKUP_ERR;
                    }
                    // change to old filename
                    snprintf(l_file_name->file_name, sizeof(l_file_name->file_name)  - 1, "%s/%s%s", c_wallets_path, l_wallet_name, ".dwallet");
                    if ( dap_chain_wallet_save(l_wallet, l_pass_str) ) {
                        dap_json_rpc_error_add(DAP_CHAIN_NODE_CLI_COM_TX_WALLET_CONVERT_ERR,
                                               "Wallet is not converted because of internal error");
                        json_object_put(json_arr_out);
                        return  DAP_CHAIN_NODE_CLI_COM_TX_WALLET_CONVERT_ERR;
                    }
                    json_object * json_obj_wall = json_object_new_object();
                    log_it(L_INFO, "Wallet %s has been converted", l_wallet_name);
                    json_object_object_add(json_obj_wall, "Sign wallet", json_object_new_string(
                                                                              strlen(dap_chain_wallet_check_sign(l_wallet))!=0 ?
                                                                              dap_chain_wallet_check_sign(l_wallet) : "correct"));
                    json_object_object_add(json_obj_wall, "Wallet name", json_object_new_string(l_wallet_name));
                    json_object_object_add(json_obj_wall, "Status", json_object_new_string("successfully converted"));
                    dap_chain_wallet_close(l_wallet);
                    json_object_array_add(json_arr_out, json_obj_wall);
                    break;
                }
                // new wallet
                case CMD_WALLET_NEW: {
                    int l_restore_opt = dap_cli_server_cmd_find_option_val(a_argv, l_arg_index, a_argc, "-restore", &l_restore_str);
                    int l_restore_legacy_opt = 0;
                    if (!l_restore_str)
                        l_restore_legacy_opt = dap_cli_server_cmd_find_option_val(a_argv, l_arg_index, a_argc, "-restore_legacy", &l_restore_str);
                    // rewrite existing wallet
                    int l_is_force = dap_cli_server_cmd_find_option_val(a_argv, l_arg_index, a_argc, "-force", NULL);

                    // check wallet existence
                    if (!l_is_force) {
                        char *l_file_name = dap_strdup_printf("%s/%s.dwallet", c_wallets_path, l_wallet_name);
                        FILE *l_exists = fopen(l_file_name, "rb");
                        DAP_DELETE(l_file_name);
                        if (l_exists) {
                            dap_json_rpc_error_add(DAP_CHAIN_NODE_CLI_COM_TX_WALLET_ALREADY_ERR,"Wallet %s already exists",l_wallet_name);
                            fclose(l_exists);
                            json_object_put(json_arr_out);
                            return DAP_CHAIN_NODE_CLI_COM_TX_WALLET_ALREADY_ERR;
                        }
                    }

                    dap_sign_type_t l_sign_types[MAX_ENC_KEYS_IN_MULTYSIGN] = {0};
                    size_t l_sign_count = 0;
                    if (!l_sign_type_str) {
                        l_sign_types[0].type = SIG_TYPE_DILITHIUM;
                        l_sign_type_str = dap_sign_type_to_str(l_sign_types[0]);
                        l_sign_count = 1;
                    } else {
                        l_sign_types[0] = dap_sign_type_from_str(l_sign_type_str);
                        if (l_sign_types[0].type == SIG_TYPE_NULL){
                            dap_json_rpc_error_add(DAP_CHAIN_NODE_CLI_COM_TX_WALLET_UNKNOWN_SIGN_ERR,
                                                   "'%s' unknown signature type, please use:\n%s",
                                                   l_sign_type_str, dap_sign_get_str_recommended_types());
                            json_object_put(json_arr_out);
                            return DAP_CHAIN_NODE_CLI_COM_TX_WALLET_UNKNOWN_SIGN_ERR;
                        }
                        if (l_sign_types[0].type == SIG_TYPE_MULTI_CHAINED) {
                            int l_sign_index = dap_cli_server_cmd_find_option_val(a_argv, l_arg_index, a_argc, l_sign_type_str, NULL);
                            l_sign_index++;
                            for (;l_sign_index && l_sign_index < a_argc; ++l_sign_index) {
                                l_sign_types[l_sign_count] = dap_sign_type_from_str(a_argv[l_sign_index]);
                                if (l_sign_types[l_sign_count].type == SIG_TYPE_NULL ||
                                    l_sign_types[l_sign_count].type == SIG_TYPE_MULTI_CHAINED) {
                                    break;
                                }
                                l_sign_count++;
                            }
                            if (l_sign_count < 2) {
                                dap_json_rpc_error_add(DAP_CHAIN_NODE_CLI_COM_TX_WALLET_UNKNOWN_SIGN_ERR,
                                                      "You did not specify an additional signature after "
                                                      "sig_multi_chained. You must specify at least two more "
                                                      "signatures other than sig_multi_chained.\n"
                                                      "After sig_multi_chained, you must specify two more signatures "
                                                      "from the list: %s", dap_cert_get_str_recommended_sign());
                                json_object_put(json_arr_out);
                                return DAP_CHAIN_NODE_CLI_COM_TX_WALLET_UNKNOWN_SIGN_ERR;
                            }
                        } else {
                            l_sign_count = 1;
                        }
                    }
                    // Check unsupported tesla and bliss algorithm

                    for (size_t i = 0; i < l_sign_count; ++i) {
                        if (dap_sign_type_is_depricated(l_sign_types[i])) {
                            if (l_restore_opt || l_restore_legacy_opt) {
                                dap_json_rpc_error_add(DAP_CHAIN_NODE_CLI_COM_TX_WALLET_UNKNOWN_SIGN_ERR,
                                                   "CAUTION!!! CAUTION!!! CAUTION!!!\nThe Bliss, Tesla and Picnic signatures are deprecated. We recommend you to create a new wallet with another available signature and transfer funds there.\n");
                                break;
                            } else {
                                dap_json_rpc_error_add(DAP_CHAIN_NODE_CLI_COM_TX_WALLET_UNKNOWN_SIGN_ERR,
                                                   "This signature algorithm is no longer supported, please, use another variant");
                                json_object_put(json_arr_out);
                                return  DAP_CHAIN_NODE_CLI_COM_TX_WALLET_UNKNOWN_SIGN_ERR;
                            }
                        }
                    }

                    uint8_t *l_seed = NULL;
                    size_t l_seed_size = 0, l_restore_str_size = dap_strlen(l_restore_str);

                    if(l_restore_opt || l_restore_legacy_opt) {
                        if (l_restore_str_size > 3 && !dap_strncmp(l_restore_str, "0x", 2) && (!dap_is_hex_string(l_restore_str + 2, l_restore_str_size - 2) || l_restore_legacy_opt)) {
                            l_seed_size = (l_restore_str_size - 2) / 2;
                            l_seed = DAP_NEW_Z_SIZE(uint8_t, l_seed_size);
                            if(!l_seed) {
                                log_it(L_CRITICAL, "%s", c_error_memory_alloc);
                                json_object_put(json_arr_out);
                                return DAP_CHAIN_NODE_CLI_COM_TX_WALLET_MEMORY_ERR;
                            }
                            dap_hex2bin(l_seed, l_restore_str + 2, l_restore_str_size - 2);
                            if (l_restore_legacy_opt) {
                                dap_json_rpc_error_add(DAP_CHAIN_NODE_CLI_COM_TX_WALLET_PROTECTION_ERR,
                                                       "CAUTION!!! CAUTION!!! CAUTION!!!\nYour wallet has a low level of protection. Please create a new wallet again with the option -restore\n");
                            }
                        } else {
                            dap_json_rpc_error_add(DAP_CHAIN_NODE_CLI_COM_TX_WALLET_HASH_ERR,
                                                   "Restored hash is invalid or too short, wallet is not created. Please use -restore 0x<hex_value> or -restore_legacy 0x<restore_string>");
                            json_object_put(json_arr_out);
                            return DAP_CHAIN_NODE_CLI_COM_TX_WALLET_HASH_ERR;
                        }
                    }

                    // Creates new wallet
                    l_wallet = dap_chain_wallet_create_with_seed_multi(l_wallet_name, c_wallets_path, l_sign_types, l_sign_count,
                            l_seed, l_seed_size, l_pass_str);
                    DAP_DELETE(l_seed);
                    if (!l_wallet) {
                        dap_json_rpc_error_add(DAP_CHAIN_NODE_CLI_COM_TX_WALLET_INTERNAL_ERR,
                                               "Wallet is not created because of internal error. Check name or password length (max 64 chars)");
                        json_object_put(json_arr_out);
                        return  DAP_CHAIN_NODE_CLI_COM_TX_WALLET_INTERNAL_ERR;
                    }

                    l_addr = l_net ? dap_chain_wallet_get_addr(l_wallet,l_net->pub.id ) : NULL;

                    const char *l_addr_str = dap_chain_addr_to_str_static(l_addr);
                    json_object * json_obj_wall = json_object_new_object();
                    json_object_object_add(json_obj_wall, "Wallet name", json_object_new_string(l_wallet->name));
                    if (l_sign_count > 1) {
                        dap_string_t *l_signs_types_str = dap_string_new("sig_multi_chained, ");
                        for (size_t i = 0; i < l_sign_count; i++) {
                            dap_string_append_printf(l_signs_types_str, "%s%s",
                                                     dap_sign_type_to_str(l_sign_types[i]), (i+1) == l_sign_count ? "": ", ");
                        }
                        json_object_object_add(json_obj_wall, "Sign type", json_object_new_string(l_signs_types_str->str));
                        dap_string_free(l_signs_types_str, true);
                    } else
                        json_object_object_add(json_obj_wall, "Sign type", json_object_new_string(l_sign_type_str));
                    json_object_object_add(json_obj_wall, "Status", json_object_new_string("successfully created"));
                    if ( l_addr_str ) {
                        json_object_object_add(json_obj_wall, "new address", json_object_new_string(l_addr_str));
                    }
                    json_object_array_add(json_arr_out, json_obj_wall);
                    dap_chain_wallet_close(l_wallet);
                    break;
                }
            }
        }
    }

    if (json_arr_out) {
            json_object_array_add(*json_arr_reply, json_arr_out);
        } else {
            json_object_array_add(*json_arr_reply, json_object_new_string("empty"));
        }
    return 0;
}


typedef enum dap_chain_node_cli_cmd_values_parse_net_chain_err_to_json {
    DAP_CHAIN_NODE_CLI_CMD_VALUES_PARSE_NET_CHAIN_ERR_INTERNAL_COMMAND_PROCESSING = 101,
    DAP_CHAIN_NODE_CLI_CMD_VALUES_PARSE_NET_CHAIN_ERR_NET_STR_IS_NUL = 102,
    DAP_CHAIN_NODE_CLI_CMD_VALUES_PARSE_NET_CHAIN_ERR_NET_NOT_FOUND = 103,
    DAP_CHAIN_NODE_CLI_CMD_VALUES_PARSE_NET_CHAIN_ERR_CHAIN_NOT_FOUND = 104,
    DAP_CHAIN_NODE_CLI_CMD_VALUES_PARSE_NET_CHAIN_ERR_CHAIN_STR_IS_NULL = 105,
    DAP_CHAIN_NODE_CLI_CMD_VALUES_PARSE_NET_CHAIN_ERR_CONFIG_DEFAULT_DATUM = 106,
    DAP_CHAIN_NODE_CLI_CMD_VALUE_PARSE_CONVERT_BASE58_TO_ADDR_WALLET = 107,
    DAP_CHAIN_NODE_CLI_CMD_VALUE_PARSE_FAST_AND_BASE58_ADDR,
    DAP_CHAIN_NODE_CLI_CMD_VALUE_PARSE_CAN_NOT_FIND_DEFAULT_CHAIN_WITH_TYPE
} dap_chain_node_cli_cmd_values_parse_net_chain_err_to_json;
int dap_chain_node_cli_cmd_values_parse_net_chain_for_json(int *a_arg_index, int a_argc,
                                                           char **a_argv,
                                                           dap_chain_t **a_chain, dap_chain_net_t **a_net,
                                                           dap_chain_type_t a_default_chain_type) {
    const char * l_chain_str = NULL;
    const char * l_net_str = NULL;

    // Net name
    if(a_net)
        dap_cli_server_cmd_find_option_val(a_argv, *a_arg_index, a_argc, "-net", &l_net_str);
    else {
        dap_json_rpc_error_add(DAP_CHAIN_NODE_CLI_CMD_VALUES_PARSE_NET_CHAIN_ERR_INTERNAL_COMMAND_PROCESSING,
                               "Error in internal command processing.");
        return DAP_CHAIN_NODE_CLI_CMD_VALUES_PARSE_NET_CHAIN_ERR_INTERNAL_COMMAND_PROCESSING;
    }

    // Select network
    if(!l_net_str) {
        dap_json_rpc_error_add(DAP_CHAIN_NODE_CLI_CMD_VALUES_PARSE_NET_CHAIN_ERR_NET_STR_IS_NUL, "%s requires parameter '-net'", a_argv[0]);
        return DAP_CHAIN_NODE_CLI_CMD_VALUES_PARSE_NET_CHAIN_ERR_NET_STR_IS_NUL;
    }

    if((*a_net = dap_chain_net_by_name(l_net_str)) == NULL) { // Can't find such network
        char l_str_to_reply_chain[500] = {0};
        char *l_str_to_reply = NULL;
        sprintf(l_str_to_reply_chain, "%s can't find network \"%s\"\n", a_argv[0], l_net_str);
        l_str_to_reply = dap_strcat2(l_str_to_reply,l_str_to_reply_chain);
        dap_string_t* l_net_str = dap_cli_list_net();
        l_str_to_reply = dap_strcat2(l_str_to_reply,l_net_str->str);
        dap_json_rpc_error_add(DAP_CHAIN_NODE_CLI_CMD_VALUES_PARSE_NET_CHAIN_ERR_NET_NOT_FOUND, "%s", l_str_to_reply);
        DAP_DELETE(l_str_to_reply);
        dap_string_free(l_net_str, true);
        return DAP_CHAIN_NODE_CLI_CMD_VALUES_PARSE_NET_CHAIN_ERR_NET_NOT_FOUND;
    }

    // Chain name
    if(a_chain) {
        dap_cli_server_cmd_find_option_val(a_argv, *a_arg_index, a_argc, "-chain", &l_chain_str);

        // Select chain
        if(l_chain_str) {
            if ((*a_chain = dap_chain_net_get_chain_by_name(*a_net, l_chain_str)) == NULL) { // Can't find such chain
                char l_str_to_reply_chain[500] = {0};
                char *l_str_to_reply = NULL;
                sprintf(l_str_to_reply_chain, "%s requires parameter '-chain' to be valid chain name in chain net %s. Current chain %s is not valid\n",
                        a_argv[0], l_net_str, l_chain_str);
                l_str_to_reply = dap_strcat2(l_str_to_reply,l_str_to_reply_chain);
                dap_chain_t * l_chain;
                dap_chain_net_t * l_chain_net = *a_net;
                l_str_to_reply = dap_strcat2(l_str_to_reply,"\nAvailable chains:\n");
                DL_FOREACH(l_chain_net->pub.chains, l_chain) {
                    l_str_to_reply = dap_strcat2(l_str_to_reply,"\t");
                    l_str_to_reply = dap_strcat2(l_str_to_reply,l_chain->name);
                    l_str_to_reply = dap_strcat2(l_str_to_reply,"\n");
                }
                dap_json_rpc_error_add(DAP_CHAIN_NODE_CLI_CMD_VALUES_PARSE_NET_CHAIN_ERR_CHAIN_NOT_FOUND, l_str_to_reply);
                return DAP_CHAIN_NODE_CLI_CMD_VALUES_PARSE_NET_CHAIN_ERR_CHAIN_NOT_FOUND;
            }
        } else if (a_default_chain_type != CHAIN_TYPE_INVALID) {
            if ((*a_chain = dap_chain_net_get_default_chain_by_chain_type(*a_net, a_default_chain_type)) != NULL) {
                return 0;
            } else {
                dap_json_rpc_error_add(
                        DAP_CHAIN_NODE_CLI_CMD_VALUE_PARSE_CAN_NOT_FIND_DEFAULT_CHAIN_WITH_TYPE,
                        "Unable to get the default chain of type %s for the network.", dap_chain_type_to_str(a_default_chain_type));
                return DAP_CHAIN_NODE_CLI_CMD_VALUE_PARSE_CAN_NOT_FIND_DEFAULT_CHAIN_WITH_TYPE;

            }
        }
    }
    return 0;
}


/**
 * @brief s_values_parse_net_chain
 * @param argc
 * @param argv
 * @param str_reply
 * @param l_chain
 * @param l_net
 * @return
 */
int dap_chain_node_cli_cmd_values_parse_net_chain(int *a_arg_index, int a_argc, char **a_argv, void **a_str_reply,
        dap_chain_t **a_chain, dap_chain_net_t **a_net, dap_chain_type_t a_default_chain_type)
{
    const char * l_chain_str = NULL;
    const char * l_net_str = NULL;

    // Net name
    if(a_net)
        dap_cli_server_cmd_find_option_val(a_argv, *a_arg_index, a_argc, "-net", &l_net_str);
    else
        return -100;

    // Select network
    if(!l_net_str) {
        dap_cli_server_cmd_set_reply_text(a_str_reply, "%s requires parameter '-net'", a_argv[0]);
        return -101;
    }

    if((*a_net = dap_chain_net_by_name(l_net_str)) == NULL) { // Can't find such network
        dap_cli_server_cmd_set_reply_text(a_str_reply, "%s can't find network \"%s\"", a_argv[0], l_net_str);
        char l_str_to_reply_chain[500] = {0};
        char *l_str_to_reply = NULL;
        sprintf(l_str_to_reply_chain, "%s can't find network \"%s\"\n", a_argv[0], l_net_str);
        l_str_to_reply = dap_strcat2(l_str_to_reply,l_str_to_reply_chain);
        dap_string_t* l_net_str = dap_cli_list_net();
        l_str_to_reply = dap_strcat2(l_str_to_reply,l_net_str->str);
        dap_cli_server_cmd_set_reply_text(a_str_reply, "%s", l_str_to_reply);
        return -102;
    }

    // Chain name
    if(a_chain) {
        dap_cli_server_cmd_find_option_val(a_argv, *a_arg_index, a_argc, "-chain", &l_chain_str);

        // Select chain
        if(l_chain_str) {
            if ((*a_chain = dap_chain_net_get_chain_by_name(*a_net, l_chain_str)) == NULL) { // Can't find such chain
                char l_str_to_reply_chain[500] = {0};
                char *l_str_to_reply = NULL;
                sprintf(l_str_to_reply_chain, "%s requires parameter '-chain' to be valid chain name in chain net %s. Current chain %s is not valid\n",
                        a_argv[0], l_net_str, l_chain_str);
                l_str_to_reply = dap_strcat2(l_str_to_reply,l_str_to_reply_chain);
                dap_chain_t * l_chain;
                dap_chain_net_t * l_chain_net = *a_net;
                l_str_to_reply = dap_strcat2(l_str_to_reply,"\nAvailable chains:\n");
                DL_FOREACH(l_chain_net->pub.chains, l_chain) {
                        l_str_to_reply = dap_strcat2(l_str_to_reply,"\t");
                        l_str_to_reply = dap_strcat2(l_str_to_reply,l_chain->name);
                        l_str_to_reply = dap_strcat2(l_str_to_reply,"\n");
                }
                dap_cli_server_cmd_set_reply_text(a_str_reply, "%s", l_str_to_reply);
                return -103;
            }
        } else if (a_default_chain_type != CHAIN_TYPE_INVALID) {
            if ((*a_chain = dap_chain_net_get_default_chain_by_chain_type(*a_net, a_default_chain_type)) != NULL) {
                return 0;
            } else {
                dap_cli_server_cmd_set_reply_text(a_str_reply, "Unable to get the default chain of type %s for the network.",
                                                  dap_chain_type_to_str(a_default_chain_type));
                return -104;
            }
        } else {
            dap_cli_server_cmd_set_reply_text(a_str_reply, "%s requires parameter '-chain'", a_argv[0]);
            return -104;
        }
    }
    return 0;
}

/**
 * @brief
 * sign data (datum_token) by certificates (1 or more)
 * successful count of signes return in l_sign_counter
 * @param l_certs - array with certificates loaded from dcert file
 * @param l_datum_token - updated pointer for l_datum_token variable after realloc
 * @param l_certs_count - count of certificate
 * @param l_datum_data_offset - offset of datum
 * @param l_sign_counter - counter of successful data signing operation
 * @return dap_chain_datum_token_t*
 */
static dap_chain_datum_token_t * s_sign_cert_in_cycle(dap_cert_t ** l_certs, dap_chain_datum_token_t *l_datum_token, size_t l_certs_count,
            size_t *l_datum_signs_offset, uint16_t * l_sign_counter)
{
    if (!l_datum_signs_offset) {
        log_it(L_DEBUG,"l_datum_data_offset is NULL");
        return NULL;
    }

    size_t l_tsd_size = 0;
    if ((l_datum_token->type == DAP_CHAIN_DATUM_TOKEN_TYPE_DECL) &&
            ((l_datum_token->subtype == DAP_CHAIN_DATUM_TOKEN_SUBTYPE_PRIVATE)
            ||(l_datum_token->subtype == DAP_CHAIN_DATUM_TOKEN_SUBTYPE_NATIVE)))
        l_tsd_size = l_datum_token->header_native_decl.tsd_total_size;
    if ((l_datum_token->type == DAP_CHAIN_DATUM_TOKEN_TYPE_UPDATE) &&
            ((l_datum_token->subtype == DAP_CHAIN_DATUM_TOKEN_SUBTYPE_PRIVATE)
             ||(l_datum_token->subtype == DAP_CHAIN_DATUM_TOKEN_SUBTYPE_NATIVE)))
        l_tsd_size = l_datum_token->header_native_update.tsd_total_size;
    uint16_t l_tmp_cert_sign_count = l_datum_token->signs_total;
    l_datum_token->signs_total = 0;

    for(size_t i = 0; i < l_certs_count; i++)
    {
        dap_sign_t * l_sign = dap_cert_sign(l_certs[i],  l_datum_token,
           sizeof(*l_datum_token) + l_tsd_size, 0);
        if (l_sign) {
            size_t l_sign_size = dap_sign_get_size(l_sign);
            l_datum_token = DAP_REALLOC(l_datum_token, sizeof(*l_datum_token) + (*l_datum_signs_offset) + l_sign_size);
            memcpy(l_datum_token->tsd_n_signs + *l_datum_signs_offset, l_sign, l_sign_size);
            *l_datum_signs_offset += l_sign_size;
            DAP_DELETE(l_sign);
            log_it(L_DEBUG,"<-- Signed with '%s'", l_certs[i]->name);
            (*l_sign_counter)++;
        }
    }
    l_datum_token->signs_total = l_tmp_cert_sign_count;

    return l_datum_token;
}

/**
 * @brief com_token_decl_sign
 * @param argc
 * @param argv
 * @param arg_func
 * @param str_reply
 * @return
 */
int com_token_decl_sign(int a_argc, char **a_argv, void **a_str_reply)
{
    int arg_index = 1;

    const char * l_hash_out_type = NULL;
    dap_cli_server_cmd_find_option_val(a_argv, arg_index, a_argc, "-H", &l_hash_out_type);
    if(!l_hash_out_type)
        l_hash_out_type = "hex";
    if(dap_strcmp(l_hash_out_type,"hex") && dap_strcmp(l_hash_out_type,"base58")) {
        dap_cli_server_cmd_set_reply_text(a_str_reply, "invalid parameter -H, valid values: -H <hex | base58>");
        return -1;
    }

    const char * l_datum_hash_str = NULL;
    // Chain name
    dap_cli_server_cmd_find_option_val(a_argv, arg_index, a_argc, "-datum", &l_datum_hash_str);
    if(l_datum_hash_str) {
        char *l_datum_hash_hex_str = NULL, *l_datum_hash_base58_str = NULL;
        const char * l_certs_str = NULL;
        dap_cert_t ** l_certs = NULL;
        size_t l_certs_count = 0;
        dap_chain_t * l_chain = NULL;
        dap_chain_net_t * l_net = NULL;

        dap_chain_node_cli_cmd_values_parse_net_chain(&arg_index, a_argc, a_argv, a_str_reply, &l_chain, &l_net,
                                                      CHAIN_TYPE_TOKEN);
        if(!l_net)
            return -1;
        else {
            if(*a_str_reply) {
                DAP_DELETE(*a_str_reply);
                *a_str_reply = NULL;
            }
        }

        // Certificates thats will be used to sign currend datum token
        dap_cli_server_cmd_find_option_val(a_argv, arg_index, a_argc, "-certs", &l_certs_str);

        // Load certs lists
        if (l_certs_str)
            dap_cert_parse_str_list(l_certs_str, &l_certs, &l_certs_count);

        if(!l_certs_count) {
            dap_cli_server_cmd_set_reply_text(a_str_reply,
                    "token_sign command requres at least one valid certificate to sign the basic transaction of emission");
            return -7;
        }

        char * l_gdb_group_mempool = dap_chain_net_get_gdb_group_mempool_new(l_chain);
        if(!l_gdb_group_mempool) {
            l_gdb_group_mempool = dap_chain_net_get_gdb_group_mempool_by_chain_type(l_net, CHAIN_TYPE_TOKEN);
        }
        // datum hash may be in hex or base58 format
        if(!dap_strncmp(l_datum_hash_str, "0x", 2) || !dap_strncmp(l_datum_hash_str, "0X", 2)) {
            l_datum_hash_hex_str = dap_strdup(l_datum_hash_str);
            l_datum_hash_base58_str = dap_enc_base58_from_hex_str_to_str(l_datum_hash_str);
        } else {
            l_datum_hash_hex_str = dap_enc_base58_to_hex_str_from_str(l_datum_hash_str);
            l_datum_hash_base58_str = dap_strdup(l_datum_hash_str);
        }
        const char *l_datum_hash_out_str = dap_strcmp(l_hash_out_type,"hex")
            ? l_datum_hash_base58_str
            : l_datum_hash_hex_str;

        log_it(L_DEBUG, "Requested to sign token declaration %s in gdb://%s with certs %s",
                l_gdb_group_mempool, l_datum_hash_hex_str, l_certs_str);

        dap_chain_datum_t * l_datum = NULL;
        size_t l_datum_size = 0;
        size_t l_tsd_size = 0;
        if((l_datum = (dap_chain_datum_t*) dap_global_db_get_sync(l_gdb_group_mempool,
                l_datum_hash_hex_str, &l_datum_size, NULL, NULL )) != NULL) {

            // Check if its token declaration
            if(l_datum->header.type_id == DAP_CHAIN_DATUM_TOKEN) {
                dap_chain_datum_token_t *l_datum_token = DAP_DUP_SIZE(l_datum->data, l_datum->header.data_size);    // for realloc
                DAP_DELETE(l_datum);
                if ((l_datum_token->subtype == DAP_CHAIN_DATUM_TOKEN_SUBTYPE_PRIVATE)
                    ||  (l_datum_token->subtype == DAP_CHAIN_DATUM_TOKEN_SUBTYPE_NATIVE))
                    l_tsd_size = l_datum_token->header_native_decl.tsd_total_size;
                // Check for signatures, are they all in set and are good enought?
                size_t l_signs_size = 0, i = 1;
                uint16_t l_tmp_signs_total = l_datum_token->signs_total;
                l_datum_token->signs_total = 0;
                for (i = 1; i <= l_tmp_signs_total; i++){
                    dap_sign_t *l_sign = (dap_sign_t *)(l_datum_token->tsd_n_signs + l_tsd_size + l_signs_size);
                    if( dap_sign_verify(l_sign, l_datum_token, sizeof(*l_datum_token) + l_tsd_size) ) {
                        log_it(L_WARNING, "Wrong signature %zu for datum_token with key %s in mempool!", i, l_datum_hash_out_str);
                        dap_cli_server_cmd_set_reply_text(a_str_reply,
                                "Datum %s with datum token has wrong signature %zu, break process and exit",
                                l_datum_hash_out_str, i);
                        DAP_DELETE(l_datum_token);
                        DAP_DELETE(l_gdb_group_mempool);
                        return -6;
                    }else{
                        log_it(L_DEBUG,"Sign %zu passed", i);
                    }
                    l_signs_size += dap_sign_get_size(l_sign);
                }
                l_datum_token->signs_total = l_tmp_signs_total;
                log_it(L_DEBUG, "Datum %s with token declaration: %hu signatures are verified well (sign_size = %zu)",
                                 l_datum_hash_out_str, l_datum_token->signs_total, l_signs_size);

                // Sign header with all certificates in the list and add signs to the end of token update
                uint16_t l_sign_counter = 0;
                size_t l_data_size = l_tsd_size + l_signs_size;
                l_datum_token = s_sign_cert_in_cycle(l_certs, l_datum_token, l_certs_count, &l_data_size,
                                                            &l_sign_counter);
                l_datum_token->signs_total += l_sign_counter;
                size_t l_token_size = sizeof(*l_datum_token) + l_data_size;
                dap_chain_datum_t * l_datum = dap_chain_datum_create(DAP_CHAIN_DATUM_TOKEN,
                                                                     l_datum_token, l_token_size);
                DAP_DELETE(l_datum_token);
                // Calc datum's hash
                l_datum_size = dap_chain_datum_size(l_datum);
                dap_chain_hash_fast_t l_key_hash = { };
                dap_hash_fast(l_datum->data, l_token_size, &l_key_hash);
                const char *l_key_str = dap_chain_hash_fast_to_str_new(&l_key_hash);
                const char *l_key_str_base58 = dap_enc_base58_encode_hash_to_str_static(&l_key_hash);
                const char *l_key_out_str = dap_strcmp(l_hash_out_type, "hex")
                        ? l_key_str_base58 : l_key_str;
                int rc = 0;
                // Add datum to mempool with datum_token hash as a key
                if( dap_global_db_set_sync(l_gdb_group_mempool, l_key_str, l_datum, dap_chain_datum_size(l_datum), false) == 0) {
                    char* l_hash_str = l_datum_hash_hex_str;
                    // Remove old datum from pool
                    if( dap_global_db_del_sync(l_gdb_group_mempool, l_hash_str ) == 0) {
                        dap_cli_server_cmd_set_reply_text(a_str_reply, "Datum %s is replacing the %s in datum pool",
                                l_key_out_str, l_datum_hash_out_str);
                    } else {
                        dap_cli_server_cmd_set_reply_text(a_str_reply,
                                "Warning! Can't remove old datum %s ( new datum %s added normaly in datum pool)",
                                l_datum_hash_out_str, l_key_out_str);
                        rc = -3;
                    }
                } else {
                    dap_cli_server_cmd_set_reply_text(a_str_reply,
                            "Error! datum %s produced from %s can't be placed in mempool",
                            l_key_out_str, l_datum_hash_out_str);
                    rc = -2;
                }
                DAP_DELETE(l_key_str);
                DAP_DELETE(l_datum_hash_hex_str);
                DAP_DELETE(l_datum_hash_base58_str);
                DAP_DELETE(l_datum);
                DAP_DELETE(l_gdb_group_mempool);
                return rc;
            } else {
                dap_cli_server_cmd_set_reply_text(a_str_reply,
                        "Error! Wrong datum type. token_decl_sign sign only token declarations datum");
                return -61;
            }
        } else {
            dap_cli_server_cmd_set_reply_text(a_str_reply,
                    "token_decl_sign can't find datum with %s hash in the mempool of %s:%s",l_datum_hash_out_str,l_net? l_net->pub.name: "<undefined>",
                    l_chain?l_chain->name:"<undefined>");
            return -5;
        }
        DAP_DELETE(l_datum_hash_hex_str);
        DAP_DELETE(l_datum_hash_base58_str);
    } else {
        dap_cli_server_cmd_set_reply_text(a_str_reply, "token_decl_sign need -datum <datum hash> argument");
        return -2;
    }
    return 0;
}


/**
 * @brief s_com_mempool_list_print_for_chain
 *
 * @param a_net
 * @param a_chain
 * @param a_str_tmp
 * @param a_hash_out_type
 */
void s_com_mempool_list_print_for_chain(dap_chain_net_t * a_net, dap_chain_t * a_chain, const char * a_add,
                                        json_object *a_json_obj, const char *a_hash_out_type, bool a_fast, size_t a_limit, size_t a_offset) {
    dap_chain_addr_t *l_wallet_addr = dap_chain_addr_from_str(a_add);
    if (a_add && !l_wallet_addr) {
        dap_json_rpc_error_add(DAP_CHAIN_NODE_CLI_CMD_VALUE_PARSE_CONVERT_BASE58_TO_ADDR_WALLET, "Cannot convert "
                                                                                                 "string '%s' to binary address.\n", a_add);
        return;
    }
    if (l_wallet_addr && a_fast) {
        dap_json_rpc_error_add(DAP_CHAIN_NODE_CLI_CMD_VALUE_PARSE_FAST_AND_BASE58_ADDR,
                               "In fast mode, it is impossible to count the number of transactions and emissions "
                               "for a specific address. The -brief and -addr options are mutually exclusive.\n");
        DAP_DELETE(l_wallet_addr);
        return;
    }
    char * l_gdb_group_mempool = dap_chain_net_get_gdb_group_mempool_new(a_chain);
    if(!l_gdb_group_mempool){
        dap_json_rpc_error_add(DAP_CHAIN_NODE_CLI_COM_MEMPOOL_LIST_CAN_NOT_GET_MEMPOOL_GROUP,
                               "%s.%s: chain not found\n", a_net->pub.name, a_chain->name);
        return;
    }
    int l_removed = 0;
    json_object *l_obj_chain = json_object_new_object();
    json_object *l_obj_chain_name  = json_object_new_string(a_chain->name);
    if (!l_obj_chain_name || !l_obj_chain) {
        json_object_put(l_obj_chain);
        dap_json_rpc_allocation_error;
        return;
    }
    json_object_object_add(l_obj_chain, "name", l_obj_chain_name);
    dap_chain_mempool_filter(a_chain, &l_removed);
    json_object *l_jobj_removed = json_object_new_int(l_removed);
    if (!l_jobj_removed) {
        json_object_put(l_obj_chain);
        dap_json_rpc_allocation_error;
        return;
    }
    json_object_object_add(l_obj_chain, "removed", l_jobj_removed);
    size_t l_objs_count = 0;
    dap_global_db_obj_t * l_objs = dap_global_db_get_all_sync(l_gdb_group_mempool, &l_objs_count);
    json_object  *l_jobj_datums;
    size_t l_offset = a_offset;
    if (l_objs_count == 0 || l_objs_count < l_offset) {
        l_jobj_datums = json_object_new_null();
    } else {
        l_jobj_datums = json_object_new_array();
        if (!l_jobj_datums) {
            json_object_put(l_obj_chain);
            dap_json_rpc_allocation_error;
            return;
        }

        size_t l_arr_start = 0;
        if (l_offset) {
            l_arr_start = l_offset;
            json_object *l_jobj_offset = json_object_new_uint64(l_offset);
            json_object_object_add(l_obj_chain, "offset", l_jobj_offset);
        }
        size_t l_arr_end = l_objs_count;
        if (a_limit) {
            l_arr_end = l_offset + a_limit;
            if (l_arr_end > l_objs_count)
                l_arr_end = l_objs_count;
            json_object *l_jobj_limit = json_object_new_uint64(l_arr_end);
            json_object_object_add(l_obj_chain, "limit", l_jobj_limit);
        }
        for (size_t i = l_arr_start; i < l_arr_end; i++) {
            dap_chain_datum_t *l_datum = (dap_chain_datum_t *) l_objs[i].value;
            if (!l_datum->header.data_size || (l_datum->header.data_size > l_objs[i].value_len)) {
                log_it(L_ERROR, "Trash datum in GDB %s.%s, key: %s data_size:%u, value_len:%zu",
                       a_net->pub.name, a_chain->name, l_objs[i].key, l_datum->header.data_size, l_objs[i].value_len);
                dap_global_db_del_sync(l_gdb_group_mempool, l_objs[i].key);
                continue;
            }
            dap_time_t l_ts_create = (dap_time_t) l_datum->header.ts_create;
            const char *l_datum_type = dap_chain_datum_type_id_to_str(l_datum->header.type_id);
            dap_hash_fast_t l_datum_real_hash = {0};
            dap_hash_fast_t l_datum_hash_from_key = {0};
            dap_chain_datum_calc_hash(l_datum, &l_datum_real_hash);
            dap_chain_hash_fast_from_str(l_objs[i].key, &l_datum_hash_from_key);
            char buff_time[DAP_TIME_STR_SIZE];
            dap_time_to_str_rfc822(buff_time, DAP_TIME_STR_SIZE, l_datum->header.ts_create);
            json_object *l_jobj_type = json_object_new_string(l_datum_type);
            json_object *l_jobj_hash = json_object_new_string(l_objs[i].key);
            json_object *l_jobj_ts_created = json_object_new_object();
            json_object *l_jobj_ts_created_time_stamp = json_object_new_uint64(l_ts_create);
            json_object *l_jobj_ts_created_str = json_object_new_string(buff_time);
            if (!l_jobj_type || !l_jobj_hash || !l_jobj_ts_created || !l_jobj_ts_created_str ||
                !l_jobj_ts_created_time_stamp) {
                json_object_put(l_jobj_type);
                json_object_put(l_jobj_hash);
                json_object_put(l_jobj_ts_created);
                json_object_put(l_jobj_ts_created_time_stamp);
                json_object_put(l_jobj_ts_created_str);
                json_object_put(l_jobj_datums);
                json_object_put(l_obj_chain);
                dap_global_db_objs_delete(l_objs, l_objs_count);
                dap_json_rpc_allocation_error;
                return;
            }
            json_object_object_add(l_jobj_ts_created, "time_stamp", l_jobj_ts_created_time_stamp);
            json_object_object_add(l_jobj_ts_created, "str", l_jobj_ts_created_str);
            json_object *l_jobj_datum = json_object_new_object();
            if (!l_jobj_datum) {
                json_object_put(l_jobj_type);
                json_object_put(l_jobj_hash);
                json_object_put(l_jobj_ts_created);
                json_object_put(l_jobj_ts_created_time_stamp);
                json_object_put(l_jobj_ts_created_str);
                json_object_put(l_jobj_datums);
                json_object_put(l_obj_chain);
                dap_global_db_objs_delete(l_objs, l_objs_count);
                dap_json_rpc_allocation_error;
                return;
            }
            if (!dap_hash_fast_compare(&l_datum_real_hash, &l_datum_hash_from_key)) {
                char *l_drh_str = dap_hash_fast_to_str_new(&l_datum_real_hash);
                char *l_wgn = dap_strdup_printf("Key field in DB %s does not match datum's hash %s\n",
                                                l_objs[i].key, l_drh_str);
                DAP_DELETE(l_drh_str);
                if (!l_wgn) {
                    dap_global_db_objs_delete(l_objs, l_objs_count);
                    json_object_put(l_jobj_datum);
                    json_object_put(l_obj_chain);
                    json_object_put(l_jobj_type);
                    json_object_put(l_jobj_hash);
                    json_object_put(l_jobj_ts_created);
                    json_object_put(l_jobj_datums);
                    dap_json_rpc_allocation_error;
                    return;
                }
                json_object *l_jobj_warning = json_object_new_string(l_wgn);
                DAP_DELETE(l_wgn);
                if (!l_jobj_warning) {
                    dap_global_db_objs_delete(l_objs, l_objs_count);
                    json_object_put(l_jobj_datum);
                    json_object_put(l_obj_chain);
                    json_object_put(l_jobj_type);
                    json_object_put(l_jobj_hash);
                    json_object_put(l_jobj_ts_created);
                    json_object_put(l_jobj_datums);
                    dap_json_rpc_allocation_error;
                    return;
                }
                json_object_object_add(l_jobj_datum, "warning", l_jobj_warning);
                json_object_array_add(l_jobj_datums, l_jobj_datum);
                continue;
            }
            json_object_object_add(l_jobj_datum, "hash", l_jobj_hash);
            json_object_object_add(l_jobj_datum, "type", l_jobj_type);
            json_object_object_add(l_jobj_datum, "created", l_jobj_ts_created);
            bool datum_is_accepted_addr = false;
            if (!a_fast) {
                switch (l_datum->header.type_id) {
                    case DAP_CHAIN_DATUM_TX: {
                        dap_chain_addr_t l_addr_from;
                        dap_chain_datum_tx_t *l_tx = (dap_chain_datum_tx_t *) l_datum->data;

                        int l_ledger_rc = DAP_LEDGER_CHECK_INVALID_ARGS;
                        const char *l_main_ticker = dap_ledger_tx_calculate_main_ticker(a_net->pub.ledger, l_tx,
                                                                                  &l_ledger_rc);
                        const char *l_ledger_rc_str = dap_ledger_check_error_str(l_ledger_rc);

                        json_object *l_jobj_main_ticker = json_object_new_string(
                                l_main_ticker ? l_main_ticker : "UNKNOWN");
                        json_object *l_jobj_ledger_rc = json_object_new_string(l_ledger_rc_str);

                        if (!l_jobj_main_ticker || !l_jobj_ledger_rc) {
                            json_object_put(l_jobj_datum);
                            json_object_put(l_jobj_datums);
                            json_object_put(l_obj_chain);
                            dap_global_db_objs_delete(l_objs, l_objs_count);
                            dap_json_rpc_allocation_error;
                            return;
                        }

                        json_object_object_add(l_jobj_datum, "main_ticker", l_jobj_main_ticker);
                        json_object_object_add(l_jobj_datum, "ledger_rc", l_jobj_ledger_rc);

                        dap_chain_net_srv_uid_t uid;
                        char *service_name;
                        dap_chain_tx_tag_action_type_t action;
                        if (dap_ledger_deduct_tx_tag(a_net->pub.ledger, l_tx, &service_name, &uid, &action))
                        {
                            json_object_object_add(l_jobj_datum, "service", json_object_new_string(service_name));
                            json_object_object_add(l_jobj_datum, "action", json_object_new_string(dap_ledger_tx_action_str(action)));
                        }
                        else
                        {   
                            json_object_object_add(l_jobj_datum, "service", json_object_new_string("UNKNOWN"));
                            json_object_object_add(l_jobj_datum, "action", json_object_new_string("UNKNOWN"));
                        }


                        dap_list_t *l_list_sig_item = dap_chain_datum_tx_items_get(l_tx, TX_ITEM_TYPE_SIG, NULL);
                        dap_list_t *l_list_in_ems = dap_chain_datum_tx_items_get(l_tx, TX_ITEM_TYPE_IN_EMS, NULL);
                        if (!l_list_sig_item) {
                            json_object *l_jobj_wgn = json_object_new_string(
                                    "An item with a type TX_ITEM_TYPE_SIG for the "
                                    "transaction was not found, the transaction may "
                                    "be corrupted.");
                            json_object_object_add(l_jobj_datum, "warning", l_jobj_wgn);
                            break;
                        }
                        dap_chain_tx_sig_t *l_sig = l_list_sig_item->data;
                        dap_sign_t *l_sign = dap_chain_datum_tx_item_sign_get_sig(l_sig);
                        dap_chain_addr_fill_from_sign(&l_addr_from, l_sign, a_net->pub.id);
                        if (l_wallet_addr && dap_chain_addr_compare(l_wallet_addr, &l_addr_from)) {
                            datum_is_accepted_addr = true;
                        }
                        dap_list_free(l_list_sig_item);
                        dap_list_t *l_list_in_reward = dap_chain_datum_tx_items_get(l_tx, TX_ITEM_TYPE_IN_REWARD, NULL);
                        if (l_list_in_reward) {
                            /*json_object *l_obj_in_reward_arary = json_object_new_array();
                            if (!l_obj_in_reward_arary) {
                                dap_list_free(l_list_in_reward);
                                json_object_put(l_jobj_datum);
                                json_object_put(l_jobj_datums);
                                json_object_put(l_obj_chain);
                                dap_global_db_objs_delete(l_objs, l_objs_count);
                                dap_json_rpc_allocation_error;
                                return;
                            }
                            for (dap_list_t *it = l_list_in_reward; it; it = it->next) {
                                dap_chain_tx_in_reward_t *l_in_reward = (dap_chain_tx_in_reward_t *) it->data;
                                char *l_block_hash = dap_chain_hash_fast_to_str_new(&l_in_reward->block_hash);
                                json_object *l_jobj_block_hash = json_object_new_string(l_block_hash);
                                if (!l_jobj_block_hash) {
                                    DAP_DELETE(l_block_hash);
                                    json_object_put(l_obj_in_reward_arary);
                                    dap_list_free(l_list_in_reward);
                                    json_object_put(l_jobj_datum);
                                    json_object_put(l_jobj_datums);
                                    json_object_put(l_obj_chain);
                                    dap_global_db_objs_delete(l_objs, l_objs_count);
                                    dap_json_rpc_allocation_error;
                                    return;
                                }
                                json_object_array_add(l_obj_in_reward_arary, l_jobj_block_hash);
                                DAP_DELETE(l_block_hash);
                            }*/
                           dap_list_free(l_list_in_reward);
                        } else {
                            json_object *l_jobj_addr_from = json_object_new_string(dap_chain_addr_to_str_static(&l_addr_from));
                            if (!l_jobj_addr_from) {
                                json_object_put(l_jobj_datum);
                                json_object_put(l_jobj_datums);
                                json_object_put(l_obj_chain);
                                dap_global_db_objs_delete(l_objs, l_objs_count);
                                dap_json_rpc_allocation_error;
                                return;
                            }
                            json_object_object_add(l_jobj_datum, "from", l_jobj_addr_from);
                        }
                        dap_list_t *l_list_out_items = dap_chain_datum_tx_items_get(l_tx, TX_ITEM_TYPE_OUT_ALL, NULL);
                        json_object *l_jobj_to_list = json_object_new_array();
                        json_object *l_jobj_change_list = json_object_new_array();
                        json_object *l_jobj_to_from_emi = json_object_new_array();
                        json_object *l_jobj_fee_list = json_object_new_array();
                        json_object *l_jobj_stake_lock_list = json_object_new_array();
                        json_object *l_jobj_xchange_list = json_object_new_array();
                        json_object *l_jobj_stake_pos_delegate_list = json_object_new_array();
                        json_object *l_jobj_pay_list = json_object_new_array();
                        json_object *l_jobj_tx_vote = json_object_new_array();
                        json_object *l_jobj_tx_voting = json_object_new_array();
                        if (!l_jobj_to_list || !l_jobj_change_list || !l_jobj_fee_list || !l_jobj_stake_lock_list ||
                            !l_jobj_xchange_list || !l_jobj_stake_pos_delegate_list || !l_jobj_pay_list) {
                            json_object_put(l_jobj_to_list);
                            json_object_put(l_jobj_change_list);
                            json_object_put(l_jobj_to_from_emi);
                            json_object_put(l_jobj_fee_list);
                            json_object_put(l_jobj_stake_lock_list);
                            json_object_put(l_jobj_xchange_list);
                            json_object_put(l_jobj_stake_pos_delegate_list);
                            json_object_put(l_jobj_pay_list);
                            json_object_put(l_jobj_tx_vote);
                            json_object_put(l_jobj_tx_voting);
                            json_object_put(l_jobj_datum);
                            json_object_put(l_jobj_datums);
                            json_object_put(l_obj_chain);
                            dap_global_db_objs_delete(l_objs, l_objs_count);
                            dap_json_rpc_allocation_error;
                            return;
                        }
                        enum {
                            OUT_COND_TYPE_UNKNOWN,
                            OUT_COND_TYPE_PAY,
                            OUT_COND_TYPE_FEE,
                            OUT_COND_TYPE_STAKE_LOCK,
                            OUT_COND_TYPE_XCHANGE,
                            OUT_COND_TYPE_POS_DELEGATE
                        } l_out_cond_subtype = {0};
                        dap_list_t *l_vote_list = dap_chain_datum_tx_items_get(l_tx, TX_ITEM_TYPE_VOTE, NULL);
                        dap_list_t *l_voting_list = dap_chain_datum_tx_items_get(l_tx, TX_ITEM_TYPE_VOTING, NULL);
                        for (dap_list_t *it = l_list_out_items; it; it = it->next) {
                            dap_chain_addr_t *l_dist_addr = NULL;
                            uint256_t l_value = uint256_0;
                            const char *l_dist_token = NULL;
                            uint8_t l_type = *(uint8_t *) it->data;
                            switch (l_type) {
                                case TX_ITEM_TYPE_OUT: {
                                    l_value = ((dap_chain_tx_out_t *) it->data)->header.value;
                                    l_dist_token = l_main_ticker;
                                    l_dist_addr = &((dap_chain_tx_out_t *) it->data)->addr;
                                }
                                    break;
                                case TX_ITEM_TYPE_OUT_EXT: {
                                    l_value = ((dap_chain_tx_out_ext_t *) it->data)->header.value;
                                    l_dist_token = ((dap_chain_tx_out_ext_t *) it->data)->token;
                                    l_dist_addr = &((dap_chain_tx_out_ext_t *) it->data)->addr;
                                }
                                    break;
                                case TX_ITEM_TYPE_OUT_COND: {
                                    dap_chain_tx_out_cond_t *l_out_cond = (dap_chain_tx_out_cond_t *) it->data;
                                    l_value = ((dap_chain_tx_out_cond_t *) it->data)->header.value;
                                    switch (l_out_cond->header.subtype) {
                                        case DAP_CHAIN_TX_OUT_COND_SUBTYPE_FEE: {
                                            l_dist_token = a_net->pub.native_ticker;
                                            l_out_cond_subtype = OUT_COND_TYPE_FEE;
                                        }
                                            break;
                                        case DAP_CHAIN_TX_OUT_COND_SUBTYPE_SRV_STAKE_LOCK: {
                                            l_dist_token = l_main_ticker;
                                            l_out_cond_subtype = OUT_COND_TYPE_STAKE_LOCK;
                                        }
                                            break;
                                        case DAP_CHAIN_TX_OUT_COND_SUBTYPE_SRV_XCHANGE: {
                                            l_dist_token = l_main_ticker;
                                            l_out_cond_subtype = OUT_COND_TYPE_XCHANGE;
                                        }
                                            break;
                                        case DAP_CHAIN_TX_OUT_COND_SUBTYPE_SRV_STAKE_POS_DELEGATE: {
                                            l_dist_token = l_main_ticker;
                                            l_out_cond_subtype = OUT_COND_TYPE_POS_DELEGATE;
                                        }
                                            break;
                                        case DAP_CHAIN_TX_OUT_COND_SUBTYPE_SRV_PAY: {
                                            l_dist_token = l_main_ticker;
                                            l_out_cond_subtype = OUT_COND_TYPE_PAY;
                                        }
                                            break;
                                        default:
                                            break;
                                    }
                                }
                                    break;
                                default:
                                    break;
                            }
                            json_object *l_jobj_money = json_object_new_object();
                            if (!l_jobj_money) {
                                json_object_put(l_jobj_to_list);
                                json_object_put(l_jobj_change_list);
                                json_object_put(l_jobj_to_from_emi);
                                json_object_put(l_jobj_fee_list);
                                json_object_put(l_jobj_datum);
                                json_object_put(l_jobj_datums);
                                json_object_put(l_obj_chain);
                                dap_global_db_objs_delete(l_objs, l_objs_count);
                                dap_json_rpc_allocation_error;
                                return;
                            }
                            const char *l_value_coins_str, *l_value_str = dap_uint256_to_char(l_value, &l_value_coins_str);
                            json_object_object_add(l_jobj_money, "value", json_object_new_string(l_value_str));
                            json_object_object_add(l_jobj_money, "coins", json_object_new_string(l_value_coins_str));
                            if (l_dist_token) {
                                json_object *l_jobj_token = json_object_new_string(l_dist_token);
                                if (!l_jobj_token) {
                                    json_object_put(l_jobj_to_list);
                                    json_object_put(l_jobj_change_list);
                                    json_object_put(l_jobj_to_from_emi);
                                    json_object_put(l_jobj_fee_list);
                                    json_object_put(l_jobj_money);
                                    json_object_put(l_jobj_datum);
                                    json_object_put(l_jobj_datums);
                                    json_object_put(l_obj_chain);
                                    dap_global_db_objs_delete(l_objs, l_objs_count);
                                    dap_json_rpc_allocation_error;
                                    return;
                                }
                                json_object_object_add(l_jobj_money, "token", l_jobj_token);
                            }

                            if (l_dist_addr) {
                                if (!datum_is_accepted_addr && l_wallet_addr) {
                                    datum_is_accepted_addr = dap_chain_addr_compare(l_wallet_addr, l_dist_addr);
                                }
                                json_object *l_jobj_f = json_object_new_object();
                                if (!l_jobj_f) {
                                    json_object_put(l_jobj_to_list);
                                    json_object_put(l_jobj_change_list);
                                    json_object_put(l_jobj_to_from_emi);
                                    json_object_put(l_jobj_fee_list);
                                    json_object_put(l_jobj_money);
                                    json_object_put(l_jobj_datum);
                                    json_object_put(l_jobj_datums);
                                    json_object_put(l_obj_chain);
                                    dap_global_db_objs_delete(l_objs, l_objs_count);
                                    dap_json_rpc_allocation_error;
                                    return;
                                }
                                json_object_object_add(l_jobj_f, "money", l_jobj_money);
                                if (dap_chain_addr_compare(&l_addr_from, l_dist_addr)) {
                                    bool l_in_from_emi = false;
                                    for (dap_list_t *it_ems = l_list_in_ems; it_ems; it_ems = it_ems->next) {
                                        dap_chain_tx_in_ems_t *l_in_ems = (dap_chain_tx_in_ems_t *) it_ems->data;
                                        if (!dap_strcmp(l_in_ems->header.ticker, l_dist_token)) {
                                            l_in_from_emi = true;
                                            dap_hash_fast_t l_ems_hash = l_in_ems->header.token_emission_hash;
                                            char l_ems_hash_str[DAP_CHAIN_HASH_FAST_STR_SIZE];
                                            dap_hash_fast_to_str(&l_ems_hash, l_ems_hash_str,
                                                                 DAP_CHAIN_HASH_FAST_STR_SIZE);
                                            json_object *l_obj_ems_hash = json_object_new_string(l_ems_hash_str);
                                            if (!l_obj_ems_hash) {
                                                json_object_put(l_jobj_to_list);
                                                json_object_put(l_jobj_change_list);
                                                json_object_put(l_jobj_to_from_emi);
                                                json_object_put(l_jobj_fee_list);
                                                json_object_put(l_jobj_money);
                                                json_object_put(l_jobj_datum);
                                                json_object_put(l_jobj_datums);
                                                json_object_put(l_obj_chain);
                                                json_object_put(l_jobj_f);
                                                dap_global_db_objs_delete(l_objs, l_objs_count);
                                                dap_json_rpc_allocation_error;
                                                return;
                                            }
                                            json_object_object_add(l_jobj_f, "token_emission_hash", l_obj_ems_hash);
                                            break;
                                        }
                                    }
                                    if (l_in_from_emi)
                                        json_object_array_add(l_jobj_to_from_emi, l_jobj_f);
                                    else
                                        json_object_array_add(l_jobj_change_list, l_jobj_f);
                                } else {
                                    json_object_object_add(l_jobj_f, "addr", json_object_new_string(dap_chain_addr_to_str_static(l_dist_addr)));
                                    json_object_array_add(l_jobj_to_list, l_jobj_f);
                                }
                            } else {
                                switch (l_out_cond_subtype) {
                                    case OUT_COND_TYPE_PAY:
                                        json_object_array_add(l_jobj_pay_list, l_jobj_money);
                                        break;
                                    case OUT_COND_TYPE_FEE:
                                        json_object_array_add(l_jobj_fee_list, l_jobj_money);
                                        break;
                                    case OUT_COND_TYPE_STAKE_LOCK:
                                        json_object_array_add(l_jobj_stake_lock_list, l_jobj_money);
                                        break;
                                    case OUT_COND_TYPE_XCHANGE:
                                        json_object_array_add(l_jobj_xchange_list, l_jobj_money);
                                        break;
                                    case OUT_COND_TYPE_POS_DELEGATE:
                                        json_object_array_add(l_jobj_stake_pos_delegate_list, l_jobj_money);
                                        break;
                                    default:
                                        log_it(L_ERROR,
                                               "An unknown subtype output was found in a transaction in the mempool list.");
                                        break;
                                }
                            }
                        }
                        for (dap_list_t *it = l_vote_list; it; it = it->next) {
                            json_object *l_jobj_vote = dap_chain_datum_tx_item_vote_to_json(
                                    (dap_chain_tx_vote_t *) it->data, a_net->pub.ledger);
                            json_object_array_add(l_jobj_tx_vote, l_jobj_vote);
                        }
                        for (dap_list_t *it = l_voting_list; it; it = it->next) {
                            json_object *l_jobj_voting = dap_chain_datum_tx_item_voting_tsd_to_json(l_tx);
                            json_object_array_add(l_jobj_tx_voting, l_jobj_voting);
                        }
                        json_object_object_add(l_jobj_datum, "to", l_jobj_to_list);
                        json_object_object_add(l_jobj_datum, "change", l_jobj_change_list);
                        json_object_object_add(l_jobj_datum, "fee", l_jobj_fee_list);
                        json_object_array_length(l_jobj_pay_list) > 0 ?
                        json_object_object_add(l_jobj_datum, "srv_pay", l_jobj_pay_list) : json_object_put(
                                l_jobj_pay_list);
                        json_object_array_length(l_jobj_xchange_list) > 0 ?
                        json_object_object_add(l_jobj_datum, "srv_xchange", l_jobj_xchange_list) : json_object_put(
                                l_jobj_xchange_list);
                        json_object_array_length(l_jobj_stake_lock_list) > 0 ?
                        json_object_object_add(l_jobj_datum, "srv_stake_lock", l_jobj_stake_lock_list)
                                                                             : json_object_put(l_jobj_stake_lock_list);
                        json_object_array_length(l_jobj_stake_pos_delegate_list) > 0 ?
                        json_object_object_add(l_jobj_datum, "srv_stake_pos_delegate", l_jobj_stake_pos_delegate_list)
                                                                                     : json_object_put(
                                l_jobj_stake_pos_delegate_list);
                        json_object_array_length(l_jobj_to_from_emi) > 0 ?
                        json_object_object_add(l_jobj_datum, "from_emission", l_jobj_to_from_emi) : json_object_put(
                                l_jobj_to_from_emi);
                        json_object_array_length(l_jobj_tx_vote) > 0 ?
                        json_object_object_add(l_jobj_datum, "vote", l_jobj_tx_vote) : json_object_put(l_jobj_tx_vote);
                        json_object_array_length(l_jobj_tx_voting) > 0 ?
                        json_object_object_add(l_jobj_datum, "voting", l_jobj_tx_voting) : json_object_put(
                                l_jobj_tx_voting);
                        dap_list_free(l_list_out_items);
                        dap_list_free(l_vote_list);
                        dap_list_free(l_voting_list);
                    }
                        break;
                    case DAP_CHAIN_DATUM_TOKEN_EMISSION: {
                        size_t l_emi_size = l_datum->header.data_size;
                        dap_chain_datum_token_emission_t *l_emi = dap_chain_datum_emission_read(l_datum->data,
                                                                                                &l_emi_size);
                        if (l_wallet_addr && l_emi && dap_chain_addr_compare(l_wallet_addr, &l_emi->hdr.address))
                            datum_is_accepted_addr = true;
                        DAP_DELETE(l_emi);
                        dap_chain_datum_dump_json(l_jobj_datum,l_datum,a_hash_out_type,a_net->pub.id);
                    }
                        break;
                    default:
                        dap_chain_datum_dump_json(l_jobj_datum,l_datum,a_hash_out_type,a_net->pub.id);
                }
            }
            if (l_wallet_addr) {
                if (datum_is_accepted_addr) {
                    json_object_array_add(l_jobj_datums, l_jobj_datum);
                } else
                    json_object_put(l_jobj_datum);
            } else
                json_object_array_add(l_jobj_datums, l_jobj_datum);
        }
    }

    json_object_object_add(l_obj_chain, "datums", l_jobj_datums);

    dap_global_db_objs_delete(l_objs, l_objs_count);

    char l_net_chain_count_total[64] = {0};

    sprintf(l_net_chain_count_total, "%s.%s: %zu", a_net->pub.name, a_chain->name, l_objs_count);
    json_object * l_object_total = json_object_new_string(l_net_chain_count_total);
    if (!l_object_total) {
        json_object_put(l_obj_chain);
        dap_json_rpc_allocation_error;
        return;
    }
    json_object_object_add(l_obj_chain, "total", l_object_total);

    json_object_array_add(a_json_obj, l_obj_chain);
    DAP_DELETE(l_gdb_group_mempool);
}

static int mempool_delete_for_chain(dap_chain_t *a_chain, const char * a_datum_hash_str, json_object **a_json_reply) {
        char * l_gdb_group_mempool = dap_chain_net_get_gdb_group_mempool_new(a_chain);
        uint8_t *l_data_tmp = dap_global_db_get_sync(l_gdb_group_mempool, a_datum_hash_str,
                                                     NULL, NULL, NULL);
        if (!l_data_tmp) {
            DAP_DELETE(l_gdb_group_mempool);
            return 1;
        }
        if (dap_global_db_del_sync(l_gdb_group_mempool, a_datum_hash_str) == 0) {
            DAP_DELETE(l_gdb_group_mempool);
            DAP_DELETE(l_data_tmp);
            return 0;
        } else {
            DAP_DELETE(l_gdb_group_mempool);
            DAP_DELETE(l_data_tmp);
            return 2;
        }
}

typedef enum cmd_mempool_delete_err_list{
    COM_MEMPOOL_DELETE_ERR_DATUM_NOT_FOUND_IN_ARGUMENT = DAP_JSON_RPC_ERR_CODE_METHOD_ERR_START,
    COM_MEMPOOL_DELETE_ERR_DATUM_NOT_FOUND
}cmd_mempool_delete_err_list_t;
/**
 * @brief _cmd_mempool_delete
 * @param argc
 * @param argv
 * @param arg_func
 * @param a_str_reply
 * @return
 */
int _cmd_mempool_delete(dap_chain_net_t *a_net, dap_chain_t *a_chain, const char *a_datum_hash, void **a_str_reply)
{
    json_object **a_json_reply = (json_object **)a_str_reply;
    if (!a_net || !a_datum_hash) {
        dap_json_rpc_error_add(COM_MEMPOOL_DELETE_ERR_DATUM_NOT_FOUND_IN_ARGUMENT, "Net or datum hash not specified");
        return COM_MEMPOOL_DELETE_ERR_DATUM_NOT_FOUND_IN_ARGUMENT;
    }
    int res = 0;
    json_object *l_jobj_ret = json_object_new_object();
    json_object *l_jobj_net = json_object_new_string(a_net->pub.name);
    json_object *l_jobj_chain = NULL;
    json_object *l_jobj_datum_hash = json_object_new_string(a_datum_hash);
    if (!a_chain) {
        dap_chain_t * l_chain = s_get_chain_with_datum(a_net, a_datum_hash);
        if (l_chain) {
            res = mempool_delete_for_chain(l_chain, a_datum_hash, a_json_reply);
            l_jobj_chain = json_object_new_string(l_chain->name);
        } else {
            res = 1;
            l_jobj_chain = json_object_new_string("empty chain parameter");
        }
    } else {
        res = mempool_delete_for_chain(a_chain, a_datum_hash, a_json_reply);
        l_jobj_chain = json_object_new_string(a_chain->name);
    }
    json_object_object_add(l_jobj_ret, "net", l_jobj_net);
    json_object_object_add(l_jobj_ret, "chain", l_jobj_chain);
    json_object_object_add(l_jobj_ret, "hash", l_jobj_datum_hash);
    json_object_object_add(l_jobj_ret, "action", json_object_new_string("delete"));
    json_object *l_jobj_ret_code = json_object_new_int(res);
    json_object_object_add(l_jobj_ret, "retCode", l_jobj_ret_code);
    json_object *l_jobj_status = NULL;
    if (!res) {
        l_jobj_status = json_object_new_string("deleted");
    } else if (res == 1) {
        l_jobj_status = json_object_new_string("datum not found");
    } else {
        l_jobj_status = json_object_new_string("datum was found but could not be deleted");
    }
    json_object_object_add(l_jobj_ret, "status", l_jobj_status);
    json_object_array_add(*a_json_reply, l_jobj_ret);
    if (res) {
        return COM_MEMPOOL_DELETE_ERR_DATUM_NOT_FOUND;
    }
    return 0;
}


/**
 * @brief s_com_mempool_check_datum_in_chain
 * @param a_chain
 * @param a_datum_hash_str
 * @return boolean
 */
dap_chain_datum_t *s_com_mempool_check_datum_in_chain(dap_chain_t *a_chain, const char *a_datum_hash_str)
{
    if (!a_datum_hash_str)
        return NULL;
    char *l_gdb_group_mempool = dap_chain_net_get_gdb_group_mempool_new(a_chain);
    uint8_t *l_data_tmp = dap_global_db_get_sync(l_gdb_group_mempool, a_datum_hash_str, NULL, NULL, NULL);
    DAP_DELETE(l_gdb_group_mempool);
    return (dap_chain_datum_t *)l_data_tmp;
}

typedef enum cmd_mempool_check_err_list {
    COM_MEMPOOL_CHECK_ERR_CAN_NOT_FIND_CHAIN = DAP_JSON_RPC_ERR_CODE_METHOD_ERR_START,
    COM_MEMPOOL_CHECK_ERR_CAN_NOT_FIND_NET,
    COM_MEMPOOL_CHECK_ERR_REQUIRES_DATUM_HASH,
    COM_MEMPOOL_CHECK_ERR_INCORRECT_HASH_STR,
    COM_MEMPOOL_CHECK_ERR_DATUM_NOT_FIND
}cmd_mempool_check_err_list_t;

/**
 * @brief _cmd_mempool_check
 * @param a_net
 * @param a_chain
 * @param a_datum_hash
 * @param a_hash_out_type
 * @param a_str_reply
 * @return int
 */
int _cmd_mempool_check(dap_chain_net_t *a_net, dap_chain_t *a_chain, const char *a_datum_hash, const char *a_hash_out_type, void **a_str_reply)
{
    json_object **a_json_reply = (json_object **)a_str_reply;

    if (!a_net || !a_datum_hash) {
        dap_json_rpc_error_add(COM_MEMPOOL_CHECK_ERR_CAN_NOT_FIND_NET, "Error! Both -net <network_name> "
                                                                       "and -datum <data_hash> parameters are required.");
        return COM_MEMPOOL_CHECK_ERR_CAN_NOT_FIND_NET;
    }
    dap_chain_datum_t *l_datum = NULL;
    char *l_chain_name = a_chain ? a_chain->name : NULL;
    bool l_found_in_chains = false;
    int l_ret_code = 0;
    dap_hash_fast_t l_atom_hash = {};
    if (a_chain)
        l_datum = s_com_mempool_check_datum_in_chain(a_chain, a_datum_hash);
    else {
        dap_chain_t *it = NULL;
        DL_FOREACH(a_net->pub.chains, it) {
            l_datum = s_com_mempool_check_datum_in_chain(it, a_datum_hash);
            if (l_datum) {
                l_chain_name = it->name;
                break;
            }
        }
    }
    if (!l_datum) {
        l_found_in_chains = true;
        dap_hash_fast_t l_datum_hash;
        if (dap_chain_hash_fast_from_hex_str(a_datum_hash, &l_datum_hash)) {
            dap_json_rpc_error_add(COM_MEMPOOL_CHECK_ERR_INCORRECT_HASH_STR,
                                    "Incorrect hash string %s", a_datum_hash);
            return COM_MEMPOOL_CHECK_ERR_INCORRECT_HASH_STR;
        }
        if (a_chain)
            l_datum = a_chain->callback_datum_find_by_hash(a_chain, &l_datum_hash, &l_atom_hash, &l_ret_code);
        else {
            dap_chain_t *it = NULL;
            DL_FOREACH(a_net->pub.chains, it) {
                l_datum = it->callback_datum_find_by_hash(it, &l_datum_hash, &l_atom_hash, &l_ret_code);
                if (l_datum) {
                    l_chain_name = it->name;
                    break;
                }
            }
        }
    }
    json_object *l_jobj_datum = json_object_new_object();
    json_object *l_datum_hash = json_object_new_string(a_datum_hash);
    json_object *l_net_obj = json_object_new_string(a_net->pub.name);
    if (!l_jobj_datum || !l_datum_hash || !l_net_obj){
        json_object_put(l_jobj_datum);
        json_object_put(l_datum_hash);
        json_object_put(l_net_obj);
        dap_json_rpc_allocation_error;
        return DAP_JSON_RPC_ERR_CODE_MEMORY_ALLOCATED;
    }
    json_object *l_chain_obj;
    if(l_chain_name) {
        l_chain_obj = json_object_new_string(l_chain_name);
        if (!l_chain_obj) {
            json_object_put(l_jobj_datum);
            json_object_put(l_datum_hash);
            json_object_put(l_net_obj);
            dap_json_rpc_allocation_error;
            return DAP_JSON_RPC_ERR_CODE_MEMORY_ALLOCATED;
        }
    } else
        l_chain_obj = json_object_new_null();
    json_object_object_add(l_jobj_datum, "hash", l_datum_hash);
    json_object_object_add(l_jobj_datum, "net", l_net_obj);
    json_object_object_add(l_jobj_datum, "chain", l_chain_obj);
    json_object *l_find_bool;
    if (l_datum) {
        l_find_bool = json_object_new_boolean(TRUE);
        json_object *l_find_chain_or_mempool = json_object_new_string(l_found_in_chains ? "chain" : "mempool");
        if (!l_find_chain_or_mempool || !l_find_bool) {
            json_object_put(l_find_chain_or_mempool);
            json_object_put(l_find_bool);
            json_object_put(l_jobj_datum);
            dap_json_rpc_allocation_error;
            return DAP_JSON_RPC_ERR_CODE_MEMORY_ALLOCATED;
        }
        json_object_object_add(l_jobj_datum, "find", l_find_bool);
        json_object_object_add(l_jobj_datum, "source", l_find_chain_or_mempool);
        if (l_found_in_chains) {
            char l_atom_hash_str[DAP_CHAIN_HASH_FAST_STR_SIZE];
            dap_chain_hash_fast_to_str(&l_atom_hash, l_atom_hash_str, DAP_CHAIN_HASH_FAST_STR_SIZE);
            json_object *l_obj_atom = json_object_new_object();
            json_object *l_jobj_atom_hash = json_object_new_string(l_atom_hash_str);
            json_object *l_jobj_atom_err = json_object_new_string(dap_ledger_check_error_str(l_ret_code));
            if (!l_obj_atom || !l_jobj_atom_hash || !l_jobj_atom_err) {
                json_object_put(l_jobj_datum);
                json_object_put(l_obj_atom);
                json_object_put(l_jobj_atom_hash);
                json_object_put(l_jobj_atom_err);
                dap_json_rpc_allocation_error;
                return DAP_JSON_RPC_ERR_CODE_MEMORY_ALLOCATED;
            }
            json_object_object_add(l_obj_atom, "hash", l_jobj_atom_hash);
            json_object_object_add(l_obj_atom, "ledger_response_code", l_jobj_atom_err);
            json_object_object_add(l_jobj_datum, "atom", l_obj_atom);
        }        

        json_object *l_datum_obj_inf = json_object_new_object();
        dap_chain_datum_dump_json(l_datum_obj_inf, l_datum, a_hash_out_type, a_net->pub.id);
        if (!l_datum_obj_inf) {
            if (!l_found_in_chains)
                DAP_DELETE(l_datum);
            json_object_put(l_jobj_datum);
            dap_json_rpc_error_add(DAP_JSON_RPC_ERR_CODE_SERIALIZATION_DATUM_TO_JSON,
                                    "Failed to serialize datum to JSON.");
            return DAP_JSON_RPC_ERR_CODE_SERIALIZATION_DATUM_TO_JSON;
        }
        json_object_object_add(l_jobj_datum, "datum", l_datum_obj_inf);
        if (!l_found_in_chains)
            DAP_DELETE(l_datum);
        json_object_array_add(*a_json_reply, l_jobj_datum);
        return 0;
    } else {
        l_find_bool = json_object_new_boolean(FALSE);
        if (!l_find_bool) {
            json_object_put(l_jobj_datum);
            dap_json_rpc_allocation_error;
            return DAP_JSON_RPC_ERR_CODE_MEMORY_ALLOCATED;
        }
        json_object_object_add(l_jobj_datum, "find", l_find_bool);
        json_object_array_add(*a_json_reply, l_jobj_datum);
        return COM_MEMPOOL_CHECK_ERR_DATUM_NOT_FIND;
    }
}

typedef enum cmd_mempool_proc_list_error{
    DAP_COM_MEMPOOL_PROC_LIST_ERROR_NODE_ROLE_NOT_FULL = DAP_JSON_RPC_ERR_CODE_METHOD_ERR_START,
    DAP_COM_MEMPOOL_PROC_LIST_ERROR_GET_DATUM_HASH_FROM_STR,
    DAP_COM_MEMPOOL_PROC_LIST_ERROR_DATUM_CORRUPT_SIZE_DATUM_NOT_EQUALS_SIZE_RECORD,
    DAP_COM_MEMPOOL_PROC_LIST_ERROR_CAN_NOT_GROUP_NAME,
    DAP_COM_MEMPOOL_PROC_LIST_ERROR_CAN_NOT_FIND_DATUM,
    DAP_COM_MEMPOOL_PROC_LIST_ERROR_CAN_NOT_CONVERT_DATUM_HASH_TO_DIGITAL_FORM,
    DAP_COM_MEMPOOL_PROC_LIST_ERROR_REAL_HASH_DATUM_DOES_NOT_MATCH_HASH_DATA_STRING,
    DAP_COM_MEMPOOL_PROC_LIST_ERROR_FALSE_VERIFY,
    DAP_COM_MEMPOOL_PROC_LIST_ERROR_CAN_NOT_MOVE_TO_NO_CONCENSUS_FROM_MEMPOOL

}cmd_mempool_proc_list_error_t;

/**
 * @brief _cmd_mempool_proc
 * process mempool datum
 * @param a_net
 * @param a_chain
 * @param a_datum_hash
 * @param a_str_reply
 * @return
 */
int _cmd_mempool_proc(dap_chain_net_t *a_net, dap_chain_t *a_chain, const char *a_datum_hash, void **a_str_reply)
{
    json_object **a_json_reply = (json_object **)a_str_reply;
    // If full or light it doesnt work
    if(dap_chain_net_get_role(a_net).enums>= NODE_ROLE_FULL){
        dap_json_rpc_error_add(DAP_COM_MEMPOOL_PROC_LIST_ERROR_NODE_ROLE_NOT_FULL,
                               "Need master node role or higher for network %s to process this command", a_net->pub.name);
        return DAP_COM_MEMPOOL_PROC_LIST_ERROR_NODE_ROLE_NOT_FULL;
    }
    dap_chain_t *l_chain = !a_chain ? s_get_chain_with_datum(a_net, a_datum_hash) : a_chain;

    int ret = 0;
    char *l_gdb_group_mempool = dap_chain_net_get_gdb_group_mempool_new(l_chain);
    if (!l_gdb_group_mempool){
        dap_json_rpc_error_add(DAP_COM_MEMPOOL_PROC_LIST_ERROR_CAN_NOT_GROUP_NAME,
                               "Failed to get mempool group name on network %s", a_net->pub.name);
        return DAP_COM_MEMPOOL_PROC_LIST_ERROR_CAN_NOT_GROUP_NAME;
    }
    size_t l_datum_size=0;

    dap_chain_datum_t * l_datum = (dap_chain_datum_t*)dap_global_db_get_sync(l_gdb_group_mempool, a_datum_hash,
                                                                             &l_datum_size, NULL, NULL );
    size_t l_datum_size2 = l_datum? dap_chain_datum_size( l_datum): 0;
    if (l_datum_size != l_datum_size2) {
        dap_json_rpc_error_add(DAP_COM_MEMPOOL_PROC_LIST_ERROR_DATUM_CORRUPT_SIZE_DATUM_NOT_EQUALS_SIZE_RECORD, "Error! Corrupted datum %s, size by datum headers is %zd when in mempool is only %zd bytes",
                                            a_datum_hash, l_datum_size2, l_datum_size);
        DAP_DELETE(l_gdb_group_mempool);
        return DAP_COM_MEMPOOL_PROC_LIST_ERROR_DATUM_CORRUPT_SIZE_DATUM_NOT_EQUALS_SIZE_RECORD;
    }
    if (!l_datum) {
        dap_json_rpc_error_add(DAP_COM_MEMPOOL_PROC_LIST_ERROR_CAN_NOT_FIND_DATUM,
                               "Error! Can't find datum %s", a_datum_hash);
        DAP_DELETE(l_gdb_group_mempool);
        return DAP_COM_MEMPOOL_PROC_LIST_ERROR_CAN_NOT_FIND_DATUM;
    }
    dap_hash_fast_t l_datum_hash, l_real_hash;
    if (dap_chain_hash_fast_from_hex_str(a_datum_hash, &l_datum_hash)) {
        dap_json_rpc_error_add(DAP_COM_MEMPOOL_PROC_LIST_ERROR_CAN_NOT_CONVERT_DATUM_HASH_TO_DIGITAL_FORM,
                               "Error! Can't convert datum hash string %s to digital form",
                               a_datum_hash);
        DAP_DELETE(l_gdb_group_mempool);
        return DAP_COM_MEMPOOL_PROC_LIST_ERROR_CAN_NOT_CONVERT_DATUM_HASH_TO_DIGITAL_FORM;
    }
    dap_chain_datum_calc_hash(l_datum, &l_real_hash);
    if (!dap_hash_fast_compare(&l_datum_hash, &l_real_hash)) {
        dap_json_rpc_error_add(DAP_COM_MEMPOOL_PROC_LIST_ERROR_REAL_HASH_DATUM_DOES_NOT_MATCH_HASH_DATA_STRING,
                               "Error! Datum's real hash doesn't match datum's hash string %s",
                               a_datum_hash);
        DAP_DELETE(l_gdb_group_mempool);
        return DAP_COM_MEMPOOL_PROC_LIST_ERROR_REAL_HASH_DATUM_DOES_NOT_MATCH_HASH_DATA_STRING;
    }
    char buf[DAP_TIME_STR_SIZE];
    dap_time_t l_ts_create = (dap_time_t)l_datum->header.ts_create;
    const char *l_type = NULL;
    DAP_DATUM_TYPE_STR(l_datum->header.type_id, l_type);
    json_object *l_jobj_res = json_object_new_object();
    json_object *l_jobj_datum = json_object_new_object();
    json_object *l_jobj_hash = json_object_new_string(a_datum_hash);
    json_object *l_jobj_type = json_object_new_string(l_type);
    json_object *l_jobj_ts_created = json_object_new_object();
    json_object *l_jobj_ts_created_time_stamp = json_object_new_uint64(l_ts_create);
    int l_res = dap_time_to_str_rfc822(buf, DAP_TIME_STR_SIZE, l_ts_create);
    if (l_res < 0 || !l_jobj_ts_created || !l_jobj_ts_created_time_stamp || !l_jobj_type ||
        !l_jobj_hash || !l_jobj_datum || !l_jobj_res) {
        json_object_put(l_jobj_res);
        json_object_put(l_jobj_datum);
        json_object_put(l_jobj_hash);
        json_object_put(l_jobj_type);
        json_object_put(l_jobj_ts_created);
        json_object_put(l_jobj_ts_created_time_stamp);
        dap_json_rpc_allocation_error;
        return DAP_JSON_RPC_ERR_CODE_MEMORY_ALLOCATED;
    }
    json_object *l_jobj_ts_created_str = json_object_new_string(buf);
    json_object *l_jobj_data_size = json_object_new_uint64(l_datum->header.data_size);
    if (!l_jobj_ts_created_str || !l_jobj_data_size) {
        json_object_put(l_jobj_res);
        json_object_put(l_jobj_datum);
        json_object_put(l_jobj_hash);
        json_object_put(l_jobj_type);
        json_object_put(l_jobj_ts_created);
        json_object_put(l_jobj_ts_created_time_stamp);
        json_object_put(l_jobj_ts_created_str);
        json_object_put(l_jobj_data_size);
        dap_json_rpc_allocation_error;
        return DAP_JSON_RPC_ERR_CODE_MEMORY_ALLOCATED;
    }
    json_object_object_add(l_jobj_datum, "hash", l_jobj_hash);
    json_object_object_add(l_jobj_datum, "type", l_jobj_type);
    json_object_object_add(l_jobj_ts_created, "time_stamp", l_jobj_ts_created_time_stamp);
    json_object_object_add(l_jobj_ts_created, "str", l_jobj_ts_created_str);
    json_object_object_add(l_jobj_datum, "ts_created", l_jobj_ts_created);
    json_object_object_add(l_jobj_datum, "data_size", l_jobj_data_size);
    json_object_object_add(l_jobj_res, "datum", l_jobj_datum);
    json_object *l_jobj_verify = json_object_new_object();
    if (!l_jobj_verify) {
        json_object_put(l_jobj_res);
        dap_json_rpc_allocation_error;
        return DAP_JSON_RPC_ERR_CODE_MEMORY_ALLOCATED;
    }
    int l_verify_datum = dap_chain_net_verify_datum_for_add(a_chain, l_datum, &l_datum_hash);
    if (l_verify_datum){
        json_object *l_jobj_verify_err = json_object_new_string(dap_chain_net_verify_datum_err_code_to_str(l_datum, l_verify_datum));
        json_object *l_jobj_verify_status = json_object_new_boolean(FALSE);
        if (!l_jobj_verify_status || !l_jobj_verify_err) {
            json_object_put(l_jobj_verify_status);
            json_object_put(l_jobj_verify_err);
            json_object_put(l_jobj_verify);
            json_object_put(l_jobj_res);
            dap_json_rpc_allocation_error;
            return DAP_JSON_RPC_ERR_CODE_MEMORY_ALLOCATED;
        }
        json_object_object_add(l_jobj_verify, "isProcessed", l_jobj_verify_status);
        json_object_object_add(l_jobj_verify, "error", l_jobj_verify_err);
        ret = DAP_COM_MEMPOOL_PROC_LIST_ERROR_FALSE_VERIFY;
    } else {
        if (a_chain->callback_add_datums) {
            if (a_chain->callback_add_datums(a_chain, &l_datum, 1) == 0) {
                json_object *l_jobj_verify_status = json_object_new_boolean(FALSE);
                if (!l_jobj_verify_status) {
                    json_object_put(l_jobj_verify_status);
                    json_object_put(l_jobj_verify);
                    json_object_put(l_jobj_res);
                    dap_json_rpc_allocation_error;
                    return DAP_JSON_RPC_ERR_CODE_MEMORY_ALLOCATED;
                }
                json_object_object_add(l_jobj_verify, "isProcessed", l_jobj_verify_status);
                ret = DAP_COM_MEMPOOL_PROC_LIST_ERROR_FALSE_VERIFY;
            } else {
                json_object *l_jobj_verify_status = json_object_new_boolean(TRUE);
                if (!l_jobj_verify_status) {
                    json_object_put(l_jobj_verify);
                    json_object_put(l_jobj_res);
                    dap_json_rpc_allocation_error;
                    return DAP_JSON_RPC_ERR_CODE_MEMORY_ALLOCATED;
                }
                json_object_object_add(l_jobj_verify, "isProcessed", l_jobj_verify_status);
                if (false) { //dap_global_db_del_sync(l_gdb_group_mempool, a_datum_hash)){
                    json_object *l_jobj_wrn_text = json_object_new_string("Can't delete datum from mempool!");
                    if (!l_jobj_wrn_text) {
                        json_object_put(l_jobj_verify);
                        json_object_put(l_jobj_res);
                        dap_json_rpc_allocation_error;
                        return DAP_JSON_RPC_ERR_CODE_MEMORY_ALLOCATED;
                    }
                    json_object_object_add(l_jobj_verify, "warning", l_jobj_wrn_text);
                } else {
                    json_object *l_jobj_text = json_object_new_string("Removed datum from mempool.");
                    if (!l_jobj_text) {
                        json_object_put(l_jobj_verify);
                        json_object_put(l_jobj_res);
                        dap_json_rpc_allocation_error;
                        return DAP_JSON_RPC_ERR_CODE_MEMORY_ALLOCATED;
                    }
                    json_object_object_add(l_jobj_verify, "notice", l_jobj_text);
                }
            }
        } else {
            dap_json_rpc_error_add(DAP_COM_MEMPOOL_PROC_LIST_ERROR_CAN_NOT_MOVE_TO_NO_CONCENSUS_FROM_MEMPOOL, "Error! Can't move to no-concensus chains from mempool");
            ret = DAP_COM_MEMPOOL_PROC_LIST_ERROR_CAN_NOT_MOVE_TO_NO_CONCENSUS_FROM_MEMPOOL;
        }
    }
    DAP_DELETE(l_gdb_group_mempool);
    json_object_object_add(l_jobj_res, "verify", l_jobj_verify);
    json_object_array_add(*a_json_reply, l_jobj_res);
    return ret;
}


/**
 * @breif _cmd_mempool_proc_all
 * @param a_net
 * @param a_chain
 * @param a_str_reply
 * @return
 */
int _cmd_mempool_proc_all(dap_chain_net_t *a_net, dap_chain_t *a_chain, void **a_str_reply)
{
    json_object **a_json_reply = (json_object **)a_str_reply;
    if (!a_net || !a_chain) {
        dap_json_rpc_error_add(-2, "The net and chain argument is not set");
        return -2;
    }

    json_object *l_ret = json_object_new_object();
    if (!l_ret){
        dap_json_rpc_allocation_error;
        return DAP_JSON_RPC_ERR_CODE_MEMORY_ALLOCATED;
    }
    if(!dap_chain_net_by_id(a_chain->net_id)) {
        char *l_warn_str = dap_strdup_printf("%s.%s: chain not found\n", a_net->pub.name,
                                             a_chain->name);
        if (!l_warn_str) {
            json_object_put(l_ret);
            dap_json_rpc_allocation_error;
            return DAP_JSON_RPC_ERR_CODE_MEMORY_ALLOCATED;
        }
        json_object *l_warn_obj = json_object_new_string(l_warn_str);
        DAP_DELETE(l_warn_str);
        if (!l_warn_obj){
            json_object_put(l_ret);
            dap_json_rpc_allocation_error;
            return DAP_JSON_RPC_ERR_CODE_MEMORY_ALLOCATED;
        }
        json_object_object_add(l_ret, "warning", l_warn_obj);
    }

   dap_chain_node_mempool_process_all(a_chain, true);
    char *l_str_result = dap_strdup_printf("The entire mempool has been processed in %s.%s.",
                                           a_net->pub.name, a_chain->name);
    if (!l_str_result) {
        json_object_put(l_ret);
        dap_json_rpc_allocation_error;
        return DAP_JSON_RPC_ERR_CODE_MEMORY_ALLOCATED;
    }
    json_object *l_obj_result = json_object_new_string(l_str_result);
    DAP_DEL_Z(l_str_result);
    if (!l_obj_result) {
        json_object_put(l_ret);
        dap_json_rpc_allocation_error;
        return DAP_JSON_RPC_ERR_CODE_MEMORY_ALLOCATED;
    }
    json_object_object_add(l_ret, "result", l_obj_result);
    json_object_array_add(*a_json_reply, l_obj_result);
    return 0;
}

typedef enum _cmd_mempool_dump_error_list{
    COM_DUMP_ERROR_LIST_CORRUPTED_SIZE = DAP_JSON_RPC_ERR_CODE_METHOD_ERR_START,
    COM_DUMP_ERROR_CAN_NOT_FIND_DATUM,
    COM_DUMP_ERROR_NULL_IS_ARGUMENT_FUNCTION
}_cmd_mempool_dump_error_list_t;

int _cmd_mempool_dump_from_group(dap_chain_net_id_t a_net_id, const char *a_group_gdb, const char *a_datum_hash,
                                 const char *a_hash_out_type, json_object **a_json_reply)
{
    size_t l_datum_size = 0;
    dap_chain_datum_t *l_datum = (dap_chain_datum_t *)dap_global_db_get_sync(a_group_gdb, a_datum_hash,
                                                         &l_datum_size, NULL, NULL );
    size_t l_datum_size2 = l_datum? dap_chain_datum_size( l_datum): 0;
    if (l_datum_size != l_datum_size2) {
        dap_json_rpc_error_add(COM_DUMP_ERROR_LIST_CORRUPTED_SIZE, "Error! Corrupted datum %s, size by datum headers "
                                                                   "is %zd when in mempool is only %zd bytes",
                                 a_datum_hash, l_datum_size2, l_datum_size);
        return COM_DUMP_ERROR_LIST_CORRUPTED_SIZE;
    }
    if (!l_datum) {
        dap_json_rpc_error_add(COM_DUMP_ERROR_LIST_CORRUPTED_SIZE, "Error! Can't find datum %s in %s", a_datum_hash, a_group_gdb);
        return COM_DUMP_ERROR_CAN_NOT_FIND_DATUM;
    }

    json_object *l_jobj_datum = json_object_new_object();
    dap_chain_datum_dump_json(l_jobj_datum, l_datum, a_hash_out_type, a_net_id);
    json_object_array_add(*a_json_reply, l_jobj_datum);
    return 0;
}

int _cmd_mempool_dump(dap_chain_net_t *a_net, dap_chain_t *a_chain, const char *a_datum_hash, const char *a_hash_out_type, json_object **a_json_reply)
{
    if (!a_net || !a_datum_hash || !a_hash_out_type) {
        dap_json_rpc_error_add(COM_DUMP_ERROR_NULL_IS_ARGUMENT_FUNCTION, "The following arguments are not set: network,"
                                                                         " datum hash, and output hash type. "
                                                                         "Functions required for operation.");
        return COM_DUMP_ERROR_NULL_IS_ARGUMENT_FUNCTION;
    }
    if (a_chain) {
        char *l_group_mempool = dap_chain_net_get_gdb_group_mempool_new(a_chain);
        _cmd_mempool_dump_from_group(a_net->pub.id, l_group_mempool, a_datum_hash, a_hash_out_type, a_json_reply);
        DAP_DELETE(l_group_mempool);
    } else {
        dap_chain_t *l_chain = NULL;
        DL_FOREACH(a_net->pub.chains, l_chain){
            char *l_group_mempool = dap_chain_net_get_gdb_group_mempool_new(l_chain);
            if (!_cmd_mempool_dump_from_group(a_net->pub.id, l_group_mempool, a_datum_hash, a_hash_out_type, a_json_reply)){
                DAP_DELETE(l_group_mempool);
                break;
            }
            DAP_DELETE(l_group_mempool);
        }
    }
    return 0;
}

int com_mempool(int a_argc, char **a_argv, void **a_str_reply)
{
    json_object **a_json_reply = (json_object **)a_str_reply;
    int arg_index = 1;
    dap_chain_net_t *l_net = NULL;
    dap_chain_t *l_chain = NULL;
    enum _subcmd {SUBCMD_LIST, SUBCMD_PROC, SUBCMD_PROC_ALL, SUBCMD_DELETE, SUBCMD_ADD_CA, SUBCMD_CHECK, SUBCMD_DUMP,
            SUBCMD_COUNT};
    enum _subcmd l_cmd = 0;
    if (a_argv[1]) {
        if (!dap_strcmp(a_argv[1], "list")) {
            l_cmd = SUBCMD_LIST;
        } else if (!dap_strcmp(a_argv[1], "proc")) {
            l_cmd = SUBCMD_PROC;
        } else if (!dap_strcmp(a_argv[1], "proc_all")) {
            l_cmd = SUBCMD_PROC_ALL;
        } else if (!dap_strcmp(a_argv[1], "delete")) {
            l_cmd = SUBCMD_DELETE;
        } else if (!dap_strcmp(a_argv[1], "add_ca")) {
            l_cmd = SUBCMD_ADD_CA;
        } else if (!dap_strcmp(a_argv[1], "dump")) {
            l_cmd = SUBCMD_DUMP;
        } else if (!dap_strcmp(a_argv[1], "check")) {
            l_cmd = SUBCMD_CHECK;
        } else if (!dap_strcmp(a_argv[1], "count")) {
            l_cmd = SUBCMD_COUNT;
        } else {
            char *l_str_err = dap_strdup_printf("Invalid sub command specified. Sub command %s "
                                                           "is not supported.", a_argv[1]);
            if (!l_str_err) {
                dap_json_rpc_allocation_error;
                return -1;
            }
            json_object *l_jobj_str_err = json_object_new_string(l_str_err);
            DAP_DELETE(l_str_err);
            if (!l_jobj_str_err) {
                dap_json_rpc_allocation_error;
                return -1;
            }
            json_object_array_add(*a_json_reply, l_jobj_str_err);
            return -2;
        }
    }
    int cmd_parse_status = dap_chain_node_cli_cmd_values_parse_net_chain_for_json(&arg_index, a_argc, a_argv, &l_chain, &l_net, CHAIN_TYPE_INVALID);
    if (cmd_parse_status != 0){
        dap_json_rpc_error_add(cmd_parse_status, "Request parsing error (code: %d)", cmd_parse_status);
            return cmd_parse_status;
    }
    const char *l_hash_out_type = "hex";
    dap_cli_server_cmd_find_option_val(a_argv, arg_index, a_argc, "-H", &l_hash_out_type);
    const char *l_datum_hash_in = NULL;
    const char *l_datum_hash = NULL;
    dap_cli_server_cmd_find_option_val(a_argv, arg_index, a_argc, "-datum", &l_datum_hash_in);
    if (l_datum_hash_in) {
        if(dap_strncmp(l_datum_hash_in, "0x", 2) && dap_strncmp(l_datum_hash_in, "0X", 2)) {
            l_datum_hash = dap_enc_base58_to_hex_str_from_str(l_datum_hash_in);
        } else
            l_datum_hash = dap_strdup(l_datum_hash_in);
        if (!l_datum_hash) {
            dap_json_rpc_error_add(-4, "Can't convert hash string %s to hex string", l_datum_hash_in);
            return -4;
        }
    }
    int ret = -100;
    switch (l_cmd) {
        case SUBCMD_LIST: {
            if (!l_net) {
                dap_json_rpc_error_add(-5, "The command does not include the net parameter. Please specify the "
                                           "parameter something like this mempool list -net <net_name>");
                return -5;
            }
            json_object *obj_ret = json_object_new_object();
            json_object *obj_net = json_object_new_string(l_net->pub.name);
            if (!obj_ret || !obj_net) {
                json_object_put(obj_ret);
                json_object_put(obj_net);
                dap_json_rpc_allocation_error;
                return -1;
            }
            json_object_object_add(obj_ret, "net", obj_net);
            const char *l_wallet_addr = NULL;
            if (dap_cli_server_cmd_find_option_val(a_argv, arg_index, a_argc, "-addr", &l_wallet_addr) && !l_wallet_addr) {
                json_object *l_jobj_err = json_object_new_string("Parameter '-addr' require <addr>");
                if (!l_jobj_err) {
                    dap_json_rpc_allocation_error;
                    return -1;
                }
                json_object_array_add(*a_json_reply, l_jobj_err);
                return -3;
            }
            json_object *l_jobj_chains = json_object_new_array();
            if (!l_jobj_chains) {
                json_object_put(obj_ret);
                dap_json_rpc_allocation_error;
                return -1;
            }
            bool l_fast = (dap_cli_server_cmd_check_option(a_argv, arg_index, a_argc, "-brief") != -1) ? true : false;
            size_t l_limit = 0, l_offset = 0;
            const char *l_limit_str = NULL, *l_offset_str = NULL;
            dap_cli_server_cmd_find_option_val(a_argv, arg_index, a_argc, "-limit", &l_limit_str);
            dap_cli_server_cmd_find_option_val(a_argv, arg_index, a_argc, "-offset", &l_offset_str);
            l_limit = l_limit_str ? strtoul(l_limit_str, NULL, 10) : 1000;
            l_offset = l_offset_str ? strtoul(l_offset_str, NULL, 10) : 0;
            if(l_chain) {
                s_com_mempool_list_print_for_chain(l_net, l_chain, l_wallet_addr, l_jobj_chains, l_hash_out_type, l_fast, l_limit, l_offset);
            } else {
                DL_FOREACH(l_net->pub.chains, l_chain) {
                    s_com_mempool_list_print_for_chain(l_net, l_chain, l_wallet_addr, l_jobj_chains, l_hash_out_type, l_fast, l_limit, l_offset);
                }
            }
            json_object_object_add(obj_ret, "chains", l_jobj_chains);
            json_object_array_add(*a_json_reply, obj_ret);
            ret = 0;
        } break;
        case SUBCMD_PROC: {
            ret = _cmd_mempool_proc(l_net, l_chain, l_datum_hash, a_str_reply);
        } break;
        case SUBCMD_PROC_ALL: {
            ret = _cmd_mempool_proc_all(l_net, l_chain, a_str_reply);
        } break;
        case SUBCMD_DELETE: {
            if (l_datum_hash) {
                ret = _cmd_mempool_delete(l_net, l_chain, l_datum_hash, a_str_reply);
            } else {
                dap_json_rpc_error_add(-3, "Error! %s requires -datum <datum hash> option", a_argv[0]);
                ret = -3;
            }
        } break;
        case SUBCMD_ADD_CA: {
            const char *l_ca_name  = NULL;
            dap_cli_server_cmd_find_option_val(a_argv, arg_index, a_argc, "-ca_name", &l_ca_name);
            if (!l_ca_name) {
                dap_json_rpc_error_add(-3, "mempool add_ca requires parameter '-ca_name' to specify the certificate name");
                ret = -3;
            }
            dap_cert_t *l_cert = dap_cert_find_by_name(l_ca_name);
            if (!l_cert) {
                dap_json_rpc_error_add(-4, "Cert with name '%s' not found.", l_ca_name);
                ret = -4;
            }
            ret = _cmd_mempool_add_ca(l_net, l_chain, l_cert, a_str_reply);
            DAP_DELETE(l_cert);
        } break;
        case SUBCMD_CHECK: {
            ret = _cmd_mempool_check(l_net, l_chain, l_datum_hash, l_hash_out_type, a_str_reply);
        } break;
        case SUBCMD_DUMP: {
            ret = _cmd_mempool_dump(l_net, l_chain, l_datum_hash, l_hash_out_type, a_json_reply);
        } break;
        case SUBCMD_COUNT: {
            char *l_mempool_group;
            json_object *obj_ret = json_object_new_object();
            json_object *obj_net = json_object_new_string(l_net->pub.name);
            if (!obj_ret || !obj_net) {
                json_object_put(obj_ret);
                json_object_put(obj_net);
                dap_json_rpc_allocation_error;
                return DAP_JSON_RPC_ERR_CODE_MEMORY_ALLOCATED;
            }
            json_object_object_add(obj_ret, "net", obj_net);
            json_object *l_jobj_chains = json_object_new_array();
            if (!l_jobj_chains) {
                json_object_put(obj_ret);
                dap_json_rpc_allocation_error;
                return DAP_JSON_RPC_ERR_CODE_MEMORY_ALLOCATED;
            }
            if(l_chain) {
                l_mempool_group = dap_chain_net_get_gdb_group_mempool_new(l_chain);
                size_t l_objs_count = 0;
                dap_global_db_obj_t *l_objs = dap_global_db_get_all_sync(l_mempool_group, &l_objs_count);
                dap_global_db_objs_delete(l_objs, l_objs_count);
                DAP_DELETE(l_mempool_group);
                json_object *l_jobj_chain = json_object_new_object();
                json_object *l_jobj_chain_name = json_object_new_string(l_chain->name);
                json_object *l_jobj_count = json_object_new_uint64(l_objs_count);
                if (!l_jobj_chain || !l_jobj_chain_name || !l_jobj_count) {
                    json_object_put(l_jobj_chains);
                    json_object_put(l_jobj_chain);
                    json_object_put(l_jobj_chain_name);
                    json_object_put(l_jobj_count);
                    json_object_put(obj_ret);
                    dap_json_rpc_allocation_error;
                    return DAP_JSON_RPC_ERR_CODE_MEMORY_ALLOCATED;
                }
                json_object_object_add(l_jobj_chain, "name", l_jobj_chain_name);
                json_object_object_add(l_jobj_chain, "count", l_jobj_count);
                json_object_array_add(l_jobj_chains, l_jobj_chain);
            } else {
                DL_FOREACH(l_net->pub.chains, l_chain) {
                    l_mempool_group = dap_chain_net_get_gdb_group_mempool_new(l_chain);
                    size_t l_objs_count = 0;
                    dap_global_db_obj_t *l_objs = dap_global_db_get_all_sync(l_mempool_group, &l_objs_count);
                    dap_global_db_objs_delete(l_objs, l_objs_count);
                    DAP_DELETE(l_mempool_group);
                    json_object *l_jobj_chain = json_object_new_object();
                    json_object *l_jobj_chain_name = json_object_new_string(l_chain->name);
                    json_object *l_jobj_count = json_object_new_uint64(l_objs_count);
                    if (!l_jobj_chain || !l_jobj_chain_name || !l_jobj_count) {
                        json_object_put(l_jobj_chains);
                        json_object_put(l_jobj_chain);
                        json_object_put(l_jobj_chain_name);
                        json_object_put(l_jobj_count);
                        json_object_put(obj_ret);
                        dap_json_rpc_allocation_error;
                        return DAP_JSON_RPC_ERR_CODE_MEMORY_ALLOCATED;
                    }
                    json_object_object_add(l_jobj_chain, "name", l_jobj_chain_name);
                    json_object_object_add(l_jobj_chain, "count", l_jobj_count);
                    json_object_array_add(l_jobj_chains, l_jobj_chain);
                }
            }
            json_object_object_add(obj_ret, "chains", l_jobj_chains);
            json_object_array_add(*a_json_reply, obj_ret);
            ret = 0;
        } break;
    }
    DAP_DEL_Z(l_datum_hash);
    return ret;
}

/**
 * @brief
 *
 * @param a_tx_address
 * @param l_tsd_list
 * @param l_tsd_total_size
 * @param flag
 * @return dap_list_t*
 */
dap_list_t* s_parse_wallet_addresses(const char *a_tx_address, dap_list_t *l_tsd_list, size_t *l_tsd_total_size, uint32_t flag)
{
    if (!a_tx_address){
       log_it(L_DEBUG,"a_tx_address is null");
       return l_tsd_list;
    }

    char ** l_str_wallet_addr = NULL;
    l_str_wallet_addr = dap_strsplit(a_tx_address,",",0xffff);

    if (!l_str_wallet_addr){
       log_it(L_DEBUG,"Error in wallet addresses array parsing in tx_receiver_allowed parameter");
       return l_tsd_list;
    }

    while (l_str_wallet_addr && *l_str_wallet_addr){
        log_it(L_DEBUG,"Processing wallet address: %s", *l_str_wallet_addr);
        dap_chain_addr_t *addr_to = dap_chain_addr_from_str(*l_str_wallet_addr);
        if (addr_to){
            dap_tsd_t * l_tsd = dap_tsd_create(flag, addr_to, sizeof(dap_chain_addr_t));
            l_tsd_list = dap_list_append(l_tsd_list, l_tsd);
            *l_tsd_total_size += dap_tsd_size(l_tsd);
        }else{
            log_it(L_DEBUG,"Error in wallet address parsing");
        }
        l_str_wallet_addr++;
    }

    return l_tsd_list;
}

typedef struct _dap_cli_token_additional_params {
    const char* flags;
    const char* delegated_token_from;
    const char* total_signs_valid;
    const char* datum_type_allowed;
    const char* datum_type_blocked;
    const char* tx_receiver_allowed;
    const char* tx_receiver_blocked;
    const char* tx_sender_allowed;
    const char* tx_sender_blocked;
    uint16_t    parsed_flags;
    size_t      tsd_total_size;
    byte_t      *parsed_tsd;
    size_t      parsed_tsd_size;
} dap_cli_token_additional_params;

typedef struct _dap_sdk_cli_params {
    const char *hash_out_type;
    const char *chain_str;
    const char *net_str;
    const char *ticker;
    const char *type_str;
    const char *certs_str;
    dap_chain_t *chain;
    dap_chain_net_t *net;
    uint16_t type;
    uint16_t subtype;
    uint16_t signs_total;
    uint16_t signs_emission;
    uint256_t total_supply;
    const char* decimals_str;
    dap_cli_token_additional_params ext;
} dap_sdk_cli_params, *pdap_sdk_cli_params;

static int s_parse_common_token_decl_arg(int a_argc, char ** a_argv, void **a_str_reply, dap_sdk_cli_params* a_params, bool a_update_token)
{
    a_params->type = DAP_CHAIN_DATUM_TOKEN_TYPE_DECL;
    dap_cli_server_cmd_find_option_val(a_argv, 0, a_argc, "-H", &a_params->hash_out_type);
    if(!a_params->hash_out_type)
        a_params->hash_out_type = "hex";
    if(dap_strcmp(a_params->hash_out_type,"hex") && dap_strcmp(a_params->hash_out_type,"base58")) {
        dap_cli_server_cmd_set_reply_text(a_str_reply, "invalid parameter -H, valid values: -H <hex | base58>");
        return -1;
    }

    int l_arg_index = 0;
    int l_res = dap_chain_node_cli_cmd_values_parse_net_chain(&l_arg_index, a_argc, a_argv, a_str_reply,
                                                              &a_params->chain, &a_params->net, CHAIN_TYPE_TOKEN);

    if(!a_params->net || !a_params->chain)
        return l_res;
    else {
        if(*a_str_reply) {
            DAP_DELETE(*a_str_reply);
            *a_str_reply = NULL;
        }
    }
    //net name
    dap_cli_server_cmd_find_option_val(a_argv, 0, a_argc, "-net", &a_params->net_str);
    //chainname
    dap_cli_server_cmd_find_option_val(a_argv, 0, a_argc, "-chain", &a_params->chain_str);
    //token_ticker
    dap_cli_server_cmd_find_option_val(a_argv, 0, a_argc, "-token", &a_params->ticker);
    // Token type
    dap_cli_server_cmd_find_option_val(a_argv, 0, a_argc, "-type", &a_params->type_str);

    if (a_params->type_str) {
        if (strcmp(a_params->type_str, "private") == 0) {
            a_params->type = a_update_token ? DAP_CHAIN_DATUM_TOKEN_TYPE_UPDATE : DAP_CHAIN_DATUM_TOKEN_TYPE_DECL; // 256
            a_params->subtype = DAP_CHAIN_DATUM_TOKEN_SUBTYPE_PRIVATE;
        } else if (strcmp(a_params->type_str, "CF20") == 0) {
            a_params->type = a_update_token ? DAP_CHAIN_DATUM_TOKEN_TYPE_UPDATE : DAP_CHAIN_DATUM_TOKEN_TYPE_DECL; // 256
            a_params->subtype = DAP_CHAIN_DATUM_TOKEN_SUBTYPE_NATIVE;
        } else if (strcmp(a_params->type_str, "private_simple") == 0 && !a_update_token) {
            a_params->type = DAP_CHAIN_DATUM_TOKEN_TYPE_DECL;
            a_params->subtype = DAP_CHAIN_DATUM_TOKEN_SUBTYPE_SIMPLE; // 256
        } else if (strcmp(a_params->type_str, "public_simple") == 0 && !a_update_token) {
            a_params->type = DAP_CHAIN_DATUM_TOKEN_TYPE_DECL;
            a_params->subtype = DAP_CHAIN_DATUM_TOKEN_SUBTYPE_PUBLIC; // 256
        } else if (!a_update_token) {
            dap_cli_server_cmd_set_reply_text(a_str_reply,
                        "Unknown token type %s was specified. Supported types:\n"
                        "   private_simple\n"
                        "   private\n"
                        "   CF20\n"
                        "Default token type is private_simple.\n", a_params->type_str);
            return -1;
        } else {
           dap_cli_server_cmd_set_reply_text(a_str_reply,
                           "Unknown token type %s was specified. Supported types:\n"
                       "   private\n"
                       "   CF20\n", a_params->type_str);
           return -1;
        }
    } else if (a_update_token) {
        dap_cli_server_cmd_set_reply_text(a_str_reply,"update_token command requires parameter:\n-type <CF20 or private>");
        return -1;
    }


    // Certificates thats will be used to sign currend datum token
    dap_cli_server_cmd_find_option_val(a_argv, 0, a_argc, "-certs", &a_params->certs_str);
    // Signs number thats own emissioncan't find
    const char* l_signs_total_str = NULL;
    dap_cli_server_cmd_find_option_val(a_argv, 0, a_argc, "-signs_total", &l_signs_total_str);
    // Signs total
    char* l_tmp = NULL;
    if(l_signs_total_str){
        if((a_params->signs_total = (uint16_t) strtol(l_signs_total_str, &l_tmp, 10)) == 0){
            dap_cli_server_cmd_set_reply_text(a_str_reply,
                    "'signs_total' parameter must be unsigned integer value that fits in 2 bytes");
            return -8;
        }
    }
    // Signs minimum number thats need to authorize the emission
    const char* l_signs_emission_str = NULL;
    l_tmp = NULL;
    dap_cli_server_cmd_find_option_val(a_argv, 0, a_argc, "-signs_emission", &l_signs_emission_str);
    if (l_signs_emission_str){
        if((a_params->signs_emission = (uint16_t) strtol(l_signs_emission_str, &l_tmp, 10)) == 0){
            dap_cli_server_cmd_set_reply_text(a_str_reply,
                "%s requires parameter 'signs_emission' to be unsigned integer value that fits in 2 bytes", a_update_token ? "token_update" : "token_decl");
            return -6;
        }
    }
    // Total supply value
    const char* l_total_supply_str = NULL;
    dap_cli_server_cmd_find_option_val(a_argv, 0, a_argc, "-total_supply", &l_total_supply_str);
    if (l_total_supply_str){
        a_params->total_supply = dap_chain_balance_scan(l_total_supply_str);
    } else if (!a_update_token) {
        dap_cli_server_cmd_set_reply_text(a_str_reply, "'-total_supply' must be unsigned integer value that fits in 32 bytes\n"
                                                       "If your token is type native (CF20) you can use value 0 for infinite total_supply.");
        return -4;
    } else {
        dap_cli_server_cmd_set_reply_text(a_str_reply, "'-total_supply' must be unsigned integer value that fits in 32 bytes\n"
                                                       "You are update a token, be careful!\n"
                                                       "You can reset total_supply and make it infinite for native (CF20) tokens only, if set 0"
                                                       "for private tokens, you must specify the same or more total_supply.");
        return -4;
    }
    // Total supply value
    dap_cli_server_cmd_find_option_val(a_argv, 0, a_argc, "-decimals", &a_params->decimals_str);

    return 0;
}

static int s_parse_additional_token_decl_arg(int a_argc, char ** a_argv, void **a_str_reply, dap_sdk_cli_params* a_params, bool a_update_token)
{
    dap_cli_server_cmd_find_option_val(a_argv, 0, a_argc, "-flags", &a_params->ext.flags);
    dap_cli_server_cmd_find_option_val(a_argv, 0, a_argc, "-total_signs_valid", &a_params->ext.total_signs_valid);
    dap_cli_server_cmd_find_option_val(a_argv, 0, a_argc, "-delegated_token_from", &a_params->ext.delegated_token_from);
    dap_cli_server_cmd_find_option_val(a_argv, 0, a_argc, "-datum_type_allowed", &a_params->ext.datum_type_allowed);
    dap_cli_server_cmd_find_option_val(a_argv, 0, a_argc, "-datum_type_blocked", &a_params->ext.datum_type_blocked);
    dap_cli_server_cmd_find_option_val(a_argv, 0, a_argc, "-tx_receiver_allowed", &a_params->ext.tx_receiver_allowed);
    dap_cli_server_cmd_find_option_val(a_argv, 0, a_argc, "-tx_receiver_blocked", &a_params->ext.tx_receiver_blocked);
    dap_cli_server_cmd_find_option_val(a_argv, 0, a_argc, "-tx_sender_allowed", &a_params->ext.tx_sender_allowed);
    dap_cli_server_cmd_find_option_val(a_argv, 0, a_argc, "-tx_receiver_allowed", &a_params->ext.tx_receiver_allowed);
    dap_cli_server_cmd_find_option_val(a_argv, 0, a_argc, "-tx_sender_blocked", &a_params->ext.tx_sender_blocked);

    if (a_params->subtype == DAP_CHAIN_DATUM_TOKEN_SUBTYPE_SIMPLE)
        return 0;

    dap_list_t *l_tsd_list = NULL;
    size_t l_tsd_total_size = 0;
    uint16_t l_flags = 0;
    char ** l_str_flags = NULL;
    a_params->ext.parsed_tsd_size = 0;

    if (!a_update_token) {
        if (a_params->ext.flags){   // Flags
            l_str_flags = dap_strsplit(a_params->ext.flags,",",0xffff );
            while (l_str_flags && *l_str_flags){
                uint16_t l_flag = dap_chain_datum_token_flag_from_str(*l_str_flags);
                if (l_flag == DAP_CHAIN_DATUM_TOKEN_FLAG_UNDEFINED ){
                    dap_cli_server_cmd_set_reply_text(a_str_reply, "Flag can't be \"%s\"",*l_str_flags);
                    return -20;
                }
                l_flags |= l_flag; // if we have multiple flags
                l_str_flags++;
            }
        }
        a_params->ext.parsed_flags = l_flags;
    } else {
        const char *l_set_flags = NULL;
        const char *l_unset_flags = NULL;
        dap_cli_server_cmd_find_option_val(a_argv, 0, a_argc, "-flag_set", &l_set_flags);
        dap_cli_server_cmd_find_option_val(a_argv, 0, a_argc, "-flag_unset", &l_unset_flags);
        if (l_set_flags) {
            l_str_flags = dap_strsplit(l_set_flags,",",0xffff );
            while (l_str_flags && *l_str_flags){
                uint16_t l_flag = dap_chain_datum_token_flag_from_str(*l_str_flags);
                if (l_flag == DAP_CHAIN_DATUM_TOKEN_FLAG_UNDEFINED ){
                    dap_cli_server_cmd_set_reply_text(a_str_reply, "Flag can't be \"%s\"",*l_str_flags);
                    return -20;
                }
                l_flags |= l_flag; // if we have multiple flags
                l_str_flags++;
            }
            dap_tsd_t *l_flag_set_tsd = dap_tsd_create_scalar(DAP_CHAIN_DATUM_TOKEN_TSD_TYPE_SET_FLAGS, l_flags);
            l_flags = 0;
            l_tsd_list = dap_list_append(l_tsd_list, l_flag_set_tsd);
            l_tsd_total_size += dap_tsd_size(l_flag_set_tsd);
            a_params->ext.parsed_tsd_size += dap_tsd_size(l_flag_set_tsd);
        }
        if (l_unset_flags) {
            l_str_flags = dap_strsplit(l_unset_flags,",",0xffff );
            while (l_str_flags && *l_str_flags){
                uint16_t l_flag = dap_chain_datum_token_flag_from_str(*l_str_flags);
                if (l_flag == DAP_CHAIN_DATUM_TOKEN_FLAG_UNDEFINED ){
                    dap_cli_server_cmd_set_reply_text(a_str_reply, "Flag can't be \"%s\"",*l_str_flags);
                    return -20;
                }
                l_flags |= l_flag; // if we have multiple flags
                l_str_flags++;
            }
            dap_tsd_t *l_flag_unset_tsd = dap_tsd_create_scalar(DAP_CHAIN_DATUM_TOKEN_TSD_TYPE_UNSET_FLAGS, l_flags);
            l_flags = 0;
            l_tsd_list = dap_list_append(l_tsd_list, l_flag_unset_tsd);
            l_tsd_total_size += dap_tsd_size(l_flag_unset_tsd);
            a_params->ext.parsed_tsd_size += dap_tsd_size(l_flag_unset_tsd);
        }
    }

    const char* l_new_certs_str = NULL;
    const char* l_remove_signs = NULL;
    dap_cli_server_cmd_find_option_val(a_argv, 0, a_argc, "-new_certs", &l_new_certs_str);
    dap_cli_server_cmd_find_option_val(a_argv, 0, a_argc, "-remove_certs", &l_remove_signs);
    const char *l_description  = NULL;
    dap_cli_server_cmd_find_option_val(a_argv, 0, a_argc, "-description", &l_description);

    //Added remove signs
    if (l_remove_signs) {
        size_t l_added_tsd_size = 0;
        char *l_remove_signs_ptrs = NULL;
        char *l_remove_signs_dup = strdup(l_remove_signs);
        char *l_remove_signs_str = strtok_r(l_remove_signs_dup, ",", &l_remove_signs_ptrs);
        for (; l_remove_signs_str; l_remove_signs_str = strtok_r(NULL, ",", &l_remove_signs_ptrs)) {
            dap_hash_fast_t l_hf;
            if (dap_chain_hash_fast_from_str(l_remove_signs_str, &l_hf) == 0) {
                dap_tsd_t *l_hf_tsd = dap_tsd_create(DAP_CHAIN_DATUM_TOKEN_TSD_TYPE_TOTAL_PKEYS_REMOVE, &l_hf, sizeof(dap_hash_fast_t));
                size_t l_hf_tsd_size = dap_tsd_size(l_hf_tsd);
                l_tsd_list = dap_list_append(l_tsd_list, l_hf_tsd);
                l_added_tsd_size += l_hf_tsd_size;
            }
        }
        DAP_DELETE(l_remove_signs_dup);
        l_tsd_total_size += l_added_tsd_size;
    }
    //Added new certs
    dap_cert_t **l_new_certs = NULL;
    size_t l_new_certs_count = 0;
    if (l_new_certs_str) {
        dap_cert_parse_str_list(l_new_certs_str, &l_new_certs, &l_new_certs_count);
        for (size_t i = 0; i < l_new_certs_count; i++) {
            dap_pkey_t *l_pkey = dap_cert_to_pkey(l_new_certs[i]);
            if (!l_pkey) {
                log_it(L_ERROR, "Can't get pkey for cert: %s", l_new_certs[i]->name);
                continue;
            }
            size_t l_pkey_size = sizeof(dap_pkey_t) + l_pkey->header.size;
            dap_tsd_t *l_pkey_tsd = dap_tsd_create(DAP_CHAIN_DATUM_TOKEN_TSD_TYPE_TOTAL_PKEYS_ADD, l_pkey, l_pkey_size);
            size_t l_pkey_tsd_size = dap_tsd_size(l_pkey_tsd);
            l_tsd_list = dap_list_append(l_tsd_list, l_pkey_tsd);
            l_tsd_total_size += l_pkey_tsd_size;
            DAP_DELETE(l_pkey);
        }
        DAP_DEL_Z(l_new_certs);
    }
    if (l_description) {
        dap_tsd_t *l_desc_token = dap_tsd_create_string(DAP_CHAIN_DATUM_TOKEN_TSD_TOKEN_DESCRIPTION, l_description);
        l_tsd_list = dap_list_append(l_tsd_list, l_desc_token);
        l_tsd_total_size += dap_tsd_size(l_desc_token);
        a_params->ext.parsed_tsd_size += dap_tsd_size(l_desc_token);
    }
    size_t l_tsd_offset = 0;
    a_params->ext.parsed_tsd = DAP_NEW_SIZE(byte_t, l_tsd_total_size);
    if(l_tsd_total_size && !a_params->ext.parsed_tsd) {
        log_it(L_CRITICAL, "%s", c_error_memory_alloc);
        return -1;
    }
    for (dap_list_t *l_iter = dap_list_first(l_tsd_list); l_iter; l_iter = l_iter->next) {
        dap_tsd_t * l_tsd = (dap_tsd_t *) l_iter->data;
        if (!l_tsd){
            log_it(L_ERROR, "NULL tsd in list!");
            continue;
        }
        size_t l_tsd_size = dap_tsd_size(l_tsd);
        memcpy(a_params->ext.parsed_tsd + l_tsd_offset, l_tsd, l_tsd_size);
        l_tsd_offset += l_tsd_size;
    }
    a_params->ext.tsd_total_size = l_tsd_total_size;

    return 0;
}

static int s_token_decl_check_params(int a_argc, char **a_argv, void **a_str_reply, dap_sdk_cli_params *a_params, bool a_update_token)
{
    int l_parse_params = s_parse_common_token_decl_arg(a_argc,a_argv,a_str_reply,a_params, a_update_token);
    if (l_parse_params)
        return l_parse_params;

    l_parse_params = s_parse_additional_token_decl_arg(a_argc,a_argv,a_str_reply,a_params, a_update_token);
    if (l_parse_params)
        return l_parse_params;

    //DAP_CHAIN_DATUM_TOKEN_TYPE_NATIVE_DECL uses decimals parameter
    if (a_params->subtype == DAP_CHAIN_DATUM_TOKEN_SUBTYPE_SIMPLE
            ||	a_params->subtype == DAP_CHAIN_DATUM_TOKEN_SUBTYPE_PRIVATE) {
        if(!a_params->decimals_str) {
            dap_cli_server_cmd_set_reply_text(a_str_reply, "%s requires parameter '-decimals'", a_update_token ? "token_update" : "token_decl");
            return -3;
        } else if (dap_strcmp(a_params->decimals_str, "18")) {
            dap_cli_server_cmd_set_reply_text(a_str_reply,
                                              "%s support '-decimals' to be 18 only", a_update_token ? "token_update" : "token_decl");
            return -4;
        }
    } else if (	a_params->subtype == DAP_CHAIN_DATUM_TOKEN_SUBTYPE_NATIVE){
        //// check l_decimals in CF20 token TODO: At the moment the checks are the same.
        if(!a_params->decimals_str) {
            dap_cli_server_cmd_set_reply_text(a_str_reply, "%s requires parameter '-decimals'", a_update_token ? "token_update" : "token_decl");
            return -3;
        } else if (dap_strcmp(a_params->decimals_str, "18")) {
            dap_cli_server_cmd_set_reply_text(a_str_reply,
                                              "%s support '-decimals' to be 18 only", a_update_token ? "token_update" : "token_decl");
            return -4;
        }
    }

    if (!a_params->signs_emission){
        dap_cli_server_cmd_set_reply_text(a_str_reply, "%s requires parameter '-signs_emission'", a_update_token ? "token_update" : "token_decl");
        return -5;
    }

    if (!a_params->signs_total){
        dap_cli_server_cmd_set_reply_text(a_str_reply, "%s requires parameter '-signs_total'", a_update_token ? "token_update" : "token_decl");
        return -7;
    }

    if(!a_params->ticker){
        dap_cli_server_cmd_set_reply_text(a_str_reply, "%s requires parameter '-token'", a_update_token ? "token_update" : "token_decl");
        return -2;
    }

    // Check certs list
    if(!a_params->certs_str){
        dap_cli_server_cmd_set_reply_text(a_str_reply, "%s requires parameter 'certs'", a_update_token ? "token_update" : "token_decl");
        return -9;
    }
    return 0;
}

/**
 * @brief com_token_decl
 * @param argc
 * @param argv
 * @param arg_func
 * @param str_reply
 * @return
 * @details token_decl -net <net name> -chain <chain name> -token <token ticker> -total_supply <total supply> -signs_total <sign total> -signs_emission <signs for emission> -certs <certs list>\n"
 *  \t Declare new simple token for <netname>:<chain name> with ticker <token ticker>, maximum emission <total supply> and <signs for emission> from <signs total> signatures on valid emission\n"
 *  \t   Extended private token declaration\n"
 *  \t token_decl -net <net name> -chain <chain name> -token <token ticker> -type private -flags [<Flag 1>][,<Flag 2>]...[,<Flag N>]...  [-<Param name 1> <Param Value 1>] [-Param name 2> <Param Value 2>] ...[-<Param Name N> <Param Value N>]\n"
 *  \t   Declare new token for <netname>:<chain name> with ticker <token ticker>, flags <Flag 1>,<Flag2>...<Flag N>"
 *  \t   and custom parameters list <Param 1>, <Param 2>...<Param N>."
 *  \n"
 *  ==Flags=="
 *  \t ALL_BLOCKED:\t Blocked all permissions, usefull add it first and then add allows what you want to allow\n"
 *  \t ALL_ALLOWED:\t Allowed all permissions if not blocked them. Be careful with this mode\n"
 *  \t ALL_FROZEN:\t All permissions are temprorary frozen\n"
 *  \t ALL_UNFROZEN:\t Unfrozen permissions\n"
 *  \t STATIC_ALL:\t No token manipulations after declarations at all. Token declares staticly and can't variabed after\n"
 *  \t STATIC_FLAGS:\t No token manipulations after declarations with flags\n"
 *  \t STATIC_PERMISSIONS_ALL:\t No all permissions lists manipulations after declarations\n"
 *  \t STATIC_PERMISSIONS_DATUM_TYPE:\t No datum type permissions lists manipulations after declarations\n"
 *  \t STATIC_PERMISSIONS_TX_SENDER:\t No tx sender permissions lists manipulations after declarations\n"
 *  \t STATIC_PERMISSIONS_TX_RECEIVER:\t No tx receiver permissions lists manipulations after declarations\n"
    "\n"
    "==Params==\n"
    "General:\n"
    "\t -flags <value>:\t Set list of flags from <value> to token declaration\n"
    "\t -total_supply <value>:\t Set total supply - emission's maximum - to the <value>\n"
    "\t -signs_valid <value>:\t Set valid signatures count's minimum\n"
    "\t -signs <value>:\t Add signature's pkey fingerprint to the list of owners\n"
    "\nDatum type allowed/blocked:\n"
    "\t -datum_type_allowed <value>:\t Allowed datum type(s)\n"
    "\t -datum_type_blocked <value>:\t Blocked datum type(s)\n"
    "\nTx receiver addresses allowed/blocked:\n"
    "\t -tx_receiver_allowed <value>:\t Allowed tx receiver(s)\n"
    "\t -tx_receiver_blocked <value>:\t Blocked tx receiver(s)\n"
    "\n Tx sender addresses allowed/blocked:\n"
    "\t -tx_sender_allowed <value>:\t Allowed tx sender(s)\n"
    "\t -tx_sender_blocked <value>:\t Blocked tx sender(s)\n"
    "\n"
 */
int com_token_decl(int a_argc, char ** a_argv, void **a_str_reply)
{
    const char * l_ticker = NULL;
    uint256_t l_total_supply = {}; // 256
    uint16_t l_signs_emission = 0;
    uint16_t l_signs_total = 0;
    dap_cert_t ** l_certs = NULL;
    size_t l_certs_count = 0;

    dap_chain_t * l_chain = NULL;
    dap_chain_net_t * l_net = NULL;
    const char * l_hash_out_type = NULL;

    dap_sdk_cli_params* l_params = DAP_NEW_Z(dap_sdk_cli_params);

    if (!l_params) {
        log_it(L_CRITICAL, "%s", c_error_memory_alloc);
        return -1;
    }

    l_params->type = DAP_CHAIN_DATUM_TOKEN_TYPE_DECL;
    l_params->subtype = DAP_CHAIN_DATUM_TOKEN_SUBTYPE_SIMPLE;

    int l_parse_params = s_token_decl_check_params(a_argc,a_argv,a_str_reply,l_params, false);
    if (l_parse_params) {
        DAP_DEL_Z(l_params);
        return l_parse_params;
    }

    dap_chain_datum_token_t * l_datum_token = NULL;
    size_t l_datum_data_offset = 0;

    // Load certs lists
    dap_cert_parse_str_list(l_params->certs_str, &l_certs, &l_certs_count);
    if(!l_certs_count){
        dap_cli_server_cmd_set_reply_text(a_str_reply,
                "token_decl command requres at least one valid certificate to sign token");
        DAP_DEL_Z(l_params);
        return -10;
    }

    l_signs_emission = l_params->signs_emission;
    l_signs_total = l_params->signs_total;
    l_total_supply = l_params->total_supply;
    l_chain = l_params->chain;
    l_net = l_params->net;
    l_ticker = l_params->ticker;
    l_hash_out_type = l_params->hash_out_type;

    switch(l_params->subtype)
    {
        case DAP_CHAIN_DATUM_TOKEN_SUBTYPE_PRIVATE:
        case DAP_CHAIN_DATUM_TOKEN_SUBTYPE_NATIVE:
		{ // 256
            dap_list_t *l_tsd_list = NULL;
            size_t l_tsd_total_size = 0;
            uint16_t l_flags = 0;
            char ** l_str_flags = NULL;

            if (l_params->ext.flags){   // Flags
                 l_str_flags = dap_strsplit(l_params->ext.flags,",",0xffff );
                 while (l_str_flags && *l_str_flags){
                     uint16_t l_flag = dap_chain_datum_token_flag_from_str(*l_str_flags);
                     if (l_flag == DAP_CHAIN_DATUM_TOKEN_FLAG_UNDEFINED ){
                         dap_cli_server_cmd_set_reply_text(a_str_reply, "Flag can't be \"%s\"",*l_str_flags);
                         DAP_DEL_Z(l_params);
                         return -20;
                     }
                     l_flags |= l_flag; // if we have multiple flags
                     l_str_flags++;
                }
            }
			if (l_params->ext.delegated_token_from){
				dap_chain_datum_token_t *l_delegated_token_from;
				if (NULL == (l_delegated_token_from = dap_ledger_token_ticker_check(l_net->pub.ledger, l_params->ext.delegated_token_from))) {
                    dap_cli_server_cmd_set_reply_text(a_str_reply,"To create a delegated token %s, can't find token by ticket %s", l_ticker, l_params->ext.delegated_token_from);
                    DAP_DEL_Z(l_params);
					return -91;
				}
                if (!dap_strcmp(l_ticker, l_params->ext.delegated_token_from)) {
                    dap_cli_server_cmd_set_reply_text(a_str_reply, "Delegated token ticker cannot match the original ticker");
                    DAP_DEL_Z(l_params);
                    return -92;
                }

				dap_chain_datum_token_tsd_delegate_from_stake_lock_t l_tsd_section;
                strcpy((char *)l_tsd_section.ticker_token_from, l_params->ext.delegated_token_from);
//				l_tsd_section.token_from = dap_hash_fast();
				l_tsd_section.emission_rate = dap_chain_coins_to_balance("0.001");//	TODO: 'm' 1:1000 tokens
				dap_tsd_t * l_tsd = dap_tsd_create_scalar(
														DAP_CHAIN_DATUM_TOKEN_TSD_TYPE_DELEGATE_EMISSION_FROM_STAKE_LOCK, l_tsd_section);
				l_tsd_list = dap_list_append(l_tsd_list, l_tsd);
				l_tsd_total_size+= dap_tsd_size(l_tsd);
			}
            if (l_params->ext.total_signs_valid){ // Signs valid
                uint16_t l_param_value = (uint16_t)atoi(l_params->ext.total_signs_valid);
                l_signs_total = l_param_value;
                dap_tsd_t * l_tsd = dap_tsd_create_scalar(
                                                        DAP_CHAIN_DATUM_TOKEN_TSD_TYPE_TOTAL_SIGNS_VALID, l_param_value);
                l_tsd_list = dap_list_append(l_tsd_list, l_tsd);
                l_tsd_total_size+= dap_tsd_size(l_tsd);
            }
            if (l_params->ext.datum_type_allowed){
                dap_tsd_t * l_tsd = dap_tsd_create_string(
                                                        DAP_CHAIN_DATUM_TOKEN_TSD_TYPE_DATUM_TYPE_ALLOWED_ADD, l_params->ext.datum_type_allowed);
                l_tsd_list = dap_list_append(l_tsd_list, l_tsd);
                l_tsd_total_size+= dap_tsd_size(l_tsd);
            }
            if (l_params->ext.datum_type_blocked){
                dap_tsd_t * l_tsd = dap_tsd_create_string(
                                                        DAP_CHAIN_DATUM_TOKEN_TSD_TYPE_DATUM_TYPE_BLOCKED_ADD, l_params->ext.datum_type_blocked);
                l_tsd_list = dap_list_append(l_tsd_list, l_tsd);
                l_tsd_total_size+= dap_tsd_size(l_tsd);
            }
            if (l_params->ext.tx_receiver_allowed)
                l_tsd_list = s_parse_wallet_addresses(l_params->ext.tx_receiver_allowed, l_tsd_list, &l_tsd_total_size, DAP_CHAIN_DATUM_TOKEN_TSD_TYPE_TX_RECEIVER_ALLOWED_ADD);

            if (l_params->ext.tx_receiver_blocked)
                l_tsd_list = s_parse_wallet_addresses(l_params->ext.tx_receiver_blocked, l_tsd_list, &l_tsd_total_size, DAP_CHAIN_DATUM_TOKEN_TSD_TYPE_TX_RECEIVER_BLOCKED_ADD);

            if (l_params->ext.tx_sender_allowed)
                l_tsd_list = s_parse_wallet_addresses(l_params->ext.tx_sender_allowed, l_tsd_list, &l_tsd_total_size, DAP_CHAIN_DATUM_TOKEN_TSD_TYPE_TX_SENDER_ALLOWED_ADD);

            if (l_params->ext.tx_sender_blocked)
                l_tsd_list = s_parse_wallet_addresses(l_params->ext.tx_sender_blocked, l_tsd_list, &l_tsd_total_size, DAP_CHAIN_DATUM_TOKEN_TSD_TYPE_TX_SENDER_BLOCKED_ADD);

            if (l_params->ext.parsed_tsd)
                l_tsd_total_size += l_params->ext.parsed_tsd_size;


            // Create new datum token
            l_datum_token = DAP_NEW_Z_SIZE(dap_chain_datum_token_t, sizeof(dap_chain_datum_token_t) + l_tsd_total_size);
            if (!l_datum_token) {
                log_it(L_CRITICAL, "%s", c_error_memory_alloc);
                dap_cli_server_cmd_set_reply_text(a_str_reply, "Out of memory in com_token_decl");
                DAP_DEL_Z(l_params);
                return -1;
            }
            l_datum_token->version = 2;
            l_datum_token->type = l_params->type;
            l_datum_token->subtype = l_params->subtype;
            if (l_params->subtype == DAP_CHAIN_DATUM_TOKEN_SUBTYPE_PRIVATE) {
                log_it(L_DEBUG,"Prepared TSD sections for private token on %zd total size", l_tsd_total_size);
                snprintf(l_datum_token->ticker, sizeof(l_datum_token->ticker), "%s", l_ticker);
                l_datum_token->header_private_decl.flags = l_params->ext.parsed_flags;
                l_datum_token->total_supply = l_total_supply;
                l_datum_token->signs_valid = l_signs_emission;
                l_datum_token->header_private_decl.tsd_total_size = l_tsd_total_size;
                l_datum_token->header_private_decl.decimals = atoi(l_params->decimals_str);
            } else { //DAP_CHAIN_DATUM_TOKEN_TYPE_NATIVE_DECL
                log_it(L_DEBUG,"Prepared TSD sections for CF20 token on %zd total size", l_tsd_total_size);
                snprintf(l_datum_token->ticker, sizeof(l_datum_token->ticker), "%s", l_ticker);
                l_datum_token->header_native_decl.flags = l_params->ext.parsed_flags;
                l_datum_token->total_supply = l_total_supply;
                l_datum_token->signs_valid = l_signs_emission;
                l_datum_token->header_native_decl.tsd_total_size = l_tsd_total_size;
                l_datum_token->header_native_decl.decimals = atoi(l_params->decimals_str);
            }
            // Add TSD sections in the end
            for ( dap_list_t* l_iter=dap_list_first(l_tsd_list); l_iter; l_iter=l_iter->next){
                dap_tsd_t * l_tsd = (dap_tsd_t *) l_iter->data;
                if (l_tsd == NULL){
                    log_it(L_ERROR, "NULL tsd in list!");
                    continue;
                }
                switch (l_tsd->type){
                    case DAP_CHAIN_DATUM_TOKEN_TSD_TYPE_TOTAL_SIGNS_VALID: {
                    uint16_t l_t = 0;
                        log_it(L_DEBUG,"== TOTAL_SIGNS_VALID: %u",
                                _dap_tsd_get_scalar(l_tsd, &l_t) );
                    break;
                }
                    case DAP_CHAIN_DATUM_TOKEN_TSD_TYPE_DATUM_TYPE_ALLOWED_ADD:
                        log_it(L_DEBUG,"== DATUM_TYPE_ALLOWED_ADD: %s",
                               dap_tsd_get_string_const(l_tsd) );
                    break;
                    case DAP_CHAIN_DATUM_TOKEN_TSD_TYPE_TX_SENDER_ALLOWED_ADD:
                        log_it(L_DEBUG,"== TX_SENDER_ALLOWED_ADD: binary data");
                    break;
                    case DAP_CHAIN_DATUM_TOKEN_TSD_TYPE_TX_SENDER_BLOCKED_ADD:
                        log_it(L_DEBUG,"== TYPE_TX_SENDER_BLOCKED: binary data");
                    break;
                    case DAP_CHAIN_DATUM_TOKEN_TSD_TYPE_TX_RECEIVER_ALLOWED_ADD:
                        log_it(L_DEBUG,"== TX_RECEIVER_ALLOWED_ADD: binary data");
                    break;
                    case DAP_CHAIN_DATUM_TOKEN_TSD_TYPE_TX_RECEIVER_BLOCKED_ADD:
                        log_it(L_DEBUG,"== TX_RECEIVER_BLOCKED_ADD: binary data");
                    break;
                    case DAP_CHAIN_DATUM_TOKEN_TSD_TYPE_TOTAL_PKEYS_ADD:
                        if(l_tsd->size >= sizeof(dap_pkey_t)){
                            char *l_hash_str;
                            dap_pkey_t *l_pkey = (dap_pkey_t*)l_tsd->data;
                            dap_hash_fast_t l_hf = {0};
                            if (!dap_pkey_get_hash(l_pkey, &l_hf)) {
                                log_it(L_DEBUG, "== TOTAL_PKEYS_ADD: <WRONG CALCULATION FINGERPRINT>");
                            } else {
                                log_it(L_DEBUG, "== TOTAL_PKEYS_ADD: %s",
                                    dap_chain_hash_fast_to_str_static(&l_hf));
                            }
                        } else
                            log_it(L_DEBUG,"== TOTAL_PKEYS_ADD: <WRONG SIZE %u>", l_tsd->size);
                        break;
                    case DAP_CHAIN_DATUM_TOKEN_TSD_TOKEN_DESCRIPTION:
                        log_it(L_DEBUG, "== DESCRIPTION: %s", l_tsd->data);
                        break;
                    default: log_it(L_DEBUG, "== 0x%04X: binary data %u size ",l_tsd->type, l_tsd->size );
                }
                size_t l_tsd_size = dap_tsd_size(l_tsd);
                memcpy(l_datum_token->tsd_n_signs + l_datum_data_offset, l_tsd, l_tsd_size);
                l_datum_data_offset += l_tsd_size;
            }
            if (l_params->ext.parsed_tsd) {
                memcpy(l_datum_token->tsd_n_signs + l_datum_data_offset,
                       l_params->ext.parsed_tsd,
                       l_params->ext.tsd_total_size);
                l_datum_data_offset += l_params->ext.tsd_total_size;
                DAP_DELETE(l_params->ext.parsed_tsd);
            }
            log_it(L_DEBUG, "%s token declaration '%s' initialized", l_params->subtype == DAP_CHAIN_DATUM_TOKEN_SUBTYPE_PRIVATE ?
                            "Private" : "CF20", l_datum_token->ticker);
        }break;//end
        case DAP_CHAIN_DATUM_TOKEN_SUBTYPE_SIMPLE: { // 256
            l_datum_token = DAP_NEW_Z_SIZE(dap_chain_datum_token_t, sizeof(dap_chain_datum_token_t));
            if (!l_datum_token) {
                log_it(L_CRITICAL, "%s", c_error_memory_alloc);
                dap_cli_server_cmd_set_reply_text(a_str_reply, "Out of memory in com_token_decl");
                DAP_DEL_Z(l_params);
                return -1;
            }
            l_datum_token->version = 2;
            l_datum_token->type = DAP_CHAIN_DATUM_TOKEN_TYPE_DECL; // 256
            l_datum_token->subtype = DAP_CHAIN_DATUM_TOKEN_SUBTYPE_SIMPLE; // 256
            snprintf(l_datum_token->ticker, sizeof(l_datum_token->ticker), "%s", l_ticker);
            l_datum_token->total_supply = l_total_supply;
            l_datum_token->signs_valid = l_signs_emission;
            l_datum_token->header_simple.decimals = atoi(l_params->decimals_str);
        }break;
        default:
            dap_cli_server_cmd_set_reply_text(a_str_reply,
                    "Unknown token type");
            DAP_DEL_Z(l_params);
            return -8;
    }
    // If we have more certs than we need signs - use only first part of the list
    if(l_certs_count > l_signs_total)
        l_certs_count = l_signs_total;
    // Sign header with all certificates in the list and add signs to the end of TSD cetions
    uint16_t l_sign_counter = 0;
    l_datum_token = s_sign_cert_in_cycle(l_certs, l_datum_token, l_certs_count, &l_datum_data_offset, &l_sign_counter);
    l_datum_token->signs_total = l_sign_counter;

    // We skip datum creation opeartion, if count of signed certificates in s_sign_cert_in_cycle is 0.
    // Usually it happen, when certificate in token_decl or token_update command doesn't contain private data or broken
    if (!l_datum_token || l_datum_token->signs_total == 0){
        dap_cli_server_cmd_set_reply_text(a_str_reply,
                    "Token declaration failed. Successful count of certificate signing is 0");
            DAP_DEL_Z(l_params);
            return -9;
    }

    dap_chain_datum_t * l_datum = dap_chain_datum_create(DAP_CHAIN_DATUM_TOKEN,
                                                         l_datum_token,
                                                         sizeof(*l_datum_token) + l_datum_data_offset);
    DAP_DELETE(l_datum_token);
    size_t l_datum_size = dap_chain_datum_size(l_datum);

    // Calc datum's hash
    dap_chain_hash_fast_t l_key_hash;
    dap_chain_datum_calc_hash(l_datum, &l_key_hash);
    char *l_key_str = dap_chain_hash_fast_to_str_new(&l_key_hash);
    const char *l_key_str_out = dap_strcmp(l_hash_out_type, "hex") ?
                           dap_enc_base58_encode_hash_to_str_static(&l_key_hash) : l_key_str;

    // Add datum to mempool with datum_token hash as a key
    char *l_gdb_group_mempool = l_chain
            ? dap_chain_net_get_gdb_group_mempool_new(l_chain)
            : dap_chain_net_get_gdb_group_mempool_by_chain_type(l_net, CHAIN_TYPE_TOKEN);
    if (!l_gdb_group_mempool) {
        dap_cli_server_cmd_set_reply_text(a_str_reply, "No suitable chain for placing token datum found");
        DAP_DELETE(l_datum);
        DAP_DEL_Z(l_params);
        return -10;
    }
    bool l_placed = dap_global_db_set_sync(l_gdb_group_mempool, l_key_str, l_datum, l_datum_size, false) == 0;
    DAP_DELETE(l_gdb_group_mempool);
    dap_cli_server_cmd_set_reply_text(a_str_reply, "Datum %s with token %s is%s placed in datum pool",
                                      l_key_str_out, l_ticker, l_placed ? "" : " not");
    DAP_DELETE(l_key_str);
    DAP_DELETE(l_datum);
    DAP_DELETE(l_params);
    return l_placed ? 0 : -2;
}

/**
 * @brief com_token_decl_update
 * @param argc
 * @param argv
 * @param arg_func
 * @param str_reply
 * @return
 * @details token_update -net <net name> -chain <chain_name> -token <token ticker> [-type private] -flags [<Flag 1>][,<Flag 2>]...[,<Flag N>]...  [-<Param name 1> <Param Value 1>] [-Param name 2> <Param Value 2>] ...[-<Param Name N> <Param Value N>]\n"
 *  \t   Update token for <netname>:<chain name> with ticker <token ticker>, flags <Flag 1>,<Flag2>...<Flag N>"
 *  \t   and custom parameters list <Param 1>, <Param 2>...<Param N>."
 *  \n"
 *  ==Flags=="
 *  \t ALL_BLOCKED:\t Blocked all permissions, usefull add it first and then add allows what you want to allow\n"
 *  \t ALL_ALLOWED:\t Allowed all permissions if not blocked them. Be careful with this mode\n"
 *  \t ALL_FROZEN:\t All permissions are temprorary frozen\n"
 *  \t ALL_UNFROZEN:\t Unfrozen permissions\n"
 *  \t STATIC_ALL:\t No token manipulations after declarations at all. Token declares staticly and can't variabed after\n"
 *  \t STATIC_FLAGS:\t No token manipulations after declarations with flags\n"
 *  \t STATIC_PERMISSIONS_ALL:\t No all permissions lists manipulations after declarations\n"
 *  \t STATIC_PERMISSIONS_DATUM_TYPE:\t No datum type permissions lists manipulations after declarations\n"
 *  \t STATIC_PERMISSIONS_TX_SENDER:\t No tx sender permissions lists manipulations after declarations\n"
 *  \t STATIC_PERMISSIONS_TX_RECEIVER:\t No tx receiver permissions lists manipulations after declarations\n"
    "\n"
    "==Params==\n"
    "General:\n"
    "\t -flags_set <value>:\t Set list of flags from <value> to token declaration\n"
    "\t -flags_unset <value>:\t Unset list of flags from <value> from token declaration\n"
    "\t -total_supply <value>:\t Set total supply - emission's maximum - to the <value>\n"
    "\t -total_signs_valid <value>:\t Set valid signatures count's minimum\n"
    "\t -total_signs_add <value>:\t Add signature's pkey fingerprint to the list of owners\n"
    "\t -total_signs_remove <value>:\t Remove signature's pkey fingerprint from the owners\n"
    "\nDatum type allowed/blocked updates:\n"
    "\t -datum_type_allowed_add <value>:\t Add allowed datum type(s)\n"
    "\t -datum_type_allowed_remove <value>:\t Remove datum type(s) from allowed\n"
    "\t -datum_type_blocked_add <value>:\t Add blocked datum type(s)\n"
    "\t -datum_type_blocked_remove <value>:\t Remove datum type(s) from blocked\n"
    "\nTx receiver addresses allowed/blocked updates:\n"
    "\t -tx_receiver_allowed_add <value>:\t Add allowed tx receiver(s)\n"
    "\t -tx_receiver_allowed_remove <value>:\t Remove tx receiver(s) from allowed\n"
    "\t -tx_receiver_blocked_add <value>:\t Add blocked tx receiver(s)\n"
    "\t -tx_receiver_blocked_remove <value>:\t Remove tx receiver(s) from blocked\n"
    "\n Tx sender addresses allowed/blocked updates:\n"
    "\t -tx_sender_allowed_add <value>:\t Add allowed tx sender(s)\n"
    "\t -tx_sender_allowed_remove <value>:\t Remove tx sender(s) from allowed\n"
    "\t -tx_sender_blocked_add <value>:\t Add allowed tx sender(s)\n"
    "\t -tx_sender_blocked_remove <value>:\t Remove tx sender(s) from blocked\n"
    "\n"
 */
int com_token_update(int a_argc, char ** a_argv, void **a_str_reply)
{
    const char * l_ticker = NULL;
    uint256_t l_total_supply = {}; // 256
    uint16_t l_signs_emission = 0;
    uint16_t l_signs_total = 0;
    dap_cert_t ** l_certs = NULL;
    size_t l_certs_count = 0;

    dap_chain_t * l_chain = NULL;
    dap_chain_net_t * l_net = NULL;
    const char * l_hash_out_type = NULL;

    dap_sdk_cli_params* l_params = DAP_NEW_Z(dap_sdk_cli_params);

    if (!l_params) {
        log_it(L_CRITICAL, "%s", c_error_memory_alloc);
        return -1;
    }

    l_params->type = DAP_CHAIN_DATUM_TOKEN_TYPE_UPDATE;
    l_params->subtype = DAP_CHAIN_DATUM_TOKEN_SUBTYPE_SIMPLE;

    int l_parse_params = s_token_decl_check_params(a_argc,a_argv,a_str_reply,l_params, true);
    if (l_parse_params)
        return l_parse_params;

    dap_chain_datum_token_t * l_datum_token = NULL;
    size_t l_datum_data_offset = 0;

    // Load certs lists
    dap_cert_parse_str_list(l_params->certs_str, &l_certs, &l_certs_count);
    if(!l_certs_count){
        dap_cli_server_cmd_set_reply_text(a_str_reply,
                                          "com_token_update command requres at least one valid certificate to sign token");
        return -10;
    }

    l_signs_emission = l_params->signs_emission;
    l_signs_total = l_params->signs_total;
    l_total_supply = l_params->total_supply;
    l_chain = l_params->chain;
    l_net = l_params->net;
    l_ticker = l_params->ticker;
    l_hash_out_type = l_params->hash_out_type;

    switch(l_params->subtype)
    {
        case DAP_CHAIN_DATUM_TOKEN_SUBTYPE_PRIVATE:
        case DAP_CHAIN_DATUM_TOKEN_SUBTYPE_NATIVE:
        { // 256
            // Create new datum token
            l_datum_token = DAP_NEW_Z_SIZE(dap_chain_datum_token_t, sizeof(dap_chain_datum_token_t) + l_params->ext.tsd_total_size);
            if (!l_datum_token) {
                log_it(L_CRITICAL, "%s", c_error_memory_alloc);
                return -1;
            }
            l_datum_token->version = 2;
            l_datum_token->type = l_params->type;
            l_datum_token->subtype = l_params->subtype;
            if (l_params->subtype == DAP_CHAIN_DATUM_TOKEN_SUBTYPE_NATIVE) {
                log_it(L_DEBUG,"Prepared TSD sections for CF20 token on %zd total size", l_params->ext.tsd_total_size);
                snprintf(l_datum_token->ticker, sizeof(l_datum_token->ticker), "%s", l_ticker);
                // l_datum_token->header_native_update.flags = l_params->ext.parsed_flags;
                l_datum_token->total_supply = l_total_supply;
                l_datum_token->signs_valid = l_signs_emission;
                l_datum_token->header_native_update.tsd_total_size = l_params->ext.tsd_total_size;
                l_datum_token->header_native_update.decimals = atoi(l_params->decimals_str);
                l_datum_data_offset = l_params->ext.tsd_total_size;
            } else { // if (l_params->type == DAP_CHAIN_DATUM_TOKEN_TYPE_PRIVATE_UPDATE) {
                log_it(L_DEBUG,"Prepared TSD sections for private token on %zd total size", l_params->ext.tsd_total_size);
                snprintf(l_datum_token->ticker, sizeof(l_datum_token->ticker), "%s", l_ticker);
                // l_datum_token->header_private_update.flags = l_params->ext.parsed_flags;
                l_datum_token->total_supply = l_total_supply;
                l_datum_token->signs_valid = l_signs_emission;
                l_datum_token->header_private_update.tsd_total_size = l_params->ext.tsd_total_size;
                l_datum_token->header_private_update.decimals = atoi(l_params->decimals_str);
                l_datum_data_offset = l_params->ext.tsd_total_size;
            }
            // Add TSD sections in the end
            // Add TSD sections in the end
            if (l_params->ext.tsd_total_size) {
                memcpy(l_datum_token->tsd_n_signs, l_params->ext.parsed_tsd, l_params->ext.parsed_tsd_size);
                DAP_DELETE(l_params->ext.parsed_tsd);
            }
            log_it(L_DEBUG, "%s token declaration update '%s' initialized", (	l_params->subtype == DAP_CHAIN_DATUM_TOKEN_SUBTYPE_PRIVATE)	?
                                                                     "Private" : "CF20", l_datum_token->ticker);
        }break;//end
        case DAP_CHAIN_DATUM_TOKEN_SUBTYPE_SIMPLE: { // 256
            l_datum_token = DAP_NEW_Z_SIZE(dap_chain_datum_token_t, sizeof(dap_chain_datum_token_t));
            if (!l_datum_token) {
                log_it(L_CRITICAL, "%s", c_error_memory_alloc);
                return -1;
            }
            l_datum_token->version = 2;
            l_datum_token->subtype = DAP_CHAIN_DATUM_TOKEN_TYPE_UPDATE;
            l_datum_token->subtype = DAP_CHAIN_DATUM_TOKEN_SUBTYPE_SIMPLE; // 256
            snprintf(l_datum_token->ticker, sizeof(l_datum_token->ticker), "%s", l_ticker);
            l_datum_token->total_supply = l_total_supply;
            l_datum_token->signs_valid = l_signs_emission;
            if (l_params->decimals_str)
                l_datum_token->header_simple.decimals = atoi(l_params->decimals_str);
        }break;
        default:
            dap_cli_server_cmd_set_reply_text(a_str_reply,
                                              "Unknown token type");
            return -8;
    }
    // If we have more certs than we need signs - use only first part of the list
    if(l_certs_count > l_signs_total)
        l_certs_count = l_signs_total;
    // Sign header with all certificates in the list and add signs to the end of TSD cetions
    uint16_t l_sign_counter = 0;
    l_datum_token = s_sign_cert_in_cycle(l_certs, l_datum_token, l_certs_count, &l_datum_data_offset, &l_sign_counter);
    l_datum_token->signs_total = l_sign_counter;

    // We skip datum creation opeartion, if count of signed certificates in s_sign_cert_in_cycle is 0.
    // Usually it happen, when certificate in token_decl or token_update command doesn't contain private data or broken
    if (!l_datum_token || l_datum_token->signs_total == 0){
        dap_cli_server_cmd_set_reply_text(a_str_reply,
                                          "Token declaration update failed. Successful count of certificate signing is 0");
        return -9;
    }

    dap_chain_datum_t * l_datum = dap_chain_datum_create(DAP_CHAIN_DATUM_TOKEN,
                                                         l_datum_token,
                                                         sizeof(*l_datum_token) + l_datum_data_offset);
    DAP_DELETE(l_datum_token);
    size_t l_datum_size = dap_chain_datum_size(l_datum);

    // Calc datum's hash
    dap_chain_hash_fast_t l_key_hash;
    dap_chain_datum_calc_hash(l_datum, &l_key_hash);
    char *l_key_str = dap_chain_hash_fast_to_str_new(&l_key_hash);
    const char *l_key_str_out = dap_strcmp(l_hash_out_type, "hex") ?
                           dap_enc_base58_encode_hash_to_str_static(&l_key_hash) : l_key_str;

    // Add datum to mempool with datum_token hash as a key
    char *l_gdb_group_mempool = l_chain
            ? dap_chain_net_get_gdb_group_mempool_new(l_chain)
            : dap_chain_net_get_gdb_group_mempool_by_chain_type(l_net, CHAIN_TYPE_TOKEN);
    if (!l_gdb_group_mempool) {
        dap_cli_server_cmd_set_reply_text(a_str_reply, "No suitable chain for placing token datum found");
        DAP_DELETE(l_datum);
        return -10;
    }
    bool l_placed = !dap_global_db_set_sync(l_gdb_group_mempool, l_key_str, (uint8_t *)l_datum, l_datum_size, false);
    DAP_DELETE(l_gdb_group_mempool);
    dap_cli_server_cmd_set_reply_text(a_str_reply, "Datum %s with token update for ticker %s is%s placed in datum pool",
                                      l_key_str_out, l_ticker, l_placed ? "" : " not");
    DAP_DELETE(l_key_str);
    DAP_DELETE(l_datum);
    DAP_DELETE(l_params);
    return l_placed ? 0 : -2;
}

/**
 * @brief com_token_emit
 * @param argc
 * @param argv
 * @param arg_func
 * @param str_reply
 * @return
 */
int com_token_emit(int a_argc, char **a_argv, void **a_str_reply)
{
    int arg_index = 1;
    const char *str_tmp = NULL;
    //const char *str_fee = NULL;
    char *l_str_reply_tmp = NULL;
    uint256_t l_emission_value = {};
    //uint256_t l_fee_value = {};
    const char * l_ticker = NULL;

    const char * l_addr_str = NULL;

    const char * l_emission_hash_str = NULL;
    const char * l_emission_hash_str_remove = NULL;
    dap_chain_hash_fast_t l_emission_hash;
    dap_chain_datum_token_emission_t *l_emission = NULL;
    size_t l_emission_size;

    const char * l_certs_str = NULL;

    dap_cert_t ** l_certs = NULL;
    size_t l_certs_size = 0;

    const char * l_chain_emission_str = NULL;
    dap_chain_t * l_chain_emission = NULL;

    dap_chain_net_t * l_net = NULL;

    const char * l_hash_out_type = NULL;
    dap_cli_server_cmd_find_option_val(a_argv, arg_index, a_argc, "-H", &l_hash_out_type);
    if(!l_hash_out_type)
        l_hash_out_type = "hex";
    if(dap_strcmp(l_hash_out_type,"hex") && dap_strcmp(l_hash_out_type,"base58")) {
        dap_cli_server_cmd_set_reply_text(a_str_reply, "invalid parameter -H, valid values: -H <hex | base58>");
        return -1;
    }

    dap_chain_node_cli_cmd_values_parse_net_chain(&arg_index,a_argc,a_argv,a_str_reply,NULL, &l_net, CHAIN_TYPE_INVALID);
    if( ! l_net) { // Can't find such network
        return -43;
    }
    // Token emission
    dap_cli_server_cmd_find_option_val(a_argv, arg_index, a_argc, "-emission", &l_emission_hash_str);

    // Emission certs
    dap_cli_server_cmd_find_option_val(a_argv, arg_index, a_argc, "-certs", &l_certs_str);

    // Wallet address that recieves the emission
    dap_cli_server_cmd_find_option_val(a_argv, arg_index, a_argc, "-addr", &l_addr_str);

    // Token ticker
    dap_cli_server_cmd_find_option_val(a_argv, arg_index, a_argc, "-token", &l_ticker);

    if(!l_certs_str) {
        dap_cli_server_cmd_set_reply_text(a_str_reply, "token_emit requires parameter '-certs'");
        return -4;
    }
    dap_cert_parse_str_list(l_certs_str, &l_certs, &l_certs_size);

    if(!l_certs_size) {
        dap_cli_server_cmd_set_reply_text(a_str_reply,
                "token_emit command requres at least one valid certificate to sign the basic transaction of emission");
        return -5;
    }
    const char *l_add_sign = NULL;
    dap_chain_addr_t *l_addr = NULL;
    dap_cli_server_cmd_find_option_val(a_argv, arg_index, arg_index + 1, "sign", &l_add_sign);
    if (!l_add_sign) {      //Create the emission
        // Emission value
        if(dap_cli_server_cmd_find_option_val(a_argv, arg_index, a_argc, "-emission_value", &str_tmp)) {
            l_emission_value = dap_chain_balance_scan(str_tmp);
        }

        if (IS_ZERO_256(l_emission_value)) {
            dap_cli_server_cmd_set_reply_text(a_str_reply, "token_emit requires parameter '-emission_value'");
            return -1;
        }

        if(!l_addr_str) {
            dap_cli_server_cmd_set_reply_text(a_str_reply, "token_emit requires parameter '-addr'");
            return -2;
        }

        if(!l_ticker) {
            dap_cli_server_cmd_set_reply_text(a_str_reply, "token_emit requires parameter '-token'");
            return -3;
        }

        l_addr = dap_chain_addr_from_str(l_addr_str);

        if(!l_addr) {
            dap_cli_server_cmd_set_reply_text(a_str_reply, "address \"%s\" is invalid", l_addr_str);
            return -4;
        }

        dap_cli_server_cmd_find_option_val(a_argv, arg_index, a_argc, "-chain_emission", &l_chain_emission_str);
        if(l_chain_emission_str)
            l_chain_emission = dap_chain_net_get_chain_by_name(l_net, l_chain_emission_str);
        else
            l_chain_emission = dap_chain_net_get_default_chain_by_chain_type(l_net, CHAIN_TYPE_EMISSION);

        if (l_chain_emission == NULL) { // Can't find such chain
            dap_cli_server_cmd_set_reply_text(a_str_reply,
                                              "token_emit requires parameter '-chain_emission' to be valid chain name in chain net %s"
                                              " or set default datum type in chain configuration file", l_net->pub.name);
            return -45;
        }
    } else {
        if (l_emission_hash_str) {
            DL_FOREACH(l_net->pub.chains, l_chain_emission) {
                l_emission = dap_chain_mempool_emission_get(l_chain_emission, l_emission_hash_str);
                if (l_emission){
                    l_emission_hash_str_remove = l_emission_hash_str;
                    break;
                }
            }
            if (!l_emission){
                dap_cli_server_cmd_set_reply_text(a_str_reply, "Can' find emission with hash \"%s\" for token %s on network %s",
                                                  l_emission_hash_str, l_ticker, l_net->pub.name);
                return -32;
            }
        } else {
            dap_cli_server_cmd_set_reply_text(a_str_reply, "Subcommand 'sign' recuires parameter '-emission'");
            return -31;
        }
    }

    if (!l_add_sign) {
        // Check, if network ID is same as ID in destination wallet address. If not - operation is cancelled.
        if (!dap_chain_addr_is_blank(l_addr) && l_addr->net_id.uint64 != l_net->pub.id.uint64) {
            dap_cli_server_cmd_set_reply_text(a_str_reply, "destination wallet network ID=0x%"DAP_UINT64_FORMAT_x
                                                           " and network ID=0x%"DAP_UINT64_FORMAT_x" is not equal."
                                                           " Please, change network name or wallet address",
                                                           l_addr->net_id.uint64, l_net->pub.id.uint64);
            DAP_DEL_Z(l_addr);
            DAP_DEL_Z(l_emission);
            return -3;
        }

        if(!l_ticker) {
            dap_cli_server_cmd_set_reply_text(a_str_reply, "token_emit requires parameter '-token'");
            DAP_DEL_Z(l_addr);
            return -3;
        }
    
        if (!l_chain_emission) {
			if ( (l_chain_emission = dap_chain_net_get_default_chain_by_chain_type(l_net,CHAIN_TYPE_EMISSION)) == NULL ) {
				DAP_DEL_Z(l_addr);
				dap_cli_server_cmd_set_reply_text(a_str_reply,
					"token_create requires parameter '-chain_emission' to be valid chain name in chain net %s or set default datum type in chain configuration file",
						 l_net->pub.name);
				return -50;
			}
        }
        // Create emission datum
        l_emission = dap_chain_datum_emission_create(l_emission_value, l_ticker, l_addr);
    }
    // Then add signs
    for(size_t i = 0; i < l_certs_size; i++)
        l_emission = dap_chain_datum_emission_add_sign(l_certs[i]->enc_key, l_emission);
    // Calc emission's hash
    l_emission_size = dap_chain_datum_emission_get_size((uint8_t *)l_emission);
    dap_hash_fast(l_emission, l_emission_size, &l_emission_hash);
    // Produce datum
    dap_chain_datum_t *l_datum_emission = dap_chain_datum_create(DAP_CHAIN_DATUM_TOKEN_EMISSION,
            l_emission,
            l_emission_size);
    // Delete token emission
    DAP_DEL_Z(l_emission);
    l_emission_hash_str = dap_chain_mempool_datum_add(l_datum_emission, l_chain_emission, l_hash_out_type);
    if (l_emission_hash_str)
        l_str_reply_tmp = dap_strdup_printf("Datum %s with 256bit emission is placed in datum pool", l_emission_hash_str);
    else
        l_str_reply_tmp = dap_strdup("Can't place emission datum in mempool, examine log files");
    DAP_DEL_Z(l_emission_hash_str);
    DAP_DEL_Z(l_datum_emission);

    //remove previous emission datum from mempool if have new signed emission datum
    if (l_emission_hash_str_remove) {
        char *l_gdb_group_mempool_emission = dap_chain_net_get_gdb_group_mempool_new(l_chain_emission);
        dap_global_db_del_sync(l_gdb_group_mempool_emission, l_emission_hash_str_remove);
        DAP_DEL_Z(l_gdb_group_mempool_emission);
    }
    dap_cli_server_cmd_set_reply_text(a_str_reply, "%s", l_str_reply_tmp);

    DAP_DEL_Z(l_certs);
    DAP_DEL_Z(l_str_reply_tmp);
    DAP_DEL_Z(l_addr);
    return 0;
}


/**
 * @brief com_tx_cond_create
 * Create transaction
 * com_tx_cond_create command
 * @param a_argc
 * @param a_argv
 * @param a_str_reply
 * @return int
 */
int com_tx_cond_create(int a_argc, char ** a_argv, void **a_reply)
{
    (void) a_argc;
    int arg_index = 1;
    const char *c_wallets_path = dap_chain_wallet_get_path(g_config);
    const char * l_token_ticker = NULL;
    const char * l_wallet_str = NULL;
    const char * l_cert_str = NULL;
    const char * l_value_datoshi_str = NULL;
    const char * l_value_fee_str = NULL;
    const char * l_net_name = NULL;
    const char * l_unit_str = NULL;
    const char * l_srv_uid_str = NULL;
    uint256_t l_value_datoshi = {};    
    uint256_t l_value_fee = {};
    const char * l_hash_out_type = NULL;
    dap_cli_server_cmd_find_option_val(a_argv, arg_index, a_argc, "-H", &l_hash_out_type);
    if(!l_hash_out_type)
        l_hash_out_type = "hex";
    if(dap_strcmp(l_hash_out_type,"hex") && dap_strcmp(l_hash_out_type,"base58")) {
        dap_json_rpc_error_add(DAP_CHAIN_NODE_CLI_COM_TX_COND_CREATE_INVALID_PARAMETER_HEX,
                               "Invalid parameter -H, valid values: -H <hex | base58>");
        return DAP_CHAIN_NODE_CLI_COM_TX_COND_CREATE_INVALID_PARAMETER_HEX;
    }

    // Token ticker
    dap_cli_server_cmd_find_option_val(a_argv, arg_index, a_argc, "-token", &l_token_ticker);
    // Wallet name - from
    dap_cli_server_cmd_find_option_val(a_argv, arg_index, a_argc, "-w", &l_wallet_str);
    // Public certifiacte of condition owner
    dap_cli_server_cmd_find_option_val(a_argv, arg_index, a_argc, "-cert", &l_cert_str);
    // value datoshi
    dap_cli_server_cmd_find_option_val(a_argv, arg_index, a_argc, "-value", &l_value_datoshi_str);
    // fee
    dap_cli_server_cmd_find_option_val(a_argv, arg_index, a_argc, "-fee", &l_value_fee_str);
    // net
    dap_cli_server_cmd_find_option_val(a_argv, arg_index, a_argc, "-net", &l_net_name);
    // unit
    dap_cli_server_cmd_find_option_val(a_argv, arg_index, a_argc, "-unit", &l_unit_str);
    // service
    dap_cli_server_cmd_find_option_val(a_argv, arg_index, a_argc, "-srv_uid", &l_srv_uid_str);

    if(!l_token_ticker) {
        dap_json_rpc_error_add(DAP_CHAIN_NODE_CLI_COM_TX_COND_CREATE_REQUIRES_PARAMETER_TOKEN, "tx_cond_create requires parameter '-token'");
        return DAP_CHAIN_NODE_CLI_COM_TX_COND_CREATE_REQUIRES_PARAMETER_TOKEN;
    }
    if (!l_wallet_str) {
        dap_json_rpc_error_add(DAP_CHAIN_NODE_CLI_COM_TX_COND_CREATE_REQUIRES_PARAMETER_W, "tx_cond_create requires parameter '-w'");
        return DAP_CHAIN_NODE_CLI_COM_TX_COND_CREATE_REQUIRES_PARAMETER_W;
    }
    if (!l_cert_str) {
        dap_json_rpc_error_add(DAP_CHAIN_NODE_CLI_COM_TX_COND_CREATE_REQUIRES_PARAMETER_CERT, "tx_cond_create requires parameter '-cert'");
        return DAP_CHAIN_NODE_CLI_COM_TX_COND_CREATE_REQUIRES_PARAMETER_CERT;
    }
    if(!l_value_datoshi_str) {
        dap_json_rpc_error_add(DAP_CHAIN_NODE_CLI_COM_TX_COND_CREATE_REQUIRES_PARAMETER_VALUE, "tx_cond_create requires parameter '-value'");
        return DAP_CHAIN_NODE_CLI_COM_TX_COND_CREATE_REQUIRES_PARAMETER_VALUE;
    }
    if(!l_value_fee_str){
        dap_json_rpc_error_add(DAP_CHAIN_NODE_CLI_COM_TX_COND_CREATE_REQUIRES_PARAMETER_FEE, "tx_cond_create requires parameter '-fee'");
        return DAP_CHAIN_NODE_CLI_COM_TX_COND_CREATE_REQUIRES_PARAMETER_FEE;
    }
    if(!l_net_name) {
        dap_json_rpc_error_add(DAP_CHAIN_NODE_CLI_COM_TX_COND_CREATE_REQUIRES_PARAMETER_NET, "tx_cond_create requires parameter '-net'");
        return DAP_CHAIN_NODE_CLI_COM_TX_COND_CREATE_REQUIRES_PARAMETER_NET;
    }
    if(!l_unit_str) {
        dap_json_rpc_error_add(DAP_CHAIN_NODE_CLI_COM_TX_COND_CREATE_REQUIRES_PARAMETER_UNIT, "tx_cond_create requires parameter '-unit'");
        return DAP_CHAIN_NODE_CLI_COM_TX_COND_CREATE_REQUIRES_PARAMETER_UNIT;
    }

    if(!l_srv_uid_str) {
        dap_json_rpc_error_add(DAP_CHAIN_NODE_CLI_COM_TX_COND_CREATE_REQUIRES_PARAMETER_SRV_UID, "tx_cond_create requires parameter '-srv_uid'");
        return DAP_CHAIN_NODE_CLI_COM_TX_COND_CREATE_REQUIRES_PARAMETER_SRV_UID;
    }
    dap_chain_net_srv_uid_t l_srv_uid = {};
    l_srv_uid.uint64 = strtoll(l_srv_uid_str, NULL, 10);
    if (!l_srv_uid.uint64) {
        dap_json_rpc_error_add(DAP_CHAIN_NODE_CLI_COM_TX_COND_CREATE_CAN_NOT_FIND_SERVICE_UID, "Can't find service UID %s ", l_srv_uid_str);
        return DAP_CHAIN_NODE_CLI_COM_TX_COND_CREATE_CAN_NOT_FIND_SERVICE_UID;
    }

    dap_chain_net_srv_price_unit_uid_t l_price_unit = { .enm = dap_chain_srv_str_to_unit_enum((char*)l_unit_str)};

    if(l_price_unit.enm == SERV_UNIT_UNDEFINED) {
        dap_json_rpc_error_add(DAP_CHAIN_NODE_CLI_COM_TX_COND_CREATE_CAN_NOT_RECOGNIZE_UNIT,
                               "Can't recognize unit '%s'. Unit must look like { B | SEC }", l_unit_str);
        return DAP_CHAIN_NODE_CLI_COM_TX_COND_CREATE_CAN_NOT_RECOGNIZE_UNIT;
    }

    l_value_datoshi = dap_chain_balance_scan(l_value_datoshi_str);
    if(IS_ZERO_256(l_value_datoshi)) {
        dap_json_rpc_error_add(DAP_CHAIN_NODE_CLI_COM_TX_COND_CREATE_CAN_NOT_RECOGNIZE_VALUE,
                               "Can't recognize value '%s' as a number", l_value_datoshi_str);
        return DAP_CHAIN_NODE_CLI_COM_TX_COND_CREATE_CAN_NOT_RECOGNIZE_VALUE;
    }

    l_value_fee = dap_chain_balance_scan(l_value_fee_str);
    if(IS_ZERO_256(l_value_fee)) {
        dap_json_rpc_error_add(DAP_CHAIN_NODE_CLI_COM_TX_COND_CREATE_CAN_NOT_RECOGNIZE_VALUE_FEE,
                               "Can't recognize value '%s' as a number", l_value_fee_str);
        return DAP_CHAIN_NODE_CLI_COM_TX_COND_CREATE_CAN_NOT_RECOGNIZE_VALUE_FEE;
    }

    dap_chain_net_t * l_net = l_net_name ? dap_chain_net_by_name(l_net_name) : NULL;
    if(!l_net) {
        dap_json_rpc_error_add(DAP_CHAIN_NODE_CLI_COM_TX_COND_CREATE_CAN_NOT_FIND_NET, "Can't find net '%s'", l_net_name);
        return DAP_CHAIN_NODE_CLI_COM_TX_COND_CREATE_CAN_NOT_FIND_NET;
    }
    dap_chain_wallet_t *l_wallet = dap_chain_wallet_open(l_wallet_str, c_wallets_path, NULL);
//    const char* l_sign_str = "";
    if(!l_wallet) {
        dap_json_rpc_error_add(DAP_CHAIN_NODE_CLI_COM_TX_COND_CREATE_CAN_NOT_OPEN_WALLET, "Can't open wallet '%s'", l_wallet_str);
        return DAP_CHAIN_NODE_CLI_COM_TX_COND_CREATE_CAN_NOT_OPEN_WALLET;
    } else {
//        l_sign_str = dap_chain_wallet_check_sign(l_wallet);
    }

    dap_cert_t *l_cert_cond = dap_cert_find_by_name(l_cert_str);
    if(!l_cert_cond) {
        dap_chain_wallet_close(l_wallet);
        dap_json_rpc_error_add(DAP_CHAIN_NODE_CLI_COM_TX_COND_CREATE_CAN_FIND_CERT, "Can't find cert '%s'", l_cert_str);
        return DAP_CHAIN_NODE_CLI_COM_TX_COND_CREATE_CAN_FIND_CERT;
    }

    dap_enc_key_t *l_key_from = dap_chain_wallet_get_key(l_wallet, 0);
    dap_pkey_t *l_key_cond = dap_pkey_from_enc_key(l_cert_cond->enc_key);
    if (!l_key_cond) {
        dap_chain_wallet_close(l_wallet);
        dap_enc_key_delete(l_key_from);
        dap_json_rpc_error_add(DAP_CHAIN_NODE_CLI_COM_TX_COND_CREATE_CERT_DOES_NOT_CONATIN_VALID_PUBLIC_KEY,
                               "Cert '%s' doesn't contain a valid public key", l_cert_str);
        return DAP_CHAIN_NODE_CLI_COM_TX_COND_CREATE_CERT_DOES_NOT_CONATIN_VALID_PUBLIC_KEY;
    }

    uint256_t l_value_per_unit_max = {};
    char *l_hash_str = dap_chain_mempool_tx_create_cond(l_net, l_key_from, l_key_cond, l_token_ticker,
                                                        l_value_datoshi, l_value_per_unit_max, l_price_unit,
                                                        l_srv_uid, l_value_fee, NULL, 0, l_hash_out_type);
    dap_chain_wallet_close(l_wallet);
    dap_enc_key_delete(l_key_from);
    DAP_DELETE(l_key_cond);

    if (l_hash_str) {
        json_object *l_jobj_ret = json_object_new_object();
        json_object *l_jobj_tx_cond_transfer = json_object_new_boolean(true);
        json_object *l_jobj_hash = json_object_new_string(l_hash_str);
        json_object_object_add(l_jobj_ret, "create_tx_cond", l_jobj_tx_cond_transfer);
        json_object_object_add(l_jobj_ret, "hash", l_jobj_hash);
        json_object_array_add(*a_reply, l_jobj_ret);
        DAP_DELETE(l_hash_str);
        return DAP_CHAIN_NODE_CLI_COM_TX_COND_CREATE_OK;
    }
    json_object *l_jobj_ret = json_object_new_object();
    json_object *l_jobj_tx_cond_transfer = json_object_new_boolean(false);
    json_object_object_add(l_jobj_ret, "create_tx_cond", l_jobj_tx_cond_transfer);
    json_object_array_add(*a_reply, l_jobj_ret);
    return DAP_CHAIN_NODE_CLI_COM_TX_COND_CREATE_CAN_NOT_CONDITIONAL_TX_CREATE;
}

static dap_list_t* s_hashes_parse_str_list(const char * a_hashes_str)
{
    dap_list_t *l_ret_list = NULL;
    char * l_hashes_tmp_ptrs = NULL;
    char * l_hash_str_dup = strdup(a_hashes_str);
    if (!l_hash_str_dup) {
        log_it(L_ERROR, "Memory allocation error in %s, line %d", __PRETTY_FUNCTION__, __LINE__);
        return NULL;
    }
    char *l_hash_str = strtok_r(l_hash_str_dup, ",", &l_hashes_tmp_ptrs);

    // Second pass we parse them all
    strcpy(l_hash_str_dup, a_hashes_str);
    l_hash_str = strtok_r(l_hash_str_dup, ",", &l_hashes_tmp_ptrs);

    while(l_hash_str) {
        // trim whitespace in certificate's name
        l_hash_str = dap_strstrip(l_hash_str);// removes leading and trailing spaces
        // get certificate by name
        dap_hash_fast_t* l_hash = DAP_NEW_Z(dap_hash_fast_t);
        if (dap_chain_hash_fast_from_str(l_hash_str, l_hash)){
            log_it(L_ERROR, "Can't get hash from string. Continue.");
            DAP_DEL_Z(l_hash);
            continue;
        }
        l_ret_list = dap_list_append(l_ret_list, l_hash);
        l_hash_str = strtok_r(NULL, ",", &l_hashes_tmp_ptrs);
    }
    free(l_hash_str_dup);
    return  l_ret_list;
}

int com_tx_cond_remove(int a_argc, char ** a_argv, void **reply)
{
    (void) a_argc;
    int arg_index = 1;
    const char *c_wallets_path = dap_chain_wallet_get_path(g_config);
    const char * l_wallet_str = NULL;
    const char * l_value_fee_str = NULL;
    const char * l_net_name = NULL;
    const char * l_hashes_str = NULL;
    const char * l_srv_uid_str = NULL;
    uint256_t l_value_datoshi = {};    
    uint256_t l_value_fee = {};
    const char * l_hash_out_type = NULL;
    dap_cli_server_cmd_find_option_val(a_argv, arg_index, a_argc, "-H", &l_hash_out_type);
    if(!l_hash_out_type)
        l_hash_out_type = "hex";
    if(dap_strcmp(l_hash_out_type,"hex") && dap_strcmp(l_hash_out_type,"base58")) {
        dap_json_rpc_error_add(DAP_CHAIN_NODE_CLI_COM_TX_COND_REMOVE_INVALID_PARAMETER_HEX,
                               "Invalid parameter -H, valid values: -H <hex | base58>");
        return DAP_CHAIN_NODE_CLI_COM_TX_COND_REMOVE_INVALID_PARAMETER_HEX;
    }

    // Wallet name 
    dap_cli_server_cmd_find_option_val(a_argv, arg_index, a_argc, "-w", &l_wallet_str);
    // fee
    dap_cli_server_cmd_find_option_val(a_argv, arg_index, a_argc, "-fee", &l_value_fee_str);
    // net
    dap_cli_server_cmd_find_option_val(a_argv, arg_index, a_argc, "-net", &l_net_name);
    // tx cond hahses 
    dap_cli_server_cmd_find_option_val(a_argv, arg_index, a_argc, "-hashes", &l_hashes_str);
    // srv_uid
    dap_cli_server_cmd_find_option_val(a_argv, arg_index, a_argc, "-srv_uid", &l_srv_uid_str);

    if (!l_wallet_str) {
        dap_json_rpc_error_add(DAP_CHAIN_NODE_CLI_COM_TX_COND_REMOVE_REQUIRES_PARAMETER_W, "com_txs_cond_remove requires parameter '-w'");
        return DAP_CHAIN_NODE_CLI_COM_TX_COND_REMOVE_REQUIRES_PARAMETER_W;
    }
    if(!l_value_fee_str){
        dap_json_rpc_error_add(DAP_CHAIN_NODE_CLI_COM_TX_COND_REMOVE_REQUIRES_PARAMETER_FEE, "com_txs_cond_remove requires parameter '-fee'");
        return DAP_CHAIN_NODE_CLI_COM_TX_COND_REMOVE_REQUIRES_PARAMETER_FEE;
    }
    if(!l_net_name) {
        dap_json_rpc_error_add(DAP_CHAIN_NODE_CLI_COM_TX_COND_REMOVE_REQUIRES_PARAMETER_NET, "com_txs_cond_remove requires parameter '-net'");
        return DAP_CHAIN_NODE_CLI_COM_TX_COND_REMOVE_REQUIRES_PARAMETER_NET;
    }
    if(!l_hashes_str) {
        dap_json_rpc_error_add(DAP_CHAIN_NODE_CLI_COM_TX_COND_REMOVE_REQUIRES_PARAMETER_HASHES, "com_txs_cond_remove requires parameter '-hashes'");
        return DAP_CHAIN_NODE_CLI_COM_TX_COND_REMOVE_REQUIRES_PARAMETER_HASHES;
    }
    if(!l_srv_uid_str) {
        dap_json_rpc_error_add(DAP_CHAIN_NODE_CLI_COM_TX_COND_REMOVE_REQUIRES_PARAMETER_SRV_UID, "com_txs_cond_remove requires parameter '-srv_uid'");
        return DAP_CHAIN_NODE_CLI_COM_TX_COND_REMOVE_REQUIRES_PARAMETER_SRV_UID;
    }

    dap_chain_net_srv_uid_t l_srv_uid = {};
    l_srv_uid.uint64 = strtoll(l_srv_uid_str, NULL, 10);
    if (!l_srv_uid.uint64) {
        dap_json_rpc_error_add(DAP_CHAIN_NODE_CLI_COM_TX_COND_REMOVE_CAN_NOT_FIND_SERVICE_UID, "Can't find service UID %s ", l_srv_uid_str);
        return DAP_CHAIN_NODE_CLI_COM_TX_COND_REMOVE_CAN_NOT_FIND_SERVICE_UID;
    }

    dap_chain_net_t * l_net = l_net_name ? dap_chain_net_by_name(l_net_name) : NULL;
    if(!l_net) {
        dap_json_rpc_error_add(DAP_CHAIN_NODE_CLI_COM_TX_COND_REMOVE_CAN_NOT_FIND_NET, "Can't find net '%s'", l_net_name);
        return DAP_CHAIN_NODE_CLI_COM_TX_COND_REMOVE_CAN_NOT_FIND_NET;
    }
    dap_chain_wallet_t *l_wallet = dap_chain_wallet_open(l_wallet_str, c_wallets_path, NULL);
//    const char* l_sign_str = "";
    if(!l_wallet) {
        dap_json_rpc_error_add(DAP_CHAIN_NODE_CLI_COM_TX_COND_REMOVE_CAN_NOT_OPEN_WALLET, "Can't open wallet '%s'", l_wallet_str);
        return DAP_CHAIN_NODE_CLI_COM_TX_COND_REMOVE_CAN_NOT_OPEN_WALLET;
    } 

    dap_enc_key_t *l_key_from = dap_chain_wallet_get_key(l_wallet, 0);
    dap_pkey_t *l_wallet_pkey = dap_pkey_from_enc_key(l_key_from);

    l_value_fee = dap_chain_balance_scan(l_value_fee_str);
    if(IS_ZERO_256(l_value_fee)) {
        dap_json_rpc_error_add(DAP_CHAIN_NODE_CLI_COM_TX_COND_REMOVE_CAN_NOT_RECOGNIZE_VALUE_FEE, "Can't recognize value '%s' as a number", l_value_fee_str);
        return DAP_CHAIN_NODE_CLI_COM_TX_COND_REMOVE_CAN_NOT_RECOGNIZE_VALUE_FEE;
    }

    const char *l_native_ticker = l_net->pub.native_ticker;
    if (!l_native_ticker){
        dap_json_rpc_error_add(DAP_CHAIN_NODE_CLI_COM_TX_COND_REMOVE_CAN_NOT_FIND_NATIVE_TICKER_IN_NET, "Can't find native ticker for net %s", l_net->pub.name);
        return DAP_CHAIN_NODE_CLI_COM_TX_COND_REMOVE_CAN_NOT_FIND_NATIVE_TICKER_IN_NET;
    }
    dap_ledger_t *l_ledger = dap_ledger_by_net_name(l_net->pub.name);
    if (!l_ledger){
        dap_json_rpc_error_add(DAP_CHAIN_NODE_CLI_COM_TX_COND_REMOVE_CAN_NOT_FIND_LEDGER_FOR_NET, "Can't find ledger for net %s", l_net->pub.name);
        return DAP_CHAIN_NODE_CLI_COM_TX_COND_REMOVE_CAN_NOT_FIND_LEDGER_FOR_NET;
    }
    // create empty transaction
    dap_chain_datum_tx_t *l_tx = dap_chain_datum_tx_create();
    if (!l_ledger){
        dap_json_rpc_error_add(DAP_CHAIN_NODE_CLI_COM_TX_COND_REMOVE_CAN_NOT_CREATE_NEW_TX, "Can't create new tx");
        return DAP_CHAIN_NODE_CLI_COM_TX_COND_REMOVE_CAN_NOT_CREATE_NEW_TX;
    }

    dap_list_t *l_hashes_list = s_hashes_parse_str_list(l_hashes_str);
    if (!l_hashes_list){
        dap_json_rpc_error_add(DAP_CHAIN_NODE_CLI_COM_TX_COND_REMOVE_REQUESTED_COND_TX_WITH_HASH_NOT_FOUND, "Requested conditional transaction with hash not found");
        dap_chain_datum_tx_delete(l_tx);
        return DAP_CHAIN_NODE_CLI_COM_TX_COND_REMOVE_REQUESTED_COND_TX_WITH_HASH_NOT_FOUND;
    }

    uint256_t l_cond_value_sum = {};
    size_t l_num_of_hashes = dap_list_length(l_hashes_list);
    log_it(L_INFO, "Found %"DAP_UINT64_FORMAT_U" hashes. Start returning funds from transactions.", l_num_of_hashes);
    for (dap_list_t * l_tmp = l_hashes_list; l_tmp; l_tmp=l_tmp->next){
        dap_hash_fast_t *l_hash = (dap_hash_fast_t*)l_tmp->data;
        // get tx by hash
        dap_chain_datum_tx_t *l_cond_tx = dap_ledger_tx_find_by_hash(l_ledger, l_hash);
        if (!l_cond_tx) {
            char l_hash_str[DAP_CHAIN_HASH_FAST_STR_SIZE];
            dap_chain_hash_fast_to_str(l_hash, l_hash_str, DAP_CHAIN_HASH_FAST_STR_SIZE);
            log_it(L_WARNING, "Requested conditional transaction with hash %s not found. Continue.", l_hash_str);
            continue;
        }

        const char *l_tx_ticker = dap_ledger_tx_get_token_ticker_by_hash(l_ledger, l_hash);
        if (!l_tx_ticker) {
            log_it(L_WARNING, "Can't get tx ticker");
            continue;
        }
        if (strcmp(l_native_ticker, l_tx_ticker)) {
            log_it(L_WARNING, "Tx must be in native ticker");
            continue;
        }

        // Get out_cond from l_cond_tx
        int l_prev_cond_idx = 0;
        dap_chain_tx_out_cond_t *l_tx_out_cond = dap_chain_datum_tx_out_cond_get(l_cond_tx, DAP_CHAIN_TX_OUT_COND_SUBTYPE_SRV_PAY,
                                                                             &l_prev_cond_idx);
        if (!l_tx_out_cond) {
            log_it(L_WARNING, "Requested conditional transaction has no contitional output with srv_uid %"DAP_UINT64_FORMAT_U, l_srv_uid.uint64);
            continue;
        }
        if (l_tx_out_cond->header.srv_uid.uint64 != l_srv_uid.uint64)
            continue;
        
        if (dap_ledger_tx_hash_is_used_out_item(l_ledger, l_hash, l_prev_cond_idx, NULL)) {
            log_it(L_WARNING, "Requested conditional transaction is already used out");
            continue;
        }
        // Get owner tx
        dap_hash_fast_t *l_owner_tx_hash = dap_ledger_get_first_chain_tx_hash(l_ledger, l_cond_tx, l_tx_out_cond);
        dap_chain_datum_tx_t *l_owner_tx = l_cond_tx;
        if (l_owner_tx_hash){
            l_owner_tx = dap_ledger_tx_find_by_hash(l_ledger, l_owner_tx_hash);
            DAP_DEL_Z(l_owner_tx_hash);
        }
        if (!l_owner_tx)
            continue;
        dap_chain_tx_sig_t *l_owner_tx_sig = (dap_chain_tx_sig_t *)dap_chain_datum_tx_item_get(l_owner_tx, NULL, TX_ITEM_TYPE_SIG, NULL);
        dap_sign_t *l_owner_sign = dap_chain_datum_tx_item_sign_get_sig((dap_chain_tx_sig_t *)l_owner_tx_sig);

        if (!l_owner_sign) {
            log_it(L_WARNING, "Can't get sign.");
            continue;
        }

        if (!dap_pkey_compare_with_sign(l_wallet_pkey, l_owner_sign)) {
            log_it(L_WARNING, "Only owner can return funds from tx cond");
            continue;
        }

        // get final tx 
        dap_hash_fast_t *l_final_hash = dap_ledger_get_final_chain_tx_hash(l_ledger, DAP_CHAIN_TX_OUT_COND_SUBTYPE_SRV_PAY, l_hash);
        dap_chain_datum_tx_t *l_final_tx = dap_ledger_tx_find_by_hash(l_ledger, l_final_hash);
        if (!l_final_tx){
            log_it(L_WARNING, "Only get final tx hash or tx is already used out.");
            continue;
        }

        // get and check tx_cond_out
        int l_final_cond_idx = 0;
        dap_chain_tx_out_cond_t *l_final_tx_out_cond = dap_chain_datum_tx_out_cond_get(l_final_tx, DAP_CHAIN_TX_OUT_COND_SUBTYPE_SRV_PAY,
                                                                             &l_final_cond_idx);
        if (!l_final_tx_out_cond || IS_ZERO_256(l_final_tx_out_cond->header.value)) 
            continue;

        
        // add in_cond to new tx
        // add 'in' item to buy from conditional transaction
        dap_chain_datum_tx_add_in_cond_item(&l_tx, l_final_hash, l_final_cond_idx, 0);
        SUM_256_256(l_cond_value_sum, l_final_tx_out_cond->header.value, &l_cond_value_sum);
    }
    dap_list_free_full(l_hashes_list, NULL);

    if (IS_ZERO_256(l_cond_value_sum)){
        dap_json_rpc_error_add(DAP_CHAIN_NODE_CLI_COM_TX_COND_REMOVE_UNSPENT_COND_TX_IN_HASH_LIST_FOR_WALLET,
                               "No unspent conditional transactions in hashes list for wallet %s. Check input parameters.", l_wallet_str);
        dap_chain_datum_tx_delete(l_tx);
        dap_chain_wallet_close(l_wallet);
        DAP_DEL_Z(l_wallet_pkey);
        return DAP_CHAIN_NODE_CLI_COM_TX_COND_REMOVE_UNSPENT_COND_TX_IN_HASH_LIST_FOR_WALLET;
    }

    uint256_t l_net_fee = {};
    dap_chain_addr_t l_addr_fee = {};
    bool l_net_fee_used = dap_chain_net_tx_get_fee(l_net->pub.id, &l_net_fee, &l_addr_fee);
    uint256_t l_total_fee = l_value_fee;
    if (l_net_fee_used)
        SUM_256_256(l_total_fee, l_net_fee, &l_total_fee);

    if (compare256(l_total_fee, l_cond_value_sum) >= 0 ){
        dap_json_rpc_error_add(DAP_CHAIN_NODE_CLI_COM_TX_COND_REMOVE_SUM_COND_OUTPUTS_MUST_GREATER_THAN_FEES_SUM,
                               "Sum of conditional outputs must be greater than fees sum.");
        dap_chain_datum_tx_delete(l_tx);
        dap_chain_wallet_close(l_wallet);
        DAP_DEL_Z(l_wallet_pkey);
        return DAP_CHAIN_NODE_CLI_COM_TX_COND_REMOVE_SUM_COND_OUTPUTS_MUST_GREATER_THAN_FEES_SUM;
    }

    uint256_t l_coin_back = {};
    SUBTRACT_256_256(l_cond_value_sum, l_total_fee, &l_coin_back);
    dap_chain_addr_t *l_wallet_addr = dap_chain_wallet_get_addr(l_wallet, l_net->pub.id);
    // return coins to owner
    if (dap_chain_datum_tx_add_out_item(&l_tx, l_wallet_addr, l_coin_back) == -1) {
        dap_chain_datum_tx_delete(l_tx);
        dap_json_rpc_error_add(DAP_CHAIN_NODE_CLI_COM_TX_COND_REMOVE_CAN_NOT_ADD_RETURNING_COINS_OUTPUT,
                               "Can't create new TX. Something went wrong.\n");
        log_it(L_ERROR, "Can't add returning coins output");
        DAP_DELETE(l_wallet_addr);
        dap_chain_wallet_close(l_wallet);
        DAP_DEL_Z(l_wallet_pkey);
        return DAP_CHAIN_NODE_CLI_COM_TX_COND_REMOVE_CAN_NOT_ADD_RETURNING_COINS_OUTPUT-22;
    }
     DAP_DELETE(l_wallet_addr);
    // Network fee
    if (l_net_fee_used &&
            dap_chain_datum_tx_add_out_item(&l_tx, &l_addr_fee, l_net_fee) != 1) {
        dap_chain_datum_tx_delete(l_tx);
        dap_chain_wallet_close(l_wallet);
        DAP_DEL_Z(l_wallet_pkey);
        dap_json_rpc_error_add(DAP_CHAIN_NODE_CLI_COM_TX_COND_REMOVE_CAN_NOT_ADD_NETWORK_FEE_OUTPUT, "Can't create new TX. Something went wrong.\n");
        log_it(L_ERROR, "Cant add network fee output");
        return DAP_CHAIN_NODE_CLI_COM_TX_COND_REMOVE_CAN_NOT_ADD_NETWORK_FEE_OUTPUT;
    }
    // Validator's fee
    if (dap_chain_datum_tx_add_fee_item(&l_tx, l_value_fee) == -1) {
        dap_chain_datum_tx_delete(l_tx);
        dap_chain_wallet_close(l_wallet);
        DAP_DEL_Z(l_wallet_pkey);
        dap_json_rpc_error_add(DAP_CHAIN_NODE_CLI_COM_TX_COND_REMOVE_CAN_NOT_ADD_VALIDATORS_FEE_OUTPUT, "Can't create new TX. Something went wrong.\n");
        log_it(L_ERROR, "Cant add validator's fee output");
        return DAP_CHAIN_NODE_CLI_COM_TX_COND_REMOVE_CAN_NOT_ADD_VALIDATORS_FEE_OUTPUT;
    }

    // add 'sign' items
    dap_enc_key_t *l_owner_key = dap_chain_wallet_get_key(l_wallet, 0);
    if(dap_chain_datum_tx_add_sign_item(&l_tx, l_owner_key) != 1) {
        dap_chain_datum_tx_delete(l_tx);
        dap_enc_key_delete(l_owner_key);
        dap_json_rpc_error_add(DAP_CHAIN_NODE_CLI_COM_TX_COND_REMOVE_CAN_NOT_ADD_SIGN_OUTPUT, "Can't create new TX. Something went wrong.\n");
        log_it( L_ERROR, "Can't add sign output");
        return DAP_CHAIN_NODE_CLI_COM_TX_COND_REMOVE_CAN_NOT_ADD_SIGN_OUTPUT;
    }

    dap_chain_wallet_close(l_wallet);
    DAP_DEL_Z(l_wallet_pkey);

    size_t l_tx_size = dap_chain_datum_tx_get_size(l_tx);
    dap_chain_datum_t *l_datum = dap_chain_datum_create(DAP_CHAIN_DATUM_TX, l_tx, l_tx_size);
    dap_chain_datum_tx_delete(l_tx);
    dap_chain_t *l_chain = dap_chain_net_get_default_chain_by_chain_type(l_net, CHAIN_TYPE_TX);
    if (!l_chain) {
        dap_json_rpc_error_add(DAP_CHAIN_NODE_CLI_COM_TX_COND_REMOVE_CAN_FIND_DEFAULT_CHAIN_WITH_TX_FOR_NET,
                               "Can't create new TX. Something went wrong.\n");
        DAP_DELETE(l_datum);
        return DAP_CHAIN_NODE_CLI_COM_TX_COND_REMOVE_CAN_FIND_DEFAULT_CHAIN_WITH_TX_FOR_NET;
    }
    // Processing will be made according to autoprocess policy
    char *l_hash_str = dap_chain_mempool_datum_add(l_datum, l_chain, "hex");
    DAP_DELETE(l_datum);

    if (l_hash_str) {
        json_object *l_jobj_ret = json_object_new_object();
        json_object *l_jobj_tx_status = json_object_new_boolean(true);
        json_object *l_jobj_tx_hash = json_object_new_string(l_hash_str);
        json_object_object_add(l_jobj_ret, "tx_create", l_jobj_tx_status);
        json_object_object_add(l_jobj_ret, "hash", l_jobj_tx_hash);
        DAP_DELETE(l_hash_str);
        json_object_array_add(*reply, l_jobj_ret);
        return DAP_CHAIN_NODE_CLI_COM_TX_COND_REMOVE_OK;
    }
    dap_json_rpc_error_add(DAP_CHAIN_NODE_CLI_COM_TX_COND_REMOVE_OTHER_ERROR, "Can't create new TX. Something went wrong.");
    return DAP_CHAIN_NODE_CLI_COM_TX_COND_REMOVE_OTHER_ERROR;
}

typedef struct tx_check_args {
    dap_chain_datum_tx_t *tx;
    dap_hash_fast_t tx_hash;
} tx_check_args_t;

void s_tx_is_srv_pay_check (dap_chain_net_t* a_net, dap_chain_datum_tx_t *a_tx, dap_hash_fast_t *a_tx_hash, void *a_arg)
{
    UNUSED(a_net);
    dap_list_t **l_tx_list_ptr = a_arg;
    if (dap_chain_datum_tx_out_cond_get(a_tx, DAP_CHAIN_TX_OUT_COND_SUBTYPE_SRV_PAY , NULL)){
        tx_check_args_t *l_arg = DAP_NEW_Z(tx_check_args_t);
        l_arg->tx = a_tx;
        l_arg->tx_hash = *a_tx_hash;
        *l_tx_list_ptr = dap_list_append(*l_tx_list_ptr, l_arg);
    }
       
}

int com_tx_cond_unspent_find(int a_argc, char **a_argv, void **reply)
{
    (void) a_argc;
    int arg_index = 1;
    const char *c_wallets_path = dap_chain_wallet_get_path(g_config);
    const char * l_wallet_str = NULL;
    const char * l_net_name = NULL;
    const char * l_srv_uid_str = NULL;

    const char * l_hash_out_type = NULL;
    dap_cli_server_cmd_find_option_val(a_argv, arg_index, a_argc, "-H", &l_hash_out_type);
    if(!l_hash_out_type)
        l_hash_out_type = "hex";
    if(dap_strcmp(l_hash_out_type,"hex") && dap_strcmp(l_hash_out_type,"base58")) {
        dap_json_rpc_error_add(DAP_CHAIN_NODE_CLI_COM_TX_COND_UNSPEND_FIND_INVALID_PARAMETER_HEX,
                               "Invalid parameter -H, valid values: -H <hex | base58>");
        return DAP_CHAIN_NODE_CLI_COM_TX_COND_UNSPEND_FIND_INVALID_PARAMETER_HEX;
    }

    // Public certifiacte of condition owner
    dap_cli_server_cmd_find_option_val(a_argv, arg_index, a_argc, "-w", &l_wallet_str);
    // net
    dap_cli_server_cmd_find_option_val(a_argv, arg_index, a_argc, "-net", &l_net_name);
    // srv_uid
    dap_cli_server_cmd_find_option_val(a_argv, arg_index, a_argc, "-srv_uid", &l_srv_uid_str);

    if (!l_wallet_str) {
        dap_json_rpc_error_add(DAP_CHAIN_NODE_CLI_COM_TX_COND_UNSPEND_FIND_INVALID_PARAMETER_W,
                               "com_txs_cond_remove requires parameter '-w'");
        return DAP_CHAIN_NODE_CLI_COM_TX_COND_UNSPEND_FIND_INVALID_PARAMETER_W;
    }
    if(!l_net_name) {
        dap_json_rpc_error_add(DAP_CHAIN_NODE_CLI_COM_TX_COND_UNSPEND_FIND_INVALID_PARAMETER_NET,
                               "com_txs_cond_remove requires parameter '-net'");
        return DAP_CHAIN_NODE_CLI_COM_TX_COND_UNSPEND_FIND_INVALID_PARAMETER_NET;
    }
    if(!l_srv_uid_str) {
        dap_json_rpc_error_add(DAP_CHAIN_NODE_CLI_COM_TX_COND_UNSPEND_FIND_INVALID_PARAMETER_SRV_UID,
                               "com_txs_cond_remove requires parameter '-srv_uid'");
        return DAP_CHAIN_NODE_CLI_COM_TX_COND_UNSPEND_FIND_INVALID_PARAMETER_SRV_UID;
    }

    dap_chain_net_srv_uid_t l_srv_uid = {};
    l_srv_uid.uint64 = strtoll(l_srv_uid_str, NULL, 10);
    if (!l_srv_uid.uint64) {
        dap_json_rpc_error_add(DAP_CHAIN_NODE_CLI_COM_TX_COND_UNSPEND_FIND_CAN_NOT_FIND_SERVICE_UID,
                               "Can't find service UID %s ", l_srv_uid_str);
        return DAP_CHAIN_NODE_CLI_COM_TX_COND_UNSPEND_FIND_CAN_NOT_FIND_SERVICE_UID;
    }

    dap_chain_net_t * l_net = l_net_name ? dap_chain_net_by_name(l_net_name) : NULL;
    if(!l_net) {
        dap_json_rpc_error_add(DAP_CHAIN_NODE_CLI_COM_TX_COND_UNSPEND_FIND_CAN_NOT_FIND_NET,
                               "Can't find net '%s'", l_net_name);
        return DAP_CHAIN_NODE_CLI_COM_TX_COND_UNSPEND_FIND_CAN_NOT_FIND_NET;
    }

    dap_chain_wallet_t *l_wallet = dap_chain_wallet_open(l_wallet_str, c_wallets_path, NULL);
    if(!l_wallet) {
        dap_json_rpc_error_add(DAP_CHAIN_NODE_CLI_COM_TX_COND_UNSPEND_FIND_CAN_NOT_OPEN_WALLET, "Can't open wallet '%s'", l_wallet_str);
        return DAP_CHAIN_NODE_CLI_COM_TX_COND_UNSPEND_FIND_CAN_NOT_OPEN_WALLET;
    } 

    dap_enc_key_t *l_key_from = dap_chain_wallet_get_key(l_wallet, 0);
    dap_pkey_t *l_wallet_pkey = dap_pkey_from_enc_key(l_key_from);

    const char *l_native_ticker = l_net->pub.native_ticker;
    if (!l_native_ticker){
        dap_json_rpc_error_add(DAP_CHAIN_NODE_CLI_COM_TX_COND_UNSPEND_FIND_CAN_NOT_FIND_NATIVE_TICKER_IN_NET,
                               "Can't find native ticker for net %s", l_net->pub.name);
        return DAP_CHAIN_NODE_CLI_COM_TX_COND_UNSPEND_FIND_CAN_NOT_FIND_NATIVE_TICKER_IN_NET;
    }
    dap_ledger_t *l_ledger = dap_ledger_by_net_name(l_net->pub.name);
    if (!l_ledger){
        dap_json_rpc_error_add(DAP_CHAIN_NODE_CLI_COM_TX_COND_UNSPEND_FIND_CAN_NOT_FIND_LEDGER_FOR_NET, "Can't find ledger for net %s", l_net->pub.name);
        return DAP_CHAIN_NODE_CLI_COM_TX_COND_UNSPEND_FIND_CAN_NOT_FIND_LEDGER_FOR_NET;
    }

//    dap_string_t *l_reply_str = dap_string_new("");
    json_object *l_jobj_tx_list_cond_outs = json_object_new_array();
    dap_list_t *l_tx_list = NULL;

    dap_chain_net_get_tx_all(l_net, TX_SEARCH_TYPE_NET, s_tx_is_srv_pay_check, &l_tx_list);
    size_t l_tx_count = 0;
    uint256_t l_total_value = {};
    for (dap_list_t *it = l_tx_list; it; it = it->next) {
        tx_check_args_t *l_data_tx = (tx_check_args_t*)it->data;
        if (l_data_tx->tx_hash.raw[0] == 0x5A && l_data_tx->tx_hash.raw[1] == 0xc1){
            log_it(L_INFO, "found!");
        }
        dap_chain_datum_tx_t *l_tx = l_data_tx->tx;
        int l_prev_cond_idx = 0;
        dap_chain_tx_out_cond_t *l_out_cond = dap_chain_datum_tx_out_cond_get(l_tx, DAP_CHAIN_TX_OUT_COND_SUBTYPE_SRV_PAY , &l_prev_cond_idx);
        if (!l_out_cond || l_out_cond->header.srv_uid.uint64 != l_srv_uid.uint64 || IS_ZERO_256(l_out_cond->header.value))
            continue;

        if (dap_ledger_tx_hash_is_used_out_item(l_ledger, &l_data_tx->tx_hash, l_prev_cond_idx, NULL)) {
            continue;
        }

        const char *l_tx_ticker = dap_ledger_tx_get_token_ticker_by_hash(l_ledger, &l_data_tx->tx_hash);
        if (!l_tx_ticker) {
            continue;
        }
        if (strcmp(l_native_ticker, l_tx_ticker)) {
            continue;
        }

        // Check sign
        dap_hash_fast_t *l_owner_tx_hash = dap_ledger_get_first_chain_tx_hash(l_ledger, l_data_tx->tx, l_out_cond);
        dap_chain_datum_tx_t *l_owner_tx = l_tx;
        if (l_owner_tx_hash){
            l_owner_tx = dap_ledger_tx_find_by_hash(l_ledger, l_owner_tx_hash);
            DAP_DEL_Z(l_owner_tx_hash);
        }
            
        if (!l_owner_tx)
            continue;
        dap_chain_tx_sig_t *l_owner_tx_sig = (dap_chain_tx_sig_t *)dap_chain_datum_tx_item_get(l_owner_tx, NULL, TX_ITEM_TYPE_SIG, NULL);
        dap_sign_t *l_owner_sign = dap_chain_datum_tx_item_sign_get_sig((dap_chain_tx_sig_t *)l_owner_tx_sig);


        if (!dap_pkey_compare_with_sign(l_wallet_pkey, l_owner_sign)) {
            continue;
        }

        char *l_remain_datoshi_str = NULL;
        char *l_remain_coins_str = NULL; 
        char l_hash_str[DAP_CHAIN_HASH_FAST_STR_SIZE];
        dap_chain_hash_fast_to_str(&l_data_tx->tx_hash, l_hash_str, DAP_CHAIN_HASH_FAST_STR_SIZE);
        l_remain_coins_str = dap_chain_balance_to_coins(l_out_cond->header.value);
        l_remain_datoshi_str = dap_chain_balance_print(l_out_cond->header.value);
        json_object *l_jobj_hash = json_object_new_string(l_hash_str);
        json_object *l_jobj_remain = json_object_new_object();
        json_object *l_jobj_remain_coins = json_object_new_string(l_remain_coins_str);
        json_object *l_jobj_remain_datoshi = json_object_new_string(l_remain_datoshi_str);
        json_object_object_add(l_jobj_remain, "coins", l_jobj_remain_coins);
        json_object_object_add(l_jobj_remain, "datoshi", l_jobj_remain_datoshi);
        json_object *l_jobj_native_ticker = json_object_new_string(l_native_ticker);
        json_object *l_jobj_tx = json_object_new_object();
        json_object_object_add(l_jobj_tx, "hash", l_jobj_hash);
        json_object_object_add(l_jobj_tx, "remain", l_jobj_remain);
        json_object_object_add(l_jobj_tx, "ticker", l_jobj_native_ticker);
        json_object_array_add(l_jobj_tx_list_cond_outs, l_jobj_tx);
        l_tx_count++;
        SUM_256_256(l_total_value, l_out_cond->header.value, &l_total_value);
    }
    char *l_total_datoshi_str = dap_chain_balance_to_coins(l_total_value);
    char *l_total_coins_str = dap_chain_balance_print(l_total_value);
    json_object *l_jobj_total = json_object_new_object();
    json_object *l_jobj_total_datoshi = json_object_new_string(l_total_datoshi_str);
    json_object *l_jobj_total_coins = json_object_new_string(l_total_coins_str);
    json_object *l_jobj_native_ticker = json_object_new_string(l_native_ticker);
    json_object_object_add(l_jobj_total, "datoshi", l_jobj_total_datoshi);
    json_object_object_add(l_jobj_total, "coins", l_jobj_total_coins);
    json_object_object_add(l_jobj_total, "ticker", l_jobj_native_ticker);
    json_object_object_add(l_jobj_total, "tx_count", json_object_new_uint64(l_tx_count));
    json_object *l_jobj_ret = json_object_new_object();
    json_object_object_add(l_jobj_ret, "transactions_out_cond", l_jobj_tx_list_cond_outs);
    json_object_object_add(l_jobj_ret, "total", l_jobj_total);
    dap_list_free_full(l_tx_list, NULL);
    json_object_array_add(*reply, l_jobj_ret);
    DAP_DEL_Z(l_wallet_pkey);
    dap_chain_wallet_close(l_wallet);
    return DAP_CHAIN_NODE_CLI_COM_TX_COND_UNSPEND_FIND_OK;
}
typedef enum cmd_mempool_add_ca_error_list{
    COM_MEMPOOL_ADD_CA_ERROR_NET_NOT_FOUND = DAP_JSON_RPC_ERR_CODE_METHOD_ERR_START,
    COM_MEMPOOL_ADD_CA_ERROR_NO_CAINS_FOR_CA_DATUM_IN_NET,
    COM_MEMPOOL_ADD_CA_ERROR_REQUIRES_PARAMETER_CA_NAME,
    COM_MEMPOOL_ADD_CA_ERROR_CAN_NOT_FIND_CERTIFICATE,
    COM_MEMPOOL_ADD_CA_ERROR_CORRUPTED_CERTIFICATE_WITHOUT_KEYS,
    COM_MEMPOOL_ADD_CA_ERROR_CERTIFICATE_HAS_PRIVATE_KEY_DATA,
    COM_MEMPOOL_ADD_CA_ERROR_CAN_NOT_SERIALIZE,
    COM_MEMPOOL_ADD_CA_ERROR_CAN_NOT_PLACE_CERTIFICATE
}cmd_mempool_add_ca_error_list_t;
/**
 * @brief _cmd_mempool_add_ca
 * @details Place public CA into the mempool
 * @param a_net
 * @param a_chain
 * @param a_cert
 * @param a_str_reply
 * @return
 */
int _cmd_mempool_add_ca(dap_chain_net_t *a_net, dap_chain_t *a_chain, dap_cert_t *a_cert, void **a_str_reply)
{
    json_object **a_json_reply = (json_object **)a_str_reply;
    if (!a_net || !a_chain || !a_cert){
        dap_json_rpc_error_add(COM_MEMPOOL_ADD_CA_ERROR_NET_NOT_FOUND, "The network or certificate attribute was not passed.");
        return COM_MEMPOOL_ADD_CA_ERROR_NET_NOT_FOUND;
    }
    dap_chain_t *l_chain = NULL;
    // Chech for chain if was set or not
    if (!a_chain){
       // If wasn't set - trying to auto detect
        l_chain = dap_chain_net_get_chain_by_chain_type(a_net, CHAIN_TYPE_CA);
        if (!l_chain) { // If can't auto detect
            // clean previous error code
            dap_json_rpc_error_add(COM_MEMPOOL_ADD_CA_ERROR_NO_CAINS_FOR_CA_DATUM_IN_NET,
                                   "No chains for CA datum in network \"%s\"", a_net->pub.name);
            return COM_MEMPOOL_ADD_CA_ERROR_NO_CAINS_FOR_CA_DATUM_IN_NET;
        }
    }
    if(!a_cert->enc_key){
        dap_json_rpc_error_add(COM_MEMPOOL_ADD_CA_ERROR_CORRUPTED_CERTIFICATE_WITHOUT_KEYS,
                               "Corrupted certificate \"%s\" without keys certificate", a_cert->name);
        return COM_MEMPOOL_ADD_CA_ERROR_CORRUPTED_CERTIFICATE_WITHOUT_KEYS;
    }

    if (a_cert->enc_key->priv_key_data_size || a_cert->enc_key->priv_key_data){
        dap_json_rpc_error_add(COM_MEMPOOL_ADD_CA_ERROR_CERTIFICATE_HAS_PRIVATE_KEY_DATA,
                               "Certificate \"%s\" has private key data. Please export public only key certificate without private keys", a_cert->name);
        return COM_MEMPOOL_ADD_CA_ERROR_CERTIFICATE_HAS_PRIVATE_KEY_DATA;
    }

    // Serialize certificate into memory
    uint32_t l_cert_serialized_size = 0;
    byte_t * l_cert_serialized = dap_cert_mem_save(a_cert, &l_cert_serialized_size);
    if(!l_cert_serialized){
        dap_json_rpc_error_add(COM_MEMPOOL_ADD_CA_ERROR_CAN_NOT_SERIALIZE,
                               "Can't serialize in memory certificate \"%s\"", a_cert->name);
        return COM_MEMPOOL_ADD_CA_ERROR_CAN_NOT_SERIALIZE;
    }
    // Now all the chechs passed, forming datum for mempool
    dap_chain_datum_t * l_datum = dap_chain_datum_create( DAP_CHAIN_DATUM_CA, l_cert_serialized , l_cert_serialized_size);
    DAP_DELETE( l_cert_serialized);
    if(!l_datum){
        dap_json_rpc_error_add(COM_MEMPOOL_ADD_CA_ERROR_CAN_NOT_SERIALIZE,
                               "Can't produce datum from certificate \"%s\"", a_cert->name);
        return COM_MEMPOOL_ADD_CA_ERROR_CAN_NOT_SERIALIZE;
    }

    // Finaly add datum to mempool
    char *l_hash_str = dap_chain_mempool_datum_add(l_datum, l_chain, "hex");
    DAP_DELETE(l_datum);
    if (l_hash_str) {
        char *l_msg = dap_strdup_printf("Datum %s was successfully placed to mempool", l_hash_str);
        if (!l_msg) {
            dap_json_rpc_allocation_error;
            return DAP_JSON_RPC_ERR_CODE_MEMORY_ALLOCATED;
        }
        json_object *l_obj_message = json_object_new_string(l_msg);
        DAP_DELETE(l_msg);
        DAP_DELETE(l_hash_str);
        if (!l_obj_message) {
            dap_json_rpc_allocation_error;
            return DAP_JSON_RPC_ERR_CODE_MEMORY_ALLOCATED;
        }
        json_object_array_add(*a_json_reply, l_obj_message);
        return 0;
    } else {
        char *l_msg = dap_strdup_printf("Can't place certificate \"%s\" to mempool", a_cert->name);
        if (!l_msg) {
            dap_json_rpc_allocation_error;
            return DAP_JSON_RPC_ERR_CODE_MEMORY_ALLOCATED;
        }
        json_object *l_obj_msg = json_object_new_string(l_msg);
        DAP_DELETE(l_msg);
        if (!l_obj_msg) {
            dap_json_rpc_allocation_error;
            return DAP_JSON_RPC_ERR_CODE_MEMORY_ALLOCATED;
        }
        json_object_array_add(*a_json_reply, l_obj_msg);
        return COM_MEMPOOL_ADD_CA_ERROR_CAN_NOT_PLACE_CERTIFICATE;
    }
}

/**
 * @brief com_chain_ca_copy
 * @details copy public CA into the mempool
 * @param a_argc
 * @param a_argv
 * @param a_arg_func
 * @param a_str_reply
 * @return
 */
int com_chain_ca_copy( int a_argc,  char ** a_argv, void **a_str_reply)
{
    int l_argc = a_argc + 1;
    char **l_argv = DAP_NEW_Z_COUNT(char*, l_argc);
    l_argv[0] = "mempool";
    l_argv[1] = "add_ca";
    for (int i = 1; i < a_argc; i++)
        l_argv[i + 1] = a_argv[i];
    int ret = com_mempool(l_argc, l_argv, a_str_reply);
    DAP_DEL_Z(l_argv);
    return ret;
}


/**
 * @brief com_chain_ca_pub
 * @details place public CA into the mempool
 * @param a_argc
 * @param a_argv
 * @param a_arg_func
 * @param a_str_reply
 * @return
 */
int com_chain_ca_pub( int a_argc,  char ** a_argv, void **a_str_reply)
{
    int arg_index = 1;
    // Read params
    const char * l_ca_name = NULL;
    dap_chain_net_t * l_net = NULL;
    dap_chain_t * l_chain = NULL;

    dap_cli_server_cmd_find_option_val(a_argv, arg_index, a_argc, "-ca_name", &l_ca_name);
    dap_chain_node_cli_cmd_values_parse_net_chain(&arg_index,a_argc, a_argv, a_str_reply, &l_chain, &l_net, CHAIN_TYPE_CA);

    dap_cert_t * l_cert = dap_cert_find_by_name( l_ca_name );
    if( l_cert == NULL ){
        dap_cli_server_cmd_set_reply_text(a_str_reply,
                "Can't find \"%s\" certificate", l_ca_name );
        return -4;
    }


    if( l_cert->enc_key == NULL ){
        dap_cli_server_cmd_set_reply_text(a_str_reply,
                "Corrupted certificate \"%s\" without keys certificate", l_ca_name );
        return -5;
    }

    // Create empty new cert
    dap_cert_t * l_cert_new = dap_cert_new(l_ca_name);
    if(!l_cert_new)
        return -9;
    l_cert_new->enc_key = dap_enc_key_new( l_cert->enc_key->type);
    if(!l_cert_new->enc_key) {
        DAP_DELETE(l_cert_new);
        return -10;
    }

    // Copy only public key
    l_cert_new->enc_key->pub_key_data = DAP_NEW_Z_SIZE(uint8_t,
                                                      l_cert_new->enc_key->pub_key_data_size =
                                                      l_cert->enc_key->pub_key_data_size );
    if(!l_cert_new->enc_key->pub_key_data) {
        log_it(L_CRITICAL, "%s", c_error_memory_alloc);
        DAP_DELETE(l_cert_new->enc_key);
        DAP_DELETE(l_cert_new);
        return -11;
    }
    memcpy(l_cert_new->enc_key->pub_key_data, l_cert->enc_key->pub_key_data,l_cert->enc_key->pub_key_data_size);

    // Serialize certificate into memory
    uint32_t l_cert_serialized_size = 0;
    byte_t * l_cert_serialized = dap_cert_mem_save( l_cert_new, &l_cert_serialized_size );
    if(!l_cert_serialized){
        dap_cli_server_cmd_set_reply_text(a_str_reply,
                "Can't serialize in memory certificate" );
        return -7;
    }
    // Now all the chechs passed, forming datum for mempool
    dap_chain_datum_t * l_datum = dap_chain_datum_create( DAP_CHAIN_DATUM_CA, l_cert_serialized , l_cert_serialized_size);
    DAP_DELETE(l_cert_serialized);
    if(!l_datum){
        dap_cli_server_cmd_set_reply_text(a_str_reply,
                "Can't produce datum from certificate");
        return -7;
    }

    // Finaly add datum to mempool
    char *l_hash_str = dap_chain_mempool_datum_add(l_datum, l_chain, "hex");
    DAP_DELETE(l_datum);
    if (l_hash_str) {
        dap_cli_server_cmd_set_reply_text(a_str_reply,
                "Datum %s was successfully placed to mempool", l_hash_str);
        DAP_DELETE(l_hash_str);
        return 0;
    } else {
        dap_cli_server_cmd_set_reply_text(a_str_reply,
                "Can't place certificate \"%s\" to mempool", l_ca_name);
        return -8;
    }
}


static const char* s_json_get_text(struct json_object *a_json, const char *a_key)
{
    if(!a_json || !a_key)
        return NULL;
    struct json_object *l_json = json_object_object_get(a_json, a_key);
    if(l_json && json_object_is_type(l_json, json_type_string)) {
        // Read text
        return json_object_get_string(l_json);
    }
    return NULL;
}

static bool s_json_get_int64(struct json_object *a_json, const char *a_key, int64_t *a_out)
{
    if(!a_json || !a_key || !a_out)
        return false;
    struct json_object *l_json = json_object_object_get(a_json, a_key);
    if(l_json) {
        if(json_object_is_type(l_json, json_type_int)) {
            // Read number
            *a_out = json_object_get_int64(l_json);
            return true;
        }
    }
    return false;
}

static bool s_json_get_unit(struct json_object *a_json, const char *a_key, dap_chain_net_srv_price_unit_uid_t *a_out)
{
    const char *l_unit_str = s_json_get_text(a_json, a_key);
    if(!l_unit_str || !a_out)
        return false;
    dap_chain_net_srv_price_unit_uid_t l_unit = dap_chain_net_srv_price_unit_uid_from_str(l_unit_str);
    if(l_unit.enm == SERV_UNIT_UNDEFINED)
        return false;
    a_out->enm = l_unit.enm;
    return true;
}

static bool s_json_get_uint256(struct json_object *a_json, const char *a_key, uint256_t *a_out)
{
    const char *l_uint256_str = s_json_get_text(a_json, a_key);
    if(!a_out || !l_uint256_str)
        return false;
    uint256_t l_value = dap_chain_balance_scan(l_uint256_str);
    if(!IS_ZERO_256(l_value)) {
        memcpy(a_out, &l_value, sizeof(uint256_t));
        return true;
    }
    return false;
}

// service names: srv_stake, srv_vpn, srv_xchange
static bool s_json_get_srv_uid(struct json_object *a_json, const char *a_key_service_id, const char *a_key_service, uint64_t *a_out)
{
    uint64_t l_srv_id;
    if(!a_out)
        return false;
    // Read service id
    if(s_json_get_int64(a_json, a_key_service_id, (int64_t*) &l_srv_id)) {
        *a_out = l_srv_id;
        return true;
    }
    else {
        // Read service as name
        const char *l_service = s_json_get_text(a_json, a_key_service);
        if(l_service) {
            dap_chain_net_srv_t *l_srv = dap_chain_net_srv_get_by_name(l_service);
            if(!l_srv)
                return false;
            *a_out = l_srv->uid.uint64;
            return true;
        }
    }
    return false;
}

static dap_chain_wallet_t* s_json_get_wallet(struct json_object *a_json, const char *a_key)
{
    // From wallet
    const char *l_wallet_str = s_json_get_text(a_json, a_key);
    if(l_wallet_str) {
        dap_chain_wallet_t *l_wallet = dap_chain_wallet_open(l_wallet_str, dap_config_get_item_str_default(g_config, "resources", "wallets_path", NULL), NULL);
        return l_wallet;
    }
    return NULL;
}

static const dap_cert_t* s_json_get_cert(struct json_object *a_json, const char *a_key)
{
    const char *l_cert_name = s_json_get_text(a_json, a_key);
    if(l_cert_name) {
        dap_cert_t *l_cert = dap_cert_find_by_name(l_cert_name);
        return l_cert;
    }
    return NULL;
}

// Read pkey from wallet or cert
static dap_pkey_t* s_json_get_pkey(struct json_object *a_json)
{
    dap_pkey_t *l_pub_key = NULL;
    // From wallet
    dap_chain_wallet_t *l_wallet = s_json_get_wallet(a_json, "wallet");
    if(l_wallet) {
        l_pub_key = dap_chain_wallet_get_pkey(l_wallet, 0);
        dap_chain_wallet_close(l_wallet);
        if(l_pub_key) {
            return l_pub_key;
        }
    }
    // From cert
    const dap_cert_t *l_cert = s_json_get_cert(a_json, "cert");
    if(l_cert) {
        l_pub_key = dap_pkey_from_enc_key(l_cert->enc_key);
    }
    return l_pub_key;
}


/**
 * @brief Create transaction from json file
 * com_tx_create command
 * @param argc
 * @param argv
 * @param arg_func
 * @param str_reply
 * @return int
 */
int com_tx_create_json(int a_argc, char ** a_argv, void **reply)
{
    int l_arg_index = 1;
    const char *l_net_name = NULL; // optional parameter
    const char *l_chain_name = NULL; // optional parameter
    const char *l_json_file_path = NULL;
    const char *l_native_token = NULL;
    const char *l_main_token = NULL;

    dap_cli_server_cmd_find_option_val(a_argv, l_arg_index, a_argc, "-net", &l_net_name); // optional parameter
    dap_cli_server_cmd_find_option_val(a_argv, l_arg_index, a_argc, "-chain", &l_chain_name); // optional parameter
    dap_cli_server_cmd_find_option_val(a_argv, l_arg_index, a_argc, "-json", &l_json_file_path);

    if(!l_json_file_path) {
        dap_json_rpc_error_add(DAP_CHAIN_NODE_CLI_COM_TX_CREATE_JSON_REQUIRE_PARAMETER_JSON,
                               "Command requires one of parameters '-json <json file path>'");
        return DAP_CHAIN_NODE_CLI_COM_TX_CREATE_JSON_REQUIRE_PARAMETER_JSON;
    }
    // Open json file
    struct json_object *l_json = json_object_from_file(l_json_file_path);
    if(!l_json) {
        dap_json_rpc_error_add(DAP_CHAIN_NODE_CLI_COM_TX_CREATE_JSON_CAN_NOT_OPEN_JSON_FILE,
                               "Can't open json file: %s", json_util_get_last_err());
        return DAP_CHAIN_NODE_CLI_COM_TX_CREATE_JSON_CAN_NOT_OPEN_JSON_FILE;
    }
    if(!json_object_is_type(l_json, json_type_object)) {
        dap_json_rpc_error_add(DAP_CHAIN_NODE_CLI_COM_TX_CREATE_JSON_WRONG_JSON_FORMAT, "Wrong json format");
        json_object_put(l_json);
        return DAP_CHAIN_NODE_CLI_COM_TX_CREATE_JSON_WRONG_JSON_FORMAT;
    }

    
    // Read network from json file
    if(!l_net_name) {
        struct json_object *l_json_net = json_object_object_get(l_json, "net");
        if(l_json_net && json_object_is_type(l_json_net, json_type_string)) {
            l_net_name = json_object_get_string(l_json_net);
        }
        if(!l_net_name) {
            dap_json_rpc_error_add(DAP_CHAIN_NODE_CLI_COM_TX_CREATE_JSON_REQUIRE_PARAMETER_NET,
                                   "Command requires parameter '-net' or set net in the json file");
            json_object_put(l_json);
            return DAP_CHAIN_NODE_CLI_COM_TX_CREATE_JSON_REQUIRE_PARAMETER_NET;
        }
    }
    dap_chain_net_t *l_net = dap_chain_net_by_name(l_net_name);
    l_native_token = l_net->pub.native_ticker;
    if(!l_net) {
        dap_json_rpc_error_add(DAP_CHAIN_NODE_CLI_COM_TX_CREATE_JSON_NOT_FOUNT_NET_BY_NAME, "Not found net by name '%s'", l_net_name);
        json_object_put(l_json);
        return DAP_CHAIN_NODE_CLI_COM_TX_CREATE_JSON_NOT_FOUNT_NET_BY_NAME;
    }

    // Read chain from json file
    if(!l_chain_name) {
        struct json_object *l_json_chain = json_object_object_get(l_json, "chain");
        if(l_json_chain && json_object_is_type(l_json_chain, json_type_string)) {
            l_chain_name = json_object_get_string(l_json_chain);
        }
    }
    dap_chain_t *l_chain = dap_chain_net_get_chain_by_name(l_net, l_chain_name);
    if(!l_chain) {
        l_chain = dap_chain_net_get_chain_by_chain_type(l_net, CHAIN_TYPE_TX);
    }
    if(!l_chain) {
        dap_json_rpc_error_add(DAP_CHAIN_NODE_CLI_COM_TX_CREATE_JSON_NOT_FOUNT_CHAIN_BY_NAME,
                               "Chain name '%s' not found, try use parameter '-chain' or set chain in the json file", l_chain_name);
        json_object_put(l_json);
        return DAP_CHAIN_NODE_CLI_COM_TX_CREATE_JSON_NOT_FOUNT_CHAIN_BY_NAME;
    }


    // Read items from json file
    struct json_object *l_json_items = json_object_object_get(l_json, "items");
    size_t l_items_count = json_object_array_length(l_json_items);
    if(!l_json_items || !json_object_is_type(l_json_items, json_type_array) || !(l_items_count = json_object_array_length(l_json_items))) {
        dap_json_rpc_error_add(DAP_CHAIN_NODE_CLI_COM_TX_CREATE_JSON_NOT_FOUNT_ARRAY_ITEMS,
                               "Wrong json format: not found array 'items' or array is empty");
        json_object_put(l_json);
        return DAP_CHAIN_NODE_CLI_COM_TX_CREATE_JSON_NOT_FOUNT_ARRAY_ITEMS;
    }

    log_it(L_ERROR, "Json TX: found %lu items", l_items_count);
    // Create transaction
    dap_chain_datum_tx_t *l_tx = DAP_NEW_Z_SIZE(dap_chain_datum_tx_t, sizeof(dap_chain_datum_tx_t));
    if(!l_tx) {
        json_object_put(l_json);
        dap_json_rpc_allocation_error;
        return DAP_JSON_RPC_ERR_CODE_MEMORY_ALLOCATED;
    }
    l_tx->header.ts_created = time(NULL);
    size_t l_items_ready = 0;
    dap_list_t *l_sign_list = NULL;// list 'sing' items
    dap_list_t *l_in_list = NULL;// list 'in' items
    dap_list_t *l_tsd_list = NULL;// list tsd sections
    uint256_t l_value_need = { };// how many tokens are needed in the 'out' item
    uint256_t l_value_need_fee = {};
    json_object *l_jobj_errors = json_object_new_array();
//    dap_string_t *l_err_str = dap_string_new("Errors: \n");
    // Creating and adding items to the transaction
    for(size_t i = 0; i < l_items_count; ++i) {
        struct json_object *l_json_item_obj = json_object_array_get_idx(l_json_items, i);
        if(!l_json_item_obj || !json_object_is_type(l_json_item_obj, json_type_object)) {
            continue;
        }
        struct json_object *l_json_item_type = json_object_object_get(l_json_item_obj, "type");
        if(!l_json_item_type && json_object_is_type(l_json_item_type, json_type_string)) {
            log_it(L_WARNING, "Item %zu without type", i);
            continue;
        }
        const char *l_item_type_str = json_object_get_string(l_json_item_type);
        dap_chain_tx_item_type_t l_item_type = dap_chain_datum_tx_item_str_to_type(l_item_type_str);
        if(l_item_type == TX_ITEM_TYPE_UNKNOWN) {
            log_it(L_WARNING, "Item %zu has invalid type '%s'", i, l_item_type_str);
            continue;
        }

        log_it(L_DEBUG, "Json TX: process item %s", json_object_get_string(l_json_item_type));
        // Create an item depending on its type
        const uint8_t *l_item = NULL;
        switch (l_item_type) {
        case TX_ITEM_TYPE_IN: {
            // Save item obj for in
            l_in_list = dap_list_append(l_in_list, l_json_item_obj);
        }
            break;

        case TX_ITEM_TYPE_OUT:
        case TX_ITEM_TYPE_OUT_EXT: {
            // Read address and value
            uint256_t l_value = { };
            const char *l_json_item_addr_str = s_json_get_text(l_json_item_obj, "addr");
            bool l_is_value = s_json_get_uint256(l_json_item_obj, "value", &l_value);
            if(l_is_value && l_json_item_addr_str) {
                dap_chain_addr_t *l_addr = dap_chain_addr_from_str(l_json_item_addr_str);
                if(l_addr && !IS_ZERO_256(l_value)) {
                    if(l_item_type == TX_ITEM_TYPE_OUT) {
                        // Create OUT item
                        dap_chain_tx_out_t *l_out_item = dap_chain_datum_tx_item_out_create(l_addr, l_value);
                        if (!l_out_item) {
                            json_object *l_jobj_err = json_object_new_string("Failed to create transaction out. "
                                                                             "There may not be enough funds in the wallet.");
                            json_object_array_add(l_jobj_errors, l_jobj_err);
                        }
                        l_item = (const uint8_t*) l_out_item;
                    }
                    else if(l_item_type == TX_ITEM_TYPE_OUT_EXT) {
                        // Read address and value
                        const char *l_token = s_json_get_text(l_json_item_obj, "token");
                        l_main_token = l_token;
                        if(l_token) {
                            // Create OUT_EXT item
                            dap_chain_tx_out_ext_t *l_out_ext_item = dap_chain_datum_tx_item_out_ext_create(l_addr, l_value, l_token);
                            if (!l_out_ext_item) {
                                json_object *l_jobj_err = json_object_new_string("Failed to create a out ext"
                                                                    "for a transaction. There may not be enough funds "
                                                                    "on the wallet or the wrong ticker token "
                                                                    "is indicated.");
                                json_object_array_add(l_jobj_errors, l_jobj_err);
                            }
                            l_item = (const uint8_t*) l_out_ext_item;
                        }
                        else {
                            log_it(L_WARNING, "Invalid 'out_ext' item %zu", i);
                            continue;
                        }
                    }
                    // Save value for using in In item
                    if(l_item) {
                        SUM_256_256(l_value_need, l_value, &l_value_need);
                    }
                } else {
                    if(l_item_type == TX_ITEM_TYPE_OUT) {
                        log_it(L_WARNING, "Invalid 'out' item %zu", i);
                    }
                    else if(l_item_type == TX_ITEM_TYPE_OUT_EXT) {
                        log_it(L_WARNING, "Invalid 'out_ext' item %zu", i);
                    }
                    char *l_str_err = dap_strdup_printf("For item %zu of type 'out' or 'out_ext' the "
                                                        "string representation of the address could not be converted, "
                                                        "or the size of the output sum is 0.", i);
                    json_object *l_jobj_err = json_object_new_string(l_str_err);
                    DAP_DELETE(l_str_err);
                    json_object_array_add(l_jobj_errors, l_jobj_err);
                    continue;
                }
            }
        }
            break;
        case TX_ITEM_TYPE_OUT_COND: {
            // Read subtype of item
            const char *l_subtype_str = s_json_get_text(l_json_item_obj, "subtype");
            dap_chain_tx_out_cond_subtype_t l_subtype = dap_chain_tx_out_cond_subtype_from_str(l_subtype_str);
            switch (l_subtype) {

            case DAP_CHAIN_TX_OUT_COND_SUBTYPE_SRV_PAY:{
                uint256_t l_value = { };
                bool l_is_value = s_json_get_uint256(l_json_item_obj, "value", &l_value);
                if(!l_is_value || IS_ZERO_256(l_value)) {
                    log_it(L_ERROR, "Json TX: bad value in OUT_COND_SUBTYPE_SRV_PAY");
                    break;
                }
                uint256_t l_value_max_per_unit = { };
                l_is_value = s_json_get_uint256(l_json_item_obj, "value_max_per_unit", &l_value_max_per_unit);
                if(!l_is_value || IS_ZERO_256(l_value_max_per_unit)) {
                    log_it(L_ERROR, "Json TX: bad value_max_per_unit in OUT_COND_SUBTYPE_SRV_PAY");
                    break;
                }
                dap_chain_net_srv_price_unit_uid_t l_price_unit;
                if(!s_json_get_unit(l_json_item_obj, "price_unit", &l_price_unit)) {
                    log_it(L_ERROR, "Json TX: bad price_unit in OUT_COND_SUBTYPE_SRV_PAY");
                    break;
                }
                dap_chain_net_srv_uid_t l_srv_uid;
                if(!s_json_get_srv_uid(l_json_item_obj, "service_id", "service", &l_srv_uid.uint64)){
                    // Default service DAP_CHAIN_NET_SRV_VPN_ID
                    l_srv_uid.uint64 = 0x0000000000000001;
                }

                // From "wallet" or "cert"
                dap_pkey_t *l_pkey = s_json_get_pkey(l_json_item_obj);
                if(!l_pkey) {
                    log_it(L_ERROR, "Json TX: bad pkey in OUT_COND_SUBTYPE_SRV_PAY");
                    break;
                }
                const char *l_params_str = s_json_get_text(l_json_item_obj, "params");
                size_t l_params_size = dap_strlen(l_params_str);
                dap_chain_tx_out_cond_t *l_out_cond_item = dap_chain_datum_tx_item_out_cond_create_srv_pay(l_pkey, l_srv_uid, l_value, l_value_max_per_unit,
                        l_price_unit, l_params_str, l_params_size);
                l_item = (const uint8_t*) l_out_cond_item;
                // Save value for using in In item
                if(l_item) {
                    SUM_256_256(l_value_need, l_value, &l_value_need);
                } else {
                    char *l_str_err = dap_strdup_printf("Unable to create conditional out for transaction "
                                                        "can of type %s described in item %zu.\n", l_subtype_str, i);
                    json_object *l_jobj_err = json_object_new_string(l_str_err);
                    DAP_DELETE(l_str_err);
                    json_object_array_add(l_jobj_errors, l_jobj_err);
                }
                DAP_DELETE(l_pkey);
            }
                break;
            case DAP_CHAIN_TX_OUT_COND_SUBTYPE_SRV_XCHANGE: {

                dap_chain_net_srv_uid_t l_srv_uid;
                if(!s_json_get_srv_uid(l_json_item_obj, "service_id", "service", &l_srv_uid.uint64)) {
                    // Default service DAP_CHAIN_NET_SRV_XCHANGE_ID
                    l_srv_uid.uint64 = 0x2;
                }
                dap_chain_net_t *l_net = dap_chain_net_by_name(s_json_get_text(l_json_item_obj, "net"));
                if(!l_net) {
                    log_it(L_ERROR, "Json TX: bad net in OUT_COND_SUBTYPE_SRV_XCHANGE");
                    break;
                }
                const char *l_token = s_json_get_text(l_json_item_obj, "token");
                if(!l_token) {
                    log_it(L_ERROR, "Json TX: bad token in OUT_COND_SUBTYPE_SRV_XCHANGE");
                    break;
                }
                uint256_t l_value = { };
                if(!s_json_get_uint256(l_json_item_obj, "value", &l_value) || IS_ZERO_256(l_value)) {
                    log_it(L_ERROR, "Json TX: bad value in OUT_COND_SUBTYPE_SRV_XCHANGE");
                    break;
                }
                //const char *l_params_str = s_json_get_text(l_json_item_obj, "params");
                //size_t l_params_size = dap_strlen(l_params_str);
                dap_chain_tx_out_cond_t *l_out_cond_item = NULL; //dap_chain_datum_tx_item_out_cond_create_srv_xchange(l_srv_uid, l_net->pub.id, l_token, l_value, l_params_str, l_params_size);
                l_item = (const uint8_t*) l_out_cond_item;
                // Save value for using in In item
                if(l_item) {
                    SUM_256_256(l_value_need, l_value, &l_value_need);
                } else {
                    char *l_str_err = dap_strdup_printf("Unable to create conditional out for transaction "
                                                         "can of type %s described in item %zu.", l_subtype_str, i);
                    json_object *l_jobj_err = json_object_new_string(l_str_err);
                    DAP_DELETE(l_str_err);
                    json_object_array_add(l_jobj_errors, l_jobj_err);
                }
            }
                break;
            case DAP_CHAIN_TX_OUT_COND_SUBTYPE_SRV_STAKE_POS_DELEGATE:{
                dap_chain_net_srv_uid_t l_srv_uid;
                if(!s_json_get_srv_uid(l_json_item_obj, "service_id", "service", &l_srv_uid.uint64)) {
                    // Default service DAP_CHAIN_NET_SRV_STAKE_ID
                    l_srv_uid.uint64 = 0x13;
                }
                uint256_t l_value = { };
                if(!s_json_get_uint256(l_json_item_obj, "value", &l_value) || IS_ZERO_256(l_value)) {
                    log_it(L_ERROR, "Json TX: bad value in OUT_COND_SUBTYPE_SRV_STAKE_POS_DELEGATE");
                    break;
                }
                uint256_t l_fee_value = { };
                if(!s_json_get_uint256(l_json_item_obj, "fee", &l_fee_value) || IS_ZERO_256(l_fee_value)) {
                    break;
                }
                
                const char *l_signing_addr_str = s_json_get_text(l_json_item_obj, "signing_addr");
                dap_chain_addr_t *l_signing_addr = dap_chain_addr_from_str(l_signing_addr_str);
                if(!l_signing_addr) {
                {
                    log_it(L_ERROR, "Json TX: bad signing_addr in OUT_COND_SUBTYPE_SRV_STAKE_POS_DELEGATE");
                    break;
                }
                dap_chain_node_addr_t l_signer_node_addr;
                const char *l_node_addr_str = s_json_get_text(l_json_item_obj, "node_addr");
                if(!l_node_addr_str || dap_chain_node_addr_from_str(&l_signer_node_addr, l_node_addr_str)) {
                    log_it(L_ERROR, "Json TX: bad node_addr in OUT_COND_SUBTYPE_SRV_STAKE_POS_DELEGATE");
                    break;
                }
                dap_chain_tx_out_cond_t *l_out_cond_item = dap_chain_datum_tx_item_out_cond_create_srv_stake(l_srv_uid, l_value, l_signing_addr,
                                                                                                             &l_signer_node_addr, NULL, uint256_0);
                l_item = (const uint8_t*) l_out_cond_item;
                // Save value for using in In item
                if(l_item) {
                    SUM_256_256(l_value_need, l_value, &l_value_need);
                } else {
                    char *l_err_str = dap_strdup_printf("Unable to create conditional out for transaction "
                                                        "can of type %s described in item %zu.", l_subtype_str, i);
                    json_object *l_jobj_err = json_object_new_string(l_err_str);
                    DAP_DELETE(l_err_str);
                    json_object_array_add(l_jobj_errors, l_jobj_err);
                }
                }
            }
                break;
            case DAP_CHAIN_TX_OUT_COND_SUBTYPE_FEE: {
                uint256_t l_value = { };
                s_json_get_uint256(l_json_item_obj, "value", &l_value);
                if(!IS_ZERO_256(l_value)) {
                    dap_chain_tx_out_cond_t *l_out_cond_item = dap_chain_datum_tx_item_out_cond_create_fee(l_value);
                    l_item = (const uint8_t*) l_out_cond_item;
                    // Save value for using in In item
                    if(l_item) {
                        SUM_256_256(l_value_need_fee, l_value, &l_value_need_fee);
                    } else {
                        char *l_str_err = dap_strdup_printf("Unable to create conditional out for transaction "
                                                            "can of type %s described in item %zu.", l_subtype_str, i);
                        json_object *l_jobj_err = json_object_new_string(l_str_err);
                        json_object_array_add(l_jobj_errors, l_jobj_err);
                        DAP_DELETE(l_str_err);
                    }
                }
                else
                    log_it(L_ERROR, "Json TX: zero value in OUT_COND_SUBTYPE_FEE");
            }
                break;
            case DAP_CHAIN_TX_OUT_COND_SUBTYPE_UNDEFINED:
                log_it(L_WARNING, "Undefined subtype: '%s' of 'out_cond' item %zu ", l_subtype_str, i);
                char *l_str_err = dap_strdup_printf("Specified unknown sub type %s of conditional out on item %zu.",
                                                    l_subtype_str, i);
                json_object *l_jobj_err = json_object_new_string(l_str_err);
                DAP_DELETE(l_str_err);
                json_object_array_add(l_jobj_errors, l_jobj_err);
                break;
            }
        }

            break;
        case TX_ITEM_TYPE_SIG:{
            // Save item obj for sign
            l_sign_list = dap_list_append(l_sign_list,l_json_item_obj);
        }
            break;
        case TX_ITEM_TYPE_RECEIPT: {
            dap_chain_net_srv_uid_t l_srv_uid;
            if(!s_json_get_srv_uid(l_json_item_obj, "service_id", "service", &l_srv_uid.uint64)) {
                log_it(L_ERROR, "Json TX: bad service_id in TYPE_RECEIPT");
                break;
            }
            dap_chain_net_srv_price_unit_uid_t l_price_unit;
            if(!s_json_get_unit(l_json_item_obj, "price_unit", &l_price_unit)) {
                log_it(L_ERROR, "Json TX: bad price_unit in TYPE_RECEIPT");
                break;
            }
            int64_t l_units;
            if(!s_json_get_int64(l_json_item_obj, "units", &l_units)) {
                log_it(L_ERROR, "Json TX: bad units in TYPE_RECEIPT");
                break;
            }
            uint256_t l_value = { };
            if(!s_json_get_uint256(l_json_item_obj, "value", &l_value) || IS_ZERO_256(l_value)) {
                log_it(L_ERROR, "Json TX: bad value in TYPE_RECEIPT");
                break;
            }
            const char *l_params_str = s_json_get_text(l_json_item_obj, "params");
            size_t l_params_size = dap_strlen(l_params_str);
            dap_chain_datum_tx_receipt_t *l_receipt = dap_chain_datum_tx_receipt_create(l_srv_uid, l_price_unit, l_units, l_value, l_params_str, l_params_size);
            l_item = (const uint8_t*) l_receipt;
            if (!l_item) {
                char *l_str_err = dap_strdup_printf("Unable to create receipt out for transaction "
                                                    "described by item %zu.", i);
                json_object *l_jobj_err = json_object_new_string(l_str_err);
                DAP_DELETE(l_str_err);
                json_object_array_add(l_jobj_errors, l_jobj_err);
            }
        }
            break;
        case TX_ITEM_TYPE_TSD: {
            int64_t l_tsd_type;
            if(!s_json_get_int64(l_json_item_obj, "type_tsd", &l_tsd_type)) {
                log_it(L_ERROR, "Json TX: bad type_tsd in TYPE_TSD");
                break;
            }
            const char *l_tsd_data = s_json_get_text(l_json_item_obj, "data");
            if (!l_tsd_data) {
                log_it(L_ERROR, "Json TX: bad data in TYPE_TSD");
                break;
            }
            size_t l_data_size = dap_strlen(l_tsd_data);
            dap_chain_tx_tsd_t *l_tsd = dap_chain_datum_tx_item_tsd_create((void*)l_tsd_data, (int)l_tsd_type, l_data_size);
            l_tsd_list = dap_list_append(l_tsd_list, l_tsd);
        }
            break;
            //case TX_ITEM_TYPE_PKEY:
                //break;
            //case TX_ITEM_TYPE_IN_EMS:
                //break;
            //case TX_ITEM_TYPE_IN_EMS_EXT:
                //break;
        }
        // Add item to transaction
        if(l_item) {
            dap_chain_datum_tx_add_item(&l_tx, (const uint8_t*) l_item);
            l_items_ready++;
            DAP_DELETE(l_item);
        }
    }
    
    dap_list_t *l_list;
    // Add In items
    l_list = l_in_list;
    while(l_list) {
        struct json_object *l_json_item_obj = (struct json_object*) l_list->data;
        // Read prev_hash and out_prev_idx
        const char *l_prev_hash_str = s_json_get_text(l_json_item_obj, "prev_hash");
        int64_t l_out_prev_idx;
        bool l_is_out_prev_idx = s_json_get_int64(l_json_item_obj, "out_prev_idx", &l_out_prev_idx);
        // If prev_hash and out_prev_idx were read
        if(l_prev_hash_str && l_is_out_prev_idx) {
            dap_chain_hash_fast_t l_tx_prev_hash;
            if(!dap_chain_hash_fast_from_str(l_prev_hash_str, &l_tx_prev_hash)) {
                // Create IN item
                dap_chain_tx_in_t *l_in_item = dap_chain_datum_tx_item_in_create(&l_tx_prev_hash, (uint32_t) l_out_prev_idx);
                if (!l_in_item) {
                    json_object *l_jobj_err = json_object_new_string("Unable to create in for transaction.");
                    json_object_array_add(l_jobj_errors, l_jobj_err);
                }
            } else {
                log_it(L_WARNING, "Invalid 'in' item, bad prev_hash %s", l_prev_hash_str);
                char *l_str_err = dap_strdup_printf("Unable to create in for transaction. Invalid 'in' item, "
                                                    "bad prev_hash %s", l_prev_hash_str);
                json_object *l_jobj_err = json_object_new_string(l_str_err);
                json_object_array_add(l_jobj_errors, l_jobj_err);
                // Go to the next item
                l_list = dap_list_next(l_list);
                continue;
            }
        }
        // Read addr_from
        else {
            const char *l_json_item_addr_str = s_json_get_text(l_json_item_obj, "addr_from");
            const char *l_json_item_token = s_json_get_text(l_json_item_obj, "token");
            l_main_token = l_json_item_token;
            dap_chain_addr_t *l_addr_from = NULL;
            if(l_json_item_addr_str) {
                l_addr_from = dap_chain_addr_from_str(l_json_item_addr_str);
                if (!l_addr_from) {
                    log_it(L_WARNING, "Invalid element 'in', unable to convert string representation of addr_from: '%s' "
                                      "to binary.", l_json_item_addr_str);
                    char *l_str_err = dap_strdup_printf("Invalid element 'to', unable to convert string representation "
                                                        "of addr_from: '%s' to binary.", l_json_item_addr_str);
                    json_object *l_jobj_err = json_object_new_string(l_str_err);
                    DAP_DELETE(l_str_err);
                    json_object_array_add(l_jobj_errors, l_jobj_err);
                    // Go to the next item
                    l_list = dap_list_next(l_list);
                    continue;
                }
            }
            else {
                log_it(L_WARNING, "Invalid 'in' item, incorrect addr_from: '%s'", l_json_item_addr_str ? l_json_item_addr_str : "[null]");
                char *l_str_err = dap_strdup_printf("Invalid 'in' item, incorrect addr_from: '%s'",
                                         l_json_item_addr_str ? l_json_item_addr_str : "[null]");
                json_object *l_jobj_err = json_object_new_string(l_str_err);
                DAP_DELETE(l_str_err);
                json_object_array_add(l_jobj_errors, l_jobj_err);
                // Go to the next item
                l_list = dap_list_next(l_list);
                continue;
            }
            if(!l_json_item_token) {
                log_it(L_WARNING, "Invalid 'in' item, not found token name");
                json_object *l_jobj_err = json_object_new_string("Invalid 'in' item, not found token name");
                json_object_array_add(l_jobj_errors, l_jobj_err);
                // Go to the next item
                l_list = dap_list_next(l_list);
                continue;
            }
            if(IS_ZERO_256(l_value_need)) {
                log_it(L_WARNING, "Invalid 'in' item, not found value in out items");
                json_object *l_jobj_err = json_object_new_string("Invalid 'in' item, not found value in out items");
                json_object_array_add(l_jobj_errors, l_jobj_err);
                // Go to the next item
                l_list = dap_list_next(l_list);
                continue;
            }
            if(l_addr_from)
            {
                // find the transactions from which to take away coins
                dap_list_t *l_list_used_out = NULL;
                dap_list_t *l_list_used_out_fee = NULL;
                uint256_t l_value_transfer = { }; // how many coins to transfer
                uint256_t l_value_transfer_fee = { }; // how many coins to transfer
                //SUM_256_256(a_value, a_value_fee, &l_value_need);
                uint256_t l_value_need_check = {};
                if (!dap_strcmp(l_native_token, l_main_token)) {
                    SUM_256_256(l_value_need_check, l_value_need, &l_value_need_check);
                    SUM_256_256(l_value_need_check, l_value_need_fee, &l_value_need_check);
                    l_list_used_out = dap_ledger_get_list_tx_outs_with_val(l_net->pub.ledger, l_json_item_token,
                                                                                             l_addr_from, l_value_need_check, &l_value_transfer);
                    if(!l_list_used_out) {
                        log_it(L_WARNING, "Not enough funds in previous tx to transfer");
                        json_object *l_jobj_err = json_object_new_string("Can't create in transaction. Not enough funds in previous tx "
                                                            "to transfer");
                        json_object_array_add(l_jobj_errors, l_jobj_err);
                        // Go to the next item
                        l_list = dap_list_next(l_list);
                        continue;
                    }
                } else {
                    //CHECK value need
                    l_list_used_out = dap_ledger_get_list_tx_outs_with_val(l_net->pub.ledger, l_json_item_token,
                                                                                             l_addr_from, l_value_need, &l_value_transfer);
                    if(!l_list_used_out) {
                        log_it(L_WARNING, "Not enough funds in previous tx to transfer");
                        json_object *l_jobj_err = json_object_new_string("Can't create in transaction. Not enough funds "
                                                                         "in previous tx to transfer");
                        json_object_array_add(l_jobj_errors, l_jobj_err);
                        // Go to the next item
                        l_list = dap_list_next(l_list);
                        continue;
                    }
                    //CHECK value fee
                    l_list_used_out_fee = dap_ledger_get_list_tx_outs_with_val(l_net->pub.ledger, l_native_token,
                                                                                     l_addr_from, l_value_need_fee, &l_value_transfer_fee);
                    if(!l_list_used_out_fee) {
                        log_it(L_WARNING, "Not enough funds in previous tx to transfer");
                        json_object *l_jobj_err = json_object_new_string("Can't create in transaction. Not enough funds "
                                                                         "in previous tx to transfer");
                        json_object_array_add(l_jobj_errors, l_jobj_err);
                        // Go to the next item
                        l_list = dap_list_next(l_list);
                        continue;
                    }
                }
                // add 'in' items
                uint256_t l_value_got = dap_chain_datum_tx_add_in_item_list(&l_tx, l_list_used_out);
                assert(EQUAL_256(l_value_got, l_value_transfer));
                if (l_list_used_out_fee) {
                    uint256_t l_value_got_fee = dap_chain_datum_tx_add_in_item_list(&l_tx, l_list_used_out_fee);
                    assert(EQUAL_256(l_value_got_fee, l_value_transfer_fee));
                    dap_list_free_full(l_list_used_out_fee, free);
                    // add 'out' item for coin fee back
                    uint256_t  l_value_back;
                    SUBTRACT_256_256(l_value_got_fee, l_value_need_fee, &l_value_back);
                    if (!IS_ZERO_256(l_value_back)) {
                        dap_chain_datum_tx_add_out_ext_item(&l_tx, l_addr_from, l_value_back, l_native_token);
                    }
                } else {
                    SUM_256_256(l_value_need, l_value_need_fee, &l_value_need);
                }
                dap_list_free_full(l_list_used_out, free);
                if(!IS_ZERO_256(l_value_got)) {
                    l_items_ready++;

                    // add 'out' item for coin back
                    uint256_t l_value_back;
                    SUBTRACT_256_256(l_value_got, l_value_need, &l_value_back);
                    if(!IS_ZERO_256(l_value_back)) {
                        dap_chain_datum_tx_add_out_item(&l_tx, l_addr_from, l_value_back);
                    }
                }
            }
        }
        // Go to the next 'in' item
        l_list = dap_list_next(l_list);
    }
    dap_list_free(l_in_list);


    
    // Add TSD section
    l_list = l_tsd_list;
    while(l_list) {
        dap_chain_datum_tx_add_item(&l_tx, l_list->data);
        l_items_ready++;
        l_list = dap_list_next(l_list);
    }
    dap_list_free(l_tsd_list);


    // Add signs
    l_list = l_sign_list;
    while(l_list) {

        struct json_object *l_json_item_obj = (struct json_object*) l_list->data;

        dap_enc_key_t * l_enc_key  = NULL;
        
        //get wallet or cert
        dap_chain_wallet_t *l_wallet = s_json_get_wallet(l_json_item_obj, "wallet");
        const dap_cert_t *l_cert = s_json_get_cert(l_json_item_obj, "cert");

        //wallet goes first
        if (l_wallet) {
            l_enc_key = dap_chain_wallet_get_key(l_wallet, 0);

        } else if (l_cert && l_cert->enc_key) {
            l_enc_key = l_cert->enc_key; 
        }
        else{
            json_object *l_jobj_err = json_object_new_string("Can't create sign for transactions.");
            json_object_array_add(l_jobj_errors, l_jobj_err);
            log_it(L_ERROR, "Json TX: Item sign has no wallet or cert of they are invalid ");
            l_list = dap_list_next(l_list);
            continue;
        }

        if(l_enc_key && dap_chain_datum_tx_add_sign_item(&l_tx, l_enc_key) > 0) {
            l_items_ready++;
        } else {
            log_it(L_ERROR, "Json TX: Item sign has invalid enc_key.");
            l_list = dap_list_next(l_list);
            continue;
        }

        if (l_wallet) {
            dap_chain_wallet_close(l_wallet);  
            dap_enc_key_delete(l_enc_key);
        }  

    
        l_list = dap_list_next(l_list);
    }

    dap_list_free(l_sign_list);
    json_object_put(l_json);

    json_object *l_jobj_ret = json_object_new_object();

    if(l_items_ready<l_items_count) {
        json_object *l_tx_create = json_object_new_boolean(false);
        json_object *l_jobj_valid_items = json_object_new_uint64(l_items_ready);
        json_object *l_jobj_total_items = json_object_new_uint64(l_items_count);
        json_object_object_add(l_jobj_ret, "tx_create", l_tx_create);
        json_object_object_add(l_jobj_ret, "valid_items", l_jobj_valid_items);
        json_object_object_add(l_jobj_ret, "total_items", l_jobj_total_items);
        json_object_object_add(l_jobj_ret, "errors", l_jobj_errors);
        json_object_array_add(*reply, l_jobj_ret);
        DAP_DELETE(l_tx);
        return DAP_CHAIN_NODE_CLI_COM_TX_CREATE_JSON_INVALID_ITEMS;
    }
    json_object_put(l_jobj_errors);

    // Pack transaction into the datum
    dap_chain_datum_t *l_datum_tx = dap_chain_datum_create(DAP_CHAIN_DATUM_TX, l_tx, dap_chain_datum_tx_get_size(l_tx));
    size_t l_datum_tx_size = dap_chain_datum_size(l_datum_tx);
    DAP_DELETE(l_tx);

    // Add transaction to mempool
    char *l_gdb_group_mempool_base_tx = dap_chain_net_get_gdb_group_mempool_new(l_chain);// get group name for mempool
    char *l_tx_hash_str;
    dap_get_data_hash_str_static(l_datum_tx->data, l_datum_tx->header.data_size, l_tx_hash_str);
    bool l_placed = !dap_global_db_set(l_gdb_group_mempool_base_tx,l_tx_hash_str, l_datum_tx, l_datum_tx_size, false, NULL, NULL);

    DAP_DEL_Z(l_datum_tx);
    DAP_DELETE(l_gdb_group_mempool_base_tx);
    if(!l_placed) {
        dap_json_rpc_error_add(DAP_CHAIN_NODE_CLI_COM_TX_CREATE_JSON_CAN_NOT_ADD_TRANSACTION_TO_MEMPOOL,
                               "Can't add transaction to mempool");
        return DAP_CHAIN_NODE_CLI_COM_TX_CREATE_JSON_CAN_NOT_ADD_TRANSACTION_TO_MEMPOOL;
    }
    // Completed successfully
    json_object *l_jobj_tx_create = json_object_new_boolean(true);
    json_object *l_jobj_hash = json_object_new_string(l_tx_hash_str);
    json_object *l_jobj_total_items = json_object_new_uint64(l_items_ready);
    json_object_object_add(l_jobj_ret, "tx_create", l_jobj_tx_create);
    json_object_object_add(l_jobj_ret, "hash", l_jobj_hash);
    json_object_object_add(l_jobj_ret, "total_items", l_jobj_total_items);
    json_object_array_add(*reply, l_jobj_ret);
    return DAP_CHAIN_NODE_CLI_COM_TX_CREATE_JSON_OK;
}

/**
 * @brief Create transaction
 * com_tx_create command
 * @param argc
 * @param argv
 * @param arg_func
 * @param str_reply
 * @return int
 */
int com_tx_create(int a_argc, char **a_argv, void **reply)
{
    int arg_index = 1;
//    int cmd_num = 1;
//    const char *value_str = NULL;
    const char *addr_base58_to = NULL;
    const char *str_tmp = NULL;
    const char * l_from_wallet_name = NULL;
    const char * l_wallet_fee_name = NULL;
    const char * l_token_ticker = NULL;
    const char * l_net_name = NULL;
    const char * l_chain_name = NULL;
    const char * l_emission_chain_name = NULL;
    const char * l_tx_num_str = NULL;
    const char *l_emission_hash_str = NULL;
    const char *l_cert_str = NULL;
    dap_cert_t *l_cert = NULL;
    dap_enc_key_t *l_priv_key = NULL;
    dap_chain_hash_fast_t l_emission_hash = {};
    size_t l_tx_num = 0;
    dap_chain_wallet_t * l_wallet_fee = NULL;

    const char * l_hash_out_type = NULL;
    dap_cli_server_cmd_find_option_val(a_argv, arg_index, a_argc, "-H", &l_hash_out_type);
    if(!l_hash_out_type)
        l_hash_out_type = "hex";
    if(dap_strcmp(l_hash_out_type,"hex") && dap_strcmp(l_hash_out_type,"base58")) {
        dap_json_rpc_error_add(DAP_CHAIN_NODE_CLI_COM_TX_CREATE_HASH_INVALID, "Invalid parameter -H, valid values: -H <hex | base58>");
        return DAP_CHAIN_NODE_CLI_COM_TX_CREATE_HASH_INVALID;
    }

    dap_cli_server_cmd_find_option_val(a_argv, arg_index, a_argc, "-net", &l_net_name);
    dap_chain_net_t * l_net = dap_chain_net_by_name(l_net_name);
    if (l_net == NULL) {
        dap_json_rpc_error_add(DAP_CHAIN_NODE_CLI_COM_TX_CREATE_NET_NOT_FOUND, "not found net by name '%s'", l_net_name);
        return DAP_CHAIN_NODE_CLI_COM_TX_CREATE_NET_NOT_FOUND;
    }

    uint256_t l_value = {};
    uint256_t l_value_fee = {};
    dap_chain_addr_t *l_addr_to = NULL;
    dap_cli_server_cmd_find_option_val(a_argv, arg_index, a_argc, "-from_wallet", &l_from_wallet_name);
    dap_cli_server_cmd_find_option_val(a_argv, arg_index, a_argc, "-wallet_fee", &l_wallet_fee_name);
    dap_cli_server_cmd_find_option_val(a_argv, arg_index, a_argc, "-from_emission", &l_emission_hash_str);
    dap_cli_server_cmd_find_option_val(a_argv, arg_index, a_argc, "-chain_emission", &l_emission_chain_name);
    dap_cli_server_cmd_find_option_val(a_argv, arg_index, a_argc, "-chain", &l_chain_name);
    dap_cli_server_cmd_find_option_val(a_argv, arg_index, a_argc, "-tx_num", &l_tx_num_str);
    dap_cli_server_cmd_find_option_val(a_argv, arg_index, a_argc, "-cert", &l_cert_str);

    if(l_tx_num_str)
        l_tx_num = strtoul(l_tx_num_str, NULL, 10);

    // Validator's fee
    if (dap_cli_server_cmd_find_option_val(a_argv, arg_index, a_argc, "-fee", &str_tmp))
        l_value_fee = dap_chain_balance_scan(str_tmp);
    if (IS_ZERO_256(l_value_fee) && (!l_emission_hash_str || (str_tmp && strcmp(str_tmp, "0")))) {
        dap_json_rpc_error_add(DAP_CHAIN_NODE_CLI_COM_TX_CREATE_REQUIRE_FEE_IS_UINT256, "tx_create requires parameter '-fee' to be valid uint256");
        return DAP_CHAIN_NODE_CLI_COM_TX_CREATE_REQUIRE_FEE_IS_UINT256;
    }

    if((!l_from_wallet_name && !l_emission_hash_str)||(l_from_wallet_name && l_emission_hash_str)) {
        dap_json_rpc_error_add(DAP_CHAIN_NODE_CLI_COM_TX_CREATE_REQUIRE_PARAMETER_FROM_WALLET_OR_FROM_EMISSION, "tx_create requires one of parameters '-from_wallet' or '-from_emission'");
        return DAP_CHAIN_NODE_CLI_COM_TX_CREATE_REQUIRE_PARAMETER_FROM_WALLET_OR_FROM_EMISSION;
    }

    const char *c_wallets_path = dap_chain_wallet_get_path(g_config);

    dap_chain_t *l_emission_chain = NULL;
    if (l_emission_hash_str) {
        if (dap_chain_hash_fast_from_str(l_emission_hash_str, &l_emission_hash)) {
            dap_json_rpc_error_add(DAP_CHAIN_NODE_CLI_COM_TX_CREATE_REQUIRE_PARAMETER_FROM_EMISSION,
                                   "tx_create requires parameter '-from_emission' "
                                   "to be valid string containing hash in hex or base58 format");
            return DAP_CHAIN_NODE_CLI_COM_TX_CREATE_REQUIRE_PARAMETER_FROM_EMISSION;
        }
        if (l_emission_chain_name) {
            l_emission_chain = dap_chain_net_get_chain_by_name(l_net, l_emission_chain_name);
        } else {
            l_emission_chain = dap_chain_net_get_default_chain_by_chain_type(l_net,CHAIN_TYPE_EMISSION);
        }
        if (!l_emission_chain) {
            dap_json_rpc_error_add(DAP_CHAIN_NODE_CLI_COM_TX_CREATE_REQUIRE_PARAMETER_FROM_CHAIN_EMISSION,
                                   "tx_create requires parameter '-chain_emission' "
                                   "to be a valid chain name or set default datum type in chain configuration file");
            return DAP_CHAIN_NODE_CLI_COM_TX_CREATE_REQUIRE_PARAMETER_FROM_CHAIN_EMISSION;
        }

        if (l_wallet_fee_name){
            l_wallet_fee = dap_chain_wallet_open(l_wallet_fee_name, c_wallets_path, NULL);
            if (!l_wallet_fee) {
                dap_json_rpc_error_add(DAP_CHAIN_NODE_CLI_COM_TX_CREATE_REQUIRE_PARAMETER_WALLET_FEE,
                                       "Wallet %s does not exist", l_wallet_fee_name);
                return DAP_CHAIN_NODE_CLI_COM_TX_CREATE_REQUIRE_PARAMETER_WALLET_FEE;
            }
            l_priv_key = dap_chain_wallet_get_key(l_wallet_fee, 0);
        } else if (l_cert_str) {
            l_cert = dap_cert_find_by_name(l_cert_str);
            if (!l_cert) {
                dap_json_rpc_error_add(DAP_CHAIN_NODE_CLI_COM_TX_CREATE_CERT_IS_INVALID, "Certificate %s is invalid", l_cert_str);
                return DAP_CHAIN_NODE_CLI_COM_TX_CREATE_CERT_IS_INVALID;
            }
            l_priv_key = l_cert->enc_key;
        } else {
            dap_json_rpc_error_add(DAP_CHAIN_NODE_CLI_COM_TX_CREATE_REQUIRE_PARAMETER_CERT_OR_WALLET_FEE,
                                              "tx_create requires parameter '-cert' or '-wallet_fee' for create base tx for emission");
            return DAP_CHAIN_NODE_CLI_COM_TX_CREATE_REQUIRE_PARAMETER_CERT_OR_WALLET_FEE;
        }
    } else {
        dap_cli_server_cmd_find_option_val(a_argv, arg_index, a_argc, "-token", &l_token_ticker);
        if (!l_token_ticker) {
            dap_json_rpc_error_add(DAP_CHAIN_NODE_CLI_COM_TX_CREATE_REQUIRE_TOKEN, "tx_create requires parameter '-token'");
            return DAP_CHAIN_NODE_CLI_COM_TX_CREATE_REQUIRE_TOKEN;
        }
        if (!dap_ledger_token_ticker_check(l_net->pub.ledger, l_token_ticker)) {
            dap_json_rpc_error_add(DAP_CHAIN_NODE_CLI_COM_TX_CREATE_TOKEN_NOT_DECLARATED_IN_NET,
                                   "Ticker '%s' is not declared on network '%s'.", l_token_ticker, l_net_name);
            return DAP_CHAIN_NODE_CLI_COM_TX_CREATE_TOKEN_NOT_DECLARATED_IN_NET;
        }
        dap_cli_server_cmd_find_option_val(a_argv, arg_index, a_argc, "-to_addr", &addr_base58_to);
        if (!addr_base58_to) {
            dap_json_rpc_error_add(DAP_CHAIN_NODE_CLI_COM_TX_CREATE_REQUIRE_PARAMETER_TO_ADDR, "tx_create requires parameter '-to_addr'");
            return DAP_CHAIN_NODE_CLI_COM_TX_CREATE_REQUIRE_PARAMETER_TO_ADDR;
        }
        l_addr_to = dap_chain_addr_from_str(addr_base58_to);
        if(!l_addr_to) {
            dap_json_rpc_error_add(DAP_CHAIN_NODE_CLI_COM_TX_CREATE_DESTINATION_ADDRESS_INVALID, "destination address is invalid");
            return DAP_CHAIN_NODE_CLI_COM_TX_CREATE_DESTINATION_ADDRESS_INVALID;
        }
        if (dap_cli_server_cmd_find_option_val(a_argv, arg_index, a_argc, "-value", &str_tmp))
            l_value = dap_chain_balance_scan(str_tmp);
        if (IS_ZERO_256(l_value)) {
            dap_json_rpc_error_add(DAP_CHAIN_NODE_CLI_COM_TX_CREATE_REQUIRE_PARAMETER_VALUE_OR_INVALID_FORMAT_VALUE, "tx_create requires parameter '-value' to be valid uint256 value");
            return DAP_CHAIN_NODE_CLI_COM_TX_CREATE_REQUIRE_PARAMETER_VALUE_OR_INVALID_FORMAT_VALUE;
        }
    }

    dap_chain_t *l_chain = NULL;
    if (l_chain_name) {
        l_chain = dap_chain_net_get_chain_by_name(l_net, l_chain_name);
    } else {
        l_chain = dap_chain_net_get_default_chain_by_chain_type(l_net,CHAIN_TYPE_TX);
    }

    if(!l_chain) {
        dap_json_rpc_error_add(DAP_CHAIN_NODE_CLI_COM_TX_CREATE_NOT_FOUND_CHAIN,
                               "not found chain name '%s', try use parameter '-chain' or set default datum type in chain configuration file",
                l_chain_name);
        return DAP_CHAIN_NODE_CLI_COM_TX_CREATE_NOT_FOUND_CHAIN;
    }

    int l_ret = DAP_CHAIN_NODE_CLI_COM_TX_CREATE_OK;
    if (l_emission_hash_str) {
        char *l_tx_hash_str = NULL;
        if (!l_priv_key) {
            dap_json_rpc_error_add(DAP_CHAIN_NODE_CLI_COM_TX_CREATE_NO_PRIVATE_KEY_DEFINED, "No private key defined for creating the underlying "
                                                   "transaction no '-wallet_fee' or '-cert' parameter specified.");
            l_ret = DAP_CHAIN_NODE_CLI_COM_TX_CREATE_NO_PRIVATE_KEY_DEFINED;
        }
        l_tx_hash_str = dap_chain_mempool_base_tx_create(l_chain, &l_emission_hash, l_emission_chain->id,
                                                         uint256_0, NULL, NULL, // Get this params from emission itself
                                                         l_priv_key, l_hash_out_type, l_value_fee);
        json_object *l_jobj_emission = json_object_new_object();
        json_object *l_jobj_emi_status = NULL;
        json_object *l_jobj_emi_hash = NULL;
        if (l_tx_hash_str) {
            l_jobj_emi_status = json_object_new_string("Ok");
            l_jobj_emi_hash = json_object_new_string(l_tx_hash_str);
            DAP_DELETE(l_tx_hash_str);
            json_object_object_add(l_jobj_emission, "emission", l_jobj_emi_status);
            json_object_object_add(l_jobj_emission, "hash", l_jobj_emi_hash);
        } else {
            l_jobj_emi_status = json_object_new_string("False");
            json_object_object_add(l_jobj_emission, "emission", l_jobj_emi_status);
            json_object *l_jobj_msg = json_object_new_string("Can't place TX datum in mempool, examine log files\n");
            json_object_object_add(l_jobj_emission, "message", l_jobj_msg);
            l_ret = DAP_CHAIN_NODE_CLI_COM_TX_CREATE_CAN_NOT_ADD_DATUM_IN_MEMPOOL;
        }
        json_object_array_add(*reply, l_jobj_emission);
        DAP_DELETE(l_addr_to);
        if (l_wallet_fee) {
            dap_chain_wallet_close(l_wallet_fee);
            dap_enc_key_delete(l_priv_key);
        }
        return l_ret;        
    }

    dap_chain_wallet_t * l_wallet = dap_chain_wallet_open(l_from_wallet_name, c_wallets_path, NULL);
    json_object *l_jobj_result = json_object_new_object();

    if(!l_wallet) {
        dap_json_rpc_error_add(DAP_CHAIN_NODE_CLI_COM_TX_CREATE_WALLET_DOES_NOT_EXIST,
                               "wallet %s does not exist", l_from_wallet_name);
        return DAP_CHAIN_NODE_CLI_COM_TX_CREATE_WALLET_DOES_NOT_EXIST;
    } else {
        const char *l_wallet_check_str = dap_chain_wallet_check_sign(l_wallet);
        if (dap_strcmp(l_wallet_check_str, "") != 0) {
            json_object *l_obj_wgn_str = json_object_new_string(l_wallet_check_str);
            json_object_object_add(l_jobj_result, "warning", l_obj_wgn_str);
        }
    }
    const dap_chain_addr_t *addr_from = (const dap_chain_addr_t *) dap_chain_wallet_get_addr(l_wallet, l_net->pub.id);

    if(!addr_from) {
        DAP_DELETE(l_addr_to);
        dap_chain_wallet_close(l_wallet);
        dap_enc_key_delete(l_priv_key);
        dap_json_rpc_error_add(DAP_CHAIN_NODE_CLI_COM_TX_CREATE_SOURCE_ADDRESS_INVALID, "source address is invalid");
        json_object_put(l_jobj_result);
        return DAP_CHAIN_NODE_CLI_COM_TX_CREATE_SOURCE_ADDRESS_INVALID;
    }

    if (addr_from && dap_chain_addr_compare(l_addr_to, addr_from)) {
        DAP_DELETE(l_addr_to);
        dap_chain_wallet_close(l_wallet);
        dap_enc_key_delete(l_priv_key);
        dap_json_rpc_error_add(DAP_CHAIN_NODE_CLI_COM_TX_CREATE_EQ_SOURCE_DESTINATION_ADDRESS, "The transaction cannot be directed to the same address as the source.");
        json_object_put(l_jobj_result);
        return DAP_CHAIN_NODE_CLI_COM_TX_CREATE_EQ_SOURCE_DESTINATION_ADDRESS;
    }

    if (l_addr_to->net_id.uint64 != l_net->pub.id.uint64 && !dap_chain_addr_is_blank(l_addr_to)) {
        bool l_found = false;
        for (dap_list_t *it = l_net->pub.bridged_networks; it; it = it->next) {
            if (((dap_chain_net_id_t *)it->data)->uint64 == l_addr_to->net_id.uint64) {
                l_found = true;
                break;
            }
        }
        if (!l_found) {
            dap_string_t *l_allowed_list = dap_string_new("");
            dap_string_append_printf(l_allowed_list, "0x%016"DAP_UINT64_FORMAT_X, l_net->pub.id.uint64);
            for (dap_list_t *it = l_net->pub.bridged_networks; it; it = it->next)
                dap_string_append_printf(l_allowed_list, ", 0x%016"DAP_UINT64_FORMAT_X, ((dap_chain_net_id_t *)it->data)->uint64);
            dap_json_rpc_error_add(DAP_CHAIN_NODE_CLI_COM_TX_CREATE_DESTINATION_NETWORK_IS_UNREACHEBLE,
                                   "Destination network ID=0x%"DAP_UINT64_FORMAT_x
                                   " is unreachable. List of available network IDs:\n%s"
                                   " Please, change network name or wallet address",
                                   l_addr_to->net_id.uint64, l_allowed_list->str);
            dap_string_free(l_allowed_list, true);
            json_object_put(l_jobj_result);
            return DAP_CHAIN_NODE_CLI_COM_TX_CREATE_DESTINATION_NETWORK_IS_UNREACHEBLE;
        }
    }

    json_object *l_jobj_transfer_status = NULL;
    json_object *l_jobj_tx_hash = NULL;

    l_priv_key = dap_chain_wallet_get_key(l_wallet, 0);
    if(l_tx_num){
        l_ret = dap_chain_mempool_tx_create_massive(l_chain, l_priv_key, addr_from,
                                                  l_addr_to, l_token_ticker, l_value, l_value_fee, l_tx_num);
        l_jobj_transfer_status = json_object_new_string((l_ret == 0) ? "Ok" : (l_ret == -2) ? "False, not enough funds for transfer" : "False");
        json_object_object_add(l_jobj_result, "transfer", l_jobj_transfer_status);
    } else {
        char *l_tx_hash_str = dap_chain_mempool_tx_create(l_chain, l_priv_key, addr_from, l_addr_to,
                                                                  l_token_ticker, l_value, l_value_fee, l_hash_out_type);
        if (l_tx_hash_str) {
            l_jobj_transfer_status = json_object_new_string("Ok");
            l_jobj_tx_hash = json_object_new_string(l_tx_hash_str);
            json_object_object_add(l_jobj_result, "transfer", l_jobj_transfer_status);
            json_object_object_add(l_jobj_result, "hash", l_jobj_tx_hash);
            DAP_DELETE(l_tx_hash_str);
        } else {
            l_jobj_transfer_status = json_object_new_string("False");
            json_object_object_add(l_jobj_result, "transfer", l_jobj_transfer_status);
            l_ret = DAP_CHAIN_NODE_CLI_COM_TX_CREATE_CAN_NOT_CREATE_TRANSACTION;
        }
    }
    json_object_array_add(*reply, l_jobj_result);

    DAP_DELETE(l_addr_to);
    dap_chain_wallet_close(l_wallet);
    dap_enc_key_delete(l_priv_key);
    return l_ret;
}


/**
 * @brief com_tx_verify
 * Verifing transaction
 * tx_verify command
 * @param argc
 * @param argv
 * @param arg_func
 * @param str_reply
 * @return int
 */
int com_tx_verify(int a_argc, char **a_argv, void **reply)
{
    const char * l_tx_hash_str = NULL;
    dap_chain_net_t * l_net = NULL;
    dap_chain_t * l_chain = NULL;
    int l_arg_index = 1;

    dap_cli_server_cmd_find_option_val(a_argv, l_arg_index, a_argc, "-tx", &l_tx_hash_str);
    if(!l_tx_hash_str) {
        dap_json_rpc_error_add(DAP_CHAIN_NODE_CLI_COM_TX_VERIFY_REQUIRE_PARAMETER_TX, "tx_verify requires parameter '-tx'");
        return DAP_CHAIN_NODE_CLI_COM_TX_VERIFY_REQUIRE_PARAMETER_TX;
    }
    dap_chain_node_cli_cmd_values_parse_net_chain_for_json(&l_arg_index, a_argc, a_argv, &l_chain, &l_net,
                                                           CHAIN_TYPE_TX);
    if (!l_net || !l_chain) {
        return DAP_CHAIN_NODE_CLI_COM_TX_VERIFY_NET_CHAIN_UNDEFINED;
    }
    dap_hash_fast_t l_tx_hash;
    char *l_hex_str_from58 = NULL;
    if (dap_chain_hash_fast_from_hex_str(l_tx_hash_str, &l_tx_hash)) {
        l_hex_str_from58 = dap_enc_base58_to_hex_str_from_str(l_tx_hash_str);
        if (dap_chain_hash_fast_from_hex_str(l_hex_str_from58, &l_tx_hash)) {
            dap_json_rpc_error_add(DAP_CHAIN_NODE_CLI_COM_TX_VERIFY_INVALID_TX_HASH, "Invalid tx hash format, need hex or base58");
            return DAP_CHAIN_NODE_CLI_COM_TX_VERIFY_INVALID_TX_HASH;
        }
    }
    size_t l_datum_size = 0;
    char *l_gdb_group = dap_chain_net_get_gdb_group_mempool_new(l_chain);
    dap_chain_datum_t *l_datum = (dap_chain_datum_t*)dap_global_db_get_sync(l_gdb_group, l_hex_str_from58 ? l_hex_str_from58 : l_tx_hash_str, &l_datum_size, NULL, NULL);
    DAP_DEL_Z(l_hex_str_from58);
    if (!l_datum) {
        dap_json_rpc_error_add(DAP_CHAIN_NODE_CLI_COM_TX_VERIFY_SPECIFIED_TX_NOT_FOUND, "Specified tx not found");
        return DAP_CHAIN_NODE_CLI_COM_TX_VERIFY_SPECIFIED_TX_NOT_FOUND;
    }
    if (l_datum->header.type_id != DAP_CHAIN_DATUM_TX){
        char *l_str_err = dap_strdup_printf("Based on the specified hash, the type %s was found and not a transaction.",
                                            dap_chain_datum_type_id_to_str(l_datum->header.type_id));
        dap_json_rpc_error_add(DAP_CHAIN_NODE_CLI_COM_TX_VERIFY_HASH_IS_NOT_TX_HASH, l_str_err);
        DAP_DELETE(l_str_err);
        return DAP_CHAIN_NODE_CLI_COM_TX_VERIFY_HASH_IS_NOT_TX_HASH;
    }
    dap_chain_datum_tx_t *l_tx = (dap_chain_datum_tx_t*)l_datum->data;
    int l_ret = dap_ledger_tx_add_check(l_net->pub.ledger, l_tx, l_datum->header.data_size, &l_tx_hash);
    json_object *l_obj_ret = json_object_new_object();
    json_object *l_obj_hash = json_object_new_string(l_tx_hash_str);
    json_object_object_add(l_obj_ret, "hash", l_obj_hash);
    json_object *l_jobj_verfiy = NULL;
    json_object *l_jobj_error = NULL;
    if (l_ret) {
        l_jobj_verfiy = json_object_new_boolean(false);
        l_jobj_error = json_object_new_object();
        json_object *l_jobj_err_str = json_object_new_string(dap_ledger_check_error_str(l_ret));
        json_object *l_jobj_err_code = json_object_new_int64(l_ret);
        json_object_object_add(l_jobj_error, "code", l_jobj_err_code);
        json_object_object_add(l_jobj_error, "message", l_jobj_err_str);
        json_object_object_add(l_obj_ret, "verify", l_jobj_verfiy);
        json_object_object_add(l_obj_ret, "error", l_jobj_error);
        json_object_array_add(*reply, l_obj_ret);
        return DAP_CHAIN_NODE_CLI_COM_TX_VERIFY_TX_NOT_VERIFY;
    } else {
        l_jobj_verfiy = json_object_new_boolean(true);
        l_jobj_error = json_object_new_null();
        json_object_object_add(l_obj_ret, "verify", l_jobj_verfiy);
        json_object_object_add(l_obj_ret, "error", l_jobj_error);
        json_object_array_add(*reply, l_obj_ret);
        return DAP_CHAIN_NODE_CLI_COM_TX_VERIFY_OK;
    }
}


/**
 * @brief com_tx_history
 * tx_history command
 * Transaction history for an address
 * @param a_argc
 * @param a_argv
 * @param a_str_reply
 * @return int
 */
int com_tx_history(int a_argc, char ** a_argv, void **a_str_reply)
{
    json_object **json_arr_reply = (json_object **)a_str_reply;
    int arg_index = 1;
    const char *l_addr_base58 = NULL;
    const char *l_wallet_name = NULL;
    const char *l_net_str = NULL;
    const char *l_chain_str = NULL;
    const char *l_tx_hash_str = NULL;
    const char *l_tx_srv_str = NULL;
    const char *l_tx_act_str = NULL;
    const char *l_limit_str = NULL;
    const char *l_offset_str = NULL;
    const char *l_head_str = NULL;

    dap_chain_t * l_chain = NULL;
    dap_chain_net_t * l_net = NULL;

    const char * l_hash_out_type = NULL;
    dap_cli_server_cmd_find_option_val(a_argv, arg_index, a_argc, "-H", &l_hash_out_type);
    if(!l_hash_out_type)
        l_hash_out_type = "hex";
    if(dap_strcmp(l_hash_out_type,"hex") && dap_strcmp(l_hash_out_type,"base58")) {
        dap_json_rpc_error_add(DAP_CHAIN_NODE_CLI_COM_TX_HISTORY_PARAM_ERR,
                                "Invalid parameter -H, valid values: -H <hex | base58>");
        return DAP_CHAIN_NODE_CLI_COM_TX_HISTORY_PARAM_ERR;

    }

    dap_cli_server_cmd_find_option_val(a_argv, arg_index, a_argc, "-addr", &l_addr_base58);
    dap_cli_server_cmd_find_option_val(a_argv, arg_index, a_argc, "-w", &l_wallet_name);
    dap_cli_server_cmd_find_option_val(a_argv, arg_index, a_argc, "-net", &l_net_str);
    dap_cli_server_cmd_find_option_val(a_argv, arg_index, a_argc, "-chain", &l_chain_str);
    dap_cli_server_cmd_find_option_val(a_argv, arg_index, a_argc, "-tx", &l_tx_hash_str);
    dap_cli_server_cmd_find_option_val(a_argv, arg_index, a_argc, "-srv", &l_tx_srv_str);
    dap_cli_server_cmd_find_option_val(a_argv, arg_index, a_argc, "-act", &l_tx_act_str);
    
    dap_cli_server_cmd_find_option_val(a_argv, arg_index, a_argc, "-limit", &l_limit_str);
    dap_cli_server_cmd_find_option_val(a_argv, arg_index, a_argc, "-offset", &l_offset_str);
    bool l_head = dap_cli_server_cmd_find_option_val(a_argv, arg_index, a_argc, "-head", &l_head_str) ? true : false;
    size_t l_limit = l_limit_str ? strtoul(l_limit_str, NULL, 10) : 0;
    size_t l_offset = l_offset_str ? strtoul(l_offset_str, NULL, 10) : 0;

    //default is ALL/ANY
    dap_chain_tx_tag_action_type_t l_action = l_tx_act_str ? dap_ledger_tx_action_str_to_action_t(l_tx_act_str):
                                     DAP_CHAIN_TX_TAG_ACTION_ALL;                    

    bool l_brief = (dap_cli_server_cmd_check_option(a_argv, arg_index, a_argc, "-brief") != -1) ? true : false;

    bool l_is_tx_all = dap_cli_server_cmd_find_option_val(a_argv, arg_index, a_argc, "-all", NULL);

    if (!l_addr_base58 && !l_wallet_name && !l_tx_hash_str && !l_is_tx_all) {
        dap_json_rpc_error_add(DAP_CHAIN_NODE_CLI_COM_TX_HISTORY_PARAM_ERR,
                                "tx_history requires parameter '-addr' or '-w' or '-tx'");
        return DAP_CHAIN_NODE_CLI_COM_TX_HISTORY_PARAM_ERR;
    }

    if (!l_net_str && !l_addr_base58&& !l_is_tx_all) {
        dap_json_rpc_error_add(DAP_CHAIN_NODE_CLI_COM_TX_HISTORY_PARAM_ERR,
                                "tx_history requires parameter '-net' or '-addr'");
        return DAP_CHAIN_NODE_CLI_COM_TX_HISTORY_PARAM_ERR;
    }

    dap_chain_hash_fast_t l_tx_hash;
    if (l_tx_hash_str && dap_chain_hash_fast_from_str(l_tx_hash_str, &l_tx_hash) != 0) {
        
        dap_json_rpc_error_add(DAP_CHAIN_NODE_CLI_COM_TX_HISTORY_HASH_REC_ERR, "tx hash not recognized");
        return DAP_CHAIN_NODE_CLI_COM_TX_HISTORY_HASH_REC_ERR;
    }
    
    // Select chain network
    if (!l_addr_base58 && l_net_str) {
        l_net = dap_chain_net_by_name(l_net_str);
        if (!l_net) { // Can't find such network
            dap_json_rpc_error_add(DAP_CHAIN_NODE_CLI_COM_TX_HISTORY_NET_PARAM_ERR,
                                    "tx_history requires parameter '-net' to be valid chain network name");
            return DAP_CHAIN_NODE_CLI_COM_TX_HISTORY_NET_PARAM_ERR;
        }
    }
    // Get chain address
    dap_chain_addr_t *l_addr = NULL;
    if (l_addr_base58) {
        if (l_tx_hash_str) {
            dap_json_rpc_error_add(DAP_CHAIN_NODE_CLI_COM_TX_HISTORY_INCOMPATIBLE_PARAMS_ERR,
                                                        "Incompatible params '-addr' & '-tx'");
            return DAP_CHAIN_NODE_CLI_COM_TX_HISTORY_INCOMPATIBLE_PARAMS_ERR;
        }
        l_addr = dap_chain_addr_from_str(l_addr_base58);
        if (!l_addr) {
            dap_json_rpc_error_add(DAP_CHAIN_NODE_CLI_COM_TX_HISTORY_WALLET_ADDR_ERR,
                                                        "Wallet address not recognized");
            return DAP_CHAIN_NODE_CLI_COM_TX_HISTORY_WALLET_ADDR_ERR;
        }
        if (l_net) {
            if (l_net->pub.id.uint64 != l_addr->net_id.uint64) {
                dap_json_rpc_error_add(DAP_CHAIN_NODE_CLI_COM_TX_HISTORY_ID_NET_ADDR_DIF_ERR,
                                        "Network ID with '-net' param and network ID with '-addr' param are different");
                DAP_DELETE(l_addr);
                return DAP_CHAIN_NODE_CLI_COM_TX_HISTORY_ID_NET_ADDR_DIF_ERR;
            }
        } else
            l_net = dap_chain_net_by_id(l_addr->net_id);
    }
    if (l_wallet_name) {
        const char *c_wallets_path = dap_chain_wallet_get_path(g_config);
        dap_chain_wallet_t *l_wallet = dap_chain_wallet_open(l_wallet_name, c_wallets_path, NULL);
        if (l_wallet) {
            const char *l_sign_str = dap_chain_wallet_check_sign(l_wallet);
            //TODO add warning about deprecated signs
            dap_chain_addr_t *l_addr_tmp = dap_chain_wallet_get_addr(l_wallet, l_net->pub.id);
            if (l_addr) {
                if (!dap_chain_addr_compare(l_addr, l_addr_tmp)) {
                    dap_json_rpc_error_add(DAP_CHAIN_NODE_CLI_COM_TX_HISTORY_ADDR_WALLET_DIF_ERR,
                                            "Address with '-addr' param and address with '-w' param are different");
                    DAP_DELETE(l_addr);
                    DAP_DELETE(l_addr_tmp);
                    return DAP_CHAIN_NODE_CLI_COM_TX_HISTORY_ADDR_WALLET_DIF_ERR;
                }
                DAP_DELETE(l_addr_tmp);
            } else
                l_addr = l_addr_tmp;
            dap_chain_wallet_close(l_wallet);
        } else {
            dap_json_rpc_error_add(DAP_CHAIN_NODE_CLI_COM_TX_HISTORY_WALLET_ERR,
                                    "The wallet %s is not activated or it doesn't exist", l_wallet_name);
            DAP_DELETE(l_addr);
            return DAP_CHAIN_NODE_CLI_COM_TX_HISTORY_WALLET_ERR;
        }
    }
    // Select chain, if any
    if (!l_net) {
        dap_json_rpc_error_add(DAP_CHAIN_NODE_CLI_COM_TX_HISTORY_NET_ERR, "Could not determine the network from which to "
                                                       "extract data for the tx_history command to work.");
        return DAP_CHAIN_NODE_CLI_COM_TX_HISTORY_NET_ERR;
    }
    if (l_chain_str)
        l_chain = dap_chain_net_get_chain_by_name(l_net, l_chain_str);
    else
        l_chain = dap_chain_net_get_default_chain_by_chain_type(l_net, CHAIN_TYPE_TX);

    if(!l_chain) {
        dap_json_rpc_error_add(DAP_CHAIN_NODE_CLI_COM_TX_HISTORY_CHAIN_PARAM_ERR,
                                "tx_history requires parameter '-chain' to be valid chain name in chain net %s."
                                " You can set default datum type in chain configuration file", l_net_str);
        return DAP_CHAIN_NODE_CLI_COM_TX_HISTORY_CHAIN_PARAM_ERR;
    }
    // response
    json_object * json_obj_out = NULL;
    if (l_tx_hash_str) {
         // history tx hash
        json_obj_out = dap_db_history_tx(&l_tx_hash, l_chain, l_hash_out_type, l_net);
        if (!json_obj_out) {
            dap_json_rpc_error_add(DAP_CHAIN_NODE_CLI_COM_TX_HISTORY_DAP_DB_HISTORY_TX_ERR,
                                    "something went wrong in tx_history");
            return DAP_CHAIN_NODE_CLI_COM_TX_HISTORY_DAP_DB_HISTORY_TX_ERR;
        }
    } else if (l_addr) {
        // history addr and wallet
        json_object * json_obj_summary = json_object_new_object();
        if (!json_obj_summary) {
            return DAP_CHAIN_NODE_CLI_COM_TX_HISTORY_MEMORY_ERR;
        }
<<<<<<< HEAD
        json_obj_out = dap_db_history_addr(l_addr, l_chain, l_hash_out_type, dap_chain_addr_to_str(l_addr), json_obj_summary, l_limit, l_offset, l_brief, l_tx_srv_str, l_action, l_head);
=======
        json_obj_out = dap_db_history_addr(l_addr, l_chain, l_hash_out_type, dap_chain_addr_to_str_static(l_addr), json_obj_summary, l_limit, l_offset, l_brief, l_tx_srv_str, l_action);
>>>>>>> a2ddc1b2
        if (!json_obj_out) {
            dap_json_rpc_error_add(DAP_CHAIN_NODE_CLI_COM_TX_HISTORY_DAP_DB_HISTORY_ADDR_ERR,
                                    "something went wrong in tx_history");
            json_object_put(json_obj_summary);
            return DAP_CHAIN_NODE_CLI_COM_TX_HISTORY_DAP_DB_HISTORY_ADDR_ERR;
        }        
        json_object_array_add(*json_arr_reply, json_obj_out);        
        json_object_array_add(*json_arr_reply, json_obj_summary);        
        return DAP_CHAIN_NODE_CLI_COM_TX_HISTORY_OK;        
    } else if (l_is_tx_all) {
        // history all
        json_object * json_obj_summary = json_object_new_object();
        if (!json_obj_summary) {
            return DAP_CHAIN_NODE_CLI_COM_TX_HISTORY_MEMORY_ERR;
        }

        json_object* json_arr_history_all = dap_db_history_tx_all(l_chain, l_net, l_hash_out_type, json_obj_summary,
                                                                l_limit, l_offset, l_brief, l_tx_srv_str, l_action, l_head);
        if (!json_arr_history_all) {
            dap_json_rpc_error_add(DAP_CHAIN_NODE_CLI_COM_TX_HISTORY_DAP_DB_HISTORY_ALL_ERR,
                                    "something went wrong in tx_history");
            return DAP_CHAIN_NODE_CLI_COM_TX_HISTORY_DAP_DB_HISTORY_ALL_ERR;
        }

        json_object_array_add(*json_arr_reply, json_arr_history_all);
        json_object_array_add(*json_arr_reply, json_obj_summary);
        return DAP_CHAIN_NODE_CLI_COM_TX_HISTORY_OK;
    }

    if (json_obj_out) {
        json_object_array_add(*json_arr_reply, json_obj_out);
    } else {
        json_object_array_add(*json_arr_reply, json_object_new_string("empty"));
    }

    return DAP_CHAIN_NODE_CLI_COM_TX_HISTORY_OK;
}


/**
 * @brief stats command
 *
 * @param argc
 * @param argv
 * @param arg_func
 * @param str_reply
 * @return int
 */
int com_stats(int argc, char **a_argv, void **a_str_reply)
{
    enum {
        CMD_NONE, CMD_STATS_CPU
    };
    int arg_index = 1;
    int cmd_num = CMD_NONE;
    // find  add parameter ('cpu')
    if (dap_cli_server_cmd_find_option_val(a_argv, arg_index, dap_min(argc, arg_index + 1), "cpu", NULL)) {
        cmd_num = CMD_STATS_CPU;
    }
    switch (cmd_num) {
    case CMD_NONE:
    default:
        dap_cli_server_cmd_set_reply_text(a_str_reply, "format of command: stats cpu");
        return -1;
    case CMD_STATS_CPU:
#if (defined DAP_OS_UNIX) || (defined __WIN32)
    {
        dap_cpu_monitor_init();
        dap_usleep(500000);
        char *l_str_reply_prev = DAP_NEW_Z_SIZE(char, 1);
        char *l_str_delimiter;
        dap_cpu_stats_t s_cpu_stats = dap_cpu_get_stats();
        for (uint32_t n_cpu_num = 0; n_cpu_num < s_cpu_stats.cpu_cores_count; n_cpu_num++) {
            if ((n_cpu_num % 4 == 0) && (n_cpu_num != 0)) {
                l_str_delimiter = dap_strdup_printf("\n");
            } else if (n_cpu_num == s_cpu_stats.cpu_cores_count - 1) {
                l_str_delimiter = DAP_NEW_Z_SIZE(char, 1);
            } else {
                l_str_delimiter = dap_strdup_printf(" ");
            }
            *a_str_reply = dap_strdup_printf("%sCPU-%d: %f%%%s", l_str_reply_prev, n_cpu_num, s_cpu_stats.cpus[n_cpu_num].load, l_str_delimiter);
            DAP_DELETE(l_str_reply_prev);
            DAP_DELETE(l_str_delimiter);
            l_str_reply_prev = *a_str_reply;
        }
        *a_str_reply = dap_strdup_printf("%s\nTotal: %f%%", l_str_reply_prev, s_cpu_stats.cpu_summary.load);
        DAP_DELETE(l_str_reply_prev);
        break;
    }
#else
        dap_cli_server_cmd_set_reply_text(a_str_reply, "only Linux or Windows environment supported");
        return -1;
#endif // DAP_OS_UNIX
    }
    return 0;
}

/**
 * @brief com_exit
 *
 * @param argc
 * @param argv
 * @param arg_func
 * @param str_reply
 * @return int
 */
int com_exit(int a_argc, char **a_argv, void **a_str_reply)
{
    UNUSED(a_argc);
    UNUSED(a_argv);
    UNUSED(a_str_reply);
    //dap_events_stop_all();
    exit(0);
    return 0;
}


/**
 * @brief com_print_log Print log info
 * print_log [ts_after <timestamp >] [limit <line numbers>]
 * @param argc
 * @param argv
 * @param arg_func
 * @param str_reply
 * @return int
 */
int com_print_log(int a_argc, char **a_argv, void **a_str_reply)
{
    int arg_index = 1;
    const char * l_str_ts_after = NULL;
    const char * l_str_limit = NULL;
    int64_t l_ts_after = 0;
    long l_limit = 0;
    dap_cli_server_cmd_find_option_val(a_argv, arg_index, a_argc, "ts_after", &l_str_ts_after);
    dap_cli_server_cmd_find_option_val(a_argv, arg_index, a_argc, "limit", &l_str_limit);

    l_ts_after = (l_str_ts_after) ? strtoll(l_str_ts_after, 0, 10) : -1;
    l_limit = (l_str_limit) ? strtol(l_str_limit, 0, 10) : -1;

    if(l_ts_after < 0 || !l_str_ts_after) {
        dap_cli_server_cmd_set_reply_text(a_str_reply, "requires valid parameter 'l_ts_after'");
        return -1;
    }
    if(l_limit <= 0) {
        dap_cli_server_cmd_set_reply_text(a_str_reply, "requires valid parameter 'limit'");
        return -1;
    }

    // get logs from list
    char *l_str_ret = dap_log_get_item(l_ts_after, (int) l_limit);
    if(!l_str_ret) {
        dap_cli_server_cmd_set_reply_text(a_str_reply, "no logs");
        return -1;
    }
    dap_cli_server_cmd_set_reply_text(a_str_reply, "%s", l_str_ret);
    DAP_DELETE(l_str_ret);
    return 0;
}

/**
 * @brief cmd_gdb_export
 * action for cellframe-node-cli gdb_export command
 * @param argc
 * @param argv
 * @param arg_func
 * @param a_str_reply
 * @return
 */
int cmd_gdb_export(int a_argc, char **a_argv, void **a_str_reply)
{
    int arg_index = 1;
    const char *l_filename = NULL;
    dap_cli_server_cmd_find_option_val(a_argv, arg_index, a_argc, "filename", &l_filename);
    if (!l_filename) {
        dap_cli_server_cmd_set_reply_text(a_str_reply, "gdb_export requires parameter 'filename'");
        return -1;
    }
    const char *l_gdb_path = dap_config_get_item_str(g_config, "global_db", "path");
    if (!l_gdb_path) {
        log_it(L_ERROR, "Can't find gdb path in config file");
        dap_cli_server_cmd_set_reply_text(a_str_reply, "Can't find gdb path in the config file");
        return -1;
    }
    if (!opendir(l_gdb_path)) {
        log_it(L_ERROR, "Can't open db directory");
        dap_cli_server_cmd_set_reply_text(a_str_reply, "Can't open db directory");
        return -1;
    }
    char l_path[dap_min(strlen(l_gdb_path) + strlen(l_filename) + 12, (size_t)MAX_PATH)];
    memset(l_path, '\0', sizeof(l_path));
    snprintf(l_path, sizeof(l_path), "%s/%s.json", l_gdb_path, l_filename);

    const char *l_groups_str = NULL;
    dap_cli_server_cmd_find_option_val(a_argv, arg_index, a_argc, "-groups", &l_groups_str);
    char *l_group_str = NULL, *l_ctx = NULL;
    dap_list_t *l_parsed_groups_list = NULL;
    if (l_groups_str) {
        char *l_tmp_str = dap_strdup(l_groups_str);
        l_group_str = strtok_r(l_tmp_str, ",", &l_ctx);
        for (; l_group_str; l_group_str = strtok_r(NULL, ",", &l_ctx)) {
            l_parsed_groups_list = dap_list_prepend(l_parsed_groups_list, dap_strdup(l_group_str));
        }
        DAP_DEL_Z(l_tmp_str);
    }
    struct json_object *l_json = json_object_new_array();
    dap_list_t *l_groups_list = l_parsed_groups_list
            ? l_parsed_groups_list
            : dap_global_db_driver_get_groups_by_mask("*");
    for (dap_list_t *l_list = l_groups_list; l_list; l_list = dap_list_next(l_list)) {
        size_t l_store_obj_count = 0;
        char *l_group_name = (char *)l_list->data;

        dap_store_obj_t *l_store_obj = dap_global_db_get_all_raw_sync(l_group_name, &l_store_obj_count);

        if (!l_store_obj_count) {
            log_it(L_INFO, "Group %s is empty or not found", l_group_name);
            continue;
        } else {
            log_it(L_INFO, "Exporting group %s, number of records: %zu", l_group_name, l_store_obj_count);
        }

        struct json_object *l_json_group = json_object_new_array();
        struct json_object *l_json_group_inner = json_object_new_object();
        json_object_object_add(l_json_group_inner, "group", json_object_new_string(l_group_name));

        for (size_t i = 0; i < l_store_obj_count; ++i) {
            size_t l_out_size = DAP_ENC_BASE64_ENCODE_SIZE((int64_t)l_store_obj[i].value_len) + 1;
            dap_sign_t *l_sign = l_store_obj[i].sign;
            size_t l_sign_size = DAP_ENC_BASE64_ENCODE_SIZE(dap_sign_get_size(l_sign))+1;
            char *l_value_enc_str = DAP_NEW_Z_SIZE(char, l_out_size);
            char *l_sign_str = DAP_NEW_Z_SIZE(char, l_sign_size);
            if(!l_value_enc_str || !l_sign_str) {
                log_it(L_CRITICAL, "%s", c_error_memory_alloc);
                DAP_DEL_Z(l_sign_str);
                DAP_DEL_Z(l_value_enc_str);
                return -1;
            }
            dap_enc_base64_encode(l_store_obj[i].value, l_store_obj[i].value_len, l_value_enc_str, DAP_ENC_DATA_TYPE_B64);
            dap_enc_base64_encode(l_sign, dap_sign_get_size(l_sign), l_sign_str, DAP_ENC_DATA_TYPE_B64);
            struct json_object *jobj = json_object_new_object();
            json_object_object_add(jobj, "key",     json_object_new_string(l_store_obj[i].key));
            json_object_object_add(jobj, "value",   json_object_new_string(l_value_enc_str));
            json_object_object_add(jobj, "value_len", json_object_new_int64((int64_t)l_store_obj[i].value_len));
            json_object_object_add(jobj, "flags", json_object_new_uint64((uint64_t)l_store_obj[i].flags));
            json_object_object_add(jobj, "sign", json_object_new_string(l_sign_str));
            json_object_object_add(jobj, "timestamp", json_object_new_int64((int64_t)l_store_obj[i].timestamp));
            json_object_object_add(jobj, "crc", json_object_new_uint64(l_store_obj[i].crc));
            json_object_array_add(l_json_group, jobj);

            DAP_DELETE(l_value_enc_str);
        }
        json_object_object_add(l_json_group_inner, "records", l_json_group);
        json_object_array_add(l_json, l_json_group_inner);
        dap_store_obj_free(l_store_obj, l_store_obj_count);
    }
    if (l_parsed_groups_list)
        dap_list_free_full(l_groups_list, NULL);
    if (json_object_to_file(l_path, l_json) == -1) {
#if JSON_C_MINOR_VERSION<15
        log_it(L_CRITICAL, "Couldn't export JSON to file, error code %d", errno );
        dap_cli_server_cmd_set_reply_text (a_str_reply, "Couldn't export JSON to file, error code %d", errno );
#else
        log_it(L_CRITICAL, "Couldn't export JSON to file, err '%s'", json_util_get_last_err());
        dap_cli_server_cmd_set_reply_text(a_str_reply, "%s", json_util_get_last_err());
#endif
         json_object_put(l_json);
         return -1;
    }
    dap_cli_server_cmd_set_reply_text(a_str_reply, "Global DB export in file %s", l_path);
    json_object_put(l_json);
    dap_cli_server_cmd_set_reply_text(a_str_reply, "Global DB export in file %s", l_path);
    return 0;
}

/**
 * @brief cmd_gdb_import
 * @param argc
 * @param argv
 * @param arg_func
 * @param a_str_reply
 * @return
 */
int cmd_gdb_import(int a_argc, char **a_argv, void **a_str_reply)
{
    int arg_index = 1;
    const char *l_filename = NULL;
    dap_cli_server_cmd_find_option_val(a_argv, arg_index, a_argc, "filename", &l_filename);
    if (!l_filename) {
        dap_cli_server_cmd_set_reply_text(a_str_reply, "gdb_import requires parameter 'filename'");
        return -1;
    }
    const char *l_gdb_path = dap_config_get_item_str(g_config, "global_db", "path");
    if (!l_gdb_path) {
        log_it(L_ERROR, "Can't find gdb path in config file");
        dap_cli_server_cmd_set_reply_text(a_str_reply, "Can't find gdb path in the config file");
        return -1;
    }
    char l_path[strlen(l_gdb_path) + strlen(l_filename) + 12];
    memset(l_path, '\0', sizeof(l_path));
    snprintf(l_path, sizeof(l_path), "%s/%s.json", l_gdb_path, l_filename);
    struct json_object *l_json = json_object_from_file(l_path);
    if (!l_json) {
#if JSON_C_MINOR_VERSION<15
        log_it(L_CRITICAL, "Import error occured: code %d", errno);
        dap_cli_server_cmd_set_reply_text(a_str_reply, "Import error occured: code %d",errno);
#else
        log_it(L_CRITICAL, "Import error occured: %s", json_util_get_last_err());
        dap_cli_server_cmd_set_reply_text(a_str_reply, "%s", json_util_get_last_err());
#endif
        return -1;
    }
    for (size_t i = 0, l_groups_count = json_object_array_length(l_json); i < l_groups_count; ++i) {
        struct json_object *l_group_obj = json_object_array_get_idx(l_json, i);
        if (!l_group_obj) {
            continue;
        }
        struct json_object *l_json_group_name = json_object_object_get(l_group_obj, "group");
        const char *l_group_name = json_object_get_string(l_json_group_name);
        // proc group name
        log_it(L_INFO, "Group %zu: %s", i, l_group_name);
        struct json_object *l_json_records = json_object_object_get(l_group_obj, "records");
        size_t l_records_count = json_object_array_length(l_json_records);
        dap_store_obj_t *l_group_store = DAP_NEW_Z_SIZE(dap_store_obj_t, l_records_count * sizeof(dap_store_obj_t));
        if(!l_group_store) {
            log_it(L_CRITICAL, "%s", c_error_memory_alloc);
            return -1;
        }
        for (size_t j = 0; j < l_records_count; ++j) {
            struct json_object *l_record, *l_key, *l_value, *l_value_len, *l_ts;
            l_record = json_object_array_get_idx(l_json_records, j);
            l_key       = json_object_object_get(l_record, "key");
            l_value     = json_object_object_get(l_record, "value");
            size_t l_record_size = json_object_object_length(l_record);
            l_value_len = json_object_object_get(l_record, "value_len");
            l_ts        = json_object_object_get(l_record, "timestamp");
            l_group_store[j].key    = dap_strdup(json_object_get_string(l_key));
            if(!l_group_store[j].key) {
                log_it(L_CRITICAL, "%s", c_error_memory_alloc);
                l_records_count = j;
                break;
            }
            l_group_store[j].group  = dap_strdup(l_group_name);
            if(!l_group_store[j].group) {
                log_it(L_CRITICAL, "%s", c_error_memory_alloc);
                l_records_count = j;
                break;
            }
            dap_nanotime_t l_temp = json_object_get_int64(l_ts);
            l_group_store[j].timestamp = l_temp >> 32 ? l_temp : dap_nanotime_from_sec(l_temp);  // possibly legacy record
            l_group_store[j].value_len = (uint64_t)json_object_get_int64(l_value_len);

            const char *l_value_str = json_object_get_string(l_value);
            char *l_val = DAP_NEW_Z_SIZE(char, l_group_store[j].value_len);
            if(!l_val) {
                log_it(L_CRITICAL, "%s", c_error_memory_alloc);
                l_records_count = j;
                break;
            }
            dap_enc_base64_decode(l_value_str, strlen(l_value_str), l_val, DAP_ENC_DATA_TYPE_B64);
            l_group_store[j].value  = (uint8_t*)l_val;
            if (l_record_size > 5) {
                json_object *l_jobj_crc = json_object_object_get(l_record, "crc");
                json_object *l_jobj_sign = json_object_object_get(l_record, "sign");
                json_object *l_jobj_flags = json_object_object_get(l_record, "flags");
                uint8_t l_flags = (uint8_t)json_object_get_uint64(l_jobj_flags);
                uint64_t l_crc = json_object_get_uint64(l_jobj_crc);
                const char *l_sign_str = json_object_get_string(l_jobj_sign);
                dap_sign_t *l_sign = DAP_NEW_Z_SIZE(dap_sign_t, dap_strlen(l_sign_str) + 1);
                size_t l_sign_decree_size = dap_enc_base64_decode(l_sign_str, dap_strlen(l_sign_str), l_sign, DAP_ENC_DATA_TYPE_B64);
                if (dap_sign_get_size(l_sign) != l_sign_decree_size) {
                    log_it(L_ERROR, "Can't reade signature from record with key %s", l_group_store[j].key);
                }
                l_group_store[j].sign = l_sign;
                l_group_store[j].flags = l_flags;
                l_group_store[j].crc = l_crc;
            } else {
                //Loading old record
                dap_cert_t *l_cert_record = dap_cert_find_by_name(DAP_STREAM_NODE_ADDR_CERT_NAME);
                l_group_store[j].sign = dap_store_obj_sign(&l_group_store[j], l_cert_record->enc_key, &l_group_store[j].crc);
            }
        }
        if (dap_global_db_driver_apply(l_group_store, l_records_count)) {
            log_it(L_CRITICAL, "An error occured on importing group %s...", l_group_name);
        } else {
            log_it(L_INFO, "Imported %zu records of group %s", l_records_count, l_group_name);
        }
        dap_store_obj_free(l_group_store, l_records_count);
    }
    json_object_put(l_json);
    return 0;
}

dap_list_t *s_go_all_nets_offline()
{
    dap_list_t *l_net_returns = NULL;
    for (dap_chain_net_t *it = dap_chain_net_iter_start(); it; it = dap_chain_net_iter_next(it)) {
        if ( dap_chain_net_stop(it) )
            l_net_returns = dap_list_append(l_net_returns, it);
    }
    return l_net_returns;
}

typedef struct _pvt_net_nodes_list {
    dap_chain_net_t *net;
    dap_global_db_obj_t *group_nodes;
    size_t count_nodes;
} _pvt_net_nodes_list_t;

int cmd_remove(int a_argc, char **a_argv, void **a_str_reply)
{
    //default init
    const char		*return_message	=	NULL;
    const char		*l_gdb_path		=	NULL;
//    const char		*l_chains_path	=	NULL;
    const char		*l_net_str		=	NULL;
    dap_chain_net_t	*l_net			=	NULL;
    int 			all				=	0;

    //for enum
    uint8_t			error			=	0;
    uint8_t			successful		=	0;

    //enum for errors
    enum {
        GDB_FAIL_PATH				=	0x00000001,
        CHAINS_FAIL_PATH			=	0x00000002,
        COMMAND_NOT_CORRECT			=	0x00000004,
        NET_NOT_VALID				=	0x00000008
    };

    //enum for successful
    enum {
        REMOVED_GDB					=	0x00000001,
        REMOVED_CHAINS				=	0x00000002
    };

    //check path's from config file
    if (dap_cli_server_cmd_check_option(a_argv, 1, a_argc, "-gdb") >= 0
    &&	(NULL == (l_gdb_path = dap_config_get_item_str(g_config, "global_db", "path")))){
        error |= GDB_FAIL_PATH;
    }
//    if (dap_cli_server_cmd_check_option(a_argv, 1, a_argc, "-chains") >= 0
//    &&	(NULL == (l_chains_path = dap_config_get_item_str(g_config, "resources", "dap_chains_path")))) {
//        error |= CHAINS_FAIL_PATH;
//    }

    dap_list_t *l_net_returns = NULL;
    //perform deletion according to the specified parameters, if the path is specified
    if (l_gdb_path) {
        l_net_returns = s_go_all_nets_offline();
        dap_list_t *l_gdb_nodes_list = NULL;
        for (dap_chain_net_t *it = dap_chain_net_iter_start(); it; it = dap_chain_net_iter_next(it)) {
            _pvt_net_nodes_list_t *l_gdb_groups = DAP_NEW(_pvt_net_nodes_list_t);
            if (!l_gdb_groups) {
                log_it(L_CRITICAL, "%s", c_error_memory_alloc);
                dap_list_free(l_net_returns);
                return -1;
            }
            l_gdb_groups->net = it;
            l_gdb_groups->group_nodes = dap_global_db_get_all_sync(l_gdb_groups->net->pub.gdb_nodes, &l_gdb_groups->count_nodes);
            l_gdb_nodes_list = dap_list_append(l_gdb_nodes_list, l_gdb_groups);
        }

        dap_global_db_deinit();
        const char *l_gdb_driver = dap_config_get_item_str_default(g_config, "global_db", "driver", "mdbx");
        char *l_gdb_rm_path = dap_strdup_printf("%s/gdb-%s", l_gdb_path, l_gdb_driver);
        dap_rm_rf(l_gdb_rm_path);
        DAP_DELETE(l_gdb_rm_path);
        dap_global_db_init();
        for (dap_list_t *ptr = l_gdb_nodes_list; ptr; ptr = dap_list_next(ptr)) {
            _pvt_net_nodes_list_t *l_tmp = (_pvt_net_nodes_list_t*)ptr->data;
            for (size_t i = 0; i < l_tmp->count_nodes; i++) {
                dap_global_db_obj_t l_obj = l_tmp->group_nodes[i];
                dap_global_db_set_sync(l_tmp->net->pub.gdb_nodes, l_obj.key, l_obj.value, l_obj.value_len, false);
            }
            dap_global_db_objs_delete(l_tmp->group_nodes, l_tmp->count_nodes);
        }
        dap_list_free_full(l_gdb_nodes_list, NULL);
        if (!error)
            successful |= REMOVED_GDB;
    }

    if (dap_cli_server_cmd_check_option(a_argv, 1, a_argc, "-chains") != -1) {
        dap_cli_server_cmd_find_option_val(a_argv, 1, a_argc, "-net", &l_net_str);
        all = dap_cli_server_cmd_check_option(a_argv, 1, a_argc, "-all");

        if	(NULL == l_net_str && all >= 0) {
            if (NULL == l_gdb_path)
                l_net_returns = s_go_all_nets_offline();
            for (dap_chain_net_t *it = dap_chain_net_iter_start(); it; it = dap_chain_net_iter_next(it)) {
                dap_chain_net_purge(it);
            }
            if (!error)
                successful |= REMOVED_CHAINS;
        } else if (NULL != l_net_str && all < 0) {
            if (NULL != (l_net = dap_chain_net_by_name(l_net_str))) {
                if (NULL == l_gdb_path && dap_chain_net_stop(l_net))
                    l_net_returns = dap_list_append(l_net_returns, l_net);
            } else {
                error |= NET_NOT_VALID;
            }
            dap_chain_net_purge(l_net);
            if (!error)
                successful |= REMOVED_CHAINS;

        } else {
            error |= COMMAND_NOT_CORRECT;
        }
    }

    //handling errors
    if (error & GDB_FAIL_PATH
    ||	error & CHAINS_FAIL_PATH) {
        return_message = "The node configuration file does not specify the path to the database and/or chains.\n"
                         "Please check the cellframe-node.cfg file in the [resources] item for subitems:\n"
                         "dap_global_db_path=<PATH>\n"
                         "dap_chains_path=<PATH>";
    } else if (error & COMMAND_NOT_CORRECT) {
        return_message = "You need to make a decision whether to remove all chains or a chain from a specific network.\n"
                         "You cannot use two keys '-net' and '-all' at the same time.\n"
                         "Be careful, the '-all' option will delete ALL CHAINS and won't ask you for permission!";
    } else if (error & NET_NOT_VALID) {
        return_message = "The specified network was not found.\n"
                         "The list of available networks can be viewed using the command:"
                         "'net list'";
    }

    if (error) {
       dap_cli_server_cmd_set_reply_text(a_str_reply, "Error when deleting, because:\n%s", return_message);
    }
    else if (successful) {
        dap_cli_server_cmd_set_reply_text(a_str_reply, "Successful removal: %s", successful & REMOVED_GDB && successful & REMOVED_CHAINS ? "gdb, chains" : successful & REMOVED_GDB ? "gdb" : successful & REMOVED_CHAINS ? "chains" : "");
    } else {
        dap_cli_server_cmd_set_reply_text(a_str_reply, "Nothing to delete. Check if the command is correct.\nUse flags: -gdb or/and -chains [-net <net_name> | -all]\n"
                                                       "Be careful, the '-all' option will delete ALL CHAINS and won't ask you for permission!");
    }

    for (dap_list_t *it = l_net_returns; it; it = it->next)
        dap_chain_net_start((dap_chain_net_t *)it->data);
    dap_list_free(l_net_returns);

    return error;
}


/*
 * block code signer
 */
/*
 * enum for dap_chain_sign_file
 */
typedef enum {
    SIGNER_ALL_FLAGS             = 0x1f,
    SIGNER_FILENAME              = 1 << 0,   // flag - full filename
    SIGNER_FILENAME_SHORT        = 1 << 1,   // flag - filename without extension
    SIGNER_FILESIZE              = 1 << 2,   // flag - size of file
    SIGNER_DATE                  = 1 << 3,   // flag - date
    SIGNER_MIME_MAGIC            = 1 << 4,   // flag - mime magic
    SIGNER_COUNT                 = 5         // count flags
} dap_sign_signer_file_t;

static int s_sign_file(const char *a_filename, dap_sign_signer_file_t a_flags, const char *a_cert_name,
                       dap_sign_t **a_signed, dap_chain_hash_fast_t *a_hash);
static int s_signer_cmd(int a_arg_index, int a_argc, char **a_argv, void **a_str_reply);
static int s_check_cmd(int a_arg_index, int a_argc, char **a_argv, void **a_str_reply);
struct opts {
    char *name;
    uint32_t cmd;
};

#define BUILD_BUG(condition) ((void)sizeof(char[1-2*!!(condition)]))

int com_signer(int a_argc, char **a_argv, void **a_str_reply)
{
    enum {
        CMD_NONE, CMD_SIGN, CMD_CHECK
    };

    int arg_index = 1;
    int cmd_num = CMD_NONE;

    struct opts l_opts[] = {
    { "sign", CMD_SIGN },
    { "check", CMD_CHECK }
    };

    size_t l_len_opts = sizeof(l_opts) / sizeof(struct opts);
    for (size_t i = 0; i < l_len_opts; i++) {
        if (dap_cli_server_cmd_find_option_val(a_argv, arg_index, dap_min(a_argc, arg_index + 1), l_opts[i].name, NULL)) {
            cmd_num = l_opts[i].cmd;
            break;
        }
    }

    if(cmd_num == CMD_NONE) {
        dap_cli_server_cmd_set_reply_text(a_str_reply, "command %s not recognized", a_argv[1]);
        return -1;
    }
    switch (cmd_num) {
    case CMD_SIGN:
        return s_signer_cmd(arg_index, a_argc, a_argv, a_str_reply);
        break;
    case CMD_CHECK:
        return s_check_cmd(arg_index, a_argc, a_argv, a_str_reply);
        break;
    }

    return -1;
}

static int s_get_key_from_file(const char *a_file, const char *a_mime, const char *a_cert_name, dap_sign_t **a_sign);

static int s_check_cmd(int a_arg_index, int a_argc, char **a_argv, void **a_str_reply)
{
    int l_ret = 0;

    enum {OPT_FILE, OPT_HASH, OPT_NET, OPT_MIME, OPT_CERT,
          OPT_COUNT};
    struct opts l_opts_check[] = {
    { "-file", OPT_FILE },
    { "-hash", OPT_HASH },
    { "-net", OPT_NET },
    { "-mime", OPT_MIME },
    { "-cert", OPT_CERT }
    };

    BUILD_BUG((sizeof(l_opts_check)/sizeof(struct opts)) != OPT_COUNT);

    char *l_str_opts_check[OPT_COUNT] = {0};
    for (int i = 0; i < OPT_COUNT; i++) {
        dap_cli_server_cmd_find_option_val(a_argv, a_arg_index, a_argc, l_opts_check[i].name, (const char **) &l_str_opts_check[i]);
    }

    if (!l_str_opts_check[OPT_CERT]) {
        dap_cli_server_cmd_set_reply_text(a_str_reply, "%s need to be selected", l_opts_check[OPT_CERT].name);
        return -1;
    }
    if (l_str_opts_check[OPT_HASH] && l_str_opts_check[OPT_FILE]) {
        dap_cli_server_cmd_set_reply_text(a_str_reply, "you can select is only one from (file or hash)");
        return -1;
    }

    dap_chain_net_t *l_network = dap_chain_net_by_name(l_str_opts_check[OPT_NET]);
    if (!l_network) {
        dap_cli_server_cmd_set_reply_text(a_str_reply, "%s network not found", l_str_opts_check[OPT_NET]);
        return -1;
    }


    dap_chain_t *l_chain = dap_chain_net_get_chain_by_chain_type(l_network, CHAIN_TYPE_SIGNER);
    if (!l_chain) {
        dap_cli_server_cmd_set_reply_text(a_str_reply, "Not found datum signer in network %s", l_str_opts_check[OPT_NET]);
        return -1;
    }
    int found = 0;

    dap_sign_t *l_sign = NULL;
    dap_chain_datum_t *l_datum = NULL;
    char *l_gdb_group = NULL;

    l_gdb_group = dap_chain_net_get_gdb_group_mempool_new(l_chain);
    if (!l_gdb_group) {
        dap_cli_server_cmd_set_reply_text(a_str_reply, "Not found network group for chain: %s", l_chain->name);
        l_ret = -1;
        goto end;
    }

    dap_chain_hash_fast_t l_hash_tmp;

    if (l_str_opts_check[OPT_HASH]) {
        dap_chain_hash_fast_from_str(l_str_opts_check[OPT_HASH], &l_hash_tmp);
    }


    if (l_str_opts_check[OPT_FILE]) {
        l_ret = s_get_key_from_file(l_str_opts_check[OPT_FILE], l_str_opts_check[OPT_MIME], l_str_opts_check[OPT_CERT], &l_sign);
        if (!l_ret) {
            l_ret = -1;
            goto end;
        }

        l_datum = dap_chain_datum_create(DAP_CHAIN_DATUM_SIGNER, l_sign->pkey_n_sign, l_sign->header.sign_size);
        if (!l_datum) {
            dap_cli_server_cmd_set_reply_text(a_str_reply, "not created datum");
            l_ret = -1;
            goto end;
        }

        dap_chain_datum_calc_hash(l_datum, &l_hash_tmp);
    }

    dap_chain_atom_iter_t *l_iter = NULL;
    dap_chain_cell_t *l_cell_tmp = NULL;
    dap_chain_cell_t *l_cell = NULL;
    size_t l_atom_size = 0, l_datums_count = 0;

    HASH_ITER(hh, l_chain->cells, l_cell, l_cell_tmp) {
        l_iter = l_cell->chain->callback_atom_iter_create(l_cell->chain, l_cell->id, NULL);
        dap_chain_atom_ptr_t l_atom = l_cell->chain->callback_atom_find_by_hash(l_iter, &l_hash_tmp, &l_atom_size);
        dap_chain_datum_t **l_datums = l_cell->chain->callback_atom_get_datums(l_atom, l_atom_size, &l_datums_count);
        for (size_t i = 0; i < l_datums_count; i++) {
            dap_chain_datum_t *l_datum = l_datums[i];
            dap_hash_fast_t l_hash;
            dap_chain_datum_calc_hash(l_datum, &l_hash);
            if (!memcmp(l_hash_tmp.raw, l_hash.raw, DAP_CHAIN_HASH_FAST_SIZE)) {
                dap_cli_server_cmd_set_reply_text(a_str_reply, "found!");
                found = 1;
                break;
            }
        }
        DAP_DEL_Z(l_datums);
        l_cell->chain->callback_atom_iter_delete(l_iter);
    }

end:

    DAP_DEL_Z(l_gdb_group);

    if (!found) {
        dap_cli_server_cmd_set_reply_text(a_str_reply, "not found!");
    }

    return 0;
}

static char **s_parse_items(const char *a_str, char a_delimiter, int *a_count, const int a_only_digit)
{
    int l_count_temp = *a_count = 0;
    int l_len_str = strlen(a_str);
    if (l_len_str == 0) return NULL;
    char *s, *l_temp_str;
    s = l_temp_str = dap_strdup(a_str);

    int l_buf = 0;
    for (int i = 0; i < l_len_str; i++) {
        if (s[i] == a_delimiter && !l_buf) {
            s[i] = 0;
            continue;
        }
        if (s[i] == a_delimiter && l_buf) {
            s[i] = 0;
            l_buf = 0;
            continue;
        }
        if (!dap_is_alpha(s[i]) && l_buf) {
            s[i] = 0;
            l_buf = 0;
            continue;
        }
        if (!dap_is_alpha(s[i]) && !l_buf) {
            s[i] = 0;
            continue;
        }
        if (a_only_digit) {
            if (dap_is_digit(s[i])) {
                l_buf++;
                if (l_buf == 1) l_count_temp++;
                continue;
            }
        } else if (dap_is_alpha(s[i])) {
            l_buf++;
            if (l_buf == 1) l_count_temp++;
            continue;
        }
        if (!dap_is_alpha(s[i])) {
            l_buf = 0;
            s[i] = 0;
            continue;
        }
    }

    s = l_temp_str;
    if (l_count_temp == 0) {
        DAP_DELETE(l_temp_str);
        return NULL;
    }

    char **lines = DAP_CALLOC(l_count_temp, sizeof (void *));
    if (!lines) {
        log_it(L_ERROR, "Memoru allocation error in s_parse_items");
        DAP_DELETE(l_temp_str);
        return NULL;
    }
    for (int i = 0; i < l_count_temp; i++) {
        while (*s == 0) s++;
        lines[i] = strdup(s);
        s = strchr(s, '\0');
        s++;
    }

    DAP_DELETE(l_temp_str);
    *a_count = l_count_temp;
    return lines;
}

static int s_get_key_from_file(const char *a_file, const char *a_mime, const char *a_cert_name, dap_sign_t **a_sign)
{
    char **l_items_mime = NULL;
    int l_items_mime_count = 0;
    uint32_t l_flags_mime = 0;



    if (a_mime) {
        l_items_mime = s_parse_items(a_mime, ',', &l_items_mime_count, 0);
    }

    if (l_items_mime && l_items_mime_count > 0) {
        struct opts l_opts_flags[] = {
        { "SIGNER_ALL_FLAGS", SIGNER_ALL_FLAGS },
        { "SIGNER_FILENAME", SIGNER_FILENAME },
        { "SIGNER_FILENAME_SHORT", SIGNER_FILENAME_SHORT },
        { "SIGNER_FILESIZE", SIGNER_FILESIZE },
        { "SIGNER_DATE", SIGNER_DATE },
        { "SIGNER_MIME_MAGIC", SIGNER_MIME_MAGIC }
        };
        int l_len_opts_flags = sizeof(l_opts_flags) / sizeof (struct opts);
        for (int i = 0; i < l_len_opts_flags; i++) {
            for (int isub = 0; isub < l_items_mime_count; isub++) {
                if (!strncmp (l_opts_flags[i].name, l_items_mime[isub], strlen(l_items_mime[isub]) + 1)) {
                    l_flags_mime |= l_opts_flags[i].cmd;
                    break;
                }
            }

        }

        /* free l_items_mime */
        for (int i = 0; i < l_items_mime_count; i++) {
            if (l_items_mime[i]) DAP_DELETE(l_items_mime[i]);
        }
        DAP_DELETE(l_items_mime);
        l_items_mime_count = 0;
    }
    if (l_flags_mime == 0) l_flags_mime = SIGNER_ALL_FLAGS;

    dap_chain_hash_fast_t l_hash;


    int l_ret = s_sign_file(a_file, l_flags_mime, a_cert_name, a_sign, &l_hash);

    if (l_items_mime)
        DAP_DELETE(l_items_mime);
    return l_ret;
}

static int s_signer_cmd(int a_arg_index, int a_argc, char **a_argv, void **a_str_reply)
{
    enum {
        OPT_FILE, OPT_MIME, OPT_NET, OPT_CHAIN, OPT_CERT,
        OPT_COUNT
    };
    struct opts l_opts_signer[] = {
    { "-file", OPT_FILE },
    { "-mime", OPT_MIME },
    { "-net", OPT_NET },
    { "-chain", OPT_CHAIN },
    { "-cert", OPT_CERT }
    };

    BUILD_BUG((sizeof(l_opts_signer)/sizeof(struct opts)) != OPT_COUNT);

    a_arg_index++;

    char *l_opts_sign[OPT_COUNT] = {0};
    for (int i = 0; i < OPT_COUNT; i++) {
        dap_cli_server_cmd_find_option_val(a_argv, a_arg_index, a_argc, l_opts_signer[i].name, (const char **) &l_opts_sign[i]);
    }

    if (!l_opts_sign[OPT_CERT]) {
        dap_cli_server_cmd_set_reply_text(a_str_reply, "%s need to be selected", l_opts_signer[OPT_CERT].name);
        return -1;
    }

    dap_chain_net_t *l_network = dap_chain_net_by_name(l_opts_sign[OPT_NET]);
    if (!l_network) {
        dap_cli_server_cmd_set_reply_text(a_str_reply, "%s network not found", l_opts_sign[OPT_NET]);
        return -1;
    }

    dap_chain_t *l_chain = dap_chain_net_get_chain_by_name(l_network, l_opts_sign[OPT_CHAIN]);
    if (!l_chain) {
        dap_cli_server_cmd_set_reply_text(a_str_reply, "%s chain not found", l_opts_sign[OPT_CHAIN]);
        return -1;
    }

    int l_ret = 0;
    dap_sign_t *l_sign = NULL;
    dap_chain_datum_t *l_datum = NULL;

    l_ret = s_get_key_from_file(l_opts_sign[OPT_FILE], l_opts_sign[OPT_MIME], l_opts_sign[OPT_CERT], &l_sign);
    if (!l_ret) {
        dap_cli_server_cmd_set_reply_text(a_str_reply, "%s cert not found", l_opts_sign[OPT_CERT]);
        return -1;
    }

    l_datum = dap_chain_datum_create(DAP_CHAIN_DATUM_SIGNER, l_sign->pkey_n_sign, l_sign->header.sign_size);
    if (!l_datum) {
        dap_cli_server_cmd_set_reply_text(a_str_reply, "not created datum");
        return -1;
    }

    l_ret = l_chain->callback_add_datums(l_chain, &l_datum, 1);

    char *l_key_str;
    dap_get_data_hash_str_static(l_datum->data, l_datum->header.data_size, l_key_str);
    dap_cli_server_cmd_set_reply_text(a_str_reply, "hash: %s", l_key_str);
    DAP_DELETE(l_datum);
    return l_ret;
}



/*
SIGNER_ALL_FLAGS             = 0 << 0,
SIGNER_FILENAME              = 1 << 0,   // flag - full filename
SIGNER_FILENAME_SHORT        = 1 << 1,   // flag - filename without extension
SIGNER_FILESIZE              = 1 << 2,   // flag - size of file
SIGNER_DATE                  = 1 << 3,   // flag - date
SIGNER_MIME_MAGIC            = 1 << 4,   // flag - mime magic
SIGNER_COUNT
*/

static char *s_strdup_by_index (const char *a_file, const int a_index);
static dap_tsd_t *s_alloc_metadata (const char *a_file, const int a_meta);
static uint8_t *s_concat_hash_and_mimetypes (dap_chain_hash_fast_t *a_chain, dap_list_t *a_meta_list, size_t *a_fullsize);

/*
 * dap_sign_file - sign a file with flags.
 * flags - (SIGNER_FILENAME, SIGNER_FILENAME_SHORT, SIGNER_FILESIZE, SIGNER_DATE, SIGNER_MIME_MAGIC) or SIGNER_ALL_FLAGS
 * example
 * int ret = dap_sign_file ("void.png", SIGNER_ALL_FLAGS); it's sign file with all mime types.
 * example
 * int ret = dap_sign_file ("void.png", SIGNER_FILENAME | SIGNER_FILESIZE | SIGNER_DATE);
 */
/**
 * @brief dap_chain_sign_file
 * @param a_chain
 * @param a_filename
 * @param a_flags
 * @return
 */
static int s_sign_file(const char *a_filename, dap_sign_signer_file_t a_flags, const char *a_cert_name,
                       dap_sign_t **a_signed, dap_chain_hash_fast_t *a_hash)
{
    uint32_t l_shift = 1;
    int l_count_meta = 0;
    char *l_buffer = NULL;

    if (a_flags == SIGNER_ALL_FLAGS) {
        l_count_meta = SIGNER_COUNT;
        a_flags = SIGNER_FILENAME | SIGNER_FILENAME_SHORT | SIGNER_FILESIZE | SIGNER_DATE | SIGNER_MIME_MAGIC;
    }

    do {
        if (a_flags <= 0) break;

        for (int i = 0; i < SIGNER_COUNT; i++) {
            if (l_shift | a_flags) l_count_meta++;
            l_shift <<= 1;
        }
    } while (0);

    size_t l_file_content_size;
    if (!dap_file_get_contents(a_filename, &l_buffer, &l_file_content_size)) return 0;

    l_shift = 1;
    dap_list_t *l_std_list = NULL;


    for (int i = 0; i < l_count_meta; i++) {
        if (l_shift | a_flags) {
            dap_tsd_t *l_item = s_alloc_metadata(a_filename, l_shift & a_flags);
            if (l_item) {
                l_std_list = dap_list_append(l_std_list, l_item);
            }
        }
        l_shift <<= 1;
    }

    dap_cert_t *l_cert = dap_cert_find_by_name(a_cert_name);
    if (!l_cert) {
        DAP_DELETE(l_buffer);
        return 0;
    }

    if (!dap_hash_fast(l_buffer, l_file_content_size, a_hash)) {
        DAP_DELETE(l_buffer);
        return 0;
    }

    size_t l_full_size_for_sign;
    uint8_t *l_data = s_concat_hash_and_mimetypes(a_hash, l_std_list, &l_full_size_for_sign);
    if (!l_data) {
        DAP_DELETE(l_buffer);
        return 0;
    }
    *a_signed = dap_sign_create(l_cert->enc_key, l_data, l_full_size_for_sign, 0);
    if (*a_signed == NULL) {
        DAP_DELETE(l_buffer);
        return 0;
    }

    DAP_DELETE(l_buffer);
    return 1;
}

static byte_t *s_concat_meta (dap_list_t *a_meta, size_t *a_fullsize)
{
    if (a_fullsize)
        *a_fullsize = 0;

    int l_part = 256;
    int l_power = 1;
    byte_t *l_buf = DAP_CALLOC(l_part * l_power++, 1);
    if (!l_buf) {
        log_it(L_CRITICAL, "%s", c_error_memory_alloc);
        return NULL;
    }
    size_t l_counter = 0;
    size_t l_part_power = l_part;
    int l_index = 0;

    for ( dap_list_t* l_iter = dap_list_first(a_meta); l_iter; l_iter = l_iter->next){
        if (!l_iter->data) continue;
        dap_tsd_t * l_tsd = (dap_tsd_t *) l_iter->data;
        l_index = l_counter;
        l_counter += strlen((char *)l_tsd->data);
        if (l_counter >= l_part_power) {
            l_part_power = l_part * l_power++;
            l_buf = (byte_t *) DAP_REALLOC(l_buf, l_part_power);
            if (!l_buf) {
                log_it(L_CRITICAL, "%s", c_error_memory_alloc);
                return NULL;
            }
        }
        memcpy (&l_buf[l_index], l_tsd->data, strlen((char *)l_tsd->data));
    }

    if (a_fullsize)
        *a_fullsize = l_counter;

    return l_buf;
}

static uint8_t *s_concat_hash_and_mimetypes (dap_chain_hash_fast_t *a_chain_hash, dap_list_t *a_meta_list, size_t *a_fullsize)
{
    if (!a_fullsize) return NULL;
    byte_t *l_buf = s_concat_meta (a_meta_list, a_fullsize);
    if (!l_buf) return (uint8_t *) l_buf;

    size_t l_len_meta_buf = *a_fullsize;
    *a_fullsize += sizeof (a_chain_hash->raw) + 1;
    uint8_t *l_fullbuf = DAP_CALLOC(*a_fullsize, 1);
    if (!l_fullbuf) {
        log_it(L_CRITICAL, "%s", c_error_memory_alloc);
        DAP_DELETE(l_buf);
        return NULL;
    }
    uint8_t *l_s = l_fullbuf;

    memcpy(l_s, a_chain_hash->raw, sizeof(a_chain_hash->raw));
    l_s += sizeof (a_chain_hash->raw);
    memcpy(l_s, l_buf, l_len_meta_buf);
    DAP_DELETE(l_buf);

    return l_fullbuf;
}


static char *s_strdup_by_index (const char *a_file, const int a_index)
{
    char *l_buf = DAP_CALLOC(a_index + 1, 1);
    if (!l_buf) {
        log_it(L_CRITICAL, "%s", c_error_memory_alloc);
        return NULL;
    }
    strncpy (l_buf, a_file, a_index);
    return l_buf;
}

static dap_tsd_t *s_alloc_metadata (const char *a_file, const int a_meta)
{
    switch (a_meta) {
        case SIGNER_FILENAME:
            return dap_tsd_create_string(SIGNER_FILENAME, a_file);
            break;
        case SIGNER_FILENAME_SHORT:
            {
                char *l_filename_short = NULL;
                if ((l_filename_short = strrchr(a_file, '.')) != 0) {
                    int l_index_of_latest_point = l_filename_short - a_file;
                    l_filename_short = s_strdup_by_index (a_file, l_index_of_latest_point);
                    if (!l_filename_short) return NULL;
                    dap_tsd_t *l_ret = dap_tsd_create_string(SIGNER_FILENAME_SHORT, l_filename_short);
                    free (l_filename_short);
                    return l_ret;
                }
            }
            break;
        case SIGNER_FILESIZE:
            {
                struct stat l_st;
                stat (a_file, &l_st);
                char l_size[513];
                snprintf(l_size, 513, "%ld", l_st.st_size);
                return dap_tsd_create_string(SIGNER_FILESIZE, l_size);
            }
            break;
        case SIGNER_DATE:
            {
                struct stat l_st;
                stat (a_file, &l_st);
                char *l_ctime = ctime(&l_st.st_ctime);
                char *l = NULL;
                if ((l = strchr(l_ctime, '\n')) != 0) *l = 0;
                return dap_tsd_create_string(SIGNER_DATE, l_ctime);
            }
            break;
        #ifndef DAP_OS_ANDROID
        case SIGNER_MIME_MAGIC:
            {
                magic_t l_magic = magic_open(MAGIC_MIME);
                if (l_magic == NULL) return NULL;
                if (magic_load (l_magic, NULL)) {
                    magic_close(l_magic);
                    return NULL;
                }
                const char *l_str_magic_file = NULL;
                dap_tsd_t *l_ret = NULL;
                do {
                        l_str_magic_file = magic_file (l_magic, a_file);
                    if (!l_str_magic_file) break;
                    l_ret = dap_tsd_create_string(SIGNER_MIME_MAGIC, l_str_magic_file);
                } while (0);
                magic_close (l_magic);
                return l_ret;

            }
            break;
        #endif
        default:
            return NULL;
    }
    return NULL;
}

void dap_notify_new_client_send_info(dap_events_socket_t *a_es, UNUSED_ARG void *a_arg) {
    struct json_object *l_json_wallets = json_object_new_array();
    char *l_args[2] = { "wallet", "list" };
    com_tx_wallet(2, l_args, (void**)&l_json_wallets);
    dap_events_socket_write_f_mt(a_es->worker, a_es->uuid, "%s\r\n", json_object_to_json_string(l_json_wallets));
    struct json_object *l_json_wallet_arr = json_object_array_get_idx(l_json_wallets, 0);
    size_t l_count = json_object_array_length(l_json_wallet_arr);
    for (dap_chain_net_t *l_net = dap_chain_net_iter_start(); l_net; l_net = dap_chain_net_iter_next(l_net)) {
        struct json_object *l_json_net_states = dap_chain_net_states_json_collect(l_net);
        dap_events_socket_write_f_mt(a_es->worker, a_es->uuid, "%s\r\n", json_object_to_json_string(l_json_net_states));
        json_object_put(l_json_net_states);
        for (size_t i = 0; i < l_count; ++i) {
            struct json_object *l_json_wallet = json_object_array_get_idx(l_json_wallet_arr, i),
                *l_json_wallet_name = json_object_object_get(l_json_wallet, "Wallet");
            if ( !l_json_wallet_name )
                continue;
            char *l_tmp = (char*)json_object_get_string(l_json_wallet_name), *l_dot_pos = strstr(l_tmp, ".dwallet"), tmp = '\0';
            if (l_dot_pos) {
                tmp = *l_dot_pos;
                *l_dot_pos = '\0';
            }
            char *l_args_info[6] = { "wallet", "info", "-w", l_tmp, "-net", l_net->pub.name};
            struct json_object *l_json_wallet_info = json_object_new_array();
            com_tx_wallet(6, l_args_info, (void**)&l_json_wallet_info);
            if (tmp)
                *l_dot_pos = tmp;
            dap_events_socket_write_f_mt(a_es->worker, a_es->uuid, "%s\r\n", json_object_to_json_string(l_json_wallet_info));
            json_object_put(l_json_wallet_info);
        }
    }
    json_object_put(l_json_wallets);
}<|MERGE_RESOLUTION|>--- conflicted
+++ resolved
@@ -7380,11 +7380,7 @@
         if (!json_obj_summary) {
             return DAP_CHAIN_NODE_CLI_COM_TX_HISTORY_MEMORY_ERR;
         }
-<<<<<<< HEAD
-        json_obj_out = dap_db_history_addr(l_addr, l_chain, l_hash_out_type, dap_chain_addr_to_str(l_addr), json_obj_summary, l_limit, l_offset, l_brief, l_tx_srv_str, l_action, l_head);
-=======
-        json_obj_out = dap_db_history_addr(l_addr, l_chain, l_hash_out_type, dap_chain_addr_to_str_static(l_addr), json_obj_summary, l_limit, l_offset, l_brief, l_tx_srv_str, l_action);
->>>>>>> a2ddc1b2
+        json_obj_out = dap_db_history_addr(l_addr, l_chain, l_hash_out_type, dap_chain_addr_to_str_static(l_addr), json_obj_summary, l_limit, l_offset, l_brief, l_tx_srv_str, l_action, l_head);
         if (!json_obj_out) {
             dap_json_rpc_error_add(DAP_CHAIN_NODE_CLI_COM_TX_HISTORY_DAP_DB_HISTORY_ADDR_ERR,
                                     "something went wrong in tx_history");
