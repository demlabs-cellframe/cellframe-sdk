/*
 * Authors:
 * Dmitriy A. Gerasimov <gerasimov.dmitriy@demlabs.net>
 * Alexander Lysikov <alexander.lysikov@demlabs.net>
 * DeM Labs Inc.   https://demlabs.net
 * Cellframe Network  https://github.com/demlabs-cellframe
 * Copyright  (c) 2019
 * All rights reserved.

 This file is part of DAP (Deus Applications Prototypes) the open source project

 DAP (Deus Applicaions Prototypes) is free software: you can redistribute it and/or modify
 it under the terms of the GNU General Public License as published by
 the Free Software Foundation, either version 3 of the License, or
 (at your option) any later version.

 DAP is distributed in the hope that it will be useful,
 but WITHOUT ANY WARRANTY; without even the implied warranty of
 MERCHANTABILITY or FITNESS FOR A PARTICULAR PURPOSE.  See the
 GNU General Public License for more details.

 You should have received a copy of the GNU General Public License
 along with any DAP based project.  If not, see <http://www.gnu.org/licenses/>.
 */

#include <stdlib.h>
#include <stdio.h>
#include <time.h>
#include <stdlib.h>
#include <stddef.h>
#include <stdint.h>
#include <string.h>
#include <stdbool.h>
#include <errno.h>
#include <assert.h>
#include <ctype.h>
#include <dirent.h>
#ifndef DAP_OS_ANDROID
#include <magic.h>
#endif
#include <sys/stat.h>

#ifdef WIN32
#include <winsock2.h>
#include <windows.h>
#include <mswsock.h>
#include <ws2tcpip.h>
#include <io.h>
#include "wepoll.h"
#else
#include <sys/types.h>
#include <arpa/inet.h>
#include <netinet/in.h>
#include <signal.h>
#endif
#include <pthread.h>
#include <iputils/iputils.h>

#include "uthash.h"
#include "utlist.h"
#include "dap_string.h"
#include "dap_hash.h"
#include "dap_chain_common.h"
#include "dap_strfuncs.h"
#include "dap_list.h"
#include "dap_string.h"
#include "dap_cert.h"
#include "dap_cert_file.h"
#include "dap_file_utils.h"
#include "dap_enc_base58.h"
#include "dap_chain_wallet.h"
#include "dap_chain_wallet_internal.h"
#include "dap_chain_node.h"
#include "dap_global_db.h"
#include "dap_global_db_driver.h"
#include "dap_chain_node_client.h"
#include "dap_chain_node_cli_cmd.h"
#include "dap_chain_node_cli_cmd_tx.h"
#include "dap_chain_node_ping.h"
#include "dap_chain_net_srv.h"
#include "dap_chain_net_tx.h"
#include "dap_chain_block.h"
#include "dap_chain_cs_blocks.h"

#include "dap_chain_cell.h"

#include "dap_enc_base64.h"
#include "json.h"
#ifdef DAP_OS_UNIX
#include <dirent.h>
#endif

#include "dap_chain_common.h"
#include "dap_chain_datum.h"
#include "dap_chain_datum_token.h"
#include "dap_chain_datum_tx_items.h"
#include "dap_chain_ledger.h"
#include "dap_chain_mempool.h"
#include "dap_global_db.h"
#include "dap_global_db_cluster.h"
#include "dap_global_db_pkt.h"

#include "dap_stream_ch_chain_net.h"
#include "dap_chain_ch.h"
#include "dap_stream_ch_chain_net_pkt.h"
#include "dap_enc_base64.h"
#include "dap_chain_net_srv_stake_pos_delegate.h"
#include "dap_chain_node_net_ban_list.h"
#include "dap_chain_net_node_list.h"

#include "dap_json_rpc_errors.h"
#include "dap_json_rpc_chain_datum.h"


#define LOG_TAG "chain_node_cli_cmd"

static void s_dap_chain_net_purge(dap_chain_net_t *a_net);
int _cmd_mempool_add_ca(dap_chain_net_t *a_net, dap_chain_t *a_chain, dap_cert_t *a_cert, void **a_str_reply);

/**
 * @brief dap_list_t* get_aliases_by_name Get the aliases by name object
 * Find in base alias by addr
 *
 * return list of addr, NULL if not found
 * @param l_net
 * @param a_addr
 * @return dap_list_t*
 */
static dap_list_t* get_aliases_by_name(dap_chain_net_t * l_net, dap_chain_node_addr_t *a_addr)
{
    if(!a_addr)
        return NULL;
    dap_list_t *list_aliases = NULL;
    size_t data_size = 0;
    // read all aliases
    dap_global_db_obj_t *objs = dap_global_db_get_all_sync(l_net->pub.gdb_nodes_aliases, &data_size);
    if(!objs || !data_size)
        return NULL;
    for(size_t i = 0; i < data_size; i++) {
        //dap_chain_node_addr_t addr_i;
        dap_global_db_obj_t *obj = objs + i;
        if(!obj)
            break;
        dap_chain_node_addr_t *l_addr = (dap_chain_node_addr_t*) (void*) obj->value;
        if(l_addr && obj->value_len == sizeof(dap_chain_node_addr_t) && a_addr->uint64 == l_addr->uint64) {
            list_aliases = dap_list_prepend(list_aliases, strdup(obj->key));
        }
    }
    dap_global_db_objs_delete(objs, data_size);
    return list_aliases;
}

/**
 * @brief dap_chain_node_addr_t* s_node_info_get_addr
 *
 * @param a_net
 * @param a_node_info
 * @param a_addr
 * @param a_alias_str
 * @return dap_chain_node_addr_t*
 */
static dap_chain_node_addr_t* s_node_info_get_addr(dap_chain_net_t * a_net, dap_chain_node_addr_t *a_addr, const char *a_alias_str)
{
    dap_chain_node_addr_t *l_address = a_alias_str
            ? dap_chain_node_alias_find(a_net, a_alias_str)
            : a_addr && a_addr->uint64 ? DAP_DUP(a_addr) : NULL;
    if (!l_address)
        log_it(L_ERROR, "Node address with specified params not found");
    return l_address;
}

/**
 * @brief node_info_read_and_reply
 * Read node from base
 * @param a_net
 * @param a_address
 * @param a_str_reply
 * @return dap_chain_node_info_t*
 */
static dap_chain_node_info_t* node_info_read_and_reply(dap_chain_net_t * a_net, dap_chain_node_addr_t *a_address,
        void **a_str_reply)
{
    char *l_key = dap_chain_node_addr_to_hash_str(a_address);
    if(!l_key)
    {
        dap_cli_server_cmd_set_reply_text(a_str_reply, "can't calculate hash of addr");
        return NULL;
    }
    size_t node_info_size = 0;
    dap_chain_node_info_t *node_info;
    // read node
    node_info = (dap_chain_node_info_t *) dap_global_db_get_sync(a_net->pub.gdb_nodes, l_key, &node_info_size, NULL, NULL);

    if(!node_info) {
        dap_cli_server_cmd_set_reply_text(a_str_reply, "node not found in base");
        DAP_DELETE(l_key);
        return NULL;
    }
    /* if(!node_info->hdr.ext_port)
        node_info->hdr.ext_port = 8079; */
    size_t node_info_size_must_be = dap_chain_node_info_get_size(node_info);
    if(node_info_size_must_be != node_info_size) {
        dap_cli_server_cmd_set_reply_text(a_str_reply, "node has bad size in base=%zu (must be %zu)", node_info_size,
                node_info_size_must_be);
        DAP_DELETE(node_info);
        DAP_DELETE(l_key);
        return NULL;
    }

    DAP_DELETE(l_key);
    return node_info;
}


/**
 * @brief node_info_save_and_reply
 * Save node to base
 * @param a_net
 * @param a_node_info
 * @param str_reply
 * @return true
 * @return false
 */
static bool node_info_save_and_reply(dap_chain_net_t * a_net, dap_chain_node_info_t *a_node_info, void **a_str_reply)
{
    if(!a_node_info || !a_node_info->hdr.address.uint64) {
        dap_cli_server_cmd_set_reply_text(a_str_reply, "node addr not found");
        return false;
    }
    char *a_key = dap_chain_node_addr_to_hash_str(&a_node_info->hdr.address);
    if(!a_key)
    {
        dap_cli_server_cmd_set_reply_text(a_str_reply, "can't calculate hash for addr");
        return NULL;
    }
    //char *a_value = dap_chain_node_info_serialize(node_info, NULL);
    size_t l_node_info_size = dap_chain_node_info_get_size(a_node_info);
    //dap_chain_node_info_t *l_node_info = DAP_NEW_Z_SIZE(dap_chain_node_info_t, l_node_info_size);
    //memcpy(l_node_info, a_node_info, l_node_info_size );

    //size_t data_len_out = 0;
    //dap_chain_node_info_t *a_node_info1 = dap_global_db_gr_get(a_key, &data_len_out, a_net->pub.gdb_nodes);

    bool res = dap_global_db_set_sync(a_net->pub.gdb_nodes, a_key, (uint8_t *) a_node_info, l_node_info_size,
                                 false) == 0;

    //data_len_out = 0;
    //dap_chain_node_info_t *a_node_info2 = dap_global_db_gr_get(a_key, &data_len_out, a_net->pub.gdb_nodes);
    //DAP_DELETE(a_key);
    //DAP_DELETE(a_value);
    return res;
}


/**
 * @brief node_info_add_with_reply
 * Handler of command 'global_db node add'
 *
 * str_reply[out] for reply
 * return 0 Ok, -1 error
 * @param a_net
 * @param a_node_info
 * @param a_alias_str
 * @param a_cell_str
 * @param a_ipv4_str
 * @param a_ipv6_str
 * @param a_str_reply
 * @return int
 */
static int node_info_add_with_reply(dap_chain_net_t * a_net, dap_chain_node_info_t *a_node_info,
        const char *a_alias_str,
        const char *a_cell_str, const char *a_ipv4_str, const char *a_ipv6_str, void **a_str_reply)
{

    if(!a_node_info->hdr.address.uint64) {
        dap_cli_server_cmd_set_reply_text(a_str_reply, "not found -addr parameter");
        return -1;
    }
    if(!a_cell_str) {
        dap_cli_server_cmd_set_reply_text(a_str_reply, "not found -cell parameter");
        return -1;
    }
    if(a_ipv4_str)
        inet_pton(AF_INET, a_ipv4_str, &(a_node_info->hdr.ext_addr_v4));
    if(a_ipv6_str)
        inet_pton(AF_INET6, a_ipv6_str, &(a_node_info->hdr.ext_addr_v6));

    // check match addr to cell or no
    /*dap_chain_node_addr_t *addr = dap_chain_node_gen_addr(&node_info->hdr.cell_id);
     if(!dap_chain_node_check_addr(&node_info->hdr.address, &node_info->hdr.cell_id)) {
     set_reply_text(a_str_reply, "cell does not match addr");
     return -1;
     }*/
    if(a_alias_str) {
        // add alias
        if(!dap_chain_node_alias_register(a_net, a_alias_str, &a_node_info->hdr.address)) {
            log_it(L_WARNING, "can't save alias %s", a_alias_str);
            dap_cli_server_cmd_set_reply_text(a_str_reply, "alias '%s' can't be mapped to addr=0x%"DAP_UINT64_FORMAT_U,
                    a_alias_str, a_node_info->hdr.address.uint64);
            return -1;
        }
    }

    // write to base
    if(!node_info_save_and_reply(a_net, a_node_info, a_str_reply))
        return -1;
    dap_cli_server_cmd_set_reply_text(a_str_reply, "node added");
    return 0;
}


/**
 * @brief node_info_del_with_reply
 * Handler of command 'global_db node add'
 * @param a_net
 * @param a_node_info
 * @param alias_str
 * @param str_reply str_reply[out] for reply
 * @return int
 * return 0 Ok, -1 error
 */
static int node_info_del_with_reply(dap_chain_net_t * a_net, dap_chain_node_info_t *a_node_info, const char *alias_str,
        void **a_str_reply)
{
    if(!a_node_info->hdr.address.uint64 && !alias_str) {
        dap_cli_server_cmd_set_reply_text(a_str_reply, "addr not found");
        return -1;
    }
    // find addr by alias or addr_str
    dap_chain_node_addr_t *address = s_node_info_get_addr(a_net, &a_node_info->hdr.address, alias_str);
    if(!address) {
        dap_cli_server_cmd_set_reply_text(a_str_reply, "alias not found");
        return -1;
    }
    char *a_key = dap_chain_node_addr_to_hash_str(address);
    if(a_key){
        // delete node
        int l_res = dap_global_db_del_sync(a_net->pub.gdb_nodes, a_key);
        if(l_res == 0) {
            // delete all aliases for node address
            {
                dap_list_t *list_aliases = get_aliases_by_name(a_net, address);
                dap_list_t *list = list_aliases;
                while(list)
                {
                    const char *alias = (const char *) list->data;
                    dap_chain_node_alias_delete(a_net, alias);
                    list = dap_list_next(list);
                }
                dap_list_free_full(list_aliases, NULL);
            }
            // set text response
            dap_cli_server_cmd_set_reply_text(a_str_reply, "node deleted");
        }
        else
            dap_cli_server_cmd_set_reply_text(a_str_reply, "node not deleted");
        DAP_DELETE(a_key);
        DAP_DELETE(address);
        return l_res;
    }
    dap_cli_server_cmd_set_reply_text(a_str_reply, "addr to delete can't be defined");
    DAP_DELETE(address);
    return -1;
}

/**
 * @brief node_info_dump_with_reply Handler of command 'node dump'
 * @param a_net
 * @param a_addr
 * @param a_is_full
 * @param a_alias
 * @param a_str_reply
 * @return int 0 Ok, -1 error
 */
static int node_info_dump_with_reply(dap_chain_net_t * a_net, dap_chain_node_addr_t * a_addr, bool a_is_full,
        const char *a_alias, void **a_str_reply)
{
    int l_ret = 0;
    dap_string_t *l_string_reply = dap_string_new("Node dump:\n");

    if ((a_addr && a_addr->uint64) || a_alias) {
        dap_chain_node_addr_t *l_addr = a_alias
                ? dap_chain_node_alias_find(a_net, a_alias)
                : DAP_DUP(a_addr);

        if (!l_addr) {
            log_it(L_ERROR, "Node address with specified params not found");
            return -1;
        }

        // read node
        dap_chain_node_info_t *node_info_read = node_info_read_and_reply(a_net, l_addr, a_str_reply);
        if(!node_info_read) {
            DAP_DEL_Z(l_addr);
            dap_string_free(l_string_reply, true);
            return -2;
        }

        // get aliases in form of string
        /*dap_string_t *aliases_string = dap_string_new(NULL);
        dap_list_t *list_aliases = get_aliases_by_name(a_net, l_addr);
        if(list_aliases)
        {
            dap_list_t *list = list_aliases;
            while(list)
            {
                const char *alias = (const char *) list->data;
                dap_string_append_printf(aliases_string, "\nalias %s", alias);
                list = dap_list_next(list);
            }
            dap_list_free_full(list_aliases, NULL);
        }
        else
            dap_string_append(aliases_string, "\nno aliases");



        const int hostlen = 128;
        char *host4 = (char*) alloca(hostlen);
        char *host6 = (char*) alloca(hostlen);
        struct sockaddr_in sa4 = { .sin_family = AF_INET, .sin_addr = node_info_read->hdr.ext_addr_v4 };
        const char* str_ip4 = inet_ntop(AF_INET, &(((struct sockaddr_in *) &sa4)->sin_addr), host4, hostlen);

        struct sockaddr_in6 sa6 = { .sin6_family = AF_INET6, .sin6_addr = node_info_read->hdr.ext_addr_v6 };
        const char* str_ip6 = inet_ntop(AF_INET6, &(((struct sockaddr_in6 *) &sa6)->sin6_addr), host6, hostlen);

        // get links in form of string
        dap_string_t *links_string = dap_string_new(NULL);
        for(unsigned int i = 0; i < node_info_read->hdr.links_number; i++) {
            dap_chain_node_addr_t link_addr = node_info_read->links[i];
            dap_string_append_printf(links_string, "\nlink%02d address : " NODE_ADDR_FP_STR, i,
                    NODE_ADDR_FP_ARGS_S(link_addr));
        }

        dap_string_append_printf(l_string_reply, "\n");
        char l_port_str[10];
        sprintf(l_port_str,"%d",node_info_read->hdr.ext_port);

        // set short reply with node param
        if(!a_is_full)
            dap_string_append_printf(l_string_reply,
                    "node address "NODE_ADDR_FP_STR"\tcell 0x%016"DAP_UINT64_FORMAT_x"\tipv4 %s\tport: %s\tnumber of links %u",
                    NODE_ADDR_FP_ARGS_S(node_info_read->hdr.address),
                    node_info_read->hdr.cell_id.uint64, str_ip4,
                    node_info_read->hdr.ext_port ? l_port_str : "default",
                    node_info_read->hdr.links_number);
        else
            // set full reply with node param
            dap_string_append_printf(l_string_reply,
                    "node address " NODE_ADDR_FP_STR "\ncell 0x%016"DAP_UINT64_FORMAT_x"\nipv4 %s\nipv6 %s\nport: %s%s\nlinks %u%s",
                    NODE_ADDR_FP_ARGS_S(node_info_read->hdr.address),
                    node_info_read->hdr.cell_id.uint64,
                    str_ip4, str_ip6,
                    node_info_read->hdr.ext_port ? l_port_str : "default",
                    aliases_string->str,
                    node_info_read->hdr.links_number, links_string->str);
        dap_string_free(aliases_string, true);
        dap_string_free(links_string, true);

        DAP_DELETE(l_addr);
        DAP_DELETE(node_info_read);*/ // TODO

    } else { // Dump list with !a_addr && !a_alias
        size_t l_nodes_count = 0;
        dap_global_db_obj_t *l_objs = dap_global_db_get_all_sync(a_net->pub.gdb_nodes, &l_nodes_count);

        if(!l_nodes_count || !l_objs) {
            dap_string_append_printf(l_string_reply, "No records\n");
            dap_cli_server_cmd_set_reply_text(a_str_reply, "%s", l_string_reply->str);
            dap_string_free(l_string_reply, true);
            dap_global_db_objs_delete(l_objs, l_nodes_count);
            return -1;
        } else {
            dap_string_append_printf(l_string_reply, "Got %zu nodes:\n", l_nodes_count);
            dap_string_append_printf(l_string_reply, "%-26s%-20s%-8s%-26s%s", "Address", "IPv4", "Port", "Pinner", "Timestamp\n");
            size_t l_data_size = 0;

            dap_global_db_obj_t *l_aliases_objs = dap_global_db_get_all_sync(a_net->pub.gdb_nodes_aliases, &l_data_size);
            for (size_t i = 0; i < l_nodes_count; i++) {
                dap_chain_node_info_t *l_node_info = (dap_chain_node_info_t*)l_objs[i].value;
                if (dap_chain_node_addr_is_blank(&l_node_info->hdr.address)){
                    log_it(L_ERROR, "Node address is empty");
                    continue;
                }
/*
                dap_chain_node_info_t *l_node_info_read = node_info_read_and_reply(a_net, &l_node_info->hdr.address, NULL);
                if (!l_node_info_read) {
                    log_it(L_ERROR, "Invalid node info object, remove it");
                    if (dap_global_db_del_sync(a_net->pub.gdb_nodes, l_objs[i].key) !=0 )
                        log_it(L_CRITICAL, "Can't remove node info object");
                    continue;
                } else
                    DAP_DELETE(l_node_info_read);
*/

                char l_node_ipv4_str[INET_ADDRSTRLEN]={ '\0' }, l_node_ipv6_str[INET6_ADDRSTRLEN]={ '\0' };
                inet_ntop(AF_INET, &l_node_info->hdr.ext_addr_v4, l_node_ipv4_str, INET_ADDRSTRLEN);
                inet_ntop(AF_INET6, &l_node_info->hdr.ext_addr_v6, l_node_ipv6_str, INET6_ADDRSTRLEN);
                char l_ts[128] = { '\0' };
                dap_nanotime_to_str_rfc822(l_ts, sizeof(l_ts), l_objs[i].timestamp);

                dap_string_append_printf(l_string_reply, NODE_ADDR_FP_STR"    %-20s%-8d"NODE_ADDR_FP_STR"    %-32s\n",
                                         NODE_ADDR_FP_ARGS_S(l_node_info->hdr.address),
                                         l_node_ipv4_str, l_node_info->hdr.ext_port,
                                         NODE_ADDR_FP_ARGS_S(l_node_info->info.owner_addr),
                                         l_ts);

                // get aliases in form of string
                /*dap_string_t *aliases_string = dap_string_new(NULL);

                for (size_t i = 0; i < l_data_size; i++) {
                    //dap_chain_node_addr_t addr_i;
                    dap_global_db_obj_t *l_obj = l_aliases_objs + i;
                    if (!l_obj)
                        break;
                    dap_chain_node_addr_t *l_addr = (dap_chain_node_addr_t *)l_obj->value;
                    if (l_addr && l_obj->value_len == sizeof(dap_chain_node_addr_t) &&
                            l_node_info->hdr.address.uint64 == l_addr->uint64) {
                        dap_string_append_printf(aliases_string, "\nalias %s", l_obj->key);
                    }
                }
                if (!l_data_size)
                    dap_string_append(aliases_string, "\nno aliases");

                // get links in form of string
                dap_string_t *links_string = dap_string_new(NULL);
                for(unsigned int i = 0; i < l_node_info->hdr.links_number; i++) {
                    dap_chain_node_addr_t link_addr = l_node_info->links[i];
                    dap_string_append_printf(links_string, "\nlink%02d address : " NODE_ADDR_FP_STR, i,
                            NODE_ADDR_FP_ARGS_S(link_addr));
                }

                if(i)
                    dap_string_append_printf(l_string_reply, "\n");
                char l_port_str[10];
                sprintf(l_port_str, "%d", l_node_info->hdr.ext_port);
                // set short reply with node param
                if(!a_is_full)
                    dap_string_append_printf(l_string_reply,
                            "node address "NODE_ADDR_FP_STR"\tcell 0x%016"DAP_UINT64_FORMAT_x"\tipv4 %s\tport: %s\tnumber of links %u",
                            NODE_ADDR_FP_ARGS_S(l_node_info->hdr.address),
                            l_node_info->hdr.cell_id.uint64, str_ip4,
                            l_node_info->hdr.ext_port ? l_port_str : "default",
                            l_node_info->hdr.links_number);
                else
                    // set full reply with node param
                    dap_string_append_printf(l_string_reply,
                            "node address " NODE_ADDR_FP_STR "\ncell 0x%016"DAP_UINT64_FORMAT_x"\nipv4 %s\nipv6 %s\nport: %s%s\nlinks %u%s",
                            NODE_ADDR_FP_ARGS_S(l_node_info->hdr.address),
                            l_node_info->hdr.cell_id.uint64,
                            str_ip4, str_ip6,
                            l_node_info->hdr.ext_port ? l_port_str : "default",
                            aliases_string->str,
                            l_node_info->hdr.links_number, links_string->str);
                dap_string_free(aliases_string, true);
                dap_string_free(links_string, true);*/
            }
            dap_global_db_objs_delete(l_aliases_objs, l_data_size);
        }
        dap_global_db_objs_delete(l_objs, l_nodes_count);
    }
    dap_cli_server_cmd_set_reply_text(a_str_reply, "%s", l_string_reply->str);
    dap_string_free(l_string_reply, true);
    return l_ret;
}

/**
 * @brief purge ledger, stake, decree, all chains and remove chain files
 * @param a_net
 */
void s_dap_chain_net_purge(dap_chain_net_t * a_net)
{
    if (!a_net)
        return;
    dap_chain_t *l_chain = NULL;
    dap_ledger_purge(a_net->pub.ledger, false);
    dap_chain_net_srv_stake_purge(a_net);
    dap_chain_net_decree_purge(a_net);
    DL_FOREACH(a_net->pub.chains, l_chain) {
        if (l_chain->callback_purge)
            l_chain->callback_purge(l_chain);
        if (l_chain->callback_set_min_validators_count)
            l_chain->callback_set_min_validators_count(l_chain, 0);
        const char *l_chains_rm_path = dap_chain_get_path(l_chain);
        dap_rm_rf(l_chains_rm_path);
        a_net->pub.fee_value = uint256_0;
        a_net->pub.fee_addr = c_dap_chain_addr_blank;
        dap_chain_load_all(l_chain);
    }
}

/**
 * @brief com_global_db
 * global_db command
 * @param a_argc
 * @param a_argv
 * @param arg_func
 * @param a_str_reply
 * @return int
 * return 0 OK, -1 Err
 */
int com_global_db(int a_argc, char ** a_argv, void **a_str_reply)
{
    enum {
        CMD_NONE, CMD_NAME_CELL, CMD_ADD, CMD_FLUSH, CMD_RECORD, CMD_WRITE, CMD_READ,
        CMD_DELETE, CMD_DROP, CMD_GET_KEYS, CMD_GROUP_LIST
    };
    int arg_index = 1;
    int cmd_name = CMD_NONE;
    // find 'cells' as first parameter only
    if(dap_cli_server_cmd_find_option_val(a_argv, arg_index, dap_min(a_argc, arg_index + 1), "cells", NULL))
        cmd_name = CMD_NAME_CELL;
    else if(dap_cli_server_cmd_find_option_val(a_argv, arg_index, dap_min(a_argc, arg_index + 1), "flush", NULL))
        cmd_name = CMD_FLUSH;
    else if(dap_cli_server_cmd_find_option_val(a_argv, arg_index, dap_min(a_argc, arg_index + 1), "record", NULL))
            cmd_name = CMD_RECORD;
    else if(dap_cli_server_cmd_find_option_val(a_argv, arg_index, dap_min(a_argc, arg_index + 1), "write", NULL))
                cmd_name = CMD_WRITE;
    else if(dap_cli_server_cmd_find_option_val(a_argv, arg_index, dap_min(a_argc, arg_index + 1), "read", NULL))
                cmd_name = CMD_READ;
    else if(dap_cli_server_cmd_find_option_val(a_argv, arg_index, dap_min(a_argc, arg_index + 1), "delete", NULL))
                cmd_name = CMD_DELETE;
    else if(dap_cli_server_cmd_find_option_val(a_argv, arg_index, dap_min(a_argc, arg_index + 1), "drop_table", NULL))
                cmd_name = CMD_DROP;
    else if(dap_cli_server_cmd_find_option_val(a_argv, arg_index, dap_min(a_argc, arg_index + 1), "get_keys", NULL))
            cmd_name = CMD_GET_KEYS;
    else if(dap_cli_server_cmd_find_option_val(a_argv, arg_index, dap_min(a_argc, arg_index + 1), "group_list", NULL))
            cmd_name = CMD_GROUP_LIST;

    switch (cmd_name) {
    case CMD_NAME_CELL:
    {
        if(!arg_index || a_argc < 3) {
            dap_cli_server_cmd_set_reply_text(a_str_reply, "parameters are not valid");
            return -1;
        }
        dap_chain_t * l_chain = NULL;
        dap_chain_net_t * l_net = NULL;

        if(dap_chain_node_cli_cmd_values_parse_net_chain(&arg_index, a_argc, a_argv, a_str_reply, &l_chain, &l_net) < 0)
            return -11;

        const char *l_cell_str = NULL, *l_chain_str = NULL;
        // find cell and chain
        dap_cli_server_cmd_find_option_val(a_argv, arg_index, a_argc, "-cell", &l_cell_str);
        dap_cli_server_cmd_find_option_val(a_argv, arg_index, a_argc, "-chain", &l_chain_str);

        // Check for chain
        if(!l_chain_str) {
            dap_cli_server_cmd_set_reply_text(a_str_reply, "%s requires parameter 'chain' to be valid", a_argv[0]);
            return -12;
        }

        int arg_index_n = ++arg_index;
        // find command (add, delete, etc) as second parameter only
        int cmd_num = CMD_NONE;
        switch (cmd_name) {
            case CMD_NAME_CELL:
                if((arg_index_n = dap_cli_server_cmd_find_option_val(a_argv, arg_index, dap_min(a_argc, arg_index + 1), "add", NULL))
                        != 0) {
                    cmd_num = CMD_ADD;
                }
                dap_chain_cell_id_t l_cell_id = { {0} };
                if(l_cell_str) {
                    dap_digit_from_string(l_cell_str, (uint8_t*) &l_cell_id.raw, sizeof(l_cell_id.raw)); //DAP_CHAIN_CELL_ID_SIZE);
                }

                switch (cmd_num)
                {
                // add new node to global_db
                case CMD_ADD:
                    if(!arg_index || a_argc < 7) {
                        dap_cli_server_cmd_set_reply_text(a_str_reply, "invalid parameters");
                        return -1;
                    }
                    dap_chain_cell_t *l_cell = dap_chain_cell_create_fill(l_chain, l_cell_id);
                    int l_ret = (int)dap_chain_cell_file_update(l_cell);
                    if(l_ret > 0)
                        dap_cli_server_cmd_set_reply_text(a_str_reply, "cell added successfully");
                    else
                        dap_cli_server_cmd_set_reply_text(a_str_reply, "can't create file for cell 0x%016"DAP_UINT64_FORMAT_X" ( %s )",
                                l_cell->id.uint64,l_cell->file_storage_path);
                    dap_chain_cell_close(l_cell);
                    return l_ret;

                //case CMD_NONE:
                default:
                    dap_cli_server_cmd_set_reply_text(a_str_reply, "command %s not recognized", a_argv[1]);
                    return -1;
                }
        }
    }
    case CMD_FLUSH:
    {
        int res_flush = dap_global_db_flush_sync();
        switch (res_flush) {
        case 0:
            dap_cli_server_cmd_set_reply_text(a_str_reply, "Commit data base and filesystem caches to disk completed.\n\n");
            break;
        case -1:
            dap_cli_server_cmd_set_reply_text(a_str_reply, "Couldn't open db directory. Can't init cdb\n"
                                                           "Reboot the node.\n\n");
            break;
        case -2:
            dap_cli_server_cmd_set_reply_text(a_str_reply, "Can't init cdb\n"
                                                           "Reboot the node.\n\n");
            break;
        case -3:
            dap_cli_server_cmd_set_reply_text(a_str_reply, "Can't init sqlite\n"
                                                           "Reboot the node.\n\n");
            break;
        default:
            dap_cli_server_cmd_set_reply_text(a_str_reply, "Can't commit data base caches to disk completed.\n"
                                                           "Reboot the node.\n\n");
            break;
        }
        return 0;
    }
    case CMD_RECORD:
    {
        enum {
            SUMCMD_GET, SUMCMD_PIN, SUMCMD_UNPIN
        };
        if(!arg_index || a_argc < 3) {
            dap_cli_server_cmd_set_reply_text(a_str_reply, "parameters are not valid");
            return -1;
        }
        int arg_index_n = ++arg_index;
        int l_subcmd;
        // Get value
        if((arg_index_n = dap_cli_server_cmd_find_option_val(a_argv, arg_index, dap_min(a_argc, arg_index + 1), "get", NULL))!= 0) {
            l_subcmd = SUMCMD_GET;
        }
        // Pin record
        else if((arg_index_n = dap_cli_server_cmd_find_option_val(a_argv, arg_index, dap_min(a_argc, arg_index + 1), "pin", NULL)) != 0) {
            l_subcmd = SUMCMD_PIN;
        }
        // Unpin record
        else if((arg_index_n = dap_cli_server_cmd_find_option_val(a_argv, arg_index, dap_min(a_argc, arg_index + 1), "unpin", NULL)) != 0) {
            l_subcmd = SUMCMD_UNPIN;
        }
        else{
            dap_cli_server_cmd_set_reply_text(a_str_reply, "Subcommand '%s' not recognized, available subcommands are 'get', 'pin' or 'unpin'", a_argv[2]);
            return -1;
        }
        // read record from database
        const char *l_key = NULL;
        const char *l_group = NULL;
        // find key and group
        dap_cli_server_cmd_find_option_val(a_argv, arg_index, a_argc, "-key", &l_key);
        dap_cli_server_cmd_find_option_val(a_argv, arg_index, a_argc, "-group", &l_group);
        size_t l_value_len = 0;
        bool l_is_pinned = false;
        dap_nanotime_t l_ts =0;
        uint8_t *l_value =dap_global_db_get_sync(l_group, l_key, &l_value_len, &l_is_pinned, &l_ts);
        if(!l_value || !l_value_len) {
            dap_cli_server_cmd_set_reply_text(a_str_reply, "Record not found\n\n");
            return -1;
        }

        int l_ret = 0;
        // prepare record information
        switch (l_subcmd) {
            case SUMCMD_GET: // Get value
            {
                char *l_hash_str;
                dap_get_data_hash_str_static(l_value, l_value_len, l_hash_str);
                char *l_value_str = DAP_NEW_Z_SIZE(char, l_value_len * 2 + 2);
                if(!l_value_str) {
                    log_it(L_CRITICAL, "Memory allocation error");
                    DAP_DELETE(l_value);
                    return -1;
                }
                size_t ret = dap_bin2hex(l_value_str, l_value, l_value_len);
                dap_cli_server_cmd_set_reply_text(a_str_reply, "Record found\n"
                        "lenght:\t%zu byte\n"
                        "hash:\t%s\n"
                        "pinned:\t%s\n"
                        "value:\t0x%s\n\n", l_value_len, l_hash_str, l_is_pinned ? "Yes" : "No", l_value_str);
                DAP_DELETE(l_value_str);
                break;
            }
            case SUMCMD_PIN: // Pin record
            {
                if(l_is_pinned){
                    dap_cli_server_cmd_set_reply_text(a_str_reply, "record already pinned");
                    break;
                }
                if(dap_global_db_set_sync( l_group, l_key, l_value, l_value_len, true) ==0 ){
                    dap_cli_server_cmd_set_reply_text(a_str_reply, "record successfully pinned");
                }
                else{
                    dap_cli_server_cmd_set_reply_text(a_str_reply, "can't pin the record");
                    l_ret = -2;
                }
                break;
            }
            case SUMCMD_UNPIN: // Unpin record
            {
                if(!l_is_pinned) {
                    dap_cli_server_cmd_set_reply_text(a_str_reply, "record already unpinned");
                    break;
                }
                if(dap_global_db_set_sync(l_group,l_key, l_value, l_value_len, false) == 0 ) {
                    dap_cli_server_cmd_set_reply_text(a_str_reply, "record successfully unpinned");
                }
                else {
                    dap_cli_server_cmd_set_reply_text(a_str_reply, "can't unpin the record");
                    l_ret = -2;
                }
                break;
            }
        }
        DAP_DELETE(l_value);
        return l_ret;
    }
    case CMD_WRITE:
    {
        const char *l_group_str = NULL;
        const char *l_key_str = NULL;
        const char *l_value_str = NULL;

        dap_cli_server_cmd_find_option_val(a_argv, arg_index, a_argc, "-group", &l_group_str);
        dap_cli_server_cmd_find_option_val(a_argv, arg_index, a_argc, "-key", &l_key_str);
        dap_cli_server_cmd_find_option_val(a_argv, arg_index, a_argc, "-value", &l_value_str);

        if(!l_group_str) {
            dap_cli_server_cmd_set_reply_text(a_str_reply, "%s requires parameter 'group' to be valid", a_argv[0]);
            return -120;
        }

        if(!l_key_str) {
            dap_cli_server_cmd_set_reply_text(a_str_reply, "%s requires parameter 'key' to be valid", a_argv[0]);
            return -121;
        }

        if(!l_value_str) {
            dap_cli_server_cmd_set_reply_text(a_str_reply, "%s requires parameter 'value' to be valid", a_argv[0]);
            return -122;
        }

        if (!dap_global_db_set_sync(l_group_str, l_key_str, l_value_str, strlen(l_value_str) +1 , false)) {
            dap_cli_server_cmd_set_reply_text(a_str_reply, "Data has been successfully written to the database");
            return 0;
        } else {
            dap_cli_server_cmd_set_reply_text(a_str_reply, "Data writing is failed");
            return -124;
        }

    }
    case CMD_READ:
    {
        const char *l_group_str = NULL;
        const char *l_key_str = NULL;

        dap_cli_server_cmd_find_option_val(a_argv, arg_index, a_argc, "-group", &l_group_str);
        dap_cli_server_cmd_find_option_val(a_argv, arg_index, a_argc, "-key", &l_key_str);

        if(!l_group_str) {
            dap_cli_server_cmd_set_reply_text(a_str_reply, "%s requires parameter 'group' to be valid", a_argv[0]);
            return -120;
        }

        if(!l_key_str) {
            dap_cli_server_cmd_set_reply_text(a_str_reply, "%s requires parameter 'key' to be valid", a_argv[0]);
            return -122;
        }

        size_t l_out_len = 0;
        dap_nanotime_t l_ts = 0;
        uint8_t *l_value_out = dap_global_db_get_sync(l_group_str, l_key_str, &l_out_len, NULL, &l_ts);
        /*if (!l_value_out || !l_out_len)
        {
            dap_cli_server_cmd_set_reply_text(a_str_reply, "Record with key %s in group %s not found", l_key_str, l_group_str);
            return -121;
        }*/
        if (l_ts) {
            char l_ts_str[80] = { '\0' };
            dap_nanotime_to_str_rfc822(l_ts_str, sizeof(l_ts_str), l_ts);
            char *l_value_hexdump = dap_dump_hex(l_value_out, l_out_len);
            if (l_value_hexdump) {

                dap_cli_server_cmd_set_reply_text(a_str_reply, "\n\"%s : %s\"\nTime: %s\nValue len: %zu\nValue hex:\n\n%s",
                                                  l_group_str, l_key_str, l_ts_str, l_out_len, l_value_hexdump);
                DAP_DELETE(l_value_hexdump);
            } else {
                dap_cli_server_cmd_set_reply_text(a_str_reply, "\n\"%s : %s\"\nTime: %s\nNo value\n",
                                                  l_group_str, l_key_str, l_ts_str);
            }
            DAP_DELETE(l_value_out);
        } else {
            dap_cli_server_cmd_set_reply_text(a_str_reply, "\nRecord \"%s : %s\" not found\n",
                                              l_group_str, l_key_str);
        }


        return 0;
    }
    case CMD_DELETE:
    {
        const char *l_group_str = NULL;
        const char *l_key_str = NULL;

        dap_cli_server_cmd_find_option_val(a_argv, arg_index, a_argc, "-group", &l_group_str);
        dap_cli_server_cmd_find_option_val(a_argv, arg_index, a_argc, "-key", &l_key_str);

        if(!l_group_str) {
            dap_cli_server_cmd_set_reply_text(a_str_reply, "%s requires parameter 'group' to be valid", a_argv[0]);
            return -120;
        }

        if(!l_key_str) {
            dap_cli_server_cmd_set_reply_text(a_str_reply, "No key provided, entire table %s will be altered", l_group_str);
            size_t l_objs_count = 0;
            dap_global_db_obj_t* l_obj = dap_global_db_get_all_sync(l_group_str, &l_objs_count);

            if (!l_obj || !l_objs_count)
            {
                dap_cli_server_cmd_set_reply_text(a_str_reply, "No data in group %s.", l_group_str);
                return -124;
            }
            size_t i, j = 0;
            for (i = 0; i < l_objs_count; ++i) {
                if (!l_obj[i].key)
                    continue;
                if (!dap_global_db_del_sync(l_group_str, l_obj[i].key)) {
                    ++j;
                }
            }
            dap_global_db_objs_delete(l_obj, l_objs_count);
            dap_cli_server_cmd_set_reply_text(a_str_reply, "Removed %lu of %lu records in table %s", j, i, l_group_str);
            return 0;
        }

        if (!dap_global_db_del(l_group_str, l_key_str, NULL, NULL)) {
            dap_cli_server_cmd_set_reply_text(a_str_reply, "Record with key %s in group %s was deleted successfuly", l_key_str, l_group_str);
            return 0;
        } else {
            dap_cli_server_cmd_set_reply_text(a_str_reply, "Record with key %s in group %s deleting failed", l_group_str, l_key_str);
            return -122;
        }
    }
    case CMD_DROP:
    {
        const char *l_group_str = NULL;
        dap_cli_server_cmd_find_option_val(a_argv, arg_index, a_argc, "-group", &l_group_str);

        if(!l_group_str) {
            dap_cli_server_cmd_set_reply_text(a_str_reply, "%s requires parameter 'group' to be valid", a_argv[0]);
            return -120;
        }

        if (!dap_global_db_del_sync(l_group_str, NULL))
        {
            dap_cli_server_cmd_set_reply_text(a_str_reply, "Dropped table %s", l_group_str);
            return 0;
        } else {
            dap_cli_server_cmd_set_reply_text(a_str_reply, "Failed to drop table %s", l_group_str);
            return -122;
        }
    }
    case CMD_GET_KEYS:
    {
        const char *l_group_str = NULL;
        dap_cli_server_cmd_find_option_val(a_argv, arg_index, a_argc, "-group", &l_group_str);

        if(!l_group_str) {
            dap_cli_server_cmd_set_reply_text(a_str_reply, "%s requires parameter 'group' to be valid", a_argv[0]);
            return -120;
        }

        size_t l_objs_count = 0;
        dap_global_db_obj_t* l_obj = dap_global_db_get_all_sync(l_group_str, &l_objs_count);

        if (!l_obj || !l_objs_count)
        {
            dap_cli_server_cmd_set_reply_text(a_str_reply, "No data in group %s.", l_group_str);
            return -124;
        }

        dap_string_t *l_ret_str = dap_string_new(NULL);
        for(size_t i = 0; i < l_objs_count; i++) {
            char l_ts[64] = { '\0' };
            dap_nanotime_to_str_rfc822(l_ts, sizeof(l_ts), l_obj[i].timestamp);
            dap_string_append_printf(l_ret_str, "\t%s, %s\n", l_obj[i].key, l_ts);
        }
        dap_global_db_objs_delete(l_obj, l_objs_count);
        dap_cli_server_cmd_set_reply_text(a_str_reply, "Keys list for group \"%s:\n\n%s\n", l_group_str, l_ret_str->str);
        dap_string_free(l_ret_str, true);
        return 0;
    }
    case CMD_GROUP_LIST: {
        dap_string_t *l_ret_str = dap_string_new(NULL);
        dap_list_t *l_group_list = dap_global_db_driver_get_groups_by_mask("*");
        size_t l_count = 0;
        for (dap_list_t *l_list = l_group_list; l_list; l_list = dap_list_next(l_list), ++l_count) {
            dap_string_append_printf(l_ret_str, "\t%-40s : %zu records\n", (char*)l_list->data,
                                     dap_global_db_driver_count((char*)l_list->data, c_dap_global_db_driver_hash_blank));
        }
        dap_cli_server_cmd_set_reply_text(a_str_reply, "Group list:\n%sTotal count: %zu\n", l_ret_str->str, l_count);
        dap_string_free(l_ret_str, true);
        dap_list_free(l_group_list);
        return 0;
    }
    default:
        dap_cli_server_cmd_set_reply_text(a_str_reply, "parameters are not valid");
        return -1;
    }
}

static dap_tsd_t* s_chain_node_cli_com_node_create_tsd_addr(char **a_argv, int a_arg_start, int a_arg_end, void **a_str_reply, const char *a_specified_decree) {
    const char *l_ban_addr_str = NULL;
    dap_tsd_t *l_addr_tsd = NULL;
    if (dap_cli_server_cmd_find_option_val(a_argv, a_arg_start, a_arg_end, "-ip", &l_ban_addr_str)){
        if (l_ban_addr_str[0] == ':' || dap_strlen(l_ban_addr_str) > 15) {
            struct in6_addr l_ip_addr;
            if (inet_pton(AF_INET6, l_ban_addr_str, &l_ip_addr)) {
                l_addr_tsd = dap_tsd_create(DAP_CHAIN_DATUM_DECREE_TSD_TYPE_IP_V6,
                                            &l_ip_addr,
                                            sizeof(struct in6_addr));
            } else {
                dap_cli_server_cmd_set_reply_text(a_str_reply, "The -ip option can contain an "
                                                               "ip address in V4 or V6 format. Well, it is "
                                                               "possible to convert the string value of the "
                                                               "V6 address into a binary representation.");
                return NULL;
            }
        } else {
            struct in_addr l_ip_addr;
            if (inet_pton(AF_INET, l_ban_addr_str, &l_ip_addr)) {
                l_addr_tsd = dap_tsd_create(DAP_CHAIN_DATUM_DECREE_TSD_TYPE_IP_V4,
                                            &l_ip_addr,
                                            sizeof(struct in_addr));

            } else {
                dap_cli_server_cmd_set_reply_text(a_str_reply, "The -ip option can contain an "
                                                               "ip address in V4 or V6 format. Well, it is "
                                                               "possible to convert the string value of the "
                                                               "V4 address into a binary representation.");
                return NULL;
            }
        }
    }else if (dap_cli_server_cmd_find_option_val(a_argv, a_arg_start, a_arg_end, "-addr", &l_ban_addr_str)){
        dap_chain_node_addr_t l_node_addr = {0};
        if (dap_chain_node_addr_from_str(&l_node_addr, l_ban_addr_str)) {
            dap_cli_server_cmd_set_reply_text(a_str_reply, "The node address is in the wrong format.");
            return NULL;
        } else {
            l_addr_tsd = dap_tsd_create(DAP_CHAIN_DATUM_DECREE_TSD_TYPE_NODE_ADDR, &l_node_addr, sizeof(dap_chain_node_addr_t));
        }
    } else {
        dap_cli_server_cmd_set_reply_text(a_str_reply, "The -ip or -addr option was not "
                                                       "specified to create a %s entry creation decree.", a_specified_decree);
        return NULL;
    }
    return  l_addr_tsd;
}

/**
 * Node command
 */
int com_node(int a_argc, char ** a_argv, void **a_str_reply)
{
    enum {
        CMD_NONE, CMD_ADD, CMD_DEL, CMD_ALIAS, CMD_HANDSHAKE, CMD_CONNECT, CMD_DUMP, CMD_CONNECTIONS, CMD_BALANCER,
        CMD_BAN, CMD_UNBAN, CMD_BANLIST
    };
    int arg_index = 1;
    int cmd_num = CMD_NONE;
    if(dap_cli_server_cmd_find_option_val(a_argv, arg_index, dap_min(a_argc, arg_index + 1), "add", NULL)) {
        cmd_num = CMD_ADD;
    }
    else if(dap_cli_server_cmd_find_option_val(a_argv, arg_index, dap_min(a_argc, arg_index + 1), "del", NULL)) {
        cmd_num = CMD_DEL;
    } // find  add parameter ('alias' or 'handshake')
    else if (dap_cli_server_cmd_find_option_val(a_argv, arg_index, dap_min(a_argc, arg_index + 1), "handshake", NULL)) {
        cmd_num = CMD_HANDSHAKE;
    }
    else if(dap_cli_server_cmd_find_option_val(a_argv, arg_index, dap_min(a_argc, arg_index + 1), "connect", NULL)) {
        cmd_num = CMD_CONNECT;
    }
    else if(dap_cli_server_cmd_find_option_val(a_argv, arg_index, dap_min(a_argc, arg_index + 1), "alias", NULL)) {
        cmd_num = CMD_ALIAS;
    }
    else if(dap_cli_server_cmd_find_option_val(a_argv, arg_index, dap_min(a_argc, arg_index + 1), "dump", NULL)) {
        cmd_num = CMD_DUMP;
    }
    else if (dap_cli_server_cmd_find_option_val(a_argv, arg_index, dap_min(a_argc, arg_index + 1), "connections", NULL)) {
        cmd_num = CMD_CONNECTIONS;
    } else if (dap_cli_server_cmd_find_option_val(a_argv, arg_index, dap_min(a_argc, arg_index+1), "ban", NULL)) {
        cmd_num = CMD_BAN;
    } else if (dap_cli_server_cmd_find_option_val(a_argv, arg_index, dap_min(a_argc, arg_index+1), "unban", NULL)) {
        cmd_num = CMD_UNBAN;
    } else if (dap_cli_server_cmd_find_option_val(a_argv, arg_index, dap_min(a_argc, arg_index+1), "banlist", NULL)) {
        cmd_num = CMD_BANLIST;
    } else if (dap_cli_server_cmd_find_option_val(a_argv, arg_index, dap_min(a_argc, arg_index + 1), "balancer", NULL)){
        cmd_num = CMD_BALANCER;
    }
    arg_index++;
    if(cmd_num == CMD_NONE) {
        dap_cli_server_cmd_set_reply_text(a_str_reply, "command %s not recognized", a_argv[1]);
        return -1;
    }
    const char *l_addr_str = NULL, *l_port_str = NULL, *alias_str = NULL;
    const char *l_cell_str = NULL, *l_link_str = NULL, *a_ipv4_str = NULL, *a_ipv6_str = NULL;

    // find net
    dap_chain_net_t *l_net = NULL;

    if(dap_chain_node_cli_cmd_values_parse_net_chain(&arg_index, a_argc, a_argv, a_str_reply, NULL, &l_net) < 0) {
        if (cmd_num != CMD_BANLIST && cmd_num != CMD_CONNECTIONS)
            return -11;
    }

    // find addr, alias
    dap_cli_server_cmd_find_option_val(a_argv, arg_index, a_argc, "-addr", &l_addr_str);
    dap_cli_server_cmd_find_option_val(a_argv, arg_index, a_argc, "-port", &l_port_str);
    dap_cli_server_cmd_find_option_val(a_argv, arg_index, a_argc, "-alias", &alias_str);
    dap_cli_server_cmd_find_option_val(a_argv, arg_index, a_argc, "-cell", &l_cell_str);
    dap_cli_server_cmd_find_option_val(a_argv, arg_index, a_argc, "-ipv4", &a_ipv4_str);
    dap_cli_server_cmd_find_option_val(a_argv, arg_index, a_argc, "-ipv6", &a_ipv6_str);
    dap_cli_server_cmd_find_option_val(a_argv, arg_index, a_argc, "-link", &l_link_str);

    // struct to write to the global db
    dap_chain_node_addr_t l_node_addr = { 0 };
    dap_chain_node_addr_t l_link = { 0 };
    dap_chain_node_info_t *l_node_info = NULL;

    //TODO need to rework with new node info / alias /links concept
    size_t l_node_info_size = sizeof(*l_node_info) + sizeof(l_link);
    if(cmd_num >= CMD_ADD && cmd_num <= CMD_DEL) {
        l_node_info = DAP_NEW_Z_SIZE(dap_chain_node_info_t, l_node_info_size);
        if (!l_node_info) {
            log_it(L_CRITICAL, "Memory allocation error");
            return -1;
        }
    }

    if(l_addr_str) {
        if(dap_chain_node_addr_from_str(&l_node_addr, l_addr_str) != 0) {
            dap_digit_from_string(l_addr_str, l_node_addr.raw, sizeof(l_node_addr.raw));
        }
        if(l_node_info)
            l_node_info->hdr.address = l_node_addr;
    }
    if(l_port_str) {
        uint16_t l_node_port = 0;
        dap_digit_from_string(l_port_str, &l_node_port, sizeof(uint16_t));
        if(l_node_info)
            l_node_info->hdr.ext_port = l_node_port;
    }
    if(l_cell_str && l_node_info) {
        dap_digit_from_string(l_cell_str, l_node_info->hdr.cell_id.raw, sizeof(l_node_info->hdr.cell_id.raw)); //DAP_CHAIN_CELL_ID_SIZE);
    }
    if(l_link_str) {
        if(dap_chain_node_addr_from_str(&l_link, l_link_str) != 0) {
            dap_digit_from_string(l_link_str, l_link.raw, sizeof(l_link.raw));
        }
    }
    int l_ret =0;
    switch (cmd_num)
    {    
    case CMD_ADD:
        if(!l_port_str || !a_ipv4_str)
        {
            dap_cli_server_cmd_set_reply_text(a_str_reply, "node requires parameter -ipv4 and -port");
            DAP_DELETE(l_node_info);
            return -1;
        }
        dap_chain_node_info_t *l_link_node_request = DAP_NEW_Z( dap_chain_node_info_t);
        l_link_node_request->hdr.address.uint64 = dap_chain_net_get_cur_addr_int(l_net);
        inet_pton(AF_INET, a_ipv4_str, &(l_link_node_request->hdr.ext_addr_v4));
        uint16_t l_node_port = 0;
        dap_digit_from_string(l_port_str, &l_node_port, sizeof(uint16_t));
        l_link_node_request->hdr.ext_port = l_node_port;
        // Synchronous request, wait for reply
        int res = dap_chain_net_node_list_request(l_net,l_link_node_request, true);
        switch (res)
        {
            case 0:
                dap_cli_server_cmd_set_reply_text(a_str_reply, "No server");
            break;
            case 1:
                dap_cli_server_cmd_set_reply_text(a_str_reply, "Node addr successfully added to node list");
            break;
            case 2:
                dap_cli_server_cmd_set_reply_text(a_str_reply, "Didn't add your addres node to node list");
            break;
            case 3:
                dap_cli_server_cmd_set_reply_text(a_str_reply, "Can't calculate hash for your addr");
            break;
            case 4:
                dap_cli_server_cmd_set_reply_text(a_str_reply, "Can't do handshake for your node");
            break;
            case 5:
                dap_cli_server_cmd_set_reply_text(a_str_reply, "The node is already exists");
            break;
            case 6:
                dap_cli_server_cmd_set_reply_text(a_str_reply, "Can't process node list HTTP request");
            break;
            default:
                break;
        }
        DAP_DELETE(l_link_node_request);
        DAP_DELETE(l_node_info);
        return l_ret;
        //break;
    case CMD_DEL:
        // handler of command 'node del'
    {
        int l_ret = node_info_del_with_reply(l_net, l_node_info, alias_str, a_str_reply);
        DAP_DELETE(l_node_info);
        return l_ret;
    }

    case CMD_DUMP: {
        // handler of command 'node dump'
        bool l_is_full = dap_cli_server_cmd_find_option_val(a_argv, arg_index, a_argc, "-full", NULL);
        return node_info_dump_with_reply(l_net, &l_node_addr, l_is_full, alias_str, a_str_reply);
    }
        // add alias
    case CMD_ALIAS:
        if(alias_str) {
            if(l_addr_str) {
                // add alias
                if(!dap_chain_node_alias_register(l_net, alias_str, &l_node_addr))
                    log_it(L_WARNING, "can't save alias %s", alias_str);
                else {
                    dap_cli_server_cmd_set_reply_text(a_str_reply, "alias mapped successfully");
                }
            }
            else {
                dap_cli_server_cmd_set_reply_text(a_str_reply, "alias can't be mapped because -addr is not found");
                return -1;
            }
        }
        else {
            dap_cli_server_cmd_set_reply_text(a_str_reply, "alias can't be mapped because -alias is not found");
            return -1;
        }

        break;
        // make connect
    case CMD_CONNECT:
         dap_cli_server_cmd_set_reply_text(a_str_reply, "Not implemented yet");
         break;
#if 0
        // get address from alias if addr not defined
        if(alias_str && !l_node_addr.uint64) {
            dap_chain_node_addr_t *address_tmp = dap_chain_node_alias_find(l_net, alias_str);
            if(address_tmp) {
                l_node_addr = *address_tmp;
                DAP_DELETE(address_tmp);
            }
            else {
                dap_cli_server_cmd_set_reply_text(a_str_reply, "no address found by alias");
                return -1;
            }
        }
        // for auto mode
        int l_is_auto = 0;
        // list of dap_chain_node_addr_t struct
        unsigned int l_nodes_count = 0;
        dap_list_t *l_node_list = NULL;
        dap_chain_node_addr_t *l_remote_node_addr = NULL;
        if(!l_node_addr.uint64) {
            // check whether auto mode
            l_is_auto = dap_cli_server_cmd_find_option_val(a_argv, arg_index, a_argc, "auto", NULL);
            if(!l_is_auto) {
                dap_cli_server_cmd_set_reply_text(a_str_reply, "addr not found");
                return -1;
            }
            // if auto mode, then looking for the node address

            // get cur node links
            bool a_is_only_cur_cell = false;
            // TODO rewrite this command totally
            // dap_list_t *l_node_link_list = dap_chain_net_get_link_node_list(l_net, a_is_only_cur_cell);
            // get all nodes list if no links
            l_node_list = dap_chain_net_get_node_list(l_net);
            // select random node from the list
            l_nodes_count = dap_list_length(l_node_list);
            if(l_nodes_count > 0) {
                unsigned int l_node_pos = rand() % l_nodes_count;
                dap_list_t *l_tmp = dap_list_nth(l_node_list, l_node_pos);
                l_remote_node_addr = l_tmp->data;
                l_node_addr.uint64 = l_remote_node_addr->uint64;
            }

            if(!l_node_addr.uint64) {
                dap_cli_server_cmd_set_reply_text(a_str_reply, "no node is available");
                return -1;
            }
        }
        dap_chain_node_info_t *l_remote_node_info;
        dap_chain_node_client_t *l_node_client;
        int res;
        do {
            l_remote_node_info = node_info_read_and_reply(l_net, &l_node_addr, a_str_reply);
            if(!l_remote_node_info) {
                return -1;
            }
            // start connect
            l_node_client = dap_chain_node_client_connect_default_channels(l_net,l_remote_node_info);
            if(!l_node_client) {
                dap_cli_server_cmd_set_reply_text(a_str_reply, "can't connect");
                DAP_DELETE(l_remote_node_info);
                return -1;
            }
            // wait connected
            int timeout_ms = 7000; // 7 sec = 7000 ms
            res = dap_chain_node_client_wait(l_node_client, NODE_CLIENT_STATE_ESTABLISHED, timeout_ms);
            // select new node addr
            if(l_is_auto && res){
                if(l_remote_node_addr && l_nodes_count>1){
                    l_nodes_count--;
                    l_node_list = dap_list_remove(l_node_list, l_remote_node_addr);
                    DAP_DELETE(l_remote_node_addr);
                    unsigned int l_node_pos = rand() % l_nodes_count;
                    dap_list_t *l_tmp = dap_list_nth(l_node_list, l_node_pos);
                    l_remote_node_addr = l_tmp->data;
                    l_node_addr.uint64 = l_remote_node_addr->uint64;

                    // clean client struct
                    dap_chain_node_client_close_mt(l_node_client);
                    DAP_DELETE(l_remote_node_info);
                    //return -1;
                    continue;
                }
            }
            break;
        }
        while(1);
        // for auto mode only
        if(l_is_auto) {
            //start background thread for testing connect to the nodes
            dap_chain_node_ping_background_start(l_net, l_node_list);
            dap_list_free_full(l_node_list, NULL);
        }



        if(res) {
            dap_cli_server_cmd_set_reply_text(a_str_reply, "no response from remote node(s)");
            log_it(L_WARNING, "No response from remote node(s): err code %d", res);
            // clean client struct
            dap_chain_node_client_close_mt(l_node_client);
            //DAP_DELETE(l_remote_node_info);
            return -1;
        }
        log_it(L_NOTICE, "Stream connection established");

        dap_chain_ch_sync_request_t l_sync_request = {};
        dap_stream_ch_t *l_ch_chain = dap_client_get_stream_ch_unsafe(l_node_client->client, DAP_STREAM_CH_CHAIN_ID);
        // fill begin id
        l_sync_request.id_start = 1;
        // fill current node address
        l_sync_request.node_addr.uint64 = dap_chain_net_get_cur_addr_int(l_net);

        log_it(L_INFO, "Requested GLOBAL_DB syncronizatoin, %"DAP_UINT64_FORMAT_U":%"DAP_UINT64_FORMAT_U" period",
                                                        l_sync_request.id_start, l_sync_request.id_end);
        if(0 == dap_chain_ch_pkt_write_unsafe(l_ch_chain, DAP_STREAM_CH_CHAIN_PKT_TYPE_SYNC_GLOBAL_DB,
                l_net->pub.id.uint64, 0, 0, &l_sync_request,
                sizeof(l_sync_request))) {
            dap_cli_server_cmd_set_reply_text(a_str_reply, "Error: Can't send sync chains request");
            // clean client struct
            dap_chain_node_client_close_mt(l_node_client);
            DAP_DELETE(l_remote_node_info);
            return -1;
        }
        dap_stream_ch_set_ready_to_write_unsafe(l_ch_chain, true);
        // wait for finishing of request
        int timeout_ms = 420000; // 7 min = 420 sec = 420 000 ms
        // TODO add progress info to console
        res = dap_chain_node_client_wait(l_node_client, NODE_CLIENT_STATE_SYNCED, timeout_ms);
        if(res < 0) {
            dap_cli_server_cmd_set_reply_text(a_str_reply, "Error: can't sync with node "NODE_ADDR_FP_STR,
                                            NODE_ADDR_FP_ARGS_S(l_node_client->remote_node_addr));
            dap_chain_node_client_close_mt(l_node_client);
            DAP_DELETE(l_remote_node_info);
            log_it(L_WARNING, "Gdb synced err -2");
            return -2;

        }
        // flush global_db
        dap_global_db_flush_sync();
        log_it(L_INFO, "Gdb synced Ok");

        // Requesting chains
        dap_chain_t *l_chain = NULL;
        DL_FOREACH(l_net->pub.chains, l_chain)
        {
            // reset state NODE_CLIENT_STATE_SYNCED
            dap_chain_node_client_reset(l_node_client);
            // send request
            dap_chain_ch_sync_request_t l_sync_request = {};
            if(0 == dap_chain_ch_pkt_write_unsafe(l_ch_chain, DAP_STREAM_CH_CHAIN_PKT_TYPE_SYNC_CHAINS,
                    l_net->pub.id.uint64, l_chain->id.uint64, l_remote_node_info->hdr.cell_id.uint64, &l_sync_request,
                    sizeof(l_sync_request))) {
                dap_cli_server_cmd_set_reply_text(a_str_reply, "Error: Can't send sync chains request");
                // clean client struct
                dap_chain_node_client_close_mt(l_node_client);
                DAP_DELETE(l_remote_node_info);
                log_it(L_INFO, "Chain '%s' synced error: Can't send sync chains request", l_chain->name);
                return -3;
            }
            log_it(L_NOTICE, "Requested syncronization for chain \"%s\"", l_chain->name);
            dap_stream_ch_set_ready_to_write_unsafe(l_ch_chain, true);

            // wait for finishing of request
            timeout_ms = 120000; // 2 min = 120 sec = 120 000 ms
            // TODO add progress info to console
            res = dap_chain_node_client_wait(l_node_client, NODE_CLIENT_STATE_SYNCED, timeout_ms);
            if(res < 0) {
                log_it(L_ERROR, "Error: Can't sync chain %s", l_chain->name);
            }
        }
        log_it(L_INFO, "Chains and gdb are synced");
        DAP_DELETE(l_remote_node_info);
        //dap_client_disconnect(l_node_client->client);
        //l_node_client->client = NULL;
        dap_chain_node_client_close_mt(l_node_client);
        dap_cli_server_cmd_set_reply_text(a_str_reply, "Node sync completed: Chains and gdb are synced");
        return 0;

    }
#endif
        // make handshake
    case CMD_HANDSHAKE: {
        // get address from alias if addr not defined
        if(alias_str && !l_node_addr.uint64) {
            dap_chain_node_addr_t *address_tmp = dap_chain_node_alias_find(l_net, alias_str);
            if(address_tmp) {
                l_node_addr = *address_tmp;
                DAP_DELETE(address_tmp);
            }
            else {
                dap_cli_server_cmd_set_reply_text(a_str_reply, "No address found by alias");
                return -4;
            }
        }
        if(!l_node_addr.uint64) {
            dap_cli_server_cmd_set_reply_text(a_str_reply, "Addr not found");
            return -5;
        }

        dap_chain_node_info_t *node_info = node_info_read_and_reply(l_net, &l_node_addr, a_str_reply);
        if(!node_info)
            return -6;
        int timeout_ms = 5000; //5 sec = 5000 ms
        // start handshake
        dap_chain_node_client_t *l_client = dap_chain_node_client_connect_default_channels(l_net,node_info);
        if(!l_client) {
            dap_cli_server_cmd_set_reply_text(a_str_reply, "Can't connect");
            DAP_DELETE(node_info);
            return -7;
        }
        // wait handshake
        int res = dap_chain_node_client_wait(l_client, NODE_CLIENT_STATE_ESTABLISHED, timeout_ms);
        if (res) {
            dap_cli_server_cmd_set_reply_text(a_str_reply, "No response from node");
            // clean client struct
            dap_chain_node_client_close_mt(l_client);
            DAP_DELETE(node_info);
            return -8;
        }
        DAP_DELETE(node_info);
        dap_cli_server_cmd_set_reply_text(a_str_reply, "Connection established");
    } break;

    case CMD_CONNECTIONS: {
        if (l_net) {
            dap_cluster_t *l_links_cluster = dap_cluster_by_mnemonim(l_net->pub.name);
            if (!l_links_cluster) {
                 dap_cli_server_cmd_set_reply_text(a_str_reply, "Not found links cluster for net %s", l_net->pub.name);
                 break;
            }
            *a_str_reply = dap_cluster_get_links_info(l_links_cluster);
        } else
            *a_str_reply = dap_cluster_get_links_info(NULL);
    } break;

    case  CMD_BAN: {
        dap_chain_net_t *l_netl = NULL;
        dap_chain_t *l_chain = NULL;
        if(dap_chain_node_cli_cmd_values_parse_net_chain(&arg_index, a_argc, a_argv, a_str_reply, &l_chain, &l_netl) < 0)
            return -11;
        const char * l_hash_out_type = NULL;
        dap_cli_server_cmd_find_option_val(a_argv, arg_index, a_argc, "-H", &l_hash_out_type);
        if(!l_hash_out_type)
            l_hash_out_type = "hex";
        if(dap_strcmp(l_hash_out_type,"hex") && dap_strcmp(l_hash_out_type,"base58")) {
            dap_cli_server_cmd_set_reply_text(a_str_reply, "invalid parameter -H, valid values: -H <hex | base58>");
            return -1;
        }
        const char *l_certs_str = NULL;
        size_t l_certs_count = 0;
        dap_cert_t **l_certs = NULL;
        dap_cli_server_cmd_find_option_val(a_argv, arg_index, a_argc, "-certs", &l_certs_str);
        if (!l_certs_str) {
            dap_cli_server_cmd_set_reply_text(a_str_reply, "ban create requires parameter '-certs'");
            return -106;
        }
        dap_cert_parse_str_list(l_certs_str, &l_certs, &l_certs_count);
        if(!l_certs_count) {
            dap_cli_server_cmd_set_reply_text(a_str_reply,
                                              "decree create command request at least one valid certificate to sign the decree");
            return -106;
        }
        dap_chain_datum_decree_t *l_decree = NULL;
        dap_tsd_t *l_addr_tsd = s_chain_node_cli_com_node_create_tsd_addr(a_argv, arg_index, a_argc, a_str_reply, "bun");
        if (!l_addr_tsd) {
            return -112;
        }
        l_decree = DAP_NEW_Z_SIZE(dap_chain_datum_decree_t, sizeof(dap_chain_datum_decree_t) + dap_tsd_size(l_addr_tsd));
        l_decree->decree_version = DAP_CHAIN_DATUM_DECREE_VERSION;
        l_decree->header.ts_created = dap_time_now();
        l_decree->header.type = DAP_CHAIN_DATUM_DECREE_TYPE_COMMON;
        l_decree->header.common_decree_params.net_id = l_net->pub.id;
        l_decree->header.common_decree_params.chain_id = l_chain->id;
        l_decree->header.common_decree_params.cell_id = *dap_chain_net_get_cur_cell(l_netl);
        l_decree->header.sub_type = DAP_CHAIN_DATUM_DECREE_COMMON_SUBTYPE_BAN;
        l_decree->header.data_size = dap_tsd_size(l_addr_tsd);
        l_decree->header.signs_size = 0;
        memcpy(l_decree->data_n_signs, l_addr_tsd, dap_tsd_size(l_addr_tsd));
        size_t l_total_signs_success = 0;
        l_decree = dap_chain_datum_decree_sign_in_cycle(l_certs, l_decree, l_certs_count, &l_total_signs_success);
        if (!l_decree || !l_total_signs_success) {
            dap_cli_server_cmd_set_reply_text(a_str_reply,
                                              "Decree creation failed. Successful count of certificate signing is 0");
            return -108;
        }
        dap_chain_datum_t *l_datum = dap_chain_datum_create(DAP_CHAIN_DATUM_DECREE, l_decree,
                                                            sizeof(*l_decree) + l_decree->header.data_size +
                                                            l_decree->header.signs_size);
        DAP_DELETE(l_decree);
        char *l_key_str_out = dap_chain_mempool_datum_add(l_datum, l_chain, l_hash_out_type);
        DAP_DELETE(l_datum);
        dap_cli_server_cmd_set_reply_text(a_str_reply, "Datum %s is %s placed in datum pool",
                                          l_key_str_out ? l_key_str_out : "",
                                          l_key_str_out ? "" : " not");
        DAP_DELETE(l_key_str_out);
    } break;

    case CMD_UNBAN: {
        dap_chain_net_t *l_netl = NULL;
        dap_chain_t *l_chain = NULL;
        if(dap_chain_node_cli_cmd_values_parse_net_chain(&arg_index, a_argc, a_argv, a_str_reply, &l_chain, &l_netl) < 0)
            return -11;
        const char * l_hash_out_type = NULL;
        dap_cli_server_cmd_find_option_val(a_argv, arg_index, a_argc, "-H", &l_hash_out_type);
        if(!l_hash_out_type)
            l_hash_out_type = "hex";
        if(dap_strcmp(l_hash_out_type,"hex") && dap_strcmp(l_hash_out_type,"base58")) {
            dap_cli_server_cmd_set_reply_text(a_str_reply, "invalid parameter -H, valid values: -H <hex | base58>");
            return -1;
        }
        const char *l_certs_str = NULL;
        size_t l_certs_count = 0;
        dap_cert_t **l_certs = NULL;
        dap_cli_server_cmd_find_option_val(a_argv, arg_index, a_argc, "-certs", &l_certs_str);
        if (!l_certs_str) {
            dap_cli_server_cmd_set_reply_text(a_str_reply, "ban create requires parameter '-certs'");
            return -106;
        }
        dap_cert_parse_str_list(l_certs_str, &l_certs, &l_certs_count);
        if(!l_certs_count) {
            dap_cli_server_cmd_set_reply_text(a_str_reply,
                                              "decree create command request at least one valid certificate to sign the decree");
            return -106;
        }
        dap_chain_datum_decree_t *l_decree = NULL;
        dap_tsd_t *l_addr_tsd = s_chain_node_cli_com_node_create_tsd_addr(a_argv, arg_index, a_argc, a_str_reply, "unbun");
        if (!l_addr_tsd) {
            return -112;
        }
        l_decree = DAP_NEW_Z_SIZE(dap_chain_datum_decree_t, sizeof(dap_chain_datum_decree_t) + dap_tsd_size(l_addr_tsd));
        l_decree->decree_version = DAP_CHAIN_DATUM_DECREE_VERSION;
        l_decree->header.ts_created = dap_time_now();
        l_decree->header.type = DAP_CHAIN_DATUM_DECREE_TYPE_COMMON;
        l_decree->header.common_decree_params.net_id = l_net->pub.id;
        l_decree->header.common_decree_params.chain_id = l_chain->id;
        l_decree->header.common_decree_params.cell_id = *dap_chain_net_get_cur_cell(l_netl);
        l_decree->header.sub_type = DAP_CHAIN_DATUM_DECREE_COMMON_SUBTYPE_UNBAN;
        l_decree->header.data_size = dap_tsd_size(l_addr_tsd);
        l_decree->header.signs_size = 0;
        memcpy(l_decree->data_n_signs, l_addr_tsd, dap_tsd_size(l_addr_tsd));
        size_t l_total_signs_success = 0;
        l_decree = dap_chain_datum_decree_sign_in_cycle(l_certs, l_decree, l_certs_count, &l_total_signs_success);
        if (!l_decree || !l_total_signs_success) {
            dap_cli_server_cmd_set_reply_text(a_str_reply,
                                              "Decree creation failed. Successful count of certificate signing is 0");
            return -108;
        }
        dap_chain_datum_t *l_datum = dap_chain_datum_create(DAP_CHAIN_DATUM_DECREE, l_decree,
                                                            sizeof(*l_decree) + l_decree->header.data_size +
                                                            l_decree->header.signs_size);
        DAP_DELETE(l_decree);
        char *l_key_str_out = dap_chain_mempool_datum_add(l_datum, l_chain, l_hash_out_type);
        DAP_DELETE(l_datum);
        dap_cli_server_cmd_set_reply_text(a_str_reply, "Datum %s is %s placed in datum pool",
                                          l_key_str_out ? l_key_str_out : "",
                                          l_key_str_out ? "" : " not");
        DAP_DELETE(l_key_str_out);
    } break;

    case CMD_BANLIST: {
        dap_string_t *l_str_ban_list = dap_string_new("Ban list:\n");
        dap_http_ban_list_client_ipv4_print(l_str_ban_list);
        dap_http_ban_list_client_ipv6_print(l_str_ban_list);
        dap_chain_node_net_ban_list_print(l_str_ban_list);
        dap_cli_server_cmd_set_reply_text(a_str_reply, "%s", l_str_ban_list->str);
        dap_string_free(l_str_ban_list, true);
    } break;

    case CMD_BALANCER: {
        //balancer link list
        size_t l_node_num = 0;
        dap_string_t * l_string_balanc = dap_string_new("\n");
        l_node_num = dap_list_length(l_net->pub.link_list);
        dap_string_append_printf(l_string_balanc, "Got %d records\n", (uint16_t)l_node_num);
        for(dap_list_t *ll = l_net->pub.link_list; ll; ll = ll->next)
        {
            dap_chain_node_info_t *l_node_link = (dap_chain_node_info_t*)ll->data;
            dap_string_append_printf(l_string_balanc, NODE_ADDR_FP_STR"    %-20s%u\n",
                                     NODE_ADDR_FP_ARGS_S(l_node_link->hdr.address),
                                     inet_ntoa(l_node_link->hdr.ext_addr_v4),
                                     l_node_link->info.links_number);
        }
        dap_cli_server_cmd_set_reply_text(a_str_reply, "Balancer link list:\n %s \n",
                                          l_string_balanc->str);
        dap_string_free(l_string_balanc, true);
    } break;

    default:
        dap_cli_server_cmd_set_reply_text(a_str_reply, "Unrecognized subcommand '%s'",
                                          arg_index < a_argc ? a_argv[arg_index] : "(null)");
        break;
    }
    return 0;
}


#ifndef DAP_OS_ANDROID
/**
 * @brief Traceroute command
 * return 0 OK, -1 Err
 * @param argc
 * @param argv
 * @param arg_func
 * @param str_reply
 * @return int
 */
int com_traceroute(int argc, char** argv, void **a_str_reply)
{
#ifdef DAP_OS_LINUX
    const char *addr = NULL;
    int hops = 0, time_usec = 0;
    if(argc > 1)
        addr = argv[1];
    iputils_set_verbose();
    int res = (addr) ? traceroute_util(addr, &hops, &time_usec) : -EADDRNOTAVAIL;
    if(res >= 0) {
        dap_cli_server_cmd_set_reply_text(a_str_reply, "traceroute %s hops=%d time=%.1lf ms", addr, hops,
                time_usec * 1. / 1000);
    }
    else {
        if(a_str_reply) {
            switch (-res)
            {
            case EADDRNOTAVAIL:
                dap_cli_server_cmd_set_reply_text(a_str_reply, "traceroute %s error: %s", (addr) ? addr : "",
                        (addr) ? "Name or service not known" : "Host not defined");
                break;
            case 2:
                dap_cli_server_cmd_set_reply_text(a_str_reply, "traceroute %s error: %s", addr,
                        "Unknown traceroute module");
                break;
            case 3:
                dap_cli_server_cmd_set_reply_text(a_str_reply, "traceroute %s error: %s", addr, "first hop out of range");
                break;
            case 4:
                dap_cli_server_cmd_set_reply_text(a_str_reply, "traceroute %s error: %s", addr,
                        "max hops cannot be more than 255");
                break;
            case 5:
                dap_cli_server_cmd_set_reply_text(a_str_reply, "traceroute %s error: %s", addr,
                        "no more than 10 probes per hop");
                break;
            case 6:
                dap_cli_server_cmd_set_reply_text(a_str_reply, "traceroute %s error: %s", addr,
                        "bad wait specifications");
                break;
            case 7:
                dap_cli_server_cmd_set_reply_text(a_str_reply, "traceroute %s error: %s", addr, "too big packetlen ");
                break;
            case 8:
                dap_cli_server_cmd_set_reply_text(a_str_reply, "traceroute %s error: %s", addr,
                        "IP version mismatch in addresses specified");
                break;
            case 9:
                dap_cli_server_cmd_set_reply_text(a_str_reply, "traceroute %s error: %s", addr, "bad sendtime");
                break;
            case 10:
                dap_cli_server_cmd_set_reply_text(a_str_reply, "traceroute %s error: %s", addr, "init_ip_options");
                break;
            case 11:
                dap_cli_server_cmd_set_reply_text(a_str_reply, "traceroute %s error: %s", addr, "calloc");
                break;
            case 12:
                dap_cli_server_cmd_set_reply_text(a_str_reply, "traceroute %s error: %s", addr, "parse cmdline");
                break;
            case 13:
                dap_cli_server_cmd_set_reply_text(a_str_reply, "traceroute %s error: %s", addr,
                        "trace method's init failed");
                break;
            default:
                dap_cli_server_cmd_set_reply_text(a_str_reply, "traceroute %s error(%d) %s", addr, res,
                        "trace not found");
            }
        }
    }
    return res;
#else
    UNUSED(argc);
    UNUSED(argv);
    dap_cli_server_cmd_set_reply_text(a_str_reply, "Not realized for your platform");
    return -1;
#endif
}



/**
 * @brief com_tracepath
 * Tracepath command
 * @param argc
 * @param argv
 * @param arg_func
 * @param str_reply
 * @return int
 * return 0 OK, -1 Err
 */
int com_tracepath(int argc, char** argv, void **a_str_reply)
{
#ifdef DAP_OS_LINUX
    const char *addr = NULL;
    int hops = 0, time_usec = 0;
    if(argc > 1)
        addr = argv[1];
    iputils_set_verbose();
    int res = (addr) ? tracepath_util(addr, &hops, &time_usec) : -EADDRNOTAVAIL;
    if(res >= 0) {
        if(a_str_reply)
            dap_cli_server_cmd_set_reply_text(a_str_reply, "tracepath %s hops=%d time=%.1lf ms", addr, hops,
                    time_usec * 1. / 1000);
    }
    else {
        if(a_str_reply) {
            switch (-res)
            {
            case EADDRNOTAVAIL:
                dap_cli_server_cmd_set_reply_text(a_str_reply, "tracepath %s error: %s", (addr) ? addr : "",
                        (addr) ? "Name or service not known" : "Host not defined");
                break;
            case ESOCKTNOSUPPORT:
                dap_cli_server_cmd_set_reply_text(a_str_reply, "tracepath %s error: %s", addr, "Can't create socket");
                break;
            case 2:
                dap_cli_server_cmd_set_reply_text(a_str_reply, "tracepath %s error: %s", addr,
                        "Can't setsockopt IPV6_MTU_DISCOVER");
                break;
            case 3:
                dap_cli_server_cmd_set_reply_text(a_str_reply, "tracepath %s error: %s", addr,
                        "Can't setsockopt IPV6_RECVERR");
                break;
            case 4:
                dap_cli_server_cmd_set_reply_text(a_str_reply, "tracepath %s error: %s", addr,
                        "Can't setsockopt IPV6_HOPLIMIT");
                break;
            case 5:
                dap_cli_server_cmd_set_reply_text(a_str_reply, "tracepath %s error: %s", addr,
                        "Can't setsockopt IP_MTU_DISCOVER");
                break;
            case 6:
                dap_cli_server_cmd_set_reply_text(a_str_reply, "tracepath %s error: %s", addr,
                        "Can't setsockopt IP_RECVERR");
                break;
            case 7:
                dap_cli_server_cmd_set_reply_text(a_str_reply, "tracepath %s error: %s", addr,
                        "Can't setsockopt IP_RECVTTL");
                break;
            case 8:
                dap_cli_server_cmd_set_reply_text(a_str_reply, "tracepath %s error: %s", addr, "malloc");
                break;
            case 9:
                dap_cli_server_cmd_set_reply_text(a_str_reply, "tracepath %s error: %s", addr,
                        "Can't setsockopt IPV6_UNICAST_HOPS");
                break;
            case 10:
                dap_cli_server_cmd_set_reply_text(a_str_reply, "tracepath %s error: %s", addr, "Can't setsockopt IP_TTL");
                break;
            default:
                dap_cli_server_cmd_set_reply_text(a_str_reply, "tracepath %s error(%d) %s", addr, res, "trace not found");
            }
        }
    }
    return res;
#else
    UNUSED(argc);
    UNUSED(argv);
    dap_cli_server_cmd_set_reply_text(a_str_reply, "Not realized for your platform");
    return -1;
#endif
}


/**
 * @brief Ping command
 * return 0 OK, -1 Err
 * @param argc
 * @param argv
 * @param arg_func
 * @param str_reply
 * @return int
 */
int com_ping(int a_argc, char**a_argv, void **a_str_reply)
{
#ifdef DAP_OS_LINUX

    int n = 4,w = 0;
    if (a_argc < 2) {
        dap_cli_server_cmd_set_reply_text(a_str_reply, "Host not specified");
        return -1;
    }
    const char *n_str = NULL;
    const char *w_str = NULL;
    int argc_host = 1;
    int argc_start = 1;
    argc_start = dap_cli_server_cmd_find_option_val(a_argv, argc_start, a_argc, "-n", &n_str);
    if(argc_start) {
        argc_host = argc_start + 1;
        n = (n_str) ? atoi(n_str) : 4;
    }
    else {
        argc_start = dap_cli_server_cmd_find_option_val(a_argv, argc_start, a_argc, "-c", &n_str);
        if(argc_start) {
            argc_host = argc_start + 1;
            n = (n_str) ? atoi(n_str) : 4;
        }
        else
        {
            argc_start = dap_cli_server_cmd_find_option_val(a_argv, argc_start, a_argc, "-w", &w_str);
            if(argc_start) {
                argc_host = argc_start + 1;
                n = 4;
                w = (w_str) ? atoi(w_str) : 5;
            }
        }
    }
    if(n <= 1)
        n = 1;
    const char *addr = a_argv[argc_host];
    iputils_set_verbose();
    ping_handle_t *l_ping_handle = ping_handle_create();
    int res = (addr) ? ping_util(l_ping_handle, addr, n, w) : -EADDRNOTAVAIL;
    DAP_DELETE(l_ping_handle);
    if(res >= 0) {
        if(a_str_reply)
            dap_cli_server_cmd_set_reply_text(a_str_reply, "Ping %s time=%.1lf ms", addr, res * 1. / 1000);
    }
    else {
        if(a_str_reply) {
            switch (-res)
            {
            case EDESTADDRREQ:
                dap_cli_server_cmd_set_reply_text(a_str_reply, "Ping %s error: %s", addr, "Destination address required");
                break;
            case EADDRNOTAVAIL:
                dap_cli_server_cmd_set_reply_text(a_str_reply, "Ping %s error: %s", (addr) ? addr : "",
                        (addr) ? "Host not found" : "Host not defined");
                break;
            case EPFNOSUPPORT:
                dap_cli_server_cmd_set_reply_text(a_str_reply, "Ping %s error: %s", addr, "Unknown protocol family");
                break;
            default:
                dap_cli_server_cmd_set_reply_text(a_str_reply, "Ping %s error(%d)", addr, -res);
            }
        }
    }
    return res;
#else
    UNUSED(a_argc);
    UNUSED(a_argv);
    dap_cli_server_cmd_set_reply_text(a_str_reply, "Not realized for your platform");
    return -1;
#endif
}
#endif /* !ANDROID (1582) */

/**
 * @brief com_version
 * @param argc
 * @param argv
 * @param arg_func
 * @param str_reply
 * @return
 */
int com_version(int argc, char ** argv, void **a_str_reply)
{
    (void) argc;
    (void) argv;
#ifndef DAP_VERSION
#pragma message "[!WRN!] DAP_VERSION IS NOT DEFINED. Manual override engaged."
#define DAP_VERSION 0.9-15
#endif
    dap_cli_server_cmd_set_reply_text(a_str_reply,
            "%s version %s\n", dap_get_appname(), DAP_VERSION );
    return 0;
}


/**
 * @brief
 * Help command
 * @param argc
 * @param argv
 * @param arg_func
 * @param str_reply
 * @return int
 */
int com_help(int a_argc, char **a_argv, void **a_str_reply)
{
    if (a_argc > 1) {
        log_it(L_DEBUG, "Help for command %s", a_argv[1]);
        dap_cli_cmd_t *l_cmd = dap_cli_server_cmd_find(a_argv[1]);
        if(l_cmd) {
            dap_cli_server_cmd_set_reply_text(a_str_reply, "%s:\n%s", l_cmd->doc, l_cmd->doc_ex);
            return 0;
        } else {
            dap_cli_server_cmd_set_reply_text(a_str_reply, "command \"%s\" not recognized", a_argv[1]);
        }
        return -1;
    } else {
        // TODO Read list of commands & return it
        log_it(L_DEBUG, "General help requested");
        dap_string_t * l_help_list_str = dap_string_new(NULL);
        dap_cli_cmd_t *l_cmd = dap_cli_server_cmd_get_first();
        while(l_cmd) {
            dap_string_append_printf(l_help_list_str, "%s:\t\t\t%s\n",
                    l_cmd->name, l_cmd->doc ? l_cmd->doc : "(undocumented command)");
            l_cmd = (dap_cli_cmd_t*) l_cmd->hh.next;
        }
        dap_cli_server_cmd_set_reply_text(a_str_reply,
                "Available commands:\n\n%s\n",
                l_help_list_str->len ? l_help_list_str->str : "NO ANY COMMAND WERE DEFINED");
        dap_string_free(l_help_list_str, true);
        return 0;
    }
}


/**
 * @brief com_tx_wallet
 * Wallet info
 * com_tx_create command
 * @param argc
 * @param argv
 * @param arg_func
 * @param str_reply
 * @return int
 */
int com_tx_wallet(int a_argc, char **a_argv, void **a_str_reply)
{
const char *c_wallets_path = dap_chain_wallet_get_path(g_config);
enum { CMD_NONE, CMD_WALLET_NEW, CMD_WALLET_LIST, CMD_WALLET_INFO, CMD_WALLET_ACTIVATE, CMD_WALLET_DEACTIVATE, CMD_WALLET_CONVERT };
int l_arg_index = 1, l_rc, cmd_num = CMD_NONE;

    // find  add parameter ('alias' or 'handshake')
    if(dap_cli_server_cmd_find_option_val(a_argv, l_arg_index, dap_min(a_argc, l_arg_index + 1), "new", NULL))
        cmd_num = CMD_WALLET_NEW;
    else if(dap_cli_server_cmd_find_option_val(a_argv, l_arg_index, dap_min(a_argc, l_arg_index + 1), "list", NULL))
        cmd_num = CMD_WALLET_LIST;
    else if(dap_cli_server_cmd_find_option_val(a_argv, l_arg_index, dap_min(a_argc, l_arg_index + 1), "info", NULL))
        cmd_num = CMD_WALLET_INFO;
    else if(dap_cli_server_cmd_find_option_val(a_argv, l_arg_index, dap_min(a_argc, l_arg_index + 1), "activate", NULL))
        cmd_num = CMD_WALLET_ACTIVATE;
    else if(dap_cli_server_cmd_find_option_val(a_argv, l_arg_index, dap_min(a_argc, l_arg_index + 1), "deactivate", NULL))
        cmd_num = CMD_WALLET_DEACTIVATE;
    else if(dap_cli_server_cmd_find_option_val(a_argv, l_arg_index, dap_min(a_argc, l_arg_index + 1), "convert", NULL))
        cmd_num = CMD_WALLET_CONVERT;

    l_arg_index++;

    if(cmd_num == CMD_NONE) {
        dap_cli_server_cmd_set_reply_text (a_str_reply,
                "Format of command: wallet {new -w <wallet_name> | list | info [-addr <addr>]|[-w <wallet_name> -net <net_name>]}");
        return -1;
    }

    const char *l_addr_str = NULL, *l_wallet_name = NULL, *l_net_name = NULL, *l_sign_type_str = NULL, *l_restore_str = NULL,
            *l_pass_str = NULL, *l_ttl_str = NULL;

    // find wallet addr
    dap_cli_server_cmd_find_option_val(a_argv, l_arg_index, a_argc, "-addr", &l_addr_str);
    dap_cli_server_cmd_find_option_val(a_argv, l_arg_index, a_argc, "-w", &l_wallet_name);
    dap_cli_server_cmd_find_option_val(a_argv, l_arg_index, a_argc, "-net", &l_net_name);
    dap_cli_server_cmd_find_option_val(a_argv, l_arg_index, a_argc, "-password", &l_pass_str);
    dap_cli_server_cmd_find_option_val(a_argv, l_arg_index, a_argc, "-sign", &l_sign_type_str);

    // Check if wallet name has only digits and English letter
    if (l_wallet_name && !dap_isstralnum(l_wallet_name)){
        dap_cli_server_cmd_set_reply_text(a_str_reply, "Wallet name must contains digits and aplhabetical symbols");
        return -1;
    }

    dap_chain_net_t * l_net = l_net_name ? dap_chain_net_by_name(l_net_name) : NULL;
    dap_string_t *l_string_ret = dap_string_new(NULL);
    dap_chain_wallet_t *l_wallet = NULL;
    dap_chain_addr_t *l_addr = NULL;

    if(l_net_name && !l_net) {
        dap_cli_server_cmd_set_reply_text(a_str_reply, "Not found net by name '%s'", l_net_name);
        return -1;
    }

    switch (cmd_num) {
        // wallet list
        case CMD_WALLET_LIST: {
            DIR * l_dir = opendir(c_wallets_path);
            if(l_dir) {
                struct dirent * l_dir_entry = NULL;

                while( (l_dir_entry = readdir(l_dir)) ) {
                    const char *l_file_name = l_dir_entry->d_name;
                    size_t l_file_name_len = (l_file_name) ? strlen(l_file_name) : 0;

                    if ( (l_file_name_len > 8) && (!strcmp(l_file_name + l_file_name_len - 8, ".dwallet")) ) {
                        char l_file_path_tmp[MAX_PATH] = {0};
                        snprintf(l_file_path_tmp, sizeof(l_file_path_tmp) - 1, "%s/%s", c_wallets_path, l_file_name);

                        l_wallet = dap_chain_wallet_open(l_file_name, c_wallets_path);

                        if (l_wallet) {
                            l_addr = l_net ? dap_chain_wallet_get_addr(l_wallet, l_net->pub.id) : NULL;
                            char *l_addr_str = dap_chain_addr_to_str(l_addr);

                            dap_string_append_printf(l_string_ret, "Wallet: %.*s%s %s\n", (int) l_file_name_len - 8, l_file_name,
                                (l_wallet->flags & DAP_WALLET$M_FL_ACTIVE) ? " (Active)" : "",
                                dap_chain_wallet_check_sign(l_wallet));

                            dap_string_append_printf(l_string_ret, "addr: %s\n", (l_addr_str) ? l_addr_str : "-");
                            dap_chain_wallet_close(l_wallet);

                        } else dap_string_append_printf(l_string_ret, "Wallet: %.*s (non-Active)\n", (int) l_file_name_len - 8, l_file_name);
                    } else if ((l_file_name_len > 7) && (!strcmp(l_file_name + l_file_name_len - 7, ".backup"))) {
                        dap_string_append_printf(l_string_ret, "Wallet: %.*s (Backup)\n", (int) l_file_name_len - 7, l_file_name);
                    }
                }
                closedir(l_dir);
            }
            break;
        }
        // wallet info
        case CMD_WALLET_INFO: {
            dap_ledger_t *l_ledger = NULL;
            if ((l_wallet_name && l_addr_str) || (!l_wallet_name && !l_addr_str)) {
                dap_cli_server_cmd_set_reply_text(a_str_reply, "You should use either the -w or -addr option for the wallet info command.");
                dap_string_free(l_string_ret, true);
                return -1;
            }
            if(l_wallet_name) {
                if(!l_net) {
                    dap_cli_server_cmd_set_reply_text(a_str_reply, "Subcommand info requires parameter '-net'");
                    dap_string_free(l_string_ret, true);
                    return -1;
                }
                l_wallet = dap_chain_wallet_open(l_wallet_name, c_wallets_path);
                l_addr = (dap_chain_addr_t *) dap_chain_wallet_get_addr(l_wallet, l_net->pub.id );
            } else {
                l_addr = dap_chain_addr_from_str(l_addr_str);
            }
            
            if (!l_addr){
                if(l_wallet)
                    dap_chain_wallet_close(l_wallet);
                dap_string_free(l_string_ret, true);
                dap_cli_server_cmd_set_reply_text(a_str_reply, "Wallet not found");
                return -1;
            } else {
                l_net = dap_chain_net_by_id(l_addr->net_id);
                if(l_net) {
                    l_ledger = l_net->pub.ledger;
                    l_net_name = l_net->pub.name;
                } else {
                    dap_cli_server_cmd_set_reply_text(a_str_reply, "Can't find network id 0x%016"DAP_UINT64_FORMAT_X" from address %s",
                                                    l_addr->net_id.uint64, l_addr_str);
                    dap_string_free(l_string_ret, true);
                    return -1;
                }
            }

            char *l_l_addr_str = dap_chain_addr_to_str((dap_chain_addr_t*) l_addr);
            if(l_wallet)
                dap_string_append_printf(l_string_ret, "%swallet: %s\n", dap_chain_wallet_check_sign(l_wallet), l_wallet->name);
            dap_string_append_printf(l_string_ret, "addr: %s\n", l_l_addr_str ? l_l_addr_str : "-");
            dap_string_append_printf(l_string_ret, "network: %s\n", l_net_name ? l_net_name : "-");

            size_t l_l_addr_tokens_size = 0;
            char **l_l_addr_tokens = NULL;
            dap_ledger_addr_get_token_ticker_all(l_ledger, l_addr, &l_l_addr_tokens, &l_l_addr_tokens_size);
            dap_string_append_printf(l_string_ret, "balance:%s", l_l_addr_tokens_size > 0 ? "\n" : "0");

            for(size_t i = 0; i < l_l_addr_tokens_size; i++) {
                if(l_l_addr_tokens[i]) {
                    uint256_t l_balance = dap_ledger_calc_balance(l_ledger, l_addr, l_l_addr_tokens[i]);
                    char *l_balance_coins, *l_balance_datoshi = dap_uint256_to_char(l_balance, &l_balance_coins);
                    dap_string_append_printf(l_string_ret, "\t%s (%s) %s\n", l_balance_coins,
                            l_balance_datoshi, l_l_addr_tokens[i]);
                    if(i < l_l_addr_tokens_size - 1)
                        dap_string_append_printf(l_string_ret, "\n");
                }
                DAP_DELETE(l_l_addr_tokens[i]);
            }
            DAP_DELETE(l_l_addr_tokens);
            if(l_wallet)
                dap_chain_wallet_close(l_wallet);
            break;
        }
        default: {
            if( !l_wallet_name ) {
                dap_string_free(l_string_ret, true);
                return  dap_cli_server_cmd_set_reply_text(a_str_reply, "Wallet name option <-w>  not defined"), -EINVAL;
            }
            if( cmd_num != CMD_WALLET_DEACTIVATE && !l_pass_str && cmd_num != CMD_WALLET_NEW) {
                dap_string_free(l_string_ret, true);
                return  dap_cli_server_cmd_set_reply_text(a_str_reply, "Wallet password option <-password>  not defined"), -EINVAL;
            }
            if ( cmd_num != CMD_WALLET_DEACTIVATE && l_pass_str && DAP_WALLET$SZ_PASS < strnlen(l_pass_str, DAP_WALLET$SZ_PASS + 1) ) {
                dap_cli_server_cmd_set_reply_text(a_str_reply, "Wallet's password is too long ( > %d)", DAP_WALLET$SZ_PASS);
                log_it(L_ERROR, "Wallet's password is too long ( > %d)", DAP_WALLET$SZ_PASS);
                dap_string_free(l_string_ret, true);
                return -EINVAL;
            }
            switch (cmd_num) {
                case CMD_WALLET_ACTIVATE:
                case CMD_WALLET_DEACTIVATE: {
                    const char *l_prefix = cmd_num == CMD_WALLET_ACTIVATE ? "" : "de";
                    dap_cli_server_cmd_find_option_val(a_argv, l_arg_index, a_argc, "-ttl", &l_ttl_str);
                    l_rc = l_ttl_str ? strtoul(l_ttl_str, NULL, 10) : 60;

                    l_rc = cmd_num == CMD_WALLET_ACTIVATE
                            ? dap_chain_wallet_activate(l_wallet_name, strlen(l_wallet_name), l_pass_str, strlen(l_pass_str), l_rc)
                            : dap_chain_wallet_deactivate (l_wallet_name, strlen(l_wallet_name));

                    switch (l_rc) {
                    case 0:
                        dap_string_append_printf(l_string_ret, "Wallet %s is %sactivated\n", l_wallet_name, l_prefix);
                        break;
                    case -EBUSY:
                        dap_string_append_printf(l_string_ret, "Error: wallet %s is already %sactivated\n", l_wallet_name, l_prefix);
                        break;
                    case -EAGAIN:
                        dap_string_append_printf(l_string_ret, "Error: wrong password for wallet %s\n", l_wallet_name);
                        break;
                    default: {
                        char l_buf[512] = { '\0' };
                        strerror_r(l_rc, l_buf, sizeof(l_buf) - 1);
                        dap_string_append_printf(l_string_ret, "Wallet %s %sactivation error %d : %s\n", l_wallet_name, l_prefix, l_rc, l_buf);
                        break;
                    }
                    }
                } break;
                // convert wallet
                case CMD_WALLET_CONVERT: {
                    l_wallet = dap_chain_wallet_open(l_wallet_name, c_wallets_path);
                    if (!l_wallet) {
                        dap_cli_server_cmd_set_reply_text(a_str_reply, "wrong password");
                        return -1;
                    } else if (l_wallet->flags & DAP_WALLET$M_FL_ACTIVE) {
                        dap_cli_server_cmd_set_reply_text(a_str_reply, "Wallet can't be converted twice");
                        dap_string_free(l_string_ret, true);
                        return  -1;
                    }
                    // create wallet backup 
                    dap_chain_wallet_internal_t* l_file_name = DAP_CHAIN_WALLET_INTERNAL(l_wallet);
                    snprintf(l_file_name->file_name, sizeof(l_file_name->file_name)  - 1, "%s/%s_%012lu%s", c_wallets_path, l_wallet_name, time(NULL),".backup");
                    if ( dap_chain_wallet_save(l_wallet, NULL) ) {
                        dap_cli_server_cmd_set_reply_text(a_str_reply, "Can't create backup wallet file because of internal error");
                        dap_string_free(l_string_ret, true);
                        return  -1;
                    }
                    // change to old filename
                    snprintf(l_file_name->file_name, sizeof(l_file_name->file_name)  - 1, "%s/%s%s", c_wallets_path, l_wallet_name, ".dwallet");
                    if ( dap_chain_wallet_save(l_wallet, l_pass_str) ) {
                        dap_cli_server_cmd_set_reply_text(a_str_reply, "Wallet is not converted because of internal error");
                        dap_string_free(l_string_ret, true);
                        return  -1;
                    }

                    log_it(L_INFO, "Wallet %s has been converted", l_wallet_name);
                    dap_string_append_printf(l_string_ret, "%sWallet: %s successfully converted\n", dap_chain_wallet_check_sign(l_wallet), l_wallet_name);
                    dap_chain_wallet_close(l_wallet);
                    break;
                }
                // new wallet
                case CMD_WALLET_NEW: {
                    int l_restore_opt = dap_cli_server_cmd_find_option_val(a_argv, l_arg_index, a_argc, "-restore", &l_restore_str);
                    int l_restore_legacy_opt = 0;
                    if (!l_restore_str)
                        l_restore_legacy_opt = dap_cli_server_cmd_find_option_val(a_argv, l_arg_index, a_argc, "-restore_legacy", &l_restore_str);
                    // rewrite existing wallet
                    int l_is_force = dap_cli_server_cmd_find_option_val(a_argv, l_arg_index, a_argc, "-force", NULL);

                    // check wallet existence
                    if (!l_is_force) {
                        char *l_file_name = dap_strdup_printf("%s/%s.dwallet", c_wallets_path, l_wallet_name);
                        FILE *l_exists = fopen(l_file_name, "rb");
                        DAP_DELETE(l_file_name);
                        if (l_exists) {
                            dap_cli_server_cmd_set_reply_text(a_str_reply, "Wallet %s already exists", l_wallet_name);
                            fclose(l_exists);
                            dap_string_free(l_string_ret, true);
                            return -1;
                        }
                    }

                    dap_sign_type_t l_sign_types[MAX_ENC_KEYS_IN_MULTYSIGN] = {0};
                    size_t l_sign_count = 0;
                    if (!l_sign_type_str) {
                        l_sign_types[0].type = SIG_TYPE_DILITHIUM;
                        l_sign_type_str = dap_sign_type_to_str(l_sign_types[0]);
                        l_sign_count = 1;
                    } else {
                        l_sign_types[0] = dap_sign_type_from_str(l_sign_type_str);
                        if (l_sign_types[0].type == SIG_TYPE_NULL){
                            dap_cli_server_cmd_set_reply_text(a_str_reply, "Unknown signature type, please use:\n sig_picnic\n sig_dil\n sig_falcon\n sig_multi_chained\n ");
                            dap_string_free(l_string_ret, true);
                            return -1;
                        }
                        if (l_sign_types[0].type == SIG_TYPE_MULTI_CHAINED) {
                            int l_sign_index = dap_cli_server_cmd_find_option_val(a_argv, l_arg_index, a_argc, l_sign_type_str, NULL);
                            l_sign_index++;
                            for (;l_sign_index && l_sign_index < a_argc; ++l_sign_index) {
                                l_sign_types[l_sign_count] = dap_sign_type_from_str(a_argv[l_sign_index]);
                                if (l_sign_types[l_sign_count].type == SIG_TYPE_NULL) {
                                    break;
                                }
                                l_sign_count++;
                            }
                            if (!l_sign_count) {
                                dap_cli_server_cmd_set_reply_text(a_str_reply, "Unknown signature type, please use:\n sig_picnic\n sig_dil\n sig_falcon\n sig_multi_chained\n ");
                                dap_string_free(l_string_ret, true);
                                return -1;
                            }
                        } else {
                            l_sign_count = 1;
                        }
                    }
                    // Check unsupported tesla and bliss algorithm

                    for (size_t i = 0; i < l_sign_count; ++i) {
                        if (l_sign_types[i].type == SIG_TYPE_TESLA || l_sign_types[i].type == SIG_TYPE_BLISS|| l_sign_types[i].type == SIG_TYPE_PICNIC) {
                            if (l_restore_opt || l_restore_legacy_opt) {
                                dap_string_append_printf(l_string_ret, "CAUTION!!! CAUTION!!! CAUTION!!!\nThe Bliss, Tesla and Picnic signatures is deprecated. We recommend you to create a new wallet with another available signature and transfer funds there.\n");
                                break;
                            } else {
                                dap_string_free(l_string_ret, true);
                                return  dap_cli_server_cmd_set_reply_text(a_str_reply, "The Bliss, Tesla and Picnic signature algorithms is no longer supported, please, use another variant"), -1;
                            }
                        }
                    }

                    uint8_t *l_seed = NULL;
                    size_t l_seed_size = 0, l_restore_str_size = dap_strlen(l_restore_str);

                    if(l_restore_opt || l_restore_legacy_opt) {
                        if (l_restore_str_size > 3 && !dap_strncmp(l_restore_str, "0x", 2) && (!dap_is_hex_string(l_restore_str + 2, l_restore_str_size - 2) || l_restore_legacy_opt)) {
                            l_seed_size = (l_restore_str_size - 2) / 2;
                            l_seed = DAP_NEW_Z_SIZE(uint8_t, l_seed_size);
                            if(!l_seed) {
                                log_it(L_CRITICAL, "Memory allocation error");
                                dap_string_free(l_string_ret, true);
                                return -1;
                            }
                            dap_hex2bin(l_seed, l_restore_str + 2, l_restore_str_size - 2);
                            if (l_restore_legacy_opt) {
                                dap_string_append_printf(l_string_ret, "CAUTION!!! CAUTION!!! CAUTION!!!\nYour wallet has a low level of protection. Please create a new wallet again with the option -restore\n");
                            }
                        } else {
                            dap_cli_server_cmd_set_reply_text(a_str_reply, "Restored hash is invalid or too short, wallet is not created. Please use -restore 0x<hex_value> or -restore_legacy 0x<restore_string>");
                            dap_string_free(l_string_ret, true);
                            return -1;
                        }
                    }

                    // Creates new wallet
                    l_wallet = dap_chain_wallet_create_with_seed_multi(l_wallet_name, c_wallets_path, l_sign_types, l_sign_count,
                            l_seed, l_seed_size, l_pass_str);
                    DAP_DELETE(l_seed);
                    if (!l_wallet) {
                        dap_string_free(l_string_ret, true);
                        return  dap_cli_server_cmd_set_reply_text(a_str_reply, "Wallet is not created because of internal error. Check name or password length (max 64 chars)"), -1;
                    }

                    l_addr = l_net ? dap_chain_wallet_get_addr(l_wallet,l_net->pub.id ) : NULL;

                    char *l_l_addr_str = dap_chain_addr_to_str(l_addr);
                    dap_string_append_printf(l_string_ret, "Wallet: %s (type=%s) successfully created\n", l_wallet->name, l_sign_type_str);
                    if ( l_l_addr_str ) {
                        dap_string_append_printf(l_string_ret, "new address %s", l_l_addr_str);
                    }
                    dap_chain_wallet_close(l_wallet);
                    break;
                }
            }
        }
    }

    *a_str_reply = dap_string_free(l_string_ret, false);
    return 0;
}


typedef enum dap_chain_node_cli_cmd_values_parse_net_chain_err_to_json {
    DAP_CHAIN_NODE_CLI_CMD_VALUES_PARSE_NET_CHAIN_ERR_INTERNAL_COMMAND_PROCESSING = 101,
    DAP_CHAIN_NODE_CLI_CMD_VALUES_PARSE_NET_CHAIN_ERR_NET_STR_IS_NUL = 102,
    DAP_CHAIN_NODE_CLI_CMD_VALUES_PARSE_NET_CHAIN_ERR_NET_NOT_FOUND = 103,
    DAP_CHAIN_NODE_CLI_CMD_VALUES_PARSE_NET_CHAIN_ERR_CHAIN_NOT_FOUND = 104,
    DAP_CHAIN_NODE_CLI_CMD_VALUES_PARSE_NET_CHAIN_ERR_CHAIN_STR_IS_NULL = 105,
    DAP_CHAIN_NODE_CLI_CMD_VALUES_PARSE_NET_CHAIN_ERR_CONFIG_DEFAULT_DATUM = 106,
    DAP_CHAIN_NODE_CLI_CMD_VALUE_PARSE_CONVERT_BASE58_TO_ADDR_WALLET = 107,
    DAP_CHAIN_NODE_CLI_CMD_VALUE_PARSE_FAST_AND_BASE58_ADDR
} dap_chain_node_cli_cmd_values_parse_net_chain_err_to_json;
int dap_chain_node_cli_cmd_values_parse_net_chain_for_json(int *a_arg_index, int a_argc,
                                                           char **a_argv,
                                                           dap_chain_t **a_chain, dap_chain_net_t **a_net) {
    const char * l_chain_str = NULL;
    const char * l_net_str = NULL;

    // Net name
    if(a_net)
        dap_cli_server_cmd_find_option_val(a_argv, *a_arg_index, a_argc, "-net", &l_net_str);
    else {
        dap_json_rpc_error_add(DAP_CHAIN_NODE_CLI_CMD_VALUES_PARSE_NET_CHAIN_ERR_INTERNAL_COMMAND_PROCESSING,
                               "Error in internal command processing.");
        return DAP_CHAIN_NODE_CLI_CMD_VALUES_PARSE_NET_CHAIN_ERR_INTERNAL_COMMAND_PROCESSING;
    }

    // Select network
    if(!l_net_str) {
        dap_json_rpc_error_add(DAP_CHAIN_NODE_CLI_CMD_VALUES_PARSE_NET_CHAIN_ERR_NET_STR_IS_NUL, "%s requires parameter '-net'", a_argv[0]);
        return DAP_CHAIN_NODE_CLI_CMD_VALUES_PARSE_NET_CHAIN_ERR_NET_STR_IS_NUL;
    }

    if((*a_net = dap_chain_net_by_name(l_net_str)) == NULL) { // Can't find such network
        char l_str_to_reply_chain[500] = {0};
        char *l_str_to_reply = NULL;
        sprintf(l_str_to_reply_chain, "%s can't find network \"%s\"\n", a_argv[0], l_net_str);
        l_str_to_reply = dap_strcat2(l_str_to_reply,l_str_to_reply_chain);
        dap_string_t* l_net_str = dap_cli_list_net();
        l_str_to_reply = dap_strcat2(l_str_to_reply,l_net_str->str);
        dap_json_rpc_error_add(DAP_CHAIN_NODE_CLI_CMD_VALUES_PARSE_NET_CHAIN_ERR_NET_NOT_FOUND, "%s can't find network \"%s\"\n%s", a_argv[0], l_net_str->str, l_str_to_reply);
        return DAP_CHAIN_NODE_CLI_CMD_VALUES_PARSE_NET_CHAIN_ERR_NET_NOT_FOUND;
    }

    // Chain name
    if(a_chain) {
        dap_cli_server_cmd_find_option_val(a_argv, *a_arg_index, a_argc, "-chain", &l_chain_str);

        // Select chain
        if(l_chain_str) {
            if ((*a_chain = dap_chain_net_get_chain_by_name(*a_net, l_chain_str)) == NULL) { // Can't find such chain
                char l_str_to_reply_chain[500] = {0};
                char *l_str_to_reply = NULL;
                sprintf(l_str_to_reply_chain, "%s requires parameter '-chain' to be valid chain name in chain net %s. Current chain %s is not valid\n",
                        a_argv[0], l_net_str, l_chain_str);
                l_str_to_reply = dap_strcat2(l_str_to_reply,l_str_to_reply_chain);
                dap_chain_t * l_chain;
                dap_chain_net_t * l_chain_net = *a_net;
                l_str_to_reply = dap_strcat2(l_str_to_reply,"\nAvailable chains:\n");
                DL_FOREACH(l_chain_net->pub.chains, l_chain) {
                    l_str_to_reply = dap_strcat2(l_str_to_reply,"\t");
                    l_str_to_reply = dap_strcat2(l_str_to_reply,l_chain->name);
                    l_str_to_reply = dap_strcat2(l_str_to_reply,"\n");
                }
                dap_json_rpc_error_add(DAP_CHAIN_NODE_CLI_CMD_VALUES_PARSE_NET_CHAIN_ERR_CHAIN_NOT_FOUND, l_str_to_reply);
                return DAP_CHAIN_NODE_CLI_CMD_VALUES_PARSE_NET_CHAIN_ERR_CHAIN_NOT_FOUND;
            }
        }
        else if (!strcmp(a_argv[0], "token_decl")  || !strcmp(a_argv[0], "token_decl_sign")) {
            if (	(*a_chain = dap_chain_net_get_default_chain_by_chain_type(*a_net, CHAIN_TYPE_TOKEN)) == NULL )
            {
                dap_json_rpc_error_add(DAP_CHAIN_NODE_CLI_CMD_VALUES_PARSE_NET_CHAIN_ERR_CONFIG_DEFAULT_DATUM, "%s requires parameter '-chain' or set default datum "
                                             "type in chain configuration file");
                return DAP_CHAIN_NODE_CLI_CMD_VALUES_PARSE_NET_CHAIN_ERR_CONFIG_DEFAULT_DATUM;
            }
        }
    }
    return 0;
}


/**
 * @brief s_values_parse_net_chain
 * @param argc
 * @param argv
 * @param str_reply
 * @param l_chain
 * @param l_net
 * @return
 */
int dap_chain_node_cli_cmd_values_parse_net_chain(int *a_arg_index, int a_argc, char **a_argv, void **a_str_reply,
        dap_chain_t **a_chain, dap_chain_net_t **a_net)
{
    const char * l_chain_str = NULL;
    const char * l_net_str = NULL;

    // Net name
    if(a_net)
        dap_cli_server_cmd_find_option_val(a_argv, *a_arg_index, a_argc, "-net", &l_net_str);
    else
        return -100;

    // Select network
    if(!l_net_str) {
        dap_cli_server_cmd_set_reply_text(a_str_reply, "%s requires parameter '-net'", a_argv[0]);
        return -101;
    }

    if((*a_net = dap_chain_net_by_name(l_net_str)) == NULL) { // Can't find such network
        dap_cli_server_cmd_set_reply_text(a_str_reply, "%s can't find network \"%s\"", a_argv[0], l_net_str);
        char l_str_to_reply_chain[500] = {0};
        char *l_str_to_reply = NULL;
        sprintf(l_str_to_reply_chain, "%s can't find network \"%s\"\n", a_argv[0], l_net_str);
        l_str_to_reply = dap_strcat2(l_str_to_reply,l_str_to_reply_chain);
        dap_string_t* l_net_str = dap_cli_list_net();
        l_str_to_reply = dap_strcat2(l_str_to_reply,l_net_str->str);
        dap_cli_server_cmd_set_reply_text(a_str_reply, "%s", l_str_to_reply);
        return -102;
    }

    // Chain name
    if(a_chain) {
        dap_cli_server_cmd_find_option_val(a_argv, *a_arg_index, a_argc, "-chain", &l_chain_str);

        // Select chain
        if(l_chain_str) {
            if ((*a_chain = dap_chain_net_get_chain_by_name(*a_net, l_chain_str)) == NULL) { // Can't find such chain
                char l_str_to_reply_chain[500] = {0};
                char *l_str_to_reply = NULL;
                sprintf(l_str_to_reply_chain, "%s requires parameter '-chain' to be valid chain name in chain net %s. Current chain %s is not valid\n",
                        a_argv[0], l_net_str, l_chain_str);
                l_str_to_reply = dap_strcat2(l_str_to_reply,l_str_to_reply_chain);
                dap_chain_t * l_chain;
                dap_chain_net_t * l_chain_net = *a_net;
                l_str_to_reply = dap_strcat2(l_str_to_reply,"\nAvailable chains:\n");
                DL_FOREACH(l_chain_net->pub.chains, l_chain) {
                        l_str_to_reply = dap_strcat2(l_str_to_reply,"\t");
                        l_str_to_reply = dap_strcat2(l_str_to_reply,l_chain->name);
                        l_str_to_reply = dap_strcat2(l_str_to_reply,"\n");
                }
                dap_cli_server_cmd_set_reply_text(a_str_reply, "%s", l_str_to_reply);
                return -103;
            }
        }
        else if (	!strcmp(a_argv[0], "token_decl")
        ||			!strcmp(a_argv[0], "token_decl_sign")) {
            if (	(*a_chain = dap_chain_net_get_default_chain_by_chain_type(*a_net, CHAIN_TYPE_TOKEN)) == NULL )
            {
                dap_cli_server_cmd_set_reply_text(a_str_reply,
                                                  "%s requires parameter '-chain' or set default datum type in chain configuration file",
                                                  a_argv[0]);
                return -105;
            }
        } else {
            dap_cli_server_cmd_set_reply_text(a_str_reply, "%s requires parameter '-chain'", a_argv[0]);
            return -104;
        }
    }
    return 0;
}

/**
 * @brief
 * sign data (datum_token) by certificates (1 or more)
 * successful count of signes return in l_sign_counter
 * @param l_certs - array with certificates loaded from dcert file
 * @param l_datum_token - updated pointer for l_datum_token variable after realloc
 * @param l_certs_count - count of certificate
 * @param l_datum_data_offset - offset of datum
 * @param l_sign_counter - counter of successful data signing operation
 * @return dap_chain_datum_token_t*
 */
static dap_chain_datum_token_t * s_sign_cert_in_cycle(dap_cert_t ** l_certs, dap_chain_datum_token_t *l_datum_token, size_t l_certs_count,
            size_t *l_datum_signs_offset, uint16_t * l_sign_counter)
{
    if (!l_datum_signs_offset) {
        log_it(L_DEBUG,"l_datum_data_offset is NULL");
        return NULL;
    }

    size_t l_tsd_size = 0;
    if ((l_datum_token->type == DAP_CHAIN_DATUM_TOKEN_TYPE_DECL) &&
            ((l_datum_token->subtype == DAP_CHAIN_DATUM_TOKEN_SUBTYPE_PRIVATE)
            ||(l_datum_token->subtype == DAP_CHAIN_DATUM_TOKEN_SUBTYPE_NATIVE)))
        l_tsd_size = l_datum_token->header_native_decl.tsd_total_size;
    if ((l_datum_token->type == DAP_CHAIN_DATUM_TOKEN_TYPE_UPDATE) &&
            ((l_datum_token->subtype == DAP_CHAIN_DATUM_TOKEN_SUBTYPE_PRIVATE)
             ||(l_datum_token->subtype == DAP_CHAIN_DATUM_TOKEN_SUBTYPE_NATIVE)))
        l_tsd_size = l_datum_token->header_native_update.tsd_total_size;
    uint16_t l_tmp_cert_sign_count = l_datum_token->signs_total;
    l_datum_token->signs_total = 0;

    for(size_t i = 0; i < l_certs_count; i++)
    {
        dap_sign_t * l_sign = dap_cert_sign(l_certs[i],  l_datum_token,
           sizeof(*l_datum_token) + l_tsd_size, 0);

        if (l_sign) {
            size_t l_sign_size = dap_sign_get_size(l_sign);
            l_datum_token = DAP_REALLOC(l_datum_token, sizeof(*l_datum_token) + (*l_datum_signs_offset) + l_sign_size);
            memcpy(l_datum_token->data_n_tsd + *l_datum_signs_offset, l_sign, l_sign_size);
            *l_datum_signs_offset += l_sign_size;
            DAP_DELETE(l_sign);
            log_it(L_DEBUG,"<-- Signed with '%s'", l_certs[i]->name);
            (*l_sign_counter)++;
        }
    }
    l_datum_token->signs_total = l_tmp_cert_sign_count;

    return l_datum_token;
}

/**
 * @brief com_token_decl_sign
 * @param argc
 * @param argv
 * @param arg_func
 * @param str_reply
 * @return
 */
int com_token_decl_sign(int a_argc, char **a_argv, void **a_str_reply)
{
    int arg_index = 1;

    const char * l_hash_out_type = NULL;
    dap_cli_server_cmd_find_option_val(a_argv, arg_index, a_argc, "-H", &l_hash_out_type);
    if(!l_hash_out_type)
        l_hash_out_type = "hex";
    if(dap_strcmp(l_hash_out_type,"hex") && dap_strcmp(l_hash_out_type,"base58")) {
        dap_cli_server_cmd_set_reply_text(a_str_reply, "invalid parameter -H, valid values: -H <hex | base58>");
        return -1;
    }

    const char * l_datum_hash_str = NULL;
    // Chain name
    dap_cli_server_cmd_find_option_val(a_argv, arg_index, a_argc, "-datum", &l_datum_hash_str);
    if(l_datum_hash_str) {
        char *l_datum_hash_hex_str = NULL, *l_datum_hash_base58_str = NULL;
        const char * l_certs_str = NULL;
        dap_cert_t ** l_certs = NULL;
        size_t l_certs_count = 0;
        dap_chain_t * l_chain = NULL;
        dap_chain_net_t * l_net = NULL;

        dap_chain_node_cli_cmd_values_parse_net_chain(&arg_index, a_argc, a_argv, a_str_reply, &l_chain, &l_net);
        if(!l_net)
            return -1;
        else {
            if(*a_str_reply) {
                DAP_DELETE(*a_str_reply);
                *a_str_reply = NULL;
            }
        }

        // Certificates thats will be used to sign currend datum token
        dap_cli_server_cmd_find_option_val(a_argv, arg_index, a_argc, "-certs", &l_certs_str);

        // Load certs lists
        if (l_certs_str)
            dap_cert_parse_str_list(l_certs_str, &l_certs, &l_certs_count);

        if(!l_certs_count) {
            dap_cli_server_cmd_set_reply_text(a_str_reply,
                    "token_sign command requres at least one valid certificate to sign the basic transaction of emission");
            return -7;
        }

        char * l_gdb_group_mempool = dap_chain_net_get_gdb_group_mempool_new(l_chain);
        if(!l_gdb_group_mempool) {
            l_gdb_group_mempool = dap_chain_net_get_gdb_group_mempool_by_chain_type(l_net, CHAIN_TYPE_TOKEN);
        }
        // datum hash may be in hex or base58 format
        if(!dap_strncmp(l_datum_hash_str, "0x", 2) || !dap_strncmp(l_datum_hash_str, "0X", 2)) {
            l_datum_hash_hex_str = dap_strdup(l_datum_hash_str);
            l_datum_hash_base58_str = dap_enc_base58_from_hex_str_to_str(l_datum_hash_str);
        } else {
            l_datum_hash_hex_str = dap_enc_base58_to_hex_str_from_str(l_datum_hash_str);
            l_datum_hash_base58_str = dap_strdup(l_datum_hash_str);
        }
        const char *l_datum_hash_out_str = dap_strcmp(l_hash_out_type,"hex")
            ? l_datum_hash_base58_str
            : l_datum_hash_hex_str;

        log_it(L_DEBUG, "Requested to sign token declaration %s in gdb://%s with certs %s",
                l_gdb_group_mempool, l_datum_hash_hex_str, l_certs_str);

        dap_chain_datum_t * l_datum = NULL;
        size_t l_datum_size = 0;
        size_t l_tsd_size = 0;
        if((l_datum = (dap_chain_datum_t*) dap_global_db_get_sync(l_gdb_group_mempool,
                l_datum_hash_hex_str, &l_datum_size, NULL, NULL )) != NULL) {

            // Check if its token declaration
            if(l_datum->header.type_id == DAP_CHAIN_DATUM_TOKEN_DECL ||
                l_datum->header.type_id == DAP_CHAIN_DATUM_TOKEN_TYPE_UPDATE) {
                dap_chain_datum_token_t *l_datum_token = DAP_DUP_SIZE(l_datum->data, l_datum->header.data_size);    // for realloc
                DAP_DELETE(l_datum);
                if ((l_datum_token->subtype == DAP_CHAIN_DATUM_TOKEN_SUBTYPE_PRIVATE)
                    ||  (l_datum_token->subtype == DAP_CHAIN_DATUM_TOKEN_SUBTYPE_NATIVE))
                    l_tsd_size = l_datum_token->header_native_decl.tsd_total_size;
                // Check for signatures, are they all in set and are good enought?
                size_t l_signs_size = 0, i = 1;
                for (i = 1; i <= l_datum_token->signs_total; i++){
                    dap_sign_t *l_sign = (dap_sign_t *)(l_datum_token->data_n_tsd + l_tsd_size + l_signs_size);
                    if(dap_sign_verify(l_sign, l_datum_token, sizeof(*l_datum_token) - sizeof(uint16_t))) {
                        log_it(L_WARNING, "Wrong signature %zu for datum_token with key %s in mempool!", i, l_datum_hash_out_str);
                        dap_cli_server_cmd_set_reply_text(a_str_reply,
                                "Datum %s with datum token has wrong signature %zu, break process and exit",
                                l_datum_hash_out_str, i);
                        DAP_DELETE(l_datum_token);
                        DAP_DELETE(l_gdb_group_mempool);
                        return -6;
                    }else{
                        log_it(L_DEBUG,"Sign %zu passed", i);
                    }
                    l_signs_size += dap_sign_get_size(l_sign);
                }

                log_it(L_DEBUG, "Datum %s with token declaration: %hu signatures are verified well (sign_size = %zu)",
                                 l_datum_hash_out_str, l_datum_token->signs_total, l_signs_size);

                // Sign header with all certificates in the list and add signs to the end of token update
                uint16_t l_sign_counter = 0;
                size_t l_data_size = l_tsd_size + l_signs_size;
                l_datum_token = s_sign_cert_in_cycle(l_certs, l_datum_token, l_certs_count, &l_data_size,
                                                            &l_sign_counter);
                l_datum_token->signs_total += l_sign_counter;
                size_t l_token_size = sizeof(*l_datum_token) + l_data_size;
                dap_chain_datum_t * l_datum = dap_chain_datum_create(DAP_CHAIN_DATUM_TOKEN_DECL,
                                                                     l_datum_token, l_token_size);
                DAP_DELETE(l_datum_token);
                // Calc datum's hash
                l_datum_size = dap_chain_datum_size(l_datum);
                dap_chain_hash_fast_t l_key_hash = { };
                dap_hash_fast(l_datum->data, l_token_size, &l_key_hash);
                char *l_key_str = dap_chain_hash_fast_to_str_static(&l_key_hash);
                char *l_key_str_base58 = dap_enc_base58_encode_hash_to_str_static(&l_key_hash);
                const char *l_key_out_str = dap_strcmp(l_hash_out_type, "hex")
                        ? l_key_str_base58 : l_key_str;
                // Add datum to mempool with datum_token hash as a key
                if( dap_global_db_set_sync(l_gdb_group_mempool, l_key_str, l_datum, dap_chain_datum_size(l_datum), false) == 0) {

                    char* l_hash_str = l_datum_hash_hex_str;
                    // Remove old datum from pool
                    if( dap_global_db_del_sync(l_gdb_group_mempool, l_hash_str ) == 0) {
                        dap_cli_server_cmd_set_reply_text(a_str_reply,
                                "datum %s is replacing the %s in datum pool",
                                l_key_out_str, l_datum_hash_out_str);
                        DAP_DELETE(l_datum);
                        //DAP_DELETE(l_datum_token);
                        DAP_DELETE(l_gdb_group_mempool);
                        return 0;
                    } else {
                        dap_cli_server_cmd_set_reply_text(a_str_reply,
                                "Warning! Can't remove old datum %s ( new datum %s added normaly in datum pool)",
                                l_datum_hash_out_str, l_key_out_str);
                        DAP_DELETE(l_datum);
                        DAP_DELETE(l_gdb_group_mempool);
                        return 1;
                    }
                    DAP_DELETE(l_hash_str);
                } else {
                    dap_cli_server_cmd_set_reply_text(a_str_reply,
                            "Error! datum %s produced from %s can't be placed in mempool",
                            l_key_out_str, l_datum_hash_out_str);
                    DAP_DELETE(l_datum);
                    DAP_DELETE(l_gdb_group_mempool);
                    DAP_DELETE(l_key_str);
                    DAP_DELETE(l_key_str_base58);
                    return -2;
                }
            } else {
                dap_cli_server_cmd_set_reply_text(a_str_reply,
                        "Error! Wrong datum type. token_decl_sign sign only token declarations datum");
                return -61;
            }
        } else {
            dap_cli_server_cmd_set_reply_text(a_str_reply,
                    "token_decl_sign can't find datum with %s hash in the mempool of %s:%s",l_datum_hash_out_str,l_net? l_net->pub.name: "<undefined>",
                    l_chain?l_chain->name:"<undefined>");
            return -5;
        }
        DAP_DELETE(l_datum_hash_hex_str);
        DAP_DELETE(l_datum_hash_base58_str);
    } else {
        dap_cli_server_cmd_set_reply_text(a_str_reply, "token_decl_sign need -datum <datum hash> argument");
        return -2;
    }
    return 0;
}

/**
 * @breif s_ticker_list_get_main_ticker
 *
 * @param a_tickers
 * @param a_native_ticker
 * @return const char*
 */
const char *s_ticker_list_get_main_ticker(dap_list_t *a_tickers, const char *a_native_ticker) {
    if (!a_tickers)
        return NULL;
    const char *mt = (char*)a_tickers->data;
    for (dap_list_t *i = a_tickers; i != NULL; i = i->next) {
        char *tmp = (char*)i->data;
        if (dap_strcmp(mt, tmp) != 0) {
            if (dap_strcmp(tmp, a_native_ticker) != 0)
                return tmp;
        }
    }
    return mt;
}

/**
 * @breif s_tickers_list_created
 *
 * @param a_tx
 * @param a_net
 * @param a_unchained
 * @param a_token_ticker
 * @return dap_list_t*
 */
dap_list_t *s_tickers_list_created(dap_chain_datum_tx_t *a_tx, dap_chain_net_t *a_net, bool *a_unchained,
                                  const char **a_token_ticker) {
    dap_list_t* l_tickers = NULL;
    const char *l_token_ticker = NULL;
    dap_chain_datum_tx_t *l_tx_parent = NULL;
    int l_item_in_size = 0;
    void *l_item_in = dap_chain_datum_tx_item_get(a_tx, NULL, TX_ITEM_TYPE_IN_ALL, &l_item_in_size);
    dap_hash_fast_t l_parent_hash = {0};
    int l_parrent_tx_out_idx = 0;
    for (int l_item_in_size_current = 0; l_item_in_size_current < l_item_in_size && !l_token_ticker;) {
        size_t l_tmp_size = dap_chain_datum_item_tx_get_size(l_item_in);
        if (l_tmp_size == 0)
            break;
        l_item_in_size_current += l_tmp_size;
        switch (dap_chain_datum_tx_item_get_type(l_item_in)) {
            case TX_ITEM_TYPE_IN:
                l_parent_hash = ((dap_chain_tx_in_t*)l_item_in)->header.tx_prev_hash;
                l_parrent_tx_out_idx = ((dap_chain_tx_in_t*)l_item_in)->header.tx_out_prev_idx;
                l_tx_parent = dap_ledger_tx_find_by_hash(a_net->pub.ledger, &((dap_chain_tx_in_t*)l_item_in)->header.tx_prev_hash);
                break;
            case TX_ITEM_TYPE_IN_COND:
                l_parent_hash = ((dap_chain_tx_in_cond_t*)l_item_in)->header.tx_prev_hash;
                l_parrent_tx_out_idx = ((dap_chain_tx_in_cond_t*)l_item_in)->header.tx_out_prev_idx;
                l_tx_parent = dap_ledger_tx_find_by_hash(a_net->pub.ledger, &((dap_chain_tx_in_cond_t*)l_item_in)->header.tx_prev_hash);
                break;
        }
        if (!l_tx_parent) {
            *a_unchained = true;
            break;
        }
        const char *l_current_token = NULL;
        void *l_out_unknown = (dap_chain_tx_out_cond_t*)dap_chain_datum_tx_item_get_nth(
                l_tx_parent, TX_ITEM_TYPE_OUT_ALL, l_parrent_tx_out_idx);
        switch(dap_chain_datum_tx_item_get_type(l_out_unknown)) {
            case TX_ITEM_TYPE_OUT:
                l_current_token = dap_ledger_tx_get_token_ticker_by_hash(a_net->pub.ledger, &l_parent_hash);
                l_tickers = dap_list_append(l_tickers, (void *)l_current_token);
                break;
            case TX_ITEM_TYPE_OUT_EXT:
                l_current_token = ((dap_chain_tx_out_ext_t*)l_out_unknown)->token;
                l_tickers = dap_list_append(l_tickers, (void *)l_current_token);
                break;
            case TX_ITEM_TYPE_OUT_COND:
                if(((dap_chain_tx_out_cond_t*)l_out_unknown)->header.subtype != DAP_CHAIN_TX_OUT_COND_SUBTYPE_FEE) {
                    l_token_ticker = dap_ledger_tx_get_token_ticker_by_hash(a_net->pub.ledger, &l_parent_hash);
                }
                break;
        }
    }
    if (!(*a_unchained) && !l_token_ticker) {
        return l_tickers;
    } else {
        DAP_DELETE(l_tickers);
        *a_token_ticker = l_token_ticker;
        return NULL;
    }
}

/**
 * @breif s_tx_get_main_ticker
 *
 * @param a_tx
 * @param a_net
 * @param a_unchained
 * @return const char*
 */
const char* s_tx_get_main_ticker(dap_chain_datum_tx_t *a_tx, dap_chain_net_t *a_net, bool *a_unchained) {
    dap_chain_tx_in_ems_t *obj_token = (dap_chain_tx_in_ems_t*)dap_chain_datum_tx_item_get(a_tx, NULL, TX_ITEM_TYPE_IN_EMS, NULL);
    if (obj_token) {
        return obj_token->header.ticker;
    } else {
        const char *l_token_ticker = NULL;
        dap_list_t *l_tickers_list = NULL;
        if (a_unchained) {
            l_tickers_list = s_tickers_list_created(a_tx, a_net, a_unchained, &l_token_ticker);
        } else {
            bool l_unchained = false;
            l_tickers_list = s_tickers_list_created(a_tx, a_net, &l_unchained, &l_token_ticker);
        }
        if (l_tickers_list) {
            l_token_ticker = s_ticker_list_get_main_ticker(l_tickers_list, a_net->pub.native_ticker);
            DAP_DELETE(l_tickers_list);
        }
        return l_token_ticker;
    }
}

/**
 * @brief s_com_mempool_list_print_for_chain
 *
 * @param a_net
 * @param a_chain
 * @param a_str_tmp
 * @param a_hash_out_type
 */
void s_com_mempool_list_print_for_chain(dap_chain_net_t * a_net, dap_chain_t * a_chain, const char * a_add, json_object *a_json_obj, const char *a_hash_out_type, bool a_fast) {
    dap_chain_addr_t *l_wallet_addr = dap_chain_addr_from_str(a_add);
    if (a_add && !l_wallet_addr) {
        dap_json_rpc_error_add(DAP_CHAIN_NODE_CLI_CMD_VALUE_PARSE_CONVERT_BASE58_TO_ADDR_WALLET, "Cannot convert "
                                                                                                 "string '%s' to binary address.\n", a_add);
        return;
    }
    if (l_wallet_addr && a_fast) {
        dap_json_rpc_error_add(DAP_CHAIN_NODE_CLI_CMD_VALUE_PARSE_FAST_AND_BASE58_ADDR,
                               "In fast mode, it is impossible to count the number of transactions and emissions "
                               "for a specific address. The -brief and -addr options are mutually exclusive.\n");
        DAP_DELETE(l_wallet_addr);
        return;
    }
    char * l_gdb_group_mempool = dap_chain_net_get_gdb_group_mempool_new(a_chain);
    if(!l_gdb_group_mempool){
        dap_json_rpc_error_add(DAP_CHAIN_NODE_CLI_COM_MEMPOOL_LIST_CAN_NOT_GET_MEMPOOL_GROUP,
                               "%s.%s: chain not found\n", a_net->pub.name, a_chain->name);
        return;
    }
    int l_removed = 0;
    json_object *l_obj_chain = json_object_new_object();
    json_object *l_obj_chain_name  = json_object_new_string(a_chain->name);
    if (!l_obj_chain_name || !l_obj_chain) {
        json_object_put(l_obj_chain);
        dap_json_rpc_allocation_error;
        return;
    }
    json_object_object_add(l_obj_chain, "name", l_obj_chain_name);
    dap_chain_mempool_filter(a_chain, &l_removed);
    json_object *l_jobj_removed = json_object_new_int(l_removed);
    if (!l_jobj_removed) {
        json_object_put(l_obj_chain);
        dap_json_rpc_allocation_error;
        return;
    }
    json_object_object_add(l_obj_chain, "removed", l_jobj_removed);
    size_t l_objs_count = 0;
    size_t l_objs_addr = 0;
    dap_global_db_obj_t * l_objs = dap_global_db_get_all_sync(l_gdb_group_mempool, &l_objs_count);
    json_object  *l_jobj_datums;
    if (l_objs_count == 0) {
        l_jobj_datums = json_object_new_null();
    } else {
        l_jobj_datums = json_object_new_array();
        if (!l_jobj_datums) {
            json_object_put(l_obj_chain);
            dap_json_rpc_allocation_error;
            return;
        }
    }
    for(size_t i = 0; i < l_objs_count; i++) {
        dap_chain_datum_t *l_datum = (dap_chain_datum_t *)l_objs[i].value;
        if (!l_datum->header.data_size || (l_datum->header.data_size > l_objs[i].value_len)) {
            log_it(L_ERROR, "Trash datum in GDB %s.%s, key: %s data_size:%u, value_len:%zu",
                   a_net->pub.name, a_chain->name, l_objs[i].key, l_datum->header.data_size, l_objs[i].value_len);
            dap_global_db_del_sync(l_gdb_group_mempool, l_objs[i].key);
            continue;
        }
        dap_time_t l_ts_create = (dap_time_t) l_datum->header.ts_create;
        const char *l_datum_type = dap_chain_datum_type_id_to_str(l_datum->header.type_id);
        dap_hash_fast_t l_datum_real_hash = {0};
        dap_hash_fast_t l_datum_hash_from_key = {0};
        dap_hash_fast(l_datum->data, l_datum->header.data_size, &l_datum_real_hash);
        dap_chain_hash_fast_from_str(l_objs[i].key, &l_datum_hash_from_key);
        char buff_time[50];
        dap_time_to_str_rfc822(buff_time, 50, l_datum->header.ts_create);
        json_object *l_jobj_type = json_object_new_string(l_datum_type);
        json_object *l_jobj_hash = json_object_new_string(l_objs[i].key);
        json_object *l_jobj_ts_created = json_object_new_object();
        json_object *l_jobj_ts_created_time_stamp = json_object_new_uint64(l_ts_create);
        json_object *l_jobj_ts_created_str = json_object_new_string(buff_time);
        if (!l_jobj_type || !l_jobj_hash || !l_jobj_ts_created || !l_jobj_ts_created_str || !l_jobj_ts_created_time_stamp) {
            json_object_put(l_jobj_type);
            json_object_put(l_jobj_hash);
            json_object_put(l_jobj_ts_created);
            json_object_put(l_jobj_ts_created_time_stamp);
            json_object_put(l_jobj_ts_created_str);
            json_object_put(l_jobj_datums);
            json_object_put(l_obj_chain);
            dap_global_db_objs_delete(l_objs, l_objs_count);
            dap_json_rpc_allocation_error;
            return;
        }
        json_object_object_add(l_jobj_ts_created, "time_stamp", l_jobj_ts_created_time_stamp);
        json_object_object_add(l_jobj_ts_created, "str", l_jobj_ts_created_str);
        json_object *l_jobj_datum = json_object_new_object();
        if (!l_jobj_datum) {
            json_object_put(l_jobj_type);
            json_object_put(l_jobj_hash);
            json_object_put(l_jobj_ts_created);
            json_object_put(l_jobj_ts_created_time_stamp);
            json_object_put(l_jobj_ts_created_str);
            json_object_put(l_jobj_datums);
            json_object_put(l_obj_chain);
            dap_global_db_objs_delete(l_objs, l_objs_count);
            dap_json_rpc_allocation_error;
            return;
        }
        if (!dap_hash_fast_compare(&l_datum_real_hash, &l_datum_hash_from_key)){
            char *l_drh_str = dap_hash_fast_to_str_new(&l_datum_real_hash);
            char *l_wgn = dap_strdup_printf("Key field in DB %s does not match datum's hash %s\n",
                                            l_objs[i].key, l_drh_str);
            DAP_DELETE(l_drh_str);
            if (!l_wgn) {
                dap_global_db_objs_delete(l_objs, l_objs_count);
                json_object_put(l_jobj_datum);
                json_object_put(l_obj_chain);
                json_object_put(l_jobj_type);
                json_object_put(l_jobj_hash);
                json_object_put(l_jobj_ts_created);
                json_object_put(l_jobj_datums);
                dap_json_rpc_allocation_error;
                return;
            }
            json_object *l_jobj_warning = json_object_new_string(l_wgn);
            DAP_DELETE(l_wgn);
            if (!l_jobj_warning) {
                dap_global_db_objs_delete(l_objs, l_objs_count);
                json_object_put(l_jobj_datum);
                json_object_put(l_obj_chain);
                json_object_put(l_jobj_type);
                json_object_put(l_jobj_hash);
                json_object_put(l_jobj_ts_created);
                json_object_put(l_jobj_datums);
                dap_json_rpc_allocation_error;
                return;
            }
            json_object_object_add(l_jobj_datum, "warning", l_jobj_warning);
            json_object_array_add(l_jobj_datums, l_jobj_datum);
            continue;
        }
        json_object_object_add(l_jobj_datum, "hash", l_jobj_hash);
        json_object_object_add(l_jobj_datum, "type", l_jobj_type);
        json_object_object_add(l_jobj_datum, "created", l_jobj_ts_created);
        bool datum_is_accepted_addr = false;
<<<<<<< HEAD
        switch (l_datum->header.type_id) {
            case DAP_CHAIN_DATUM_TX: {
                dap_chain_addr_t l_addr_from;
                dap_chain_datum_tx_t *l_tx = (dap_chain_datum_tx_t*)l_datum->data;
                const char *l_main_token = s_tx_get_main_ticker(l_tx, a_net, NULL);
                dap_list_t *l_list_sig_item = dap_chain_datum_tx_items_get(l_tx, TX_ITEM_TYPE_SIG, NULL);
                if (!l_list_sig_item) {
                    json_object *l_jobj_wgn = json_object_new_string("An item with a type TX_ITEM_TYPE_SIG for the "
                                                                     "transaction was not found, the transaction may "
                                                                     "be corrupted.");
                    json_object_object_add(l_jobj_datum, "warning", l_jobj_wgn);
                    break;
                }
                dap_chain_tx_sig_t *l_sig = l_list_sig_item->data;
                dap_sign_t *l_sign = dap_chain_datum_tx_item_sign_get_sig(l_sig);
                dap_chain_addr_fill_from_sign(&l_addr_from, l_sign, a_net->pub.id);
                if (l_wallet_addr && dap_chain_addr_compare(l_wallet_addr, &l_addr_from)) {
                    datum_is_accepted_addr = true;
                }
                dap_list_free(l_list_sig_item);
                char *l_addr_from_str = dap_chain_addr_to_str(&l_addr_from);
                json_object_object_add(l_jobj_datum, "from", json_object_new_string(dap_chain_addr_to_str(&l_addr_from)));
                dap_list_t *l_list_out_items = dap_chain_datum_tx_items_get(l_tx, TX_ITEM_TYPE_OUT_ALL, NULL);
                json_object *l_jobj_to_list = json_object_new_array();
                json_object *l_jobj_change_list = json_object_new_array();
                json_object *l_jobj_fee_list = json_object_new_array();
                if (!l_jobj_to_list || !l_jobj_change_list || !l_jobj_fee_list) {
                    json_object_put(l_jobj_to_list);
                    json_object_put(l_jobj_change_list);
                    json_object_put(l_jobj_fee_list);
                    json_object_put(l_jobj_datum);
                    json_object_put(l_jobj_datums);
                    json_object_put(l_obj_chain);
                    dap_global_db_objs_delete(l_objs, l_objs_count);
                    dap_json_rpc_allocation_error;
                    return;
                }
                for (dap_list_t *it = l_list_out_items; it; it = it->next) {
                    dap_chain_addr_t *l_dist_addr = NULL;
                    uint256_t l_value = uint256_0;
                    const char *l_dist_token = NULL;
                    uint8_t l_type = *(uint8_t*)it->data;
                    switch (l_type) {
                        case TX_ITEM_TYPE_OUT: {
                            l_value = ((dap_chain_tx_out_t*)it->data)->header.value;
                            l_dist_token = l_main_token;
                            l_dist_addr = &((dap_chain_tx_out_t*)it->data)->addr;
                        } break;
                        case TX_ITEM_TYPE_OUT_EXT: {
                            l_value = ((dap_chain_tx_out_ext_t*)it->data)->header.value;
                            l_dist_token = ((dap_chain_tx_out_ext_t*)it->data)->token;
                            l_dist_addr = &((dap_chain_tx_out_ext_t*)it->data)->addr;
                        } break;
                        case TX_ITEM_TYPE_OUT_COND: {
                            l_value = ((dap_chain_tx_out_cond_t*)it->data)->header.value;
                            if (((dap_chain_tx_out_cond_t*)it->data)->header.subtype == DAP_CHAIN_TX_OUT_COND_SUBTYPE_FEE) {
                                l_dist_token = a_net->pub.native_ticker;
                            }
                        } break;
                        default: break;
=======
        if (!a_fast) {
            switch (l_datum->header.type_id) {
                case DAP_CHAIN_DATUM_TX: {
                    dap_chain_addr_t l_addr_from;
                    dap_chain_datum_tx_t *l_tx = (dap_chain_datum_tx_t *) l_datum->data;
                    const char *l_main_token = s_tx_get_main_ticker(l_tx, a_net, NULL);
                    if (l_main_token) {
                        json_object *l_jobj_main_ticker = json_object_new_string(l_main_token);
                        if (!l_jobj_main_ticker) {
                            json_object_put(l_jobj_datum);
                            json_object_put(l_jobj_datums);
                            json_object_put(l_obj_chain);
                            dap_global_db_objs_delete(l_objs, l_objs_count);
                            dap_json_rpc_allocation_error;
                            return;
                        }
                        json_object_object_add(l_jobj_datum, "main_ticker", l_jobj_main_ticker);
>>>>>>> 26508e8b
                    }
                    dap_list_t *l_list_sig_item = dap_chain_datum_tx_items_get(l_tx, TX_ITEM_TYPE_SIG, NULL);
                    dap_list_t *l_list_in_ems = dap_chain_datum_tx_items_get(l_tx, TX_ITEM_TYPE_IN_EMS, NULL);
                    if (!l_list_sig_item) {
                        json_object *l_jobj_wgn = json_object_new_string("An item with a type TX_ITEM_TYPE_SIG for the "
                                                                         "transaction was not found, the transaction may "
                                                                         "be corrupted.");
                        json_object_object_add(l_jobj_datum, "warning", l_jobj_wgn);
                        break;
                    }
<<<<<<< HEAD
                    char *l_value_coins_str, *l_value_str = dap_uint256_to_char(l_value, &l_value_coins_str);
                    json_object_object_add(l_jobj_money, "value", json_object_new_string(l_value_str));
                    json_object_object_add(l_jobj_money, "coins", json_object_new_string(l_value_coins_str));
                    if (l_dist_token) {
                        json_object *l_jobj_token = json_object_new_string(l_dist_token);
                        json_object_object_add(l_jobj_money, "token", l_jobj_token);
                    }

                    if (l_dist_addr) {
                        json_object *l_jobj_addr = json_object_new_string(dap_chain_addr_to_str(l_dist_addr));
                        if (!datum_is_accepted_addr && l_wallet_addr) {
                            datum_is_accepted_addr = dap_chain_addr_compare(l_wallet_addr, l_dist_addr);
                        }
                        json_object *l_jobj_f = json_object_new_object();
                        json_object_object_add(l_jobj_f, "money", l_jobj_money);
                        if (dap_chain_addr_compare(&l_addr_from, l_dist_addr)) {
                            json_object_array_add(l_jobj_change_list, l_jobj_f);
=======
                    dap_chain_tx_sig_t *l_sig = l_list_sig_item->data;
                    dap_sign_t *l_sign = dap_chain_datum_tx_item_sign_get_sig(l_sig);
                    dap_chain_addr_fill_from_sign(&l_addr_from, l_sign, a_net->pub.id);
                    if (l_wallet_addr && dap_chain_addr_compare(l_wallet_addr, &l_addr_from)) {
                        datum_is_accepted_addr = true;
                    }
                    dap_list_free(l_list_sig_item);
                    char *l_addr_from_str = dap_chain_addr_to_str(&l_addr_from);
                    if (!l_addr_from_str) {
                        json_object_put(l_jobj_datum);
                        json_object_put(l_jobj_datums);
                        json_object_put(l_obj_chain);
                        dap_global_db_objs_delete(l_objs, l_objs_count);
                        dap_json_rpc_allocation_error;
                        return;
                    }
                    dap_list_t *l_list_in_reward = dap_chain_datum_tx_items_get(l_tx, TX_ITEM_TYPE_IN_REWARD, NULL);
                    if (l_list_in_reward) {
                        json_object *l_obj_in_reward_arary = json_object_new_array();
                        if (!l_obj_in_reward_arary) {
                            dap_list_free(l_list_in_reward);
                            json_object_put(l_jobj_datum);
                            json_object_put(l_jobj_datums);
                            json_object_put(l_obj_chain);
                            dap_global_db_objs_delete(l_objs, l_objs_count);
                            dap_json_rpc_allocation_error;
                            return;
                        }
                        for (dap_list_t *it = l_list_in_reward; it; it = it->next) {
                            dap_chain_tx_in_reward_t *l_in_reward = (dap_chain_tx_in_reward_t *) it->data;
                            char *l_block_hash = dap_chain_hash_fast_to_str_new(&l_in_reward->block_hash);
                            json_object *l_jobj_block_hash = json_object_new_string(l_block_hash);
                            if (!l_jobj_block_hash) {
                                DAP_DELETE(l_block_hash);
                                json_object_put(l_obj_in_reward_arary);
                                dap_list_free(l_list_in_reward);
                                json_object_put(l_jobj_datum);
                                json_object_put(l_jobj_datums);
                                json_object_put(l_obj_chain);
                                dap_global_db_objs_delete(l_objs, l_objs_count);
                                dap_json_rpc_allocation_error;
                                return;
                            }
                            json_object_array_add(l_obj_in_reward_arary, l_jobj_block_hash);
                            DAP_DELETE(l_block_hash);
                        }
                    } else {
                        json_object *l_jobj_addr_from = json_object_new_string(l_addr_from_str);
                        if (!l_jobj_addr_from) {
                            json_object_put(l_jobj_datum);
                            json_object_put(l_jobj_datums);
                            json_object_put(l_obj_chain);
                            dap_global_db_objs_delete(l_objs, l_objs_count);
                            dap_json_rpc_allocation_error;
                            return;
                        }
                        json_object_object_add(l_jobj_datum, "from", l_jobj_addr_from);
                    }
                    DAP_DELETE(l_addr_from_str);
                    dap_list_t *l_list_out_items = dap_chain_datum_tx_items_get(l_tx, TX_ITEM_TYPE_OUT_ALL, NULL);
                    json_object *l_jobj_to_list = json_object_new_array();
                    json_object *l_jobj_change_list = json_object_new_array();
                    json_object *l_jobj_to_from_emi = json_object_new_array();
                    json_object *l_jobj_fee_list = json_object_new_array();
                    json_object *l_jobj_stake_lock_list = json_object_new_array();
                    json_object *l_jobj_xchange_list = json_object_new_array();
                    json_object *l_jobj_stake_pos_delegate_list = json_object_new_array();
                    json_object *l_jobj_pay_list = json_object_new_array();
                    if (!l_jobj_to_list || !l_jobj_change_list || !l_jobj_fee_list || !l_jobj_stake_lock_list ||
                        !l_jobj_xchange_list || !l_jobj_stake_pos_delegate_list || !l_jobj_pay_list) {
                        json_object_put(l_jobj_to_list);
                        json_object_put(l_jobj_change_list);
                        json_object_put(l_jobj_to_from_emi);
                        json_object_put(l_jobj_fee_list);
                        json_object_put(l_jobj_stake_lock_list);
                        json_object_put(l_jobj_xchange_list);
                        json_object_put(l_jobj_stake_pos_delegate_list);
                        json_object_put(l_jobj_pay_list);
                        json_object_put(l_jobj_datum);
                        json_object_put(l_jobj_datums);
                        json_object_put(l_obj_chain);
                        dap_global_db_objs_delete(l_objs, l_objs_count);
                        dap_json_rpc_allocation_error;
                        return;
                    }
                    enum {
                        OUT_COND_TYPE_UNKNOWN,
                        OUT_COND_TYPE_PAY,
                        OUT_COND_TYPE_FEE,
                        OUT_COND_TYPE_STAKE_LOCK,
                        OUT_COND_TYPE_XCHANGE,
                        OUT_COND_TYPE_POS_DELEGATE
                    }l_out_cond_subtype={0};
                    for (dap_list_t *it = l_list_out_items; it; it = it->next) {
                        dap_chain_addr_t *l_dist_addr = NULL;
                        uint256_t l_value = uint256_0;
                        const char *l_dist_token = NULL;
                        uint8_t l_type = *(uint8_t *) it->data;
                        switch (l_type) {
                            case TX_ITEM_TYPE_OUT: {
                                l_value = ((dap_chain_tx_out_t *) it->data)->header.value;
                                l_dist_token = l_main_token;
                                l_dist_addr = &((dap_chain_tx_out_t *) it->data)->addr;
                            }
                                break;
                            case TX_ITEM_TYPE_OUT_EXT: {
                                l_value = ((dap_chain_tx_out_ext_t *) it->data)->header.value;
                                l_dist_token = ((dap_chain_tx_out_ext_t *) it->data)->token;
                                l_dist_addr = &((dap_chain_tx_out_ext_t *) it->data)->addr;
                            }
                                break;
                            case TX_ITEM_TYPE_OUT_COND: {
                                dap_chain_tx_out_cond_t *l_out_cond = (dap_chain_tx_out_cond_t*)it->data;
                                l_value = ((dap_chain_tx_out_cond_t *) it->data)->header.value;
                                switch (l_out_cond->header.subtype) {
                                    case DAP_CHAIN_TX_OUT_COND_SUBTYPE_FEE: {
                                        l_dist_token = a_net->pub.native_ticker;
                                        l_out_cond_subtype = OUT_COND_TYPE_FEE;
                                    } break;
                                    case DAP_CHAIN_TX_OUT_COND_SUBTYPE_SRV_STAKE_LOCK: {
                                        l_dist_token = l_main_token;
                                        l_out_cond_subtype = OUT_COND_TYPE_STAKE_LOCK;
                                    } break;
                                    case DAP_CHAIN_TX_OUT_COND_SUBTYPE_SRV_XCHANGE: {
                                        l_dist_token = l_main_token;
                                        l_out_cond_subtype = OUT_COND_TYPE_XCHANGE;
                                    } break;
                                    case DAP_CHAIN_TX_OUT_COND_SUBTYPE_SRV_STAKE_POS_DELEGATE: {
                                        l_dist_token = l_main_token;
                                        l_out_cond_subtype = OUT_COND_TYPE_POS_DELEGATE;
                                    } break;
                                    case DAP_CHAIN_TX_OUT_COND_SUBTYPE_SRV_PAY: {
                                        l_dist_token = l_main_token;
                                        l_out_cond_subtype = OUT_COND_TYPE_PAY;
                                    } break;
                                    default:
                                        break;
                                }
                            }
                                break;
                            default:
                                break;
                        }
                        json_object *l_jobj_money = json_object_new_object();
                        if (!l_jobj_money) {
                            json_object_put(l_jobj_to_list);
                            json_object_put(l_jobj_change_list);
                            json_object_put(l_jobj_to_from_emi);
                            json_object_put(l_jobj_fee_list);
                            json_object_put(l_jobj_datum);
                            json_object_put(l_jobj_datums);
                            json_object_put(l_obj_chain);
                            dap_global_db_objs_delete(l_objs, l_objs_count);
                            dap_json_rpc_allocation_error;
                            return;
                        }
                        char *l_value_str = dap_chain_balance_print(l_value);
                        if (!l_value_str) {
                            json_object_put(l_jobj_to_list);
                            json_object_put(l_jobj_change_list);
                            json_object_put(l_jobj_to_from_emi);
                            json_object_put(l_jobj_fee_list);
                            json_object_put(l_jobj_money);
                            json_object_put(l_jobj_datum);
                            json_object_put(l_jobj_datums);
                            json_object_put(l_obj_chain);
                            dap_global_db_objs_delete(l_objs, l_objs_count);
                            dap_json_rpc_allocation_error;
                            return;
                        }
                        char *l_value_coins_str = dap_chain_balance_to_coins(l_value);
                        if (!l_value_coins_str) {
                            json_object_put(l_jobj_to_list);
                            json_object_put(l_jobj_change_list);
                            json_object_put(l_jobj_to_from_emi);
                            json_object_put(l_jobj_fee_list);
                            DAP_DELETE(l_value_str);
                            json_object_put(l_jobj_money);
                            json_object_put(l_jobj_datum);
                            json_object_put(l_jobj_datums);
                            json_object_put(l_obj_chain);
                            dap_global_db_objs_delete(l_objs, l_objs_count);
                            dap_json_rpc_allocation_error;
                            return;
                        }
                        json_object *l_jobj_value = json_object_new_string(l_value_str);
                        if (!l_jobj_value) {
                            json_object_put(l_jobj_to_list);
                            json_object_put(l_jobj_change_list);
                            json_object_put(l_jobj_to_from_emi);
                            json_object_put(l_jobj_fee_list);
                            DAP_DELETE(l_value_str);
                            DAP_DELETE(l_value_coins_str);
                            json_object_put(l_jobj_money);
                            json_object_put(l_jobj_datum);
                            json_object_put(l_jobj_datums);
                            json_object_put(l_obj_chain);
                            dap_global_db_objs_delete(l_objs, l_objs_count);
                            dap_json_rpc_allocation_error;
                            return;
                        }
                        json_object_object_add(l_jobj_money, "value", l_jobj_value);
                        json_object *l_jobj_value_coins = json_object_new_string(l_value_coins_str);
                        if (!l_jobj_value_coins) {
                            json_object_put(l_jobj_to_list);
                            json_object_put(l_jobj_change_list);
                            json_object_put(l_jobj_to_from_emi);
                            json_object_put(l_jobj_fee_list);
                            DAP_DELETE(l_value_str);
                            DAP_DELETE(l_value_coins_str);
                            json_object_put(l_jobj_money);
                            json_object_put(l_jobj_datum);
                            json_object_put(l_jobj_datums);
                            json_object_put(l_obj_chain);
                            dap_global_db_objs_delete(l_objs, l_objs_count);
                            dap_json_rpc_allocation_error;
                            return;
                        }
                        json_object_object_add(l_jobj_money, "coins", l_jobj_value_coins);
                        if (l_dist_token) {
                            json_object *l_jobj_token = json_object_new_string(l_dist_token);
                            if (!l_jobj_token) {
                                json_object_put(l_jobj_to_list);
                                json_object_put(l_jobj_change_list);
                                json_object_put(l_jobj_to_from_emi);
                                json_object_put(l_jobj_fee_list);
                                json_object_put(l_jobj_money);
                                json_object_put(l_jobj_datum);
                                json_object_put(l_jobj_datums);
                                json_object_put(l_obj_chain);
                                DAP_DELETE(l_value_str);
                                DAP_DELETE(l_value_coins_str);
                                dap_global_db_objs_delete(l_objs, l_objs_count);
                                dap_json_rpc_allocation_error;
                                return;
                            }
                            json_object_object_add(l_jobj_money, "token", l_jobj_token);
                        }

                        if (l_dist_addr) {
                            char *l_addr_str = dap_chain_addr_to_str(l_dist_addr);
                            if (!l_addr_str) {
                                json_object_put(l_jobj_to_list);
                                json_object_put(l_jobj_change_list);
                                json_object_put(l_jobj_to_from_emi);
                                json_object_put(l_jobj_fee_list);
                                DAP_DELETE(l_value_str);
                                DAP_DELETE(l_value_coins_str);
                                json_object_put(l_jobj_money);
                                json_object_put(l_jobj_datum);
                                json_object_put(l_jobj_datums);
                                json_object_put(l_obj_chain);
                                dap_global_db_objs_delete(l_objs, l_objs_count);
                                dap_json_rpc_allocation_error;
                                return;
                            }
                            json_object *l_jobj_addr = json_object_new_string(l_addr_str);
                            if (!l_jobj_addr) {
                                json_object_put(l_jobj_to_list);
                                json_object_put(l_jobj_change_list);
                                json_object_put(l_jobj_to_from_emi);
                                json_object_put(l_jobj_fee_list);
                                DAP_DELETE(l_value_str);
                                DAP_DELETE(l_value_coins_str);
                                DAP_DELETE(l_addr_str);
                                json_object_put(l_jobj_money);
                                json_object_put(l_jobj_datum);
                                json_object_put(l_jobj_datums);
                                json_object_put(l_obj_chain);
                                dap_global_db_objs_delete(l_objs, l_objs_count);
                                dap_json_rpc_allocation_error;
                                return;
                            }
                            if (!datum_is_accepted_addr && l_wallet_addr) {
                                datum_is_accepted_addr = dap_chain_addr_compare(l_wallet_addr, l_dist_addr);
                            }
                            json_object *l_jobj_f = json_object_new_object();
                            if (!l_jobj_f) {
                                json_object_put(l_jobj_to_list);
                                json_object_put(l_jobj_change_list);
                                json_object_put(l_jobj_to_from_emi);
                                json_object_put(l_jobj_fee_list);
                                DAP_DELETE(l_value_str);
                                DAP_DELETE(l_value_coins_str);
                                DAP_DELETE(l_addr_str);
                                json_object_put(l_jobj_addr);
                                json_object_put(l_jobj_money);
                                json_object_put(l_jobj_datum);
                                json_object_put(l_jobj_datums);
                                json_object_put(l_obj_chain);
                                dap_global_db_objs_delete(l_objs, l_objs_count);
                                dap_json_rpc_allocation_error;
                                return;
                            }
                            json_object_object_add(l_jobj_f, "money", l_jobj_money);
                            if (dap_chain_addr_compare(&l_addr_from, l_dist_addr)) {
                                bool l_in_from_emi = false;
                                for (dap_list_t *it_ems = l_list_in_ems; it_ems; it_ems = it_ems->next) {
                                    dap_chain_tx_in_ems_t *l_in_ems = (dap_chain_tx_in_ems_t*)it_ems->data;
                                    if (!dap_strcmp(l_in_ems->header.ticker, l_dist_token)) {
                                        l_in_from_emi = true;
                                        dap_hash_fast_t l_ems_hash = l_in_ems->header.token_emission_hash;
                                        char l_ems_hash_str[DAP_CHAIN_HASH_FAST_STR_SIZE];
                                        dap_hash_fast_to_str(&l_ems_hash, l_ems_hash_str, DAP_CHAIN_HASH_FAST_STR_SIZE);
                                        json_object * l_obj_ems_hash = json_object_new_string(l_ems_hash_str);
                                        if (!l_obj_ems_hash) {
                                            json_object_put(l_jobj_to_list);
                                            json_object_put(l_jobj_change_list);
                                            json_object_put(l_jobj_to_from_emi);
                                            json_object_put(l_jobj_fee_list);
                                            DAP_DELETE(l_value_str);
                                            DAP_DELETE(l_value_coins_str);
                                            DAP_DELETE(l_addr_str);
                                            json_object_put(l_jobj_addr);
                                            json_object_put(l_jobj_money);
                                            json_object_put(l_jobj_datum);
                                            json_object_put(l_jobj_datums);
                                            json_object_put(l_obj_chain);
                                            json_object_put(l_jobj_f);
                                            dap_global_db_objs_delete(l_objs, l_objs_count);
                                            dap_json_rpc_allocation_error;
                                            return;
                                        }
                                        json_object_object_add(l_jobj_f, "token_emission_hash", l_obj_ems_hash);
                                        break;
                                    }
                                }
                                if (l_in_from_emi)
                                    json_object_array_add(l_jobj_to_from_emi, l_jobj_f);
                                else
                                    json_object_array_add(l_jobj_change_list, l_jobj_f);
                            } else {
                                json_object_object_add(l_jobj_f, "addr", l_jobj_addr);
                                json_object_array_add(l_jobj_to_list, l_jobj_f);
                            }
                            DAP_DELETE(l_addr_str);
>>>>>>> 26508e8b
                        } else {
                            switch (l_out_cond_subtype) {
                                case OUT_COND_TYPE_PAY:
                                    json_object_array_add(l_jobj_pay_list, l_jobj_money);
                                    break;
                                case OUT_COND_TYPE_FEE:
                                    json_object_array_add(l_jobj_fee_list, l_jobj_money);
                                    break;
                                case OUT_COND_TYPE_STAKE_LOCK:
                                    json_object_array_add(l_jobj_stake_lock_list, l_jobj_money);
                                    break;
                                case OUT_COND_TYPE_XCHANGE:
                                    json_object_array_add(l_jobj_xchange_list, l_jobj_money);
                                    break;
                                case OUT_COND_TYPE_POS_DELEGATE:
                                    json_object_array_add(l_jobj_stake_pos_delegate_list, l_jobj_money);
                                    break;
                                default:
                                    log_it(L_ERROR, "An unknown subtype output was found in a transaction in the mempool list.");
                                    break;
                            }
                        }
<<<<<<< HEAD
                    } else {
                        json_object_array_add(l_jobj_fee_list, l_jobj_money);
=======
                        DAP_DELETE(l_value_str);
                        DAP_DELETE(l_value_coins_str);
>>>>>>> 26508e8b
                    }
                    json_object_object_add(l_jobj_datum, "to", l_jobj_to_list);
                    json_object_object_add(l_jobj_datum, "change", l_jobj_change_list);
                    json_object_object_add(l_jobj_datum, "fee", l_jobj_fee_list);
                    json_object_array_length(l_jobj_pay_list) > 0 ?
                    json_object_object_add(l_jobj_datum, "srv_pay", l_jobj_pay_list) : json_object_put(l_jobj_pay_list);
                    json_object_array_length(l_jobj_xchange_list) > 0 ?
                    json_object_object_add(l_jobj_datum, "srv_xchange", l_jobj_xchange_list) : json_object_put(l_jobj_xchange_list);
                    json_object_array_length(l_jobj_stake_lock_list) > 0 ?
                    json_object_object_add(l_jobj_datum, "srv_stake_lock", l_jobj_stake_lock_list) : json_object_put(l_jobj_stake_lock_list);
                    json_object_array_length(l_jobj_stake_pos_delegate_list) > 0 ?
                    json_object_object_add(l_jobj_datum, "srv_stake_pos_delegate", l_jobj_stake_pos_delegate_list) : json_object_put(l_jobj_stake_pos_delegate_list);
                    json_object_array_length(l_jobj_to_from_emi) > 0 ?
                    json_object_object_add(l_jobj_datum, "from_emission", l_jobj_to_from_emi) : json_object_put(l_jobj_to_from_emi);
                    dap_list_free(l_list_out_items);
                }
                    break;
                case DAP_CHAIN_DATUM_TOKEN_EMISSION: {
                    size_t l_emi_size = l_datum->header.data_size;
                    dap_chain_datum_token_emission_t *l_emi = dap_chain_datum_emission_read(l_datum->data, &l_emi_size);
                    if (l_wallet_addr && l_emi && dap_chain_addr_compare(l_wallet_addr, &l_emi->hdr.address))
                        datum_is_accepted_addr = true;
                    DAP_DELETE(l_emi);
                    json_object_object_add(l_jobj_datum, "data", dap_chain_datum_data_to_json(l_datum));
                }
                    break;
                default:
                    json_object_object_add(l_jobj_datum, "data", dap_chain_datum_data_to_json(l_datum));
            }
        }
        if (l_wallet_addr) {
            if (datum_is_accepted_addr) {
                json_object_array_add(l_jobj_datums, l_jobj_datum);
            } else
                json_object_put(l_jobj_datum);
        } else
            json_object_array_add(l_jobj_datums, l_jobj_datum);
    }

    json_object_object_add(l_obj_chain, "datums", l_jobj_datums);

    dap_global_db_objs_delete(l_objs, l_objs_count);

    char l_net_chain_count_total[64] = {0};

    sprintf(l_net_chain_count_total, "%s.%s: %zu", a_net->pub.name, a_chain->name, l_objs_count);
    json_object * l_object_total = json_object_new_string(l_net_chain_count_total);
    if (!l_object_total) {
        json_object_put(l_obj_chain);
        dap_json_rpc_allocation_error;
        return;
    }
    json_object_object_add(l_obj_chain, "total", l_object_total);

    json_object_array_add(a_json_obj, l_obj_chain);
    DAP_DELETE(l_gdb_group_mempool);
}

static int mempool_delete_for_chain(dap_chain_t *a_chain, const char * a_datum_hash_str, json_object **a_json_reply) {
        char * l_gdb_group_mempool = dap_chain_net_get_gdb_group_mempool_new(a_chain);
        uint8_t *l_data_tmp = dap_global_db_get_sync(l_gdb_group_mempool, a_datum_hash_str,
                                                     NULL, NULL, NULL);
        if (!l_data_tmp) {
            DAP_DELETE(l_gdb_group_mempool);
            return 1;
        }
        if (dap_global_db_del_sync(l_gdb_group_mempool, a_datum_hash_str) == 0) {
            char *l_msg_str = dap_strdup_printf("Datum %s deleted", a_datum_hash_str);
            json_object *l_msg = json_object_new_string(l_msg_str);
            DAP_DELETE(l_msg_str);
            if (!l_msg) {
                dap_json_rpc_allocation_error;
                DAP_DELETE(l_gdb_group_mempool);
                DAP_DELETE(l_data_tmp);
                return DAP_JSON_RPC_ERR_CODE_MEMORY_ALLOCATED;
            }
            json_object_array_add(*a_json_reply, l_msg);
            DAP_DELETE(l_gdb_group_mempool);
            DAP_DELETE(l_data_tmp);
            return 0;
        } else {
            DAP_DELETE(l_gdb_group_mempool);
            DAP_DELETE(l_data_tmp);
            return 2;
        }
}

typedef enum cmd_mempool_delete_err_list{
    COM_MEMPOOL_DELETE_ERR_DATUM_NOT_FOUND_IN_ARGUMENT = DAP_JSON_RPC_ERR_CODE_METHOD_ERR_START,
    COM_MEMPOOL_DELETE_ERR_DATUM_NOT_FOUND
}cmd_mempool_delete_err_list_t;
/**
 * @brief _cmd_mempool_delete
 * @param argc
 * @param argv
 * @param arg_func
 * @param a_str_reply
 * @return
 */
int _cmd_mempool_delete(dap_chain_net_t *a_net, dap_chain_t *a_chain, const char *a_datum_hash, void **a_str_reply)
{
    json_object **a_json_reply = (json_object **)a_str_reply;
    if (!a_net || !a_datum_hash) {
        dap_json_rpc_error_add(COM_MEMPOOL_DELETE_ERR_DATUM_NOT_FOUND_IN_ARGUMENT, "Net or datum hash not specified");
        return COM_MEMPOOL_DELETE_ERR_DATUM_NOT_FOUND_IN_ARGUMENT;
    }
    int res = 0;
    if (!a_chain) {
        dap_chain_t * l_chain;
        DL_FOREACH(a_net->pub.chains, l_chain){
            res = mempool_delete_for_chain(l_chain, a_datum_hash, a_json_reply);
            if (res == 0) {
                break;
            }
        }
    } else {
        res = mempool_delete_for_chain(a_chain, a_datum_hash, a_json_reply);
    }
    if (res) {
        char *l_msg_str = dap_strdup_printf("Error! Can't %s datum %s", res == 1 ? "find" : "delete", a_datum_hash);
        if (!l_msg_str) {
            dap_json_rpc_allocation_error;
            return DAP_JSON_RPC_ERR_CODE_MEMORY_ALLOCATED;
        }
        json_object *l_msg = json_object_new_string(l_msg_str);
        DAP_DELETE(l_msg_str);
        if (!l_msg) {
            dap_json_rpc_allocation_error;
            return DAP_JSON_RPC_ERR_CODE_MEMORY_ALLOCATED;
        }
        json_object_array_add(*a_json_reply, l_msg);
        return COM_MEMPOOL_DELETE_ERR_DATUM_NOT_FOUND;
    }
    return 0;
}


/**
 * @brief s_com_mempool_check_datum_in_chain
 * @param a_chain
 * @param a_datum_hash_str
 * @return boolean
 */
dap_chain_datum_t *s_com_mempool_check_datum_in_chain(dap_chain_t *a_chain, const char *a_datum_hash_str)
{
    if (!a_datum_hash_str)
        return NULL;
    char *l_gdb_group_mempool = dap_chain_net_get_gdb_group_mempool_new(a_chain);
    uint8_t *l_data_tmp = dap_global_db_get_sync(l_gdb_group_mempool, a_datum_hash_str, NULL, NULL, NULL);
    DAP_DELETE(l_gdb_group_mempool);
    return (dap_chain_datum_t *)l_data_tmp;
}

typedef enum cmd_mempool_check_err_list {
    COM_MEMPOOL_CHECK_ERR_CAN_NOT_FIND_CHAIN = DAP_JSON_RPC_ERR_CODE_METHOD_ERR_START,
    COM_MEMPOOL_CHECK_ERR_CAN_NOT_FIND_NET,
    COM_MEMPOOL_CHECK_ERR_REQUIRES_DATUM_HASH,
    COM_MEMPOOL_CHECK_ERR_INCORRECT_HASH_STR,
    COM_MEMPOOL_CHECK_ERR_DATUM_NOT_FIND
}cmd_mempool_check_err_list_t;

/**
 * @brief _cmd_mempool_check
 * @param a_net
 * @param a_chain
 * @param a_datum_hash
 * @param a_hash_out_type
 * @param a_str_reply
 * @return int
 */
int _cmd_mempool_check(dap_chain_net_t *a_net, dap_chain_t *a_chain, const char *a_datum_hash, const char *a_hash_out_type, void **a_str_reply)
{
    json_object **a_json_reply = (json_object **)a_str_reply;

    if (!a_net || !a_datum_hash) {
        dap_json_rpc_error_add(COM_MEMPOOL_CHECK_ERR_CAN_NOT_FIND_NET, "Error! Both -net <network_name> "
                                                                       "and -datum <data_hash> parameters are required.");
        return COM_MEMPOOL_CHECK_ERR_CAN_NOT_FIND_NET;
    }
    dap_chain_datum_t *l_datum = NULL;
    char *l_chain_name = a_chain ? a_chain->name : NULL;
    bool l_found_in_chains = false;
    int l_ret_code = 0;
    dap_hash_fast_t l_atom_hash = {};
    if (a_chain)
        l_datum = s_com_mempool_check_datum_in_chain(a_chain, a_datum_hash);
    else {
        dap_chain_t *it = NULL;
        DL_FOREACH(a_net->pub.chains, it) {
            l_datum = s_com_mempool_check_datum_in_chain(it, a_datum_hash);
            if (l_datum) {
                l_chain_name = it->name;
                break;
            }
        }
    }
    if (!l_datum) {
        l_found_in_chains = true;
        dap_hash_fast_t l_datum_hash;
        if (dap_chain_hash_fast_from_hex_str(a_datum_hash, &l_datum_hash)) {
            dap_json_rpc_error_add(COM_MEMPOOL_CHECK_ERR_INCORRECT_HASH_STR,
                                    "Incorrect hash string %s", a_datum_hash);
            return COM_MEMPOOL_CHECK_ERR_INCORRECT_HASH_STR;
        }
        if (a_chain)
            l_datum = a_chain->callback_datum_find_by_hash(a_chain, &l_datum_hash, &l_atom_hash, &l_ret_code);
        else {
            dap_chain_t *it = NULL;
            DL_FOREACH(a_net->pub.chains, it) {
                l_datum = it->callback_datum_find_by_hash(it, &l_datum_hash, &l_atom_hash, &l_ret_code);
                if (l_datum) {
                    l_chain_name = it->name;
                    break;
                }
            }
        }
    }
    json_object *l_jobj_datum = json_object_new_object();
    json_object *l_datum_hash = json_object_new_string(a_datum_hash);
    json_object *l_net_obj = json_object_new_string(a_net->pub.name);
    if (!l_jobj_datum || !l_datum_hash || !l_net_obj){
        json_object_put(l_jobj_datum);
        json_object_put(l_datum_hash);
        json_object_put(l_net_obj);
        dap_json_rpc_allocation_error;
        return DAP_JSON_RPC_ERR_CODE_MEMORY_ALLOCATED;
    }
    json_object *l_chain_obj;
    if(l_chain_name) {
        l_chain_obj = json_object_new_string(l_chain_name);
        if (!l_chain_obj) {
            json_object_put(l_jobj_datum);
            json_object_put(l_datum_hash);
            json_object_put(l_net_obj);
            dap_json_rpc_allocation_error;
            return DAP_JSON_RPC_ERR_CODE_MEMORY_ALLOCATED;
        }
    } else
        l_chain_obj = json_object_new_null();
    json_object_object_add(l_jobj_datum, "hash", l_datum_hash);
    json_object_object_add(l_jobj_datum, "net", l_net_obj);
    json_object_object_add(l_jobj_datum, "chain", l_chain_obj);
    json_object *l_find_bool;
    if (l_datum) {
        l_find_bool = json_object_new_boolean(TRUE);
        json_object *l_find_chain_or_mempool = json_object_new_string(l_found_in_chains ? "chain" : "mempool");
        if (!l_find_chain_or_mempool || !l_find_bool) {
            json_object_put(l_find_chain_or_mempool);
            json_object_put(l_find_bool);
            json_object_put(l_jobj_datum);
            dap_json_rpc_allocation_error;
            return DAP_JSON_RPC_ERR_CODE_MEMORY_ALLOCATED;
        }
        json_object_object_add(l_jobj_datum, "find", l_find_bool);
        json_object_object_add(l_jobj_datum, "source", l_find_chain_or_mempool);
        if (l_found_in_chains) {
            char l_atom_hash_str[DAP_CHAIN_HASH_FAST_STR_SIZE];
            dap_chain_hash_fast_to_str(&l_atom_hash, l_atom_hash_str, DAP_CHAIN_HASH_FAST_STR_SIZE);
            json_object *l_obj_atom = json_object_new_object();
            json_object *l_jobj_atom_hash = json_object_new_string(l_atom_hash_str);
            json_object *l_jobj_atom_err = json_object_new_string(dap_ledger_tx_check_err_str(l_ret_code));
            if (!l_obj_atom || !l_jobj_atom_hash || !l_jobj_atom_err) {
                json_object_put(l_jobj_datum);
                json_object_put(l_obj_atom);
                json_object_put(l_jobj_atom_hash);
                json_object_put(l_jobj_atom_err);
                dap_json_rpc_allocation_error;
                return DAP_JSON_RPC_ERR_CODE_MEMORY_ALLOCATED;
            }
            json_object_object_add(l_obj_atom, "hash", l_jobj_atom_hash);
            json_object_object_add(l_obj_atom, "ledger_response_code", l_jobj_atom_err);
            json_object_object_add(l_jobj_datum, "atom", l_obj_atom);
        }
        json_object *l_datum_obj_inf = dap_chain_datum_to_json(l_datum);
        if (!l_datum_obj_inf) {
            if (!l_found_in_chains)
                DAP_DELETE(l_datum);
            json_object_put(l_jobj_datum);
            dap_json_rpc_error_add(DAP_JSON_RPC_ERR_CODE_SERIALIZATION_DATUM_TO_JSON,
                                    "Failed to serialize datum to JSON.");
            return DAP_JSON_RPC_ERR_CODE_SERIALIZATION_DATUM_TO_JSON;
        }
        if (!l_found_in_chains)
            DAP_DELETE(l_datum);
        json_object_array_add(*a_json_reply, l_jobj_datum);
        return 0;
    } else {
        l_find_bool = json_object_new_boolean(TRUE);
        if (!l_find_bool) {
            json_object_put(l_jobj_datum);
            dap_json_rpc_allocation_error;
            return DAP_JSON_RPC_ERR_CODE_MEMORY_ALLOCATED;
        }
        json_object_object_add(l_jobj_datum, "find", l_find_bool);
        json_object_array_add(*a_json_reply, l_jobj_datum);
        return COM_MEMPOOL_CHECK_ERR_DATUM_NOT_FIND;
    }
}

typedef enum cmd_mempool_proc_list_error{
    DAP_COM_MEMPOOL_PROC_LIST_ERROR_NODE_ROLE_NOT_FULL = DAP_JSON_RPC_ERR_CODE_METHOD_ERR_START,
    DAP_COM_MEMPOOL_PROC_LIST_ERROR_GET_DATUM_HASH_FROM_STR,
    DAP_COM_MEMPOOL_PROC_LIST_ERROR_DATUM_CORRUPT_SIZE_DATUM_NOT_EQUALS_SIZE_RECORD,
    DAP_COM_MEMPOOL_PROC_LIST_ERROR_CAN_NOT_GROUP_NAME,
    DAP_COM_MEMPOOL_PROC_LIST_ERROR_CAN_NOT_FIND_DATUM,
    DAP_COM_MEMPOOL_PROC_LIST_ERROR_CAN_NOT_CONVERT_DATUM_HASH_TO_DIGITAL_FORM,
    DAP_COM_MEMPOOL_PROC_LIST_ERROR_REAL_HASH_DATUM_DOES_NOT_MATCH_HASH_DATA_STRING,
    DAP_COM_MEMPOOL_PROC_LIST_ERROR_FALSE_VERIFY,
    DAP_COM_MEMPOOL_PROC_LIST_ERROR_CAN_NOT_MOVE_TO_NO_CONCENSUS_FROM_MEMPOOL

}cmd_mempool_proc_list_error_t;

/**
 * @brief _cmd_mempool_proc
 * process mempool datum
 * @param a_net
 * @param a_chain
 * @param a_datum_hash
 * @param a_str_reply
 * @return
 */
int _cmd_mempool_proc(dap_chain_net_t *a_net, dap_chain_t *a_chain, const char *a_datum_hash, void **a_str_reply)
{
    json_object **a_json_reply = (json_object **)a_str_reply;
    // If full or light it doesnt work
    if(dap_chain_net_get_role(a_net).enums>= NODE_ROLE_FULL){
        dap_json_rpc_error_add(DAP_COM_MEMPOOL_PROC_LIST_ERROR_NODE_ROLE_NOT_FULL,
                               "Need master node role or higher for network %s to process this command", a_net->pub.name);
        return DAP_COM_MEMPOOL_PROC_LIST_ERROR_NODE_ROLE_NOT_FULL;
    }

    int ret = 0;
    char *l_gdb_group_mempool = dap_chain_net_get_gdb_group_mempool_new(a_chain);
    if (!l_gdb_group_mempool){
        dap_json_rpc_error_add(DAP_COM_MEMPOOL_PROC_LIST_ERROR_CAN_NOT_GROUP_NAME,
                               "Failed to get mempool group name on network %s", a_net->pub.name);
        return DAP_COM_MEMPOOL_PROC_LIST_ERROR_CAN_NOT_GROUP_NAME;
    }
    size_t l_datum_size=0;

    dap_chain_datum_t * l_datum = (dap_chain_datum_t*)dap_global_db_get_sync(l_gdb_group_mempool, a_datum_hash,
                                                                             &l_datum_size, NULL, NULL );
    size_t l_datum_size2 = l_datum? dap_chain_datum_size( l_datum): 0;
    if (l_datum_size != l_datum_size2) {
        dap_json_rpc_error_add(DAP_COM_MEMPOOL_PROC_LIST_ERROR_DATUM_CORRUPT_SIZE_DATUM_NOT_EQUALS_SIZE_RECORD, "Error! Corrupted datum %s, size by datum headers is %zd when in mempool is only %zd bytes",
                                            a_datum_hash, l_datum_size2, l_datum_size);
        DAP_DELETE(l_gdb_group_mempool);
        return DAP_COM_MEMPOOL_PROC_LIST_ERROR_DATUM_CORRUPT_SIZE_DATUM_NOT_EQUALS_SIZE_RECORD;
    }
    if (!l_datum) {
        dap_json_rpc_error_add(DAP_COM_MEMPOOL_PROC_LIST_ERROR_CAN_NOT_FIND_DATUM,
                               "Error! Can't find datum %s", a_datum_hash);
        DAP_DELETE(l_gdb_group_mempool);
        return DAP_COM_MEMPOOL_PROC_LIST_ERROR_CAN_NOT_FIND_DATUM;
    }
    dap_hash_fast_t l_datum_hash, l_real_hash;
    if (dap_chain_hash_fast_from_hex_str(a_datum_hash, &l_datum_hash)) {
        dap_json_rpc_error_add(DAP_COM_MEMPOOL_PROC_LIST_ERROR_CAN_NOT_CONVERT_DATUM_HASH_TO_DIGITAL_FORM,
                               "Error! Can't convert datum hash string %s to digital form",
                               a_datum_hash);
        DAP_DELETE(l_gdb_group_mempool);
        return DAP_COM_MEMPOOL_PROC_LIST_ERROR_CAN_NOT_CONVERT_DATUM_HASH_TO_DIGITAL_FORM;
    }
    dap_hash_fast(l_datum->data, l_datum->header.data_size, &l_real_hash);
    if (!dap_hash_fast_compare(&l_datum_hash, &l_real_hash)) {
        dap_json_rpc_error_add(DAP_COM_MEMPOOL_PROC_LIST_ERROR_REAL_HASH_DATUM_DOES_NOT_MATCH_HASH_DATA_STRING,
                               "Error! Datum's real hash doesn't match datum's hash string %s",
                               a_datum_hash);
        DAP_DELETE(l_gdb_group_mempool);
        return DAP_COM_MEMPOOL_PROC_LIST_ERROR_REAL_HASH_DATUM_DOES_NOT_MATCH_HASH_DATA_STRING;
    }
    char buf[DAP_TIME_STR_SIZE];
    dap_time_t l_ts_create = (dap_time_t)l_datum->header.ts_create;
    const char *l_type = NULL;
    DAP_DATUM_TYPE_STR(l_datum->header.type_id, l_type);
    json_object *l_jobj_res = json_object_new_object();
    json_object *l_jobj_datum = json_object_new_object();
    json_object *l_jobj_hash = json_object_new_string(a_datum_hash);
    json_object *l_jobj_type = json_object_new_string(l_type);
    json_object *l_jobj_ts_created = json_object_new_object();
    json_object *l_jobj_ts_created_time_stamp = json_object_new_uint64(l_ts_create);
    int l_res = dap_time_to_str_rfc822(buf, DAP_TIME_STR_SIZE, l_ts_create);
    if (l_res < 0 || !l_jobj_ts_created || !l_jobj_ts_created_time_stamp || !l_jobj_type ||
        !l_jobj_hash || !l_jobj_datum || !l_jobj_res) {
        json_object_put(l_jobj_res);
        json_object_put(l_jobj_datum);
        json_object_put(l_jobj_hash);
        json_object_put(l_jobj_type);
        json_object_put(l_jobj_ts_created);
        json_object_put(l_jobj_ts_created_time_stamp);
        dap_json_rpc_allocation_error;
        return DAP_JSON_RPC_ERR_CODE_MEMORY_ALLOCATED;
    }
    json_object *l_jobj_ts_created_str = json_object_new_string(buf);
    json_object *l_jobj_data_size = json_object_new_uint64(l_datum->header.data_size);
    if (!l_jobj_ts_created_str || !l_jobj_data_size) {
        json_object_put(l_jobj_res);
        json_object_put(l_jobj_datum);
        json_object_put(l_jobj_hash);
        json_object_put(l_jobj_type);
        json_object_put(l_jobj_ts_created);
        json_object_put(l_jobj_ts_created_time_stamp);
        json_object_put(l_jobj_ts_created_str);
        json_object_put(l_jobj_data_size);
        dap_json_rpc_allocation_error;
        return DAP_JSON_RPC_ERR_CODE_MEMORY_ALLOCATED;
    }
    json_object_object_add(l_jobj_datum, "hash", l_jobj_hash);
    json_object_object_add(l_jobj_datum, "type", l_jobj_type);
    json_object_object_add(l_jobj_ts_created, "time_stamp", l_jobj_ts_created_time_stamp);
    json_object_object_add(l_jobj_ts_created, "str", l_jobj_ts_created_str);
    json_object_object_add(l_jobj_datum, "ts_created", l_jobj_ts_created);
    json_object_object_add(l_jobj_datum, "data_size", l_jobj_data_size);
    json_object_object_add(l_jobj_res, "datum", l_jobj_datum);
    json_object *l_jobj_verify = json_object_new_object();
    if (!l_jobj_verify) {
        json_object_put(l_jobj_res);
        dap_json_rpc_allocation_error;
        return DAP_JSON_RPC_ERR_CODE_MEMORY_ALLOCATED;
    }
    int l_verify_datum = dap_chain_net_verify_datum_for_add(a_chain, l_datum, &l_datum_hash);
    if (l_verify_datum){
        json_object *l_jobj_verify_err = json_object_new_string(dap_chain_net_verify_datum_err_code_to_str(l_datum, l_verify_datum));
        json_object *l_jobj_verify_status = json_object_new_boolean(FALSE);
        if (!l_jobj_verify_status || !l_jobj_verify_err) {
            json_object_put(l_jobj_verify_status);
            json_object_put(l_jobj_verify_err);
            json_object_put(l_jobj_verify);
            json_object_put(l_jobj_res);
            dap_json_rpc_allocation_error;
            return DAP_JSON_RPC_ERR_CODE_MEMORY_ALLOCATED;
        }
        json_object_object_add(l_jobj_verify, "isProcessed", l_jobj_verify_status);
        json_object_object_add(l_jobj_verify, "error", l_jobj_verify_err);
        ret = DAP_COM_MEMPOOL_PROC_LIST_ERROR_FALSE_VERIFY;
    } else {
        if (a_chain->callback_add_datums) {
            if (a_chain->callback_add_datums(a_chain, &l_datum, 1) == 0) {
                json_object *l_jobj_verify_status = json_object_new_boolean(FALSE);
                if (!l_jobj_verify_status) {
                    json_object_put(l_jobj_verify_status);
                    json_object_put(l_jobj_verify);
                    json_object_put(l_jobj_res);
                    dap_json_rpc_allocation_error;
                    return DAP_JSON_RPC_ERR_CODE_MEMORY_ALLOCATED;
                }
                json_object_object_add(l_jobj_verify, "isProcessed", l_jobj_verify_status);
                ret = DAP_COM_MEMPOOL_PROC_LIST_ERROR_FALSE_VERIFY;
            } else {
                json_object *l_jobj_verify_status = json_object_new_boolean(TRUE);
                if (!l_jobj_verify_status) {
                    json_object_put(l_jobj_verify);
                    json_object_put(l_jobj_res);
                    dap_json_rpc_allocation_error;
                    return DAP_JSON_RPC_ERR_CODE_MEMORY_ALLOCATED;
                }
                json_object_object_add(l_jobj_verify, "isProcessed", l_jobj_verify_status);
                if (dap_global_db_del_sync(l_gdb_group_mempool, a_datum_hash)){
                    json_object *l_jobj_wrn_text = json_object_new_string("Can't delete datum from mempool!");
                    if (!l_jobj_wrn_text) {
                        json_object_put(l_jobj_verify);
                        json_object_put(l_jobj_res);
                        dap_json_rpc_allocation_error;
                        return DAP_JSON_RPC_ERR_CODE_MEMORY_ALLOCATED;
                    }
                    json_object_object_add(l_jobj_verify, "warning", l_jobj_wrn_text);
                } else {
                    json_object *l_jobj_text = json_object_new_string("Removed datum from mempool.");
                    if (!l_jobj_text) {
                        json_object_put(l_jobj_verify);
                        json_object_put(l_jobj_res);
                        dap_json_rpc_allocation_error;
                        return DAP_JSON_RPC_ERR_CODE_MEMORY_ALLOCATED;
                    }
                    json_object_object_add(l_jobj_verify, "notice", l_jobj_text);
                }
            }
        } else {
            dap_json_rpc_error_add(DAP_COM_MEMPOOL_PROC_LIST_ERROR_CAN_NOT_MOVE_TO_NO_CONCENSUS_FROM_MEMPOOL, "Error! Can't move to no-concensus chains from mempool");
            ret = DAP_COM_MEMPOOL_PROC_LIST_ERROR_CAN_NOT_MOVE_TO_NO_CONCENSUS_FROM_MEMPOOL;
        }
    }
    DAP_DELETE(l_gdb_group_mempool);
    json_object_object_add(l_jobj_res, "verify", l_jobj_verify);
    json_object_array_add(*a_json_reply, l_jobj_res);
    return ret;
}


/**
 * @breif _cmd_mempool_proc_all
 * @param a_net
 * @param a_chain
 * @param a_str_reply
 * @return
 */
int _cmd_mempool_proc_all(dap_chain_net_t *a_net, dap_chain_t *a_chain, void **a_str_reply)
{
    json_object **a_json_reply = (json_object **)a_str_reply;
    if (!a_net || !a_chain) {
        dap_json_rpc_error_add(-2, "The net and chain argument is not set");
        return -2;
    }

    json_object *l_ret = json_object_new_object();
    if (!l_ret){
        dap_json_rpc_allocation_error;
        return DAP_JSON_RPC_ERR_CODE_MEMORY_ALLOCATED;
    }
    if(!dap_chain_net_by_id(a_chain->net_id)) {
        char *l_warn_str = dap_strdup_printf("%s.%s: chain not found\n", a_net->pub.name,
                                             a_chain->name);
        if (!l_warn_str) {
            json_object_put(l_ret);
            dap_json_rpc_allocation_error;
            return DAP_JSON_RPC_ERR_CODE_MEMORY_ALLOCATED;
        }
        json_object *l_warn_obj = json_object_new_string(l_warn_str);
        DAP_DELETE(l_warn_str);
        if (!l_warn_obj){
            json_object_put(l_ret);
            dap_json_rpc_allocation_error;
            return DAP_JSON_RPC_ERR_CODE_MEMORY_ALLOCATED;
        }
        json_object_object_add(l_ret, "warning", l_warn_obj);
    }

#ifdef DAP_TPS_TEST
    dap_chain_ledger_set_tps_start_time(a_net->pub.ledger);
#endif
    dap_chain_node_mempool_process_all(a_chain, true);
    char *l_str_result = dap_strdup_printf("The entire mempool has been processed in %s.%s.",
                                           a_net->pub.name, a_chain->name);
    if (!l_str_result) {
        json_object_put(l_ret);
        dap_json_rpc_allocation_error;
        return DAP_JSON_RPC_ERR_CODE_MEMORY_ALLOCATED;
    }
    json_object *l_obj_result = json_object_new_string(l_str_result);
    DAP_DEL_Z(l_str_result);
    if (!l_obj_result) {
        json_object_put(l_ret);
        dap_json_rpc_allocation_error;
        return DAP_JSON_RPC_ERR_CODE_MEMORY_ALLOCATED;
    }
    json_object_object_add(l_ret, "result", l_obj_result);
    json_object_array_add(*a_json_reply, l_obj_result);
    return 0;
}

typedef enum _cmd_mempool_dump_error_list{
    COM_DUMP_ERROR_LIST_CORRUPTED_SIZE = DAP_JSON_RPC_ERR_CODE_METHOD_ERR_START,
    COM_DUMP_ERROR_CAN_NOT_FIND_DATUM,
    COM_DUMP_ERROR_NULL_IS_ARGUMENT_FUNCTION
}_cmd_mempool_dump_error_list_t;

int _cmd_mempool_dump_from_group(dap_chain_net_id_t a_net_id, const char *a_group_gdb, const char *a_datum_hash,
                                 const char *a_hash_out_type, json_object **a_json_reply)
{
    size_t l_datum_size = 0;
    dap_chain_datum_t *l_datum = (dap_chain_datum_t *)dap_global_db_get_sync(a_group_gdb, a_datum_hash,
                                                         &l_datum_size, NULL, NULL );
    size_t l_datum_size2 = l_datum? dap_chain_datum_size( l_datum): 0;
    if (l_datum_size != l_datum_size2) {
        dap_json_rpc_error_add(COM_DUMP_ERROR_LIST_CORRUPTED_SIZE, "Error! Corrupted datum %s, size by datum headers "
                                                                   "is %zd when in mempool is only %zd bytes",
                                 a_datum_hash, l_datum_size2, l_datum_size);
        return COM_DUMP_ERROR_LIST_CORRUPTED_SIZE;
    }
    if (!l_datum) {
        char *l_msg_str = dap_strdup_printf("Error! Can't find datum %s in %s", a_datum_hash, a_group_gdb);
        if (!l_msg_str) {
            dap_json_rpc_allocation_error;
            return -1;
        }
        json_object *l_jobj_message = json_object_new_string(l_msg_str);
        return COM_DUMP_ERROR_CAN_NOT_FIND_DATUM;
    }
    json_object *l_jobj_datum = dap_chain_datum_to_json(l_datum);
    json_object_array_add(*a_json_reply, l_jobj_datum);
    return 0;
}

int _cmd_mempool_dump(dap_chain_net_t *a_net, dap_chain_t *a_chain, const char *a_datum_hash, const char *a_hash_out_type, json_object **a_json_reply)
{
    if (!a_net || !a_datum_hash || !a_hash_out_type) {
        dap_json_rpc_error_add(COM_DUMP_ERROR_NULL_IS_ARGUMENT_FUNCTION, "The following arguments are not set: network,"
                                                                         " datum hash, and output hash type. "
                                                                         "Functions required for operation.");
        return COM_DUMP_ERROR_NULL_IS_ARGUMENT_FUNCTION;
    }
    if (a_chain) {
        char *l_group_mempool = dap_chain_net_get_gdb_group_mempool_new(a_chain);
        _cmd_mempool_dump_from_group(a_net->pub.id, l_group_mempool, a_datum_hash, a_hash_out_type, a_json_reply);
        DAP_DELETE(l_group_mempool);
    } else {
        dap_chain_t *l_chain = NULL;
        DL_FOREACH(a_net->pub.chains, l_chain){
            char *l_group_mempool = dap_chain_net_get_gdb_group_mempool_new(a_chain);
            if (!_cmd_mempool_dump_from_group(a_net->pub.id, l_group_mempool, a_datum_hash, a_hash_out_type, a_json_reply)){
                DAP_DELETE(l_group_mempool);
                break;
            }
            DAP_DELETE(l_group_mempool);
        }
    }
    return 0;
}

int com_mempool(int a_argc, char **a_argv, void **a_str_reply)
{
    json_object **a_json_reply = (json_object **)a_str_reply;
    int arg_index = 1;
    dap_chain_net_t *l_net = NULL;
    dap_chain_t *l_chain = NULL;
    enum _subcmd {SUBCMD_LIST, SUBCMD_PROC, SUBCMD_PROC_ALL, SUBCMD_DELETE, SUBCMD_ADD_CA, SUBCMD_CHECK, SUBCMD_DUMP};
    enum _subcmd l_cmd = 0;
    if (a_argv[1]) {
        if (!dap_strcmp(a_argv[1], "list")) {
            l_cmd = SUBCMD_LIST;
        } else if (!dap_strcmp(a_argv[1], "proc")) {
            l_cmd = SUBCMD_PROC;
        } else if (!dap_strcmp(a_argv[1], "proc_all")) {
            l_cmd = SUBCMD_PROC_ALL;
        } else if (!dap_strcmp(a_argv[1], "delete")) {
            l_cmd = SUBCMD_DELETE;
        } else if (!dap_strcmp(a_argv[1], "add_ca")) {
            l_cmd = SUBCMD_ADD_CA;
        } else if (!dap_strcmp(a_argv[1], "dump")) {
            l_cmd = SUBCMD_DUMP;
        } else if (!dap_strcmp(a_argv[1], "check")) {
            l_cmd = SUBCMD_CHECK;
        } else {
            char *l_str_err = dap_strdup_printf("Invalid sub command specified. Ыub command %s "
                                                           "is not supported.", a_argv[1]);
            if (!l_str_err) {
                dap_json_rpc_allocation_error;
                return -1;
            }
            json_object *l_jobj_str_err = json_object_new_string(l_str_err);
            DAP_DELETE(l_str_err);
            if (!l_jobj_str_err) {
                dap_json_rpc_allocation_error;
                return -1;
            }
            json_object_array_add(*a_json_reply, l_jobj_str_err);
            return -2;
        }
    }
    dap_chain_node_cli_cmd_values_parse_net_chain_for_json(&arg_index, a_argc, a_argv, &l_chain, &l_net);
    const char *l_hash_out_type = "hex";
    dap_cli_server_cmd_find_option_val(a_argv, arg_index, a_argc, "-H", &l_hash_out_type);
    const char *l_datum_hash_in = NULL;
    const char *l_datum_hash = NULL;
    dap_cli_server_cmd_find_option_val(a_argv, arg_index, a_argc, "-datum", &l_datum_hash_in);
    if (l_datum_hash_in) {
        if(dap_strncmp(l_datum_hash_in, "0x", 2) && dap_strncmp(l_datum_hash_in, "0X", 2)) {
            l_datum_hash = dap_enc_base58_to_hex_str_from_str(l_datum_hash_in);
        } else
            l_datum_hash = dap_strdup(l_datum_hash_in);
    }
    int ret = -100;
    switch (l_cmd) {
        case SUBCMD_LIST: {
            if (!l_net) {
                dap_json_rpc_error_add(-5, "The command does not include the net parameter. Please specify the "
                                           "parameter something like this mempool list -net <net_name>");
                return -5;
            }
            json_object *obj_ret = json_object_new_object();
            json_object *obj_net = json_object_new_string(l_net->pub.name);
            if (!obj_ret || !obj_net) {
                json_object_put(obj_ret);
                json_object_put(obj_net);
                dap_json_rpc_allocation_error;
                return -1;
            }
            json_object_object_add(obj_ret, "net", obj_net);
            const char *l_wallet_addr = NULL;
            if (dap_cli_server_cmd_find_option_val(a_argv, arg_index, a_argc, "-addr", &l_wallet_addr) && !l_wallet_addr) {
                json_object *l_jobj_err = json_object_new_string("Parameter '-addr' require <addr>");
                if (!l_jobj_err) {
                    dap_json_rpc_allocation_error;
                    return -1;
                }
                json_object_array_add(*a_json_reply, l_jobj_err);
                return -3;
            }
            json_object *l_jobj_chains = json_object_new_array();
            if (!l_jobj_chains) {
                json_object_put(obj_ret);
                dap_json_rpc_allocation_error;
                return -1;
            }
            bool l_fast = (dap_cli_server_cmd_check_option(a_argv, arg_index, a_argc, "-brief") != -1) ? true : false;
            if(l_chain) {
                s_com_mempool_list_print_for_chain(l_net, l_chain, l_wallet_addr, l_jobj_chains, l_hash_out_type, l_fast);
            } else {
                DL_FOREACH(l_net->pub.chains, l_chain) {
                    s_com_mempool_list_print_for_chain(l_net, l_chain, l_wallet_addr, l_jobj_chains, l_hash_out_type, l_fast);
                }
            }
            json_object_object_add(obj_ret, "chains", l_jobj_chains);
            json_object_array_add(*a_json_reply, obj_ret);
            ret = 0;
        } break;
        case SUBCMD_PROC: {
            ret = _cmd_mempool_proc(l_net, l_chain, l_datum_hash, a_str_reply);
        } break;
        case SUBCMD_PROC_ALL: {
            ret = _cmd_mempool_proc_all(l_net, l_chain, a_str_reply);
        } break;
        case SUBCMD_DELETE: {
            if (!l_chain) {
                dap_json_rpc_error_add(-2, "The chain parameter was not specified or was specified incorrectly.");
                ret = -2;
            }
            if (l_datum_hash) {
                ret = _cmd_mempool_delete(l_net, l_chain, l_datum_hash, a_str_reply);
            } else {
                dap_json_rpc_error_add(-3, "Error! %s requires -datum <datum hash> option", a_argv[0]);
                ret = -3;
            }
        } break;
        case SUBCMD_ADD_CA: {
            const char *l_ca_name  = NULL;
            dap_cli_server_cmd_find_option_val(a_argv, arg_index, a_argc, "-ca_name", &l_ca_name);
            if (!l_ca_name) {
                dap_json_rpc_error_add(-3, "mempool add_ca requires parameter '-ca_name' to specify the certificate name");
                ret = -3;
            }
            dap_cert_t *l_cert = dap_cert_find_by_name(l_ca_name);
            if (!l_cert) {
                dap_json_rpc_error_add(-4, "Cert with name '%s' not found.", l_ca_name);
                ret = -4;
            }
            ret = _cmd_mempool_add_ca(l_net, l_chain, l_cert, a_str_reply);
            DAP_DELETE(l_cert);
        } break;
        case SUBCMD_CHECK: {
            ret = _cmd_mempool_check(l_net, l_chain, l_datum_hash, l_hash_out_type, a_str_reply);
        } break;
        case SUBCMD_DUMP: {
            ret = _cmd_mempool_dump(l_net, l_chain, l_datum_hash, l_hash_out_type, a_json_reply);
        } break;
    }
    DAP_DEL_Z(l_datum_hash);
    return ret;
}

/**
 * @brief
 *
 * @param a_tx_address
 * @param l_tsd_list
 * @param l_tsd_total_size
 * @param flag
 * @return dap_list_t*
 */
dap_list_t* s_parse_wallet_addresses(const char *a_tx_address, dap_list_t *l_tsd_list, size_t *l_tsd_total_size, uint32_t flag)
{
    if (!a_tx_address){
       log_it(L_DEBUG,"a_tx_address is null");
       return l_tsd_list;
    }

    char ** l_str_wallet_addr = NULL;
    l_str_wallet_addr = dap_strsplit(a_tx_address,",",0xffff);

    if (!l_str_wallet_addr){
       log_it(L_DEBUG,"Error in wallet addresses array parsing in tx_receiver_allowed parameter");
       return l_tsd_list;
    }

    while (l_str_wallet_addr && *l_str_wallet_addr){
        log_it(L_DEBUG,"Processing wallet address: %s", *l_str_wallet_addr);
        dap_chain_addr_t *addr_to = dap_chain_addr_from_str(*l_str_wallet_addr);
        if (addr_to){
            dap_tsd_t * l_tsd = dap_tsd_create(flag, addr_to, sizeof(dap_chain_addr_t));
            l_tsd_list = dap_list_append(l_tsd_list, l_tsd);
            *l_tsd_total_size += dap_tsd_size(l_tsd);
        }else{
            log_it(L_DEBUG,"Error in wallet address parsing");
        }
        l_str_wallet_addr++;
    }

    return l_tsd_list;
}

typedef struct _dap_cli_token_additional_params {
    const char* flags;
    const char* delegated_token_from;
    const char* total_signs_valid;
    const char* datum_type_allowed;
    const char* datum_type_blocked;
    const char* tx_receiver_allowed;
    const char* tx_receiver_blocked;
    const char* tx_sender_allowed;
    const char* tx_sender_blocked;
    uint16_t    parsed_flags;
    size_t      tsd_total_size;
    byte_t      *parsed_tsd;
    size_t      parsed_tsd_size;
} dap_cli_token_additional_params;

typedef struct _dap_sdk_cli_params {
    const char *hash_out_type;
    const char *chain_str;
    const char *net_str;
    const char *ticker;
    const char *type_str;
    const char *certs_str;
    dap_chain_t *chain;
    dap_chain_net_t *net;
    uint16_t type;
    uint16_t subtype;
    uint16_t signs_total;
    uint16_t signs_emission;
    uint256_t total_supply;
    const char* decimals_str;
    dap_cli_token_additional_params ext;
} dap_sdk_cli_params, *pdap_sdk_cli_params;

static int s_parse_common_token_decl_arg(int a_argc, char ** a_argv, void **a_str_reply, dap_sdk_cli_params* a_params, bool a_update_token)
{
    a_params->type = DAP_CHAIN_DATUM_TOKEN_TYPE_DECL;
    dap_cli_server_cmd_find_option_val(a_argv, 0, a_argc, "-H", &a_params->hash_out_type);
    if(!a_params->hash_out_type)
        a_params->hash_out_type = "hex";
    if(dap_strcmp(a_params->hash_out_type,"hex") && dap_strcmp(a_params->hash_out_type,"base58")) {
        dap_cli_server_cmd_set_reply_text(a_str_reply, "invalid parameter -H, valid values: -H <hex | base58>");
        return -1;
    }

    int l_arg_index = 0;
    int l_res = dap_chain_node_cli_cmd_values_parse_net_chain(&l_arg_index, a_argc, a_argv, a_str_reply, &a_params->chain, &a_params->net);

    if(!a_params->net || !a_params->chain)
        return l_res;
    else {
        if(*a_str_reply) {
            DAP_DELETE(*a_str_reply);
            *a_str_reply = NULL;
        }
    }
    //net name
    dap_cli_server_cmd_find_option_val(a_argv, 0, a_argc, "-net", &a_params->net_str);
    //chainname
    dap_cli_server_cmd_find_option_val(a_argv, 0, a_argc, "-chain", &a_params->chain_str);
    //token_ticker
    dap_cli_server_cmd_find_option_val(a_argv, 0, a_argc, "-token", &a_params->ticker);
    // Token type
    dap_cli_server_cmd_find_option_val(a_argv, 0, a_argc, "-type", &a_params->type_str);

    if (a_params->type_str) {
        if (strcmp(a_params->type_str, "private") == 0) {
            a_params->type = a_update_token ? DAP_CHAIN_DATUM_TOKEN_TYPE_UPDATE : DAP_CHAIN_DATUM_TOKEN_TYPE_DECL; // 256
            a_params->subtype = DAP_CHAIN_DATUM_TOKEN_SUBTYPE_PRIVATE;
        } else if (strcmp(a_params->type_str, "CF20") == 0) {
            a_params->type = a_update_token ? DAP_CHAIN_DATUM_TOKEN_TYPE_UPDATE : DAP_CHAIN_DATUM_TOKEN_TYPE_DECL; // 256
            a_params->subtype = DAP_CHAIN_DATUM_TOKEN_SUBTYPE_NATIVE;
        } else if (strcmp(a_params->type_str, "private_simple") == 0 && !a_update_token) {
            a_params->type = DAP_CHAIN_DATUM_TOKEN_TYPE_DECL;
            a_params->subtype = DAP_CHAIN_DATUM_TOKEN_SUBTYPE_SIMPLE; // 256
        } else if (strcmp(a_params->type_str, "public_simple") == 0 && !a_update_token) {
            a_params->type = DAP_CHAIN_DATUM_TOKEN_TYPE_DECL;
            a_params->subtype = DAP_CHAIN_DATUM_TOKEN_SUBTYPE_PUBLIC; // 256
        } else if (!a_update_token) {
            dap_cli_server_cmd_set_reply_text(a_str_reply,
                        "Unknown token type %s was specified. Supported types:\n"
                        "   private_simple\n"
                        "   private\n"
                        "   CF20\n"
                        "Default token type is private_simple.\n", a_params->type_str);
            return -1;
        } else {
           dap_cli_server_cmd_set_reply_text(a_str_reply,
                           "Unknown token type %s was specified. Supported types:\n"
                       "   private\n"
                       "   CF20\n", a_params->type_str);
           return -1;
        }
    } else if (a_update_token) {
        dap_cli_server_cmd_set_reply_text(a_str_reply,"update_token command requires parameter:\n-type <CF20 or private>");
        return -1;
    }


    // Certificates thats will be used to sign currend datum token
    dap_cli_server_cmd_find_option_val(a_argv, 0, a_argc, "-certs", &a_params->certs_str);
    // Signs number thats own emissioncan't find
    const char* l_signs_total_str = NULL;
    dap_cli_server_cmd_find_option_val(a_argv, 0, a_argc, "-signs_total", &l_signs_total_str);
    // Signs total
    char* l_tmp = NULL;
    if(l_signs_total_str){
        if((a_params->signs_total = (uint16_t) strtol(l_signs_total_str, &l_tmp, 10)) == 0){
            dap_cli_server_cmd_set_reply_text(a_str_reply,
                    "'signs_total' parameter must be unsigned integer value that fits in 2 bytes");
            return -8;
        }
    }
    // Signs minimum number thats need to authorize the emission
    const char* l_signs_emission_str = NULL;
    l_tmp = NULL;
    dap_cli_server_cmd_find_option_val(a_argv, 0, a_argc, "-signs_emission", &l_signs_emission_str);
    if (l_signs_emission_str){
        if((a_params->signs_emission = (uint16_t) strtol(l_signs_emission_str, &l_tmp, 10)) == 0){
            dap_cli_server_cmd_set_reply_text(a_str_reply,
                "%s requires parameter 'signs_emission' to be unsigned integer value that fits in 2 bytes", a_update_token ? "token_update" : "token_decl");
            return -6;
        }
    }
    // Total supply value
    const char* l_total_supply_str = NULL;
    dap_cli_server_cmd_find_option_val(a_argv, 0, a_argc, "-total_supply", &l_total_supply_str);
    if (l_total_supply_str){
        a_params->total_supply = dap_chain_balance_scan(l_total_supply_str);
    } else if (!a_update_token) {
        dap_cli_server_cmd_set_reply_text(a_str_reply, "'-total_supply' must be unsigned integer value that fits in 32 bytes\n"
                                                       "If your token is type native (CF20) you can use value 0 for infinite total_supply.");
        return -4;
    } else {
        dap_cli_server_cmd_set_reply_text(a_str_reply, "'-total_supply' must be unsigned integer value that fits in 32 bytes\n"
                                                       "You are update a token, be careful!\n"
                                                       "You can reset total_supply and make it infinite for native (CF20) tokens only, if set 0"
                                                       "for private tokens, you must specify the same or more total_supply.");
        return -4;
    }
    // Total supply value
    dap_cli_server_cmd_find_option_val(a_argv, 0, a_argc, "-decimals", &a_params->decimals_str);

    return 0;
}

static int s_parse_additional_token_decl_arg(int a_argc, char ** a_argv, void **a_str_reply, dap_sdk_cli_params* a_params)
{
    dap_cli_server_cmd_find_option_val(a_argv, 0, a_argc, "-flags", &a_params->ext.flags);
    dap_cli_server_cmd_find_option_val(a_argv, 0, a_argc, "-total_signs_valid", &a_params->ext.total_signs_valid);
    dap_cli_server_cmd_find_option_val(a_argv, 0, a_argc, "-delegated_token_from", &a_params->ext.delegated_token_from);
    dap_cli_server_cmd_find_option_val(a_argv, 0, a_argc, "-datum_type_allowed", &a_params->ext.datum_type_allowed);
    dap_cli_server_cmd_find_option_val(a_argv, 0, a_argc, "-datum_type_blocked", &a_params->ext.datum_type_blocked);
    dap_cli_server_cmd_find_option_val(a_argv, 0, a_argc, "-tx_receiver_allowed", &a_params->ext.tx_receiver_allowed);
    dap_cli_server_cmd_find_option_val(a_argv, 0, a_argc, "-tx_receiver_blocked", &a_params->ext.tx_receiver_blocked);
    dap_cli_server_cmd_find_option_val(a_argv, 0, a_argc, "-tx_sender_allowed", &a_params->ext.tx_sender_allowed);
    dap_cli_server_cmd_find_option_val(a_argv, 0, a_argc, "-tx_receiver_allowed", &a_params->ext.tx_receiver_allowed);
    dap_cli_server_cmd_find_option_val(a_argv, 0, a_argc, "-tx_sender_blocked", &a_params->ext.tx_sender_blocked);

    if (a_params->subtype == DAP_CHAIN_DATUM_TOKEN_SUBTYPE_SIMPLE)
        return 0;

    dap_list_t *l_tsd_list = NULL;
    size_t l_tsd_total_size = 0;
    uint16_t l_flags = 0;
    char ** l_str_flags = NULL;
    a_params->ext.parsed_tsd_size = 0;

    if (a_params->ext.flags){   // Flags
         l_str_flags = dap_strsplit(a_params->ext.flags,",",0xffff );
         while (l_str_flags && *l_str_flags){
             uint16_t l_flag = dap_chain_datum_token_flag_from_str(*l_str_flags);
             if (l_flag == DAP_CHAIN_DATUM_TOKEN_FLAG_UNDEFINED ){
                 dap_cli_server_cmd_set_reply_text(a_str_reply, "Flag can't be \"%s\"",*l_str_flags);
                 return -20;
             }
             l_flags |= l_flag; // if we have multiple flags
             l_str_flags++;
        }
    }
    a_params->ext.parsed_flags = l_flags;

    const char* l_new_certs_str = NULL;
    const char* l_remove_signs = NULL;
    dap_cli_server_cmd_find_option_val(a_argv, 0, a_argc, "-new_certs", &l_new_certs_str);
    dap_cli_server_cmd_find_option_val(a_argv, 0, a_argc, "-remove_certs", &l_remove_signs);
    const char *l_description_token  = NULL;
    dap_cli_server_cmd_find_option_val(a_argv, 0, a_argc, "-description", &l_description_token);

    //Added remove signs
    if (l_remove_signs) {
        size_t l_added_tsd_size = 0;
        char *l_remove_signs_ptrs = NULL;
        char *l_remove_signs_dup = strdup(l_remove_signs);
        char *l_remove_signs_str = strtok_r(l_remove_signs_dup, ",", &l_remove_signs_ptrs);
        for (; l_remove_signs_str; l_remove_signs_str = strtok_r(NULL, ",", &l_remove_signs_ptrs)) {
            dap_hash_fast_t l_hf;
            if (dap_chain_hash_fast_from_str(l_remove_signs_str, &l_hf) == 0) {
                dap_tsd_t *l_hf_tsd = dap_tsd_create(DAP_CHAIN_DATUM_TOKEN_TSD_TYPE_TOTAL_PKEYS_REMOVE, &l_hf, sizeof(dap_hash_fast_t));
                size_t l_hf_tsd_size = dap_tsd_size(l_hf_tsd);
                l_tsd_list = dap_list_append(l_tsd_list, l_hf_tsd);
                l_added_tsd_size += l_hf_tsd_size;
            }
        }
        DAP_DELETE(l_remove_signs_dup);
        l_tsd_total_size += l_added_tsd_size;
    }
    //Added new certs
    dap_cert_t **l_new_certs = NULL;
    size_t l_new_certs_count = 0;
    if (l_new_certs_str) {
        dap_cert_parse_str_list(l_new_certs_str, &l_new_certs, &l_new_certs_count);
        for (size_t i = 0; i < l_new_certs_count; i++) {
            dap_pkey_t *l_pkey = dap_cert_to_pkey(l_new_certs[i]);
            if (!l_pkey) {
                log_it(L_ERROR, "Can't get pkey for cert: %s", l_new_certs[i]->name);
                continue;
            }
            size_t l_pkey_size = sizeof(dap_pkey_t) + l_pkey->header.size;
            dap_tsd_t *l_pkey_tsd = dap_tsd_create(DAP_CHAIN_DATUM_TOKEN_TSD_TYPE_TOTAL_PKEYS_ADD, l_pkey, l_pkey_size);
            size_t l_pkey_tsd_size = dap_tsd_size(l_pkey_tsd);
            l_tsd_list = dap_list_append(l_tsd_list, l_pkey_tsd);
            l_tsd_total_size += l_pkey_tsd_size;
            DAP_DELETE(l_pkey);
        }
        DAP_DEL_Z(l_new_certs);
    }
    if (l_description_token) {
        dap_tsd_t *l_desc_token = dap_tsd_create(DAP_CHAIN_DATUM_TOKEN_TSD_TOKEN_DESCRIPTION, l_description_token,
                                                 dap_strlen(l_description_token));//dap_tsd_create_string(DAP_CHAIN_DATUM_TOKEN_TSD_TOKEN_DESCRIPTION, l_description_token);
        l_tsd_list = dap_list_append(l_tsd_list, l_desc_token);
        l_tsd_total_size += dap_tsd_size(l_desc_token);
        a_params->ext.parsed_tsd_size += dap_tsd_size(l_desc_token);
    }
    size_t l_tsd_offset = 0;
    a_params->ext.parsed_tsd = DAP_NEW_SIZE(byte_t, l_tsd_total_size);
    if(l_tsd_total_size && !a_params->ext.parsed_tsd) {
        log_it(L_CRITICAL, "Memory allocation error");
        return -1;
    }
    for (dap_list_t *l_iter = dap_list_first(l_tsd_list); l_iter; l_iter = l_iter->next) {
        dap_tsd_t * l_tsd = (dap_tsd_t *) l_iter->data;
        if (!l_tsd){
            log_it(L_ERROR, "NULL tsd in list!");
            continue;
        }
        size_t l_tsd_size = dap_tsd_size(l_tsd);
        memcpy(a_params->ext.parsed_tsd + l_tsd_offset, l_tsd, l_tsd_size);
        l_tsd_offset += l_tsd_size;
    }
    a_params->ext.tsd_total_size = l_tsd_total_size;

    return 0;
}

static int s_token_decl_check_params(int a_argc, char **a_argv, void **a_str_reply, dap_sdk_cli_params *a_params, bool a_update_token)
{
    int l_parse_params = s_parse_common_token_decl_arg(a_argc,a_argv,a_str_reply,a_params, a_update_token);
    if (l_parse_params)
        return l_parse_params;

    l_parse_params = s_parse_additional_token_decl_arg(a_argc,a_argv,a_str_reply,a_params);
    if (l_parse_params)
        return l_parse_params;

    //DAP_CHAIN_DATUM_TOKEN_TYPE_NATIVE_DECL uses decimals parameter
    if (a_params->subtype == DAP_CHAIN_DATUM_TOKEN_SUBTYPE_SIMPLE
            ||	a_params->subtype == DAP_CHAIN_DATUM_TOKEN_SUBTYPE_PRIVATE) {
        if(!a_params->decimals_str) {
            dap_cli_server_cmd_set_reply_text(a_str_reply, "%s requires parameter '-decimals'", a_update_token ? "token_update" : "token_decl");
            return -3;
        } else if (dap_strcmp(a_params->decimals_str, "18")) {
            dap_cli_server_cmd_set_reply_text(a_str_reply,
                                              "%s support '-decimals' to be 18 only", a_update_token ? "token_update" : "token_decl");
            return -4;
        }
    } else if (	a_params->subtype == DAP_CHAIN_DATUM_TOKEN_SUBTYPE_NATIVE){
        //// check l_decimals in CF20 token TODO: At the moment the checks are the same.
        if(!a_params->decimals_str) {
            dap_cli_server_cmd_set_reply_text(a_str_reply, "%s requires parameter '-decimals'", a_update_token ? "token_update" : "token_decl");
            return -3;
        } else if (dap_strcmp(a_params->decimals_str, "18")) {
            dap_cli_server_cmd_set_reply_text(a_str_reply,
                                              "%s support '-decimals' to be 18 only", a_update_token ? "token_update" : "token_decl");
            return -4;
        }
    }

    if (!a_params->signs_emission){
        dap_cli_server_cmd_set_reply_text(a_str_reply, "%s requires parameter '-signs_emission'", a_update_token ? "token_update" : "token_decl");
        return -5;
    }

    if (!a_params->signs_total){
        dap_cli_server_cmd_set_reply_text(a_str_reply, "%s requires parameter '-signs_total'", a_update_token ? "token_update" : "token_decl");
        return -7;
    }

    if(!a_params->ticker){
        dap_cli_server_cmd_set_reply_text(a_str_reply, "%s requires parameter '-token'", a_update_token ? "token_update" : "token_decl");
        return -2;
    }

    // Check certs list
    if(!a_params->certs_str){
        dap_cli_server_cmd_set_reply_text(a_str_reply, "%s requires parameter 'certs'", a_update_token ? "token_update" : "token_decl");
        return -9;
    }
    return 0;
}

/**
 * @brief com_token_decl
 * @param argc
 * @param argv
 * @param arg_func
 * @param str_reply
 * @return
 * @details token_decl -net <net name> -chain <chain name> -token <token ticker> -total_supply <total supply> -signs_total <sign total> -signs_emission <signs for emission> -certs <certs list>\n"
 *  \t Declare new simple token for <netname>:<chain name> with ticker <token ticker>, maximum emission <total supply> and <signs for emission> from <signs total> signatures on valid emission\n"
 *  \t   Extended private token declaration\n"
 *  \t token_decl -net <net name> -chain <chain name> -token <token ticker> -type private -flags [<Flag 1>][,<Flag 2>]...[,<Flag N>]...  [-<Param name 1> <Param Value 1>] [-Param name 2> <Param Value 2>] ...[-<Param Name N> <Param Value N>]\n"
 *  \t   Declare new token for <netname>:<chain name> with ticker <token ticker>, flags <Flag 1>,<Flag2>...<Flag N>"
 *  \t   and custom parameters list <Param 1>, <Param 2>...<Param N>."
 *  \n"
 *  ==Flags=="
 *  \t ALL_BLOCKED:\t Blocked all permissions, usefull add it first and then add allows what you want to allow\n"
 *  \t ALL_ALLOWED:\t Allowed all permissions if not blocked them. Be careful with this mode\n"
 *  \t ALL_FROZEN:\t All permissions are temprorary frozen\n"
 *  \t ALL_UNFROZEN:\t Unfrozen permissions\n"
 *  \t STATIC_ALL:\t No token manipulations after declarations at all. Token declares staticly and can't variabed after\n"
 *  \t STATIC_FLAGS:\t No token manipulations after declarations with flags\n"
 *  \t STATIC_PERMISSIONS_ALL:\t No all permissions lists manipulations after declarations\n"
 *  \t STATIC_PERMISSIONS_DATUM_TYPE:\t No datum type permissions lists manipulations after declarations\n"
 *  \t STATIC_PERMISSIONS_TX_SENDER:\t No tx sender permissions lists manipulations after declarations\n"
 *  \t STATIC_PERMISSIONS_TX_RECEIVER:\t No tx receiver permissions lists manipulations after declarations\n"
    "\n"
    "==Params==\n"
    "General:\n"
    "\t -flags <value>:\t Set list of flags from <value> to token declaration\n"
    "\t -total_supply <value>:\t Set total supply - emission's maximum - to the <value>\n"
    "\t -signs_valid <value>:\t Set valid signatures count's minimum\n"
    "\t -signs <value>:\t Add signature's pkey fingerprint to the list of owners\n"
    "\nDatum type allowed/blocked:\n"
    "\t -datum_type_allowed <value>:\t Allowed datum type(s)\n"
    "\t -datum_type_blocked <value>:\t Blocked datum type(s)\n"
    "\nTx receiver addresses allowed/blocked:\n"
    "\t -tx_receiver_allowed <value>:\t Allowed tx receiver(s)\n"
    "\t -tx_receiver_blocked <value>:\t Blocked tx receiver(s)\n"
    "\n Tx sender addresses allowed/blocked:\n"
    "\t -tx_sender_allowed <value>:\t Allowed tx sender(s)\n"
    "\t -tx_sender_blocked <value>:\t Blocked tx sender(s)\n"
    "\n"
 */
int com_token_decl(int a_argc, char ** a_argv, void **a_str_reply)
{
    const char * l_ticker = NULL;
    uint256_t l_total_supply = {}; // 256
    uint16_t l_signs_emission = 0;
    uint16_t l_signs_total = 0;
    dap_cert_t ** l_certs = NULL;
    size_t l_certs_count = 0;

    dap_chain_t * l_chain = NULL;
    dap_chain_net_t * l_net = NULL;
    const char * l_hash_out_type = NULL;

    dap_sdk_cli_params* l_params = DAP_NEW_Z(dap_sdk_cli_params);

    if (!l_params) {
        log_it(L_CRITICAL, "Memory allocation error");
        return -1;
    }

    l_params->type = DAP_CHAIN_DATUM_TOKEN_TYPE_DECL;
    l_params->subtype = DAP_CHAIN_DATUM_TOKEN_SUBTYPE_SIMPLE;

    int l_parse_params = s_token_decl_check_params(a_argc,a_argv,a_str_reply,l_params, false);
    if (l_parse_params) {
        DAP_DEL_Z(l_params);
        return l_parse_params;
    }

    dap_chain_datum_token_t * l_datum_token = NULL;
    size_t l_datum_data_offset = 0;

    // Load certs lists
    dap_cert_parse_str_list(l_params->certs_str, &l_certs, &l_certs_count);
    if(!l_certs_count){
        dap_cli_server_cmd_set_reply_text(a_str_reply,
                "token_decl command requres at least one valid certificate to sign token");
        DAP_DEL_Z(l_params);
        return -10;
    }

    l_signs_emission = l_params->signs_emission;
    l_signs_total = l_params->signs_total;
    l_total_supply = l_params->total_supply;
    l_chain = l_params->chain;
    l_net = l_params->net;
    l_ticker = l_params->ticker;
    l_hash_out_type = l_params->hash_out_type;

    switch(l_params->subtype)
    {
        case DAP_CHAIN_DATUM_TOKEN_SUBTYPE_PRIVATE:
        case DAP_CHAIN_DATUM_TOKEN_SUBTYPE_NATIVE:
		{ // 256
            dap_list_t *l_tsd_list = NULL;
            size_t l_tsd_total_size = 0;
            uint16_t l_flags = 0;
            char ** l_str_flags = NULL;

            if (l_params->ext.flags){   // Flags
                 l_str_flags = dap_strsplit(l_params->ext.flags,",",0xffff );
                 while (l_str_flags && *l_str_flags){
                     uint16_t l_flag = dap_chain_datum_token_flag_from_str(*l_str_flags);
                     if (l_flag == DAP_CHAIN_DATUM_TOKEN_FLAG_UNDEFINED ){
                         dap_cli_server_cmd_set_reply_text(a_str_reply, "Flag can't be \"%s\"",*l_str_flags);
                         DAP_DEL_Z(l_params);
                         return -20;
                     }
                     l_flags |= l_flag; // if we have multiple flags
                     l_str_flags++;
                }
            }
			if (l_params->ext.delegated_token_from){
				dap_chain_datum_token_t *l_delegated_token_from;
				if (NULL == (l_delegated_token_from = dap_ledger_token_ticker_check(l_net->pub.ledger, l_params->ext.delegated_token_from))) {
                    dap_cli_server_cmd_set_reply_text(a_str_reply,"To create a delegated token %s, can't find token by ticket %s", l_ticker, l_params->ext.delegated_token_from);
                    DAP_DEL_Z(l_params);
					return -91;
				}
				dap_chain_datum_token_tsd_delegate_from_stake_lock_t l_tsd_section;
                strcpy((char *)l_tsd_section.ticker_token_from, l_params->ext.delegated_token_from);
//				l_tsd_section.token_from = dap_hash_fast();
				l_tsd_section.emission_rate = dap_chain_coins_to_balance("0.001");//	TODO: 'm' 1:1000 tokens
				dap_tsd_t * l_tsd = dap_tsd_create_scalar(
														DAP_CHAIN_DATUM_TOKEN_TSD_TYPE_DELEGATE_EMISSION_FROM_STAKE_LOCK, l_tsd_section);
				l_tsd_list = dap_list_append(l_tsd_list, l_tsd);
				l_tsd_total_size+= dap_tsd_size(l_tsd);
			}
            if (l_params->ext.total_signs_valid){ // Signs valid
                uint16_t l_param_value = (uint16_t)atoi(l_params->ext.total_signs_valid);
                l_signs_total = l_param_value;
                dap_tsd_t * l_tsd = dap_tsd_create_scalar(
                                                        DAP_CHAIN_DATUM_TOKEN_TSD_TYPE_TOTAL_SIGNS_VALID, l_param_value);
                l_tsd_list = dap_list_append(l_tsd_list, l_tsd);
                l_tsd_total_size+= dap_tsd_size(l_tsd);
            }
            if (l_params->ext.datum_type_allowed){
                dap_tsd_t * l_tsd = dap_tsd_create_string(
                                                        DAP_CHAIN_DATUM_TOKEN_TSD_TYPE_DATUM_TYPE_ALLOWED_ADD, l_params->ext.datum_type_allowed);
                l_tsd_list = dap_list_append(l_tsd_list, l_tsd);
                l_tsd_total_size+= dap_tsd_size(l_tsd);
            }
            if (l_params->ext.datum_type_blocked){
                dap_tsd_t * l_tsd = dap_tsd_create_string(
                                                        DAP_CHAIN_DATUM_TOKEN_TSD_TYPE_DATUM_TYPE_BLOCKED_ADD, l_params->ext.datum_type_blocked);
                l_tsd_list = dap_list_append(l_tsd_list, l_tsd);
                l_tsd_total_size+= dap_tsd_size(l_tsd);
            }
            if (l_params->ext.tx_receiver_allowed)
                l_tsd_list = s_parse_wallet_addresses(l_params->ext.tx_receiver_allowed, l_tsd_list, &l_tsd_total_size, DAP_CHAIN_DATUM_TOKEN_TSD_TYPE_TX_RECEIVER_ALLOWED_ADD);

            if (l_params->ext.tx_receiver_blocked)
                l_tsd_list = s_parse_wallet_addresses(l_params->ext.tx_receiver_blocked, l_tsd_list, &l_tsd_total_size, DAP_CHAIN_DATUM_TOKEN_TSD_TYPE_TX_RECEIVER_BLOCKED_ADD);

            if (l_params->ext.tx_sender_allowed)
                l_tsd_list = s_parse_wallet_addresses(l_params->ext.tx_sender_allowed, l_tsd_list, &l_tsd_total_size, DAP_CHAIN_DATUM_TOKEN_TSD_TYPE_TX_SENDER_ALLOWED_ADD);

            if (l_params->ext.tx_sender_blocked)
                l_tsd_list = s_parse_wallet_addresses(l_params->ext.tx_sender_blocked, l_tsd_list, &l_tsd_total_size, DAP_CHAIN_DATUM_TOKEN_TSD_TYPE_TX_SENDER_BLOCKED_ADD);

            if (l_params->ext.parsed_tsd)
                l_tsd_total_size += l_params->ext.parsed_tsd_size;


            // Create new datum token
            l_datum_token = DAP_NEW_Z_SIZE(dap_chain_datum_token_t, sizeof(dap_chain_datum_token_t) + l_tsd_total_size);
            if (!l_datum_token) {
                log_it(L_CRITICAL, "Memory allocation error");
                dap_cli_server_cmd_set_reply_text(a_str_reply, "Out of memory in com_token_decl");
                DAP_DEL_Z(l_params);
                return -1;
            }
            l_datum_token->version = 2;
            l_datum_token->type = l_params->type;
            l_datum_token->subtype = l_params->subtype;
            if (l_params->subtype == DAP_CHAIN_DATUM_TOKEN_SUBTYPE_PRIVATE) {
                log_it(L_DEBUG,"Prepared TSD sections for private token on %zd total size", l_tsd_total_size);
                snprintf(l_datum_token->ticker, sizeof(l_datum_token->ticker), "%s", l_ticker);
                l_datum_token->header_private_decl.flags = l_params->ext.parsed_flags;
                l_datum_token->total_supply = l_total_supply;
                l_datum_token->signs_valid = l_signs_emission;
                l_datum_token->header_private_decl.tsd_total_size = l_tsd_total_size;
                l_datum_token->header_private_decl.decimals = atoi(l_params->decimals_str);
            } else { //DAP_CHAIN_DATUM_TOKEN_TYPE_NATIVE_DECL
                log_it(L_DEBUG,"Prepared TSD sections for CF20 token on %zd total size", l_tsd_total_size);
                snprintf(l_datum_token->ticker, sizeof(l_datum_token->ticker), "%s", l_ticker);
                l_datum_token->header_native_decl.flags = l_params->ext.parsed_flags;
                l_datum_token->total_supply = l_total_supply;
                l_datum_token->signs_valid = l_signs_emission;
                l_datum_token->header_native_decl.tsd_total_size = l_tsd_total_size;
                l_datum_token->header_native_decl.decimals = atoi(l_params->decimals_str);
            }
            // Add TSD sections in the end
            for ( dap_list_t* l_iter=dap_list_first(l_tsd_list); l_iter; l_iter=l_iter->next){
                dap_tsd_t * l_tsd = (dap_tsd_t *) l_iter->data;
                if (l_tsd == NULL){
                    log_it(L_ERROR, "NULL tsd in list!");
                    continue;
                }
                switch (l_tsd->type){
                    case DAP_CHAIN_DATUM_TOKEN_TSD_TYPE_TOTAL_SIGNS_VALID: {
                    uint16_t l_t = 0;
                        log_it(L_DEBUG,"== TOTAL_SIGNS_VALID: %u",
                                _dap_tsd_get_scalar(l_tsd, &l_t) );
                    break;
                }
                    case DAP_CHAIN_DATUM_TOKEN_TSD_TYPE_DATUM_TYPE_ALLOWED_ADD:
                        log_it(L_DEBUG,"== DATUM_TYPE_ALLOWED_ADD: %s",
                               dap_tsd_get_string_const(l_tsd) );
                    break;
                    case DAP_CHAIN_DATUM_TOKEN_TSD_TYPE_TX_SENDER_ALLOWED_ADD:
                        log_it(L_DEBUG,"== TX_SENDER_ALLOWED_ADD: binary data");
                    break;
                    case DAP_CHAIN_DATUM_TOKEN_TSD_TYPE_TX_SENDER_BLOCKED_ADD:
                        log_it(L_DEBUG,"== TYPE_TX_SENDER_BLOCKED: binary data");
                    break;
                    case DAP_CHAIN_DATUM_TOKEN_TSD_TYPE_TX_RECEIVER_ALLOWED_ADD:
                        log_it(L_DEBUG,"== TX_RECEIVER_ALLOWED_ADD: binary data");
                    break;
                    case DAP_CHAIN_DATUM_TOKEN_TSD_TYPE_TX_RECEIVER_BLOCKED_ADD:
                        log_it(L_DEBUG,"== TX_RECEIVER_BLOCKED_ADD: binary data");
                    break;
                    case DAP_CHAIN_DATUM_TOKEN_TSD_TYPE_TOTAL_PKEYS_ADD:
                        if(l_tsd->size >= sizeof(dap_pkey_t)){
                            char *l_hash_str;
                            dap_pkey_t *l_pkey = (dap_pkey_t*)l_tsd->data;
                            dap_hash_fast_t l_hf = {0};
                            if (!dap_pkey_get_hash(l_pkey, &l_hf)) {
                                log_it(L_DEBUG, "== TOTAL_PKEYS_ADD: <WRONG CALCULATION FINGERPRINT>");
                            } else {
                                log_it(L_DEBUG, "== TOTAL_PKEYS_ADD: %s",
                                    dap_chain_hash_fast_to_str_static(&l_hf));
                            }
                        } else
                            log_it(L_DEBUG,"== TOTAL_PKEYS_ADD: <WRONG SIZE %u>", l_tsd->size);
                        break;
                    case DAP_CHAIN_DATUM_TOKEN_TSD_TOKEN_DESCRIPTION:
                        log_it(L_DEBUG, "== DESCRIPTION: %s", l_tsd->data);
                        break;
                    default: log_it(L_DEBUG, "== 0x%04X: binary data %u size ",l_tsd->type, l_tsd->size );
                }
                size_t l_tsd_size = dap_tsd_size(l_tsd);
                memcpy(l_datum_token->data_n_tsd + l_datum_data_offset, l_tsd, l_tsd_size);
                l_datum_data_offset += l_tsd_size;
            }
            if (l_params->ext.parsed_tsd) {
                memcpy(l_datum_token->data_n_tsd + l_datum_data_offset,
                       l_params->ext.parsed_tsd,
                       l_params->ext.tsd_total_size);
                l_datum_data_offset += l_params->ext.tsd_total_size;
                DAP_DELETE(l_params->ext.parsed_tsd);
            }
            log_it(L_DEBUG, "%s token declaration '%s' initialized", l_params->subtype == DAP_CHAIN_DATUM_TOKEN_SUBTYPE_PRIVATE ?
                            "Private" : "CF20", l_datum_token->ticker);
        }break;//end
        case DAP_CHAIN_DATUM_TOKEN_SUBTYPE_SIMPLE: { // 256
            l_datum_token = DAP_NEW_Z_SIZE(dap_chain_datum_token_t, sizeof(dap_chain_datum_token_t));
            if (!l_datum_token) {
                log_it(L_CRITICAL, "Memory allocation error");
                dap_cli_server_cmd_set_reply_text(a_str_reply, "Out of memory in com_token_decl");
                DAP_DEL_Z(l_params);
                return -1;
            }
            l_datum_token->version = 2;
            l_datum_token->type = DAP_CHAIN_DATUM_TOKEN_TYPE_DECL; // 256
            l_datum_token->subtype = DAP_CHAIN_DATUM_TOKEN_SUBTYPE_SIMPLE; // 256
            snprintf(l_datum_token->ticker, sizeof(l_datum_token->ticker), "%s", l_ticker);
            l_datum_token->total_supply = l_total_supply;
            l_datum_token->signs_valid = l_signs_emission;
            l_datum_token->header_simple.decimals = atoi(l_params->decimals_str);
        }break;
        default:
            dap_cli_server_cmd_set_reply_text(a_str_reply,
                    "Unknown token type");
            DAP_DEL_Z(l_params);
            return -8;
    }
    // If we have more certs than we need signs - use only first part of the list
    if(l_certs_count > l_signs_total)
        l_certs_count = l_signs_total;
    // Sign header with all certificates in the list and add signs to the end of TSD cetions
    uint16_t l_sign_counter = 0;
    l_datum_token = s_sign_cert_in_cycle(l_certs, l_datum_token, l_certs_count, &l_datum_data_offset, &l_sign_counter);
    l_datum_token->signs_total = l_sign_counter;

    // We skip datum creation opeartion, if count of signed certificates in s_sign_cert_in_cycle is 0.
    // Usually it happen, when certificate in token_decl or token_update command doesn't contain private data or broken
    if (!l_datum_token || l_datum_token->signs_total == 0){
        dap_cli_server_cmd_set_reply_text(a_str_reply,
                    "Token declaration failed. Successful count of certificate signing is 0");
            DAP_DEL_Z(l_params);
            return -9;
    }

    dap_chain_datum_t * l_datum = dap_chain_datum_create(DAP_CHAIN_DATUM_TOKEN_DECL,
                                                         l_datum_token,
                                                         sizeof(*l_datum_token) + l_datum_data_offset);
    DAP_DELETE(l_datum_token);
    size_t l_datum_size = dap_chain_datum_size(l_datum);

    // Calc datum's hash
    dap_chain_hash_fast_t l_key_hash;
    dap_hash_fast(l_datum->data, l_datum->header.data_size, &l_key_hash);
    char * l_key_str = !dap_strcmp(l_hash_out_type, "hex") ?
                dap_chain_hash_fast_to_str_static(&l_key_hash) :
                dap_enc_base58_encode_hash_to_str_static(&l_key_hash);

    // Add datum to mempool with datum_token hash as a key
    char *l_gdb_group_mempool = l_chain
            ? dap_chain_net_get_gdb_group_mempool_new(l_chain)
            : dap_chain_net_get_gdb_group_mempool_by_chain_type(l_net, CHAIN_TYPE_TOKEN);
    if (!l_gdb_group_mempool) {
        dap_cli_server_cmd_set_reply_text(a_str_reply, "No suitable chain for placing token datum found");
        DAP_DELETE(l_datum);
        DAP_DEL_Z(l_params);
        return -10;
    }
    bool l_placed = dap_global_db_set_sync(l_gdb_group_mempool, l_key_str, l_datum, l_datum_size, false) == 0;
    dap_cli_server_cmd_set_reply_text(a_str_reply, "Datum %s with token %s is%s placed in datum pool",
                                      l_key_str, l_ticker, l_placed ? "" : " not");
    DAP_DELETE(l_datum);
    DAP_DELETE(l_params);
    return l_placed ? 0 : -2;
}

/**
 * @brief com_token_decl_update
 * @param argc
 * @param argv
 * @param arg_func
 * @param str_reply
 * @return
 * @details token_update -net <net name> -chain <chain_name> -token <token ticker> [-type private] -flags [<Flag 1>][,<Flag 2>]...[,<Flag N>]...  [-<Param name 1> <Param Value 1>] [-Param name 2> <Param Value 2>] ...[-<Param Name N> <Param Value N>]\n"
 *  \t   Update token for <netname>:<chain name> with ticker <token ticker>, flags <Flag 1>,<Flag2>...<Flag N>"
 *  \t   and custom parameters list <Param 1>, <Param 2>...<Param N>."
 *  \n"
 *  ==Flags=="
 *  \t ALL_BLOCKED:\t Blocked all permissions, usefull add it first and then add allows what you want to allow\n"
 *  \t ALL_ALLOWED:\t Allowed all permissions if not blocked them. Be careful with this mode\n"
 *  \t ALL_FROZEN:\t All permissions are temprorary frozen\n"
 *  \t ALL_UNFROZEN:\t Unfrozen permissions\n"
 *  \t STATIC_ALL:\t No token manipulations after declarations at all. Token declares staticly and can't variabed after\n"
 *  \t STATIC_FLAGS:\t No token manipulations after declarations with flags\n"
 *  \t STATIC_PERMISSIONS_ALL:\t No all permissions lists manipulations after declarations\n"
 *  \t STATIC_PERMISSIONS_DATUM_TYPE:\t No datum type permissions lists manipulations after declarations\n"
 *  \t STATIC_PERMISSIONS_TX_SENDER:\t No tx sender permissions lists manipulations after declarations\n"
 *  \t STATIC_PERMISSIONS_TX_RECEIVER:\t No tx receiver permissions lists manipulations after declarations\n"
    "\n"
    "==Params==\n"
    "General:\n"
    "\t -flags_set <value>:\t Set list of flags from <value> to token declaration\n"
    "\t -flags_unset <value>:\t Unset list of flags from <value> from token declaration\n"
    "\t -total_supply <value>:\t Set total supply - emission's maximum - to the <value>\n"
    "\t -total_signs_valid <value>:\t Set valid signatures count's minimum\n"
    "\t -total_signs_add <value>:\t Add signature's pkey fingerprint to the list of owners\n"
    "\t -total_signs_remove <value>:\t Remove signature's pkey fingerprint from the owners\n"
    "\nDatum type allowed/blocked updates:\n"
    "\t -datum_type_allowed_add <value>:\t Add allowed datum type(s)\n"
    "\t -datum_type_allowed_remove <value>:\t Remove datum type(s) from allowed\n"
    "\t -datum_type_blocked_add <value>:\t Add blocked datum type(s)\n"
    "\t -datum_type_blocked_remove <value>:\t Remove datum type(s) from blocked\n"
    "\nTx receiver addresses allowed/blocked updates:\n"
    "\t -tx_receiver_allowed_add <value>:\t Add allowed tx receiver(s)\n"
    "\t -tx_receiver_allowed_remove <value>:\t Remove tx receiver(s) from allowed\n"
    "\t -tx_receiver_blocked_add <value>:\t Add blocked tx receiver(s)\n"
    "\t -tx_receiver_blocked_remove <value>:\t Remove tx receiver(s) from blocked\n"
    "\n Tx sender addresses allowed/blocked updates:\n"
    "\t -tx_sender_allowed_add <value>:\t Add allowed tx sender(s)\n"
    "\t -tx_sender_allowed_remove <value>:\t Remove tx sender(s) from allowed\n"
    "\t -tx_sender_blocked_add <value>:\t Add allowed tx sender(s)\n"
    "\t -tx_sender_blocked_remove <value>:\t Remove tx sender(s) from blocked\n"
    "\n"
 */
int com_token_update(int a_argc, char ** a_argv, void **a_str_reply)
{
    const char * l_ticker = NULL;
    uint256_t l_total_supply = {}; // 256
    uint16_t l_signs_emission = 0;
    uint16_t l_signs_total = 0;
    dap_cert_t ** l_certs = NULL;
    size_t l_certs_count = 0;

    dap_chain_t * l_chain = NULL;
    dap_chain_net_t * l_net = NULL;
    const char * l_hash_out_type = NULL;

    dap_sdk_cli_params* l_params = DAP_NEW_Z(dap_sdk_cli_params);

    if (!l_params) {
        log_it(L_CRITICAL, "Memory allocation error");
        return -1;
    }

    l_params->type = DAP_CHAIN_DATUM_TOKEN_TYPE_UPDATE;
    l_params->subtype = DAP_CHAIN_DATUM_TOKEN_SUBTYPE_SIMPLE;

    int l_parse_params = s_token_decl_check_params(a_argc,a_argv,a_str_reply,l_params, true);
    if (l_parse_params)
        return l_parse_params;

    dap_chain_datum_token_t * l_datum_token = NULL;
    size_t l_datum_data_offset = 0;

    // Load certs lists
    dap_cert_parse_str_list(l_params->certs_str, &l_certs, &l_certs_count);
    if(!l_certs_count){
        dap_cli_server_cmd_set_reply_text(a_str_reply,
                                          "com_token_update command requres at least one valid certificate to sign token");
        return -10;
    }

    l_signs_emission = l_params->signs_emission;
    l_signs_total = l_params->signs_total;
    l_total_supply = l_params->total_supply;
    l_chain = l_params->chain;
    l_net = l_params->net;
    l_ticker = l_params->ticker;
    l_hash_out_type = l_params->hash_out_type;

    switch(l_params->subtype)
    {
        case DAP_CHAIN_DATUM_TOKEN_SUBTYPE_PRIVATE:
        case DAP_CHAIN_DATUM_TOKEN_SUBTYPE_NATIVE:
        { // 256
            // Create new datum token
            l_datum_token = DAP_NEW_Z_SIZE(dap_chain_datum_token_t, sizeof(dap_chain_datum_token_t) + l_params->ext.tsd_total_size);
            if (!l_datum_token) {
                log_it(L_CRITICAL, "Memory allocation error");
                return -1;
            }
            l_datum_token->version = 2;
            l_datum_token->type = l_params->type;
            l_datum_token->subtype = l_params->subtype;
            if (l_params->subtype == DAP_CHAIN_DATUM_TOKEN_SUBTYPE_NATIVE) {
                log_it(L_DEBUG,"Prepared TSD sections for CF20 token on %zd total size", l_params->ext.tsd_total_size);
                snprintf(l_datum_token->ticker, sizeof(l_datum_token->ticker), "%s", l_ticker);
                l_datum_token->header_native_update.flags = l_params->ext.parsed_flags;
                l_datum_token->total_supply = l_total_supply;
                l_datum_token->signs_valid = l_signs_emission;
                l_datum_token->header_native_update.tsd_total_size = l_params->ext.tsd_total_size;
                l_datum_token->header_native_update.decimals = atoi(l_params->decimals_str);
                l_datum_data_offset = l_params->ext.tsd_total_size;
            } else { // if (l_params->type == DAP_CHAIN_DATUM_TOKEN_TYPE_PRIVATE_UPDATE) {
                log_it(L_DEBUG,"Prepared TSD sections for private token on %zd total size", l_params->ext.tsd_total_size);
                snprintf(l_datum_token->ticker, sizeof(l_datum_token->ticker), "%s", l_ticker);
                l_datum_token->header_private_update.flags = l_params->ext.parsed_flags;
                l_datum_token->total_supply = l_total_supply;
                l_datum_token->signs_valid = l_signs_emission;
                l_datum_token->header_private_update.tsd_total_size = l_params->ext.tsd_total_size;
                l_datum_token->header_private_update.decimals = atoi(l_params->decimals_str);
                l_datum_data_offset = l_params->ext.tsd_total_size;
            }
            // Add TSD sections in the end
            // Add TSD sections in the end
            if (l_params->ext.tsd_total_size) {
                memcpy(l_datum_token->data_n_tsd, l_params->ext.parsed_tsd, l_params->ext.parsed_tsd_size);
                DAP_DELETE(l_params->ext.parsed_tsd);
            }
            log_it(L_DEBUG, "%s token declaration update '%s' initialized", (	l_params->subtype == DAP_CHAIN_DATUM_TOKEN_SUBTYPE_PRIVATE)	?
                                                                     "Private" : "CF20", l_datum_token->ticker);
        }break;//end
        case DAP_CHAIN_DATUM_TOKEN_SUBTYPE_SIMPLE: { // 256
            l_datum_token = DAP_NEW_Z_SIZE(dap_chain_datum_token_t, sizeof(dap_chain_datum_token_t));
            if (!l_datum_token) {
                log_it(L_CRITICAL, "Memory allocation error");
                return -1;
            }
            l_datum_token->version = 2;
            l_datum_token->subtype = DAP_CHAIN_DATUM_TOKEN_TYPE_UPDATE;
            l_datum_token->subtype = DAP_CHAIN_DATUM_TOKEN_SUBTYPE_SIMPLE; // 256
            snprintf(l_datum_token->ticker, sizeof(l_datum_token->ticker), "%s", l_ticker);
            l_datum_token->total_supply = l_total_supply;
            l_datum_token->signs_valid = l_signs_emission;
            if (l_params->decimals_str)
                l_datum_token->header_simple.decimals = atoi(l_params->decimals_str);
        }break;
        default:
            dap_cli_server_cmd_set_reply_text(a_str_reply,
                                              "Unknown token type");
            return -8;
    }
    // If we have more certs than we need signs - use only first part of the list
    if(l_certs_count > l_signs_total)
        l_certs_count = l_signs_total;
    // Sign header with all certificates in the list and add signs to the end of TSD cetions
    uint16_t l_sign_counter = 0;
    l_datum_token = s_sign_cert_in_cycle(l_certs, l_datum_token, l_certs_count, &l_datum_data_offset, &l_sign_counter);
    l_datum_token->signs_total = l_sign_counter;

    // We skip datum creation opeartion, if count of signed certificates in s_sign_cert_in_cycle is 0.
    // Usually it happen, when certificate in token_decl or token_update command doesn't contain private data or broken
    if (!l_datum_token || l_datum_token->signs_total == 0){
        dap_cli_server_cmd_set_reply_text(a_str_reply,
                                          "Token declaration update failed. Successful count of certificate signing is 0");
        return -9;
    }

    dap_chain_datum_t * l_datum = dap_chain_datum_create(DAP_CHAIN_DATUM_TOKEN_DECL,
                                                         l_datum_token,
                                                         sizeof(*l_datum_token) + l_datum_data_offset);
    DAP_DELETE(l_datum_token);
    size_t l_datum_size = dap_chain_datum_size(l_datum);

    // Calc datum's hash
    dap_chain_hash_fast_t l_key_hash;
    dap_hash_fast(l_datum->data, l_datum->header.data_size, &l_key_hash);
    char * l_key_str = dap_chain_hash_fast_to_str_static(&l_key_hash);
    char * l_key_str_out = dap_strcmp(l_hash_out_type, "hex") ?
                           dap_enc_base58_encode_hash_to_str_static(&l_key_hash) : l_key_str;

    // Add datum to mempool with datum_token hash as a key
    char *l_gdb_group_mempool = l_chain
            ? dap_chain_net_get_gdb_group_mempool_new(l_chain)
            : dap_chain_net_get_gdb_group_mempool_by_chain_type(l_net, CHAIN_TYPE_TOKEN);
    if (!l_gdb_group_mempool) {
        dap_cli_server_cmd_set_reply_text(a_str_reply, "No suitable chain for placing token datum found");
        DAP_DELETE(l_datum);
        return -10;
    }
    bool l_placed = !dap_global_db_set_sync(l_gdb_group_mempool, l_key_str, (uint8_t *)l_datum, l_datum_size, false);
    dap_cli_server_cmd_set_reply_text(a_str_reply, "Datum %s with 256bit token %s is%s placed in datum pool",
                                      l_key_str_out, l_ticker, l_placed ? "" : " not");
    DAP_DELETE(l_datum);
    DAP_DELETE(l_params);
    return l_placed ? 0 : -2;
}

/**
 * @brief com_token_emit
 * @param argc
 * @param argv
 * @param arg_func
 * @param str_reply
 * @return
 */
int com_token_emit(int a_argc, char **a_argv, void **a_str_reply)
{
    int arg_index = 1;
    const char *str_tmp = NULL;
    //const char *str_fee = NULL;
    char *l_str_reply_tmp = NULL;
    uint256_t l_emission_value = {};
    //uint256_t l_fee_value = {};
    const char * l_ticker = NULL;

    const char * l_addr_str = NULL;

    const char * l_emission_hash_str = NULL;
    const char * l_emission_hash_str_remove = NULL;
    dap_chain_hash_fast_t l_emission_hash;
    dap_chain_datum_token_emission_t *l_emission = NULL;
    size_t l_emission_size;

    const char * l_certs_str = NULL;

    dap_cert_t ** l_certs = NULL;
    size_t l_certs_size = 0;

    const char * l_chain_emission_str = NULL;
    dap_chain_t * l_chain_emission = NULL;

    dap_chain_net_t * l_net = NULL;

    const char * l_hash_out_type = NULL;
    dap_cli_server_cmd_find_option_val(a_argv, arg_index, a_argc, "-H", &l_hash_out_type);
    if(!l_hash_out_type)
        l_hash_out_type = "hex";
    if(dap_strcmp(l_hash_out_type,"hex") && dap_strcmp(l_hash_out_type,"base58")) {
        dap_cli_server_cmd_set_reply_text(a_str_reply, "invalid parameter -H, valid values: -H <hex | base58>");
        return -1;
    }

    dap_chain_node_cli_cmd_values_parse_net_chain(&arg_index,a_argc,a_argv,a_str_reply,NULL, &l_net);
    if( ! l_net) { // Can't find such network
        return -43;
    }
    // Token emission
    dap_cli_server_cmd_find_option_val(a_argv, arg_index, a_argc, "-emission", &l_emission_hash_str);

    // Emission certs
    dap_cli_server_cmd_find_option_val(a_argv, arg_index, a_argc, "-certs", &l_certs_str);

    // Wallet address that recieves the emission
    dap_cli_server_cmd_find_option_val(a_argv, arg_index, a_argc, "-addr", &l_addr_str);

    // Token ticker
    dap_cli_server_cmd_find_option_val(a_argv, arg_index, a_argc, "-token", &l_ticker);

    if(!l_certs_str) {
        dap_cli_server_cmd_set_reply_text(a_str_reply, "token_emit requires parameter '-certs'");
        return -4;
    }
    dap_cert_parse_str_list(l_certs_str, &l_certs, &l_certs_size);

    if(!l_certs_size) {
        dap_cli_server_cmd_set_reply_text(a_str_reply,
                "token_emit command requres at least one valid certificate to sign the basic transaction of emission");
        return -5;
    }
    const char *l_add_sign = NULL;
    dap_chain_addr_t *l_addr = NULL;
    dap_cli_server_cmd_find_option_val(a_argv, arg_index, arg_index + 1, "sign", &l_add_sign);
    if (!l_add_sign) {      //Create the emission
        // Emission value
        if(dap_cli_server_cmd_find_option_val(a_argv, arg_index, a_argc, "-emission_value", &str_tmp)) {
            l_emission_value = dap_chain_balance_scan(str_tmp);
        }

        if (IS_ZERO_256(l_emission_value)) {
            dap_cli_server_cmd_set_reply_text(a_str_reply, "token_emit requires parameter '-emission_value'");
            return -1;
        }

        if(!l_addr_str) {
            dap_cli_server_cmd_set_reply_text(a_str_reply, "token_emit requires parameter '-addr'");
            return -2;
        }

        if(!l_ticker) {
            dap_cli_server_cmd_set_reply_text(a_str_reply, "token_emit requires parameter '-token'");
            return -3;
        }

        l_addr = dap_chain_addr_from_str(l_addr_str);

        if(!l_addr) {
            dap_cli_server_cmd_set_reply_text(a_str_reply, "address \"%s\" is invalid", l_addr_str);
            return -4;
        }

        dap_cli_server_cmd_find_option_val(a_argv, arg_index, a_argc, "-chain_emission", &l_chain_emission_str);
        if(l_chain_emission_str) {
            if((l_chain_emission = dap_chain_net_get_chain_by_name(l_net, l_chain_emission_str)) == NULL) { // Can't find such chain
                dap_cli_server_cmd_set_reply_text(a_str_reply,
                                      "token_emit requires parameter '-chain_emission' to be valid chain name in chain net %s"
                                      " or set default datum type in chain configuration file", l_net->pub.name);
                return -45;
            }
        }
    } else {
        if (l_emission_hash_str) {
            DL_FOREACH(l_net->pub.chains, l_chain_emission) {
                l_emission = dap_chain_mempool_emission_get(l_chain_emission, l_emission_hash_str);
                if (l_emission){
                    l_emission_hash_str_remove = l_emission_hash_str;
                    break;
                }
            }
            if (!l_emission){
                dap_cli_server_cmd_set_reply_text(a_str_reply, "Can' find emission with hash \"%s\" for token %s on network %s",
                                                  l_emission_hash_str, l_ticker, l_net->pub.name);
                return -32;
            }
        } else {
            dap_cli_server_cmd_set_reply_text(a_str_reply, "Subcommand 'sign' recuires parameter '-emission'");
            return -31;
        }
    }

    // Check, if network ID is same as ID in destination wallet address. If not - operation is cancelled.
    if (!dap_chain_addr_is_blank(l_addr) && l_addr->net_id.uint64 != l_net->pub.id.uint64) {
        dap_cli_server_cmd_set_reply_text(a_str_reply, "destination wallet network ID=0x%"DAP_UINT64_FORMAT_x
                                                       " and network ID=0x%"DAP_UINT64_FORMAT_x" is not equal."
                                                       " Please, change network name or wallet address",
                                                       l_addr->net_id.uint64, l_net->pub.id.uint64);
        DAP_DEL_Z(l_addr);
        DAP_DEL_Z(l_emission);
        return -3;
    }

    if(!l_ticker) {
        dap_cli_server_cmd_set_reply_text(a_str_reply, "token_emit requires parameter '-token'");
        DAP_DEL_Z(l_addr);
        return -3;
    }

    if (!l_add_sign) {
        if (!l_chain_emission) {
			if ( (l_chain_emission = dap_chain_net_get_default_chain_by_chain_type(l_net,CHAIN_TYPE_EMISSION)) == NULL ) {
				DAP_DEL_Z(l_addr);
				dap_cli_server_cmd_set_reply_text(a_str_reply,
					"token_create requires parameter '-chain_emission' to be valid chain name in chain net %s or set default datum type in chain configuration file",
						 l_net->pub.name);
				return -50;
			}
        }
        // Create emission datum
        l_emission = dap_chain_datum_emission_create(l_emission_value, l_ticker, l_addr);
    }
    // Then add signs
    for(size_t i = 0; i < l_certs_size; i++)
        l_emission = dap_chain_datum_emission_add_sign(l_certs[i]->enc_key, l_emission);
    // Calc emission's hash
    l_emission_size = dap_chain_datum_emission_get_size((uint8_t *)l_emission);
    dap_hash_fast(l_emission, l_emission_size, &l_emission_hash);
    // Produce datum
    dap_chain_datum_t *l_datum_emission = dap_chain_datum_create(DAP_CHAIN_DATUM_TOKEN_EMISSION,
            l_emission,
            l_emission_size);
    // Delete token emission
    DAP_DEL_Z(l_emission);
    l_emission_hash_str = dap_chain_mempool_datum_add(l_datum_emission, l_chain_emission, l_hash_out_type);
    if (l_emission_hash_str)
        l_str_reply_tmp = dap_strdup_printf("Datum %s with 256bit emission is placed in datum pool", l_emission_hash_str);
    else
        l_str_reply_tmp = dap_strdup("Can't place emission datum in mempool, examine log files");
    DAP_DEL_Z(l_emission_hash_str);
    DAP_DEL_Z(l_datum_emission);

    //remove previous emission datum from mempool if have new signed emission datum
    if (l_emission_hash_str_remove) {
        char *l_gdb_group_mempool_emission = dap_chain_net_get_gdb_group_mempool_new(l_chain_emission);
        dap_global_db_del_sync(l_gdb_group_mempool_emission, l_emission_hash_str_remove);
        DAP_DEL_Z(l_gdb_group_mempool_emission);
    }
    dap_cli_server_cmd_set_reply_text(a_str_reply, "%s", l_str_reply_tmp);

    DAP_DEL_Z(l_certs);
    DAP_DEL_Z(l_str_reply_tmp);
    DAP_DEL_Z(l_addr);
    return 0;
}


/**
 * @brief com_tx_cond_create
 * Create transaction
 * com_tx_cond_create command
 * @param a_argc
 * @param a_argv
 * @param a_str_reply
 * @return int
 */
int com_tx_cond_create(int a_argc, char ** a_argv, void **a_str_reply)
{
    (void) a_argc;
    int arg_index = 1;
    const char *c_wallets_path = dap_chain_wallet_get_path(g_config);
    const char * l_token_ticker = NULL;
    const char * l_wallet_str = NULL;
    const char * l_cert_str = NULL;
    const char * l_value_datoshi_str = NULL;
    const char * l_value_fee_str = NULL;
    const char * l_net_name = NULL;
    const char * l_unit_str = NULL;
    const char * l_srv_uid_str = NULL;
    uint256_t l_value_datoshi = {};    
    uint256_t l_value_fee = {};
    const char * l_hash_out_type = NULL;
    dap_cli_server_cmd_find_option_val(a_argv, arg_index, a_argc, "-H", &l_hash_out_type);
    if(!l_hash_out_type)
        l_hash_out_type = "hex";
    if(dap_strcmp(l_hash_out_type,"hex") && dap_strcmp(l_hash_out_type,"base58")) {
        dap_cli_server_cmd_set_reply_text(a_str_reply, "Invalid parameter -H, valid values: -H <hex | base58>");
        return -1;
    }

    // Token ticker
    dap_cli_server_cmd_find_option_val(a_argv, arg_index, a_argc, "-token", &l_token_ticker);
    // Wallet name - from
    dap_cli_server_cmd_find_option_val(a_argv, arg_index, a_argc, "-w", &l_wallet_str);
    // Public certifiacte of condition owner
    dap_cli_server_cmd_find_option_val(a_argv, arg_index, a_argc, "-cert", &l_cert_str);
    // value datoshi
    dap_cli_server_cmd_find_option_val(a_argv, arg_index, a_argc, "-value", &l_value_datoshi_str);
    // fee
    dap_cli_server_cmd_find_option_val(a_argv, arg_index, a_argc, "-fee", &l_value_fee_str);
    // net
    dap_cli_server_cmd_find_option_val(a_argv, arg_index, a_argc, "-net", &l_net_name);
    // unit
    dap_cli_server_cmd_find_option_val(a_argv, arg_index, a_argc, "-unit", &l_unit_str);
    // service
    dap_cli_server_cmd_find_option_val(a_argv, arg_index, a_argc, "-srv_uid", &l_srv_uid_str);

    if(!l_token_ticker) {
        dap_cli_server_cmd_set_reply_text(a_str_reply, "tx_cond_create requires parameter '-token'");
        return -1;
    }
    if (!l_wallet_str) {
        dap_cli_server_cmd_set_reply_text(a_str_reply, "tx_cond_create requires parameter '-w'");
        return -2;
    }
    if (!l_cert_str) {
        dap_cli_server_cmd_set_reply_text(a_str_reply, "tx_cond_create requires parameter '-cert'");
        return -3;
    }
    if(!l_value_datoshi_str) {
        dap_cli_server_cmd_set_reply_text(a_str_reply, "tx_cond_create requires parameter '-value'");
        return -4;
    }
    if(!l_value_fee_str){
        dap_cli_server_cmd_set_reply_text(a_str_reply, "tx_cond_create requires parameter '-fee'");
        return -15;
    }
    if(!l_net_name) {
        dap_cli_server_cmd_set_reply_text(a_str_reply, "tx_cond_create requires parameter '-net'");
        return -5;
    }
    if(!l_unit_str) {
        dap_cli_server_cmd_set_reply_text(a_str_reply, "tx_cond_create requires parameter '-unit'");
        return -6;
    }

    if(!l_srv_uid_str) {
        dap_cli_server_cmd_set_reply_text(a_str_reply, "tx_cond_create requires parameter '-srv_uid'");
        return -7;
    }
    dap_chain_net_srv_uid_t l_srv_uid = {};
    l_srv_uid.uint64 = strtoll(l_srv_uid_str, NULL, 10);
    if (!l_srv_uid.uint64) {
        dap_cli_server_cmd_set_reply_text(a_str_reply, "Can't find service UID %s ", l_srv_uid_str);
        return -8;
    }

    dap_chain_net_srv_price_unit_uid_t l_price_unit = dap_chain_net_srv_price_unit_uid_from_str(l_unit_str);

    if(l_price_unit.enm == SERV_UNIT_UNDEFINED) {
        dap_cli_server_cmd_set_reply_text(a_str_reply, "Can't recognize unit '%s'. Unit must look like {mb | kb | b | sec | day}",
                l_unit_str);
        return -9;
    }

    l_value_datoshi = dap_chain_balance_scan(l_value_datoshi_str);
    if(IS_ZERO_256(l_value_datoshi)) {
        dap_cli_server_cmd_set_reply_text(a_str_reply, "Can't recognize value '%s' as a number", l_value_datoshi_str);
        return -10;
    }

    l_value_fee = dap_chain_balance_scan(l_value_fee_str);
    if(IS_ZERO_256(l_value_fee)) {
        dap_cli_server_cmd_set_reply_text(a_str_reply, "Can't recognize value '%s' as a number", l_value_fee_str);
        return -16;
    }

    dap_chain_net_t * l_net = l_net_name ? dap_chain_net_by_name(l_net_name) : NULL;
    if(!l_net) {
        dap_cli_server_cmd_set_reply_text(a_str_reply, "Can't find net '%s'", l_net_name);
        return -11;
    }
    dap_chain_wallet_t *l_wallet = dap_chain_wallet_open(l_wallet_str, c_wallets_path);
    const char* l_sign_str = "";
    if(!l_wallet) {
        dap_cli_server_cmd_set_reply_text(a_str_reply, "Can't open wallet '%s'", l_wallet_str);
        return -12;
    } else {
        l_sign_str = dap_chain_wallet_check_sign(l_wallet);
    }

    dap_cert_t *l_cert_cond = dap_cert_find_by_name(l_cert_str);
    if(!l_cert_cond) {
        dap_chain_wallet_close(l_wallet);
        dap_cli_server_cmd_set_reply_text(a_str_reply, "Can't find cert '%s'", l_cert_str);
        return -13;
    }

    dap_enc_key_t *l_key_from = dap_chain_wallet_get_key(l_wallet, 0);
    dap_pkey_t *l_key_cond = dap_pkey_from_enc_key(l_cert_cond->enc_key);
    if (!l_key_cond) {
        dap_chain_wallet_close(l_wallet);
        dap_enc_key_delete(l_key_from);
        dap_cli_server_cmd_set_reply_text(a_str_reply, "Cert '%s' doesn't contain a valid public key", l_cert_str);
        return -14;
    }

    uint256_t l_value_per_unit_max = {};
    char *l_hash_str = dap_chain_mempool_tx_create_cond(l_net, l_key_from, l_key_cond, l_token_ticker,
                                                        l_value_datoshi, l_value_per_unit_max, l_price_unit,
                                                        l_srv_uid, l_value_fee, NULL, 0, l_hash_out_type);
    dap_chain_wallet_close(l_wallet);
    dap_enc_key_delete(l_key_from);
    DAP_DELETE(l_key_cond);

    if (l_hash_str) {
        dap_cli_server_cmd_set_reply_text(a_str_reply, "%sConditional 256bit TX created succefully, hash=%s\n", l_hash_str, l_sign_str);
        DAP_DELETE(l_hash_str);
        return 0;
    }
    dap_cli_server_cmd_set_reply_text(a_str_reply, "Can't create conditional 256bit TX\n");
    return -1;
}

typedef enum cmd_mempool_add_ca_error_list{
    COM_MEMPOOL_ADD_CA_ERROR_NET_NOT_FOUND = DAP_JSON_RPC_ERR_CODE_METHOD_ERR_START,
    COM_MEMPOOL_ADD_CA_ERROR_NO_CAINS_FOR_CA_DATUM_IN_NET,
    COM_MEMPOOL_ADD_CA_ERROR_REQUIRES_PARAMETER_CA_NAME,
    COM_MEMPOOL_ADD_CA_ERROR_CAN_NOT_FIND_CERTIFICATE,
    COM_MEMPOOL_ADD_CA_ERROR_CORRUPTED_CERTIFICATE_WITHOUT_KEYS,
    COM_MEMPOOL_ADD_CA_ERROR_CERTIFICATE_HAS_PRIVATE_KEY_DATA,
    COM_MEMPOOL_ADD_CA_ERROR_CAN_NOT_SERIALIZE,
    COM_MEMPOOL_ADD_CA_ERROR_CAN_NOT_PLACE_CERTIFICATE
}cmd_mempool_add_ca_error_list_t;
/**
 * @brief _cmd_mempool_add_ca
 * @details Place public CA into the mempool
 * @param a_net
 * @param a_chain
 * @param a_cert
 * @param a_str_reply
 * @return
 */
int _cmd_mempool_add_ca(dap_chain_net_t *a_net, dap_chain_t *a_chain, dap_cert_t *a_cert, void **a_str_reply)
{
    json_object **a_json_reply = (json_object **)a_str_reply;
    if (!a_net || !a_chain || !a_cert){
        dap_json_rpc_error_add(COM_MEMPOOL_ADD_CA_ERROR_NET_NOT_FOUND, "The network or certificate attribute was not passed.");
        return COM_MEMPOOL_ADD_CA_ERROR_NET_NOT_FOUND;
    }
    dap_chain_t *l_chain = NULL;
    // Chech for chain if was set or not
    if (!a_chain){
       // If wasn't set - trying to auto detect
        l_chain = dap_chain_net_get_chain_by_chain_type(a_net, CHAIN_TYPE_CA);
        if (!l_chain) { // If can't auto detect
            // clean previous error code
            dap_json_rpc_error_add(COM_MEMPOOL_ADD_CA_ERROR_NO_CAINS_FOR_CA_DATUM_IN_NET,
                                   "No chains for CA datum in network \"%s\"", a_net->pub.name);
            return COM_MEMPOOL_ADD_CA_ERROR_NO_CAINS_FOR_CA_DATUM_IN_NET;
        }
    }
    if(!a_cert->enc_key){
        dap_json_rpc_error_add(COM_MEMPOOL_ADD_CA_ERROR_CORRUPTED_CERTIFICATE_WITHOUT_KEYS,
                               "Corrupted certificate \"%s\" without keys certificate", a_cert->name);
        return COM_MEMPOOL_ADD_CA_ERROR_CORRUPTED_CERTIFICATE_WITHOUT_KEYS;
    }

    if (a_cert->enc_key->priv_key_data_size || a_cert->enc_key->priv_key_data){
        dap_json_rpc_error_add(COM_MEMPOOL_ADD_CA_ERROR_CERTIFICATE_HAS_PRIVATE_KEY_DATA,
                               "Certificate \"%s\" has private key data. Please export public only key certificate without private keys", a_cert->name);
        return COM_MEMPOOL_ADD_CA_ERROR_CERTIFICATE_HAS_PRIVATE_KEY_DATA;
    }

    // Serialize certificate into memory
    uint32_t l_cert_serialized_size = 0;
    byte_t * l_cert_serialized = dap_cert_mem_save(a_cert, &l_cert_serialized_size);
    if(!l_cert_serialized){
        dap_json_rpc_error_add(COM_MEMPOOL_ADD_CA_ERROR_CAN_NOT_SERIALIZE,
                               "Can't serialize in memory certificate \"%s\"", a_cert->name);
        return COM_MEMPOOL_ADD_CA_ERROR_CAN_NOT_SERIALIZE;
    }
    // Now all the chechs passed, forming datum for mempool
    dap_chain_datum_t * l_datum = dap_chain_datum_create( DAP_CHAIN_DATUM_CA, l_cert_serialized , l_cert_serialized_size);
    DAP_DELETE( l_cert_serialized);
    if(!l_datum){
        dap_json_rpc_error_add(COM_MEMPOOL_ADD_CA_ERROR_CAN_NOT_SERIALIZE,
                               "Can't produce datum from certificate \"%s\"", a_cert->name);
        return COM_MEMPOOL_ADD_CA_ERROR_CAN_NOT_SERIALIZE;
    }

    // Finaly add datum to mempool
    char *l_hash_str = dap_chain_mempool_datum_add(l_datum, l_chain, "hex");
    DAP_DELETE(l_datum);
    if (l_hash_str) {
        char *l_msg = dap_strdup_printf("Datum %s was successfully placed to mempool", l_hash_str);
        if (!l_msg) {
            dap_json_rpc_allocation_error;
            return DAP_JSON_RPC_ERR_CODE_MEMORY_ALLOCATED;
        }
        json_object *l_obj_message = json_object_new_string(l_msg);
        DAP_DELETE(l_msg);
        DAP_DELETE(l_hash_str);
        if (!l_obj_message) {
            dap_json_rpc_allocation_error;
            return DAP_JSON_RPC_ERR_CODE_MEMORY_ALLOCATED;
        }
        json_object_array_add(*a_json_reply, l_obj_message);
        return 0;
    } else {
        char *l_msg = dap_strdup_printf("Can't place certificate \"%s\" to mempool", a_cert->name);
        if (!l_msg) {
            dap_json_rpc_allocation_error;
            return DAP_JSON_RPC_ERR_CODE_MEMORY_ALLOCATED;
        }
        json_object *l_obj_msg = json_object_new_string(l_msg);
        DAP_DELETE(l_msg);
        if (!l_obj_msg) {
            dap_json_rpc_allocation_error;
            return DAP_JSON_RPC_ERR_CODE_MEMORY_ALLOCATED;
        }
        json_object_array_add(*a_json_reply, l_obj_msg);
        return COM_MEMPOOL_ADD_CA_ERROR_CAN_NOT_PLACE_CERTIFICATE;
    }
}

/**
 * @brief com_chain_ca_copy
 * @details copy public CA into the mempool
 * @param a_argc
 * @param a_argv
 * @param a_arg_func
 * @param a_str_reply
 * @return
 */
int com_chain_ca_copy( int a_argc,  char ** a_argv, void **a_str_reply)
{
    int l_argc = a_argc + 1;
    char **l_argv = DAP_NEW_Z_COUNT(char*, l_argc);
    l_argv[0] = "mempool";
    l_argv[1] = "add_ca";
    for (int i = 1; i < a_argc; i++)
        l_argv[i + 1] = a_argv[i];
    int ret = com_mempool(l_argc, l_argv, a_str_reply);
    DAP_DEL_Z(l_argv);
    return ret;
}


/**
 * @brief com_chain_ca_pub
 * @details place public CA into the mempool
 * @param a_argc
 * @param a_argv
 * @param a_arg_func
 * @param a_str_reply
 * @return
 */
int com_chain_ca_pub( int a_argc,  char ** a_argv, void **a_str_reply)
{
    int arg_index = 1;
    // Read params
    const char * l_ca_name = NULL;
    dap_chain_net_t * l_net = NULL;
    dap_chain_t * l_chain = NULL;

    dap_cli_server_cmd_find_option_val(a_argv, arg_index, a_argc, "-ca_name", &l_ca_name);
    dap_chain_node_cli_cmd_values_parse_net_chain(&arg_index,a_argc, a_argv, a_str_reply, &l_chain, &l_net);

    dap_cert_t * l_cert = dap_cert_find_by_name( l_ca_name );
    if( l_cert == NULL ){
        dap_cli_server_cmd_set_reply_text(a_str_reply,
                "Can't find \"%s\" certificate", l_ca_name );
        return -4;
    }


    if( l_cert->enc_key == NULL ){
        dap_cli_server_cmd_set_reply_text(a_str_reply,
                "Corrupted certificate \"%s\" without keys certificate", l_ca_name );
        return -5;
    }

    // Create empty new cert
    dap_cert_t * l_cert_new = dap_cert_new(l_ca_name);
    if(!l_cert_new)
        return -9;
    l_cert_new->enc_key = dap_enc_key_new( l_cert->enc_key->type);
    if(!l_cert_new->enc_key) {
        DAP_DELETE(l_cert_new);
        return -10;
    }

    // Copy only public key
    l_cert_new->enc_key->pub_key_data = DAP_NEW_Z_SIZE(uint8_t,
                                                      l_cert_new->enc_key->pub_key_data_size =
                                                      l_cert->enc_key->pub_key_data_size );
    if(!l_cert_new->enc_key->pub_key_data) {
        log_it(L_CRITICAL, "Memory allocation error");
        DAP_DELETE(l_cert_new->enc_key);
        DAP_DELETE(l_cert_new);
        return -11;
    }
    memcpy(l_cert_new->enc_key->pub_key_data, l_cert->enc_key->pub_key_data,l_cert->enc_key->pub_key_data_size);

    // Serialize certificate into memory
    uint32_t l_cert_serialized_size = 0;
    byte_t * l_cert_serialized = dap_cert_mem_save( l_cert_new, &l_cert_serialized_size );
    if(!l_cert_serialized){
        dap_cli_server_cmd_set_reply_text(a_str_reply,
                "Can't serialize in memory certificate" );
        return -7;
    }
    // Now all the chechs passed, forming datum for mempool
    dap_chain_datum_t * l_datum = dap_chain_datum_create( DAP_CHAIN_DATUM_CA, l_cert_serialized , l_cert_serialized_size);
    DAP_DELETE(l_cert_serialized);
    if(!l_datum){
        dap_cli_server_cmd_set_reply_text(a_str_reply,
                "Can't produce datum from certificate");
        return -7;
    }

    // Finaly add datum to mempool
    char *l_hash_str = dap_chain_mempool_datum_add(l_datum, l_chain, "hex");
    DAP_DELETE(l_datum);
    if (l_hash_str) {
        dap_cli_server_cmd_set_reply_text(a_str_reply,
                "Datum %s was successfully placed to mempool", l_hash_str);
        DAP_DELETE(l_hash_str);
        return 0;
    } else {
        dap_cli_server_cmd_set_reply_text(a_str_reply,
                "Can't place certificate \"%s\" to mempool", l_ca_name);
        return -8;
    }
}


static const char* s_json_get_text(struct json_object *a_json, const char *a_key)
{
    if(!a_json || !a_key)
        return NULL;
    struct json_object *l_json = json_object_object_get(a_json, a_key);
    if(l_json && json_object_is_type(l_json, json_type_string)) {
        // Read text
        return json_object_get_string(l_json);
    }
    return NULL;
}

static bool s_json_get_int64(struct json_object *a_json, const char *a_key, int64_t *a_out)
{
    if(!a_json || !a_key || !a_out)
        return false;
    struct json_object *l_json = json_object_object_get(a_json, a_key);
    if(l_json) {
        if(json_object_is_type(l_json, json_type_int)) {
            // Read number
            *a_out = json_object_get_int64(l_json);
            return true;
        }
    }
    return false;
}

static bool s_json_get_unit(struct json_object *a_json, const char *a_key, dap_chain_net_srv_price_unit_uid_t *a_out)
{
    const char *l_unit_str = s_json_get_text(a_json, a_key);
    if(!l_unit_str || !a_out)
        return false;
    dap_chain_net_srv_price_unit_uid_t l_unit = dap_chain_net_srv_price_unit_uid_from_str(l_unit_str);
    if(l_unit.enm == SERV_UNIT_UNDEFINED)
        return false;
    a_out->enm = l_unit.enm;
    return true;
}

static bool s_json_get_uint256(struct json_object *a_json, const char *a_key, uint256_t *a_out)
{
    const char *l_uint256_str = s_json_get_text(a_json, a_key);
    if(!a_out || !l_uint256_str)
        return false;
    uint256_t l_value = dap_chain_balance_scan(l_uint256_str);
    if(!IS_ZERO_256(l_value)) {
        memcpy(a_out, &l_value, sizeof(uint256_t));
        return true;
    }
    return false;
}

// service names: srv_stake, srv_vpn, srv_xchange
static bool s_json_get_srv_uid(struct json_object *a_json, const char *a_key_service_id, const char *a_key_service, uint64_t *a_out)
{
    uint64_t l_srv_id;
    if(!a_out)
        return false;
    // Read service id
    if(s_json_get_int64(a_json, a_key_service_id, (int64_t*) &l_srv_id)) {
        *a_out = l_srv_id;
        return true;
    }
    else {
        // Read service as name
        const char *l_service = s_json_get_text(a_json, a_key_service);
        if(l_service) {
            dap_chain_net_srv_t *l_srv = dap_chain_net_srv_get_by_name(l_service);
            if(!l_srv)
                return false;
            *a_out = l_srv->uid.uint64;
            return true;
        }
    }
    return false;
}

static dap_chain_wallet_t* s_json_get_wallet(struct json_object *a_json, const char *a_key)
{
    // From wallet
    const char *l_wallet_str = s_json_get_text(a_json, a_key);
    if(l_wallet_str) {
        dap_chain_wallet_t *l_wallet = dap_chain_wallet_open(l_wallet_str, dap_config_get_item_str_default(g_config, "resources", "wallets_path", NULL));
        return l_wallet;
    }
    return NULL;
}

static const dap_cert_t* s_json_get_cert(struct json_object *a_json, const char *a_key)
{
    const char *l_cert_name = s_json_get_text(a_json, a_key);
    if(l_cert_name) {
        dap_cert_t *l_cert = dap_cert_find_by_name(l_cert_name);
        return l_cert;
    }
    return NULL;
}

// Read pkey from wallet or cert
static dap_pkey_t* s_json_get_pkey(struct json_object *a_json)
{
    dap_pkey_t *l_pub_key = NULL;
    // From wallet
    dap_chain_wallet_t *l_wallet = s_json_get_wallet(a_json, "wallet");
    if(l_wallet) {
        l_pub_key = dap_chain_wallet_get_pkey(l_wallet, 0);
        dap_chain_wallet_close(l_wallet);
        if(l_pub_key) {
            return l_pub_key;
        }
    }
    // From cert
    const dap_cert_t *l_cert = s_json_get_cert(a_json, "cert");
    if(l_cert) {
        l_pub_key = dap_pkey_from_enc_key(l_cert->enc_key);
    }
    return l_pub_key;
}


/**
 * @brief Create transaction from json file
 * com_tx_create command
 * @param argc
 * @param argv
 * @param arg_func
 * @param str_reply
 * @return int
 */
int com_tx_create_json(int a_argc, char ** a_argv, void **a_str_reply)
{
    int l_arg_index = 1;
    int l_err_code = 0;
    const char *l_net_name = NULL; // optional parameter
    const char *l_chain_name = NULL; // optional parameter
    const char *l_json_file_path = NULL;
    const char *l_native_token = NULL;
    const char *l_main_token = NULL;

    dap_cli_server_cmd_find_option_val(a_argv, l_arg_index, a_argc, "-net", &l_net_name); // optional parameter
    dap_cli_server_cmd_find_option_val(a_argv, l_arg_index, a_argc, "-chain", &l_chain_name); // optional parameter
    dap_cli_server_cmd_find_option_val(a_argv, l_arg_index, a_argc, "-json", &l_json_file_path);

    if(!l_json_file_path) {
        dap_cli_server_cmd_set_reply_text(a_str_reply, "Command requires one of parameters '-json <json file path>'");
        return -1;
    }
    // Open json file
    struct json_object *l_json = json_object_from_file(l_json_file_path);
    if(!l_json) {
        dap_cli_server_cmd_set_reply_text(a_str_reply, "Can't open json file: %s", json_util_get_last_err());
        return -2;
    }
    if(!json_object_is_type(l_json, json_type_object)) {
        dap_cli_server_cmd_set_reply_text(a_str_reply, "Wrong json format");
        json_object_put(l_json);
        return -3;
    }

    
    // Read network from json file
    if(!l_net_name) {
        struct json_object *l_json_net = json_object_object_get(l_json, "net");
        if(l_json_net && json_object_is_type(l_json_net, json_type_string)) {
            l_net_name = json_object_get_string(l_json_net);
        }
        if(!l_net_name) {
            dap_cli_server_cmd_set_reply_text(a_str_reply, "Command requires parameter '-net' or set net in the json file");
            json_object_put(l_json);
            return -11;
        }
    }
    dap_chain_net_t *l_net = dap_chain_net_by_name(l_net_name);
    l_native_token = l_net->pub.native_ticker;
    if(!l_net) {
        dap_cli_server_cmd_set_reply_text(a_str_reply, "Not found net by name '%s'", l_net_name);
        json_object_put(l_json);
        return -12;
    }

    // Read chain from json file
    if(!l_chain_name) {
        struct json_object *l_json_chain = json_object_object_get(l_json, "chain");
        if(l_json_chain && json_object_is_type(l_json_chain, json_type_string)) {
            l_chain_name = json_object_get_string(l_json_chain);
        }
    }
    dap_chain_t *l_chain = dap_chain_net_get_chain_by_name(l_net, l_chain_name);
    if(!l_chain) {
        l_chain = dap_chain_net_get_chain_by_chain_type(l_net, CHAIN_TYPE_TX);
    }
    if(!l_chain) {
        dap_cli_server_cmd_set_reply_text(a_str_reply, "Chain name '%s' not found, try use parameter '-chain' or set chain in the json file", l_chain_name);
        json_object_put(l_json);
        return -13;
    }


    // Read items from json file
    struct json_object *l_json_items = json_object_object_get(l_json, "items");
    size_t l_items_count = json_object_array_length(l_json_items);
    bool a = (l_items_count = json_object_array_length(l_json_items));
    if(!l_json_items || !json_object_is_type(l_json_items, json_type_array) || !(l_items_count = json_object_array_length(l_json_items))) {
        dap_cli_server_cmd_set_reply_text(a_str_reply, "Wrong json format: not found array 'items' or array is empty");
        json_object_put(l_json);
        return -15;
    }

    log_it(L_ERROR, "Json TX: found %lu items", l_items_count);
    // Create transaction
    dap_chain_datum_tx_t *l_tx = DAP_NEW_Z_SIZE(dap_chain_datum_tx_t, sizeof(dap_chain_datum_tx_t));
    if(!l_tx) {
        log_it(L_CRITICAL, "Memory allocation error");
        return -16;
    }
    l_tx->header.ts_created = time(NULL);
    size_t l_items_ready = 0;
    size_t l_receipt_count = 0;
    dap_list_t *l_sign_list = NULL;// list 'sing' items
    dap_list_t *l_in_list = NULL;// list 'in' items
    dap_list_t *l_tsd_list = NULL;// list tsd sections
    uint256_t l_value_need = { };// how many tokens are needed in the 'out' item
    uint256_t l_value_need_fee = {};
    dap_string_t *l_err_str = dap_string_new("Errors: \n");
    // Creating and adding items to the transaction
    for(size_t i = 0; i < l_items_count; ++i) {
        struct json_object *l_json_item_obj = json_object_array_get_idx(l_json_items, i);
        if(!l_json_item_obj || !json_object_is_type(l_json_item_obj, json_type_object)) {
            continue;
        }
        struct json_object *l_json_item_type = json_object_object_get(l_json_item_obj, "type");
        if(!l_json_item_type && json_object_is_type(l_json_item_type, json_type_string)) {
            log_it(L_WARNING, "Item %zu without type", i);
            continue;
        }
        const char *l_item_type_str = json_object_get_string(l_json_item_type);
        dap_chain_tx_item_type_t l_item_type = dap_chain_datum_tx_item_str_to_type(l_item_type_str);
        if(l_item_type == TX_ITEM_TYPE_UNKNOWN) {
            log_it(L_WARNING, "Item %zu has invalid type '%s'", i, l_item_type_str);
            continue;
        }

        log_it(L_DEBUG, "Json TX: process item %s", json_object_get_string(l_json_item_type));
        // Create an item depending on its type
        const uint8_t *l_item = NULL;
        switch (l_item_type) {
        case TX_ITEM_TYPE_IN: {
            // Save item obj for in
            l_in_list = dap_list_append(l_in_list, l_json_item_obj);
        }
            break;

        case TX_ITEM_TYPE_OUT:
        case TX_ITEM_TYPE_OUT_EXT: {
            // Read address and value
            uint256_t l_value = { };
            const char *l_json_item_addr_str = s_json_get_text(l_json_item_obj, "addr");
            bool l_is_value = s_json_get_uint256(l_json_item_obj, "value", &l_value);
            if(l_is_value && l_json_item_addr_str) {
                dap_chain_addr_t *l_addr = dap_chain_addr_from_str(l_json_item_addr_str);
                if(l_addr && !IS_ZERO_256(l_value)) {
                    if(l_item_type == TX_ITEM_TYPE_OUT) {
                        // Create OUT item
                        dap_chain_tx_out_t *l_out_item = dap_chain_datum_tx_item_out_create(l_addr, l_value);
                        if (!l_out_item) {
                            dap_string_append_printf(l_err_str, "Failed to create transaction out. "
                                                                "There may not be enough funds in the wallet.\n");
                        }
                        l_item = (const uint8_t*) l_out_item;
                    }
                    else if(l_item_type == TX_ITEM_TYPE_OUT_EXT) {
                        // Read address and value
                        const char *l_token = s_json_get_text(l_json_item_obj, "token");
                        l_main_token = l_token;
                        if(l_token) {
                            // Create OUT_EXT item
                            dap_chain_tx_out_ext_t *l_out_ext_item = dap_chain_datum_tx_item_out_ext_create(l_addr, l_value, l_token);
                            if (!l_out_ext_item) {
                                dap_string_append_printf(l_err_str, "Failed to create a out ext"
                                                                    "for a transaction. There may not be enough funds "
                                                                    "on the wallet or the wrong ticker token "
                                                                    "is indicated.\n");
                            }
                            l_item = (const uint8_t*) l_out_ext_item;
                        }
                        else {
                            log_it(L_WARNING, "Invalid 'out_ext' item %zu", i);
                            continue;
                        }
                    }
                    // Save value for using in In item
                    if(l_item) {
                        SUM_256_256(l_value_need, l_value, &l_value_need);
                    }
                } else {
                    if(l_item_type == TX_ITEM_TYPE_OUT) {
                        log_it(L_WARNING, "Invalid 'out' item %zu", i);
                    }
                    else if(l_item_type == TX_ITEM_TYPE_OUT_EXT) {
                        log_it(L_WARNING, "Invalid 'out_ext' item %zu", i);
                    }
                    dap_string_append_printf(l_err_str, "For item %zu of type 'out' or 'out_ext' the "
                                                        "string representation of the address could not be converted, "
                                                        "or the size of the output sum is 0.\n", i);
                    continue;
                }
            }
        }
            break;
        case TX_ITEM_TYPE_OUT_COND: {
            // Read subtype of item
            const char *l_subtype_str = s_json_get_text(l_json_item_obj, "subtype");
            dap_chain_tx_out_cond_subtype_t l_subtype = dap_chain_tx_out_cond_subtype_from_str(l_subtype_str);
            switch (l_subtype) {

            case DAP_CHAIN_TX_OUT_COND_SUBTYPE_SRV_PAY:{
                uint256_t l_value = { };
                bool l_is_value = s_json_get_uint256(l_json_item_obj, "value", &l_value);
                if(!l_is_value || IS_ZERO_256(l_value)) {
                    log_it(L_ERROR, "Json TX: bad value in OUT_COND_SUBTYPE_SRV_PAY");
                    break;
                }
                uint256_t l_value_max_per_unit = { };
                l_is_value = s_json_get_uint256(l_json_item_obj, "value_max_per_unit", &l_value_max_per_unit);
                if(!l_is_value || IS_ZERO_256(l_value_max_per_unit)) {
                    log_it(L_ERROR, "Json TX: bad value_max_per_unit in OUT_COND_SUBTYPE_SRV_PAY");
                    break;
                }
                dap_chain_net_srv_price_unit_uid_t l_price_unit;
                if(!s_json_get_unit(l_json_item_obj, "price_unit", &l_price_unit)) {
                    log_it(L_ERROR, "Json TX: bad price_unit in OUT_COND_SUBTYPE_SRV_PAY");
                    break;
                }
                dap_chain_net_srv_uid_t l_srv_uid;
                if(!s_json_get_srv_uid(l_json_item_obj, "service_id", "service", &l_srv_uid.uint64)){
                    // Default service DAP_CHAIN_NET_SRV_VPN_ID
                    l_srv_uid.uint64 = 0x0000000000000001;
                }

                // From "wallet" or "cert"
                dap_pkey_t *l_pkey = s_json_get_pkey(l_json_item_obj);
                if(!l_pkey) {
                    log_it(L_ERROR, "Json TX: bad pkey in OUT_COND_SUBTYPE_SRV_PAY");
                    break;
                }
                const char *l_params_str = s_json_get_text(l_json_item_obj, "params");
                size_t l_params_size = dap_strlen(l_params_str);
                dap_chain_tx_out_cond_t *l_out_cond_item = dap_chain_datum_tx_item_out_cond_create_srv_pay(l_pkey, l_srv_uid, l_value, l_value_max_per_unit,
                        l_price_unit, l_params_str, l_params_size);
                l_item = (const uint8_t*) l_out_cond_item;
                // Save value for using in In item
                if(l_item) {
                    SUM_256_256(l_value_need, l_value, &l_value_need);
                } else {
                    dap_string_append_printf(l_err_str, "Unable to create conditional out for transaction "
                                                        "can of type %s described in item %zu.\n", l_subtype_str, i);
                }
                DAP_DELETE(l_pkey);
            }
                break;
            case DAP_CHAIN_TX_OUT_COND_SUBTYPE_SRV_XCHANGE: {

                dap_chain_net_srv_uid_t l_srv_uid;
                if(!s_json_get_srv_uid(l_json_item_obj, "service_id", "service", &l_srv_uid.uint64)) {
                    // Default service DAP_CHAIN_NET_SRV_XCHANGE_ID
                    l_srv_uid.uint64 = 0x2;
                }
                dap_chain_net_t *l_net = dap_chain_net_by_name(s_json_get_text(l_json_item_obj, "net"));
                if(!l_net) {
                    log_it(L_ERROR, "Json TX: bad net in OUT_COND_SUBTYPE_SRV_XCHANGE");
                    break;
                }
                const char *l_token = s_json_get_text(l_json_item_obj, "token");
                if(!l_token) {
                    log_it(L_ERROR, "Json TX: bad token in OUT_COND_SUBTYPE_SRV_XCHANGE");
                    break;
                }
                uint256_t l_value = { };
                if(!s_json_get_uint256(l_json_item_obj, "value", &l_value) || IS_ZERO_256(l_value)) {
                    log_it(L_ERROR, "Json TX: bad value in OUT_COND_SUBTYPE_SRV_XCHANGE");
                    break;
                }
                //const char *l_params_str = s_json_get_text(l_json_item_obj, "params");
                //size_t l_params_size = dap_strlen(l_params_str);
                dap_chain_tx_out_cond_t *l_out_cond_item = NULL; //dap_chain_datum_tx_item_out_cond_create_srv_xchange(l_srv_uid, l_net->pub.id, l_token, l_value, l_params_str, l_params_size);
                l_item = (const uint8_t*) l_out_cond_item;
                // Save value for using in In item
                if(l_item) {
                    SUM_256_256(l_value_need, l_value, &l_value_need);
                } else {
                    dap_string_append_printf(l_err_str, "Unable to create conditional out for transaction "
                                                        "can of type %s described in item %zu.\n", l_subtype_str, i);
                }
            }
                break;
            case DAP_CHAIN_TX_OUT_COND_SUBTYPE_SRV_STAKE_POS_DELEGATE:{
                dap_chain_net_srv_uid_t l_srv_uid;
                if(!s_json_get_srv_uid(l_json_item_obj, "service_id", "service", &l_srv_uid.uint64)) {
                    // Default service DAP_CHAIN_NET_SRV_STAKE_ID
                    l_srv_uid.uint64 = 0x13;
                }
                uint256_t l_value = { };
                if(!s_json_get_uint256(l_json_item_obj, "value", &l_value) || IS_ZERO_256(l_value)) {
                    log_it(L_ERROR, "Json TX: bad value in OUT_COND_SUBTYPE_SRV_STAKE_POS_DELEGATE");
                    break;
                }
                uint256_t l_fee_value = { };
                if(!s_json_get_uint256(l_json_item_obj, "fee", &l_fee_value) || IS_ZERO_256(l_fee_value)) {
                    break;
                }
                
                const char *l_signing_addr_str = s_json_get_text(l_json_item_obj, "signing_addr");
                dap_chain_addr_t *l_signing_addr = dap_chain_addr_from_str(l_signing_addr_str);
                if(!l_signing_addr) {
                {
                    log_it(L_ERROR, "Json TX: bad signing_addr in OUT_COND_SUBTYPE_SRV_STAKE_POS_DELEGATE");
                    break;
                }
                dap_chain_node_addr_t l_signer_node_addr;
                const char *l_node_addr_str = s_json_get_text(l_json_item_obj, "node_addr");
                if(!l_node_addr_str || dap_chain_node_addr_from_str(&l_signer_node_addr, l_node_addr_str)) {
                    log_it(L_ERROR, "Json TX: bad node_addr in OUT_COND_SUBTYPE_SRV_STAKE_POS_DELEGATE");
                    break;
                }
                dap_chain_tx_out_cond_t *l_out_cond_item = dap_chain_datum_tx_item_out_cond_create_srv_stake(l_srv_uid, l_value, l_signing_addr,
                                                                                                             &l_signer_node_addr, NULL, uint256_0);
                l_item = (const uint8_t*) l_out_cond_item;
                // Save value for using in In item
                if(l_item) {
                    SUM_256_256(l_value_need, l_value, &l_value_need);
                } else {
                    dap_string_append_printf(l_err_str, "Unable to create conditional out for transaction "
                                                        "can of type %s described in item %zu.\n", l_subtype_str, i);
                }
                }
            }
                break;
            case DAP_CHAIN_TX_OUT_COND_SUBTYPE_FEE: {
                uint256_t l_value = { };
                s_json_get_uint256(l_json_item_obj, "value", &l_value);
                if(!IS_ZERO_256(l_value)) {
                    dap_chain_tx_out_cond_t *l_out_cond_item = dap_chain_datum_tx_item_out_cond_create_fee(l_value);
                    l_item = (const uint8_t*) l_out_cond_item;
                    // Save value for using in In item
                    if(l_item) {
                        SUM_256_256(l_value_need_fee, l_value, &l_value_need_fee);
                    } else {
                        dap_string_append_printf(l_err_str, "Unable to create conditional out for transaction "
                                                            "can of type %s described in item %zu.\n", l_subtype_str, i);
                    }
                }
                else
                    log_it(L_ERROR, "Json TX: zero value in OUT_COND_SUBTYPE_FEE");
            }
                break;
            case DAP_CHAIN_TX_OUT_COND_SUBTYPE_UNDEFINED:
                log_it(L_WARNING, "Undefined subtype: '%s' of 'out_cond' item %zu ", l_subtype_str, i);
                    dap_string_append_printf(l_err_str, "Specified unknown sub type %s of conditional out "
                                                        "on item %zu.\n", l_subtype_str, i);
                break;
            }
        }

            break;
        case TX_ITEM_TYPE_SIG:{
            // Save item obj for sign
            l_sign_list = dap_list_append(l_sign_list,l_json_item_obj);
        }
            break;
        case TX_ITEM_TYPE_RECEIPT: {
            dap_chain_net_srv_uid_t l_srv_uid;
            if(!s_json_get_srv_uid(l_json_item_obj, "service_id", "service", &l_srv_uid.uint64)) {
                log_it(L_ERROR, "Json TX: bad service_id in TYPE_RECEIPT");
                break;
            }
            dap_chain_net_srv_price_unit_uid_t l_price_unit;
            if(!s_json_get_unit(l_json_item_obj, "price_unit", &l_price_unit)) {
                log_it(L_ERROR, "Json TX: bad price_unit in TYPE_RECEIPT");
                break;
            }
            int64_t l_units;
            if(!s_json_get_int64(l_json_item_obj, "units", &l_units)) {
                log_it(L_ERROR, "Json TX: bad units in TYPE_RECEIPT");
                break;
            }
            uint256_t l_value = { };
            if(!s_json_get_uint256(l_json_item_obj, "value", &l_value) || IS_ZERO_256(l_value)) {
                log_it(L_ERROR, "Json TX: bad value in TYPE_RECEIPT");
                break;
            }
            const char *l_params_str = s_json_get_text(l_json_item_obj, "params");
            size_t l_params_size = dap_strlen(l_params_str);
            dap_chain_datum_tx_receipt_t *l_receipt = dap_chain_datum_tx_receipt_create(l_srv_uid, l_price_unit, l_units, l_value, l_params_str, l_params_size);
            l_item = (const uint8_t*) l_receipt;
            if(l_item)
                l_receipt_count++;
            else {
                dap_string_append_printf(l_err_str, "Unable to create receipt out for transaction "
                                                    "described by item %zu.\n", i);
            }
        }
            break;
        case TX_ITEM_TYPE_TSD: {
            int64_t l_tsd_type;
            if(!s_json_get_int64(l_json_item_obj, "type_tsd", &l_tsd_type)) {
                log_it(L_ERROR, "Json TX: bad type_tsd in TYPE_TSD");
                break;
            }
            const char *l_tsd_data = s_json_get_text(l_json_item_obj, "data");
            if (!l_tsd_data) {
                log_it(L_ERROR, "Json TX: bad data in TYPE_TSD");
                break;
            }
            size_t l_data_size = dap_strlen(l_tsd_data);
            dap_chain_tx_tsd_t *l_tsd = dap_chain_datum_tx_item_tsd_create((void*)l_tsd_data, (int)l_tsd_type, l_data_size);
            l_tsd_list = dap_list_append(l_tsd_list, l_tsd);
        }
            break;
            //case TX_ITEM_TYPE_PKEY:
                //break;
            //case TX_ITEM_TYPE_IN_EMS:
                //break;
            //case TX_ITEM_TYPE_IN_EMS_EXT:
                //break;
        }
        // Add item to transaction
        if(l_item) {
            dap_chain_datum_tx_add_item(&l_tx, (const uint8_t*) l_item);
            l_items_ready++;
            DAP_DELETE(l_item);
        }
    }
    
    dap_list_t *l_list;
    // Add In items
    l_list = l_in_list;
    while(l_list) {
        struct json_object *l_json_item_obj = (struct json_object*) l_list->data;
        // Read prev_hash and out_prev_idx
        const char *l_prev_hash_str = s_json_get_text(l_json_item_obj, "prev_hash");
        int64_t l_out_prev_idx;
        bool l_is_out_prev_idx = s_json_get_int64(l_json_item_obj, "out_prev_idx", &l_out_prev_idx);
        // If prev_hash and out_prev_idx were read
        if(l_prev_hash_str && l_is_out_prev_idx) {
            dap_chain_hash_fast_t l_tx_prev_hash;
            if(!dap_chain_hash_fast_from_str(l_prev_hash_str, &l_tx_prev_hash)) {
                // Create IN item
                dap_chain_tx_in_t *l_in_item = dap_chain_datum_tx_item_in_create(&l_tx_prev_hash, (uint32_t) l_out_prev_idx);
                if (!l_in_item) {
                    dap_string_append_printf(l_err_str, "Unable to create in for transaction.\n");
                }
            } else {
                log_it(L_WARNING, "Invalid 'in' item, bad prev_hash %s", l_prev_hash_str);
                dap_string_append_printf(l_err_str, "Unable to create in for transaction. Invalid 'in' item, "
                                                    "bad prev_hash %s\n", l_prev_hash_str);
                // Go to the next item
                l_list = dap_list_next(l_list);
                continue;
            }
        }
        // Read addr_from
        else {
            const char *l_json_item_addr_str = s_json_get_text(l_json_item_obj, "addr_from");
            const char *l_json_item_token = s_json_get_text(l_json_item_obj, "token");
            l_main_token = l_json_item_token;
            dap_chain_addr_t *l_addr_from = NULL;
            if(l_json_item_addr_str) {
                l_addr_from = dap_chain_addr_from_str(l_json_item_addr_str);
                if (!l_addr_from) {
                    log_it(L_WARNING, "Invalid element 'in', unable to convert string representation of addr_from: '%s' "
                                      "to binary.", l_json_item_addr_str);
                    dap_string_append_printf(l_err_str, "Invalid element 'to', unable to convert string representation "
                                                        "of addr_from: '%s' to binary.\n", l_json_item_addr_str);
                    // Go to the next item
                    l_list = dap_list_next(l_list);
                    continue;
                }
            }
            else {
                log_it(L_WARNING, "Invalid 'in' item, incorrect addr_from: '%s'", l_json_item_addr_str ? l_json_item_addr_str : "[null]");
                dap_string_append_printf(l_err_str, "Invalid 'in' item, incorrect addr_from: '%s'\n",
                                         l_json_item_addr_str ? l_json_item_addr_str : "[null]");
                // Go to the next item
                l_list = dap_list_next(l_list);
                continue;
            }
            if(!l_json_item_token) {
                log_it(L_WARNING, "Invalid 'in' item, not found token name");
                dap_string_append_printf(l_err_str, "Invalid 'in' item, not found token name\n");
                // Go to the next item
                l_list = dap_list_next(l_list);
                continue;
            }
            if(IS_ZERO_256(l_value_need)) {
                log_it(L_WARNING, "Invalid 'in' item, not found value in out items");
                dap_string_append_printf(l_err_str, "Invalid 'in' item, not found value in out items\n");
                // Go to the next item
                l_list = dap_list_next(l_list);
                continue;
            }
            if(l_addr_from)
            {
                // find the transactions from which to take away coins
                dap_list_t *l_list_used_out = NULL;
                dap_list_t *l_list_used_out_fee = NULL;
                uint256_t l_value_transfer = { }; // how many coins to transfer
                uint256_t l_value_transfer_fee = { }; // how many coins to transfer
                //SUM_256_256(a_value, a_value_fee, &l_value_need);
                uint256_t l_value_need_check = {};
                if (!dap_strcmp(l_native_token, l_main_token)) {
                    SUM_256_256(l_value_need_check, l_value_need, &l_value_need_check);
                    SUM_256_256(l_value_need_check, l_value_need_fee, &l_value_need_check);
                    l_list_used_out = dap_ledger_get_list_tx_outs_with_val(l_net->pub.ledger, l_json_item_token,
                                                                                             l_addr_from, l_value_need_check, &l_value_transfer);
                    if(!l_list_used_out) {
                        log_it(L_WARNING, "Not enough funds in previous tx to transfer");
                        dap_string_append_printf(l_err_str, "Can't create in transaction. Not enough funds in previous tx "
                                                            "to transfer\n");
                        // Go to the next item
                        l_list = dap_list_next(l_list);
                        continue;
                    }
                } else {
                    //CHECK value need
                    l_list_used_out = dap_ledger_get_list_tx_outs_with_val(l_net->pub.ledger, l_json_item_token,
                                                                                             l_addr_from, l_value_need, &l_value_transfer);
                    if(!l_list_used_out) {
                        log_it(L_WARNING, "Not enough funds in previous tx to transfer");
                        dap_string_append_printf(l_err_str, "Can't create in transaction. Not enough funds in previous tx "
                                                            "to transfer\n");
                        // Go to the next item
                        l_list = dap_list_next(l_list);
                        continue;
                    }
                    //CHECK value fee
                    l_list_used_out_fee = dap_ledger_get_list_tx_outs_with_val(l_net->pub.ledger, l_native_token,
                                                                                     l_addr_from, l_value_need_fee, &l_value_transfer_fee);
                    if(!l_list_used_out_fee) {
                        log_it(L_WARNING, "Not enough funds in previous tx to transfer");
                        dap_string_append_printf(l_err_str, "Can't create in transaction. Not enough funds in previous tx "
                                                            "to transfer\n");
                        // Go to the next item
                        l_list = dap_list_next(l_list);
                        continue;
                    }
                }
                // add 'in' items
                uint256_t l_value_got = dap_chain_datum_tx_add_in_item_list(&l_tx, l_list_used_out);
                assert(EQUAL_256(l_value_got, l_value_transfer));
                if (l_list_used_out_fee) {
                    uint256_t l_value_got_fee = dap_chain_datum_tx_add_in_item_list(&l_tx, l_list_used_out_fee);
                    assert(EQUAL_256(l_value_got_fee, l_value_transfer_fee));
                    dap_list_free_full(l_list_used_out_fee, free);
                    // add 'out' item for coin fee back
                    uint256_t  l_value_back;
                    SUBTRACT_256_256(l_value_got_fee, l_value_need_fee, &l_value_back);
                    if (!IS_ZERO_256(l_value_back)) {
                        dap_chain_datum_tx_add_out_ext_item(&l_tx, l_addr_from, l_value_back, l_native_token);
                    }
                } else {
                    SUM_256_256(l_value_need, l_value_need_fee, &l_value_need);
                }
                dap_list_free_full(l_list_used_out, free);
                if(!IS_ZERO_256(l_value_got)) {
                    l_items_ready++;

                    // add 'out' item for coin back
                    uint256_t l_value_back;
                    SUBTRACT_256_256(l_value_got, l_value_need, &l_value_back);
                    if(!IS_ZERO_256(l_value_back)) {
                        dap_chain_datum_tx_add_out_item(&l_tx, l_addr_from, l_value_back);
                    }
                }
            }
        }
        // Go to the next 'in' item
        l_list = dap_list_next(l_list);
    }
    dap_list_free(l_in_list);


    
    // Add TSD section
    l_list = l_tsd_list;
    while(l_list) {
        dap_chain_datum_tx_add_item(&l_tx, l_list->data);
        l_items_ready++;
        l_list = dap_list_next(l_list);
    }
    dap_list_free(l_tsd_list);


    // Add signs
    l_list = l_sign_list;
    while(l_list) {

        struct json_object *l_json_item_obj = (struct json_object*) l_list->data;

        dap_enc_key_t * l_enc_key  = NULL;
        
        //get wallet or cert
        dap_chain_wallet_t *l_wallet = s_json_get_wallet(l_json_item_obj, "wallet");
        const dap_cert_t *l_cert = s_json_get_cert(l_json_item_obj, "cert");

        //wallet goes first
        if (l_wallet) {
            l_enc_key = dap_chain_wallet_get_key(l_wallet, 0);

        } else if (l_cert && l_cert->enc_key) {
            l_enc_key = l_cert->enc_key; 
        }
        else{
		dap_string_append_printf(l_err_str, "Can't create sign for transactions.\n");
            log_it(L_ERROR, "Json TX: Item sign has no wallet or cert of they are invalid ");
            l_list = dap_list_next(l_list);
            continue;
        }

        if(l_enc_key && dap_chain_datum_tx_add_sign_item(&l_tx, l_enc_key) > 0) {
            l_items_ready++;
        } else {
            log_it(L_ERROR, "Json TX: Item sign has invalid enc_key.");
            l_list = dap_list_next(l_list);
            continue;
        }

        if (l_wallet) {
            dap_chain_wallet_close(l_wallet);  
            dap_enc_key_delete(l_enc_key);
        }  

    
        l_list = dap_list_next(l_list);
    }

    dap_list_free(l_sign_list);
    json_object_put(l_json);

    if(l_items_ready<l_items_count) {
        if(!l_items_ready)
            dap_cli_server_cmd_set_reply_text(a_str_reply, "No valid items found to create a transaction");
        else
            dap_cli_server_cmd_set_reply_text(a_str_reply, "Can't create transaction, because only %zu items out of %zu are valid",l_items_ready,l_items_count);
        DAP_DELETE(l_tx);
        return -30;
    }

    // Pack transaction into the datum
    dap_chain_datum_t *l_datum_tx = dap_chain_datum_create(DAP_CHAIN_DATUM_TX, l_tx, dap_chain_datum_tx_get_size(l_tx));
    size_t l_datum_tx_size = dap_chain_datum_size(l_datum_tx);
    DAP_DELETE(l_tx);

    // Add transaction to mempool
    char *l_gdb_group_mempool_base_tx = dap_chain_net_get_gdb_group_mempool_new(l_chain);// get group name for mempool
    char *l_tx_hash_str;
    dap_get_data_hash_str_static(l_datum_tx->data, l_datum_tx->header.data_size, l_tx_hash_str);
    bool l_placed = !dap_global_db_set(l_gdb_group_mempool_base_tx,l_tx_hash_str, l_datum_tx, l_datum_tx_size, false, NULL, NULL);

    DAP_DEL_Z(l_datum_tx);
    DAP_DELETE(l_gdb_group_mempool_base_tx);
    if(!l_placed) {
        dap_cli_server_cmd_set_reply_text(a_str_reply, "Can't add transaction to mempool");
        return -90;
    }
    // Completed successfully
    dap_cli_server_cmd_set_reply_text(a_str_reply, "Transaction %s with %zu items created and added to mempool successfully", l_tx_hash_str, l_items_ready);
    return l_err_code;
}

/**
 * @brief Create transaction
 * com_tx_create command
 * @param argc
 * @param argv
 * @param arg_func
 * @param str_reply
 * @return int
 */
int com_tx_create(int a_argc, char **a_argv, void **a_str_reply)
{
    int arg_index = 1;
//    int cmd_num = 1;
//    const char *value_str = NULL;
    const char *addr_base58_to = NULL;
    const char *str_tmp = NULL;
    const char * l_from_wallet_name = NULL;
    const char * l_wallet_fee_name = NULL;
    const char * l_token_ticker = NULL;
    const char * l_net_name = NULL;
    const char * l_chain_name = NULL;
    const char * l_emission_chain_name = NULL;
    const char * l_tx_num_str = NULL;
    const char *l_emission_hash_str = NULL;
    const char *l_cert_str = NULL;
    dap_cert_t *l_cert = NULL;
    dap_enc_key_t *l_priv_key = NULL;
    dap_chain_hash_fast_t l_emission_hash = {};
    size_t l_tx_num = 0;
    dap_chain_wallet_t * l_wallet_fee = NULL;

    const char * l_hash_out_type = NULL;
    dap_cli_server_cmd_find_option_val(a_argv, arg_index, a_argc, "-H", &l_hash_out_type);
    if(!l_hash_out_type)
        l_hash_out_type = "hex";
    if(dap_strcmp(l_hash_out_type,"hex") && dap_strcmp(l_hash_out_type,"base58")) {
        dap_cli_server_cmd_set_reply_text(a_str_reply, "Invalid parameter -H, valid values: -H <hex | base58>");
        return -1;
    }

    dap_cli_server_cmd_find_option_val(a_argv, arg_index, a_argc, "-net", &l_net_name);
    dap_chain_net_t * l_net = dap_chain_net_by_name(l_net_name);
    if (l_net == NULL) {
        dap_cli_server_cmd_set_reply_text(a_str_reply, "not found net by name '%s'", l_net_name);
        return -7;
    }

    uint256_t l_value = {};
    uint256_t l_value_fee = {};
    dap_chain_addr_t *l_addr_to = NULL;
    dap_cli_server_cmd_find_option_val(a_argv, arg_index, a_argc, "-from_wallet", &l_from_wallet_name);
    dap_cli_server_cmd_find_option_val(a_argv, arg_index, a_argc, "-wallet_fee", &l_wallet_fee_name);
    dap_cli_server_cmd_find_option_val(a_argv, arg_index, a_argc, "-from_emission", &l_emission_hash_str);
    dap_cli_server_cmd_find_option_val(a_argv, arg_index, a_argc, "-chain_emission", &l_emission_chain_name);
    dap_cli_server_cmd_find_option_val(a_argv, arg_index, a_argc, "-chain", &l_chain_name);
    dap_cli_server_cmd_find_option_val(a_argv, arg_index, a_argc, "-tx_num", &l_tx_num_str);
    dap_cli_server_cmd_find_option_val(a_argv, arg_index, a_argc, "-cert", &l_cert_str);

    if(l_tx_num_str)
        l_tx_num = strtoul(l_tx_num_str, NULL, 10);

    // Validator's fee
    if (dap_cli_server_cmd_find_option_val(a_argv, arg_index, a_argc, "-fee", &str_tmp))
        l_value_fee = dap_chain_balance_scan(str_tmp);
    if (IS_ZERO_256(l_value_fee) && (!l_emission_hash_str || (str_tmp && strcmp(str_tmp, "0")))) {
        dap_cli_server_cmd_set_reply_text(a_str_reply,
                "tx_create requires parameter '-fee' to be valid uint256");
        return -5;
    }

    if((!l_from_wallet_name && !l_emission_hash_str)||(l_from_wallet_name && l_emission_hash_str)) {
        dap_cli_server_cmd_set_reply_text(a_str_reply, "tx_create requires one of parameters '-from_wallet' or '-from_emission'");
        return -1;
    }

    if(!l_net_name) {
        dap_cli_server_cmd_set_reply_text(a_str_reply, "tx_create requires parameter '-net'");
        return -6;
    }

    const char *c_wallets_path = dap_chain_wallet_get_path(g_config);

    dap_chain_t *l_emission_chain = NULL;
    if (l_emission_hash_str) {
        if (dap_chain_hash_fast_from_str(l_emission_hash_str, &l_emission_hash)) {
            dap_cli_server_cmd_set_reply_text(a_str_reply, "tx_create requires parameter '-from_emission' "
                                                         "to be valid string containing hash in hex or base58 format");
            return -3;
        }
        if (l_emission_chain_name) {
            l_emission_chain = dap_chain_net_get_chain_by_name(l_net, l_emission_chain_name);
        } else {
            l_emission_chain = dap_chain_net_get_default_chain_by_chain_type(l_net,CHAIN_TYPE_EMISSION);
        }
        if (!l_emission_chain) {
            dap_cli_server_cmd_set_reply_text(a_str_reply, "tx_create requires parameter '-chain_emission' "
                                                         "to be a valid chain name or set default datum type in chain configuration file");
            return -9;
        }

        if (l_wallet_fee_name){
            l_wallet_fee = dap_chain_wallet_open(l_wallet_fee_name, c_wallets_path);
            if (!l_wallet_fee) {
                dap_cli_server_cmd_set_reply_text(a_str_reply, "Wallet %s does not exist", l_wallet_fee_name);
                return -12;
            }
            l_priv_key = dap_chain_wallet_get_key(l_wallet_fee, 0);
        } else if (l_cert_str) {
            l_cert = dap_cert_find_by_name(l_cert_str);
            if (!l_cert) {
                dap_cli_server_cmd_set_reply_text(a_str_reply, "Certificate %s is invalid", l_cert_str);
                return -5;
            }
            l_priv_key = l_cert->enc_key;
        } else {
            dap_cli_server_cmd_set_reply_text(a_str_reply,
                                              "tx_create requires parameter '-cert' or '-wallet_fee' for create base tx for emission");
            return -10;
        }
    } else {
        dap_cli_server_cmd_find_option_val(a_argv, arg_index, a_argc, "-token", &l_token_ticker);
        if (!l_token_ticker) {
            dap_cli_server_cmd_set_reply_text(a_str_reply, "tx_create requires parameter '-token'");
            return -3;
        }
        if (!dap_ledger_token_ticker_check(l_net->pub.ledger, l_token_ticker)) {
            dap_cli_server_cmd_set_reply_text(a_str_reply, "Ticker '%s' is not declared on network '%s'.",
                                              l_token_ticker, l_net_name);
            return -16;
        }
        dap_cli_server_cmd_find_option_val(a_argv, arg_index, a_argc, "-to_addr", &addr_base58_to);
        if (!addr_base58_to) {
            dap_cli_server_cmd_set_reply_text(a_str_reply, "tx_create requires parameter '-to_addr'");
            return -2;
        }
        l_addr_to = dap_chain_addr_from_str(addr_base58_to);
        if(!l_addr_to) {
            dap_cli_server_cmd_set_reply_text(a_str_reply, "destination address is invalid");
            return -11;
        }
        if (dap_cli_server_cmd_find_option_val(a_argv, arg_index, a_argc, "-value", &str_tmp))
            l_value = dap_chain_balance_scan(str_tmp);
        if (IS_ZERO_256(l_value)) {
            dap_cli_server_cmd_set_reply_text(a_str_reply, "tx_create requires parameter '-value' to be valid uint256 value");
            return -4;
        }
    }

    dap_chain_t *l_chain = NULL;
    if (l_chain_name) {
        l_chain = dap_chain_net_get_chain_by_name(l_net, l_chain_name);
    } else {
        l_chain = dap_chain_net_get_default_chain_by_chain_type(l_net,CHAIN_TYPE_TX);
    }

    if(!l_chain) {
        dap_cli_server_cmd_set_reply_text(a_str_reply, "not found chain name '%s', try use parameter '-chain' or set default datum type in chain configuration file",
                l_chain_name);
        return -8;
    }

    dap_string_t *l_string_ret = dap_string_new(NULL);
    int l_ret = 0;
    if (l_emission_hash_str) {
        char *l_tx_hash_str = NULL;
        if (!l_priv_key) {
            dap_string_append_printf(l_string_ret, "No private key defined for creating the underlying "
                                                   "transaction no '-wallet_fee' or '-cert' parameter specified.");
            l_ret = -10;
        }
        l_tx_hash_str = dap_chain_mempool_base_tx_create(l_chain, &l_emission_hash, l_emission_chain->id,
                                                         uint256_0, NULL, NULL, // Get this params from emission itself
                                                         l_priv_key, l_hash_out_type, l_value_fee);
        if (l_tx_hash_str) {
            dap_string_append_printf(l_string_ret, "\nDatum %s with 256bit TX is placed in datum pool\n", l_tx_hash_str);
            DAP_DELETE(l_tx_hash_str);
        } else {
            dap_string_append_printf(l_string_ret, "\nCan't place TX datum in mempool, examine log files\n");
            l_ret = -15;
        }
        dap_cli_server_cmd_set_reply_text(a_str_reply, "%s", l_string_ret->str);
        dap_string_free(l_string_ret, true);
        DAP_DELETE(l_addr_to);
        if (l_wallet_fee) {
            dap_chain_wallet_close(l_wallet_fee);
            dap_enc_key_delete(l_priv_key);
        }
        return l_ret;        
    }

    dap_chain_wallet_t * l_wallet = dap_chain_wallet_open(l_from_wallet_name, c_wallets_path);

    if(!l_wallet) {
        dap_cli_server_cmd_set_reply_text(a_str_reply, "wallet %s does not exist", l_from_wallet_name);
        return -9;
    } else {
        dap_string_append(l_string_ret, dap_chain_wallet_check_sign(l_wallet));
    }
    const dap_chain_addr_t *addr_from = (const dap_chain_addr_t *) dap_chain_wallet_get_addr(l_wallet, l_net->pub.id);

    if(!addr_from) {
        dap_cli_server_cmd_set_reply_text(a_str_reply, "source address is invalid");
        return -10;
    }

    if (l_addr_to->net_id.uint64 != l_net->pub.id.uint64 && !dap_chain_addr_is_blank(l_addr_to)) {
        bool l_found = false;
        for (dap_list_t *it = l_net->pub.bridged_networks; it; it = it->next) {
            if (((dap_chain_net_id_t *)it->data)->uint64 == l_addr_to->net_id.uint64) {
                l_found = true;
                break;
            }
        }
        if (!l_found) {
            dap_string_t *l_allowed_list = dap_string_new("");
            dap_string_append_printf(l_allowed_list, "0x%016"DAP_UINT64_FORMAT_X, l_net->pub.id.uint64);
            for (dap_list_t *it = l_net->pub.bridged_networks; it; it = it->next)
                dap_string_append_printf(l_allowed_list, ", 0x%016"DAP_UINT64_FORMAT_X, ((dap_chain_net_id_t *)it->data)->uint64);
            dap_cli_server_cmd_set_reply_text(a_str_reply, "Destination network ID=0x%"DAP_UINT64_FORMAT_x
                                                           " is unreachable. List of available network IDs:\n%s"
                                                           " Please, change network name or wallet address",
                                              l_addr_to->net_id.uint64, l_allowed_list->str);
            dap_string_free(l_allowed_list, true);
            return -13;
        }
    }

    l_priv_key = dap_chain_wallet_get_key(l_wallet, 0);
    if(l_tx_num){
        l_ret = dap_chain_mempool_tx_create_massive(l_chain, l_priv_key, addr_from,
                                                  l_addr_to, l_token_ticker, l_value, l_value_fee, l_tx_num);

        dap_string_append_printf(l_string_ret, "transfer=%s\n",
                (l_ret == 0) ? "Ok" : (l_ret == -2) ? "False, not enough funds for transfer" : "False");
    } else {
        char *l_tx_hash_str = dap_chain_mempool_tx_create(l_chain, l_priv_key, addr_from, l_addr_to,
                                                                  l_token_ticker, l_value, l_value_fee, l_hash_out_type);
        if (l_tx_hash_str) {
            dap_string_append_printf(l_string_ret, "transfer=Ok\ntx_hash=%s\n",l_tx_hash_str);
            DAP_DELETE(l_tx_hash_str);
        } else {
            dap_string_append_printf(l_string_ret, "transfer=False\n");
            l_ret = -14;
        }
    }
    dap_cli_server_cmd_set_reply_text(a_str_reply, "%s", l_string_ret->str);
    dap_string_free(l_string_ret, true);

    DAP_DELETE(l_addr_to);
    dap_chain_wallet_close(l_wallet);
    dap_enc_key_delete(l_priv_key);
    return l_ret;
}


/**
 * @brief com_tx_verify
 * Verifing transaction
 * tx_verify command
 * @param argc
 * @param argv
 * @param arg_func
 * @param str_reply
 * @return int
 */
int com_tx_verify(int a_argc, char **a_argv, void **a_str_reply)
{
    const char * l_tx_hash_str = NULL;
    dap_chain_net_t * l_net = NULL;
    dap_chain_t * l_chain = NULL;
    int l_arg_index = 1;

    dap_cli_server_cmd_find_option_val(a_argv, l_arg_index, a_argc, "-tx", &l_tx_hash_str);
    if(!l_tx_hash_str) {
        dap_cli_server_cmd_set_reply_text(a_str_reply, "tx_verify requires parameter '-tx'");
        return -1;
    }
    dap_chain_node_cli_cmd_values_parse_net_chain(&l_arg_index, a_argc, a_argv, a_str_reply, &l_chain, &l_net);
    if (!l_net || !l_chain) {
        return -2;
    } else if (a_str_reply && *a_str_reply) {
        DAP_DELETE(*a_str_reply);
        *a_str_reply = NULL;
    }
    dap_hash_fast_t l_tx_hash;
    char *l_hex_str_from58 = NULL;
    if (dap_chain_hash_fast_from_hex_str(l_tx_hash_str, &l_tx_hash)) {
        l_hex_str_from58 = dap_enc_base58_to_hex_str_from_str(l_tx_hash_str);
        if (dap_chain_hash_fast_from_hex_str(l_hex_str_from58, &l_tx_hash)) {
            dap_cli_server_cmd_set_reply_text(a_str_reply, "Invalid tx hash format, need hex or base58");
            return -3;
        }
    }
    size_t l_tx_size = 0;
    char *l_gdb_group = dap_chain_net_get_gdb_group_mempool_new(l_chain);
    dap_chain_datum_tx_t *l_tx = (dap_chain_datum_tx_t *)
            dap_global_db_get_sync(l_gdb_group, l_hex_str_from58 ? l_hex_str_from58 : l_tx_hash_str, &l_tx_size, NULL, NULL );
    DAP_DEL_Z(l_hex_str_from58);
    if (!l_tx) {
        dap_cli_server_cmd_set_reply_text(a_str_reply, "Specified tx not found");
        return -3;
    }
    int l_ret = dap_ledger_tx_add_check(l_net->pub.ledger, l_tx, l_tx_size, &l_tx_hash);
    if (l_ret) {
        dap_cli_server_cmd_set_reply_text(a_str_reply, "Specified tx verify fail with return code=%d", l_ret);
        return -4;
    }
    dap_cli_server_cmd_set_reply_text(a_str_reply, "Specified tx verified successfully");
    return 0;
}


/**
 * @brief com_tx_history
 * tx_history command
 * Transaction history for an address
 * @param a_argc
 * @param a_argv
 * @param a_str_reply
 * @return int
 */
int com_tx_history(int a_argc, char ** a_argv, void **a_str_reply)
{
    json_object **json_arr_reply = (json_object **)a_str_reply;
    int arg_index = 1;
    const char *l_addr_base58 = NULL;
    const char *l_wallet_name = NULL;
    const char *l_net_str = NULL;
    const char *l_chain_str = NULL;
    const char *l_tx_hash_str = NULL;

    dap_chain_t * l_chain = NULL;
    dap_chain_net_t * l_net = NULL;

    const char * l_hash_out_type = NULL;
    dap_cli_server_cmd_find_option_val(a_argv, arg_index, a_argc, "-H", &l_hash_out_type);
    if(!l_hash_out_type)
        l_hash_out_type = "hex";
    if(dap_strcmp(l_hash_out_type,"hex") && dap_strcmp(l_hash_out_type,"base58")) {
        dap_json_rpc_error_add(DAP_CHAIN_NODE_CLI_COM_TX_HISTORY_PARAM_ERR,
                                "Invalid parameter -H, valid values: -H <hex | base58>");
        return DAP_CHAIN_NODE_CLI_COM_TX_HISTORY_PARAM_ERR;

    }

    dap_cli_server_cmd_find_option_val(a_argv, arg_index, a_argc, "-addr", &l_addr_base58);
    dap_cli_server_cmd_find_option_val(a_argv, arg_index, a_argc, "-w", &l_wallet_name);
    dap_cli_server_cmd_find_option_val(a_argv, arg_index, a_argc, "-net", &l_net_str);
    dap_cli_server_cmd_find_option_val(a_argv, arg_index, a_argc, "-chain", &l_chain_str);
    dap_cli_server_cmd_find_option_val(a_argv, arg_index, a_argc, "-tx", &l_tx_hash_str);

    bool l_is_tx_all = dap_cli_server_cmd_find_option_val(a_argv, arg_index, a_argc, "-all", NULL);

    if (!l_addr_base58 && !l_wallet_name && !l_tx_hash_str && !l_is_tx_all) {
        dap_json_rpc_error_add(DAP_CHAIN_NODE_CLI_COM_TX_HISTORY_PARAM_ERR,
                                "tx_history requires parameter '-addr' or '-w' or '-tx'");
        return DAP_CHAIN_NODE_CLI_COM_TX_HISTORY_PARAM_ERR;
    }

    if (!l_net_str && !l_addr_base58&& !l_is_tx_all) {
        dap_json_rpc_error_add(DAP_CHAIN_NODE_CLI_COM_TX_HISTORY_PARAM_ERR,
                                "tx_history requires parameter '-net' or '-addr'");
        return DAP_CHAIN_NODE_CLI_COM_TX_HISTORY_PARAM_ERR;
    }

    dap_chain_hash_fast_t l_tx_hash;
    if (l_tx_hash_str && dap_chain_hash_fast_from_str(l_tx_hash_str, &l_tx_hash) < 0) {
        dap_json_rpc_error_add(DAP_CHAIN_NODE_CLI_COM_TX_HISTORY_HASH_REC_ERR, "tx hash not recognized");
        return DAP_CHAIN_NODE_CLI_COM_TX_HISTORY_HASH_REC_ERR;
    }
    // Select chain network
    if (!l_addr_base58 && l_net_str) {
        l_net = dap_chain_net_by_name(l_net_str);
        if (!l_net) { // Can't find such network
            dap_json_rpc_error_add(DAP_CHAIN_NODE_CLI_COM_TX_HISTORY_NET_PARAM_ERR,
                                    "tx_history requires parameter '-net' to be valid chain network name");
            return DAP_CHAIN_NODE_CLI_COM_TX_HISTORY_NET_PARAM_ERR;
        }
    }
    // Get chain address
    dap_chain_addr_t *l_addr = NULL;
    if (l_addr_base58) {
        if (l_tx_hash_str) {
            dap_json_rpc_error_add(DAP_CHAIN_NODE_CLI_COM_TX_HISTORY_INCOMPATIBLE_PARAMS_ERR,
                                                        "Incompatible params '-addr' & '-tx'");
            return DAP_CHAIN_NODE_CLI_COM_TX_HISTORY_INCOMPATIBLE_PARAMS_ERR;
        }
        l_addr = dap_chain_addr_from_str(l_addr_base58);
        if (!l_addr) {
            dap_json_rpc_error_add(DAP_CHAIN_NODE_CLI_COM_TX_HISTORY_WALLET_ADDR_ERR,
                                                        "Wallet address not recognized");
            return DAP_CHAIN_NODE_CLI_COM_TX_HISTORY_WALLET_ADDR_ERR;
        }
        l_net = dap_chain_net_by_id(l_addr->net_id);
    }
    if (l_wallet_name) {
        const char *c_wallets_path = dap_chain_wallet_get_path(g_config);
        dap_chain_wallet_t *l_wallet = dap_chain_wallet_open(l_wallet_name, c_wallets_path);
        if (l_wallet) {
            const char *l_sign_str = dap_chain_wallet_check_sign(l_wallet);
            //TODO add warning about deprecated signs
            dap_chain_addr_t *l_addr_tmp = dap_chain_wallet_get_addr(l_wallet, l_net->pub.id);
            if (l_addr) {
                if (!dap_chain_addr_compare(l_addr, l_addr_tmp)) {
                    dap_json_rpc_error_add(DAP_CHAIN_NODE_CLI_COM_TX_HISTORY_ADDR_WALLET_DIF_ERR,
                                            "Address with '-addr' param and address with '-w' param are different");
                    DAP_DELETE(l_addr);
                    DAP_DELETE(l_addr_tmp);
                    return DAP_CHAIN_NODE_CLI_COM_TX_HISTORY_ADDR_WALLET_DIF_ERR;
                }
                DAP_DELETE(l_addr_tmp);
            } else
                l_addr = l_addr_tmp;
            dap_chain_wallet_close(l_wallet);
        } else {
            dap_json_rpc_error_add(DAP_CHAIN_NODE_CLI_COM_TX_HISTORY_WALLET_ERR,
                                    "The wallet %s is not activated or it doesn't exist", l_wallet_name);
            DAP_DELETE(l_addr);
            return DAP_CHAIN_NODE_CLI_COM_TX_HISTORY_WALLET_ERR;
        }
    }
    // Select chain, if any
    if (!l_net) {
        dap_json_rpc_error_add(DAP_CHAIN_NODE_CLI_COM_TX_HISTORY_NET_ERR, "Could not determine the network from which to "
                                                       "extract data for the tx_history command to work.");
        return DAP_CHAIN_NODE_CLI_COM_TX_HISTORY_NET_ERR;
    }
    if (l_chain_str)
        l_chain = dap_chain_net_get_chain_by_name(l_net, l_chain_str);
    else
        l_chain = dap_chain_net_get_default_chain_by_chain_type(l_net, CHAIN_TYPE_TX);

    if(!l_chain) {
        dap_json_rpc_error_add(DAP_CHAIN_NODE_CLI_COM_TX_HISTORY_CHAIN_PARAM_ERR,
                                "tx_history requires parameter '-chain' to be valid chain name in chain net %s."
                                " You can set default datum type in chain configuration file", l_net_str);
        return DAP_CHAIN_NODE_CLI_COM_TX_HISTORY_CHAIN_PARAM_ERR;
    }
    // response
    json_object * json_obj_out = NULL;
    if (l_tx_hash_str) {
         // history tx hash
        json_obj_out = dap_db_history_tx(&l_tx_hash, l_chain, l_hash_out_type, l_net);
        if (!json_obj_out) {
            dap_json_rpc_error_add(DAP_CHAIN_NODE_CLI_COM_TX_HISTORY_DAP_DB_HISTORY_TX_ERR,
                                    "something went wrong in tx_history");
            return DAP_CHAIN_NODE_CLI_COM_TX_HISTORY_DAP_DB_HISTORY_TX_ERR;
        }
    } else if (l_addr) {
        // history addr and wallet
        json_obj_out = dap_db_history_addr(l_addr, l_chain, l_hash_out_type, dap_chain_addr_to_str(l_addr));
        if (!json_obj_out) {
            dap_json_rpc_error_add(DAP_CHAIN_NODE_CLI_COM_TX_HISTORY_DAP_DB_HISTORY_ADDR_ERR,
                                    "something went wrong in tx_history");
            return DAP_CHAIN_NODE_CLI_COM_TX_HISTORY_DAP_DB_HISTORY_ADDR_ERR;
        }
    } else if (l_is_tx_all) {
        // history all
        json_object * json_obj_summary = json_object_new_object();
        if (!json_obj_summary) {
            return DAP_CHAIN_NODE_CLI_COM_TX_HISTORY_MEMORY_ERR;
        }

        json_object* json_arr_history_all = dap_db_history_tx_all(l_chain, l_net, l_hash_out_type, json_obj_summary);
        if (!json_arr_history_all) {
            dap_json_rpc_error_add(DAP_CHAIN_NODE_CLI_COM_TX_HISTORY_DAP_DB_HISTORY_ALL_ERR,
                                    "something went wrong in tx_history");
            return DAP_CHAIN_NODE_CLI_COM_TX_HISTORY_DAP_DB_HISTORY_ALL_ERR;
        }

        json_object_array_add(*json_arr_reply, json_arr_history_all);
        json_object_array_add(*json_arr_reply, json_obj_summary);
        return DAP_CHAIN_NODE_CLI_COM_TX_HISTORY_OK;
    }

    if (json_obj_out) {
        json_object_array_add(*json_arr_reply, json_obj_out);
    } else {
        json_object_array_add(*json_arr_reply, json_object_new_string("empty"));
    }

    return DAP_CHAIN_NODE_CLI_COM_TX_HISTORY_OK;
}


/**
 * @brief stats command
 *
 * @param argc
 * @param argv
 * @param arg_func
 * @param str_reply
 * @return int
 */
int com_stats(int argc, char **a_argv, void **a_str_reply)
{
    enum {
        CMD_NONE, CMD_STATS_CPU
    };
    int arg_index = 1;
    int cmd_num = CMD_NONE;
    // find  add parameter ('cpu')
    if (dap_cli_server_cmd_find_option_val(a_argv, arg_index, dap_min(argc, arg_index + 1), "cpu", NULL)) {
        cmd_num = CMD_STATS_CPU;
    }
    switch (cmd_num) {
    case CMD_NONE:
    default:
        dap_cli_server_cmd_set_reply_text(a_str_reply, "format of command: stats cpu");
        return -1;
    case CMD_STATS_CPU:
#if (defined DAP_OS_UNIX) || (defined __WIN32)
    {
        dap_cpu_monitor_init();
        dap_usleep(500000);
        char *l_str_reply_prev = DAP_NEW_Z_SIZE(char, 1);
        char *l_str_delimiter;
        dap_cpu_stats_t s_cpu_stats = dap_cpu_get_stats();
        for (uint32_t n_cpu_num = 0; n_cpu_num < s_cpu_stats.cpu_cores_count; n_cpu_num++) {
            if ((n_cpu_num % 4 == 0) && (n_cpu_num != 0)) {
                l_str_delimiter = dap_strdup_printf("\n");
            } else if (n_cpu_num == s_cpu_stats.cpu_cores_count - 1) {
                l_str_delimiter = DAP_NEW_Z_SIZE(char, 1);
            } else {
                l_str_delimiter = dap_strdup_printf(" ");
            }
            *a_str_reply = dap_strdup_printf("%sCPU-%d: %f%%%s", l_str_reply_prev, n_cpu_num, s_cpu_stats.cpus[n_cpu_num].load, l_str_delimiter);
            DAP_DELETE(l_str_reply_prev);
            DAP_DELETE(l_str_delimiter);
            l_str_reply_prev = *a_str_reply;
        }
        *a_str_reply = dap_strdup_printf("%s\nTotal: %f%%", l_str_reply_prev, s_cpu_stats.cpu_summary.load);
        DAP_DELETE(l_str_reply_prev);
        break;
    }
#else
        dap_cli_server_cmd_set_reply_text(a_str_reply, "only Linux or Windows environment supported");
        return -1;
#endif // DAP_OS_UNIX
    }
    return 0;
}

/**
 * @brief com_exit
 *
 * @param argc
 * @param argv
 * @param arg_func
 * @param str_reply
 * @return int
 */
int com_exit(int a_argc, char **a_argv, void **a_str_reply)
{
    UNUSED(a_argc);
    UNUSED(a_argv);
    UNUSED(a_str_reply);
    //dap_events_stop_all();
    exit(0);
    return 0;
}


/**
 * @brief com_print_log Print log info
 * print_log [ts_after <timestamp >] [limit <line numbers>]
 * @param argc
 * @param argv
 * @param arg_func
 * @param str_reply
 * @return int
 */
int com_print_log(int a_argc, char **a_argv, void **a_str_reply)
{
    int arg_index = 1;
    const char * l_str_ts_after = NULL;
    const char * l_str_limit = NULL;
    int64_t l_ts_after = 0;
    long l_limit = 0;
    dap_cli_server_cmd_find_option_val(a_argv, arg_index, a_argc, "ts_after", &l_str_ts_after);
    dap_cli_server_cmd_find_option_val(a_argv, arg_index, a_argc, "limit", &l_str_limit);

    l_ts_after = (l_str_ts_after) ? strtoll(l_str_ts_after, 0, 10) : -1;
    l_limit = (l_str_limit) ? strtol(l_str_limit, 0, 10) : -1;

    if(l_ts_after < 0 || !l_str_ts_after) {
        dap_cli_server_cmd_set_reply_text(a_str_reply, "requires valid parameter 'l_ts_after'");
        return -1;
    }
    if(l_limit <= 0) {
        dap_cli_server_cmd_set_reply_text(a_str_reply, "requires valid parameter 'limit'");
        return -1;
    }

    // get logs from list
    char *l_str_ret = dap_log_get_item(l_ts_after, (int) l_limit);
    if(!l_str_ret) {
        dap_cli_server_cmd_set_reply_text(a_str_reply, "no logs");
        return -1;
    }
    dap_cli_server_cmd_set_reply_text(a_str_reply, "%s", l_str_ret);
    DAP_DELETE(l_str_ret);
    return 0;
}

/**
 * @brief cmd_gdb_export
 * action for cellframe-node-cli gdb_export command
 * @param argc
 * @param argv
 * @param arg_func
 * @param a_str_reply
 * @return
 */
int cmd_gdb_export(int a_argc, char **a_argv, void **a_str_reply)
{
    int arg_index = 1;
    const char *l_filename = NULL;
    dap_cli_server_cmd_find_option_val(a_argv, arg_index, a_argc, "filename", &l_filename);
    if (!l_filename) {
        dap_cli_server_cmd_set_reply_text(a_str_reply, "gdb_export requires parameter 'filename'");
        return -1;
    }
    const char *l_gdb_path = dap_config_get_item_str(g_config, "global_db", "path");
    if (!l_gdb_path) {
        log_it(L_ERROR, "Can't find gdb path in config file");
        dap_cli_server_cmd_set_reply_text(a_str_reply, "Can't find gdb path in the config file");
        return -1;
    }
    if (!opendir(l_gdb_path)) {
        log_it(L_ERROR, "Can't open db directory");
        dap_cli_server_cmd_set_reply_text(a_str_reply, "Can't open db directory");
        return -1;
    }
    char l_path[dap_min(strlen(l_gdb_path) + strlen(l_filename) + 12, (size_t)MAX_PATH)];
    memset(l_path, '\0', sizeof(l_path));
    snprintf(l_path, sizeof(l_path), "%s/%s.json", l_gdb_path, l_filename);

    const char *l_groups_str = NULL;
    dap_cli_server_cmd_find_option_val(a_argv, arg_index, a_argc, "-groups", &l_groups_str);
    char *l_group_str = NULL, *l_ctx = NULL;
    dap_list_t *l_parsed_groups_list = NULL;
    if (l_groups_str) {
        char *l_tmp_str = dap_strdup(l_groups_str);
        l_group_str = strtok_r(l_tmp_str, ",", &l_ctx);
        for (; l_group_str; l_group_str = strtok_r(NULL, ",", &l_ctx)) {
            l_parsed_groups_list = dap_list_prepend(l_parsed_groups_list, dap_strdup(l_group_str));
        }
        DAP_DEL_Z(l_tmp_str);
    }
    struct json_object *l_json = json_object_new_array();
    dap_list_t *l_groups_list = l_parsed_groups_list
            ? l_parsed_groups_list
            : dap_global_db_driver_get_groups_by_mask("*");
    for (dap_list_t *l_list = l_groups_list; l_list; l_list = dap_list_next(l_list)) {
        size_t l_store_obj_count = 0;
        char *l_group_name = (char *)l_list->data;

        dap_store_obj_t *l_store_obj = dap_global_db_get_all_raw_sync(l_group_name, &l_store_obj_count);

        if (!l_store_obj_count) {
            log_it(L_INFO, "Group %s is empty or not found", l_group_name);
            continue;
        } else {
            log_it(L_INFO, "Exporting group %s, number of records: %zu", l_group_name, l_store_obj_count);
        }

        struct json_object *l_json_group = json_object_new_array();
        struct json_object *l_json_group_inner = json_object_new_object();
        json_object_object_add(l_json_group_inner, "group", json_object_new_string(l_group_name));

        for (size_t i = 0; i < l_store_obj_count; ++i) {
            size_t l_out_size = DAP_ENC_BASE64_ENCODE_SIZE((int64_t)l_store_obj[i].value_len) + 1;
            dap_sign_t *l_sign = l_store_obj[i].sign;
            size_t l_sign_size = DAP_ENC_BASE64_ENCODE_SIZE(dap_sign_get_size(l_sign))+1;
            char *l_value_enc_str = DAP_NEW_Z_SIZE(char, l_out_size);
            char *l_sign_str = DAP_NEW_Z_SIZE(char, l_sign_size);
            if(!l_value_enc_str) {
                log_it(L_CRITICAL, "Memory allocation error");
                return -1;
            }
            dap_enc_base64_encode(l_store_obj[i].value, l_store_obj[i].value_len, l_value_enc_str, DAP_ENC_DATA_TYPE_B64);
            dap_enc_base64_encode(l_sign, dap_sign_get_size(l_sign), l_sign_str, DAP_ENC_DATA_TYPE_B64);
            struct json_object *jobj = json_object_new_object();
            //json_object_object_add(jobj, "id",      json_object_new_int64((int64_t)l_store_obj[i].id));
            json_object_object_add(jobj, "key",     json_object_new_string(l_store_obj[i].key));
            json_object_object_add(jobj, "value",   json_object_new_string(l_value_enc_str));
            json_object_object_add(jobj, "value_len", json_object_new_int64((int64_t)l_store_obj[i].value_len));
            json_object_object_add(jobj, "flags", json_object_new_uint64((uint64_t)l_store_obj[i].flags));
            json_object_object_add(jobj, "sign", json_object_new_string(l_sign_str));
            json_object_object_add(jobj, "timestamp", json_object_new_int64((int64_t)l_store_obj[i].timestamp));
            json_object_object_add(jobj, "crc", json_object_new_uint64(l_store_obj[i].crc));
            json_object_array_add(l_json_group, jobj);

            DAP_DELETE(l_value_enc_str);
        }
        json_object_object_add(l_json_group_inner, "records", l_json_group);
        json_object_array_add(l_json, l_json_group_inner);
        dap_store_obj_free(l_store_obj, l_store_obj_count);
    }
    if (l_parsed_groups_list)
        dap_list_free_full(l_groups_list, NULL);
    if (json_object_to_file(l_path, l_json) == -1) {
#if JSON_C_MINOR_VERSION<15
        log_it(L_CRITICAL, "Couldn't export JSON to file, error code %d", errno );
        dap_cli_server_cmd_set_reply_text (a_str_reply, "Couldn't export JSON to file, error code %d", errno );
#else
        log_it(L_CRITICAL, "Couldn't export JSON to file, err '%s'", json_util_get_last_err());
        dap_cli_server_cmd_set_reply_text(a_str_reply, "%s", json_util_get_last_err());
#endif
         json_object_put(l_json);
         return -1;
    }
    dap_cli_server_cmd_set_reply_text(a_str_reply, "Global DB export in file %s", l_path);
    json_object_put(l_json);
    dap_cli_server_cmd_set_reply_text(a_str_reply, "Global DB export in file %s", l_path);
    return 0;
}

/**
 * @brief cmd_gdb_import
 * @param argc
 * @param argv
 * @param arg_func
 * @param a_str_reply
 * @return
 */
int cmd_gdb_import(int a_argc, char **a_argv, void **a_str_reply)
{
    int arg_index = 1;
    const char *l_filename = NULL;
    dap_cli_server_cmd_find_option_val(a_argv, arg_index, a_argc, "filename", &l_filename);
    if (!l_filename) {
        dap_cli_server_cmd_set_reply_text(a_str_reply, "gdb_import requires parameter 'filename'");
        return -1;
    }
    const char *l_gdb_path = dap_config_get_item_str(g_config, "global_db", "path");
    if (!l_gdb_path) {
        log_it(L_ERROR, "Can't find gdb path in config file");
        dap_cli_server_cmd_set_reply_text(a_str_reply, "Can't find gdb path in the config file");
        return -1;
    }
    char l_path[strlen(l_gdb_path) + strlen(l_filename) + 12];
    memset(l_path, '\0', sizeof(l_path));
    snprintf(l_path, sizeof(l_path), "%s/%s.json", l_gdb_path, l_filename);
    struct json_object *l_json = json_object_from_file(l_path);
    if (!l_json) {
#if JSON_C_MINOR_VERSION<15
        log_it(L_CRITICAL, "Import error occured: code %d", errno);
        dap_cli_server_cmd_set_reply_text(a_str_reply, "Import error occured: code %d",errno);
#else
        log_it(L_CRITICAL, "Import error occured: %s", json_util_get_last_err());
        dap_cli_server_cmd_set_reply_text(a_str_reply, "%s", json_util_get_last_err());
#endif
        return -1;
    }
    for (size_t i = 0, l_groups_count = json_object_array_length(l_json); i < l_groups_count; ++i) {
        struct json_object *l_group_obj = json_object_array_get_idx(l_json, i);
        if (!l_group_obj) {
            continue;
        }
        struct json_object *l_json_group_name = json_object_object_get(l_group_obj, "group");
        const char *l_group_name = json_object_get_string(l_json_group_name);
        // proc group name
        log_it(L_INFO, "Group %zu: %s", i, l_group_name);
        struct json_object *l_json_records = json_object_object_get(l_group_obj, "records");
        size_t l_records_count = json_object_array_length(l_json_records);
        dap_store_obj_t *l_group_store = DAP_NEW_Z_SIZE(dap_store_obj_t, l_records_count * sizeof(dap_store_obj_t));
        if(!l_group_store) {
            log_it(L_CRITICAL, "Memory allocation error");
            return -1;
        }
        for (size_t j = 0; j < l_records_count; ++j) {
            struct json_object *l_record, *l_key, *l_value, *l_value_len, *l_ts;
            l_record = json_object_array_get_idx(l_json_records, j);
            //l_id        = json_object_object_get(l_record, "id");
            l_key       = json_object_object_get(l_record, "key");
            l_value     = json_object_object_get(l_record, "value");
            size_t l_record_size = json_object_object_length(l_record);
            l_value_len = json_object_object_get(l_record, "value_len");
            l_ts        = json_object_object_get(l_record, "timestamp");
            // l_group_store[j].id     = (uint64_t)json_object_get_int64(l_id);
            l_group_store[j].key    = dap_strdup(json_object_get_string(l_key));
            l_group_store[j].group  = dap_strdup(l_group_name);
            dap_nanotime_t l_temp = json_object_get_int64(l_ts);
            l_group_store[j].timestamp = l_temp >> 32 ? l_temp : l_temp << 32; // possibly legacy record
            l_group_store[j].value_len = (uint64_t)json_object_get_int64(l_value_len);
            l_group_store[j].type   = 'a';
            const char *l_value_str = json_object_get_string(l_value);
            char *l_val = DAP_NEW_Z_SIZE(char, l_group_store[j].value_len);
            if(!l_val) {
                log_it(L_CRITICAL, "Memory allocation error");
                l_records_count = j;
                break;
            }
            dap_enc_base64_decode(l_value_str, strlen(l_value_str), l_val, DAP_ENC_DATA_TYPE_B64);
            l_group_store[j].value  = (uint8_t*)l_val;
            if (l_record_size > 5) {
                json_object *l_jobj_crc = json_object_object_get(l_record, "crc");
                json_object *l_jobj_sign = json_object_object_get(l_record, "sign");
                json_object *l_jobj_flags = json_object_object_get(l_record, "flags");
                uint8_t l_flags = (uint8_t)json_object_get_uint64(l_jobj_flags);
                uint64_t l_crc = json_object_get_uint64(l_jobj_crc);
                const char *l_sign_str = json_object_get_string(l_jobj_sign);
                dap_sign_t *l_sign = DAP_NEW_Z_SIZE(dap_sign_t, dap_strlen(l_sign_str) + 1);
                size_t l_sign_decree_size = dap_enc_base64_decode(l_sign_str, dap_strlen(l_sign_str), l_sign, DAP_ENC_DATA_TYPE_B64);
                if (dap_sign_get_size(l_sign) != l_sign_decree_size) {
                    log_it(L_ERROR, "Can't reade signature from record with key %s", l_group_store[j].key);
                }
                l_group_store[j].sign = l_sign;
                l_group_store[j].flags = l_flags;
                l_group_store[j].crc = l_crc;
            } else {
                //Loading old record
                dap_cert_t *l_cert_record = dap_cert_find_by_name(DAP_STREAM_NODE_ADDR_CERT_NAME);
                l_group_store[j].sign = dap_store_obj_sign(&l_group_store[j], l_cert_record->enc_key, &l_group_store[j].crc);
            }
        }
        if (dap_global_db_driver_apply(l_group_store, l_records_count)) {
            log_it(L_CRITICAL, "An error occured on importing group %s...", l_group_name);
        } else {
            log_it(L_INFO, "Imported %zu records of group %s", l_records_count, l_group_name);
        }
        //dap_store_obj_free(l_group_store, l_records_count);
    }
    json_object_put(l_json);
    return 0;
}

dap_list_t *s_go_all_nets_offline()
{
    dap_list_t *l_net_returns = NULL;
    uint16_t l_net_count;
    dap_chain_net_t **l_net_list = dap_chain_net_list(&l_net_count);
    for (uint16_t i = 0; i < l_net_count; i++) {    // Shutdown all networks
        if (dap_chain_net_stop(l_net_list[i]))
            l_net_returns = dap_list_append(l_net_returns, l_net_list[i]);
    }
    sleep(2);   // waiting for networks to go offline
    return l_net_returns;
}

typedef struct _pvt_net_aliases_list{
    dap_chain_net_t *net;
    dap_global_db_obj_t *group_aliases;
    size_t count_aliases;
    dap_global_db_obj_t *group_nodes;
    size_t count_nodes;
}_pvt_net_aliases_list_t;

int cmd_remove(int a_argc, char **a_argv, void **a_str_reply)
{
    //default init
    const char		*return_message	=	NULL;
    const char		*l_gdb_path		=	NULL;
//    const char		*l_chains_path	=	NULL;
    const char		*l_net_str		=	NULL;
    dap_chain_net_t	*l_net			=	NULL;
    int 			all				=	0;

    //for enum
    uint8_t			error			=	0;
    uint8_t			successful		=	0;

    //enum for errors
    enum {
        GDB_FAIL_PATH				=	0x00000001,
        CHAINS_FAIL_PATH			=	0x00000002,
        COMMAND_NOT_CORRECT			=	0x00000004,
        NET_NOT_VALID				=	0x00000008
    };

    //enum for successful
    enum {
        REMOVED_GDB					=	0x00000001,
        REMOVED_CHAINS				=	0x00000002
    };

    //check path's from config file
    if (dap_cli_server_cmd_check_option(a_argv, 1, a_argc, "-gdb") >= 0
    &&	(NULL == (l_gdb_path = dap_config_get_item_str(g_config, "global_db", "path")))){
        error |= GDB_FAIL_PATH;
    }
//    if (dap_cli_server_cmd_check_option(a_argv, 1, a_argc, "-chains") >= 0
//    &&	(NULL == (l_chains_path = dap_config_get_item_str(g_config, "resources", "dap_chains_path")))) {
//        error |= CHAINS_FAIL_PATH;
//    }

    dap_list_t *l_net_returns = NULL;
    //perform deletion according to the specified parameters, if the path is specified
    if (l_gdb_path) {
        l_net_returns = s_go_all_nets_offline();
        uint16_t l_net_count;
        dap_chain_net_t **l_net_list = dap_chain_net_list(&l_net_count);
        dap_list_t *l_gdb_aliases_list = NULL;
        for (uint16_t i = 0; i < l_net_count; i++) {
            size_t l_aliases_count = 0;
            _pvt_net_aliases_list_t *l_gdb_groups = DAP_NEW(_pvt_net_aliases_list_t);
            if (!l_gdb_groups) {
                log_it(L_CRITICAL, "Memory allocation error");
                dap_list_free(l_net_returns);
                return -1;
            }
            l_gdb_groups->net = l_net_list[i];
            l_gdb_groups->group_aliases = dap_global_db_get_all_sync(l_gdb_groups->net->pub.gdb_nodes_aliases, &l_gdb_groups->count_aliases);
            l_gdb_groups->group_nodes = dap_global_db_get_all_sync(l_gdb_groups->net->pub.gdb_nodes, &l_gdb_groups->count_nodes);
            l_gdb_aliases_list = dap_list_append(l_gdb_aliases_list, l_gdb_groups);
        }
        dap_global_db_deinit();
        const char *l_gdb_driver = dap_config_get_item_str_default(g_config, "global_db", "driver", "mdbx");
        char *l_gdb_rm_path = dap_strdup_printf("%s/gdb-%s", l_gdb_path, l_gdb_driver);
        dap_rm_rf(l_gdb_rm_path);
        DAP_DELETE(l_gdb_rm_path);
        dap_global_db_init(l_gdb_path, l_gdb_driver);
        for (dap_list_t *ptr = l_gdb_aliases_list; ptr; ptr = dap_list_next(ptr)) {
            _pvt_net_aliases_list_t *l_tmp = (_pvt_net_aliases_list_t*)ptr->data;
            for (size_t i = 0; i < l_tmp->count_aliases; i++) {
                dap_global_db_obj_t l_obj = l_tmp->group_aliases[i];
                dap_global_db_set_sync(l_tmp->net->pub.gdb_nodes_aliases, l_obj.key, l_obj.value, l_obj.value_len, false);
            }
            dap_global_db_objs_delete(l_tmp->group_aliases, l_tmp->count_aliases);
            for (size_t i = 0; i < l_tmp->count_nodes; i++) {
                dap_global_db_obj_t l_obj = l_tmp->group_nodes[i];
                dap_global_db_set_sync(l_tmp->net->pub.gdb_nodes, l_obj.key, l_obj.value, l_obj.value_len, false);
            }
            dap_global_db_objs_delete(l_tmp->group_nodes, l_tmp->count_nodes);
        }
        dap_list_free_full(l_gdb_aliases_list, NULL);
        if (!error)
            successful |= REMOVED_GDB;
    }

    if (dap_cli_server_cmd_check_option(a_argv, 1, a_argc, "-chains") != -1) {
        dap_cli_server_cmd_find_option_val(a_argv, 1, a_argc, "-net", &l_net_str);
        all = dap_cli_server_cmd_check_option(a_argv, 1, a_argc, "-all");

        if	(NULL == l_net_str && all >= 0) {
            if (NULL == l_gdb_path)
                l_net_returns = s_go_all_nets_offline();
            uint16_t l_net_count;
            dap_chain_net_t **l_net_list = dap_chain_net_list(&l_net_count);
            for (uint16_t i = 0; i < l_net_count; i++) {
                s_dap_chain_net_purge(l_net_list[i]);
            }
            if (!error)
                successful |= REMOVED_CHAINS;

        } else if	(NULL != l_net_str && all < 0) {
            if (NULL != (l_net = dap_chain_net_by_name(l_net_str))) {
                if (NULL == l_gdb_path && dap_chain_net_stop(l_net))
                    l_net_returns = dap_list_append(l_net_returns, l_net);
            } else {
                error |= NET_NOT_VALID;
            }
            s_dap_chain_net_purge(l_net);
            if (!error)
                successful |= REMOVED_CHAINS;

        } else {
            error |= COMMAND_NOT_CORRECT;
        }
    }

    //handling errors
    if (error & GDB_FAIL_PATH
    ||	error & CHAINS_FAIL_PATH) {
        return_message = "The node configuration file does not specify the path to the database and/or chains.\n"
                         "Please check the cellframe-node.cfg file in the [resources] item for subitems:\n"
                         "dap_global_db_path=<PATH>\n"
                         "dap_chains_path=<PATH>";
    } else if (error & COMMAND_NOT_CORRECT) {
        return_message = "You need to make a decision whether to remove all chains or a chain from a specific network.\n"
                         "You cannot use two keys '-net' and '-all' at the same time.\n"
                         "Be careful, the '-all' option will delete ALL CHAINS and won't ask you for permission!";
    } else if (error & NET_NOT_VALID) {
        return_message = "The specified network was not found.\n"
                         "The list of available networks can be viewed using the command:"
                         "'net list'";
    }

    if (error) {
       dap_cli_server_cmd_set_reply_text(a_str_reply, "Error when deleting, because:\n%s", return_message);
    }
    else if (successful) {
        dap_cli_server_cmd_set_reply_text(a_str_reply, "Successful removal: %s %s", successful & REMOVED_GDB ? "gdb" : "-", successful & REMOVED_CHAINS ? "chains" : "-");
    } else {
        dap_cli_server_cmd_set_reply_text(a_str_reply, "Nothing to delete. Check if the command is correct.\nUse flags: -gdb or/and -chains [-net <net_name> | -all]\n"
                                                       "Be careful, the '-all' option will delete ALL CHAINS and won't ask you for permission!");
    }

    for (dap_list_t *it = l_net_returns; it; it = it->next)
        dap_chain_net_start((dap_chain_net_t *)it->data);
    dap_list_free(l_net_returns);

    return error;
}


/*
 * block code signer
 */
/*
 * enum for dap_chain_sign_file
 */
typedef enum {
    SIGNER_ALL_FLAGS             = 0x1f,
    SIGNER_FILENAME              = 1 << 0,   // flag - full filename
    SIGNER_FILENAME_SHORT        = 1 << 1,   // flag - filename without extension
    SIGNER_FILESIZE              = 1 << 2,   // flag - size of file
    SIGNER_DATE                  = 1 << 3,   // flag - date
    SIGNER_MIME_MAGIC            = 1 << 4,   // flag - mime magic
    SIGNER_COUNT                 = 5         // count flags
} dap_sign_signer_file_t;

static int s_sign_file(const char *a_filename, dap_sign_signer_file_t a_flags, const char *a_cert_name,
                       dap_sign_t **a_signed, dap_chain_hash_fast_t *a_hash);
static int s_signer_cmd(int a_arg_index, int a_argc, char **a_argv, void **a_str_reply);
static int s_check_cmd(int a_arg_index, int a_argc, char **a_argv, void **a_str_reply);
struct opts {
    char *name;
    uint32_t cmd;
};

#define BUILD_BUG(condition) ((void)sizeof(char[1-2*!!(condition)]))

int com_signer(int a_argc, char **a_argv, void **a_str_reply)
{
    enum {
        CMD_NONE, CMD_SIGN, CMD_CHECK
    };

    int arg_index = 1;
    int cmd_num = CMD_NONE;

    struct opts l_opts[] = {
    { "sign", CMD_SIGN },
    { "check", CMD_CHECK }
    };

    size_t l_len_opts = sizeof(l_opts) / sizeof(struct opts);
    for (size_t i = 0; i < l_len_opts; i++) {
        if (dap_cli_server_cmd_find_option_val(a_argv, arg_index, dap_min(a_argc, arg_index + 1), l_opts[i].name, NULL)) {
            cmd_num = l_opts[i].cmd;
            break;
        }
    }

    if(cmd_num == CMD_NONE) {
        dap_cli_server_cmd_set_reply_text(a_str_reply, "command %s not recognized", a_argv[1]);
        return -1;
    }
    switch (cmd_num) {
    case CMD_SIGN:
        return s_signer_cmd(arg_index, a_argc, a_argv, a_str_reply);
        break;
    case CMD_CHECK:
        return s_check_cmd(arg_index, a_argc, a_argv, a_str_reply);
        break;
    }

    return -1;
}

static int s_get_key_from_file(const char *a_file, const char *a_mime, const char *a_cert_name, dap_sign_t **a_sign);

static int s_check_cmd(int a_arg_index, int a_argc, char **a_argv, void **a_str_reply)
{
    int l_ret = 0;

    enum {OPT_FILE, OPT_HASH, OPT_NET, OPT_MIME, OPT_CERT,
          OPT_COUNT};
    struct opts l_opts_check[] = {
    { "-file", OPT_FILE },
    { "-hash", OPT_HASH },
    { "-net", OPT_NET },
    { "-mime", OPT_MIME },
    { "-cert", OPT_CERT }
    };

    BUILD_BUG((sizeof(l_opts_check)/sizeof(struct opts)) != OPT_COUNT);

    char *l_str_opts_check[OPT_COUNT] = {0};
    for (int i = 0; i < OPT_COUNT; i++) {
        dap_cli_server_cmd_find_option_val(a_argv, a_arg_index, a_argc, l_opts_check[i].name, (const char **) &l_str_opts_check[i]);
    }

    if (!l_str_opts_check[OPT_CERT]) {
        dap_cli_server_cmd_set_reply_text(a_str_reply, "%s need to be selected", l_opts_check[OPT_CERT].name);
        return -1;
    }
    if (l_str_opts_check[OPT_HASH] && l_str_opts_check[OPT_FILE]) {
        dap_cli_server_cmd_set_reply_text(a_str_reply, "you can select is only one from (file or hash)");
        return -1;
    }

    dap_chain_net_t *l_network = dap_chain_net_by_name(l_str_opts_check[OPT_NET]);
    if (!l_network) {
        dap_cli_server_cmd_set_reply_text(a_str_reply, "%s network not found", l_str_opts_check[OPT_NET]);
        return -1;
    }


    dap_chain_t *l_chain = dap_chain_net_get_chain_by_chain_type(l_network, CHAIN_TYPE_SIGNER);
    if (!l_chain) {
        dap_cli_server_cmd_set_reply_text(a_str_reply, "Not found datum signer in network %s", l_str_opts_check[OPT_NET]);
        return -1;
    }
    int found = 0;

    dap_sign_t *l_sign = NULL;
    dap_chain_datum_t *l_datum = NULL;
    char *l_gdb_group = NULL;

    l_gdb_group = dap_chain_net_get_gdb_group_mempool_new(l_chain);
    if (!l_gdb_group) {
        dap_cli_server_cmd_set_reply_text(a_str_reply, "Not found network group for chain: %s", l_chain->name);
        l_ret = -1;
        goto end;
    }

    dap_chain_hash_fast_t l_hash_tmp;

    if (l_str_opts_check[OPT_HASH]) {
        dap_chain_hash_fast_from_str(l_str_opts_check[OPT_HASH], &l_hash_tmp);
    }


    if (l_str_opts_check[OPT_FILE]) {
        l_ret = s_get_key_from_file(l_str_opts_check[OPT_FILE], l_str_opts_check[OPT_MIME], l_str_opts_check[OPT_CERT], &l_sign);
        if (!l_ret) {
            l_ret = -1;
            goto end;
        }

        l_datum = dap_chain_datum_create(DAP_CHAIN_DATUM_SIGNER, l_sign->pkey_n_sign, l_sign->header.sign_size);
        if (!l_datum) {
            dap_cli_server_cmd_set_reply_text(a_str_reply, "not created datum");
            l_ret = -1;
            goto end;
        }

        dap_hash_fast(l_datum->data, l_datum->header.data_size, &l_hash_tmp);
    }

    dap_chain_atom_iter_t *l_iter = NULL;
    dap_chain_cell_t *l_cell_tmp = NULL;
    dap_chain_cell_t *l_cell = NULL;
    size_t l_atom_size = 0, l_datums_count = 0;

    HASH_ITER(hh, l_chain->cells, l_cell, l_cell_tmp) {
        l_iter = l_cell->chain->callback_atom_iter_create(l_cell->chain, l_cell->id, 0);
        dap_chain_atom_ptr_t l_atom = l_cell->chain->callback_atom_find_by_hash(l_iter, &l_hash_tmp, &l_atom_size);
        dap_chain_datum_t **l_datums = l_cell->chain->callback_atom_get_datums(l_atom, l_atom_size, &l_datums_count);
        for (size_t i = 0; i < l_datums_count; i++) {
            dap_chain_datum_t *l_datum = l_datums[i];
            dap_hash_fast_t l_hash;
            dap_hash_fast(l_datum->data, l_datum->header.data_size, &l_hash);
            if (!memcmp(l_hash_tmp.raw, l_hash.raw, DAP_CHAIN_HASH_FAST_SIZE)) {
                dap_cli_server_cmd_set_reply_text(a_str_reply, "found!");
                found = 1;
                break;
            }
        }
        DAP_DEL_Z(l_datums);
        l_cell->chain->callback_atom_iter_delete(l_iter);
    }

end:

    DAP_DEL_Z(l_gdb_group);

    if (!found) {
        dap_cli_server_cmd_set_reply_text(a_str_reply, "not found!");
    }

    return 0;
}

static char **s_parse_items(const char *a_str, char a_delimiter, int *a_count, const int a_only_digit)
{
    int l_count_temp = *a_count = 0;
    int l_len_str = strlen(a_str);
    if (l_len_str == 0) return NULL;
    char *s, *l_temp_str;
    s = l_temp_str = dap_strdup(a_str);

    int l_buf = 0;
    for (int i = 0; i < l_len_str; i++) {
        if (s[i] == a_delimiter && !l_buf) {
            s[i] = 0;
            continue;
        }
        if (s[i] == a_delimiter && l_buf) {
            s[i] = 0;
            l_buf = 0;
            continue;
        }
        if (!dap_is_alpha(s[i]) && l_buf) {
            s[i] = 0;
            l_buf = 0;
            continue;
        }
        if (!dap_is_alpha(s[i]) && !l_buf) {
            s[i] = 0;
            continue;
        }
        if (a_only_digit) {
            if (dap_is_digit(s[i])) {
                l_buf++;
                if (l_buf == 1) l_count_temp++;
                continue;
            }
        } else if (dap_is_alpha(s[i])) {
            l_buf++;
            if (l_buf == 1) l_count_temp++;
            continue;
        }
        if (!dap_is_alpha(s[i])) {
            l_buf = 0;
            s[i] = 0;
            continue;
        }
    }

    s = l_temp_str;
    if (l_count_temp == 0) {
        DAP_DELETE(l_temp_str);
        return NULL;
    }

    char **lines = DAP_CALLOC(l_count_temp, sizeof (void *));
    if (!lines) {
        log_it(L_ERROR, "Memoru allocation error in s_parse_items");
        DAP_DELETE(l_temp_str);
        return NULL;
    }
    for (int i = 0; i < l_count_temp; i++) {
        while (*s == 0) s++;
        lines[i] = strdup(s);
        s = strchr(s, '\0');
        s++;
    }

    DAP_DELETE(l_temp_str);
    *a_count = l_count_temp;
    return lines;
}

static int s_get_key_from_file(const char *a_file, const char *a_mime, const char *a_cert_name, dap_sign_t **a_sign)
{
    char **l_items_mime = NULL;
    int l_items_mime_count = 0;
    uint32_t l_flags_mime = 0;



    if (a_mime) {
        l_items_mime = s_parse_items(a_mime, ',', &l_items_mime_count, 0);
    }

    if (l_items_mime && l_items_mime_count > 0) {
        struct opts l_opts_flags[] = {
        { "SIGNER_ALL_FLAGS", SIGNER_ALL_FLAGS },
        { "SIGNER_FILENAME", SIGNER_FILENAME },
        { "SIGNER_FILENAME_SHORT", SIGNER_FILENAME_SHORT },
        { "SIGNER_FILESIZE", SIGNER_FILESIZE },
        { "SIGNER_DATE", SIGNER_DATE },
        { "SIGNER_MIME_MAGIC", SIGNER_MIME_MAGIC }
        };
        int l_len_opts_flags = sizeof(l_opts_flags) / sizeof (struct opts);
        for (int i = 0; i < l_len_opts_flags; i++) {
            for (int isub = 0; isub < l_items_mime_count; isub++) {
                if (!strncmp (l_opts_flags[i].name, l_items_mime[isub], strlen(l_items_mime[isub]) + 1)) {
                    l_flags_mime |= l_opts_flags[i].cmd;
                    break;
                }
            }

        }

        /* free l_items_mime */
        for (int i = 0; i < l_items_mime_count; i++) {
            if (l_items_mime[i]) DAP_DELETE(l_items_mime[i]);
        }
        DAP_DELETE(l_items_mime);
        l_items_mime_count = 0;
    }
    if (l_flags_mime == 0) l_flags_mime = SIGNER_ALL_FLAGS;

    dap_chain_hash_fast_t l_hash;


    int l_ret = s_sign_file(a_file, l_flags_mime, a_cert_name, a_sign, &l_hash);

    if (l_items_mime)
        DAP_DELETE(l_items_mime);
    return l_ret;
}

static int s_signer_cmd(int a_arg_index, int a_argc, char **a_argv, void **a_str_reply)
{
    enum {
        OPT_FILE, OPT_MIME, OPT_NET, OPT_CHAIN, OPT_CERT,
        OPT_COUNT
    };
    struct opts l_opts_signer[] = {
    { "-file", OPT_FILE },
    { "-mime", OPT_MIME },
    { "-net", OPT_NET },
    { "-chain", OPT_CHAIN },
    { "-cert", OPT_CERT }
    };

    BUILD_BUG((sizeof(l_opts_signer)/sizeof(struct opts)) != OPT_COUNT);

    a_arg_index++;

    char *l_opts_sign[OPT_COUNT] = {0};
    for (int i = 0; i < OPT_COUNT; i++) {
        dap_cli_server_cmd_find_option_val(a_argv, a_arg_index, a_argc, l_opts_signer[i].name, (const char **) &l_opts_sign[i]);
    }

    if (!l_opts_sign[OPT_CERT]) {
        dap_cli_server_cmd_set_reply_text(a_str_reply, "%s need to be selected", l_opts_signer[OPT_CERT].name);
        return -1;
    }

    dap_chain_net_t *l_network = dap_chain_net_by_name(l_opts_sign[OPT_NET]);
    if (!l_network) {
        dap_cli_server_cmd_set_reply_text(a_str_reply, "%s network not found", l_opts_sign[OPT_NET]);
        return -1;
    }

    dap_chain_t *l_chain = dap_chain_net_get_chain_by_name(l_network, l_opts_sign[OPT_CHAIN]);
    if (!l_chain) {
        dap_cli_server_cmd_set_reply_text(a_str_reply, "%s chain not found", l_opts_sign[OPT_CHAIN]);
        return -1;
    }

    int l_ret = 0;
    dap_sign_t *l_sign = NULL;
    dap_chain_datum_t *l_datum = NULL;

    l_ret = s_get_key_from_file(l_opts_sign[OPT_FILE], l_opts_sign[OPT_MIME], l_opts_sign[OPT_CERT], &l_sign);
    if (!l_ret) {
        dap_cli_server_cmd_set_reply_text(a_str_reply, "%s cert not found", l_opts_sign[OPT_CERT]);
        return -1;
    }

    l_datum = dap_chain_datum_create(DAP_CHAIN_DATUM_SIGNER, l_sign->pkey_n_sign, l_sign->header.sign_size);
    if (!l_datum) {
        dap_cli_server_cmd_set_reply_text(a_str_reply, "not created datum");
        return -1;
    }

    l_ret = l_chain->callback_add_datums(l_chain, &l_datum, 1);

    char *l_key_str;
    dap_get_data_hash_str_static(l_datum->data, l_datum->header.data_size, l_key_str);
    dap_cli_server_cmd_set_reply_text(a_str_reply, "hash: %s", l_key_str);
    DAP_DELETE(l_datum);
    return l_ret;
}



/*
SIGNER_ALL_FLAGS             = 0 << 0,
SIGNER_FILENAME              = 1 << 0,   // flag - full filename
SIGNER_FILENAME_SHORT        = 1 << 1,   // flag - filename without extension
SIGNER_FILESIZE              = 1 << 2,   // flag - size of file
SIGNER_DATE                  = 1 << 3,   // flag - date
SIGNER_MIME_MAGIC            = 1 << 4,   // flag - mime magic
SIGNER_COUNT
*/

static char *s_strdup_by_index (const char *a_file, const int a_index);
static dap_tsd_t *s_alloc_metadata (const char *a_file, const int a_meta);
static uint8_t *s_concat_hash_and_mimetypes (dap_chain_hash_fast_t *a_chain, dap_list_t *a_meta_list, size_t *a_fullsize);

/*
 * dap_sign_file - sign a file with flags.
 * flags - (SIGNER_FILENAME, SIGNER_FILENAME_SHORT, SIGNER_FILESIZE, SIGNER_DATE, SIGNER_MIME_MAGIC) or SIGNER_ALL_FLAGS
 * example
 * int ret = dap_sign_file ("void.png", SIGNER_ALL_FLAGS); it's sign file with all mime types.
 * example
 * int ret = dap_sign_file ("void.png", SIGNER_FILENAME | SIGNER_FILESIZE | SIGNER_DATE);
 */
/**
 * @brief dap_chain_sign_file
 * @param a_chain
 * @param a_filename
 * @param a_flags
 * @return
 */
static int s_sign_file(const char *a_filename, dap_sign_signer_file_t a_flags, const char *a_cert_name,
                       dap_sign_t **a_signed, dap_chain_hash_fast_t *a_hash)
{
    uint32_t l_shift = 1;
    int l_count_meta = 0;
    int l_index_meta = 0;
    char *l_buffer = NULL;

    if (a_flags == SIGNER_ALL_FLAGS) {
        l_count_meta = SIGNER_COUNT;
        a_flags = SIGNER_FILENAME | SIGNER_FILENAME_SHORT | SIGNER_FILESIZE | SIGNER_DATE | SIGNER_MIME_MAGIC;
    }

    do {
        if (a_flags <= 0) break;

        for (int i = 0; i < SIGNER_COUNT; i++) {
            if (l_shift | a_flags) l_count_meta++;
            l_shift <<= 1;
        }
    } while (0);

    size_t l_file_content_size;
    if (!dap_file_get_contents(a_filename, &l_buffer, &l_file_content_size)) return 0;

    l_shift = 1;
    dap_list_t *l_std_list = NULL;


    for (int i = 0; i < l_count_meta; i++) {
        if (l_shift | a_flags) {
            dap_tsd_t *l_item = s_alloc_metadata(a_filename, l_shift & a_flags);
            if (l_item) {
                l_std_list = dap_list_append(l_std_list, l_item);
                l_index_meta++;
            }
        }
        l_shift <<= 1;
    }

    dap_cert_t *l_cert = dap_cert_find_by_name(a_cert_name);
    if (!l_cert) {
        DAP_DELETE(l_buffer);
        return 0;
    }

    if (!dap_hash_fast(l_buffer, l_file_content_size, a_hash)) {
        DAP_DELETE(l_buffer);
        return 0;
    }

    size_t l_full_size_for_sign;
    uint8_t *l_data = s_concat_hash_and_mimetypes(a_hash, l_std_list, &l_full_size_for_sign);
    if (!l_data) {
        DAP_DELETE(l_buffer);
        return 0;
    }
    *a_signed = dap_sign_create(l_cert->enc_key, l_data, l_full_size_for_sign, 0);
    if (*a_signed == NULL) {
        DAP_DELETE(l_buffer);
        return 0;
    }

    DAP_DELETE(l_buffer);
    return 1;
}

static byte_t *s_concat_meta (dap_list_t *a_meta, size_t *a_fullsize)
{
    if (a_fullsize)
        *a_fullsize = 0;

    int l_part = 256;
    int l_power = 1;
    byte_t *l_buf = DAP_CALLOC(l_part * l_power++, 1);
    if (!l_buf) {
        log_it(L_CRITICAL, "Memory allocation error");
        return NULL;
    }
    size_t l_counter = 0;
    size_t l_part_power = l_part;
    int l_index = 0;

    for ( dap_list_t* l_iter = dap_list_first(a_meta); l_iter; l_iter = l_iter->next){
        if (!l_iter->data) continue;
        dap_tsd_t * l_tsd = (dap_tsd_t *) l_iter->data;
        l_index = l_counter;
        l_counter += strlen((char *)l_tsd->data);
        if (l_counter >= l_part_power) {
            l_part_power = l_part * l_power++;
            l_buf = (byte_t *) DAP_REALLOC(l_buf, l_part_power);
            if (!l_buf) {
                log_it(L_CRITICAL, "Memory allocation error");
                return NULL;
            }
        }
        memcpy (&l_buf[l_index], l_tsd->data, strlen((char *)l_tsd->data));
    }

    if (a_fullsize)
        *a_fullsize = l_counter;

    return l_buf;
}

static uint8_t *s_concat_hash_and_mimetypes (dap_chain_hash_fast_t *a_chain_hash, dap_list_t *a_meta_list, size_t *a_fullsize)
{
    if (!a_fullsize) return NULL;
    byte_t *l_buf = s_concat_meta (a_meta_list, a_fullsize);
    if (!l_buf) return (uint8_t *) l_buf;

    size_t l_len_meta_buf = *a_fullsize;
    *a_fullsize += sizeof (a_chain_hash->raw) + 1;
    uint8_t *l_fullbuf = DAP_CALLOC(*a_fullsize, 1);
    if (!l_fullbuf) {
        log_it(L_CRITICAL, "Memory allocation error");
        DAP_DELETE(l_buf);
        return NULL;
    }
    uint8_t *l_s = l_fullbuf;

    memcpy(l_s, a_chain_hash->raw, sizeof(a_chain_hash->raw));
    l_s += sizeof (a_chain_hash->raw);
    memcpy(l_s, l_buf, l_len_meta_buf);
    DAP_DELETE(l_buf);

    return l_fullbuf;
}


static char *s_strdup_by_index (const char *a_file, const int a_index)
{
    char *l_buf = DAP_CALLOC(a_index + 1, 1);
    if (!l_buf) {
        log_it(L_CRITICAL, "Memory allocation error");
        return NULL;
    }
    strncpy (l_buf, a_file, a_index);
    return l_buf;
}

static dap_tsd_t *s_alloc_metadata (const char *a_file, const int a_meta)
{
    switch (a_meta) {
        case SIGNER_FILENAME:
            return dap_tsd_create_string(SIGNER_FILENAME, a_file);
            break;
        case SIGNER_FILENAME_SHORT:
            {
                char *l_filename_short = NULL;
                if ((l_filename_short = strrchr(a_file, '.')) != 0) {
                    int l_index_of_latest_point = l_filename_short - a_file;
                    l_filename_short = s_strdup_by_index (a_file, l_index_of_latest_point);
                    if (!l_filename_short) return NULL;
                    dap_tsd_t *l_ret = dap_tsd_create_string(SIGNER_FILENAME_SHORT, l_filename_short);
                    free (l_filename_short);
                    return l_ret;
                }
            }
            break;
        case SIGNER_FILESIZE:
            {
                struct stat l_st;
                stat (a_file, &l_st);
                char l_size[513];
                snprintf(l_size, 513, "%ld", l_st.st_size);
                return dap_tsd_create_string(SIGNER_FILESIZE, l_size);
            }
            break;
        case SIGNER_DATE:
            {
                struct stat l_st;
                stat (a_file, &l_st);
                char *l_ctime = ctime(&l_st.st_ctime);
                char *l = NULL;
                if ((l = strchr(l_ctime, '\n')) != 0) *l = 0;
                return dap_tsd_create_string(SIGNER_DATE, l_ctime);
            }
            break;
        #ifndef DAP_OS_ANDROID
        case SIGNER_MIME_MAGIC:
            {
                magic_t l_magic = magic_open(MAGIC_MIME);
                if (l_magic == NULL) return NULL;
                if (magic_load (l_magic, NULL)) {
                    magic_close(l_magic);
                    return NULL;
                }
                const char *l_str_magic_file = NULL;
                dap_tsd_t *l_ret = NULL;
                do {
                        l_str_magic_file = magic_file (l_magic, a_file);
                    if (!l_str_magic_file) break;
                    l_ret = dap_tsd_create_string(SIGNER_MIME_MAGIC, l_str_magic_file);
                } while (0);
                magic_close (l_magic);
                return l_ret;

            }
            break;
        #endif
        default:
            return NULL;
    }
    return NULL;
}
<|MERGE_RESOLUTION|>--- conflicted
+++ resolved
@@ -2972,68 +2972,6 @@
         json_object_object_add(l_jobj_datum, "type", l_jobj_type);
         json_object_object_add(l_jobj_datum, "created", l_jobj_ts_created);
         bool datum_is_accepted_addr = false;
-<<<<<<< HEAD
-        switch (l_datum->header.type_id) {
-            case DAP_CHAIN_DATUM_TX: {
-                dap_chain_addr_t l_addr_from;
-                dap_chain_datum_tx_t *l_tx = (dap_chain_datum_tx_t*)l_datum->data;
-                const char *l_main_token = s_tx_get_main_ticker(l_tx, a_net, NULL);
-                dap_list_t *l_list_sig_item = dap_chain_datum_tx_items_get(l_tx, TX_ITEM_TYPE_SIG, NULL);
-                if (!l_list_sig_item) {
-                    json_object *l_jobj_wgn = json_object_new_string("An item with a type TX_ITEM_TYPE_SIG for the "
-                                                                     "transaction was not found, the transaction may "
-                                                                     "be corrupted.");
-                    json_object_object_add(l_jobj_datum, "warning", l_jobj_wgn);
-                    break;
-                }
-                dap_chain_tx_sig_t *l_sig = l_list_sig_item->data;
-                dap_sign_t *l_sign = dap_chain_datum_tx_item_sign_get_sig(l_sig);
-                dap_chain_addr_fill_from_sign(&l_addr_from, l_sign, a_net->pub.id);
-                if (l_wallet_addr && dap_chain_addr_compare(l_wallet_addr, &l_addr_from)) {
-                    datum_is_accepted_addr = true;
-                }
-                dap_list_free(l_list_sig_item);
-                char *l_addr_from_str = dap_chain_addr_to_str(&l_addr_from);
-                json_object_object_add(l_jobj_datum, "from", json_object_new_string(dap_chain_addr_to_str(&l_addr_from)));
-                dap_list_t *l_list_out_items = dap_chain_datum_tx_items_get(l_tx, TX_ITEM_TYPE_OUT_ALL, NULL);
-                json_object *l_jobj_to_list = json_object_new_array();
-                json_object *l_jobj_change_list = json_object_new_array();
-                json_object *l_jobj_fee_list = json_object_new_array();
-                if (!l_jobj_to_list || !l_jobj_change_list || !l_jobj_fee_list) {
-                    json_object_put(l_jobj_to_list);
-                    json_object_put(l_jobj_change_list);
-                    json_object_put(l_jobj_fee_list);
-                    json_object_put(l_jobj_datum);
-                    json_object_put(l_jobj_datums);
-                    json_object_put(l_obj_chain);
-                    dap_global_db_objs_delete(l_objs, l_objs_count);
-                    dap_json_rpc_allocation_error;
-                    return;
-                }
-                for (dap_list_t *it = l_list_out_items; it; it = it->next) {
-                    dap_chain_addr_t *l_dist_addr = NULL;
-                    uint256_t l_value = uint256_0;
-                    const char *l_dist_token = NULL;
-                    uint8_t l_type = *(uint8_t*)it->data;
-                    switch (l_type) {
-                        case TX_ITEM_TYPE_OUT: {
-                            l_value = ((dap_chain_tx_out_t*)it->data)->header.value;
-                            l_dist_token = l_main_token;
-                            l_dist_addr = &((dap_chain_tx_out_t*)it->data)->addr;
-                        } break;
-                        case TX_ITEM_TYPE_OUT_EXT: {
-                            l_value = ((dap_chain_tx_out_ext_t*)it->data)->header.value;
-                            l_dist_token = ((dap_chain_tx_out_ext_t*)it->data)->token;
-                            l_dist_addr = &((dap_chain_tx_out_ext_t*)it->data)->addr;
-                        } break;
-                        case TX_ITEM_TYPE_OUT_COND: {
-                            l_value = ((dap_chain_tx_out_cond_t*)it->data)->header.value;
-                            if (((dap_chain_tx_out_cond_t*)it->data)->header.subtype == DAP_CHAIN_TX_OUT_COND_SUBTYPE_FEE) {
-                                l_dist_token = a_net->pub.native_ticker;
-                            }
-                        } break;
-                        default: break;
-=======
         if (!a_fast) {
             switch (l_datum->header.type_id) {
                 case DAP_CHAIN_DATUM_TX: {
@@ -3051,7 +2989,6 @@
                             return;
                         }
                         json_object_object_add(l_jobj_datum, "main_ticker", l_jobj_main_ticker);
->>>>>>> 26508e8b
                     }
                     dap_list_t *l_list_sig_item = dap_chain_datum_tx_items_get(l_tx, TX_ITEM_TYPE_SIG, NULL);
                     dap_list_t *l_list_in_ems = dap_chain_datum_tx_items_get(l_tx, TX_ITEM_TYPE_IN_EMS, NULL);
@@ -3062,25 +2999,6 @@
                         json_object_object_add(l_jobj_datum, "warning", l_jobj_wgn);
                         break;
                     }
-<<<<<<< HEAD
-                    char *l_value_coins_str, *l_value_str = dap_uint256_to_char(l_value, &l_value_coins_str);
-                    json_object_object_add(l_jobj_money, "value", json_object_new_string(l_value_str));
-                    json_object_object_add(l_jobj_money, "coins", json_object_new_string(l_value_coins_str));
-                    if (l_dist_token) {
-                        json_object *l_jobj_token = json_object_new_string(l_dist_token);
-                        json_object_object_add(l_jobj_money, "token", l_jobj_token);
-                    }
-
-                    if (l_dist_addr) {
-                        json_object *l_jobj_addr = json_object_new_string(dap_chain_addr_to_str(l_dist_addr));
-                        if (!datum_is_accepted_addr && l_wallet_addr) {
-                            datum_is_accepted_addr = dap_chain_addr_compare(l_wallet_addr, l_dist_addr);
-                        }
-                        json_object *l_jobj_f = json_object_new_object();
-                        json_object_object_add(l_jobj_f, "money", l_jobj_money);
-                        if (dap_chain_addr_compare(&l_addr_from, l_dist_addr)) {
-                            json_object_array_add(l_jobj_change_list, l_jobj_f);
-=======
                     dap_chain_tx_sig_t *l_sig = l_list_sig_item->data;
                     dap_sign_t *l_sign = dap_chain_datum_tx_item_sign_get_sig(l_sig);
                     dap_chain_addr_fill_from_sign(&l_addr_from, l_sign, a_net->pub.id);
@@ -3088,15 +3006,6 @@
                         datum_is_accepted_addr = true;
                     }
                     dap_list_free(l_list_sig_item);
-                    char *l_addr_from_str = dap_chain_addr_to_str(&l_addr_from);
-                    if (!l_addr_from_str) {
-                        json_object_put(l_jobj_datum);
-                        json_object_put(l_jobj_datums);
-                        json_object_put(l_obj_chain);
-                        dap_global_db_objs_delete(l_objs, l_objs_count);
-                        dap_json_rpc_allocation_error;
-                        return;
-                    }
                     dap_list_t *l_list_in_reward = dap_chain_datum_tx_items_get(l_tx, TX_ITEM_TYPE_IN_REWARD, NULL);
                     if (l_list_in_reward) {
                         json_object *l_obj_in_reward_arary = json_object_new_array();
@@ -3128,7 +3037,7 @@
                             DAP_DELETE(l_block_hash);
                         }
                     } else {
-                        json_object *l_jobj_addr_from = json_object_new_string(l_addr_from_str);
+                        json_object *l_jobj_addr_from = json_object_new_string(dap_chain_addr_to_str(&l_addr_from));
                         if (!l_jobj_addr_from) {
                             json_object_put(l_jobj_datum);
                             json_object_put(l_jobj_datums);
@@ -3139,7 +3048,6 @@
                         }
                         json_object_object_add(l_jobj_datum, "from", l_jobj_addr_from);
                     }
-                    DAP_DELETE(l_addr_from_str);
                     dap_list_t *l_list_out_items = dap_chain_datum_tx_items_get(l_tx, TX_ITEM_TYPE_OUT_ALL, NULL);
                     json_object *l_jobj_to_list = json_object_new_array();
                     json_object *l_jobj_change_list = json_object_new_array();
@@ -3237,69 +3145,9 @@
                             dap_json_rpc_allocation_error;
                             return;
                         }
-                        char *l_value_str = dap_chain_balance_print(l_value);
-                        if (!l_value_str) {
-                            json_object_put(l_jobj_to_list);
-                            json_object_put(l_jobj_change_list);
-                            json_object_put(l_jobj_to_from_emi);
-                            json_object_put(l_jobj_fee_list);
-                            json_object_put(l_jobj_money);
-                            json_object_put(l_jobj_datum);
-                            json_object_put(l_jobj_datums);
-                            json_object_put(l_obj_chain);
-                            dap_global_db_objs_delete(l_objs, l_objs_count);
-                            dap_json_rpc_allocation_error;
-                            return;
-                        }
-                        char *l_value_coins_str = dap_chain_balance_to_coins(l_value);
-                        if (!l_value_coins_str) {
-                            json_object_put(l_jobj_to_list);
-                            json_object_put(l_jobj_change_list);
-                            json_object_put(l_jobj_to_from_emi);
-                            json_object_put(l_jobj_fee_list);
-                            DAP_DELETE(l_value_str);
-                            json_object_put(l_jobj_money);
-                            json_object_put(l_jobj_datum);
-                            json_object_put(l_jobj_datums);
-                            json_object_put(l_obj_chain);
-                            dap_global_db_objs_delete(l_objs, l_objs_count);
-                            dap_json_rpc_allocation_error;
-                            return;
-                        }
-                        json_object *l_jobj_value = json_object_new_string(l_value_str);
-                        if (!l_jobj_value) {
-                            json_object_put(l_jobj_to_list);
-                            json_object_put(l_jobj_change_list);
-                            json_object_put(l_jobj_to_from_emi);
-                            json_object_put(l_jobj_fee_list);
-                            DAP_DELETE(l_value_str);
-                            DAP_DELETE(l_value_coins_str);
-                            json_object_put(l_jobj_money);
-                            json_object_put(l_jobj_datum);
-                            json_object_put(l_jobj_datums);
-                            json_object_put(l_obj_chain);
-                            dap_global_db_objs_delete(l_objs, l_objs_count);
-                            dap_json_rpc_allocation_error;
-                            return;
-                        }
-                        json_object_object_add(l_jobj_money, "value", l_jobj_value);
-                        json_object *l_jobj_value_coins = json_object_new_string(l_value_coins_str);
-                        if (!l_jobj_value_coins) {
-                            json_object_put(l_jobj_to_list);
-                            json_object_put(l_jobj_change_list);
-                            json_object_put(l_jobj_to_from_emi);
-                            json_object_put(l_jobj_fee_list);
-                            DAP_DELETE(l_value_str);
-                            DAP_DELETE(l_value_coins_str);
-                            json_object_put(l_jobj_money);
-                            json_object_put(l_jobj_datum);
-                            json_object_put(l_jobj_datums);
-                            json_object_put(l_obj_chain);
-                            dap_global_db_objs_delete(l_objs, l_objs_count);
-                            dap_json_rpc_allocation_error;
-                            return;
-                        }
-                        json_object_object_add(l_jobj_money, "coins", l_jobj_value_coins);
+                        char *l_value_coins_str, *l_value_str = dap_uint256_to_char(l_value, &l_value_coins_str);
+                        json_object_object_add(l_jobj_money, "value", json_object_new_string(l_value_str));
+                        json_object_object_add(l_jobj_money, "coins", json_object_new_string(l_value_coins_str));
                         if (l_dist_token) {
                             json_object *l_jobj_token = json_object_new_string(l_dist_token);
                             if (!l_jobj_token) {
@@ -3311,8 +3159,6 @@
                                 json_object_put(l_jobj_datum);
                                 json_object_put(l_jobj_datums);
                                 json_object_put(l_obj_chain);
-                                DAP_DELETE(l_value_str);
-                                DAP_DELETE(l_value_coins_str);
                                 dap_global_db_objs_delete(l_objs, l_objs_count);
                                 dap_json_rpc_allocation_error;
                                 return;
@@ -3321,31 +3167,12 @@
                         }
 
                         if (l_dist_addr) {
-                            char *l_addr_str = dap_chain_addr_to_str(l_dist_addr);
-                            if (!l_addr_str) {
-                                json_object_put(l_jobj_to_list);
-                                json_object_put(l_jobj_change_list);
-                                json_object_put(l_jobj_to_from_emi);
-                                json_object_put(l_jobj_fee_list);
-                                DAP_DELETE(l_value_str);
-                                DAP_DELETE(l_value_coins_str);
-                                json_object_put(l_jobj_money);
-                                json_object_put(l_jobj_datum);
-                                json_object_put(l_jobj_datums);
-                                json_object_put(l_obj_chain);
-                                dap_global_db_objs_delete(l_objs, l_objs_count);
-                                dap_json_rpc_allocation_error;
-                                return;
-                            }
-                            json_object *l_jobj_addr = json_object_new_string(l_addr_str);
+                            json_object *l_jobj_addr = json_object_new_string(dap_chain_addr_to_str(l_dist_addr));
                             if (!l_jobj_addr) {
                                 json_object_put(l_jobj_to_list);
                                 json_object_put(l_jobj_change_list);
                                 json_object_put(l_jobj_to_from_emi);
                                 json_object_put(l_jobj_fee_list);
-                                DAP_DELETE(l_value_str);
-                                DAP_DELETE(l_value_coins_str);
-                                DAP_DELETE(l_addr_str);
                                 json_object_put(l_jobj_money);
                                 json_object_put(l_jobj_datum);
                                 json_object_put(l_jobj_datums);
@@ -3363,9 +3190,6 @@
                                 json_object_put(l_jobj_change_list);
                                 json_object_put(l_jobj_to_from_emi);
                                 json_object_put(l_jobj_fee_list);
-                                DAP_DELETE(l_value_str);
-                                DAP_DELETE(l_value_coins_str);
-                                DAP_DELETE(l_addr_str);
                                 json_object_put(l_jobj_addr);
                                 json_object_put(l_jobj_money);
                                 json_object_put(l_jobj_datum);
@@ -3391,9 +3215,6 @@
                                             json_object_put(l_jobj_change_list);
                                             json_object_put(l_jobj_to_from_emi);
                                             json_object_put(l_jobj_fee_list);
-                                            DAP_DELETE(l_value_str);
-                                            DAP_DELETE(l_value_coins_str);
-                                            DAP_DELETE(l_addr_str);
                                             json_object_put(l_jobj_addr);
                                             json_object_put(l_jobj_money);
                                             json_object_put(l_jobj_datum);
@@ -3416,8 +3237,6 @@
                                 json_object_object_add(l_jobj_f, "addr", l_jobj_addr);
                                 json_object_array_add(l_jobj_to_list, l_jobj_f);
                             }
-                            DAP_DELETE(l_addr_str);
->>>>>>> 26508e8b
                         } else {
                             switch (l_out_cond_subtype) {
                                 case OUT_COND_TYPE_PAY:
@@ -3440,13 +3259,6 @@
                                     break;
                             }
                         }
-<<<<<<< HEAD
-                    } else {
-                        json_object_array_add(l_jobj_fee_list, l_jobj_money);
-=======
-                        DAP_DELETE(l_value_str);
-                        DAP_DELETE(l_value_coins_str);
->>>>>>> 26508e8b
                     }
                     json_object_object_add(l_jobj_datum, "to", l_jobj_to_list);
                     json_object_object_add(l_jobj_datum, "change", l_jobj_change_list);
