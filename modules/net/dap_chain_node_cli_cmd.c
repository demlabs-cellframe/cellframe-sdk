--- conflicted
+++ resolved
@@ -2230,14 +2230,6 @@
         return NULL;
     }
 
-<<<<<<< HEAD
-    size_t l_tsd_size = 0;
-    if ((l_datum_token->type == DAP_CHAIN_DATUM_TOKEN_TYPE_PRIVATE_DECL)
-    ||	(l_datum_token->type == DAP_CHAIN_DATUM_TOKEN_TYPE_NATIVE_DECL))
-        l_tsd_size = l_datum_token->header_native_decl.tsd_total_size;
-
-=======
->>>>>>> a627a797
     for(size_t i = 0; i < l_certs_count; i++)
     {
         dap_sign_t * l_sign = dap_cert_sign(l_certs[i],  l_datum_token,
@@ -3031,8 +3023,6 @@
     return  ret;
 }
 
-<<<<<<< HEAD
-=======
 int com_mempool_proc_all(int argc, char ** argv, char ** a_str_reply) {
     dap_chain_net_t *l_net = NULL;
     dap_chain_t *l_chain = NULL;
@@ -3054,7 +3044,6 @@
     return 0;
 }
 
->>>>>>> a627a797
 /**
  * @brief
  *
@@ -3667,7 +3656,6 @@
  */
 int com_token_update(int a_argc, char ** a_argv, char ** a_str_reply)
 {
-<<<<<<< HEAD
     int l_arg_index = 1;
     const char * l_ticker = NULL;
     uint256_t l_total_supply = {}; // 256
@@ -3676,9 +3664,12 @@
     dap_cert_t ** l_certs = NULL;
     size_t l_certs_count = 0;
 
-    dap_chain_t * l_chain = NULL;
-    dap_chain_net_t * l_net = NULL;
-    const char * l_hash_out_type = NULL;
+	dap_chain_t * l_chain = NULL;
+	dap_chain_net_t * l_net = NULL;
+	const char * l_hash_out_type = NULL;
+
+    dap_cert_t **l_new_certs = NULL;
+    size_t l_new_certs_count = 0;
 
     dap_sdk_cli_params* l_params = DAP_NEW_Z(dap_sdk_cli_params);
 
@@ -3694,13 +3685,16 @@
     dap_chain_datum_token_t * l_datum_token = NULL;
     size_t l_datum_data_offset = 0;
 
-    // Load certs lists
-    dap_cert_parse_str_list(l_params->l_certs_str, &l_certs, &l_certs_count);
-    if(!l_certs_count){
-        dap_chain_node_cli_set_reply_text(a_str_reply,
-                                          "com_token_update command requres at least one valid certificate to sign token");
-        return -10;
-    }
+	// Load certs lists
+	dap_cert_parse_str_list(l_params->l_certs_str, &l_certs, &l_certs_count);
+	if(!l_certs_count){
+		dap_chain_node_cli_set_reply_text(a_str_reply,
+										  "com_token_update command requres at least one valid certificate to sign token");
+		return -10;
+	}
+
+    // Load new certs list
+    dap_cert_parse_str_list(l_params->l_new_certs_str, &l_new_certs, &l_new_certs_count);
 
     l_signs_emission = l_params->l_signs_emission;
     l_signs_total = l_params->l_signs_total;
@@ -3740,86 +3734,6 @@
                 }
                 dap_chain_datum_token_tsd_delegate_from_stake_lock_t l_tsd_section;
                 strcpy(l_tsd_section.ticker_token_from, l_params->ext.delegated_token_from);
-=======
-	int l_arg_index = 1;
-	const char * l_ticker = NULL;
-	uint256_t l_total_supply = {}; // 256
-	uint16_t l_signs_emission = 0;
-	uint16_t l_signs_total = 0;
-	dap_cert_t ** l_certs = NULL;
-	size_t l_certs_count = 0;
-
-	dap_chain_t * l_chain = NULL;
-	dap_chain_net_t * l_net = NULL;
-	const char * l_hash_out_type = NULL;
-
-    dap_cert_t **l_new_certs = NULL;
-    size_t l_new_certs_count = 0;
-
-	dap_sdk_cli_params* l_params = DAP_NEW_Z(dap_sdk_cli_params);
-
-	if (!l_params)
-		return -1;
-
-	l_params->l_type = DAP_CHAIN_DATUM_TOKEN_TYPE_SIMPLE;
-
-	int l_parse_params = s_token_decl_check_params(a_argc,a_argv,a_str_reply,l_params, true);
-	if (l_parse_params)
-		return l_parse_params;
-
-	dap_chain_datum_token_t * l_datum_token = NULL;
-	size_t l_datum_data_offset = 0;
-
-	// Load certs lists
-	dap_cert_parse_str_list(l_params->l_certs_str, &l_certs, &l_certs_count);
-	if(!l_certs_count){
-		dap_chain_node_cli_set_reply_text(a_str_reply,
-										  "com_token_update command requres at least one valid certificate to sign token");
-		return -10;
-	}
-
-    // Load new certs list
-    dap_cert_parse_str_list(l_params->l_new_certs_str, &l_new_certs, &l_new_certs_count);
-
-	l_signs_emission = l_params->l_signs_emission;
-	l_signs_total = l_params->l_signs_total;
-	l_total_supply = l_params->l_total_supply;
-	l_chain = l_params->l_chain;
-	l_net = l_params->l_net;
-	l_ticker = l_params->l_ticker;
-	l_hash_out_type = l_params->l_hash_out_type;
-
-	switch(l_params->l_type)
-	{
-		case DAP_CHAIN_DATUM_TOKEN_TYPE_PRIVATE_UPDATE:
-		case DAP_CHAIN_DATUM_TOKEN_TYPE_NATIVE_UPDATE:
-		{ // 256
-			dap_list_t *l_tsd_list = NULL;
-			size_t l_tsd_total_size = 0;
-			uint16_t l_flags = 0;
-			char ** l_str_flags = NULL;
-
-			if (l_params->ext.flags){   // Flags
-				l_str_flags = dap_strsplit(l_params->ext.flags,",",0xffff );
-				while (l_str_flags && *l_str_flags){
-					uint16_t l_flag = dap_chain_datum_token_flag_from_str(*l_str_flags);
-					if (l_flag == DAP_CHAIN_DATUM_TOKEN_FLAG_UNDEFINED ){
-						dap_chain_node_cli_set_reply_text(a_str_reply, "Flag can't be \"%s\"",*l_str_flags);
-						return -20;
-					}
-					l_flags |= l_flag; // if we have multiple flags
-					l_str_flags++;
-				}
-			}
-			if (l_params->ext.delegated_token_from){
-				dap_chain_datum_token_t *l_delegated_token_from;
-				if (NULL == (l_delegated_token_from = dap_chain_ledger_token_ticker_check(l_net->pub.ledger, l_params->ext.delegated_token_from))) {
-					dap_chain_node_cli_set_reply_text(a_str_reply,"To create a delegated token %s, can't find token by ticket %s", l_ticker, l_params->ext.delegated_token_from);
-					return -91;
-				}
-				dap_chain_datum_token_tsd_delegate_from_stake_lock_t l_tsd_section;
-				strcpy(l_tsd_section.ticker_token_from, l_params->ext.delegated_token_from);
->>>>>>> a627a797
 //				l_tsd_section.token_from = dap_hash_fast();
                 l_tsd_section.emission_rate = dap_chain_coins_to_balance("0.001");
                 dap_tsd_t * l_tsd = dap_tsd_create_scalar(
@@ -3872,74 +3786,108 @@
                 l_datum_token->header_native_update.tsd_total_size = l_tsd_total_size;
                 l_datum_token->header_native_update.decimals = atoi(l_params->l_decimals_str);
             } else { // if (l_params->l_type == DAP_CHAIN_DATUM_TOKEN_TYPE_PRIVATE_UPDATE) {
-<<<<<<< HEAD
-                log_it(L_DEBUG,"Prepared TSD sections for private token on %zd total size", l_tsd_total_size);
-                dap_snprintf(l_datum_token->ticker, sizeof(l_datum_token->ticker), "%s", l_ticker);
-                l_datum_token->header_private_update.flags = l_flags;
-                l_datum_token->total_supply = l_total_supply;
-                l_datum_token->signs_valid = l_signs_emission;
-                l_datum_token->header_private_update.tsd_total_size = l_tsd_total_size;
-                l_datum_token->header_private_update.decimals = atoi(l_params->l_decimals_str);
-            }
-            // Add TSD sections in the end
-            for ( dap_list_t* l_iter=dap_list_first(l_tsd_list); l_iter; l_iter=l_iter->next){
-                dap_tsd_t * l_tsd = (dap_tsd_t *) l_iter->data;
-                if (l_tsd == NULL){
-                    log_it(L_ERROR, "NULL tsd in list!");
-                    continue;
+				log_it(L_DEBUG,"Prepared TSD sections for private token on %zd total size", l_tsd_total_size);
+				dap_snprintf(l_datum_token->ticker, sizeof(l_datum_token->ticker), "%s", l_ticker);
+				l_datum_token->header_private_update.flags = l_flags;
+				l_datum_token->total_supply = l_total_supply;
+				l_datum_token->signs_valid = l_signs_emission;
+				l_datum_token->header_private_update.tsd_total_size = l_tsd_total_size;
+				l_datum_token->header_private_update.decimals = atoi(l_params->l_decimals_str);
+			}
+			// Add TSD sections in the end
+			for ( dap_list_t* l_iter=dap_list_first(l_tsd_list); l_iter; l_iter=l_iter->next){
+				dap_tsd_t * l_tsd = (dap_tsd_t *) l_iter->data;
+				if (l_tsd == NULL){
+					log_it(L_ERROR, "NULL tsd in list!");
+					continue;
+				}
+				switch (l_tsd->type){
+					case DAP_CHAIN_DATUM_TOKEN_TSD_TYPE_TOTAL_SIGNS_VALID:
+						log_it(L_DEBUG,"== TOTAL_SIGNS_VALID: %u",
+							   dap_tsd_get_scalar(l_tsd,uint16_t) );
+						break;
+					case DAP_CHAIN_DATUM_TOKEN_TSD_TYPE_DATUM_TYPE_ALLOWED_ADD:
+						log_it(L_DEBUG,"== DATUM_TYPE_ALLOWED_ADD: %s",
+							   dap_tsd_get_string_const(l_tsd) );
+						break;
+					case DAP_CHAIN_DATUM_TOKEN_TSD_TYPE_TX_SENDER_ALLOWED_ADD:
+						log_it(L_DEBUG,"== TX_SENDER_ALLOWED_ADD: binary data");
+						break;
+					case DAP_CHAIN_DATUM_TOKEN_TSD_TYPE_TX_SENDER_BLOCKED_ADD:
+						log_it(L_DEBUG,"== TYPE_TX_SENDER_BLOCKED: binary data");
+						break;
+					case DAP_CHAIN_DATUM_TOKEN_TSD_TYPE_TX_RECEIVER_ALLOWED_ADD:
+						log_it(L_DEBUG,"== TX_RECEIVER_ALLOWED_ADD: binary data");
+						break;
+					case DAP_CHAIN_DATUM_TOKEN_TSD_TYPE_TX_RECEIVER_BLOCKED_ADD:
+						log_it(L_DEBUG,"== TX_RECEIVER_BLOCKED_ADD: binary data");
+						break;
+					default: log_it(L_DEBUG, "== 0x%04X: binary data %u size ",l_tsd->type, l_tsd->size );
+				}
+				size_t l_tsd_size = dap_tsd_size(l_tsd);
+				memcpy(l_datum_token->data_n_tsd + l_datum_data_offset, l_tsd, l_tsd_size);
+				l_datum_data_offset += l_tsd_size;
+			}
+			log_it(L_DEBUG, "%s token declaration update '%s' initialized", (	l_params->l_type == DAP_CHAIN_DATUM_TOKEN_TYPE_PRIVATE_DECL
+																		  ||	l_params->l_type == DAP_CHAIN_DATUM_TOKEN_TYPE_PRIVATE_UPDATE)	?
+																	 "Private" : "CF20", l_datum_token->ticker);
+            // Added TSD remove signs
+            if (l_params->l_remove_signs) {
+                size_t l_added_tsd_size = 0;
+                char *l_remove_signs_ptrs = NULL;
+                char *l_remove_signs_dup = strdup(l_params->l_remove_signs);
+                char *l_remove_signs_str = strtok_r(l_remove_signs_dup, ",", &l_remove_signs_ptrs);
+                for (; l_remove_signs_str; l_remove_signs_str = strtok_r(NULL, ",", &l_remove_signs_ptrs)) {
+                    dap_hash_fast_t *l_hf = DAP_NEW(dap_hash_fast_t);
+                    char *l_tmp = strdup(l_remove_signs_str);
+                    if (dap_chain_hash_fast_from_str(l_tmp, l_hf) == 0) {
+                        dap_tsd_t *l_hf_tsd = dap_tsd_create(DAP_CHAIN_DATUM_TOKEN_TSD_TYPE_TOTAL_PKEYS_REMOVE, l_hf, sizeof(dap_hash_fast_t));
+                        size_t l_hf_tsd_size = dap_tsd_size(l_hf_tsd);
+                        l_datum_token = DAP_REALLOC(l_datum_token, sizeof(dap_chain_datum_token_t) + l_datum_data_offset + l_hf_tsd_size);
+                        memcpy(l_datum_token->data_n_tsd + l_datum_data_offset, l_hf_tsd, l_hf_tsd_size);
+                        l_datum_data_offset += l_hf_tsd_size;
+                        l_added_tsd_size += l_hf_tsd_size;
+                    }
+                    DAP_DELETE(l_hf);
+                    DAP_DELETE(l_tmp);
                 }
-                switch (l_tsd->type){
-                    case DAP_CHAIN_DATUM_TOKEN_TSD_TYPE_TOTAL_SIGNS_VALID:
-                        log_it(L_DEBUG,"== TOTAL_SIGNS_VALID: %u",
-                               dap_tsd_get_scalar(l_tsd,uint16_t) );
-                        break;
-                    case DAP_CHAIN_DATUM_TOKEN_TSD_TYPE_DATUM_TYPE_ALLOWED_ADD:
-                        log_it(L_DEBUG,"== DATUM_TYPE_ALLOWED_ADD: %s",
-                               dap_tsd_get_string_const(l_tsd) );
-                        break;
-                    case DAP_CHAIN_DATUM_TOKEN_TSD_TYPE_TX_SENDER_ALLOWED_ADD:
-                        log_it(L_DEBUG,"== TX_SENDER_ALLOWED_ADD: binary data");
-                        break;
-                    case DAP_CHAIN_DATUM_TOKEN_TSD_TYPE_TX_SENDER_BLOCKED_ADD:
-                        log_it(L_DEBUG,"== TYPE_TX_SENDER_BLOCKED: binary data");
-                        break;
-                    case DAP_CHAIN_DATUM_TOKEN_TSD_TYPE_TX_RECEIVER_ALLOWED_ADD:
-                        log_it(L_DEBUG,"== TX_RECEIVER_ALLOWED_ADD: binary data");
-                        break;
-                    case DAP_CHAIN_DATUM_TOKEN_TSD_TYPE_TX_RECEIVER_BLOCKED_ADD:
-                        log_it(L_DEBUG,"== TX_RECEIVER_BLOCKED_ADD: binary data");
-                        break;
-                    default: log_it(L_DEBUG, "== 0x%04X: binary data %u size ",l_tsd->type, l_tsd->size );
-                }
-                size_t l_tsd_size = dap_tsd_size(l_tsd);
-                memcpy(l_datum_token->data_n_tsd + l_datum_data_offset, l_tsd, l_tsd_size);
-                l_datum_data_offset += l_tsd_size;
-            }
-            log_it(L_DEBUG, "%s token declaration update '%s' initialized", (	l_params->l_type == DAP_CHAIN_DATUM_TOKEN_TYPE_PRIVATE_DECL
-                                                                          ||	l_params->l_type == DAP_CHAIN_DATUM_TOKEN_TYPE_PRIVATE_UPDATE)	?
-                                                                     "Private" : "CF20", l_datum_token->ticker);
-        }break;//end
-        case DAP_CHAIN_DATUM_TOKEN_TYPE_SIMPLE: { // 256
-            l_datum_token = DAP_NEW_Z_SIZE(dap_chain_datum_token_t, sizeof(dap_chain_datum_token_t));
-            l_datum_token->type = DAP_CHAIN_DATUM_TOKEN_TYPE_SIMPLE; // 256
-            dap_snprintf(l_datum_token->ticker, sizeof(l_datum_token->ticker), "%s", l_ticker);
-            l_datum_token->total_supply = l_total_supply;
-            l_datum_token->signs_valid = l_signs_emission;
-            if (l_params->l_decimals_str)
-                l_datum_token->header_simple.decimals = atoi(l_params->l_decimals_str);
-        }break;
-        default:
-            dap_chain_node_cli_set_reply_text(a_str_reply,
-                                              "Unknown token type");
-            return -8;
-    }
-    // If we have more certs than we need signs - use only first part of the list
-    if(l_certs_count > l_signs_total)
-        l_certs_count = l_signs_total;
-    // Sign header with all certificates in the list and add signs to the end of TSD cetions
-    uint16_t l_sign_counter = 0;
-    l_datum_token = s_sign_cert_in_cycle(l_certs, l_datum_token, l_certs_count, &l_datum_data_offset, &l_sign_counter);
-    l_datum_token->signs_total = l_sign_counter;
+
+                DAP_DELETE(l_remove_signs_dup);
+                DAP_DELETE(l_remove_signs_str);
+                l_datum_token->header_native_update.tsd_total_size += l_added_tsd_size;
+            }
+            dap_pkey_t **l_pkeys = NULL;
+            for (size_t i=0; i < l_new_certs_count; i++){
+                l_pkeys = DAP_REALLOC(l_pkeys, sizeof(void*) * l_new_certs_count);
+                l_pkeys[i] = dap_cert_to_pkey(l_new_certs[i]);
+            }
+            l_datum_token = s_datum_token_add_new_pkeys(l_pkeys, l_datum_token, &l_datum_data_offset, l_new_certs_count);
+            for (size_t i=0; i < l_new_certs_count; i++){
+                DAP_DELETE(l_pkeys[i]);
+            }
+            DAP_DELETE(l_pkeys);
+		}break;//end
+		case DAP_CHAIN_DATUM_TOKEN_TYPE_SIMPLE: { // 256
+			l_datum_token = DAP_NEW_Z_SIZE(dap_chain_datum_token_t, sizeof(dap_chain_datum_token_t));
+			l_datum_token->type = DAP_CHAIN_DATUM_TOKEN_TYPE_SIMPLE; // 256
+			dap_snprintf(l_datum_token->ticker, sizeof(l_datum_token->ticker), "%s", l_ticker);
+			l_datum_token->total_supply = l_total_supply;
+			l_datum_token->signs_valid = l_signs_emission;
+			if (l_params->l_decimals_str)
+				l_datum_token->header_simple.decimals = atoi(l_params->l_decimals_str);
+		}break;
+		default:
+			dap_chain_node_cli_set_reply_text(a_str_reply,
+											  "Unknown token type");
+			return -8;
+	}
+	// If we have more certs than we need signs - use only first part of the list
+	if(l_certs_count > l_signs_total)
+		l_certs_count = l_signs_total;
+	// Sign header with all certificates in the list and add signs to the end of TSD cetions
+	uint16_t l_sign_counter = 0;
+	l_datum_token = s_sign_cert_in_cycle(l_certs, l_datum_token, l_certs_count, &l_datum_data_offset, &l_sign_counter);
+	l_datum_token->signs_total = l_sign_counter;
 
     // We skip datum creation opeartion, if count of signed certificates in s_sign_cert_in_cycle is 0.
     // Usually it happen, when certificate in token_decl or token_update command doesn't contain private data or broken
@@ -4218,123 +4166,6 @@
 
     dap_chain_datum_t * l_datum = dap_chain_datum_create(DAP_CHAIN_DATUM_TOKEN_TYPE_PRIVATE_UPDATE, l_datum_token_update,
                                                          sizeof(l_datum_token_update->header_simple) + l_datum_data_offset);
-=======
-				log_it(L_DEBUG,"Prepared TSD sections for private token on %zd total size", l_tsd_total_size);
-				dap_snprintf(l_datum_token->ticker, sizeof(l_datum_token->ticker), "%s", l_ticker);
-				l_datum_token->header_private_update.flags = l_flags;
-				l_datum_token->total_supply = l_total_supply;
-				l_datum_token->signs_valid = l_signs_emission;
-				l_datum_token->header_private_update.tsd_total_size = l_tsd_total_size;
-				l_datum_token->header_private_update.decimals = atoi(l_params->l_decimals_str);
-			}
-			// Add TSD sections in the end
-			for ( dap_list_t* l_iter=dap_list_first(l_tsd_list); l_iter; l_iter=l_iter->next){
-				dap_tsd_t * l_tsd = (dap_tsd_t *) l_iter->data;
-				if (l_tsd == NULL){
-					log_it(L_ERROR, "NULL tsd in list!");
-					continue;
-				}
-				switch (l_tsd->type){
-					case DAP_CHAIN_DATUM_TOKEN_TSD_TYPE_TOTAL_SIGNS_VALID:
-						log_it(L_DEBUG,"== TOTAL_SIGNS_VALID: %u",
-							   dap_tsd_get_scalar(l_tsd,uint16_t) );
-						break;
-					case DAP_CHAIN_DATUM_TOKEN_TSD_TYPE_DATUM_TYPE_ALLOWED_ADD:
-						log_it(L_DEBUG,"== DATUM_TYPE_ALLOWED_ADD: %s",
-							   dap_tsd_get_string_const(l_tsd) );
-						break;
-					case DAP_CHAIN_DATUM_TOKEN_TSD_TYPE_TX_SENDER_ALLOWED_ADD:
-						log_it(L_DEBUG,"== TX_SENDER_ALLOWED_ADD: binary data");
-						break;
-					case DAP_CHAIN_DATUM_TOKEN_TSD_TYPE_TX_SENDER_BLOCKED_ADD:
-						log_it(L_DEBUG,"== TYPE_TX_SENDER_BLOCKED: binary data");
-						break;
-					case DAP_CHAIN_DATUM_TOKEN_TSD_TYPE_TX_RECEIVER_ALLOWED_ADD:
-						log_it(L_DEBUG,"== TX_RECEIVER_ALLOWED_ADD: binary data");
-						break;
-					case DAP_CHAIN_DATUM_TOKEN_TSD_TYPE_TX_RECEIVER_BLOCKED_ADD:
-						log_it(L_DEBUG,"== TX_RECEIVER_BLOCKED_ADD: binary data");
-						break;
-					default: log_it(L_DEBUG, "== 0x%04X: binary data %u size ",l_tsd->type, l_tsd->size );
-				}
-				size_t l_tsd_size = dap_tsd_size(l_tsd);
-				memcpy(l_datum_token->data_n_tsd + l_datum_data_offset, l_tsd, l_tsd_size);
-				l_datum_data_offset += l_tsd_size;
-			}
-			log_it(L_DEBUG, "%s token declaration update '%s' initialized", (	l_params->l_type == DAP_CHAIN_DATUM_TOKEN_TYPE_PRIVATE_DECL
-																		  ||	l_params->l_type == DAP_CHAIN_DATUM_TOKEN_TYPE_PRIVATE_UPDATE)	?
-																	 "Private" : "CF20", l_datum_token->ticker);
-            // Added TSD remove signs
-            if (l_params->l_remove_signs) {
-                size_t l_added_tsd_size = 0;
-                char *l_remove_signs_ptrs = NULL;
-                char *l_remove_signs_dup = strdup(l_params->l_remove_signs);
-                char *l_remove_signs_str = strtok_r(l_remove_signs_dup, ",", &l_remove_signs_ptrs);
-                for (; l_remove_signs_str; l_remove_signs_str = strtok_r(NULL, ",", &l_remove_signs_ptrs)) {
-                    dap_hash_fast_t *l_hf = DAP_NEW(dap_hash_fast_t);
-                    char *l_tmp = strdup(l_remove_signs_str);
-                    if (dap_chain_hash_fast_from_str(l_tmp, l_hf) == 0) {
-                        dap_tsd_t *l_hf_tsd = dap_tsd_create(DAP_CHAIN_DATUM_TOKEN_TSD_TYPE_TOTAL_PKEYS_REMOVE, l_hf, sizeof(dap_hash_fast_t));
-                        size_t l_hf_tsd_size = dap_tsd_size(l_hf_tsd);
-                        l_datum_token = DAP_REALLOC(l_datum_token, sizeof(dap_chain_datum_token_t) + l_datum_data_offset + l_hf_tsd_size);
-                        memcpy(l_datum_token->data_n_tsd + l_datum_data_offset, l_hf_tsd, l_hf_tsd_size);
-                        l_datum_data_offset += l_hf_tsd_size;
-                        l_added_tsd_size += l_hf_tsd_size;
-                    }
-                    DAP_DELETE(l_hf);
-                    DAP_DELETE(l_tmp);
-                }
-
-                DAP_DELETE(l_remove_signs_dup);
-                DAP_DELETE(l_remove_signs_str);
-                l_datum_token->header_native_update.tsd_total_size += l_added_tsd_size;
-            }
-            dap_pkey_t **l_pkeys = NULL;
-            for (size_t i=0; i < l_new_certs_count; i++){
-                l_pkeys = DAP_REALLOC(l_pkeys, sizeof(void*) * l_new_certs_count);
-                l_pkeys[i] = dap_cert_to_pkey(l_new_certs[i]);
-            }
-            l_datum_token = s_datum_token_add_new_pkeys(l_pkeys, l_datum_token, &l_datum_data_offset, l_new_certs_count);
-            for (size_t i=0; i < l_new_certs_count; i++){
-                DAP_DELETE(l_pkeys[i]);
-            }
-            DAP_DELETE(l_pkeys);
-		}break;//end
-		case DAP_CHAIN_DATUM_TOKEN_TYPE_SIMPLE: { // 256
-			l_datum_token = DAP_NEW_Z_SIZE(dap_chain_datum_token_t, sizeof(dap_chain_datum_token_t));
-			l_datum_token->type = DAP_CHAIN_DATUM_TOKEN_TYPE_SIMPLE; // 256
-			dap_snprintf(l_datum_token->ticker, sizeof(l_datum_token->ticker), "%s", l_ticker);
-			l_datum_token->total_supply = l_total_supply;
-			l_datum_token->signs_valid = l_signs_emission;
-			if (l_params->l_decimals_str)
-				l_datum_token->header_simple.decimals = atoi(l_params->l_decimals_str);
-		}break;
-		default:
-			dap_chain_node_cli_set_reply_text(a_str_reply,
-											  "Unknown token type");
-			return -8;
-	}
-	// If we have more certs than we need signs - use only first part of the list
-	if(l_certs_count > l_signs_total)
-		l_certs_count = l_signs_total;
-	// Sign header with all certificates in the list and add signs to the end of TSD cetions
-	uint16_t l_sign_counter = 0;
-	l_datum_token = s_sign_cert_in_cycle(l_certs, l_datum_token, l_certs_count, &l_datum_data_offset, &l_sign_counter);
-	l_datum_token->signs_total = l_sign_counter;
-
-	// We skip datum creation opeartion, if count of signed certificates in s_sign_cert_in_cycle is 0.
-	// Usually it happen, when certificate in token_decl or token_update command doesn't contain private data or broken
-	if (!l_datum_token || l_datum_token->signs_total == 0){
-		dap_chain_node_cli_set_reply_text(a_str_reply,
-										  "Token declaration update failed. Successful count of certificate signing is 0");
-		return -9;
-	}
-
-	dap_chain_datum_t * l_datum = dap_chain_datum_create(DAP_CHAIN_DATUM_TOKEN_DECL,
-														 l_datum_token,
-														 sizeof(*l_datum_token) + l_datum_data_offset);
-	DAP_DELETE(l_datum_token);
->>>>>>> a627a797
     size_t l_datum_size = dap_chain_datum_size(l_datum);
 
     // Calc datum's hash
