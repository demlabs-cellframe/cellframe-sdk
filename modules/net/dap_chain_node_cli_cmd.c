/*
 * Authors:
 * Dmitriy A. Gerasimov <gerasimov.dmitriy@demlabs.net>
 * Alexander Lysikov <alexander.lysikov@demlabs.net>
 * DeM Labs Inc.   https://demlabs.net
 * Cellframe Network  https://github.com/demlabs-cellframe
 * Copyright  (c) 2019
 * All rights reserved.

 This file is part of DAP (Distributed Applications Platform) the open source project

 DAP (Distributed Applications Platform) is free software: you can redistribute it and/or modify
 it under the terms of the GNU General Public License as published by
 the Free Software Foundation, either version 3 of the License, or
 (at your option) any later version.

 DAP is distributed in the hope that it will be useful,
 but WITHOUT ANY WARRANTY; without even the implied warranty of
 MERCHANTABILITY or FITNESS FOR A PARTICULAR PURPOSE.  See the
 GNU General Public License for more details.

 You should have received a copy of the GNU General Public License
 along with any DAP based project.  If not, see <http://www.gnu.org/licenses/>.
 */

#include <stdlib.h>
#include <stdio.h>
#include <time.h>
#include <stdlib.h>
#include <stddef.h>
#include <stdint.h>
#include <string.h>
#include <stdbool.h>
#include <errno.h>
#include <assert.h>
#include <ctype.h>
#include <dirent.h>
#include <sys/stat.h>

#ifdef WIN32
#include <winsock2.h>
#include <windows.h>
#include <mswsock.h>
#include <ws2tcpip.h>
#include <io.h>
#include "wepoll.h"
#else
#include <sys/types.h>
#include <arpa/inet.h>
#include <netinet/in.h>
#include <signal.h>
#endif
#include <pthread.h>

#include "uthash.h"
#include "utlist.h"
#include "dap_string.h"
#include "dap_hash.h"
#include "dap_chain_common.h"
#include "dap_strfuncs.h"
#include "dap_list.h"
#include "dap_string.h"
#include "dap_cert.h"
#include "dap_cert_file.h"
#include "dap_file_utils.h"
#include "dap_enc_base58.h"
#include "dap_enc_ks.h"
#include "dap_chain_wallet.h"
#include "dap_chain_wallet_internal.h"
#include "dap_chain_node.h"
#include "dap_global_db.h"
#include "dap_global_db_driver.h"
#include "dap_chain_node_client.h"
#include "dap_chain_node_cli_cmd.h"
#include "dap_chain_node_cli_cmd_tx.h"
#include "dap_net.h"
#include "dap_chain_net_srv.h"
#include "dap_chain_net_tx.h"
#include "dap_chain_net_balancer.h"
#include "dap_chain_cell.h"
#include "dap_enc_base64.h"

#ifdef DAP_OS_UNIX
#include <dirent.h>
#endif

#include "dap_chain_common.h"
#include "dap_chain_datum.h"
#include "dap_chain_datum_token.h"
#include "dap_chain_datum_tx_items.h"
#include "dap_chain_ledger.h"
#include "dap_chain_mempool.h"
#include "dap_global_db.h"
#include "dap_global_db_pkt.h"
#include "dap_chain_ch.h"
#include "dap_enc_base64.h"
#include "dap_chain_net_node_list.h"

#include "dap_json_rpc_errors.h"
#include "dap_http_ban_list_client.h"
#include "dap_chain_datum_tx_voting.h"
#include "dap_chain_wallet_cache.h"
#include "dap_json_rpc.h"
#include "dap_json_rpc_request.h"
#include "dap_client_pvt.h"
#include "dap_enc.h"


#define LOG_TAG "chain_node_cli_cmd"

int _cmd_mempool_add_ca(dap_chain_net_t *a_net, dap_chain_t *a_chain, dap_cert_t *a_cert, void **a_str_reply);

dap_chain_t *s_get_chain_with_datum(dap_chain_net_t *a_net, const char *a_datum_hash) {
    dap_chain_t *l_chain = NULL;
    DL_FOREACH(a_net->pub.chains, l_chain) {
        char *l_gdb_mempool = dap_chain_net_get_gdb_group_mempool_new(l_chain);
        bool is_hash = dap_global_db_driver_is(l_gdb_mempool, a_datum_hash);
        DAP_DELETE(l_gdb_mempool);
        if (is_hash)
            return l_chain;
    }
    return NULL;
}

/**
 * @brief node_info_read_and_reply
 * Read node from base
 * @param a_net
 * @param a_address
 * @param a_str_reply
 * @return dap_chain_node_info_t*
 */
static dap_chain_node_info_t* node_info_read_and_reply(dap_chain_net_t * a_net, dap_chain_node_addr_t *a_address,
        void **a_str_reply)
{
    dap_chain_node_info_t* l_res = dap_chain_node_info_read(a_net, a_address);
    if (!l_res)
        dap_cli_server_cmd_set_reply_text(a_str_reply, "Node record is corrupted or doesn't exist");
    return l_res;
}


/**
 * @brief node_info_save_and_reply
 * Save node to base
 * @param a_net
 * @param a_node_info
 * @param str_reply
 * @return true
 * @return false
 */
static int node_info_save_and_reply(dap_chain_net_t * a_net, dap_chain_node_info_t *a_node_info, void **a_str_reply)
{
    return !a_node_info || !a_node_info->address.uint64
        ? dap_cli_server_cmd_set_reply_text(a_str_reply, "Invalid node address"), -1
        : dap_global_db_set_sync(a_net->pub.gdb_nodes, dap_stream_node_addr_to_str_static(a_node_info->address),
            (uint8_t*)a_node_info, dap_chain_node_info_get_size(a_node_info), false);
}


/**
 * @brief node_info_add_with_reply
 * Handler of command 'global_db node add'
 *
 * str_reply[out] for reply
 * return 0 Ok, -1 error
 * @param a_net
 * @param a_node_info
 * @param a_alias_str
 * @param a_cell_str
 * @param a_ipv4_str
 * @param a_ipv6_str
 * @param a_str_reply
 * @return int
 */
static int node_info_add_with_reply(dap_chain_net_t * a_net, dap_chain_node_info_t *a_node_info,
        const char *a_alias_str, const char *a_cell_str, const char *a_ip_str, void **a_str_reply)
{

    if(!a_node_info->address.uint64) {
        dap_cli_server_cmd_set_reply_text(a_str_reply, "not found -addr parameter");
        return -1;
    }
    if(!a_cell_str) {
        dap_cli_server_cmd_set_reply_text(a_str_reply, "not found -cell parameter");
        return -1;
    }

    if(a_alias_str) {
        // add alias
        if(!dap_chain_node_alias_register(a_net, a_alias_str, &a_node_info->address)) {
            log_it(L_WARNING, "can't save alias %s", a_alias_str);
            dap_cli_server_cmd_set_reply_text(a_str_reply, "alias '%s' can't be mapped to addr=0x%"DAP_UINT64_FORMAT_U,
                    a_alias_str, a_node_info->address.uint64);
            return -1;
        }
    }

    return !node_info_save_and_reply(a_net, a_node_info, a_str_reply)
        ? dap_cli_server_cmd_set_reply_text(a_str_reply, "node added"), 0
        : -1;
}

/**
 * @brief s_node_info_list_with_reply Handler of command 'node dump'
 * @param a_net
 * @param a_addr
 * @param a_is_full
 * @param a_alias
 * @param a_str_reply
 * @return int 0 Ok, -1 error
 */
static int s_node_info_list_with_reply(dap_chain_net_t *a_net, dap_chain_node_addr_t * a_addr, bool a_is_full,
        const char *a_alias, void **a_str_reply)
{
    int l_ret = 0;
    dap_string_t *l_string_reply = dap_string_new("Node list:\n");

    if ((a_addr && a_addr->uint64) || a_alias) {
        dap_chain_node_addr_t *l_addr = a_alias
                ? dap_chain_node_alias_find(a_net, a_alias)
                : DAP_DUP(a_addr);

        if (!l_addr) {
            log_it(L_ERROR, "Node address with specified params not found");
            return -1;
        }

        // read node
        dap_chain_node_info_t *node_info_read = node_info_read_and_reply(a_net, l_addr, a_str_reply);
        if(!node_info_read) {
            DAP_DEL_Z(l_addr);
            dap_string_free(l_string_reply, true);
            return -2;
        }

        // get aliases in form of string
        /*dap_string_t *aliases_string = dap_string_new(NULL);
        dap_list_t *list_aliases = get_aliases_by_name(a_net, l_addr);
        if(list_aliases)
        {
            dap_list_t *list = list_aliases;
            while(list)
            {
                const char *alias = (const char *) list->data;
                dap_string_append_printf(aliases_string, "\nalias %s", alias);
                list = dap_list_next(list);
            }
            dap_list_free_full(list_aliases, NULL);
        }
        else
            dap_string_append(aliases_string, "\nno aliases");



        const int hostlen = 128;
        char *host4 = (char*) alloca(hostlen);
        char *host6 = (char*) alloca(hostlen);
        struct sockaddr_in sa4 = { .sin_family = AF_INET, .sin_addr = node_info_read->hdr.ext_addr_v4 };
        const char* str_ip4 = inet_ntop(AF_INET, &(((struct sockaddr_in *) &sa4)->sin_addr), host4, hostlen);

        struct sockaddr_in6 sa6 = { .sin6_family = AF_INET6, .sin6_addr = node_info_read->hdr.ext_addr_v6 };
        const char* str_ip6 = inet_ntop(AF_INET6, &(((struct sockaddr_in6 *) &sa6)->sin6_addr), host6, hostlen);

        // get links in form of string
        dap_string_t *links_string = dap_string_new(NULL);
        for(unsigned int i = 0; i < node_info_read->hdr.links_number; i++) {
            dap_chain_node_addr_t link_addr = node_info_read->links[i];
            dap_string_append_printf(links_string, "\nlink%02d address : " NODE_ADDR_FP_STR, i,
                    NODE_ADDR_FP_ARGS_S(link_addr));
        }

        dap_string_append_printf(l_string_reply, "\n");
        char l_port_str[10];
        sprintf(l_port_str,"%d",node_info_read->hdr.ext_port);

        // set short reply with node param
        if(!a_is_full)
            dap_string_append_printf(l_string_reply,
                    "node address "NODE_ADDR_FP_STR"\tcell 0x%016"DAP_UINT64_FORMAT_x"\tipv4 %s\tport: %s\tnumber of links %u",
                    NODE_ADDR_FP_ARGS_S(node_info_read->hdr.address),
                    node_info_read->hdr.cell_id.uint64, str_ip4,
                    node_info_read->hdr.ext_port ? l_port_str : "default",
                    node_info_read->hdr.links_number);
        else
            // set full reply with node param
            dap_string_append_printf(l_string_reply,
                    "node address " NODE_ADDR_FP_STR "\ncell 0x%016"DAP_UINT64_FORMAT_x"\nipv4 %s\nipv6 %s\nport: %s%s\nlinks %u%s",
                    NODE_ADDR_FP_ARGS_S(node_info_read->hdr.address),
                    node_info_read->hdr.cell_id.uint64,
                    str_ip4, str_ip6,
                    node_info_read->hdr.ext_port ? l_port_str : "default",
                    aliases_string->str,
                    node_info_read->hdr.links_number, links_string->str);
        dap_string_free(aliases_string, true);
        dap_string_free(links_string, true);

        DAP_DELETE(l_addr);
        DAP_DELETE(node_info_read);*/ // TODO

    } else { // Dump list with !a_addr && !a_alias
        size_t l_nodes_count = 0;
        dap_global_db_obj_t *l_objs = dap_global_db_get_all_sync(a_net->pub.gdb_nodes, &l_nodes_count);

        if(!l_nodes_count || !l_objs) {
            dap_string_append_printf(l_string_reply, "No records\n");
            dap_cli_server_cmd_set_reply_text(a_str_reply, "%s", l_string_reply->str);
            dap_string_free(l_string_reply, true);
            dap_global_db_objs_delete(l_objs, l_nodes_count);
            return -1;
        } else {
            dap_string_append_printf(l_string_reply, "Got %zu nodes:\n", l_nodes_count);
            dap_string_append_printf(l_string_reply, "%-26s%-20s%-8s%s", "Address", "IPv4", "Port", "Timestamp\n");

            for (size_t i = 0; i < l_nodes_count; i++) {
                dap_chain_node_info_t *l_node_info = (dap_chain_node_info_t*)l_objs[i].value;
                if (dap_chain_node_addr_is_blank(&l_node_info->address)){
                    log_it(L_ERROR, "Node address is empty");
                    continue;
                }

                char l_ts[DAP_TIME_STR_SIZE] = { '\0' };
                dap_nanotime_to_str_rfc822(l_ts, sizeof(l_ts), l_objs[i].timestamp);

                dap_string_append_printf(l_string_reply, NODE_ADDR_FP_STR"    %-20s%-8d%-32s\n",
                                         NODE_ADDR_FP_ARGS_S(l_node_info->address),
                                         l_node_info->ext_host, l_node_info->ext_port,
                                         l_ts);

                // TODO make correct work with aliases
                /*dap_string_t *aliases_string = dap_string_new(NULL);

                for (size_t i = 0; i < l_data_size; i++) {
                    //dap_chain_node_addr_t addr_i;
                    dap_global_db_obj_t *l_obj = l_aliases_objs + i;
                    if (!l_obj)
                        break;
                    dap_chain_node_addr_t *l_addr = (dap_chain_node_addr_t *)l_obj->value;
                    if (l_addr && l_obj->value_len == sizeof(dap_chain_node_addr_t) &&
                            l_node_info->hdr.address.uint64 == l_addr->uint64) {
                        dap_string_append_printf(aliases_string, "\nalias %s", l_obj->key);
                    }
                }
                if (!l_data_size)
                    dap_string_append(aliases_string, "\nno aliases");

                // get links in form of string
                dap_string_t *links_string = dap_string_new(NULL);
                for(unsigned int i = 0; i < l_node_info->hdr.links_number; i++) {
                    dap_chain_node_addr_t link_addr = l_node_info->links[i];
                    dap_string_append_printf(links_string, "\nlink%02d address : " NODE_ADDR_FP_STR, i,
                            NODE_ADDR_FP_ARGS_S(link_addr));
                }

                if(i)
                    dap_string_append_printf(l_string_reply, "\n");
                char l_port_str[10];
                sprintf(l_port_str, "%d", l_node_info->hdr.ext_port);
                // set short reply with node param
                if(!a_is_full)
                    dap_string_append_printf(l_string_reply,
                            "node address "NODE_ADDR_FP_STR"\tcell 0x%016"DAP_UINT64_FORMAT_x"\tipv4 %s\tport: %s\tnumber of links %u",
                            NODE_ADDR_FP_ARGS_S(l_node_info->hdr.address),
                            l_node_info->hdr.cell_id.uint64, str_ip4,
                            l_node_info->hdr.ext_port ? l_port_str : "default",
                            l_node_info->hdr.links_number);
                else
                    // set full reply with node param
                    dap_string_append_printf(l_string_reply,
                            "node address " NODE_ADDR_FP_STR "\ncell 0x%016"DAP_UINT64_FORMAT_x"\nipv4 %s\nipv6 %s\nport: %s%s\nlinks %u%s",
                            NODE_ADDR_FP_ARGS_S(l_node_info->hdr.address),
                            l_node_info->hdr.cell_id.uint64,
                            str_ip4, str_ip6,
                            l_node_info->hdr.ext_port ? l_port_str : "default",
                            aliases_string->str,
                            l_node_info->hdr.links_number, links_string->str);
                dap_string_free(aliases_string, true);
                dap_string_free(links_string, true);*/
            }
        }
        dap_global_db_objs_delete(l_objs, l_nodes_count);
    }
    dap_cli_server_cmd_set_reply_text(a_str_reply, "%s", l_string_reply->str);
    dap_string_free(l_string_reply, true);
    return l_ret;
}

/**
 * @brief com_global_db
 * global_db command
 * @param a_argc
 * @param a_argv
 * @param arg_func
 * @param a_str_reply
 * @return int
 * return 0 OK, -1 Err
 */
int com_global_db(int a_argc, char ** a_argv, void **a_str_reply)
{
    json_object **a_json_arr_reply = (json_object **)a_str_reply;
    enum {
        CMD_NONE, CMD_ADD, CMD_FLUSH, CMD_RECORD, CMD_WRITE, CMD_READ,
        CMD_DELETE, CMD_DROP, CMD_GET_KEYS, CMD_GROUP_LIST
    };
    int arg_index = 1;
    int cmd_name = CMD_NONE;
    // find 'cells' as first parameter only
    if(dap_cli_server_cmd_find_option_val(a_argv, arg_index, dap_min(a_argc, arg_index + 1), "flush", NULL))
        cmd_name = CMD_FLUSH;
    else if(dap_cli_server_cmd_find_option_val(a_argv, arg_index, dap_min(a_argc, arg_index + 1), "record", NULL))
            cmd_name = CMD_RECORD;
    else if(dap_cli_server_cmd_find_option_val(a_argv, arg_index, dap_min(a_argc, arg_index + 1), "write", NULL))
                cmd_name = CMD_WRITE;
    else if(dap_cli_server_cmd_find_option_val(a_argv, arg_index, dap_min(a_argc, arg_index + 1), "read", NULL))
                cmd_name = CMD_READ;
    else if(dap_cli_server_cmd_find_option_val(a_argv, arg_index, dap_min(a_argc, arg_index + 1), "delete", NULL))
                cmd_name = CMD_DELETE;
    else if(dap_cli_server_cmd_find_option_val(a_argv, arg_index, dap_min(a_argc, arg_index + 1), "drop_table", NULL))
                cmd_name = CMD_DROP;
    else if(dap_cli_server_cmd_find_option_val(a_argv, arg_index, dap_min(a_argc, arg_index + 1), "get_keys", NULL))
            cmd_name = CMD_GET_KEYS;
    else if(dap_cli_server_cmd_find_option_val(a_argv, arg_index, dap_min(a_argc, arg_index + 1), "group_list", NULL))
            cmd_name = CMD_GROUP_LIST;

    switch (cmd_name) {
    case CMD_FLUSH:
    {
        json_object* json_obj_flush = NULL;
        int res_flush = dap_global_db_flush_sync();
        switch (res_flush) {
        case 0:
            json_obj_flush = json_object_new_object();
            json_object_object_add(json_obj_flush, "command status", json_object_new_string("Commit data base and filesystem caches to disk completed.\n\n"));
            json_object_array_add(*a_json_arr_reply, json_obj_flush);
            break;
        case -1:
            dap_json_rpc_error_add(*a_json_arr_reply, DAP_CHAIN_NODE_CLI_COM_GLOBAL_DB_CAN_NOT_OPEN_DIR,
                                                        "Couldn't open db directory. Can't init cdb\n"
                                                        "Reboot the node.\n\n");
            break;
        case -2:
            dap_json_rpc_error_add(*a_json_arr_reply, DAP_CHAIN_NODE_CLI_COM_GLOBAL_DB_CAN_NOT_INIT_DB,
                                                        "Couldn't open db directory. Can't init cdb\n"
                                                        "Reboot the node.\n\n");
            break;
        case -3:
            dap_json_rpc_error_add(*a_json_arr_reply, DAP_CHAIN_NODE_CLI_COM_GLOBAL_DB_CAN_NOT_INIT_SQL,
                                                        "Can't init sqlite\n"
                                                        "Reboot the node.\n\n");
            break;
        default:
            dap_json_rpc_error_add(*a_json_arr_reply, DAP_CHAIN_NODE_CLI_COM_GLOBAL_DB_CAN_NOT_COMMIT_TO_DISK,
                                                        "Can't commit data base caches to disk completed.\n"
                                                        "Reboot the node.\n\n");
            break;
        }
        return DAP_CHAIN_NODE_CLI_COM_GLOBAL_DB_JSON_OK;
    }
    case CMD_RECORD:
    {
        enum {
            SUMCMD_GET, SUMCMD_PIN, SUMCMD_UNPIN
        };
        if(!arg_index || a_argc < 3) {
            dap_json_rpc_error_add(*a_json_arr_reply, DAP_CHAIN_NODE_CLI_COM_GLOBAL_DB_PARAM_ERR,"parameters are not valid");
            return -DAP_CHAIN_NODE_CLI_COM_GLOBAL_DB_PARAM_ERR;
        }
        int arg_index_n = ++arg_index;
        int l_subcmd;
        // Get value
        if((arg_index_n = dap_cli_server_cmd_find_option_val(a_argv, arg_index, dap_min(a_argc, arg_index + 1), "get", NULL))!= 0) {
            l_subcmd = SUMCMD_GET;
        }
        // Pin record
        else if((arg_index_n = dap_cli_server_cmd_find_option_val(a_argv, arg_index, dap_min(a_argc, arg_index + 1), "pin", NULL)) != 0) {
            l_subcmd = SUMCMD_PIN;
        }
        // Unpin record
        else if((arg_index_n = dap_cli_server_cmd_find_option_val(a_argv, arg_index, dap_min(a_argc, arg_index + 1), "unpin", NULL)) != 0) {
            l_subcmd = SUMCMD_UNPIN;
        }
        else{
            dap_json_rpc_error_add(*a_json_arr_reply, DAP_CHAIN_NODE_CLI_COM_GLOBAL_DB_PARAM_ERR,
                                            "Subcommand '%s' not recognized, available subcommands are 'get', 'pin' or 'unpin'", a_argv[2]);
            return -DAP_CHAIN_NODE_CLI_COM_GLOBAL_DB_PARAM_ERR;
        }
        // read record from database
        const char *l_key = NULL;
        const char *l_group = NULL;
        // find key and group
        dap_cli_server_cmd_find_option_val(a_argv, arg_index, a_argc, "-key", &l_key);
        dap_cli_server_cmd_find_option_val(a_argv, arg_index, a_argc, "-group", &l_group);
        size_t l_value_len = 0;
        bool l_is_pinned = false;
        dap_nanotime_t l_ts =0;
        uint8_t *l_value = dap_global_db_get_sync(l_group, l_key, &l_value_len, &l_is_pinned, &l_ts);
        if(!l_value || !l_value_len) {
            dap_json_rpc_error_add(*a_json_arr_reply, DAP_CHAIN_NODE_CLI_COM_GLOBAL_DB_RECORD_NOT_FOUND,
                                            "Record not found\n\n");
            return -DAP_CHAIN_NODE_CLI_COM_GLOBAL_DB_RECORD_NOT_FOUND;
        }
        json_object* json_obj_rec = json_object_new_object();
        int l_ret = 0;
        // prepare record information
        switch (l_subcmd) {
            case SUMCMD_GET: // Get value
            {
                char *l_value_str = DAP_NEW_Z_SIZE(char, l_value_len * 2 + 2);
                if(!l_value_str) {
                    log_it(L_CRITICAL, "%s", c_error_memory_alloc);
                    DAP_DELETE(l_value);
                    json_object_put(json_obj_rec);
                    return -DAP_CHAIN_NODE_CLI_COM_GLOBAL_DB_MEMORY_ERR;
                }
                json_object_object_add(json_obj_rec, "command status", json_object_new_string("Commit data base and filesystem caches to disk completed."));

                dap_bin2hex(l_value_str, l_value, l_value_len);
                json_object_object_add(json_obj_rec, "command status", json_object_new_string("Record found"));
                json_object_object_add(json_obj_rec, "lenght(byte)", json_object_new_uint64(l_value_len));
                json_object_object_add(json_obj_rec, "hash", json_object_new_string(dap_get_data_hash_str(l_value, l_value_len).s));
                json_object_object_add(json_obj_rec, "pinned", l_is_pinned ? json_object_new_string("Yes") : json_object_new_string("No") );
                json_object_object_add(json_obj_rec, "value", json_object_new_string(l_value_str));
                DAP_DELETE(l_value_str);
                break;
            }
            case SUMCMD_PIN: // Pin record
            {
                if(l_is_pinned){
                    json_object_object_add(json_obj_rec, "pinned status", json_object_new_string("record already pinned"));
                    break;
                }
                if(dap_global_db_set_sync( l_group, l_key, l_value, l_value_len, true) ==0 ){
                    json_object_object_add(json_obj_rec, "pinned status", json_object_new_string("record successfully pinned"));
                }
                else{
                    dap_json_rpc_error_add(*a_json_arr_reply, DAP_CHAIN_NODE_CLI_COM_GLOBAL_DB_RECORD_NOT_PINED,
                                            "can't pin the record");
                    l_ret = -DAP_CHAIN_NODE_CLI_COM_GLOBAL_DB_RECORD_NOT_PINED;
                }
                break;
            }
            case SUMCMD_UNPIN: // Unpin record
            {
                if(!l_is_pinned) {
                    json_object_object_add(json_obj_rec, "unpinned status", json_object_new_string("record already unpinned"));
                    break;
                }
                if(dap_global_db_set_sync(l_group,l_key, l_value, l_value_len, false) == 0 ) {
                    json_object_object_add(json_obj_rec, "unpinned status", json_object_new_string("record successfully unpinned"));
                }
                else {
                    dap_json_rpc_error_add(*a_json_arr_reply, DAP_CHAIN_NODE_CLI_COM_GLOBAL_DB_RECORD_NOT_UNPINED,
                                            "can't unpin the record");
                    l_ret = -DAP_CHAIN_NODE_CLI_COM_GLOBAL_DB_RECORD_NOT_UNPINED;
                }
                break;
            }
        }
        json_object_array_add(*a_json_arr_reply, json_obj_rec);
        DAP_DELETE(l_value);
        return l_ret;
    }
    case CMD_WRITE:
    {
        const char *l_group_str = NULL;
        const char *l_key_str = NULL;
        const char *l_value_str = NULL;

        dap_cli_server_cmd_find_option_val(a_argv, arg_index, a_argc, "-group", &l_group_str);
        dap_cli_server_cmd_find_option_val(a_argv, arg_index, a_argc, "-key", &l_key_str);
        dap_cli_server_cmd_find_option_val(a_argv, arg_index, a_argc, "-value", &l_value_str);

        if (!l_group_str) {
            dap_json_rpc_error_add(*a_json_arr_reply, DAP_CHAIN_NODE_CLI_COM_GLOBAL_DB_PARAM_ERR,
                                            "%s requires parameter 'group' to be valid", a_argv[0]);

            return -DAP_CHAIN_NODE_CLI_COM_GLOBAL_DB_PARAM_ERR;
        }

        if (!l_key_str) {
            dap_json_rpc_error_add(*a_json_arr_reply, DAP_CHAIN_NODE_CLI_COM_GLOBAL_DB_PARAM_ERR,
                                            "%s requires parameter 'key' to be valid", a_argv[0]);

            return -DAP_CHAIN_NODE_CLI_COM_GLOBAL_DB_PARAM_ERR;
        }

        if (!l_value_str) {
            dap_json_rpc_error_add(*a_json_arr_reply, DAP_CHAIN_NODE_CLI_COM_GLOBAL_DB_PARAM_ERR,
                                            "%s requires parameter 'value' to be valid", a_argv[0]);

            return -DAP_CHAIN_NODE_CLI_COM_GLOBAL_DB_PARAM_ERR;
        }

        if (!dap_global_db_set_sync(l_group_str, l_key_str, l_value_str, strlen(l_value_str) +1 , false)) {
            json_object* json_obj_write = json_object_new_object();
            json_object_object_add(json_obj_write, "write status", json_object_new_string("Data has been successfully written to the database"));
            json_object_array_add(*a_json_arr_reply, json_obj_write);
            return DAP_CHAIN_NODE_CLI_COM_GLOBAL_DB_JSON_OK;
        } else {
            dap_json_rpc_error_add(*a_json_arr_reply, DAP_CHAIN_NODE_CLI_COM_GLOBAL_DB_WRITING_FILED,
                                            "Data writing is failed");
        }
    }
    case CMD_READ:
    {
        const char *l_group_str = NULL;
        const char *l_key_str = NULL;

        dap_cli_server_cmd_find_option_val(a_argv, arg_index, a_argc, "-group", &l_group_str);
        dap_cli_server_cmd_find_option_val(a_argv, arg_index, a_argc, "-key", &l_key_str);

        if(!l_group_str) {
            dap_json_rpc_error_add(*a_json_arr_reply, DAP_CHAIN_NODE_CLI_COM_GLOBAL_DB_PARAM_ERR,
                                            "%s requires parameter 'group' to be valid", a_argv[0]);
            return -DAP_CHAIN_NODE_CLI_COM_GLOBAL_DB_PARAM_ERR;
        }

        if(!l_key_str) {
            dap_json_rpc_error_add(*a_json_arr_reply, DAP_CHAIN_NODE_CLI_COM_GLOBAL_DB_PARAM_ERR,
                                            "%s requires parameter 'key' to be valid", a_argv[0]);
            return -DAP_CHAIN_NODE_CLI_COM_GLOBAL_DB_PARAM_ERR;
        }

        size_t l_out_len = 0;
        dap_nanotime_t l_ts = 0;
        uint8_t *l_value_out = dap_global_db_get_sync(l_group_str, l_key_str, &l_out_len, NULL, &l_ts);
        /*if (!l_value_out || !l_out_len)
        {
            dap_cli_server_cmd_set_reply_text(a_str_reply, "Record with key %s in group %s not found", l_key_str, l_group_str);
            return -121;
        }*/
        if (l_ts) {
            char l_ts_str[80] = { '\0' };
            dap_nanotime_to_str_rfc822(l_ts_str, sizeof(l_ts_str), l_ts);
            char *l_value_hexdump = dap_dump_hex(l_value_out, l_out_len);
            if (l_value_hexdump) {
                char *l_value_hexdump_new = dap_strdup_printf("\n%s", l_value_hexdump);
                json_object* json_obj_read = json_object_new_object();
                json_object_object_add(json_obj_read, "group", json_object_new_string(l_group_str));
                json_object_object_add(json_obj_read, "key", json_object_new_string(l_key_str));
                json_object_object_add(json_obj_read, "time", json_object_new_string(l_ts_str));
                json_object_object_add(json_obj_read, "value len", json_object_new_uint64(l_out_len));
                json_object_object_add(json_obj_read, "value hex", json_object_new_string(l_value_hexdump_new));
                json_object_array_add(*a_json_arr_reply, json_obj_read);
                DAP_DELETE(l_value_hexdump_new);
                DAP_DELETE(l_value_hexdump);
            } else {
                dap_json_rpc_error_add(*a_json_arr_reply, DAP_CHAIN_NODE_CLI_COM_GLOBAL_DB_TIME_NO_VALUE,
                                            "\n\"%s : %s\"\nTime: %s\nNo value\n",
                                                  l_group_str, l_key_str, l_ts_str);
            }
            DAP_DELETE(l_value_out);
        } else {
            dap_json_rpc_error_add(*a_json_arr_reply, DAP_CHAIN_NODE_CLI_COM_GLOBAL_DB_RECORD_NOT_FOUND,
                                            "\nRecord \"%s : %s\" not found\n",
                                              l_group_str, l_key_str);
        }
        return DAP_CHAIN_NODE_CLI_COM_GLOBAL_DB_JSON_OK;
    }
    case CMD_DELETE:
    {
        const char *l_group_str = NULL;
        const char *l_key_str = NULL;

        dap_cli_server_cmd_find_option_val(a_argv, arg_index, a_argc, "-group", &l_group_str);
        dap_cli_server_cmd_find_option_val(a_argv, arg_index, a_argc, "-key", &l_key_str);

        if(!l_group_str) {
            dap_json_rpc_error_add(*a_json_arr_reply, DAP_CHAIN_NODE_CLI_COM_GLOBAL_DB_PARAM_ERR,
                                            "%s requires parameter 'group' to be valid", a_argv[0]);
            return -DAP_CHAIN_NODE_CLI_COM_GLOBAL_DB_PARAM_ERR;
        }

        if(!l_key_str) {
            dap_json_rpc_error_add(*a_json_arr_reply, DAP_CHAIN_NODE_CLI_COM_GLOBAL_DB_NO_KEY_PROVIDED,
                                            "No key provided, entire table %s will be altered", l_group_str);

            size_t l_objs_count = 0;
            dap_global_db_obj_t* l_obj = dap_global_db_get_all_sync(l_group_str, &l_objs_count);

            if (!l_obj || !l_objs_count)
            {
                dap_json_rpc_error_add(*a_json_arr_reply, DAP_CHAIN_NODE_CLI_COM_GLOBAL_DB_NO_DATA_IN_GROUP,
                                            "No data in group %s.", l_group_str);
                return -DAP_CHAIN_NODE_CLI_COM_GLOBAL_DB_NO_DATA_IN_GROUP;
            }
            size_t i, j = 0;
            for (i = 0; i < l_objs_count; ++i) {
                if (!l_obj[i].key)
                    continue;
                if (!dap_global_db_del_sync(l_group_str, l_obj[i].key)) {
                    ++j;
                }
            }
            dap_global_db_objs_delete(l_obj, l_objs_count);
            json_object* json_obj_del = json_object_new_object();
            json_object_object_add(json_obj_del, "Removed records", json_object_new_uint64(j));
            json_object_object_add(json_obj_del, "of records", json_object_new_uint64(i));
            json_object_object_add(json_obj_del, "in table", json_object_new_string(l_group_str));
            json_object_array_add(*a_json_arr_reply, json_obj_del);
            return DAP_CHAIN_NODE_CLI_COM_GLOBAL_DB_JSON_OK;
        }

        if (!dap_global_db_del(l_group_str, l_key_str, NULL, NULL)) {
            json_object* json_obj_del = json_object_new_object();
            json_object_object_add(json_obj_del, "Record key", json_object_new_string(l_key_str));
            json_object_object_add(json_obj_del, "Group name", json_object_new_string(l_group_str));
            json_object_object_add(json_obj_del, "status", json_object_new_string("deleted"));
            json_object_array_add(*a_json_arr_reply, json_obj_del);
            return DAP_CHAIN_NODE_CLI_COM_GLOBAL_DB_JSON_OK;
        } else {
            dap_json_rpc_error_add(*a_json_arr_reply, DAP_CHAIN_NODE_CLI_COM_GLOBAL_DB_DELETE_FAILD,
                                            "Record with key %s in group %s deleting failed", l_group_str, l_key_str);
            return -DAP_CHAIN_NODE_CLI_COM_GLOBAL_DB_DELETE_FAILD;
        }
    }
    case CMD_DROP:
    {
        const char *l_group_str = NULL;
        dap_cli_server_cmd_find_option_val(a_argv, arg_index, a_argc, "-group", &l_group_str);

        if(!l_group_str) {
            dap_json_rpc_error_add(*a_json_arr_reply, DAP_CHAIN_NODE_CLI_COM_GLOBAL_DB_PARAM_ERR,"%s requires parameter 'group' to be valid", a_argv[0]);
            return -DAP_CHAIN_NODE_CLI_COM_GLOBAL_DB_PARAM_ERR;
        }

        if (!dap_global_db_erase_table_sync(l_group_str))
        {
            json_object* json_obj_drop = json_object_new_object();
            json_object_object_add(json_obj_drop, "Dropped table", json_object_new_string(l_group_str));
            json_object_array_add(*a_json_arr_reply, json_obj_drop);
            return DAP_CHAIN_NODE_CLI_COM_GLOBAL_DB_JSON_OK;
        } else {
            dap_json_rpc_error_add(*a_json_arr_reply, DAP_CHAIN_NODE_CLI_COM_GLOBAL_DB_DROP_FAILED,"Failed to drop table %s", l_group_str);
            return -DAP_CHAIN_NODE_CLI_COM_GLOBAL_DB_DROP_FAILED;
        }
    }
    case CMD_GET_KEYS:
    {
        const char *l_group_str = NULL;
        dap_cli_server_cmd_find_option_val(a_argv, arg_index, a_argc, "-group", &l_group_str);

        if(!l_group_str) {
            dap_json_rpc_error_add(*a_json_arr_reply, DAP_CHAIN_NODE_CLI_COM_GLOBAL_DB_PARAM_ERR,"%s requires parameter 'group' to be valid", a_argv[0]);
            return -DAP_CHAIN_NODE_CLI_COM_GLOBAL_DB_PARAM_ERR;
        }

        size_t l_objs_count = 0;
        dap_store_obj_t *l_objs = dap_global_db_get_all_raw_sync(l_group_str, &l_objs_count);

        if (!l_objs || !l_objs_count)
        {
            dap_json_rpc_error_add(*a_json_arr_reply, DAP_CHAIN_NODE_CLI_COM_GLOBAL_DB_NO_DATA_IN_GROUP,"No data in group %s.", l_group_str);
            return -DAP_CHAIN_NODE_CLI_COM_GLOBAL_DB_NO_DATA_IN_GROUP;
        }

        json_object* json_arr_keys = json_object_new_array();
        json_object* json_obj_keys = NULL;
        for(size_t i = 0; i < l_objs_count; i++) {
            char l_ts[64] = { '\0' };
            dap_nanotime_to_str_rfc822(l_ts, sizeof(l_ts), l_objs[i].timestamp);
            json_obj_keys = json_object_new_object();
            json_object_object_add(json_obj_keys, "key", json_object_new_string(l_objs[i].key));
            json_object_object_add(json_obj_keys, "time", json_object_new_string(l_ts));
            json_object_object_add(json_obj_keys, "type", json_object_new_string(
                                       dap_store_obj_get_type(l_objs + i) == DAP_GLOBAL_DB_OPTYPE_ADD ?  "record" : "hole"));
            json_object_array_add(json_arr_keys, json_obj_keys);
        }
        dap_store_obj_free(l_objs, l_objs_count);

        json_object* json_keys_list = json_object_new_object();
        json_object_object_add(json_keys_list, "group name", json_object_new_string(l_group_str));
        json_object_object_add(json_keys_list, "keys list", json_arr_keys);
        json_object_array_add(*a_json_arr_reply, json_keys_list);
        return DAP_CHAIN_NODE_CLI_COM_GLOBAL_DB_JSON_OK;
    }
    case CMD_GROUP_LIST: {
        json_object* json_group_list = json_object_new_object();
        dap_list_t *l_group_list = dap_global_db_driver_get_groups_by_mask("*");
        size_t l_count = 0;
        json_object* json_arr_group = json_object_new_array();
        json_object* json_obj_list = NULL;
        for (dap_list_t *l_list = l_group_list; l_list; l_list = dap_list_next(l_list), ++l_count) {
            json_obj_list = json_object_new_object();
            json_object_object_add(json_obj_list, (char*)l_list->data,
                                   json_object_new_uint64(dap_global_db_driver_count((char*)l_list->data, c_dap_global_db_driver_hash_blank, false)));
            json_object_array_add(json_arr_group, json_obj_list);
        }
        json_object_object_add(json_group_list, "group list", json_arr_group);
        json_object_object_add(json_group_list, "total count", json_object_new_uint64(l_count));
        json_object_array_add(*a_json_arr_reply, json_group_list);
        dap_list_free(l_group_list);
        return DAP_CHAIN_NODE_CLI_COM_GLOBAL_DB_JSON_OK;
    }
    default:
        dap_json_rpc_error_add(*a_json_arr_reply, DAP_CHAIN_NODE_CLI_COM_GLOBAL_DB_PARAM_ERR,"parameters are not valid");
            return -DAP_CHAIN_NODE_CLI_COM_GLOBAL_DB_PARAM_ERR;
    }
}

static dap_tsd_t* s_chain_node_cli_com_node_create_tsd_addr(char **a_argv, int a_arg_start, int a_arg_end, void **a_str_reply, const char *a_specified_decree) {
    const char *l_ban_addr_str = NULL;
    if (dap_cli_server_cmd_find_option_val(a_argv, a_arg_start, a_arg_end, "-addr", &l_ban_addr_str)) {
        dap_stream_node_addr_t l_addr = {0};
        if (dap_stream_node_addr_from_str(&l_addr, l_ban_addr_str))
            return dap_cli_server_cmd_set_reply_text(a_str_reply, "Can't convert the -addr option value to node address"), NULL;
        return dap_tsd_create_string(DAP_CHAIN_DATUM_DECREE_TSD_TYPE_STRING, l_ban_addr_str);
    } else if (dap_cli_server_cmd_find_option_val(a_argv, a_arg_start, a_arg_end, "-host", &l_ban_addr_str))
        return dap_tsd_create_string(DAP_CHAIN_DATUM_DECREE_TSD_TYPE_HOST, l_ban_addr_str);
    else
        return dap_cli_server_cmd_set_reply_text(a_str_reply, "The -host or -addr option was not "
                                                       "specified to create a %s entry creation decree.", a_specified_decree), NULL;
}

/**
 * Node command
 */
int com_node(int a_argc, char ** a_argv, void **a_str_reply)
{
    enum {
        CMD_NONE, CMD_ADD, CMD_DEL, CMD_ALIAS, CMD_HANDSHAKE, CMD_CONNECT, CMD_LIST, CMD_DUMP, CMD_CONNECTIONS, CMD_BALANCER,
        CMD_BAN, CMD_UNBAN, CMD_BANLIST
    };
    int arg_index = 1;
    int cmd_num = CMD_NONE;
    if(dap_cli_server_cmd_find_option_val(a_argv, arg_index, dap_min(a_argc, arg_index + 1), "add", NULL)) {
        cmd_num = CMD_ADD;
    }
    else if(dap_cli_server_cmd_find_option_val(a_argv, arg_index, dap_min(a_argc, arg_index + 1), "del", NULL)) {
        cmd_num = CMD_DEL;
    } // find  add parameter ('alias' or 'handshake')
    else if (dap_cli_server_cmd_find_option_val(a_argv, arg_index, dap_min(a_argc, arg_index + 1), "handshake", NULL)) {
        cmd_num = CMD_HANDSHAKE;
    }
    else if(dap_cli_server_cmd_find_option_val(a_argv, arg_index, dap_min(a_argc, arg_index + 1), "connect", NULL)) {
        cmd_num = CMD_CONNECT;
    }
    else if(dap_cli_server_cmd_find_option_val(a_argv, arg_index, dap_min(a_argc, arg_index + 1), "alias", NULL)) {
        cmd_num = CMD_ALIAS;
    }
    else if(dap_cli_server_cmd_find_option_val(a_argv, arg_index, dap_min(a_argc, arg_index + 1), "list", NULL)) {
        cmd_num = CMD_LIST;
    }
    else if(dap_cli_server_cmd_find_option_val(a_argv, arg_index, dap_min(a_argc, arg_index + 1), "dump", NULL)) {
        cmd_num = CMD_DUMP;
    }
    else if (dap_cli_server_cmd_find_option_val(a_argv, arg_index, dap_min(a_argc, arg_index + 1), "connections", NULL)) {
        cmd_num = CMD_CONNECTIONS;
    } else if (dap_cli_server_cmd_find_option_val(a_argv, arg_index, dap_min(a_argc, arg_index+1), "ban", NULL)) {
        cmd_num = CMD_BAN;
    } else if (dap_cli_server_cmd_find_option_val(a_argv, arg_index, dap_min(a_argc, arg_index+1), "unban", NULL)) {
        cmd_num = CMD_UNBAN;
    } else if (dap_cli_server_cmd_find_option_val(a_argv, arg_index, dap_min(a_argc, arg_index+1), "banlist", NULL)) {
        cmd_num = CMD_BANLIST;
    } else if (dap_cli_server_cmd_find_option_val(a_argv, arg_index, dap_min(a_argc, arg_index + 1), "balancer", NULL)){
        cmd_num = CMD_BALANCER;
    }
    arg_index++;
    if(cmd_num == CMD_NONE) {
        dap_cli_server_cmd_set_reply_text(a_str_reply, "command %s not recognized", a_argv[1]);
        return -1;
    }
    const char *l_addr_str = NULL, *l_port_str = NULL, *alias_str = NULL;
    const char *l_cell_str = NULL, *l_link_str = NULL, *l_hostname = NULL;

    // find net
    dap_chain_net_t *l_net = NULL;

    int l_net_parse_val = dap_chain_node_cli_cmd_values_parse_net_chain(&arg_index, a_argc, a_argv, a_str_reply, NULL, &l_net, CHAIN_TYPE_INVALID);
    if(l_net_parse_val < 0 && cmd_num != CMD_BANLIST) {
        if ((cmd_num != CMD_CONNECTIONS && cmd_num != CMD_DUMP) || l_net_parse_val == -102)
            return -11;
    }

    // find addr, alias
    dap_cli_server_cmd_find_option_val(a_argv, arg_index, a_argc, "-addr", &l_addr_str);
    dap_cli_server_cmd_find_option_val(a_argv, arg_index, a_argc, "-port", &l_port_str);
    dap_cli_server_cmd_find_option_val(a_argv, arg_index, a_argc, "-alias", &alias_str);
    dap_cli_server_cmd_find_option_val(a_argv, arg_index, a_argc, "-cell", &l_cell_str);
    dap_cli_server_cmd_find_option_val(a_argv, arg_index, a_argc, "-host", &l_hostname);
    dap_cli_server_cmd_find_option_val(a_argv, arg_index, a_argc, "-link", &l_link_str);

    // struct to write to the global db
    dap_chain_node_addr_t l_node_addr = {}, l_link;
    uint32_t l_info_size = l_hostname 
        ? sizeof(dap_chain_node_info_t) + dap_strlen(l_hostname) + 1
        : sizeof(dap_chain_node_info_t);
    dap_chain_node_info_t *l_node_info = DAP_NEW_STACK_SIZE(dap_chain_node_info_t, l_info_size);
    memset(l_node_info, 0, l_info_size);;
    //TODO need to rework with new node info / alias /links concept

    if (l_addr_str) {
        if (dap_chain_node_addr_from_str(&l_node_info->address, l_addr_str)) {
            dap_cli_server_cmd_set_reply_text(a_str_reply, "Can't parse node address %s", l_addr_str);
            return -5;
        }
    }
    if (l_port_str) {
        dap_digit_from_string(l_port_str, &l_node_info->ext_port, sizeof(uint16_t));
        if (!l_node_info->ext_port) {
            dap_cli_server_cmd_set_reply_text(a_str_reply, "Can't parse host port %s", l_port_str);
            return -4;
        }
    }
    if (l_cell_str) {
        dap_digit_from_string(l_cell_str, l_node_info->cell_id.raw, sizeof(l_node_info->cell_id.raw)); //DAP_CHAIN_CELL_ID_SIZE);
    }
    if (l_link_str) {   // TODO
        if(dap_chain_node_addr_from_str(&l_link, l_link_str) != 0) {
            dap_digit_from_string(l_link_str, l_link.raw, sizeof(l_link.raw));
        }
    }
    switch (cmd_num) {

    case CMD_ADD: {
        int l_res = -10;
        uint16_t l_port = 0;
        if (l_addr_str || l_hostname) {
            if (!dap_chain_net_is_my_node_authorized(l_net)) {
                dap_cli_server_cmd_set_reply_text(a_str_reply, "You have no access rights");
                return l_res;
            }
            // We're in authorized list, add directly
            struct sockaddr_storage l_verifier = { };
            if ( 0 > dap_net_parse_config_address(l_hostname, l_node_info->ext_host, &l_port, &l_verifier, NULL) ) {
                dap_cli_server_cmd_set_reply_text(a_str_reply, "Can't parse host string %s", l_hostname);
                return -6;
            }
            if ( !l_node_info->ext_port && !(l_node_info->ext_port = l_port) )
                return dap_cli_server_cmd_set_reply_text(a_str_reply, "Unspecified port"), -7;

            l_node_info->ext_host_len = dap_strlen(l_node_info->ext_host);
            l_res = dap_chain_node_info_save(l_net, l_node_info);
            return dap_cli_server_cmd_set_reply_text(a_str_reply, l_res ? "Can't add node %s, error %d" : "Successfully added node %s", l_addr_str, l_res), l_res;
        }
        // Synchronous request, wait for reply
        if ( !(l_port = l_node_info->ext_port) 
             && !(l_port = dap_chain_net_get_my_node_info(l_net)->ext_port)
             && !(l_port = dap_config_get_item_int16(g_config, "server", DAP_CFG_PARAM_LEGACY_PORT)) )
        {
            if ( dap_config_get_item_bool_default(g_config, "server", "enabled", false) ) {
                const char **l_listening = dap_config_get_array_str(g_config, "server", DAP_CFG_PARAM_LISTEN_ADDRS, NULL);
                if ( l_listening && dap_net_parse_config_address(*l_listening, NULL, &l_port, NULL, NULL) < 0 )
                    return dap_cli_server_cmd_set_reply_text(a_str_reply, "Invalid server IP address, check [server] section in cellframe-node.cfg"), -8;
            }
            if (!l_port)
                return dap_cli_server_cmd_set_reply_text(a_str_reply, "Unspecified port"), -9; 
        }
        switch ( l_res = dap_chain_net_node_list_request(l_net, l_port, true, 'a') )
        {
            case 1: return dap_cli_server_cmd_set_reply_text(a_str_reply, "Successfully added"), 0;
            case 2: return dap_cli_server_cmd_set_reply_text(a_str_reply, "No server"), l_res;
            case 3: return dap_cli_server_cmd_set_reply_text(a_str_reply, "Didn't add your address node to node list"), l_res;
            case 4: return dap_cli_server_cmd_set_reply_text(a_str_reply, "Can't calculate hash for your addr"), l_res;
            case 5: return dap_cli_server_cmd_set_reply_text(a_str_reply, "Can't do handshake for your node"), l_res;
            case 6: return dap_cli_server_cmd_set_reply_text(a_str_reply, "The node already exists"), l_res;
            case 7: return dap_cli_server_cmd_set_reply_text(a_str_reply, "Can't process node list HTTP request"), l_res;
            default:return dap_cli_server_cmd_set_reply_text(a_str_reply, "Can't process request, error %d", l_res), l_res;
        }
    }

    case CMD_DEL: {
        // handler of command 'node del'
        if (l_addr_str) {
            if (!dap_chain_net_is_my_node_authorized(l_net)) {
                dap_cli_server_cmd_set_reply_text(a_str_reply, "You have no access rights");
                return -10;
            }
            int l_res = dap_chain_node_info_del(l_net, l_node_info);
            if (l_res)
                dap_cli_server_cmd_set_reply_text(a_str_reply, "Can't delete node %s, error %d", l_addr_str, l_res);
            else
                dap_cli_server_cmd_set_reply_text(a_str_reply, "Successfully deleted node %s", l_addr_str);
            return l_res;
        }
        // Synchronous request, wait for reply
        int l_res = dap_chain_net_node_list_request(l_net, 0, true, 'r');
        switch (l_res) {
            case 8:  dap_cli_server_cmd_set_reply_text(a_str_reply, "Sucessfully deleted"); return 0;
            default: dap_cli_server_cmd_set_reply_text(a_str_reply, "Can't process request, error %d", l_res); return l_res;
        }
    }

    case CMD_LIST:{
        // handler of command 'node dump'
        bool l_is_full = dap_cli_server_cmd_find_option_val(a_argv, arg_index, a_argc, "-full", NULL);
        return s_node_info_list_with_reply(l_net, &l_node_addr, l_is_full, alias_str, a_str_reply);
    }
    case CMD_DUMP: {
        dap_string_t *l_string_reply = dap_chain_node_states_info_read(l_net, l_node_info->address);
        dap_cli_server_cmd_set_reply_text(a_str_reply, "%s", l_string_reply->str);
        dap_string_free(l_string_reply, true);
        return 0;
    }
        // add alias
    case CMD_ALIAS:
        if(alias_str) {
            if(l_addr_str) {
                // add alias
                if(!dap_chain_node_alias_register(l_net, alias_str, &l_node_addr))
                    log_it(L_WARNING, "can't save alias %s", alias_str);
                else {
                    dap_cli_server_cmd_set_reply_text(a_str_reply, "alias mapped successfully");
                }
            }
            else {
                dap_cli_server_cmd_set_reply_text(a_str_reply, "alias can't be mapped because -addr is not found");
                return -1;
            }
        }
        else {
            dap_cli_server_cmd_set_reply_text(a_str_reply, "alias can't be mapped because -alias is not found");
            return -1;
        }

        break;
        // make connect
    case CMD_CONNECT:
         dap_cli_server_cmd_set_reply_text(a_str_reply, "Not implemented yet");
         break;
#if 0
        // get address from alias if addr not defined
        if(alias_str && !l_node_addr.uint64) {
            dap_chain_node_addr_t *address_tmp = dap_chain_node_alias_find(l_net, alias_str);
            if(address_tmp) {
                l_node_addr = *address_tmp;
                DAP_DELETE(address_tmp);
            }
            else {
                dap_cli_server_cmd_set_reply_text(a_str_reply, "no address found by alias");
                return -1;
            }
        }
        // for auto mode
        int l_is_auto = 0;
        // list of dap_chain_node_addr_t struct
        unsigned int l_nodes_count = 0;
        dap_list_t *l_node_list = NULL;
        dap_chain_node_addr_t *l_remote_node_addr = NULL;
        if(!l_node_addr.uint64) {
            // check whether auto mode
            l_is_auto = dap_cli_server_cmd_find_option_val(a_argv, arg_index, a_argc, "auto", NULL);
            if(!l_is_auto) {
                dap_cli_server_cmd_set_reply_text(a_str_reply, "addr not found");
                return -1;
            }
            // if auto mode, then looking for the node address

            // get cur node links
            bool a_is_only_cur_cell = false;
            // TODO rewrite this command totally
            // dap_list_t *l_node_link_list = dap_chain_net_get_link_node_list(l_net, a_is_only_cur_cell);
            // get all nodes list if no links
            l_node_list = dap_chain_net_get_node_list(l_net);
            // select random node from the list
            l_nodes_count = dap_list_length(l_node_list);
            if(l_nodes_count > 0) {
                unsigned int l_node_pos = rand() % l_nodes_count;
                dap_list_t *l_tmp = dap_list_nth(l_node_list, l_node_pos);
                l_remote_node_addr = l_tmp->data;
                l_node_addr.uint64 = l_remote_node_addr->uint64;
            }

            if(!l_node_addr.uint64) {
                dap_cli_server_cmd_set_reply_text(a_str_reply, "no node is available");
                return -1;
            }
        }
        dap_chain_node_info_t *l_remote_node_info;
        dap_chain_node_client_t *l_node_client;
        int res;
        do {
            l_remote_node_info = node_info_read_and_reply(l_net, &l_node_addr, a_str_reply);
            if(!l_remote_node_info) {
                return -1;
            }
            // start connect
            l_node_client = dap_chain_node_client_connect_default_channels(l_net,l_remote_node_info);
            if(!l_node_client) {
                dap_cli_server_cmd_set_reply_text(a_str_reply, "can't connect");
                DAP_DELETE(l_remote_node_info);
                return -1;
            }
            // wait connected
            int timeout_ms = 7000; // 7 sec = 7000 ms
            res = dap_chain_node_client_wait(l_node_client, NODE_CLIENT_STATE_ESTABLISHED, timeout_ms);
            // select new node addr
            if(l_is_auto && res){
                if(l_remote_node_addr && l_nodes_count>1){
                    l_nodes_count--;
                    l_node_list = dap_list_remove(l_node_list, l_remote_node_addr);
                    DAP_DELETE(l_remote_node_addr);
                    unsigned int l_node_pos = rand() % l_nodes_count;
                    dap_list_t *l_tmp = dap_list_nth(l_node_list, l_node_pos);
                    l_remote_node_addr = l_tmp->data;
                    l_node_addr.uint64 = l_remote_node_addr->uint64;

                    // clean client struct
                    dap_chain_node_client_close_mt(l_node_client);
                    DAP_DELETE(l_remote_node_info);
                    //return -1;
                    continue;
                }
            }
            break;
        }
        while(1);
        // for auto mode only
        if(l_is_auto) {
            //start background thread for testing connect to the nodes
            dap_chain_node_ping_background_start(l_net, l_node_list);
            dap_list_free_full(l_node_list, NULL);
        }



        if(res) {
            dap_cli_server_cmd_set_reply_text(a_str_reply, "no response from remote node(s)");
            log_it(L_WARNING, "No response from remote node(s): err code %d", res);
            // clean client struct
            dap_chain_node_client_close_mt(l_node_client);
            //DAP_DELETE(l_remote_node_info);
            return -1;
        }
        log_it(L_NOTICE, "Stream connection established");

        dap_chain_ch_sync_request_old_t l_sync_request = {};
        dap_stream_ch_t *l_ch_chain = dap_client_get_stream_ch_unsafe(l_node_client->client, DAP_CHAIN_CH_ID);
        // fill begin id
        l_sync_request.id_start = 1;
        // fill current node address
        l_sync_request.node_addr.uint64 = dap_chain_net_get_cur_addr_int(l_net);

        log_it(L_INFO, "Requested GLOBAL_DB syncronizatoin, %"DAP_UINT64_FORMAT_U":%"DAP_UINT64_FORMAT_U" period",
                                                        l_sync_request.id_start, l_sync_request.id_end);
        if(0 == dap_chain_ch_pkt_write_unsafe(l_ch_chain, DAP_CHAIN_CH_PKT_TYPE_SYNC_GLOBAL_DB,
                l_net->pub.id.uint64, 0, 0, &l_sync_request,
                sizeof(l_sync_request))) {
            dap_cli_server_cmd_set_reply_text(a_str_reply, "Error: Can't send sync chains request");
            // clean client struct
            dap_chain_node_client_close_mt(l_node_client);
            DAP_DELETE(l_remote_node_info);
            return -1;
        }
        dap_stream_ch_set_ready_to_write_unsafe(l_ch_chain, true);
        // wait for finishing of request
        int timeout_ms = 420000; // 7 min = 420 sec = 420 000 ms
        // TODO add progress info to console
        res = dap_chain_node_client_wait(l_node_client, NODE_CLIENT_STATE_SYNCED, timeout_ms);
        if(res < 0) {
            dap_cli_server_cmd_set_reply_text(a_str_reply, "Error: can't sync with node "NODE_ADDR_FP_STR,
                                            NODE_ADDR_FP_ARGS_S(l_node_client->remote_node_addr));
            dap_chain_node_client_close_mt(l_node_client);
            DAP_DELETE(l_remote_node_info);
            log_it(L_WARNING, "Gdb synced err -2");
            return -2;

        }
        // flush global_db
        dap_global_db_flush_sync();
        log_it(L_INFO, "Gdb synced Ok");

        // Requesting chains
        dap_chain_t *l_chain = NULL;
        DL_FOREACH(l_net->pub.chains, l_chain)
        {
            // reset state NODE_CLIENT_STATE_SYNCED
            dap_chain_node_client_reset(l_node_client);
            // send request
            dap_chain_ch_sync_request_old_t l_sync_request = {};
            if(0 == dap_chain_ch_pkt_write_unsafe(l_ch_chain, DAP_CHAIN_CH_PKT_TYPE_SYNC_CHAINS,
                    l_net->pub.id.uint64, l_chain->id.uint64, l_remote_node_info->hdr.cell_id.uint64, &l_sync_request,
                    sizeof(l_sync_request))) {
                dap_cli_server_cmd_set_reply_text(a_str_reply, "Error: Can't send sync chains request");
                // clean client struct
                dap_chain_node_client_close_mt(l_node_client);
                DAP_DELETE(l_remote_node_info);
                log_it(L_INFO, "Chain '%s' synced error: Can't send sync chains request", l_chain->name);
                return -3;
            }
            log_it(L_NOTICE, "Requested syncronization for chain \"%s\"", l_chain->name);
            dap_stream_ch_set_ready_to_write_unsafe(l_ch_chain, true);

            // wait for finishing of request
            timeout_ms = 120000; // 2 min = 120 sec = 120 000 ms
            // TODO add progress info to console
            res = dap_chain_node_client_wait(l_node_client, NODE_CLIENT_STATE_SYNCED, timeout_ms);
            if(res < 0) {
                log_it(L_ERROR, "Error: Can't sync chain %s", l_chain->name);
            }
        }
        log_it(L_INFO, "Chains and gdb are synced");
        DAP_DELETE(l_remote_node_info);
        //dap_client_disconnect(l_node_client->client);
        //l_node_client->client = NULL;
        dap_chain_node_client_close_mt(l_node_client);
        dap_cli_server_cmd_set_reply_text(a_str_reply, "Node sync completed: Chains and gdb are synced");
        return 0;

    }
#endif
        // make handshake
    case CMD_HANDSHAKE: {
        // get address from alias if addr not defined
        if(alias_str && !l_node_addr.uint64) {
            dap_chain_node_addr_t *address_tmp = dap_chain_node_alias_find(l_net, alias_str);
            if(address_tmp) {
                l_node_addr = *address_tmp;
                DAP_DELETE(address_tmp);
            }
            else {
                dap_cli_server_cmd_set_reply_text(a_str_reply, "No address found by alias");
                return -4;
            }
        }
        l_node_addr = l_node_info->address;
        if(!l_node_addr.uint64) {
            dap_cli_server_cmd_set_reply_text(a_str_reply, "Addr not found");
            return -5;
        }

        dap_chain_node_info_t *node_info = node_info_read_and_reply(l_net, &l_node_addr, a_str_reply);
        if(!node_info)
            return -6;
        int timeout_ms = 5000; //5 sec = 5000 ms
        // start handshake
        dap_chain_node_client_t *l_client = dap_chain_node_client_connect_default_channels(l_net,node_info);
        if(!l_client) {
            dap_cli_server_cmd_set_reply_text(a_str_reply, "Can't connect");
            DAP_DELETE(node_info);
            return -7;
        }
        // wait handshake
        int res = dap_chain_node_client_wait(l_client, NODE_CLIENT_STATE_ESTABLISHED, timeout_ms);
        if (res) {
            dap_cli_server_cmd_set_reply_text(a_str_reply, "No response from node");
            // clean client struct
            dap_chain_node_client_close_unsafe(l_client);
            DAP_DELETE(node_info);
            return -8;
        }
        DAP_DELETE(node_info);
        dap_chain_node_client_close_unsafe(l_client);
        dap_cli_server_cmd_set_reply_text(a_str_reply, "Connection established");
    } break;

    case CMD_CONNECTIONS: {

        if (l_net) {
            dap_cluster_t *l_links_cluster = dap_cluster_by_mnemonim(l_net->pub.name);
            if (!l_links_cluster) {
                 dap_cli_server_cmd_set_reply_text(a_str_reply, "Not found links cluster for net %s", l_net->pub.name);
                 break;
            }
            *a_str_reply = dap_cluster_get_links_info(l_links_cluster);
        } else {
            const char *l_guuid_str = NULL;
            dap_cluster_t *l_cluster = NULL;
            dap_cli_server_cmd_find_option_val(a_argv, arg_index, a_argc, "-cluster", &l_guuid_str);
            if (l_guuid_str) {
                bool l_success = false;
                dap_guuid_t l_guuid = dap_guuid_from_hex_str(l_guuid_str, &l_success);
                if (!l_success) {
                    dap_cli_server_cmd_set_reply_text(a_str_reply, "Can't parse cluster guid %s", l_guuid_str);
                    break;
                }
                l_cluster = dap_cluster_find(l_guuid);
                
                if (!l_cluster) {
                    dap_cli_server_cmd_set_reply_text(a_str_reply, "Not found cluster with ID %s", l_guuid_str);
                    break;
                }
            }
            *a_str_reply = dap_cluster_get_links_info(l_cluster);
        }
    } break;

    case  CMD_BAN: {
        dap_chain_t *l_chain = dap_chain_net_get_default_chain_by_chain_type(l_net, CHAIN_TYPE_DECREE);
        if(!l_chain) {
            dap_cli_server_cmd_set_reply_text(a_str_reply, "Network %s does not support decrees.", l_net->pub.name);
            return -11;
        }
        const char * l_hash_out_type = NULL;
        dap_cli_server_cmd_find_option_val(a_argv, arg_index, a_argc, "-H", &l_hash_out_type);
        if(!l_hash_out_type)
            l_hash_out_type = "hex";
        if(dap_strcmp(l_hash_out_type,"hex") && dap_strcmp(l_hash_out_type,"base58")) {
            dap_cli_server_cmd_set_reply_text(a_str_reply, "invalid parameter -H, valid values: -H <hex | base58>");
            return -1;
        }
        const char *l_certs_str = NULL;
        size_t l_certs_count = 0;
        dap_cert_t **l_certs = NULL;
        dap_cli_server_cmd_find_option_val(a_argv, arg_index, a_argc, "-certs", &l_certs_str);
        if (!l_certs_str) {
            dap_cli_server_cmd_set_reply_text(a_str_reply, "ban create requires parameter '-certs'");
            return -106;
        }
        dap_cert_parse_str_list(l_certs_str, &l_certs, &l_certs_count);
        if(!l_certs_count) {
            dap_cli_server_cmd_set_reply_text(a_str_reply,
                                              "decree create command request at least one valid certificate to sign the decree");
            return -106;
        }
        dap_chain_datum_decree_t *l_decree = NULL;
        dap_tsd_t *l_addr_tsd = s_chain_node_cli_com_node_create_tsd_addr(a_argv, arg_index, a_argc, a_str_reply, "bun");
        if (!l_addr_tsd) {
            return -112;
        }
        l_decree = DAP_NEW_Z_SIZE(dap_chain_datum_decree_t, sizeof(dap_chain_datum_decree_t) + dap_tsd_size(l_addr_tsd));
        l_decree->decree_version = DAP_CHAIN_DATUM_DECREE_VERSION;
        l_decree->header.ts_created = dap_time_now();
        l_decree->header.type = DAP_CHAIN_DATUM_DECREE_TYPE_COMMON;
        l_decree->header.common_decree_params.net_id = l_net->pub.id;
        l_decree->header.common_decree_params.chain_id = l_chain->id;
        l_decree->header.common_decree_params.cell_id = *dap_chain_net_get_cur_cell(l_net);
        l_decree->header.sub_type = DAP_CHAIN_DATUM_DECREE_COMMON_SUBTYPE_BAN;
        l_decree->header.data_size = dap_tsd_size(l_addr_tsd);
        l_decree->header.signs_size = 0;
        memcpy(l_decree->data_n_signs, l_addr_tsd, dap_tsd_size(l_addr_tsd));
        size_t l_total_signs_success = 0;
        l_decree = dap_chain_datum_decree_sign_in_cycle(l_certs, l_decree, l_certs_count, &l_total_signs_success);
        if (!l_decree || !l_total_signs_success) {
            dap_cli_server_cmd_set_reply_text(a_str_reply,
                                              "Decree creation failed. Successful count of certificate signing is 0");
            return -108;
        }
        dap_chain_datum_t *l_datum = dap_chain_datum_create(DAP_CHAIN_DATUM_DECREE, l_decree,
                                                            sizeof(*l_decree) + l_decree->header.data_size +
                                                            l_decree->header.signs_size);
        DAP_DELETE(l_decree);
        char *l_key_str_out = dap_chain_mempool_datum_add(l_datum, l_chain, l_hash_out_type);
        DAP_DELETE(l_datum);
        dap_cli_server_cmd_set_reply_text(a_str_reply, "Datum %s is %s placed in datum pool",
                                          l_key_str_out ? l_key_str_out : "",
                                          l_key_str_out ? "" : " not");
        DAP_DELETE(l_key_str_out);
    } break;

    case CMD_UNBAN: {
        dap_chain_t *l_chain = dap_chain_net_get_default_chain_by_chain_type(l_net, CHAIN_TYPE_DECREE);
        if(!l_chain) {
            dap_cli_server_cmd_set_reply_text(a_str_reply, "Network %s does not support decrees.", l_net->pub.name);
            return -11;
        }
        const char * l_hash_out_type = NULL;
        dap_cli_server_cmd_find_option_val(a_argv, arg_index, a_argc, "-H", &l_hash_out_type);
        if(!l_hash_out_type)
            l_hash_out_type = "hex";
        if(dap_strcmp(l_hash_out_type,"hex") && dap_strcmp(l_hash_out_type,"base58")) {
            dap_cli_server_cmd_set_reply_text(a_str_reply, "invalid parameter -H, valid values: -H <hex | base58>");
            return -1;
        }
        const char *l_certs_str = NULL;
        size_t l_certs_count = 0;
        dap_cert_t **l_certs = NULL;
        dap_cli_server_cmd_find_option_val(a_argv, arg_index, a_argc, "-certs", &l_certs_str);
        if (!l_certs_str) {
            dap_cli_server_cmd_set_reply_text(a_str_reply, "ban create requires parameter '-certs'");
            return -106;
        }
        dap_cert_parse_str_list(l_certs_str, &l_certs, &l_certs_count);
        if(!l_certs_count) {
            dap_cli_server_cmd_set_reply_text(a_str_reply,
                                              "decree create command request at least one valid certificate to sign the decree");
            return -106;
        }
        dap_chain_datum_decree_t *l_decree = NULL;
        dap_tsd_t *l_addr_tsd = s_chain_node_cli_com_node_create_tsd_addr(a_argv, arg_index, a_argc, a_str_reply, "unbun");
        if (!l_addr_tsd) {
            return -112;
        }
        l_decree = DAP_NEW_Z_SIZE(dap_chain_datum_decree_t, sizeof(dap_chain_datum_decree_t) + dap_tsd_size(l_addr_tsd));
        l_decree->decree_version = DAP_CHAIN_DATUM_DECREE_VERSION;
        l_decree->header.ts_created = dap_time_now();
        l_decree->header.type = DAP_CHAIN_DATUM_DECREE_TYPE_COMMON;
        l_decree->header.common_decree_params.net_id = l_net->pub.id;
        l_decree->header.common_decree_params.chain_id = l_chain->id;
        l_decree->header.common_decree_params.cell_id = *dap_chain_net_get_cur_cell(l_net);
        l_decree->header.sub_type = DAP_CHAIN_DATUM_DECREE_COMMON_SUBTYPE_UNBAN;
        l_decree->header.data_size = dap_tsd_size(l_addr_tsd);
        l_decree->header.signs_size = 0;
        memcpy(l_decree->data_n_signs, l_addr_tsd, dap_tsd_size(l_addr_tsd));
        size_t l_total_signs_success = 0;
        l_decree = dap_chain_datum_decree_sign_in_cycle(l_certs, l_decree, l_certs_count, &l_total_signs_success);
        if (!l_decree || !l_total_signs_success) {
            dap_cli_server_cmd_set_reply_text(a_str_reply,
                                              "Decree creation failed. Successful count of certificate signing is 0");
            return -108;
        }
        dap_chain_datum_t *l_datum = dap_chain_datum_create(DAP_CHAIN_DATUM_DECREE, l_decree,
                                                            sizeof(*l_decree) + l_decree->header.data_size +
                                                            l_decree->header.signs_size);
        DAP_DELETE(l_decree);
        char *l_key_str_out = dap_chain_mempool_datum_add(l_datum, l_chain, l_hash_out_type);
        DAP_DELETE(l_datum);
        dap_cli_server_cmd_set_reply_text(a_str_reply, "Datum %s is %s placed in datum pool",
                                          l_key_str_out ? l_key_str_out : "",
                                          l_key_str_out ? "" : " not");
        DAP_DELETE(l_key_str_out);
    } break;

    case CMD_BANLIST: {
        char *l_str_banlist = dap_http_ban_list_client_dump(NULL);
        dap_cli_server_cmd_set_reply_text(a_str_reply, "%s", l_str_banlist);
        DAP_DELETE(l_str_banlist);
    } break;

    case CMD_BALANCER: {
        //balancer link list
        dap_string_t *l_links_str = dap_chain_net_balancer_get_node_str(l_net);
        dap_cli_server_cmd_set_reply_text(a_str_reply, "%s", l_links_str->str);
        dap_string_free(l_links_str, true);
    } break;

    default:
        dap_cli_server_cmd_set_reply_text(a_str_reply, "Unrecognized subcommand '%s'",
                                          arg_index < a_argc ? a_argv[arg_index] : "(null)");
        break;
    }
    return 0;
}

/**
 * @brief com_version
 * @param argc
 * @param argv
 * @param arg_func
 * @param str_reply
 * @return
 */
int com_version(int argc, char ** argv, void **a_str_reply)
{
    (void) argc;
    (void) argv;
#ifndef DAP_VERSION
#pragma message "[!WRN!] DAP_VERSION IS NOT DEFINED. Manual override engaged."
#define DAP_VERSION "0.9-15"
#endif
    return dap_cli_server_cmd_set_reply_text(a_str_reply, "%s version "DAP_VERSION"\n", dap_get_appname()), 0;
}


/**
 * @brief
 * Help command
 * @param argc
 * @param argv
 * @param arg_func
 * @param str_reply
 * @return int
 */
int com_help(int a_argc, char **a_argv, void **a_str_reply)
{
    if (a_argc > 1) {
        log_it(L_DEBUG, "Help for command %s", a_argv[1]);
        dap_cli_cmd_t *l_cmd = dap_cli_server_cmd_find(a_argv[1]);
        if(l_cmd) {
            dap_cli_server_cmd_set_reply_text(a_str_reply, "%s:\n%s", l_cmd->doc, l_cmd->doc_ex);
            return 0;
        } else {
            dap_cli_server_cmd_set_reply_text(a_str_reply, "command \"%s\" not recognized", a_argv[1]);
        }
        return -1;
    } else {
        // TODO Read list of commands & return it
        log_it(L_DEBUG, "General help requested");
        dap_string_t * l_help_list_str = dap_string_new(NULL);
        dap_cli_cmd_t *l_cmd = dap_cli_server_cmd_get_first();
        while(l_cmd) {
            dap_string_append_printf(l_help_list_str, "%s:\t\t\t%s\n",
                    l_cmd->name, l_cmd->doc ? l_cmd->doc : "(undocumented command)");
            l_cmd = (dap_cli_cmd_t*) l_cmd->hh.next;
        }
        dap_cli_server_cmd_set_reply_text(a_str_reply,
                "Available commands:\n\n%s\n",
                l_help_list_str->len ? l_help_list_str->str : "NO ANY COMMAND WERE DEFINED");
        dap_string_free(l_help_list_str, true);
        return 0;
    }
}


void s_wallet_list(const char *a_wallet_path, json_object *a_json_arr_out){
    if (!a_wallet_path || !a_json_arr_out)
        return;
    DIR * l_dir = opendir(a_wallet_path);
    if(l_dir) {
        struct dirent * l_dir_entry = NULL;
        while( (l_dir_entry = readdir(l_dir)) ) {
            if (dap_strcmp(l_dir_entry->d_name, "..") == 0 || dap_strcmp(l_dir_entry->d_name, ".") == 0)
                continue;
            const char *l_file_name = l_dir_entry->d_name;
            size_t l_file_name_len = (l_file_name) ? strlen(l_file_name) : 0;
            unsigned int res = 0;
            json_object * json_obj_wall = json_object_new_object();
            if (!json_obj_wall)
                return;
            if ( (l_file_name_len > 8) && (!strcmp(l_file_name + l_file_name_len - 8, ".dwallet")) ) {
                char l_file_path_tmp[MAX_PATH] = {0};
                snprintf(l_file_path_tmp, sizeof(l_file_path_tmp) - 1, "%s/%s", a_wallet_path, l_file_name);
                dap_chain_wallet_t *l_wallet = dap_chain_wallet_open(l_file_name, a_wallet_path, &res);

                if (l_wallet) {
                    //l_addr = l_net ? dap_chain_wallet_get_addr(l_wallet, l_net->pub.id) : NULL;
                    // const char *l_addr_str = dap_chain_addr_to_str_static(l_addr);
                    json_object_object_add(json_obj_wall, "Wallet", json_object_new_string(l_file_name));
                    if(l_wallet->flags & DAP_WALLET$M_FL_ACTIVE)
                        json_object_object_add(json_obj_wall, "status", json_object_new_string("protected-active"));
                    else
                        json_object_object_add(json_obj_wall, "status", json_object_new_string("unprotected"));
                    json_object_object_add(json_obj_wall, "deprecated", json_object_new_string(
                            strlen(dap_chain_wallet_check_sign(l_wallet))!=0 ? "true" : "false"));
                    //if (l_addr_str) {
                    //    json_object_object_add(json_obj_wall, "addr", json_object_new_string(l_addr_str));
                    // }
                    dap_chain_wallet_close(l_wallet);
                } else{
                    json_object_object_add(json_obj_wall, "Wallet", json_object_new_string(l_file_name));
                    if(res==4)json_object_object_add(json_obj_wall, "status", json_object_new_string("protected-inactive"));
                    else if(res != 0)json_object_object_add(json_obj_wall, "status", json_object_new_string("invalid"));
                }
            } else if ((l_file_name_len > 7) && (!strcmp(l_file_name + l_file_name_len - 7, ".backup"))) {
                json_object_object_add(json_obj_wall, "Wallet", json_object_new_string(l_file_name));
                json_object_object_add(json_obj_wall, "status", json_object_new_string("Backup"));
            }
            json_object_array_add(a_json_arr_out, json_obj_wall);
        }
        closedir(l_dir);
    }
}

/**
 * @brief com_tx_wallet
 * Wallet info
 * com_tx_create command
 * @param argc
 * @param argv
 * @param arg_func
 * @param str_reply
 * @return int
 */
int com_tx_wallet(int a_argc, char **a_argv, void **a_str_reply)
{
json_object ** a_json_arr_reply = (json_object **) a_str_reply;
const char *c_wallets_path = dap_chain_wallet_get_path(g_config);
enum { CMD_NONE, CMD_WALLET_NEW, CMD_WALLET_LIST, CMD_WALLET_INFO, CMD_WALLET_ACTIVATE, CMD_WALLET_DEACTIVATE, CMD_WALLET_CONVERT, CMD_WALLET_OUTPUTS };
int l_arg_index = 1, l_rc, cmd_num = CMD_NONE;

    // find  add parameter ('alias' or 'handshake')
    if(dap_cli_server_cmd_find_option_val(a_argv, l_arg_index, dap_min(a_argc, l_arg_index + 1), "new", NULL))
        cmd_num = CMD_WALLET_NEW;
    else if(dap_cli_server_cmd_find_option_val(a_argv, l_arg_index, dap_min(a_argc, l_arg_index + 1), "list", NULL))
        cmd_num = CMD_WALLET_LIST;
    else if(dap_cli_server_cmd_find_option_val(a_argv, l_arg_index, dap_min(a_argc, l_arg_index + 1), "info", NULL))
        cmd_num = CMD_WALLET_INFO;
    else if(dap_cli_server_cmd_find_option_val(a_argv, l_arg_index, dap_min(a_argc, l_arg_index + 1), "activate", NULL))
        cmd_num = CMD_WALLET_ACTIVATE;
    else if(dap_cli_server_cmd_find_option_val(a_argv, l_arg_index, dap_min(a_argc, l_arg_index + 1), "deactivate", NULL))
        cmd_num = CMD_WALLET_DEACTIVATE;
    else if(dap_cli_server_cmd_find_option_val(a_argv, l_arg_index, dap_min(a_argc, l_arg_index + 1), "convert", NULL))
        cmd_num = CMD_WALLET_CONVERT;
    else if(dap_cli_server_cmd_find_option_val(a_argv, l_arg_index, dap_min(a_argc, l_arg_index + 1), "outputs", NULL))
        cmd_num = CMD_WALLET_OUTPUTS;

    l_arg_index++;

    if(cmd_num == CMD_NONE) {
        dap_json_rpc_error_add(*a_json_arr_reply, DAP_CHAIN_NODE_CLI_COM_TX_WALLET_PARAM_ERR,
                "Format of command: wallet {new -w <wallet_name> | list | info [-addr <addr>]|[-w <wallet_name> -net <net_name>]}");
        return DAP_CHAIN_NODE_CLI_COM_TX_WALLET_PARAM_ERR;        
    }

    const char *l_addr_str = NULL, *l_wallet_name = NULL, *l_net_name = NULL, *l_sign_type_str = NULL, *l_restore_str = NULL,
            *l_pass_str = NULL, *l_ttl_str = NULL;

    // find wallet addr
    dap_cli_server_cmd_find_option_val(a_argv, l_arg_index, a_argc, "-addr", &l_addr_str);
    dap_cli_server_cmd_find_option_val(a_argv, l_arg_index, a_argc, "-w", &l_wallet_name);
    dap_cli_server_cmd_find_option_val(a_argv, l_arg_index, a_argc, "-net", &l_net_name);
    dap_cli_server_cmd_find_option_val(a_argv, l_arg_index, a_argc, "-password", &l_pass_str);
    dap_cli_server_cmd_find_option_val(a_argv, l_arg_index, a_argc, "-sign", &l_sign_type_str);

    // Check if wallet name has only digits and English letter
    if (l_wallet_name && !dap_isstralnum(l_wallet_name)){
        dap_json_rpc_error_add(*a_json_arr_reply, DAP_CHAIN_NODE_CLI_COM_TX_WALLET_NAME_ERR,
        "Wallet name must contains digits and aplhabetical symbols");
        return DAP_CHAIN_NODE_CLI_COM_TX_WALLET_NAME_ERR;
    }

    dap_chain_net_t * l_net = l_net_name ? dap_chain_net_by_name(l_net_name) : NULL;
    dap_chain_wallet_t *l_wallet = NULL;
    dap_chain_addr_t *l_addr = NULL;

    if(l_net_name && !l_net) {
        dap_json_rpc_error_add(*a_json_arr_reply, DAP_CHAIN_NODE_CLI_COM_TX_WALLET_NET_PARAM_ERR,
        "Not found net by name '%s'", l_net_name);
        return DAP_CHAIN_NODE_CLI_COM_TX_WALLET_NET_PARAM_ERR;
    }
    json_object * json_obj_out = NULL;
    json_object * json_arr_out = json_object_new_array();
    if (!json_arr_out) {
        return DAP_CHAIN_NODE_CLI_COM_TX_WALLET_MEMORY_ERR;
    }
    switch (cmd_num) {
        // wallet list
        case CMD_WALLET_LIST:
            s_wallet_list(c_wallets_path, json_arr_out);
            break;
        // wallet info
        case CMD_WALLET_INFO: {
            dap_ledger_t *l_ledger = NULL;
            if ((l_wallet_name && l_addr_str) || (!l_wallet_name && !l_addr_str)) {
                dap_json_rpc_error_add(*a_json_arr_reply, DAP_CHAIN_NODE_CLI_COM_TX_WALLET_NAME_ERR,
                "You should use either the -w or -addr option for the wallet info command.");
                json_object_put(json_arr_out);
                return DAP_CHAIN_NODE_CLI_COM_TX_WALLET_NAME_ERR;
            }
            if(l_wallet_name) {
                if(!l_net) {
                    dap_json_rpc_error_add(*a_json_arr_reply, DAP_CHAIN_NODE_CLI_COM_TX_WALLET_NET_PARAM_ERR,
                                           "Subcommand info requires parameter '-net'");
                    json_object_put(json_arr_out);
                    return DAP_CHAIN_NODE_CLI_COM_TX_WALLET_NET_PARAM_ERR;
                }
                l_wallet = dap_chain_wallet_open(l_wallet_name, c_wallets_path, NULL);
                l_addr = (dap_chain_addr_t *) dap_chain_wallet_get_addr(l_wallet, l_net->pub.id );
            } else {
                l_addr = dap_chain_addr_from_str(l_addr_str);
            }
            
            if (!l_addr || dap_chain_addr_is_blank(l_addr)){
                if (l_wallet) {
                    dap_json_rpc_error_add(*a_json_arr_reply, DAP_CHAIN_NODE_CLI_COM_TX_WALLET_CAN_NOT_GET_ADDR,
                                           "Wallet %s contains an unknown certificate type, the wallet address could not be calculated.", l_wallet_name);
                    dap_chain_wallet_close(l_wallet);
                    return DAP_CHAIN_NODE_CLI_COM_TX_WALLET_CAN_NOT_GET_ADDR;
                }
                dap_json_rpc_error_add(*a_json_arr_reply, DAP_CHAIN_NODE_CLI_COM_TX_WALLET_FOUND_ERR,
                                       "Wallet not found or addr not recognized");
                json_object_put(json_arr_out);
                return DAP_CHAIN_NODE_CLI_COM_TX_WALLET_FOUND_ERR;
            } else {
                l_net = dap_chain_net_by_id(l_addr->net_id);
                if (l_net) {
                    l_ledger = l_net->pub.ledger;
                    l_net_name = l_net->pub.name;
                } else {
                    dap_json_rpc_error_add(*a_json_arr_reply, DAP_CHAIN_NODE_CLI_COM_TX_WALLET_NET_ERR,
                                           "Can't find network id 0x%016"DAP_UINT64_FORMAT_X" from address %s",
                                           l_addr->net_id.uint64, l_addr_str);
                    json_object_put(json_arr_out);
                    DAP_DELETE(l_addr);
                    return DAP_CHAIN_NODE_CLI_COM_TX_WALLET_NET_ERR;
                }
            }
            json_object * json_obj_wall = json_object_new_object();
            const char *l_l_addr_str = dap_chain_addr_to_str_static((dap_chain_addr_t*) l_addr);
            if(l_wallet)
            {
                json_object_object_add(json_obj_wall, "sign", json_object_new_string(
                                                                  strlen(dap_chain_wallet_check_sign(l_wallet))!=0 ?
                                                                  dap_chain_wallet_check_sign(l_wallet) : "correct"));
                json_object_object_add(json_obj_wall, "wallet", json_object_new_string(l_wallet->name));
            }
            json_object_object_add(json_obj_wall, "addr", l_l_addr_str ? json_object_new_string(l_l_addr_str) : json_object_new_string("-"));
            json_object_object_add(json_obj_wall, "network", l_net_name? json_object_new_string(l_net_name) : json_object_new_string("-"));

            size_t l_l_addr_tokens_size = 0;
            char **l_l_addr_tokens = NULL;
            dap_ledger_addr_get_token_ticker_all(l_ledger, l_addr, &l_l_addr_tokens, &l_l_addr_tokens_size);
            if (l_wallet) {
                //Get sign for wallet
                json_object *l_jobj_sings = NULL;
                dap_chain_wallet_internal_t *l_w_internal = DAP_CHAIN_WALLET_INTERNAL(l_wallet);
                if (l_w_internal->certs_count == 1) {
                    l_jobj_sings = json_object_new_string(
                        dap_sign_type_to_str(
                            dap_sign_type_from_key_type(l_w_internal->certs[0]->enc_key->type)));
                } else {
                    dap_string_t *l_str_signs = dap_string_new("");
                    for (size_t i = 0; i < l_w_internal->certs_count; i++) {
                        dap_string_append_printf(l_str_signs, "%s%s",
                                                 dap_sign_type_to_str(dap_sign_type_from_key_type(
                                                     l_w_internal->certs[i]->enc_key->type)),
                                                 ((i + 1) == l_w_internal->certs_count) ? "" : ", ");
                    }
                    l_jobj_sings = json_object_new_string(l_str_signs->str);
                    dap_string_free(l_str_signs, true);
                }
                json_object_object_add(json_obj_wall, "signs", l_jobj_sings);
            } else {
                json_object_object_add(json_obj_wall, "signs",
                                       json_object_new_string(dap_sign_type_to_str(l_addr->sig_type)));
            }
            if(l_l_addr_tokens_size <= 0)
                json_object_object_add(json_obj_wall, "balance", json_object_new_string("0"));
            json_object * j_arr_balance= json_object_new_array();
            for(size_t i = 0; i < l_l_addr_tokens_size; i++) {
                if(l_l_addr_tokens[i]) {
                    json_object * j_balance_data = json_object_new_object();
                    uint256_t l_balance = dap_ledger_calc_balance(l_ledger, l_addr, l_l_addr_tokens[i]);
                    const char *l_balance_coins, *l_balance_datoshi = dap_uint256_to_char(l_balance, &l_balance_coins);
                    json_object *l_jobj_token = json_object_new_object();
                    json_object *l_jobj_ticker = json_object_new_string(l_l_addr_tokens[i]);
                    const char *l_description =  dap_ledger_get_description_by_ticker(l_ledger, l_l_addr_tokens[i]);
                    json_object *l_jobj_description = l_description ? json_object_new_string(l_description)
                                                                    : json_object_new_null();
                    json_object_object_add(l_jobj_token, "ticker", l_jobj_ticker);
                    json_object_object_add(l_jobj_token, "description", l_jobj_description);
                    json_object_object_add(j_balance_data, "balance", json_object_new_string(""));
                    json_object_object_add(j_balance_data, "coins", json_object_new_string(l_balance_coins));
                    json_object_object_add(j_balance_data, "datoshi", json_object_new_string(l_balance_datoshi));
                    json_object_object_add(j_balance_data, "token", l_jobj_token);
                    json_object_array_add(j_arr_balance, j_balance_data);
                }
                DAP_DELETE(l_l_addr_tokens[i]);
            }
            json_object_object_add(json_obj_wall, "tokens", j_arr_balance);
            json_object_array_add(json_arr_out, json_obj_wall);
            DAP_DELETE(l_l_addr_tokens);
            DAP_DELETE(l_addr);

            if(l_wallet)
                dap_chain_wallet_close(l_wallet);
            break;
        }
        case CMD_WALLET_OUTPUTS: {
            if ((l_wallet_name && l_addr_str) || (!l_wallet_name && !l_addr_str)) {
                dap_json_rpc_error_add(*a_json_arr_reply, DAP_CHAIN_NODE_CLI_COM_TX_WALLET_NAME_ERR,
                "You should use either the -w or -addr option for the wallet info command.");
                json_object_put(json_arr_out);
                return DAP_CHAIN_NODE_CLI_COM_TX_WALLET_NAME_ERR;
            }
            if(l_wallet_name) {
                if(!l_net) {
                    dap_json_rpc_error_add(*a_json_arr_reply, DAP_CHAIN_NODE_CLI_COM_TX_WALLET_NET_PARAM_ERR,
                                           "Subcommand info requires parameter '-net'");
                    json_object_put(json_arr_out);
                    return DAP_CHAIN_NODE_CLI_COM_TX_WALLET_NET_PARAM_ERR;
                }
                l_wallet = dap_chain_wallet_open(l_wallet_name, c_wallets_path, NULL);
                l_addr = (dap_chain_addr_t *) dap_chain_wallet_get_addr(l_wallet, l_net->pub.id );
            } else {
                l_addr = dap_chain_addr_from_str(l_addr_str);
            }

            const char* l_token_tiker = NULL;
            dap_cli_server_cmd_find_option_val(a_argv, l_arg_index, a_argc, "-token", &l_token_tiker);
            if (!l_token_tiker){
                dap_json_rpc_error_add(*a_json_arr_reply, DAP_CHAIN_NODE_CLI_COM_TX_WALLET_PARAM_ERR,
                                           "Subcommand outputs requires parameter '-token'");
                    json_object_put(json_arr_out);
                    return DAP_CHAIN_NODE_CLI_COM_TX_WALLET_PARAM_ERR;
            }
            json_object * json_obj_wall = json_object_new_object();
            const char* l_value_str = NULL;
            dap_cli_server_cmd_find_option_val(a_argv, l_arg_index, a_argc, "-value", &l_value_str);

            dap_list_t *l_outs_list = NULL;

            uint256_t l_value_sum = uint256_0;
            if (l_value_str){
                uint256_t l_value_datoshi = dap_chain_balance_scan(l_value_str);
                l_outs_list = dap_ledger_get_list_tx_outs_with_val(l_net->pub.ledger, l_token_tiker, l_addr, l_value_datoshi, &l_value_sum);
            } else {
                l_outs_list = dap_ledger_get_list_tx_outs(l_net->pub.ledger, l_token_tiker, l_addr, &l_value_sum);
            }

            json_object_object_add(json_obj_wall, "total_value", json_object_new_string(dap_uint256_to_char(l_value_sum, NULL)));
            struct json_object *l_json_outs_arr = json_object_new_array();
            for (dap_list_t *l_temp = l_outs_list; l_temp; l_temp = l_temp->next){
                dap_chain_tx_used_out_item_t *l_item = l_temp->data;
                json_object* json_obj_item = json_object_new_object();
                const char *l_out_value_str = dap_uint256_to_char(l_item->value, NULL);
                json_object_object_add(json_obj_item,"item_type", json_object_new_string("unspent_out"));
                json_object_object_add(json_obj_item,"value", json_object_new_string(l_out_value_str));
                json_object_object_add(json_obj_item,"prev_hash", json_object_new_string(dap_hash_fast_to_str_static(&l_item->tx_hash_fast)));  
                json_object_object_add(json_obj_item,"out_prev_idx", json_object_new_int64(l_item->num_idx_out));   
                json_object_array_add(l_json_outs_arr, json_obj_item);
            }
            dap_list_free_full(l_outs_list, NULL);
            json_object_object_add(json_obj_wall, "outs", l_json_outs_arr);
            json_object_array_add(json_arr_out, json_obj_wall);


        } break;
        default: {
            if( !l_wallet_name ) {
                dap_json_rpc_error_add(*a_json_arr_reply, DAP_CHAIN_NODE_CLI_COM_TX_WALLET_NAME_ERR,
                                       "Wallet name option <-w>  not defined");
                json_object_put(json_arr_out);
                return  DAP_CHAIN_NODE_CLI_COM_TX_WALLET_NAME_ERR;
            }
            if( cmd_num != CMD_WALLET_DEACTIVATE && !l_pass_str && cmd_num != CMD_WALLET_NEW && cmd_num != CMD_WALLET_CONVERT) {
                dap_json_rpc_error_add(*a_json_arr_reply, DAP_CHAIN_NODE_CLI_COM_TX_WALLET_PASS_ERR,
                                       "Wallet password option <-password>  not defined");
                json_object_put(json_arr_out);
                return  DAP_CHAIN_NODE_CLI_COM_TX_WALLET_PASS_ERR;
            }
            if ( cmd_num != CMD_WALLET_DEACTIVATE && l_pass_str && DAP_WALLET$SZ_PASS < strnlen(l_pass_str, DAP_WALLET$SZ_PASS + 1) ) {
                dap_json_rpc_error_add(*a_json_arr_reply, DAP_CHAIN_NODE_CLI_COM_TX_WALLET_PASS_TO_LONG_ERR,
                                       "Wallet's password is too long ( > %d)", DAP_WALLET$SZ_PASS);
                log_it(L_ERROR, "Wallet's password is too long ( > %d)", DAP_WALLET$SZ_PASS);
                json_object_put(json_arr_out);
                return DAP_CHAIN_NODE_CLI_COM_TX_WALLET_PASS_TO_LONG_ERR;
            }
            switch (cmd_num) {
                case CMD_WALLET_ACTIVATE:
                case CMD_WALLET_DEACTIVATE: {
                    json_object * json_obj_wall = json_object_new_object();
                    const char *l_prefix = cmd_num == CMD_WALLET_ACTIVATE ? "" : "de";
                    dap_cli_server_cmd_find_option_val(a_argv, l_arg_index, a_argc, "-ttl", &l_ttl_str);
                    l_rc = l_ttl_str ? strtoul(l_ttl_str, NULL, 10) : 60;

                    l_rc = cmd_num == CMD_WALLET_ACTIVATE
                            ? dap_chain_wallet_activate(l_wallet_name, strlen(l_wallet_name), l_pass_str, strlen(l_pass_str), l_rc)
                            : dap_chain_wallet_deactivate (l_wallet_name, strlen(l_wallet_name));

                    switch (l_rc) {
                    case 0:
                        json_object_object_add(json_obj_wall, "Wallet name", json_object_new_string(l_wallet_name));
                        json_object_object_add(json_obj_wall, "protection", cmd_num == CMD_WALLET_ACTIVATE ?
                        json_object_new_string("is activated") : json_object_new_string("is deactivated"));
                        break;
                    case -EBUSY:
                        dap_json_rpc_error_add(*a_json_arr_reply, DAP_CHAIN_NODE_CLI_COM_TX_WALLET_ALREADY_ERR,
                                               "Error: wallet %s is already %sactivated\n", l_wallet_name, l_prefix);
                        break;
                    case -EAGAIN:
                        dap_json_rpc_error_add(*a_json_arr_reply, DAP_CHAIN_NODE_CLI_COM_TX_WALLET_PASS_ERR,
                                "Wrong password for wallet %s\n", l_wallet_name);
                        break;
                    case -101:
                        dap_json_rpc_error_add(*a_json_arr_reply, DAP_CHAIN_NODE_CLI_COM_TX_WALLET_PASS_ERR,
                                "Can't active unprotected wallet: %s\n", l_wallet_name);
                        break;
                    default: {
                        char l_buf[512] = { '\0' };
                        strerror_r(l_rc, l_buf, sizeof(l_buf) - 1);
                        dap_json_rpc_error_add(*a_json_arr_reply, DAP_CHAIN_NODE_CLI_COM_TX_WALLET_ACTIVE_ERR,
                                "Wallet %s %sactivation error %d : %s\n", l_wallet_name, l_prefix, l_rc, l_buf);
                        break;
                    }
                    }
                    json_object_array_add(json_arr_out, json_obj_wall);
                } break;
                // convert wallet
                case CMD_WALLET_CONVERT: {
                    bool l_remove_password = false;
                    if(dap_cli_server_cmd_find_option_val(a_argv, l_arg_index, a_argc, "-remove_password", NULL))
                        l_remove_password = true;

                    l_wallet = dap_chain_wallet_open(l_wallet_name, c_wallets_path, NULL);
                    if (!l_wallet) {
                        dap_json_rpc_error_add(*a_json_arr_reply, DAP_CHAIN_NODE_CLI_COM_TX_WALLET_PASS_ERR,
                                               "Can't open wallet check activation");
                        json_object_put(json_arr_out);
                        return DAP_CHAIN_NODE_CLI_COM_TX_WALLET_PASS_ERR;
                    } else if (l_wallet->flags & DAP_WALLET$M_FL_ACTIVE && !l_remove_password) {
                        dap_json_rpc_error_add(*a_json_arr_reply, DAP_CHAIN_NODE_CLI_COM_TX_WALLET_CONVERT_ERR,
                                            "Wallet can't be converted twice");
                        json_object_put(json_arr_out);
                        return  DAP_CHAIN_NODE_CLI_COM_TX_WALLET_CONVERT_ERR;
                    }
                    if (l_pass_str && !dap_check_valid_password(l_pass_str, dap_strlen(l_pass_str))) {
                        dap_json_rpc_error_add(*a_json_arr_reply,
                                               DAP_CHAIN_NODE_CLI_COM_TX_WALLET_INVALID_CHARACTERS_USED_FOR_PASSWORD,
                                               "Invalid characters used for password.");
                        return DAP_CHAIN_NODE_CLI_COM_TX_WALLET_INVALID_CHARACTERS_USED_FOR_PASSWORD;
                    }
                    // create wallet backup 
                    dap_chain_wallet_internal_t* l_file_name = DAP_CHAIN_WALLET_INTERNAL(l_wallet);
                    snprintf(l_file_name->file_name, sizeof(l_file_name->file_name), "%s/%s_%012lu%s", c_wallets_path, l_wallet_name, time(NULL),".backup");
                    if ( dap_chain_wallet_save(l_wallet, NULL) ) {
                        dap_json_rpc_error_add(*a_json_arr_reply, DAP_CHAIN_NODE_CLI_COM_TX_WALLET_BACKUP_ERR,
                                               "Can't create backup wallet file because of internal error");
                        json_object_put(json_arr_out);
                        return  DAP_CHAIN_NODE_CLI_COM_TX_WALLET_BACKUP_ERR;
                    }
                    if (l_remove_password) {  
                        if (dap_chain_wallet_deactivate(l_wallet_name, strlen(l_wallet_name))){
                            dap_json_rpc_error_add(*a_json_arr_reply, DAP_CHAIN_NODE_CLI_COM_TX_WALLET_BACKUP_ERR,
                                                "Can't deactivate wallet");
                            json_object_put(json_arr_out);
                            return  DAP_CHAIN_NODE_CLI_COM_TX_WALLET_DEACT_ERR;
                        }
                    } else if (!l_pass_str) {
                        dap_json_rpc_error_add(*a_json_arr_reply, DAP_CHAIN_NODE_CLI_COM_TX_WALLET_PASS_ERR,
                                       "Wallet password option <-password>  not defined");
                        json_object_put(json_arr_out);
                        return  DAP_CHAIN_NODE_CLI_COM_TX_WALLET_PASS_ERR;
                    }
                    // change to old filename
                    snprintf(l_file_name->file_name, sizeof(l_file_name->file_name), "%s/%s%s", c_wallets_path, l_wallet_name, ".dwallet");
                    if ( dap_chain_wallet_save(l_wallet, l_remove_password ? NULL : l_pass_str) ) {
                        dap_json_rpc_error_add(*a_json_arr_reply, DAP_CHAIN_NODE_CLI_COM_TX_WALLET_CONVERT_ERR,
                                               "Wallet is not converted because of internal error");
                        json_object_put(json_arr_out);
                        return  DAP_CHAIN_NODE_CLI_COM_TX_WALLET_CONVERT_ERR;
                    }
                    json_object * json_obj_wall = json_object_new_object();
                    log_it(L_INFO, "Wallet %s has been converted", l_wallet_name);
                    json_object_object_add(json_obj_wall, "Sign wallet", json_object_new_string(
                                                                              strlen(dap_chain_wallet_check_sign(l_wallet))!=0 ?
                                                                              dap_chain_wallet_check_sign(l_wallet) : "correct"));
                    json_object_object_add(json_obj_wall, "Wallet name", json_object_new_string(l_wallet_name));
                    json_object_object_add(json_obj_wall, "Status", json_object_new_string("successfully converted"));
                    dap_chain_wallet_close(l_wallet);
                    json_object_array_add(json_arr_out, json_obj_wall);
                    break;
                }
                // new wallet
                case CMD_WALLET_NEW: {
                    int l_restore_opt = dap_cli_server_cmd_find_option_val(a_argv, l_arg_index, a_argc, "-restore", &l_restore_str);
                    int l_restore_legacy_opt = 0;
                    if (!l_restore_str)
                        l_restore_legacy_opt = dap_cli_server_cmd_find_option_val(a_argv, l_arg_index, a_argc, "-restore_legacy", &l_restore_str);
                    // rewrite existing wallet
                    int l_is_force = dap_cli_server_cmd_find_option_val(a_argv, l_arg_index, a_argc, "-force", NULL);

                    // check wallet existence
                    if (!l_is_force) {
                        char *l_file_name = dap_strdup_printf("%s/%s.dwallet", c_wallets_path, l_wallet_name);
                        FILE *l_exists = fopen(l_file_name, "rb");
                        DAP_DELETE(l_file_name);
                        if (l_exists) {
                            dap_json_rpc_error_add(*a_json_arr_reply, DAP_CHAIN_NODE_CLI_COM_TX_WALLET_ALREADY_ERR,"Wallet %s already exists",l_wallet_name);
                            fclose(l_exists);
                            json_object_put(json_arr_out);
                            return DAP_CHAIN_NODE_CLI_COM_TX_WALLET_ALREADY_ERR;
                        }
                    }

                    dap_sign_type_t l_sign_types[MAX_ENC_KEYS_IN_MULTYSIGN] = {0};
                    size_t l_sign_count = 0;
                    if (!l_sign_type_str) {
                        l_sign_types[0].type = SIG_TYPE_DILITHIUM;
                        l_sign_type_str = dap_sign_type_to_str(l_sign_types[0]);
                        l_sign_count = 1;
                    } else {
                        l_sign_types[0] = dap_sign_type_from_str(l_sign_type_str);
                        if (l_sign_types[0].type == SIG_TYPE_NULL){
                            dap_json_rpc_error_add(*a_json_arr_reply, DAP_CHAIN_NODE_CLI_COM_TX_WALLET_UNKNOWN_SIGN_ERR,
                                                   "'%s' unknown signature type, please use:\n%s",
                                                   l_sign_type_str, dap_sign_get_str_recommended_types());
                            json_object_put(json_arr_out);
                            return DAP_CHAIN_NODE_CLI_COM_TX_WALLET_UNKNOWN_SIGN_ERR;
                        }
                        if (l_sign_types[0].type == SIG_TYPE_MULTI_CHAINED) {
                            int l_sign_index = dap_cli_server_cmd_find_option_val(a_argv, l_arg_index, a_argc, l_sign_type_str, NULL);
                            l_sign_index++;
                            for (;l_sign_index && l_sign_index < a_argc; ++l_sign_index) {
                                l_sign_types[l_sign_count] = dap_sign_type_from_str(a_argv[l_sign_index]);
                                if (l_sign_types[l_sign_count].type == SIG_TYPE_NULL ||
                                    l_sign_types[l_sign_count].type == SIG_TYPE_MULTI_CHAINED) {
                                    break;
                                }
                                l_sign_count++;
                            }
                            if (l_sign_count < 2) {
                                dap_json_rpc_error_add(*a_json_arr_reply, DAP_CHAIN_NODE_CLI_COM_TX_WALLET_UNKNOWN_SIGN_ERR,
                                                      "You did not specify an additional signature after "
                                                      "sig_multi_chained. You must specify at least two more "
                                                      "signatures other than sig_multi_chained.\n"
                                                      "After sig_multi_chained, you must specify two more signatures "
                                                      "from the list:\n%s", dap_cert_get_str_recommended_sign());
                                json_object_put(json_arr_out);
                                return DAP_CHAIN_NODE_CLI_COM_TX_WALLET_UNKNOWN_SIGN_ERR;
                            }
                        } else {
                            l_sign_count = 1;
                        }
                    }
                    // Check unsupported tesla and bliss algorithm

                    for (size_t i = 0; i < l_sign_count; ++i) {
                        if (dap_sign_type_is_depricated(l_sign_types[i])) {
                            if (l_restore_opt || l_restore_legacy_opt) {
                                dap_json_rpc_error_add(*a_json_arr_reply, DAP_CHAIN_NODE_CLI_COM_TX_WALLET_UNKNOWN_SIGN_ERR,
                                                   "CAUTION!!! CAUTION!!! CAUTION!!!\nThe Bliss, Tesla and Picnic signatures are deprecated. We recommend you to create a new wallet with another available signature and transfer funds there.\n");
                                break;
                            } else {
                                dap_json_rpc_error_add(*a_json_arr_reply, DAP_CHAIN_NODE_CLI_COM_TX_WALLET_UNKNOWN_SIGN_ERR,
                                                   "This signature algorithm is no longer supported, please, use another variant");
                                json_object_put(json_arr_out);
                                return  DAP_CHAIN_NODE_CLI_COM_TX_WALLET_UNKNOWN_SIGN_ERR;
                            }
                        }
                    }

                    uint8_t *l_seed = NULL;
                    size_t l_seed_size = 0, l_restore_str_size = dap_strlen(l_restore_str);

                    if(l_restore_opt || l_restore_legacy_opt) {
                        if (l_restore_str_size > 3 && !dap_strncmp(l_restore_str, "0x", 2) && (!dap_is_hex_string(l_restore_str + 2, l_restore_str_size - 2) || l_restore_legacy_opt)) {
                            l_seed_size = (l_restore_str_size - 2) / 2;
                            l_seed = DAP_NEW_Z_SIZE(uint8_t, l_seed_size + 1);
                            if(!l_seed) {
                                log_it(L_CRITICAL, "%s", c_error_memory_alloc);
                                json_object_put(json_arr_out);
                                return DAP_CHAIN_NODE_CLI_COM_TX_WALLET_MEMORY_ERR;
                            }
                            dap_hex2bin(l_seed, l_restore_str + 2, l_restore_str_size - 2);
                            if (l_restore_legacy_opt) {
                                dap_json_rpc_error_add(*a_json_arr_reply, DAP_CHAIN_NODE_CLI_COM_TX_WALLET_PROTECTION_ERR,
                                                       "CAUTION!!! CAUTION!!! CAUTION!!!\nYour wallet has a low level of protection. Please create a new wallet again with the option -restore\n");
                            }
                        } else {
                            dap_json_rpc_error_add(*a_json_arr_reply, DAP_CHAIN_NODE_CLI_COM_TX_WALLET_HASH_ERR,
                                                   "Restored hash is invalid or too short, wallet is not created. Please use -restore 0x<hex_value> or -restore_legacy 0x<restore_string>");
                            json_object_put(json_arr_out);
                            return DAP_CHAIN_NODE_CLI_COM_TX_WALLET_HASH_ERR;
                        }
                    }
                    // Checking that if a password is set, it contains only Latin characters, numbers and special characters, except for spaces.
                    if (l_pass_str && !dap_check_valid_password(l_pass_str, dap_strlen(l_pass_str))) {
                        dap_json_rpc_error_add(*a_json_arr_reply,
                                               DAP_CHAIN_NODE_CLI_COM_TX_WALLET_INVALID_CHARACTERS_USED_FOR_PASSWORD,
                                               "Invalid characters used for password.");
                        return DAP_CHAIN_NODE_CLI_COM_TX_WALLET_INVALID_CHARACTERS_USED_FOR_PASSWORD;
                    }

                    // Creates new wallet
                    l_wallet = dap_chain_wallet_create_with_seed_multi(l_wallet_name, c_wallets_path, l_sign_types, l_sign_count,
                            l_seed, l_seed_size, l_pass_str);
                    DAP_DELETE(l_seed);
                    if (!l_wallet) {
                        dap_json_rpc_error_add(*a_json_arr_reply, DAP_CHAIN_NODE_CLI_COM_TX_WALLET_INTERNAL_ERR,
                                               "Wallet is not created because of internal error. Check name or password length (max 64 chars)");
                        json_object_put(json_arr_out);
                        return  DAP_CHAIN_NODE_CLI_COM_TX_WALLET_INTERNAL_ERR;
                    }

                    json_object * json_obj_wall = json_object_new_object();
                    json_object_object_add(json_obj_wall, "Wallet name", json_object_new_string(l_wallet->name));
                    if (l_sign_count > 1) {
                        dap_string_t *l_signs_types_str = dap_string_new("sig_multi_chained, ");
                        for (size_t i = 0; i < l_sign_count; i++) {
                            dap_string_append_printf(l_signs_types_str, "%s%s",
                                                     dap_sign_type_to_str(l_sign_types[i]), (i+1) == l_sign_count ? "": ", ");
                        }
                        json_object_object_add(json_obj_wall, "Sign type", json_object_new_string(l_signs_types_str->str));
                        dap_string_free(l_signs_types_str, true);
                    } else
                        json_object_object_add(json_obj_wall, "Sign type", json_object_new_string(l_sign_type_str));
                    json_object_object_add(json_obj_wall, "Status", json_object_new_string("successfully created"));

                    const char *l_addr_str = NULL;
                    if ( l_net && (l_addr_str = dap_chain_addr_to_str_static(dap_chain_wallet_get_addr(l_wallet,l_net->pub.id))) ) {
                        json_object_object_add(json_obj_wall, "new address", json_object_new_string(l_addr_str) );
                    }
                    json_object_array_add(json_arr_out, json_obj_wall);
                    dap_chain_wallet_close(l_wallet);
                    break;
                }
            }
        }
    }

    if (json_arr_out) {
            json_object_array_add(*a_json_arr_reply, json_arr_out);
        } else {
            json_object_array_add(*a_json_arr_reply, json_object_new_string("empty"));
        }
    return 0;
}


typedef enum dap_chain_node_cli_cmd_values_parse_net_chain_err_to_json {
    DAP_CHAIN_NODE_CLI_CMD_VALUES_PARSE_NET_CHAIN_ERR_INTERNAL_COMMAND_PROCESSING = 101,
    DAP_CHAIN_NODE_CLI_CMD_VALUES_PARSE_NET_CHAIN_ERR_NET_STR_IS_NUL = 102,
    DAP_CHAIN_NODE_CLI_CMD_VALUES_PARSE_NET_CHAIN_ERR_NET_NOT_FOUND = 103,
    DAP_CHAIN_NODE_CLI_CMD_VALUES_PARSE_NET_CHAIN_ERR_CHAIN_NOT_FOUND = 104,
    DAP_CHAIN_NODE_CLI_CMD_VALUES_PARSE_NET_CHAIN_ERR_CHAIN_STR_IS_NULL = 105,
    DAP_CHAIN_NODE_CLI_CMD_VALUES_PARSE_NET_CHAIN_ERR_CONFIG_DEFAULT_DATUM = 106,
    DAP_CHAIN_NODE_CLI_CMD_VALUE_PARSE_CONVERT_BASE58_TO_ADDR_WALLET = 107,
    DAP_CHAIN_NODE_CLI_CMD_VALUE_PARSE_FAST_AND_BASE58_ADDR,
    DAP_CHAIN_NODE_CLI_CMD_VALUE_PARSE_CAN_NOT_FIND_DEFAULT_CHAIN_WITH_TYPE
} dap_chain_node_cli_cmd_values_parse_net_chain_err_to_json;
int dap_chain_node_cli_cmd_values_parse_net_chain_for_json(json_object* a_json_arr_reply, int *a_arg_index, int a_argc,
                                                           char **a_argv,
                                                           dap_chain_t **a_chain, dap_chain_net_t **a_net,
                                                           dap_chain_type_t a_default_chain_type) {
    const char * l_chain_str = NULL;
    const char * l_net_str = NULL;

    // Net name
    if(a_net)
        dap_cli_server_cmd_find_option_val(a_argv, *a_arg_index, a_argc, "-net", &l_net_str);
    else {
        dap_json_rpc_error_add(a_json_arr_reply, DAP_CHAIN_NODE_CLI_CMD_VALUES_PARSE_NET_CHAIN_ERR_INTERNAL_COMMAND_PROCESSING,
                               "Error in internal command processing.");
        return DAP_CHAIN_NODE_CLI_CMD_VALUES_PARSE_NET_CHAIN_ERR_INTERNAL_COMMAND_PROCESSING;
    }

    // Select network
    if(!l_net_str) {
        dap_json_rpc_error_add(a_json_arr_reply, DAP_CHAIN_NODE_CLI_CMD_VALUES_PARSE_NET_CHAIN_ERR_NET_STR_IS_NUL, "%s requires parameter '-net'", a_argv[0]);
        return DAP_CHAIN_NODE_CLI_CMD_VALUES_PARSE_NET_CHAIN_ERR_NET_STR_IS_NUL;
    }

    if (! (*a_net = dap_chain_net_by_name(l_net_str)) ) { // Can't find such network
        return dap_json_rpc_error_add(a_json_arr_reply, DAP_CHAIN_NODE_CLI_CMD_VALUES_PARSE_NET_CHAIN_ERR_NET_NOT_FOUND,
                                                        "Network %s not found", l_net_str),
                DAP_CHAIN_NODE_CLI_CMD_VALUES_PARSE_NET_CHAIN_ERR_NET_NOT_FOUND;
    }

    // Chain name
    if(a_chain) {
        dap_cli_server_cmd_find_option_val(a_argv, *a_arg_index, a_argc, "-chain", &l_chain_str);

        // Select chain
        if(l_chain_str) {
            if ((*a_chain = dap_chain_net_get_chain_by_name(*a_net, l_chain_str)) == NULL) { // Can't find such chain
                dap_string_t *l_reply = dap_string_new("");
                dap_string_append_printf(l_reply, "Invalid '-chain' parameter \"%s\", not found in net %s\n"
                                                  "Available chains:",
                                                  l_chain_str, l_net_str);
                dap_chain_t *l_chain;
                DL_FOREACH((*a_net)->pub.chains, l_chain) {
                    dap_string_append_printf(l_reply, "\n\t%s", l_chain->name);
                }
                char *l_str_reply = dap_string_free(l_reply, false);
                dap_json_rpc_error_add(a_json_arr_reply, DAP_CHAIN_NODE_CLI_CMD_VALUES_PARSE_NET_CHAIN_ERR_CHAIN_NOT_FOUND, "%s", l_str_reply);
                return DAP_DELETE(l_str_reply), DAP_CHAIN_NODE_CLI_CMD_VALUES_PARSE_NET_CHAIN_ERR_CHAIN_NOT_FOUND;
            }
        } else if (a_default_chain_type != CHAIN_TYPE_INVALID) {
            if ((*a_chain = dap_chain_net_get_default_chain_by_chain_type(*a_net, a_default_chain_type)) != NULL) {
                return 0;
            } else {
                dap_json_rpc_error_add(a_json_arr_reply, 
                        DAP_CHAIN_NODE_CLI_CMD_VALUE_PARSE_CAN_NOT_FIND_DEFAULT_CHAIN_WITH_TYPE,
                        "Unable to get the default chain of type %s for the network.", dap_chain_type_to_str(a_default_chain_type));
                return DAP_CHAIN_NODE_CLI_CMD_VALUE_PARSE_CAN_NOT_FIND_DEFAULT_CHAIN_WITH_TYPE;

            }
        }
    }
    return 0;
}


/**
 * @brief s_values_parse_net_chain
 * @param argc
 * @param argv
 * @param str_reply
 * @param l_chain
 * @param l_net
 * @return
 */
int dap_chain_node_cli_cmd_values_parse_net_chain(int *a_arg_index, int a_argc, char **a_argv, void **a_str_reply,
        dap_chain_t **a_chain, dap_chain_net_t **a_net, dap_chain_type_t a_default_chain_type)
{
    const char * l_chain_str = NULL;
    const char * l_net_str = NULL;

    // Net name
    if(a_net)
        dap_cli_server_cmd_find_option_val(a_argv, *a_arg_index, a_argc, "-net", &l_net_str);
    else
        return -100;

    // Select network
    if(!l_net_str) {
        dap_cli_server_cmd_set_reply_text(a_str_reply, "%s requires parameter '-net'", a_argv[0]);
        return -101;
    }

    if(! (*a_net = dap_chain_net_by_name(l_net_str)) ) { // Can't find such network
        dap_cli_server_cmd_set_reply_text(a_str_reply, "%s can't find network \"%s\"", a_argv[0], l_net_str);
        return -102;
    }

    // Chain name
    if(a_chain) {
        dap_cli_server_cmd_find_option_val(a_argv, *a_arg_index, a_argc, "-chain", &l_chain_str);

        // Select chain
        if(l_chain_str) {
            if ((*a_chain = dap_chain_net_get_chain_by_name(*a_net, l_chain_str)) == NULL) { // Can't find such chain
                dap_string_t *l_reply = dap_string_new("");
                    dap_string_append_printf(l_reply, "Invalid '-chain' parameter \"%s\", not found in net %s\n"
                                                      "Available chains:",
                                                      l_chain_str, l_net_str);
                    dap_chain_t *l_chain;
                    DL_FOREACH((*a_net)->pub.chains, l_chain) {
                        dap_string_append_printf(l_reply, "\n\t%s", l_chain->name);
                    }
                    char *l_str_reply = dap_string_free(l_reply, false);
                    return dap_cli_server_cmd_set_reply_text(a_str_reply, "%s", l_str_reply), DAP_DELETE(l_str_reply), -103;
            }
        } else if (a_default_chain_type != CHAIN_TYPE_INVALID) {
            if ((*a_chain = dap_chain_net_get_default_chain_by_chain_type(*a_net, a_default_chain_type)) != NULL) {
                return 0;
            } else {
                dap_cli_server_cmd_set_reply_text(a_str_reply, "Unable to get the default chain of type %s for the network.",
                                                  dap_chain_type_to_str(a_default_chain_type));
                return -104;
            }
        } else {
            dap_cli_server_cmd_set_reply_text(a_str_reply, "%s requires parameter '-chain'", a_argv[0]);
            return -104;
        }
    }
    return 0;
}

/**
 * @brief
 * sign data (datum_token) by certificates (1 or more)
 * successful count of signes return in l_sign_counter
 * @param l_certs - array with certificates loaded from dcert file
 * @param l_datum_token - updated pointer for l_datum_token variable after realloc
 * @param l_certs_count - count of certificate
 * @param l_datum_data_offset - offset of datum
 * @param l_sign_counter - counter of successful data signing operation
 * @return dap_chain_datum_token_t*
 */
static dap_chain_datum_token_t * s_sign_cert_in_cycle(dap_cert_t ** l_certs, dap_chain_datum_token_t *l_datum_token, size_t l_certs_count,
            size_t *l_datum_signs_offset, uint16_t * l_sign_counter)
{
    if (!l_datum_signs_offset) {
        log_it(L_DEBUG,"l_datum_data_offset is NULL");
        return NULL;
    }

    size_t l_tsd_size = 0;
    if ((l_datum_token->type == DAP_CHAIN_DATUM_TOKEN_TYPE_DECL) &&
            ((l_datum_token->subtype == DAP_CHAIN_DATUM_TOKEN_SUBTYPE_PRIVATE)
            ||(l_datum_token->subtype == DAP_CHAIN_DATUM_TOKEN_SUBTYPE_NATIVE)))
        l_tsd_size = l_datum_token->header_native_decl.tsd_total_size;
    if ((l_datum_token->type == DAP_CHAIN_DATUM_TOKEN_TYPE_UPDATE) &&
            ((l_datum_token->subtype == DAP_CHAIN_DATUM_TOKEN_SUBTYPE_PRIVATE)
             ||(l_datum_token->subtype == DAP_CHAIN_DATUM_TOKEN_SUBTYPE_NATIVE)))
        l_tsd_size = l_datum_token->header_native_update.tsd_total_size;
    uint16_t l_tmp_cert_sign_count = l_datum_token->signs_total;
    l_datum_token->signs_total = 0;

    for(size_t i = 0; i < l_certs_count; i++)
    {
        dap_sign_t * l_sign = dap_cert_sign(l_certs[i],  l_datum_token,
           sizeof(*l_datum_token) + l_tsd_size, 0);
        if (l_sign) {
            size_t l_sign_size = dap_sign_get_size(l_sign);
            dap_chain_datum_token_t *l_datum_token_new
                = DAP_REALLOC_RET_VAL_IF_FAIL(l_datum_token, sizeof(*l_datum_token) + (*l_datum_signs_offset) + l_sign_size, NULL, l_sign);
            l_datum_token = l_datum_token_new;
            memcpy(l_datum_token->tsd_n_signs + *l_datum_signs_offset, l_sign, l_sign_size);
            *l_datum_signs_offset += l_sign_size;
            DAP_DELETE(l_sign);
            log_it(L_DEBUG,"<-- Signed with '%s'", l_certs[i]->name);
            (*l_sign_counter)++;
        }
    }
    l_datum_token->signs_total = l_tmp_cert_sign_count;

    return l_datum_token;
}

/**
 * @brief com_token_decl_sign
 * @param argc
 * @param argv
 * @param arg_func
 * @param str_reply
 * @return
 */
int com_token_decl_sign(int a_argc, char **a_argv, void **a_str_reply)
{
    int arg_index = 1;

    const char * l_hash_out_type = NULL;
    dap_cli_server_cmd_find_option_val(a_argv, arg_index, a_argc, "-H", &l_hash_out_type);
    if(!l_hash_out_type)
        l_hash_out_type = "hex";
    if(dap_strcmp(l_hash_out_type,"hex") && dap_strcmp(l_hash_out_type,"base58")) {
        dap_cli_server_cmd_set_reply_text(a_str_reply, "invalid parameter -H, valid values: -H <hex | base58>");
        return -1;
    }

    const char * l_datum_hash_str = NULL;
    // Chain name
    dap_cli_server_cmd_find_option_val(a_argv, arg_index, a_argc, "-datum", &l_datum_hash_str);
    if(l_datum_hash_str) {
        char *l_datum_hash_hex_str = NULL, *l_datum_hash_base58_str = NULL;
        const char * l_certs_str = NULL;
        dap_cert_t ** l_certs = NULL;
        size_t l_certs_count = 0;
        dap_chain_t * l_chain = NULL;
        dap_chain_net_t * l_net = NULL;

        dap_chain_node_cli_cmd_values_parse_net_chain(&arg_index, a_argc, a_argv, a_str_reply, &l_chain, &l_net,
                                                      CHAIN_TYPE_TOKEN);
        if(!l_net)
            return -1;
        else {
            if(*a_str_reply) {
                DAP_DELETE(*a_str_reply);
                *a_str_reply = NULL;
            }
        }

        // Certificates thats will be used to sign currend datum token
        dap_cli_server_cmd_find_option_val(a_argv, arg_index, a_argc, "-certs", &l_certs_str);

        // Load certs lists
        if (l_certs_str)
            dap_cert_parse_str_list(l_certs_str, &l_certs, &l_certs_count);

        if(!l_certs_count) {
            dap_cli_server_cmd_set_reply_text(a_str_reply,
                    "token_sign command requres at least one valid certificate to sign the basic transaction of emission");
            return -7;
        }

        char * l_gdb_group_mempool = dap_chain_net_get_gdb_group_mempool_new(l_chain);
        if(!l_gdb_group_mempool) {
            l_gdb_group_mempool = dap_chain_net_get_gdb_group_mempool_by_chain_type(l_net, CHAIN_TYPE_TOKEN);
        }
        // datum hash may be in hex or base58 format
        if(!dap_strncmp(l_datum_hash_str, "0x", 2) || !dap_strncmp(l_datum_hash_str, "0X", 2)) {
            l_datum_hash_hex_str = dap_strdup(l_datum_hash_str);
            l_datum_hash_base58_str = dap_enc_base58_from_hex_str_to_str(l_datum_hash_str);
        } else {
            l_datum_hash_hex_str = dap_enc_base58_to_hex_str_from_str(l_datum_hash_str);
            l_datum_hash_base58_str = dap_strdup(l_datum_hash_str);
        }
        const char *l_datum_hash_out_str = dap_strcmp(l_hash_out_type,"hex")
            ? l_datum_hash_base58_str
            : l_datum_hash_hex_str;

        log_it(L_DEBUG, "Requested to sign token declaration %s in gdb://%s with certs %s",
                l_gdb_group_mempool, l_datum_hash_hex_str, l_certs_str);

        dap_chain_datum_t * l_datum = NULL;
        size_t l_datum_size = 0;
        size_t l_tsd_size = 0;
        if((l_datum = (dap_chain_datum_t*) dap_global_db_get_sync(l_gdb_group_mempool,
                l_datum_hash_hex_str, &l_datum_size, NULL, NULL )) != NULL) {

            // Check if its token declaration
            if(l_datum->header.type_id == DAP_CHAIN_DATUM_TOKEN) {
                dap_chain_datum_token_t *l_datum_token = DAP_DUP_SIZE((dap_chain_datum_token_t*)l_datum->data, l_datum->header.data_size);    // for realloc
                DAP_DELETE(l_datum);
                if ((l_datum_token->subtype == DAP_CHAIN_DATUM_TOKEN_SUBTYPE_PRIVATE)
                    ||  (l_datum_token->subtype == DAP_CHAIN_DATUM_TOKEN_SUBTYPE_NATIVE))
                    l_tsd_size = l_datum_token->header_native_decl.tsd_total_size;
                // Check for signatures, are they all in set and are good enought?
                size_t l_signs_size = 0, i = 1;
                uint16_t l_tmp_signs_total = l_datum_token->signs_total;
                l_datum_token->signs_total = 0;
                for (i = 1; i <= l_tmp_signs_total; i++){
                    dap_sign_t *l_sign = (dap_sign_t *)(l_datum_token->tsd_n_signs + l_tsd_size + l_signs_size);
                    if( dap_sign_verify(l_sign, l_datum_token, sizeof(*l_datum_token) + l_tsd_size) ) {
                        log_it(L_WARNING, "Wrong signature %zu for datum_token with key %s in mempool!", i, l_datum_hash_out_str);
                        dap_cli_server_cmd_set_reply_text(a_str_reply,
                                "Datum %s with datum token has wrong signature %zu, break process and exit",
                                l_datum_hash_out_str, i);
                        DAP_DELETE(l_datum_token);
                        DAP_DELETE(l_gdb_group_mempool);
                        return -6;
                    }else{
                        log_it(L_DEBUG,"Sign %zu passed", i);
                    }
                    l_signs_size += dap_sign_get_size(l_sign);
                }
                l_datum_token->signs_total = l_tmp_signs_total;
                log_it(L_DEBUG, "Datum %s with token declaration: %hu signatures are verified well (sign_size = %zu)",
                                 l_datum_hash_out_str, l_datum_token->signs_total, l_signs_size);

                // Sign header with all certificates in the list and add signs to the end of token update
                uint16_t l_sign_counter = 0;
                size_t l_data_size = l_tsd_size + l_signs_size;
                l_datum_token = s_sign_cert_in_cycle(l_certs, l_datum_token, l_certs_count, &l_data_size,
                                                            &l_sign_counter);
                log_it(L_DEBUG, "Apply %u signs to datum %s", l_sign_counter, l_datum_hash_hex_str);
                if (!l_sign_counter) {
                    dap_cli_server_cmd_set_reply_text(a_str_reply, "Error! Used certs not valid");
                    DAP_DEL_MULTY(l_datum_token, l_datum_hash_hex_str, l_datum_hash_base58_str, l_gdb_group_mempool);
                    return -9;
                }
                l_datum_token->signs_total += l_sign_counter;
                size_t l_token_size = sizeof(*l_datum_token) + l_data_size;
                l_datum = dap_chain_datum_create(DAP_CHAIN_DATUM_TOKEN,
                                                                     l_datum_token, l_token_size);
                DAP_DELETE(l_datum_token);
                // Calc datum's hash
                l_datum_size = dap_chain_datum_size(l_datum);
                dap_chain_hash_fast_t l_key_hash = { };
                dap_hash_fast(l_datum->data, l_token_size, &l_key_hash);
                const char  *l_key_str = dap_chain_hash_fast_to_str_static(&l_key_hash),
                            *l_key_str_base58 = dap_enc_base58_encode_hash_to_str_static(&l_key_hash),
                            *l_key_out_str = dap_strcmp(l_hash_out_type, "hex") ? l_key_str_base58 : l_key_str;
                int rc = 0;
                // Add datum to mempool with datum_token hash as a key
                if( dap_global_db_set_sync(l_gdb_group_mempool, l_key_str, l_datum, dap_chain_datum_size(l_datum), false) == 0) {
                    char* l_hash_str = l_datum_hash_hex_str;
                    // Remove old datum from pool
                    if( dap_global_db_del_sync(l_gdb_group_mempool, l_hash_str ) == 0) {
                        dap_cli_server_cmd_set_reply_text(a_str_reply, "Datum was replaced in datum pool:\n\tOld: %s\n\tNew: %s",
                                l_datum_hash_out_str, l_key_out_str);
                    } else {
                        dap_cli_server_cmd_set_reply_text(a_str_reply,
                                "Warning! Can't remove old datum %s ( new datum %s added normaly in datum pool)",
                                l_datum_hash_out_str, l_key_out_str);
                        rc = -3;
                    }
                } else {
                    dap_cli_server_cmd_set_reply_text(a_str_reply,
                            "Error! datum %s produced from %s can't be placed in mempool",
                            l_key_out_str, l_datum_hash_out_str);
                    rc = -2;
                }
                DAP_DEL_MULTY(l_datum_hash_hex_str, l_datum_hash_base58_str, l_datum, l_gdb_group_mempool);
                return rc;
            } else {
                dap_cli_server_cmd_set_reply_text(a_str_reply,
                        "Error! Wrong datum type. token_decl_sign sign only token declarations datum");
                return -61;
            }
        } else {
            dap_cli_server_cmd_set_reply_text(a_str_reply,
                    "token_decl_sign can't find datum with %s hash in the mempool of %s:%s",l_datum_hash_out_str,l_net? l_net->pub.name: "<undefined>",
                    l_chain?l_chain->name:"<undefined>");
            return -5;
        }
        DAP_DEL_MULTY(l_datum_hash_hex_str, l_datum_hash_base58_str);
    } else {
        dap_cli_server_cmd_set_reply_text(a_str_reply, "token_decl_sign need -datum <datum hash> argument");
        return -2;
    }
    return 0;
}


/**
 * @brief s_com_mempool_list_print_for_chain
 *
 * @param a_net
 * @param a_chain
 * @param a_str_tmp
 * @param a_hash_out_type
 */
void s_com_mempool_list_print_for_chain(json_object* a_json_arr_reply, dap_chain_net_t * a_net, dap_chain_t * a_chain, const char * a_add,
                                        json_object *a_json_obj, const char *a_hash_out_type, bool a_fast, size_t a_limit, size_t a_offset) {
    dap_chain_addr_t *l_wallet_addr = dap_chain_addr_from_str(a_add);
    if (a_add && !l_wallet_addr) {
        dap_json_rpc_error_add(a_json_arr_reply, DAP_CHAIN_NODE_CLI_CMD_VALUE_PARSE_CONVERT_BASE58_TO_ADDR_WALLET, "Cannot convert "
                                                                                                 "string '%s' to binary address.\n", a_add);
        return;
    }
    if (l_wallet_addr && a_fast) {
        dap_json_rpc_error_add(a_json_arr_reply, DAP_CHAIN_NODE_CLI_CMD_VALUE_PARSE_FAST_AND_BASE58_ADDR,
                               "In fast mode, it is impossible to count the number of transactions and emissions "
                               "for a specific address. The -brief and -addr options are mutually exclusive.\n");
        DAP_DELETE(l_wallet_addr);
        return;
    }
    char * l_gdb_group_mempool = dap_chain_net_get_gdb_group_mempool_new(a_chain);
    if(!l_gdb_group_mempool){
        dap_json_rpc_error_add(a_json_arr_reply, DAP_CHAIN_NODE_CLI_COM_MEMPOOL_LIST_CAN_NOT_GET_MEMPOOL_GROUP,
                               "%s.%s: chain not found\n", a_net->pub.name, a_chain->name);
        return;
    }
    int l_removed = 0;
    json_object *l_obj_chain = json_object_new_object();
    json_object *l_obj_chain_name  = json_object_new_string(a_chain->name);
    if (!l_obj_chain_name || !l_obj_chain) {
        json_object_put(l_obj_chain);
        dap_json_rpc_allocation_error(a_json_arr_reply);
        return;
    }
    json_object_object_add(l_obj_chain, "name", l_obj_chain_name);
    dap_chain_mempool_filter(a_chain, &l_removed);
    json_object *l_jobj_removed = json_object_new_int(l_removed);
    if (!l_jobj_removed) {
        json_object_put(l_obj_chain);
        dap_json_rpc_allocation_error(a_json_arr_reply);
        return;
    }
    json_object_object_add(l_obj_chain, "removed", l_jobj_removed);
    size_t l_objs_count = 0;
    dap_global_db_obj_t * l_objs = dap_global_db_get_all_sync(l_gdb_group_mempool, &l_objs_count);
    json_object  *l_jobj_datums;
    size_t l_offset = a_offset;
    if (l_objs_count == 0 || l_objs_count < l_offset) {
        l_jobj_datums = json_object_new_null();
    } else {
        l_jobj_datums = json_object_new_array();
        if (!l_jobj_datums) {
            json_object_put(l_obj_chain);
            dap_json_rpc_allocation_error(a_json_arr_reply);
            return;
        }

        size_t l_arr_start = 0;
        if (l_offset) {
            l_arr_start = l_offset;
            json_object *l_jobj_offset = json_object_new_uint64(l_offset);
            json_object_object_add(l_obj_chain, "offset", l_jobj_offset);
        }
        size_t l_arr_end = l_objs_count;
        if (a_limit) {
            l_arr_end = l_offset + a_limit;
            if (l_arr_end > l_objs_count)
                l_arr_end = l_objs_count;
            json_object *l_jobj_limit = json_object_new_uint64(l_arr_end);
            json_object_object_add(l_obj_chain, "limit", l_jobj_limit);
        }
        for (size_t i = l_arr_start; i < l_arr_end; i++) {
            dap_chain_datum_t *l_datum = (dap_chain_datum_t *) l_objs[i].value;
            if (!l_datum->header.data_size || (l_datum->header.data_size > l_objs[i].value_len)) {
                log_it(L_ERROR, "Trash datum in GDB %s.%s, key: %s data_size:%u, value_len:%zu",
                       a_net->pub.name, a_chain->name, l_objs[i].key, l_datum->header.data_size, l_objs[i].value_len);
                dap_global_db_del_sync(l_gdb_group_mempool, l_objs[i].key);
                continue;
            }
            dap_time_t l_ts_create = (dap_time_t) l_datum->header.ts_create;
            const char *l_datum_type = dap_chain_datum_type_id_to_str(l_datum->header.type_id);
            dap_hash_fast_t l_datum_real_hash = {0};
            dap_hash_fast_t l_datum_hash_from_key = {0};
            dap_chain_datum_calc_hash(l_datum, &l_datum_real_hash);
            dap_chain_hash_fast_from_str(l_objs[i].key, &l_datum_hash_from_key);
            char buff_time[DAP_TIME_STR_SIZE];
            dap_time_to_str_rfc822(buff_time, DAP_TIME_STR_SIZE, l_datum->header.ts_create);
            json_object *l_jobj_type = json_object_new_string(l_datum_type);
            json_object *l_jobj_hash = json_object_new_string(l_objs[i].key);
            json_object *l_jobj_ts_created = json_object_new_object();
            json_object *l_jobj_ts_created_time_stamp = json_object_new_uint64(l_ts_create);
            json_object *l_jobj_ts_created_str = json_object_new_string(buff_time);
            if (!l_jobj_type || !l_jobj_hash || !l_jobj_ts_created || !l_jobj_ts_created_str ||
                !l_jobj_ts_created_time_stamp) {
                json_object_put(l_jobj_type);
                json_object_put(l_jobj_hash);
                json_object_put(l_jobj_ts_created);
                json_object_put(l_jobj_ts_created_time_stamp);
                json_object_put(l_jobj_ts_created_str);
                json_object_put(l_jobj_datums);
                json_object_put(l_obj_chain);
                dap_global_db_objs_delete(l_objs, l_objs_count);
                dap_json_rpc_allocation_error(a_json_arr_reply);
                return;
            }
            json_object_object_add(l_jobj_ts_created, "time_stamp", l_jobj_ts_created_time_stamp);
            json_object_object_add(l_jobj_ts_created, "str", l_jobj_ts_created_str);
            json_object *l_jobj_datum = json_object_new_object();
            if (!l_jobj_datum) {
                json_object_put(l_jobj_type);
                json_object_put(l_jobj_hash);
                json_object_put(l_jobj_ts_created);
                json_object_put(l_jobj_ts_created_time_stamp);
                json_object_put(l_jobj_ts_created_str);
                json_object_put(l_jobj_datums);
                json_object_put(l_obj_chain);
                dap_global_db_objs_delete(l_objs, l_objs_count);
                dap_json_rpc_allocation_error(a_json_arr_reply);
                return;
            }
            if (!dap_hash_fast_compare(&l_datum_real_hash, &l_datum_hash_from_key)) {
                char *l_drh_str = dap_hash_fast_to_str_new(&l_datum_real_hash);
                char *l_wgn = dap_strdup_printf("Key field in DB %s does not match datum's hash %s\n",
                                                l_objs[i].key, l_drh_str);
                DAP_DELETE(l_drh_str);
                if (!l_wgn) {
                    dap_global_db_objs_delete(l_objs, l_objs_count);
                    json_object_put(l_jobj_datum);
                    json_object_put(l_obj_chain);
                    json_object_put(l_jobj_type);
                    json_object_put(l_jobj_hash);
                    json_object_put(l_jobj_ts_created);
                    json_object_put(l_jobj_datums);
                    dap_json_rpc_allocation_error(a_json_arr_reply);
                    return;
                }
                json_object *l_jobj_warning = json_object_new_string(l_wgn);
                DAP_DELETE(l_wgn);
                if (!l_jobj_warning) {
                    dap_global_db_objs_delete(l_objs, l_objs_count);
                    json_object_put(l_jobj_datum);
                    json_object_put(l_obj_chain);
                    json_object_put(l_jobj_type);
                    json_object_put(l_jobj_hash);
                    json_object_put(l_jobj_ts_created);
                    json_object_put(l_jobj_datums);
                    dap_json_rpc_allocation_error(a_json_arr_reply);
                    return;
                }
                json_object_object_add(l_jobj_datum, "warning", l_jobj_warning);
                json_object_array_add(l_jobj_datums, l_jobj_datum);
                continue;
            }
            json_object_object_add(l_jobj_datum, "hash", l_jobj_hash);
            json_object_object_add(l_jobj_datum, "type", l_jobj_type);
            json_object_object_add(l_jobj_datum, "created", l_jobj_ts_created);
            bool datum_is_accepted_addr = false;
            if (!a_fast) {
                switch (l_datum->header.type_id) {
                    case DAP_CHAIN_DATUM_TX: {
                        dap_chain_addr_t l_addr_from;
                        dap_chain_datum_tx_t *l_tx = (dap_chain_datum_tx_t *) l_datum->data;

                        int l_ledger_rc = DAP_LEDGER_CHECK_INVALID_ARGS;
                        const char *l_main_ticker = dap_ledger_tx_calculate_main_ticker(a_net->pub.ledger, l_tx,
                                                                                  &l_ledger_rc);
                        const char *l_ledger_rc_str = dap_ledger_check_error_str(l_ledger_rc);

                        json_object *l_jobj_main_ticker = json_object_new_string(
                                l_main_ticker ? l_main_ticker : "UNKNOWN");
                        json_object *l_jobj_ledger_rc = json_object_new_string(l_ledger_rc_str);

                        if (!l_jobj_main_ticker || !l_jobj_ledger_rc) {
                            json_object_put(l_jobj_datum);
                            json_object_put(l_jobj_datums);
                            json_object_put(l_obj_chain);
                            dap_global_db_objs_delete(l_objs, l_objs_count);
                            dap_json_rpc_allocation_error(a_json_arr_reply);
                            return;
                        }

                        json_object_object_add(l_jobj_datum, "main_ticker", l_jobj_main_ticker);
                        json_object_object_add(l_jobj_datum, "ledger_rc", l_jobj_ledger_rc);

                        dap_chain_net_srv_uid_t uid;
                        char *service_name;
                        dap_chain_tx_tag_action_type_t action;
                        if (dap_ledger_deduct_tx_tag(a_net->pub.ledger, l_tx, &service_name, &uid, &action))
                        {
                            json_object_object_add(l_jobj_datum, "service", json_object_new_string(service_name));
                            json_object_object_add(l_jobj_datum, "action", json_object_new_string(dap_ledger_tx_action_str(action)));
                        }
                        else
                        {   
                            json_object_object_add(l_jobj_datum, "service", json_object_new_string("UNKNOWN"));
                            json_object_object_add(l_jobj_datum, "action", json_object_new_string("UNKNOWN"));
                        }
                        json_object_object_add(l_jobj_datum, "batching", json_object_new_string(!dap_chain_datum_tx_item_get_tsd_by_type(l_tx, DAP_CHAIN_DATUM_TRANSFER_TSD_TYPE_OUT_COUNT) ? "false" : "true"));

                        dap_list_t *l_list_in_ems = dap_chain_datum_tx_items_get(l_tx, TX_ITEM_TYPE_IN_EMS, NULL);
                        dap_chain_tx_sig_t *l_sig = (dap_chain_tx_sig_t*)dap_chain_datum_tx_item_get(l_tx, NULL, NULL, TX_ITEM_TYPE_SIG, NULL);
                        if (!l_sig) {
                            json_object *l_jobj_wgn = json_object_new_string(
                                    "An item with a type TX_ITEM_TYPE_SIG for the "
                                    "transaction was not found, the transaction may "
                                    "be corrupted.");
                            json_object_object_add(l_jobj_datum, "warning", l_jobj_wgn);
                            break;
                        }
                        dap_sign_t *l_sign = dap_chain_datum_tx_item_sign_get_sig(l_sig);
                        dap_chain_addr_fill_from_sign(&l_addr_from, l_sign, a_net->pub.id);
                        if (l_wallet_addr && dap_chain_addr_compare(l_wallet_addr, &l_addr_from)) {
                            datum_is_accepted_addr = true;
                        }
                        dap_list_t *l_list_in_reward = dap_chain_datum_tx_items_get(l_tx, TX_ITEM_TYPE_IN_REWARD, NULL);
                        if (l_list_in_reward) {
                            /*json_object *l_obj_in_reward_arary = json_object_new_array();
                            if (!l_obj_in_reward_arary) {
                                dap_list_free(l_list_in_reward);
                                json_object_put(l_jobj_datum);
                                json_object_put(l_jobj_datums);
                                json_object_put(l_obj_chain);
                                dap_global_db_objs_delete(l_objs, l_objs_count);
                                dap_json_rpc_allocation_error(*a_json_arr_reply);
                                return;
                            }
                            for (dap_list_t *it = l_list_in_reward; it; it = it->next) {
                                dap_chain_tx_in_reward_t *l_in_reward = (dap_chain_tx_in_reward_t *) it->data;
                                char *l_block_hash = dap_chain_hash_fast_to_str_new(&l_in_reward->block_hash);
                                json_object *l_jobj_block_hash = json_object_new_string(l_block_hash);
                                if (!l_jobj_block_hash) {
                                    DAP_DELETE(l_block_hash);
                                    json_object_put(l_obj_in_reward_arary);
                                    dap_list_free(l_list_in_reward);
                                    json_object_put(l_jobj_datum);
                                    json_object_put(l_jobj_datums);
                                    json_object_put(l_obj_chain);
                                    dap_global_db_objs_delete(l_objs, l_objs_count);
                                    dap_json_rpc_allocation_error(*a_json_arr_reply);
                                    return;
                                }
                                json_object_array_add(l_obj_in_reward_arary, l_jobj_block_hash);
                                DAP_DELETE(l_block_hash);
                            }*/
                           dap_list_free(l_list_in_reward);
                        } else {
                            json_object *l_jobj_addr_from = json_object_new_string(dap_chain_addr_to_str_static(&l_addr_from));
                            if (!l_jobj_addr_from) {
                                json_object_put(l_jobj_datum);
                                json_object_put(l_jobj_datums);
                                json_object_put(l_obj_chain);
                                dap_global_db_objs_delete(l_objs, l_objs_count);
                                dap_json_rpc_allocation_error(a_json_arr_reply);
                                return;
                            }
                            json_object_object_add(l_jobj_datum, "from", l_jobj_addr_from);
                        }
                        dap_list_t *l_list_out_items = dap_chain_datum_tx_items_get(l_tx, TX_ITEM_TYPE_OUT_ALL, NULL);
                        json_object *l_jobj_to_list = json_object_new_array();
                        json_object *l_jobj_change_list = json_object_new_array();
                        json_object *l_jobj_to_from_emi = json_object_new_array();
                        json_object *l_jobj_fee_list = json_object_new_array();
                        json_object *l_jobj_stake_lock_list = json_object_new_array();
                        json_object *l_jobj_xchange_list = json_object_new_array();
                        json_object *l_jobj_stake_pos_delegate_list = json_object_new_array();
                        json_object *l_jobj_pay_list = json_object_new_array();
                        json_object *l_jobj_tx_vote = json_object_new_array();
                        json_object *l_jobj_tx_voting = json_object_new_array();
                        if (!l_jobj_to_list || !l_jobj_change_list || !l_jobj_fee_list || !l_jobj_stake_lock_list ||
                            !l_jobj_xchange_list || !l_jobj_stake_pos_delegate_list || !l_jobj_pay_list) {
                            json_object_put(l_jobj_to_list);
                            json_object_put(l_jobj_change_list);
                            json_object_put(l_jobj_to_from_emi);
                            json_object_put(l_jobj_fee_list);
                            json_object_put(l_jobj_stake_lock_list);
                            json_object_put(l_jobj_xchange_list);
                            json_object_put(l_jobj_stake_pos_delegate_list);
                            json_object_put(l_jobj_pay_list);
                            json_object_put(l_jobj_tx_vote);
                            json_object_put(l_jobj_tx_voting);
                            json_object_put(l_jobj_datum);
                            json_object_put(l_jobj_datums);
                            json_object_put(l_obj_chain);
                            dap_global_db_objs_delete(l_objs, l_objs_count);
                            dap_json_rpc_allocation_error(a_json_arr_reply);
                            return;
                        }
                        enum {
                            OUT_COND_TYPE_UNKNOWN,
                            OUT_COND_TYPE_PAY,
                            OUT_COND_TYPE_FEE,
                            OUT_COND_TYPE_STAKE_LOCK,
                            OUT_COND_TYPE_XCHANGE,
                            OUT_COND_TYPE_POS_DELEGATE
                        } l_out_cond_subtype = {0};
                        dap_list_t *l_vote_list = dap_chain_datum_tx_items_get(l_tx, TX_ITEM_TYPE_VOTE, NULL);
                        dap_list_t *l_voting_list = dap_chain_datum_tx_items_get(l_tx, TX_ITEM_TYPE_VOTING, NULL);
                        for (dap_list_t *it = l_list_out_items; it; it = it->next) {
                            dap_chain_addr_t *l_dist_addr = NULL;
                            uint256_t l_value = uint256_0;
                            const char *l_dist_token = NULL;
                            uint8_t l_type = *(uint8_t *) it->data;
                            switch (l_type) {
                                case TX_ITEM_TYPE_OUT: {
                                    l_value = ((dap_chain_tx_out_t *) it->data)->header.value;
                                    l_dist_token = l_main_ticker;
                                    l_dist_addr = &((dap_chain_tx_out_t *) it->data)->addr;
                                }
                                    break;
                                case TX_ITEM_TYPE_OUT_EXT: {
                                    l_value = ((dap_chain_tx_out_ext_t *) it->data)->header.value;
                                    l_dist_token = ((dap_chain_tx_out_ext_t *) it->data)->token;
                                    l_dist_addr = &((dap_chain_tx_out_ext_t *) it->data)->addr;
                                }
                                    break;
                                case TX_ITEM_TYPE_OUT_COND: {
                                    dap_chain_tx_out_cond_t *l_out_cond = (dap_chain_tx_out_cond_t *) it->data;
                                    l_value = ((dap_chain_tx_out_cond_t *) it->data)->header.value;
                                    switch (l_out_cond->header.subtype) {
                                        case DAP_CHAIN_TX_OUT_COND_SUBTYPE_FEE: {
                                            l_dist_token = a_net->pub.native_ticker;
                                            l_out_cond_subtype = OUT_COND_TYPE_FEE;
                                        }
                                            break;
                                        case DAP_CHAIN_TX_OUT_COND_SUBTYPE_SRV_STAKE_LOCK: {
                                            l_dist_token = l_main_ticker;
                                            l_out_cond_subtype = OUT_COND_TYPE_STAKE_LOCK;
                                        }
                                            break;
                                        case DAP_CHAIN_TX_OUT_COND_SUBTYPE_SRV_XCHANGE: {
                                            l_dist_token = l_main_ticker;
                                            l_out_cond_subtype = OUT_COND_TYPE_XCHANGE;
                                        }
                                            break;
                                        case DAP_CHAIN_TX_OUT_COND_SUBTYPE_SRV_STAKE_POS_DELEGATE: {
                                            l_dist_token = l_main_ticker;
                                            l_out_cond_subtype = OUT_COND_TYPE_POS_DELEGATE;
                                        }
                                            break;
                                        case DAP_CHAIN_TX_OUT_COND_SUBTYPE_SRV_PAY: {
                                            l_dist_token = l_main_ticker;
                                            l_out_cond_subtype = OUT_COND_TYPE_PAY;
                                        }
                                            break;
                                        default:
                                            break;
                                    }
                                }
                                    break;
                                default:
                                    break;
                            }
                            json_object *l_jobj_money = json_object_new_object();
                            if (!l_jobj_money) {
                                json_object_put(l_jobj_to_list);
                                json_object_put(l_jobj_change_list);
                                json_object_put(l_jobj_to_from_emi);
                                json_object_put(l_jobj_fee_list);
                                json_object_put(l_jobj_datum);
                                json_object_put(l_jobj_datums);
                                json_object_put(l_obj_chain);
                                dap_global_db_objs_delete(l_objs, l_objs_count);
                                dap_json_rpc_allocation_error(a_json_arr_reply);
                                return;
                            }
                            const char *l_value_coins_str, *l_value_str = dap_uint256_to_char(l_value, &l_value_coins_str);
                            json_object_object_add(l_jobj_money, "value", json_object_new_string(l_value_str));
                            json_object_object_add(l_jobj_money, "coins", json_object_new_string(l_value_coins_str));
                            if (l_dist_token) {
                                json_object *l_jobj_token = json_object_new_string(l_dist_token);
                                if (!l_jobj_token) {
                                    json_object_put(l_jobj_to_list);
                                    json_object_put(l_jobj_change_list);
                                    json_object_put(l_jobj_to_from_emi);
                                    json_object_put(l_jobj_fee_list);
                                    json_object_put(l_jobj_money);
                                    json_object_put(l_jobj_datum);
                                    json_object_put(l_jobj_datums);
                                    json_object_put(l_obj_chain);
                                    dap_global_db_objs_delete(l_objs, l_objs_count);
                                    dap_json_rpc_allocation_error(a_json_arr_reply);
                                    return;
                                }
                                json_object_object_add(l_jobj_money, "token", l_jobj_token);
                            }

                            if (l_dist_addr) {
                                if (!datum_is_accepted_addr && l_wallet_addr) {
                                    datum_is_accepted_addr = dap_chain_addr_compare(l_wallet_addr, l_dist_addr);
                                }
                                json_object *l_jobj_f = json_object_new_object();
                                if (!l_jobj_f) {
                                    json_object_put(l_jobj_to_list);
                                    json_object_put(l_jobj_change_list);
                                    json_object_put(l_jobj_to_from_emi);
                                    json_object_put(l_jobj_fee_list);
                                    json_object_put(l_jobj_money);
                                    json_object_put(l_jobj_datum);
                                    json_object_put(l_jobj_datums);
                                    json_object_put(l_obj_chain);
                                    dap_global_db_objs_delete(l_objs, l_objs_count);
                                    dap_json_rpc_allocation_error(a_json_arr_reply);
                                    return;
                                }
                                json_object_object_add(l_jobj_f, "money", l_jobj_money);
                                if (dap_chain_addr_compare(&l_addr_from, l_dist_addr)) {
                                    bool l_in_from_emi = false;
                                    for (dap_list_t *it_ems = l_list_in_ems; it_ems; it_ems = it_ems->next) {
                                        dap_chain_tx_in_ems_t *l_in_ems = (dap_chain_tx_in_ems_t *) it_ems->data;
                                        if (!dap_strcmp(l_in_ems->header.ticker, l_dist_token)) {
                                            l_in_from_emi = true;
                                            dap_hash_fast_t l_ems_hash = l_in_ems->header.token_emission_hash;
                                            char l_ems_hash_str[DAP_CHAIN_HASH_FAST_STR_SIZE];
                                            dap_hash_fast_to_str(&l_ems_hash, l_ems_hash_str,
                                                                 DAP_CHAIN_HASH_FAST_STR_SIZE);
                                            json_object *l_obj_ems_hash = json_object_new_string(l_ems_hash_str);
                                            if (!l_obj_ems_hash) {
                                                json_object_put(l_jobj_to_list);
                                                json_object_put(l_jobj_change_list);
                                                json_object_put(l_jobj_to_from_emi);
                                                json_object_put(l_jobj_fee_list);
                                                json_object_put(l_jobj_money);
                                                json_object_put(l_jobj_datum);
                                                json_object_put(l_jobj_datums);
                                                json_object_put(l_obj_chain);
                                                json_object_put(l_jobj_f);
                                                dap_global_db_objs_delete(l_objs, l_objs_count);
                                                dap_json_rpc_allocation_error(a_json_arr_reply);
                                                return;
                                            }
                                            json_object_object_add(l_jobj_f, "token_emission_hash", l_obj_ems_hash);
                                            break;
                                        }
                                    }
                                    if (l_in_from_emi)
                                        json_object_array_add(l_jobj_to_from_emi, l_jobj_f);
                                    else
                                        json_object_array_add(l_jobj_change_list, l_jobj_f);
                                } else {
                                    json_object_object_add(l_jobj_f, "addr", json_object_new_string(dap_chain_addr_to_str_static(l_dist_addr)));
                                    json_object_array_add(l_jobj_to_list, l_jobj_f);
                                }
                            } else {
                                switch (l_out_cond_subtype) {
                                    case OUT_COND_TYPE_PAY:
                                        json_object_array_add(l_jobj_pay_list, l_jobj_money);
                                        break;
                                    case OUT_COND_TYPE_FEE:
                                        json_object_array_add(l_jobj_fee_list, l_jobj_money);
                                        break;
                                    case OUT_COND_TYPE_STAKE_LOCK:
                                        json_object_array_add(l_jobj_stake_lock_list, l_jobj_money);
                                        break;
                                    case OUT_COND_TYPE_XCHANGE:
                                        json_object_array_add(l_jobj_xchange_list, l_jobj_money);
                                        break;
                                    case OUT_COND_TYPE_POS_DELEGATE:
                                        json_object_array_add(l_jobj_stake_pos_delegate_list, l_jobj_money);
                                        break;
                                    default:
                                        log_it(L_ERROR,
                                               "An unknown subtype output was found in a transaction in the mempool list.");
                                        break;
                                }
                            }
                        }
                        for (dap_list_t *it = l_vote_list; it; it = it->next) {
                            json_object *l_jobj_vote = dap_chain_datum_tx_item_vote_to_json(
                                    (dap_chain_tx_vote_t *) it->data, a_net->pub.ledger);
                            json_object_array_add(l_jobj_tx_vote, l_jobj_vote);
                        }
                        for (dap_list_t *it = l_voting_list; it; it = it->next) {
                            json_object *l_jobj_voting = dap_chain_datum_tx_item_voting_tsd_to_json(l_tx);
                            json_object_array_add(l_jobj_tx_voting, l_jobj_voting);
                        }
                        json_object_object_add(l_jobj_datum, "to", l_jobj_to_list);
                        json_object_object_add(l_jobj_datum, "change", l_jobj_change_list);
                        json_object_object_add(l_jobj_datum, "fee", l_jobj_fee_list);
                        json_object_array_length(l_jobj_pay_list) > 0 ?
                        json_object_object_add(l_jobj_datum, "srv_pay", l_jobj_pay_list) : json_object_put(
                                l_jobj_pay_list);
                        json_object_array_length(l_jobj_xchange_list) > 0 ?
                        json_object_object_add(l_jobj_datum, "srv_xchange", l_jobj_xchange_list) : json_object_put(
                                l_jobj_xchange_list);
                        json_object_array_length(l_jobj_stake_lock_list) > 0 ?
                        json_object_object_add(l_jobj_datum, "srv_stake_lock", l_jobj_stake_lock_list)
                                                                             : json_object_put(l_jobj_stake_lock_list);
                        json_object_array_length(l_jobj_stake_pos_delegate_list) > 0 ?
                        json_object_object_add(l_jobj_datum, "srv_stake_pos_delegate", l_jobj_stake_pos_delegate_list)
                                                                                     : json_object_put(
                                l_jobj_stake_pos_delegate_list);
                        json_object_array_length(l_jobj_to_from_emi) > 0 ?
                        json_object_object_add(l_jobj_datum, "from_emission", l_jobj_to_from_emi) : json_object_put(
                                l_jobj_to_from_emi);
                        json_object_array_length(l_jobj_tx_vote) > 0 ?
                        json_object_object_add(l_jobj_datum, "vote", l_jobj_tx_vote) : json_object_put(l_jobj_tx_vote);
                        json_object_array_length(l_jobj_tx_voting) > 0 ?
                        json_object_object_add(l_jobj_datum, "voting", l_jobj_tx_voting) : json_object_put(
                                l_jobj_tx_voting);
                        dap_list_free(l_list_out_items);
                        dap_list_free(l_vote_list);
                        dap_list_free(l_voting_list);
                    }
                        break;
                    case DAP_CHAIN_DATUM_TOKEN_EMISSION: {
                        size_t l_emi_size = l_datum->header.data_size;
                        dap_chain_datum_token_emission_t *l_emi = dap_chain_datum_emission_read(l_datum->data,
                                                                                                &l_emi_size);
                        if (l_wallet_addr && l_emi && dap_chain_addr_compare(l_wallet_addr, &l_emi->hdr.address))
                            datum_is_accepted_addr = true;
                        DAP_DELETE(l_emi);
                        dap_chain_datum_dump_json(a_json_arr_reply, l_jobj_datum,l_datum,a_hash_out_type,a_net->pub.id, true);
                    }
                        break;
                    default:
                        dap_chain_datum_dump_json(a_json_arr_reply, l_jobj_datum,l_datum,a_hash_out_type,a_net->pub.id, true);
                }
            }
            if (l_wallet_addr) {
                if (datum_is_accepted_addr) {
                    json_object_array_add(l_jobj_datums, l_jobj_datum);
                } else
                    json_object_put(l_jobj_datum);
            } else
                json_object_array_add(l_jobj_datums, l_jobj_datum);
        }
    }

    json_object_object_add(l_obj_chain, "datums", l_jobj_datums);

    dap_global_db_objs_delete(l_objs, l_objs_count);
    char *l_nets_str = dap_strdup_printf("%s.%s: %zu", a_net->pub.name, a_chain->name, l_objs_count);
    json_object *l_object_total = json_object_new_string(l_nets_str);
    DAP_DELETE(l_nets_str);
    if (!l_object_total) {
        json_object_put(l_obj_chain);
        dap_json_rpc_allocation_error(a_json_arr_reply);
        return;
    }
    json_object_object_add(l_obj_chain, "total", l_object_total);

    json_object_array_add(a_json_obj, l_obj_chain);
    DAP_DELETE(l_gdb_group_mempool);
}

static int mempool_delete_for_chain(dap_chain_t *a_chain, const char * a_datum_hash_str, json_object **a_json_arr_reply) {
        char * l_gdb_group_mempool = dap_chain_net_get_gdb_group_mempool_new(a_chain);
        uint8_t *l_data_tmp = dap_global_db_get_sync(l_gdb_group_mempool, a_datum_hash_str,
                                                     NULL, NULL, NULL);
        if (!l_data_tmp) {
            DAP_DELETE(l_gdb_group_mempool);
            return 1;
        }
        if (dap_global_db_del_sync(l_gdb_group_mempool, a_datum_hash_str) == 0) {
            DAP_DELETE(l_gdb_group_mempool);
            DAP_DELETE(l_data_tmp);
            return 0;
        } else {
            DAP_DELETE(l_gdb_group_mempool);
            DAP_DELETE(l_data_tmp);
            return 2;
        }
}

typedef enum cmd_mempool_delete_err_list{
    COM_MEMPOOL_DELETE_ERR_DATUM_NOT_FOUND_IN_ARGUMENT = DAP_JSON_RPC_ERR_CODE_METHOD_ERR_START,
    COM_MEMPOOL_DELETE_ERR_DATUM_NOT_FOUND
}cmd_mempool_delete_err_list_t;
/**
 * @brief _cmd_mempool_delete
 * @param argc
 * @param argv
 * @param arg_func
 * @param a_str_reply
 * @return
 */
int _cmd_mempool_delete(dap_chain_net_t *a_net, dap_chain_t *a_chain, const char *a_datum_hash, void **a_str_reply)
{
    json_object **a_json_arr_reply = (json_object **)a_str_reply;
    if (!a_net || !a_datum_hash) {
        dap_json_rpc_error_add(*a_json_arr_reply, COM_MEMPOOL_DELETE_ERR_DATUM_NOT_FOUND_IN_ARGUMENT, "Net or datum hash not specified");
        return COM_MEMPOOL_DELETE_ERR_DATUM_NOT_FOUND_IN_ARGUMENT;
    }
    int res = 0;
    json_object *l_jobj_ret = json_object_new_object();
    json_object *l_jobj_net = json_object_new_string(a_net->pub.name);
    json_object *l_jobj_chain = NULL;
    json_object *l_jobj_datum_hash = json_object_new_string(a_datum_hash);
    if (!a_chain) {
        dap_chain_t * l_chain = s_get_chain_with_datum(a_net, a_datum_hash);
        if (l_chain) {
            res = mempool_delete_for_chain(l_chain, a_datum_hash, a_json_arr_reply);
            l_jobj_chain = json_object_new_string(l_chain->name);
        } else {
            res = 1;
            l_jobj_chain = json_object_new_string("empty chain parameter");
        }
    } else {
        res = mempool_delete_for_chain(a_chain, a_datum_hash, a_json_arr_reply);
        l_jobj_chain = json_object_new_string(a_chain->name);
    }
    json_object_object_add(l_jobj_ret, "net", l_jobj_net);
    json_object_object_add(l_jobj_ret, "chain", l_jobj_chain);
    json_object_object_add(l_jobj_ret, "hash", l_jobj_datum_hash);
    json_object_object_add(l_jobj_ret, "action", json_object_new_string("delete"));
    json_object *l_jobj_ret_code = json_object_new_int(res);
    json_object_object_add(l_jobj_ret, "retCode", l_jobj_ret_code);
    json_object *l_jobj_status = NULL;
    if (!res) {
        l_jobj_status = json_object_new_string("deleted");
    } else if (res == 1) {
        l_jobj_status = json_object_new_string("datum not found");
    } else {
        l_jobj_status = json_object_new_string("datum was found but could not be deleted");
    }
    json_object_object_add(l_jobj_ret, "status", l_jobj_status);
    json_object_array_add(*a_json_arr_reply, l_jobj_ret);
    if (res) {
        return COM_MEMPOOL_DELETE_ERR_DATUM_NOT_FOUND;
    }
    return 0;
}


/**
 * @brief s_com_mempool_check_datum_in_chain
 * @param a_chain
 * @param a_datum_hash_str
 * @return boolean
 */
dap_chain_datum_t *s_com_mempool_check_datum_in_chain(dap_chain_t *a_chain, const char *a_datum_hash_str)
{
    if (!a_datum_hash_str)
        return NULL;
    char *l_gdb_group_mempool = dap_chain_net_get_gdb_group_mempool_new(a_chain);
    uint8_t *l_data_tmp = dap_global_db_get_sync(l_gdb_group_mempool, a_datum_hash_str, NULL, NULL, NULL);
    DAP_DELETE(l_gdb_group_mempool);
    return (dap_chain_datum_t *)l_data_tmp;
}

typedef enum cmd_mempool_check_err_list {
    COM_MEMPOOL_CHECK_ERR_CAN_NOT_FIND_CHAIN = DAP_JSON_RPC_ERR_CODE_METHOD_ERR_START,
    COM_MEMPOOL_CHECK_ERR_CAN_NOT_FIND_NET,
    COM_MEMPOOL_CHECK_ERR_REQUIRES_DATUM_HASH,
    COM_MEMPOOL_CHECK_ERR_INCORRECT_HASH_STR,
    COM_MEMPOOL_CHECK_ERR_DATUM_NOT_FIND
}cmd_mempool_check_err_list_t;

/**
 * @brief _cmd_mempool_check
 * @param a_net
 * @param a_chain
 * @param a_datum_hash
 * @param a_hash_out_type
 * @param a_str_reply
 * @return int
 */
int _cmd_mempool_check(dap_chain_net_t *a_net, dap_chain_t *a_chain, const char *a_datum_hash, const char *a_hash_out_type, void **a_str_reply)
{
    json_object **a_json_arr_reply = (json_object **)a_str_reply;

    if (!a_net || !a_datum_hash) {
        dap_json_rpc_error_add(*a_json_arr_reply, COM_MEMPOOL_CHECK_ERR_CAN_NOT_FIND_NET, "Error! Both -net <network_name> "
                                                                       "and -datum <data_hash> parameters are required.");
        return COM_MEMPOOL_CHECK_ERR_CAN_NOT_FIND_NET;
    }
    dap_chain_datum_t *l_datum = NULL;
    char *l_chain_name = a_chain ? a_chain->name : NULL;
    bool l_found_in_chains = false;
    int l_ret_code = 0;
    dap_hash_fast_t l_atom_hash = {};
    // FIND in chain
    {
        //
        dap_hash_fast_t l_datum_hash;
        if (dap_chain_hash_fast_from_hex_str(a_datum_hash, &l_datum_hash)) {
            dap_json_rpc_error_add(*a_json_arr_reply, COM_MEMPOOL_CHECK_ERR_INCORRECT_HASH_STR,
                                    "Incorrect hash string %s", a_datum_hash);
            return COM_MEMPOOL_CHECK_ERR_INCORRECT_HASH_STR;
        }
        if (a_chain)
            l_datum = a_chain->callback_datum_find_by_hash(a_chain, &l_datum_hash, &l_atom_hash, &l_ret_code);
        else {
            dap_chain_t *it = NULL;
            DL_FOREACH(a_net->pub.chains, it) {
                l_datum = it->callback_datum_find_by_hash(it, &l_datum_hash, &l_atom_hash, &l_ret_code);
                if (l_datum) {
                    l_chain_name = it->name;
                    break;
                }
            }
        }
        if (l_datum)
            l_found_in_chains = true;
    }
    //  FIND in mempool
    if (!l_found_in_chains) {
        if (a_chain)
            l_datum = s_com_mempool_check_datum_in_chain(a_chain, a_datum_hash);
        else {
            dap_chain_t *it = NULL;
            DL_FOREACH(a_net->pub.chains, it) {
                l_datum = s_com_mempool_check_datum_in_chain(it, a_datum_hash);
                if (l_datum) {
                    l_chain_name = it->name;
                    break;
                }
            }
        }
    }
    json_object *l_jobj_datum = json_object_new_object();
    json_object *l_datum_hash = json_object_new_string(a_datum_hash);
    json_object *l_net_obj = json_object_new_string(a_net->pub.name);
    if (!l_jobj_datum || !l_datum_hash || !l_net_obj){
        json_object_put(l_jobj_datum);
        json_object_put(l_datum_hash);
        json_object_put(l_net_obj);
        dap_json_rpc_allocation_error(*a_json_arr_reply);
        return DAP_JSON_RPC_ERR_CODE_MEMORY_ALLOCATED;
    }
    json_object *l_chain_obj;
    if(l_chain_name) {
        l_chain_obj = json_object_new_string(l_chain_name);
        if (!l_chain_obj) {
            json_object_put(l_jobj_datum);
            json_object_put(l_datum_hash);
            json_object_put(l_net_obj);
            dap_json_rpc_allocation_error(*a_json_arr_reply);
            return DAP_JSON_RPC_ERR_CODE_MEMORY_ALLOCATED;
        }
    } else
        l_chain_obj = json_object_new_null();
    json_object_object_add(l_jobj_datum, "hash", l_datum_hash);
    json_object_object_add(l_jobj_datum, "net", l_net_obj);
    json_object_object_add(l_jobj_datum, "chain", l_chain_obj);
    json_object *l_find_bool;
    if (l_datum) {
        l_find_bool = json_object_new_boolean(TRUE);
        json_object *l_find_chain_or_mempool = json_object_new_string(l_found_in_chains ? "chain" : "mempool");
        if (!l_find_chain_or_mempool || !l_find_bool) {
            json_object_put(l_find_chain_or_mempool);
            json_object_put(l_find_bool);
            json_object_put(l_jobj_datum);
            dap_json_rpc_allocation_error(*a_json_arr_reply);
            return DAP_JSON_RPC_ERR_CODE_MEMORY_ALLOCATED;
        }
        json_object_object_add(l_jobj_datum, "find", l_find_bool);
        json_object_object_add(l_jobj_datum, "source", l_find_chain_or_mempool);
        if (l_found_in_chains) {
            char l_atom_hash_str[DAP_CHAIN_HASH_FAST_STR_SIZE];
            dap_chain_hash_fast_to_str(&l_atom_hash, l_atom_hash_str, DAP_CHAIN_HASH_FAST_STR_SIZE);
            json_object *l_obj_atom = json_object_new_object();
            json_object *l_jobj_atom_hash = json_object_new_string(l_atom_hash_str);
            json_object *l_jobj_atom_err = json_object_new_string(dap_ledger_check_error_str(l_ret_code));
            if (!l_obj_atom || !l_jobj_atom_hash || !l_jobj_atom_err) {
                json_object_put(l_jobj_datum);
                json_object_put(l_obj_atom);
                json_object_put(l_jobj_atom_hash);
                json_object_put(l_jobj_atom_err);
                dap_json_rpc_allocation_error(*a_json_arr_reply);
                return DAP_JSON_RPC_ERR_CODE_MEMORY_ALLOCATED;
            }
            json_object_object_add(l_obj_atom, "hash", l_jobj_atom_hash);
            json_object_object_add(l_obj_atom, "ledger_response_code", l_jobj_atom_err);
            json_object_object_add(l_jobj_datum, "atom", l_obj_atom);
        }        

        json_object *l_datum_obj_inf = json_object_new_object();
        dap_chain_datum_dump_json(*a_json_arr_reply, l_datum_obj_inf, l_datum, a_hash_out_type, a_net->pub.id, true);
        if (!l_datum_obj_inf) {
            if (!l_found_in_chains)
                DAP_DELETE(l_datum);
            json_object_put(l_jobj_datum);
            dap_json_rpc_error_add(*a_json_arr_reply, DAP_JSON_RPC_ERR_CODE_SERIALIZATION_DATUM_TO_JSON,
                                    "Failed to serialize datum to JSON.");
            return DAP_JSON_RPC_ERR_CODE_SERIALIZATION_DATUM_TO_JSON;
        }
        json_object_object_add(l_jobj_datum, "datum", l_datum_obj_inf);
        if (!l_found_in_chains)
            DAP_DELETE(l_datum);
        json_object_array_add(*a_json_arr_reply, l_jobj_datum);
        return 0;
    } else {
        l_find_bool = json_object_new_boolean(FALSE);
        if (!l_find_bool) {
            json_object_put(l_jobj_datum);
            dap_json_rpc_allocation_error(*a_json_arr_reply);
            return DAP_JSON_RPC_ERR_CODE_MEMORY_ALLOCATED;
        }
        json_object_object_add(l_jobj_datum, "find", l_find_bool);
        json_object_array_add(*a_json_arr_reply, l_jobj_datum);
        return COM_MEMPOOL_CHECK_ERR_DATUM_NOT_FIND;
    }
}

typedef enum cmd_mempool_proc_list_error{
    DAP_COM_MEMPOOL_PROC_LIST_ERROR_NODE_ROLE_NOT_FULL = DAP_JSON_RPC_ERR_CODE_METHOD_ERR_START,
    DAP_COM_MEMPOOL_PROC_LIST_ERROR_GET_DATUM_HASH_FROM_STR,
    DAP_COM_MEMPOOL_PROC_LIST_ERROR_DATUM_CORRUPT_SIZE_DATUM_NOT_EQUALS_SIZE_RECORD,
    DAP_COM_MEMPOOL_PROC_LIST_ERROR_CAN_NOT_GROUP_NAME,
    DAP_COM_MEMPOOL_PROC_LIST_ERROR_CAN_NOT_FIND_DATUM,
    DAP_COM_MEMPOOL_PROC_LIST_ERROR_CAN_NOT_CONVERT_DATUM_HASH_TO_DIGITAL_FORM,
    DAP_COM_MEMPOOL_PROC_LIST_ERROR_REAL_HASH_DATUM_DOES_NOT_MATCH_HASH_DATA_STRING,
    DAP_COM_MEMPOOL_PROC_LIST_ERROR_FALSE_VERIFY,
    DAP_COM_MEMPOOL_PROC_LIST_ERROR_CAN_NOT_MOVE_TO_NO_CONCENSUS_FROM_MEMPOOL

}cmd_mempool_proc_list_error_t;

/**
 * @brief _cmd_mempool_proc
 * process mempool datum
 * @param a_net
 * @param a_chain
 * @param a_datum_hash
 * @param a_str_reply
 * @return
 */
int _cmd_mempool_proc(dap_chain_net_t *a_net, dap_chain_t *a_chain, const char *a_datum_hash, void **a_str_reply)
{
    json_object **a_json_arr_reply = (json_object **)a_str_reply;
    // If full or light it doesnt work
    if(dap_chain_net_get_role(a_net).enums>= NODE_ROLE_FULL){
        dap_json_rpc_error_add(*a_json_arr_reply, DAP_COM_MEMPOOL_PROC_LIST_ERROR_NODE_ROLE_NOT_FULL,
                               "Need master node role or higher for network %s to process this command", a_net->pub.name);
        return DAP_COM_MEMPOOL_PROC_LIST_ERROR_NODE_ROLE_NOT_FULL;
    }
    dap_chain_t *l_chain = !a_chain ? s_get_chain_with_datum(a_net, a_datum_hash) : a_chain;

    int ret = 0;
    char *l_gdb_group_mempool = dap_chain_net_get_gdb_group_mempool_new(l_chain);
    if (!l_gdb_group_mempool){
        dap_json_rpc_error_add(*a_json_arr_reply, DAP_COM_MEMPOOL_PROC_LIST_ERROR_CAN_NOT_GROUP_NAME,
                               "Failed to get mempool group name on network %s", a_net->pub.name);
        return DAP_COM_MEMPOOL_PROC_LIST_ERROR_CAN_NOT_GROUP_NAME;
    }
    size_t l_datum_size=0;

    dap_chain_datum_t * l_datum = (dap_chain_datum_t*)dap_global_db_get_sync(l_gdb_group_mempool, a_datum_hash,
                                                                             &l_datum_size, NULL, NULL );
    size_t l_datum_size2 = l_datum? dap_chain_datum_size( l_datum): 0;
    if (l_datum_size != l_datum_size2) {
        dap_json_rpc_error_add(*a_json_arr_reply, DAP_COM_MEMPOOL_PROC_LIST_ERROR_DATUM_CORRUPT_SIZE_DATUM_NOT_EQUALS_SIZE_RECORD, "Error! Corrupted datum %s, size by datum headers is %zd when in mempool is only %zd bytes",
                                            a_datum_hash, l_datum_size2, l_datum_size);
        DAP_DELETE(l_gdb_group_mempool);
        return DAP_COM_MEMPOOL_PROC_LIST_ERROR_DATUM_CORRUPT_SIZE_DATUM_NOT_EQUALS_SIZE_RECORD;
    }
    if (!l_datum) {
        dap_json_rpc_error_add(*a_json_arr_reply, DAP_COM_MEMPOOL_PROC_LIST_ERROR_CAN_NOT_FIND_DATUM,
                               "Error! Can't find datum %s", a_datum_hash);
        DAP_DELETE(l_gdb_group_mempool);
        return DAP_COM_MEMPOOL_PROC_LIST_ERROR_CAN_NOT_FIND_DATUM;
    }
    dap_hash_fast_t l_datum_hash, l_real_hash;
    if (dap_chain_hash_fast_from_hex_str(a_datum_hash, &l_datum_hash)) {
        dap_json_rpc_error_add(*a_json_arr_reply, DAP_COM_MEMPOOL_PROC_LIST_ERROR_CAN_NOT_CONVERT_DATUM_HASH_TO_DIGITAL_FORM,
                               "Error! Can't convert datum hash string %s to digital form",
                               a_datum_hash);
        DAP_DELETE(l_gdb_group_mempool);
        return DAP_COM_MEMPOOL_PROC_LIST_ERROR_CAN_NOT_CONVERT_DATUM_HASH_TO_DIGITAL_FORM;
    }
    dap_chain_datum_calc_hash(l_datum, &l_real_hash);
    if (!dap_hash_fast_compare(&l_datum_hash, &l_real_hash)) {
        dap_json_rpc_error_add(*a_json_arr_reply, DAP_COM_MEMPOOL_PROC_LIST_ERROR_REAL_HASH_DATUM_DOES_NOT_MATCH_HASH_DATA_STRING,
                               "Error! Datum's real hash doesn't match datum's hash string %s",
                               a_datum_hash);
        DAP_DELETE(l_gdb_group_mempool);
        return DAP_COM_MEMPOOL_PROC_LIST_ERROR_REAL_HASH_DATUM_DOES_NOT_MATCH_HASH_DATA_STRING;
    }
    char buf[DAP_TIME_STR_SIZE];
    dap_time_t l_ts_create = (dap_time_t)l_datum->header.ts_create;
    const char *l_type = NULL;
    DAP_DATUM_TYPE_STR(l_datum->header.type_id, l_type);
    json_object *l_jobj_res = json_object_new_object();
    json_object *l_jobj_datum = json_object_new_object();
    json_object *l_jobj_hash = json_object_new_string(a_datum_hash);
    json_object *l_jobj_type = json_object_new_string(l_type);
    json_object *l_jobj_ts_created = json_object_new_object();
    json_object *l_jobj_ts_created_time_stamp = json_object_new_uint64(l_ts_create);
    int l_res = dap_time_to_str_rfc822(buf, DAP_TIME_STR_SIZE, l_ts_create);
    if (l_res < 0 || !l_jobj_ts_created || !l_jobj_ts_created_time_stamp || !l_jobj_type ||
        !l_jobj_hash || !l_jobj_datum || !l_jobj_res) {
        json_object_put(l_jobj_res);
        json_object_put(l_jobj_datum);
        json_object_put(l_jobj_hash);
        json_object_put(l_jobj_type);
        json_object_put(l_jobj_ts_created);
        json_object_put(l_jobj_ts_created_time_stamp);
        dap_json_rpc_allocation_error(*a_json_arr_reply);
        return DAP_JSON_RPC_ERR_CODE_MEMORY_ALLOCATED;
    }
    json_object *l_jobj_ts_created_str = json_object_new_string(buf);
    json_object *l_jobj_data_size = json_object_new_uint64(l_datum->header.data_size);
    if (!l_jobj_ts_created_str || !l_jobj_data_size) {
        json_object_put(l_jobj_res);
        json_object_put(l_jobj_datum);
        json_object_put(l_jobj_hash);
        json_object_put(l_jobj_type);
        json_object_put(l_jobj_ts_created);
        json_object_put(l_jobj_ts_created_time_stamp);
        json_object_put(l_jobj_ts_created_str);
        json_object_put(l_jobj_data_size);
        dap_json_rpc_allocation_error(*a_json_arr_reply);
        return DAP_JSON_RPC_ERR_CODE_MEMORY_ALLOCATED;
    }
    json_object_object_add(l_jobj_datum, "hash", l_jobj_hash);
    json_object_object_add(l_jobj_datum, "type", l_jobj_type);
    json_object_object_add(l_jobj_ts_created, "time_stamp", l_jobj_ts_created_time_stamp);
    json_object_object_add(l_jobj_ts_created, "str", l_jobj_ts_created_str);
    json_object_object_add(l_jobj_datum, "ts_created", l_jobj_ts_created);
    json_object_object_add(l_jobj_datum, "data_size", l_jobj_data_size);
    json_object_object_add(l_jobj_res, "datum", l_jobj_datum);
    json_object *l_jobj_verify = json_object_new_object();
    if (!l_jobj_verify) {
        json_object_put(l_jobj_res);
        dap_json_rpc_allocation_error(*a_json_arr_reply);
        return DAP_JSON_RPC_ERR_CODE_MEMORY_ALLOCATED;
    }
    int l_verify_datum = dap_chain_net_verify_datum_for_add(l_chain, l_datum, &l_datum_hash);
    if (l_verify_datum){
        json_object *l_jobj_verify_err = json_object_new_string(dap_chain_net_verify_datum_err_code_to_str(l_datum, l_verify_datum));
        json_object *l_jobj_verify_status = json_object_new_boolean(FALSE);
        if (!l_jobj_verify_status || !l_jobj_verify_err) {
            json_object_put(l_jobj_verify_status);
            json_object_put(l_jobj_verify_err);
            json_object_put(l_jobj_verify);
            json_object_put(l_jobj_res);
            dap_json_rpc_allocation_error(*a_json_arr_reply);
            return DAP_JSON_RPC_ERR_CODE_MEMORY_ALLOCATED;
        }
        json_object_object_add(l_jobj_verify, "isProcessed", l_jobj_verify_status);
        json_object_object_add(l_jobj_verify, "error", l_jobj_verify_err);
        ret = DAP_COM_MEMPOOL_PROC_LIST_ERROR_FALSE_VERIFY;
    } else {
        if (l_chain->callback_add_datums) {
            if (l_chain->callback_add_datums(l_chain, &l_datum, 1) == 0) {
                json_object *l_jobj_verify_status = json_object_new_boolean(FALSE);
                if (!l_jobj_verify_status) {
                    json_object_put(l_jobj_verify_status);
                    json_object_put(l_jobj_verify);
                    json_object_put(l_jobj_res);
                    dap_json_rpc_allocation_error(*a_json_arr_reply);
                    return DAP_JSON_RPC_ERR_CODE_MEMORY_ALLOCATED;
                }
                json_object_object_add(l_jobj_verify, "isProcessed", l_jobj_verify_status);
                ret = DAP_COM_MEMPOOL_PROC_LIST_ERROR_FALSE_VERIFY;
            } else {
                json_object *l_jobj_verify_status = json_object_new_boolean(TRUE);
                if (!l_jobj_verify_status) {
                    json_object_put(l_jobj_verify);
                    json_object_put(l_jobj_res);
                    dap_json_rpc_allocation_error(*a_json_arr_reply);
                    return DAP_JSON_RPC_ERR_CODE_MEMORY_ALLOCATED;
                }
                json_object_object_add(l_jobj_verify, "isProcessed", l_jobj_verify_status);
                if (false) { //dap_global_db_del_sync(l_gdb_group_mempool, a_datum_hash)){
                    json_object *l_jobj_wrn_text = json_object_new_string("Can't delete datum from mempool!");
                    if (!l_jobj_wrn_text) {
                        json_object_put(l_jobj_verify);
                        json_object_put(l_jobj_res);
                        dap_json_rpc_allocation_error(*a_json_arr_reply);
                        return DAP_JSON_RPC_ERR_CODE_MEMORY_ALLOCATED;
                    }
                    json_object_object_add(l_jobj_verify, "warning", l_jobj_wrn_text);
                } else {
                    json_object *l_jobj_text = json_object_new_string("Removed datum from mempool.");
                    if (!l_jobj_text) {
                        json_object_put(l_jobj_verify);
                        json_object_put(l_jobj_res);
                        dap_json_rpc_allocation_error(*a_json_arr_reply);
                        return DAP_JSON_RPC_ERR_CODE_MEMORY_ALLOCATED;
                    }
                    json_object_object_add(l_jobj_verify, "notice", l_jobj_text);
                }
            }
        } else {
            dap_json_rpc_error_add(*a_json_arr_reply, DAP_COM_MEMPOOL_PROC_LIST_ERROR_CAN_NOT_MOVE_TO_NO_CONCENSUS_FROM_MEMPOOL, "Error! Can't move to no-concensus chains from mempool");
            ret = DAP_COM_MEMPOOL_PROC_LIST_ERROR_CAN_NOT_MOVE_TO_NO_CONCENSUS_FROM_MEMPOOL;
        }
    }
    DAP_DELETE(l_gdb_group_mempool);
    json_object_object_add(l_jobj_res, "verify", l_jobj_verify);
    json_object_array_add(*a_json_arr_reply, l_jobj_res);
    return ret;
}


/**
 * @breif _cmd_mempool_proc_all
 * @param a_net
 * @param a_chain
 * @param a_str_reply
 * @return
 */
int _cmd_mempool_proc_all(dap_chain_net_t *a_net, dap_chain_t *a_chain, void **a_str_reply)
{
    json_object **a_json_arr_reply = (json_object **)a_str_reply;
    if (!a_net || !a_chain) {
        dap_json_rpc_error_add(*a_json_arr_reply, -2, "The net and chain argument is not set");
        return -2;
    }

    json_object *l_ret = json_object_new_object();
    if (!l_ret){
        dap_json_rpc_allocation_error(*a_json_arr_reply);
        return DAP_JSON_RPC_ERR_CODE_MEMORY_ALLOCATED;
    }
    if(!dap_chain_net_by_id(a_chain->net_id)) {
        char *l_warn_str = dap_strdup_printf("%s.%s: chain not found\n", a_net->pub.name,
                                             a_chain->name);
        if (!l_warn_str) {
            json_object_put(l_ret);
            dap_json_rpc_allocation_error(*a_json_arr_reply);
            return DAP_JSON_RPC_ERR_CODE_MEMORY_ALLOCATED;
        }
        json_object *l_warn_obj = json_object_new_string(l_warn_str);
        DAP_DELETE(l_warn_str);
        if (!l_warn_obj){
            json_object_put(l_ret);
            dap_json_rpc_allocation_error(*a_json_arr_reply);
            return DAP_JSON_RPC_ERR_CODE_MEMORY_ALLOCATED;
        }
        json_object_object_add(l_ret, "warning", l_warn_obj);
    }

   dap_chain_node_mempool_process_all(a_chain, true);
    char *l_str_result = dap_strdup_printf("The entire mempool has been processed in %s.%s.",
                                           a_net->pub.name, a_chain->name);
    if (!l_str_result) {
        json_object_put(l_ret);
        dap_json_rpc_allocation_error(*a_json_arr_reply);
        return DAP_JSON_RPC_ERR_CODE_MEMORY_ALLOCATED;
    }
    json_object *l_obj_result = json_object_new_string(l_str_result);
    DAP_DEL_Z(l_str_result);
    if (!l_obj_result) {
        json_object_put(l_ret);
        dap_json_rpc_allocation_error(*a_json_arr_reply);
        return DAP_JSON_RPC_ERR_CODE_MEMORY_ALLOCATED;
    }
    json_object_object_add(l_ret, "result", l_obj_result);
    json_object_array_add(*a_json_arr_reply, l_obj_result);
    return 0;
}

typedef enum _cmd_mempool_dump_error_list{
    COM_DUMP_ERROR_LIST_CORRUPTED_SIZE = DAP_JSON_RPC_ERR_CODE_METHOD_ERR_START,
    COM_DUMP_ERROR_CAN_NOT_FIND_DATUM,
    COM_DUMP_ERROR_NULL_IS_ARGUMENT_FUNCTION
}_cmd_mempool_dump_error_list_t;

int _cmd_mempool_dump_from_group(dap_chain_net_id_t a_net_id, const char *a_group_gdb, const char *a_datum_hash,
                                 const char *a_hash_out_type, json_object **a_json_arr_reply)
{
    size_t l_datum_size = 0;
    dap_chain_datum_t *l_datum = (dap_chain_datum_t *)dap_global_db_get_sync(a_group_gdb, a_datum_hash,
                                                         &l_datum_size, NULL, NULL );
    size_t l_datum_size2 = l_datum? dap_chain_datum_size( l_datum): 0;
    if (l_datum_size != l_datum_size2) {
        dap_json_rpc_error_add(*a_json_arr_reply, COM_DUMP_ERROR_LIST_CORRUPTED_SIZE, "Error! Corrupted datum %s, size by datum headers "
                                                                   "is %zd when in mempool is only %zd bytes",
                                 a_datum_hash, l_datum_size2, l_datum_size);
        return COM_DUMP_ERROR_LIST_CORRUPTED_SIZE;
    }
    if (!l_datum) {
        dap_json_rpc_error_add(*a_json_arr_reply, COM_DUMP_ERROR_LIST_CORRUPTED_SIZE, "Error! Can't find datum %s in %s", a_datum_hash, a_group_gdb);
        return COM_DUMP_ERROR_CAN_NOT_FIND_DATUM;
    }

    json_object *l_jobj_datum = json_object_new_object();
    dap_chain_datum_dump_json(*a_json_arr_reply, l_jobj_datum, l_datum, a_hash_out_type, a_net_id, true);
    json_object_array_add(*a_json_arr_reply, l_jobj_datum);
    return 0;
}

int _cmd_mempool_dump(dap_chain_net_t *a_net, dap_chain_t *a_chain, const char *a_datum_hash, const char *a_hash_out_type, json_object **a_json_arr_reply)
{
    if (!a_net || !a_datum_hash || !a_hash_out_type) {
        dap_json_rpc_error_add(*a_json_arr_reply, COM_DUMP_ERROR_NULL_IS_ARGUMENT_FUNCTION, "The following arguments are not set: network,"
                                                                         " datum hash, and output hash type. "
                                                                         "Functions required for operation.");
        return COM_DUMP_ERROR_NULL_IS_ARGUMENT_FUNCTION;
    }
    if (a_chain) {
        char *l_group_mempool = dap_chain_net_get_gdb_group_mempool_new(a_chain);
        _cmd_mempool_dump_from_group(a_net->pub.id, l_group_mempool, a_datum_hash, a_hash_out_type, a_json_arr_reply);
        DAP_DELETE(l_group_mempool);
    } else {
        dap_chain_t *l_chain = NULL;
        DL_FOREACH(a_net->pub.chains, l_chain){
            char *l_group_mempool = dap_chain_net_get_gdb_group_mempool_new(l_chain);
            if (!_cmd_mempool_dump_from_group(a_net->pub.id, l_group_mempool, a_datum_hash, a_hash_out_type, a_json_arr_reply)){
                DAP_DELETE(l_group_mempool);
                break;
            }
            DAP_DELETE(l_group_mempool);
        }
    }
    return 0;
}

int com_mempool(int a_argc, char **a_argv, void **a_str_reply)
{
    json_object **a_json_arr_reply = (json_object **)a_str_reply;
    int arg_index = 1;
    dap_chain_net_t *l_net = NULL;
    dap_chain_t *l_chain = NULL;
    enum _subcmd {SUBCMD_LIST, SUBCMD_PROC, SUBCMD_PROC_ALL, SUBCMD_DELETE, SUBCMD_ADD_CA, SUBCMD_CHECK, SUBCMD_DUMP,
            SUBCMD_COUNT};
    enum _subcmd l_cmd = 0;
    if (a_argv[1]) {
        if (!dap_strcmp(a_argv[1], "list")) {
            l_cmd = SUBCMD_LIST;
        } else if (!dap_strcmp(a_argv[1], "proc")) {
            l_cmd = SUBCMD_PROC;
        } else if (!dap_strcmp(a_argv[1], "proc_all")) {
            l_cmd = SUBCMD_PROC_ALL;
        } else if (!dap_strcmp(a_argv[1], "delete")) {
            l_cmd = SUBCMD_DELETE;
        } else if (!dap_strcmp(a_argv[1], "add_ca")) {
            l_cmd = SUBCMD_ADD_CA;
        } else if (!dap_strcmp(a_argv[1], "dump")) {
            l_cmd = SUBCMD_DUMP;
        } else if (!dap_strcmp(a_argv[1], "check")) {
            l_cmd = SUBCMD_CHECK;
        } else if (!dap_strcmp(a_argv[1], "count")) {
            l_cmd = SUBCMD_COUNT;
        } else {
            char *l_str_err = dap_strdup_printf("Invalid sub command specified. Sub command %s "
                                                           "is not supported.", a_argv[1]);
            if (!l_str_err) {
                dap_json_rpc_allocation_error(*a_json_arr_reply);
                return -1;
            }
            json_object *l_jobj_str_err = json_object_new_string(l_str_err);
            DAP_DELETE(l_str_err);
            if (!l_jobj_str_err) {
                dap_json_rpc_allocation_error(*a_json_arr_reply);
                return -1;
            }
            json_object_array_add(*a_json_arr_reply, l_jobj_str_err);
            return -2;
        }
    }
    int cmd_parse_status = dap_chain_node_cli_cmd_values_parse_net_chain_for_json(*a_json_arr_reply, &arg_index, a_argc, a_argv, &l_chain, &l_net, CHAIN_TYPE_INVALID);
    if (cmd_parse_status != 0){
        dap_json_rpc_error_add(*a_json_arr_reply, cmd_parse_status, "Request parsing error (code: %d)", cmd_parse_status);
            return cmd_parse_status;
    }
    const char *l_hash_out_type = "hex";
    dap_cli_server_cmd_find_option_val(a_argv, arg_index, a_argc, "-H", &l_hash_out_type);
    const char *l_datum_hash_in = NULL;
    char *l_datum_hash = NULL;
    dap_cli_server_cmd_find_option_val(a_argv, arg_index, a_argc, "-datum", &l_datum_hash_in);
    if (l_datum_hash_in) {
        if(dap_strncmp(l_datum_hash_in, "0x", 2) && dap_strncmp(l_datum_hash_in, "0X", 2)) {
            l_datum_hash = dap_enc_base58_to_hex_str_from_str(l_datum_hash_in);
        } else
            l_datum_hash = dap_strdup(l_datum_hash_in);
        if (!l_datum_hash) {
            dap_json_rpc_error_add(*a_json_arr_reply, -4, "Can't convert hash string %s to hex string", l_datum_hash_in);
            return -4;
        }
    }
    int ret = -100;
    switch (l_cmd) {
        case SUBCMD_LIST: {
            if (!l_net) {
                dap_json_rpc_error_add(*a_json_arr_reply, -5, "The command does not include the net parameter. Please specify the "
                                           "parameter something like this mempool list -net <net_name>");
                return -5;
            }
            json_object *obj_ret = json_object_new_object();
            json_object *obj_net = json_object_new_string(l_net->pub.name);
            if (!obj_ret || !obj_net) {
                json_object_put(obj_ret);
                json_object_put(obj_net);
                dap_json_rpc_allocation_error(*a_json_arr_reply);
                return -1;
            }
            json_object_object_add(obj_ret, "net", obj_net);
            const char *l_wallet_addr = NULL;
            if (dap_cli_server_cmd_find_option_val(a_argv, arg_index, a_argc, "-addr", &l_wallet_addr) && !l_wallet_addr) {
                json_object *l_jobj_err = json_object_new_string("Parameter '-addr' require <addr>");
                if (!l_jobj_err) {
                    dap_json_rpc_allocation_error(*a_json_arr_reply);
                    return -1;
                }
                json_object_array_add(*a_json_arr_reply, l_jobj_err);
                return -3;
            }
            json_object *l_jobj_chains = json_object_new_array();
            if (!l_jobj_chains) {
                json_object_put(obj_ret);
                dap_json_rpc_allocation_error(*a_json_arr_reply);
                return -1;
            }
            bool l_fast = (dap_cli_server_cmd_check_option(a_argv, arg_index, a_argc, "-brief") != -1) ? true : false;
            size_t l_limit = 0, l_offset = 0;
            const char *l_limit_str = NULL, *l_offset_str = NULL;
            dap_cli_server_cmd_find_option_val(a_argv, arg_index, a_argc, "-limit", &l_limit_str);
            dap_cli_server_cmd_find_option_val(a_argv, arg_index, a_argc, "-offset", &l_offset_str);
            l_limit = l_limit_str ? strtoul(l_limit_str, NULL, 10) : 1000;
            l_offset = l_offset_str ? strtoul(l_offset_str, NULL, 10) : 0;
            if(l_chain) {
                s_com_mempool_list_print_for_chain(*a_json_arr_reply, l_net, l_chain, l_wallet_addr, l_jobj_chains, l_hash_out_type, l_fast, l_limit, l_offset);
            } else {
                DL_FOREACH(l_net->pub.chains, l_chain) {
                    s_com_mempool_list_print_for_chain(*a_json_arr_reply, l_net, l_chain, l_wallet_addr, l_jobj_chains, l_hash_out_type, l_fast, l_limit, l_offset);
                }
            }
            json_object_object_add(obj_ret, "chains", l_jobj_chains);
            json_object_array_add(*a_json_arr_reply, obj_ret);
            ret = 0;
        } break;
        case SUBCMD_PROC: {
            ret = _cmd_mempool_proc(l_net, l_chain, l_datum_hash, a_str_reply);
        } break;
        case SUBCMD_PROC_ALL: {
            ret = _cmd_mempool_proc_all(l_net, l_chain, a_str_reply);
        } break;
        case SUBCMD_DELETE: {
            if (l_datum_hash) {
                ret = _cmd_mempool_delete(l_net, l_chain, l_datum_hash, a_str_reply);
            } else {
                dap_json_rpc_error_add(*a_json_arr_reply, -3, "Error! %s requires -datum <datum hash> option", a_argv[0]);
                ret = -3;
            }
        } break;
        case SUBCMD_ADD_CA: {
            const char *l_ca_name  = NULL;
            dap_cli_server_cmd_find_option_val(a_argv, arg_index, a_argc, "-ca_name", &l_ca_name);
            if (!l_ca_name) {
                dap_json_rpc_error_add(*a_json_arr_reply, -3, "mempool add_ca requires parameter '-ca_name' to specify the certificate name");
                ret = -3;
            }
            dap_cert_t *l_cert = dap_cert_find_by_name(l_ca_name);
            if (!l_cert) {
                dap_json_rpc_error_add(*a_json_arr_reply, -4, "Cert with name '%s' not found.", l_ca_name);
                ret = -4;
            }
            ret = _cmd_mempool_add_ca(l_net, l_chain, l_cert, a_str_reply);
            DAP_DELETE(l_cert);
        } break;
        case SUBCMD_CHECK: {
            ret = _cmd_mempool_check(l_net, l_chain, l_datum_hash, l_hash_out_type, a_str_reply);
        } break;
        case SUBCMD_DUMP: {
            ret = _cmd_mempool_dump(l_net, l_chain, l_datum_hash, l_hash_out_type, a_json_arr_reply);
        } break;
        case SUBCMD_COUNT: {
            char *l_mempool_group;
            json_object *obj_ret = json_object_new_object();
            json_object *obj_net = json_object_new_string(l_net->pub.name);
            if (!obj_ret || !obj_net) {
                json_object_put(obj_ret);
                json_object_put(obj_net);
                dap_json_rpc_allocation_error(*a_json_arr_reply);
                return DAP_JSON_RPC_ERR_CODE_MEMORY_ALLOCATED;
            }
            json_object_object_add(obj_ret, "net", obj_net);
            json_object *l_jobj_chains = json_object_new_array();
            if (!l_jobj_chains) {
                json_object_put(obj_ret);
                dap_json_rpc_allocation_error(*a_json_arr_reply);
                return DAP_JSON_RPC_ERR_CODE_MEMORY_ALLOCATED;
            }
            if(l_chain) {
                l_mempool_group = dap_chain_net_get_gdb_group_mempool_new(l_chain);
                size_t l_objs_count = 0;
                dap_global_db_obj_t *l_objs = dap_global_db_get_all_sync(l_mempool_group, &l_objs_count);
                dap_global_db_objs_delete(l_objs, l_objs_count);
                DAP_DELETE(l_mempool_group);
                json_object *l_jobj_chain = json_object_new_object();
                json_object *l_jobj_chain_name = json_object_new_string(l_chain->name);
                json_object *l_jobj_count = json_object_new_uint64(l_objs_count);
                if (!l_jobj_chain || !l_jobj_chain_name || !l_jobj_count) {
                    json_object_put(l_jobj_chains);
                    json_object_put(l_jobj_chain);
                    json_object_put(l_jobj_chain_name);
                    json_object_put(l_jobj_count);
                    json_object_put(obj_ret);
                    dap_json_rpc_allocation_error(*a_json_arr_reply);
                    return DAP_JSON_RPC_ERR_CODE_MEMORY_ALLOCATED;
                }
                json_object_object_add(l_jobj_chain, "name", l_jobj_chain_name);
                json_object_object_add(l_jobj_chain, "count", l_jobj_count);
                json_object_array_add(l_jobj_chains, l_jobj_chain);
            } else {
                DL_FOREACH(l_net->pub.chains, l_chain) {
                    l_mempool_group = dap_chain_net_get_gdb_group_mempool_new(l_chain);
                    size_t l_objs_count = 0;
                    dap_global_db_obj_t *l_objs = dap_global_db_get_all_sync(l_mempool_group, &l_objs_count);
                    dap_global_db_objs_delete(l_objs, l_objs_count);
                    DAP_DELETE(l_mempool_group);
                    json_object *l_jobj_chain = json_object_new_object();
                    json_object *l_jobj_chain_name = json_object_new_string(l_chain->name);
                    json_object *l_jobj_count = json_object_new_uint64(l_objs_count);
                    if (!l_jobj_chain || !l_jobj_chain_name || !l_jobj_count) {
                        json_object_put(l_jobj_chains);
                        json_object_put(l_jobj_chain);
                        json_object_put(l_jobj_chain_name);
                        json_object_put(l_jobj_count);
                        json_object_put(obj_ret);
                        dap_json_rpc_allocation_error(*a_json_arr_reply);
                        return DAP_JSON_RPC_ERR_CODE_MEMORY_ALLOCATED;
                    }
                    json_object_object_add(l_jobj_chain, "name", l_jobj_chain_name);
                    json_object_object_add(l_jobj_chain, "count", l_jobj_count);
                    json_object_array_add(l_jobj_chains, l_jobj_chain);
                }
            }
            json_object_object_add(obj_ret, "chains", l_jobj_chains);
            json_object_array_add(*a_json_arr_reply, obj_ret);
            ret = 0;
        } break;
    }
    DAP_DEL_Z(l_datum_hash);
    return ret;
}

typedef enum _s_where_search{
    ALL,
    CHAINS,
    MEMPOOL
}_s_where_search_t;

void _cmd_find_type_decree_in_chain(json_object *a_out, dap_chain_t *a_chain, uint16_t a_decree_type, _s_where_search_t a_where, const char *a_hash_out_type) {
    json_object *l_common_decree_arr = json_object_new_array();
    json_object *l_service_decree_arr = json_object_new_array();
    if (a_where == ALL || a_where == CHAINS) {
        dap_chain_cell_t *l_cell, *l_iter_tmp;
        HASH_ITER(hh, a_chain->cells, l_cell, l_iter_tmp) {
            dap_chain_atom_iter_t *l_atom_iter = l_cell->chain->callback_atom_iter_create(l_cell->chain, l_cell->id,
                                                                                          NULL);
            dap_chain_atom_ptr_t l_atom;
            uint64_t l_atom_size = 0;
            for (l_atom = l_cell->chain->callback_atom_iter_get(l_atom_iter, DAP_CHAIN_ITER_OP_FIRST, &l_atom_size);
                 l_atom && l_atom_size;
                 l_atom = l_cell->chain->callback_atom_iter_get(l_atom_iter, DAP_CHAIN_ITER_OP_NEXT, &l_atom_size)) {
                size_t l_datum_count = 0;
                dap_chain_datum_t **l_datums = l_cell->chain->callback_atom_get_datums(l_atom, l_atom_size,
                                                                                       &l_datum_count);
                char l_buff_ts[50] = {'\0'};
                dap_time_to_str_rfc822(l_buff_ts, 50, l_atom_iter->cur_ts);
                for (size_t i = 0; i < l_datum_count; i++) {
                    dap_chain_datum_t *l_datum = l_datums[i];
                    if (l_datum[i].header.type_id != DAP_CHAIN_DATUM_DECREE) continue;
                    dap_chain_datum_decree_t *l_decree = (dap_chain_datum_decree_t *) l_datum[i].data;
                    if (l_decree->header.sub_type == a_decree_type) {
                        json_object *l_jobj_atom = json_object_new_object();
                        json_object *l_jobj_atom_create = json_object_new_string(l_buff_ts);
                        json_object *l_jobj_atom_hash = json_object_new_string(
                                !dap_strcmp(a_hash_out_type, "base58") ?
                                dap_enc_base58_encode_hash_to_str_static(l_atom_iter->cur_hash) :
                                dap_hash_fast_to_str_static(l_atom_iter->cur_hash));
                        json_object_object_add(l_jobj_atom, "hash", l_jobj_atom_hash);
                        json_object_object_add(l_jobj_atom, "created", l_jobj_atom_create);
                        json_object *l_jobj_decree = json_object_new_object();
                        size_t l_decree_size = dap_chain_datum_decree_get_size(l_decree);
                        dap_chain_datum_decree_dump_json(l_jobj_decree, l_decree, l_decree_size, a_hash_out_type);
                        json_object *l_obj_source = json_object_new_object();
                        json_object_object_add(l_obj_source, "atom", l_jobj_atom);
                        json_object_object_add(l_jobj_decree, "source", l_obj_source);
                        (l_decree->header.type == DAP_CHAIN_DATUM_DECREE_TYPE_COMMON) ?
                            json_object_array_add(l_common_decree_arr, l_jobj_decree) :
                            json_object_array_add(l_service_decree_arr, l_jobj_decree);
                    }
                }
            }
            l_cell->chain->callback_atom_iter_delete(l_atom_iter);
        }
    }
    if (a_where == ALL || a_where == MEMPOOL) {
        char *l_gdb_group_mempool = dap_chain_net_get_gdb_group_mempool_new(a_chain);
        size_t l_mempool_count = 0;
        dap_global_db_obj_t *l_objs = dap_global_db_get_all_sync(l_gdb_group_mempool, &l_mempool_count);
        for (size_t i = 0; i < l_mempool_count; i++) {
            dap_chain_datum_t *l_datum = (dap_chain_datum_t *) (l_objs[i].value);
            if (l_datum->header.type_id != DAP_CHAIN_DATUM_DECREE) continue;
            dap_chain_datum_decree_t *l_decree = (dap_chain_datum_decree_t *) l_datum->data;
            if (l_decree->header.sub_type == a_decree_type) {
                json_object *l_jobj_decree = json_object_new_object();
                size_t l_decree_size = dap_chain_datum_decree_get_size(l_decree);
                dap_chain_datum_decree_dump_json(l_jobj_decree, l_decree, l_decree_size, a_hash_out_type);
                json_object_object_add(l_jobj_decree, "source", json_object_new_string("mempool"));
                (l_decree->header.type == DAP_CHAIN_DATUM_DECREE_TYPE_COMMON) ?
                json_object_array_add(l_common_decree_arr, l_jobj_decree) :
                json_object_array_add(l_service_decree_arr, l_jobj_decree);
            }
        }
        dap_global_db_objs_delete(l_objs, l_mempool_count);
    }
    json_object_object_add(a_out, "common", l_common_decree_arr);
    json_object_object_add(a_out, "service", l_service_decree_arr);
}

int cmd_find(int a_argc, char **a_argv, void **a_reply) {
    json_object **a_json_reply = (json_object **)a_reply;
    int arg_index = 1;
    dap_chain_net_t *l_net = NULL;
    dap_chain_t *l_chain = NULL;
    enum _subcmd {SUBCMD_DATUM, SUBCMD_ATOM, SUBCMD_DECREE};
    enum _subcmd l_cmd = 0;
    if (a_argv[1]) {
        if (!dap_strcmp(a_argv[1], "datum")) {
            l_cmd = SUBCMD_DATUM;
        } else if (!dap_strcmp(a_argv[1], "atom")) {
            l_cmd = SUBCMD_ATOM;
        } else if (!dap_strcmp(a_argv[1], "decree")) {
            l_cmd = SUBCMD_DECREE;
        } else {
            dap_json_rpc_error_add(*a_json_reply,DAP_CHAIN_NODE_CLI_FUND_ERR_UNKNOWN_SUBCMD,"Invalid sub command specified. Sub command %s "
                                                "is not supported.", a_argv[1]);
            return DAP_CHAIN_NODE_CLI_FUND_ERR_UNKNOWN_SUBCMD;
        }
    }
    int cmd_parse_status = dap_chain_node_cli_cmd_values_parse_net_chain_for_json(*a_json_reply, &arg_index, a_argc, a_argv, &l_chain, &l_net, CHAIN_TYPE_INVALID);
    if (cmd_parse_status != 0){
        dap_json_rpc_error_add(*a_json_reply, cmd_parse_status, "Request parsing error (code: %d)", cmd_parse_status);
            return cmd_parse_status;
    }
    const char *l_hash_out_type = "hex";
    dap_cli_server_cmd_find_option_val(a_argv, arg_index, a_argc, "-H", &l_hash_out_type);
    switch (l_cmd) {
        case SUBCMD_DATUM: {
            const char *l_datum_hash = NULL;
            dap_cli_server_cmd_find_option_val(a_argv, arg_index, a_argc, "-hash", &l_datum_hash);
            if (!l_datum_hash) {
                dap_cli_server_cmd_find_option_val(a_argv, arg_index, a_argc, "-datum", &l_datum_hash);
                if (!l_datum_hash) {
                    dap_json_rpc_error_add(*a_json_reply, DAP_CHAIN_NODE_CLI_FIND_ERR_HASH_IS_NOT_SPECIFIED,
                                           "The hash of the datum is not specified.");
                    return DAP_CHAIN_NODE_CLI_FIND_ERR_HASH_IS_NOT_SPECIFIED;
                }
            }
            return _cmd_mempool_check(l_net, l_chain, l_datum_hash, l_hash_out_type, a_reply);
        } break;
        case SUBCMD_ATOM: {
            const char *l_atom_hash_str = NULL;
            dap_cli_server_cmd_find_option_val(a_argv, arg_index, a_argc, "-hash", &l_atom_hash_str);
            dap_hash_fast_t l_atom_hash = {0};
            if (!l_atom_hash_str) {
                dap_json_rpc_error_add(*a_json_reply, DAP_CHAIN_NODE_CLI_FIND_ERR_HASH_IS_NOT_SPECIFIED, "The hash of the atom is not specified.");
                return DAP_CHAIN_NODE_CLI_FIND_ERR_HASH_IS_NOT_SPECIFIED;
            }
            if (dap_chain_hash_fast_from_str(l_atom_hash_str, &l_atom_hash)) {
                dap_json_rpc_error_add(*a_json_reply, DAP_CHAIN_NODE_CLI_FIND_ERR_PARSE_HASH, "Failed to convert the value '%s' to a hash.", l_atom_hash_str);
                return DAP_CHAIN_NODE_CLI_FIND_ERR_PARSE_HASH;
            }
            json_object *l_obj_atom = json_object_new_object();
            json_object *l_obj_atom_hash = json_object_new_string(l_atom_hash_str);
            json_object_object_add(l_obj_atom, "hash", l_obj_atom_hash);
            dap_chain_atom_ptr_t l_atom_ptr = NULL;
            size_t l_atom_size = 0;
            if (l_chain) {
                l_atom_ptr = dap_chain_get_atom_by_hash(l_chain, &l_atom_hash, &l_atom_size);
            } else {
                for (l_chain = l_net->pub.chains ; l_chain; l_chain = l_chain->next){
                    l_atom_ptr = dap_chain_get_atom_by_hash(l_chain, &l_atom_hash, &l_atom_size);
                    if (l_atom_ptr) break;
                }
            }
            json_object *l_obj_source = NULL;
            json_object *l_jobj_find = NULL;
            if (l_atom_ptr) {
                l_obj_source = json_object_new_object();
                json_object *l_obj_net = json_object_new_string(l_net->pub.name);
                json_object *l_obj_chain = json_object_new_string(l_chain->name);
                json_object_object_add(l_obj_source, "net", l_obj_net);
                json_object_object_add(l_obj_source, "chain", l_obj_chain);
                l_jobj_find = json_object_new_boolean(TRUE);
                json_object_object_add(l_obj_atom, "source", l_obj_source);
                json_object_object_add(l_obj_atom, "dump", l_chain->callback_atom_dump_json(a_json_reply, l_chain, l_atom_ptr, l_atom_size, l_hash_out_type));
            } else {
                l_jobj_find = json_object_new_boolean(FALSE);
            }
            json_object_object_add(l_obj_atom, "find", l_jobj_find);
            json_object_array_add(*a_json_reply, l_obj_atom);
        } break;
        case SUBCMD_DECREE: {
            const char* l_type_decre_str = NULL;
            dap_cli_server_cmd_find_option_val(a_argv, arg_index, a_argc, "-type", &l_type_decre_str);
            if (!l_type_decre_str){
                dap_json_rpc_error_add(*a_json_reply, DAP_CHIAN_NODE_CLI_FIND_ERR_SUBTYPE_DECREE_IS_NOT_SPECIFIED,
                                       "The type of decree you are looking for is not specified.");
                return DAP_CHIAN_NODE_CLI_FIND_ERR_SUBTYPE_DECREE_IS_NOT_SPECIFIED;
            }
            uint16_t l_subtype_decree = dap_chain_datum_decree_type_from_str(l_type_decre_str);
            if (!l_subtype_decree) {
                dap_json_rpc_error_add(*a_json_reply, DAP_CHAIN_NODE_CLI_FIND_ERR_UNKNOWN_SUBTYPE_DECREE,
                                       "There is no decree of type '%s'.", l_type_decre_str);
                return DAP_CHAIN_NODE_CLI_FIND_ERR_UNKNOWN_SUBTYPE_DECREE;
            }
            const char *l_with_type_str = NULL;
            const char *l_where_str = NULL;
            dap_cli_server_cmd_find_option_val(a_argv, arg_index, a_argc, "-where", &l_where_str);
            _s_where_search_t l_where = ALL;
            if (l_where_str) {
                if (!dap_strcmp(l_where_str, "chains")) {
                    l_where = CHAINS;
                } else if (!dap_strcmp(l_where_str, "mempool")) {
                    l_where = MEMPOOL;
                } else {
                    dap_json_rpc_error_add(*a_json_reply, DAP_CHAIN_NODE_CLI_FIND_ERR_UNKNOWN_PARAMETR_WHERE,
                                       "'%s' is not a valid place to look. Use mempool or chains.",
                                           l_where_str);
                    return DAP_CHAIN_NODE_CLI_FIND_ERR_UNKNOWN_PARAMETR_WHERE;
                }
            }
            json_object *l_obj = json_object_new_object();
            json_object_object_add(l_obj, "type", json_object_new_string(l_type_decre_str));
            json_object *l_jobj_chains = json_object_new_object();
            if (l_chain) {
                json_object *l_jobj_data = json_object_new_object();
                _cmd_find_type_decree_in_chain(l_jobj_data, l_chain, l_subtype_decree, l_where, l_hash_out_type);
                json_object_object_add(l_jobj_chains, l_chain->name, l_jobj_data);
            } else {
                for (l_chain = l_net->pub.chains; l_chain; l_chain = l_chain->next) {
                    json_object *l_jobj_data = json_object_new_object();
                    _cmd_find_type_decree_in_chain(l_jobj_data, l_chain, l_subtype_decree, l_where, l_hash_out_type);
                    json_object_object_add(l_jobj_chains, l_chain->name, l_jobj_data);
                }
            }
            json_object_object_add(l_obj, "chains", l_jobj_chains);
            json_object_array_add(*a_json_reply, l_obj);
        } break;
    }
    return DAP_CHAIN_NODE_CLI_FIND_OK;
}

/**
 * @brief
 *
 * @param a_tx_address
 * @param l_tsd_list
 * @param l_tsd_total_size
 * @param flag
 * @return dap_list_t*
 */
dap_list_t* s_parse_wallet_addresses(const char *a_tx_address, dap_list_t *l_tsd_list, size_t *l_tsd_total_size, uint32_t flag)
{
    if (!a_tx_address){
       log_it(L_DEBUG,"a_tx_address is null");
       return l_tsd_list;
    }

    char ** l_str_wallet_addr = NULL;
    l_str_wallet_addr = dap_strsplit(a_tx_address,",",0xffff);

    if (!l_str_wallet_addr){
       log_it(L_DEBUG,"Error in wallet addresses array parsing in tx_receiver_allowed parameter");
       return l_tsd_list;
    }

    while (l_str_wallet_addr && *l_str_wallet_addr){
        log_it(L_DEBUG,"Processing wallet address: %s", *l_str_wallet_addr);
        dap_chain_addr_t *addr_to = dap_chain_addr_from_str(*l_str_wallet_addr);
        if (addr_to){
            dap_tsd_t * l_tsd = dap_tsd_create(flag, addr_to, sizeof(dap_chain_addr_t));
            l_tsd_list = dap_list_append(l_tsd_list, l_tsd);
            *l_tsd_total_size += dap_tsd_size(l_tsd);
        }else{
            log_it(L_DEBUG,"Error in wallet address parsing");
        }
        l_str_wallet_addr++;
    }

    return l_tsd_list;
}

typedef struct _dap_cli_token_additional_params {
    const char* flags;
    const char* delegated_token_from;
    const char* total_signs_valid;
    const char *total_supply_change;
    const char* datum_type_allowed;
    const char* datum_type_blocked;
    const char* tx_receiver_allowed;
    const char* tx_receiver_blocked;
    const char* tx_sender_allowed;
    const char* tx_sender_blocked;
    uint16_t    parsed_flags;
    size_t      tsd_total_size;
    byte_t      *parsed_tsd;
} dap_cli_token_additional_params;

typedef struct _dap_sdk_cli_params {
    const char *hash_out_type;
    const char *chain_str;
    const char *net_str;
    const char *ticker;
    const char *type_str;
    const char *certs_str;
    dap_chain_t *chain;
    dap_chain_net_t *net;
    uint16_t type;
    uint16_t subtype;
    uint16_t signs_total;
    uint16_t signs_emission;
    uint256_t total_supply;
    const char* decimals_str;
    dap_cli_token_additional_params ext;
} dap_sdk_cli_params, *pdap_sdk_cli_params;

static int s_parse_common_token_decl_arg(int a_argc, char ** a_argv, void **a_str_reply, dap_sdk_cli_params* a_params, bool a_update_token)
{
    a_params->type = DAP_CHAIN_DATUM_TOKEN_TYPE_DECL;
    dap_cli_server_cmd_find_option_val(a_argv, 0, a_argc, "-H", &a_params->hash_out_type);
    if(!a_params->hash_out_type)
        a_params->hash_out_type = "hex";
    if(dap_strcmp(a_params->hash_out_type,"hex") && dap_strcmp(a_params->hash_out_type,"base58")) {
        dap_cli_server_cmd_set_reply_text(a_str_reply, "invalid parameter -H, valid values: -H <hex | base58>");
        return -1;
    }

    int l_arg_index = 0;
    int l_res = dap_chain_node_cli_cmd_values_parse_net_chain(&l_arg_index, a_argc, a_argv, a_str_reply,
                                                              &a_params->chain, &a_params->net, CHAIN_TYPE_TOKEN);

    if(!a_params->net || !a_params->chain)
        return l_res;
    else {
        if(*a_str_reply) {
            DAP_DELETE(*a_str_reply);
            *a_str_reply = NULL;
        }
    }
    //net name
    dap_cli_server_cmd_find_option_val(a_argv, 0, a_argc, "-net", &a_params->net_str);
    //chainname
    dap_cli_server_cmd_find_option_val(a_argv, 0, a_argc, "-chain", &a_params->chain_str);
    //token_ticker
    dap_cli_server_cmd_find_option_val(a_argv, 0, a_argc, "-token", &a_params->ticker);
    // Token type
    dap_cli_server_cmd_find_option_val(a_argv, 0, a_argc, "-type", &a_params->type_str);

    if (a_update_token)
    {
        dap_chain_datum_token_t* l_current_token = dap_ledger_token_ticker_check(a_params->net->pub.ledger, a_params->ticker);
        if (!l_current_token) {
            dap_cli_server_cmd_set_reply_text(a_str_reply, "The updated token '%s' was not found in the '%s' network ledger.",
                a_params->ticker, a_params->net->pub.name);
            return -7;
        }
        a_params->type = DAP_CHAIN_DATUM_TOKEN_TYPE_UPDATE;
        a_params->subtype = l_current_token->subtype;
    } else if (a_params->type_str) {
        if (strcmp(a_params->type_str, "private") == 0) {
            a_params->type = a_update_token ? DAP_CHAIN_DATUM_TOKEN_TYPE_UPDATE : DAP_CHAIN_DATUM_TOKEN_TYPE_DECL; // 256
            a_params->subtype = DAP_CHAIN_DATUM_TOKEN_SUBTYPE_PRIVATE;
        } else if (strcmp(a_params->type_str, "CF20") == 0) {
            a_params->type = a_update_token ? DAP_CHAIN_DATUM_TOKEN_TYPE_UPDATE : DAP_CHAIN_DATUM_TOKEN_TYPE_DECL; // 256
            a_params->subtype = DAP_CHAIN_DATUM_TOKEN_SUBTYPE_NATIVE;
        } else if (strcmp(a_params->type_str, "public_simple") == 0 && !a_update_token) {
            a_params->type = DAP_CHAIN_DATUM_TOKEN_TYPE_DECL;
            a_params->subtype = DAP_CHAIN_DATUM_TOKEN_SUBTYPE_PUBLIC; // 256
        } else  {
            dap_cli_server_cmd_set_reply_text(a_str_reply,
                        "Unknown token type %s was specified. Supported types:\n"
                        "   private\n"
                        "   CF20\n"
                        "Default token type is CF20.\n", a_params->type_str);
            return -1;
        }
    }


    // Certificates thats will be used to sign currend datum token
    dap_cli_server_cmd_find_option_val(a_argv, 0, a_argc, "-certs", &a_params->certs_str);
    // Signs number thats own emissioncan't find
    const char* l_signs_total_str = NULL;
    dap_cli_server_cmd_find_option_val(a_argv, 0, a_argc, "-signs_total", &l_signs_total_str);
    // Signs total
    char* l_tmp = NULL;
    if(l_signs_total_str){
        if((a_params->signs_total = (uint16_t) strtol(l_signs_total_str, &l_tmp, 10)) == 0){
            dap_cli_server_cmd_set_reply_text(a_str_reply,
                    "'signs_total' parameter must be unsigned integer value that fits in 2 bytes");
            return -8;
        }
    }
    // Signs minimum number thats need to authorize the emission
    const char* l_signs_emission_str = NULL;
    l_tmp = NULL;
    dap_cli_server_cmd_find_option_val(a_argv, 0, a_argc, "-signs_emission", &l_signs_emission_str);
    if (l_signs_emission_str){
        if((a_params->signs_emission = (uint16_t) strtol(l_signs_emission_str, &l_tmp, 10)) == 0){
            dap_cli_server_cmd_set_reply_text(a_str_reply,
                "%s requires parameter 'signs_emission' to be unsigned integer value that fits in 2 bytes", a_update_token ? "token_update" : "token_decl");
            return -6;
        }
    }
    if (!a_update_token) {
        // Total supply value
        const char* l_total_supply_str = NULL;
        dap_cli_server_cmd_find_option_val(a_argv, 0, a_argc, "-total_supply", &l_total_supply_str);
        if (l_total_supply_str){
            a_params->total_supply = dap_chain_balance_scan(l_total_supply_str);
        } else {
            dap_cli_server_cmd_set_reply_text(a_str_reply, "'-total_supply' must be unsigned integer value that fits in 32 bytes\n"
                                                        "You are update a token, be careful!\n"
                                                        "You can reset total_supply and make it infinite for native (CF20) tokens only, if set 0"
                                                        "for private tokens, you must specify the same or more total_supply.");
            return -4;
        }
    }
    // Total supply value
    dap_cli_server_cmd_find_option_val(a_argv, 0, a_argc, "-decimals", &a_params->decimals_str);

    return 0;
}

static int s_parse_additional_token_decl_arg(int a_argc, char ** a_argv, void **a_str_reply, dap_sdk_cli_params* a_params, bool a_update_token)
{
    dap_cli_server_cmd_find_option_val(a_argv, 0, a_argc, "-flags", &a_params->ext.flags);
    dap_cli_server_cmd_find_option_val(a_argv, 0, a_argc, "-total_signs_valid", &a_params->ext.total_signs_valid);
    dap_cli_server_cmd_find_option_val(a_argv, 0, a_argc, "-total_supply_change", &a_params->ext.total_supply_change);
    dap_cli_server_cmd_find_option_val(a_argv, 0, a_argc, "-delegated_token_from", &a_params->ext.delegated_token_from);
    dap_cli_server_cmd_find_option_val(a_argv, 0, a_argc, "-datum_type_allowed", &a_params->ext.datum_type_allowed);
    dap_cli_server_cmd_find_option_val(a_argv, 0, a_argc, "-datum_type_blocked", &a_params->ext.datum_type_blocked);
    dap_cli_server_cmd_find_option_val(a_argv, 0, a_argc, "-tx_receiver_allowed", &a_params->ext.tx_receiver_allowed);
    dap_cli_server_cmd_find_option_val(a_argv, 0, a_argc, "-tx_receiver_blocked", &a_params->ext.tx_receiver_blocked);
    dap_cli_server_cmd_find_option_val(a_argv, 0, a_argc, "-tx_sender_allowed", &a_params->ext.tx_sender_allowed);
    dap_cli_server_cmd_find_option_val(a_argv, 0, a_argc, "-tx_receiver_allowed", &a_params->ext.tx_receiver_allowed);
    dap_cli_server_cmd_find_option_val(a_argv, 0, a_argc, "-tx_sender_blocked", &a_params->ext.tx_sender_blocked);

    if (a_params->subtype == DAP_CHAIN_DATUM_TOKEN_SUBTYPE_SIMPLE)
        return 0;

    dap_list_t *l_tsd_list = NULL;
    size_t l_tsd_total_size = 0;
    uint16_t l_flags = 0;
    char ** l_str_flags = NULL;

    if (!a_update_token) {
        if (a_params->ext.flags){   // Flags
            l_str_flags = dap_strsplit(a_params->ext.flags,",",0xffff );
            while (l_str_flags && *l_str_flags){
                uint16_t l_flag = dap_chain_datum_token_flag_from_str(*l_str_flags);
                if (l_flag == DAP_CHAIN_DATUM_TOKEN_FLAG_UNDEFINED ){
                    dap_cli_server_cmd_set_reply_text(a_str_reply, "Flag can't be \"%s\"",*l_str_flags);
                    return -20;
                }
                l_flags |= l_flag; // if we have multiple flags
                l_str_flags++;
            }
        }
    } else {
        const char *l_set_flags = NULL;
        const char *l_unset_flags = NULL;
        dap_cli_server_cmd_find_option_val(a_argv, 0, a_argc, "-flag_set", &l_set_flags);
        dap_cli_server_cmd_find_option_val(a_argv, 0, a_argc, "-flag_unset", &l_unset_flags);
        if (l_set_flags) {
            l_str_flags = dap_strsplit(l_set_flags,",",0xffff );
            while (l_str_flags && *l_str_flags){
                uint16_t l_flag = dap_chain_datum_token_flag_from_str(*l_str_flags);
                if (l_flag == DAP_CHAIN_DATUM_TOKEN_FLAG_UNDEFINED ){
                    dap_cli_server_cmd_set_reply_text(a_str_reply, "Flag can't be \"%s\"",*l_str_flags);
                    return -20;
                }
                l_flags |= l_flag; // if we have multiple flags
                l_str_flags++;
            }
            dap_tsd_t *l_flag_set_tsd = dap_tsd_create_scalar(DAP_CHAIN_DATUM_TOKEN_TSD_TYPE_SET_FLAGS, l_flags);
            l_flags = 0;
            l_tsd_list = dap_list_append(l_tsd_list, l_flag_set_tsd);
            l_tsd_total_size += dap_tsd_size(l_flag_set_tsd);
        }
        if (l_unset_flags) {
            l_str_flags = dap_strsplit(l_unset_flags,",",0xffff );
            while (l_str_flags && *l_str_flags){
                uint16_t l_flag = dap_chain_datum_token_flag_from_str(*l_str_flags);
                if (l_flag == DAP_CHAIN_DATUM_TOKEN_FLAG_UNDEFINED ){
                    dap_cli_server_cmd_set_reply_text(a_str_reply, "Flag can't be \"%s\"",*l_str_flags);
                    return -20;
                }
                l_flags |= l_flag; // if we have multiple flags
                l_str_flags++;
            }
            dap_tsd_t *l_flag_unset_tsd = dap_tsd_create_scalar(DAP_CHAIN_DATUM_TOKEN_TSD_TYPE_UNSET_FLAGS, l_flags);
            l_flags = 0;
            l_tsd_list = dap_list_append(l_tsd_list, l_flag_unset_tsd);
            l_tsd_total_size += dap_tsd_size(l_flag_unset_tsd);
        }
    }

    if (a_params->ext.total_signs_valid){ // Signs valid
        uint16_t l_param_value = (uint16_t)atoi(a_params->ext.total_signs_valid);
        dap_tsd_t * l_tsd = dap_tsd_create_scalar(
                                                DAP_CHAIN_DATUM_TOKEN_TSD_TYPE_TOTAL_SIGNS_VALID, l_param_value);
        l_tsd_list = dap_list_append(l_tsd_list, l_tsd);
        l_tsd_total_size+= dap_tsd_size(l_tsd);
    }
    if (a_params->ext.datum_type_allowed){
        dap_tsd_t * l_tsd = dap_tsd_create_string(
                                                DAP_CHAIN_DATUM_TOKEN_TSD_TYPE_DATUM_TYPE_ALLOWED_ADD, a_params->ext.datum_type_allowed);
        l_tsd_list = dap_list_append(l_tsd_list, l_tsd);
        l_tsd_total_size+= dap_tsd_size(l_tsd);
    }
    if (a_params->ext.datum_type_blocked){
        dap_tsd_t * l_tsd = dap_tsd_create_string(
                                                DAP_CHAIN_DATUM_TOKEN_TSD_TYPE_DATUM_TYPE_BLOCKED_ADD, a_params->ext.datum_type_blocked);
        l_tsd_list = dap_list_append(l_tsd_list, l_tsd);
        l_tsd_total_size+= dap_tsd_size(l_tsd);
    }
    if (a_params->ext.tx_receiver_allowed)
        l_tsd_list = s_parse_wallet_addresses(a_params->ext.tx_receiver_allowed, l_tsd_list, &l_tsd_total_size, DAP_CHAIN_DATUM_TOKEN_TSD_TYPE_TX_RECEIVER_ALLOWED_ADD);

    if (a_params->ext.tx_receiver_blocked)
        l_tsd_list = s_parse_wallet_addresses(a_params->ext.tx_receiver_blocked, l_tsd_list, &l_tsd_total_size, DAP_CHAIN_DATUM_TOKEN_TSD_TYPE_TX_RECEIVER_BLOCKED_ADD);

    if (a_params->ext.tx_sender_allowed)
        l_tsd_list = s_parse_wallet_addresses(a_params->ext.tx_sender_allowed, l_tsd_list, &l_tsd_total_size, DAP_CHAIN_DATUM_TOKEN_TSD_TYPE_TX_SENDER_ALLOWED_ADD);

    if (a_params->ext.tx_sender_blocked)
        l_tsd_list = s_parse_wallet_addresses(a_params->ext.tx_sender_blocked, l_tsd_list, &l_tsd_total_size, DAP_CHAIN_DATUM_TOKEN_TSD_TYPE_TX_SENDER_BLOCKED_ADD);


    const char* l_new_certs_str = NULL;
    const char* l_remove_signs = NULL;
    dap_cli_server_cmd_find_option_val(a_argv, 0, a_argc, "-add_certs", &l_new_certs_str);
    dap_cli_server_cmd_find_option_val(a_argv, 0, a_argc, "-remove_certs", &l_remove_signs);
    const char *l_description  = NULL;
    dap_cli_server_cmd_find_option_val(a_argv, 0, a_argc, "-description", &l_description);

    //Added remove signs
    if (l_remove_signs) {
        size_t l_added_tsd_size = 0;
        char *l_remove_signs_ptrs = NULL;
        char *l_remove_signs_dup = strdup(l_remove_signs);
        char *l_remove_signs_str = strtok_r(l_remove_signs_dup, ",", &l_remove_signs_ptrs);
        for (; l_remove_signs_str; l_remove_signs_str = strtok_r(NULL, ",", &l_remove_signs_ptrs)) {
            dap_hash_fast_t l_hf;
            if (dap_chain_hash_fast_from_str(l_remove_signs_str, &l_hf) == 0) {
                dap_tsd_t *l_hf_tsd = dap_tsd_create(DAP_CHAIN_DATUM_TOKEN_TSD_TYPE_TOTAL_PKEYS_REMOVE, &l_hf, sizeof(dap_hash_fast_t));
                size_t l_hf_tsd_size = dap_tsd_size(l_hf_tsd);
                l_tsd_list = dap_list_append(l_tsd_list, l_hf_tsd);
                l_added_tsd_size += l_hf_tsd_size;
            }
        }
        DAP_DELETE(l_remove_signs_dup);
        l_tsd_total_size += l_added_tsd_size;
    }
    //Added new certs
    dap_cert_t **l_new_certs = NULL;
    size_t l_new_certs_count = 0;
    if (l_new_certs_str) {
        dap_cert_parse_str_list(l_new_certs_str, &l_new_certs, &l_new_certs_count);
        for (size_t i = 0; i < l_new_certs_count; i++) {
            dap_pkey_t *l_pkey = dap_cert_to_pkey(l_new_certs[i]);
            if (!l_pkey) {
                log_it(L_ERROR, "Can't get pkey for cert: %s", l_new_certs[i]->name);
                continue;
            }
            size_t l_pkey_size = sizeof(dap_pkey_t) + l_pkey->header.size;
            dap_tsd_t *l_pkey_tsd = dap_tsd_create(DAP_CHAIN_DATUM_TOKEN_TSD_TYPE_TOTAL_PKEYS_ADD, l_pkey, l_pkey_size);
            size_t l_pkey_tsd_size = dap_tsd_size(l_pkey_tsd);
            l_tsd_list = dap_list_append(l_tsd_list, l_pkey_tsd);
            l_tsd_total_size += l_pkey_tsd_size;
            DAP_DELETE(l_pkey);
        }
        DAP_DEL_Z(l_new_certs);
    }
    if (l_description) {
        dap_tsd_t *l_desc_token = dap_tsd_create_string(DAP_CHAIN_DATUM_TOKEN_TSD_TOKEN_DESCRIPTION, l_description);
        l_tsd_list = dap_list_append(l_tsd_list, l_desc_token);
        l_tsd_total_size += dap_tsd_size(l_desc_token);
    }
    if (a_params->ext.total_supply_change) {
        uint256_t l_total_supply = uint256_0;
        if (dap_strcmp(a_params->ext.total_supply_change, "INF")) {
            l_total_supply = dap_chain_balance_scan(a_params->ext.total_supply_change);
            if (IS_ZERO_256(l_total_supply)) {
                dap_cli_server_cmd_set_reply_text(a_str_reply, "Unable to convert value '%s' to uint256_t, use INF, number, or integer.0e+degree to represent infinity",
                                                  a_params->ext.total_supply_change);
                return -2;
            }
        }
        dap_tsd_t *l_tsd_change_total_supply = dap_tsd_create_scalar(DAP_CHAIN_DATUM_TOKEN_TSD_TYPE_TOTAL_SUPPLY, l_total_supply);
        l_tsd_list = dap_list_append(l_tsd_list, l_tsd_change_total_supply);
        l_tsd_total_size += dap_tsd_size(l_tsd_change_total_supply);
    }
    size_t l_tsd_offset = 0;
    a_params->ext.parsed_tsd = DAP_NEW_SIZE(byte_t, l_tsd_total_size);
    if(l_tsd_total_size && !a_params->ext.parsed_tsd) {
        log_it(L_CRITICAL, "%s", c_error_memory_alloc);
        return -1;
    }
    for (dap_list_t *l_iter = dap_list_first(l_tsd_list); l_iter; l_iter = l_iter->next) {
        dap_tsd_t * l_tsd = (dap_tsd_t *) l_iter->data;
        if (!l_tsd){
            log_it(L_ERROR, "NULL tsd in list!");
            continue;
        }
        size_t l_tsd_size = dap_tsd_size(l_tsd);
        memcpy(a_params->ext.parsed_tsd + l_tsd_offset, l_tsd, l_tsd_size);
        l_tsd_offset += l_tsd_size;
    }
    a_params->ext.tsd_total_size = l_tsd_total_size;
    dap_list_free_full(l_tsd_list, NULL);
    return 0;
}

static int s_token_decl_check_params(int a_argc, char **a_argv, void **a_str_reply, dap_sdk_cli_params *a_params, bool a_update_token)
{
    int l_parse_params = s_parse_common_token_decl_arg(a_argc,a_argv,a_str_reply,a_params, a_update_token);
    if (l_parse_params)
        return l_parse_params;

    l_parse_params = s_parse_additional_token_decl_arg(a_argc,a_argv,a_str_reply,a_params, a_update_token);
    if (l_parse_params)
        return l_parse_params;

    //DAP_CHAIN_DATUM_TOKEN_TYPE_NATIVE_DECL uses decimals parameter
    if (!a_update_token) {
        //// check l_decimals in CF20 token TODO: At the moment the checks are the same.
        if(!a_params->decimals_str) {
            dap_cli_server_cmd_set_reply_text(a_str_reply, "token_decl requires parameter '-decimals'");
            return -3;
        } else if (dap_strcmp(a_params->decimals_str, "18")) {
            dap_cli_server_cmd_set_reply_text(a_str_reply,
                                                "token_decl support '-decimals' to be 18 only");
            return -4;
        }
    }

    if (!a_params->signs_emission && !a_update_token) {
        dap_cli_server_cmd_set_reply_text(a_str_reply, "token_decl requires parameter '-signs_emission'");
        return -5;
    }

    if (!a_params->signs_total && !a_update_token){
        dap_cli_server_cmd_set_reply_text(a_str_reply, "token_decl requires parameter '-signs_total'");
        return -7;
    }

    if(!a_params->ticker){
        dap_cli_server_cmd_set_reply_text(a_str_reply, "%s requires parameter '-token'", a_update_token ? "token_update" : "token_decl");
        return -2;
    }

    // Check certs list
    if(!a_params->certs_str){
        dap_cli_server_cmd_set_reply_text(a_str_reply, "%s requires parameter 'certs'", a_update_token ? "token_update" : "token_decl");
        return -9;
    }
    return 0;
}

/**
 * @brief com_token_decl
 * @param argc
 * @param argv
 * @param arg_func
 * @param str_reply
 * @return
 * @details token_decl -net <net name> -chain <chain name> -token <token ticker> -total_supply <total supply> -signs_total <sign total> -signs_emission <signs for emission> -certs <certs list>\n"
 *  \t Declare new simple token for <netname>:<chain name> with ticker <token ticker>, maximum emission <total supply> and <signs for emission> from <signs total> signatures on valid emission\n"
 *  \t   Extended private token declaration\n"
 *  \t token_decl -net <net name> -chain <chain name> -token <token ticker> -type private -flags [<Flag 1>][,<Flag 2>]...[,<Flag N>]...  [-<Param name 1> <Param Value 1>] [-Param name 2> <Param Value 2>] ...[-<Param Name N> <Param Value N>]\n"
 *  \t   Declare new token for <netname>:<chain name> with ticker <token ticker>, flags <Flag 1>,<Flag2>...<Flag N>"
 *  \t   and custom parameters list <Param 1>, <Param 2>...<Param N>."
 *  \n"
 *  ==Flags=="
 *  \t ALL_BLOCKED:\t Blocked all permissions, usefull add it first and then add allows what you want to allow\n"
 *  \t ALL_ALLOWED:\t Allowed all permissions if not blocked them. Be careful with this mode\n"
 *  \t ALL_FROZEN:\t All permissions are temprorary frozen\n"
 *  \t ALL_UNFROZEN:\t Unfrozen permissions\n"
 *  \t STATIC_ALL:\t No token manipulations after declarations at all. Token declares staticly and can't variabed after\n"
 *  \t STATIC_FLAGS:\t No token manipulations after declarations with flags\n"
 *  \t STATIC_PERMISSIONS_ALL:\t No all permissions lists manipulations after declarations\n"
 *  \t STATIC_PERMISSIONS_DATUM_TYPE:\t No datum type permissions lists manipulations after declarations\n"
 *  \t STATIC_PERMISSIONS_TX_SENDER:\t No tx sender permissions lists manipulations after declarations\n"
 *  \t STATIC_PERMISSIONS_TX_RECEIVER:\t No tx receiver permissions lists manipulations after declarations\n"
    "\n"
    "==Params==\n"
    "General:\n"
    "\t -flags <value>:\t Set list of flags from <value> to token declaration\n"
    "\t -total_supply <value>:\t Set total supply - emission's maximum - to the <value>\n"
    "\t -signs_valid <value>:\t Set valid signatures count's minimum\n"
    "\t -signs <value>:\t Add signature's pkey fingerprint to the list of owners\n"
    "\nDatum type allowed/blocked:\n"
    "\t -datum_type_allowed <value>:\t Allowed datum type(s)\n"
    "\t -datum_type_blocked <value>:\t Blocked datum type(s)\n"
    "\nTx receiver addresses allowed/blocked:\n"
    "\t -tx_receiver_allowed <value>:\t Allowed tx receiver(s)\n"
    "\t -tx_receiver_blocked <value>:\t Blocked tx receiver(s)\n"
    "\n Tx sender addresses allowed/blocked:\n"
    "\t -tx_sender_allowed <value>:\t Allowed tx sender(s)\n"
    "\t -tx_sender_blocked <value>:\t Blocked tx sender(s)\n"
    "\n"
 */
int com_token_decl(int a_argc, char ** a_argv, void **a_str_reply)
{
    const char * l_ticker = NULL;
    uint256_t l_total_supply = {}; // 256
    uint16_t l_signs_emission = 0;
    uint16_t l_signs_total = 0;
    dap_cert_t ** l_certs = NULL;
    size_t l_certs_count = 0;

    dap_chain_t * l_chain = NULL;
    dap_chain_net_t * l_net = NULL;
    const char * l_hash_out_type = NULL;

    dap_sdk_cli_params* l_params = DAP_NEW_Z(dap_sdk_cli_params);

    if (!l_params) {
        log_it(L_CRITICAL, "%s", c_error_memory_alloc);
        return -1;
    }

    l_params->type = DAP_CHAIN_DATUM_TOKEN_TYPE_DECL;
    l_params->subtype = DAP_CHAIN_DATUM_TOKEN_SUBTYPE_NATIVE;

    int l_parse_params = s_token_decl_check_params(a_argc,a_argv,a_str_reply,l_params, false);
    if (l_parse_params) {
        DAP_DEL_Z(l_params);
        return l_parse_params;
    }

    dap_chain_datum_token_t * l_datum_token = NULL;
    size_t l_datum_data_offset = 0;

    // Load certs lists
    dap_cert_parse_str_list(l_params->certs_str, &l_certs, &l_certs_count);
    if(!l_certs_count){
        dap_cli_server_cmd_set_reply_text(a_str_reply,
                "token_decl command requres at least one valid certificate to sign token");
        DAP_DEL_Z(l_params);
        return -10;
    }

    l_signs_emission = l_params->signs_emission;
    l_signs_total = l_params->signs_total;
    l_total_supply = l_params->total_supply;
    l_chain = l_params->chain;
    l_net = l_params->net;
    l_ticker = l_params->ticker;
    l_hash_out_type = l_params->hash_out_type;

    switch(l_params->subtype)
    {
        case DAP_CHAIN_DATUM_TOKEN_SUBTYPE_PRIVATE:
        case DAP_CHAIN_DATUM_TOKEN_SUBTYPE_NATIVE:
		{ // 256
            dap_list_t *l_tsd_list = NULL;
            size_t l_tsd_local_list_size = 0;

            if (l_params->ext.delegated_token_from){
				dap_chain_datum_token_t *l_delegated_token_from;
				if (NULL == (l_delegated_token_from = dap_ledger_token_ticker_check(l_net->pub.ledger, l_params->ext.delegated_token_from))) {
                    dap_cli_server_cmd_set_reply_text(a_str_reply,"To create a delegated token %s, can't find token by ticket %s", l_ticker, l_params->ext.delegated_token_from);
                    DAP_DEL_Z(l_params);
					return -91;
				}
                if (!dap_strcmp(l_ticker, l_params->ext.delegated_token_from)) {
                    dap_cli_server_cmd_set_reply_text(a_str_reply, "Delegated token ticker cannot match the original ticker");
                    DAP_DEL_Z(l_params);
                    return -92;
                }

				dap_chain_datum_token_tsd_delegate_from_stake_lock_t l_tsd_section;
                dap_strncpy(l_tsd_section.ticker_token_from, l_params->ext.delegated_token_from, DAP_CHAIN_TICKER_SIZE_MAX - 1);
//				l_tsd_section.token_from = dap_hash_fast();
				l_tsd_section.emission_rate = dap_chain_coins_to_balance("0.001");//	TODO: 'm' 1:1000 tokens
				dap_tsd_t * l_tsd = dap_tsd_create_scalar(
														DAP_CHAIN_DATUM_TOKEN_TSD_TYPE_DELEGATE_EMISSION_FROM_STAKE_LOCK, l_tsd_section);
				l_tsd_list = dap_list_append(l_tsd_list, l_tsd);
				l_tsd_local_list_size += dap_tsd_size(l_tsd);
			}

            if (l_params->ext.total_signs_valid) {
                l_signs_total = (uint16_t)atoi(l_params->ext.total_signs_valid);
            }


            size_t l_tsd_total_size = l_tsd_local_list_size + l_params->ext.tsd_total_size;


            // if (l_params->ext.parsed_tsd)
                // l_tsd_total_size += l_params->ext.parsed_tsd_size;


            // Create new datum token
            l_datum_token = DAP_NEW_Z_SIZE(dap_chain_datum_token_t, sizeof(dap_chain_datum_token_t) + l_tsd_total_size);
            if (!l_datum_token) {
                log_it(L_CRITICAL, "%s", c_error_memory_alloc);
                dap_cli_server_cmd_set_reply_text(a_str_reply, "Out of memory in com_token_decl");
                DAP_DEL_Z(l_params);
                return -1;
            }
            l_datum_token->version = 2;
            l_datum_token->type = l_params->type;
            l_datum_token->subtype = l_params->subtype;
            if (l_params->subtype == DAP_CHAIN_DATUM_TOKEN_SUBTYPE_PRIVATE) {
                log_it(L_DEBUG,"Prepared TSD sections for private token on %zd total size", l_tsd_total_size);
                snprintf(l_datum_token->ticker, sizeof(l_datum_token->ticker), "%s", l_ticker);
                l_datum_token->header_private_decl.flags = l_params->ext.parsed_flags;
                l_datum_token->total_supply = l_total_supply;
                l_datum_token->signs_valid = l_signs_emission;
                l_datum_token->header_private_decl.tsd_total_size = l_tsd_local_list_size + l_params->ext.tsd_total_size;
                l_datum_token->header_private_decl.decimals = atoi(l_params->decimals_str);
            } else { //DAP_CHAIN_DATUM_TOKEN_TYPE_NATIVE_DECL
                log_it(L_DEBUG,"Prepared TSD sections for CF20 token on %zd total size", l_tsd_total_size);
                snprintf(l_datum_token->ticker, sizeof(l_datum_token->ticker), "%s", l_ticker);
                l_datum_token->header_native_decl.flags = l_params->ext.parsed_flags;
                l_datum_token->total_supply = l_total_supply;
                l_datum_token->signs_valid = l_signs_emission;
                l_datum_token->header_native_decl.tsd_total_size = l_tsd_total_size;
                l_datum_token->header_native_decl.decimals = atoi(l_params->decimals_str);
            }
            // Add TSD sections in the end
            for ( dap_list_t* l_iter=dap_list_first(l_tsd_list); l_iter; l_iter=l_iter->next){
                dap_tsd_t * l_tsd = (dap_tsd_t *) l_iter->data;
                if (l_tsd == NULL){
                    log_it(L_ERROR, "NULL tsd in list!");
                    continue;
                }
                switch (l_tsd->type){
                    case DAP_CHAIN_DATUM_TOKEN_TSD_TYPE_TOTAL_SIGNS_VALID: {
                    uint16_t l_t = 0;
                        log_it(L_DEBUG,"== TOTAL_SIGNS_VALID: %u",
                                _dap_tsd_get_scalar(l_tsd, &l_t) );
                    break;
                }
                    case DAP_CHAIN_DATUM_TOKEN_TSD_TYPE_DATUM_TYPE_ALLOWED_ADD:
                        log_it(L_DEBUG,"== DATUM_TYPE_ALLOWED_ADD: %s",
                               dap_tsd_get_string_const(l_tsd) );
                    break;
                    case DAP_CHAIN_DATUM_TOKEN_TSD_TYPE_TX_SENDER_ALLOWED_ADD:
                        log_it(L_DEBUG,"== TX_SENDER_ALLOWED_ADD: binary data");
                    break;
                    case DAP_CHAIN_DATUM_TOKEN_TSD_TYPE_TX_SENDER_BLOCKED_ADD:
                        log_it(L_DEBUG,"== TYPE_TX_SENDER_BLOCKED: binary data");
                    break;
                    case DAP_CHAIN_DATUM_TOKEN_TSD_TYPE_TX_RECEIVER_ALLOWED_ADD:
                        log_it(L_DEBUG,"== TX_RECEIVER_ALLOWED_ADD: binary data");
                    break;
                    case DAP_CHAIN_DATUM_TOKEN_TSD_TYPE_TX_RECEIVER_BLOCKED_ADD:
                        log_it(L_DEBUG,"== TX_RECEIVER_BLOCKED_ADD: binary data");
                    break;
                    case DAP_CHAIN_DATUM_TOKEN_TSD_TYPE_TOTAL_PKEYS_ADD:
                        if(l_tsd->size >= sizeof(dap_pkey_t)){
                            char *l_hash_str;
                            dap_pkey_t *l_pkey = (dap_pkey_t*)l_tsd->data;
                            dap_hash_fast_t l_hf = {0};
                            if (!dap_pkey_get_hash(l_pkey, &l_hf)) {
                                log_it(L_DEBUG, "== TOTAL_PKEYS_ADD: <WRONG CALCULATION FINGERPRINT>");
                            } else {
                                log_it(L_DEBUG, "== TOTAL_PKEYS_ADD: %s",
                                    dap_chain_hash_fast_to_str_static(&l_hf));
                            }
                        } else
                            log_it(L_DEBUG,"== TOTAL_PKEYS_ADD: <WRONG SIZE %u>", l_tsd->size);
                        break;
                    case DAP_CHAIN_DATUM_TOKEN_TSD_TOKEN_DESCRIPTION:
                        log_it(L_DEBUG, "== DESCRIPTION: %s", l_tsd->data);
                        break;
                    default: log_it(L_DEBUG, "== 0x%04X: binary data %u size ",l_tsd->type, l_tsd->size );
                }
                size_t l_tsd_size = dap_tsd_size(l_tsd);
                memcpy(l_datum_token->tsd_n_signs + l_datum_data_offset, l_tsd, l_tsd_size);
                l_datum_data_offset += l_tsd_size;
            }
            if (l_params->ext.parsed_tsd) {
                memcpy(l_datum_token->tsd_n_signs + l_datum_data_offset,
                       l_params->ext.parsed_tsd,
                       l_params->ext.tsd_total_size);
                l_datum_data_offset += l_params->ext.tsd_total_size;
                DAP_DELETE(l_params->ext.parsed_tsd);
            }
            dap_list_free_full(l_tsd_list, NULL);
            log_it(L_DEBUG, "%s token declaration '%s' initialized", l_params->subtype == DAP_CHAIN_DATUM_TOKEN_SUBTYPE_PRIVATE ?
                            "Private" : "CF20", l_datum_token->ticker);
        }break;//end
        case DAP_CHAIN_DATUM_TOKEN_SUBTYPE_SIMPLE: { // 256
            l_datum_token = DAP_NEW_Z_SIZE(dap_chain_datum_token_t, sizeof(dap_chain_datum_token_t));
            if (!l_datum_token) {
                log_it(L_CRITICAL, "%s", c_error_memory_alloc);
                dap_cli_server_cmd_set_reply_text(a_str_reply, "Out of memory in com_token_decl");
                DAP_DEL_Z(l_params);
                return -1;
            }
            l_datum_token->version = 2;
            l_datum_token->type = DAP_CHAIN_DATUM_TOKEN_TYPE_DECL; // 256
            l_datum_token->subtype = DAP_CHAIN_DATUM_TOKEN_SUBTYPE_SIMPLE; // 256
            snprintf(l_datum_token->ticker, sizeof(l_datum_token->ticker), "%s", l_ticker);
            l_datum_token->total_supply = l_total_supply;
            l_datum_token->signs_valid = l_signs_emission;
            l_datum_token->header_simple.decimals = atoi(l_params->decimals_str);
        }break;
        default:
            dap_cli_server_cmd_set_reply_text(a_str_reply,
                    "Unknown token type");
            DAP_DEL_Z(l_params);
            return -8;
    }
    dap_uuid_generate_nonce(&l_datum_token->nonce, DAP_CHAIN_DATUM_NONCE_SIZE);
    // If we have more certs than we need signs - use only first part of the list
    if(l_certs_count > l_signs_total)
        l_certs_count = l_signs_total;
    // Sign header with all certificates in the list and add signs to the end of TSD cetions
    uint16_t l_sign_counter = 0;
    l_datum_token = s_sign_cert_in_cycle(l_certs, l_datum_token, l_certs_count, &l_datum_data_offset, &l_sign_counter);
    l_datum_token->signs_total = l_sign_counter;

    // We skip datum creation opeartion, if count of signed certificates in s_sign_cert_in_cycle is 0.
    // Usually it happen, when certificate in token_decl or token_update command doesn't contain private data or broken
    if (!l_datum_token || l_datum_token->signs_total == 0){
        dap_cli_server_cmd_set_reply_text(a_str_reply,
                    "Token declaration failed. Successful count of certificate signing is 0");
            DAP_DEL_Z(l_params);
            return -9;
    }

    dap_chain_datum_t * l_datum = dap_chain_datum_create(DAP_CHAIN_DATUM_TOKEN,
                                                         l_datum_token,
                                                         sizeof(*l_datum_token) + l_datum_data_offset);
    DAP_DELETE(l_datum_token);
    size_t l_datum_size = dap_chain_datum_size(l_datum);

    // Calc datum's hash
    dap_chain_hash_fast_t l_key_hash;
    dap_chain_datum_calc_hash(l_datum, &l_key_hash);
    char *l_key_str = dap_chain_hash_fast_to_str_new(&l_key_hash);
    const char *l_key_str_out = dap_strcmp(l_hash_out_type, "hex") ?
                           dap_enc_base58_encode_hash_to_str_static(&l_key_hash) : l_key_str;

    // Add datum to mempool with datum_token hash as a key
    char *l_gdb_group_mempool = l_chain
            ? dap_chain_net_get_gdb_group_mempool_new(l_chain)
            : dap_chain_net_get_gdb_group_mempool_by_chain_type(l_net, CHAIN_TYPE_TOKEN);
    if (!l_gdb_group_mempool) {
        dap_cli_server_cmd_set_reply_text(a_str_reply, "No suitable chain for placing token datum found");
        DAP_DELETE(l_datum);
        DAP_DEL_Z(l_params);
        return -10;
    }
    bool l_placed = dap_global_db_set_sync(l_gdb_group_mempool, l_key_str, l_datum, l_datum_size, false) == 0;
    DAP_DELETE(l_gdb_group_mempool);
    dap_cli_server_cmd_set_reply_text(a_str_reply, "Datum %s with token %s is%s placed in datum pool",
                                      l_key_str_out, l_ticker, l_placed ? "" : " not");
    DAP_DELETE(l_key_str);
    DAP_DELETE(l_datum);
    DAP_DELETE(l_params);
    return l_placed ? 0 : -2;
}

/**
 * @brief com_token_decl_update
 * @param argc
 * @param argv
 * @param arg_func
 * @param str_reply
 * @return
 * @details token_update -net <net name> -chain <chain_name> -token <token ticker> [-type private] -flags [<Flag 1>][,<Flag 2>]...[,<Flag N>]...  [-<Param name 1> <Param Value 1>] [-Param name 2> <Param Value 2>] ...[-<Param Name N> <Param Value N>]\n"
 *  \t   Update token for <netname>:<chain name> with ticker <token ticker>, flags <Flag 1>,<Flag2>...<Flag N>"
 *  \t   and custom parameters list <Param 1>, <Param 2>...<Param N>."
 *  \n"
 *  ==Flags=="
 *  \t ALL_BLOCKED:\t Blocked all permissions, usefull add it first and then add allows what you want to allow\n"
 *  \t ALL_ALLOWED:\t Allowed all permissions if not blocked them. Be careful with this mode\n"
 *  \t ALL_FROZEN:\t All permissions are temprorary frozen\n"
 *  \t ALL_UNFROZEN:\t Unfrozen permissions\n"
 *  \t STATIC_ALL:\t No token manipulations after declarations at all. Token declares staticly and can't variabed after\n"
 *  \t STATIC_FLAGS:\t No token manipulations after declarations with flags\n"
 *  \t STATIC_PERMISSIONS_ALL:\t No all permissions lists manipulations after declarations\n"
 *  \t STATIC_PERMISSIONS_DATUM_TYPE:\t No datum type permissions lists manipulations after declarations\n"
 *  \t STATIC_PERMISSIONS_TX_SENDER:\t No tx sender permissions lists manipulations after declarations\n"
 *  \t STATIC_PERMISSIONS_TX_RECEIVER:\t No tx receiver permissions lists manipulations after declarations\n"
    "\n"
    "==Params==\n"
    "General:\n"
    "\t -flags_set <value>:\t Set list of flags from <value> to token declaration\n"
    "\t -flags_unset <value>:\t Unset list of flags from <value> from token declaration\n"
    "\t -total_supply <value>:\t Set total supply - emission's maximum - to the <value>\n"
    "\t -total_signs_valid <value>:\t Set valid signatures count's minimum\n"
    "\t -total_signs_add <value>:\t Add signature's pkey fingerprint to the list of owners\n"
    "\t -total_signs_remove <value>:\t Remove signature's pkey fingerprint from the owners\n"
    "\nDatum type allowed/blocked updates:\n"
    "\t -datum_type_allowed_add <value>:\t Add allowed datum type(s)\n"
    "\t -datum_type_allowed_remove <value>:\t Remove datum type(s) from allowed\n"
    "\t -datum_type_blocked_add <value>:\t Add blocked datum type(s)\n"
    "\t -datum_type_blocked_remove <value>:\t Remove datum type(s) from blocked\n"
    "\nTx receiver addresses allowed/blocked updates:\n"
    "\t -tx_receiver_allowed_add <value>:\t Add allowed tx receiver(s)\n"
    "\t -tx_receiver_allowed_remove <value>:\t Remove tx receiver(s) from allowed\n"
    "\t -tx_receiver_blocked_add <value>:\t Add blocked tx receiver(s)\n"
    "\t -tx_receiver_blocked_remove <value>:\t Remove tx receiver(s) from blocked\n"
    "\n Tx sender addresses allowed/blocked updates:\n"
    "\t -tx_sender_allowed_add <value>:\t Add allowed tx sender(s)\n"
    "\t -tx_sender_allowed_remove <value>:\t Remove tx sender(s) from allowed\n"
    "\t -tx_sender_blocked_add <value>:\t Add allowed tx sender(s)\n"
    "\t -tx_sender_blocked_remove <value>:\t Remove tx sender(s) from blocked\n"
    "\n"
 */
int com_token_update(int a_argc, char ** a_argv, void **a_str_reply)
{
    const char * l_ticker = NULL;
    uint256_t l_total_supply = {}; // 256
    uint16_t l_signs_emission = 0;
    dap_cert_t ** l_certs = NULL;
    size_t l_certs_count = 0;

    dap_chain_t * l_chain = NULL;
    dap_chain_net_t * l_net = NULL;
    const char * l_hash_out_type = NULL;

    dap_sdk_cli_params* l_params = DAP_NEW_Z(dap_sdk_cli_params);

    if (!l_params) {
        log_it(L_CRITICAL, "%s", c_error_memory_alloc);
        return -1;
    }

    l_params->type = DAP_CHAIN_DATUM_TOKEN_TYPE_UPDATE;
    l_params->subtype = DAP_CHAIN_DATUM_TOKEN_SUBTYPE_SIMPLE;

    int l_parse_params = s_token_decl_check_params(a_argc,a_argv,a_str_reply,l_params, true);
    if (l_parse_params)
        return l_parse_params;

    dap_chain_datum_token_t * l_datum_token = NULL;
    size_t l_datum_data_offset = 0;

    // Load certs lists
    dap_cert_parse_str_list(l_params->certs_str, &l_certs, &l_certs_count);
    if(!l_certs_count){
        dap_cli_server_cmd_set_reply_text(a_str_reply,
                                          "com_token_update command requres at least one valid certificate to sign token");
        return -10;
    }

    l_net = l_params->net;
    l_signs_emission = 0;
    l_total_supply = uint256_0;
    l_chain = l_params->chain;
    l_ticker = l_params->ticker;
    l_hash_out_type = l_params->hash_out_type;

    switch(l_params->subtype)
    {
        case DAP_CHAIN_DATUM_TOKEN_SUBTYPE_PRIVATE:
        case DAP_CHAIN_DATUM_TOKEN_SUBTYPE_NATIVE:
        { // 256
            // Create new datum token
            l_datum_token = DAP_NEW_Z_SIZE(dap_chain_datum_token_t, sizeof(dap_chain_datum_token_t) + l_params->ext.tsd_total_size);
            if (!l_datum_token) {
                log_it(L_CRITICAL, "%s", c_error_memory_alloc);
                return -1;
            }
            l_datum_token->version = 2;
            l_datum_token->type = DAP_CHAIN_DATUM_TOKEN_TYPE_UPDATE;
            l_datum_token->subtype = l_params->subtype;
            if (l_params->subtype == DAP_CHAIN_DATUM_TOKEN_SUBTYPE_NATIVE) {
                log_it(L_DEBUG,"Prepared TSD sections for CF20 token on %zd total size", l_params->ext.tsd_total_size);
                snprintf(l_datum_token->ticker, sizeof(l_datum_token->ticker), "%s", l_ticker);
                l_datum_token->total_supply = l_total_supply;
                l_datum_token->signs_valid = l_signs_emission;
                l_datum_token->header_native_update.tsd_total_size = l_params->ext.tsd_total_size;
                l_datum_token->header_native_update.decimals = 0;
                l_datum_data_offset = l_params->ext.tsd_total_size;
            } else { // if (l_params->type == DAP_CHAIN_DATUM_TOKEN_TYPE_PRIVATE_UPDATE) {
                log_it(L_DEBUG,"Prepared TSD sections for private token on %zd total size", l_params->ext.tsd_total_size);
                snprintf(l_datum_token->ticker, sizeof(l_datum_token->ticker), "%s", l_ticker);
                l_datum_token->total_supply = l_total_supply;
                l_datum_token->signs_valid = l_signs_emission;
                l_datum_token->header_private_update.tsd_total_size = l_params->ext.tsd_total_size;
                l_datum_token->header_private_update.decimals = 0;
                l_datum_data_offset = l_params->ext.tsd_total_size;
            }
            // Add TSD sections in the end
            if (l_params->ext.tsd_total_size) {
                memcpy(l_datum_token->tsd_n_signs, l_params->ext.parsed_tsd, l_params->ext.tsd_total_size);
                DAP_DELETE(l_params->ext.parsed_tsd);
            }
            log_it(L_DEBUG, "%s token declaration update '%s' initialized", (	l_params->subtype == DAP_CHAIN_DATUM_TOKEN_SUBTYPE_PRIVATE)	?
                                                                     "Private" : "CF20", l_datum_token->ticker);
        }break;//end
        case DAP_CHAIN_DATUM_TOKEN_SUBTYPE_SIMPLE: { // 256
            l_datum_token = DAP_NEW_Z_SIZE(dap_chain_datum_token_t, sizeof(dap_chain_datum_token_t));
            if (!l_datum_token) {
                log_it(L_CRITICAL, "%s", c_error_memory_alloc);
                return -1;
            }
            l_datum_token->version = 2;
            l_datum_token->subtype = DAP_CHAIN_DATUM_TOKEN_TYPE_UPDATE;
            l_datum_token->subtype = DAP_CHAIN_DATUM_TOKEN_SUBTYPE_SIMPLE; // 256
            snprintf(l_datum_token->ticker, sizeof(l_datum_token->ticker), "%s", l_ticker);
            l_datum_token->total_supply = l_total_supply;
            l_datum_token->signs_valid = l_signs_emission;
            if (l_params->decimals_str)
                l_datum_token->header_simple.decimals = 0;
        }break;
        default:
            dap_cli_server_cmd_set_reply_text(a_str_reply,
                                              "Unknown token type");
            return -8;
    }
    dap_uuid_generate_nonce(&l_datum_token->nonce, DAP_CHAIN_DATUM_NONCE_SIZE);
    // Sign header with all certificates in the list and add signs to the end of TSD cetions
    uint16_t l_sign_counter = 0;
    l_datum_token = s_sign_cert_in_cycle(l_certs, l_datum_token, l_certs_count, &l_datum_data_offset, &l_sign_counter);
    l_datum_token->signs_total = l_sign_counter;

    // We skip datum creation opeartion, if count of signed certificates in s_sign_cert_in_cycle is 0.
    // Usually it happen, when certificate in token_decl or token_update command doesn't contain private data or broken
//    if (!l_datum_token || l_datum_token->signs_total == 0){
//        dap_cli_server_cmd_set_reply_text(a_str_reply,
//                                          "Token declaration update failed. Successful count of certificate signing is 0");
//        return -9;
//    }

    dap_chain_datum_t * l_datum = dap_chain_datum_create(DAP_CHAIN_DATUM_TOKEN,
                                                         l_datum_token,
                                                         sizeof(*l_datum_token) + l_datum_data_offset);
    DAP_DELETE(l_datum_token);
    size_t l_datum_size = dap_chain_datum_size(l_datum);

    // Calc datum's hash
    dap_chain_hash_fast_t l_key_hash;
    dap_chain_datum_calc_hash(l_datum, &l_key_hash);
    char *l_key_str = dap_chain_hash_fast_to_str_new(&l_key_hash);
    const char *l_key_str_out = dap_strcmp(l_hash_out_type, "hex") ?
                           dap_enc_base58_encode_hash_to_str_static(&l_key_hash) : l_key_str;

    // Add datum to mempool with datum_token hash as a key
    char *l_gdb_group_mempool = l_chain
            ? dap_chain_net_get_gdb_group_mempool_new(l_chain)
            : dap_chain_net_get_gdb_group_mempool_by_chain_type(l_net, CHAIN_TYPE_TOKEN);
    if (!l_gdb_group_mempool) {
        dap_cli_server_cmd_set_reply_text(a_str_reply, "No suitable chain for placing token datum found");
        DAP_DELETE(l_datum);
        return -10;
    }
    bool l_placed = !dap_global_db_set_sync(l_gdb_group_mempool, l_key_str, (uint8_t *)l_datum, l_datum_size, false);
    DAP_DELETE(l_gdb_group_mempool);
    dap_cli_server_cmd_set_reply_text(a_str_reply, "Datum %s with token update for ticker %s is%s placed in datum pool",
                                      l_key_str_out, l_ticker, l_placed ? "" : " not");
    DAP_DELETE(l_key_str);
    DAP_DELETE(l_datum);
    DAP_DELETE(l_params);
    return l_placed ? 0 : -2;
}

/**
 * @brief com_token_emit
 * @param argc
 * @param argv
 * @param arg_func
 * @param str_reply
 * @return
 */
int com_token_emit(int a_argc, char **a_argv, void **a_str_reply)
{
    int arg_index = 1;
    const char *str_tmp = NULL;
    char *l_str_reply_tmp = NULL;
    uint256_t l_emission_value = {};
    //uint256_t l_fee_value = {};

    const char *l_ticker = NULL, *l_emission_hash_str = NULL, *l_emission_hash_str_remove = NULL, *l_addr_str = NULL;
    dap_chain_hash_fast_t l_emission_hash;
    dap_chain_datum_token_emission_t *l_emission = NULL;
    size_t l_emission_size;

    const char * l_certs_str = NULL;

    dap_cert_t ** l_certs = NULL;
    size_t l_certs_size = 0;

    const char * l_chain_emission_str = NULL;
    dap_chain_t * l_chain_emission = NULL;

    dap_chain_net_t * l_net = NULL;

    const char * l_hash_out_type = NULL;
    dap_cli_server_cmd_find_option_val(a_argv, arg_index, a_argc, "-H", &l_hash_out_type);
    if(!l_hash_out_type)
        l_hash_out_type = "hex";
    if(dap_strcmp(l_hash_out_type,"hex") && dap_strcmp(l_hash_out_type,"base58")) {
        dap_cli_server_cmd_set_reply_text(a_str_reply, "invalid parameter -H, valid values: -H <hex | base58>");
        return -1;
    }

    dap_chain_node_cli_cmd_values_parse_net_chain(&arg_index,a_argc,a_argv,a_str_reply,NULL, &l_net, CHAIN_TYPE_INVALID);
    if( ! l_net) { // Can't find such network
        return -43;
    }
    // Token emission
    dap_cli_server_cmd_find_option_val(a_argv, arg_index, a_argc, "-emission", &l_emission_hash_str);

    // Emission certs
    dap_cli_server_cmd_find_option_val(a_argv, arg_index, a_argc, "-certs", &l_certs_str);

    // Wallet address that recieves the emission
    dap_cli_server_cmd_find_option_val(a_argv, arg_index, a_argc, "-addr", &l_addr_str);

    // Token ticker
    dap_cli_server_cmd_find_option_val(a_argv, arg_index, a_argc, "-token", &l_ticker);

    if(!l_certs_str) {
        dap_cli_server_cmd_set_reply_text(a_str_reply, "token_emit requires parameter '-certs'");
        return -4;
    }
    dap_cert_parse_str_list(l_certs_str, &l_certs, &l_certs_size);

    if(!l_certs_size) {
        dap_cli_server_cmd_set_reply_text(a_str_reply,
                "token_emit command requres at least one valid certificate to sign the basic transaction of emission");
        return -5;
    }
    const char *l_add_sign = NULL;
    dap_chain_addr_t *l_addr = NULL;
    dap_cli_server_cmd_find_option_val(a_argv, arg_index, arg_index + 1, "sign", &l_add_sign);
    if (!l_add_sign) {      //Create the emission
        // Emission value
        if(dap_cli_server_cmd_find_option_val(a_argv, arg_index, a_argc, "-emission_value", &str_tmp)) {
            l_emission_value = dap_chain_balance_scan(str_tmp);
        }

        if (IS_ZERO_256(l_emission_value)) {
            dap_cli_server_cmd_set_reply_text(a_str_reply, "token_emit requires parameter '-emission_value'");
            return -1;
        }

        if(!l_addr_str) {
            dap_cli_server_cmd_set_reply_text(a_str_reply, "token_emit requires parameter '-addr'");
            return -2;
        }

        if(!l_ticker) {
            dap_cli_server_cmd_set_reply_text(a_str_reply, "token_emit requires parameter '-token'");
            return -3;
        }

        l_addr = dap_chain_addr_from_str(l_addr_str);

        if(!l_addr) {
            dap_cli_server_cmd_set_reply_text(a_str_reply, "address \"%s\" is invalid", l_addr_str);
            return -4;
        }

        dap_cli_server_cmd_find_option_val(a_argv, arg_index, a_argc, "-chain_emission", &l_chain_emission_str);
        if(l_chain_emission_str)
            l_chain_emission = dap_chain_net_get_chain_by_name(l_net, l_chain_emission_str);
        else
            l_chain_emission = dap_chain_net_get_default_chain_by_chain_type(l_net, CHAIN_TYPE_EMISSION);

        if (l_chain_emission == NULL) { // Can't find such chain
            dap_cli_server_cmd_set_reply_text(a_str_reply,
                                              "token_emit requires parameter '-chain_emission' to be valid chain name in chain net %s"
                                              " or set default datum type in chain configuration file", l_net->pub.name);
            return -45;
        }
    } else {
        if (l_emission_hash_str) {
            DL_FOREACH(l_net->pub.chains, l_chain_emission) {
                l_emission = dap_chain_mempool_emission_get(l_chain_emission, l_emission_hash_str);
                if (l_emission){
                    l_emission_hash_str_remove = l_emission_hash_str;
                    break;
                }
            }
            if (!l_emission){
                dap_cli_server_cmd_set_reply_text(a_str_reply, "Can' find emission with hash \"%s\" for token %s on network %s",
                                                  l_emission_hash_str, l_ticker, l_net->pub.name);
                return -32;
            }
        } else {
            dap_cli_server_cmd_set_reply_text(a_str_reply, "Subcommand 'sign' recuires parameter '-emission'");
            return -31;
        }
    }

    if (!l_add_sign) {
        // Check, if network ID is same as ID in destination wallet address. If not - operation is cancelled.
        if (!dap_chain_addr_is_blank(l_addr) && l_addr->net_id.uint64 != l_net->pub.id.uint64) {
            dap_cli_server_cmd_set_reply_text(a_str_reply, "destination wallet network ID=0x%"DAP_UINT64_FORMAT_x
                                                           " and network ID=0x%"DAP_UINT64_FORMAT_x" is not equal."
                                                           " Please, change network name or wallet address",
                                                           l_addr->net_id.uint64, l_net->pub.id.uint64);
            DAP_DEL_Z(l_addr);
            DAP_DEL_Z(l_emission);
            return -3;
        }

        if(!l_ticker) {
            dap_cli_server_cmd_set_reply_text(a_str_reply, "token_emit requires parameter '-token'");
            DAP_DEL_Z(l_addr);
            return -3;
        }
    
        if (!l_chain_emission) {
			if ( (l_chain_emission = dap_chain_net_get_default_chain_by_chain_type(l_net,CHAIN_TYPE_EMISSION)) == NULL ) {
				DAP_DEL_Z(l_addr);
				dap_cli_server_cmd_set_reply_text(a_str_reply,
					"token_create requires parameter '-chain_emission' to be valid chain name in chain net %s or set default datum type in chain configuration file",
						 l_net->pub.name);
				return -50;
			}
        }
        // Create emission datum
        l_emission = dap_chain_datum_emission_create(l_emission_value, l_ticker, l_addr);
    }
    // Then add signs
    for(size_t i = 0; i < l_certs_size; i++)
        l_emission = dap_chain_datum_emission_add_sign(l_certs[i]->enc_key, l_emission);
    // Calc emission's hash
    l_emission_size = dap_chain_datum_emission_get_size((uint8_t *)l_emission);
    dap_hash_fast(l_emission, l_emission_size, &l_emission_hash);
    // Produce datum
    dap_chain_datum_t *l_datum_emission = dap_chain_datum_create(DAP_CHAIN_DATUM_TOKEN_EMISSION,
            l_emission,
            l_emission_size);
    // Delete token emission
    DAP_DEL_Z(l_emission);
    l_emission_hash_str = dap_chain_mempool_datum_add(l_datum_emission, l_chain_emission, l_hash_out_type);
    if (l_emission_hash_str)
        l_str_reply_tmp = dap_strdup_printf("Datum %s with 256bit emission is placed in datum pool", l_emission_hash_str);
    else
        l_str_reply_tmp = dap_strdup("Can't place emission datum in mempool, examine log files");
    DAP_DEL_Z(l_emission_hash_str);
    DAP_DEL_Z(l_datum_emission);

    //remove previous emission datum from mempool if have new signed emission datum
    if (l_emission_hash_str_remove) {
        char *l_gdb_group_mempool_emission = dap_chain_net_get_gdb_group_mempool_new(l_chain_emission);
        dap_global_db_del_sync(l_gdb_group_mempool_emission, l_emission_hash_str_remove);
        DAP_DEL_Z(l_gdb_group_mempool_emission);
    }
    dap_cli_server_cmd_set_reply_text(a_str_reply, "%s", l_str_reply_tmp);
    return DAP_DEL_MULTY(l_certs, l_str_reply_tmp, l_addr), 0;
}


/**
 * @brief com_tx_cond_create
 * Create transaction
 * com_tx_cond_create command
 * @param a_argc
 * @param a_argv
 * @param a_str_reply
 * @return int
 */
int com_tx_cond_create(int a_argc, char ** a_argv, void **a_str_reply)
{
    (void) a_argc;
    json_object** a_json_arr_reply = (json_object**)a_str_reply;
    int arg_index = 1;
    const char *c_wallets_path = dap_chain_wallet_get_path(g_config);
    const char * l_token_ticker = NULL;
    const char * l_wallet_str = NULL;
    const char * l_cert_str = NULL;
    const char * l_value_datoshi_str = NULL;
    const char * l_value_fee_str = NULL;
    const char * l_net_name = NULL;
    const char * l_unit_str = NULL;
    const char * l_srv_uid_str = NULL;
    uint256_t l_value_datoshi = {};    
    uint256_t l_value_fee = {};
    const char * l_hash_out_type = NULL;
    dap_cli_server_cmd_find_option_val(a_argv, arg_index, a_argc, "-H", &l_hash_out_type);
    if(!l_hash_out_type)
        l_hash_out_type = "hex";
    if(dap_strcmp(l_hash_out_type,"hex") && dap_strcmp(l_hash_out_type,"base58")) {
        dap_json_rpc_error_add(*a_json_arr_reply, DAP_CHAIN_NODE_CLI_COM_TX_COND_CREATE_INVALID_PARAMETER_HEX,
                               "Invalid parameter -H, valid values: -H <hex | base58>");
        return DAP_CHAIN_NODE_CLI_COM_TX_COND_CREATE_INVALID_PARAMETER_HEX;
    }

    // Token ticker
    dap_cli_server_cmd_find_option_val(a_argv, arg_index, a_argc, "-token", &l_token_ticker);
    // Wallet name - from
    dap_cli_server_cmd_find_option_val(a_argv, arg_index, a_argc, "-w", &l_wallet_str);
    // Public certifiacte of condition owner
    dap_cli_server_cmd_find_option_val(a_argv, arg_index, a_argc, "-cert", &l_cert_str);
    // value datoshi
    dap_cli_server_cmd_find_option_val(a_argv, arg_index, a_argc, "-value", &l_value_datoshi_str);
    // fee
    dap_cli_server_cmd_find_option_val(a_argv, arg_index, a_argc, "-fee", &l_value_fee_str);
    // net
    dap_cli_server_cmd_find_option_val(a_argv, arg_index, a_argc, "-net", &l_net_name);
    // unit
    dap_cli_server_cmd_find_option_val(a_argv, arg_index, a_argc, "-unit", &l_unit_str);
    // service
    dap_cli_server_cmd_find_option_val(a_argv, arg_index, a_argc, "-srv_uid", &l_srv_uid_str);

    if(!l_token_ticker) {
        dap_json_rpc_error_add(*a_json_arr_reply, DAP_CHAIN_NODE_CLI_COM_TX_COND_CREATE_REQUIRES_PARAMETER_TOKEN, "tx_cond_create requires parameter '-token'");
        return DAP_CHAIN_NODE_CLI_COM_TX_COND_CREATE_REQUIRES_PARAMETER_TOKEN;
    }
    if (!l_wallet_str) {
        dap_json_rpc_error_add(*a_json_arr_reply, DAP_CHAIN_NODE_CLI_COM_TX_COND_CREATE_REQUIRES_PARAMETER_W, "tx_cond_create requires parameter '-w'");
        return DAP_CHAIN_NODE_CLI_COM_TX_COND_CREATE_REQUIRES_PARAMETER_W;
    }
    if (!l_cert_str) {
        dap_json_rpc_error_add(*a_json_arr_reply, DAP_CHAIN_NODE_CLI_COM_TX_COND_CREATE_REQUIRES_PARAMETER_CERT, "tx_cond_create requires parameter '-cert'");
        return DAP_CHAIN_NODE_CLI_COM_TX_COND_CREATE_REQUIRES_PARAMETER_CERT;
    }
    if(!l_value_datoshi_str) {
        dap_json_rpc_error_add(*a_json_arr_reply, DAP_CHAIN_NODE_CLI_COM_TX_COND_CREATE_REQUIRES_PARAMETER_VALUE, "tx_cond_create requires parameter '-value'");
        return DAP_CHAIN_NODE_CLI_COM_TX_COND_CREATE_REQUIRES_PARAMETER_VALUE;
    }
    if(!l_value_fee_str){
        dap_json_rpc_error_add(*a_json_arr_reply, DAP_CHAIN_NODE_CLI_COM_TX_COND_CREATE_REQUIRES_PARAMETER_FEE, "tx_cond_create requires parameter '-fee'");
        return DAP_CHAIN_NODE_CLI_COM_TX_COND_CREATE_REQUIRES_PARAMETER_FEE;
    }
    if(!l_net_name) {
        dap_json_rpc_error_add(*a_json_arr_reply, DAP_CHAIN_NODE_CLI_COM_TX_COND_CREATE_REQUIRES_PARAMETER_NET, "tx_cond_create requires parameter '-net'");
        return DAP_CHAIN_NODE_CLI_COM_TX_COND_CREATE_REQUIRES_PARAMETER_NET;
    }
    if(!l_unit_str) {
        dap_json_rpc_error_add(*a_json_arr_reply, DAP_CHAIN_NODE_CLI_COM_TX_COND_CREATE_REQUIRES_PARAMETER_UNIT, "tx_cond_create requires parameter '-unit'");
        return DAP_CHAIN_NODE_CLI_COM_TX_COND_CREATE_REQUIRES_PARAMETER_UNIT;
    }

    if(!l_srv_uid_str) {
        dap_json_rpc_error_add(*a_json_arr_reply, DAP_CHAIN_NODE_CLI_COM_TX_COND_CREATE_REQUIRES_PARAMETER_SRV_UID, "tx_cond_create requires parameter '-srv_uid'");
        return DAP_CHAIN_NODE_CLI_COM_TX_COND_CREATE_REQUIRES_PARAMETER_SRV_UID;
    }
    dap_chain_net_srv_uid_t l_srv_uid = {};
    l_srv_uid.uint64 = strtoll(l_srv_uid_str, NULL, 10);
    if (!l_srv_uid.uint64) {
        dap_json_rpc_error_add(*a_json_arr_reply, DAP_CHAIN_NODE_CLI_COM_TX_COND_CREATE_CAN_NOT_FIND_SERVICE_UID, "Can't find service UID %s ", l_srv_uid_str);
        return DAP_CHAIN_NODE_CLI_COM_TX_COND_CREATE_CAN_NOT_FIND_SERVICE_UID;
    }

    dap_chain_net_srv_price_unit_uid_t l_price_unit = { .enm = dap_chain_srv_str_to_unit_enum((char*)l_unit_str)};

    if(l_price_unit.enm == SERV_UNIT_UNDEFINED) {
        dap_json_rpc_error_add(*a_json_arr_reply, DAP_CHAIN_NODE_CLI_COM_TX_COND_CREATE_CAN_NOT_RECOGNIZE_UNIT,
                               "Can't recognize unit '%s'. Unit must look like { B | SEC }", l_unit_str);
        return DAP_CHAIN_NODE_CLI_COM_TX_COND_CREATE_CAN_NOT_RECOGNIZE_UNIT;
    }

    l_value_datoshi = dap_chain_balance_scan(l_value_datoshi_str);
    if(IS_ZERO_256(l_value_datoshi)) {
        dap_json_rpc_error_add(*a_json_arr_reply, DAP_CHAIN_NODE_CLI_COM_TX_COND_CREATE_CAN_NOT_RECOGNIZE_VALUE,
                               "Can't recognize value '%s' as a number", l_value_datoshi_str);
        return DAP_CHAIN_NODE_CLI_COM_TX_COND_CREATE_CAN_NOT_RECOGNIZE_VALUE;
    }

    l_value_fee = dap_chain_balance_scan(l_value_fee_str);
    if(IS_ZERO_256(l_value_fee)) {
        dap_json_rpc_error_add(*a_json_arr_reply, DAP_CHAIN_NODE_CLI_COM_TX_COND_CREATE_CAN_NOT_RECOGNIZE_VALUE_FEE,
                               "Can't recognize value '%s' as a number", l_value_fee_str);
        return DAP_CHAIN_NODE_CLI_COM_TX_COND_CREATE_CAN_NOT_RECOGNIZE_VALUE_FEE;
    }

    dap_chain_net_t * l_net = l_net_name ? dap_chain_net_by_name(l_net_name) : NULL;
    if(!l_net) {
        dap_json_rpc_error_add(*a_json_arr_reply, DAP_CHAIN_NODE_CLI_COM_TX_COND_CREATE_CAN_NOT_FIND_NET, "Can't find net '%s'", l_net_name);
        return DAP_CHAIN_NODE_CLI_COM_TX_COND_CREATE_CAN_NOT_FIND_NET;
    }
    dap_chain_wallet_t *l_wallet = dap_chain_wallet_open(l_wallet_str, c_wallets_path, NULL);
//    const char* l_sign_str = "";
    if(!l_wallet) {
        dap_json_rpc_error_add(*a_json_arr_reply, DAP_CHAIN_NODE_CLI_COM_TX_COND_CREATE_CAN_NOT_OPEN_WALLET, "Can't open wallet '%s'", l_wallet_str);
        return DAP_CHAIN_NODE_CLI_COM_TX_COND_CREATE_CAN_NOT_OPEN_WALLET;
    } else {
//        l_sign_str = dap_chain_wallet_check_sign(l_wallet);
    }

    dap_cert_t *l_cert_cond = dap_cert_find_by_name(l_cert_str);
    if(!l_cert_cond) {
        dap_chain_wallet_close(l_wallet);
        dap_json_rpc_error_add(*a_json_arr_reply, DAP_CHAIN_NODE_CLI_COM_TX_COND_CREATE_CAN_FIND_CERT, "Can't find cert '%s'", l_cert_str);
        return DAP_CHAIN_NODE_CLI_COM_TX_COND_CREATE_CAN_FIND_CERT;
    }

    dap_enc_key_t *l_key_from = dap_chain_wallet_get_key(l_wallet, 0);
    dap_pkey_t *l_key_cond = dap_pkey_from_enc_key(l_cert_cond->enc_key);
    if (!l_key_cond) {
        dap_chain_wallet_close(l_wallet);
        dap_enc_key_delete(l_key_from);
        dap_json_rpc_error_add(*a_json_arr_reply, DAP_CHAIN_NODE_CLI_COM_TX_COND_CREATE_CERT_DOES_NOT_CONATIN_VALID_PUBLIC_KEY,
                               "Cert '%s' doesn't contain a valid public key", l_cert_str);
        return DAP_CHAIN_NODE_CLI_COM_TX_COND_CREATE_CERT_DOES_NOT_CONATIN_VALID_PUBLIC_KEY;
    }

    uint256_t l_value_per_unit_max = {};
    char *l_hash_str = dap_chain_mempool_tx_create_cond(l_net, l_key_from, l_key_cond, l_token_ticker,
                                                        l_value_datoshi, l_value_per_unit_max, l_price_unit,
                                                        l_srv_uid, l_value_fee, NULL, 0, l_hash_out_type);
    dap_chain_wallet_close(l_wallet);
    dap_enc_key_delete(l_key_from);
    DAP_DELETE(l_key_cond);

    if (l_hash_str) {
        json_object *l_jobj_ret = json_object_new_object();
        json_object *l_jobj_tx_cond_transfer = json_object_new_boolean(true);
        json_object *l_jobj_hash = json_object_new_string(l_hash_str);
        json_object_object_add(l_jobj_ret, "create_tx_cond", l_jobj_tx_cond_transfer);
        json_object_object_add(l_jobj_ret, "hash", l_jobj_hash);
        json_object_array_add(*a_json_arr_reply, l_jobj_ret);
        DAP_DELETE(l_hash_str);
        return DAP_CHAIN_NODE_CLI_COM_TX_COND_CREATE_OK;
    }
    json_object *l_jobj_ret = json_object_new_object();
    json_object *l_jobj_tx_cond_transfer = json_object_new_boolean(false);
    json_object_object_add(l_jobj_ret, "create_tx_cond", l_jobj_tx_cond_transfer);
    json_object_array_add(*a_json_arr_reply, l_jobj_ret);
    return DAP_CHAIN_NODE_CLI_COM_TX_COND_CREATE_CAN_NOT_CONDITIONAL_TX_CREATE;
}

static dap_list_t* s_hashes_parse_str_list(const char * a_hashes_str)
{
    dap_list_t *l_ret_list = NULL;
    char * l_hashes_tmp_ptrs = NULL;
    char * l_hash_str_dup = strdup(a_hashes_str);
    if (!l_hash_str_dup) {
        log_it(L_ERROR, "Memory allocation error in %s, line %d", __PRETTY_FUNCTION__, __LINE__);
        return NULL;
    }
    char *l_hash_str = strtok_r(l_hash_str_dup, ",", &l_hashes_tmp_ptrs);
    while(l_hash_str) {
        // trim whitespace in certificate's name
        l_hash_str = dap_strstrip(l_hash_str);// removes leading and trailing spaces
        // get certificate by name
        dap_hash_fast_t* l_hash = DAP_NEW_Z(dap_hash_fast_t);
        if (dap_chain_hash_fast_from_str(l_hash_str, l_hash)){
            log_it(L_ERROR, "Can't get hash from string. Continue.");
            DAP_DELETE(l_hash);
            continue;
        }
        l_ret_list = dap_list_append(l_ret_list, l_hash);
        l_hash_str = strtok_r(NULL, ",", &l_hashes_tmp_ptrs);
    }
    return DAP_DELETE(l_hash_str_dup), l_ret_list;
}

int com_tx_cond_remove(int a_argc, char ** a_argv, void **a_json_arr_reply)
{
    (void) a_argc;
    int arg_index = 1;
    const char *c_wallets_path = dap_chain_wallet_get_path(g_config);
    const char * l_wallet_str = NULL;
    const char * l_value_fee_str = NULL;
    const char * l_net_name = NULL;
    const char * l_hashes_str = NULL;
    const char * l_srv_uid_str = NULL;
    uint256_t l_value_datoshi = {};    
    uint256_t l_value_fee = {};
    const char * l_hash_out_type = NULL;
    dap_cli_server_cmd_find_option_val(a_argv, arg_index, a_argc, "-H", &l_hash_out_type);
    if(!l_hash_out_type)
        l_hash_out_type = "hex";
    if(dap_strcmp(l_hash_out_type,"hex") && dap_strcmp(l_hash_out_type,"base58")) {
        dap_json_rpc_error_add(*a_json_arr_reply, DAP_CHAIN_NODE_CLI_COM_TX_COND_REMOVE_INVALID_PARAMETER_HEX,
                               "Invalid parameter -H, valid values: -H <hex | base58>");
        return DAP_CHAIN_NODE_CLI_COM_TX_COND_REMOVE_INVALID_PARAMETER_HEX;
    }

    // Wallet name 
    dap_cli_server_cmd_find_option_val(a_argv, arg_index, a_argc, "-w", &l_wallet_str);
    // fee
    dap_cli_server_cmd_find_option_val(a_argv, arg_index, a_argc, "-fee", &l_value_fee_str);
    // net
    dap_cli_server_cmd_find_option_val(a_argv, arg_index, a_argc, "-net", &l_net_name);
    // tx cond hahses 
    dap_cli_server_cmd_find_option_val(a_argv, arg_index, a_argc, "-hashes", &l_hashes_str);
    // srv_uid
    dap_cli_server_cmd_find_option_val(a_argv, arg_index, a_argc, "-srv_uid", &l_srv_uid_str);

    if (!l_wallet_str) {
        dap_json_rpc_error_add(*a_json_arr_reply, DAP_CHAIN_NODE_CLI_COM_TX_COND_REMOVE_REQUIRES_PARAMETER_W, "com_txs_cond_remove requires parameter '-w'");
        return DAP_CHAIN_NODE_CLI_COM_TX_COND_REMOVE_REQUIRES_PARAMETER_W;
    }
    if(!l_value_fee_str){
        dap_json_rpc_error_add(*a_json_arr_reply, DAP_CHAIN_NODE_CLI_COM_TX_COND_REMOVE_REQUIRES_PARAMETER_FEE, "com_txs_cond_remove requires parameter '-fee'");
        return DAP_CHAIN_NODE_CLI_COM_TX_COND_REMOVE_REQUIRES_PARAMETER_FEE;
    }
    if(!l_net_name) {
        dap_json_rpc_error_add(*a_json_arr_reply, DAP_CHAIN_NODE_CLI_COM_TX_COND_REMOVE_REQUIRES_PARAMETER_NET, "com_txs_cond_remove requires parameter '-net'");
        return DAP_CHAIN_NODE_CLI_COM_TX_COND_REMOVE_REQUIRES_PARAMETER_NET;
    }
    if(!l_hashes_str) {
        dap_json_rpc_error_add(*a_json_arr_reply, DAP_CHAIN_NODE_CLI_COM_TX_COND_REMOVE_REQUIRES_PARAMETER_HASHES, "com_txs_cond_remove requires parameter '-hashes'");
        return DAP_CHAIN_NODE_CLI_COM_TX_COND_REMOVE_REQUIRES_PARAMETER_HASHES;
    }
    if(!l_srv_uid_str) {
        dap_json_rpc_error_add(*a_json_arr_reply, DAP_CHAIN_NODE_CLI_COM_TX_COND_REMOVE_REQUIRES_PARAMETER_SRV_UID, "com_txs_cond_remove requires parameter '-srv_uid'");
        return DAP_CHAIN_NODE_CLI_COM_TX_COND_REMOVE_REQUIRES_PARAMETER_SRV_UID;
    }

    dap_chain_net_srv_uid_t l_srv_uid = {};
    l_srv_uid.uint64 = strtoll(l_srv_uid_str, NULL, 10);
    if (!l_srv_uid.uint64) {
        dap_json_rpc_error_add(*a_json_arr_reply, DAP_CHAIN_NODE_CLI_COM_TX_COND_REMOVE_CAN_NOT_FIND_SERVICE_UID, "Can't find service UID %s ", l_srv_uid_str);
        return DAP_CHAIN_NODE_CLI_COM_TX_COND_REMOVE_CAN_NOT_FIND_SERVICE_UID;
    }

    dap_chain_net_t * l_net = l_net_name ? dap_chain_net_by_name(l_net_name) : NULL;
    if(!l_net) {
        dap_json_rpc_error_add(*a_json_arr_reply, DAP_CHAIN_NODE_CLI_COM_TX_COND_REMOVE_CAN_NOT_FIND_NET, "Can't find net '%s'", l_net_name);
        return DAP_CHAIN_NODE_CLI_COM_TX_COND_REMOVE_CAN_NOT_FIND_NET;
    }
    dap_chain_wallet_t *l_wallet = dap_chain_wallet_open(l_wallet_str, c_wallets_path, NULL);
//    const char* l_sign_str = "";
    if(!l_wallet) {
        dap_json_rpc_error_add(*a_json_arr_reply, DAP_CHAIN_NODE_CLI_COM_TX_COND_REMOVE_CAN_NOT_OPEN_WALLET, "Can't open wallet '%s'", l_wallet_str);
        return DAP_CHAIN_NODE_CLI_COM_TX_COND_REMOVE_CAN_NOT_OPEN_WALLET;
    } 

    dap_enc_key_t *l_key_from = dap_chain_wallet_get_key(l_wallet, 0);
    dap_pkey_t *l_wallet_pkey = dap_pkey_from_enc_key(l_key_from);

    l_value_fee = dap_chain_balance_scan(l_value_fee_str);
    if(IS_ZERO_256(l_value_fee)) {
        dap_json_rpc_error_add(*a_json_arr_reply, DAP_CHAIN_NODE_CLI_COM_TX_COND_REMOVE_CAN_NOT_RECOGNIZE_VALUE_FEE, "Can't recognize value '%s' as a number", l_value_fee_str);
        return DAP_CHAIN_NODE_CLI_COM_TX_COND_REMOVE_CAN_NOT_RECOGNIZE_VALUE_FEE;
    }

    const char *l_native_ticker = l_net->pub.native_ticker;
    if (!l_native_ticker){
        dap_json_rpc_error_add(*a_json_arr_reply, DAP_CHAIN_NODE_CLI_COM_TX_COND_REMOVE_CAN_NOT_FIND_NATIVE_TICKER_IN_NET, "Can't find native ticker for net %s", l_net->pub.name);
        return DAP_CHAIN_NODE_CLI_COM_TX_COND_REMOVE_CAN_NOT_FIND_NATIVE_TICKER_IN_NET;
    }
    dap_ledger_t *l_ledger = dap_ledger_by_net_name(l_net->pub.name);
    if (!l_ledger){
        dap_json_rpc_error_add(*a_json_arr_reply, DAP_CHAIN_NODE_CLI_COM_TX_COND_REMOVE_CAN_NOT_FIND_LEDGER_FOR_NET, "Can't find ledger for net %s", l_net->pub.name);
        return DAP_CHAIN_NODE_CLI_COM_TX_COND_REMOVE_CAN_NOT_FIND_LEDGER_FOR_NET;
    }
    // create empty transaction
    dap_chain_datum_tx_t *l_tx = dap_chain_datum_tx_create();
    if (!l_ledger){
        dap_json_rpc_error_add(*a_json_arr_reply, DAP_CHAIN_NODE_CLI_COM_TX_COND_REMOVE_CAN_NOT_CREATE_NEW_TX, "Can't create new tx");
        return DAP_CHAIN_NODE_CLI_COM_TX_COND_REMOVE_CAN_NOT_CREATE_NEW_TX;
    }

    dap_list_t *l_hashes_list = s_hashes_parse_str_list(l_hashes_str);
    if (!l_hashes_list){
        dap_json_rpc_error_add(*a_json_arr_reply, DAP_CHAIN_NODE_CLI_COM_TX_COND_REMOVE_REQUESTED_COND_TX_WITH_HASH_NOT_FOUND, "Requested conditional transaction with hash not found");
        dap_chain_datum_tx_delete(l_tx);
        return DAP_CHAIN_NODE_CLI_COM_TX_COND_REMOVE_REQUESTED_COND_TX_WITH_HASH_NOT_FOUND;
    }

    uint256_t l_cond_value_sum = {};
    size_t l_num_of_hashes = dap_list_length(l_hashes_list);
    log_it(L_INFO, "Found %zu hashes. Start returning funds from transactions.", l_num_of_hashes);
    for (dap_list_t * l_tmp = l_hashes_list; l_tmp; l_tmp=l_tmp->next){
        dap_hash_fast_t *l_hash = (dap_hash_fast_t*)l_tmp->data;
        // get tx by hash
        dap_chain_datum_tx_t *l_cond_tx = dap_ledger_tx_find_by_hash(l_ledger, l_hash);
        if (!l_cond_tx) {
            char l_hash_str[DAP_CHAIN_HASH_FAST_STR_SIZE];
            dap_chain_hash_fast_to_str(l_hash, l_hash_str, DAP_CHAIN_HASH_FAST_STR_SIZE);
            log_it(L_WARNING, "Requested conditional transaction with hash %s not found. Continue.", l_hash_str);
            continue;
        }

        const char *l_tx_ticker = dap_ledger_tx_get_token_ticker_by_hash(l_ledger, l_hash);
        if (!l_tx_ticker) {
            log_it(L_WARNING, "Can't get tx ticker");
            continue;
        }
        if (strcmp(l_native_ticker, l_tx_ticker)) {
            log_it(L_WARNING, "Tx must be in native ticker");
            continue;
        }

        // Get out_cond from l_cond_tx
        int l_prev_cond_idx = 0;
        dap_chain_tx_out_cond_t *l_tx_out_cond = dap_chain_datum_tx_out_cond_get(l_cond_tx, DAP_CHAIN_TX_OUT_COND_SUBTYPE_SRV_PAY,
                                                                             &l_prev_cond_idx);
        if (!l_tx_out_cond) {
            log_it(L_WARNING, "Requested conditional transaction has no contitional output with srv_uid %"DAP_UINT64_FORMAT_U, l_srv_uid.uint64);
            continue;
        }
        if (l_tx_out_cond->header.srv_uid.uint64 != l_srv_uid.uint64)
            continue;
        
        if (dap_ledger_tx_hash_is_used_out_item(l_ledger, l_hash, l_prev_cond_idx, NULL)) {
            log_it(L_WARNING, "Requested conditional transaction is already used out");
            continue;
        }
        // Get owner tx
        dap_hash_fast_t l_owner_tx_hash = dap_ledger_get_first_chain_tx_hash(l_ledger, l_cond_tx, l_tx_out_cond->header.subtype);
        dap_chain_datum_tx_t *l_owner_tx = dap_hash_fast_is_blank(&l_owner_tx_hash)
            ? l_cond_tx:
            dap_ledger_tx_find_by_hash(l_ledger, &l_owner_tx_hash);
        if (!l_owner_tx)
            continue;
        dap_chain_tx_sig_t *l_owner_tx_sig = (dap_chain_tx_sig_t *)dap_chain_datum_tx_item_get(l_owner_tx, NULL, NULL, TX_ITEM_TYPE_SIG, NULL);
        dap_sign_t *l_owner_sign = dap_chain_datum_tx_item_sign_get_sig((dap_chain_tx_sig_t *)l_owner_tx_sig);

        if (!l_owner_sign) {
            log_it(L_WARNING, "Can't get sign.");
            continue;
        }

        if (!dap_pkey_compare_with_sign(l_wallet_pkey, l_owner_sign)) {
            log_it(L_WARNING, "Only owner can return funds from tx cond");
            continue;
        }

        // get final tx 
        dap_hash_fast_t l_final_hash = dap_ledger_get_final_chain_tx_hash(l_ledger, DAP_CHAIN_TX_OUT_COND_SUBTYPE_SRV_PAY, l_hash);
        dap_chain_datum_tx_t *l_final_tx = dap_ledger_tx_find_by_hash(l_ledger, &l_final_hash);
        if (!l_final_tx) {
            log_it(L_WARNING, "Only get final tx hash or tx is already used out.");
            continue;
        }

        // get and check tx_cond_out
        int l_final_cond_idx = 0;
        dap_chain_tx_out_cond_t *l_final_tx_out_cond = dap_chain_datum_tx_out_cond_get(l_final_tx, DAP_CHAIN_TX_OUT_COND_SUBTYPE_SRV_PAY,
                                                                             &l_final_cond_idx);
        if (!l_final_tx_out_cond || IS_ZERO_256(l_final_tx_out_cond->header.value)) 
            continue;

        
        // add in_cond to new tx
        // add 'in' item to buy from conditional transaction
        dap_chain_datum_tx_add_in_cond_item(&l_tx, &l_final_hash, l_final_cond_idx, 0);
        SUM_256_256(l_cond_value_sum, l_final_tx_out_cond->header.value, &l_cond_value_sum);
    }
    dap_list_free_full(l_hashes_list, NULL);

    if (IS_ZERO_256(l_cond_value_sum)){
        dap_json_rpc_error_add(*a_json_arr_reply, DAP_CHAIN_NODE_CLI_COM_TX_COND_REMOVE_UNSPENT_COND_TX_IN_HASH_LIST_FOR_WALLET,
                               "No unspent conditional transactions in hashes list for wallet %s. Check input parameters.", l_wallet_str);
        dap_chain_datum_tx_delete(l_tx);
        dap_chain_wallet_close(l_wallet);
        DAP_DEL_Z(l_wallet_pkey);
        return DAP_CHAIN_NODE_CLI_COM_TX_COND_REMOVE_UNSPENT_COND_TX_IN_HASH_LIST_FOR_WALLET;
    }

    uint256_t l_net_fee = {};
    dap_chain_addr_t l_addr_fee = {};
    bool l_net_fee_used = dap_chain_net_tx_get_fee(l_net->pub.id, &l_net_fee, &l_addr_fee);
    uint256_t l_total_fee = l_value_fee;
    if (l_net_fee_used)
        SUM_256_256(l_total_fee, l_net_fee, &l_total_fee);

    if (compare256(l_total_fee, l_cond_value_sum) >= 0 ){
        dap_json_rpc_error_add(*a_json_arr_reply, DAP_CHAIN_NODE_CLI_COM_TX_COND_REMOVE_SUM_COND_OUTPUTS_MUST_GREATER_THAN_FEES_SUM,
                               "Sum of conditional outputs must be greater than fees sum.");
        dap_chain_datum_tx_delete(l_tx);
        dap_chain_wallet_close(l_wallet);
        DAP_DEL_Z(l_wallet_pkey);
        return DAP_CHAIN_NODE_CLI_COM_TX_COND_REMOVE_SUM_COND_OUTPUTS_MUST_GREATER_THAN_FEES_SUM;
    }

    uint256_t l_coin_back = {};
    SUBTRACT_256_256(l_cond_value_sum, l_total_fee, &l_coin_back);
    dap_chain_addr_t *l_wallet_addr = dap_chain_wallet_get_addr(l_wallet, l_net->pub.id);
    // return coins to owner
    if (dap_chain_datum_tx_add_out_item(&l_tx, l_wallet_addr, l_coin_back) == -1) {
        dap_chain_datum_tx_delete(l_tx);
        dap_json_rpc_error_add(*a_json_arr_reply, DAP_CHAIN_NODE_CLI_COM_TX_COND_REMOVE_CAN_NOT_ADD_RETURNING_COINS_OUTPUT,
                               "Can't create new TX. Something went wrong.\n");
        log_it(L_ERROR, "Can't add returning coins output");
        DAP_DELETE(l_wallet_addr);
        dap_chain_wallet_close(l_wallet);
        DAP_DEL_Z(l_wallet_pkey);
        return DAP_CHAIN_NODE_CLI_COM_TX_COND_REMOVE_CAN_NOT_ADD_RETURNING_COINS_OUTPUT-22;
    }
     DAP_DELETE(l_wallet_addr);
    // Network fee
    if (l_net_fee_used &&
            dap_chain_datum_tx_add_out_item(&l_tx, &l_addr_fee, l_net_fee) != 1) {
        dap_chain_datum_tx_delete(l_tx);
        dap_chain_wallet_close(l_wallet);
        DAP_DEL_Z(l_wallet_pkey);
        dap_json_rpc_error_add(*a_json_arr_reply, DAP_CHAIN_NODE_CLI_COM_TX_COND_REMOVE_CAN_NOT_ADD_NETWORK_FEE_OUTPUT, "Can't create new TX. Something went wrong.\n");
        log_it(L_ERROR, "Cant add network fee output");
        return DAP_CHAIN_NODE_CLI_COM_TX_COND_REMOVE_CAN_NOT_ADD_NETWORK_FEE_OUTPUT;
    }
    // Validator's fee
    if (dap_chain_datum_tx_add_fee_item(&l_tx, l_value_fee) == -1) {
        dap_chain_datum_tx_delete(l_tx);
        dap_chain_wallet_close(l_wallet);
        DAP_DEL_Z(l_wallet_pkey);
        dap_json_rpc_error_add(*a_json_arr_reply, DAP_CHAIN_NODE_CLI_COM_TX_COND_REMOVE_CAN_NOT_ADD_VALIDATORS_FEE_OUTPUT, "Can't create new TX. Something went wrong.\n");
        log_it(L_ERROR, "Cant add validator's fee output");
        return DAP_CHAIN_NODE_CLI_COM_TX_COND_REMOVE_CAN_NOT_ADD_VALIDATORS_FEE_OUTPUT;
    }

    // add 'sign' items
    dap_enc_key_t *l_owner_key = dap_chain_wallet_get_key(l_wallet, 0);
    if(dap_chain_datum_tx_add_sign_item(&l_tx, l_owner_key) != 1) {
        dap_chain_datum_tx_delete(l_tx);
        dap_enc_key_delete(l_owner_key);
        dap_json_rpc_error_add(*a_json_arr_reply, DAP_CHAIN_NODE_CLI_COM_TX_COND_REMOVE_CAN_NOT_ADD_SIGN_OUTPUT, "Can't create new TX. Something went wrong.\n");
        log_it( L_ERROR, "Can't add sign output");
        return DAP_CHAIN_NODE_CLI_COM_TX_COND_REMOVE_CAN_NOT_ADD_SIGN_OUTPUT;
    }

    dap_chain_wallet_close(l_wallet);
    DAP_DEL_Z(l_wallet_pkey);

    size_t l_tx_size = dap_chain_datum_tx_get_size(l_tx);
    dap_chain_datum_t *l_datum = dap_chain_datum_create(DAP_CHAIN_DATUM_TX, l_tx, l_tx_size);
    dap_chain_datum_tx_delete(l_tx);
    dap_chain_t *l_chain = dap_chain_net_get_default_chain_by_chain_type(l_net, CHAIN_TYPE_TX);
    if (!l_chain) {
        dap_json_rpc_error_add(*a_json_arr_reply, DAP_CHAIN_NODE_CLI_COM_TX_COND_REMOVE_CAN_FIND_DEFAULT_CHAIN_WITH_TX_FOR_NET,
                               "Can't create new TX. Something went wrong.\n");
        DAP_DELETE(l_datum);
        return DAP_CHAIN_NODE_CLI_COM_TX_COND_REMOVE_CAN_FIND_DEFAULT_CHAIN_WITH_TX_FOR_NET;
    }
    // Processing will be made according to autoprocess policy
    char *l_hash_str = dap_chain_mempool_datum_add(l_datum, l_chain, "hex");
    DAP_DELETE(l_datum);

    if (l_hash_str) {
        json_object *l_jobj_ret = json_object_new_object();
        json_object *l_jobj_tx_status = json_object_new_boolean(true);
        json_object *l_jobj_tx_hash = json_object_new_string(l_hash_str);
        json_object_object_add(l_jobj_ret, "tx_create", l_jobj_tx_status);
        json_object_object_add(l_jobj_ret, "hash", l_jobj_tx_hash);
        DAP_DELETE(l_hash_str);
        json_object_array_add(*a_json_arr_reply, l_jobj_ret);
        return DAP_CHAIN_NODE_CLI_COM_TX_COND_REMOVE_OK;
    }
    dap_json_rpc_error_add(*a_json_arr_reply, DAP_CHAIN_NODE_CLI_COM_TX_COND_REMOVE_OTHER_ERROR, "Can't create new TX. Something went wrong.");
    return DAP_CHAIN_NODE_CLI_COM_TX_COND_REMOVE_OTHER_ERROR;
}

typedef struct tx_check_args {
    dap_chain_datum_tx_t *tx;
    dap_hash_fast_t tx_hash;
} tx_check_args_t;

void s_tx_is_srv_pay_check (dap_chain_net_t* a_net, dap_chain_datum_tx_t *a_tx, dap_hash_fast_t *a_tx_hash, void *a_arg)
{
    UNUSED(a_net);
    dap_list_t **l_tx_list_ptr = a_arg;
    if (dap_chain_datum_tx_out_cond_get(a_tx, DAP_CHAIN_TX_OUT_COND_SUBTYPE_SRV_PAY , NULL)){
        tx_check_args_t *l_arg = DAP_NEW_Z(tx_check_args_t);
        l_arg->tx = a_tx;
        l_arg->tx_hash = *a_tx_hash;
        *l_tx_list_ptr = dap_list_append(*l_tx_list_ptr, l_arg);
    }
       
}

int com_tx_cond_unspent_find(int a_argc, char **a_argv, void **a_json_arr_reply)
{
    (void) a_argc;
    int arg_index = 1;
    const char *c_wallets_path = dap_chain_wallet_get_path(g_config);
    const char * l_wallet_str = NULL;
    const char * l_net_name = NULL;
    const char * l_srv_uid_str = NULL;

    const char * l_hash_out_type = NULL;
    dap_cli_server_cmd_find_option_val(a_argv, arg_index, a_argc, "-H", &l_hash_out_type);
    if(!l_hash_out_type)
        l_hash_out_type = "hex";
    if(dap_strcmp(l_hash_out_type,"hex") && dap_strcmp(l_hash_out_type,"base58")) {
        dap_json_rpc_error_add(*a_json_arr_reply, DAP_CHAIN_NODE_CLI_COM_TX_COND_UNSPEND_FIND_INVALID_PARAMETER_HEX,
                               "Invalid parameter -H, valid values: -H <hex | base58>");
        return DAP_CHAIN_NODE_CLI_COM_TX_COND_UNSPEND_FIND_INVALID_PARAMETER_HEX;
    }

    // Public certifiacte of condition owner
    dap_cli_server_cmd_find_option_val(a_argv, arg_index, a_argc, "-w", &l_wallet_str);
    // net
    dap_cli_server_cmd_find_option_val(a_argv, arg_index, a_argc, "-net", &l_net_name);
    // srv_uid
    dap_cli_server_cmd_find_option_val(a_argv, arg_index, a_argc, "-srv_uid", &l_srv_uid_str);

    if (!l_wallet_str) {
        dap_json_rpc_error_add(*a_json_arr_reply, DAP_CHAIN_NODE_CLI_COM_TX_COND_UNSPEND_FIND_INVALID_PARAMETER_W,
                               "com_txs_cond_remove requires parameter '-w'");
        return DAP_CHAIN_NODE_CLI_COM_TX_COND_UNSPEND_FIND_INVALID_PARAMETER_W;
    }
    if(!l_net_name) {
        dap_json_rpc_error_add(*a_json_arr_reply, DAP_CHAIN_NODE_CLI_COM_TX_COND_UNSPEND_FIND_INVALID_PARAMETER_NET,
                               "com_txs_cond_remove requires parameter '-net'");
        return DAP_CHAIN_NODE_CLI_COM_TX_COND_UNSPEND_FIND_INVALID_PARAMETER_NET;
    }
    if(!l_srv_uid_str) {
        dap_json_rpc_error_add(*a_json_arr_reply, DAP_CHAIN_NODE_CLI_COM_TX_COND_UNSPEND_FIND_INVALID_PARAMETER_SRV_UID,
                               "com_txs_cond_remove requires parameter '-srv_uid'");
        return DAP_CHAIN_NODE_CLI_COM_TX_COND_UNSPEND_FIND_INVALID_PARAMETER_SRV_UID;
    }

    dap_chain_net_srv_uid_t l_srv_uid = {};
    l_srv_uid.uint64 = strtoll(l_srv_uid_str, NULL, 10);
    if (!l_srv_uid.uint64) {
        dap_json_rpc_error_add(*a_json_arr_reply, DAP_CHAIN_NODE_CLI_COM_TX_COND_UNSPEND_FIND_CAN_NOT_FIND_SERVICE_UID,
                               "Can't find service UID %s ", l_srv_uid_str);
        return DAP_CHAIN_NODE_CLI_COM_TX_COND_UNSPEND_FIND_CAN_NOT_FIND_SERVICE_UID;
    }

    dap_chain_net_t * l_net = l_net_name ? dap_chain_net_by_name(l_net_name) : NULL;
    if(!l_net) {
        dap_json_rpc_error_add(*a_json_arr_reply, DAP_CHAIN_NODE_CLI_COM_TX_COND_UNSPEND_FIND_CAN_NOT_FIND_NET,
                               "Can't find net '%s'", l_net_name);
        return DAP_CHAIN_NODE_CLI_COM_TX_COND_UNSPEND_FIND_CAN_NOT_FIND_NET;
    }

    dap_chain_wallet_t *l_wallet = dap_chain_wallet_open(l_wallet_str, c_wallets_path, NULL);
    if(!l_wallet) {
        dap_json_rpc_error_add(*a_json_arr_reply, DAP_CHAIN_NODE_CLI_COM_TX_COND_UNSPEND_FIND_CAN_NOT_OPEN_WALLET, "Can't open wallet '%s'", l_wallet_str);
        return DAP_CHAIN_NODE_CLI_COM_TX_COND_UNSPEND_FIND_CAN_NOT_OPEN_WALLET;
    } 

    dap_enc_key_t *l_key_from = dap_chain_wallet_get_key(l_wallet, 0);
    dap_pkey_t *l_wallet_pkey = dap_pkey_from_enc_key(l_key_from);

    const char *l_native_ticker = l_net->pub.native_ticker;
    if (!l_native_ticker){
        dap_json_rpc_error_add(*a_json_arr_reply, DAP_CHAIN_NODE_CLI_COM_TX_COND_UNSPEND_FIND_CAN_NOT_FIND_NATIVE_TICKER_IN_NET,
                               "Can't find native ticker for net %s", l_net->pub.name);
        return DAP_CHAIN_NODE_CLI_COM_TX_COND_UNSPEND_FIND_CAN_NOT_FIND_NATIVE_TICKER_IN_NET;
    }
    dap_ledger_t *l_ledger = dap_ledger_by_net_name(l_net->pub.name);
    if (!l_ledger){
        dap_json_rpc_error_add(*a_json_arr_reply, DAP_CHAIN_NODE_CLI_COM_TX_COND_UNSPEND_FIND_CAN_NOT_FIND_LEDGER_FOR_NET, "Can't find ledger for net %s", l_net->pub.name);
        return DAP_CHAIN_NODE_CLI_COM_TX_COND_UNSPEND_FIND_CAN_NOT_FIND_LEDGER_FOR_NET;
    }

//    dap_string_t *l_reply_str = dap_string_new("");
    json_object *l_jobj_tx_list_cond_outs = json_object_new_array();
    dap_list_t *l_tx_list = NULL;

    dap_chain_net_get_tx_all(l_net, TX_SEARCH_TYPE_NET, s_tx_is_srv_pay_check, &l_tx_list);
    size_t l_tx_count = 0;
    uint256_t l_total_value = {};
    for (dap_list_t *it = l_tx_list; it; it = it->next) {
        tx_check_args_t *l_data_tx = (tx_check_args_t*)it->data;
        if (l_data_tx->tx_hash.raw[0] == 0x5A && l_data_tx->tx_hash.raw[1] == 0xc1){
            log_it(L_INFO, "found!");
        }
        dap_chain_datum_tx_t *l_tx = l_data_tx->tx;
        int l_prev_cond_idx = 0;
        dap_chain_tx_out_cond_t *l_out_cond = dap_chain_datum_tx_out_cond_get(l_tx, DAP_CHAIN_TX_OUT_COND_SUBTYPE_SRV_PAY , &l_prev_cond_idx);
        if (!l_out_cond || l_out_cond->header.srv_uid.uint64 != l_srv_uid.uint64 || IS_ZERO_256(l_out_cond->header.value))
            continue;

        if (dap_ledger_tx_hash_is_used_out_item(l_ledger, &l_data_tx->tx_hash, l_prev_cond_idx, NULL)) {
            continue;
        }

        const char *l_tx_ticker = dap_ledger_tx_get_token_ticker_by_hash(l_ledger, &l_data_tx->tx_hash);
        if (!l_tx_ticker) {
            continue;
        }
        if (strcmp(l_native_ticker, l_tx_ticker)) {
            continue;
        }

        // Check sign
        dap_hash_fast_t l_owner_tx_hash = dap_ledger_get_first_chain_tx_hash(l_ledger, l_data_tx->tx, l_out_cond->header.subtype);
        dap_chain_datum_tx_t *l_owner_tx = dap_hash_fast_is_blank(&l_owner_tx_hash)
            ? l_tx
            : dap_ledger_tx_find_by_hash(l_ledger, &l_owner_tx_hash);
            
        if (!l_owner_tx)
            continue;
        dap_chain_tx_sig_t *l_owner_tx_sig = (dap_chain_tx_sig_t *)dap_chain_datum_tx_item_get(l_owner_tx, NULL, NULL, TX_ITEM_TYPE_SIG, NULL);
        dap_sign_t *l_owner_sign = dap_chain_datum_tx_item_sign_get_sig((dap_chain_tx_sig_t *)l_owner_tx_sig);


        if (!dap_pkey_compare_with_sign(l_wallet_pkey, l_owner_sign)) {
            continue;
        }

        char *l_remain_datoshi_str = NULL;
        char *l_remain_coins_str = NULL; 
        char l_hash_str[DAP_CHAIN_HASH_FAST_STR_SIZE];
        dap_chain_hash_fast_to_str(&l_data_tx->tx_hash, l_hash_str, DAP_CHAIN_HASH_FAST_STR_SIZE);
        l_remain_coins_str = dap_chain_balance_to_coins(l_out_cond->header.value);
        l_remain_datoshi_str = dap_chain_balance_print(l_out_cond->header.value);
        json_object *l_jobj_hash = json_object_new_string(l_hash_str);
        json_object *l_jobj_remain = json_object_new_object();
        json_object *l_jobj_remain_coins = json_object_new_string(l_remain_coins_str);
        json_object *l_jobj_remain_datoshi = json_object_new_string(l_remain_datoshi_str);
        json_object_object_add(l_jobj_remain, "coins", l_jobj_remain_coins);
        json_object_object_add(l_jobj_remain, "datoshi", l_jobj_remain_datoshi);
        json_object *l_jobj_native_ticker = json_object_new_string(l_native_ticker);
        json_object *l_jobj_tx = json_object_new_object();
        json_object_object_add(l_jobj_tx, "hash", l_jobj_hash);
        json_object_object_add(l_jobj_tx, "remain", l_jobj_remain);
        json_object_object_add(l_jobj_tx, "ticker", l_jobj_native_ticker);
        json_object_array_add(l_jobj_tx_list_cond_outs, l_jobj_tx);
        l_tx_count++;
        SUM_256_256(l_total_value, l_out_cond->header.value, &l_total_value);
    }
    char *l_total_datoshi_str = dap_chain_balance_to_coins(l_total_value);
    char *l_total_coins_str = dap_chain_balance_print(l_total_value);
    json_object *l_jobj_total = json_object_new_object();
    json_object *l_jobj_total_datoshi = json_object_new_string(l_total_datoshi_str);
    json_object *l_jobj_total_coins = json_object_new_string(l_total_coins_str);
    json_object *l_jobj_native_ticker = json_object_new_string(l_native_ticker);
    json_object_object_add(l_jobj_total, "datoshi", l_jobj_total_datoshi);
    json_object_object_add(l_jobj_total, "coins", l_jobj_total_coins);
    json_object_object_add(l_jobj_total, "ticker", l_jobj_native_ticker);
    json_object_object_add(l_jobj_total, "tx_count", json_object_new_uint64(l_tx_count));
    json_object *l_jobj_ret = json_object_new_object();
    json_object_object_add(l_jobj_ret, "transactions_out_cond", l_jobj_tx_list_cond_outs);
    json_object_object_add(l_jobj_ret, "total", l_jobj_total);
    dap_list_free_full(l_tx_list, NULL);
    json_object_array_add(*a_json_arr_reply, l_jobj_ret);
    DAP_DEL_Z(l_wallet_pkey);
    dap_chain_wallet_close(l_wallet);
    return DAP_CHAIN_NODE_CLI_COM_TX_COND_UNSPEND_FIND_OK;
}
typedef enum cmd_mempool_add_ca_error_list{
    COM_MEMPOOL_ADD_CA_ERROR_NET_NOT_FOUND = DAP_JSON_RPC_ERR_CODE_METHOD_ERR_START,
    COM_MEMPOOL_ADD_CA_ERROR_NO_CAINS_FOR_CA_DATUM_IN_NET,
    COM_MEMPOOL_ADD_CA_ERROR_REQUIRES_PARAMETER_CA_NAME,
    COM_MEMPOOL_ADD_CA_ERROR_CAN_NOT_FIND_CERTIFICATE,
    COM_MEMPOOL_ADD_CA_ERROR_CORRUPTED_CERTIFICATE_WITHOUT_KEYS,
    COM_MEMPOOL_ADD_CA_ERROR_CERTIFICATE_HAS_PRIVATE_KEY_DATA,
    COM_MEMPOOL_ADD_CA_ERROR_CAN_NOT_SERIALIZE,
    COM_MEMPOOL_ADD_CA_ERROR_CAN_NOT_PLACE_CERTIFICATE
}cmd_mempool_add_ca_error_list_t;
/**
 * @brief _cmd_mempool_add_ca
 * @details Place public CA into the mempool
 * @param a_net
 * @param a_chain
 * @param a_cert
 * @param a_str_reply
 * @return
 */
int _cmd_mempool_add_ca(dap_chain_net_t *a_net, dap_chain_t *a_chain, dap_cert_t *a_cert, void **a_str_reply)
{
    json_object **a_json_arr_reply = (json_object **)a_str_reply;
    if (!a_net || !a_chain || !a_cert){
        dap_json_rpc_error_add(*a_json_arr_reply, COM_MEMPOOL_ADD_CA_ERROR_NET_NOT_FOUND, "The network or certificate attribute was not passed.");
        return COM_MEMPOOL_ADD_CA_ERROR_NET_NOT_FOUND;
    }
    dap_chain_t *l_chain = NULL;
    // Chech for chain if was set or not
    if (!a_chain){
       // If wasn't set - trying to auto detect
        l_chain = dap_chain_net_get_chain_by_chain_type(a_net, CHAIN_TYPE_CA);
        if (!l_chain) { // If can't auto detect
            // clean previous error code
            dap_json_rpc_error_add(*a_json_arr_reply, COM_MEMPOOL_ADD_CA_ERROR_NO_CAINS_FOR_CA_DATUM_IN_NET,
                                   "No chains for CA datum in network \"%s\"", a_net->pub.name);
            return COM_MEMPOOL_ADD_CA_ERROR_NO_CAINS_FOR_CA_DATUM_IN_NET;
        }
    }
    if(!a_cert->enc_key){
        dap_json_rpc_error_add(*a_json_arr_reply, COM_MEMPOOL_ADD_CA_ERROR_CORRUPTED_CERTIFICATE_WITHOUT_KEYS,
                               "Corrupted certificate \"%s\" without keys certificate", a_cert->name);
        return COM_MEMPOOL_ADD_CA_ERROR_CORRUPTED_CERTIFICATE_WITHOUT_KEYS;
    }

    if (a_cert->enc_key->priv_key_data_size || a_cert->enc_key->priv_key_data){
        dap_json_rpc_error_add(*a_json_arr_reply, COM_MEMPOOL_ADD_CA_ERROR_CERTIFICATE_HAS_PRIVATE_KEY_DATA,
                               "Certificate \"%s\" has private key data. Please export public only key certificate without private keys", a_cert->name);
        return COM_MEMPOOL_ADD_CA_ERROR_CERTIFICATE_HAS_PRIVATE_KEY_DATA;
    }

    // Serialize certificate into memory
    uint32_t l_cert_serialized_size = 0;
    byte_t * l_cert_serialized = dap_cert_mem_save(a_cert, &l_cert_serialized_size);
    if(!l_cert_serialized){
        dap_json_rpc_error_add(*a_json_arr_reply, COM_MEMPOOL_ADD_CA_ERROR_CAN_NOT_SERIALIZE,
                               "Can't serialize in memory certificate \"%s\"", a_cert->name);
        return COM_MEMPOOL_ADD_CA_ERROR_CAN_NOT_SERIALIZE;
    }
    // Now all the chechs passed, forming datum for mempool
    dap_chain_datum_t * l_datum = dap_chain_datum_create( DAP_CHAIN_DATUM_CA, l_cert_serialized , l_cert_serialized_size);
    DAP_DELETE( l_cert_serialized);
    if(!l_datum){
        dap_json_rpc_error_add(*a_json_arr_reply, COM_MEMPOOL_ADD_CA_ERROR_CAN_NOT_SERIALIZE,
                               "Can't produce datum from certificate \"%s\"", a_cert->name);
        return COM_MEMPOOL_ADD_CA_ERROR_CAN_NOT_SERIALIZE;
    }

    // Finaly add datum to mempool
    char *l_hash_str = dap_chain_mempool_datum_add(l_datum, l_chain, "hex");
    DAP_DELETE(l_datum);
    if (l_hash_str) {
        char *l_msg = dap_strdup_printf("Datum %s was successfully placed to mempool", l_hash_str);
        if (!l_msg) {
            dap_json_rpc_allocation_error(*a_json_arr_reply);
            return DAP_JSON_RPC_ERR_CODE_MEMORY_ALLOCATED;
        }
        json_object *l_obj_message = json_object_new_string(l_msg);
        DAP_DELETE(l_msg);
        DAP_DELETE(l_hash_str);
        if (!l_obj_message) {
            dap_json_rpc_allocation_error(*a_json_arr_reply);
            return DAP_JSON_RPC_ERR_CODE_MEMORY_ALLOCATED;
        }
        json_object_array_add(*a_json_arr_reply, l_obj_message);
        return 0;
    } else {
        char *l_msg = dap_strdup_printf("Can't place certificate \"%s\" to mempool", a_cert->name);
        if (!l_msg) {
            dap_json_rpc_allocation_error(*a_json_arr_reply);
            return DAP_JSON_RPC_ERR_CODE_MEMORY_ALLOCATED;
        }
        json_object *l_obj_msg = json_object_new_string(l_msg);
        DAP_DELETE(l_msg);
        if (!l_obj_msg) {
            dap_json_rpc_allocation_error(*a_json_arr_reply);
            return DAP_JSON_RPC_ERR_CODE_MEMORY_ALLOCATED;
        }
        json_object_array_add(*a_json_arr_reply, l_obj_msg);
        return COM_MEMPOOL_ADD_CA_ERROR_CAN_NOT_PLACE_CERTIFICATE;
    }
}

/**
 * @brief com_chain_ca_copy
 * @details copy public CA into the mempool
 * @param a_argc
 * @param a_argv
 * @param a_arg_func
 * @param a_str_reply
 * @return
 */
int com_chain_ca_copy( int a_argc,  char ** a_argv, void **a_str_reply)
{
    int l_argc = a_argc + 1;
    char **l_argv = DAP_NEW_Z_COUNT(char*, l_argc);
    l_argv[0] = "mempool";
    l_argv[1] = "add_ca";
    for (int i = 1; i < a_argc; i++)
        l_argv[i + 1] = a_argv[i];
    int ret = com_mempool(l_argc, l_argv, a_str_reply);
    DAP_DEL_Z(l_argv);
    return ret;
}


/**
 * @brief com_chain_ca_pub
 * @details place public CA into the mempool
 * @param a_argc
 * @param a_argv
 * @param a_arg_func
 * @param a_str_reply
 * @return
 */
int com_chain_ca_pub( int a_argc,  char ** a_argv, void **a_str_reply)
{
    int arg_index = 1;
    // Read params
    const char * l_ca_name = NULL;
    dap_chain_net_t * l_net = NULL;
    dap_chain_t * l_chain = NULL;

    dap_cli_server_cmd_find_option_val(a_argv, arg_index, a_argc, "-ca_name", &l_ca_name);
    dap_chain_node_cli_cmd_values_parse_net_chain(&arg_index,a_argc, a_argv, a_str_reply, &l_chain, &l_net, CHAIN_TYPE_CA);

    dap_cert_t * l_cert = dap_cert_find_by_name( l_ca_name );
    if( l_cert == NULL ){
        dap_cli_server_cmd_set_reply_text(a_str_reply,
                "Can't find \"%s\" certificate", l_ca_name );
        return -4;
    }


    if( l_cert->enc_key == NULL ){
        dap_cli_server_cmd_set_reply_text(a_str_reply,
                "Corrupted certificate \"%s\" without keys certificate", l_ca_name );
        return -5;
    }

    // Create empty new cert
    dap_cert_t * l_cert_new = dap_cert_new(l_ca_name);
    if(!l_cert_new)
        return -9;
    l_cert_new->enc_key = dap_enc_key_new( l_cert->enc_key->type);
    if(!l_cert_new->enc_key) {
        DAP_DELETE(l_cert_new);
        return -10;
    }

    // Copy only public key
    l_cert_new->enc_key->pub_key_data = DAP_NEW_Z_SIZE(uint8_t,
                                                      l_cert_new->enc_key->pub_key_data_size =
                                                      l_cert->enc_key->pub_key_data_size );
    if(!l_cert_new->enc_key->pub_key_data) {
        log_it(L_CRITICAL, "%s", c_error_memory_alloc);
        DAP_DELETE(l_cert_new->enc_key);
        DAP_DELETE(l_cert_new);
        return -11;
    }
    memcpy(l_cert_new->enc_key->pub_key_data, l_cert->enc_key->pub_key_data,l_cert->enc_key->pub_key_data_size);

    // Serialize certificate into memory
    uint32_t l_cert_serialized_size = 0;
    byte_t * l_cert_serialized = dap_cert_mem_save( l_cert_new, &l_cert_serialized_size );
    if(!l_cert_serialized){
        dap_cli_server_cmd_set_reply_text(a_str_reply,
                "Can't serialize in memory certificate" );
        return -7;
    }
    // Now all the chechs passed, forming datum for mempool
    dap_chain_datum_t * l_datum = dap_chain_datum_create( DAP_CHAIN_DATUM_CA, l_cert_serialized , l_cert_serialized_size);
    DAP_DELETE(l_cert_serialized);
    if(!l_datum){
        dap_cli_server_cmd_set_reply_text(a_str_reply,
                "Can't produce datum from certificate");
        return -7;
    }

    // Finaly add datum to mempool
    char *l_hash_str = dap_chain_mempool_datum_add(l_datum, l_chain, "hex");
    DAP_DELETE(l_datum);
    if (l_hash_str) {
        dap_cli_server_cmd_set_reply_text(a_str_reply,
                "Datum %s was successfully placed to mempool", l_hash_str);
        DAP_DELETE(l_hash_str);
        return 0;
    } else {
        dap_cli_server_cmd_set_reply_text(a_str_reply,
                "Can't place certificate \"%s\" to mempool", l_ca_name);
        return -8;
    }
}


static const char* s_json_get_text(struct json_object *a_json, const char *a_key)
{
    if(!a_json || !a_key)
        return NULL;
    struct json_object *l_json = json_object_object_get(a_json, a_key);
    if(l_json && json_object_is_type(l_json, json_type_string)) {
        // Read text
        return json_object_get_string(l_json);
    }
    return NULL;
}

static bool s_json_get_int64(struct json_object *a_json, const char *a_key, int64_t *a_out)
{
    if(!a_json || !a_key || !a_out)
        return false;
    struct json_object *l_json = json_object_object_get(a_json, a_key);
    if(l_json) {
        if(json_object_is_type(l_json, json_type_int)) {
            // Read number
            *a_out = json_object_get_int64(l_json);
            return true;
        }
    }
    return false;
}

static bool s_json_get_unit(struct json_object *a_json, const char *a_key, dap_chain_net_srv_price_unit_uid_t *a_out)
{
    const char *l_unit_str = s_json_get_text(a_json, a_key);
    if(!l_unit_str || !a_out)
        return false;
    dap_chain_net_srv_price_unit_uid_t l_unit = dap_chain_net_srv_price_unit_uid_from_str(l_unit_str);
    if(l_unit.enm == SERV_UNIT_UNDEFINED)
        return false;
    a_out->enm = l_unit.enm;
    return true;
}

static bool s_json_get_uint256(struct json_object *a_json, const char *a_key, uint256_t *a_out)
{
    const char *l_uint256_str = s_json_get_text(a_json, a_key);
    if(!a_out || !l_uint256_str)
        return false;
    uint256_t l_value = dap_chain_balance_scan(l_uint256_str);
    if(!IS_ZERO_256(l_value)) {
        memcpy(a_out, &l_value, sizeof(uint256_t));
        return true;
    }
    return false;
}

// service names: srv_stake, srv_vpn, srv_xchange
static bool s_json_get_srv_uid(struct json_object *a_json, const char *a_key_service_id, const char *a_key_service, uint64_t *a_out)
{
    uint64_t l_srv_id;
    if(!a_out)
        return false;
    // Read service id
    if(s_json_get_int64(a_json, a_key_service_id, (int64_t*) &l_srv_id)) {
        *a_out = l_srv_id;
        return true;
    }
    else {
        // Read service as name
        const char *l_service = s_json_get_text(a_json, a_key_service);
        if(l_service) {
            dap_chain_net_srv_t *l_srv = dap_chain_net_srv_get_by_name(l_service);
            if(!l_srv)
                return false;
            *a_out = l_srv->uid.uint64;
            return true;
        }
    }
    return false;
}

static dap_chain_wallet_t* s_json_get_wallet(struct json_object *a_json, const char *a_key)
{
    return dap_chain_wallet_open(s_json_get_text(a_json, a_key), dap_chain_wallet_get_path(g_config), NULL);
}

static const dap_cert_t* s_json_get_cert(struct json_object *a_json, const char *a_key)
{
    return dap_cert_find_by_name(s_json_get_text(a_json, a_key));
}

// Read pkey from wallet or cert
static dap_pkey_t* s_json_get_pkey(struct json_object *a_json)
{
    dap_pkey_t *l_pub_key = NULL;
    // From wallet
    dap_chain_wallet_t *l_wallet = s_json_get_wallet(a_json, "wallet");
    if(l_wallet) {
        l_pub_key = dap_chain_wallet_get_pkey(l_wallet, 0);
        dap_chain_wallet_close(l_wallet);
        if(l_pub_key) {
            return l_pub_key;
        }
    }
    // From cert
    const dap_cert_t *l_cert = s_json_get_cert(a_json, "cert");
    if(l_cert) {
        l_pub_key = dap_pkey_from_enc_key(l_cert->enc_key);
    }
    return l_pub_key;
}

<<<<<<< HEAD
int s_json_rpc_tx_parse_json(dap_chain_net_t *a_net, dap_chain_t *a_chain, json_object *a_items,
                             dap_chain_datum_tx_t **a_out_tx, size_t *a_out_items_ready, json_object **a_out_jobj_error) {
    size_t l_items_count = json_object_array_length(a_items);
    log_it(L_NOTICE, "Json TX: found %lu items", l_items_count);
    if (!l_items_count) {
        dap_json_rpc_error_add(*a_out_jobj_error, DAP_CHAIN_NODE_CLI_COM_TX_CREATE_JSON_NOT_FOUNT_ARRAY_ITEMS,
=======

/**
 * @brief Create transaction from json file
 * com_tx_create command
 * @param argc
 * @param argv
 * @param arg_func
 * @param str_reply
 * @return int
 */
int com_tx_create_json(int a_argc, char ** a_argv, void **a_json_arr_reply)
{
    int l_arg_index = 1;
    const char *l_net_name = NULL; // optional parameter
    const char *l_chain_name = NULL; // optional parameter
    const char *l_json_file_path = NULL;
    const char *l_json_str = NULL;
    const char *l_native_token = NULL;
    const char *l_main_token = NULL;

    dap_cli_server_cmd_find_option_val(a_argv, l_arg_index, a_argc, "-net", &l_net_name); // optional parameter
    dap_cli_server_cmd_find_option_val(a_argv, l_arg_index, a_argc, "-chain", &l_chain_name); // optional parameter
    dap_cli_server_cmd_find_option_val(a_argv, l_arg_index, a_argc, "-json", &l_json_file_path);
    dap_cli_server_cmd_find_option_val(a_argv, l_arg_index, a_argc, "-json_str", &l_json_str);

    if(!l_json_file_path && !l_json_str) {
        dap_json_rpc_error_add(*a_json_arr_reply, DAP_CHAIN_NODE_CLI_COM_TX_CREATE_JSON_REQUIRE_PARAMETER_JSON,
                               "Command requires one of parameters '-json <json file path> or -json_srt <string>'");
        return DAP_CHAIN_NODE_CLI_COM_TX_CREATE_JSON_REQUIRE_PARAMETER_JSON;
    } 

    // Open json file
    struct json_object *l_json = NULL;
    if (l_json_file_path){
        l_json = json_object_from_file(l_json_file_path);
        if(!l_json) {
            dap_json_rpc_error_add(*a_json_arr_reply, DAP_CHAIN_NODE_CLI_COM_TX_CREATE_JSON_CAN_NOT_OPEN_JSON_FILE,
                                "Can't open json file: %s", json_util_get_last_err());
            return DAP_CHAIN_NODE_CLI_COM_TX_CREATE_JSON_CAN_NOT_OPEN_JSON_FILE;
        }
    } else if (l_json_str) {
        l_json = json_tokener_parse(l_json_str);
        if(!l_json) {
            dap_json_rpc_error_add(*a_json_arr_reply, DAP_CHAIN_NODE_CLI_COM_TX_CREATE_JSON_CAN_NOT_OPEN_JSON_FILE,
                                "Can't parse input JSON-string", json_util_get_last_err());
            return DAP_CHAIN_NODE_CLI_COM_TX_CREATE_JSON_CAN_NOT_OPEN_JSON_FILE;
        }
    }
    if(!json_object_is_type(l_json, json_type_object)) {
        dap_json_rpc_error_add(*a_json_arr_reply, DAP_CHAIN_NODE_CLI_COM_TX_CREATE_JSON_WRONG_JSON_FORMAT, "Wrong json format");
        json_object_put(l_json);
        return DAP_CHAIN_NODE_CLI_COM_TX_CREATE_JSON_WRONG_JSON_FORMAT;
    }

    
    // Read network from json file
    if(!l_net_name) {
        struct json_object *l_json_net = json_object_object_get(l_json, "net");
        if(l_json_net && json_object_is_type(l_json_net, json_type_string)) {
            l_net_name = json_object_get_string(l_json_net);
        }
        if(!l_net_name) {
            dap_json_rpc_error_add(*a_json_arr_reply, DAP_CHAIN_NODE_CLI_COM_TX_CREATE_JSON_REQUIRE_PARAMETER_NET,
                                   "Command requires parameter '-net' or set net in the json file");
            json_object_put(l_json);
            return DAP_CHAIN_NODE_CLI_COM_TX_CREATE_JSON_REQUIRE_PARAMETER_NET;
        }
    }
    dap_chain_net_t *l_net = dap_chain_net_by_name(l_net_name);
    if(!l_net) {
        dap_json_rpc_error_add(*a_json_arr_reply, DAP_CHAIN_NODE_CLI_COM_TX_CREATE_JSON_NOT_FOUNT_NET_BY_NAME, "Not found net by name '%s'", l_net_name);
        json_object_put(l_json);
        return DAP_CHAIN_NODE_CLI_COM_TX_CREATE_JSON_NOT_FOUNT_NET_BY_NAME;
    }
    l_native_token = l_net->pub.native_ticker;

    // Read chain from json file
    if(!l_chain_name) {
        struct json_object *l_json_chain = json_object_object_get(l_json, "chain");
        if(l_json_chain && json_object_is_type(l_json_chain, json_type_string)) {
            l_chain_name = json_object_get_string(l_json_chain);
        }
    }
    dap_chain_t *l_chain = dap_chain_net_get_chain_by_name(l_net, l_chain_name);
    if(!l_chain) {
        l_chain = dap_chain_net_get_chain_by_chain_type(l_net, CHAIN_TYPE_TX);
    }
    if(!l_chain) {
        dap_json_rpc_error_add(*a_json_arr_reply, DAP_CHAIN_NODE_CLI_COM_TX_CREATE_JSON_NOT_FOUNT_CHAIN_BY_NAME,
                               "Chain name '%s' not found, try use parameter '-chain' or set chain in the json file", l_chain_name);
        json_object_put(l_json);
        return DAP_CHAIN_NODE_CLI_COM_TX_CREATE_JSON_NOT_FOUNT_CHAIN_BY_NAME;
    }


    // Read items from json file
    struct json_object *l_json_items = json_object_object_get(l_json, "items");
    size_t l_items_count;
    if(!l_json_items || !json_object_is_type(l_json_items, json_type_array) || !(l_items_count = json_object_array_length(l_json_items))) {
        dap_json_rpc_error_add(*a_json_arr_reply, DAP_CHAIN_NODE_CLI_COM_TX_CREATE_JSON_NOT_FOUNT_ARRAY_ITEMS,
>>>>>>> 2d690804
                               "Wrong json format: not found array 'items' or array is empty");
        return DAP_CHAIN_NODE_CLI_COM_TX_CREATE_JSON_NOT_FOUNT_ARRAY_ITEMS;
    }
    const char *l_native_token = a_net->pub.native_ticker;
    const char *l_main_token = NULL;
    // Create transaction
    dap_chain_datum_tx_t *l_tx = DAP_NEW_Z_SIZE(dap_chain_datum_tx_t, sizeof(dap_chain_datum_tx_t));
    if(!l_tx) {
        dap_json_rpc_allocation_error(*a_out_jobj_error);
        return DAP_JSON_RPC_ERR_CODE_MEMORY_ALLOCATED;
    }

    struct json_object *l_json_timestamp = json_object_object_get(l_json, "ts_created");
    if (l_json_timestamp)
        l_tx->header.ts_created = json_object_get_int64(l_json_timestamp);
    else
        l_tx->header.ts_created = time(NULL);

    size_t l_items_ready = 0;
    dap_list_t *l_sign_list = NULL;// list 'sing' items
    dap_list_t *l_in_list = NULL;// list 'in' items
    // dap_list_t *l_tsd_list = NULL;// list tsd sections
    uint256_t l_value_need = { };// how many tokens are needed in the 'out' item
    uint256_t l_value_need_fee = {};
    json_object *l_jobj_errors = json_object_new_array();
    // Creating and adding items to the transaction
    for(size_t i = 0; i < l_items_count; ++i) {
        struct json_object *l_json_item_obj = json_object_array_get_idx(a_items, i);
        if(!l_json_item_obj || !json_object_is_type(l_json_item_obj, json_type_object)) {
            continue;
        }
        struct json_object *l_json_item_type = json_object_object_get(l_json_item_obj, "type");
        if(!l_json_item_type && json_object_is_type(l_json_item_type, json_type_string)) {
            log_it(L_WARNING, "Item %zu without type", i);
            continue;
        }
        const char *l_item_type_str = json_object_get_string(l_json_item_type);
        dap_chain_tx_item_type_t l_item_type = dap_chain_datum_tx_item_str_to_type(l_item_type_str);
        if(l_item_type == TX_ITEM_TYPE_UNKNOWN) {
            log_it(L_WARNING, "Item %zu has invalid type '%s'", i, l_item_type_str);
            continue;
        }

        log_it(L_DEBUG, "Json TX: process item %s", json_object_get_string(l_json_item_type));
        // Create an item depending on its type
        const uint8_t *l_item = NULL;
        switch (l_item_type) {
<<<<<<< HEAD
            case TX_ITEM_TYPE_IN: {
                // Save item obj for in
                l_in_list = dap_list_append(l_in_list, l_json_item_obj);
            }
                break;
=======
        case TX_ITEM_TYPE_IN: {
            // Save item obj for in
            // Read prev_hash and out_prev_idx
            const char *l_prev_hash_str = s_json_get_text(l_json_item_obj, "prev_hash");
            int64_t l_out_prev_idx;
            bool l_is_out_prev_idx = s_json_get_int64(l_json_item_obj, "out_prev_idx", &l_out_prev_idx);
            // If prev_hash and out_prev_idx were read
            if(l_prev_hash_str && l_is_out_prev_idx) {
                dap_chain_hash_fast_t l_tx_prev_hash;
                if(!dap_chain_hash_fast_from_str(l_prev_hash_str, &l_tx_prev_hash)) {
                    // Create IN item
                    dap_chain_tx_in_t *l_in_item = dap_chain_datum_tx_item_in_create(&l_tx_prev_hash, (uint32_t) l_out_prev_idx);
                    if (!l_in_item) {
                        json_object *l_jobj_err = json_object_new_string("Unable to create in for transaction.");
                        json_object_array_add(l_jobj_errors, l_jobj_err);
                    }
                    l_item = (const uint8_t*) l_in_item;
                } else {
                    log_it(L_WARNING, "Invalid 'in' item, bad prev_hash %s", l_prev_hash_str);
                    char *l_str_err = dap_strdup_printf("Unable to create in for transaction. Invalid 'in' item, "
                                                        "bad prev_hash %s", l_prev_hash_str);
                    json_object *l_jobj_err = json_object_new_string(l_str_err);
                    json_object_array_add(l_jobj_errors, l_jobj_err);
                }
            }
            // Read addr_from
            else {
               l_in_list = dap_list_append(l_in_list, l_json_item_obj);
            }
        }
            break;
>>>>>>> 2d690804

            case TX_ITEM_TYPE_OUT:
            case TX_ITEM_TYPE_OUT_EXT: {
                // Read address and value
                uint256_t l_value = { };
                const char *l_json_item_addr_str = s_json_get_text(l_json_item_obj, "addr");
                bool l_is_value = s_json_get_uint256(l_json_item_obj, "value", &l_value);
                if(l_is_value && l_json_item_addr_str) {
                    dap_chain_addr_t *l_addr = dap_chain_addr_from_str(l_json_item_addr_str);
                    if(l_addr && !IS_ZERO_256(l_value)) {
                        if(l_item_type == TX_ITEM_TYPE_OUT) {
                            // Create OUT item
                            dap_chain_tx_out_t *l_out_item = dap_chain_datum_tx_item_out_create(l_addr, l_value);
                            if (!l_out_item) {
                                json_object *l_jobj_err = json_object_new_string("Failed to create transaction out. "
                                                                                 "There may not be enough funds in the wallet.");
                                json_object_array_add(l_jobj_errors, l_jobj_err);
                            }
                            l_item = (const uint8_t*) l_out_item;
                        }
                        else if(l_item_type == TX_ITEM_TYPE_OUT_EXT) {
                            // Read address and value
                            const char *l_token = s_json_get_text(l_json_item_obj, "token");
                            l_main_token = l_token;
                            if(l_token) {
                                // Create OUT_EXT item
                                dap_chain_tx_out_ext_t *l_out_ext_item = dap_chain_datum_tx_item_out_ext_create(l_addr, l_value, l_token);
                                if (!l_out_ext_item) {
                                    json_object *l_jobj_err = json_object_new_string("Failed to create a out ext"
                                                                                     "for a transaction. There may not be enough funds "
                                                                                     "on the wallet or the wrong ticker token "
                                                                                     "is indicated.");
                                    json_object_array_add(l_jobj_errors, l_jobj_err);
                                }
                                l_item = (const uint8_t*) l_out_ext_item;
                            }
                            else {
                                log_it(L_WARNING, "Invalid 'out_ext' item %zu", i);
                                continue;
                            }
                        }
                        // Save value for using in In item
                        if(l_item) {
                            SUM_256_256(l_value_need, l_value, &l_value_need);
                        }
                    } else {
                        if(l_item_type == TX_ITEM_TYPE_OUT) {
                            log_it(L_WARNING, "Invalid 'out' item %zu", i);
                        }
                        else if(l_item_type == TX_ITEM_TYPE_OUT_EXT) {
                            log_it(L_WARNING, "Invalid 'out_ext' item %zu", i);
                        }
                        char *l_str_err = dap_strdup_printf("For item %zu of type 'out' or 'out_ext' the "
                                                            "string representation of the address could not be converted, "
                                                            "or the size of the output sum is 0.", i);
                        json_object *l_jobj_err = json_object_new_string(l_str_err);
                        DAP_DELETE(l_str_err);
                        json_object_array_add(l_jobj_errors, l_jobj_err);
                        continue;
                    }
                }
            }
                break;
            case TX_ITEM_TYPE_OUT_COND: {
                // Read subtype of item
                const char *l_subtype_str = s_json_get_text(l_json_item_obj, "subtype");
                dap_chain_tx_out_cond_subtype_t l_subtype = dap_chain_tx_out_cond_subtype_from_str(l_subtype_str);
                switch (l_subtype) {

                    case DAP_CHAIN_TX_OUT_COND_SUBTYPE_SRV_PAY:{
                        uint256_t l_value = { };
                        bool l_is_value = s_json_get_uint256(l_json_item_obj, "value", &l_value);
                        if(!l_is_value || IS_ZERO_256(l_value)) {
                            log_it(L_ERROR, "Json TX: bad value in OUT_COND_SUBTYPE_SRV_PAY");
                            break;
                        }
                        uint256_t l_value_max_per_unit = { };
                        l_is_value = s_json_get_uint256(l_json_item_obj, "value_max_per_unit", &l_value_max_per_unit);
                        if(!l_is_value || IS_ZERO_256(l_value_max_per_unit)) {
                            log_it(L_ERROR, "Json TX: bad value_max_per_unit in OUT_COND_SUBTYPE_SRV_PAY");
                            break;
                        }
                        dap_chain_net_srv_price_unit_uid_t l_price_unit;
                        if(!s_json_get_unit(l_json_item_obj, "price_unit", &l_price_unit)) {
                            log_it(L_ERROR, "Json TX: bad price_unit in OUT_COND_SUBTYPE_SRV_PAY");
                            break;
                        }
                        dap_chain_net_srv_uid_t l_srv_uid;
                        if(!s_json_get_srv_uid(l_json_item_obj, "service_id", "service", &l_srv_uid.uint64)){
                            // Default service DAP_CHAIN_NET_SRV_VPN_ID
                            l_srv_uid.uint64 = 0x0000000000000001;
                        }

                        // From "wallet" or "cert"
                        dap_pkey_t *l_pkey = s_json_get_pkey(l_json_item_obj);
                        if(!l_pkey) {
                            log_it(L_ERROR, "Json TX: bad pkey in OUT_COND_SUBTYPE_SRV_PAY");
                            break;
                        }
                        const char *l_params_str = s_json_get_text(l_json_item_obj, "params");
                        size_t l_params_size = dap_strlen(l_params_str);
                        dap_chain_tx_out_cond_t *l_out_cond_item = dap_chain_datum_tx_item_out_cond_create_srv_pay(l_pkey, l_srv_uid, l_value, l_value_max_per_unit,
                                                                                                                   l_price_unit, l_params_str, l_params_size);
                        l_item = (const uint8_t*) l_out_cond_item;
                        // Save value for using in In item
                        if(l_item) {
                            SUM_256_256(l_value_need, l_value, &l_value_need);
                        } else {
                            char *l_str_err = dap_strdup_printf("Unable to create conditional out for transaction "
                                                                "can of type %s described in item %zu.\n", l_subtype_str, i);
                            json_object *l_jobj_err = json_object_new_string(l_str_err);
                            DAP_DELETE(l_str_err);
                            json_object_array_add(l_jobj_errors, l_jobj_err);
                        }
                        DAP_DELETE(l_pkey);
                    }
                        break;
                    case DAP_CHAIN_TX_OUT_COND_SUBTYPE_SRV_XCHANGE: {

                        dap_chain_net_srv_uid_t l_srv_uid;
                        if(!s_json_get_srv_uid(l_json_item_obj, "service_id", "service", &l_srv_uid.uint64)) {
                            // Default service DAP_CHAIN_NET_SRV_XCHANGE_ID
                            l_srv_uid.uint64 = 0x2;
                        }
                        dap_chain_net_t *l_net = dap_chain_net_by_name(s_json_get_text(l_json_item_obj, "net"));
                        if(!l_net) {
                            log_it(L_ERROR, "Json TX: bad net in OUT_COND_SUBTYPE_SRV_XCHANGE");
                            break;
                        }
                        const char *l_token = s_json_get_text(l_json_item_obj, "token");
                        if(!l_token) {
                            log_it(L_ERROR, "Json TX: bad token in OUT_COND_SUBTYPE_SRV_XCHANGE");
                            break;
                        }
                        uint256_t l_value = { };
                        if(!s_json_get_uint256(l_json_item_obj, "value", &l_value) || IS_ZERO_256(l_value)) {
                            log_it(L_ERROR, "Json TX: bad value in OUT_COND_SUBTYPE_SRV_XCHANGE");
                            break;
                        }
                        //const char *l_params_str = s_json_get_text(l_json_item_obj, "params");
                        //size_t l_params_size = dap_strlen(l_params_str);
                        dap_chain_tx_out_cond_t *l_out_cond_item = NULL; //dap_chain_datum_tx_item_out_cond_create_srv_xchange(l_srv_uid, l_net->pub.id, l_token, l_value, l_params_str, l_params_size);
                        l_item = (const uint8_t*) l_out_cond_item;
                        // Save value for using in In item
                        if(l_item) {
                            SUM_256_256(l_value_need, l_value, &l_value_need);
                        } else {
                            char *l_str_err = dap_strdup_printf("Unable to create conditional out for transaction "
                                                                "can of type %s described in item %zu.", l_subtype_str, i);
                            json_object *l_jobj_err = json_object_new_string(l_str_err);
                            DAP_DELETE(l_str_err);
                            json_object_array_add(l_jobj_errors, l_jobj_err);
                        }
                    }
                        break;
                    case DAP_CHAIN_TX_OUT_COND_SUBTYPE_SRV_STAKE_POS_DELEGATE:{
                        dap_chain_net_srv_uid_t l_srv_uid;
                        if(!s_json_get_srv_uid(l_json_item_obj, "service_id", "service", &l_srv_uid.uint64)) {
                            // Default service DAP_CHAIN_NET_SRV_STAKE_ID
                            l_srv_uid.uint64 = 0x13;
                        }
                        uint256_t l_value = { };
                        if(!s_json_get_uint256(l_json_item_obj, "value", &l_value) || IS_ZERO_256(l_value)) {
                            log_it(L_ERROR, "Json TX: bad value in OUT_COND_SUBTYPE_SRV_STAKE_POS_DELEGATE");
                            break;
                        }
                        uint256_t l_fee_value = { };
                        if(!s_json_get_uint256(l_json_item_obj, "fee", &l_fee_value) || IS_ZERO_256(l_fee_value)) {
                            break;
                        }
                        const char *l_signing_addr_str = s_json_get_text(l_json_item_obj, "signing_addr");
                        dap_chain_addr_t *l_signing_addr = dap_chain_addr_from_str(l_signing_addr_str);
                        if(!l_signing_addr) {
                            {
                                log_it(L_ERROR, "Json TX: bad signing_addr in OUT_COND_SUBTYPE_SRV_STAKE_POS_DELEGATE");
                                break;
                            }
                            dap_chain_node_addr_t l_signer_node_addr;
                            const char *l_node_addr_str = s_json_get_text(l_json_item_obj, "node_addr");
                            if(!l_node_addr_str || dap_chain_node_addr_from_str(&l_signer_node_addr, l_node_addr_str)) {
                                log_it(L_ERROR, "Json TX: bad node_addr in OUT_COND_SUBTYPE_SRV_STAKE_POS_DELEGATE");
                                break;
                            }
                            dap_chain_tx_out_cond_t *l_out_cond_item = dap_chain_datum_tx_item_out_cond_create_srv_stake(l_srv_uid, l_value, l_signing_addr,
                                                                                                                         &l_signer_node_addr, NULL, uint256_0);
                            l_item = (const uint8_t*) l_out_cond_item;
                            // Save value for using in In item
                            if(l_item) {
                                SUM_256_256(l_value_need, l_value, &l_value_need);
                            } else {
                                char *l_err_str = dap_strdup_printf("Unable to create conditional out for transaction "
                                                                    "can of type %s described in item %zu.", l_subtype_str, i);
                                json_object *l_jobj_err = json_object_new_string(l_err_str);
                                DAP_DELETE(l_err_str);
                                json_object_array_add(l_jobj_errors, l_jobj_err);
                            }
                        }
                    }
                        break;
                    case DAP_CHAIN_TX_OUT_COND_SUBTYPE_FEE: {
                        uint256_t l_value = { };
                        s_json_get_uint256(l_json_item_obj, "value", &l_value);
                        if(!IS_ZERO_256(l_value)) {
                            dap_chain_tx_out_cond_t *l_out_cond_item = dap_chain_datum_tx_item_out_cond_create_fee(l_value);
                            l_item = (const uint8_t*) l_out_cond_item;
                            // Save value for using in In item
                            if(l_item) {
                                SUM_256_256(l_value_need_fee, l_value, &l_value_need_fee);
                            } else {
                                char *l_str_err = dap_strdup_printf("Unable to create conditional out for transaction "
                                                                    "can of type %s described in item %zu.", l_subtype_str, i);
                                json_object *l_jobj_err = json_object_new_string(l_str_err);
                                json_object_array_add(l_jobj_errors, l_jobj_err);
                                DAP_DELETE(l_str_err);
                            }
                        }
                        else
                            log_it(L_ERROR, "Json TX: zero value in OUT_COND_SUBTYPE_FEE");
                    }
                        break;
                    case DAP_CHAIN_TX_OUT_COND_SUBTYPE_UNDEFINED:
                        log_it(L_WARNING, "Undefined subtype: '%s' of 'out_cond' item %zu ", l_subtype_str, i);
                        char *l_str_err = dap_strdup_printf("Specified unknown sub type %s of conditional out on item %zu.",
                                                            l_subtype_str, i);
                        json_object *l_jobj_err = json_object_new_string(l_str_err);
                        DAP_DELETE(l_str_err);
                        json_object_array_add(l_jobj_errors, l_jobj_err);
                        break;
                }
            }

                break;
            case TX_ITEM_TYPE_SIG:{
                // Save item obj for sign
                l_sign_list = dap_list_append(l_sign_list,l_json_item_obj);
            }
                break;
            case TX_ITEM_TYPE_RECEIPT: {
                dap_chain_net_srv_uid_t l_srv_uid;
                if(!s_json_get_srv_uid(l_json_item_obj, "service_id", "service", &l_srv_uid.uint64)) {
                    log_it(L_ERROR, "Json TX: bad service_id in TYPE_RECEIPT");
                    break;
                }
                dap_chain_net_srv_price_unit_uid_t l_price_unit;
                if(!s_json_get_unit(l_json_item_obj, "price_unit", &l_price_unit)) {
                    log_it(L_ERROR, "Json TX: bad price_unit in TYPE_RECEIPT");
                    break;
                }
                int64_t l_units;
                if(!s_json_get_int64(l_json_item_obj, "units", &l_units)) {
                    log_it(L_ERROR, "Json TX: bad units in TYPE_RECEIPT");
                    break;
                }
                uint256_t l_value = { };
                if(!s_json_get_uint256(l_json_item_obj, "value", &l_value) || IS_ZERO_256(l_value)) {
                    log_it(L_ERROR, "Json TX: bad value in TYPE_RECEIPT");
                    break;
                }
                const char *l_params_str = s_json_get_text(l_json_item_obj, "params");
                size_t l_params_size = dap_strlen(l_params_str);
                dap_chain_datum_tx_receipt_t *l_receipt = dap_chain_datum_tx_receipt_create(l_srv_uid, l_price_unit, l_units, l_value, l_params_str, l_params_size);
                l_item = (const uint8_t*) l_receipt;
                if (!l_item) {
                    char *l_str_err = dap_strdup_printf("Unable to create receipt out for transaction "
                                                        "described by item %zu.", i);
                    json_object *l_jobj_err = json_object_new_string(l_str_err);
                    DAP_DELETE(l_str_err);
                    json_object_array_add(l_jobj_errors, l_jobj_err);
                }
            }
                break;
            case TX_ITEM_TYPE_TSD: {
                int64_t l_tsd_type;
                if(!s_json_get_int64(l_json_item_obj, "type_tsd", &l_tsd_type)) {
                    log_it(L_ERROR, "Json TX: bad type_tsd in TYPE_TSD");
                    break;
                }
                const char *l_tsd_data = s_json_get_text(l_json_item_obj, "data");
                if (!l_tsd_data) {
                    log_it(L_ERROR, "Json TX: bad data in TYPE_TSD");
                    break;
                }
<<<<<<< HEAD
                size_t l_data_size = dap_strlen(l_tsd_data);
                dap_chain_tx_tsd_t *l_tsd = dap_chain_datum_tx_item_tsd_create((void*)l_tsd_data, (int)l_tsd_type, l_data_size);
                l_tsd_list = dap_list_append(l_tsd_list, l_tsd);
=======
                
                const char *l_signing_addr_str = s_json_get_text(l_json_item_obj, "signing_addr");
                dap_chain_addr_t *l_signing_addr = dap_chain_addr_from_str(l_signing_addr_str);
                if(!l_signing_addr) {
                {
                    log_it(L_ERROR, "Json TX: bad signing_addr in OUT_COND_SUBTYPE_SRV_STAKE_POS_DELEGATE");
                    break;
                }
                dap_chain_node_addr_t l_signer_node_addr;
                const char *l_node_addr_str = s_json_get_text(l_json_item_obj, "node_addr");
                if(!l_node_addr_str || dap_chain_node_addr_from_str(&l_signer_node_addr, l_node_addr_str)) {
                    log_it(L_ERROR, "Json TX: bad node_addr in OUT_COND_SUBTYPE_SRV_STAKE_POS_DELEGATE");
                    break;
                }
                dap_chain_tx_out_cond_t *l_out_cond_item = dap_chain_datum_tx_item_out_cond_create_srv_stake(l_srv_uid, l_value, l_signing_addr,
                                                                                                             &l_signer_node_addr, NULL, uint256_0);
                l_item = (const uint8_t*) l_out_cond_item;
                // Save value for using in In item
                if(l_item) {
                    SUM_256_256(l_value_need, l_value, &l_value_need);
                } else {
                    char *l_err_str = dap_strdup_printf("Unable to create conditional out for transaction "
                                                        "can of type %s described in item %zu.", l_subtype_str, i);
                    json_object *l_jobj_err = json_object_new_string(l_err_str);
                    DAP_DELETE(l_err_str);
                    json_object_array_add(l_jobj_errors, l_jobj_err);
                }
                }
            }
                break;
            case DAP_CHAIN_TX_OUT_COND_SUBTYPE_FEE: {
                uint256_t l_value = { };
                s_json_get_uint256(l_json_item_obj, "value", &l_value);
                if(!IS_ZERO_256(l_value)) {
                    dap_chain_tx_out_cond_t *l_out_cond_item = dap_chain_datum_tx_item_out_cond_create_fee(l_value);
                    l_item = (const uint8_t*) l_out_cond_item;
                    // Save value for using in In item
                    if(l_item) {
                        SUM_256_256(l_value_need_fee, l_value, &l_value_need_fee);
                    } else {
                        char *l_str_err = dap_strdup_printf("Unable to create conditional out for transaction "
                                                            "can of type %s described in item %zu.", l_subtype_str, i);
                        json_object *l_jobj_err = json_object_new_string(l_str_err);
                        json_object_array_add(l_jobj_errors, l_jobj_err);
                        DAP_DELETE(l_str_err);
                    }
                }
                else
                    log_it(L_ERROR, "Json TX: zero value in OUT_COND_SUBTYPE_FEE");
            }
                break;
            case DAP_CHAIN_TX_OUT_COND_SUBTYPE_UNDEFINED:
                log_it(L_WARNING, "Undefined subtype: '%s' of 'out_cond' item %zu ", l_subtype_str, i);
                char *l_str_err = dap_strdup_printf("Specified unknown sub type %s of conditional out on item %zu.",
                                                    l_subtype_str, i);
                json_object *l_jobj_err = json_object_new_string(l_str_err);
                DAP_DELETE(l_str_err);
                json_object_array_add(l_jobj_errors, l_jobj_err);
                break;
            }
        }
            break;
        case TX_ITEM_TYPE_SIG:{          
            const char *l_sign_type_str = s_json_get_text(l_json_item_obj, "sig_type");          
            if (l_sign_type_str) {
                dap_sign_type_t l_sign_type = dap_sign_type_from_str(l_sign_type_str);
                if (l_sign_type.type == SIG_TYPE_NULL) {
                    json_object *l_jobj_err = json_object_new_string("Can't define sign type");
                    json_object_array_add(l_jobj_errors, l_jobj_err);
                    log_it(L_ERROR, "Json TX: Can't define sign type \"%s\"", l_sign_type_str);
                    break;
                }
                int64_t l_pkey_size, l_sig_size, l_hash_type = 0;

                s_json_get_int64(l_json_item_obj, "hash_type", &l_hash_type);
                s_json_get_int64(l_json_item_obj, "pub_key_size", &l_pkey_size);
                s_json_get_int64(l_json_item_obj, "sig_size", &l_sig_size);
                debug_if(!l_pkey_size || !l_sig_size, L_WARNING,
                         "\"pub_key_size\" or \"sig_size\" not provided! Will be calculated automatically");
                
                json_object *l_jobj_pub_key = json_object_object_get(l_json_item_obj, "pub_key_b64"),
                            *l_jobj_sign = json_object_object_get(l_json_item_obj, "sig_b64");
                if (!l_jobj_pub_key || !l_jobj_sign) {
                    json_object *l_jobj_err = json_object_new_string("Can't get base64-encoded sign or pkey!");
                    json_object_array_add(l_jobj_errors, l_jobj_err);
                    log_it(L_ERROR, "Json TX: Can't get base64-encoded sign or pkey!");
                    break;
                }
                const char *l_pub_key_str = json_object_get_string(l_jobj_pub_key),
                           *l_sign_str = json_object_get_string(l_jobj_sign);
                int64_t l_pkey_decoded_size = DAP_ENC_BASE64_DECODE_SIZE(strlen(l_pub_key_str)),
                        l_sign_decoded_size = DAP_ENC_BASE64_DECODE_SIZE(strlen(l_sign_str));
                
                dap_sign_t *l_sign = DAP_NEW_SIZE(dap_sign_t, sizeof(dap_sign_t) + l_pkey_decoded_size + l_sign_decoded_size);
                *l_sign = (dap_sign_t) {
                    .header.type = l_sign_type,
                    .header.hash_type = (uint8_t)l_hash_type,
                };
                l_pkey_decoded_size = dap_enc_base64_decode(l_pub_key_str, strlen(l_pub_key_str),
                                                            l_sign->pkey_n_sign, DAP_ENC_DATA_TYPE_B64_URLSAFE);
                debug_if(l_pkey_size != l_pkey_decoded_size, L_ERROR, "Json TX: pkey size mismatch, %zu != %zu",
                                                                      l_pkey_size, l_pkey_decoded_size);

                l_sign_decoded_size = dap_enc_base64_decode(l_sign_str, strlen(l_sign_str),
                                                            l_sign->pkey_n_sign + l_pkey_decoded_size, DAP_ENC_DATA_TYPE_B64_URLSAFE);
                debug_if(l_sig_size != l_sign_decoded_size, L_ERROR, "Json TX: sign size mismatch, %zu != %zu",
                                                                     l_sig_size, l_sign_decoded_size);

                l_sign->header.sign_size = l_sign_decoded_size;
                l_sign->header.sign_pkey_size = l_pkey_decoded_size;
                size_t l_sign_full_size = dap_sign_get_size(l_sign);
                
                dap_chain_tx_sig_t *l_tx_sig = DAP_NEW_Z_SIZE(dap_chain_tx_sig_t, sizeof(dap_chain_tx_sig_t) + l_sign_full_size);
                l_tx_sig->header.type = TX_ITEM_TYPE_SIG;
                l_tx_sig->header.sig_size = (uint32_t)l_sign_full_size;
                memcpy(l_tx_sig->sig, l_sign, l_sign_full_size);
                l_item = (const uint8_t*)l_tx_sig;
                DAP_DELETE(l_sign);
                break;
            } else              
                l_sign_list = dap_list_append(l_sign_list,l_json_item_obj);
        }
            break;
        case TX_ITEM_TYPE_RECEIPT: {
            dap_chain_net_srv_uid_t l_srv_uid;
            if(!s_json_get_srv_uid(l_json_item_obj, "service_id", "service", &l_srv_uid.uint64)) {
                log_it(L_ERROR, "Json TX: bad service_id in TYPE_RECEIPT");
                break;
            }
            dap_chain_net_srv_price_unit_uid_t l_price_unit;
            if(!s_json_get_unit(l_json_item_obj, "price_unit", &l_price_unit)) {
                log_it(L_ERROR, "Json TX: bad price_unit in TYPE_RECEIPT");
                break;
>>>>>>> 2d690804
            }
                break;
<<<<<<< HEAD
                //case TX_ITEM_TYPE_PKEY:
=======
            }
            uint256_t l_value = { };
            if(!s_json_get_uint256(l_json_item_obj, "value", &l_value) || IS_ZERO_256(l_value)) {
                log_it(L_ERROR, "Json TX: bad value in TYPE_RECEIPT");
                break;
            }
            const char *l_params_str = s_json_get_text(l_json_item_obj, "params");
            size_t l_params_size = dap_strlen(l_params_str);
            dap_chain_datum_tx_receipt_t *l_receipt = dap_chain_datum_tx_receipt_create(l_srv_uid, l_price_unit, l_units, l_value, l_params_str, l_params_size);
            l_item = (const uint8_t*) l_receipt;
            if (!l_item) {
                char *l_str_err = dap_strdup_printf("Unable to create receipt out for transaction "
                                                    "described by item %zu.", i);
                json_object *l_jobj_err = json_object_new_string(l_str_err);
                DAP_DELETE(l_str_err);
                json_object_array_add(l_jobj_errors, l_jobj_err);
            }
        }
            break;
        case TX_ITEM_TYPE_TSD: {
            int64_t l_tsd_type;
            if(!s_json_get_int64(l_json_item_obj, "type_tsd", &l_tsd_type)) {
                log_it(L_ERROR, "Json TX: bad type_tsd in TYPE_TSD");
                break;
            }
            const char *l_tsd_data = s_json_get_text(l_json_item_obj, "data");
            if (!l_tsd_data) {
                log_it(L_ERROR, "Json TX: bad data in TYPE_TSD");
                break;
            }
            size_t l_data_size = dap_strlen(l_tsd_data);
            dap_chain_tx_tsd_t *l_tsd = dap_chain_datum_tx_item_tsd_create((void*)l_tsd_data, (int)l_tsd_type, l_data_size);
            l_item = (const uint8_t*) l_tsd;
            // l_tsd_list = dap_list_append(l_tsd_list, l_tsd);
        }
            break;
            //case TX_ITEM_TYPE_PKEY:
>>>>>>> 2d690804
                //break;
                //case TX_ITEM_TYPE_IN_EMS:
                //break;
                //case TX_ITEM_TYPE_IN_EMS_EXT:
                //break;
        }
        // Add item to transaction
        if(l_item) {
            dap_chain_datum_tx_add_item(&l_tx, (const uint8_t*) l_item);
            l_items_ready++;
            DAP_DELETE(l_item);
        }
    }

    dap_list_t *l_list;
    // Add In items
    l_list = l_in_list;
    while(l_list) {
        struct json_object *l_json_item_obj = (struct json_object*) l_list->data;

        const char *l_json_item_addr_str = s_json_get_text(l_json_item_obj, "addr_from");
        const char *l_json_item_token = s_json_get_text(l_json_item_obj, "token");
        l_main_token = l_json_item_token;
        dap_chain_addr_t *l_addr_from = NULL;
        if(l_json_item_addr_str) {
            l_addr_from = dap_chain_addr_from_str(l_json_item_addr_str);
            if (!l_addr_from) {
                log_it(L_WARNING, "Invalid element 'in', unable to convert string representation of addr_from: '%s' "
                                    "to binary.", l_json_item_addr_str);
                char *l_str_err = dap_strdup_printf("Invalid element 'to', unable to convert string representation "
                                                    "of addr_from: '%s' to binary.", l_json_item_addr_str);
                json_object *l_jobj_err = json_object_new_string(l_str_err);
                DAP_DELETE(l_str_err);
                json_object_array_add(l_jobj_errors, l_jobj_err);
                // Go to the next item
                l_list = dap_list_next(l_list);
                continue;
            }
        }
<<<<<<< HEAD
            // Read addr_from
=======
>>>>>>> 2d690804
        else {
            log_it(L_WARNING, "Invalid 'in' item, incorrect addr_from: '%s'", l_json_item_addr_str ? l_json_item_addr_str : "[null]");
            char *l_str_err = dap_strdup_printf("Invalid 'in' item, incorrect addr_from: '%s'",
                                        l_json_item_addr_str ? l_json_item_addr_str : "[null]");
            json_object *l_jobj_err = json_object_new_string(l_str_err);
            DAP_DELETE(l_str_err);
            json_object_array_add(l_jobj_errors, l_jobj_err);
            // Go to the next item
            l_list = dap_list_next(l_list);
            continue;
        }
        if(!l_json_item_token) {
            log_it(L_WARNING, "Invalid 'in' item, not found token name");
            json_object *l_jobj_err = json_object_new_string("Invalid 'in' item, not found token name");
            json_object_array_add(l_jobj_errors, l_jobj_err);
            // Go to the next item
            l_list = dap_list_next(l_list);
            continue;
        }
        if(IS_ZERO_256(l_value_need)) {
            log_it(L_WARNING, "Invalid 'in' item, not found value in out items");
            json_object *l_jobj_err = json_object_new_string("Invalid 'in' item, not found value in out items");
            json_object_array_add(l_jobj_errors, l_jobj_err);
            // Go to the next item
            l_list = dap_list_next(l_list);
            continue;
        }
        if(l_addr_from)
        {
            // find the transactions from which to take away coins
            dap_list_t *l_list_used_out = NULL;
            dap_list_t *l_list_used_out_fee = NULL;
            uint256_t l_value_transfer = { }; // how many coins to transfer
            uint256_t l_value_transfer_fee = { }; // how many coins to transfer
            //SUM_256_256(a_value, a_value_fee, &l_value_need);
            uint256_t l_value_need_check = {};
            if (!dap_strcmp(l_native_token, l_main_token)) {
                SUM_256_256(l_value_need_check, l_value_need, &l_value_need_check);
                SUM_256_256(l_value_need_check, l_value_need_fee, &l_value_need_check);
                l_list_used_out = dap_ledger_get_list_tx_outs_with_val(l_net->pub.ledger, l_json_item_token,
                                                                                            l_addr_from, l_value_need_check, &l_value_transfer);
                if(!l_list_used_out) {
                    log_it(L_WARNING, "Not enough funds in previous tx to transfer");
                    json_object *l_jobj_err = json_object_new_string("Can't create in transaction. Not enough funds in previous tx "
                                                        "to transfer");
                    json_object_array_add(l_jobj_errors, l_jobj_err);
                    // Go to the next item
                    l_list = dap_list_next(l_list);
                    continue;
                }
<<<<<<< HEAD
            }
            else {
                log_it(L_WARNING, "Invalid 'in' item, incorrect addr_from: '%s'", l_json_item_addr_str ? l_json_item_addr_str : "[null]");
                char *l_str_err = dap_strdup_printf("Invalid 'in' item, incorrect addr_from: '%s'",
                                                    l_json_item_addr_str ? l_json_item_addr_str : "[null]");
                json_object *l_jobj_err = json_object_new_string(l_str_err);
                DAP_DELETE(l_str_err);
                json_object_array_add(l_jobj_errors, l_jobj_err);
                // Go to the next item
                l_list = dap_list_next(l_list);
                continue;
            }
            if(!l_json_item_token) {
                log_it(L_WARNING, "Invalid 'in' item, not found token name");
                json_object *l_jobj_err = json_object_new_string("Invalid 'in' item, not found token name");
                json_object_array_add(l_jobj_errors, l_jobj_err);
                // Go to the next item
                l_list = dap_list_next(l_list);
                continue;
            }
            if(IS_ZERO_256(l_value_need)) {
                log_it(L_WARNING, "Invalid 'in' item, not found value in out items");
                json_object *l_jobj_err = json_object_new_string("Invalid 'in' item, not found value in out items");
                json_object_array_add(l_jobj_errors, l_jobj_err);
                // Go to the next item
                l_list = dap_list_next(l_list);
                continue;
            }
            if(l_addr_from)
            {
                // find the transactions from which to take away coins
                dap_list_t *l_list_used_out = NULL;
                dap_list_t *l_list_used_out_fee = NULL;
                uint256_t l_value_transfer = { }; // how many coins to transfer
                uint256_t l_value_transfer_fee = { }; // how many coins to transfer
                //SUM_256_256(a_value, a_value_fee, &l_value_need);
                uint256_t l_value_need_check = {};
                if (!dap_strcmp(l_native_token, l_main_token)) {
                    SUM_256_256(l_value_need_check, l_value_need, &l_value_need_check);
                    SUM_256_256(l_value_need_check, l_value_need_fee, &l_value_need_check);
                    l_list_used_out = dap_ledger_get_list_tx_outs_with_val(a_net->pub.ledger, l_json_item_token,
                                                                           l_addr_from, l_value_need_check, &l_value_transfer);
                    if(!l_list_used_out) {
                        log_it(L_WARNING, "Not enough funds in previous tx to transfer");
                        json_object *l_jobj_err = json_object_new_string("Can't create in transaction. Not enough funds in previous tx "
                                                                         "to transfer");
                        json_object_array_add(l_jobj_errors, l_jobj_err);
                        // Go to the next item
                        l_list = dap_list_next(l_list);
                        continue;
                    }
                } else {
                    //CHECK value need
                    l_list_used_out = dap_ledger_get_list_tx_outs_with_val(a_net->pub.ledger, l_json_item_token,
                                                                           l_addr_from, l_value_need, &l_value_transfer);
                    if(!l_list_used_out) {
                        log_it(L_WARNING, "Not enough funds in previous tx to transfer");
                        json_object *l_jobj_err = json_object_new_string("Can't create in transaction. Not enough funds "
                                                                         "in previous tx to transfer");
                        json_object_array_add(l_jobj_errors, l_jobj_err);
                        // Go to the next item
                        l_list = dap_list_next(l_list);
                        continue;
                    }
                    //CHECK value fee
                    l_list_used_out_fee = dap_ledger_get_list_tx_outs_with_val(a_net->pub.ledger, l_native_token,
                                                                               l_addr_from, l_value_need_fee, &l_value_transfer_fee);
                    if(!l_list_used_out_fee) {
                        log_it(L_WARNING, "Not enough funds in previous tx to transfer");
                        json_object *l_jobj_err = json_object_new_string("Can't create in transaction. Not enough funds "
                                                                         "in previous tx to transfer");
                        json_object_array_add(l_jobj_errors, l_jobj_err);
                        // Go to the next item
                        l_list = dap_list_next(l_list);
                        continue;
                    }
=======
            } else {
                //CHECK value need
                l_list_used_out = dap_ledger_get_list_tx_outs_with_val(l_net->pub.ledger, l_json_item_token,
                                                                                            l_addr_from, l_value_need, &l_value_transfer);
                if(!l_list_used_out) {
                    log_it(L_WARNING, "Not enough funds in previous tx to transfer");
                    json_object *l_jobj_err = json_object_new_string("Can't create in transaction. Not enough funds "
                                                                        "in previous tx to transfer");
                    json_object_array_add(l_jobj_errors, l_jobj_err);
                    // Go to the next item
                    l_list = dap_list_next(l_list);
                    continue;
>>>>>>> 2d690804
                }
                //CHECK value fee
                l_list_used_out_fee = dap_ledger_get_list_tx_outs_with_val(l_net->pub.ledger, l_native_token,
                                                                                    l_addr_from, l_value_need_fee, &l_value_transfer_fee);
                if(!l_list_used_out_fee) {
                    log_it(L_WARNING, "Not enough funds in previous tx to transfer");
                    json_object *l_jobj_err = json_object_new_string("Can't create in transaction. Not enough funds "
                                                                        "in previous tx to transfer");
                    json_object_array_add(l_jobj_errors, l_jobj_err);
                    // Go to the next item
                    l_list = dap_list_next(l_list);
                    continue;
                }
            }
            // add 'in' items
            uint256_t l_value_got = dap_chain_datum_tx_add_in_item_list(&l_tx, l_list_used_out);
            assert(EQUAL_256(l_value_got, l_value_transfer));
            if (l_list_used_out_fee) {
                uint256_t l_value_got_fee = dap_chain_datum_tx_add_in_item_list(&l_tx, l_list_used_out_fee);
                assert(EQUAL_256(l_value_got_fee, l_value_transfer_fee));
                dap_list_free_full(l_list_used_out_fee, free);
                // add 'out' item for coin fee back
                uint256_t  l_value_back;
                SUBTRACT_256_256(l_value_got_fee, l_value_need_fee, &l_value_back);
                if (!IS_ZERO_256(l_value_back)) {
                    dap_chain_datum_tx_add_out_ext_item(&l_tx, l_addr_from, l_value_back, l_native_token);
                    l_items_ready++;
                }
            } else {
                SUM_256_256(l_value_need, l_value_need_fee, &l_value_need);
            }
            dap_list_free_full(l_list_used_out, free);
            if(!IS_ZERO_256(l_value_got)) {
                // add 'out' item for coin back
                uint256_t l_value_back;
                SUBTRACT_256_256(l_value_got, l_value_need, &l_value_back);
                if(!IS_ZERO_256(l_value_back)) {
                    dap_chain_datum_tx_add_out_item(&l_tx, l_addr_from, l_value_back);
                    l_items_ready++;
                }
            }
        }
        // Go to the next 'in' item
        l_list = dap_list_next(l_list);
    }
    dap_list_free(l_in_list);

<<<<<<< HEAD


    // Add TSD section
    l_list = l_tsd_list;
    while(l_list) {
        dap_chain_datum_tx_add_item(&l_tx, l_list->data);
        l_items_ready++;
        l_list = dap_list_next(l_list);
    }
    dap_list_free(l_tsd_list);


=======
>>>>>>> 2d690804
    // Add signs
    l_list = l_sign_list;
    while(l_list) {

        struct json_object *l_json_item_obj = (struct json_object*) l_list->data;

        dap_enc_key_t * l_enc_key  = NULL;

        //get wallet or cert
        dap_chain_wallet_t *l_wallet = s_json_get_wallet(l_json_item_obj, "wallet");
        const dap_cert_t *l_cert = s_json_get_cert(l_json_item_obj, "cert");

        int64_t l_pkey_size;
        int64_t l_sig_size;
        uint8_t *l_pkey = NULL;
        int64_t l_hash_type = 0;
        dap_sign_t *l_sign = NULL;
        

        //wallet goes first
        if (l_wallet) {
            l_enc_key = dap_chain_wallet_get_key(l_wallet, 0);
        } else if (l_cert && l_cert->enc_key) {
<<<<<<< HEAD
            l_enc_key = l_cert->enc_key;
        }
        else{
=======
            l_enc_key = l_cert->enc_key; 
        } else { 
>>>>>>> 2d690804
            json_object *l_jobj_err = json_object_new_string("Can't create sign for transactions.");
            json_object_array_add(l_jobj_errors, l_jobj_err);
            log_it(L_ERROR, "Json TX: Item sign has no wallet or cert of they are invalid ");
            l_list = dap_list_next(l_list);
            continue;
        }

        if (l_sign) {
            size_t l_chain_sign_size = dap_sign_get_size(l_sign); // sign data
            
            dap_chain_tx_sig_t *l_tx_sig = DAP_NEW_Z_SIZE(dap_chain_tx_sig_t,
                    sizeof(dap_chain_tx_sig_t) + l_chain_sign_size);
            l_tx_sig->header.type = TX_ITEM_TYPE_SIG;
            l_tx_sig->header.sig_size =(uint32_t) l_chain_sign_size;
            memcpy(l_tx_sig->sig, l_sign, l_chain_sign_size);
            dap_chain_datum_tx_add_item(&l_tx, l_tx_sig);
            DAP_DELETE(l_sign);
        }

        if(l_enc_key && dap_chain_datum_tx_add_sign_item(&l_tx, l_enc_key) > 0) {
            l_items_ready++;
        } else {
            log_it(L_ERROR, "Json TX: Item sign has invalid enc_key.");
            l_list = dap_list_next(l_list);
            continue;
        }

        if (l_wallet) {
            dap_chain_wallet_close(l_wallet);
            dap_enc_key_delete(l_enc_key);
        }


        l_list = dap_list_next(l_list);
    }

    dap_list_free(l_sign_list);

    *a_out_items_ready = l_items_ready;

    if(l_items_ready<l_items_count) {
        *a_out_jobj_error = l_jobj_errors;
        DAP_DELETE(l_tx);
        return DAP_CHAIN_NODE_CLI_COM_TX_CREATE_JSON_INVALID_ITEMS;
    }
    json_object_put(l_jobj_errors);
    *a_out_tx = l_tx;

    return 0;
}

/**
* @breif Create transaction from json rpc request
* @param a_param
* @param a_reply
*/
void json_rpc_tx_create(json_object *a_param, json_object *a_reply){
    json_object *a_obj_ret = json_object_new_object();
    const char *l_net_name = NULL;
    const char *l_chain_name = NULL;
    json_object *l_json_net = json_object_object_get(a_param, "net");
    if(l_json_net && json_object_is_type(l_json_net, json_type_string)) {
        l_net_name = json_object_get_string(l_json_net);
    }
    if(!l_net_name) {
        dap_json_rpc_error_add(a_reply, DAP_CHAIN_NODE_CLI_COM_TX_CREATE_JSON_REQUIRE_PARAMETER_NET,
                               "Command requires parameter '-net' or set net in the json-rpc request");
        return;
    }
    json_object *l_json_chain = json_object_object_get(a_param, "chain");
    if(l_json_chain && json_object_is_type(l_json_chain, json_type_string)) {
        l_chain_name = json_object_get_string(l_json_chain);
    }
    dap_chain_net_t *l_net = dap_chain_net_by_name(l_net_name);
    if (!l_net) {
        dap_json_rpc_error_add(a_reply,
                               DAP_CHAIN_NODE_CLI_COM_TX_CREATE_JSON_NOT_FOUNT_NET_BY_NAME,
                               "Not found net by name '%s'", l_net_name);
        return;
    }
    dap_chain_t *l_chain = NULL;
    if (!l_chain_name) {
        l_chain = dap_chain_net_get_chain_by_chain_type(l_net, CHAIN_TYPE_TX);
    } else {
        l_chain = dap_chain_net_get_chain_by_name(l_net, l_chain_name);
        if (!l_chain){
            dap_json_rpc_error_add(a_reply, DAP_CHAIN_NODE_CLI_COM_TX_CREATE_JSON_NOT_FOUNT_CHAIN_BY_NAME,
                                   "Chain name '%s' not found, try use parameter '-chain' or set chain in the json-rpc request", l_chain_name);
            return;
        }
    }
    dap_chain_datum_tx_t *l_tx = NULL;
    json_object *l_jobj_items = json_object_object_get(a_param, "items");
    if (!l_jobj_items) {
        dap_json_rpc_error_add(a_reply, DAP_CHAIN_NODE_CLI_COM_TX_CREATE_JSON_NOT_FOUNT_ARRAY_ITEMS,
                               "Items with description transaction not found in JSON.");
        return ;
    }
    size_t l_items_ready = 0;
    json_object *l_jobj_errors = NULL;
    int res = s_json_rpc_tx_parse_json(l_net, l_chain, l_jobj_items, &l_tx, &l_items_ready, &l_jobj_errors);
    if (res) {
        json_object *l_jobj_tx_create = json_object_new_boolean(false);
        json_object *l_jobj_items_ready = json_object_new_uint64(l_items_ready);
        json_object *l_jobj_total_items = json_object_new_uint64(json_object_array_length(l_jobj_items));
        json_object_object_add(a_obj_ret, "tx_create", l_jobj_tx_create);
        json_object_object_add(a_obj_ret, "ready_items", l_jobj_items_ready);
        json_object_object_add(a_obj_ret, "total_items", l_jobj_total_items);
        json_object_object_add(a_obj_ret, "errors", l_jobj_errors);
        json_object_array_add(a_reply, a_obj_ret);
        return;
    }

    // Pack transaction into the datum
    size_t l_tx_size = dap_chain_datum_tx_get_size(l_tx);
    dap_chain_datum_t *l_datum_tx = dap_chain_datum_create(DAP_CHAIN_DATUM_TX, l_tx, l_tx_size);
    size_t l_datum_tx_size = dap_chain_datum_size(l_datum_tx);
    DAP_DELETE(l_tx);

    // Add transaction to mempool
    char *l_tx_hash_str = dap_get_data_hash_str(l_datum_tx->data, l_datum_tx->header.data_size).s;
    dap_chain_hash_fast_t l_hf_tx = {0};
    dap_chain_hash_fast_from_str(l_tx_hash_str, &l_hf_tx);
    int rc = -1;
    if ((rc = dap_ledger_tx_add_check(l_net->pub.ledger, (dap_chain_datum_tx_t*)l_datum_tx->data, l_tx_size, &l_hf_tx))) {
        json_object *l_jobj_tx_create = json_object_new_boolean(false);
        json_object *l_jobj_hash = json_object_new_string(l_tx_hash_str);
        json_object *l_jobj_total_items = json_object_new_uint64(json_object_array_length(l_jobj_items));
        json_object *l_jobj_ledger_ret_code = json_object_new_object();
        json_object_object_add(l_jobj_ledger_ret_code, "code", json_object_new_int(rc));
        json_object_object_add(l_jobj_ledger_ret_code, "message",
                               json_object_new_string(dap_chain_net_verify_datum_err_code_to_str(l_datum_tx, rc)));
        json_object_object_add(a_obj_ret, "tx_create", l_jobj_tx_create);
        json_object_object_add(a_obj_ret, "hash", l_jobj_hash);
        json_object_object_add(a_obj_ret, "ledger_code", l_jobj_ledger_ret_code);
        json_object_object_add(a_obj_ret, "total_items", l_jobj_total_items);
        json_object_array_add(a_reply, a_obj_ret);
        DAP_DEL_Z(l_datum_tx);
        return ;
    }

    char *l_gdb_group_mempool_base_tx = dap_chain_net_get_gdb_group_mempool_new(l_chain);// get group name for mempool
    bool l_placed = !dap_global_db_set(l_gdb_group_mempool_base_tx, l_tx_hash_str, l_datum_tx, l_datum_tx_size, false, NULL, NULL);

    DAP_DEL_Z(l_datum_tx);
    DAP_DELETE(l_gdb_group_mempool_base_tx);
    if(!l_placed) {
        dap_json_rpc_error_add(a_reply, DAP_CHAIN_NODE_CLI_COM_TX_CREATE_JSON_CAN_NOT_ADD_TRANSACTION_TO_MEMPOOL,
                               "Can't add transaction to mempool");
        return ;
    }
    // Completed successfully
    json_object *l_jobj_tx_create = json_object_new_boolean(true);
    json_object *l_jobj_hash = json_object_new_string(l_tx_hash_str);
    json_object *l_jobj_total_items = json_object_new_uint64(json_object_array_length(l_jobj_items));
    json_object_object_add(a_obj_ret, "tx_create", l_jobj_tx_create);
    json_object_object_add(a_obj_ret, "hash", l_jobj_hash);
    json_object_object_add(a_obj_ret, "total_items", l_jobj_total_items);
    json_object_array_add(a_reply, a_obj_ret);
}

/**
 * @brief Create transaction from json file
 * com_tx_create command
 * @param argc
 * @param argv
 * @param arg_func
 * @param str_reply
 * @return int
 */
int com_tx_create_json(int a_argc, char ** a_argv, void **a_json_arr_reply)
{
    int l_arg_index = 1;
    const char *l_net_name = NULL; // optional parameter
    const char *l_chain_name = NULL; // optional parameter
    const char *l_json_file_path = NULL;
    const char *l_native_token = NULL;
    const char *l_main_token = NULL;

    dap_cli_server_cmd_find_option_val(a_argv, l_arg_index, a_argc, "-net", &l_net_name); // optional parameter
    dap_cli_server_cmd_find_option_val(a_argv, l_arg_index, a_argc, "-chain", &l_chain_name); // optional parameter
    dap_cli_server_cmd_find_option_val(a_argv, l_arg_index, a_argc, "-json", &l_json_file_path);

    if(!l_json_file_path) {
        dap_json_rpc_error_add(*a_json_arr_reply, DAP_CHAIN_NODE_CLI_COM_TX_CREATE_JSON_REQUIRE_PARAMETER_JSON,
                               "Command requires one of parameters '-json <json file path>'");
        return DAP_CHAIN_NODE_CLI_COM_TX_CREATE_JSON_REQUIRE_PARAMETER_JSON;
    }
    // Open json file
    struct json_object *l_json = json_object_from_file(l_json_file_path);
    if(!l_json) {
        dap_json_rpc_error_add(*a_json_arr_reply, DAP_CHAIN_NODE_CLI_COM_TX_CREATE_JSON_CAN_NOT_OPEN_JSON_FILE,
                               "Can't open json file: %s", json_util_get_last_err());
        return DAP_CHAIN_NODE_CLI_COM_TX_CREATE_JSON_CAN_NOT_OPEN_JSON_FILE;
    }
    if(!json_object_is_type(l_json, json_type_object)) {
        dap_json_rpc_error_add(*a_json_arr_reply, DAP_CHAIN_NODE_CLI_COM_TX_CREATE_JSON_WRONG_JSON_FORMAT, "Wrong json format");
        json_object_put(l_json);
        return DAP_CHAIN_NODE_CLI_COM_TX_CREATE_JSON_WRONG_JSON_FORMAT;
    }

    
    // Read network from json file
    if(!l_net_name) {
        struct json_object *l_json_net = json_object_object_get(l_json, "net");
        if(l_json_net && json_object_is_type(l_json_net, json_type_string)) {
            l_net_name = json_object_get_string(l_json_net);
        }
        if(!l_net_name) {
            dap_json_rpc_error_add(*a_json_arr_reply, DAP_CHAIN_NODE_CLI_COM_TX_CREATE_JSON_REQUIRE_PARAMETER_NET,
                                   "Command requires parameter '-net' or set net in the json file");
            json_object_put(l_json);
            return DAP_CHAIN_NODE_CLI_COM_TX_CREATE_JSON_REQUIRE_PARAMETER_NET;
        }
    }
    dap_chain_net_t *l_net = dap_chain_net_by_name(l_net_name);
    l_native_token = l_net->pub.native_ticker;
    if(!l_net) {
        dap_json_rpc_error_add(*a_json_arr_reply, DAP_CHAIN_NODE_CLI_COM_TX_CREATE_JSON_NOT_FOUNT_NET_BY_NAME, "Not found net by name '%s'", l_net_name);
        json_object_put(l_json);
        return DAP_CHAIN_NODE_CLI_COM_TX_CREATE_JSON_NOT_FOUNT_NET_BY_NAME;
    }

    // Read chain from json file
    if(!l_chain_name) {
        struct json_object *l_json_chain = json_object_object_get(l_json, "chain");
        if(l_json_chain && json_object_is_type(l_json_chain, json_type_string)) {
            l_chain_name = json_object_get_string(l_json_chain);
        }
    }
    dap_chain_t *l_chain = dap_chain_net_get_chain_by_name(l_net, l_chain_name);
    if(!l_chain) {
        l_chain = dap_chain_net_get_chain_by_chain_type(l_net, CHAIN_TYPE_TX);
    }
    if(!l_chain) {
        dap_json_rpc_error_add(*a_json_arr_reply, DAP_CHAIN_NODE_CLI_COM_TX_CREATE_JSON_NOT_FOUNT_CHAIN_BY_NAME,
                               "Chain name '%s' not found, try use parameter '-chain' or set chain in the json file", l_chain_name);
        json_object_put(l_json);
        return DAP_CHAIN_NODE_CLI_COM_TX_CREATE_JSON_NOT_FOUNT_CHAIN_BY_NAME;
    }


    // Read items from json file
    struct json_object *l_json_items = json_object_object_get(l_json, "items");

    size_t l_items_count = json_object_array_length(l_json_items);
    if(!l_json_items || !json_object_is_type(l_json_items, json_type_array) || !(l_items_count = json_object_array_length(l_json_items))) {
        dap_json_rpc_error_add(*a_json_arr_reply, DAP_CHAIN_NODE_CLI_COM_TX_CREATE_JSON_NOT_FOUNT_ARRAY_ITEMS,
                               "Wrong json format: not found array 'items' or array is empty");
        json_object_put(l_json);
        return DAP_CHAIN_NODE_CLI_COM_TX_CREATE_JSON_NOT_FOUNT_ARRAY_ITEMS;
    }

    dap_chain_datum_tx_t *l_tx = NULL;

    size_t l_items_ready = 0;
    json_object *l_jobj_errors = NULL;

    int res = s_json_rpc_tx_parse_json(l_net, l_chain, l_json_items, &l_tx, &l_items_ready, &l_jobj_errors);
    json_object *l_jobj_ret = json_object_new_object();

    if (res) {
        json_object *l_jobj_tx_create = json_object_new_boolean(false);
        json_object *l_jobj_items_ready = json_object_new_uint64(l_items_ready);
        json_object *l_jobj_total_items = json_object_new_uint64(json_object_array_length(l_json_items));
        json_object_object_add(l_jobj_ret, "tx_create", l_jobj_tx_create);
        json_object_object_add(l_jobj_ret, "ready_items", l_jobj_items_ready);
        json_object_object_add(l_jobj_ret, "total_items", l_jobj_total_items);
        json_object_object_add(l_jobj_ret, "errors", l_jobj_errors);
        json_object_array_add(*a_json_arr_reply, l_jobj_ret);
        json_object_array_add(*a_json_arr_reply, l_jobj_ret);
        DAP_DELETE(l_tx);
        return DAP_CHAIN_NODE_CLI_COM_TX_CREATE_JSON_INVALID_ITEMS;
    }

    // Pack transaction into the datum
    size_t l_tx_size = dap_chain_datum_tx_get_size(l_tx);
    dap_chain_datum_t *l_datum_tx = dap_chain_datum_create(DAP_CHAIN_DATUM_TX, l_tx, l_tx_size);
    size_t l_datum_tx_size = dap_chain_datum_size(l_datum_tx);
    DAP_DELETE(l_tx);

    // Add transaction to mempool
    char *l_tx_hash_str = dap_get_data_hash_str(l_datum_tx->data, l_datum_tx->header.data_size).s;
    dap_chain_hash_fast_t l_hf_tx = {0};
    dap_chain_hash_fast_from_str(l_tx_hash_str, &l_hf_tx);
    int rc = -1;
    if ((rc = dap_ledger_tx_add_check(l_net->pub.ledger, (dap_chain_datum_tx_t*)l_datum_tx->data, l_tx_size, &l_hf_tx))) {
        json_object *l_jobj_tx_create = json_object_new_boolean(false);
        json_object *l_jobj_hash = json_object_new_string(l_tx_hash_str);
        json_object *l_jobj_total_items = json_object_new_uint64(json_object_array_length(l_json_items));
        json_object *l_jobj_ledger_ret_code = json_object_new_object();
        json_object_object_add(l_jobj_ledger_ret_code, "code", json_object_new_int(rc));
        json_object_object_add(l_jobj_ledger_ret_code, "message",
                               json_object_new_string(dap_chain_net_verify_datum_err_code_to_str(l_datum_tx, rc)));
        json_object_object_add(l_jobj_ret, "tx_create", l_jobj_tx_create);
        json_object_object_add(l_jobj_ret, "hash", l_jobj_hash);
        json_object_object_add(l_jobj_ret, "ledger_code", l_jobj_ledger_ret_code);
        json_object_object_add(l_jobj_ret, "total_items", l_jobj_total_items);
        json_object_array_add(*a_json_arr_reply, l_jobj_ret);
        DAP_DEL_Z(l_datum_tx);
        return DAP_CHAIN_NODE_CLI_COM_TX_CREATE_JSON_CAN_CHECK_TX_ADD_LEDGER;
    }

    char *l_gdb_group_mempool_base_tx = dap_chain_net_get_gdb_group_mempool_new(l_chain);// get group name for mempool
    bool l_placed = !dap_global_db_set(l_gdb_group_mempool_base_tx, l_tx_hash_str, l_datum_tx, l_datum_tx_size, false, NULL, NULL);

    DAP_DEL_Z(l_datum_tx);
    DAP_DELETE(l_gdb_group_mempool_base_tx);
    if(!l_placed) {
        dap_json_rpc_error_add(*a_json_arr_reply, DAP_CHAIN_NODE_CLI_COM_TX_CREATE_JSON_CAN_NOT_ADD_TRANSACTION_TO_MEMPOOL,
                               "Can't add transaction to mempool");
        return DAP_CHAIN_NODE_CLI_COM_TX_CREATE_JSON_CAN_NOT_ADD_TRANSACTION_TO_MEMPOOL;
    }
    // Completed successfully
    json_object *l_jobj_tx_create = json_object_new_boolean(true);
    json_object *l_jobj_hash = json_object_new_string(l_tx_hash_str);
    json_object *l_jobj_total_items = json_object_new_uint64(l_items_ready);
    json_object_object_add(l_jobj_ret, "tx_create", l_jobj_tx_create);
    json_object_object_add(l_jobj_ret, "hash", l_jobj_hash);
    json_object_object_add(l_jobj_ret, "total_items", l_jobj_total_items);
    json_object_array_add(*a_json_arr_reply, l_jobj_ret);
    return DAP_CHAIN_NODE_CLI_COM_TX_CREATE_JSON_OK;
}

/**
 * @brief Create transaction
 * com_tx_create command
 * @param argc
 * @param argv
 * @param arg_func
 * @param str_reply
 * @return int
 */
int com_tx_create(int a_argc, char **a_argv, void **a_json_arr_reply)
{
    int arg_index = 1;
//    int cmd_num = 1;
//    const char *value_str = NULL;
    const char *addr_base58_to = NULL;
    const char *str_tmp = NULL;
    const char * l_from_wallet_name = NULL;
    const char * l_wallet_fee_name = NULL;
    const char * l_token_ticker = NULL;
    const char * l_net_name = NULL;
    const char * l_chain_name = NULL;
    const char * l_emission_chain_name = NULL;
    const char * l_tx_num_str = NULL;
    const char *l_emission_hash_str = NULL;
    const char *l_cert_str = NULL;
    dap_cert_t *l_cert = NULL;
    dap_enc_key_t *l_priv_key = NULL;
    dap_chain_hash_fast_t l_emission_hash = {};
    size_t l_tx_num = 0;
    dap_chain_wallet_t * l_wallet_fee = NULL;

    const char * l_hash_out_type = NULL;
    dap_cli_server_cmd_find_option_val(a_argv, arg_index, a_argc, "-H", &l_hash_out_type);
    if(!l_hash_out_type)
        l_hash_out_type = "hex";
    if(dap_strcmp(l_hash_out_type,"hex") && dap_strcmp(l_hash_out_type,"base58")) {
        dap_json_rpc_error_add(*a_json_arr_reply, DAP_CHAIN_NODE_CLI_COM_TX_CREATE_HASH_INVALID, "Invalid parameter -H, valid values: -H <hex | base58>");
        return DAP_CHAIN_NODE_CLI_COM_TX_CREATE_HASH_INVALID;
    }

    dap_cli_server_cmd_find_option_val(a_argv, arg_index, a_argc, "-net", &l_net_name);
    dap_chain_net_t * l_net = dap_chain_net_by_name(l_net_name);
    if (l_net == NULL) {
        dap_json_rpc_error_add(*a_json_arr_reply, DAP_CHAIN_NODE_CLI_COM_TX_CREATE_NET_NOT_FOUND, "not found net by name '%s'", l_net_name);
        return DAP_CHAIN_NODE_CLI_COM_TX_CREATE_NET_NOT_FOUND;
    }

    uint256_t *l_value = NULL;
    uint256_t l_value_fee = {};
    dap_chain_addr_t **l_addr_to = NULL;
    size_t l_addr_el_count = 0;
    size_t l_value_el_count = 0;
    dap_cli_server_cmd_find_option_val(a_argv, arg_index, a_argc, "-from_wallet", &l_from_wallet_name);
    dap_cli_server_cmd_find_option_val(a_argv, arg_index, a_argc, "-wallet_fee", &l_wallet_fee_name);
    dap_cli_server_cmd_find_option_val(a_argv, arg_index, a_argc, "-from_emission", &l_emission_hash_str);
    dap_cli_server_cmd_find_option_val(a_argv, arg_index, a_argc, "-chain_emission", &l_emission_chain_name);
    dap_cli_server_cmd_find_option_val(a_argv, arg_index, a_argc, "-chain", &l_chain_name);
    dap_cli_server_cmd_find_option_val(a_argv, arg_index, a_argc, "-tx_num", &l_tx_num_str);
    dap_cli_server_cmd_find_option_val(a_argv, arg_index, a_argc, "-cert", &l_cert_str);

    if(l_tx_num_str)
        l_tx_num = strtoul(l_tx_num_str, NULL, 10);

    // Validator's fee
    if (dap_cli_server_cmd_find_option_val(a_argv, arg_index, a_argc, "-fee", &str_tmp)) {
        if (!str_tmp) {
            dap_json_rpc_error_add(*a_json_arr_reply, DAP_CHAIN_NODE_CLI_COM_TX_CREATE_REQUIRE_FEE, "tx_create requires parameter '-fee'");
            return DAP_CHAIN_NODE_CLI_COM_TX_CREATE_REQUIRE_FEE;
        }
        l_value_fee = dap_chain_balance_scan(str_tmp);
    }
    if (IS_ZERO_256(l_value_fee) && (!l_emission_hash_str || (str_tmp && strcmp(str_tmp, "0")))) {
        dap_json_rpc_error_add(*a_json_arr_reply, DAP_CHAIN_NODE_CLI_COM_TX_CREATE_REQUIRE_FEE_IS_UINT256, "tx_create requires parameter '-fee' to be valid uint256");
        return DAP_CHAIN_NODE_CLI_COM_TX_CREATE_REQUIRE_FEE_IS_UINT256;
    }

    if((!l_from_wallet_name && !l_emission_hash_str)||(l_from_wallet_name && l_emission_hash_str)) {
        dap_json_rpc_error_add(*a_json_arr_reply, DAP_CHAIN_NODE_CLI_COM_TX_CREATE_REQUIRE_PARAMETER_FROM_WALLET_OR_FROM_EMISSION, "tx_create requires one of parameters '-from_wallet' or '-from_emission'");
        return DAP_CHAIN_NODE_CLI_COM_TX_CREATE_REQUIRE_PARAMETER_FROM_WALLET_OR_FROM_EMISSION;
    }

    const char *c_wallets_path = dap_chain_wallet_get_path(g_config);

    dap_chain_t *l_chain = NULL;
    if (l_chain_name) {
        l_chain = dap_chain_net_get_chain_by_name(l_net, l_chain_name);
    } else {
        l_chain = dap_chain_net_get_default_chain_by_chain_type(l_net,CHAIN_TYPE_TX);
    }

    if(!l_chain) {
        dap_json_rpc_error_add(*a_json_arr_reply, DAP_CHAIN_NODE_CLI_COM_TX_CREATE_NOT_FOUND_CHAIN,
                               "not found chain name '%s', try use parameter '-chain' or set default datum type in chain configuration file",
                l_chain_name);
        return DAP_CHAIN_NODE_CLI_COM_TX_CREATE_NOT_FOUND_CHAIN;
    }

    dap_chain_t *l_emission_chain = NULL;
    if (l_emission_hash_str) {
        if (dap_chain_hash_fast_from_str(l_emission_hash_str, &l_emission_hash)) {
            dap_json_rpc_error_add(*a_json_arr_reply, DAP_CHAIN_NODE_CLI_COM_TX_CREATE_REQUIRE_PARAMETER_FROM_EMISSION,
                                   "tx_create requires parameter '-from_emission' "
                                   "to be valid string containing hash in hex or base58 format");
            return DAP_CHAIN_NODE_CLI_COM_TX_CREATE_REQUIRE_PARAMETER_FROM_EMISSION;
        }
        if (l_emission_chain_name) {
            l_emission_chain = dap_chain_net_get_chain_by_name(l_net, l_emission_chain_name);
        } else {
            l_emission_chain = dap_chain_net_get_default_chain_by_chain_type(l_net,CHAIN_TYPE_EMISSION);
        }
        if (!l_emission_chain) {
            dap_json_rpc_error_add(*a_json_arr_reply, DAP_CHAIN_NODE_CLI_COM_TX_CREATE_REQUIRE_PARAMETER_FROM_CHAIN_EMISSION,
                                   "tx_create requires parameter '-chain_emission' "
                                   "to be a valid chain name or set default datum type in chain configuration file");
            return DAP_CHAIN_NODE_CLI_COM_TX_CREATE_REQUIRE_PARAMETER_FROM_CHAIN_EMISSION;
        }

        if (l_wallet_fee_name){
            l_wallet_fee = dap_chain_wallet_open(l_wallet_fee_name, c_wallets_path, NULL);
            if (!l_wallet_fee) {
                dap_json_rpc_error_add(*a_json_arr_reply, DAP_CHAIN_NODE_CLI_COM_TX_CREATE_REQUIRE_PARAMETER_WALLET_FEE,
                                       "Wallet %s does not exist", l_wallet_fee_name);
                return DAP_CHAIN_NODE_CLI_COM_TX_CREATE_REQUIRE_PARAMETER_WALLET_FEE;
            }
            l_priv_key = dap_chain_wallet_get_key(l_wallet_fee, 0);
        } else if (l_cert_str) {
            l_cert = dap_cert_find_by_name(l_cert_str);
            if (!l_cert) {
                dap_json_rpc_error_add(*a_json_arr_reply, DAP_CHAIN_NODE_CLI_COM_TX_CREATE_CERT_IS_INVALID, "Certificate %s is invalid", l_cert_str);
                return DAP_CHAIN_NODE_CLI_COM_TX_CREATE_CERT_IS_INVALID;
            }
            l_priv_key = l_cert->enc_key;
        } else {
            dap_json_rpc_error_add(*a_json_arr_reply, DAP_CHAIN_NODE_CLI_COM_TX_CREATE_REQUIRE_PARAMETER_CERT_OR_WALLET_FEE,
                                              "tx_create requires parameter '-cert' or '-wallet_fee' for create base tx for emission");
            return DAP_CHAIN_NODE_CLI_COM_TX_CREATE_REQUIRE_PARAMETER_CERT_OR_WALLET_FEE;
        }
    } else {
        dap_cli_server_cmd_find_option_val(a_argv, arg_index, a_argc, "-token", &l_token_ticker);
        if (!l_token_ticker) {
            dap_json_rpc_error_add(*a_json_arr_reply, DAP_CHAIN_NODE_CLI_COM_TX_CREATE_REQUIRE_TOKEN, "tx_create requires parameter '-token'");
            return DAP_CHAIN_NODE_CLI_COM_TX_CREATE_REQUIRE_TOKEN;
        }
        if (!dap_ledger_token_ticker_check(l_net->pub.ledger, l_token_ticker)) {
            dap_json_rpc_error_add(*a_json_arr_reply, DAP_CHAIN_NODE_CLI_COM_TX_CREATE_TOKEN_NOT_DECLARATED_IN_NET,
                                   "Ticker '%s' is not declared on network '%s'.", l_token_ticker, l_net_name);
            return DAP_CHAIN_NODE_CLI_COM_TX_CREATE_TOKEN_NOT_DECLARATED_IN_NET;
        }
        dap_cli_server_cmd_find_option_val(a_argv, arg_index, a_argc, "-to_addr", &addr_base58_to);
        dap_cli_server_cmd_find_option_val(a_argv, arg_index, a_argc, "-value", &str_tmp);
        if (!addr_base58_to) {
            dap_json_rpc_error_add(*a_json_arr_reply, DAP_CHAIN_NODE_CLI_COM_TX_CREATE_REQUIRE_PARAMETER_TO_ADDR, "tx_create requires parameter '-to_addr'");
            return DAP_CHAIN_NODE_CLI_COM_TX_CREATE_REQUIRE_PARAMETER_TO_ADDR;
        }
        if (!str_tmp) {
            dap_json_rpc_error_add(*a_json_arr_reply, DAP_CHAIN_NODE_CLI_COM_TX_CREATE_REQUIRE_PARAMETER_VALUE_OR_INVALID_FORMAT_VALUE, "tx_create requires parameter '-value' to be valid uint256 value");
            return DAP_CHAIN_NODE_CLI_COM_TX_CREATE_REQUIRE_PARAMETER_VALUE_OR_INVALID_FORMAT_VALUE;
        }
        l_addr_el_count = dap_str_symbol_count(addr_base58_to, ',') + 1;
        l_value_el_count = dap_str_symbol_count(str_tmp, ',') + 1;

        if (l_addr_el_count != l_value_el_count) {
            dap_json_rpc_error_add(*a_json_arr_reply, DAP_CHAIN_NODE_CLI_COM_TX_CREATE_REQUIRE_PARAMETER_VALUE_OR_INVALID_FORMAT_VALUE, "num of '-to_addr' and '-value' should be equal");
            return DAP_CHAIN_NODE_CLI_COM_TX_CREATE_REQUIRE_PARAMETER_VALUE_OR_INVALID_FORMAT_VALUE;
        }

        l_value = DAP_NEW_Z_COUNT(uint256_t, l_value_el_count);
        if (!l_value) {
            dap_json_rpc_error_add(*a_json_arr_reply, DAP_CHAIN_NODE_CLI_COM_GLOBAL_DB_MEMORY_ERR, c_error_memory_alloc);
            return DAP_CHAIN_NODE_CLI_COM_GLOBAL_DB_MEMORY_ERR;
        }
        char **l_value_array = dap_strsplit(str_tmp, ",", l_value_el_count);
        if (!l_value_array) {
            DAP_DELETE(l_value);
            dap_json_rpc_error_add(*a_json_arr_reply, DAP_CHAIN_NODE_CLI_COM_GLOBAL_DB_PARAM_ERR, "Can't read '-to_addr' arg");
            return DAP_CHAIN_NODE_CLI_COM_GLOBAL_DB_PARAM_ERR;
        }
        for (size_t i = 0; i < l_value_el_count; ++i) {
            l_value[i] = dap_chain_balance_scan(l_value_array[i]);
            if(IS_ZERO_256(l_value[i])) {
                DAP_DEL_MULTY(l_value_array, l_value);
                dap_json_rpc_error_add(*a_json_arr_reply, DAP_CHAIN_NODE_CLI_COM_TX_CREATE_REQUIRE_PARAMETER_VALUE_OR_INVALID_FORMAT_VALUE, "tx_create requires parameter '-value' to be valid uint256 value");
                return DAP_CHAIN_NODE_CLI_COM_TX_CREATE_REQUIRE_PARAMETER_VALUE_OR_INVALID_FORMAT_VALUE;
            }
        }
        DAP_DELETE(l_value_array);
    
        l_addr_to = DAP_NEW_Z_COUNT(dap_chain_addr_t *, l_addr_el_count);
        if (!l_addr_to) {
            log_it(L_CRITICAL, "%s", c_error_memory_alloc);
            DAP_DELETE(l_value);
            dap_json_rpc_error_add(*a_json_arr_reply, DAP_CHAIN_NODE_CLI_COM_GLOBAL_DB_MEMORY_ERR, c_error_memory_alloc);
            return DAP_CHAIN_NODE_CLI_COM_GLOBAL_DB_MEMORY_ERR;
        }
        char **l_addr_base58_to_array = dap_strsplit(addr_base58_to, ",", l_addr_el_count);
        if (!l_addr_base58_to_array) {
            DAP_DEL_MULTY(l_addr_to, l_value);
            dap_json_rpc_error_add(*a_json_arr_reply, DAP_CHAIN_NODE_CLI_COM_GLOBAL_DB_PARAM_ERR, "Can't read '-to_addr' arg");
            return DAP_CHAIN_NODE_CLI_COM_GLOBAL_DB_PARAM_ERR;
        }
        for (size_t i = 0; i < l_addr_el_count; ++i) {
            l_addr_to[i] = dap_chain_addr_from_str(l_addr_base58_to_array[i]);
            if(!l_addr_to[i]) {
                DAP_DEL_ARRAY(l_addr_to, i);
                DAP_DEL_MULTY(l_addr_to, l_addr_base58_to_array, l_value);
                dap_json_rpc_error_add(*a_json_arr_reply, DAP_CHAIN_NODE_CLI_COM_TX_CREATE_DESTINATION_ADDRESS_INVALID, "destination address is invalid");
                return DAP_CHAIN_NODE_CLI_COM_TX_CREATE_DESTINATION_ADDRESS_INVALID;
            }
        }
        DAP_DELETE(l_addr_base58_to_array);
    }

    int l_ret = DAP_CHAIN_NODE_CLI_COM_TX_CREATE_OK;
    if (l_emission_hash_str) {
        char *l_tx_hash_str = NULL;
        if (!l_priv_key) {
            dap_json_rpc_error_add(*a_json_arr_reply, DAP_CHAIN_NODE_CLI_COM_TX_CREATE_NO_PRIVATE_KEY_DEFINED, "No private key defined for creating the underlying "
                                                   "transaction no '-wallet_fee' or '-cert' parameter specified.");
            l_ret = DAP_CHAIN_NODE_CLI_COM_TX_CREATE_NO_PRIVATE_KEY_DEFINED;
        }
        l_tx_hash_str = dap_chain_mempool_base_tx_create(l_chain, &l_emission_hash, l_emission_chain->id,
                                                         uint256_0, NULL, NULL, // Get this params from emission itself
                                                         l_priv_key, l_hash_out_type, l_value_fee);
        json_object *l_jobj_emission = json_object_new_object();
        json_object *l_jobj_emi_status = NULL;
        json_object *l_jobj_emi_hash = NULL;
        if (l_tx_hash_str) {
            l_jobj_emi_status = json_object_new_string("Ok");
            l_jobj_emi_hash = json_object_new_string(l_tx_hash_str);
            DAP_DELETE(l_tx_hash_str);
            json_object_object_add(l_jobj_emission, "emission", l_jobj_emi_status);
            json_object_object_add(l_jobj_emission, "hash", l_jobj_emi_hash);
        } else {
            l_jobj_emi_status = json_object_new_string("False");
            json_object_object_add(l_jobj_emission, "emission", l_jobj_emi_status);
            json_object *l_jobj_msg = json_object_new_string("Can't place TX datum in mempool, examine log files\n");
            json_object_object_add(l_jobj_emission, "message", l_jobj_msg);
            l_ret = DAP_CHAIN_NODE_CLI_COM_TX_CREATE_CAN_NOT_ADD_DATUM_IN_MEMPOOL;
        }
        json_object_array_add(*a_json_arr_reply, l_jobj_emission);
        DAP_DEL_ARRAY(l_addr_to, l_addr_el_count);
        DAP_DEL_MULTY(l_addr_to, l_value);
        if (l_wallet_fee) {
            dap_chain_wallet_close(l_wallet_fee);
            dap_enc_key_delete(l_priv_key);
        }
        return l_ret;        
    }

    dap_chain_wallet_t * l_wallet = dap_chain_wallet_open(l_from_wallet_name, c_wallets_path, NULL);
    json_object *l_jobj_result = json_object_new_object();

    if(!l_wallet) {
        dap_json_rpc_error_add(*a_json_arr_reply, DAP_CHAIN_NODE_CLI_COM_TX_CREATE_WALLET_DOES_NOT_EXIST,
                               "wallet %s does not exist", l_from_wallet_name);
        DAP_DEL_ARRAY(l_addr_to, l_addr_el_count);
        DAP_DEL_MULTY(l_addr_to, l_value);
        return DAP_CHAIN_NODE_CLI_COM_TX_CREATE_WALLET_DOES_NOT_EXIST;
    } else {
        const char *l_wallet_check_str = dap_chain_wallet_check_sign(l_wallet);
        if (dap_strcmp(l_wallet_check_str, "") != 0) {
            json_object *l_obj_wgn_str = json_object_new_string(l_wallet_check_str);
            json_object_object_add(l_jobj_result, "warning", l_obj_wgn_str);
        }
    }
    const dap_chain_addr_t *l_addr_from = (const dap_chain_addr_t *) dap_chain_wallet_get_addr(l_wallet, l_net->pub.id);

    if(!l_addr_from) {
        dap_chain_wallet_close(l_wallet);
        dap_enc_key_delete(l_priv_key);
        dap_json_rpc_error_add(*a_json_arr_reply, DAP_CHAIN_NODE_CLI_COM_TX_CREATE_SOURCE_ADDRESS_INVALID, "source address is invalid");
        json_object_put(l_jobj_result);
        DAP_DEL_ARRAY(l_addr_to, l_addr_el_count);
        DAP_DEL_MULTY(l_addr_to, l_value);
        return DAP_CHAIN_NODE_CLI_COM_TX_CREATE_SOURCE_ADDRESS_INVALID;
    }

    for (size_t i = 0; i < l_addr_el_count; ++i) {
        if (dap_chain_addr_compare(l_addr_to[i], l_addr_from)) {
            dap_chain_wallet_close(l_wallet);
            dap_enc_key_delete(l_priv_key);
            dap_json_rpc_error_add(*a_json_arr_reply, DAP_CHAIN_NODE_CLI_COM_TX_CREATE_EQ_SOURCE_DESTINATION_ADDRESS, "The transaction cannot be directed to the same address as the source.");
            json_object_put(l_jobj_result);
            DAP_DEL_ARRAY(l_addr_to, l_addr_el_count);
            DAP_DEL_MULTY(l_addr_to, l_value);
            return DAP_CHAIN_NODE_CLI_COM_TX_CREATE_EQ_SOURCE_DESTINATION_ADDRESS;
        }
    }

    for (size_t i = 0; i < l_addr_el_count; ++i) {
        if (!dap_chain_addr_is_blank(l_addr_to[i]) && l_addr_to[i]->net_id.uint64 != l_net->pub.id.uint64) {
            bool l_found = false;
            for (size_t j = 0; j < l_net->pub.bridged_networks_count; ++j) {
                if (l_net->pub.bridged_networks[j].uint64 == l_addr_to[i]->net_id.uint64) {
                    l_found = true;
                    break;
                }
            }
            if (!l_found) {
                dap_string_t *l_allowed_list = dap_string_new("");
                dap_string_append_printf(l_allowed_list, "0x%016"DAP_UINT64_FORMAT_X, l_net->pub.id.uint64);
                for (size_t j = 0; j < l_net->pub.bridged_networks_count; ++j)
                    dap_string_append_printf(l_allowed_list, ", 0x%016"DAP_UINT64_FORMAT_X, l_net->pub.bridged_networks[j].uint64);
                dap_json_rpc_error_add(*a_json_arr_reply, DAP_CHAIN_NODE_CLI_COM_TX_CREATE_DESTINATION_NETWORK_IS_UNREACHEBLE,
                                    "Destination network ID=0x%"DAP_UINT64_FORMAT_x
                                    " is unreachable. List of available network IDs:\n%s"
                                    " Please, change network name or wallet address",
                                    l_addr_to[i]->net_id.uint64, l_allowed_list->str);
                dap_string_free(l_allowed_list, true);
                json_object_put(l_jobj_result);

                DAP_DEL_ARRAY(l_addr_to, l_addr_el_count);
                DAP_DEL_MULTY(l_addr_to, l_value);
                return DAP_CHAIN_NODE_CLI_COM_TX_CREATE_DESTINATION_NETWORK_IS_UNREACHEBLE;
            }
        }
    }

    json_object *l_jobj_transfer_status = NULL;
    json_object *l_jobj_tx_hash = NULL;

    l_priv_key = dap_chain_wallet_get_key(l_wallet, 0);
    if(l_tx_num){
        l_ret = dap_chain_mempool_tx_create_massive(l_chain, l_priv_key, l_addr_from,
                                                  l_addr_to[0], l_token_ticker, l_value[0], l_value_fee, l_tx_num);
        l_jobj_transfer_status = json_object_new_string((l_ret == 0) ? "Ok" : (l_ret == -2) ? "False, not enough funds for transfer" : "False");
        json_object_object_add(l_jobj_result, "transfer", l_jobj_transfer_status);
    } else {
        char *l_tx_hash_str = dap_chain_mempool_tx_create(l_chain, l_priv_key, l_addr_from, (const dap_chain_addr_t **)l_addr_to,
                                                                  l_token_ticker, l_value, l_value_fee, l_hash_out_type, l_addr_el_count);
        if (l_tx_hash_str) {
            l_jobj_transfer_status = json_object_new_string("Ok");
            l_jobj_tx_hash = json_object_new_string(l_tx_hash_str);
            json_object_object_add(l_jobj_result, "transfer", l_jobj_transfer_status);
            json_object_object_add(l_jobj_result, "hash", l_jobj_tx_hash);
            DAP_DELETE(l_tx_hash_str);
        } else {
            l_jobj_transfer_status = json_object_new_string("False");
            json_object_object_add(l_jobj_result, "transfer", l_jobj_transfer_status);
            l_ret = DAP_CHAIN_NODE_CLI_COM_TX_CREATE_CAN_NOT_CREATE_TRANSACTION;
        }
    }
    json_object_array_add(*a_json_arr_reply, l_jobj_result);

    DAP_DEL_ARRAY(l_addr_to, l_addr_el_count);
    DAP_DEL_MULTY(l_addr_to, l_value);
    dap_chain_wallet_close(l_wallet);
    dap_enc_key_delete(l_priv_key);
    return l_ret;
}


/**
 * @brief com_tx_verify
 * Verifing transaction
 * tx_verify command
 * @param argc
 * @param argv
 * @param arg_func
 * @param str_reply
 * @return int
 */
int com_tx_verify(int a_argc, char **a_argv, void **a_str_reply)
{
    json_object **a_json_arr_reply = (json_object **)a_str_reply;
    const char * l_tx_hash_str = NULL;
    dap_chain_net_t * l_net = NULL;
    dap_chain_t * l_chain = NULL;
    int l_arg_index = 1;

    dap_cli_server_cmd_find_option_val(a_argv, l_arg_index, a_argc, "-tx", &l_tx_hash_str);
    if(!l_tx_hash_str) {
        dap_json_rpc_error_add(*a_json_arr_reply, DAP_CHAIN_NODE_CLI_COM_TX_VERIFY_REQUIRE_PARAMETER_TX, "tx_verify requires parameter '-tx'");
        return DAP_CHAIN_NODE_CLI_COM_TX_VERIFY_REQUIRE_PARAMETER_TX;
    }
    dap_chain_node_cli_cmd_values_parse_net_chain_for_json(*a_json_arr_reply, &l_arg_index, a_argc, a_argv, &l_chain, &l_net,
                                                           CHAIN_TYPE_TX);
    if (!l_net || !l_chain) {
        return DAP_CHAIN_NODE_CLI_COM_TX_VERIFY_NET_CHAIN_UNDEFINED;
    }
    dap_hash_fast_t l_tx_hash;
    char *l_hex_str_from58 = NULL;
    if (dap_chain_hash_fast_from_hex_str(l_tx_hash_str, &l_tx_hash)) {
        l_hex_str_from58 = dap_enc_base58_to_hex_str_from_str(l_tx_hash_str);
        if (dap_chain_hash_fast_from_hex_str(l_hex_str_from58, &l_tx_hash)) {
            dap_json_rpc_error_add(*a_json_arr_reply, DAP_CHAIN_NODE_CLI_COM_TX_VERIFY_INVALID_TX_HASH, "Invalid tx hash format, need hex or base58");
            return DAP_CHAIN_NODE_CLI_COM_TX_VERIFY_INVALID_TX_HASH;
        }
    }
    size_t l_datum_size = 0;
    char *l_gdb_group = dap_chain_net_get_gdb_group_mempool_new(l_chain);
    dap_chain_datum_t *l_datum = (dap_chain_datum_t*)dap_global_db_get_sync(l_gdb_group, l_hex_str_from58 ? l_hex_str_from58 : l_tx_hash_str, &l_datum_size, NULL, NULL);
    DAP_DEL_Z(l_hex_str_from58);
    if (!l_datum) {
        dap_json_rpc_error_add(*a_json_arr_reply, DAP_CHAIN_NODE_CLI_COM_TX_VERIFY_SPECIFIED_TX_NOT_FOUND, "Specified tx not found");
        return DAP_CHAIN_NODE_CLI_COM_TX_VERIFY_SPECIFIED_TX_NOT_FOUND;
    }
    if (l_datum->header.type_id != DAP_CHAIN_DATUM_TX){
        char *l_str_err = dap_strdup_printf("Based on the specified hash, the type %s was found and not a transaction.",
                                            dap_chain_datum_type_id_to_str(l_datum->header.type_id));
        dap_json_rpc_error_add(*a_json_arr_reply, DAP_CHAIN_NODE_CLI_COM_TX_VERIFY_HASH_IS_NOT_TX_HASH, l_str_err);
        DAP_DELETE(l_str_err);
        return DAP_CHAIN_NODE_CLI_COM_TX_VERIFY_HASH_IS_NOT_TX_HASH;
    }
    dap_chain_datum_tx_t *l_tx = (dap_chain_datum_tx_t*)l_datum->data;
    int l_ret = dap_ledger_tx_add_check(l_net->pub.ledger, l_tx, l_datum->header.data_size, &l_tx_hash);
    json_object *l_obj_ret = json_object_new_object();
    json_object *l_obj_hash = json_object_new_string(l_tx_hash_str);
    json_object_object_add(l_obj_ret, "hash", l_obj_hash);
    json_object *l_jobj_verfiy = NULL;
    json_object *l_jobj_error = NULL;
    if (l_ret) {
        l_jobj_verfiy = json_object_new_boolean(false);
        l_jobj_error = json_object_new_object();
        json_object *l_jobj_err_str = json_object_new_string(dap_ledger_check_error_str(l_ret));
        json_object *l_jobj_err_code = json_object_new_int64(l_ret);
        json_object_object_add(l_jobj_error, "code", l_jobj_err_code);
        json_object_object_add(l_jobj_error, "message", l_jobj_err_str);
        json_object_object_add(l_obj_ret, "verify", l_jobj_verfiy);
        json_object_object_add(l_obj_ret, "error", l_jobj_error);
        json_object_array_add(*a_json_arr_reply, l_obj_ret);
        return DAP_CHAIN_NODE_CLI_COM_TX_VERIFY_TX_NOT_VERIFY;
    } else {
        l_jobj_verfiy = json_object_new_boolean(true);
        l_jobj_error = json_object_new_null();
        json_object_object_add(l_obj_ret, "verify", l_jobj_verfiy);
        json_object_object_add(l_obj_ret, "error", l_jobj_error);
        json_object_array_add(*a_json_arr_reply, l_obj_ret);
        return DAP_CHAIN_NODE_CLI_COM_TX_VERIFY_OK;
    }
}


/**
 * @brief com_tx_history
 * tx_history command
 * Transaction history for an address
 * @param a_argc
 * @param a_argv
 * @param a_str_reply
 * @return int
 */
int com_tx_history(int a_argc, char ** a_argv, void **a_str_reply)
{
    json_object **a_json_arr_reply = (json_object **)a_str_reply;
    int arg_index = 1;
    const char *l_addr_base58 = NULL;
    const char *l_wallet_name = NULL;
    const char *l_net_str = NULL;
    const char *l_chain_str = NULL;
    const char *l_tx_hash_str = NULL;
    const char *l_tx_srv_str = NULL;
    const char *l_tx_act_str = NULL;
    const char *l_limit_str = NULL;
    const char *l_offset_str = NULL;
    const char *l_head_str = NULL;

    dap_chain_t * l_chain = NULL;
    dap_chain_net_t * l_net = NULL;

    const char * l_hash_out_type = NULL;
    dap_cli_server_cmd_find_option_val(a_argv, arg_index, a_argc, "-H", &l_hash_out_type);
    if(!l_hash_out_type)
        l_hash_out_type = "hex";
    if(dap_strcmp(l_hash_out_type,"hex") && dap_strcmp(l_hash_out_type,"base58")) {
        dap_json_rpc_error_add(*a_json_arr_reply, DAP_CHAIN_NODE_CLI_COM_TX_HISTORY_PARAM_ERR,
                                "Invalid parameter -H, valid values: -H <hex | base58>");
        return DAP_CHAIN_NODE_CLI_COM_TX_HISTORY_PARAM_ERR;

    }

    dap_cli_server_cmd_find_option_val(a_argv, arg_index, a_argc, "-addr", &l_addr_base58);
    dap_cli_server_cmd_find_option_val(a_argv, arg_index, a_argc, "-w", &l_wallet_name);
    dap_cli_server_cmd_find_option_val(a_argv, arg_index, a_argc, "-net", &l_net_str);
    dap_cli_server_cmd_find_option_val(a_argv, arg_index, a_argc, "-chain", &l_chain_str);
    dap_cli_server_cmd_find_option_val(a_argv, arg_index, a_argc, "-tx", &l_tx_hash_str);
    dap_cli_server_cmd_find_option_val(a_argv, arg_index, a_argc, "-srv", &l_tx_srv_str);
    dap_cli_server_cmd_find_option_val(a_argv, arg_index, a_argc, "-act", &l_tx_act_str);
    
    dap_cli_server_cmd_find_option_val(a_argv, arg_index, a_argc, "-limit", &l_limit_str);
    dap_cli_server_cmd_find_option_val(a_argv, arg_index, a_argc, "-offset", &l_offset_str);
    bool l_head = dap_cli_server_cmd_find_option_val(a_argv, arg_index, a_argc, "-head", &l_head_str) ? true : false;
    size_t l_limit = l_limit_str ? strtoul(l_limit_str, NULL, 10) : 0;
    size_t l_offset = l_offset_str ? strtoul(l_offset_str, NULL, 10) : 0;

    //default is ALL/ANY
    dap_chain_tx_tag_action_type_t l_action = l_tx_act_str ? dap_ledger_tx_action_str_to_action_t(l_tx_act_str):
                                     DAP_CHAIN_TX_TAG_ACTION_ALL;                    

    bool l_brief = (dap_cli_server_cmd_check_option(a_argv, arg_index, a_argc, "-brief") != -1) ? true : false;

    bool l_is_tx_all = dap_cli_server_cmd_find_option_val(a_argv, arg_index, a_argc, "-all", NULL);
    bool l_is_tx_count = dap_cli_server_cmd_find_option_val(a_argv, arg_index, a_argc, "-count", NULL);

    if (!l_addr_base58 && !l_wallet_name && !l_tx_hash_str && !l_is_tx_all && !l_is_tx_count) {
        dap_json_rpc_error_add(*a_json_arr_reply, DAP_CHAIN_NODE_CLI_COM_TX_HISTORY_PARAM_ERR,
                                "tx_history requires parameter '-addr' or '-w' or '-tx'");
        return DAP_CHAIN_NODE_CLI_COM_TX_HISTORY_PARAM_ERR;
    }

    if (!l_net_str && !l_addr_base58&& !l_is_tx_all) {
        dap_json_rpc_error_add(*a_json_arr_reply, DAP_CHAIN_NODE_CLI_COM_TX_HISTORY_PARAM_ERR,
                                "tx_history requires parameter '-net' or '-addr'");
        return DAP_CHAIN_NODE_CLI_COM_TX_HISTORY_PARAM_ERR;
    }

    dap_chain_hash_fast_t l_tx_hash;
    if (l_tx_hash_str && dap_chain_hash_fast_from_str(l_tx_hash_str, &l_tx_hash) != 0) {
        
        dap_json_rpc_error_add(*a_json_arr_reply, DAP_CHAIN_NODE_CLI_COM_TX_HISTORY_HASH_REC_ERR, "tx hash not recognized");
        return DAP_CHAIN_NODE_CLI_COM_TX_HISTORY_HASH_REC_ERR;
    }
    
    // Select chain network
    if (!l_addr_base58 && l_net_str) {
        l_net = dap_chain_net_by_name(l_net_str);
        if (!l_net) { // Can't find such network
            dap_json_rpc_error_add(*a_json_arr_reply, DAP_CHAIN_NODE_CLI_COM_TX_HISTORY_NET_PARAM_ERR,
                                    "tx_history requires parameter '-net' to be valid chain network name");
            return DAP_CHAIN_NODE_CLI_COM_TX_HISTORY_NET_PARAM_ERR;
        }
    }
    // Get chain address
    dap_chain_addr_t *l_addr = NULL;
    if (l_addr_base58) {
        if (l_tx_hash_str) {
            dap_json_rpc_error_add(*a_json_arr_reply, DAP_CHAIN_NODE_CLI_COM_TX_HISTORY_INCOMPATIBLE_PARAMS_ERR,
                                                        "Incompatible params '-addr' & '-tx'");
            return DAP_CHAIN_NODE_CLI_COM_TX_HISTORY_INCOMPATIBLE_PARAMS_ERR;
        }
        l_addr = dap_chain_addr_from_str(l_addr_base58);
        if (!l_addr) {
            dap_json_rpc_error_add(*a_json_arr_reply, DAP_CHAIN_NODE_CLI_COM_TX_HISTORY_WALLET_ADDR_ERR,
                                                        "Wallet address not recognized");
            return DAP_CHAIN_NODE_CLI_COM_TX_HISTORY_WALLET_ADDR_ERR;
        }
        if (l_net) {
            if (l_net->pub.id.uint64 != l_addr->net_id.uint64) {
                dap_json_rpc_error_add(*a_json_arr_reply, DAP_CHAIN_NODE_CLI_COM_TX_HISTORY_ID_NET_ADDR_DIF_ERR,
                                        "Network ID with '-net' param and network ID with '-addr' param are different");
                DAP_DELETE(l_addr);
                return DAP_CHAIN_NODE_CLI_COM_TX_HISTORY_ID_NET_ADDR_DIF_ERR;
            }
        } else
            l_net = dap_chain_net_by_id(l_addr->net_id);
    }
    if (!l_net) {
        dap_json_rpc_error_add(*a_json_arr_reply, DAP_CHAIN_NODE_CLI_COM_TX_HISTORY_NET_ERR, "Network not found");
        return DAP_DELETE(l_addr), DAP_CHAIN_NODE_CLI_COM_TX_HISTORY_NET_ERR;
    }
    if (l_wallet_name) {
        const char *c_wallets_path = dap_chain_wallet_get_path(g_config);
        dap_chain_wallet_t *l_wallet = dap_chain_wallet_open(l_wallet_name, c_wallets_path, NULL);
        if (l_wallet) {
            const char *l_sign_str = dap_chain_wallet_check_sign(l_wallet);
            //TODO add warning about deprecated signs
            dap_chain_addr_t *l_addr_tmp = dap_chain_wallet_get_addr(l_wallet, l_net->pub.id);
            if (l_addr) {
                if (!dap_chain_addr_compare(l_addr, l_addr_tmp)) {
                    dap_json_rpc_error_add(*a_json_arr_reply, DAP_CHAIN_NODE_CLI_COM_TX_HISTORY_ADDR_WALLET_DIF_ERR,
                                            "Address with '-addr' param and address with '-w' param are different");
                    DAP_DELETE(l_addr);
                    DAP_DELETE(l_addr_tmp);
                    return DAP_CHAIN_NODE_CLI_COM_TX_HISTORY_ADDR_WALLET_DIF_ERR;
                }
                DAP_DELETE(l_addr_tmp);
            } else
                l_addr = l_addr_tmp;
            dap_chain_wallet_close(l_wallet);
        } else {
            dap_json_rpc_error_add(*a_json_arr_reply, DAP_CHAIN_NODE_CLI_COM_TX_HISTORY_WALLET_ERR,
                                    "The wallet %s is not activated or it doesn't exist", l_wallet_name);
            DAP_DELETE(l_addr);
            return DAP_CHAIN_NODE_CLI_COM_TX_HISTORY_WALLET_ERR;
        }
    }
    // Select chain, if any
    if (!l_net) {
        dap_json_rpc_error_add(*a_json_arr_reply, DAP_CHAIN_NODE_CLI_COM_TX_HISTORY_NET_ERR, "Could not determine the network from which to "
                                                       "extract data for the tx_history command to work.");
        return DAP_CHAIN_NODE_CLI_COM_TX_HISTORY_NET_ERR;
    }
    if (l_chain_str)
        l_chain = dap_chain_net_get_chain_by_name(l_net, l_chain_str);
    else
        l_chain = dap_chain_net_get_default_chain_by_chain_type(l_net, CHAIN_TYPE_TX);

    if(!l_chain) {
        dap_json_rpc_error_add(*a_json_arr_reply, DAP_CHAIN_NODE_CLI_COM_TX_HISTORY_CHAIN_PARAM_ERR,
                                "tx_history requires parameter '-chain' to be valid chain name in chain net %s."
                                " You can set default datum type in chain configuration file", l_net_str);
        return DAP_CHAIN_NODE_CLI_COM_TX_HISTORY_CHAIN_PARAM_ERR;
    }
    // response
    json_object * json_obj_out = NULL;
    if (l_tx_hash_str) {
         // history tx hash
        json_obj_out = dap_db_history_tx(*a_json_arr_reply, &l_tx_hash, l_chain, l_hash_out_type, l_net);
        if (!json_obj_out) {
            dap_json_rpc_error_add(*a_json_arr_reply, DAP_CHAIN_NODE_CLI_COM_TX_HISTORY_DAP_DB_HISTORY_TX_ERR,
                                    "something went wrong in tx_history");
            return DAP_CHAIN_NODE_CLI_COM_TX_HISTORY_DAP_DB_HISTORY_TX_ERR;
        }
    } else if (l_addr) {
        // history addr and wallet
        json_object * json_obj_summary = json_object_new_object();
        if (!json_obj_summary) {
            return DAP_CHAIN_NODE_CLI_COM_TX_HISTORY_MEMORY_ERR;
        }
        json_obj_out = dap_db_history_addr(*a_json_arr_reply, l_addr, l_chain, l_hash_out_type, dap_chain_addr_to_str_static(l_addr), json_obj_summary, l_limit, l_offset, l_brief, l_tx_srv_str, l_action, l_head);
        if (!json_obj_out) {
            dap_json_rpc_error_add(*a_json_arr_reply, DAP_CHAIN_NODE_CLI_COM_TX_HISTORY_DAP_DB_HISTORY_ADDR_ERR,
                                    "something went wrong in tx_history");
            json_object_put(json_obj_summary);
            return DAP_CHAIN_NODE_CLI_COM_TX_HISTORY_DAP_DB_HISTORY_ADDR_ERR;
        }        
        json_object_array_add(*a_json_arr_reply, json_obj_out);        
        json_object_array_add(*a_json_arr_reply, json_obj_summary);        
        return DAP_CHAIN_NODE_CLI_COM_TX_HISTORY_OK;        
    } else if (l_is_tx_all) {
        // history all
        json_object * json_obj_summary = json_object_new_object();
        if (!json_obj_summary) {
            return DAP_CHAIN_NODE_CLI_COM_TX_HISTORY_MEMORY_ERR;
        }

        json_object* json_arr_history_all = dap_db_history_tx_all(*a_json_arr_reply, l_chain, l_net, l_hash_out_type, json_obj_summary,
                                                                l_limit, l_offset, l_brief, l_tx_srv_str, l_action, l_head);
        if (!json_arr_history_all) {
            dap_json_rpc_error_add(*a_json_arr_reply, DAP_CHAIN_NODE_CLI_COM_TX_HISTORY_DAP_DB_HISTORY_ALL_ERR,
                                    "something went wrong in tx_history");
            return DAP_CHAIN_NODE_CLI_COM_TX_HISTORY_DAP_DB_HISTORY_ALL_ERR;
        }

        json_object_array_add(*a_json_arr_reply, json_arr_history_all);
        json_object_array_add(*a_json_arr_reply, json_obj_summary);
        return DAP_CHAIN_NODE_CLI_COM_TX_HISTORY_OK;
    } else if (l_is_tx_count) {
        json_object * json_count_obj= json_object_new_object();
        json_object_object_add(json_count_obj, "Number of transaction", json_object_new_uint64(l_chain->callback_count_tx(l_chain)));
        json_object_array_add(*a_json_arr_reply, json_count_obj);
        return DAP_CHAIN_NODE_CLI_COM_TX_HISTORY_OK;
    }
    json_object_array_add(*a_json_arr_reply, json_obj_out ? json_obj_out : json_object_new_string("empty"));
    return DAP_CHAIN_NODE_CLI_COM_TX_HISTORY_OK;
}


/**
 * @brief stats command
 *
 * @param argc
 * @param argv
 * @param arg_func
 * @param str_reply
 * @return int
 */
int com_stats(int argc, char **a_argv, void **a_str_reply)
{
    enum {
        CMD_NONE, CMD_STATS_CPU
    };
    int arg_index = 1;
    int cmd_num = CMD_NONE;
    // find  add parameter ('cpu')
    if (dap_cli_server_cmd_find_option_val(a_argv, arg_index, dap_min(argc, arg_index + 1), "cpu", NULL)) {
        cmd_num = CMD_STATS_CPU;
    }
    switch (cmd_num) {
    case CMD_NONE:
    default:
        dap_cli_server_cmd_set_reply_text(a_str_reply, "format of command: stats cpu");
        return -1;
    case CMD_STATS_CPU:
#if (defined DAP_OS_UNIX) || (defined __WIN32)
    {
        dap_cpu_monitor_init();
        dap_usleep(500000);
        char *l_str_reply_prev = DAP_NEW_Z_SIZE(char, 1);
        char *l_str_delimiter;
        dap_cpu_stats_t s_cpu_stats = dap_cpu_get_stats();
        for (uint32_t n_cpu_num = 0; n_cpu_num < s_cpu_stats.cpu_cores_count; n_cpu_num++) {
            if ((n_cpu_num % 4 == 0) && (n_cpu_num != 0)) {
                l_str_delimiter = dap_strdup_printf("\n");
            } else if (n_cpu_num == s_cpu_stats.cpu_cores_count - 1) {
                l_str_delimiter = DAP_NEW_Z_SIZE(char, 1);
            } else {
                l_str_delimiter = dap_strdup_printf(" ");
            }
            *a_str_reply = dap_strdup_printf("%sCPU-%d: %f%%%s", l_str_reply_prev, n_cpu_num, s_cpu_stats.cpus[n_cpu_num].load, l_str_delimiter);
            DAP_DELETE(l_str_reply_prev);
            DAP_DELETE(l_str_delimiter);
            l_str_reply_prev = *a_str_reply;
        }
        *a_str_reply = dap_strdup_printf("%s\nTotal: %f%%", l_str_reply_prev, s_cpu_stats.cpu_summary.load);
        DAP_DELETE(l_str_reply_prev);
        break;
    }
#else
        dap_cli_server_cmd_set_reply_text(a_str_reply, "only Linux or Windows environment supported");
        return -1;
#endif // DAP_OS_UNIX
    }
    return 0;
}

/**
 * @brief com_exit
 *
 * @param argc
 * @param argv
 * @param arg_func
 * @param str_reply
 * @return int
 */
int com_exit(int a_argc, char **a_argv, void **a_str_reply)
{
    UNUSED(a_argc);
    UNUSED(a_argv);
    UNUSED(a_str_reply);
    //dap_events_stop_all();
    exit(0);
    return 0;
}

/**
 * @brief com_print_log Print log info
 * print_log [ts_after <timestamp >] [limit <line numbers>]
 * @param argc
 * @param argv
 * @param arg_func
 * @param str_reply
 * @return int
 */
int com_print_log(int a_argc, char **a_argv, void **a_str_reply)
{
    int arg_index = 1;
    const char * l_str_ts_after = NULL;
    const char * l_str_limit = NULL;
    int64_t l_ts_after = 0;
    long l_limit = 0;
    dap_cli_server_cmd_find_option_val(a_argv, arg_index, a_argc, "ts_after", &l_str_ts_after);
    dap_cli_server_cmd_find_option_val(a_argv, arg_index, a_argc, "limit", &l_str_limit);

    l_ts_after = (l_str_ts_after) ? strtoll(l_str_ts_after, 0, 10) : -1;
    l_limit = (l_str_limit) ? strtol(l_str_limit, 0, 10) : -1;

    if(l_ts_after < 0 || !l_str_ts_after) {
        dap_cli_server_cmd_set_reply_text(a_str_reply, "requires valid parameter 'l_ts_after'");
        return -1;
    }
    if(l_limit <= 0) {
        dap_cli_server_cmd_set_reply_text(a_str_reply, "requires valid parameter 'limit'");
        return -1;
    }

    // get logs from list
    char *l_str_ret = dap_log_get_item(l_ts_after, (int) l_limit);
    if(!l_str_ret) {
        dap_cli_server_cmd_set_reply_text(a_str_reply, "no logs");
        return -1;
    }
    dap_cli_server_cmd_set_reply_text(a_str_reply, "%s", l_str_ret);
    DAP_DELETE(l_str_ret);
    return 0;
}

/**
 * @brief cmd_gdb_export
 * action for cellframe-node-cli gdb_export command
 * @param argc
 * @param argv
 * @param arg_func
 * @param a_str_reply
 * @return
 */
int cmd_gdb_export(int a_argc, char **a_argv, void **a_str_reply)
{
    int arg_index = 1;
    const char *l_filename = NULL;
    dap_cli_server_cmd_find_option_val(a_argv, arg_index, a_argc, "filename", &l_filename);
    if (!l_filename) {
        dap_cli_server_cmd_set_reply_text(a_str_reply, "gdb_export requires parameter 'filename'");
        return -1;
    }
    const char *l_gdb_path = dap_config_get_item_str(g_config, "global_db", "path");
    if (!l_gdb_path) {
        log_it(L_ERROR, "Can't find gdb path in config file");
        dap_cli_server_cmd_set_reply_text(a_str_reply, "Can't find gdb path in the config file");
        return -1;
    }
    if (!opendir(l_gdb_path)) {
        log_it(L_ERROR, "Can't open db directory");
        dap_cli_server_cmd_set_reply_text(a_str_reply, "Can't open db directory");
        return -1;
    }
    char l_path[MAX_PATH + 1];
    snprintf(l_path, sizeof(l_path), "%s/%s.json", l_gdb_path, l_filename);

    const char *l_groups_str = NULL;
    dap_cli_server_cmd_find_option_val(a_argv, arg_index, a_argc, "-groups", &l_groups_str);
    char *l_group_str = NULL, *l_ctx = NULL;
    dap_list_t *l_parsed_groups_list = NULL;
    if (l_groups_str) {
        char *l_tmp_str = dap_strdup(l_groups_str);
        l_group_str = strtok_r(l_tmp_str, ",", &l_ctx);
        for (; l_group_str; l_group_str = strtok_r(NULL, ",", &l_ctx)) {
            l_parsed_groups_list = dap_list_prepend(l_parsed_groups_list, dap_strdup(l_group_str));
        }
        DAP_DEL_Z(l_tmp_str);
    }
    struct json_object *l_json = json_object_new_array();
    dap_list_t *l_groups_list = l_parsed_groups_list
            ? l_parsed_groups_list
            : dap_global_db_driver_get_groups_by_mask("*");
    for (dap_list_t *l_list = l_groups_list; l_list; l_list = dap_list_next(l_list)) {
        size_t l_store_obj_count = 0;
        char *l_group_name = (char *)l_list->data;

        dap_store_obj_t *l_store_obj = dap_global_db_get_all_raw_sync(l_group_name, &l_store_obj_count);

        if (!l_store_obj_count) {
            log_it(L_INFO, "Group %s is empty or not found", l_group_name);
            continue;
        } else {
            log_it(L_INFO, "Exporting group %s, number of records: %zu", l_group_name, l_store_obj_count);
        }

        struct json_object *l_json_group = json_object_new_array();
        struct json_object *l_json_group_inner = json_object_new_object();
        json_object_object_add(l_json_group_inner, "group", json_object_new_string(l_group_name));

        for (size_t i = 0; i < l_store_obj_count; ++i) {
            size_t l_out_size = DAP_ENC_BASE64_ENCODE_SIZE((int64_t)l_store_obj[i].value_len) + 1;
            dap_sign_t *l_sign = l_store_obj[i].sign;
            size_t l_sign_size = DAP_ENC_BASE64_ENCODE_SIZE(dap_sign_get_size(l_sign))+1;
            char *l_value_enc_str = DAP_NEW_Z_SIZE(char, l_out_size);
            char *l_sign_str = DAP_NEW_Z_SIZE(char, l_sign_size);
            if(!l_value_enc_str || !l_sign_str) {
                log_it(L_CRITICAL, "%s", c_error_memory_alloc);
                DAP_DEL_Z(l_sign_str);
                DAP_DEL_Z(l_value_enc_str);
                return -1;
            }
            dap_enc_base64_encode(l_store_obj[i].value, l_store_obj[i].value_len, l_value_enc_str, DAP_ENC_DATA_TYPE_B64);
            dap_enc_base64_encode(l_sign, dap_sign_get_size(l_sign), l_sign_str, DAP_ENC_DATA_TYPE_B64);
            struct json_object *jobj = json_object_new_object();
            json_object_object_add(jobj, "key",     json_object_new_string(l_store_obj[i].key));
            json_object_object_add(jobj, "value",   json_object_new_string(l_value_enc_str));
            json_object_object_add(jobj, "value_len", json_object_new_int64((int64_t)l_store_obj[i].value_len));
            json_object_object_add(jobj, "flags", json_object_new_uint64((uint64_t)l_store_obj[i].flags));
            json_object_object_add(jobj, "sign", json_object_new_string(l_sign_str));
            json_object_object_add(jobj, "timestamp", json_object_new_int64((int64_t)l_store_obj[i].timestamp));
            json_object_object_add(jobj, "crc", json_object_new_uint64(l_store_obj[i].crc));
            json_object_array_add(l_json_group, jobj);

            DAP_DELETE(l_value_enc_str);
        }
        json_object_object_add(l_json_group_inner, "records", l_json_group);
        json_object_array_add(l_json, l_json_group_inner);
        dap_store_obj_free(l_store_obj, l_store_obj_count);
    }
    if (l_parsed_groups_list)
        dap_list_free_full(l_groups_list, NULL);
    if (json_object_to_file(l_path, l_json) == -1) {
#if JSON_C_MINOR_VERSION<15
        log_it(L_CRITICAL, "Couldn't export JSON to file, error code %d", errno );
        dap_cli_server_cmd_set_reply_text (a_str_reply, "Couldn't export JSON to file, error code %d", errno );
#else
        log_it(L_CRITICAL, "Couldn't export JSON to file, err '%s'", json_util_get_last_err());
        dap_cli_server_cmd_set_reply_text(a_str_reply, "%s", json_util_get_last_err());
#endif
         json_object_put(l_json);
         return -1;
    }
    dap_cli_server_cmd_set_reply_text(a_str_reply, "Global DB export in file %s", l_path);
    json_object_put(l_json);
    dap_cli_server_cmd_set_reply_text(a_str_reply, "Global DB export in file %s", l_path);
    return 0;
}

/**
 * @brief cmd_gdb_import
 * @param argc
 * @param argv
 * @param arg_func
 * @param a_str_reply
 * @return
 */
int cmd_gdb_import(int a_argc, char **a_argv, void **a_str_reply)
{
    int arg_index = 1;
    const char *l_filename = NULL;
    dap_cli_server_cmd_find_option_val(a_argv, arg_index, a_argc, "filename", &l_filename);
    if (!l_filename) {
        dap_cli_server_cmd_set_reply_text(a_str_reply, "gdb_import requires parameter 'filename'");
        return -1;
    }
    const char *l_gdb_path = dap_config_get_item_str(g_config, "global_db", "path");
    if (!l_gdb_path) {
        log_it(L_ERROR, "Can't find gdb path in config file");
        dap_cli_server_cmd_set_reply_text(a_str_reply, "Can't find gdb path in the config file");
        return -1;
    }
    char l_path[MAX_PATH + 1];
    snprintf(l_path, sizeof(l_path), "%s/%s.json", l_gdb_path, l_filename);
    struct json_object *l_json = json_object_from_file(l_path);
    if (!l_json) {
#if JSON_C_MINOR_VERSION<15
        log_it(L_CRITICAL, "Import error occured: code %d", errno);
        dap_cli_server_cmd_set_reply_text(a_str_reply, "Import error occured: code %d",errno);
#else
        log_it(L_CRITICAL, "Import error occured: %s", json_util_get_last_err());
        dap_cli_server_cmd_set_reply_text(a_str_reply, "%s", json_util_get_last_err());
#endif
        return -1;
    }
    for (size_t i = 0, l_groups_count = json_object_array_length(l_json); i < l_groups_count; ++i) {
        struct json_object *l_group_obj = json_object_array_get_idx(l_json, i);
        if (!l_group_obj) {
            continue;
        }
        struct json_object *l_json_group_name = json_object_object_get(l_group_obj, "group");
        const char *l_group_name = json_object_get_string(l_json_group_name);
        // proc group name
        log_it(L_INFO, "Group %zu: %s", i, l_group_name);
        struct json_object *l_json_records = json_object_object_get(l_group_obj, "records");
        size_t l_records_count = json_object_array_length(l_json_records);
        dap_store_obj_t *l_group_store = DAP_NEW_Z_SIZE(dap_store_obj_t, l_records_count * sizeof(dap_store_obj_t));
        if(!l_group_store) {
            log_it(L_CRITICAL, "%s", c_error_memory_alloc);
            return -1;
        }
        for (size_t j = 0; j < l_records_count; ++j) {
            struct json_object *l_record, *l_key, *l_value, *l_value_len, *l_ts;
            l_record = json_object_array_get_idx(l_json_records, j);
            l_key       = json_object_object_get(l_record, "key");
            l_value     = json_object_object_get(l_record, "value");
            size_t l_record_size = json_object_object_length(l_record);
            l_value_len = json_object_object_get(l_record, "value_len");
            l_ts        = json_object_object_get(l_record, "timestamp");
            l_group_store[j].key    = dap_strdup(json_object_get_string(l_key));
            if(!l_group_store[j].key) {
                log_it(L_CRITICAL, "%s", c_error_memory_alloc);
                l_records_count = j;
                break;
            }
            l_group_store[j].group  = dap_strdup(l_group_name);
            if(!l_group_store[j].group) {
                log_it(L_CRITICAL, "%s", c_error_memory_alloc);
                l_records_count = j;
                break;
            }
            dap_nanotime_t l_temp = json_object_get_int64(l_ts);
            l_group_store[j].timestamp = l_temp >> 32 ? l_temp : dap_nanotime_from_sec(l_temp);  // possibly legacy record
            l_group_store[j].value_len = (uint64_t)json_object_get_int64(l_value_len);

            const char *l_value_str = json_object_get_string(l_value);
            char *l_val = DAP_NEW_Z_SIZE(char, l_group_store[j].value_len);
            if(!l_val) {
                log_it(L_CRITICAL, "%s", c_error_memory_alloc);
                l_records_count = j;
                break;
            }
            dap_enc_base64_decode(l_value_str, strlen(l_value_str), l_val, DAP_ENC_DATA_TYPE_B64);
            l_group_store[j].value  = (uint8_t*)l_val;
            if (l_record_size > 5) {
                json_object *l_jobj_crc = json_object_object_get(l_record, "crc");
                json_object *l_jobj_sign = json_object_object_get(l_record, "sign");
                json_object *l_jobj_flags = json_object_object_get(l_record, "flags");
                uint8_t l_flags = (uint8_t)json_object_get_uint64(l_jobj_flags);
                uint64_t l_crc = json_object_get_uint64(l_jobj_crc);
                const char *l_sign_str = json_object_get_string(l_jobj_sign);
                int l_len = dap_strlen(l_sign_str);
                dap_sign_t *l_sign = DAP_NEW_Z_SIZE(dap_sign_t, DAP_ENC_BASE64_DECODE_SIZE(l_len) + 1);
                size_t l_sign_decree_size = dap_enc_base64_decode(l_sign_str, l_len, l_sign, DAP_ENC_DATA_TYPE_B64);
                if (dap_sign_get_size(l_sign) != l_sign_decree_size) {
                    log_it(L_ERROR, "Can't reade signature from record with key %s", l_group_store[j].key);
                }
                l_group_store[j].sign = l_sign;
                l_group_store[j].flags = l_flags;
                l_group_store[j].crc = l_crc;
            } else {
                //Loading old record
                dap_cert_t *l_cert_record = dap_cert_find_by_name(DAP_STREAM_NODE_ADDR_CERT_NAME);
                l_group_store[j].sign = dap_store_obj_sign(&l_group_store[j], l_cert_record->enc_key, &l_group_store[j].crc);
            }
        }
        if (dap_global_db_driver_apply(l_group_store, l_records_count)) {
            log_it(L_CRITICAL, "An error occured on importing group %s...", l_group_name);
        } else {
            log_it(L_INFO, "Imported %zu records of group %s", l_records_count, l_group_name);
        }
        dap_store_obj_free(l_group_store, l_records_count);
    }
    json_object_put(l_json);
    return 0;
}

dap_list_t *s_go_all_nets_offline()
{
    dap_list_t *l_net_returns = NULL;
    for (dap_chain_net_t *it = dap_chain_net_iter_start(); it; it = dap_chain_net_iter_next(it)) {
        if ( dap_chain_net_stop(it) )
            l_net_returns = dap_list_append(l_net_returns, it);
    }
    return l_net_returns;
}

typedef struct _pvt_net_nodes_list {
    dap_chain_net_t *net;
    dap_global_db_obj_t *group_nodes;
    size_t count_nodes;
} _pvt_net_nodes_list_t;

int cmd_remove(int a_argc, char **a_argv, void **a_str_reply)
{
    //default init
    const char		*return_message	=	NULL;
    const char		*l_gdb_path		=	NULL;
//    const char		*l_chains_path	=	NULL;
    const char		*l_net_str		=	NULL;
    dap_chain_net_t	*l_net			=	NULL;
    int 			all				=	0;

    //for enum
    uint8_t			error			=	0;
    uint8_t			successful		=	0;

    //enum for errors
    enum {
        GDB_FAIL_PATH				=	0x00000001,
        CHAINS_FAIL_PATH			=	0x00000002,
        COMMAND_NOT_CORRECT			=	0x00000004,
        NET_NOT_VALID				=	0x00000008
    };

    //enum for successful
    enum {
        REMOVED_GDB					=	0x00000001,
        REMOVED_CHAINS				=	0x00000002
    };

    //check path's from config file
    if (dap_cli_server_cmd_check_option(a_argv, 1, a_argc, "-gdb") >= 0
    &&	(NULL == (l_gdb_path = dap_config_get_item_str(g_config, "global_db", "path")))){
        error |= GDB_FAIL_PATH;
    }
//    if (dap_cli_server_cmd_check_option(a_argv, 1, a_argc, "-chains") >= 0
//    &&	(NULL == (l_chains_path = dap_config_get_item_str(g_config, "resources", "dap_chains_path")))) {
//        error |= CHAINS_FAIL_PATH;
//    }

    dap_list_t *l_net_returns = NULL;
    //perform deletion according to the specified parameters, if the path is specified
    if (l_gdb_path) {
        l_net_returns = s_go_all_nets_offline();
        dap_list_t *l_gdb_nodes_list = NULL;
        for (dap_chain_net_t *it = dap_chain_net_iter_start(); it; it = dap_chain_net_iter_next(it)) {
            _pvt_net_nodes_list_t *l_gdb_groups = DAP_NEW(_pvt_net_nodes_list_t);
            if (!l_gdb_groups) {
                log_it(L_CRITICAL, "%s", c_error_memory_alloc);
                dap_list_free(l_net_returns);
                return -1;
            }
            l_gdb_groups->net = it;
            l_gdb_groups->group_nodes = dap_global_db_get_all_sync(l_gdb_groups->net->pub.gdb_nodes, &l_gdb_groups->count_nodes);
            l_gdb_nodes_list = dap_list_append(l_gdb_nodes_list, l_gdb_groups);
        }

        dap_global_db_deinit();
        const char *l_gdb_driver = dap_config_get_item_str_default(g_config, "global_db", "driver", "mdbx");
        char *l_gdb_rm_path = dap_strdup_printf("%s/gdb-%s", l_gdb_path, l_gdb_driver);
        dap_rm_rf(l_gdb_rm_path);
        DAP_DELETE(l_gdb_rm_path);
        dap_global_db_init();
        for (dap_list_t *ptr = l_gdb_nodes_list; ptr; ptr = dap_list_next(ptr)) {
            _pvt_net_nodes_list_t *l_tmp = (_pvt_net_nodes_list_t*)ptr->data;
            for (size_t i = 0; i < l_tmp->count_nodes; i++) {
                dap_global_db_obj_t l_obj = l_tmp->group_nodes[i];
                dap_global_db_set_sync(l_tmp->net->pub.gdb_nodes, l_obj.key, l_obj.value, l_obj.value_len, false);
            }
            dap_global_db_objs_delete(l_tmp->group_nodes, l_tmp->count_nodes);
        }
        dap_list_free_full(l_gdb_nodes_list, NULL);
        if (!error)
            successful |= REMOVED_GDB;
    }

    if (dap_cli_server_cmd_check_option(a_argv, 1, a_argc, "-chains") != -1) {
        dap_cli_server_cmd_find_option_val(a_argv, 1, a_argc, "-net", &l_net_str);
        all = dap_cli_server_cmd_check_option(a_argv, 1, a_argc, "-all");

        if	(NULL == l_net_str && all >= 0) {
            if (NULL == l_gdb_path)
                l_net_returns = s_go_all_nets_offline();
            for (dap_chain_net_t *it = dap_chain_net_iter_start(); it; it = dap_chain_net_iter_next(it)) {
                dap_chain_net_purge(it);
            }
            if (!error)
                successful |= REMOVED_CHAINS;
        } else if (NULL != l_net_str && all < 0) {
            if (NULL != (l_net = dap_chain_net_by_name(l_net_str))) {
                if (NULL == l_gdb_path && dap_chain_net_stop(l_net))
                    l_net_returns = dap_list_append(l_net_returns, l_net);
            } else {
                error |= NET_NOT_VALID;
            }
            dap_chain_net_purge(l_net);
            if (!error)
                successful |= REMOVED_CHAINS;

        } else {
            error |= COMMAND_NOT_CORRECT;
        }
    }

    //handling errors
    if (error & GDB_FAIL_PATH
    ||	error & CHAINS_FAIL_PATH) {
        return_message = "The node configuration file does not specify the path to the database and/or chains.\n"
                         "Please check the cellframe-node.cfg file in the [resources] item for subitems:\n"
                         "dap_global_db_path=<PATH>\n"
                         "dap_chains_path=<PATH>";
    } else if (error & COMMAND_NOT_CORRECT) {
        return_message = "You need to make a decision whether to remove all chains or a chain from a specific network.\n"
                         "You cannot use two keys '-net' and '-all' at the same time.\n"
                         "Be careful, the '-all' option will delete ALL CHAINS and won't ask you for permission!";
    } else if (error & NET_NOT_VALID) {
        return_message = "The specified network was not found.\n"
                         "The list of available networks can be viewed using the command:"
                         "'net list'";
    }

    if (error) {
       dap_cli_server_cmd_set_reply_text(a_str_reply, "Error when deleting, because:\n%s", return_message);
    }
    else if (successful) {
        dap_cli_server_cmd_set_reply_text(a_str_reply, "Successful removal: %s", successful & REMOVED_GDB && successful & REMOVED_CHAINS ? "gdb, chains" : successful & REMOVED_GDB ? "gdb" : successful & REMOVED_CHAINS ? "chains" : "");
    } else {
        dap_cli_server_cmd_set_reply_text(a_str_reply, "Nothing to delete. Check if the command is correct.\nUse flags: -gdb or/and -chains [-net <net_name> | -all]\n"
                                                       "Be careful, the '-all' option will delete ALL CHAINS and won't ask you for permission!");
    }

    for (dap_list_t *it = l_net_returns; it; it = it->next)
        dap_chain_net_start((dap_chain_net_t *)it->data);
    dap_list_free(l_net_returns);

    return error;
}


/*
 * block code signer
 */
/*
 * enum for dap_chain_sign_file
 */
typedef enum {
    SIGNER_ALL_FLAGS             = 0x1f,
    SIGNER_FILENAME              = 1 << 0,   // flag - full filename
    SIGNER_FILENAME_SHORT        = 1 << 1,   // flag - filename without extension
    SIGNER_FILESIZE              = 1 << 2,   // flag - size of file
    SIGNER_DATE                  = 1 << 3,   // flag - date
    SIGNER_MIME_MAGIC            = 1 << 4,   // flag - mime magic
    SIGNER_COUNT                 = 5         // count flags
} dap_sign_signer_file_t;

static int s_sign_file(const char *a_filename, dap_sign_signer_file_t a_flags, const char *a_cert_name,
                       dap_sign_t **a_signed, dap_chain_hash_fast_t *a_hash);
static int s_signer_cmd(int a_arg_index, int a_argc, char **a_argv, void **a_str_reply);
static int s_check_cmd(int a_arg_index, int a_argc, char **a_argv, void **a_str_reply);
struct opts {
    char *name;
    uint32_t cmd;
};

#define BUILD_BUG(condition) ((void)sizeof(char[1-2*!!(condition)]))

int com_signer(int a_argc, char **a_argv, void **a_str_reply)
{
    enum {
        CMD_NONE, CMD_SIGN, CMD_CHECK
    };

    int arg_index = 1;
    int cmd_num = CMD_NONE;

    struct opts l_opts[] = {
    { "sign", CMD_SIGN },
    { "check", CMD_CHECK }
    };

    size_t l_len_opts = sizeof(l_opts) / sizeof(struct opts);
    for (size_t i = 0; i < l_len_opts; i++) {
        if (dap_cli_server_cmd_find_option_val(a_argv, arg_index, dap_min(a_argc, arg_index + 1), l_opts[i].name, NULL)) {
            cmd_num = l_opts[i].cmd;
            break;
        }
    }

    if(cmd_num == CMD_NONE) {
        dap_cli_server_cmd_set_reply_text(a_str_reply, "command %s not recognized", a_argv[1]);
        return -1;
    }
    switch (cmd_num) {
    case CMD_SIGN:
        return s_signer_cmd(arg_index, a_argc, a_argv, a_str_reply);
        break;
    case CMD_CHECK:
        return s_check_cmd(arg_index, a_argc, a_argv, a_str_reply);
        break;
    }

    return -1;
}

static int s_get_key_from_file(const char *a_file, const char *a_mime, const char *a_cert_name, dap_sign_t **a_sign);

static int s_check_cmd(int a_arg_index, int a_argc, char **a_argv, void **a_str_reply)
{
    int l_ret = 0;

    enum {OPT_FILE, OPT_HASH, OPT_NET, OPT_MIME, OPT_CERT,
          OPT_COUNT};
    struct opts l_opts_check[] = {
    { "-file", OPT_FILE },
    { "-hash", OPT_HASH },
    { "-net", OPT_NET },
    { "-mime", OPT_MIME },
    { "-cert", OPT_CERT }
    };

    BUILD_BUG((sizeof(l_opts_check)/sizeof(struct opts)) != OPT_COUNT);

    char *l_str_opts_check[OPT_COUNT] = {0};
    for (int i = 0; i < OPT_COUNT; i++) {
        dap_cli_server_cmd_find_option_val(a_argv, a_arg_index, a_argc, l_opts_check[i].name, (const char **) &l_str_opts_check[i]);
    }

    if (!l_str_opts_check[OPT_CERT]) {
        dap_cli_server_cmd_set_reply_text(a_str_reply, "%s need to be selected", l_opts_check[OPT_CERT].name);
        return -1;
    }
    if (l_str_opts_check[OPT_HASH] && l_str_opts_check[OPT_FILE]) {
        dap_cli_server_cmd_set_reply_text(a_str_reply, "you can select is only one from (file or hash)");
        return -1;
    }

    dap_chain_net_t *l_network = dap_chain_net_by_name(l_str_opts_check[OPT_NET]);
    if (!l_network) {
        dap_cli_server_cmd_set_reply_text(a_str_reply, "%s network not found", l_str_opts_check[OPT_NET]);
        return -1;
    }


    dap_chain_t *l_chain = dap_chain_net_get_chain_by_chain_type(l_network, CHAIN_TYPE_SIGNER);
    if (!l_chain) {
        dap_cli_server_cmd_set_reply_text(a_str_reply, "Not found datum signer in network %s", l_str_opts_check[OPT_NET]);
        return -1;
    }
    int found = 0;

    dap_sign_t *l_sign = NULL;
    dap_chain_datum_t *l_datum = NULL;
    char *l_gdb_group = NULL;

    l_gdb_group = dap_chain_net_get_gdb_group_mempool_new(l_chain);
    if (!l_gdb_group) {
        dap_cli_server_cmd_set_reply_text(a_str_reply, "Not found network group for chain: %s", l_chain->name);
        l_ret = -1;
        goto end;
    }

    dap_chain_hash_fast_t l_hash_tmp;

    if (l_str_opts_check[OPT_HASH]) {
        dap_chain_hash_fast_from_str(l_str_opts_check[OPT_HASH], &l_hash_tmp);
    }


    if (l_str_opts_check[OPT_FILE]) {
        if ( s_get_key_from_file(l_str_opts_check[OPT_FILE], l_str_opts_check[OPT_MIME], l_str_opts_check[OPT_CERT], &l_sign) ) {
            l_ret = -1;
            goto end;
        }

        l_datum = dap_chain_datum_create(DAP_CHAIN_DATUM_SIGNER, l_sign->pkey_n_sign, l_sign->header.sign_size);
        if (!l_datum) {
            dap_cli_server_cmd_set_reply_text(a_str_reply, "not created datum");
            l_ret = -1;
            goto end;
        }

        dap_chain_datum_calc_hash(l_datum, &l_hash_tmp);
    }

    dap_chain_atom_iter_t *l_iter = NULL;
    dap_chain_cell_t *l_cell_tmp = NULL;
    dap_chain_cell_t *l_cell = NULL;
    size_t l_atom_size = 0, l_datums_count = 0;

    HASH_ITER(hh, l_chain->cells, l_cell, l_cell_tmp) {
        l_iter = l_cell->chain->callback_atom_iter_create(l_cell->chain, l_cell->id, NULL);
        dap_chain_atom_ptr_t l_atom = l_cell->chain->callback_atom_find_by_hash(l_iter, &l_hash_tmp, &l_atom_size);
        dap_chain_datum_t **l_datums = l_cell->chain->callback_atom_get_datums(l_atom, l_atom_size, &l_datums_count);
        for (size_t i = 0; i < l_datums_count; i++) {
            dap_chain_datum_t *l_datum = l_datums[i];
            dap_hash_fast_t l_hash;
            dap_chain_datum_calc_hash(l_datum, &l_hash);
            if (!memcmp(l_hash_tmp.raw, l_hash.raw, DAP_CHAIN_HASH_FAST_SIZE)) {
                dap_cli_server_cmd_set_reply_text(a_str_reply, "found!");
                found = 1;
                break;
            }
        }
        DAP_DEL_Z(l_datums);
        l_cell->chain->callback_atom_iter_delete(l_iter);
    }

end:

    DAP_DEL_Z(l_gdb_group);

    if (!found) {
        dap_cli_server_cmd_set_reply_text(a_str_reply, "not found!");
    }

    return l_ret;
}

static char **s_parse_items(const char *a_str, char a_delimiter, int *a_count, const int a_only_digit)
{
    int l_count_temp = *a_count = 0;
    int l_len_str = strlen(a_str);
    if (l_len_str == 0) return NULL;
    char *s, *l_temp_str;
    s = l_temp_str = dap_strdup(a_str);

    int l_buf = 0;
    for (int i = 0; i < l_len_str; i++) {
        if (s[i] == a_delimiter && !l_buf) {
            s[i] = 0;
            continue;
        }
        if (s[i] == a_delimiter && l_buf) {
            s[i] = 0;
            l_buf = 0;
            continue;
        }
        if (!dap_is_alpha(s[i]) && l_buf) {
            s[i] = 0;
            l_buf = 0;
            continue;
        }
        if (!dap_is_alpha(s[i]) && !l_buf) {
            s[i] = 0;
            continue;
        }
        if (a_only_digit) {
            if (dap_is_digit(s[i])) {
                l_buf++;
                if (l_buf == 1) l_count_temp++;
                continue;
            }
        } else if (dap_is_alpha(s[i])) {
            l_buf++;
            if (l_buf == 1) l_count_temp++;
            continue;
        }
        if (!dap_is_alpha(s[i])) {
            l_buf = 0;
            s[i] = 0;
            continue;
        }
    }

    s = l_temp_str;
    if (l_count_temp == 0) {
        DAP_DELETE(l_temp_str);
        return NULL;
    }

    char **lines = DAP_CALLOC(l_count_temp, sizeof (void *));
    if (!lines) {
        log_it(L_ERROR, "Memoru allocation error in s_parse_items");
        DAP_DELETE(l_temp_str);
        return NULL;
    }
    for (int i = 0; i < l_count_temp; i++) {
        while (*s == 0) s++;
        lines[i] = strdup(s);
        s = strchr(s, '\0');
        s++;
    }

    DAP_DELETE(l_temp_str);
    *a_count = l_count_temp;
    return lines;
}

static int s_get_key_from_file(const char *a_file, const char *a_mime, const char *a_cert_name, dap_sign_t **a_sign)
{
    char **l_items_mime = NULL;
    int l_items_mime_count = 0;
    uint32_t l_flags_mime = 0;

    if (a_mime)
        l_items_mime = s_parse_items(a_mime, ',', &l_items_mime_count, 0);

    if (l_items_mime && l_items_mime_count > 0) {
        struct opts l_opts_flags[] = {
        { "SIGNER_ALL_FLAGS", SIGNER_ALL_FLAGS },
        { "SIGNER_FILENAME", SIGNER_FILENAME },
        { "SIGNER_FILENAME_SHORT", SIGNER_FILENAME_SHORT },
        { "SIGNER_FILESIZE", SIGNER_FILESIZE },
        { "SIGNER_DATE", SIGNER_DATE },
        { "SIGNER_MIME_MAGIC", SIGNER_MIME_MAGIC }
        };
        int l_len_opts_flags = sizeof(l_opts_flags) / sizeof (struct opts);
        for (int i = 0; i < l_len_opts_flags; i++) {
            for (int isub = 0; isub < l_items_mime_count; isub++) {
                if (!strncmp (l_opts_flags[i].name, l_items_mime[isub], strlen(l_items_mime[isub]) + 1)) {
                    l_flags_mime |= l_opts_flags[i].cmd;
                    break;
                }
            }
        }
        DAP_DEL_ARRAY(l_items_mime, l_items_mime_count);
        }
        DAP_DELETE(l_items_mime);
    if (l_flags_mime == 0)
        l_flags_mime = SIGNER_ALL_FLAGS;
    dap_chain_hash_fast_t l_hash;
    return s_sign_file(a_file, l_flags_mime, a_cert_name, a_sign, &l_hash);
}

static int s_signer_cmd(int a_arg_index, int a_argc, char **a_argv, void **a_str_reply)
{
    enum {
        OPT_FILE, OPT_MIME, OPT_NET, OPT_CHAIN, OPT_CERT,
        OPT_COUNT
    };
    struct opts l_opts_signer[] = {
    { "-file", OPT_FILE },
    { "-mime", OPT_MIME },
    { "-net", OPT_NET },
    { "-chain", OPT_CHAIN },
    { "-cert", OPT_CERT }
    };

    BUILD_BUG((sizeof(l_opts_signer)/sizeof(struct opts)) != OPT_COUNT);

    a_arg_index++;

    char *l_opts_sign[OPT_COUNT] = {0};
    for (int i = 0; i < OPT_COUNT; i++) {
        dap_cli_server_cmd_find_option_val(a_argv, a_arg_index, a_argc, l_opts_signer[i].name, (const char **) &l_opts_sign[i]);
    }

    if (!l_opts_sign[OPT_CERT])
        return dap_cli_server_cmd_set_reply_text(a_str_reply, "%s need to be selected", l_opts_signer[OPT_CERT].name), -1;

    dap_chain_net_t *l_network = dap_chain_net_by_name(l_opts_sign[OPT_NET]);
    if ( !l_network )
        return dap_cli_server_cmd_set_reply_text(a_str_reply, "%s network not found", l_opts_sign[OPT_NET]), -1;

    dap_chain_t *l_chain = dap_chain_net_get_chain_by_name(l_network, l_opts_sign[OPT_CHAIN]);
    if (!l_chain)
        return dap_cli_server_cmd_set_reply_text(a_str_reply, "%s chain not found", l_opts_sign[OPT_CHAIN]), -1;

    dap_sign_t *l_sign = NULL;
    if ( s_get_key_from_file(l_opts_sign[OPT_FILE], l_opts_sign[OPT_MIME], l_opts_sign[OPT_CERT], &l_sign) )
        return dap_cli_server_cmd_set_reply_text(a_str_reply, "%s cert not found", l_opts_sign[OPT_CERT]), -1;

    dap_chain_datum_t * l_datum = dap_chain_datum_create(DAP_CHAIN_DATUM_SIGNER, l_sign->pkey_n_sign, l_sign->header.sign_size);
    if (!l_datum)
        return dap_cli_server_cmd_set_reply_text(a_str_reply, "not created datum"), -1;
    dap_cli_server_cmd_set_reply_text(a_str_reply, "hash: %s", dap_get_data_hash_str(l_datum->data, l_datum->header.data_size).s);
    return DAP_DELETE(l_datum), l_chain->callback_add_datums(l_chain, &l_datum, 1);
}



/*
SIGNER_ALL_FLAGS             = 0 << 0,
SIGNER_FILENAME              = 1 << 0,   // flag - full filename
SIGNER_FILENAME_SHORT        = 1 << 1,   // flag - filename without extension
SIGNER_FILESIZE              = 1 << 2,   // flag - size of file
SIGNER_DATE                  = 1 << 3,   // flag - date
SIGNER_MIME_MAGIC            = 1 << 4,   // flag - mime magic
SIGNER_COUNT
*/

static char *s_strdup_by_index (const char *a_file, const int a_index);
static dap_tsd_t *s_alloc_metadata (const char *a_file, const int a_meta);
static uint8_t *s_concat_hash_and_mimetypes (dap_chain_hash_fast_t *a_chain, dap_list_t *a_meta_list, size_t *a_fullsize);

/*
 * dap_sign_file - sign a file with flags.
 * flags - (SIGNER_FILENAME, SIGNER_FILENAME_SHORT, SIGNER_FILESIZE, SIGNER_DATE, SIGNER_MIME_MAGIC) or SIGNER_ALL_FLAGS
 * example
 * int ret = dap_sign_file ("void.png", SIGNER_ALL_FLAGS); it's sign file with all mime types.
 * example
 * int ret = dap_sign_file ("void.png", SIGNER_FILENAME | SIGNER_FILESIZE | SIGNER_DATE);
 */
/**
 * @brief dap_chain_sign_file
 * @param a_chain
 * @param a_filename
 * @param a_flags
 * @return
 */
static int s_sign_file(const char *a_filename, dap_sign_signer_file_t a_flags, const char *a_cert_name,
                       dap_sign_t **a_signed, dap_chain_hash_fast_t *a_hash)
{
    size_t l_size = 0;
    char *l_buffer = dap_file_get_contents2(a_filename, &l_size);
    uint32_t l_shift = 1;
    int l_count_meta = 0;
    if (a_flags == SIGNER_ALL_FLAGS) {
        l_count_meta = SIGNER_COUNT;
        a_flags = SIGNER_FILENAME | SIGNER_FILENAME_SHORT | SIGNER_FILESIZE | SIGNER_DATE | SIGNER_MIME_MAGIC;
    }

    do {
        if (a_flags <= 0) break;

        for (int i = 0; i < SIGNER_COUNT; i++) {
            if (l_shift | a_flags) l_count_meta++;
            l_shift <<= 1;
        }
    } while (0);

    l_shift = 1;
    dap_list_t *l_std_list = NULL;

    for (int i = 0; i < l_count_meta; i++) {
        if (l_shift | a_flags) {
            dap_tsd_t *l_item = s_alloc_metadata(a_filename, l_shift & a_flags);
            if (l_item) {
                l_std_list = dap_list_append(l_std_list, l_item);
            }
        }
        l_shift <<= 1;
    }

    if (!dap_hash_fast(l_buffer, (size_t)l_size, a_hash)) {
        dap_list_free_full(l_std_list, NULL);
        DAP_DELETE(l_buffer);
        return -6;
    }

    size_t l_full_size_for_sign;
    uint8_t *l_data = s_concat_hash_and_mimetypes(a_hash, l_std_list, &l_full_size_for_sign);
    dap_list_free_full(l_std_list, NULL);
    if (!l_data) {
        DAP_DELETE(l_buffer);
        return -7;
    }
    dap_cert_t *l_cert = dap_cert_find_by_name(a_cert_name);
    if (!l_cert) {
        DAP_DELETE(l_buffer);
        return -8;
    }
    *a_signed = dap_sign_create(l_cert->enc_key, l_data, l_full_size_for_sign, 0);
    if (*a_signed == NULL) {
        DAP_DELETE(l_buffer);
        return -9;
    }

    return DAP_DELETE(l_buffer), 0;
}

static byte_t *s_concat_meta (dap_list_t *a_meta, size_t *a_fullsize)
{
    if (a_fullsize)
        *a_fullsize = 0;

    int l_part = 256;
    int l_power = 1;
    byte_t *l_buf = DAP_CALLOC(l_part * l_power++, 1);
    if (!l_buf) {
        log_it(L_CRITICAL, "%s", c_error_memory_alloc);
        return NULL;
    }
    size_t l_counter = 0;
    size_t l_part_power = l_part;
    int l_index = 0;

    for ( dap_list_t* l_iter = dap_list_first(a_meta); l_iter; l_iter = l_iter->next){
        if (!l_iter->data) continue;
        dap_tsd_t * l_tsd = (dap_tsd_t *) l_iter->data;
        l_index = l_counter;
        l_counter += strlen((char *)l_tsd->data);
        if (l_counter >= l_part_power) {
            l_part_power = l_part * l_power++;
            byte_t *l_buf_new = DAP_REALLOC_RET_VAL_IF_FAIL(l_buf, l_part_power, NULL, l_buf);
            l_buf = l_buf_new;
        }
        memcpy (&l_buf[l_index], l_tsd->data, strlen((char *)l_tsd->data));
    }

    if (a_fullsize)
        *a_fullsize = l_counter;

    return l_buf;
}

static uint8_t *s_concat_hash_and_mimetypes (dap_chain_hash_fast_t *a_chain_hash, dap_list_t *a_meta_list, size_t *a_fullsize)
{
    if (!a_fullsize) return NULL;
    byte_t *l_buf = s_concat_meta (a_meta_list, a_fullsize);
    if (!l_buf)
        return NULL;

    size_t l_len_meta_buf = *a_fullsize;
    *a_fullsize += sizeof (a_chain_hash->raw) + 1;
    uint8_t *l_fullbuf = DAP_NEW_Z_SIZE_RET_VAL_IF_FAIL(uint8_t, *a_fullsize, NULL, l_buf);
    memcpy( dap_mempcpy(l_fullbuf, a_chain_hash->raw, sizeof(a_chain_hash->raw)), l_buf, l_len_meta_buf );
    DAP_DELETE(l_buf);

    return l_fullbuf;
}


static char *s_strdup_by_index (const char *a_file, const int a_index)
{
    char *l_buf = DAP_CALLOC(a_index + 1, 1);
    if (!l_buf) {
        log_it(L_CRITICAL, "%s", c_error_memory_alloc);
        return NULL;
    }
    strncpy (l_buf, a_file, a_index);
    return l_buf;
}

static dap_tsd_t *s_alloc_metadata (const char *a_file, const int a_meta)
{
    switch (a_meta) {
        case SIGNER_FILENAME:
            return dap_tsd_create_string(SIGNER_FILENAME, a_file);
            break;
        case SIGNER_FILENAME_SHORT:
            {
                char *l_filename_short = NULL;
                if ((l_filename_short = strrchr(a_file, '.')) != 0) {
                    int l_index_of_latest_point = l_filename_short - a_file;
                    l_filename_short = s_strdup_by_index (a_file, l_index_of_latest_point);
                    if (!l_filename_short) return NULL;
                    dap_tsd_t *l_ret = dap_tsd_create_string(SIGNER_FILENAME_SHORT, l_filename_short);
                    free (l_filename_short);
                    return l_ret;
                }
            }
            break;
        case SIGNER_FILESIZE:
            {
                struct stat l_st;
                stat (a_file, &l_st);
                return dap_tsd_create_string(SIGNER_FILESIZE, dap_itoa(l_st.st_size));
            }
            break;
        case SIGNER_DATE:
            {
                struct stat l_st;
                stat (a_file, &l_st);
                char *l_ctime = ctime(&l_st.st_ctime);
                char *l = NULL;
                if ((l = strchr(l_ctime, '\n')) != 0) *l = 0;
                return dap_tsd_create_string(SIGNER_DATE, l_ctime);
            }
            break;
        #ifndef DAP_OS_ANDROID
        case SIGNER_MIME_MAGIC:
            {
                /*magic_t l_magic = magic_open(MAGIC_MIME);
                if (l_magic == NULL) return NULL;
                if (magic_load (l_magic, NULL)) {
                    magic_close(l_magic);
                    return NULL;
                }
                const char *l_str_magic_file = NULL;
                dap_tsd_t *l_ret = NULL;
                do {
                        l_str_magic_file = magic_file (l_magic, a_file);
                    if (!l_str_magic_file) break;
                    l_ret = dap_tsd_create_string(SIGNER_MIME_MAGIC, l_str_magic_file);
                } while (0);
                magic_close (l_magic);
                return l_ret;*/
                return dap_tsd_create_string(SIGNER_MIME_MAGIC, "application/octet-stream");
            }
            break;
        #endif
        default:
            return NULL;
    }
    return NULL;
}

struct json_object *wallet_list_json_collect(){
    struct json_object *l_json = json_object_new_object();
    json_object_object_add(l_json, "class", json_object_new_string("WalletList"));
    struct json_object *l_j_wallets = json_object_new_array();
    s_wallet_list(dap_chain_wallet_get_path(g_config), l_j_wallets);
    json_object_object_add(l_json, "wallets", l_j_wallets);
    return l_json;
}


struct json_object *wallets_info_json_collect() {
    struct json_object *l_json = json_object_new_object();
    json_object_object_add(l_json, "class", json_object_new_string("WalletsInfo"));
    struct json_object *l_json_wallets = json_object_new_object();
    struct json_object *l_wallet_list = wallet_list_json_collect();
    struct json_object *l_wallet_list_arr = json_object_object_get(l_wallet_list, "wallets");
    size_t l_count = json_object_array_length(l_wallet_list_arr);
    for (size_t i = 0; i < l_count; i++) {
        struct json_object *l_json_wallet = json_object_array_get_idx(l_wallet_list_arr, i),
                *l_json_wallet_name = json_object_object_get(l_json_wallet, "Wallet");
        if ( !l_json_wallet_name )
            continue;
        char *l_tmp = (char*)json_object_get_string(l_json_wallet_name), *l_dot_pos = strstr(l_tmp, ".dwallet"), tmp = '\0';
        if (l_dot_pos) {
            tmp = *l_dot_pos;
            *l_dot_pos = '\0';
        }
        json_object_object_add(l_json_wallets, l_tmp, dap_chain_wallet_info_to_json(l_tmp, dap_chain_wallet_get_path(g_config)));
        if (tmp)
            *l_dot_pos = tmp;
    }
    json_object_object_add(l_json, "wallets", l_json_wallets);
    json_object_put(l_wallet_list);
    return l_json;
}

void dap_notify_new_client_send_info(dap_events_socket_t *a_es, UNUSED_ARG void *a_arg) {
    struct json_object *l_json_nets = dap_chain_net_list_json_collect();
    dap_events_socket_write_f_mt(a_es->worker, a_es->uuid, "%s\r\n", json_object_to_json_string(l_json_nets));
    json_object_put(l_json_nets);
    struct json_object *l_json_nets_info = dap_chain_nets_info_json_collect();
    dap_events_socket_write_f_mt(a_es->worker, a_es->uuid, "%s\r\n", json_object_to_json_string(l_json_nets_info));
    json_object_put(l_json_nets_info);
    struct json_object *l_json_wallets = wallet_list_json_collect();
    dap_events_socket_write_f_mt(a_es->worker, a_es->uuid, "%s\r\n", json_object_to_json_string(l_json_wallets));
    json_object_put(l_json_wallets);
    struct json_object *l_json_wallets_info = wallets_info_json_collect();
    dap_events_socket_write_f_mt(a_es->worker, a_es->uuid, "%s\r\n", json_object_to_json_string(l_json_wallets_info));
    json_object_put(l_json_wallets_info);
    for (dap_chain_net_t *l_net = dap_chain_net_iter_start(); l_net; l_net = dap_chain_net_iter_next(l_net)) {
        struct json_object *l_json_net_states = dap_chain_net_states_json_collect(l_net);
        dap_events_socket_write_f_mt(a_es->worker, a_es->uuid, "%s\r\n", json_object_to_json_string(l_json_net_states));
        json_object_put(l_json_net_states);
    }
}

static void s_stage_connected_callback(dap_client_t* a_client, void * a_arg) {
    dap_chain_node_client_t *l_node_client = DAP_CHAIN_NODE_CLIENT(a_client);
    UNUSED(a_arg);
    if(l_node_client) {
        pthread_mutex_lock(&l_node_client->wait_mutex);
        l_node_client->state = NODE_CLIENT_STATE_ESTABLISHED;
        pthread_cond_signal(&l_node_client->wait_cond);
        pthread_mutex_unlock(&l_node_client->wait_mutex);
    }
}

static void s_stage_connected_error_callback(dap_client_t* a_client, void * a_arg) {
    dap_chain_node_client_t *l_node_client = DAP_CHAIN_NODE_CLIENT(a_client);
    UNUSED(a_arg);
    if(l_node_client) {
        pthread_mutex_lock(&l_node_client->wait_mutex);
        l_node_client->state = NODE_CLIENT_STATE_ERROR;
        pthread_cond_signal(&l_node_client->wait_cond);
        pthread_mutex_unlock(&l_node_client->wait_mutex);
    }
}

int com_exec_cmd(int argc, char **argv, void **reply) {
    json_object ** a_json_arr_reply = (json_object **) reply;
    if (!dap_json_rpc_exec_cmd_inited()) {
        dap_json_rpc_error_add(*a_json_arr_reply, -1, "Json-rpc module doesn't inited, check confings");
        return -1;
    }

    const char * l_cmd_arg_str = NULL, * l_addr_str = NULL, * l_net_str = NULL;
    int arg_index = 1;
    dap_cli_server_cmd_find_option_val(argv, arg_index, argc, "-cmd", &l_cmd_arg_str);
    dap_cli_server_cmd_find_option_val(argv, arg_index, argc, "-addr", &l_addr_str);
    dap_cli_server_cmd_find_option_val(argv, arg_index, argc, "-net", &l_net_str);
    if (!l_cmd_arg_str || ! l_addr_str || !l_net_str) {
        dap_json_rpc_error_add(*a_json_arr_reply, -2, "Command exec_cmd require args -cmd, -addr, -net");
        return -2;
    }
    dap_chain_net_t* l_net = NULL;
    l_net = dap_chain_net_by_name(l_net_str);
    if (!l_net){
        dap_json_rpc_error_add(*a_json_arr_reply, -3, "Can't find net %s", l_net_str);
        return -3;
    }

    dap_json_rpc_params_t * params = dap_json_rpc_params_create();
    char *l_cmd_str = dap_strdup(l_cmd_arg_str);
    for(int i = 0; l_cmd_str[i] != '\0'; i++) {
        if (l_cmd_str[i] == ',')
            l_cmd_str[i] = ';';
    }
    dap_json_rpc_params_add_data(params, l_cmd_str, TYPE_PARAM_STRING);
    uint64_t l_id_response = dap_json_rpc_response_get_new_id();
    char ** l_cmd_arr_str = dap_strsplit(l_cmd_str, ";", -1);
    dap_json_rpc_request_t *l_request = dap_json_rpc_request_creation(l_cmd_arr_str[0], params, l_id_response);
    dap_strfreev(l_cmd_arr_str);
    dap_chain_node_addr_t l_node_addr;
    dap_chain_node_addr_from_str(&l_node_addr, l_addr_str);

    dap_chain_node_info_t *node_info = node_info_read_and_reply(l_net, &l_node_addr, NULL);
    if(!node_info) {
        log_it(L_DEBUG, "Can't find node with addr: %s", l_addr_str);
        dap_json_rpc_error_add(*a_json_arr_reply, -6, "Can't find node with addr: %s", l_addr_str);
        return -6;
    }
    int timeout_ms = 5000; //5 sec = 5000 ms
    dap_chain_node_client_t * l_node_client = dap_chain_node_client_create(l_net, node_info, NULL, NULL);

    //handshake
    l_node_client->client = dap_client_new(s_stage_connected_error_callback, l_node_client);
    l_node_client->client->_inheritor = l_node_client;
    dap_client_set_uplink_unsafe(l_node_client->client, &l_node_client->info->address, node_info->ext_host, node_info->ext_port);
    dap_client_pvt_t * l_client_internal = DAP_CLIENT_PVT(l_node_client->client);
    dap_client_go_stage(l_node_client->client, STAGE_ENC_INIT, s_stage_connected_callback);
    //wait handshake
    int res = dap_chain_node_client_wait(l_node_client, NODE_CLIENT_STATE_ESTABLISHED, timeout_ms);
    if (res) {
        log_it(L_ERROR, "No response from node");
        dap_json_rpc_error_add(*a_json_arr_reply, -8, "No reponse from node");
        dap_chain_node_client_close_unsafe(l_node_client);
        DAP_DEL_Z(node_info);
        return -8;
    }

    //send request
    json_object * l_response = NULL;
    dap_json_rpc_request_send(l_client_internal, l_request, &l_response);

    if (l_response) {
        json_object_array_add(*a_json_arr_reply, l_response);
    } else {
        json_object_array_add(*a_json_arr_reply, json_object_new_string("Empty reply"));
    }
    DAP_DEL_Z(node_info);
    dap_json_rpc_request_free(l_request);
    return 0;
}<|MERGE_RESOLUTION|>--- conflicted
+++ resolved
@@ -1776,8 +1776,8 @@
                 const char *l_out_value_str = dap_uint256_to_char(l_item->value, NULL);
                 json_object_object_add(json_obj_item,"item_type", json_object_new_string("unspent_out"));
                 json_object_object_add(json_obj_item,"value", json_object_new_string(l_out_value_str));
-                json_object_object_add(json_obj_item,"prev_hash", json_object_new_string(dap_hash_fast_to_str_static(&l_item->tx_hash_fast)));  
-                json_object_object_add(json_obj_item,"out_prev_idx", json_object_new_int64(l_item->num_idx_out));   
+                json_object_object_add(json_obj_item,"prev_hash", json_object_new_string(dap_hash_fast_to_str_static(&l_item->tx_hash_fast)));
+                json_object_object_add(json_obj_item,"out_prev_idx", json_object_new_int64(l_item->num_idx_out));
                 json_object_array_add(l_json_outs_arr, json_obj_item);
             }
             dap_list_free_full(l_outs_list, NULL);
@@ -1870,7 +1870,7 @@
                                                "Invalid characters used for password.");
                         return DAP_CHAIN_NODE_CLI_COM_TX_WALLET_INVALID_CHARACTERS_USED_FOR_PASSWORD;
                     }
-                    // create wallet backup 
+                    // create wallet backup
                     dap_chain_wallet_internal_t* l_file_name = DAP_CHAIN_WALLET_INTERNAL(l_wallet);
                     snprintf(l_file_name->file_name, sizeof(l_file_name->file_name), "%s/%s_%012lu%s", c_wallets_path, l_wallet_name, time(NULL),".backup");
                     if ( dap_chain_wallet_save(l_wallet, NULL) ) {
@@ -1879,7 +1879,7 @@
                         json_object_put(json_arr_out);
                         return  DAP_CHAIN_NODE_CLI_COM_TX_WALLET_BACKUP_ERR;
                     }
-                    if (l_remove_password) {  
+                    if (l_remove_password) {
                         if (dap_chain_wallet_deactivate(l_wallet_name, strlen(l_wallet_name))){
                             dap_json_rpc_error_add(*a_json_arr_reply, DAP_CHAIN_NODE_CLI_COM_TX_WALLET_BACKUP_ERR,
                                                 "Can't deactivate wallet");
@@ -6065,118 +6065,27 @@
     return l_pub_key;
 }
 
-<<<<<<< HEAD
 int s_json_rpc_tx_parse_json(dap_chain_net_t *a_net, dap_chain_t *a_chain, json_object *a_items,
                              dap_chain_datum_tx_t **a_out_tx, size_t *a_out_items_ready, json_object **a_out_jobj_error) {
     size_t l_items_count = json_object_array_length(a_items);
     log_it(L_NOTICE, "Json TX: found %lu items", l_items_count);
     if (!l_items_count) {
         dap_json_rpc_error_add(*a_out_jobj_error, DAP_CHAIN_NODE_CLI_COM_TX_CREATE_JSON_NOT_FOUNT_ARRAY_ITEMS,
-=======
-
-/**
- * @brief Create transaction from json file
- * com_tx_create command
- * @param argc
- * @param argv
- * @param arg_func
- * @param str_reply
- * @return int
- */
-int com_tx_create_json(int a_argc, char ** a_argv, void **a_json_arr_reply)
-{
-    int l_arg_index = 1;
-    const char *l_net_name = NULL; // optional parameter
-    const char *l_chain_name = NULL; // optional parameter
-    const char *l_json_file_path = NULL;
-    const char *l_json_str = NULL;
-    const char *l_native_token = NULL;
-    const char *l_main_token = NULL;
-
-    dap_cli_server_cmd_find_option_val(a_argv, l_arg_index, a_argc, "-net", &l_net_name); // optional parameter
-    dap_cli_server_cmd_find_option_val(a_argv, l_arg_index, a_argc, "-chain", &l_chain_name); // optional parameter
-    dap_cli_server_cmd_find_option_val(a_argv, l_arg_index, a_argc, "-json", &l_json_file_path);
-    dap_cli_server_cmd_find_option_val(a_argv, l_arg_index, a_argc, "-json_str", &l_json_str);
-
-    if(!l_json_file_path && !l_json_str) {
-        dap_json_rpc_error_add(*a_json_arr_reply, DAP_CHAIN_NODE_CLI_COM_TX_CREATE_JSON_REQUIRE_PARAMETER_JSON,
-                               "Command requires one of parameters '-json <json file path> or -json_srt <string>'");
-        return DAP_CHAIN_NODE_CLI_COM_TX_CREATE_JSON_REQUIRE_PARAMETER_JSON;
-    } 
-
-    // Open json file
-    struct json_object *l_json = NULL;
-    if (l_json_file_path){
-        l_json = json_object_from_file(l_json_file_path);
-        if(!l_json) {
-            dap_json_rpc_error_add(*a_json_arr_reply, DAP_CHAIN_NODE_CLI_COM_TX_CREATE_JSON_CAN_NOT_OPEN_JSON_FILE,
-                                "Can't open json file: %s", json_util_get_last_err());
-            return DAP_CHAIN_NODE_CLI_COM_TX_CREATE_JSON_CAN_NOT_OPEN_JSON_FILE;
-        }
-    } else if (l_json_str) {
-        l_json = json_tokener_parse(l_json_str);
-        if(!l_json) {
-            dap_json_rpc_error_add(*a_json_arr_reply, DAP_CHAIN_NODE_CLI_COM_TX_CREATE_JSON_CAN_NOT_OPEN_JSON_FILE,
-                                "Can't parse input JSON-string", json_util_get_last_err());
-            return DAP_CHAIN_NODE_CLI_COM_TX_CREATE_JSON_CAN_NOT_OPEN_JSON_FILE;
-        }
-    }
-    if(!json_object_is_type(l_json, json_type_object)) {
-        dap_json_rpc_error_add(*a_json_arr_reply, DAP_CHAIN_NODE_CLI_COM_TX_CREATE_JSON_WRONG_JSON_FORMAT, "Wrong json format");
-        json_object_put(l_json);
-        return DAP_CHAIN_NODE_CLI_COM_TX_CREATE_JSON_WRONG_JSON_FORMAT;
-    }
-
-    
-    // Read network from json file
-    if(!l_net_name) {
-        struct json_object *l_json_net = json_object_object_get(l_json, "net");
-        if(l_json_net && json_object_is_type(l_json_net, json_type_string)) {
-            l_net_name = json_object_get_string(l_json_net);
-        }
-        if(!l_net_name) {
-            dap_json_rpc_error_add(*a_json_arr_reply, DAP_CHAIN_NODE_CLI_COM_TX_CREATE_JSON_REQUIRE_PARAMETER_NET,
-                                   "Command requires parameter '-net' or set net in the json file");
-            json_object_put(l_json);
-            return DAP_CHAIN_NODE_CLI_COM_TX_CREATE_JSON_REQUIRE_PARAMETER_NET;
-        }
-    }
-    dap_chain_net_t *l_net = dap_chain_net_by_name(l_net_name);
-    if(!l_net) {
-        dap_json_rpc_error_add(*a_json_arr_reply, DAP_CHAIN_NODE_CLI_COM_TX_CREATE_JSON_NOT_FOUNT_NET_BY_NAME, "Not found net by name '%s'", l_net_name);
-        json_object_put(l_json);
-        return DAP_CHAIN_NODE_CLI_COM_TX_CREATE_JSON_NOT_FOUNT_NET_BY_NAME;
-    }
-    l_native_token = l_net->pub.native_ticker;
-
-    // Read chain from json file
-    if(!l_chain_name) {
-        struct json_object *l_json_chain = json_object_object_get(l_json, "chain");
-        if(l_json_chain && json_object_is_type(l_json_chain, json_type_string)) {
-            l_chain_name = json_object_get_string(l_json_chain);
-        }
-    }
-    dap_chain_t *l_chain = dap_chain_net_get_chain_by_name(l_net, l_chain_name);
-    if(!l_chain) {
-        l_chain = dap_chain_net_get_chain_by_chain_type(l_net, CHAIN_TYPE_TX);
-    }
-    if(!l_chain) {
-        dap_json_rpc_error_add(*a_json_arr_reply, DAP_CHAIN_NODE_CLI_COM_TX_CREATE_JSON_NOT_FOUNT_CHAIN_BY_NAME,
-                               "Chain name '%s' not found, try use parameter '-chain' or set chain in the json file", l_chain_name);
-        json_object_put(l_json);
-        return DAP_CHAIN_NODE_CLI_COM_TX_CREATE_JSON_NOT_FOUNT_CHAIN_BY_NAME;
-    }
-
-
-    // Read items from json file
+                               "Wrong json format: not found array 'items' or array is empty");
+        return DAP_CHAIN_NODE_CLI_COM_TX_CREATE_JSON_NOT_FOUNT_ARRAY_ITEMS;
+    }
+
+    /***
+     // Read items from json file
     struct json_object *l_json_items = json_object_object_get(l_json, "items");
     size_t l_items_count;
     if(!l_json_items || !json_object_is_type(l_json_items, json_type_array) || !(l_items_count = json_object_array_length(l_json_items))) {
         dap_json_rpc_error_add(*a_json_arr_reply, DAP_CHAIN_NODE_CLI_COM_TX_CREATE_JSON_NOT_FOUNT_ARRAY_ITEMS,
->>>>>>> 2d690804
                                "Wrong json format: not found array 'items' or array is empty");
+        json_object_put(l_json);
         return DAP_CHAIN_NODE_CLI_COM_TX_CREATE_JSON_NOT_FOUNT_ARRAY_ITEMS;
     }
+     */
     const char *l_native_token = a_net->pub.native_ticker;
     const char *l_main_token = NULL;
     // Create transaction
@@ -6221,13 +6130,6 @@
         // Create an item depending on its type
         const uint8_t *l_item = NULL;
         switch (l_item_type) {
-<<<<<<< HEAD
-            case TX_ITEM_TYPE_IN: {
-                // Save item obj for in
-                l_in_list = dap_list_append(l_in_list, l_json_item_obj);
-            }
-                break;
-=======
         case TX_ITEM_TYPE_IN: {
             // Save item obj for in
             // Read prev_hash and out_prev_idx
@@ -6259,7 +6161,6 @@
             }
         }
             break;
->>>>>>> 2d690804
 
             case TX_ITEM_TYPE_OUT:
             case TX_ITEM_TYPE_OUT_EXT: {
@@ -6430,32 +6331,33 @@
                         if(!s_json_get_uint256(l_json_item_obj, "fee", &l_fee_value) || IS_ZERO_256(l_fee_value)) {
                             break;
                         }
+
                         const char *l_signing_addr_str = s_json_get_text(l_json_item_obj, "signing_addr");
                         dap_chain_addr_t *l_signing_addr = dap_chain_addr_from_str(l_signing_addr_str);
                         if(!l_signing_addr) {
-                            {
-                                log_it(L_ERROR, "Json TX: bad signing_addr in OUT_COND_SUBTYPE_SRV_STAKE_POS_DELEGATE");
-                                break;
-                            }
-                            dap_chain_node_addr_t l_signer_node_addr;
-                            const char *l_node_addr_str = s_json_get_text(l_json_item_obj, "node_addr");
-                            if(!l_node_addr_str || dap_chain_node_addr_from_str(&l_signer_node_addr, l_node_addr_str)) {
-                                log_it(L_ERROR, "Json TX: bad node_addr in OUT_COND_SUBTYPE_SRV_STAKE_POS_DELEGATE");
-                                break;
-                            }
-                            dap_chain_tx_out_cond_t *l_out_cond_item = dap_chain_datum_tx_item_out_cond_create_srv_stake(l_srv_uid, l_value, l_signing_addr,
-                                                                                                                         &l_signer_node_addr, NULL, uint256_0);
-                            l_item = (const uint8_t*) l_out_cond_item;
-                            // Save value for using in In item
-                            if(l_item) {
-                                SUM_256_256(l_value_need, l_value, &l_value_need);
-                            } else {
-                                char *l_err_str = dap_strdup_printf("Unable to create conditional out for transaction "
-                                                                    "can of type %s described in item %zu.", l_subtype_str, i);
-                                json_object *l_jobj_err = json_object_new_string(l_err_str);
-                                DAP_DELETE(l_err_str);
-                                json_object_array_add(l_jobj_errors, l_jobj_err);
-                            }
+                        {
+                            log_it(L_ERROR, "Json TX: bad signing_addr in OUT_COND_SUBTYPE_SRV_STAKE_POS_DELEGATE");
+                            break;
+                        }
+                        dap_chain_node_addr_t l_signer_node_addr;
+                        const char *l_node_addr_str = s_json_get_text(l_json_item_obj, "node_addr");
+                        if(!l_node_addr_str || dap_chain_node_addr_from_str(&l_signer_node_addr, l_node_addr_str)) {
+                            log_it(L_ERROR, "Json TX: bad node_addr in OUT_COND_SUBTYPE_SRV_STAKE_POS_DELEGATE");
+                            break;
+                        }
+                        dap_chain_tx_out_cond_t *l_out_cond_item = dap_chain_datum_tx_item_out_cond_create_srv_stake(l_srv_uid, l_value, l_signing_addr,
+                                                                                                                     &l_signer_node_addr, NULL, uint256_0);
+                        l_item = (const uint8_t*) l_out_cond_item;
+                        // Save value for using in In item
+                        if(l_item) {
+                            SUM_256_256(l_value_need, l_value, &l_value_need);
+                        } else {
+                            char *l_err_str = dap_strdup_printf("Unable to create conditional out for transaction "
+                                                                "can of type %s described in item %zu.", l_subtype_str, i);
+                            json_object *l_jobj_err = json_object_new_string(l_err_str);
+                            DAP_DELETE(l_err_str);
+                            json_object_array_add(l_jobj_errors, l_jobj_err);
+                        }
                         }
                     }
                         break;
@@ -6542,12 +6444,64 @@
                     log_it(L_ERROR, "Json TX: bad data in TYPE_TSD");
                     break;
                 }
-<<<<<<< HEAD
                 size_t l_data_size = dap_strlen(l_tsd_data);
                 dap_chain_tx_tsd_t *l_tsd = dap_chain_datum_tx_item_tsd_create((void*)l_tsd_data, (int)l_tsd_type, l_data_size);
                 l_tsd_list = dap_list_append(l_tsd_list, l_tsd);
-=======
-                
+            }
+                break;
+                //case TX_ITEM_TYPE_PKEY:
+                dap_chain_net_srv_uid_t l_srv_uid;
+                if(!s_json_get_srv_uid(l_json_item_obj, "service_id", "service", &l_srv_uid.uint64)) {
+                    // Default service DAP_CHAIN_NET_SRV_XCHANGE_ID
+                    l_srv_uid.uint64 = 0x2;
+                }
+                dap_chain_net_t *l_net = dap_chain_net_by_name(s_json_get_text(l_json_item_obj, "net"));
+                if(!l_net) {
+                    log_it(L_ERROR, "Json TX: bad net in OUT_COND_SUBTYPE_SRV_XCHANGE");
+                    break;
+                }
+                const char *l_token = s_json_get_text(l_json_item_obj, "token");
+                if(!l_token) {
+                    log_it(L_ERROR, "Json TX: bad token in OUT_COND_SUBTYPE_SRV_XCHANGE");
+                    break;
+                }
+                uint256_t l_value = { };
+                if(!s_json_get_uint256(l_json_item_obj, "value", &l_value) || IS_ZERO_256(l_value)) {
+                    log_it(L_ERROR, "Json TX: bad value in OUT_COND_SUBTYPE_SRV_XCHANGE");
+                    break;
+                }
+                //const char *l_params_str = s_json_get_text(l_json_item_obj, "params");
+                //size_t l_params_size = dap_strlen(l_params_str);
+                dap_chain_tx_out_cond_t *l_out_cond_item = NULL; //dap_chain_datum_tx_item_out_cond_create_srv_xchange(l_srv_uid, l_net->pub.id, l_token, l_value, l_params_str, l_params_size);
+                l_item = (const uint8_t*) l_out_cond_item;
+                // Save value for using in In item
+                if(l_item) {
+                    SUM_256_256(l_value_need, l_value, &l_value_need);
+                } else {
+                    char *l_str_err = dap_strdup_printf("Unable to create conditional out for transaction "
+                                                         "can of type %s described in item %zu.", l_subtype_str, i);
+                    json_object *l_jobj_err = json_object_new_string(l_str_err);
+                    DAP_DELETE(l_str_err);
+                    json_object_array_add(l_jobj_errors, l_jobj_err);
+                }
+            }
+                break;
+            case DAP_CHAIN_TX_OUT_COND_SUBTYPE_SRV_STAKE_POS_DELEGATE:{
+                dap_chain_net_srv_uid_t l_srv_uid;
+                if(!s_json_get_srv_uid(l_json_item_obj, "service_id", "service", &l_srv_uid.uint64)) {
+                    // Default service DAP_CHAIN_NET_SRV_STAKE_ID
+                    l_srv_uid.uint64 = 0x13;
+                }
+                uint256_t l_value = { };
+                if(!s_json_get_uint256(l_json_item_obj, "value", &l_value) || IS_ZERO_256(l_value)) {
+                    log_it(L_ERROR, "Json TX: bad value in OUT_COND_SUBTYPE_SRV_STAKE_POS_DELEGATE");
+                    break;
+                }
+                uint256_t l_fee_value = { };
+                if(!s_json_get_uint256(l_json_item_obj, "fee", &l_fee_value) || IS_ZERO_256(l_fee_value)) {
+                    break;
+                }
+
                 const char *l_signing_addr_str = s_json_get_text(l_json_item_obj, "signing_addr");
                 dap_chain_addr_t *l_signing_addr = dap_chain_addr_from_str(l_signing_addr_str);
                 if(!l_signing_addr) {
@@ -6609,8 +6563,8 @@
             }
         }
             break;
-        case TX_ITEM_TYPE_SIG:{          
-            const char *l_sign_type_str = s_json_get_text(l_json_item_obj, "sig_type");          
+        case TX_ITEM_TYPE_SIG:{
+            const char *l_sign_type_str = s_json_get_text(l_json_item_obj, "sig_type");
             if (l_sign_type_str) {
                 dap_sign_type_t l_sign_type = dap_sign_type_from_str(l_sign_type_str);
                 if (l_sign_type.type == SIG_TYPE_NULL) {
@@ -6626,7 +6580,7 @@
                 s_json_get_int64(l_json_item_obj, "sig_size", &l_sig_size);
                 debug_if(!l_pkey_size || !l_sig_size, L_WARNING,
                          "\"pub_key_size\" or \"sig_size\" not provided! Will be calculated automatically");
-                
+
                 json_object *l_jobj_pub_key = json_object_object_get(l_json_item_obj, "pub_key_b64"),
                             *l_jobj_sign = json_object_object_get(l_json_item_obj, "sig_b64");
                 if (!l_jobj_pub_key || !l_jobj_sign) {
@@ -6639,7 +6593,7 @@
                            *l_sign_str = json_object_get_string(l_jobj_sign);
                 int64_t l_pkey_decoded_size = DAP_ENC_BASE64_DECODE_SIZE(strlen(l_pub_key_str)),
                         l_sign_decoded_size = DAP_ENC_BASE64_DECODE_SIZE(strlen(l_sign_str));
-                
+
                 dap_sign_t *l_sign = DAP_NEW_SIZE(dap_sign_t, sizeof(dap_sign_t) + l_pkey_decoded_size + l_sign_decoded_size);
                 *l_sign = (dap_sign_t) {
                     .header.type = l_sign_type,
@@ -6658,7 +6612,7 @@
                 l_sign->header.sign_size = l_sign_decoded_size;
                 l_sign->header.sign_pkey_size = l_pkey_decoded_size;
                 size_t l_sign_full_size = dap_sign_get_size(l_sign);
-                
+
                 dap_chain_tx_sig_t *l_tx_sig = DAP_NEW_Z_SIZE(dap_chain_tx_sig_t, sizeof(dap_chain_tx_sig_t) + l_sign_full_size);
                 l_tx_sig->header.type = TX_ITEM_TYPE_SIG;
                 l_tx_sig->header.sig_size = (uint32_t)l_sign_full_size;
@@ -6666,7 +6620,7 @@
                 l_item = (const uint8_t*)l_tx_sig;
                 DAP_DELETE(l_sign);
                 break;
-            } else              
+            } else
                 l_sign_list = dap_list_append(l_sign_list,l_json_item_obj);
         }
             break;
@@ -6680,12 +6634,11 @@
             if(!s_json_get_unit(l_json_item_obj, "price_unit", &l_price_unit)) {
                 log_it(L_ERROR, "Json TX: bad price_unit in TYPE_RECEIPT");
                 break;
->>>>>>> 2d690804
-            }
+            }
+            int64_t l_units;
+            if(!s_json_get_int64(l_json_item_obj, "units", &l_units)) {
+                log_it(L_ERROR, "Json TX: bad units in TYPE_RECEIPT");
                 break;
-<<<<<<< HEAD
-                //case TX_ITEM_TYPE_PKEY:
-=======
             }
             uint256_t l_value = { };
             if(!s_json_get_uint256(l_json_item_obj, "value", &l_value) || IS_ZERO_256(l_value)) {
@@ -6723,7 +6676,6 @@
         }
             break;
             //case TX_ITEM_TYPE_PKEY:
->>>>>>> 2d690804
                 //break;
                 //case TX_ITEM_TYPE_IN_EMS:
                 //break;
@@ -6743,81 +6695,51 @@
     l_list = l_in_list;
     while(l_list) {
         struct json_object *l_json_item_obj = (struct json_object*) l_list->data;
-
-        const char *l_json_item_addr_str = s_json_get_text(l_json_item_obj, "addr_from");
-        const char *l_json_item_token = s_json_get_text(l_json_item_obj, "token");
-        l_main_token = l_json_item_token;
-        dap_chain_addr_t *l_addr_from = NULL;
-        if(l_json_item_addr_str) {
-            l_addr_from = dap_chain_addr_from_str(l_json_item_addr_str);
-            if (!l_addr_from) {
-                log_it(L_WARNING, "Invalid element 'in', unable to convert string representation of addr_from: '%s' "
-                                    "to binary.", l_json_item_addr_str);
-                char *l_str_err = dap_strdup_printf("Invalid element 'to', unable to convert string representation "
-                                                    "of addr_from: '%s' to binary.", l_json_item_addr_str);
+        // Read prev_hash and out_prev_idx
+        const char *l_prev_hash_str = s_json_get_text(l_json_item_obj, "prev_hash");
+        int64_t l_out_prev_idx;
+        bool l_is_out_prev_idx = s_json_get_int64(l_json_item_obj, "out_prev_idx", &l_out_prev_idx);
+        // If prev_hash and out_prev_idx were read
+        if(l_prev_hash_str && l_is_out_prev_idx) {
+            dap_chain_hash_fast_t l_tx_prev_hash;
+            if(!dap_chain_hash_fast_from_str(l_prev_hash_str, &l_tx_prev_hash)) {
+                // Create IN item
+                dap_chain_tx_in_t *l_in_item = dap_chain_datum_tx_item_in_create(&l_tx_prev_hash, (uint32_t) l_out_prev_idx);
+                if (!l_in_item) {
+                    json_object *l_jobj_err = json_object_new_string("Unable to create in for transaction.");
+                    json_object_array_add(l_jobj_errors, l_jobj_err);
+                }
+            } else {
+                log_it(L_WARNING, "Invalid 'in' item, bad prev_hash %s", l_prev_hash_str);
+                char *l_str_err = dap_strdup_printf("Unable to create in for transaction. Invalid 'in' item, "
+                                                    "bad prev_hash %s", l_prev_hash_str);
                 json_object *l_jobj_err = json_object_new_string(l_str_err);
-                DAP_DELETE(l_str_err);
                 json_object_array_add(l_jobj_errors, l_jobj_err);
                 // Go to the next item
                 l_list = dap_list_next(l_list);
                 continue;
             }
         }
-<<<<<<< HEAD
             // Read addr_from
-=======
->>>>>>> 2d690804
         else {
-            log_it(L_WARNING, "Invalid 'in' item, incorrect addr_from: '%s'", l_json_item_addr_str ? l_json_item_addr_str : "[null]");
-            char *l_str_err = dap_strdup_printf("Invalid 'in' item, incorrect addr_from: '%s'",
-                                        l_json_item_addr_str ? l_json_item_addr_str : "[null]");
-            json_object *l_jobj_err = json_object_new_string(l_str_err);
-            DAP_DELETE(l_str_err);
-            json_object_array_add(l_jobj_errors, l_jobj_err);
-            // Go to the next item
-            l_list = dap_list_next(l_list);
-            continue;
-        }
-        if(!l_json_item_token) {
-            log_it(L_WARNING, "Invalid 'in' item, not found token name");
-            json_object *l_jobj_err = json_object_new_string("Invalid 'in' item, not found token name");
-            json_object_array_add(l_jobj_errors, l_jobj_err);
-            // Go to the next item
-            l_list = dap_list_next(l_list);
-            continue;
-        }
-        if(IS_ZERO_256(l_value_need)) {
-            log_it(L_WARNING, "Invalid 'in' item, not found value in out items");
-            json_object *l_jobj_err = json_object_new_string("Invalid 'in' item, not found value in out items");
-            json_object_array_add(l_jobj_errors, l_jobj_err);
-            // Go to the next item
-            l_list = dap_list_next(l_list);
-            continue;
-        }
-        if(l_addr_from)
-        {
-            // find the transactions from which to take away coins
-            dap_list_t *l_list_used_out = NULL;
-            dap_list_t *l_list_used_out_fee = NULL;
-            uint256_t l_value_transfer = { }; // how many coins to transfer
-            uint256_t l_value_transfer_fee = { }; // how many coins to transfer
-            //SUM_256_256(a_value, a_value_fee, &l_value_need);
-            uint256_t l_value_need_check = {};
-            if (!dap_strcmp(l_native_token, l_main_token)) {
-                SUM_256_256(l_value_need_check, l_value_need, &l_value_need_check);
-                SUM_256_256(l_value_need_check, l_value_need_fee, &l_value_need_check);
-                l_list_used_out = dap_ledger_get_list_tx_outs_with_val(l_net->pub.ledger, l_json_item_token,
-                                                                                            l_addr_from, l_value_need_check, &l_value_transfer);
-                if(!l_list_used_out) {
-                    log_it(L_WARNING, "Not enough funds in previous tx to transfer");
-                    json_object *l_jobj_err = json_object_new_string("Can't create in transaction. Not enough funds in previous tx "
-                                                        "to transfer");
+            const char *l_json_item_addr_str = s_json_get_text(l_json_item_obj, "addr_from");
+            const char *l_json_item_token = s_json_get_text(l_json_item_obj, "token");
+            l_main_token = l_json_item_token;
+            dap_chain_addr_t *l_addr_from = NULL;
+            if(l_json_item_addr_str) {
+                l_addr_from = dap_chain_addr_from_str(l_json_item_addr_str);
+                if (!l_addr_from) {
+                    log_it(L_WARNING, "Invalid element 'in', unable to convert string representation of addr_from: '%s' "
+                                      "to binary.", l_json_item_addr_str);
+                    char *l_str_err = dap_strdup_printf("Invalid element 'to', unable to convert string representation "
+                                                        "of addr_from: '%s' to binary.", l_json_item_addr_str);
+                    json_object *l_jobj_err = json_object_new_string(l_str_err);
+                    DAP_DELETE(l_str_err);
                     json_object_array_add(l_jobj_errors, l_jobj_err);
                     // Go to the next item
                     l_list = dap_list_next(l_list);
                     continue;
                 }
-<<<<<<< HEAD
             }
             else {
                 log_it(L_WARNING, "Invalid 'in' item, incorrect addr_from: '%s'", l_json_item_addr_str ? l_json_item_addr_str : "[null]");
@@ -6894,7 +6816,103 @@
                         l_list = dap_list_next(l_list);
                         continue;
                     }
-=======
+                }
+                // add 'in' items
+                uint256_t l_value_got = dap_chain_datum_tx_add_in_item_list(&l_tx, l_list_used_out);
+                assert(EQUAL_256(l_value_got, l_value_transfer));
+                if (l_list_used_out_fee) {
+                    uint256_t l_value_got_fee = dap_chain_datum_tx_add_in_item_list(&l_tx, l_list_used_out_fee);
+                    assert(EQUAL_256(l_value_got_fee, l_value_transfer_fee));
+                    dap_list_free_full(l_list_used_out_fee, free);
+                    // add 'out' item for coin fee back
+                    uint256_t  l_value_back;
+                    SUBTRACT_256_256(l_value_got_fee, l_value_need_fee, &l_value_back);
+                    if (!IS_ZERO_256(l_value_back)) {
+                        dap_chain_datum_tx_add_out_ext_item(&l_tx, l_addr_from, l_value_back, l_native_token);
+                    }
+                } else {
+                    SUM_256_256(l_value_need, l_value_need_fee, &l_value_need);
+                }
+                dap_list_free_full(l_list_used_out, free);
+                if(!IS_ZERO_256(l_value_got)) {
+                    l_items_ready++;
+
+                    // add 'out' item for coin back
+                    uint256_t l_value_back;
+                    SUBTRACT_256_256(l_value_got, l_value_need, &l_value_back);
+                    if(!IS_ZERO_256(l_value_back)) {
+                        dap_chain_datum_tx_add_out_item(&l_tx, l_addr_from, l_value_back);
+                    }
+
+        const char *l_json_item_addr_str = s_json_get_text(l_json_item_obj, "addr_from");
+        const char *l_json_item_token = s_json_get_text(l_json_item_obj, "token");
+        l_main_token = l_json_item_token;
+        dap_chain_addr_t *l_addr_from = NULL;
+        if(l_json_item_addr_str) {
+            l_addr_from = dap_chain_addr_from_str(l_json_item_addr_str);
+            if (!l_addr_from) {
+                log_it(L_WARNING, "Invalid element 'in', unable to convert string representation of addr_from: '%s' "
+                                    "to binary.", l_json_item_addr_str);
+                char *l_str_err = dap_strdup_printf("Invalid element 'to', unable to convert string representation "
+                                                    "of addr_from: '%s' to binary.", l_json_item_addr_str);
+                json_object *l_jobj_err = json_object_new_string(l_str_err);
+                DAP_DELETE(l_str_err);
+                json_object_array_add(l_jobj_errors, l_jobj_err);
+                // Go to the next item
+                l_list = dap_list_next(l_list);
+                continue;
+            }
+        }
+        else {
+            log_it(L_WARNING, "Invalid 'in' item, incorrect addr_from: '%s'", l_json_item_addr_str ? l_json_item_addr_str : "[null]");
+            char *l_str_err = dap_strdup_printf("Invalid 'in' item, incorrect addr_from: '%s'",
+                                        l_json_item_addr_str ? l_json_item_addr_str : "[null]");
+            json_object *l_jobj_err = json_object_new_string(l_str_err);
+            DAP_DELETE(l_str_err);
+            json_object_array_add(l_jobj_errors, l_jobj_err);
+            // Go to the next item
+            l_list = dap_list_next(l_list);
+            continue;
+        }
+        if(!l_json_item_token) {
+            log_it(L_WARNING, "Invalid 'in' item, not found token name");
+            json_object *l_jobj_err = json_object_new_string("Invalid 'in' item, not found token name");
+            json_object_array_add(l_jobj_errors, l_jobj_err);
+            // Go to the next item
+            l_list = dap_list_next(l_list);
+            continue;
+        }
+        if(IS_ZERO_256(l_value_need)) {
+            log_it(L_WARNING, "Invalid 'in' item, not found value in out items");
+            json_object *l_jobj_err = json_object_new_string("Invalid 'in' item, not found value in out items");
+            json_object_array_add(l_jobj_errors, l_jobj_err);
+            // Go to the next item
+            l_list = dap_list_next(l_list);
+            continue;
+        }
+        if(l_addr_from)
+        {
+            // find the transactions from which to take away coins
+            dap_list_t *l_list_used_out = NULL;
+            dap_list_t *l_list_used_out_fee = NULL;
+            uint256_t l_value_transfer = { }; // how many coins to transfer
+            uint256_t l_value_transfer_fee = { }; // how many coins to transfer
+            //SUM_256_256(a_value, a_value_fee, &l_value_need);
+            uint256_t l_value_need_check = {};
+            if (!dap_strcmp(l_native_token, l_main_token)) {
+                SUM_256_256(l_value_need_check, l_value_need, &l_value_need_check);
+                SUM_256_256(l_value_need_check, l_value_need_fee, &l_value_need_check);
+                l_list_used_out = dap_ledger_get_list_tx_outs_with_val(l_net->pub.ledger, l_json_item_token,
+                                                                                            l_addr_from, l_value_need_check, &l_value_transfer);
+                if(!l_list_used_out) {
+                    log_it(L_WARNING, "Not enough funds in previous tx to transfer");
+                    json_object *l_jobj_err = json_object_new_string("Can't create in transaction. Not enough funds in previous tx "
+                                                        "to transfer");
+                    json_object_array_add(l_jobj_errors, l_jobj_err);
+                    // Go to the next item
+                    l_list = dap_list_next(l_list);
+                    continue;
+                }
             } else {
                 //CHECK value need
                 l_list_used_out = dap_ledger_get_list_tx_outs_with_val(l_net->pub.ledger, l_json_item_token,
@@ -6907,7 +6925,6 @@
                     // Go to the next item
                     l_list = dap_list_next(l_list);
                     continue;
->>>>>>> 2d690804
                 }
                 //CHECK value fee
                 l_list_used_out_fee = dap_ledger_get_list_tx_outs_with_val(l_net->pub.ledger, l_native_token,
@@ -6955,7 +6972,6 @@
     }
     dap_list_free(l_in_list);
 
-<<<<<<< HEAD
 
 
     // Add TSD section
@@ -6968,8 +6984,6 @@
     dap_list_free(l_tsd_list);
 
 
-=======
->>>>>>> 2d690804
     // Add signs
     l_list = l_sign_list;
     while(l_list) {
@@ -6987,20 +7001,17 @@
         uint8_t *l_pkey = NULL;
         int64_t l_hash_type = 0;
         dap_sign_t *l_sign = NULL;
-        
+
 
         //wallet goes first
         if (l_wallet) {
             l_enc_key = dap_chain_wallet_get_key(l_wallet, 0);
         } else if (l_cert && l_cert->enc_key) {
-<<<<<<< HEAD
             l_enc_key = l_cert->enc_key;
         }
         else{
-=======
-            l_enc_key = l_cert->enc_key; 
-        } else { 
->>>>>>> 2d690804
+            l_enc_key = l_cert->enc_key;
+        } else {
             json_object *l_jobj_err = json_object_new_string("Can't create sign for transactions.");
             json_object_array_add(l_jobj_errors, l_jobj_err);
             log_it(L_ERROR, "Json TX: Item sign has no wallet or cert of they are invalid ");
@@ -7010,7 +7021,7 @@
 
         if (l_sign) {
             size_t l_chain_sign_size = dap_sign_get_size(l_sign); // sign data
-            
+
             dap_chain_tx_sig_t *l_tx_sig = DAP_NEW_Z_SIZE(dap_chain_tx_sig_t,
                     sizeof(dap_chain_tx_sig_t) + l_chain_sign_size);
             l_tx_sig->header.type = TX_ITEM_TYPE_SIG;
@@ -7202,7 +7213,7 @@
         return DAP_CHAIN_NODE_CLI_COM_TX_CREATE_JSON_WRONG_JSON_FORMAT;
     }
 
-    
+
     // Read network from json file
     if(!l_net_name) {
         struct json_object *l_json_net = json_object_object_get(l_json, "net");
@@ -7511,7 +7522,7 @@
             }
         }
         DAP_DELETE(l_value_array);
-    
+
         l_addr_to = DAP_NEW_Z_COUNT(dap_chain_addr_t *, l_addr_el_count);
         if (!l_addr_to) {
             log_it(L_CRITICAL, "%s", c_error_memory_alloc);
