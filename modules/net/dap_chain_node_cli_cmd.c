/*
 * Authors:
 * Dmitriy A. Gerasimov <gerasimov.dmitriy@demlabs.net>
 * Alexander Lysikov <alexander.lysikov@demlabs.net>
 * DeM Labs Inc.   https://demlabs.net
 * Cellframe Network  https://github.com/demlabs-cellframe
 * Copyright  (c) 2019
 * All rights reserved.

 This file is part of DAP (Distributed Applications Platform) the open source project

 DAP (Distributed Applications Platform) is free software: you can redistribute it and/or modify
 it under the terms of the GNU General Public License as published by
 the Free Software Foundation, either version 3 of the License, or
 (at your option) any later version.

 DAP is distributed in the hope that it will be useful,
 but WITHOUT ANY WARRANTY; without even the implied warranty of
 MERCHANTABILITY or FITNESS FOR A PARTICULAR PURPOSE.  See the
 GNU General Public License for more details.

 You should have received a copy of the GNU General Public License
 along with any DAP based project.  If not, see <http://www.gnu.org/licenses/>.
 */

#include <stdlib.h>
#include <stdio.h>
#include <time.h>
#include <stdlib.h>
#include <stddef.h>
#include <stdint.h>
#include <string.h>
#include <stdbool.h>
#include <errno.h>
#include <assert.h>
#include <ctype.h>
#include <dirent.h>
#include <sys/stat.h>

#ifdef WIN32
#include <winsock2.h>
#include <windows.h>
#include <mswsock.h>
#include <ws2tcpip.h>
#include <io.h>
#include "wepoll.h"
#else
#include <sys/types.h>
#include <arpa/inet.h>
#include <netinet/in.h>
#include <signal.h>
#endif
#include <pthread.h>

#include "uthash.h"
#include "utlist.h"
#include "dap_string.h"
#include "dap_hash.h"
#include "dap_chain_common.h"
#include "dap_strfuncs.h"
#include "dap_list.h"
#include "dap_string.h"
#include "dap_cert.h"
#include "dap_cert_file.h"
#include "dap_file_utils.h"
#include "dap_enc_base58.h"
#include "dap_enc_ks.h"
#include "dap_chain_wallet.h"
#include "dap_chain_wallet_internal.h"
#include "dap_chain_node.h"
#include "dap_global_db.h"
#include "dap_global_db_driver.h"
#include "dap_chain_node_client.h"
#include "dap_chain_node_cli_cmd.h"
#include "dap_chain_node_cli_cmd_tx.h"
#include "dap_net.h"
#include "dap_chain_net_srv.h"
#include "dap_chain_net_tx.h"
#include "dap_chain_net_balancer.h"
#include "dap_chain_cell.h"
#include "dap_enc_base64.h"

#ifdef DAP_OS_UNIX
#include <dirent.h>
#endif

#include "dap_chain_common.h"
#include "dap_chain_datum.h"
#include "dap_chain_datum_token.h"
#include "dap_chain_datum_tx_items.h"
#include "dap_chain_ledger.h"
#include "dap_chain_mempool.h"
#include "dap_global_db.h"
#include "dap_global_db_pkt.h"
#include "dap_chain_ch.h"
#include "dap_enc_base64.h"
#include "dap_chain_net_node_list.h"

#include "dap_json_rpc_errors.h"
#include "dap_http_ban_list_client.h"
#include "dap_chain_datum_tx_voting.h"
#include "dap_chain_wallet_cache.h"
#include "dap_json_rpc.h"
#include "dap_json_rpc_request.h"
#include "dap_client_pvt.h"
#include "dap_enc.h"


#define LOG_TAG "chain_node_cli_cmd"

int _cmd_mempool_add_ca(dap_chain_net_t *a_net, dap_chain_t *a_chain, dap_cert_t *a_cert, void **a_str_reply);

dap_chain_t *s_get_chain_with_datum(dap_chain_net_t *a_net, const char *a_datum_hash) {
    dap_chain_t *l_chain = NULL;
    DL_FOREACH(a_net->pub.chains, l_chain) {
        char *l_gdb_mempool = dap_chain_net_get_gdb_group_mempool_new(l_chain);
        bool is_hash = dap_global_db_driver_is(l_gdb_mempool, a_datum_hash);
        DAP_DELETE(l_gdb_mempool);
        if (is_hash)
            return l_chain;
    }
    return NULL;
}

/**
 * @brief node_info_read_and_reply
 * Read node from base
 * @param a_net
 * @param a_address
 * @param a_str_reply
 * @return dap_chain_node_info_t*
 */
static dap_chain_node_info_t* node_info_read_and_reply(dap_chain_net_t * a_net, dap_chain_node_addr_t *a_address,
        void **a_str_reply)
{
    dap_chain_node_info_t* l_res = dap_chain_node_info_read(a_net, a_address);
    if (!l_res)
        dap_cli_server_cmd_set_reply_text(a_str_reply, "Node record is corrupted or doesn't exist");
    return l_res;
}


/**
 * @brief node_info_save_and_reply
 * Save node to base
 * @param a_net
 * @param a_node_info
 * @param str_reply
 * @return true
 * @return false
 */
static int node_info_save_and_reply(dap_chain_net_t * a_net, dap_chain_node_info_t *a_node_info, void **a_str_reply)
{
    return !a_node_info || !a_node_info->address.uint64
        ? dap_cli_server_cmd_set_reply_text(a_str_reply, "Invalid node address"), -1
        : dap_global_db_set_sync(a_net->pub.gdb_nodes, dap_stream_node_addr_to_str_static(a_node_info->address),
            (uint8_t*)a_node_info, dap_chain_node_info_get_size(a_node_info), false);
}


/**
 * @brief node_info_add_with_reply
 * Handler of command 'global_db node add'
 *
 * str_reply[out] for reply
 * return 0 Ok, -1 error
 * @param a_net
 * @param a_node_info
 * @param a_alias_str
 * @param a_cell_str
 * @param a_ipv4_str
 * @param a_ipv6_str
 * @param a_str_reply
 * @return int
 */
static int node_info_add_with_reply(dap_chain_net_t * a_net, dap_chain_node_info_t *a_node_info,
        const char *a_alias_str, const char *a_cell_str, const char *a_ip_str, void **a_str_reply)
{

    if(!a_node_info->address.uint64) {
        dap_cli_server_cmd_set_reply_text(a_str_reply, "not found -addr parameter");
        return -1;
    }
    if(!a_cell_str) {
        dap_cli_server_cmd_set_reply_text(a_str_reply, "not found -cell parameter");
        return -1;
    }

    if(a_alias_str) {
        // add alias
        if(!dap_chain_node_alias_register(a_net, a_alias_str, &a_node_info->address)) {
            log_it(L_WARNING, "can't save alias %s", a_alias_str);
            dap_cli_server_cmd_set_reply_text(a_str_reply, "alias '%s' can't be mapped to addr=0x%"DAP_UINT64_FORMAT_U,
                    a_alias_str, a_node_info->address.uint64);
            return -1;
        }
    }

    return !node_info_save_and_reply(a_net, a_node_info, a_str_reply)
        ? dap_cli_server_cmd_set_reply_text(a_str_reply, "node added"), 0
        : -1;
}

/**
 * @brief s_node_info_list_with_reply Handler of command 'node dump'
 * @param a_net
 * @param a_addr
 * @param a_is_full
 * @param a_alias
 * @param a_str_reply
 * @return int 0 Ok, -1 error
 */
static int s_node_info_list_with_reply(dap_chain_net_t *a_net, dap_chain_node_addr_t * a_addr, bool a_is_full,
        const char *a_alias, void **a_str_reply)
{
    int l_ret = 0;
    dap_string_t *l_string_reply = dap_string_new("Node list:\n");

    if ((a_addr && a_addr->uint64) || a_alias) {
        dap_chain_node_addr_t *l_addr = a_alias
                ? dap_chain_node_alias_find(a_net, a_alias)
                : DAP_DUP(a_addr);

        if (!l_addr) {
            log_it(L_ERROR, "Node address with specified params not found");
            return -1;
        }

        // read node
        dap_chain_node_info_t *node_info_read = node_info_read_and_reply(a_net, l_addr, a_str_reply);
        if(!node_info_read) {
            DAP_DEL_Z(l_addr);
            dap_string_free(l_string_reply, true);
            return -2;
        }

        // get aliases in form of string
        /*dap_string_t *aliases_string = dap_string_new(NULL);
        dap_list_t *list_aliases = get_aliases_by_name(a_net, l_addr);
        if(list_aliases)
        {
            dap_list_t *list = list_aliases;
            while(list)
            {
                const char *alias = (const char *) list->data;
                dap_string_append_printf(aliases_string, "\nalias %s", alias);
                list = dap_list_next(list);
            }
            dap_list_free_full(list_aliases, NULL);
        }
        else
            dap_string_append(aliases_string, "\nno aliases");



        const int hostlen = 128;
        char *host4 = (char*) alloca(hostlen);
        char *host6 = (char*) alloca(hostlen);
        struct sockaddr_in sa4 = { .sin_family = AF_INET, .sin_addr = node_info_read->hdr.ext_addr_v4 };
        const char* str_ip4 = inet_ntop(AF_INET, &(((struct sockaddr_in *) &sa4)->sin_addr), host4, hostlen);

        struct sockaddr_in6 sa6 = { .sin6_family = AF_INET6, .sin6_addr = node_info_read->hdr.ext_addr_v6 };
        const char* str_ip6 = inet_ntop(AF_INET6, &(((struct sockaddr_in6 *) &sa6)->sin6_addr), host6, hostlen);

        // get links in form of string
        dap_string_t *links_string = dap_string_new(NULL);
        for(unsigned int i = 0; i < node_info_read->hdr.links_number; i++) {
            dap_chain_node_addr_t link_addr = node_info_read->links[i];
            dap_string_append_printf(links_string, "\nlink%02d address : " NODE_ADDR_FP_STR, i,
                    NODE_ADDR_FP_ARGS_S(link_addr));
        }

        dap_string_append_printf(l_string_reply, "\n");
        char l_port_str[10];
        sprintf(l_port_str,"%d",node_info_read->hdr.ext_port);

        // set short reply with node param
        if(!a_is_full)
            dap_string_append_printf(l_string_reply,
                    "node address "NODE_ADDR_FP_STR"\tcell 0x%016"DAP_UINT64_FORMAT_x"\tipv4 %s\tport: %s\tnumber of links %u",
                    NODE_ADDR_FP_ARGS_S(node_info_read->hdr.address),
                    node_info_read->hdr.cell_id.uint64, str_ip4,
                    node_info_read->hdr.ext_port ? l_port_str : "default",
                    node_info_read->hdr.links_number);
        else
            // set full reply with node param
            dap_string_append_printf(l_string_reply,
                    "node address " NODE_ADDR_FP_STR "\ncell 0x%016"DAP_UINT64_FORMAT_x"\nipv4 %s\nipv6 %s\nport: %s%s\nlinks %u%s",
                    NODE_ADDR_FP_ARGS_S(node_info_read->hdr.address),
                    node_info_read->hdr.cell_id.uint64,
                    str_ip4, str_ip6,
                    node_info_read->hdr.ext_port ? l_port_str : "default",
                    aliases_string->str,
                    node_info_read->hdr.links_number, links_string->str);
        dap_string_free(aliases_string, true);
        dap_string_free(links_string, true);

        DAP_DELETE(l_addr);
        DAP_DELETE(node_info_read);*/ // TODO

    } else { // Dump list with !a_addr && !a_alias
        size_t l_nodes_count = 0;
        dap_global_db_obj_t *l_objs = dap_global_db_get_all_sync(a_net->pub.gdb_nodes, &l_nodes_count);

        if(!l_nodes_count || !l_objs) {
            dap_string_append_printf(l_string_reply, "No records\n");
            dap_cli_server_cmd_set_reply_text(a_str_reply, "%s", l_string_reply->str);
            dap_string_free(l_string_reply, true);
            dap_global_db_objs_delete(l_objs, l_nodes_count);
            return -1;
        } else {
            dap_string_append_printf(l_string_reply, "Got %zu nodes:\n", l_nodes_count);
            dap_string_append_printf(l_string_reply, "%-26s%-20s%-8s%s", "Address", "IPv4", "Port", "Timestamp\n");

            for (size_t i = 0; i < l_nodes_count; i++) {
                dap_chain_node_info_t *l_node_info = (dap_chain_node_info_t*)l_objs[i].value;
                if (dap_chain_node_addr_is_blank(&l_node_info->address)){
                    log_it(L_ERROR, "Node address is empty");
                    continue;
                }

                char l_ts[DAP_TIME_STR_SIZE] = { '\0' };
                dap_nanotime_to_str_rfc822(l_ts, sizeof(l_ts), l_objs[i].timestamp);

                dap_string_append_printf(l_string_reply, NODE_ADDR_FP_STR"    %-20s%-8d%-32s\n",
                                         NODE_ADDR_FP_ARGS_S(l_node_info->address),
                                         l_node_info->ext_host, l_node_info->ext_port,
                                         l_ts);

                // TODO make correct work with aliases
                /*dap_string_t *aliases_string = dap_string_new(NULL);

                for (size_t i = 0; i < l_data_size; i++) {
                    //dap_chain_node_addr_t addr_i;
                    dap_global_db_obj_t *l_obj = l_aliases_objs + i;
                    if (!l_obj)
                        break;
                    dap_chain_node_addr_t *l_addr = (dap_chain_node_addr_t *)l_obj->value;
                    if (l_addr && l_obj->value_len == sizeof(dap_chain_node_addr_t) &&
                            l_node_info->hdr.address.uint64 == l_addr->uint64) {
                        dap_string_append_printf(aliases_string, "\nalias %s", l_obj->key);
                    }
                }
                if (!l_data_size)
                    dap_string_append(aliases_string, "\nno aliases");

                // get links in form of string
                dap_string_t *links_string = dap_string_new(NULL);
                for(unsigned int i = 0; i < l_node_info->hdr.links_number; i++) {
                    dap_chain_node_addr_t link_addr = l_node_info->links[i];
                    dap_string_append_printf(links_string, "\nlink%02d address : " NODE_ADDR_FP_STR, i,
                            NODE_ADDR_FP_ARGS_S(link_addr));
                }

                if(i)
                    dap_string_append_printf(l_string_reply, "\n");
                char l_port_str[10];
                sprintf(l_port_str, "%d", l_node_info->hdr.ext_port);
                // set short reply with node param
                if(!a_is_full)
                    dap_string_append_printf(l_string_reply,
                            "node address "NODE_ADDR_FP_STR"\tcell 0x%016"DAP_UINT64_FORMAT_x"\tipv4 %s\tport: %s\tnumber of links %u",
                            NODE_ADDR_FP_ARGS_S(l_node_info->hdr.address),
                            l_node_info->hdr.cell_id.uint64, str_ip4,
                            l_node_info->hdr.ext_port ? l_port_str : "default",
                            l_node_info->hdr.links_number);
                else
                    // set full reply with node param
                    dap_string_append_printf(l_string_reply,
                            "node address " NODE_ADDR_FP_STR "\ncell 0x%016"DAP_UINT64_FORMAT_x"\nipv4 %s\nipv6 %s\nport: %s%s\nlinks %u%s",
                            NODE_ADDR_FP_ARGS_S(l_node_info->hdr.address),
                            l_node_info->hdr.cell_id.uint64,
                            str_ip4, str_ip6,
                            l_node_info->hdr.ext_port ? l_port_str : "default",
                            aliases_string->str,
                            l_node_info->hdr.links_number, links_string->str);
                dap_string_free(aliases_string, true);
                dap_string_free(links_string, true);*/
            }
        }
        dap_global_db_objs_delete(l_objs, l_nodes_count);
    }
    dap_cli_server_cmd_set_reply_text(a_str_reply, "%s", l_string_reply->str);
    dap_string_free(l_string_reply, true);
    return l_ret;
}

/**
 * @brief com_global_db
 * global_db command
 * @param a_argc
 * @param a_argv
 * @param arg_func
 * @param a_str_reply
 * @return int
 * return 0 OK, -1 Err
 */
int com_global_db(int a_argc, char ** a_argv, void **a_str_reply)
{
    json_object **a_json_arr_reply = (json_object **)a_str_reply;
    enum {
        CMD_NONE, CMD_ADD, CMD_FLUSH, CMD_RECORD, CMD_WRITE, CMD_READ,
        CMD_DELETE, CMD_DROP, CMD_GET_KEYS, CMD_GROUP_LIST
    };
    int arg_index = 1;
    int cmd_name = CMD_NONE;
    // find 'cells' as first parameter only
    if(dap_cli_server_cmd_find_option_val(a_argv, arg_index, dap_min(a_argc, arg_index + 1), "flush", NULL))
        cmd_name = CMD_FLUSH;
    else if(dap_cli_server_cmd_find_option_val(a_argv, arg_index, dap_min(a_argc, arg_index + 1), "record", NULL))
            cmd_name = CMD_RECORD;
    else if(dap_cli_server_cmd_find_option_val(a_argv, arg_index, dap_min(a_argc, arg_index + 1), "write", NULL))
                cmd_name = CMD_WRITE;
    else if(dap_cli_server_cmd_find_option_val(a_argv, arg_index, dap_min(a_argc, arg_index + 1), "read", NULL))
                cmd_name = CMD_READ;
    else if(dap_cli_server_cmd_find_option_val(a_argv, arg_index, dap_min(a_argc, arg_index + 1), "delete", NULL))
                cmd_name = CMD_DELETE;
    else if(dap_cli_server_cmd_find_option_val(a_argv, arg_index, dap_min(a_argc, arg_index + 1), "drop_table", NULL))
                cmd_name = CMD_DROP;
    else if(dap_cli_server_cmd_find_option_val(a_argv, arg_index, dap_min(a_argc, arg_index + 1), "get_keys", NULL))
            cmd_name = CMD_GET_KEYS;
    else if(dap_cli_server_cmd_find_option_val(a_argv, arg_index, dap_min(a_argc, arg_index + 1), "group_list", NULL))
            cmd_name = CMD_GROUP_LIST;

    switch (cmd_name) {
    case CMD_FLUSH:
    {
        json_object* json_obj_flush = NULL;
        int res_flush = dap_global_db_flush_sync();
        switch (res_flush) {
        case 0:
            json_obj_flush = json_object_new_object();
            json_object_object_add(json_obj_flush, "command status", json_object_new_string("Commit data base and filesystem caches to disk completed.\n\n"));
            json_object_array_add(*a_json_arr_reply, json_obj_flush);
            break;
        case -1:
            dap_json_rpc_error_add(*a_json_arr_reply, DAP_CHAIN_NODE_CLI_COM_GLOBAL_DB_CAN_NOT_OPEN_DIR,
                                                        "Couldn't open db directory. Can't init cdb\n"
                                                        "Reboot the node.\n\n");
            break;
        case -2:
            dap_json_rpc_error_add(*a_json_arr_reply, DAP_CHAIN_NODE_CLI_COM_GLOBAL_DB_CAN_NOT_INIT_DB,
                                                        "Couldn't open db directory. Can't init cdb\n"
                                                        "Reboot the node.\n\n");
            break;
        case -3:
            dap_json_rpc_error_add(*a_json_arr_reply, DAP_CHAIN_NODE_CLI_COM_GLOBAL_DB_CAN_NOT_INIT_SQL,
                                                        "Can't init sqlite\n"
                                                        "Reboot the node.\n\n");
            break;
        default:
            dap_json_rpc_error_add(*a_json_arr_reply, DAP_CHAIN_NODE_CLI_COM_GLOBAL_DB_CAN_NOT_COMMIT_TO_DISK,
                                                        "Can't commit data base caches to disk completed.\n"
                                                        "Reboot the node.\n\n");
            break;
        }
        return DAP_CHAIN_NODE_CLI_COM_GLOBAL_DB_JSON_OK;
    }
    case CMD_RECORD:
    {
        enum {
            SUMCMD_GET, SUMCMD_PIN, SUMCMD_UNPIN
        };
        if(!arg_index || a_argc < 3) {
            dap_json_rpc_error_add(*a_json_arr_reply, DAP_CHAIN_NODE_CLI_COM_GLOBAL_DB_PARAM_ERR,"parameters are not valid");
            return -DAP_CHAIN_NODE_CLI_COM_GLOBAL_DB_PARAM_ERR;
        }
        int arg_index_n = ++arg_index;
        int l_subcmd;
        // Get value
        if((arg_index_n = dap_cli_server_cmd_find_option_val(a_argv, arg_index, dap_min(a_argc, arg_index + 1), "get", NULL))!= 0) {
            l_subcmd = SUMCMD_GET;
        }
        // Pin record
        else if((arg_index_n = dap_cli_server_cmd_find_option_val(a_argv, arg_index, dap_min(a_argc, arg_index + 1), "pin", NULL)) != 0) {
            l_subcmd = SUMCMD_PIN;
        }
        // Unpin record
        else if((arg_index_n = dap_cli_server_cmd_find_option_val(a_argv, arg_index, dap_min(a_argc, arg_index + 1), "unpin", NULL)) != 0) {
            l_subcmd = SUMCMD_UNPIN;
        }
        else{
            dap_json_rpc_error_add(*a_json_arr_reply, DAP_CHAIN_NODE_CLI_COM_GLOBAL_DB_PARAM_ERR,
                                            "Subcommand '%s' not recognized, available subcommands are 'get', 'pin' or 'unpin'", a_argv[2]);
            return -DAP_CHAIN_NODE_CLI_COM_GLOBAL_DB_PARAM_ERR;
        }
        // read record from database
        const char *l_key = NULL;
        const char *l_group = NULL;
        // find key and group
        dap_cli_server_cmd_find_option_val(a_argv, arg_index, a_argc, "-key", &l_key);
        dap_cli_server_cmd_find_option_val(a_argv, arg_index, a_argc, "-group", &l_group);
        size_t l_value_len = 0;
        bool l_is_pinned = false;
        dap_nanotime_t l_ts =0;
        uint8_t *l_value = dap_global_db_get_sync(l_group, l_key, &l_value_len, &l_is_pinned, &l_ts);
        if(!l_value || !l_value_len) {
            dap_json_rpc_error_add(*a_json_arr_reply, DAP_CHAIN_NODE_CLI_COM_GLOBAL_DB_RECORD_NOT_FOUND,
                                            "Record not found\n\n");
            return -DAP_CHAIN_NODE_CLI_COM_GLOBAL_DB_RECORD_NOT_FOUND;
        }
        json_object* json_obj_rec = json_object_new_object();
        int l_ret = 0;
        // prepare record information
        switch (l_subcmd) {
            case SUMCMD_GET: // Get value
            {
                char *l_value_str = DAP_NEW_Z_SIZE(char, l_value_len * 2 + 2);
                if(!l_value_str) {
                    log_it(L_CRITICAL, "%s", c_error_memory_alloc);
                    DAP_DELETE(l_value);
                    json_object_put(json_obj_rec);
                    return -DAP_CHAIN_NODE_CLI_COM_GLOBAL_DB_MEMORY_ERR;
                }
                json_object_object_add(json_obj_rec, "command status", json_object_new_string("Commit data base and filesystem caches to disk completed."));

                dap_bin2hex(l_value_str, l_value, l_value_len);
                json_object_object_add(json_obj_rec, "command status", json_object_new_string("Record found"));
                json_object_object_add(json_obj_rec, "lenght(byte)", json_object_new_uint64(l_value_len));
                json_object_object_add(json_obj_rec, "hash", json_object_new_string(dap_get_data_hash_str(l_value, l_value_len).s));
                json_object_object_add(json_obj_rec, "pinned", l_is_pinned ? json_object_new_string("Yes") : json_object_new_string("No") );
                json_object_object_add(json_obj_rec, "value", json_object_new_string(l_value_str));
                DAP_DELETE(l_value_str);
                break;
            }
            case SUMCMD_PIN: // Pin record
            {
                if(l_is_pinned){
                    json_object_object_add(json_obj_rec, "pinned status", json_object_new_string("record already pinned"));
                    break;
                }
                if(dap_global_db_set_sync( l_group, l_key, l_value, l_value_len, true) ==0 ){
                    json_object_object_add(json_obj_rec, "pinned status", json_object_new_string("record successfully pinned"));
                }
                else{
                    dap_json_rpc_error_add(*a_json_arr_reply, DAP_CHAIN_NODE_CLI_COM_GLOBAL_DB_RECORD_NOT_PINED,
                                            "can't pin the record");
                    l_ret = -DAP_CHAIN_NODE_CLI_COM_GLOBAL_DB_RECORD_NOT_PINED;
                }
                break;
            }
            case SUMCMD_UNPIN: // Unpin record
            {
                if(!l_is_pinned) {
                    json_object_object_add(json_obj_rec, "unpinned status", json_object_new_string("record already unpinned"));
                    break;
                }
                if(dap_global_db_set_sync(l_group,l_key, l_value, l_value_len, false) == 0 ) {
                    json_object_object_add(json_obj_rec, "unpinned status", json_object_new_string("record successfully unpinned"));
                }
                else {
                    dap_json_rpc_error_add(*a_json_arr_reply, DAP_CHAIN_NODE_CLI_COM_GLOBAL_DB_RECORD_NOT_UNPINED,
                                            "can't unpin the record");
                    l_ret = -DAP_CHAIN_NODE_CLI_COM_GLOBAL_DB_RECORD_NOT_UNPINED;
                }
                break;
            }
        }
        json_object_array_add(*a_json_arr_reply, json_obj_rec);
        DAP_DELETE(l_value);
        return l_ret;
    }
    case CMD_WRITE:
    {
        const char *l_group_str = NULL;
        const char *l_key_str = NULL;
        const char *l_value_str = NULL;

        dap_cli_server_cmd_find_option_val(a_argv, arg_index, a_argc, "-group", &l_group_str);
        dap_cli_server_cmd_find_option_val(a_argv, arg_index, a_argc, "-key", &l_key_str);
        dap_cli_server_cmd_find_option_val(a_argv, arg_index, a_argc, "-value", &l_value_str);

        if (!l_group_str) {
            dap_json_rpc_error_add(*a_json_arr_reply, DAP_CHAIN_NODE_CLI_COM_GLOBAL_DB_PARAM_ERR,
                                            "%s requires parameter 'group' to be valid", a_argv[0]);

            return -DAP_CHAIN_NODE_CLI_COM_GLOBAL_DB_PARAM_ERR;
        }

        if (!l_key_str) {
            dap_json_rpc_error_add(*a_json_arr_reply, DAP_CHAIN_NODE_CLI_COM_GLOBAL_DB_PARAM_ERR,
                                            "%s requires parameter 'key' to be valid", a_argv[0]);

            return -DAP_CHAIN_NODE_CLI_COM_GLOBAL_DB_PARAM_ERR;
        }

        if (!l_value_str) {
            dap_json_rpc_error_add(*a_json_arr_reply, DAP_CHAIN_NODE_CLI_COM_GLOBAL_DB_PARAM_ERR,
                                            "%s requires parameter 'value' to be valid", a_argv[0]);

            return -DAP_CHAIN_NODE_CLI_COM_GLOBAL_DB_PARAM_ERR;
        }

        if (!dap_global_db_set_sync(l_group_str, l_key_str, l_value_str, strlen(l_value_str) +1 , false)) {
            json_object* json_obj_write = json_object_new_object();
            json_object_object_add(json_obj_write, "write status", json_object_new_string("Data has been successfully written to the database"));
            json_object_array_add(*a_json_arr_reply, json_obj_write);
            return DAP_CHAIN_NODE_CLI_COM_GLOBAL_DB_JSON_OK;
        } else {
            dap_json_rpc_error_add(*a_json_arr_reply, DAP_CHAIN_NODE_CLI_COM_GLOBAL_DB_WRITING_FILED,
                                            "Data writing is failed");
        }
    }
    case CMD_READ:
    {
        const char *l_group_str = NULL;
        const char *l_key_str = NULL;

        dap_cli_server_cmd_find_option_val(a_argv, arg_index, a_argc, "-group", &l_group_str);
        dap_cli_server_cmd_find_option_val(a_argv, arg_index, a_argc, "-key", &l_key_str);

        if(!l_group_str) {
            dap_json_rpc_error_add(*a_json_arr_reply, DAP_CHAIN_NODE_CLI_COM_GLOBAL_DB_PARAM_ERR,
                                            "%s requires parameter 'group' to be valid", a_argv[0]);
            return -DAP_CHAIN_NODE_CLI_COM_GLOBAL_DB_PARAM_ERR;
        }

        if(!l_key_str) {
            dap_json_rpc_error_add(*a_json_arr_reply, DAP_CHAIN_NODE_CLI_COM_GLOBAL_DB_PARAM_ERR,
                                            "%s requires parameter 'key' to be valid", a_argv[0]);
            return -DAP_CHAIN_NODE_CLI_COM_GLOBAL_DB_PARAM_ERR;
        }

        size_t l_out_len = 0;
        dap_nanotime_t l_ts = 0;
        uint8_t *l_value_out = dap_global_db_get_sync(l_group_str, l_key_str, &l_out_len, NULL, &l_ts);
        /*if (!l_value_out || !l_out_len)
        {
            dap_cli_server_cmd_set_reply_text(a_str_reply, "Record with key %s in group %s not found", l_key_str, l_group_str);
            return -121;
        }*/
        if (l_ts) {
            char l_ts_str[80] = { '\0' };
            dap_nanotime_to_str_rfc822(l_ts_str, sizeof(l_ts_str), l_ts);
            char *l_value_hexdump = dap_dump_hex(l_value_out, l_out_len);
            if (l_value_hexdump) {
                char *l_value_hexdump_new = dap_strdup_printf("\n%s", l_value_hexdump);
                json_object* json_obj_read = json_object_new_object();
                json_object_object_add(json_obj_read, "group", json_object_new_string(l_group_str));
                json_object_object_add(json_obj_read, "key", json_object_new_string(l_key_str));
                json_object_object_add(json_obj_read, "time", json_object_new_string(l_ts_str));
                json_object_object_add(json_obj_read, "value len", json_object_new_uint64(l_out_len));
                json_object_object_add(json_obj_read, "value hex", json_object_new_string(l_value_hexdump_new));
                json_object_array_add(*a_json_arr_reply, json_obj_read);
                DAP_DELETE(l_value_hexdump_new);
                DAP_DELETE(l_value_hexdump);
            } else {
                dap_json_rpc_error_add(*a_json_arr_reply, DAP_CHAIN_NODE_CLI_COM_GLOBAL_DB_TIME_NO_VALUE,
                                            "\n\"%s : %s\"\nTime: %s\nNo value\n",
                                                  l_group_str, l_key_str, l_ts_str);
            }
            DAP_DELETE(l_value_out);
        } else {
            dap_json_rpc_error_add(*a_json_arr_reply, DAP_CHAIN_NODE_CLI_COM_GLOBAL_DB_RECORD_NOT_FOUND,
                                            "\nRecord \"%s : %s\" not found\n",
                                              l_group_str, l_key_str);
        }
        return DAP_CHAIN_NODE_CLI_COM_GLOBAL_DB_JSON_OK;
    }
    case CMD_DELETE:
    {
        const char *l_group_str = NULL;
        const char *l_key_str = NULL;

        dap_cli_server_cmd_find_option_val(a_argv, arg_index, a_argc, "-group", &l_group_str);
        dap_cli_server_cmd_find_option_val(a_argv, arg_index, a_argc, "-key", &l_key_str);

        if(!l_group_str) {
            dap_json_rpc_error_add(*a_json_arr_reply, DAP_CHAIN_NODE_CLI_COM_GLOBAL_DB_PARAM_ERR,
                                            "%s requires parameter 'group' to be valid", a_argv[0]);
            return -DAP_CHAIN_NODE_CLI_COM_GLOBAL_DB_PARAM_ERR;
        }

        if(!l_key_str) {
            dap_json_rpc_error_add(*a_json_arr_reply, DAP_CHAIN_NODE_CLI_COM_GLOBAL_DB_NO_KEY_PROVIDED,
                                            "No key provided, entire table %s will be altered", l_group_str);

            size_t l_objs_count = 0;
            dap_global_db_obj_t* l_obj = dap_global_db_get_all_sync(l_group_str, &l_objs_count);

            if (!l_obj || !l_objs_count)
            {
                dap_json_rpc_error_add(*a_json_arr_reply, DAP_CHAIN_NODE_CLI_COM_GLOBAL_DB_NO_DATA_IN_GROUP,
                                            "No data in group %s.", l_group_str);
                return -DAP_CHAIN_NODE_CLI_COM_GLOBAL_DB_NO_DATA_IN_GROUP;
            }
            size_t i, j = 0;
            for (i = 0; i < l_objs_count; ++i) {
                if (!l_obj[i].key)
                    continue;
                if (!dap_global_db_del_sync(l_group_str, l_obj[i].key)) {
                    ++j;
                }
            }
            dap_global_db_objs_delete(l_obj, l_objs_count);
            json_object* json_obj_del = json_object_new_object();
            json_object_object_add(json_obj_del, "Removed records", json_object_new_uint64(j));
            json_object_object_add(json_obj_del, "of records", json_object_new_uint64(i));
            json_object_object_add(json_obj_del, "in table", json_object_new_string(l_group_str));
            json_object_array_add(*a_json_arr_reply, json_obj_del);
            return DAP_CHAIN_NODE_CLI_COM_GLOBAL_DB_JSON_OK;
        }

        if (!dap_global_db_del(l_group_str, l_key_str, NULL, NULL)) {
            json_object* json_obj_del = json_object_new_object();
            json_object_object_add(json_obj_del, "Record key", json_object_new_string(l_key_str));
            json_object_object_add(json_obj_del, "Group name", json_object_new_string(l_group_str));
            json_object_object_add(json_obj_del, "status", json_object_new_string("deleted"));
            json_object_array_add(*a_json_arr_reply, json_obj_del);
            return DAP_CHAIN_NODE_CLI_COM_GLOBAL_DB_JSON_OK;
        } else {
            dap_json_rpc_error_add(*a_json_arr_reply, DAP_CHAIN_NODE_CLI_COM_GLOBAL_DB_DELETE_FAILD,
                                            "Record with key %s in group %s deleting failed", l_group_str, l_key_str);
            return -DAP_CHAIN_NODE_CLI_COM_GLOBAL_DB_DELETE_FAILD;
        }
    }
    case CMD_DROP:
    {
        const char *l_group_str = NULL;
        dap_cli_server_cmd_find_option_val(a_argv, arg_index, a_argc, "-group", &l_group_str);

        if(!l_group_str) {
            dap_json_rpc_error_add(*a_json_arr_reply, DAP_CHAIN_NODE_CLI_COM_GLOBAL_DB_PARAM_ERR,"%s requires parameter 'group' to be valid", a_argv[0]);
            return -DAP_CHAIN_NODE_CLI_COM_GLOBAL_DB_PARAM_ERR;
        }

        if (!dap_global_db_erase_table_sync(l_group_str))
        {
            json_object* json_obj_drop = json_object_new_object();
            json_object_object_add(json_obj_drop, "Dropped table", json_object_new_string(l_group_str));
            json_object_array_add(*a_json_arr_reply, json_obj_drop);
            return DAP_CHAIN_NODE_CLI_COM_GLOBAL_DB_JSON_OK;
        } else {
            dap_json_rpc_error_add(*a_json_arr_reply, DAP_CHAIN_NODE_CLI_COM_GLOBAL_DB_DROP_FAILED,"Failed to drop table %s", l_group_str);
            return -DAP_CHAIN_NODE_CLI_COM_GLOBAL_DB_DROP_FAILED;
        }
    }
    case CMD_GET_KEYS:
    {
        const char *l_group_str = NULL;
        dap_cli_server_cmd_find_option_val(a_argv, arg_index, a_argc, "-group", &l_group_str);

        if(!l_group_str) {
            dap_json_rpc_error_add(*a_json_arr_reply, DAP_CHAIN_NODE_CLI_COM_GLOBAL_DB_PARAM_ERR,"%s requires parameter 'group' to be valid", a_argv[0]);
            return -DAP_CHAIN_NODE_CLI_COM_GLOBAL_DB_PARAM_ERR;
        }

        size_t l_objs_count = 0;
        dap_store_obj_t *l_objs = dap_global_db_get_all_raw_sync(l_group_str, &l_objs_count);

        if (!l_objs || !l_objs_count)
        {
            dap_json_rpc_error_add(*a_json_arr_reply, DAP_CHAIN_NODE_CLI_COM_GLOBAL_DB_NO_DATA_IN_GROUP,"No data in group %s.", l_group_str);
            return -DAP_CHAIN_NODE_CLI_COM_GLOBAL_DB_NO_DATA_IN_GROUP;
        }

        json_object* json_arr_keys = json_object_new_array();
        json_object* json_obj_keys = NULL;
        for(size_t i = 0; i < l_objs_count; i++) {
            char l_ts[64] = { '\0' };
            dap_nanotime_to_str_rfc822(l_ts, sizeof(l_ts), l_objs[i].timestamp);
            json_obj_keys = json_object_new_object();
            json_object_object_add(json_obj_keys, "key", json_object_new_string(l_objs[i].key));
            json_object_object_add(json_obj_keys, "time", json_object_new_string(l_ts));
            json_object_object_add(json_obj_keys, "type", json_object_new_string(
                                       dap_store_obj_get_type(l_objs + i) == DAP_GLOBAL_DB_OPTYPE_ADD ?  "record" : "hole"));
            json_object_array_add(json_arr_keys, json_obj_keys);
        }
        dap_store_obj_free(l_objs, l_objs_count);

        json_object* json_keys_list = json_object_new_object();
        json_object_object_add(json_keys_list, "group name", json_object_new_string(l_group_str));
        json_object_object_add(json_keys_list, "keys list", json_arr_keys);
        json_object_array_add(*a_json_arr_reply, json_keys_list);
        return DAP_CHAIN_NODE_CLI_COM_GLOBAL_DB_JSON_OK;
    }
    case CMD_GROUP_LIST: {
        json_object* json_group_list = json_object_new_object();
        dap_list_t *l_group_list = dap_global_db_driver_get_groups_by_mask("*");
        size_t l_count = 0;
        json_object* json_arr_group = json_object_new_array();
        json_object* json_obj_list = NULL;
        for (dap_list_t *l_list = l_group_list; l_list; l_list = dap_list_next(l_list), ++l_count) {
            json_obj_list = json_object_new_object();
            json_object_object_add(json_obj_list, (char*)l_list->data,
                                   json_object_new_uint64(dap_global_db_driver_count((char*)l_list->data, c_dap_global_db_driver_hash_blank, false)));
            json_object_array_add(json_arr_group, json_obj_list);
        }
        json_object_object_add(json_group_list, "group list", json_arr_group);
        json_object_object_add(json_group_list, "total count", json_object_new_uint64(l_count));
        json_object_array_add(*a_json_arr_reply, json_group_list);
        dap_list_free(l_group_list);
        return DAP_CHAIN_NODE_CLI_COM_GLOBAL_DB_JSON_OK;
    }
    default:
        dap_json_rpc_error_add(*a_json_arr_reply, DAP_CHAIN_NODE_CLI_COM_GLOBAL_DB_PARAM_ERR,"parameters are not valid");
            return -DAP_CHAIN_NODE_CLI_COM_GLOBAL_DB_PARAM_ERR;
    }
}

static dap_tsd_t* s_chain_node_cli_com_node_create_tsd_addr(char **a_argv, int a_arg_start, int a_arg_end, void **a_str_reply, const char *a_specified_decree) {
    const char *l_ban_addr_str = NULL;
    if (dap_cli_server_cmd_find_option_val(a_argv, a_arg_start, a_arg_end, "-addr", &l_ban_addr_str)) {
        dap_stream_node_addr_t l_addr = {0};
        if (dap_stream_node_addr_from_str(&l_addr, l_ban_addr_str))
            return dap_cli_server_cmd_set_reply_text(a_str_reply, "Can't convert the -addr option value to node address"), NULL;
        return dap_tsd_create_string(DAP_CHAIN_DATUM_DECREE_TSD_TYPE_STRING, l_ban_addr_str);
    } else if (dap_cli_server_cmd_find_option_val(a_argv, a_arg_start, a_arg_end, "-host", &l_ban_addr_str))
        return dap_tsd_create_string(DAP_CHAIN_DATUM_DECREE_TSD_TYPE_HOST, l_ban_addr_str);
    else
        return dap_cli_server_cmd_set_reply_text(a_str_reply, "The -host or -addr option was not "
                                                       "specified to create a %s entry creation decree.", a_specified_decree), NULL;
}

/**
 * Node command
 */
int com_node(int a_argc, char ** a_argv, void **a_str_reply)
{
    enum {
        CMD_NONE, CMD_ADD, CMD_DEL, CMD_ALIAS, CMD_HANDSHAKE, CMD_CONNECT, CMD_LIST, CMD_DUMP, CMD_CONNECTIONS, CMD_BALANCER,
        CMD_BAN, CMD_UNBAN, CMD_BANLIST
    };
    int arg_index = 1;
    int cmd_num = CMD_NONE;
    if(dap_cli_server_cmd_find_option_val(a_argv, arg_index, dap_min(a_argc, arg_index + 1), "add", NULL)) {
        cmd_num = CMD_ADD;
    }
    else if(dap_cli_server_cmd_find_option_val(a_argv, arg_index, dap_min(a_argc, arg_index + 1), "del", NULL)) {
        cmd_num = CMD_DEL;
    } // find  add parameter ('alias' or 'handshake')
    else if (dap_cli_server_cmd_find_option_val(a_argv, arg_index, dap_min(a_argc, arg_index + 1), "handshake", NULL)) {
        cmd_num = CMD_HANDSHAKE;
    }
    else if(dap_cli_server_cmd_find_option_val(a_argv, arg_index, dap_min(a_argc, arg_index + 1), "connect", NULL)) {
        cmd_num = CMD_CONNECT;
    }
    else if(dap_cli_server_cmd_find_option_val(a_argv, arg_index, dap_min(a_argc, arg_index + 1), "alias", NULL)) {
        cmd_num = CMD_ALIAS;
    }
    else if(dap_cli_server_cmd_find_option_val(a_argv, arg_index, dap_min(a_argc, arg_index + 1), "list", NULL)) {
        cmd_num = CMD_LIST;
    }
    else if(dap_cli_server_cmd_find_option_val(a_argv, arg_index, dap_min(a_argc, arg_index + 1), "dump", NULL)) {
        cmd_num = CMD_DUMP;
    }
    else if (dap_cli_server_cmd_find_option_val(a_argv, arg_index, dap_min(a_argc, arg_index + 1), "connections", NULL)) {
        cmd_num = CMD_CONNECTIONS;
    } else if (dap_cli_server_cmd_find_option_val(a_argv, arg_index, dap_min(a_argc, arg_index+1), "ban", NULL)) {
        cmd_num = CMD_BAN;
    } else if (dap_cli_server_cmd_find_option_val(a_argv, arg_index, dap_min(a_argc, arg_index+1), "unban", NULL)) {
        cmd_num = CMD_UNBAN;
    } else if (dap_cli_server_cmd_find_option_val(a_argv, arg_index, dap_min(a_argc, arg_index+1), "banlist", NULL)) {
        cmd_num = CMD_BANLIST;
    } else if (dap_cli_server_cmd_find_option_val(a_argv, arg_index, dap_min(a_argc, arg_index + 1), "balancer", NULL)){
        cmd_num = CMD_BALANCER;
    }
    arg_index++;
    if(cmd_num == CMD_NONE) {
        dap_cli_server_cmd_set_reply_text(a_str_reply, "command %s not recognized", a_argv[1]);
        return -1;
    }
    const char *l_addr_str = NULL, *l_port_str = NULL, *alias_str = NULL;
    const char *l_cell_str = NULL, *l_link_str = NULL, *l_hostname = NULL;

    // find net
    dap_chain_net_t *l_net = NULL;

    int l_net_parse_val = dap_chain_node_cli_cmd_values_parse_net_chain(&arg_index, a_argc, a_argv, a_str_reply, NULL, &l_net, CHAIN_TYPE_INVALID);
    if(l_net_parse_val < 0 && cmd_num != CMD_BANLIST) {
        if ((cmd_num != CMD_CONNECTIONS && cmd_num != CMD_DUMP) || l_net_parse_val == -102)
            return -11;
    }

    // find addr, alias
    dap_cli_server_cmd_find_option_val(a_argv, arg_index, a_argc, "-addr", &l_addr_str);
    dap_cli_server_cmd_find_option_val(a_argv, arg_index, a_argc, "-port", &l_port_str);
    dap_cli_server_cmd_find_option_val(a_argv, arg_index, a_argc, "-alias", &alias_str);
    dap_cli_server_cmd_find_option_val(a_argv, arg_index, a_argc, "-cell", &l_cell_str);
    dap_cli_server_cmd_find_option_val(a_argv, arg_index, a_argc, "-host", &l_hostname);
    dap_cli_server_cmd_find_option_val(a_argv, arg_index, a_argc, "-link", &l_link_str);

    // struct to write to the global db
    dap_chain_node_addr_t l_node_addr = {}, l_link;
    uint32_t l_info_size = l_hostname 
        ? sizeof(dap_chain_node_info_t) + dap_strlen(l_hostname) + 1
        : sizeof(dap_chain_node_info_t);
    dap_chain_node_info_t *l_node_info = DAP_NEW_STACK_SIZE(dap_chain_node_info_t, l_info_size);
    memset(l_node_info, 0, l_info_size);;
    //TODO need to rework with new node info / alias /links concept

    if (l_addr_str) {
        if (dap_chain_node_addr_from_str(&l_node_info->address, l_addr_str)) {
            dap_cli_server_cmd_set_reply_text(a_str_reply, "Can't parse node address %s", l_addr_str);
            return -5;
        }
    }
    if (l_port_str) {
        dap_digit_from_string(l_port_str, &l_node_info->ext_port, sizeof(uint16_t));
        if (!l_node_info->ext_port) {
            dap_cli_server_cmd_set_reply_text(a_str_reply, "Can't parse host port %s", l_port_str);
            return -4;
        }
    }
    if (l_cell_str) {
        dap_digit_from_string(l_cell_str, l_node_info->cell_id.raw, sizeof(l_node_info->cell_id.raw)); //DAP_CHAIN_CELL_ID_SIZE);
    }
    if (l_link_str) {   // TODO
        if(dap_chain_node_addr_from_str(&l_link, l_link_str) != 0) {
            dap_digit_from_string(l_link_str, l_link.raw, sizeof(l_link.raw));
        }
    }
    switch (cmd_num) {

    case CMD_ADD: {
        int l_res = -10;
        uint16_t l_port = 0;
        if (l_addr_str || l_hostname) {
            if (!dap_chain_net_is_my_node_authorized(l_net)) {
                dap_cli_server_cmd_set_reply_text(a_str_reply, "You have no access rights");
                return l_res;
            }
            // We're in authorized list, add directly
            struct sockaddr_storage l_verifier = { };
            if ( 0 > dap_net_parse_config_address(l_hostname, l_node_info->ext_host, &l_port, &l_verifier, NULL) ) {
                dap_cli_server_cmd_set_reply_text(a_str_reply, "Can't parse host string %s", l_hostname);
                return -6;
            }
            if ( !l_node_info->ext_port && !(l_node_info->ext_port = l_port) )
                return dap_cli_server_cmd_set_reply_text(a_str_reply, "Unspecified port"), -7;

            l_node_info->ext_host_len = dap_strlen(l_node_info->ext_host);
            l_res = dap_chain_node_info_save(l_net, l_node_info);
            return dap_cli_server_cmd_set_reply_text(a_str_reply, l_res ? "Can't add node %s, error %d" : "Successfully added node %s", l_addr_str, l_res), l_res;
        }
        // Synchronous request, wait for reply
        if ( !(l_port = l_node_info->ext_port) 
             && !(l_port = dap_chain_net_get_my_node_info(l_net)->ext_port)
             && !(l_port = dap_config_get_item_int16(g_config, "server", DAP_CFG_PARAM_LEGACY_PORT)) )
        {
            if ( dap_config_get_item_bool_default(g_config, "server", "enabled", false) ) {
                const char **l_listening = dap_config_get_array_str(g_config, "server", DAP_CFG_PARAM_LISTEN_ADDRS, NULL);
                if ( l_listening && dap_net_parse_config_address(*l_listening, NULL, &l_port, NULL, NULL) < 0 )
                    return dap_cli_server_cmd_set_reply_text(a_str_reply, "Invalid server IP address, check [server] section in cellframe-node.cfg"), -8;
            }
            if (!l_port)
                return dap_cli_server_cmd_set_reply_text(a_str_reply, "Unspecified port"), -9; 
        }
        switch ( l_res = dap_chain_net_node_list_request(l_net, l_port, true, 'a') )
        {
            case 1: return dap_cli_server_cmd_set_reply_text(a_str_reply, "Successfully added"), 0;
            case 2: return dap_cli_server_cmd_set_reply_text(a_str_reply, "No server"), l_res;
            case 3: return dap_cli_server_cmd_set_reply_text(a_str_reply, "Didn't add your address node to node list"), l_res;
            case 4: return dap_cli_server_cmd_set_reply_text(a_str_reply, "Can't calculate hash for your addr"), l_res;
            case 5: return dap_cli_server_cmd_set_reply_text(a_str_reply, "Can't do handshake for your node"), l_res;
            case 6: return dap_cli_server_cmd_set_reply_text(a_str_reply, "The node already exists"), l_res;
            case 7: return dap_cli_server_cmd_set_reply_text(a_str_reply, "Can't process node list HTTP request"), l_res;
            default:return dap_cli_server_cmd_set_reply_text(a_str_reply, "Can't process request, error %d", l_res), l_res;
        }
    }

    case CMD_DEL: {
        // handler of command 'node del'
        if (l_addr_str) {
            if (!dap_chain_net_is_my_node_authorized(l_net)) {
                dap_cli_server_cmd_set_reply_text(a_str_reply, "You have no access rights");
                return -10;
            }
            int l_res = dap_chain_node_info_del(l_net, l_node_info);
            if (l_res)
                dap_cli_server_cmd_set_reply_text(a_str_reply, "Can't delete node %s, error %d", l_addr_str, l_res);
            else
                dap_cli_server_cmd_set_reply_text(a_str_reply, "Successfully deleted node %s", l_addr_str);
            return l_res;
        }
        // Synchronous request, wait for reply
        int l_res = dap_chain_net_node_list_request(l_net, 0, true, 'r');
        switch (l_res) {
            case 8:  dap_cli_server_cmd_set_reply_text(a_str_reply, "Sucessfully deleted"); return 0;
            default: dap_cli_server_cmd_set_reply_text(a_str_reply, "Can't process request, error %d", l_res); return l_res;
        }
    }

    case CMD_LIST:{
        // handler of command 'node dump'
        bool l_is_full = dap_cli_server_cmd_find_option_val(a_argv, arg_index, a_argc, "-full", NULL);
        return s_node_info_list_with_reply(l_net, &l_node_addr, l_is_full, alias_str, a_str_reply);
    }
    case CMD_DUMP: {
        dap_string_t *l_string_reply = dap_chain_node_states_info_read(l_net, l_node_info->address);
        dap_cli_server_cmd_set_reply_text(a_str_reply, "%s", l_string_reply->str);
        dap_string_free(l_string_reply, true);
        return 0;
    }
        // add alias
    case CMD_ALIAS:
        if(alias_str) {
            if(l_addr_str) {
                // add alias
                if(!dap_chain_node_alias_register(l_net, alias_str, &l_node_addr))
                    log_it(L_WARNING, "can't save alias %s", alias_str);
                else {
                    dap_cli_server_cmd_set_reply_text(a_str_reply, "alias mapped successfully");
                }
            }
            else {
                dap_cli_server_cmd_set_reply_text(a_str_reply, "alias can't be mapped because -addr is not found");
                return -1;
            }
        }
        else {
            dap_cli_server_cmd_set_reply_text(a_str_reply, "alias can't be mapped because -alias is not found");
            return -1;
        }

        break;
        // make connect
    case CMD_CONNECT:
         dap_cli_server_cmd_set_reply_text(a_str_reply, "Not implemented yet");
         break;
#if 0
        // get address from alias if addr not defined
        if(alias_str && !l_node_addr.uint64) {
            dap_chain_node_addr_t *address_tmp = dap_chain_node_alias_find(l_net, alias_str);
            if(address_tmp) {
                l_node_addr = *address_tmp;
                DAP_DELETE(address_tmp);
            }
            else {
                dap_cli_server_cmd_set_reply_text(a_str_reply, "no address found by alias");
                return -1;
            }
        }
        // for auto mode
        int l_is_auto = 0;
        // list of dap_chain_node_addr_t struct
        unsigned int l_nodes_count = 0;
        dap_list_t *l_node_list = NULL;
        dap_chain_node_addr_t *l_remote_node_addr = NULL;
        if(!l_node_addr.uint64) {
            // check whether auto mode
            l_is_auto = dap_cli_server_cmd_find_option_val(a_argv, arg_index, a_argc, "auto", NULL);
            if(!l_is_auto) {
                dap_cli_server_cmd_set_reply_text(a_str_reply, "addr not found");
                return -1;
            }
            // if auto mode, then looking for the node address

            // get cur node links
            bool a_is_only_cur_cell = false;
            // TODO rewrite this command totally
            // dap_list_t *l_node_link_list = dap_chain_net_get_link_node_list(l_net, a_is_only_cur_cell);
            // get all nodes list if no links
            l_node_list = dap_chain_net_get_node_list(l_net);
            // select random node from the list
            l_nodes_count = dap_list_length(l_node_list);
            if(l_nodes_count > 0) {
                unsigned int l_node_pos = rand() % l_nodes_count;
                dap_list_t *l_tmp = dap_list_nth(l_node_list, l_node_pos);
                l_remote_node_addr = l_tmp->data;
                l_node_addr.uint64 = l_remote_node_addr->uint64;
            }

            if(!l_node_addr.uint64) {
                dap_cli_server_cmd_set_reply_text(a_str_reply, "no node is available");
                return -1;
            }
        }
        dap_chain_node_info_t *l_remote_node_info;
        dap_chain_node_client_t *l_node_client;
        int res;
        do {
            l_remote_node_info = node_info_read_and_reply(l_net, &l_node_addr, a_str_reply);
            if(!l_remote_node_info) {
                return -1;
            }
            // start connect
            l_node_client = dap_chain_node_client_connect_default_channels(l_net,l_remote_node_info);
            if(!l_node_client) {
                dap_cli_server_cmd_set_reply_text(a_str_reply, "can't connect");
                DAP_DELETE(l_remote_node_info);
                return -1;
            }
            // wait connected
            int timeout_ms = 7000; // 7 sec = 7000 ms
            res = dap_chain_node_client_wait(l_node_client, NODE_CLIENT_STATE_ESTABLISHED, timeout_ms);
            // select new node addr
            if(l_is_auto && res){
                if(l_remote_node_addr && l_nodes_count>1){
                    l_nodes_count--;
                    l_node_list = dap_list_remove(l_node_list, l_remote_node_addr);
                    DAP_DELETE(l_remote_node_addr);
                    unsigned int l_node_pos = rand() % l_nodes_count;
                    dap_list_t *l_tmp = dap_list_nth(l_node_list, l_node_pos);
                    l_remote_node_addr = l_tmp->data;
                    l_node_addr.uint64 = l_remote_node_addr->uint64;

                    // clean client struct
                    dap_chain_node_client_close_mt(l_node_client);
                    DAP_DELETE(l_remote_node_info);
                    //return -1;
                    continue;
                }
            }
            break;
        }
        while(1);
        // for auto mode only
        if(l_is_auto) {
            //start background thread for testing connect to the nodes
            dap_chain_node_ping_background_start(l_net, l_node_list);
            dap_list_free_full(l_node_list, NULL);
        }



        if(res) {
            dap_cli_server_cmd_set_reply_text(a_str_reply, "no response from remote node(s)");
            log_it(L_WARNING, "No response from remote node(s): err code %d", res);
            // clean client struct
            dap_chain_node_client_close_mt(l_node_client);
            //DAP_DELETE(l_remote_node_info);
            return -1;
        }
        log_it(L_NOTICE, "Stream connection established");

        dap_chain_ch_sync_request_old_t l_sync_request = {};
        dap_stream_ch_t *l_ch_chain = dap_client_get_stream_ch_unsafe(l_node_client->client, DAP_CHAIN_CH_ID);
        // fill begin id
        l_sync_request.id_start = 1;
        // fill current node address
        l_sync_request.node_addr.uint64 = dap_chain_net_get_cur_addr_int(l_net);

        log_it(L_INFO, "Requested GLOBAL_DB syncronizatoin, %"DAP_UINT64_FORMAT_U":%"DAP_UINT64_FORMAT_U" period",
                                                        l_sync_request.id_start, l_sync_request.id_end);
        if(0 == dap_chain_ch_pkt_write_unsafe(l_ch_chain, DAP_CHAIN_CH_PKT_TYPE_SYNC_GLOBAL_DB,
                l_net->pub.id.uint64, 0, 0, &l_sync_request,
                sizeof(l_sync_request))) {
            dap_cli_server_cmd_set_reply_text(a_str_reply, "Error: Can't send sync chains request");
            // clean client struct
            dap_chain_node_client_close_mt(l_node_client);
            DAP_DELETE(l_remote_node_info);
            return -1;
        }
        dap_stream_ch_set_ready_to_write_unsafe(l_ch_chain, true);
        // wait for finishing of request
        int timeout_ms = 420000; // 7 min = 420 sec = 420 000 ms
        // TODO add progress info to console
        res = dap_chain_node_client_wait(l_node_client, NODE_CLIENT_STATE_SYNCED, timeout_ms);
        if(res < 0) {
            dap_cli_server_cmd_set_reply_text(a_str_reply, "Error: can't sync with node "NODE_ADDR_FP_STR,
                                            NODE_ADDR_FP_ARGS_S(l_node_client->remote_node_addr));
            dap_chain_node_client_close_mt(l_node_client);
            DAP_DELETE(l_remote_node_info);
            log_it(L_WARNING, "Gdb synced err -2");
            return -2;

        }
        // flush global_db
        dap_global_db_flush_sync();
        log_it(L_INFO, "Gdb synced Ok");

        // Requesting chains
        dap_chain_t *l_chain = NULL;
        DL_FOREACH(l_net->pub.chains, l_chain)
        {
            // reset state NODE_CLIENT_STATE_SYNCED
            dap_chain_node_client_reset(l_node_client);
            // send request
            dap_chain_ch_sync_request_old_t l_sync_request = {};
            if(0 == dap_chain_ch_pkt_write_unsafe(l_ch_chain, DAP_CHAIN_CH_PKT_TYPE_SYNC_CHAINS,
                    l_net->pub.id.uint64, l_chain->id.uint64, l_remote_node_info->hdr.cell_id.uint64, &l_sync_request,
                    sizeof(l_sync_request))) {
                dap_cli_server_cmd_set_reply_text(a_str_reply, "Error: Can't send sync chains request");
                // clean client struct
                dap_chain_node_client_close_mt(l_node_client);
                DAP_DELETE(l_remote_node_info);
                log_it(L_INFO, "Chain '%s' synced error: Can't send sync chains request", l_chain->name);
                return -3;
            }
            log_it(L_NOTICE, "Requested syncronization for chain \"%s\"", l_chain->name);
            dap_stream_ch_set_ready_to_write_unsafe(l_ch_chain, true);

            // wait for finishing of request
            timeout_ms = 120000; // 2 min = 120 sec = 120 000 ms
            // TODO add progress info to console
            res = dap_chain_node_client_wait(l_node_client, NODE_CLIENT_STATE_SYNCED, timeout_ms);
            if(res < 0) {
                log_it(L_ERROR, "Error: Can't sync chain %s", l_chain->name);
            }
        }
        log_it(L_INFO, "Chains and gdb are synced");
        DAP_DELETE(l_remote_node_info);
        //dap_client_disconnect(l_node_client->client);
        //l_node_client->client = NULL;
        dap_chain_node_client_close_mt(l_node_client);
        dap_cli_server_cmd_set_reply_text(a_str_reply, "Node sync completed: Chains and gdb are synced");
        return 0;

    }
#endif
        // make handshake
    case CMD_HANDSHAKE: {
        // get address from alias if addr not defined
        if(alias_str && !l_node_addr.uint64) {
            dap_chain_node_addr_t *address_tmp = dap_chain_node_alias_find(l_net, alias_str);
            if(address_tmp) {
                l_node_addr = *address_tmp;
                DAP_DELETE(address_tmp);
            }
            else {
                dap_cli_server_cmd_set_reply_text(a_str_reply, "No address found by alias");
                return -4;
            }
        }
        l_node_addr = l_node_info->address;
        if(!l_node_addr.uint64) {
            dap_cli_server_cmd_set_reply_text(a_str_reply, "Addr not found");
            return -5;
        }

        dap_chain_node_info_t *node_info = node_info_read_and_reply(l_net, &l_node_addr, a_str_reply);
        if(!node_info)
            return -6;
        int timeout_ms = 5000; //5 sec = 5000 ms
        // start handshake
        dap_chain_node_client_t *l_client = dap_chain_node_client_connect_default_channels(l_net,node_info);
        if(!l_client) {
            dap_cli_server_cmd_set_reply_text(a_str_reply, "Can't connect");
            DAP_DELETE(node_info);
            return -7;
        }
        // wait handshake
        int res = dap_chain_node_client_wait(l_client, NODE_CLIENT_STATE_ESTABLISHED, timeout_ms);
        if (res) {
            dap_cli_server_cmd_set_reply_text(a_str_reply, "No response from node");
            // clean client struct
            dap_chain_node_client_close_unsafe(l_client);
            DAP_DELETE(node_info);
            return -8;
        }
        DAP_DELETE(node_info);
        dap_chain_node_client_close_unsafe(l_client);
        dap_cli_server_cmd_set_reply_text(a_str_reply, "Connection established");
    } break;

    case CMD_CONNECTIONS: {

        if (l_net) {
            dap_cluster_t *l_links_cluster = dap_cluster_by_mnemonim(l_net->pub.name);
            if (!l_links_cluster) {
                 dap_cli_server_cmd_set_reply_text(a_str_reply, "Not found links cluster for net %s", l_net->pub.name);
                 break;
            }
            *a_str_reply = dap_cluster_get_links_info(l_links_cluster);
        } else {
            const char *l_guuid_str = NULL;
            dap_cluster_t *l_cluster = NULL;
            dap_cli_server_cmd_find_option_val(a_argv, arg_index, a_argc, "-cluster", &l_guuid_str);
            if (l_guuid_str) {
                bool l_success = false;
                dap_guuid_t l_guuid = dap_guuid_from_hex_str(l_guuid_str, &l_success);
                if (!l_success) {
                    dap_cli_server_cmd_set_reply_text(a_str_reply, "Can't parse cluster guid %s", l_guuid_str);
                    break;
                }
                l_cluster = dap_cluster_find(l_guuid);
                
                if (!l_cluster) {
                    dap_cli_server_cmd_set_reply_text(a_str_reply, "Not found cluster with ID %s", l_guuid_str);
                    break;
                }
            }
            *a_str_reply = dap_cluster_get_links_info(l_cluster);
        }
    } break;

    case  CMD_BAN: {
        dap_chain_t *l_chain = dap_chain_net_get_default_chain_by_chain_type(l_net, CHAIN_TYPE_DECREE);
        if(!l_chain) {
            dap_cli_server_cmd_set_reply_text(a_str_reply, "Network %s does not support decrees.", l_net->pub.name);
            return -11;
        }
        const char * l_hash_out_type = NULL;
        dap_cli_server_cmd_find_option_val(a_argv, arg_index, a_argc, "-H", &l_hash_out_type);
        if(!l_hash_out_type)
            l_hash_out_type = "hex";
        if(dap_strcmp(l_hash_out_type,"hex") && dap_strcmp(l_hash_out_type,"base58")) {
            dap_cli_server_cmd_set_reply_text(a_str_reply, "invalid parameter -H, valid values: -H <hex | base58>");
            return -1;
        }
        const char *l_certs_str = NULL;
        size_t l_certs_count = 0;
        dap_cert_t **l_certs = NULL;
        dap_cli_server_cmd_find_option_val(a_argv, arg_index, a_argc, "-certs", &l_certs_str);
        if (!l_certs_str) {
            dap_cli_server_cmd_set_reply_text(a_str_reply, "ban create requires parameter '-certs'");
            return -106;
        }
        dap_cert_parse_str_list(l_certs_str, &l_certs, &l_certs_count);
        if(!l_certs_count) {
            dap_cli_server_cmd_set_reply_text(a_str_reply,
                                              "decree create command request at least one valid certificate to sign the decree");
            return -106;
        }
        dap_chain_datum_decree_t *l_decree = NULL;
        dap_tsd_t *l_addr_tsd = s_chain_node_cli_com_node_create_tsd_addr(a_argv, arg_index, a_argc, a_str_reply, "bun");
        if (!l_addr_tsd) {
            return -112;
        }
        l_decree = DAP_NEW_Z_SIZE(dap_chain_datum_decree_t, sizeof(dap_chain_datum_decree_t) + dap_tsd_size(l_addr_tsd));
        l_decree->decree_version = DAP_CHAIN_DATUM_DECREE_VERSION;
        l_decree->header.ts_created = dap_time_now();
        l_decree->header.type = DAP_CHAIN_DATUM_DECREE_TYPE_COMMON;
        l_decree->header.common_decree_params.net_id = l_net->pub.id;
        l_decree->header.common_decree_params.chain_id = l_chain->id;
        l_decree->header.common_decree_params.cell_id = *dap_chain_net_get_cur_cell(l_net);
        l_decree->header.sub_type = DAP_CHAIN_DATUM_DECREE_COMMON_SUBTYPE_BAN;
        l_decree->header.data_size = dap_tsd_size(l_addr_tsd);
        l_decree->header.signs_size = 0;
        memcpy(l_decree->data_n_signs, l_addr_tsd, dap_tsd_size(l_addr_tsd));
        size_t l_total_signs_success = 0;
        l_decree = dap_chain_datum_decree_sign_in_cycle(l_certs, l_decree, l_certs_count, &l_total_signs_success);
        if (!l_decree || !l_total_signs_success) {
            dap_cli_server_cmd_set_reply_text(a_str_reply,
                                              "Decree creation failed. Successful count of certificate signing is 0");
            return -108;
        }
        dap_chain_datum_t *l_datum = dap_chain_datum_create(DAP_CHAIN_DATUM_DECREE, l_decree,
                                                            sizeof(*l_decree) + l_decree->header.data_size +
                                                            l_decree->header.signs_size);
        DAP_DELETE(l_decree);
        char *l_key_str_out = dap_chain_mempool_datum_add(l_datum, l_chain, l_hash_out_type);
        DAP_DELETE(l_datum);
        dap_cli_server_cmd_set_reply_text(a_str_reply, "Datum %s is %s placed in datum pool",
                                          l_key_str_out ? l_key_str_out : "",
                                          l_key_str_out ? "" : " not");
        DAP_DELETE(l_key_str_out);
    } break;

    case CMD_UNBAN: {
        dap_chain_t *l_chain = dap_chain_net_get_default_chain_by_chain_type(l_net, CHAIN_TYPE_DECREE);
        if(!l_chain) {
            dap_cli_server_cmd_set_reply_text(a_str_reply, "Network %s does not support decrees.", l_net->pub.name);
            return -11;
        }
        const char * l_hash_out_type = NULL;
        dap_cli_server_cmd_find_option_val(a_argv, arg_index, a_argc, "-H", &l_hash_out_type);
        if(!l_hash_out_type)
            l_hash_out_type = "hex";
        if(dap_strcmp(l_hash_out_type,"hex") && dap_strcmp(l_hash_out_type,"base58")) {
            dap_cli_server_cmd_set_reply_text(a_str_reply, "invalid parameter -H, valid values: -H <hex | base58>");
            return -1;
        }
        const char *l_certs_str = NULL;
        size_t l_certs_count = 0;
        dap_cert_t **l_certs = NULL;
        dap_cli_server_cmd_find_option_val(a_argv, arg_index, a_argc, "-certs", &l_certs_str);
        if (!l_certs_str) {
            dap_cli_server_cmd_set_reply_text(a_str_reply, "ban create requires parameter '-certs'");
            return -106;
        }
        dap_cert_parse_str_list(l_certs_str, &l_certs, &l_certs_count);
        if(!l_certs_count) {
            dap_cli_server_cmd_set_reply_text(a_str_reply,
                                              "decree create command request at least one valid certificate to sign the decree");
            return -106;
        }
        dap_chain_datum_decree_t *l_decree = NULL;
        dap_tsd_t *l_addr_tsd = s_chain_node_cli_com_node_create_tsd_addr(a_argv, arg_index, a_argc, a_str_reply, "unbun");
        if (!l_addr_tsd) {
            return -112;
        }
        l_decree = DAP_NEW_Z_SIZE(dap_chain_datum_decree_t, sizeof(dap_chain_datum_decree_t) + dap_tsd_size(l_addr_tsd));
        l_decree->decree_version = DAP_CHAIN_DATUM_DECREE_VERSION;
        l_decree->header.ts_created = dap_time_now();
        l_decree->header.type = DAP_CHAIN_DATUM_DECREE_TYPE_COMMON;
        l_decree->header.common_decree_params.net_id = l_net->pub.id;
        l_decree->header.common_decree_params.chain_id = l_chain->id;
        l_decree->header.common_decree_params.cell_id = *dap_chain_net_get_cur_cell(l_net);
        l_decree->header.sub_type = DAP_CHAIN_DATUM_DECREE_COMMON_SUBTYPE_UNBAN;
        l_decree->header.data_size = dap_tsd_size(l_addr_tsd);
        l_decree->header.signs_size = 0;
        memcpy(l_decree->data_n_signs, l_addr_tsd, dap_tsd_size(l_addr_tsd));
        size_t l_total_signs_success = 0;
        l_decree = dap_chain_datum_decree_sign_in_cycle(l_certs, l_decree, l_certs_count, &l_total_signs_success);
        if (!l_decree || !l_total_signs_success) {
            dap_cli_server_cmd_set_reply_text(a_str_reply,
                                              "Decree creation failed. Successful count of certificate signing is 0");
            return -108;
        }
        dap_chain_datum_t *l_datum = dap_chain_datum_create(DAP_CHAIN_DATUM_DECREE, l_decree,
                                                            sizeof(*l_decree) + l_decree->header.data_size +
                                                            l_decree->header.signs_size);
        DAP_DELETE(l_decree);
        char *l_key_str_out = dap_chain_mempool_datum_add(l_datum, l_chain, l_hash_out_type);
        DAP_DELETE(l_datum);
        dap_cli_server_cmd_set_reply_text(a_str_reply, "Datum %s is %s placed in datum pool",
                                          l_key_str_out ? l_key_str_out : "",
                                          l_key_str_out ? "" : " not");
        DAP_DELETE(l_key_str_out);
    } break;

    case CMD_BANLIST: {
        char *l_str_banlist = dap_http_ban_list_client_dump(NULL);
        dap_cli_server_cmd_set_reply_text(a_str_reply, "%s", l_str_banlist);
        DAP_DELETE(l_str_banlist);
    } break;

    case CMD_BALANCER: {
        //balancer link list
        dap_string_t *l_links_str = dap_chain_net_balancer_get_node_str(l_net);
        dap_cli_server_cmd_set_reply_text(a_str_reply, "%s", l_links_str->str);
        dap_string_free(l_links_str, true);
    } break;

    default:
        dap_cli_server_cmd_set_reply_text(a_str_reply, "Unrecognized subcommand '%s'",
                                          arg_index < a_argc ? a_argv[arg_index] : "(null)");
        break;
    }
    return 0;
}

/**
 * @brief com_version
 * @param argc
 * @param argv
 * @param arg_func
 * @param str_reply
 * @return
 */
int com_version(int argc, char ** argv, void **a_str_reply)
{
    (void) argc;
    (void) argv;
#ifndef DAP_VERSION
#pragma message "[!WRN!] DAP_VERSION IS NOT DEFINED. Manual override engaged."
#define DAP_VERSION "0.9-15"
#endif
    return dap_cli_server_cmd_set_reply_text(a_str_reply, "%s version "DAP_VERSION"\n", dap_get_appname()), 0;
}


/**
 * @brief
 * Help command
 * @param argc
 * @param argv
 * @param arg_func
 * @param str_reply
 * @return int
 */
int com_help(int a_argc, char **a_argv, void **a_str_reply)
{
    if (a_argc > 1) {
        log_it(L_DEBUG, "Help for command %s", a_argv[1]);
        dap_cli_cmd_t *l_cmd = dap_cli_server_cmd_find(a_argv[1]);
        if(l_cmd) {
            dap_cli_server_cmd_set_reply_text(a_str_reply, "%s:\n%s", l_cmd->doc, l_cmd->doc_ex);
            return 0;
        } else {
            dap_cli_server_cmd_set_reply_text(a_str_reply, "command \"%s\" not recognized", a_argv[1]);
        }
        return -1;
    } else {
        // TODO Read list of commands & return it
        log_it(L_DEBUG, "General help requested");
        dap_string_t * l_help_list_str = dap_string_new(NULL);
        dap_cli_cmd_t *l_cmd = dap_cli_server_cmd_get_first();
        while(l_cmd) {
            dap_string_append_printf(l_help_list_str, "%s:\t\t\t%s\n",
                    l_cmd->name, l_cmd->doc ? l_cmd->doc : "(undocumented command)");
            l_cmd = (dap_cli_cmd_t*) l_cmd->hh.next;
        }
        dap_cli_server_cmd_set_reply_text(a_str_reply,
                "Available commands:\n\n%s\n",
                l_help_list_str->len ? l_help_list_str->str : "NO ANY COMMAND WERE DEFINED");
        dap_string_free(l_help_list_str, true);
        return 0;
    }
}


void s_wallet_list(const char *a_wallet_path, json_object *a_json_arr_out){
    if (!a_wallet_path || !a_json_arr_out)
        return;
    DIR * l_dir = opendir(a_wallet_path);
    if(l_dir) {
        struct dirent * l_dir_entry = NULL;
        while( (l_dir_entry = readdir(l_dir)) ) {
            if (dap_strcmp(l_dir_entry->d_name, "..") == 0 || dap_strcmp(l_dir_entry->d_name, ".") == 0)
                continue;
            const char *l_file_name = l_dir_entry->d_name;
            size_t l_file_name_len = (l_file_name) ? strlen(l_file_name) : 0;
            unsigned int res = 0;
            json_object * json_obj_wall = json_object_new_object();
            if (!json_obj_wall)
                return;
            if ( (l_file_name_len > 8) && (!strcmp(l_file_name + l_file_name_len - 8, ".dwallet")) ) {
                char l_file_path_tmp[MAX_PATH] = {0};
                snprintf(l_file_path_tmp, sizeof(l_file_path_tmp) - 1, "%s/%s", a_wallet_path, l_file_name);
                dap_chain_wallet_t *l_wallet = dap_chain_wallet_open(l_file_name, a_wallet_path, &res);

                if (l_wallet) {
                    //l_addr = l_net ? dap_chain_wallet_get_addr(l_wallet, l_net->pub.id) : NULL;
                    // const char *l_addr_str = dap_chain_addr_to_str_static(l_addr);
                    json_object_object_add(json_obj_wall, "Wallet", json_object_new_string(l_file_name));
                    if(l_wallet->flags & DAP_WALLET$M_FL_ACTIVE)
                        json_object_object_add(json_obj_wall, "status", json_object_new_string("protected-active"));
                    else
                        json_object_object_add(json_obj_wall, "status", json_object_new_string("unprotected"));
                    json_object_object_add(json_obj_wall, "deprecated", json_object_new_string(
                            strlen(dap_chain_wallet_check_sign(l_wallet))!=0 ? "true" : "false"));
                    //if (l_addr_str) {
                    //    json_object_object_add(json_obj_wall, "addr", json_object_new_string(l_addr_str));
                    // }
                    dap_chain_wallet_close(l_wallet);
                } else{
                    json_object_object_add(json_obj_wall, "Wallet", json_object_new_string(l_file_name));
                    if(res==4)json_object_object_add(json_obj_wall, "status", json_object_new_string("protected-inactive"));
                    else if(res != 0)json_object_object_add(json_obj_wall, "status", json_object_new_string("invalid"));
                }
            } else if ((l_file_name_len > 7) && (!strcmp(l_file_name + l_file_name_len - 7, ".backup"))) {
                json_object_object_add(json_obj_wall, "Wallet", json_object_new_string(l_file_name));
                json_object_object_add(json_obj_wall, "status", json_object_new_string("Backup"));
            }
            json_object_array_add(a_json_arr_out, json_obj_wall);
        }
        closedir(l_dir);
    }
}

/**
 * @brief com_tx_wallet
 * Wallet info
 * com_tx_create command
 * @param argc
 * @param argv
 * @param arg_func
 * @param str_reply
 * @return int
 */
int com_tx_wallet(int a_argc, char **a_argv, void **a_str_reply)
{
json_object ** a_json_arr_reply = (json_object **) a_str_reply;
const char *c_wallets_path = dap_chain_wallet_get_path(g_config);
enum { CMD_NONE, CMD_WALLET_NEW, CMD_WALLET_LIST, CMD_WALLET_INFO, CMD_WALLET_ACTIVATE, CMD_WALLET_DEACTIVATE, CMD_WALLET_CONVERT, CMD_WALLET_OUTPUTS };
int l_arg_index = 1, l_rc, cmd_num = CMD_NONE;

    // find  add parameter ('alias' or 'handshake')
    if(dap_cli_server_cmd_find_option_val(a_argv, l_arg_index, dap_min(a_argc, l_arg_index + 1), "new", NULL))
        cmd_num = CMD_WALLET_NEW;
    else if(dap_cli_server_cmd_find_option_val(a_argv, l_arg_index, dap_min(a_argc, l_arg_index + 1), "list", NULL))
        cmd_num = CMD_WALLET_LIST;
    else if(dap_cli_server_cmd_find_option_val(a_argv, l_arg_index, dap_min(a_argc, l_arg_index + 1), "info", NULL))
        cmd_num = CMD_WALLET_INFO;
    else if(dap_cli_server_cmd_find_option_val(a_argv, l_arg_index, dap_min(a_argc, l_arg_index + 1), "activate", NULL))
        cmd_num = CMD_WALLET_ACTIVATE;
    else if(dap_cli_server_cmd_find_option_val(a_argv, l_arg_index, dap_min(a_argc, l_arg_index + 1), "deactivate", NULL))
        cmd_num = CMD_WALLET_DEACTIVATE;
    else if(dap_cli_server_cmd_find_option_val(a_argv, l_arg_index, dap_min(a_argc, l_arg_index + 1), "convert", NULL))
        cmd_num = CMD_WALLET_CONVERT;
    else if(dap_cli_server_cmd_find_option_val(a_argv, l_arg_index, dap_min(a_argc, l_arg_index + 1), "outputs", NULL))
        cmd_num = CMD_WALLET_OUTPUTS;

    l_arg_index++;

    if(cmd_num == CMD_NONE) {
        dap_json_rpc_error_add(*a_json_arr_reply, DAP_CHAIN_NODE_CLI_COM_TX_WALLET_PARAM_ERR,
                "Format of command: wallet {new -w <wallet_name> | list | info [-addr <addr>]|[-w <wallet_name> -net <net_name>]}");
        return DAP_CHAIN_NODE_CLI_COM_TX_WALLET_PARAM_ERR;        
    }

    const char *l_addr_str = NULL, *l_wallet_name = NULL, *l_net_name = NULL, *l_sign_type_str = NULL, *l_restore_str = NULL,
            *l_pass_str = NULL, *l_ttl_str = NULL;

    // find wallet addr
    dap_cli_server_cmd_find_option_val(a_argv, l_arg_index, a_argc, "-addr", &l_addr_str);
    dap_cli_server_cmd_find_option_val(a_argv, l_arg_index, a_argc, "-w", &l_wallet_name);
    dap_cli_server_cmd_find_option_val(a_argv, l_arg_index, a_argc, "-net", &l_net_name);
    dap_cli_server_cmd_find_option_val(a_argv, l_arg_index, a_argc, "-password", &l_pass_str);
    dap_cli_server_cmd_find_option_val(a_argv, l_arg_index, a_argc, "-sign", &l_sign_type_str);

    // Check if wallet name has only digits and English letter
    if (l_wallet_name && !dap_isstralnum(l_wallet_name)){
        dap_json_rpc_error_add(*a_json_arr_reply, DAP_CHAIN_NODE_CLI_COM_TX_WALLET_NAME_ERR,
        "Wallet name must contains digits and aplhabetical symbols");
        return DAP_CHAIN_NODE_CLI_COM_TX_WALLET_NAME_ERR;
    }

    dap_chain_net_t * l_net = l_net_name ? dap_chain_net_by_name(l_net_name) : NULL;
    dap_chain_wallet_t *l_wallet = NULL;
    dap_chain_addr_t *l_addr = NULL;

    if(l_net_name && !l_net) {
        dap_json_rpc_error_add(*a_json_arr_reply, DAP_CHAIN_NODE_CLI_COM_TX_WALLET_NET_PARAM_ERR,
        "Not found net by name '%s'", l_net_name);
        return DAP_CHAIN_NODE_CLI_COM_TX_WALLET_NET_PARAM_ERR;
    }
    json_object * json_obj_out = NULL;
    json_object * json_arr_out = json_object_new_array();
    if (!json_arr_out) {
        return DAP_CHAIN_NODE_CLI_COM_TX_WALLET_MEMORY_ERR;
    }
    switch (cmd_num) {
        // wallet list
        case CMD_WALLET_LIST:
            s_wallet_list(c_wallets_path, json_arr_out);
            break;
        // wallet info
        case CMD_WALLET_INFO: {
            dap_ledger_t *l_ledger = NULL;
            if ((l_wallet_name && l_addr_str) || (!l_wallet_name && !l_addr_str)) {
                dap_json_rpc_error_add(*a_json_arr_reply, DAP_CHAIN_NODE_CLI_COM_TX_WALLET_NAME_ERR,
                "You should use either the -w or -addr option for the wallet info command.");
                json_object_put(json_arr_out);
                return DAP_CHAIN_NODE_CLI_COM_TX_WALLET_NAME_ERR;
            }
            if(l_wallet_name) {
                if(!l_net) {
                    dap_json_rpc_error_add(*a_json_arr_reply, DAP_CHAIN_NODE_CLI_COM_TX_WALLET_NET_PARAM_ERR,
                                           "Subcommand info requires parameter '-net'");
                    json_object_put(json_arr_out);
                    return DAP_CHAIN_NODE_CLI_COM_TX_WALLET_NET_PARAM_ERR;
                }
                l_wallet = dap_chain_wallet_open(l_wallet_name, c_wallets_path, NULL);
                l_addr = (dap_chain_addr_t *) dap_chain_wallet_get_addr(l_wallet, l_net->pub.id );
            } else {
                l_addr = dap_chain_addr_from_str(l_addr_str);
            }
            
            if (!l_addr || dap_chain_addr_is_blank(l_addr)){
                if (l_wallet) {
                    dap_json_rpc_error_add(*a_json_arr_reply, DAP_CHAIN_NODE_CLI_COM_TX_WALLET_CAN_NOT_GET_ADDR,
                                           "Wallet %s contains an unknown certificate type, the wallet address could not be calculated.", l_wallet_name);
                    dap_chain_wallet_close(l_wallet);
                    return DAP_CHAIN_NODE_CLI_COM_TX_WALLET_CAN_NOT_GET_ADDR;
                }
                dap_json_rpc_error_add(*a_json_arr_reply, DAP_CHAIN_NODE_CLI_COM_TX_WALLET_FOUND_ERR,
                                       "Wallet not found or addr not recognized");
                json_object_put(json_arr_out);
                return DAP_CHAIN_NODE_CLI_COM_TX_WALLET_FOUND_ERR;
            } else {
                l_net = dap_chain_net_by_id(l_addr->net_id);
                if (l_net) {
                    l_ledger = l_net->pub.ledger;
                    l_net_name = l_net->pub.name;
                } else {
                    dap_json_rpc_error_add(*a_json_arr_reply, DAP_CHAIN_NODE_CLI_COM_TX_WALLET_NET_ERR,
                                           "Can't find network id 0x%016"DAP_UINT64_FORMAT_X" from address %s",
                                           l_addr->net_id.uint64, l_addr_str);
                    json_object_put(json_arr_out);
                    DAP_DELETE(l_addr);
                    return DAP_CHAIN_NODE_CLI_COM_TX_WALLET_NET_ERR;
                }
            }
            json_object * json_obj_wall = json_object_new_object();
            const char *l_l_addr_str = dap_chain_addr_to_str_static((dap_chain_addr_t*) l_addr);
            if(l_wallet)
            {
                json_object_object_add(json_obj_wall, "sign", json_object_new_string(
                                                                  strlen(dap_chain_wallet_check_sign(l_wallet))!=0 ?
                                                                  dap_chain_wallet_check_sign(l_wallet) : "correct"));
                json_object_object_add(json_obj_wall, "wallet", json_object_new_string(l_wallet->name));
            }
            json_object_object_add(json_obj_wall, "addr", l_l_addr_str ? json_object_new_string(l_l_addr_str) : json_object_new_string("-"));
            json_object_object_add(json_obj_wall, "network", l_net_name? json_object_new_string(l_net_name) : json_object_new_string("-"));

            size_t l_l_addr_tokens_size = 0;
            char **l_l_addr_tokens = NULL;
            dap_ledger_addr_get_token_ticker_all(l_ledger, l_addr, &l_l_addr_tokens, &l_l_addr_tokens_size);
            if (l_wallet) {
                //Get sign for wallet
                json_object *l_jobj_sings = NULL;
                dap_chain_wallet_internal_t *l_w_internal = DAP_CHAIN_WALLET_INTERNAL(l_wallet);
                if (l_w_internal->certs_count == 1) {
                    l_jobj_sings = json_object_new_string(
                        dap_sign_type_to_str(
                            dap_sign_type_from_key_type(l_w_internal->certs[0]->enc_key->type)));
                } else {
                    dap_string_t *l_str_signs = dap_string_new("");
                    for (size_t i = 0; i < l_w_internal->certs_count; i++) {
                        dap_string_append_printf(l_str_signs, "%s%s",
                                                 dap_sign_type_to_str(dap_sign_type_from_key_type(
                                                     l_w_internal->certs[i]->enc_key->type)),
                                                 ((i + 1) == l_w_internal->certs_count) ? "" : ", ");
                    }
                    l_jobj_sings = json_object_new_string(l_str_signs->str);
                    dap_string_free(l_str_signs, true);
                }
                json_object_object_add(json_obj_wall, "signs", l_jobj_sings);
            } else {
                json_object_object_add(json_obj_wall, "signs",
                                       json_object_new_string(dap_sign_type_to_str(l_addr->sig_type)));
            }
            if(l_l_addr_tokens_size <= 0)
                json_object_object_add(json_obj_wall, "balance", json_object_new_string("0"));
            json_object * j_arr_balance= json_object_new_array();
            for(size_t i = 0; i < l_l_addr_tokens_size; i++) {
                if(l_l_addr_tokens[i]) {
                    json_object * j_balance_data = json_object_new_object();
                    uint256_t l_balance = dap_ledger_calc_balance(l_ledger, l_addr, l_l_addr_tokens[i]);
                    const char *l_balance_coins, *l_balance_datoshi = dap_uint256_to_char(l_balance, &l_balance_coins);
                    json_object *l_jobj_token = json_object_new_object();
                    json_object *l_jobj_ticker = json_object_new_string(l_l_addr_tokens[i]);
                    const char *l_description =  dap_ledger_get_description_by_ticker(l_ledger, l_l_addr_tokens[i]);
                    json_object *l_jobj_description = l_description ? json_object_new_string(l_description)
                                                                    : json_object_new_null();
                    json_object_object_add(l_jobj_token, "ticker", l_jobj_ticker);
                    json_object_object_add(l_jobj_token, "description", l_jobj_description);
                    json_object_object_add(j_balance_data, "balance", json_object_new_string(""));
                    json_object_object_add(j_balance_data, "coins", json_object_new_string(l_balance_coins));
                    json_object_object_add(j_balance_data, "datoshi", json_object_new_string(l_balance_datoshi));
                    json_object_object_add(j_balance_data, "token", l_jobj_token);
                    json_object_array_add(j_arr_balance, j_balance_data);
                }
                DAP_DELETE(l_l_addr_tokens[i]);
            }
            json_object_object_add(json_obj_wall, "tokens", j_arr_balance);
            json_object_array_add(json_arr_out, json_obj_wall);
            DAP_DELETE(l_l_addr_tokens);
            DAP_DELETE(l_addr);

            if(l_wallet)
                dap_chain_wallet_close(l_wallet);
            break;
        }
        case CMD_WALLET_OUTPUTS: {
            if ((l_wallet_name && l_addr_str) || (!l_wallet_name && !l_addr_str)) {
                dap_json_rpc_error_add(*a_json_arr_reply, DAP_CHAIN_NODE_CLI_COM_TX_WALLET_NAME_ERR,
                "You should use either the -w or -addr option for the wallet info command.");
                json_object_put(json_arr_out);
                return DAP_CHAIN_NODE_CLI_COM_TX_WALLET_NAME_ERR;
            }
            if(l_wallet_name) {
                if(!l_net) {
                    dap_json_rpc_error_add(*a_json_arr_reply, DAP_CHAIN_NODE_CLI_COM_TX_WALLET_NET_PARAM_ERR,
                                           "Subcommand info requires parameter '-net'");
                    json_object_put(json_arr_out);
                    return DAP_CHAIN_NODE_CLI_COM_TX_WALLET_NET_PARAM_ERR;
                }
                l_wallet = dap_chain_wallet_open(l_wallet_name, c_wallets_path, NULL);
                l_addr = (dap_chain_addr_t *) dap_chain_wallet_get_addr(l_wallet, l_net->pub.id );
            } else {
                l_addr = dap_chain_addr_from_str(l_addr_str);
            }

            const char* l_token_tiker = NULL;
            dap_cli_server_cmd_find_option_val(a_argv, l_arg_index, a_argc, "-token", &l_token_tiker);
            if (!l_token_tiker){
                dap_json_rpc_error_add(*a_json_arr_reply, DAP_CHAIN_NODE_CLI_COM_TX_WALLET_PARAM_ERR,
                                           "Subcommand outputs requires parameter '-token'");
                    json_object_put(json_arr_out);
                    return DAP_CHAIN_NODE_CLI_COM_TX_WALLET_PARAM_ERR;
            }
            json_object * json_obj_wall = json_object_new_object();
            const char* l_value_str = NULL;
            dap_cli_server_cmd_find_option_val(a_argv, l_arg_index, a_argc, "-value", &l_value_str);

            dap_list_t *l_outs_list = NULL;

            uint256_t l_value_sum = uint256_0;
            if (l_value_str){
                uint256_t l_value_datoshi = dap_chain_balance_scan(l_value_str);
                l_outs_list = dap_ledger_get_list_tx_outs_with_val(l_net->pub.ledger, l_token_tiker, l_addr, l_value_datoshi, &l_value_sum);
            } else {
                l_outs_list = dap_ledger_get_list_tx_outs(l_net->pub.ledger, l_token_tiker, l_addr, &l_value_sum);
            }

            json_object_object_add(json_obj_wall, "total_value", json_object_new_string(dap_uint256_to_char(l_value_sum, NULL)));
            struct json_object *l_json_outs_arr = json_object_new_array();
            for (dap_list_t *l_temp = l_outs_list; l_temp; l_temp = l_temp->next){
                dap_chain_tx_used_out_item_t *l_item = l_temp->data;
                json_object* json_obj_item = json_object_new_object();
                const char *l_out_value_str = dap_uint256_to_char(l_item->value, NULL);
                json_object_object_add(json_obj_item,"item_type", json_object_new_string("unspent_out"));
                json_object_object_add(json_obj_item,"value", json_object_new_string(l_out_value_str));
                json_object_object_add(json_obj_item,"prev_hash", json_object_new_string(dap_hash_fast_to_str_static(&l_item->tx_hash_fast)));  
                json_object_object_add(json_obj_item,"out_prev_idx", json_object_new_int64(l_item->num_idx_out));   
                json_object_array_add(l_json_outs_arr, json_obj_item);
            }
            dap_list_free_full(l_outs_list, NULL);
            json_object_object_add(json_obj_wall, "outs", l_json_outs_arr);
            json_object_array_add(json_arr_out, json_obj_wall);


        } break;
        default: {
            if( !l_wallet_name ) {
                dap_json_rpc_error_add(*a_json_arr_reply, DAP_CHAIN_NODE_CLI_COM_TX_WALLET_NAME_ERR,
                                       "Wallet name option <-w>  not defined");
                json_object_put(json_arr_out);
                return  DAP_CHAIN_NODE_CLI_COM_TX_WALLET_NAME_ERR;
            }
            if( cmd_num != CMD_WALLET_DEACTIVATE && !l_pass_str && cmd_num != CMD_WALLET_NEW && cmd_num != CMD_WALLET_CONVERT) {
                dap_json_rpc_error_add(*a_json_arr_reply, DAP_CHAIN_NODE_CLI_COM_TX_WALLET_PASS_ERR,
                                       "Wallet password option <-password>  not defined");
                json_object_put(json_arr_out);
                return  DAP_CHAIN_NODE_CLI_COM_TX_WALLET_PASS_ERR;
            }
            if ( cmd_num != CMD_WALLET_DEACTIVATE && l_pass_str && DAP_WALLET$SZ_PASS < strnlen(l_pass_str, DAP_WALLET$SZ_PASS + 1) ) {
                dap_json_rpc_error_add(*a_json_arr_reply, DAP_CHAIN_NODE_CLI_COM_TX_WALLET_PASS_TO_LONG_ERR,
                                       "Wallet's password is too long ( > %d)", DAP_WALLET$SZ_PASS);
                log_it(L_ERROR, "Wallet's password is too long ( > %d)", DAP_WALLET$SZ_PASS);
                json_object_put(json_arr_out);
                return DAP_CHAIN_NODE_CLI_COM_TX_WALLET_PASS_TO_LONG_ERR;
            }
            switch (cmd_num) {
                case CMD_WALLET_ACTIVATE:
                case CMD_WALLET_DEACTIVATE: {
                    json_object * json_obj_wall = json_object_new_object();
                    const char *l_prefix = cmd_num == CMD_WALLET_ACTIVATE ? "" : "de";
                    dap_cli_server_cmd_find_option_val(a_argv, l_arg_index, a_argc, "-ttl", &l_ttl_str);
                    l_rc = l_ttl_str ? strtoul(l_ttl_str, NULL, 10) : 60;

                    l_rc = cmd_num == CMD_WALLET_ACTIVATE
                            ? dap_chain_wallet_activate(l_wallet_name, strlen(l_wallet_name), l_pass_str, strlen(l_pass_str), l_rc)
                            : dap_chain_wallet_deactivate (l_wallet_name, strlen(l_wallet_name));

                    switch (l_rc) {
                    case 0:
                        json_object_object_add(json_obj_wall, "Wallet name", json_object_new_string(l_wallet_name));
                        json_object_object_add(json_obj_wall, "protection", cmd_num == CMD_WALLET_ACTIVATE ?
                        json_object_new_string("is activated") : json_object_new_string("is deactivated"));
                        break;
                    case -EBUSY:
                        dap_json_rpc_error_add(*a_json_arr_reply, DAP_CHAIN_NODE_CLI_COM_TX_WALLET_ALREADY_ERR,
                                               "Error: wallet %s is already %sactivated\n", l_wallet_name, l_prefix);
                        break;
                    case -EAGAIN:
                        dap_json_rpc_error_add(*a_json_arr_reply, DAP_CHAIN_NODE_CLI_COM_TX_WALLET_PASS_ERR,
                                "Wrong password for wallet %s\n", l_wallet_name);
                        break;
                    case -101:
                        dap_json_rpc_error_add(*a_json_arr_reply, DAP_CHAIN_NODE_CLI_COM_TX_WALLET_PASS_ERR,
                                "Can't active unprotected wallet: %s\n", l_wallet_name);
                        break;
                    default: {
                        char l_buf[512] = { '\0' };
                        strerror_r(l_rc, l_buf, sizeof(l_buf) - 1);
                        dap_json_rpc_error_add(*a_json_arr_reply, DAP_CHAIN_NODE_CLI_COM_TX_WALLET_ACTIVE_ERR,
                                "Wallet %s %sactivation error %d : %s\n", l_wallet_name, l_prefix, l_rc, l_buf);
                        break;
                    }
                    }
                    json_object_array_add(json_arr_out, json_obj_wall);
                } break;
                // convert wallet
                case CMD_WALLET_CONVERT: {
                    bool l_remove_password = false;
                    if(dap_cli_server_cmd_find_option_val(a_argv, l_arg_index, a_argc, "-remove_password", NULL))
                        l_remove_password = true;

                    l_wallet = dap_chain_wallet_open(l_wallet_name, c_wallets_path, NULL);
                    if (!l_wallet) {
                        dap_json_rpc_error_add(*a_json_arr_reply, DAP_CHAIN_NODE_CLI_COM_TX_WALLET_PASS_ERR,
                                               "Can't open wallet check activation");
                        json_object_put(json_arr_out);
                        return DAP_CHAIN_NODE_CLI_COM_TX_WALLET_PASS_ERR;
                    } else if (l_wallet->flags & DAP_WALLET$M_FL_ACTIVE && !l_remove_password) {
                        dap_json_rpc_error_add(*a_json_arr_reply, DAP_CHAIN_NODE_CLI_COM_TX_WALLET_CONVERT_ERR,
                                            "Wallet can't be converted twice");
                        json_object_put(json_arr_out);
                        return  DAP_CHAIN_NODE_CLI_COM_TX_WALLET_CONVERT_ERR;
                    }
                    if (l_pass_str && !dap_check_valid_password(l_pass_str, dap_strlen(l_pass_str))) {
                        dap_json_rpc_error_add(*a_json_arr_reply,
                                               DAP_CHAIN_NODE_CLI_COM_TX_WALLET_INVALID_CHARACTERS_USED_FOR_PASSWORD,
                                               "Invalid characters used for password.");
                        return DAP_CHAIN_NODE_CLI_COM_TX_WALLET_INVALID_CHARACTERS_USED_FOR_PASSWORD;
                    }
                    // create wallet backup 
                    dap_chain_wallet_internal_t* l_file_name = DAP_CHAIN_WALLET_INTERNAL(l_wallet);
                    snprintf(l_file_name->file_name, sizeof(l_file_name->file_name), "%s/%s_%012lu%s", c_wallets_path, l_wallet_name, time(NULL),".backup");
                    if ( dap_chain_wallet_save(l_wallet, NULL) ) {
                        dap_json_rpc_error_add(*a_json_arr_reply, DAP_CHAIN_NODE_CLI_COM_TX_WALLET_BACKUP_ERR,
                                               "Can't create backup wallet file because of internal error");
                        json_object_put(json_arr_out);
                        return  DAP_CHAIN_NODE_CLI_COM_TX_WALLET_BACKUP_ERR;
                    }
                    if (l_remove_password) {  
                        if (dap_chain_wallet_deactivate(l_wallet_name, strlen(l_wallet_name))){
                            dap_json_rpc_error_add(*a_json_arr_reply, DAP_CHAIN_NODE_CLI_COM_TX_WALLET_BACKUP_ERR,
                                                "Can't deactivate wallet");
                            json_object_put(json_arr_out);
                            return  DAP_CHAIN_NODE_CLI_COM_TX_WALLET_DEACT_ERR;
                        }
                    } else if (!l_pass_str) {
                        dap_json_rpc_error_add(*a_json_arr_reply, DAP_CHAIN_NODE_CLI_COM_TX_WALLET_PASS_ERR,
                                       "Wallet password option <-password>  not defined");
                        json_object_put(json_arr_out);
                        return  DAP_CHAIN_NODE_CLI_COM_TX_WALLET_PASS_ERR;
                    }
                    // change to old filename
                    snprintf(l_file_name->file_name, sizeof(l_file_name->file_name), "%s/%s%s", c_wallets_path, l_wallet_name, ".dwallet");
                    if ( dap_chain_wallet_save(l_wallet, l_remove_password ? NULL : l_pass_str) ) {
                        dap_json_rpc_error_add(*a_json_arr_reply, DAP_CHAIN_NODE_CLI_COM_TX_WALLET_CONVERT_ERR,
                                               "Wallet is not converted because of internal error");
                        json_object_put(json_arr_out);
                        return  DAP_CHAIN_NODE_CLI_COM_TX_WALLET_CONVERT_ERR;
                    }
                    json_object * json_obj_wall = json_object_new_object();
                    log_it(L_INFO, "Wallet %s has been converted", l_wallet_name);
                    json_object_object_add(json_obj_wall, "Sign wallet", json_object_new_string(
                                                                              strlen(dap_chain_wallet_check_sign(l_wallet))!=0 ?
                                                                              dap_chain_wallet_check_sign(l_wallet) : "correct"));
                    json_object_object_add(json_obj_wall, "Wallet name", json_object_new_string(l_wallet_name));
                    json_object_object_add(json_obj_wall, "Status", json_object_new_string("successfully converted"));
                    dap_chain_wallet_close(l_wallet);
                    json_object_array_add(json_arr_out, json_obj_wall);
                    break;
                }
                // new wallet
                case CMD_WALLET_NEW: {
                    int l_restore_opt = dap_cli_server_cmd_find_option_val(a_argv, l_arg_index, a_argc, "-restore", &l_restore_str);
                    int l_restore_legacy_opt = 0;
                    if (!l_restore_str)
                        l_restore_legacy_opt = dap_cli_server_cmd_find_option_val(a_argv, l_arg_index, a_argc, "-restore_legacy", &l_restore_str);
                    // rewrite existing wallet
                    int l_is_force = dap_cli_server_cmd_find_option_val(a_argv, l_arg_index, a_argc, "-force", NULL);

                    // check wallet existence
                    if (!l_is_force) {
                        char *l_file_name = dap_strdup_printf("%s/%s.dwallet", c_wallets_path, l_wallet_name);
                        FILE *l_exists = fopen(l_file_name, "rb");
                        DAP_DELETE(l_file_name);
                        if (l_exists) {
                            dap_json_rpc_error_add(*a_json_arr_reply, DAP_CHAIN_NODE_CLI_COM_TX_WALLET_ALREADY_ERR,"Wallet %s already exists",l_wallet_name);
                            fclose(l_exists);
                            json_object_put(json_arr_out);
                            return DAP_CHAIN_NODE_CLI_COM_TX_WALLET_ALREADY_ERR;
                        }
                    }

                    dap_sign_type_t l_sign_types[MAX_ENC_KEYS_IN_MULTYSIGN] = {0};
                    size_t l_sign_count = 0;
                    if (!l_sign_type_str) {
                        l_sign_types[0].type = SIG_TYPE_DILITHIUM;
                        l_sign_type_str = dap_sign_type_to_str(l_sign_types[0]);
                        l_sign_count = 1;
                    } else {
                        l_sign_types[0] = dap_sign_type_from_str(l_sign_type_str);
                        if (l_sign_types[0].type == SIG_TYPE_NULL){
                            dap_json_rpc_error_add(*a_json_arr_reply, DAP_CHAIN_NODE_CLI_COM_TX_WALLET_UNKNOWN_SIGN_ERR,
                                                   "'%s' unknown signature type, please use:\n%s",
                                                   l_sign_type_str, dap_sign_get_str_recommended_types());
                            json_object_put(json_arr_out);
                            return DAP_CHAIN_NODE_CLI_COM_TX_WALLET_UNKNOWN_SIGN_ERR;
                        }
                        if (l_sign_types[0].type == SIG_TYPE_MULTI_CHAINED) {
                            int l_sign_index = dap_cli_server_cmd_find_option_val(a_argv, l_arg_index, a_argc, l_sign_type_str, NULL);
                            l_sign_index++;
                            for (;l_sign_index && l_sign_index < a_argc; ++l_sign_index) {
                                l_sign_types[l_sign_count] = dap_sign_type_from_str(a_argv[l_sign_index]);
                                if (l_sign_types[l_sign_count].type == SIG_TYPE_NULL ||
                                    l_sign_types[l_sign_count].type == SIG_TYPE_MULTI_CHAINED) {
                                    break;
                                }
                                l_sign_count++;
                            }
                            if (l_sign_count < 2) {
                                dap_json_rpc_error_add(*a_json_arr_reply, DAP_CHAIN_NODE_CLI_COM_TX_WALLET_UNKNOWN_SIGN_ERR,
                                                      "You did not specify an additional signature after "
                                                      "sig_multi_chained. You must specify at least two more "
                                                      "signatures other than sig_multi_chained.\n"
                                                      "After sig_multi_chained, you must specify two more signatures "
                                                      "from the list:\n%s", dap_cert_get_str_recommended_sign());
                                json_object_put(json_arr_out);
                                return DAP_CHAIN_NODE_CLI_COM_TX_WALLET_UNKNOWN_SIGN_ERR;
                            }
                        } else {
                            l_sign_count = 1;
                        }
                    }
                    // Check unsupported tesla and bliss algorithm

                    for (size_t i = 0; i < l_sign_count; ++i) {
                        if (dap_sign_type_is_depricated(l_sign_types[i])) {
                            if (l_restore_opt || l_restore_legacy_opt) {
                                dap_json_rpc_error_add(*a_json_arr_reply, DAP_CHAIN_NODE_CLI_COM_TX_WALLET_UNKNOWN_SIGN_ERR,
                                                   "CAUTION!!! CAUTION!!! CAUTION!!!\nThe Bliss, Tesla and Picnic signatures are deprecated. We recommend you to create a new wallet with another available signature and transfer funds there.\n");
                                break;
                            } else {
                                dap_json_rpc_error_add(*a_json_arr_reply, DAP_CHAIN_NODE_CLI_COM_TX_WALLET_UNKNOWN_SIGN_ERR,
                                                   "This signature algorithm is no longer supported, please, use another variant");
                                json_object_put(json_arr_out);
                                return  DAP_CHAIN_NODE_CLI_COM_TX_WALLET_UNKNOWN_SIGN_ERR;
                            }
                        }
                    }

                    uint8_t *l_seed = NULL;
                    size_t l_seed_size = 0, l_restore_str_size = dap_strlen(l_restore_str);

                    if(l_restore_opt || l_restore_legacy_opt) {
                        if (l_restore_str_size > 3 && !dap_strncmp(l_restore_str, "0x", 2) && (!dap_is_hex_string(l_restore_str + 2, l_restore_str_size - 2) || l_restore_legacy_opt)) {
                            l_seed_size = (l_restore_str_size - 2) / 2;
                            l_seed = DAP_NEW_Z_SIZE(uint8_t, l_seed_size + 1);
                            if(!l_seed) {
                                log_it(L_CRITICAL, "%s", c_error_memory_alloc);
                                json_object_put(json_arr_out);
                                return DAP_CHAIN_NODE_CLI_COM_TX_WALLET_MEMORY_ERR;
                            }
                            dap_hex2bin(l_seed, l_restore_str + 2, l_restore_str_size - 2);
                            if (l_restore_legacy_opt) {
                                dap_json_rpc_error_add(*a_json_arr_reply, DAP_CHAIN_NODE_CLI_COM_TX_WALLET_PROTECTION_ERR,
                                                       "CAUTION!!! CAUTION!!! CAUTION!!!\nYour wallet has a low level of protection. Please create a new wallet again with the option -restore\n");
                            }
                        } else {
                            dap_json_rpc_error_add(*a_json_arr_reply, DAP_CHAIN_NODE_CLI_COM_TX_WALLET_HASH_ERR,
                                                   "Restored hash is invalid or too short, wallet is not created. Please use -restore 0x<hex_value> or -restore_legacy 0x<restore_string>");
                            json_object_put(json_arr_out);
                            return DAP_CHAIN_NODE_CLI_COM_TX_WALLET_HASH_ERR;
                        }
                    }
                    // Checking that if a password is set, it contains only Latin characters, numbers and special characters, except for spaces.
                    if (l_pass_str && !dap_check_valid_password(l_pass_str, dap_strlen(l_pass_str))) {
                        dap_json_rpc_error_add(*a_json_arr_reply,
                                               DAP_CHAIN_NODE_CLI_COM_TX_WALLET_INVALID_CHARACTERS_USED_FOR_PASSWORD,
                                               "Invalid characters used for password.");
                        return DAP_CHAIN_NODE_CLI_COM_TX_WALLET_INVALID_CHARACTERS_USED_FOR_PASSWORD;
                    }

                    // Creates new wallet
                    l_wallet = dap_chain_wallet_create_with_seed_multi(l_wallet_name, c_wallets_path, l_sign_types, l_sign_count,
                            l_seed, l_seed_size, l_pass_str);
                    DAP_DELETE(l_seed);
                    if (!l_wallet) {
                        dap_json_rpc_error_add(*a_json_arr_reply, DAP_CHAIN_NODE_CLI_COM_TX_WALLET_INTERNAL_ERR,
                                               "Wallet is not created because of internal error. Check name or password length (max 64 chars)");
                        json_object_put(json_arr_out);
                        return  DAP_CHAIN_NODE_CLI_COM_TX_WALLET_INTERNAL_ERR;
                    }

                    json_object * json_obj_wall = json_object_new_object();
                    json_object_object_add(json_obj_wall, "Wallet name", json_object_new_string(l_wallet->name));
                    if (l_sign_count > 1) {
                        dap_string_t *l_signs_types_str = dap_string_new("sig_multi_chained, ");
                        for (size_t i = 0; i < l_sign_count; i++) {
                            dap_string_append_printf(l_signs_types_str, "%s%s",
                                                     dap_sign_type_to_str(l_sign_types[i]), (i+1) == l_sign_count ? "": ", ");
                        }
                        json_object_object_add(json_obj_wall, "Sign type", json_object_new_string(l_signs_types_str->str));
                        dap_string_free(l_signs_types_str, true);
                    } else
                        json_object_object_add(json_obj_wall, "Sign type", json_object_new_string(l_sign_type_str));
                    json_object_object_add(json_obj_wall, "Status", json_object_new_string("successfully created"));

                    const char *l_addr_str = NULL;
                    if ( l_net && (l_addr_str = dap_chain_addr_to_str_static(dap_chain_wallet_get_addr(l_wallet,l_net->pub.id))) ) {
                        json_object_object_add(json_obj_wall, "new address", json_object_new_string(l_addr_str) );
                    }
                    json_object_array_add(json_arr_out, json_obj_wall);
                    dap_chain_wallet_close(l_wallet);
                    break;
                }
            }
        }
    }

    if (json_arr_out) {
            json_object_array_add(*a_json_arr_reply, json_arr_out);
        } else {
            json_object_array_add(*a_json_arr_reply, json_object_new_string("empty"));
        }
    return 0;
}


typedef enum dap_chain_node_cli_cmd_values_parse_net_chain_err_to_json {
    DAP_CHAIN_NODE_CLI_CMD_VALUES_PARSE_NET_CHAIN_ERR_INTERNAL_COMMAND_PROCESSING = 101,
    DAP_CHAIN_NODE_CLI_CMD_VALUES_PARSE_NET_CHAIN_ERR_NET_STR_IS_NUL = 102,
    DAP_CHAIN_NODE_CLI_CMD_VALUES_PARSE_NET_CHAIN_ERR_NET_NOT_FOUND = 103,
    DAP_CHAIN_NODE_CLI_CMD_VALUES_PARSE_NET_CHAIN_ERR_CHAIN_NOT_FOUND = 104,
    DAP_CHAIN_NODE_CLI_CMD_VALUES_PARSE_NET_CHAIN_ERR_CHAIN_STR_IS_NULL = 105,
    DAP_CHAIN_NODE_CLI_CMD_VALUES_PARSE_NET_CHAIN_ERR_CONFIG_DEFAULT_DATUM = 106,
    DAP_CHAIN_NODE_CLI_CMD_VALUE_PARSE_CONVERT_BASE58_TO_ADDR_WALLET = 107,
    DAP_CHAIN_NODE_CLI_CMD_VALUE_PARSE_FAST_AND_BASE58_ADDR,
    DAP_CHAIN_NODE_CLI_CMD_VALUE_PARSE_CAN_NOT_FIND_DEFAULT_CHAIN_WITH_TYPE
} dap_chain_node_cli_cmd_values_parse_net_chain_err_to_json;
int dap_chain_node_cli_cmd_values_parse_net_chain_for_json(json_object* a_json_arr_reply, int *a_arg_index, int a_argc,
                                                           char **a_argv,
                                                           dap_chain_t **a_chain, dap_chain_net_t **a_net,
                                                           dap_chain_type_t a_default_chain_type) {
    const char * l_chain_str = NULL;
    const char * l_net_str = NULL;

    // Net name
    if(a_net)
        dap_cli_server_cmd_find_option_val(a_argv, *a_arg_index, a_argc, "-net", &l_net_str);
    else {
        dap_json_rpc_error_add(a_json_arr_reply, DAP_CHAIN_NODE_CLI_CMD_VALUES_PARSE_NET_CHAIN_ERR_INTERNAL_COMMAND_PROCESSING,
                               "Error in internal command processing.");
        return DAP_CHAIN_NODE_CLI_CMD_VALUES_PARSE_NET_CHAIN_ERR_INTERNAL_COMMAND_PROCESSING;
    }

    // Select network
    if(!l_net_str) {
        dap_json_rpc_error_add(a_json_arr_reply, DAP_CHAIN_NODE_CLI_CMD_VALUES_PARSE_NET_CHAIN_ERR_NET_STR_IS_NUL, "%s requires parameter '-net'", a_argv[0]);
        return DAP_CHAIN_NODE_CLI_CMD_VALUES_PARSE_NET_CHAIN_ERR_NET_STR_IS_NUL;
    }

    if (! (*a_net = dap_chain_net_by_name(l_net_str)) ) { // Can't find such network
        return dap_json_rpc_error_add(a_json_arr_reply, DAP_CHAIN_NODE_CLI_CMD_VALUES_PARSE_NET_CHAIN_ERR_NET_NOT_FOUND,
                                                        "Network %s not found", l_net_str),
                DAP_CHAIN_NODE_CLI_CMD_VALUES_PARSE_NET_CHAIN_ERR_NET_NOT_FOUND;
    }

    // Chain name
    if(a_chain) {
        dap_cli_server_cmd_find_option_val(a_argv, *a_arg_index, a_argc, "-chain", &l_chain_str);

        // Select chain
        if(l_chain_str) {
            if ((*a_chain = dap_chain_net_get_chain_by_name(*a_net, l_chain_str)) == NULL) { // Can't find such chain
                dap_string_t *l_reply = dap_string_new("");
                dap_string_append_printf(l_reply, "Invalid '-chain' parameter \"%s\", not found in net %s\n"
                                                  "Available chains:",
                                                  l_chain_str, l_net_str);
                dap_chain_t *l_chain;
                DL_FOREACH((*a_net)->pub.chains, l_chain) {
                    dap_string_append_printf(l_reply, "\n\t%s", l_chain->name);
                }
                char *l_str_reply = dap_string_free(l_reply, false);
                dap_json_rpc_error_add(a_json_arr_reply, DAP_CHAIN_NODE_CLI_CMD_VALUES_PARSE_NET_CHAIN_ERR_CHAIN_NOT_FOUND, "%s", l_str_reply);
                return DAP_DELETE(l_str_reply), DAP_CHAIN_NODE_CLI_CMD_VALUES_PARSE_NET_CHAIN_ERR_CHAIN_NOT_FOUND;
            }
        } else if (a_default_chain_type != CHAIN_TYPE_INVALID) {
            if ((*a_chain = dap_chain_net_get_default_chain_by_chain_type(*a_net, a_default_chain_type)) != NULL) {
                return 0;
            } else {
                dap_json_rpc_error_add(a_json_arr_reply, 
                        DAP_CHAIN_NODE_CLI_CMD_VALUE_PARSE_CAN_NOT_FIND_DEFAULT_CHAIN_WITH_TYPE,
                        "Unable to get the default chain of type %s for the network.", dap_chain_type_to_str(a_default_chain_type));
                return DAP_CHAIN_NODE_CLI_CMD_VALUE_PARSE_CAN_NOT_FIND_DEFAULT_CHAIN_WITH_TYPE;

            }
        }
    }
    return 0;
}


/**
 * @brief s_values_parse_net_chain
 * @param argc
 * @param argv
 * @param str_reply
 * @param l_chain
 * @param l_net
 * @return
 */
int dap_chain_node_cli_cmd_values_parse_net_chain(int *a_arg_index, int a_argc, char **a_argv, void **a_str_reply,
        dap_chain_t **a_chain, dap_chain_net_t **a_net, dap_chain_type_t a_default_chain_type)
{
    const char * l_chain_str = NULL;
    const char * l_net_str = NULL;

    // Net name
    if(a_net)
        dap_cli_server_cmd_find_option_val(a_argv, *a_arg_index, a_argc, "-net", &l_net_str);
    else
        return -100;

    // Select network
    if(!l_net_str) {
        dap_cli_server_cmd_set_reply_text(a_str_reply, "%s requires parameter '-net'", a_argv[0]);
        return -101;
    }

    if(! (*a_net = dap_chain_net_by_name(l_net_str)) ) { // Can't find such network
        dap_cli_server_cmd_set_reply_text(a_str_reply, "%s can't find network \"%s\"", a_argv[0], l_net_str);
        return -102;
    }

    // Chain name
    if(a_chain) {
        dap_cli_server_cmd_find_option_val(a_argv, *a_arg_index, a_argc, "-chain", &l_chain_str);

        // Select chain
        if(l_chain_str) {
            if ((*a_chain = dap_chain_net_get_chain_by_name(*a_net, l_chain_str)) == NULL) { // Can't find such chain
                dap_string_t *l_reply = dap_string_new("");
                    dap_string_append_printf(l_reply, "Invalid '-chain' parameter \"%s\", not found in net %s\n"
                                                      "Available chains:",
                                                      l_chain_str, l_net_str);
                    dap_chain_t *l_chain;
                    DL_FOREACH((*a_net)->pub.chains, l_chain) {
                        dap_string_append_printf(l_reply, "\n\t%s", l_chain->name);
                    }
                    char *l_str_reply = dap_string_free(l_reply, false);
                    return dap_cli_server_cmd_set_reply_text(a_str_reply, "%s", l_str_reply), DAP_DELETE(l_str_reply), -103;
            }
        } else if (a_default_chain_type != CHAIN_TYPE_INVALID) {
            if ((*a_chain = dap_chain_net_get_default_chain_by_chain_type(*a_net, a_default_chain_type)) != NULL) {
                return 0;
            } else {
                dap_cli_server_cmd_set_reply_text(a_str_reply, "Unable to get the default chain of type %s for the network.",
                                                  dap_chain_type_to_str(a_default_chain_type));
                return -104;
            }
        } else {
            dap_cli_server_cmd_set_reply_text(a_str_reply, "%s requires parameter '-chain'", a_argv[0]);
            return -104;
        }
    }
    return 0;
}

/**
 * @brief
 * sign data (datum_token) by certificates (1 or more)
 * successful count of signes return in l_sign_counter
 * @param l_certs - array with certificates loaded from dcert file
 * @param l_datum_token - updated pointer for l_datum_token variable after realloc
 * @param l_certs_count - count of certificate
 * @param l_datum_data_offset - offset of datum
 * @param l_sign_counter - counter of successful data signing operation
 * @return dap_chain_datum_token_t*
 */
static dap_chain_datum_token_t * s_sign_cert_in_cycle(dap_cert_t ** l_certs, dap_chain_datum_token_t *l_datum_token, size_t l_certs_count,
            size_t *l_datum_signs_offset, uint16_t * l_sign_counter)
{
    if (!l_datum_signs_offset) {
        log_it(L_DEBUG,"l_datum_data_offset is NULL");
        return NULL;
    }

    size_t l_tsd_size = 0;
    if ((l_datum_token->type == DAP_CHAIN_DATUM_TOKEN_TYPE_DECL) &&
            ((l_datum_token->subtype == DAP_CHAIN_DATUM_TOKEN_SUBTYPE_PRIVATE)
            ||(l_datum_token->subtype == DAP_CHAIN_DATUM_TOKEN_SUBTYPE_NATIVE)))
        l_tsd_size = l_datum_token->header_native_decl.tsd_total_size;
    if ((l_datum_token->type == DAP_CHAIN_DATUM_TOKEN_TYPE_UPDATE) &&
            ((l_datum_token->subtype == DAP_CHAIN_DATUM_TOKEN_SUBTYPE_PRIVATE)
             ||(l_datum_token->subtype == DAP_CHAIN_DATUM_TOKEN_SUBTYPE_NATIVE)))
        l_tsd_size = l_datum_token->header_native_update.tsd_total_size;
    uint16_t l_tmp_cert_sign_count = l_datum_token->signs_total;
    l_datum_token->signs_total = 0;

    for(size_t i = 0; i < l_certs_count; i++)
    {
        dap_sign_t * l_sign = dap_cert_sign(l_certs[i],  l_datum_token,
           sizeof(*l_datum_token) + l_tsd_size, 0);
        if (l_sign) {
            size_t l_sign_size = dap_sign_get_size(l_sign);
            dap_chain_datum_token_t *l_datum_token_new
                = DAP_REALLOC_RET_VAL_IF_FAIL(l_datum_token, sizeof(*l_datum_token) + (*l_datum_signs_offset) + l_sign_size, NULL, l_sign);
            l_datum_token = l_datum_token_new;
            memcpy(l_datum_token->tsd_n_signs + *l_datum_signs_offset, l_sign, l_sign_size);
            *l_datum_signs_offset += l_sign_size;
            DAP_DELETE(l_sign);
            log_it(L_DEBUG,"<-- Signed with '%s'", l_certs[i]->name);
            (*l_sign_counter)++;
        }
    }
    l_datum_token->signs_total = l_tmp_cert_sign_count;

    return l_datum_token;
}

/**
 * @brief com_token_decl_sign
 * @param argc
 * @param argv
 * @param arg_func
 * @param str_reply
 * @return
 */
int com_token_decl_sign(int a_argc, char **a_argv, void **a_str_reply)
{
    int arg_index = 1;

    const char * l_hash_out_type = NULL;
    dap_cli_server_cmd_find_option_val(a_argv, arg_index, a_argc, "-H", &l_hash_out_type);
    if(!l_hash_out_type)
        l_hash_out_type = "hex";
    if(dap_strcmp(l_hash_out_type,"hex") && dap_strcmp(l_hash_out_type,"base58")) {
        dap_cli_server_cmd_set_reply_text(a_str_reply, "invalid parameter -H, valid values: -H <hex | base58>");
        return -1;
    }

    const char * l_datum_hash_str = NULL;
    // Chain name
    dap_cli_server_cmd_find_option_val(a_argv, arg_index, a_argc, "-datum", &l_datum_hash_str);
    if(l_datum_hash_str) {
        char *l_datum_hash_hex_str = NULL, *l_datum_hash_base58_str = NULL;
        const char * l_certs_str = NULL;
        dap_cert_t ** l_certs = NULL;
        size_t l_certs_count = 0;
        dap_chain_t * l_chain = NULL;
        dap_chain_net_t * l_net = NULL;

        dap_chain_node_cli_cmd_values_parse_net_chain(&arg_index, a_argc, a_argv, a_str_reply, &l_chain, &l_net,
                                                      CHAIN_TYPE_TOKEN);
        if(!l_net)
            return -1;
        else {
            if(*a_str_reply) {
                DAP_DELETE(*a_str_reply);
                *a_str_reply = NULL;
            }
        }

        // Certificates thats will be used to sign currend datum token
        dap_cli_server_cmd_find_option_val(a_argv, arg_index, a_argc, "-certs", &l_certs_str);

        // Load certs lists
        if (l_certs_str)
            dap_cert_parse_str_list(l_certs_str, &l_certs, &l_certs_count);

        if(!l_certs_count) {
            dap_cli_server_cmd_set_reply_text(a_str_reply,
                    "token_sign command requres at least one valid certificate to sign the basic transaction of emission");
            return -7;
        }

        char * l_gdb_group_mempool = dap_chain_net_get_gdb_group_mempool_new(l_chain);
        if(!l_gdb_group_mempool) {
            l_gdb_group_mempool = dap_chain_net_get_gdb_group_mempool_by_chain_type(l_net, CHAIN_TYPE_TOKEN);
        }
        // datum hash may be in hex or base58 format
        if(!dap_strncmp(l_datum_hash_str, "0x", 2) || !dap_strncmp(l_datum_hash_str, "0X", 2)) {
            l_datum_hash_hex_str = dap_strdup(l_datum_hash_str);
            l_datum_hash_base58_str = dap_enc_base58_from_hex_str_to_str(l_datum_hash_str);
        } else {
            l_datum_hash_hex_str = dap_enc_base58_to_hex_str_from_str(l_datum_hash_str);
            l_datum_hash_base58_str = dap_strdup(l_datum_hash_str);
        }
        const char *l_datum_hash_out_str = dap_strcmp(l_hash_out_type,"hex")
            ? l_datum_hash_base58_str
            : l_datum_hash_hex_str;

        log_it(L_DEBUG, "Requested to sign token declaration %s in gdb://%s with certs %s",
                l_gdb_group_mempool, l_datum_hash_hex_str, l_certs_str);

        dap_chain_datum_t * l_datum = NULL;
        size_t l_datum_size = 0;
        size_t l_tsd_size = 0;
        if((l_datum = (dap_chain_datum_t*) dap_global_db_get_sync(l_gdb_group_mempool,
                l_datum_hash_hex_str, &l_datum_size, NULL, NULL )) != NULL) {

            // Check if its token declaration
            if(l_datum->header.type_id == DAP_CHAIN_DATUM_TOKEN) {
                dap_chain_datum_token_t *l_datum_token = DAP_DUP_SIZE((dap_chain_datum_token_t*)l_datum->data, l_datum->header.data_size);    // for realloc
                DAP_DELETE(l_datum);
                if ((l_datum_token->subtype == DAP_CHAIN_DATUM_TOKEN_SUBTYPE_PRIVATE)
                    ||  (l_datum_token->subtype == DAP_CHAIN_DATUM_TOKEN_SUBTYPE_NATIVE))
                    l_tsd_size = l_datum_token->header_native_decl.tsd_total_size;
                // Check for signatures, are they all in set and are good enought?
                size_t l_signs_size = 0, i = 1;
                uint16_t l_tmp_signs_total = l_datum_token->signs_total;
                l_datum_token->signs_total = 0;
                for (i = 1; i <= l_tmp_signs_total; i++){
                    dap_sign_t *l_sign = (dap_sign_t *)(l_datum_token->tsd_n_signs + l_tsd_size + l_signs_size);
                    if( dap_sign_verify(l_sign, l_datum_token, sizeof(*l_datum_token) + l_tsd_size) ) {
                        log_it(L_WARNING, "Wrong signature %zu for datum_token with key %s in mempool!", i, l_datum_hash_out_str);
                        dap_cli_server_cmd_set_reply_text(a_str_reply,
                                "Datum %s with datum token has wrong signature %zu, break process and exit",
                                l_datum_hash_out_str, i);
                        DAP_DELETE(l_datum_token);
                        DAP_DELETE(l_gdb_group_mempool);
                        return -6;
                    }else{
                        log_it(L_DEBUG,"Sign %zu passed", i);
                    }
                    l_signs_size += dap_sign_get_size(l_sign);
                }
                l_datum_token->signs_total = l_tmp_signs_total;
                log_it(L_DEBUG, "Datum %s with token declaration: %hu signatures are verified well (sign_size = %zu)",
                                 l_datum_hash_out_str, l_datum_token->signs_total, l_signs_size);

                // Sign header with all certificates in the list and add signs to the end of token update
                uint16_t l_sign_counter = 0;
                size_t l_data_size = l_tsd_size + l_signs_size;
                l_datum_token = s_sign_cert_in_cycle(l_certs, l_datum_token, l_certs_count, &l_data_size,
                                                            &l_sign_counter);
                log_it(L_DEBUG, "Apply %u signs to datum %s", l_sign_counter, l_datum_hash_hex_str);
                if (!l_sign_counter) {
                    dap_cli_server_cmd_set_reply_text(a_str_reply, "Error! Used certs not valid");
                    DAP_DEL_MULTY(l_datum_token, l_datum_hash_hex_str, l_datum_hash_base58_str, l_gdb_group_mempool);
                    return -9;
                }
                l_datum_token->signs_total += l_sign_counter;
                size_t l_token_size = sizeof(*l_datum_token) + l_data_size;
                l_datum = dap_chain_datum_create(DAP_CHAIN_DATUM_TOKEN,
                                                                     l_datum_token, l_token_size);
                DAP_DELETE(l_datum_token);
                // Calc datum's hash
                l_datum_size = dap_chain_datum_size(l_datum);
                dap_chain_hash_fast_t l_key_hash = { };
                dap_hash_fast(l_datum->data, l_token_size, &l_key_hash);
                const char  *l_key_str = dap_chain_hash_fast_to_str_static(&l_key_hash),
                            *l_key_str_base58 = dap_enc_base58_encode_hash_to_str_static(&l_key_hash),
                            *l_key_out_str = dap_strcmp(l_hash_out_type, "hex") ? l_key_str_base58 : l_key_str;
                int rc = 0;
                // Add datum to mempool with datum_token hash as a key
                if( dap_global_db_set_sync(l_gdb_group_mempool, l_key_str, l_datum, dap_chain_datum_size(l_datum), false) == 0) {
                    char* l_hash_str = l_datum_hash_hex_str;
                    // Remove old datum from pool
                    if( dap_global_db_del_sync(l_gdb_group_mempool, l_hash_str ) == 0) {
                        dap_cli_server_cmd_set_reply_text(a_str_reply, "Datum was replaced in datum pool:\n\tOld: %s\n\tNew: %s",
                                l_datum_hash_out_str, l_key_out_str);
                    } else {
                        dap_cli_server_cmd_set_reply_text(a_str_reply,
                                "Warning! Can't remove old datum %s ( new datum %s added normaly in datum pool)",
                                l_datum_hash_out_str, l_key_out_str);
                        rc = -3;
                    }
                } else {
                    dap_cli_server_cmd_set_reply_text(a_str_reply,
                            "Error! datum %s produced from %s can't be placed in mempool",
                            l_key_out_str, l_datum_hash_out_str);
                    rc = -2;
                }
                DAP_DEL_MULTY(l_datum_hash_hex_str, l_datum_hash_base58_str, l_datum, l_gdb_group_mempool);
                return rc;
            } else {
                dap_cli_server_cmd_set_reply_text(a_str_reply,
                        "Error! Wrong datum type. token_decl_sign sign only token declarations datum");
                return -61;
            }
        } else {
            dap_cli_server_cmd_set_reply_text(a_str_reply,
                    "token_decl_sign can't find datum with %s hash in the mempool of %s:%s",l_datum_hash_out_str,l_net? l_net->pub.name: "<undefined>",
                    l_chain?l_chain->name:"<undefined>");
            return -5;
        }
        DAP_DEL_MULTY(l_datum_hash_hex_str, l_datum_hash_base58_str);
    } else {
        dap_cli_server_cmd_set_reply_text(a_str_reply, "token_decl_sign need -datum <datum hash> argument");
        return -2;
    }
    return 0;
}


/**
 * @brief s_com_mempool_list_print_for_chain
 *
 * @param a_net
 * @param a_chain
 * @param a_str_tmp
 * @param a_hash_out_type
 */
void s_com_mempool_list_print_for_chain(json_object* a_json_arr_reply, dap_chain_net_t * a_net, dap_chain_t * a_chain, const char * a_add,
                                        json_object *a_json_obj, const char *a_hash_out_type, bool a_fast, size_t a_limit, size_t a_offset) {
    dap_chain_addr_t *l_wallet_addr = dap_chain_addr_from_str(a_add);
    if (a_add && !l_wallet_addr) {
        dap_json_rpc_error_add(a_json_arr_reply, DAP_CHAIN_NODE_CLI_CMD_VALUE_PARSE_CONVERT_BASE58_TO_ADDR_WALLET, "Cannot convert "
                                                                                                 "string '%s' to binary address.\n", a_add);
        return;
    }
    if (l_wallet_addr && a_fast) {
        dap_json_rpc_error_add(a_json_arr_reply, DAP_CHAIN_NODE_CLI_CMD_VALUE_PARSE_FAST_AND_BASE58_ADDR,
                               "In fast mode, it is impossible to count the number of transactions and emissions "
                               "for a specific address. The -brief and -addr options are mutually exclusive.\n");
        DAP_DELETE(l_wallet_addr);
        return;
    }
    char * l_gdb_group_mempool = dap_chain_net_get_gdb_group_mempool_new(a_chain);
    if(!l_gdb_group_mempool){
        dap_json_rpc_error_add(a_json_arr_reply, DAP_CHAIN_NODE_CLI_COM_MEMPOOL_LIST_CAN_NOT_GET_MEMPOOL_GROUP,
                               "%s.%s: chain not found\n", a_net->pub.name, a_chain->name);
        return;
    }
    int l_removed = 0;
    json_object *l_obj_chain = json_object_new_object();
    json_object *l_obj_chain_name  = json_object_new_string(a_chain->name);
    if (!l_obj_chain_name || !l_obj_chain) {
        json_object_put(l_obj_chain);
        dap_json_rpc_allocation_error(a_json_arr_reply);
        return;
    }
    json_object_object_add(l_obj_chain, "name", l_obj_chain_name);
    dap_chain_mempool_filter(a_chain, &l_removed);
    json_object *l_jobj_removed = json_object_new_int(l_removed);
    if (!l_jobj_removed) {
        json_object_put(l_obj_chain);
        dap_json_rpc_allocation_error(a_json_arr_reply);
        return;
    }
    json_object_object_add(l_obj_chain, "removed", l_jobj_removed);
    size_t l_objs_count = 0;
    dap_global_db_obj_t * l_objs = dap_global_db_get_all_sync(l_gdb_group_mempool, &l_objs_count);
    json_object  *l_jobj_datums;
    size_t l_offset = a_offset;
    if (l_objs_count == 0 || l_objs_count < l_offset) {
        l_jobj_datums = json_object_new_null();
    } else {
        l_jobj_datums = json_object_new_array();
        if (!l_jobj_datums) {
            json_object_put(l_obj_chain);
            dap_json_rpc_allocation_error(a_json_arr_reply);
            return;
        }

        size_t l_arr_start = 0;
        if (l_offset) {
            l_arr_start = l_offset;
            json_object *l_jobj_offset = json_object_new_uint64(l_offset);
            json_object_object_add(l_obj_chain, "offset", l_jobj_offset);
        }
        size_t l_arr_end = l_objs_count;
        if (a_limit) {
            l_arr_end = l_offset + a_limit;
            if (l_arr_end > l_objs_count)
                l_arr_end = l_objs_count;
            json_object *l_jobj_limit = json_object_new_uint64(l_arr_end);
            json_object_object_add(l_obj_chain, "limit", l_jobj_limit);
        }
        for (size_t i = l_arr_start; i < l_arr_end; i++) {
            dap_chain_datum_t *l_datum = (dap_chain_datum_t *) l_objs[i].value;
            if (!l_datum->header.data_size || (l_datum->header.data_size > l_objs[i].value_len)) {
                log_it(L_ERROR, "Trash datum in GDB %s.%s, key: %s data_size:%u, value_len:%zu",
                       a_net->pub.name, a_chain->name, l_objs[i].key, l_datum->header.data_size, l_objs[i].value_len);
                dap_global_db_del_sync(l_gdb_group_mempool, l_objs[i].key);
                continue;
            }
            dap_time_t l_ts_create = (dap_time_t) l_datum->header.ts_create;
            const char *l_datum_type = dap_chain_datum_type_id_to_str(l_datum->header.type_id);
            dap_hash_fast_t l_datum_real_hash = {0};
            dap_hash_fast_t l_datum_hash_from_key = {0};
            dap_chain_datum_calc_hash(l_datum, &l_datum_real_hash);
            dap_chain_hash_fast_from_str(l_objs[i].key, &l_datum_hash_from_key);
            char buff_time[DAP_TIME_STR_SIZE];
            dap_time_to_str_rfc822(buff_time, DAP_TIME_STR_SIZE, l_datum->header.ts_create);
            json_object *l_jobj_type = json_object_new_string(l_datum_type);
            json_object *l_jobj_hash = json_object_new_string(l_objs[i].key);
            json_object *l_jobj_ts_created = json_object_new_object();
            json_object *l_jobj_ts_created_time_stamp = json_object_new_uint64(l_ts_create);
            json_object *l_jobj_ts_created_str = json_object_new_string(buff_time);
            if (!l_jobj_type || !l_jobj_hash || !l_jobj_ts_created || !l_jobj_ts_created_str ||
                !l_jobj_ts_created_time_stamp) {
                json_object_put(l_jobj_type);
                json_object_put(l_jobj_hash);
                json_object_put(l_jobj_ts_created);
                json_object_put(l_jobj_ts_created_time_stamp);
                json_object_put(l_jobj_ts_created_str);
                json_object_put(l_jobj_datums);
                json_object_put(l_obj_chain);
                dap_global_db_objs_delete(l_objs, l_objs_count);
                dap_json_rpc_allocation_error(a_json_arr_reply);
                return;
            }
            json_object_object_add(l_jobj_ts_created, "time_stamp", l_jobj_ts_created_time_stamp);
            json_object_object_add(l_jobj_ts_created, "str", l_jobj_ts_created_str);
            json_object *l_jobj_datum = json_object_new_object();
            if (!l_jobj_datum) {
                json_object_put(l_jobj_type);
                json_object_put(l_jobj_hash);
                json_object_put(l_jobj_ts_created);
                json_object_put(l_jobj_ts_created_time_stamp);
                json_object_put(l_jobj_ts_created_str);
                json_object_put(l_jobj_datums);
                json_object_put(l_obj_chain);
                dap_global_db_objs_delete(l_objs, l_objs_count);
                dap_json_rpc_allocation_error(a_json_arr_reply);
                return;
            }
            if (!dap_hash_fast_compare(&l_datum_real_hash, &l_datum_hash_from_key)) {
                char *l_drh_str = dap_hash_fast_to_str_new(&l_datum_real_hash);
                char *l_wgn = dap_strdup_printf("Key field in DB %s does not match datum's hash %s\n",
                                                l_objs[i].key, l_drh_str);
                DAP_DELETE(l_drh_str);
                if (!l_wgn) {
                    dap_global_db_objs_delete(l_objs, l_objs_count);
                    json_object_put(l_jobj_datum);
                    json_object_put(l_obj_chain);
                    json_object_put(l_jobj_type);
                    json_object_put(l_jobj_hash);
                    json_object_put(l_jobj_ts_created);
                    json_object_put(l_jobj_datums);
                    dap_json_rpc_allocation_error(a_json_arr_reply);
                    return;
                }
                json_object *l_jobj_warning = json_object_new_string(l_wgn);
                DAP_DELETE(l_wgn);
                if (!l_jobj_warning) {
                    dap_global_db_objs_delete(l_objs, l_objs_count);
                    json_object_put(l_jobj_datum);
                    json_object_put(l_obj_chain);
                    json_object_put(l_jobj_type);
                    json_object_put(l_jobj_hash);
                    json_object_put(l_jobj_ts_created);
                    json_object_put(l_jobj_datums);
                    dap_json_rpc_allocation_error(a_json_arr_reply);
                    return;
                }
                json_object_object_add(l_jobj_datum, "warning", l_jobj_warning);
                json_object_array_add(l_jobj_datums, l_jobj_datum);
                continue;
            }
            json_object_object_add(l_jobj_datum, "hash", l_jobj_hash);
            json_object_object_add(l_jobj_datum, "type", l_jobj_type);
            json_object_object_add(l_jobj_datum, "created", l_jobj_ts_created);
            bool datum_is_accepted_addr = false;
            if (!a_fast) {
                switch (l_datum->header.type_id) {
                    case DAP_CHAIN_DATUM_TX: {
                        dap_chain_addr_t l_addr_from;
                        dap_chain_datum_tx_t *l_tx = (dap_chain_datum_tx_t *) l_datum->data;

                        int l_ledger_rc = DAP_LEDGER_CHECK_INVALID_ARGS;
                        const char *l_main_ticker = dap_ledger_tx_calculate_main_ticker(a_net->pub.ledger, l_tx,
                                                                                  &l_ledger_rc);
                        const char *l_ledger_rc_str = dap_ledger_check_error_str(l_ledger_rc);

                        json_object *l_jobj_main_ticker = json_object_new_string(
                                l_main_ticker ? l_main_ticker : "UNKNOWN");
                        json_object *l_jobj_ledger_rc = json_object_new_string(l_ledger_rc_str);

                        if (!l_jobj_main_ticker || !l_jobj_ledger_rc) {
                            json_object_put(l_jobj_datum);
                            json_object_put(l_jobj_datums);
                            json_object_put(l_obj_chain);
                            dap_global_db_objs_delete(l_objs, l_objs_count);
                            dap_json_rpc_allocation_error(a_json_arr_reply);
                            return;
                        }

                        json_object_object_add(l_jobj_datum, "main_ticker", l_jobj_main_ticker);
                        json_object_object_add(l_jobj_datum, "ledger_rc", l_jobj_ledger_rc);

                        dap_chain_net_srv_uid_t uid;
                        char *service_name;
                        dap_chain_tx_tag_action_type_t action;
                        if (dap_ledger_deduct_tx_tag(a_net->pub.ledger, l_tx, &service_name, &uid, &action))
                        {
                            json_object_object_add(l_jobj_datum, "service", json_object_new_string(service_name));
                            json_object_object_add(l_jobj_datum, "action", json_object_new_string(dap_ledger_tx_action_str(action)));
                        }
                        else
                        {   
                            json_object_object_add(l_jobj_datum, "service", json_object_new_string("UNKNOWN"));
                            json_object_object_add(l_jobj_datum, "action", json_object_new_string("UNKNOWN"));
                        }
                        json_object_object_add(l_jobj_datum, "batching", json_object_new_string(!dap_chain_datum_tx_item_get_tsd_by_type(l_tx, DAP_CHAIN_DATUM_TRANSFER_TSD_TYPE_OUT_COUNT) ? "false" : "true"));

                        dap_list_t *l_list_in_ems = dap_chain_datum_tx_items_get(l_tx, TX_ITEM_TYPE_IN_EMS, NULL);
                        dap_chain_tx_sig_t *l_sig = (dap_chain_tx_sig_t*)dap_chain_datum_tx_item_get(l_tx, NULL, NULL, TX_ITEM_TYPE_SIG, NULL);
                        if (!l_sig) {
                            json_object *l_jobj_wgn = json_object_new_string(
                                    "An item with a type TX_ITEM_TYPE_SIG for the "
                                    "transaction was not found, the transaction may "
                                    "be corrupted.");
                            json_object_object_add(l_jobj_datum, "warning", l_jobj_wgn);
                            break;
                        }
                        dap_sign_t *l_sign = dap_chain_datum_tx_item_sign_get_sig(l_sig);
                        dap_chain_addr_fill_from_sign(&l_addr_from, l_sign, a_net->pub.id);
                        if (l_wallet_addr && dap_chain_addr_compare(l_wallet_addr, &l_addr_from)) {
                            datum_is_accepted_addr = true;
                        }
                        dap_list_t *l_list_in_reward = dap_chain_datum_tx_items_get(l_tx, TX_ITEM_TYPE_IN_REWARD, NULL);
                        if (l_list_in_reward) {
                            /*json_object *l_obj_in_reward_arary = json_object_new_array();
                            if (!l_obj_in_reward_arary) {
                                dap_list_free(l_list_in_reward);
                                json_object_put(l_jobj_datum);
                                json_object_put(l_jobj_datums);
                                json_object_put(l_obj_chain);
                                dap_global_db_objs_delete(l_objs, l_objs_count);
                                dap_json_rpc_allocation_error(*a_json_arr_reply);
                                return;
                            }
                            for (dap_list_t *it = l_list_in_reward; it; it = it->next) {
                                dap_chain_tx_in_reward_t *l_in_reward = (dap_chain_tx_in_reward_t *) it->data;
                                char *l_block_hash = dap_chain_hash_fast_to_str_new(&l_in_reward->block_hash);
                                json_object *l_jobj_block_hash = json_object_new_string(l_block_hash);
                                if (!l_jobj_block_hash) {
                                    DAP_DELETE(l_block_hash);
                                    json_object_put(l_obj_in_reward_arary);
                                    dap_list_free(l_list_in_reward);
                                    json_object_put(l_jobj_datum);
                                    json_object_put(l_jobj_datums);
                                    json_object_put(l_obj_chain);
                                    dap_global_db_objs_delete(l_objs, l_objs_count);
                                    dap_json_rpc_allocation_error(*a_json_arr_reply);
                                    return;
                                }
                                json_object_array_add(l_obj_in_reward_arary, l_jobj_block_hash);
                                DAP_DELETE(l_block_hash);
                            }*/
                           dap_list_free(l_list_in_reward);
                        } else {
                            json_object *l_jobj_addr_from = json_object_new_string(dap_chain_addr_to_str_static(&l_addr_from));
                            if (!l_jobj_addr_from) {
                                json_object_put(l_jobj_datum);
                                json_object_put(l_jobj_datums);
                                json_object_put(l_obj_chain);
                                dap_global_db_objs_delete(l_objs, l_objs_count);
                                dap_json_rpc_allocation_error(a_json_arr_reply);
                                return;
                            }
                            json_object_object_add(l_jobj_datum, "from", l_jobj_addr_from);
                        }
                        dap_list_t *l_list_out_items = dap_chain_datum_tx_items_get(l_tx, TX_ITEM_TYPE_OUT_ALL, NULL);
                        json_object *l_jobj_to_list = json_object_new_array();
                        json_object *l_jobj_change_list = json_object_new_array();
                        json_object *l_jobj_to_from_emi = json_object_new_array();
                        json_object *l_jobj_fee_list = json_object_new_array();
                        json_object *l_jobj_stake_lock_list = json_object_new_array();
                        json_object *l_jobj_xchange_list = json_object_new_array();
                        json_object *l_jobj_stake_pos_delegate_list = json_object_new_array();
                        json_object *l_jobj_pay_list = json_object_new_array();
                        json_object *l_jobj_tx_vote = json_object_new_array();
                        json_object *l_jobj_tx_voting = json_object_new_array();
                        if (!l_jobj_to_list || !l_jobj_change_list || !l_jobj_fee_list || !l_jobj_stake_lock_list ||
                            !l_jobj_xchange_list || !l_jobj_stake_pos_delegate_list || !l_jobj_pay_list) {
                            json_object_put(l_jobj_to_list);
                            json_object_put(l_jobj_change_list);
                            json_object_put(l_jobj_to_from_emi);
                            json_object_put(l_jobj_fee_list);
                            json_object_put(l_jobj_stake_lock_list);
                            json_object_put(l_jobj_xchange_list);
                            json_object_put(l_jobj_stake_pos_delegate_list);
                            json_object_put(l_jobj_pay_list);
                            json_object_put(l_jobj_tx_vote);
                            json_object_put(l_jobj_tx_voting);
                            json_object_put(l_jobj_datum);
                            json_object_put(l_jobj_datums);
                            json_object_put(l_obj_chain);
                            dap_global_db_objs_delete(l_objs, l_objs_count);
                            dap_json_rpc_allocation_error(a_json_arr_reply);
                            return;
                        }
                        enum {
                            OUT_COND_TYPE_UNKNOWN,
                            OUT_COND_TYPE_PAY,
                            OUT_COND_TYPE_FEE,
                            OUT_COND_TYPE_STAKE_LOCK,
                            OUT_COND_TYPE_XCHANGE,
                            OUT_COND_TYPE_POS_DELEGATE
                        } l_out_cond_subtype = {0};
                        dap_list_t *l_vote_list = dap_chain_datum_tx_items_get(l_tx, TX_ITEM_TYPE_VOTE, NULL);
                        dap_list_t *l_voting_list = dap_chain_datum_tx_items_get(l_tx, TX_ITEM_TYPE_VOTING, NULL);
                        for (dap_list_t *it = l_list_out_items; it; it = it->next) {
                            dap_chain_addr_t *l_dist_addr = NULL;
                            uint256_t l_value = uint256_0;
                            const char *l_dist_token = NULL;
                            uint8_t l_type = *(uint8_t *) it->data;
                            switch (l_type) {
                                case TX_ITEM_TYPE_OUT: {
                                    l_value = ((dap_chain_tx_out_t *) it->data)->header.value;
                                    l_dist_token = l_main_ticker;
                                    l_dist_addr = &((dap_chain_tx_out_t *) it->data)->addr;
                                }
                                    break;
                                case TX_ITEM_TYPE_OUT_EXT: {
                                    l_value = ((dap_chain_tx_out_ext_t *) it->data)->header.value;
                                    l_dist_token = ((dap_chain_tx_out_ext_t *) it->data)->token;
                                    l_dist_addr = &((dap_chain_tx_out_ext_t *) it->data)->addr;
                                }
                                    break;
                                case TX_ITEM_TYPE_OUT_COND: {
                                    dap_chain_tx_out_cond_t *l_out_cond = (dap_chain_tx_out_cond_t *) it->data;
                                    l_value = ((dap_chain_tx_out_cond_t *) it->data)->header.value;
                                    switch (l_out_cond->header.subtype) {
                                        case DAP_CHAIN_TX_OUT_COND_SUBTYPE_FEE: {
                                            l_dist_token = a_net->pub.native_ticker;
                                            l_out_cond_subtype = OUT_COND_TYPE_FEE;
                                        }
                                            break;
                                        case DAP_CHAIN_TX_OUT_COND_SUBTYPE_SRV_STAKE_LOCK: {
                                            l_dist_token = l_main_ticker;
                                            l_out_cond_subtype = OUT_COND_TYPE_STAKE_LOCK;
                                        }
                                            break;
                                        case DAP_CHAIN_TX_OUT_COND_SUBTYPE_SRV_XCHANGE: {
                                            l_dist_token = l_main_ticker;
                                            l_out_cond_subtype = OUT_COND_TYPE_XCHANGE;
                                        }
                                            break;
                                        case DAP_CHAIN_TX_OUT_COND_SUBTYPE_SRV_STAKE_POS_DELEGATE: {
                                            l_dist_token = l_main_ticker;
                                            l_out_cond_subtype = OUT_COND_TYPE_POS_DELEGATE;
                                        }
                                            break;
                                        case DAP_CHAIN_TX_OUT_COND_SUBTYPE_SRV_PAY: {
                                            l_dist_token = l_main_ticker;
                                            l_out_cond_subtype = OUT_COND_TYPE_PAY;
                                        }
                                            break;
                                        default:
                                            break;
                                    }
                                }
                                    break;
                                default:
                                    break;
                            }
                            json_object *l_jobj_money = json_object_new_object();
                            if (!l_jobj_money) {
                                json_object_put(l_jobj_to_list);
                                json_object_put(l_jobj_change_list);
                                json_object_put(l_jobj_to_from_emi);
                                json_object_put(l_jobj_fee_list);
                                json_object_put(l_jobj_datum);
                                json_object_put(l_jobj_datums);
                                json_object_put(l_obj_chain);
                                dap_global_db_objs_delete(l_objs, l_objs_count);
                                dap_json_rpc_allocation_error(a_json_arr_reply);
                                return;
                            }
                            const char *l_value_coins_str, *l_value_str = dap_uint256_to_char(l_value, &l_value_coins_str);
                            json_object_object_add(l_jobj_money, "value", json_object_new_string(l_value_str));
                            json_object_object_add(l_jobj_money, "coins", json_object_new_string(l_value_coins_str));
                            if (l_dist_token) {
                                json_object *l_jobj_token = json_object_new_string(l_dist_token);
                                if (!l_jobj_token) {
                                    json_object_put(l_jobj_to_list);
                                    json_object_put(l_jobj_change_list);
                                    json_object_put(l_jobj_to_from_emi);
                                    json_object_put(l_jobj_fee_list);
                                    json_object_put(l_jobj_money);
                                    json_object_put(l_jobj_datum);
                                    json_object_put(l_jobj_datums);
                                    json_object_put(l_obj_chain);
                                    dap_global_db_objs_delete(l_objs, l_objs_count);
                                    dap_json_rpc_allocation_error(a_json_arr_reply);
                                    return;
                                }
                                json_object_object_add(l_jobj_money, "token", l_jobj_token);
                            }

                            if (l_dist_addr) {
                                if (!datum_is_accepted_addr && l_wallet_addr) {
                                    datum_is_accepted_addr = dap_chain_addr_compare(l_wallet_addr, l_dist_addr);
                                }
                                json_object *l_jobj_f = json_object_new_object();
                                if (!l_jobj_f) {
                                    json_object_put(l_jobj_to_list);
                                    json_object_put(l_jobj_change_list);
                                    json_object_put(l_jobj_to_from_emi);
                                    json_object_put(l_jobj_fee_list);
                                    json_object_put(l_jobj_money);
                                    json_object_put(l_jobj_datum);
                                    json_object_put(l_jobj_datums);
                                    json_object_put(l_obj_chain);
                                    dap_global_db_objs_delete(l_objs, l_objs_count);
                                    dap_json_rpc_allocation_error(a_json_arr_reply);
                                    return;
                                }
                                json_object_object_add(l_jobj_f, "money", l_jobj_money);
                                if (dap_chain_addr_compare(&l_addr_from, l_dist_addr)) {
                                    bool l_in_from_emi = false;
                                    for (dap_list_t *it_ems = l_list_in_ems; it_ems; it_ems = it_ems->next) {
                                        dap_chain_tx_in_ems_t *l_in_ems = (dap_chain_tx_in_ems_t *) it_ems->data;
                                        if (!dap_strcmp(l_in_ems->header.ticker, l_dist_token)) {
                                            l_in_from_emi = true;
                                            dap_hash_fast_t l_ems_hash = l_in_ems->header.token_emission_hash;
                                            char l_ems_hash_str[DAP_CHAIN_HASH_FAST_STR_SIZE];
                                            dap_hash_fast_to_str(&l_ems_hash, l_ems_hash_str,
                                                                 DAP_CHAIN_HASH_FAST_STR_SIZE);
                                            json_object *l_obj_ems_hash = json_object_new_string(l_ems_hash_str);
                                            if (!l_obj_ems_hash) {
                                                json_object_put(l_jobj_to_list);
                                                json_object_put(l_jobj_change_list);
                                                json_object_put(l_jobj_to_from_emi);
                                                json_object_put(l_jobj_fee_list);
                                                json_object_put(l_jobj_money);
                                                json_object_put(l_jobj_datum);
                                                json_object_put(l_jobj_datums);
                                                json_object_put(l_obj_chain);
                                                json_object_put(l_jobj_f);
                                                dap_global_db_objs_delete(l_objs, l_objs_count);
                                                dap_json_rpc_allocation_error(a_json_arr_reply);
                                                return;
                                            }
                                            json_object_object_add(l_jobj_f, "token_emission_hash", l_obj_ems_hash);
                                            break;
                                        }
                                    }
                                    if (l_in_from_emi)
                                        json_object_array_add(l_jobj_to_from_emi, l_jobj_f);
                                    else
                                        json_object_array_add(l_jobj_change_list, l_jobj_f);
                                } else {
                                    json_object_object_add(l_jobj_f, "addr", json_object_new_string(dap_chain_addr_to_str_static(l_dist_addr)));
                                    json_object_array_add(l_jobj_to_list, l_jobj_f);
                                }
                            } else {
                                switch (l_out_cond_subtype) {
                                    case OUT_COND_TYPE_PAY:
                                        json_object_array_add(l_jobj_pay_list, l_jobj_money);
                                        break;
                                    case OUT_COND_TYPE_FEE:
                                        json_object_array_add(l_jobj_fee_list, l_jobj_money);
                                        break;
                                    case OUT_COND_TYPE_STAKE_LOCK:
                                        json_object_array_add(l_jobj_stake_lock_list, l_jobj_money);
                                        break;
                                    case OUT_COND_TYPE_XCHANGE:
                                        json_object_array_add(l_jobj_xchange_list, l_jobj_money);
                                        break;
                                    case OUT_COND_TYPE_POS_DELEGATE:
                                        json_object_array_add(l_jobj_stake_pos_delegate_list, l_jobj_money);
                                        break;
                                    default:
                                        log_it(L_ERROR,
                                               "An unknown subtype output was found in a transaction in the mempool list.");
                                        break;
                                }
                            }
                        }
                        for (dap_list_t *it = l_vote_list; it; it = it->next) {
                            json_object *l_jobj_vote = dap_chain_datum_tx_item_vote_to_json(
                                    (dap_chain_tx_vote_t *) it->data, a_net->pub.ledger);
                            json_object_array_add(l_jobj_tx_vote, l_jobj_vote);
                        }
                        for (dap_list_t *it = l_voting_list; it; it = it->next) {
                            json_object *l_jobj_voting = dap_chain_datum_tx_item_voting_tsd_to_json(l_tx);
                            json_object_array_add(l_jobj_tx_voting, l_jobj_voting);
                        }
                        json_object_object_add(l_jobj_datum, "to", l_jobj_to_list);
                        json_object_object_add(l_jobj_datum, "change", l_jobj_change_list);
                        json_object_object_add(l_jobj_datum, "fee", l_jobj_fee_list);
                        json_object_array_length(l_jobj_pay_list) > 0 ?
                        json_object_object_add(l_jobj_datum, "srv_pay", l_jobj_pay_list) : json_object_put(
                                l_jobj_pay_list);
                        json_object_array_length(l_jobj_xchange_list) > 0 ?
                        json_object_object_add(l_jobj_datum, "srv_xchange", l_jobj_xchange_list) : json_object_put(
                                l_jobj_xchange_list);
                        json_object_array_length(l_jobj_stake_lock_list) > 0 ?
                        json_object_object_add(l_jobj_datum, "srv_stake_lock", l_jobj_stake_lock_list)
                                                                             : json_object_put(l_jobj_stake_lock_list);
                        json_object_array_length(l_jobj_stake_pos_delegate_list) > 0 ?
                        json_object_object_add(l_jobj_datum, "srv_stake_pos_delegate", l_jobj_stake_pos_delegate_list)
                                                                                     : json_object_put(
                                l_jobj_stake_pos_delegate_list);
                        json_object_array_length(l_jobj_to_from_emi) > 0 ?
                        json_object_object_add(l_jobj_datum, "from_emission", l_jobj_to_from_emi) : json_object_put(
                                l_jobj_to_from_emi);
                        json_object_array_length(l_jobj_tx_vote) > 0 ?
                        json_object_object_add(l_jobj_datum, "vote", l_jobj_tx_vote) : json_object_put(l_jobj_tx_vote);
                        json_object_array_length(l_jobj_tx_voting) > 0 ?
                        json_object_object_add(l_jobj_datum, "voting", l_jobj_tx_voting) : json_object_put(
                                l_jobj_tx_voting);
                        dap_list_free(l_list_out_items);
                        dap_list_free(l_vote_list);
                        dap_list_free(l_voting_list);
                    }
                        break;
                    case DAP_CHAIN_DATUM_TOKEN_EMISSION: {
                        size_t l_emi_size = l_datum->header.data_size;
                        dap_chain_datum_token_emission_t *l_emi = dap_chain_datum_emission_read(l_datum->data,
                                                                                                &l_emi_size);
                        if (l_wallet_addr && l_emi && dap_chain_addr_compare(l_wallet_addr, &l_emi->hdr.address))
                            datum_is_accepted_addr = true;
                        DAP_DELETE(l_emi);
                        dap_chain_datum_dump_json(a_json_arr_reply, l_jobj_datum,l_datum,a_hash_out_type,a_net->pub.id, true);
                    }
                        break;
                    default:
                        dap_chain_datum_dump_json(a_json_arr_reply, l_jobj_datum,l_datum,a_hash_out_type,a_net->pub.id, true);
                }
            }
            if (l_wallet_addr) {
                if (datum_is_accepted_addr) {
                    json_object_array_add(l_jobj_datums, l_jobj_datum);
                } else
                    json_object_put(l_jobj_datum);
            } else
                json_object_array_add(l_jobj_datums, l_jobj_datum);
        }
    }

    json_object_object_add(l_obj_chain, "datums", l_jobj_datums);

    dap_global_db_objs_delete(l_objs, l_objs_count);
    char *l_nets_str = dap_strdup_printf("%s.%s: %zu", a_net->pub.name, a_chain->name, l_objs_count);
    json_object *l_object_total = json_object_new_string(l_nets_str);
    DAP_DELETE(l_nets_str);
    if (!l_object_total) {
        json_object_put(l_obj_chain);
        dap_json_rpc_allocation_error(a_json_arr_reply);
        return;
    }
    json_object_object_add(l_obj_chain, "total", l_object_total);

    json_object_array_add(a_json_obj, l_obj_chain);
    DAP_DELETE(l_gdb_group_mempool);
}

static int mempool_delete_for_chain(dap_chain_t *a_chain, const char * a_datum_hash_str, json_object **a_json_arr_reply) {
        char * l_gdb_group_mempool = dap_chain_net_get_gdb_group_mempool_new(a_chain);
        uint8_t *l_data_tmp = dap_global_db_get_sync(l_gdb_group_mempool, a_datum_hash_str,
                                                     NULL, NULL, NULL);
        if (!l_data_tmp) {
            DAP_DELETE(l_gdb_group_mempool);
            return 1;
        }
        if (dap_global_db_del_sync(l_gdb_group_mempool, a_datum_hash_str) == 0) {
            DAP_DELETE(l_gdb_group_mempool);
            DAP_DELETE(l_data_tmp);
            return 0;
        } else {
            DAP_DELETE(l_gdb_group_mempool);
            DAP_DELETE(l_data_tmp);
            return 2;
        }
}

typedef enum cmd_mempool_delete_err_list{
    COM_MEMPOOL_DELETE_ERR_DATUM_NOT_FOUND_IN_ARGUMENT = DAP_JSON_RPC_ERR_CODE_METHOD_ERR_START,
    COM_MEMPOOL_DELETE_ERR_DATUM_NOT_FOUND
}cmd_mempool_delete_err_list_t;
/**
 * @brief _cmd_mempool_delete
 * @param argc
 * @param argv
 * @param arg_func
 * @param a_str_reply
 * @return
 */
int _cmd_mempool_delete(dap_chain_net_t *a_net, dap_chain_t *a_chain, const char *a_datum_hash, void **a_str_reply)
{
    json_object **a_json_arr_reply = (json_object **)a_str_reply;
    if (!a_net || !a_datum_hash) {
        dap_json_rpc_error_add(*a_json_arr_reply, COM_MEMPOOL_DELETE_ERR_DATUM_NOT_FOUND_IN_ARGUMENT, "Net or datum hash not specified");
        return COM_MEMPOOL_DELETE_ERR_DATUM_NOT_FOUND_IN_ARGUMENT;
    }
    int res = 0;
    json_object *l_jobj_ret = json_object_new_object();
    json_object *l_jobj_net = json_object_new_string(a_net->pub.name);
    json_object *l_jobj_chain = NULL;
    json_object *l_jobj_datum_hash = json_object_new_string(a_datum_hash);
    if (!a_chain) {
        dap_chain_t * l_chain = s_get_chain_with_datum(a_net, a_datum_hash);
        if (l_chain) {
            res = mempool_delete_for_chain(l_chain, a_datum_hash, a_json_arr_reply);
            l_jobj_chain = json_object_new_string(l_chain->name);
        } else {
            res = 1;
            l_jobj_chain = json_object_new_string("empty chain parameter");
        }
    } else {
        res = mempool_delete_for_chain(a_chain, a_datum_hash, a_json_arr_reply);
        l_jobj_chain = json_object_new_string(a_chain->name);
    }
    json_object_object_add(l_jobj_ret, "net", l_jobj_net);
    json_object_object_add(l_jobj_ret, "chain", l_jobj_chain);
    json_object_object_add(l_jobj_ret, "hash", l_jobj_datum_hash);
    json_object_object_add(l_jobj_ret, "action", json_object_new_string("delete"));
    json_object *l_jobj_ret_code = json_object_new_int(res);
    json_object_object_add(l_jobj_ret, "retCode", l_jobj_ret_code);
    json_object *l_jobj_status = NULL;
    if (!res) {
        l_jobj_status = json_object_new_string("deleted");
    } else if (res == 1) {
        l_jobj_status = json_object_new_string("datum not found");
    } else {
        l_jobj_status = json_object_new_string("datum was found but could not be deleted");
    }
    json_object_object_add(l_jobj_ret, "status", l_jobj_status);
    json_object_array_add(*a_json_arr_reply, l_jobj_ret);
    if (res) {
        return COM_MEMPOOL_DELETE_ERR_DATUM_NOT_FOUND;
    }
    return 0;
}


/**
 * @brief s_com_mempool_check_datum_in_chain
 * @param a_chain
 * @param a_datum_hash_str
 * @return boolean
 */
dap_chain_datum_t *s_com_mempool_check_datum_in_chain(dap_chain_t *a_chain, const char *a_datum_hash_str)
{
    if (!a_datum_hash_str)
        return NULL;
    char *l_gdb_group_mempool = dap_chain_net_get_gdb_group_mempool_new(a_chain);
    uint8_t *l_data_tmp = dap_global_db_get_sync(l_gdb_group_mempool, a_datum_hash_str, NULL, NULL, NULL);
    DAP_DELETE(l_gdb_group_mempool);
    return (dap_chain_datum_t *)l_data_tmp;
}

typedef enum cmd_mempool_check_err_list {
    COM_MEMPOOL_CHECK_ERR_CAN_NOT_FIND_CHAIN = DAP_JSON_RPC_ERR_CODE_METHOD_ERR_START,
    COM_MEMPOOL_CHECK_ERR_CAN_NOT_FIND_NET,
    COM_MEMPOOL_CHECK_ERR_REQUIRES_DATUM_HASH,
    COM_MEMPOOL_CHECK_ERR_INCORRECT_HASH_STR,
    COM_MEMPOOL_CHECK_ERR_DATUM_NOT_FIND
}cmd_mempool_check_err_list_t;

/**
 * @brief _cmd_mempool_check
 * @param a_net
 * @param a_chain
 * @param a_datum_hash
 * @param a_hash_out_type
 * @param a_str_reply
 * @return int
 */
int _cmd_mempool_check(dap_chain_net_t *a_net, dap_chain_t *a_chain, const char *a_datum_hash, const char *a_hash_out_type, void **a_str_reply)
{
    json_object **a_json_arr_reply = (json_object **)a_str_reply;

    if (!a_net || !a_datum_hash) {
        dap_json_rpc_error_add(*a_json_arr_reply, COM_MEMPOOL_CHECK_ERR_CAN_NOT_FIND_NET, "Error! Both -net <network_name> "
                                                                       "and -datum <data_hash> parameters are required.");
        return COM_MEMPOOL_CHECK_ERR_CAN_NOT_FIND_NET;
    }
    dap_chain_datum_t *l_datum = NULL;
    char *l_chain_name = a_chain ? a_chain->name : NULL;
    bool l_found_in_chains = false;
    int l_ret_code = 0;
    dap_hash_fast_t l_atom_hash = {};
    // FIND in chain
    {
        //
        dap_hash_fast_t l_datum_hash;
        if (dap_chain_hash_fast_from_hex_str(a_datum_hash, &l_datum_hash)) {
            dap_json_rpc_error_add(*a_json_arr_reply, COM_MEMPOOL_CHECK_ERR_INCORRECT_HASH_STR,
                                    "Incorrect hash string %s", a_datum_hash);
            return COM_MEMPOOL_CHECK_ERR_INCORRECT_HASH_STR;
        }
        if (a_chain)
            l_datum = a_chain->callback_datum_find_by_hash(a_chain, &l_datum_hash, &l_atom_hash, &l_ret_code);
        else {
            dap_chain_t *it = NULL;
            DL_FOREACH(a_net->pub.chains, it) {
                l_datum = it->callback_datum_find_by_hash(it, &l_datum_hash, &l_atom_hash, &l_ret_code);
                if (l_datum) {
                    l_chain_name = it->name;
                    break;
                }
            }
        }
        if (l_datum)
            l_found_in_chains = true;
    }
    //  FIND in mempool
    if (!l_found_in_chains) {
        if (a_chain)
            l_datum = s_com_mempool_check_datum_in_chain(a_chain, a_datum_hash);
        else {
            dap_chain_t *it = NULL;
            DL_FOREACH(a_net->pub.chains, it) {
                l_datum = s_com_mempool_check_datum_in_chain(it, a_datum_hash);
                if (l_datum) {
                    l_chain_name = it->name;
                    break;
                }
            }
        }
    }
    json_object *l_jobj_datum = json_object_new_object();
    json_object *l_datum_hash = json_object_new_string(a_datum_hash);
    json_object *l_net_obj = json_object_new_string(a_net->pub.name);
    if (!l_jobj_datum || !l_datum_hash || !l_net_obj){
        json_object_put(l_jobj_datum);
        json_object_put(l_datum_hash);
        json_object_put(l_net_obj);
        dap_json_rpc_allocation_error(*a_json_arr_reply);
        return DAP_JSON_RPC_ERR_CODE_MEMORY_ALLOCATED;
    }
    json_object *l_chain_obj;
    if(l_chain_name) {
        l_chain_obj = json_object_new_string(l_chain_name);
        if (!l_chain_obj) {
            json_object_put(l_jobj_datum);
            json_object_put(l_datum_hash);
            json_object_put(l_net_obj);
            dap_json_rpc_allocation_error(*a_json_arr_reply);
            return DAP_JSON_RPC_ERR_CODE_MEMORY_ALLOCATED;
        }
    } else
        l_chain_obj = json_object_new_null();
    json_object_object_add(l_jobj_datum, "hash", l_datum_hash);
    json_object_object_add(l_jobj_datum, "net", l_net_obj);
    json_object_object_add(l_jobj_datum, "chain", l_chain_obj);
    json_object *l_find_bool;
    if (l_datum) {
        l_find_bool = json_object_new_boolean(TRUE);
        json_object *l_find_chain_or_mempool = json_object_new_string(l_found_in_chains ? "chain" : "mempool");
        if (!l_find_chain_or_mempool || !l_find_bool) {
            json_object_put(l_find_chain_or_mempool);
            json_object_put(l_find_bool);
            json_object_put(l_jobj_datum);
            dap_json_rpc_allocation_error(*a_json_arr_reply);
            return DAP_JSON_RPC_ERR_CODE_MEMORY_ALLOCATED;
        }
        json_object_object_add(l_jobj_datum, "find", l_find_bool);
        json_object_object_add(l_jobj_datum, "source", l_find_chain_or_mempool);
        if (l_found_in_chains) {
            char l_atom_hash_str[DAP_CHAIN_HASH_FAST_STR_SIZE];
            dap_chain_hash_fast_to_str(&l_atom_hash, l_atom_hash_str, DAP_CHAIN_HASH_FAST_STR_SIZE);
            json_object *l_obj_atom = json_object_new_object();
            json_object *l_jobj_atom_hash = json_object_new_string(l_atom_hash_str);
            json_object *l_jobj_atom_err = json_object_new_string(dap_ledger_check_error_str(l_ret_code));
            if (!l_obj_atom || !l_jobj_atom_hash || !l_jobj_atom_err) {
                json_object_put(l_jobj_datum);
                json_object_put(l_obj_atom);
                json_object_put(l_jobj_atom_hash);
                json_object_put(l_jobj_atom_err);
                dap_json_rpc_allocation_error(*a_json_arr_reply);
                return DAP_JSON_RPC_ERR_CODE_MEMORY_ALLOCATED;
            }
            json_object_object_add(l_obj_atom, "hash", l_jobj_atom_hash);
            json_object_object_add(l_obj_atom, "ledger_response_code", l_jobj_atom_err);
            json_object_object_add(l_jobj_datum, "atom", l_obj_atom);
        }        

        json_object *l_datum_obj_inf = json_object_new_object();
        dap_chain_datum_dump_json(*a_json_arr_reply, l_datum_obj_inf, l_datum, a_hash_out_type, a_net->pub.id, true);
        if (!l_datum_obj_inf) {
            if (!l_found_in_chains)
                DAP_DELETE(l_datum);
            json_object_put(l_jobj_datum);
            dap_json_rpc_error_add(*a_json_arr_reply, DAP_JSON_RPC_ERR_CODE_SERIALIZATION_DATUM_TO_JSON,
                                    "Failed to serialize datum to JSON.");
            return DAP_JSON_RPC_ERR_CODE_SERIALIZATION_DATUM_TO_JSON;
        }
        json_object_object_add(l_jobj_datum, "datum", l_datum_obj_inf);
        if (!l_found_in_chains)
            DAP_DELETE(l_datum);
        json_object_array_add(*a_json_arr_reply, l_jobj_datum);
        return 0;
    } else {
        l_find_bool = json_object_new_boolean(FALSE);
        if (!l_find_bool) {
            json_object_put(l_jobj_datum);
            dap_json_rpc_allocation_error(*a_json_arr_reply);
            return DAP_JSON_RPC_ERR_CODE_MEMORY_ALLOCATED;
        }
        json_object_object_add(l_jobj_datum, "find", l_find_bool);
        json_object_array_add(*a_json_arr_reply, l_jobj_datum);
        return COM_MEMPOOL_CHECK_ERR_DATUM_NOT_FIND;
    }
}

typedef enum cmd_mempool_proc_list_error{
    DAP_COM_MEMPOOL_PROC_LIST_ERROR_NODE_ROLE_NOT_FULL = DAP_JSON_RPC_ERR_CODE_METHOD_ERR_START,
    DAP_COM_MEMPOOL_PROC_LIST_ERROR_GET_DATUM_HASH_FROM_STR,
    DAP_COM_MEMPOOL_PROC_LIST_ERROR_DATUM_CORRUPT_SIZE_DATUM_NOT_EQUALS_SIZE_RECORD,
    DAP_COM_MEMPOOL_PROC_LIST_ERROR_CAN_NOT_GROUP_NAME,
    DAP_COM_MEMPOOL_PROC_LIST_ERROR_CAN_NOT_FIND_DATUM,
    DAP_COM_MEMPOOL_PROC_LIST_ERROR_CAN_NOT_CONVERT_DATUM_HASH_TO_DIGITAL_FORM,
    DAP_COM_MEMPOOL_PROC_LIST_ERROR_REAL_HASH_DATUM_DOES_NOT_MATCH_HASH_DATA_STRING,
    DAP_COM_MEMPOOL_PROC_LIST_ERROR_FALSE_VERIFY,
    DAP_COM_MEMPOOL_PROC_LIST_ERROR_CAN_NOT_MOVE_TO_NO_CONCENSUS_FROM_MEMPOOL

}cmd_mempool_proc_list_error_t;

/**
 * @brief _cmd_mempool_proc
 * process mempool datum
 * @param a_net
 * @param a_chain
 * @param a_datum_hash
 * @param a_str_reply
 * @return
 */
int _cmd_mempool_proc(dap_chain_net_t *a_net, dap_chain_t *a_chain, const char *a_datum_hash, void **a_str_reply)
{
    json_object **a_json_arr_reply = (json_object **)a_str_reply;
    // If full or light it doesnt work
    if(dap_chain_net_get_role(a_net).enums>= NODE_ROLE_FULL){
        dap_json_rpc_error_add(*a_json_arr_reply, DAP_COM_MEMPOOL_PROC_LIST_ERROR_NODE_ROLE_NOT_FULL,
                               "Need master node role or higher for network %s to process this command", a_net->pub.name);
        return DAP_COM_MEMPOOL_PROC_LIST_ERROR_NODE_ROLE_NOT_FULL;
    }
    dap_chain_t *l_chain = !a_chain ? s_get_chain_with_datum(a_net, a_datum_hash) : a_chain;

    int ret = 0;
    char *l_gdb_group_mempool = dap_chain_net_get_gdb_group_mempool_new(l_chain);
    if (!l_gdb_group_mempool){
        dap_json_rpc_error_add(*a_json_arr_reply, DAP_COM_MEMPOOL_PROC_LIST_ERROR_CAN_NOT_GROUP_NAME,
                               "Failed to get mempool group name on network %s", a_net->pub.name);
        return DAP_COM_MEMPOOL_PROC_LIST_ERROR_CAN_NOT_GROUP_NAME;
    }
    size_t l_datum_size=0;

    dap_chain_datum_t * l_datum = (dap_chain_datum_t*)dap_global_db_get_sync(l_gdb_group_mempool, a_datum_hash,
                                                                             &l_datum_size, NULL, NULL );
    size_t l_datum_size2 = l_datum? dap_chain_datum_size( l_datum): 0;
    if (l_datum_size != l_datum_size2) {
        dap_json_rpc_error_add(*a_json_arr_reply, DAP_COM_MEMPOOL_PROC_LIST_ERROR_DATUM_CORRUPT_SIZE_DATUM_NOT_EQUALS_SIZE_RECORD, "Error! Corrupted datum %s, size by datum headers is %zd when in mempool is only %zd bytes",
                                            a_datum_hash, l_datum_size2, l_datum_size);
        DAP_DELETE(l_gdb_group_mempool);
        return DAP_COM_MEMPOOL_PROC_LIST_ERROR_DATUM_CORRUPT_SIZE_DATUM_NOT_EQUALS_SIZE_RECORD;
    }
    if (!l_datum) {
        dap_json_rpc_error_add(*a_json_arr_reply, DAP_COM_MEMPOOL_PROC_LIST_ERROR_CAN_NOT_FIND_DATUM,
                               "Error! Can't find datum %s", a_datum_hash);
        DAP_DELETE(l_gdb_group_mempool);
        return DAP_COM_MEMPOOL_PROC_LIST_ERROR_CAN_NOT_FIND_DATUM;
    }
    dap_hash_fast_t l_datum_hash, l_real_hash;
    if (dap_chain_hash_fast_from_hex_str(a_datum_hash, &l_datum_hash)) {
        dap_json_rpc_error_add(*a_json_arr_reply, DAP_COM_MEMPOOL_PROC_LIST_ERROR_CAN_NOT_CONVERT_DATUM_HASH_TO_DIGITAL_FORM,
                               "Error! Can't convert datum hash string %s to digital form",
                               a_datum_hash);
        DAP_DELETE(l_gdb_group_mempool);
        return DAP_COM_MEMPOOL_PROC_LIST_ERROR_CAN_NOT_CONVERT_DATUM_HASH_TO_DIGITAL_FORM;
    }
    dap_chain_datum_calc_hash(l_datum, &l_real_hash);
    if (!dap_hash_fast_compare(&l_datum_hash, &l_real_hash)) {
        dap_json_rpc_error_add(*a_json_arr_reply, DAP_COM_MEMPOOL_PROC_LIST_ERROR_REAL_HASH_DATUM_DOES_NOT_MATCH_HASH_DATA_STRING,
                               "Error! Datum's real hash doesn't match datum's hash string %s",
                               a_datum_hash);
        DAP_DELETE(l_gdb_group_mempool);
        return DAP_COM_MEMPOOL_PROC_LIST_ERROR_REAL_HASH_DATUM_DOES_NOT_MATCH_HASH_DATA_STRING;
    }
    char buf[DAP_TIME_STR_SIZE];
    dap_time_t l_ts_create = (dap_time_t)l_datum->header.ts_create;
    const char *l_type = NULL;
    DAP_DATUM_TYPE_STR(l_datum->header.type_id, l_type);
    json_object *l_jobj_res = json_object_new_object();
    json_object *l_jobj_datum = json_object_new_object();
    json_object *l_jobj_hash = json_object_new_string(a_datum_hash);
    json_object *l_jobj_type = json_object_new_string(l_type);
    json_object *l_jobj_ts_created = json_object_new_object();
    json_object *l_jobj_ts_created_time_stamp = json_object_new_uint64(l_ts_create);
    int l_res = dap_time_to_str_rfc822(buf, DAP_TIME_STR_SIZE, l_ts_create);
    if (l_res < 0 || !l_jobj_ts_created || !l_jobj_ts_created_time_stamp || !l_jobj_type ||
        !l_jobj_hash || !l_jobj_datum || !l_jobj_res) {
        json_object_put(l_jobj_res);
        json_object_put(l_jobj_datum);
        json_object_put(l_jobj_hash);
        json_object_put(l_jobj_type);
        json_object_put(l_jobj_ts_created);
        json_object_put(l_jobj_ts_created_time_stamp);
        dap_json_rpc_allocation_error(*a_json_arr_reply);
        return DAP_JSON_RPC_ERR_CODE_MEMORY_ALLOCATED;
    }
    json_object *l_jobj_ts_created_str = json_object_new_string(buf);
    json_object *l_jobj_data_size = json_object_new_uint64(l_datum->header.data_size);
    if (!l_jobj_ts_created_str || !l_jobj_data_size) {
        json_object_put(l_jobj_res);
        json_object_put(l_jobj_datum);
        json_object_put(l_jobj_hash);
        json_object_put(l_jobj_type);
        json_object_put(l_jobj_ts_created);
        json_object_put(l_jobj_ts_created_time_stamp);
        json_object_put(l_jobj_ts_created_str);
        json_object_put(l_jobj_data_size);
        dap_json_rpc_allocation_error(*a_json_arr_reply);
        return DAP_JSON_RPC_ERR_CODE_MEMORY_ALLOCATED;
    }
    json_object_object_add(l_jobj_datum, "hash", l_jobj_hash);
    json_object_object_add(l_jobj_datum, "type", l_jobj_type);
    json_object_object_add(l_jobj_ts_created, "time_stamp", l_jobj_ts_created_time_stamp);
    json_object_object_add(l_jobj_ts_created, "str", l_jobj_ts_created_str);
    json_object_object_add(l_jobj_datum, "ts_created", l_jobj_ts_created);
    json_object_object_add(l_jobj_datum, "data_size", l_jobj_data_size);
    json_object_object_add(l_jobj_res, "datum", l_jobj_datum);
    json_object *l_jobj_verify = json_object_new_object();
    if (!l_jobj_verify) {
        json_object_put(l_jobj_res);
        dap_json_rpc_allocation_error(*a_json_arr_reply);
        return DAP_JSON_RPC_ERR_CODE_MEMORY_ALLOCATED;
    }
    int l_verify_datum = dap_chain_net_verify_datum_for_add(l_chain, l_datum, &l_datum_hash);
    if (l_verify_datum){
        json_object *l_jobj_verify_err = json_object_new_string(dap_chain_net_verify_datum_err_code_to_str(l_datum, l_verify_datum));
        json_object *l_jobj_verify_status = json_object_new_boolean(FALSE);
        if (!l_jobj_verify_status || !l_jobj_verify_err) {
            json_object_put(l_jobj_verify_status);
            json_object_put(l_jobj_verify_err);
            json_object_put(l_jobj_verify);
            json_object_put(l_jobj_res);
            dap_json_rpc_allocation_error(*a_json_arr_reply);
            return DAP_JSON_RPC_ERR_CODE_MEMORY_ALLOCATED;
        }
        json_object_object_add(l_jobj_verify, "isProcessed", l_jobj_verify_status);
        json_object_object_add(l_jobj_verify, "error", l_jobj_verify_err);
        ret = DAP_COM_MEMPOOL_PROC_LIST_ERROR_FALSE_VERIFY;
    } else {
        if (l_chain->callback_add_datums) {
            if (l_chain->callback_add_datums(l_chain, &l_datum, 1) == 0) {
                json_object *l_jobj_verify_status = json_object_new_boolean(FALSE);
                if (!l_jobj_verify_status) {
                    json_object_put(l_jobj_verify_status);
                    json_object_put(l_jobj_verify);
                    json_object_put(l_jobj_res);
                    dap_json_rpc_allocation_error(*a_json_arr_reply);
                    return DAP_JSON_RPC_ERR_CODE_MEMORY_ALLOCATED;
                }
                json_object_object_add(l_jobj_verify, "isProcessed", l_jobj_verify_status);
                ret = DAP_COM_MEMPOOL_PROC_LIST_ERROR_FALSE_VERIFY;
            } else {
                json_object *l_jobj_verify_status = json_object_new_boolean(TRUE);
                if (!l_jobj_verify_status) {
                    json_object_put(l_jobj_verify);
                    json_object_put(l_jobj_res);
                    dap_json_rpc_allocation_error(*a_json_arr_reply);
                    return DAP_JSON_RPC_ERR_CODE_MEMORY_ALLOCATED;
                }
                json_object_object_add(l_jobj_verify, "isProcessed", l_jobj_verify_status);
                if (false) { //dap_global_db_del_sync(l_gdb_group_mempool, a_datum_hash)){
                    json_object *l_jobj_wrn_text = json_object_new_string("Can't delete datum from mempool!");
                    if (!l_jobj_wrn_text) {
                        json_object_put(l_jobj_verify);
                        json_object_put(l_jobj_res);
                        dap_json_rpc_allocation_error(*a_json_arr_reply);
                        return DAP_JSON_RPC_ERR_CODE_MEMORY_ALLOCATED;
                    }
                    json_object_object_add(l_jobj_verify, "warning", l_jobj_wrn_text);
                } else {
                    json_object *l_jobj_text = json_object_new_string("Removed datum from mempool.");
                    if (!l_jobj_text) {
                        json_object_put(l_jobj_verify);
                        json_object_put(l_jobj_res);
                        dap_json_rpc_allocation_error(*a_json_arr_reply);
                        return DAP_JSON_RPC_ERR_CODE_MEMORY_ALLOCATED;
                    }
                    json_object_object_add(l_jobj_verify, "notice", l_jobj_text);
                }
            }
        } else {
            dap_json_rpc_error_add(*a_json_arr_reply, DAP_COM_MEMPOOL_PROC_LIST_ERROR_CAN_NOT_MOVE_TO_NO_CONCENSUS_FROM_MEMPOOL, "Error! Can't move to no-concensus chains from mempool");
            ret = DAP_COM_MEMPOOL_PROC_LIST_ERROR_CAN_NOT_MOVE_TO_NO_CONCENSUS_FROM_MEMPOOL;
        }
    }
    DAP_DELETE(l_gdb_group_mempool);
    json_object_object_add(l_jobj_res, "verify", l_jobj_verify);
    json_object_array_add(*a_json_arr_reply, l_jobj_res);
    return ret;
}


/**
 * @breif _cmd_mempool_proc_all
 * @param a_net
 * @param a_chain
 * @param a_str_reply
 * @return
 */
int _cmd_mempool_proc_all(dap_chain_net_t *a_net, dap_chain_t *a_chain, void **a_str_reply)
{
    json_object **a_json_arr_reply = (json_object **)a_str_reply;
    if (!a_net || !a_chain) {
        dap_json_rpc_error_add(*a_json_arr_reply, -2, "The net and chain argument is not set");
        return -2;
    }

    json_object *l_ret = json_object_new_object();
    if (!l_ret){
        dap_json_rpc_allocation_error(*a_json_arr_reply);
        return DAP_JSON_RPC_ERR_CODE_MEMORY_ALLOCATED;
    }
    if(!dap_chain_net_by_id(a_chain->net_id)) {
        char *l_warn_str = dap_strdup_printf("%s.%s: chain not found\n", a_net->pub.name,
                                             a_chain->name);
        if (!l_warn_str) {
            json_object_put(l_ret);
            dap_json_rpc_allocation_error(*a_json_arr_reply);
            return DAP_JSON_RPC_ERR_CODE_MEMORY_ALLOCATED;
        }
        json_object *l_warn_obj = json_object_new_string(l_warn_str);
        DAP_DELETE(l_warn_str);
        if (!l_warn_obj){
            json_object_put(l_ret);
            dap_json_rpc_allocation_error(*a_json_arr_reply);
            return DAP_JSON_RPC_ERR_CODE_MEMORY_ALLOCATED;
        }
        json_object_object_add(l_ret, "warning", l_warn_obj);
    }

   dap_chain_node_mempool_process_all(a_chain, true);
    char *l_str_result = dap_strdup_printf("The entire mempool has been processed in %s.%s.",
                                           a_net->pub.name, a_chain->name);
    if (!l_str_result) {
        json_object_put(l_ret);
        dap_json_rpc_allocation_error(*a_json_arr_reply);
        return DAP_JSON_RPC_ERR_CODE_MEMORY_ALLOCATED;
    }
    json_object *l_obj_result = json_object_new_string(l_str_result);
    DAP_DEL_Z(l_str_result);
    if (!l_obj_result) {
        json_object_put(l_ret);
        dap_json_rpc_allocation_error(*a_json_arr_reply);
        return DAP_JSON_RPC_ERR_CODE_MEMORY_ALLOCATED;
    }
    json_object_object_add(l_ret, "result", l_obj_result);
    json_object_array_add(*a_json_arr_reply, l_obj_result);
    return 0;
}

typedef enum _cmd_mempool_dump_error_list{
    COM_DUMP_ERROR_LIST_CORRUPTED_SIZE = DAP_JSON_RPC_ERR_CODE_METHOD_ERR_START,
    COM_DUMP_ERROR_CAN_NOT_FIND_DATUM,
    COM_DUMP_ERROR_NULL_IS_ARGUMENT_FUNCTION
}_cmd_mempool_dump_error_list_t;

int _cmd_mempool_dump_from_group(dap_chain_net_id_t a_net_id, const char *a_group_gdb, const char *a_datum_hash,
                                 const char *a_hash_out_type, json_object **a_json_arr_reply)
{
    size_t l_datum_size = 0;
    dap_chain_datum_t *l_datum = (dap_chain_datum_t *)dap_global_db_get_sync(a_group_gdb, a_datum_hash,
                                                         &l_datum_size, NULL, NULL );
    size_t l_datum_size2 = l_datum? dap_chain_datum_size( l_datum): 0;
    if (l_datum_size != l_datum_size2) {
        dap_json_rpc_error_add(*a_json_arr_reply, COM_DUMP_ERROR_LIST_CORRUPTED_SIZE, "Error! Corrupted datum %s, size by datum headers "
                                                                   "is %zd when in mempool is only %zd bytes",
                                 a_datum_hash, l_datum_size2, l_datum_size);
        return COM_DUMP_ERROR_LIST_CORRUPTED_SIZE;
    }
    if (!l_datum) {
        dap_json_rpc_error_add(*a_json_arr_reply, COM_DUMP_ERROR_LIST_CORRUPTED_SIZE, "Error! Can't find datum %s in %s", a_datum_hash, a_group_gdb);
        return COM_DUMP_ERROR_CAN_NOT_FIND_DATUM;
    }

    json_object *l_jobj_datum = json_object_new_object();
    dap_chain_datum_dump_json(*a_json_arr_reply, l_jobj_datum, l_datum, a_hash_out_type, a_net_id, true);
    json_object_array_add(*a_json_arr_reply, l_jobj_datum);
    return 0;
}

int _cmd_mempool_dump(dap_chain_net_t *a_net, dap_chain_t *a_chain, const char *a_datum_hash, const char *a_hash_out_type, json_object **a_json_arr_reply)
{
    if (!a_net || !a_datum_hash || !a_hash_out_type) {
        dap_json_rpc_error_add(*a_json_arr_reply, COM_DUMP_ERROR_NULL_IS_ARGUMENT_FUNCTION, "The following arguments are not set: network,"
                                                                         " datum hash, and output hash type. "
                                                                         "Functions required for operation.");
        return COM_DUMP_ERROR_NULL_IS_ARGUMENT_FUNCTION;
    }
    if (a_chain) {
        char *l_group_mempool = dap_chain_net_get_gdb_group_mempool_new(a_chain);
        _cmd_mempool_dump_from_group(a_net->pub.id, l_group_mempool, a_datum_hash, a_hash_out_type, a_json_arr_reply);
        DAP_DELETE(l_group_mempool);
    } else {
        dap_chain_t *l_chain = NULL;
        DL_FOREACH(a_net->pub.chains, l_chain){
            char *l_group_mempool = dap_chain_net_get_gdb_group_mempool_new(l_chain);
            if (!_cmd_mempool_dump_from_group(a_net->pub.id, l_group_mempool, a_datum_hash, a_hash_out_type, a_json_arr_reply)){
                DAP_DELETE(l_group_mempool);
                break;
            }
            DAP_DELETE(l_group_mempool);
        }
    }
    return 0;
}

int com_mempool(int a_argc, char **a_argv, void **a_str_reply)
{
    json_object **a_json_arr_reply = (json_object **)a_str_reply;
    int arg_index = 1;
    dap_chain_net_t *l_net = NULL;
    dap_chain_t *l_chain = NULL;
    enum _subcmd {SUBCMD_LIST, SUBCMD_PROC, SUBCMD_PROC_ALL, SUBCMD_DELETE, SUBCMD_ADD_CA, SUBCMD_CHECK, SUBCMD_DUMP,
            SUBCMD_COUNT};
    enum _subcmd l_cmd = 0;
    if (a_argv[1]) {
        if (!dap_strcmp(a_argv[1], "list")) {
            l_cmd = SUBCMD_LIST;
        } else if (!dap_strcmp(a_argv[1], "proc")) {
            l_cmd = SUBCMD_PROC;
        } else if (!dap_strcmp(a_argv[1], "proc_all")) {
            l_cmd = SUBCMD_PROC_ALL;
        } else if (!dap_strcmp(a_argv[1], "delete")) {
            l_cmd = SUBCMD_DELETE;
        } else if (!dap_strcmp(a_argv[1], "add_ca")) {
            l_cmd = SUBCMD_ADD_CA;
        } else if (!dap_strcmp(a_argv[1], "dump")) {
            l_cmd = SUBCMD_DUMP;
        } else if (!dap_strcmp(a_argv[1], "check")) {
            l_cmd = SUBCMD_CHECK;
        } else if (!dap_strcmp(a_argv[1], "count")) {
            l_cmd = SUBCMD_COUNT;
        } else {
            char *l_str_err = dap_strdup_printf("Invalid sub command specified. Sub command %s "
                                                           "is not supported.", a_argv[1]);
            if (!l_str_err) {
                dap_json_rpc_allocation_error(*a_json_arr_reply);
                return -1;
            }
            json_object *l_jobj_str_err = json_object_new_string(l_str_err);
            DAP_DELETE(l_str_err);
            if (!l_jobj_str_err) {
                dap_json_rpc_allocation_error(*a_json_arr_reply);
                return -1;
            }
            json_object_array_add(*a_json_arr_reply, l_jobj_str_err);
            return -2;
        }
    }
    int cmd_parse_status = dap_chain_node_cli_cmd_values_parse_net_chain_for_json(*a_json_arr_reply, &arg_index, a_argc, a_argv, &l_chain, &l_net, CHAIN_TYPE_INVALID);
    if (cmd_parse_status != 0){
        dap_json_rpc_error_add(*a_json_arr_reply, cmd_parse_status, "Request parsing error (code: %d)", cmd_parse_status);
            return cmd_parse_status;
    }
    const char *l_hash_out_type = "hex";
    dap_cli_server_cmd_find_option_val(a_argv, arg_index, a_argc, "-H", &l_hash_out_type);
    const char *l_datum_hash_in = NULL;
    char *l_datum_hash = NULL;
    dap_cli_server_cmd_find_option_val(a_argv, arg_index, a_argc, "-datum", &l_datum_hash_in);
    if (l_datum_hash_in) {
        if(dap_strncmp(l_datum_hash_in, "0x", 2) && dap_strncmp(l_datum_hash_in, "0X", 2)) {
            l_datum_hash = dap_enc_base58_to_hex_str_from_str(l_datum_hash_in);
        } else
            l_datum_hash = dap_strdup(l_datum_hash_in);
        if (!l_datum_hash) {
            dap_json_rpc_error_add(*a_json_arr_reply, -4, "Can't convert hash string %s to hex string", l_datum_hash_in);
            return -4;
        }
    }
    int ret = -100;
    switch (l_cmd) {
        case SUBCMD_LIST: {
            if (!l_net) {
                dap_json_rpc_error_add(*a_json_arr_reply, -5, "The command does not include the net parameter. Please specify the "
                                           "parameter something like this mempool list -net <net_name>");
                return -5;
            }
            json_object *obj_ret = json_object_new_object();
            json_object *obj_net = json_object_new_string(l_net->pub.name);
            if (!obj_ret || !obj_net) {
                json_object_put(obj_ret);
                json_object_put(obj_net);
                dap_json_rpc_allocation_error(*a_json_arr_reply);
                return -1;
            }
            json_object_object_add(obj_ret, "net", obj_net);
            const char *l_wallet_addr = NULL;
            if (dap_cli_server_cmd_find_option_val(a_argv, arg_index, a_argc, "-addr", &l_wallet_addr) && !l_wallet_addr) {
                json_object *l_jobj_err = json_object_new_string("Parameter '-addr' require <addr>");
                if (!l_jobj_err) {
                    dap_json_rpc_allocation_error(*a_json_arr_reply);
                    return -1;
                }
                json_object_array_add(*a_json_arr_reply, l_jobj_err);
                return -3;
            }
            json_object *l_jobj_chains = json_object_new_array();
            if (!l_jobj_chains) {
                json_object_put(obj_ret);
                dap_json_rpc_allocation_error(*a_json_arr_reply);
                return -1;
            }
            bool l_fast = (dap_cli_server_cmd_check_option(a_argv, arg_index, a_argc, "-brief") != -1) ? true : false;
            size_t l_limit = 0, l_offset = 0;
            const char *l_limit_str = NULL, *l_offset_str = NULL;
            dap_cli_server_cmd_find_option_val(a_argv, arg_index, a_argc, "-limit", &l_limit_str);
            dap_cli_server_cmd_find_option_val(a_argv, arg_index, a_argc, "-offset", &l_offset_str);
            l_limit = l_limit_str ? strtoul(l_limit_str, NULL, 10) : 1000;
            l_offset = l_offset_str ? strtoul(l_offset_str, NULL, 10) : 0;
            if(l_chain) {
                s_com_mempool_list_print_for_chain(*a_json_arr_reply, l_net, l_chain, l_wallet_addr, l_jobj_chains, l_hash_out_type, l_fast, l_limit, l_offset);
            } else {
                DL_FOREACH(l_net->pub.chains, l_chain) {
                    s_com_mempool_list_print_for_chain(*a_json_arr_reply, l_net, l_chain, l_wallet_addr, l_jobj_chains, l_hash_out_type, l_fast, l_limit, l_offset);
                }
            }
            json_object_object_add(obj_ret, "chains", l_jobj_chains);
            json_object_array_add(*a_json_arr_reply, obj_ret);
            ret = 0;
        } break;
        case SUBCMD_PROC: {
            ret = _cmd_mempool_proc(l_net, l_chain, l_datum_hash, a_str_reply);
        } break;
        case SUBCMD_PROC_ALL: {
            ret = _cmd_mempool_proc_all(l_net, l_chain, a_str_reply);
        } break;
        case SUBCMD_DELETE: {
            if (l_datum_hash) {
                ret = _cmd_mempool_delete(l_net, l_chain, l_datum_hash, a_str_reply);
            } else {
                dap_json_rpc_error_add(*a_json_arr_reply, -3, "Error! %s requires -datum <datum hash> option", a_argv[0]);
                ret = -3;
            }
        } break;
        case SUBCMD_ADD_CA: {
            const char *l_ca_name  = NULL;
            dap_cli_server_cmd_find_option_val(a_argv, arg_index, a_argc, "-ca_name", &l_ca_name);
            if (!l_ca_name) {
                dap_json_rpc_error_add(*a_json_arr_reply, -3, "mempool add_ca requires parameter '-ca_name' to specify the certificate name");
                ret = -3;
            }
            dap_cert_t *l_cert = dap_cert_find_by_name(l_ca_name);
            if (!l_cert) {
                dap_json_rpc_error_add(*a_json_arr_reply, -4, "Cert with name '%s' not found.", l_ca_name);
                ret = -4;
            }
            ret = _cmd_mempool_add_ca(l_net, l_chain, l_cert, a_str_reply);
            DAP_DELETE(l_cert);
        } break;
        case SUBCMD_CHECK: {
            ret = _cmd_mempool_check(l_net, l_chain, l_datum_hash, l_hash_out_type, a_str_reply);
        } break;
        case SUBCMD_DUMP: {
            ret = _cmd_mempool_dump(l_net, l_chain, l_datum_hash, l_hash_out_type, a_json_arr_reply);
        } break;
        case SUBCMD_COUNT: {
            char *l_mempool_group;
            json_object *obj_ret = json_object_new_object();
            json_object *obj_net = json_object_new_string(l_net->pub.name);
            if (!obj_ret || !obj_net) {
                json_object_put(obj_ret);
                json_object_put(obj_net);
                dap_json_rpc_allocation_error(*a_json_arr_reply);
                return DAP_JSON_RPC_ERR_CODE_MEMORY_ALLOCATED;
            }
            json_object_object_add(obj_ret, "net", obj_net);
            json_object *l_jobj_chains = json_object_new_array();
            if (!l_jobj_chains) {
                json_object_put(obj_ret);
                dap_json_rpc_allocation_error(*a_json_arr_reply);
                return DAP_JSON_RPC_ERR_CODE_MEMORY_ALLOCATED;
            }
            if(l_chain) {
                l_mempool_group = dap_chain_net_get_gdb_group_mempool_new(l_chain);
                size_t l_objs_count = 0;
                dap_global_db_obj_t *l_objs = dap_global_db_get_all_sync(l_mempool_group, &l_objs_count);
                dap_global_db_objs_delete(l_objs, l_objs_count);
                DAP_DELETE(l_mempool_group);
                json_object *l_jobj_chain = json_object_new_object();
                json_object *l_jobj_chain_name = json_object_new_string(l_chain->name);
                json_object *l_jobj_count = json_object_new_uint64(l_objs_count);
                if (!l_jobj_chain || !l_jobj_chain_name || !l_jobj_count) {
                    json_object_put(l_jobj_chains);
                    json_object_put(l_jobj_chain);
                    json_object_put(l_jobj_chain_name);
                    json_object_put(l_jobj_count);
                    json_object_put(obj_ret);
                    dap_json_rpc_allocation_error(*a_json_arr_reply);
                    return DAP_JSON_RPC_ERR_CODE_MEMORY_ALLOCATED;
                }
                json_object_object_add(l_jobj_chain, "name", l_jobj_chain_name);
                json_object_object_add(l_jobj_chain, "count", l_jobj_count);
                json_object_array_add(l_jobj_chains, l_jobj_chain);
            } else {
                DL_FOREACH(l_net->pub.chains, l_chain) {
                    l_mempool_group = dap_chain_net_get_gdb_group_mempool_new(l_chain);
                    size_t l_objs_count = 0;
                    dap_global_db_obj_t *l_objs = dap_global_db_get_all_sync(l_mempool_group, &l_objs_count);
                    dap_global_db_objs_delete(l_objs, l_objs_count);
                    DAP_DELETE(l_mempool_group);
                    json_object *l_jobj_chain = json_object_new_object();
                    json_object *l_jobj_chain_name = json_object_new_string(l_chain->name);
                    json_object *l_jobj_count = json_object_new_uint64(l_objs_count);
                    if (!l_jobj_chain || !l_jobj_chain_name || !l_jobj_count) {
                        json_object_put(l_jobj_chains);
                        json_object_put(l_jobj_chain);
                        json_object_put(l_jobj_chain_name);
                        json_object_put(l_jobj_count);
                        json_object_put(obj_ret);
                        dap_json_rpc_allocation_error(*a_json_arr_reply);
                        return DAP_JSON_RPC_ERR_CODE_MEMORY_ALLOCATED;
                    }
                    json_object_object_add(l_jobj_chain, "name", l_jobj_chain_name);
                    json_object_object_add(l_jobj_chain, "count", l_jobj_count);
                    json_object_array_add(l_jobj_chains, l_jobj_chain);
                }
            }
            json_object_object_add(obj_ret, "chains", l_jobj_chains);
            json_object_array_add(*a_json_arr_reply, obj_ret);
            ret = 0;
        } break;
    }
    DAP_DEL_Z(l_datum_hash);
    return ret;
}

typedef enum _s_where_search{
    ALL,
    CHAINS,
    MEMPOOL
}_s_where_search_t;

void _cmd_find_type_decree_in_chain(json_object *a_out, dap_chain_t *a_chain, uint16_t a_decree_type, _s_where_search_t a_where, const char *a_hash_out_type) {
    json_object *l_common_decree_arr = json_object_new_array();
    json_object *l_service_decree_arr = json_object_new_array();
    if (a_where == ALL || a_where == CHAINS) {
        dap_chain_cell_t *l_cell, *l_iter_tmp;
        HASH_ITER(hh, a_chain->cells, l_cell, l_iter_tmp) {
            dap_chain_atom_iter_t *l_atom_iter = l_cell->chain->callback_atom_iter_create(l_cell->chain, l_cell->id,
                                                                                          NULL);
            dap_chain_atom_ptr_t l_atom;
            uint64_t l_atom_size = 0;
            for (l_atom = l_cell->chain->callback_atom_iter_get(l_atom_iter, DAP_CHAIN_ITER_OP_FIRST, &l_atom_size);
                 l_atom && l_atom_size;
                 l_atom = l_cell->chain->callback_atom_iter_get(l_atom_iter, DAP_CHAIN_ITER_OP_NEXT, &l_atom_size)) {
                size_t l_datum_count = 0;
                dap_chain_datum_t **l_datums = l_cell->chain->callback_atom_get_datums(l_atom, l_atom_size,
                                                                                       &l_datum_count);
                char l_buff_ts[50] = {'\0'};
                dap_time_to_str_rfc822(l_buff_ts, 50, l_atom_iter->cur_ts);
                for (size_t i = 0; i < l_datum_count; i++) {
                    dap_chain_datum_t *l_datum = l_datums[i];
                    if (l_datum[i].header.type_id != DAP_CHAIN_DATUM_DECREE) continue;
                    dap_chain_datum_decree_t *l_decree = (dap_chain_datum_decree_t *) l_datum[i].data;
                    if (l_decree->header.sub_type == a_decree_type) {
                        json_object *l_jobj_atom = json_object_new_object();
                        json_object *l_jobj_atom_create = json_object_new_string(l_buff_ts);
                        json_object *l_jobj_atom_hash = json_object_new_string(
                                !dap_strcmp(a_hash_out_type, "base58") ?
                                dap_enc_base58_encode_hash_to_str_static(l_atom_iter->cur_hash) :
                                dap_hash_fast_to_str_static(l_atom_iter->cur_hash));
                        json_object_object_add(l_jobj_atom, "hash", l_jobj_atom_hash);
                        json_object_object_add(l_jobj_atom, "created", l_jobj_atom_create);
                        json_object *l_jobj_decree = json_object_new_object();
                        size_t l_decree_size = dap_chain_datum_decree_get_size(l_decree);
                        dap_chain_datum_decree_dump_json(l_jobj_decree, l_decree, l_decree_size, a_hash_out_type);
                        json_object *l_obj_source = json_object_new_object();
                        json_object_object_add(l_obj_source, "atom", l_jobj_atom);
                        json_object_object_add(l_jobj_decree, "source", l_obj_source);
                        (l_decree->header.type == DAP_CHAIN_DATUM_DECREE_TYPE_COMMON) ?
                            json_object_array_add(l_common_decree_arr, l_jobj_decree) :
                            json_object_array_add(l_service_decree_arr, l_jobj_decree);
                    }
                }
            }
            l_cell->chain->callback_atom_iter_delete(l_atom_iter);
        }
    }
    if (a_where == ALL || a_where == MEMPOOL) {
        char *l_gdb_group_mempool = dap_chain_net_get_gdb_group_mempool_new(a_chain);
        size_t l_mempool_count = 0;
        dap_global_db_obj_t *l_objs = dap_global_db_get_all_sync(l_gdb_group_mempool, &l_mempool_count);
        for (size_t i = 0; i < l_mempool_count; i++) {
            dap_chain_datum_t *l_datum = (dap_chain_datum_t *) (l_objs[i].value);
            if (l_datum->header.type_id != DAP_CHAIN_DATUM_DECREE) continue;
            dap_chain_datum_decree_t *l_decree = (dap_chain_datum_decree_t *) l_datum->data;
            if (l_decree->header.sub_type == a_decree_type) {
                json_object *l_jobj_decree = json_object_new_object();
                size_t l_decree_size = dap_chain_datum_decree_get_size(l_decree);
                dap_chain_datum_decree_dump_json(l_jobj_decree, l_decree, l_decree_size, a_hash_out_type);
                json_object_object_add(l_jobj_decree, "source", json_object_new_string("mempool"));
                (l_decree->header.type == DAP_CHAIN_DATUM_DECREE_TYPE_COMMON) ?
                json_object_array_add(l_common_decree_arr, l_jobj_decree) :
                json_object_array_add(l_service_decree_arr, l_jobj_decree);
            }
        }
        dap_global_db_objs_delete(l_objs, l_mempool_count);
    }
    json_object_object_add(a_out, "common", l_common_decree_arr);
    json_object_object_add(a_out, "service", l_service_decree_arr);
}

int cmd_find(int a_argc, char **a_argv, void **a_reply) {
    json_object **a_json_reply = (json_object **)a_reply;
    int arg_index = 1;
    dap_chain_net_t *l_net = NULL;
    dap_chain_t *l_chain = NULL;
    enum _subcmd {SUBCMD_DATUM, SUBCMD_ATOM, SUBCMD_DECREE};
    enum _subcmd l_cmd = 0;
    if (a_argv[1]) {
        if (!dap_strcmp(a_argv[1], "datum")) {
            l_cmd = SUBCMD_DATUM;
        } else if (!dap_strcmp(a_argv[1], "atom")) {
            l_cmd = SUBCMD_ATOM;
        } else if (!dap_strcmp(a_argv[1], "decree")) {
            l_cmd = SUBCMD_DECREE;
        } else {
            dap_json_rpc_error_add(*a_json_reply,DAP_CHAIN_NODE_CLI_FUND_ERR_UNKNOWN_SUBCMD,"Invalid sub command specified. Sub command %s "
                                                "is not supported.", a_argv[1]);
            return DAP_CHAIN_NODE_CLI_FUND_ERR_UNKNOWN_SUBCMD;
        }
    }
    int cmd_parse_status = dap_chain_node_cli_cmd_values_parse_net_chain_for_json(*a_json_reply, &arg_index, a_argc, a_argv, &l_chain, &l_net, CHAIN_TYPE_INVALID);
    if (cmd_parse_status != 0){
        dap_json_rpc_error_add(*a_json_reply, cmd_parse_status, "Request parsing error (code: %d)", cmd_parse_status);
            return cmd_parse_status;
    }
    const char *l_hash_out_type = "hex";
    dap_cli_server_cmd_find_option_val(a_argv, arg_index, a_argc, "-H", &l_hash_out_type);
    switch (l_cmd) {
        case SUBCMD_DATUM: {
            const char *l_datum_hash = NULL;
            dap_cli_server_cmd_find_option_val(a_argv, arg_index, a_argc, "-hash", &l_datum_hash);
            if (!l_datum_hash) {
                dap_cli_server_cmd_find_option_val(a_argv, arg_index, a_argc, "-datum", &l_datum_hash);
                if (!l_datum_hash) {
                    dap_json_rpc_error_add(*a_json_reply, DAP_CHAIN_NODE_CLI_FIND_ERR_HASH_IS_NOT_SPECIFIED,
                                           "The hash of the datum is not specified.");
                    return DAP_CHAIN_NODE_CLI_FIND_ERR_HASH_IS_NOT_SPECIFIED;
                }
            }
            return _cmd_mempool_check(l_net, l_chain, l_datum_hash, l_hash_out_type, a_reply);
        } break;
        case SUBCMD_ATOM: {
            const char *l_atom_hash_str = NULL;
            dap_cli_server_cmd_find_option_val(a_argv, arg_index, a_argc, "-hash", &l_atom_hash_str);
            dap_hash_fast_t l_atom_hash = {0};
            if (!l_atom_hash_str) {
                dap_json_rpc_error_add(*a_json_reply, DAP_CHAIN_NODE_CLI_FIND_ERR_HASH_IS_NOT_SPECIFIED, "The hash of the atom is not specified.");
                return DAP_CHAIN_NODE_CLI_FIND_ERR_HASH_IS_NOT_SPECIFIED;
            }
            if (dap_chain_hash_fast_from_str(l_atom_hash_str, &l_atom_hash)) {
                dap_json_rpc_error_add(*a_json_reply, DAP_CHAIN_NODE_CLI_FIND_ERR_PARSE_HASH, "Failed to convert the value '%s' to a hash.", l_atom_hash_str);
                return DAP_CHAIN_NODE_CLI_FIND_ERR_PARSE_HASH;
            }
            json_object *l_obj_atom = json_object_new_object();
            json_object *l_obj_atom_hash = json_object_new_string(l_atom_hash_str);
            json_object_object_add(l_obj_atom, "hash", l_obj_atom_hash);
            dap_chain_atom_ptr_t l_atom_ptr = NULL;
            size_t l_atom_size = 0;
            if (l_chain) {
                l_atom_ptr = dap_chain_get_atom_by_hash(l_chain, &l_atom_hash, &l_atom_size);
            } else {
                for (l_chain = l_net->pub.chains ; l_chain; l_chain = l_chain->next){
                    l_atom_ptr = dap_chain_get_atom_by_hash(l_chain, &l_atom_hash, &l_atom_size);
                    if (l_atom_ptr) break;
                }
            }
            json_object *l_obj_source = NULL;
            json_object *l_jobj_find = NULL;
            if (l_atom_ptr) {
                l_obj_source = json_object_new_object();
                json_object *l_obj_net = json_object_new_string(l_net->pub.name);
                json_object *l_obj_chain = json_object_new_string(l_chain->name);
                json_object_object_add(l_obj_source, "net", l_obj_net);
                json_object_object_add(l_obj_source, "chain", l_obj_chain);
                l_jobj_find = json_object_new_boolean(TRUE);
                json_object_object_add(l_obj_atom, "source", l_obj_source);
                json_object_object_add(l_obj_atom, "dump", l_chain->callback_atom_dump_json(a_json_reply, l_chain, l_atom_ptr, l_atom_size, l_hash_out_type));
            } else {
                l_jobj_find = json_object_new_boolean(FALSE);
            }
            json_object_object_add(l_obj_atom, "find", l_jobj_find);
            json_object_array_add(*a_json_reply, l_obj_atom);
        } break;
        case SUBCMD_DECREE: {
            const char* l_type_decre_str = NULL;
            dap_cli_server_cmd_find_option_val(a_argv, arg_index, a_argc, "-type", &l_type_decre_str);
            if (!l_type_decre_str){
                dap_json_rpc_error_add(*a_json_reply, DAP_CHIAN_NODE_CLI_FIND_ERR_SUBTYPE_DECREE_IS_NOT_SPECIFIED,
                                       "The type of decree you are looking for is not specified.");
                return DAP_CHIAN_NODE_CLI_FIND_ERR_SUBTYPE_DECREE_IS_NOT_SPECIFIED;
            }
            uint16_t l_subtype_decree = dap_chain_datum_decree_type_from_str(l_type_decre_str);
            if (!l_subtype_decree) {
                dap_json_rpc_error_add(*a_json_reply, DAP_CHAIN_NODE_CLI_FIND_ERR_UNKNOWN_SUBTYPE_DECREE,
                                       "There is no decree of type '%s'.", l_type_decre_str);
                return DAP_CHAIN_NODE_CLI_FIND_ERR_UNKNOWN_SUBTYPE_DECREE;
            }
            const char *l_with_type_str = NULL;
            const char *l_where_str = NULL;
            dap_cli_server_cmd_find_option_val(a_argv, arg_index, a_argc, "-where", &l_where_str);
            _s_where_search_t l_where = ALL;
            if (l_where_str) {
                if (!dap_strcmp(l_where_str, "chains")) {
                    l_where = CHAINS;
                } else if (!dap_strcmp(l_where_str, "mempool")) {
                    l_where = MEMPOOL;
                } else {
                    dap_json_rpc_error_add(*a_json_reply, DAP_CHAIN_NODE_CLI_FIND_ERR_UNKNOWN_PARAMETR_WHERE,
                                       "'%s' is not a valid place to look. Use mempool or chains.",
                                           l_where_str);
                    return DAP_CHAIN_NODE_CLI_FIND_ERR_UNKNOWN_PARAMETR_WHERE;
                }
            }
            json_object *l_obj = json_object_new_object();
            json_object_object_add(l_obj, "type", json_object_new_string(l_type_decre_str));
            json_object *l_jobj_chains = json_object_new_object();
            if (l_chain) {
                json_object *l_jobj_data = json_object_new_object();
                _cmd_find_type_decree_in_chain(l_jobj_data, l_chain, l_subtype_decree, l_where, l_hash_out_type);
                json_object_object_add(l_jobj_chains, l_chain->name, l_jobj_data);
            } else {
                for (l_chain = l_net->pub.chains; l_chain; l_chain = l_chain->next) {
                    json_object *l_jobj_data = json_object_new_object();
                    _cmd_find_type_decree_in_chain(l_jobj_data, l_chain, l_subtype_decree, l_where, l_hash_out_type);
                    json_object_object_add(l_jobj_chains, l_chain->name, l_jobj_data);
                }
            }
            json_object_object_add(l_obj, "chains", l_jobj_chains);
            json_object_array_add(*a_json_reply, l_obj);
        } break;
    }
    return DAP_CHAIN_NODE_CLI_FIND_OK;
}

/**
 * @brief
 *
 * @param a_tx_address
 * @param l_tsd_list
 * @param l_tsd_total_size
 * @param flag
 * @return dap_list_t*
 */
dap_list_t* s_parse_wallet_addresses(const char *a_tx_address, dap_list_t *l_tsd_list, size_t *l_tsd_total_size, uint32_t flag)
{
    if (!a_tx_address){
       log_it(L_DEBUG,"a_tx_address is null");
       return l_tsd_list;
    }

    char ** l_str_wallet_addr = NULL;
    l_str_wallet_addr = dap_strsplit(a_tx_address,",",0xffff);

    if (!l_str_wallet_addr){
       log_it(L_DEBUG,"Error in wallet addresses array parsing in tx_receiver_allowed parameter");
       return l_tsd_list;
    }

    while (l_str_wallet_addr && *l_str_wallet_addr){
        log_it(L_DEBUG,"Processing wallet address: %s", *l_str_wallet_addr);
        dap_chain_addr_t *addr_to = dap_chain_addr_from_str(*l_str_wallet_addr);
        if (addr_to){
            dap_tsd_t * l_tsd = dap_tsd_create(flag, addr_to, sizeof(dap_chain_addr_t));
            l_tsd_list = dap_list_append(l_tsd_list, l_tsd);
            *l_tsd_total_size += dap_tsd_size(l_tsd);
        }else{
            log_it(L_DEBUG,"Error in wallet address parsing");
        }
        l_str_wallet_addr++;
    }

    return l_tsd_list;
}

typedef struct _dap_cli_token_additional_params {
    const char* flags;
    const char* delegated_token_from;
    const char* total_signs_valid;
    const char *total_supply_change;
    const char* datum_type_allowed;
    const char* datum_type_blocked;
    const char* tx_receiver_allowed;
    const char* tx_receiver_blocked;
    const char* tx_sender_allowed;
    const char* tx_sender_blocked;
    uint16_t    parsed_flags;
    size_t      tsd_total_size;
    byte_t      *parsed_tsd;
} dap_cli_token_additional_params;

typedef struct _dap_sdk_cli_params {
    const char *hash_out_type;
    const char *chain_str;
    const char *net_str;
    const char *ticker;
    const char *type_str;
    const char *certs_str;
    dap_chain_t *chain;
    dap_chain_net_t *net;
    uint16_t type;
    uint16_t subtype;
    uint16_t signs_total;
    uint16_t signs_emission;
    uint256_t total_supply;
    const char* decimals_str;
    dap_cli_token_additional_params ext;
} dap_sdk_cli_params, *pdap_sdk_cli_params;

static int s_parse_common_token_decl_arg(int a_argc, char ** a_argv, void **a_str_reply, dap_sdk_cli_params* a_params, bool a_update_token)
{
    a_params->type = DAP_CHAIN_DATUM_TOKEN_TYPE_DECL;
    dap_cli_server_cmd_find_option_val(a_argv, 0, a_argc, "-H", &a_params->hash_out_type);
    if(!a_params->hash_out_type)
        a_params->hash_out_type = "hex";
    if(dap_strcmp(a_params->hash_out_type,"hex") && dap_strcmp(a_params->hash_out_type,"base58")) {
        dap_cli_server_cmd_set_reply_text(a_str_reply, "invalid parameter -H, valid values: -H <hex | base58>");
        return -1;
    }

    int l_arg_index = 0;
    int l_res = dap_chain_node_cli_cmd_values_parse_net_chain(&l_arg_index, a_argc, a_argv, a_str_reply,
                                                              &a_params->chain, &a_params->net, CHAIN_TYPE_TOKEN);

    if(!a_params->net || !a_params->chain)
        return l_res;
    else {
        if(*a_str_reply) {
            DAP_DELETE(*a_str_reply);
            *a_str_reply = NULL;
        }
    }
    //net name
    dap_cli_server_cmd_find_option_val(a_argv, 0, a_argc, "-net", &a_params->net_str);
    //chainname
    dap_cli_server_cmd_find_option_val(a_argv, 0, a_argc, "-chain", &a_params->chain_str);
    //token_ticker
    dap_cli_server_cmd_find_option_val(a_argv, 0, a_argc, "-token", &a_params->ticker);
    // Token type
    dap_cli_server_cmd_find_option_val(a_argv, 0, a_argc, "-type", &a_params->type_str);

    if (a_update_token)
    {
        dap_chain_datum_token_t* l_current_token = dap_ledger_token_ticker_check(a_params->net->pub.ledger, a_params->ticker);
        if (!l_current_token) {
            dap_cli_server_cmd_set_reply_text(a_str_reply, "The updated token '%s' was not found in the '%s' network ledger.",
                a_params->ticker, a_params->net->pub.name);
            return -7;
        }
        a_params->type = DAP_CHAIN_DATUM_TOKEN_TYPE_UPDATE;
        a_params->subtype = l_current_token->subtype;
    } else if (a_params->type_str) {
        if (strcmp(a_params->type_str, "private") == 0) {
            a_params->type = a_update_token ? DAP_CHAIN_DATUM_TOKEN_TYPE_UPDATE : DAP_CHAIN_DATUM_TOKEN_TYPE_DECL; // 256
            a_params->subtype = DAP_CHAIN_DATUM_TOKEN_SUBTYPE_PRIVATE;
        } else if (strcmp(a_params->type_str, "CF20") == 0) {
            a_params->type = a_update_token ? DAP_CHAIN_DATUM_TOKEN_TYPE_UPDATE : DAP_CHAIN_DATUM_TOKEN_TYPE_DECL; // 256
            a_params->subtype = DAP_CHAIN_DATUM_TOKEN_SUBTYPE_NATIVE;
        } else if (strcmp(a_params->type_str, "public_simple") == 0 && !a_update_token) {
            a_params->type = DAP_CHAIN_DATUM_TOKEN_TYPE_DECL;
            a_params->subtype = DAP_CHAIN_DATUM_TOKEN_SUBTYPE_PUBLIC; // 256
        } else  {
            dap_cli_server_cmd_set_reply_text(a_str_reply,
                        "Unknown token type %s was specified. Supported types:\n"
                        "   private\n"
                        "   CF20\n"
                        "Default token type is CF20.\n", a_params->type_str);
            return -1;
        }
    }


    // Certificates thats will be used to sign currend datum token
    dap_cli_server_cmd_find_option_val(a_argv, 0, a_argc, "-certs", &a_params->certs_str);
    // Signs number thats own emissioncan't find
    const char* l_signs_total_str = NULL;
    dap_cli_server_cmd_find_option_val(a_argv, 0, a_argc, "-signs_total", &l_signs_total_str);
    // Signs total
    char* l_tmp = NULL;
    if(l_signs_total_str){
        if((a_params->signs_total = (uint16_t) strtol(l_signs_total_str, &l_tmp, 10)) == 0){
            dap_cli_server_cmd_set_reply_text(a_str_reply,
                    "'signs_total' parameter must be unsigned integer value that fits in 2 bytes");
            return -8;
        }
    }
    // Signs minimum number thats need to authorize the emission
    const char* l_signs_emission_str = NULL;
    l_tmp = NULL;
    dap_cli_server_cmd_find_option_val(a_argv, 0, a_argc, "-signs_emission", &l_signs_emission_str);
    if (l_signs_emission_str){
        if((a_params->signs_emission = (uint16_t) strtol(l_signs_emission_str, &l_tmp, 10)) == 0){
            dap_cli_server_cmd_set_reply_text(a_str_reply,
                "%s requires parameter 'signs_emission' to be unsigned integer value that fits in 2 bytes", a_update_token ? "token_update" : "token_decl");
            return -6;
        }
    }
    if (!a_update_token) {
        // Total supply value
        const char* l_total_supply_str = NULL;
        dap_cli_server_cmd_find_option_val(a_argv, 0, a_argc, "-total_supply", &l_total_supply_str);
        if (l_total_supply_str){
            a_params->total_supply = dap_chain_balance_scan(l_total_supply_str);
        } else {
            dap_cli_server_cmd_set_reply_text(a_str_reply, "'-total_supply' must be unsigned integer value that fits in 32 bytes\n"
                                                        "You are update a token, be careful!\n"
                                                        "You can reset total_supply and make it infinite for native (CF20) tokens only, if set 0"
                                                        "for private tokens, you must specify the same or more total_supply.");
            return -4;
        }
    }
    // Total supply value
    dap_cli_server_cmd_find_option_val(a_argv, 0, a_argc, "-decimals", &a_params->decimals_str);

    return 0;
}

static int s_parse_additional_token_decl_arg(int a_argc, char ** a_argv, void **a_str_reply, dap_sdk_cli_params* a_params, bool a_update_token)
{
    dap_cli_server_cmd_find_option_val(a_argv, 0, a_argc, "-flags", &a_params->ext.flags);
    dap_cli_server_cmd_find_option_val(a_argv, 0, a_argc, "-total_signs_valid", &a_params->ext.total_signs_valid);
    dap_cli_server_cmd_find_option_val(a_argv, 0, a_argc, "-total_supply_change", &a_params->ext.total_supply_change);
    dap_cli_server_cmd_find_option_val(a_argv, 0, a_argc, "-delegated_token_from", &a_params->ext.delegated_token_from);
    dap_cli_server_cmd_find_option_val(a_argv, 0, a_argc, "-datum_type_allowed", &a_params->ext.datum_type_allowed);
    dap_cli_server_cmd_find_option_val(a_argv, 0, a_argc, "-datum_type_blocked", &a_params->ext.datum_type_blocked);
    dap_cli_server_cmd_find_option_val(a_argv, 0, a_argc, "-tx_receiver_allowed", &a_params->ext.tx_receiver_allowed);
    dap_cli_server_cmd_find_option_val(a_argv, 0, a_argc, "-tx_receiver_blocked", &a_params->ext.tx_receiver_blocked);
    dap_cli_server_cmd_find_option_val(a_argv, 0, a_argc, "-tx_sender_allowed", &a_params->ext.tx_sender_allowed);
    dap_cli_server_cmd_find_option_val(a_argv, 0, a_argc, "-tx_receiver_allowed", &a_params->ext.tx_receiver_allowed);
    dap_cli_server_cmd_find_option_val(a_argv, 0, a_argc, "-tx_sender_blocked", &a_params->ext.tx_sender_blocked);

    if (a_params->subtype == DAP_CHAIN_DATUM_TOKEN_SUBTYPE_SIMPLE)
        return 0;

    dap_list_t *l_tsd_list = NULL;
    size_t l_tsd_total_size = 0;
    uint16_t l_flags = 0;
    char ** l_str_flags = NULL;

    if (!a_update_token) {
        if (a_params->ext.flags){   // Flags
            l_str_flags = dap_strsplit(a_params->ext.flags,",",0xffff );
            while (l_str_flags && *l_str_flags){
                uint16_t l_flag = dap_chain_datum_token_flag_from_str(*l_str_flags);
                if (l_flag == DAP_CHAIN_DATUM_TOKEN_FLAG_UNDEFINED ){
                    dap_cli_server_cmd_set_reply_text(a_str_reply, "Flag can't be \"%s\"",*l_str_flags);
                    return -20;
                }
                l_flags |= l_flag; // if we have multiple flags
                l_str_flags++;
            }
        }
    } else {
        const char *l_set_flags = NULL;
        const char *l_unset_flags = NULL;
        dap_cli_server_cmd_find_option_val(a_argv, 0, a_argc, "-flag_set", &l_set_flags);
        dap_cli_server_cmd_find_option_val(a_argv, 0, a_argc, "-flag_unset", &l_unset_flags);
        if (l_set_flags) {
            l_str_flags = dap_strsplit(l_set_flags,",",0xffff );
            while (l_str_flags && *l_str_flags){
                uint16_t l_flag = dap_chain_datum_token_flag_from_str(*l_str_flags);
                if (l_flag == DAP_CHAIN_DATUM_TOKEN_FLAG_UNDEFINED ){
                    dap_cli_server_cmd_set_reply_text(a_str_reply, "Flag can't be \"%s\"",*l_str_flags);
                    return -20;
                }
                l_flags |= l_flag; // if we have multiple flags
                l_str_flags++;
            }
            dap_tsd_t *l_flag_set_tsd = dap_tsd_create_scalar(DAP_CHAIN_DATUM_TOKEN_TSD_TYPE_SET_FLAGS, l_flags);
            l_flags = 0;
            l_tsd_list = dap_list_append(l_tsd_list, l_flag_set_tsd);
            l_tsd_total_size += dap_tsd_size(l_flag_set_tsd);
        }
        if (l_unset_flags) {
            l_str_flags = dap_strsplit(l_unset_flags,",",0xffff );
            while (l_str_flags && *l_str_flags){
                uint16_t l_flag = dap_chain_datum_token_flag_from_str(*l_str_flags);
                if (l_flag == DAP_CHAIN_DATUM_TOKEN_FLAG_UNDEFINED ){
                    dap_cli_server_cmd_set_reply_text(a_str_reply, "Flag can't be \"%s\"",*l_str_flags);
                    return -20;
                }
                l_flags |= l_flag; // if we have multiple flags
                l_str_flags++;
            }
            dap_tsd_t *l_flag_unset_tsd = dap_tsd_create_scalar(DAP_CHAIN_DATUM_TOKEN_TSD_TYPE_UNSET_FLAGS, l_flags);
            l_flags = 0;
            l_tsd_list = dap_list_append(l_tsd_list, l_flag_unset_tsd);
            l_tsd_total_size += dap_tsd_size(l_flag_unset_tsd);
        }
    }

    if (a_params->ext.total_signs_valid){ // Signs valid
        uint16_t l_param_value = (uint16_t)atoi(a_params->ext.total_signs_valid);
        dap_tsd_t * l_tsd = dap_tsd_create_scalar(
                                                DAP_CHAIN_DATUM_TOKEN_TSD_TYPE_TOTAL_SIGNS_VALID, l_param_value);
        l_tsd_list = dap_list_append(l_tsd_list, l_tsd);
        l_tsd_total_size+= dap_tsd_size(l_tsd);
    }
    if (a_params->ext.datum_type_allowed){
        dap_tsd_t * l_tsd = dap_tsd_create_string(
                                                DAP_CHAIN_DATUM_TOKEN_TSD_TYPE_DATUM_TYPE_ALLOWED_ADD, a_params->ext.datum_type_allowed);
        l_tsd_list = dap_list_append(l_tsd_list, l_tsd);
        l_tsd_total_size+= dap_tsd_size(l_tsd);
    }
    if (a_params->ext.datum_type_blocked){
        dap_tsd_t * l_tsd = dap_tsd_create_string(
                                                DAP_CHAIN_DATUM_TOKEN_TSD_TYPE_DATUM_TYPE_BLOCKED_ADD, a_params->ext.datum_type_blocked);
        l_tsd_list = dap_list_append(l_tsd_list, l_tsd);
        l_tsd_total_size+= dap_tsd_size(l_tsd);
    }
    if (a_params->ext.tx_receiver_allowed)
        l_tsd_list = s_parse_wallet_addresses(a_params->ext.tx_receiver_allowed, l_tsd_list, &l_tsd_total_size, DAP_CHAIN_DATUM_TOKEN_TSD_TYPE_TX_RECEIVER_ALLOWED_ADD);

    if (a_params->ext.tx_receiver_blocked)
        l_tsd_list = s_parse_wallet_addresses(a_params->ext.tx_receiver_blocked, l_tsd_list, &l_tsd_total_size, DAP_CHAIN_DATUM_TOKEN_TSD_TYPE_TX_RECEIVER_BLOCKED_ADD);

    if (a_params->ext.tx_sender_allowed)
        l_tsd_list = s_parse_wallet_addresses(a_params->ext.tx_sender_allowed, l_tsd_list, &l_tsd_total_size, DAP_CHAIN_DATUM_TOKEN_TSD_TYPE_TX_SENDER_ALLOWED_ADD);

    if (a_params->ext.tx_sender_blocked)
        l_tsd_list = s_parse_wallet_addresses(a_params->ext.tx_sender_blocked, l_tsd_list, &l_tsd_total_size, DAP_CHAIN_DATUM_TOKEN_TSD_TYPE_TX_SENDER_BLOCKED_ADD);


    const char* l_new_certs_str = NULL;
    const char* l_remove_signs = NULL;
    dap_cli_server_cmd_find_option_val(a_argv, 0, a_argc, "-add_certs", &l_new_certs_str);
    dap_cli_server_cmd_find_option_val(a_argv, 0, a_argc, "-remove_certs", &l_remove_signs);
    const char *l_description  = NULL;
    dap_cli_server_cmd_find_option_val(a_argv, 0, a_argc, "-description", &l_description);

    //Added remove signs
    if (l_remove_signs) {
        size_t l_added_tsd_size = 0;
        char *l_remove_signs_ptrs = NULL;
        char *l_remove_signs_dup = strdup(l_remove_signs);
        char *l_remove_signs_str = strtok_r(l_remove_signs_dup, ",", &l_remove_signs_ptrs);
        for (; l_remove_signs_str; l_remove_signs_str = strtok_r(NULL, ",", &l_remove_signs_ptrs)) {
            dap_hash_fast_t l_hf;
            if (dap_chain_hash_fast_from_str(l_remove_signs_str, &l_hf) == 0) {
                dap_tsd_t *l_hf_tsd = dap_tsd_create(DAP_CHAIN_DATUM_TOKEN_TSD_TYPE_TOTAL_PKEYS_REMOVE, &l_hf, sizeof(dap_hash_fast_t));
                size_t l_hf_tsd_size = dap_tsd_size(l_hf_tsd);
                l_tsd_list = dap_list_append(l_tsd_list, l_hf_tsd);
                l_added_tsd_size += l_hf_tsd_size;
            }
        }
        DAP_DELETE(l_remove_signs_dup);
        l_tsd_total_size += l_added_tsd_size;
    }
    //Added new certs
    dap_cert_t **l_new_certs = NULL;
    size_t l_new_certs_count = 0;
    if (l_new_certs_str) {
        dap_cert_parse_str_list(l_new_certs_str, &l_new_certs, &l_new_certs_count);
        for (size_t i = 0; i < l_new_certs_count; i++) {
            dap_pkey_t *l_pkey = dap_cert_to_pkey(l_new_certs[i]);
            if (!l_pkey) {
                log_it(L_ERROR, "Can't get pkey for cert: %s", l_new_certs[i]->name);
                continue;
            }
            size_t l_pkey_size = sizeof(dap_pkey_t) + l_pkey->header.size;
            dap_tsd_t *l_pkey_tsd = dap_tsd_create(DAP_CHAIN_DATUM_TOKEN_TSD_TYPE_TOTAL_PKEYS_ADD, l_pkey, l_pkey_size);
            size_t l_pkey_tsd_size = dap_tsd_size(l_pkey_tsd);
            l_tsd_list = dap_list_append(l_tsd_list, l_pkey_tsd);
            l_tsd_total_size += l_pkey_tsd_size;
            DAP_DELETE(l_pkey);
        }
        DAP_DEL_Z(l_new_certs);
    }
    if (l_description) {
        dap_tsd_t *l_desc_token = dap_tsd_create_string(DAP_CHAIN_DATUM_TOKEN_TSD_TOKEN_DESCRIPTION, l_description);
        l_tsd_list = dap_list_append(l_tsd_list, l_desc_token);
        l_tsd_total_size += dap_tsd_size(l_desc_token);
    }
    if (a_params->ext.total_supply_change) {
        uint256_t l_total_supply = uint256_0;
        if (dap_strcmp(a_params->ext.total_supply_change, "INF")) {
            l_total_supply = dap_chain_balance_scan(a_params->ext.total_supply_change);
            if (IS_ZERO_256(l_total_supply)) {
                dap_cli_server_cmd_set_reply_text(a_str_reply, "Unable to convert value '%s' to uint256_t, use INF, number, or integer.0e+degree to represent infinity",
                                                  a_params->ext.total_supply_change);
                return -2;
            }
        }
        dap_tsd_t *l_tsd_change_total_supply = dap_tsd_create_scalar(DAP_CHAIN_DATUM_TOKEN_TSD_TYPE_TOTAL_SUPPLY, l_total_supply);
        l_tsd_list = dap_list_append(l_tsd_list, l_tsd_change_total_supply);
        l_tsd_total_size += dap_tsd_size(l_tsd_change_total_supply);
    }
    size_t l_tsd_offset = 0;
    a_params->ext.parsed_tsd = DAP_NEW_SIZE(byte_t, l_tsd_total_size);
    if(l_tsd_total_size && !a_params->ext.parsed_tsd) {
        log_it(L_CRITICAL, "%s", c_error_memory_alloc);
        return -1;
    }
    for (dap_list_t *l_iter = dap_list_first(l_tsd_list); l_iter; l_iter = l_iter->next) {
        dap_tsd_t * l_tsd = (dap_tsd_t *) l_iter->data;
        if (!l_tsd){
            log_it(L_ERROR, "NULL tsd in list!");
            continue;
        }
        size_t l_tsd_size = dap_tsd_size(l_tsd);
        memcpy(a_params->ext.parsed_tsd + l_tsd_offset, l_tsd, l_tsd_size);
        l_tsd_offset += l_tsd_size;
    }
    a_params->ext.tsd_total_size = l_tsd_total_size;
    dap_list_free_full(l_tsd_list, NULL);
    return 0;
}

static int s_token_decl_check_params(int a_argc, char **a_argv, void **a_str_reply, dap_sdk_cli_params *a_params, bool a_update_token)
{
    int l_parse_params = s_parse_common_token_decl_arg(a_argc,a_argv,a_str_reply,a_params, a_update_token);
    if (l_parse_params)
        return l_parse_params;

    l_parse_params = s_parse_additional_token_decl_arg(a_argc,a_argv,a_str_reply,a_params, a_update_token);
    if (l_parse_params)
        return l_parse_params;

    //DAP_CHAIN_DATUM_TOKEN_TYPE_NATIVE_DECL uses decimals parameter
    if (!a_update_token) {
        //// check l_decimals in CF20 token TODO: At the moment the checks are the same.
        if(!a_params->decimals_str) {
            dap_cli_server_cmd_set_reply_text(a_str_reply, "token_decl requires parameter '-decimals'");
            return -3;
        } else if (dap_strcmp(a_params->decimals_str, "18")) {
            dap_cli_server_cmd_set_reply_text(a_str_reply,
                                                "token_decl support '-decimals' to be 18 only");
            return -4;
        }
    }

    if (!a_params->signs_emission && !a_update_token) {
        dap_cli_server_cmd_set_reply_text(a_str_reply, "token_decl requires parameter '-signs_emission'");
        return -5;
    }

    if (!a_params->signs_total && !a_update_token){
        dap_cli_server_cmd_set_reply_text(a_str_reply, "token_decl requires parameter '-signs_total'");
        return -7;
    }

    if(!a_params->ticker){
        dap_cli_server_cmd_set_reply_text(a_str_reply, "%s requires parameter '-token'", a_update_token ? "token_update" : "token_decl");
        return -2;
    }

    // Check certs list
    if(!a_params->certs_str){
        dap_cli_server_cmd_set_reply_text(a_str_reply, "%s requires parameter 'certs'", a_update_token ? "token_update" : "token_decl");
        return -9;
    }
    return 0;
}

/**
 * @brief com_token_decl
 * @param argc
 * @param argv
 * @param arg_func
 * @param str_reply
 * @return
 * @details token_decl -net <net name> -chain <chain name> -token <token ticker> -total_supply <total supply> -signs_total <sign total> -signs_emission <signs for emission> -certs <certs list>\n"
 *  \t Declare new simple token for <netname>:<chain name> with ticker <token ticker>, maximum emission <total supply> and <signs for emission> from <signs total> signatures on valid emission\n"
 *  \t   Extended private token declaration\n"
 *  \t token_decl -net <net name> -chain <chain name> -token <token ticker> -type private -flags [<Flag 1>][,<Flag 2>]...[,<Flag N>]...  [-<Param name 1> <Param Value 1>] [-Param name 2> <Param Value 2>] ...[-<Param Name N> <Param Value N>]\n"
 *  \t   Declare new token for <netname>:<chain name> with ticker <token ticker>, flags <Flag 1>,<Flag2>...<Flag N>"
 *  \t   and custom parameters list <Param 1>, <Param 2>...<Param N>."
 *  \n"
 *  ==Flags=="
 *  \t ALL_BLOCKED:\t Blocked all permissions, usefull add it first and then add allows what you want to allow\n"
 *  \t ALL_ALLOWED:\t Allowed all permissions if not blocked them. Be careful with this mode\n"
 *  \t ALL_FROZEN:\t All permissions are temprorary frozen\n"
 *  \t ALL_UNFROZEN:\t Unfrozen permissions\n"
 *  \t STATIC_ALL:\t No token manipulations after declarations at all. Token declares staticly and can't variabed after\n"
 *  \t STATIC_FLAGS:\t No token manipulations after declarations with flags\n"
 *  \t STATIC_PERMISSIONS_ALL:\t No all permissions lists manipulations after declarations\n"
 *  \t STATIC_PERMISSIONS_DATUM_TYPE:\t No datum type permissions lists manipulations after declarations\n"
 *  \t STATIC_PERMISSIONS_TX_SENDER:\t No tx sender permissions lists manipulations after declarations\n"
 *  \t STATIC_PERMISSIONS_TX_RECEIVER:\t No tx receiver permissions lists manipulations after declarations\n"
    "\n"
    "==Params==\n"
    "General:\n"
    "\t -flags <value>:\t Set list of flags from <value> to token declaration\n"
    "\t -total_supply <value>:\t Set total supply - emission's maximum - to the <value>\n"
    "\t -signs_valid <value>:\t Set valid signatures count's minimum\n"
    "\t -signs <value>:\t Add signature's pkey fingerprint to the list of owners\n"
    "\nDatum type allowed/blocked:\n"
    "\t -datum_type_allowed <value>:\t Allowed datum type(s)\n"
    "\t -datum_type_blocked <value>:\t Blocked datum type(s)\n"
    "\nTx receiver addresses allowed/blocked:\n"
    "\t -tx_receiver_allowed <value>:\t Allowed tx receiver(s)\n"
    "\t -tx_receiver_blocked <value>:\t Blocked tx receiver(s)\n"
    "\n Tx sender addresses allowed/blocked:\n"
    "\t -tx_sender_allowed <value>:\t Allowed tx sender(s)\n"
    "\t -tx_sender_blocked <value>:\t Blocked tx sender(s)\n"
    "\n"
 */
int com_token_decl(int a_argc, char ** a_argv, void **a_str_reply)
{
    const char * l_ticker = NULL;
    uint256_t l_total_supply = {}; // 256
    uint16_t l_signs_emission = 0;
    uint16_t l_signs_total = 0;
    dap_cert_t ** l_certs = NULL;
    size_t l_certs_count = 0;

    dap_chain_t * l_chain = NULL;
    dap_chain_net_t * l_net = NULL;
    const char * l_hash_out_type = NULL;

    dap_sdk_cli_params* l_params = DAP_NEW_Z(dap_sdk_cli_params);

    if (!l_params) {
        log_it(L_CRITICAL, "%s", c_error_memory_alloc);
        return -1;
    }

    l_params->type = DAP_CHAIN_DATUM_TOKEN_TYPE_DECL;
    l_params->subtype = DAP_CHAIN_DATUM_TOKEN_SUBTYPE_NATIVE;

    int l_parse_params = s_token_decl_check_params(a_argc,a_argv,a_str_reply,l_params, false);
    if (l_parse_params) {
        DAP_DEL_Z(l_params);
        return l_parse_params;
    }

    dap_chain_datum_token_t * l_datum_token = NULL;
    size_t l_datum_data_offset = 0;

    // Load certs lists
    dap_cert_parse_str_list(l_params->certs_str, &l_certs, &l_certs_count);
    if(!l_certs_count){
        dap_cli_server_cmd_set_reply_text(a_str_reply,
                "token_decl command requres at least one valid certificate to sign token");
        DAP_DEL_Z(l_params);
        return -10;
    }

    l_signs_emission = l_params->signs_emission;
    l_signs_total = l_params->signs_total;
    l_total_supply = l_params->total_supply;
    l_chain = l_params->chain;
    l_net = l_params->net;
    l_ticker = l_params->ticker;
    l_hash_out_type = l_params->hash_out_type;

    switch(l_params->subtype)
    {
        case DAP_CHAIN_DATUM_TOKEN_SUBTYPE_PRIVATE:
        case DAP_CHAIN_DATUM_TOKEN_SUBTYPE_NATIVE:
		{ // 256
            dap_list_t *l_tsd_list = NULL;
            size_t l_tsd_local_list_size = 0;

            if (l_params->ext.delegated_token_from){
				dap_chain_datum_token_t *l_delegated_token_from;
				if (NULL == (l_delegated_token_from = dap_ledger_token_ticker_check(l_net->pub.ledger, l_params->ext.delegated_token_from))) {
                    dap_cli_server_cmd_set_reply_text(a_str_reply,"To create a delegated token %s, can't find token by ticket %s", l_ticker, l_params->ext.delegated_token_from);
                    DAP_DEL_Z(l_params);
					return -91;
				}
                if (!dap_strcmp(l_ticker, l_params->ext.delegated_token_from)) {
                    dap_cli_server_cmd_set_reply_text(a_str_reply, "Delegated token ticker cannot match the original ticker");
                    DAP_DEL_Z(l_params);
                    return -92;
                }

				dap_chain_datum_token_tsd_delegate_from_stake_lock_t l_tsd_section;
                dap_strncpy(l_tsd_section.ticker_token_from, l_params->ext.delegated_token_from, DAP_CHAIN_TICKER_SIZE_MAX - 1);
//				l_tsd_section.token_from = dap_hash_fast();
				l_tsd_section.emission_rate = dap_chain_coins_to_balance("0.001");//	TODO: 'm' 1:1000 tokens
				dap_tsd_t * l_tsd = dap_tsd_create_scalar(
														DAP_CHAIN_DATUM_TOKEN_TSD_TYPE_DELEGATE_EMISSION_FROM_STAKE_LOCK, l_tsd_section);
				l_tsd_list = dap_list_append(l_tsd_list, l_tsd);
				l_tsd_local_list_size += dap_tsd_size(l_tsd);
			}

            if (l_params->ext.total_signs_valid) {
                l_signs_total = (uint16_t)atoi(l_params->ext.total_signs_valid);
            }


            size_t l_tsd_total_size = l_tsd_local_list_size + l_params->ext.tsd_total_size;


            // if (l_params->ext.parsed_tsd)
                // l_tsd_total_size += l_params->ext.parsed_tsd_size;


            // Create new datum token
            l_datum_token = DAP_NEW_Z_SIZE(dap_chain_datum_token_t, sizeof(dap_chain_datum_token_t) + l_tsd_total_size);
            if (!l_datum_token) {
                log_it(L_CRITICAL, "%s", c_error_memory_alloc);
                dap_cli_server_cmd_set_reply_text(a_str_reply, "Out of memory in com_token_decl");
                DAP_DEL_Z(l_params);
                return -1;
            }
            l_datum_token->version = 2;
            l_datum_token->type = l_params->type;
            l_datum_token->subtype = l_params->subtype;
            if (l_params->subtype == DAP_CHAIN_DATUM_TOKEN_SUBTYPE_PRIVATE) {
                log_it(L_DEBUG,"Prepared TSD sections for private token on %zd total size", l_tsd_total_size);
                snprintf(l_datum_token->ticker, sizeof(l_datum_token->ticker), "%s", l_ticker);
                l_datum_token->header_private_decl.flags = l_params->ext.parsed_flags;
                l_datum_token->total_supply = l_total_supply;
                l_datum_token->signs_valid = l_signs_emission;
                l_datum_token->header_private_decl.tsd_total_size = l_tsd_local_list_size + l_params->ext.tsd_total_size;
                l_datum_token->header_private_decl.decimals = atoi(l_params->decimals_str);
            } else { //DAP_CHAIN_DATUM_TOKEN_TYPE_NATIVE_DECL
                log_it(L_DEBUG,"Prepared TSD sections for CF20 token on %zd total size", l_tsd_total_size);
                snprintf(l_datum_token->ticker, sizeof(l_datum_token->ticker), "%s", l_ticker);
                l_datum_token->header_native_decl.flags = l_params->ext.parsed_flags;
                l_datum_token->total_supply = l_total_supply;
                l_datum_token->signs_valid = l_signs_emission;
                l_datum_token->header_native_decl.tsd_total_size = l_tsd_total_size;
                l_datum_token->header_native_decl.decimals = atoi(l_params->decimals_str);
            }
            // Add TSD sections in the end
            for ( dap_list_t* l_iter=dap_list_first(l_tsd_list); l_iter; l_iter=l_iter->next){
                dap_tsd_t * l_tsd = (dap_tsd_t *) l_iter->data;
                if (l_tsd == NULL){
                    log_it(L_ERROR, "NULL tsd in list!");
                    continue;
                }
                switch (l_tsd->type){
                    case DAP_CHAIN_DATUM_TOKEN_TSD_TYPE_TOTAL_SIGNS_VALID: {
                    uint16_t l_t = 0;
                        log_it(L_DEBUG,"== TOTAL_SIGNS_VALID: %u",
                                _dap_tsd_get_scalar(l_tsd, &l_t) );
                    break;
                }
                    case DAP_CHAIN_DATUM_TOKEN_TSD_TYPE_DATUM_TYPE_ALLOWED_ADD:
                        log_it(L_DEBUG,"== DATUM_TYPE_ALLOWED_ADD: %s",
                               dap_tsd_get_string_const(l_tsd) );
                    break;
                    case DAP_CHAIN_DATUM_TOKEN_TSD_TYPE_TX_SENDER_ALLOWED_ADD:
                        log_it(L_DEBUG,"== TX_SENDER_ALLOWED_ADD: binary data");
                    break;
                    case DAP_CHAIN_DATUM_TOKEN_TSD_TYPE_TX_SENDER_BLOCKED_ADD:
                        log_it(L_DEBUG,"== TYPE_TX_SENDER_BLOCKED: binary data");
                    break;
                    case DAP_CHAIN_DATUM_TOKEN_TSD_TYPE_TX_RECEIVER_ALLOWED_ADD:
                        log_it(L_DEBUG,"== TX_RECEIVER_ALLOWED_ADD: binary data");
                    break;
                    case DAP_CHAIN_DATUM_TOKEN_TSD_TYPE_TX_RECEIVER_BLOCKED_ADD:
                        log_it(L_DEBUG,"== TX_RECEIVER_BLOCKED_ADD: binary data");
                    break;
                    case DAP_CHAIN_DATUM_TOKEN_TSD_TYPE_TOTAL_PKEYS_ADD:
                        if(l_tsd->size >= sizeof(dap_pkey_t)){
                            char *l_hash_str;
                            dap_pkey_t *l_pkey = (dap_pkey_t*)l_tsd->data;
                            dap_hash_fast_t l_hf = {0};
                            if (!dap_pkey_get_hash(l_pkey, &l_hf)) {
                                log_it(L_DEBUG, "== TOTAL_PKEYS_ADD: <WRONG CALCULATION FINGERPRINT>");
                            } else {
                                log_it(L_DEBUG, "== TOTAL_PKEYS_ADD: %s",
                                    dap_chain_hash_fast_to_str_static(&l_hf));
                            }
                        } else
                            log_it(L_DEBUG,"== TOTAL_PKEYS_ADD: <WRONG SIZE %u>", l_tsd->size);
                        break;
                    case DAP_CHAIN_DATUM_TOKEN_TSD_TOKEN_DESCRIPTION:
                        log_it(L_DEBUG, "== DESCRIPTION: %s", l_tsd->data);
                        break;
                    default: log_it(L_DEBUG, "== 0x%04X: binary data %u size ",l_tsd->type, l_tsd->size );
                }
                size_t l_tsd_size = dap_tsd_size(l_tsd);
                memcpy(l_datum_token->tsd_n_signs + l_datum_data_offset, l_tsd, l_tsd_size);
                l_datum_data_offset += l_tsd_size;
            }
            if (l_params->ext.parsed_tsd) {
                memcpy(l_datum_token->tsd_n_signs + l_datum_data_offset,
                       l_params->ext.parsed_tsd,
                       l_params->ext.tsd_total_size);
                l_datum_data_offset += l_params->ext.tsd_total_size;
                DAP_DELETE(l_params->ext.parsed_tsd);
            }
            dap_list_free_full(l_tsd_list, NULL);
            log_it(L_DEBUG, "%s token declaration '%s' initialized", l_params->subtype == DAP_CHAIN_DATUM_TOKEN_SUBTYPE_PRIVATE ?
                            "Private" : "CF20", l_datum_token->ticker);
        }break;//end
        case DAP_CHAIN_DATUM_TOKEN_SUBTYPE_SIMPLE: { // 256
            l_datum_token = DAP_NEW_Z_SIZE(dap_chain_datum_token_t, sizeof(dap_chain_datum_token_t));
            if (!l_datum_token) {
                log_it(L_CRITICAL, "%s", c_error_memory_alloc);
                dap_cli_server_cmd_set_reply_text(a_str_reply, "Out of memory in com_token_decl");
                DAP_DEL_Z(l_params);
                return -1;
            }
            l_datum_token->version = 2;
            l_datum_token->type = DAP_CHAIN_DATUM_TOKEN_TYPE_DECL; // 256
            l_datum_token->subtype = DAP_CHAIN_DATUM_TOKEN_SUBTYPE_SIMPLE; // 256
            snprintf(l_datum_token->ticker, sizeof(l_datum_token->ticker), "%s", l_ticker);
            l_datum_token->total_supply = l_total_supply;
            l_datum_token->signs_valid = l_signs_emission;
            l_datum_token->header_simple.decimals = atoi(l_params->decimals_str);
        }break;
        default:
            dap_cli_server_cmd_set_reply_text(a_str_reply,
                    "Unknown token type");
            DAP_DEL_Z(l_params);
            return -8;
    }
    dap_uuid_generate_nonce(&l_datum_token->nonce, DAP_CHAIN_DATUM_NONCE_SIZE);
    // If we have more certs than we need signs - use only first part of the list
    if(l_certs_count > l_signs_total)
        l_certs_count = l_signs_total;
    // Sign header with all certificates in the list and add signs to the end of TSD cetions
    uint16_t l_sign_counter = 0;
    l_datum_token = s_sign_cert_in_cycle(l_certs, l_datum_token, l_certs_count, &l_datum_data_offset, &l_sign_counter);
    l_datum_token->signs_total = l_sign_counter;

    // We skip datum creation opeartion, if count of signed certificates in s_sign_cert_in_cycle is 0.
    // Usually it happen, when certificate in token_decl or token_update command doesn't contain private data or broken
    if (!l_datum_token || l_datum_token->signs_total == 0){
        dap_cli_server_cmd_set_reply_text(a_str_reply,
                    "Token declaration failed. Successful count of certificate signing is 0");
            DAP_DEL_Z(l_params);
            return -9;
    }

    dap_chain_datum_t * l_datum = dap_chain_datum_create(DAP_CHAIN_DATUM_TOKEN,
                                                         l_datum_token,
                                                         sizeof(*l_datum_token) + l_datum_data_offset);
    DAP_DELETE(l_datum_token);
    size_t l_datum_size = dap_chain_datum_size(l_datum);

    // Calc datum's hash
    dap_chain_hash_fast_t l_key_hash;
    dap_chain_datum_calc_hash(l_datum, &l_key_hash);
    char *l_key_str = dap_chain_hash_fast_to_str_new(&l_key_hash);
    const char *l_key_str_out = dap_strcmp(l_hash_out_type, "hex") ?
                           dap_enc_base58_encode_hash_to_str_static(&l_key_hash) : l_key_str;

    // Add datum to mempool with datum_token hash as a key
    char *l_gdb_group_mempool = l_chain
            ? dap_chain_net_get_gdb_group_mempool_new(l_chain)
            : dap_chain_net_get_gdb_group_mempool_by_chain_type(l_net, CHAIN_TYPE_TOKEN);
    if (!l_gdb_group_mempool) {
        dap_cli_server_cmd_set_reply_text(a_str_reply, "No suitable chain for placing token datum found");
        DAP_DELETE(l_datum);
        DAP_DEL_Z(l_params);
        return -10;
    }
    bool l_placed = dap_global_db_set_sync(l_gdb_group_mempool, l_key_str, l_datum, l_datum_size, false) == 0;
    DAP_DELETE(l_gdb_group_mempool);
    dap_cli_server_cmd_set_reply_text(a_str_reply, "Datum %s with token %s is%s placed in datum pool",
                                      l_key_str_out, l_ticker, l_placed ? "" : " not");
    DAP_DELETE(l_key_str);
    DAP_DELETE(l_datum);
    DAP_DELETE(l_params);
    return l_placed ? 0 : -2;
}

/**
 * @brief com_token_decl_update
 * @param argc
 * @param argv
 * @param arg_func
 * @param str_reply
 * @return
 * @details token_update -net <net name> -chain <chain_name> -token <token ticker> [-type private] -flags [<Flag 1>][,<Flag 2>]...[,<Flag N>]...  [-<Param name 1> <Param Value 1>] [-Param name 2> <Param Value 2>] ...[-<Param Name N> <Param Value N>]\n"
 *  \t   Update token for <netname>:<chain name> with ticker <token ticker>, flags <Flag 1>,<Flag2>...<Flag N>"
 *  \t   and custom parameters list <Param 1>, <Param 2>...<Param N>."
 *  \n"
 *  ==Flags=="
 *  \t ALL_BLOCKED:\t Blocked all permissions, usefull add it first and then add allows what you want to allow\n"
 *  \t ALL_ALLOWED:\t Allowed all permissions if not blocked them. Be careful with this mode\n"
 *  \t ALL_FROZEN:\t All permissions are temprorary frozen\n"
 *  \t ALL_UNFROZEN:\t Unfrozen permissions\n"
 *  \t STATIC_ALL:\t No token manipulations after declarations at all. Token declares staticly and can't variabed after\n"
 *  \t STATIC_FLAGS:\t No token manipulations after declarations with flags\n"
 *  \t STATIC_PERMISSIONS_ALL:\t No all permissions lists manipulations after declarations\n"
 *  \t STATIC_PERMISSIONS_DATUM_TYPE:\t No datum type permissions lists manipulations after declarations\n"
 *  \t STATIC_PERMISSIONS_TX_SENDER:\t No tx sender permissions lists manipulations after declarations\n"
 *  \t STATIC_PERMISSIONS_TX_RECEIVER:\t No tx receiver permissions lists manipulations after declarations\n"
    "\n"
    "==Params==\n"
    "General:\n"
    "\t -flags_set <value>:\t Set list of flags from <value> to token declaration\n"
    "\t -flags_unset <value>:\t Unset list of flags from <value> from token declaration\n"
    "\t -total_supply <value>:\t Set total supply - emission's maximum - to the <value>\n"
    "\t -total_signs_valid <value>:\t Set valid signatures count's minimum\n"
    "\t -total_signs_add <value>:\t Add signature's pkey fingerprint to the list of owners\n"
    "\t -total_signs_remove <value>:\t Remove signature's pkey fingerprint from the owners\n"
    "\nDatum type allowed/blocked updates:\n"
    "\t -datum_type_allowed_add <value>:\t Add allowed datum type(s)\n"
    "\t -datum_type_allowed_remove <value>:\t Remove datum type(s) from allowed\n"
    "\t -datum_type_blocked_add <value>:\t Add blocked datum type(s)\n"
    "\t -datum_type_blocked_remove <value>:\t Remove datum type(s) from blocked\n"
    "\nTx receiver addresses allowed/blocked updates:\n"
    "\t -tx_receiver_allowed_add <value>:\t Add allowed tx receiver(s)\n"
    "\t -tx_receiver_allowed_remove <value>:\t Remove tx receiver(s) from allowed\n"
    "\t -tx_receiver_blocked_add <value>:\t Add blocked tx receiver(s)\n"
    "\t -tx_receiver_blocked_remove <value>:\t Remove tx receiver(s) from blocked\n"
    "\n Tx sender addresses allowed/blocked updates:\n"
    "\t -tx_sender_allowed_add <value>:\t Add allowed tx sender(s)\n"
    "\t -tx_sender_allowed_remove <value>:\t Remove tx sender(s) from allowed\n"
    "\t -tx_sender_blocked_add <value>:\t Add allowed tx sender(s)\n"
    "\t -tx_sender_blocked_remove <value>:\t Remove tx sender(s) from blocked\n"
    "\n"
 */
int com_token_update(int a_argc, char ** a_argv, void **a_str_reply)
{
    const char * l_ticker = NULL;
    uint256_t l_total_supply = {}; // 256
    uint16_t l_signs_emission = 0;
    dap_cert_t ** l_certs = NULL;
    size_t l_certs_count = 0;

    dap_chain_t * l_chain = NULL;
    dap_chain_net_t * l_net = NULL;
    const char * l_hash_out_type = NULL;

    dap_sdk_cli_params* l_params = DAP_NEW_Z(dap_sdk_cli_params);

    if (!l_params) {
        log_it(L_CRITICAL, "%s", c_error_memory_alloc);
        return -1;
    }

    l_params->type = DAP_CHAIN_DATUM_TOKEN_TYPE_UPDATE;
    l_params->subtype = DAP_CHAIN_DATUM_TOKEN_SUBTYPE_SIMPLE;

    int l_parse_params = s_token_decl_check_params(a_argc,a_argv,a_str_reply,l_params, true);
    if (l_parse_params)
        return l_parse_params;

    dap_chain_datum_token_t * l_datum_token = NULL;
    size_t l_datum_data_offset = 0;

    // Load certs lists
    dap_cert_parse_str_list(l_params->certs_str, &l_certs, &l_certs_count);
    if(!l_certs_count){
        dap_cli_server_cmd_set_reply_text(a_str_reply,
                                          "com_token_update command requres at least one valid certificate to sign token");
        return -10;
    }

    l_net = l_params->net;
    l_signs_emission = 0;
    l_total_supply = uint256_0;
    l_chain = l_params->chain;
    l_ticker = l_params->ticker;
    l_hash_out_type = l_params->hash_out_type;

    switch(l_params->subtype)
    {
        case DAP_CHAIN_DATUM_TOKEN_SUBTYPE_PRIVATE:
        case DAP_CHAIN_DATUM_TOKEN_SUBTYPE_NATIVE:
        { // 256
            // Create new datum token
            l_datum_token = DAP_NEW_Z_SIZE(dap_chain_datum_token_t, sizeof(dap_chain_datum_token_t) + l_params->ext.tsd_total_size);
            if (!l_datum_token) {
                log_it(L_CRITICAL, "%s", c_error_memory_alloc);
                return -1;
            }
            l_datum_token->version = 2;
            l_datum_token->type = DAP_CHAIN_DATUM_TOKEN_TYPE_UPDATE;
            l_datum_token->subtype = l_params->subtype;
            if (l_params->subtype == DAP_CHAIN_DATUM_TOKEN_SUBTYPE_NATIVE) {
                log_it(L_DEBUG,"Prepared TSD sections for CF20 token on %zd total size", l_params->ext.tsd_total_size);
                snprintf(l_datum_token->ticker, sizeof(l_datum_token->ticker), "%s", l_ticker);
                l_datum_token->total_supply = l_total_supply;
                l_datum_token->signs_valid = l_signs_emission;
                l_datum_token->header_native_update.tsd_total_size = l_params->ext.tsd_total_size;
                l_datum_token->header_native_update.decimals = 0;
                l_datum_data_offset = l_params->ext.tsd_total_size;
            } else { // if (l_params->type == DAP_CHAIN_DATUM_TOKEN_TYPE_PRIVATE_UPDATE) {
                log_it(L_DEBUG,"Prepared TSD sections for private token on %zd total size", l_params->ext.tsd_total_size);
                snprintf(l_datum_token->ticker, sizeof(l_datum_token->ticker), "%s", l_ticker);
                l_datum_token->total_supply = l_total_supply;
                l_datum_token->signs_valid = l_signs_emission;
                l_datum_token->header_private_update.tsd_total_size = l_params->ext.tsd_total_size;
                l_datum_token->header_private_update.decimals = 0;
                l_datum_data_offset = l_params->ext.tsd_total_size;
            }
            // Add TSD sections in the end
            if (l_params->ext.tsd_total_size) {
                memcpy(l_datum_token->tsd_n_signs, l_params->ext.parsed_tsd, l_params->ext.tsd_total_size);
                DAP_DELETE(l_params->ext.parsed_tsd);
            }
            log_it(L_DEBUG, "%s token declaration update '%s' initialized", (	l_params->subtype == DAP_CHAIN_DATUM_TOKEN_SUBTYPE_PRIVATE)	?
                                                                     "Private" : "CF20", l_datum_token->ticker);
        }break;//end
        case DAP_CHAIN_DATUM_TOKEN_SUBTYPE_SIMPLE: { // 256
            l_datum_token = DAP_NEW_Z_SIZE(dap_chain_datum_token_t, sizeof(dap_chain_datum_token_t));
            if (!l_datum_token) {
                log_it(L_CRITICAL, "%s", c_error_memory_alloc);
                return -1;
            }
            l_datum_token->version = 2;
            l_datum_token->subtype = DAP_CHAIN_DATUM_TOKEN_TYPE_UPDATE;
            l_datum_token->subtype = DAP_CHAIN_DATUM_TOKEN_SUBTYPE_SIMPLE; // 256
            snprintf(l_datum_token->ticker, sizeof(l_datum_token->ticker), "%s", l_ticker);
            l_datum_token->total_supply = l_total_supply;
            l_datum_token->signs_valid = l_signs_emission;
            if (l_params->decimals_str)
                l_datum_token->header_simple.decimals = 0;
        }break;
        default:
            dap_cli_server_cmd_set_reply_text(a_str_reply,
                                              "Unknown token type");
            return -8;
    }
    dap_uuid_generate_nonce(&l_datum_token->nonce, DAP_CHAIN_DATUM_NONCE_SIZE);
    // Sign header with all certificates in the list and add signs to the end of TSD cetions
    uint16_t l_sign_counter = 0;
    l_datum_token = s_sign_cert_in_cycle(l_certs, l_datum_token, l_certs_count, &l_datum_data_offset, &l_sign_counter);
    l_datum_token->signs_total = l_sign_counter;

    // We skip datum creation opeartion, if count of signed certificates in s_sign_cert_in_cycle is 0.
    // Usually it happen, when certificate in token_decl or token_update command doesn't contain private data or broken
//    if (!l_datum_token || l_datum_token->signs_total == 0){
//        dap_cli_server_cmd_set_reply_text(a_str_reply,
//                                          "Token declaration update failed. Successful count of certificate signing is 0");
//        return -9;
//    }

    dap_chain_datum_t * l_datum = dap_chain_datum_create(DAP_CHAIN_DATUM_TOKEN,
                                                         l_datum_token,
                                                         sizeof(*l_datum_token) + l_datum_data_offset);
    DAP_DELETE(l_datum_token);
    size_t l_datum_size = dap_chain_datum_size(l_datum);

    // Calc datum's hash
    dap_chain_hash_fast_t l_key_hash;
    dap_chain_datum_calc_hash(l_datum, &l_key_hash);
    char *l_key_str = dap_chain_hash_fast_to_str_new(&l_key_hash);
    const char *l_key_str_out = dap_strcmp(l_hash_out_type, "hex") ?
                           dap_enc_base58_encode_hash_to_str_static(&l_key_hash) : l_key_str;

    // Add datum to mempool with datum_token hash as a key
    char *l_gdb_group_mempool = l_chain
            ? dap_chain_net_get_gdb_group_mempool_new(l_chain)
            : dap_chain_net_get_gdb_group_mempool_by_chain_type(l_net, CHAIN_TYPE_TOKEN);
    if (!l_gdb_group_mempool) {
        dap_cli_server_cmd_set_reply_text(a_str_reply, "No suitable chain for placing token datum found");
        DAP_DELETE(l_datum);
        return -10;
    }
    bool l_placed = !dap_global_db_set_sync(l_gdb_group_mempool, l_key_str, (uint8_t *)l_datum, l_datum_size, false);
    DAP_DELETE(l_gdb_group_mempool);
    dap_cli_server_cmd_set_reply_text(a_str_reply, "Datum %s with token update for ticker %s is%s placed in datum pool",
                                      l_key_str_out, l_ticker, l_placed ? "" : " not");
    DAP_DELETE(l_key_str);
    DAP_DELETE(l_datum);
    DAP_DELETE(l_params);
    return l_placed ? 0 : -2;
}

/**
 * @brief com_token_emit
 * @param argc
 * @param argv
 * @param arg_func
 * @param str_reply
 * @return
 */
int com_token_emit(int a_argc, char **a_argv, void **a_str_reply)
{
    int arg_index = 1;
    const char *str_tmp = NULL;
    char *l_str_reply_tmp = NULL;
    uint256_t l_emission_value = {};
    //uint256_t l_fee_value = {};

    const char *l_ticker = NULL, *l_emission_hash_str = NULL, *l_emission_hash_str_remove = NULL, *l_addr_str = NULL;
    dap_chain_hash_fast_t l_emission_hash;
    dap_chain_datum_token_emission_t *l_emission = NULL;
    size_t l_emission_size;

    const char * l_certs_str = NULL;

    dap_cert_t ** l_certs = NULL;
    size_t l_certs_size = 0;

    const char * l_chain_emission_str = NULL;
    dap_chain_t * l_chain_emission = NULL;

    dap_chain_net_t * l_net = NULL;

    const char * l_hash_out_type = NULL;
    dap_cli_server_cmd_find_option_val(a_argv, arg_index, a_argc, "-H", &l_hash_out_type);
    if(!l_hash_out_type)
        l_hash_out_type = "hex";
    if(dap_strcmp(l_hash_out_type,"hex") && dap_strcmp(l_hash_out_type,"base58")) {
        dap_cli_server_cmd_set_reply_text(a_str_reply, "invalid parameter -H, valid values: -H <hex | base58>");
        return -1;
    }

    dap_chain_node_cli_cmd_values_parse_net_chain(&arg_index,a_argc,a_argv,a_str_reply,NULL, &l_net, CHAIN_TYPE_INVALID);
    if( ! l_net) { // Can't find such network
        return -43;
    }
    // Token emission
    dap_cli_server_cmd_find_option_val(a_argv, arg_index, a_argc, "-emission", &l_emission_hash_str);

    // Emission certs
    dap_cli_server_cmd_find_option_val(a_argv, arg_index, a_argc, "-certs", &l_certs_str);

    // Wallet address that recieves the emission
    dap_cli_server_cmd_find_option_val(a_argv, arg_index, a_argc, "-addr", &l_addr_str);

    // Token ticker
    dap_cli_server_cmd_find_option_val(a_argv, arg_index, a_argc, "-token", &l_ticker);

    if(!l_certs_str) {
        dap_cli_server_cmd_set_reply_text(a_str_reply, "token_emit requires parameter '-certs'");
        return -4;
    }
    dap_cert_parse_str_list(l_certs_str, &l_certs, &l_certs_size);

    if(!l_certs_size) {
        dap_cli_server_cmd_set_reply_text(a_str_reply,
                "token_emit command requres at least one valid certificate to sign the basic transaction of emission");
        return -5;
    }
    const char *l_add_sign = NULL;
    dap_chain_addr_t *l_addr = NULL;
    dap_cli_server_cmd_find_option_val(a_argv, arg_index, arg_index + 1, "sign", &l_add_sign);
    if (!l_add_sign) {      //Create the emission
        // Emission value
        if(dap_cli_server_cmd_find_option_val(a_argv, arg_index, a_argc, "-emission_value", &str_tmp)) {
            l_emission_value = dap_chain_balance_scan(str_tmp);
        }

        if (IS_ZERO_256(l_emission_value)) {
            dap_cli_server_cmd_set_reply_text(a_str_reply, "token_emit requires parameter '-emission_value'");
            return -1;
        }

        if(!l_addr_str) {
            dap_cli_server_cmd_set_reply_text(a_str_reply, "token_emit requires parameter '-addr'");
            return -2;
        }

        if(!l_ticker) {
            dap_cli_server_cmd_set_reply_text(a_str_reply, "token_emit requires parameter '-token'");
            return -3;
        }

        l_addr = dap_chain_addr_from_str(l_addr_str);

        if(!l_addr) {
            dap_cli_server_cmd_set_reply_text(a_str_reply, "address \"%s\" is invalid", l_addr_str);
            return -4;
        }

        dap_cli_server_cmd_find_option_val(a_argv, arg_index, a_argc, "-chain_emission", &l_chain_emission_str);
        if(l_chain_emission_str)
            l_chain_emission = dap_chain_net_get_chain_by_name(l_net, l_chain_emission_str);
        else
            l_chain_emission = dap_chain_net_get_default_chain_by_chain_type(l_net, CHAIN_TYPE_EMISSION);

        if (l_chain_emission == NULL) { // Can't find such chain
            dap_cli_server_cmd_set_reply_text(a_str_reply,
                                              "token_emit requires parameter '-chain_emission' to be valid chain name in chain net %s"
                                              " or set default datum type in chain configuration file", l_net->pub.name);
            return -45;
        }
    } else {
        if (l_emission_hash_str) {
            DL_FOREACH(l_net->pub.chains, l_chain_emission) {
                l_emission = dap_chain_mempool_emission_get(l_chain_emission, l_emission_hash_str);
                if (l_emission){
                    l_emission_hash_str_remove = l_emission_hash_str;
                    break;
                }
            }
            if (!l_emission){
                dap_cli_server_cmd_set_reply_text(a_str_reply, "Can' find emission with hash \"%s\" for token %s on network %s",
                                                  l_emission_hash_str, l_ticker, l_net->pub.name);
                return -32;
            }
        } else {
            dap_cli_server_cmd_set_reply_text(a_str_reply, "Subcommand 'sign' recuires parameter '-emission'");
            return -31;
        }
    }

    if (!l_add_sign) {
        // Check, if network ID is same as ID in destination wallet address. If not - operation is cancelled.
        if (!dap_chain_addr_is_blank(l_addr) && l_addr->net_id.uint64 != l_net->pub.id.uint64) {
            dap_cli_server_cmd_set_reply_text(a_str_reply, "destination wallet network ID=0x%"DAP_UINT64_FORMAT_x
                                                           " and network ID=0x%"DAP_UINT64_FORMAT_x" is not equal."
                                                           " Please, change network name or wallet address",
                                                           l_addr->net_id.uint64, l_net->pub.id.uint64);
            DAP_DEL_Z(l_addr);
            DAP_DEL_Z(l_emission);
            return -3;
        }

        if(!l_ticker) {
            dap_cli_server_cmd_set_reply_text(a_str_reply, "token_emit requires parameter '-token'");
            DAP_DEL_Z(l_addr);
            return -3;
        }
    
        if (!l_chain_emission) {
			if ( (l_chain_emission = dap_chain_net_get_default_chain_by_chain_type(l_net,CHAIN_TYPE_EMISSION)) == NULL ) {
				DAP_DEL_Z(l_addr);
				dap_cli_server_cmd_set_reply_text(a_str_reply,
					"token_create requires parameter '-chain_emission' to be valid chain name in chain net %s or set default datum type in chain configuration file",
						 l_net->pub.name);
				return -50;
			}
        }
        // Create emission datum
        l_emission = dap_chain_datum_emission_create(l_emission_value, l_ticker, l_addr);
    }
    // Then add signs
    for(size_t i = 0; i < l_certs_size; i++)
        l_emission = dap_chain_datum_emission_add_sign(l_certs[i]->enc_key, l_emission);
    // Calc emission's hash
    l_emission_size = dap_chain_datum_emission_get_size((uint8_t *)l_emission);
    dap_hash_fast(l_emission, l_emission_size, &l_emission_hash);
    // Produce datum
    dap_chain_datum_t *l_datum_emission = dap_chain_datum_create(DAP_CHAIN_DATUM_TOKEN_EMISSION,
            l_emission,
            l_emission_size);
    // Delete token emission
    DAP_DEL_Z(l_emission);
    l_emission_hash_str = dap_chain_mempool_datum_add(l_datum_emission, l_chain_emission, l_hash_out_type);
    if (l_emission_hash_str)
        l_str_reply_tmp = dap_strdup_printf("Datum %s with 256bit emission is placed in datum pool", l_emission_hash_str);
    else
        l_str_reply_tmp = dap_strdup("Can't place emission datum in mempool, examine log files");
    DAP_DEL_Z(l_emission_hash_str);
    DAP_DEL_Z(l_datum_emission);

    //remove previous emission datum from mempool if have new signed emission datum
    if (l_emission_hash_str_remove) {
        char *l_gdb_group_mempool_emission = dap_chain_net_get_gdb_group_mempool_new(l_chain_emission);
        dap_global_db_del_sync(l_gdb_group_mempool_emission, l_emission_hash_str_remove);
        DAP_DEL_Z(l_gdb_group_mempool_emission);
    }
    dap_cli_server_cmd_set_reply_text(a_str_reply, "%s", l_str_reply_tmp);
    return DAP_DEL_MULTY(l_certs, l_str_reply_tmp, l_addr), 0;
}


/**
 * @brief com_tx_cond_create
 * Create transaction
 * com_tx_cond_create command
 * @param a_argc
 * @param a_argv
 * @param a_str_reply
 * @return int
 */
int com_tx_cond_create(int a_argc, char ** a_argv, void **a_str_reply)
{
    (void) a_argc;
    json_object** a_json_arr_reply = (json_object**)a_str_reply;
    int arg_index = 1;
    const char *c_wallets_path = dap_chain_wallet_get_path(g_config);
    const char * l_token_ticker = NULL;
    const char * l_wallet_str = NULL;
    const char * l_cert_str = NULL;
    const char * l_value_datoshi_str = NULL;
    const char * l_value_fee_str = NULL;
    const char * l_net_name = NULL;
    const char * l_unit_str = NULL;
    const char * l_srv_uid_str = NULL;
    uint256_t l_value_datoshi = {};    
    uint256_t l_value_fee = {};
    const char * l_hash_out_type = NULL;
    dap_cli_server_cmd_find_option_val(a_argv, arg_index, a_argc, "-H", &l_hash_out_type);
    if(!l_hash_out_type)
        l_hash_out_type = "hex";
    if(dap_strcmp(l_hash_out_type,"hex") && dap_strcmp(l_hash_out_type,"base58")) {
        dap_json_rpc_error_add(*a_json_arr_reply, DAP_CHAIN_NODE_CLI_COM_TX_COND_CREATE_INVALID_PARAMETER_HEX,
                               "Invalid parameter -H, valid values: -H <hex | base58>");
        return DAP_CHAIN_NODE_CLI_COM_TX_COND_CREATE_INVALID_PARAMETER_HEX;
    }

    // Token ticker
    dap_cli_server_cmd_find_option_val(a_argv, arg_index, a_argc, "-token", &l_token_ticker);
    // Wallet name - from
    dap_cli_server_cmd_find_option_val(a_argv, arg_index, a_argc, "-w", &l_wallet_str);
    // Public certifiacte of condition owner
    dap_cli_server_cmd_find_option_val(a_argv, arg_index, a_argc, "-cert", &l_cert_str);
    // value datoshi
    dap_cli_server_cmd_find_option_val(a_argv, arg_index, a_argc, "-value", &l_value_datoshi_str);
    // fee
    dap_cli_server_cmd_find_option_val(a_argv, arg_index, a_argc, "-fee", &l_value_fee_str);
    // net
    dap_cli_server_cmd_find_option_val(a_argv, arg_index, a_argc, "-net", &l_net_name);
    // unit
    dap_cli_server_cmd_find_option_val(a_argv, arg_index, a_argc, "-unit", &l_unit_str);
    // service
    dap_cli_server_cmd_find_option_val(a_argv, arg_index, a_argc, "-srv_uid", &l_srv_uid_str);

    if(!l_token_ticker) {
        dap_json_rpc_error_add(*a_json_arr_reply, DAP_CHAIN_NODE_CLI_COM_TX_COND_CREATE_REQUIRES_PARAMETER_TOKEN, "tx_cond_create requires parameter '-token'");
        return DAP_CHAIN_NODE_CLI_COM_TX_COND_CREATE_REQUIRES_PARAMETER_TOKEN;
    }
    if (!l_wallet_str) {
        dap_json_rpc_error_add(*a_json_arr_reply, DAP_CHAIN_NODE_CLI_COM_TX_COND_CREATE_REQUIRES_PARAMETER_W, "tx_cond_create requires parameter '-w'");
        return DAP_CHAIN_NODE_CLI_COM_TX_COND_CREATE_REQUIRES_PARAMETER_W;
    }
    if (!l_cert_str) {
        dap_json_rpc_error_add(*a_json_arr_reply, DAP_CHAIN_NODE_CLI_COM_TX_COND_CREATE_REQUIRES_PARAMETER_CERT, "tx_cond_create requires parameter '-cert'");
        return DAP_CHAIN_NODE_CLI_COM_TX_COND_CREATE_REQUIRES_PARAMETER_CERT;
    }
    if(!l_value_datoshi_str) {
        dap_json_rpc_error_add(*a_json_arr_reply, DAP_CHAIN_NODE_CLI_COM_TX_COND_CREATE_REQUIRES_PARAMETER_VALUE, "tx_cond_create requires parameter '-value'");
        return DAP_CHAIN_NODE_CLI_COM_TX_COND_CREATE_REQUIRES_PARAMETER_VALUE;
    }
    if(!l_value_fee_str){
        dap_json_rpc_error_add(*a_json_arr_reply, DAP_CHAIN_NODE_CLI_COM_TX_COND_CREATE_REQUIRES_PARAMETER_FEE, "tx_cond_create requires parameter '-fee'");
        return DAP_CHAIN_NODE_CLI_COM_TX_COND_CREATE_REQUIRES_PARAMETER_FEE;
    }
    if(!l_net_name) {
        dap_json_rpc_error_add(*a_json_arr_reply, DAP_CHAIN_NODE_CLI_COM_TX_COND_CREATE_REQUIRES_PARAMETER_NET, "tx_cond_create requires parameter '-net'");
        return DAP_CHAIN_NODE_CLI_COM_TX_COND_CREATE_REQUIRES_PARAMETER_NET;
    }
    if(!l_unit_str) {
        dap_json_rpc_error_add(*a_json_arr_reply, DAP_CHAIN_NODE_CLI_COM_TX_COND_CREATE_REQUIRES_PARAMETER_UNIT, "tx_cond_create requires parameter '-unit'");
        return DAP_CHAIN_NODE_CLI_COM_TX_COND_CREATE_REQUIRES_PARAMETER_UNIT;
    }

    if(!l_srv_uid_str) {
        dap_json_rpc_error_add(*a_json_arr_reply, DAP_CHAIN_NODE_CLI_COM_TX_COND_CREATE_REQUIRES_PARAMETER_SRV_UID, "tx_cond_create requires parameter '-srv_uid'");
        return DAP_CHAIN_NODE_CLI_COM_TX_COND_CREATE_REQUIRES_PARAMETER_SRV_UID;
    }
    dap_chain_net_srv_uid_t l_srv_uid = {};
    l_srv_uid.uint64 = strtoll(l_srv_uid_str, NULL, 10);
    if (!l_srv_uid.uint64) {
        dap_json_rpc_error_add(*a_json_arr_reply, DAP_CHAIN_NODE_CLI_COM_TX_COND_CREATE_CAN_NOT_FIND_SERVICE_UID, "Can't find service UID %s ", l_srv_uid_str);
        return DAP_CHAIN_NODE_CLI_COM_TX_COND_CREATE_CAN_NOT_FIND_SERVICE_UID;
    }

    dap_chain_net_srv_price_unit_uid_t l_price_unit = { .enm = dap_chain_srv_str_to_unit_enum((char*)l_unit_str)};

    if(l_price_unit.enm == SERV_UNIT_UNDEFINED) {
        dap_json_rpc_error_add(*a_json_arr_reply, DAP_CHAIN_NODE_CLI_COM_TX_COND_CREATE_CAN_NOT_RECOGNIZE_UNIT,
                               "Can't recognize unit '%s'. Unit must look like { B | SEC }", l_unit_str);
        return DAP_CHAIN_NODE_CLI_COM_TX_COND_CREATE_CAN_NOT_RECOGNIZE_UNIT;
    }

    l_value_datoshi = dap_chain_balance_scan(l_value_datoshi_str);
    if(IS_ZERO_256(l_value_datoshi)) {
        dap_json_rpc_error_add(*a_json_arr_reply, DAP_CHAIN_NODE_CLI_COM_TX_COND_CREATE_CAN_NOT_RECOGNIZE_VALUE,
                               "Can't recognize value '%s' as a number", l_value_datoshi_str);
        return DAP_CHAIN_NODE_CLI_COM_TX_COND_CREATE_CAN_NOT_RECOGNIZE_VALUE;
    }

    l_value_fee = dap_chain_balance_scan(l_value_fee_str);
    if(IS_ZERO_256(l_value_fee)) {
        dap_json_rpc_error_add(*a_json_arr_reply, DAP_CHAIN_NODE_CLI_COM_TX_COND_CREATE_CAN_NOT_RECOGNIZE_VALUE_FEE,
                               "Can't recognize value '%s' as a number", l_value_fee_str);
        return DAP_CHAIN_NODE_CLI_COM_TX_COND_CREATE_CAN_NOT_RECOGNIZE_VALUE_FEE;
    }

    dap_chain_net_t * l_net = l_net_name ? dap_chain_net_by_name(l_net_name) : NULL;
    if(!l_net) {
        dap_json_rpc_error_add(*a_json_arr_reply, DAP_CHAIN_NODE_CLI_COM_TX_COND_CREATE_CAN_NOT_FIND_NET, "Can't find net '%s'", l_net_name);
        return DAP_CHAIN_NODE_CLI_COM_TX_COND_CREATE_CAN_NOT_FIND_NET;
    }
    dap_chain_wallet_t *l_wallet = dap_chain_wallet_open(l_wallet_str, c_wallets_path, NULL);
//    const char* l_sign_str = "";
    if(!l_wallet) {
        dap_json_rpc_error_add(*a_json_arr_reply, DAP_CHAIN_NODE_CLI_COM_TX_COND_CREATE_CAN_NOT_OPEN_WALLET, "Can't open wallet '%s'", l_wallet_str);
        return DAP_CHAIN_NODE_CLI_COM_TX_COND_CREATE_CAN_NOT_OPEN_WALLET;
    } else {
//        l_sign_str = dap_chain_wallet_check_sign(l_wallet);
    }

    dap_cert_t *l_cert_cond = dap_cert_find_by_name(l_cert_str);
    if(!l_cert_cond) {
        dap_chain_wallet_close(l_wallet);
        dap_json_rpc_error_add(*a_json_arr_reply, DAP_CHAIN_NODE_CLI_COM_TX_COND_CREATE_CAN_FIND_CERT, "Can't find cert '%s'", l_cert_str);
        return DAP_CHAIN_NODE_CLI_COM_TX_COND_CREATE_CAN_FIND_CERT;
    }

    dap_enc_key_t *l_key_from = dap_chain_wallet_get_key(l_wallet, 0);
    dap_pkey_t *l_key_cond = dap_pkey_from_enc_key(l_cert_cond->enc_key);
    if (!l_key_cond) {
        dap_chain_wallet_close(l_wallet);
        dap_enc_key_delete(l_key_from);
        dap_json_rpc_error_add(*a_json_arr_reply, DAP_CHAIN_NODE_CLI_COM_TX_COND_CREATE_CERT_DOES_NOT_CONATIN_VALID_PUBLIC_KEY,
                               "Cert '%s' doesn't contain a valid public key", l_cert_str);
        return DAP_CHAIN_NODE_CLI_COM_TX_COND_CREATE_CERT_DOES_NOT_CONATIN_VALID_PUBLIC_KEY;
    }

    uint256_t l_value_per_unit_max = {};
    char *l_hash_str = dap_chain_mempool_tx_create_cond(l_net, l_key_from, l_key_cond, l_token_ticker,
                                                        l_value_datoshi, l_value_per_unit_max, l_price_unit,
                                                        l_srv_uid, l_value_fee, NULL, 0, l_hash_out_type);
    dap_chain_wallet_close(l_wallet);
    dap_enc_key_delete(l_key_from);
    DAP_DELETE(l_key_cond);

    if (l_hash_str) {
        json_object *l_jobj_ret = json_object_new_object();
        json_object *l_jobj_tx_cond_transfer = json_object_new_boolean(true);
        json_object *l_jobj_hash = json_object_new_string(l_hash_str);
        json_object_object_add(l_jobj_ret, "create_tx_cond", l_jobj_tx_cond_transfer);
        json_object_object_add(l_jobj_ret, "hash", l_jobj_hash);
        json_object_array_add(*a_json_arr_reply, l_jobj_ret);
        DAP_DELETE(l_hash_str);
        return DAP_CHAIN_NODE_CLI_COM_TX_COND_CREATE_OK;
    }
    json_object *l_jobj_ret = json_object_new_object();
    json_object *l_jobj_tx_cond_transfer = json_object_new_boolean(false);
    json_object_object_add(l_jobj_ret, "create_tx_cond", l_jobj_tx_cond_transfer);
    json_object_array_add(*a_json_arr_reply, l_jobj_ret);
    return DAP_CHAIN_NODE_CLI_COM_TX_COND_CREATE_CAN_NOT_CONDITIONAL_TX_CREATE;
}

static dap_list_t* s_hashes_parse_str_list(const char * a_hashes_str)
{
    dap_list_t *l_ret_list = NULL;
    char * l_hashes_tmp_ptrs = NULL;
    char * l_hash_str_dup = strdup(a_hashes_str);
    if (!l_hash_str_dup) {
        log_it(L_ERROR, "Memory allocation error in %s, line %d", __PRETTY_FUNCTION__, __LINE__);
        return NULL;
    }
    char *l_hash_str = strtok_r(l_hash_str_dup, ",", &l_hashes_tmp_ptrs);
    while(l_hash_str) {
        // trim whitespace in certificate's name
        l_hash_str = dap_strstrip(l_hash_str);// removes leading and trailing spaces
        // get certificate by name
        dap_hash_fast_t* l_hash = DAP_NEW_Z(dap_hash_fast_t);
        if (dap_chain_hash_fast_from_str(l_hash_str, l_hash)){
            log_it(L_ERROR, "Can't get hash from string. Continue.");
            DAP_DELETE(l_hash);
            continue;
        }
        l_ret_list = dap_list_append(l_ret_list, l_hash);
        l_hash_str = strtok_r(NULL, ",", &l_hashes_tmp_ptrs);
    }
    return DAP_DELETE(l_hash_str_dup), l_ret_list;
}

int com_tx_cond_remove(int a_argc, char ** a_argv, void **a_json_arr_reply)
{
    (void) a_argc;
    int arg_index = 1;
    const char *c_wallets_path = dap_chain_wallet_get_path(g_config);
    const char * l_wallet_str = NULL;
    const char * l_value_fee_str = NULL;
    const char * l_net_name = NULL;
    const char * l_hashes_str = NULL;
    const char * l_srv_uid_str = NULL;
    uint256_t l_value_datoshi = {};    
    uint256_t l_value_fee = {};
    const char * l_hash_out_type = NULL;
    dap_cli_server_cmd_find_option_val(a_argv, arg_index, a_argc, "-H", &l_hash_out_type);
    if(!l_hash_out_type)
        l_hash_out_type = "hex";
    if(dap_strcmp(l_hash_out_type,"hex") && dap_strcmp(l_hash_out_type,"base58")) {
        dap_json_rpc_error_add(*a_json_arr_reply, DAP_CHAIN_NODE_CLI_COM_TX_COND_REMOVE_INVALID_PARAMETER_HEX,
                               "Invalid parameter -H, valid values: -H <hex | base58>");
        return DAP_CHAIN_NODE_CLI_COM_TX_COND_REMOVE_INVALID_PARAMETER_HEX;
    }

    // Wallet name 
    dap_cli_server_cmd_find_option_val(a_argv, arg_index, a_argc, "-w", &l_wallet_str);
    // fee
    dap_cli_server_cmd_find_option_val(a_argv, arg_index, a_argc, "-fee", &l_value_fee_str);
    // net
    dap_cli_server_cmd_find_option_val(a_argv, arg_index, a_argc, "-net", &l_net_name);
    // tx cond hahses 
    dap_cli_server_cmd_find_option_val(a_argv, arg_index, a_argc, "-hashes", &l_hashes_str);
    // srv_uid
    dap_cli_server_cmd_find_option_val(a_argv, arg_index, a_argc, "-srv_uid", &l_srv_uid_str);

    if (!l_wallet_str) {
        dap_json_rpc_error_add(*a_json_arr_reply, DAP_CHAIN_NODE_CLI_COM_TX_COND_REMOVE_REQUIRES_PARAMETER_W, "com_txs_cond_remove requires parameter '-w'");
        return DAP_CHAIN_NODE_CLI_COM_TX_COND_REMOVE_REQUIRES_PARAMETER_W;
    }
    if(!l_value_fee_str){
        dap_json_rpc_error_add(*a_json_arr_reply, DAP_CHAIN_NODE_CLI_COM_TX_COND_REMOVE_REQUIRES_PARAMETER_FEE, "com_txs_cond_remove requires parameter '-fee'");
        return DAP_CHAIN_NODE_CLI_COM_TX_COND_REMOVE_REQUIRES_PARAMETER_FEE;
    }
    if(!l_net_name) {
        dap_json_rpc_error_add(*a_json_arr_reply, DAP_CHAIN_NODE_CLI_COM_TX_COND_REMOVE_REQUIRES_PARAMETER_NET, "com_txs_cond_remove requires parameter '-net'");
        return DAP_CHAIN_NODE_CLI_COM_TX_COND_REMOVE_REQUIRES_PARAMETER_NET;
    }
    if(!l_hashes_str) {
        dap_json_rpc_error_add(*a_json_arr_reply, DAP_CHAIN_NODE_CLI_COM_TX_COND_REMOVE_REQUIRES_PARAMETER_HASHES, "com_txs_cond_remove requires parameter '-hashes'");
        return DAP_CHAIN_NODE_CLI_COM_TX_COND_REMOVE_REQUIRES_PARAMETER_HASHES;
    }
    if(!l_srv_uid_str) {
        dap_json_rpc_error_add(*a_json_arr_reply, DAP_CHAIN_NODE_CLI_COM_TX_COND_REMOVE_REQUIRES_PARAMETER_SRV_UID, "com_txs_cond_remove requires parameter '-srv_uid'");
        return DAP_CHAIN_NODE_CLI_COM_TX_COND_REMOVE_REQUIRES_PARAMETER_SRV_UID;
    }

    dap_chain_net_srv_uid_t l_srv_uid = {};
    l_srv_uid.uint64 = strtoll(l_srv_uid_str, NULL, 10);
    if (!l_srv_uid.uint64) {
        dap_json_rpc_error_add(*a_json_arr_reply, DAP_CHAIN_NODE_CLI_COM_TX_COND_REMOVE_CAN_NOT_FIND_SERVICE_UID, "Can't find service UID %s ", l_srv_uid_str);
        return DAP_CHAIN_NODE_CLI_COM_TX_COND_REMOVE_CAN_NOT_FIND_SERVICE_UID;
    }

    dap_chain_net_t * l_net = l_net_name ? dap_chain_net_by_name(l_net_name) : NULL;
    if(!l_net) {
        dap_json_rpc_error_add(*a_json_arr_reply, DAP_CHAIN_NODE_CLI_COM_TX_COND_REMOVE_CAN_NOT_FIND_NET, "Can't find net '%s'", l_net_name);
        return DAP_CHAIN_NODE_CLI_COM_TX_COND_REMOVE_CAN_NOT_FIND_NET;
    }
    dap_chain_wallet_t *l_wallet = dap_chain_wallet_open(l_wallet_str, c_wallets_path, NULL);
//    const char* l_sign_str = "";
    if(!l_wallet) {
        dap_json_rpc_error_add(*a_json_arr_reply, DAP_CHAIN_NODE_CLI_COM_TX_COND_REMOVE_CAN_NOT_OPEN_WALLET, "Can't open wallet '%s'", l_wallet_str);
        return DAP_CHAIN_NODE_CLI_COM_TX_COND_REMOVE_CAN_NOT_OPEN_WALLET;
    } 

    dap_enc_key_t *l_key_from = dap_chain_wallet_get_key(l_wallet, 0);
    dap_pkey_t *l_wallet_pkey = dap_pkey_from_enc_key(l_key_from);

    l_value_fee = dap_chain_balance_scan(l_value_fee_str);
    if(IS_ZERO_256(l_value_fee)) {
        dap_json_rpc_error_add(*a_json_arr_reply, DAP_CHAIN_NODE_CLI_COM_TX_COND_REMOVE_CAN_NOT_RECOGNIZE_VALUE_FEE, "Can't recognize value '%s' as a number", l_value_fee_str);
        return DAP_CHAIN_NODE_CLI_COM_TX_COND_REMOVE_CAN_NOT_RECOGNIZE_VALUE_FEE;
    }

    const char *l_native_ticker = l_net->pub.native_ticker;
    if (!l_native_ticker){
        dap_json_rpc_error_add(*a_json_arr_reply, DAP_CHAIN_NODE_CLI_COM_TX_COND_REMOVE_CAN_NOT_FIND_NATIVE_TICKER_IN_NET, "Can't find native ticker for net %s", l_net->pub.name);
        return DAP_CHAIN_NODE_CLI_COM_TX_COND_REMOVE_CAN_NOT_FIND_NATIVE_TICKER_IN_NET;
    }
    dap_ledger_t *l_ledger = dap_ledger_by_net_name(l_net->pub.name);
    if (!l_ledger){
        dap_json_rpc_error_add(*a_json_arr_reply, DAP_CHAIN_NODE_CLI_COM_TX_COND_REMOVE_CAN_NOT_FIND_LEDGER_FOR_NET, "Can't find ledger for net %s", l_net->pub.name);
        return DAP_CHAIN_NODE_CLI_COM_TX_COND_REMOVE_CAN_NOT_FIND_LEDGER_FOR_NET;
    }
    // create empty transaction
    dap_chain_datum_tx_t *l_tx = dap_chain_datum_tx_create();
    if (!l_ledger){
        dap_json_rpc_error_add(*a_json_arr_reply, DAP_CHAIN_NODE_CLI_COM_TX_COND_REMOVE_CAN_NOT_CREATE_NEW_TX, "Can't create new tx");
        return DAP_CHAIN_NODE_CLI_COM_TX_COND_REMOVE_CAN_NOT_CREATE_NEW_TX;
    }

    dap_list_t *l_hashes_list = s_hashes_parse_str_list(l_hashes_str);
    if (!l_hashes_list){
        dap_json_rpc_error_add(*a_json_arr_reply, DAP_CHAIN_NODE_CLI_COM_TX_COND_REMOVE_REQUESTED_COND_TX_WITH_HASH_NOT_FOUND, "Requested conditional transaction with hash not found");
        dap_chain_datum_tx_delete(l_tx);
        return DAP_CHAIN_NODE_CLI_COM_TX_COND_REMOVE_REQUESTED_COND_TX_WITH_HASH_NOT_FOUND;
    }

    uint256_t l_cond_value_sum = {};
    size_t l_num_of_hashes = dap_list_length(l_hashes_list);
    log_it(L_INFO, "Found %zu hashes. Start returning funds from transactions.", l_num_of_hashes);
    for (dap_list_t * l_tmp = l_hashes_list; l_tmp; l_tmp=l_tmp->next){
        dap_hash_fast_t *l_hash = (dap_hash_fast_t*)l_tmp->data;
        // get tx by hash
        dap_chain_datum_tx_t *l_cond_tx = dap_ledger_tx_find_by_hash(l_ledger, l_hash);
        if (!l_cond_tx) {
            char l_hash_str[DAP_CHAIN_HASH_FAST_STR_SIZE];
            dap_chain_hash_fast_to_str(l_hash, l_hash_str, DAP_CHAIN_HASH_FAST_STR_SIZE);
            log_it(L_WARNING, "Requested conditional transaction with hash %s not found. Continue.", l_hash_str);
            continue;
        }

        const char *l_tx_ticker = dap_ledger_tx_get_token_ticker_by_hash(l_ledger, l_hash);
        if (!l_tx_ticker) {
            log_it(L_WARNING, "Can't get tx ticker");
            continue;
        }
        if (strcmp(l_native_ticker, l_tx_ticker)) {
            log_it(L_WARNING, "Tx must be in native ticker");
            continue;
        }

        // Get out_cond from l_cond_tx
        int l_prev_cond_idx = 0;
        dap_chain_tx_out_cond_t *l_tx_out_cond = dap_chain_datum_tx_out_cond_get(l_cond_tx, DAP_CHAIN_TX_OUT_COND_SUBTYPE_SRV_PAY,
                                                                             &l_prev_cond_idx);
        if (!l_tx_out_cond) {
            log_it(L_WARNING, "Requested conditional transaction has no contitional output with srv_uid %"DAP_UINT64_FORMAT_U, l_srv_uid.uint64);
            continue;
        }
        if (l_tx_out_cond->header.srv_uid.uint64 != l_srv_uid.uint64)
            continue;
        
        if (dap_ledger_tx_hash_is_used_out_item(l_ledger, l_hash, l_prev_cond_idx, NULL)) {
            log_it(L_WARNING, "Requested conditional transaction is already used out");
            continue;
        }
        // Get owner tx
        dap_hash_fast_t l_owner_tx_hash = dap_ledger_get_first_chain_tx_hash(l_ledger, l_cond_tx, l_tx_out_cond);
        dap_chain_datum_tx_t *l_owner_tx = dap_hash_fast_is_blank(&l_owner_tx_hash)
            ? l_cond_tx:
            dap_ledger_tx_find_by_hash(l_ledger, &l_owner_tx_hash);
        if (!l_owner_tx)
            continue;
        dap_chain_tx_sig_t *l_owner_tx_sig = (dap_chain_tx_sig_t *)dap_chain_datum_tx_item_get(l_owner_tx, NULL, NULL, TX_ITEM_TYPE_SIG, NULL);
        dap_sign_t *l_owner_sign = dap_chain_datum_tx_item_sign_get_sig((dap_chain_tx_sig_t *)l_owner_tx_sig);

        if (!l_owner_sign) {
            log_it(L_WARNING, "Can't get sign.");
            continue;
        }

        if (!dap_pkey_compare_with_sign(l_wallet_pkey, l_owner_sign)) {
            log_it(L_WARNING, "Only owner can return funds from tx cond");
            continue;
        }

        // get final tx 
        dap_hash_fast_t l_final_hash = dap_ledger_get_final_chain_tx_hash(l_ledger, DAP_CHAIN_TX_OUT_COND_SUBTYPE_SRV_PAY, l_hash);
        dap_chain_datum_tx_t *l_final_tx = dap_ledger_tx_find_by_hash(l_ledger, &l_final_hash);
        if (!l_final_tx) {
            log_it(L_WARNING, "Only get final tx hash or tx is already used out.");
            continue;
        }

        // get and check tx_cond_out
        int l_final_cond_idx = 0;
        dap_chain_tx_out_cond_t *l_final_tx_out_cond = dap_chain_datum_tx_out_cond_get(l_final_tx, DAP_CHAIN_TX_OUT_COND_SUBTYPE_SRV_PAY,
                                                                             &l_final_cond_idx);
        if (!l_final_tx_out_cond || IS_ZERO_256(l_final_tx_out_cond->header.value)) 
            continue;

        
        // add in_cond to new tx
        // add 'in' item to buy from conditional transaction
        dap_chain_datum_tx_add_in_cond_item(&l_tx, &l_final_hash, l_final_cond_idx, 0);
        SUM_256_256(l_cond_value_sum, l_final_tx_out_cond->header.value, &l_cond_value_sum);
    }
    dap_list_free_full(l_hashes_list, NULL);

    if (IS_ZERO_256(l_cond_value_sum)){
        dap_json_rpc_error_add(*a_json_arr_reply, DAP_CHAIN_NODE_CLI_COM_TX_COND_REMOVE_UNSPENT_COND_TX_IN_HASH_LIST_FOR_WALLET,
                               "No unspent conditional transactions in hashes list for wallet %s. Check input parameters.", l_wallet_str);
        dap_chain_datum_tx_delete(l_tx);
        dap_chain_wallet_close(l_wallet);
        DAP_DEL_Z(l_wallet_pkey);
        return DAP_CHAIN_NODE_CLI_COM_TX_COND_REMOVE_UNSPENT_COND_TX_IN_HASH_LIST_FOR_WALLET;
    }

    uint256_t l_net_fee = {};
    dap_chain_addr_t l_addr_fee = {};
    bool l_net_fee_used = dap_chain_net_tx_get_fee(l_net->pub.id, &l_net_fee, &l_addr_fee);
    uint256_t l_total_fee = l_value_fee;
    if (l_net_fee_used)
        SUM_256_256(l_total_fee, l_net_fee, &l_total_fee);

    if (compare256(l_total_fee, l_cond_value_sum) >= 0 ){
        dap_json_rpc_error_add(*a_json_arr_reply, DAP_CHAIN_NODE_CLI_COM_TX_COND_REMOVE_SUM_COND_OUTPUTS_MUST_GREATER_THAN_FEES_SUM,
                               "Sum of conditional outputs must be greater than fees sum.");
        dap_chain_datum_tx_delete(l_tx);
        dap_chain_wallet_close(l_wallet);
        DAP_DEL_Z(l_wallet_pkey);
        return DAP_CHAIN_NODE_CLI_COM_TX_COND_REMOVE_SUM_COND_OUTPUTS_MUST_GREATER_THAN_FEES_SUM;
    }

    uint256_t l_coin_back = {};
    SUBTRACT_256_256(l_cond_value_sum, l_total_fee, &l_coin_back);
    dap_chain_addr_t *l_wallet_addr = dap_chain_wallet_get_addr(l_wallet, l_net->pub.id);
    // return coins to owner
    if (dap_chain_datum_tx_add_out_item(&l_tx, l_wallet_addr, l_coin_back) == -1) {
        dap_chain_datum_tx_delete(l_tx);
        dap_json_rpc_error_add(*a_json_arr_reply, DAP_CHAIN_NODE_CLI_COM_TX_COND_REMOVE_CAN_NOT_ADD_RETURNING_COINS_OUTPUT,
                               "Can't create new TX. Something went wrong.\n");
        log_it(L_ERROR, "Can't add returning coins output");
        DAP_DELETE(l_wallet_addr);
        dap_chain_wallet_close(l_wallet);
        DAP_DEL_Z(l_wallet_pkey);
        return DAP_CHAIN_NODE_CLI_COM_TX_COND_REMOVE_CAN_NOT_ADD_RETURNING_COINS_OUTPUT-22;
    }
     DAP_DELETE(l_wallet_addr);
    // Network fee
    if (l_net_fee_used &&
            dap_chain_datum_tx_add_out_item(&l_tx, &l_addr_fee, l_net_fee) != 1) {
        dap_chain_datum_tx_delete(l_tx);
        dap_chain_wallet_close(l_wallet);
        DAP_DEL_Z(l_wallet_pkey);
        dap_json_rpc_error_add(*a_json_arr_reply, DAP_CHAIN_NODE_CLI_COM_TX_COND_REMOVE_CAN_NOT_ADD_NETWORK_FEE_OUTPUT, "Can't create new TX. Something went wrong.\n");
        log_it(L_ERROR, "Cant add network fee output");
        return DAP_CHAIN_NODE_CLI_COM_TX_COND_REMOVE_CAN_NOT_ADD_NETWORK_FEE_OUTPUT;
    }
    // Validator's fee
    if (dap_chain_datum_tx_add_fee_item(&l_tx, l_value_fee) == -1) {
        dap_chain_datum_tx_delete(l_tx);
        dap_chain_wallet_close(l_wallet);
        DAP_DEL_Z(l_wallet_pkey);
        dap_json_rpc_error_add(*a_json_arr_reply, DAP_CHAIN_NODE_CLI_COM_TX_COND_REMOVE_CAN_NOT_ADD_VALIDATORS_FEE_OUTPUT, "Can't create new TX. Something went wrong.\n");
        log_it(L_ERROR, "Cant add validator's fee output");
        return DAP_CHAIN_NODE_CLI_COM_TX_COND_REMOVE_CAN_NOT_ADD_VALIDATORS_FEE_OUTPUT;
    }

    // add 'sign' items
    dap_enc_key_t *l_owner_key = dap_chain_wallet_get_key(l_wallet, 0);
    if(dap_chain_datum_tx_add_sign_item(&l_tx, l_owner_key) != 1) {
        dap_chain_datum_tx_delete(l_tx);
        dap_enc_key_delete(l_owner_key);
        dap_json_rpc_error_add(*a_json_arr_reply, DAP_CHAIN_NODE_CLI_COM_TX_COND_REMOVE_CAN_NOT_ADD_SIGN_OUTPUT, "Can't create new TX. Something went wrong.\n");
        log_it( L_ERROR, "Can't add sign output");
        return DAP_CHAIN_NODE_CLI_COM_TX_COND_REMOVE_CAN_NOT_ADD_SIGN_OUTPUT;
    }

    dap_chain_wallet_close(l_wallet);
    DAP_DEL_Z(l_wallet_pkey);

    size_t l_tx_size = dap_chain_datum_tx_get_size(l_tx);
    dap_chain_datum_t *l_datum = dap_chain_datum_create(DAP_CHAIN_DATUM_TX, l_tx, l_tx_size);
    dap_chain_datum_tx_delete(l_tx);
    dap_chain_t *l_chain = dap_chain_net_get_default_chain_by_chain_type(l_net, CHAIN_TYPE_TX);
    if (!l_chain) {
        dap_json_rpc_error_add(*a_json_arr_reply, DAP_CHAIN_NODE_CLI_COM_TX_COND_REMOVE_CAN_FIND_DEFAULT_CHAIN_WITH_TX_FOR_NET,
                               "Can't create new TX. Something went wrong.\n");
        DAP_DELETE(l_datum);
        return DAP_CHAIN_NODE_CLI_COM_TX_COND_REMOVE_CAN_FIND_DEFAULT_CHAIN_WITH_TX_FOR_NET;
    }
    // Processing will be made according to autoprocess policy
    char *l_hash_str = dap_chain_mempool_datum_add(l_datum, l_chain, "hex");
    DAP_DELETE(l_datum);

    if (l_hash_str) {
        json_object *l_jobj_ret = json_object_new_object();
        json_object *l_jobj_tx_status = json_object_new_boolean(true);
        json_object *l_jobj_tx_hash = json_object_new_string(l_hash_str);
        json_object_object_add(l_jobj_ret, "tx_create", l_jobj_tx_status);
        json_object_object_add(l_jobj_ret, "hash", l_jobj_tx_hash);
        DAP_DELETE(l_hash_str);
        json_object_array_add(*a_json_arr_reply, l_jobj_ret);
        return DAP_CHAIN_NODE_CLI_COM_TX_COND_REMOVE_OK;
    }
    dap_json_rpc_error_add(*a_json_arr_reply, DAP_CHAIN_NODE_CLI_COM_TX_COND_REMOVE_OTHER_ERROR, "Can't create new TX. Something went wrong.");
    return DAP_CHAIN_NODE_CLI_COM_TX_COND_REMOVE_OTHER_ERROR;
}

typedef struct tx_check_args {
    dap_chain_datum_tx_t *tx;
    dap_hash_fast_t tx_hash;
} tx_check_args_t;

void s_tx_is_srv_pay_check (dap_chain_net_t* a_net, dap_chain_datum_tx_t *a_tx, dap_hash_fast_t *a_tx_hash, void *a_arg)
{
    UNUSED(a_net);
    dap_list_t **l_tx_list_ptr = a_arg;
    if (dap_chain_datum_tx_out_cond_get(a_tx, DAP_CHAIN_TX_OUT_COND_SUBTYPE_SRV_PAY , NULL)){
        tx_check_args_t *l_arg = DAP_NEW_Z(tx_check_args_t);
        l_arg->tx = a_tx;
        l_arg->tx_hash = *a_tx_hash;
        *l_tx_list_ptr = dap_list_append(*l_tx_list_ptr, l_arg);
    }
       
}

int com_tx_cond_unspent_find(int a_argc, char **a_argv, void **a_json_arr_reply)
{
    (void) a_argc;
    int arg_index = 1;
    const char *c_wallets_path = dap_chain_wallet_get_path(g_config);
    const char * l_wallet_str = NULL;
    const char * l_net_name = NULL;
    const char * l_srv_uid_str = NULL;

    const char * l_hash_out_type = NULL;
    dap_cli_server_cmd_find_option_val(a_argv, arg_index, a_argc, "-H", &l_hash_out_type);
    if(!l_hash_out_type)
        l_hash_out_type = "hex";
    if(dap_strcmp(l_hash_out_type,"hex") && dap_strcmp(l_hash_out_type,"base58")) {
        dap_json_rpc_error_add(*a_json_arr_reply, DAP_CHAIN_NODE_CLI_COM_TX_COND_UNSPEND_FIND_INVALID_PARAMETER_HEX,
                               "Invalid parameter -H, valid values: -H <hex | base58>");
        return DAP_CHAIN_NODE_CLI_COM_TX_COND_UNSPEND_FIND_INVALID_PARAMETER_HEX;
    }

    // Public certifiacte of condition owner
    dap_cli_server_cmd_find_option_val(a_argv, arg_index, a_argc, "-w", &l_wallet_str);
    // net
    dap_cli_server_cmd_find_option_val(a_argv, arg_index, a_argc, "-net", &l_net_name);
    // srv_uid
    dap_cli_server_cmd_find_option_val(a_argv, arg_index, a_argc, "-srv_uid", &l_srv_uid_str);

    if (!l_wallet_str) {
        dap_json_rpc_error_add(*a_json_arr_reply, DAP_CHAIN_NODE_CLI_COM_TX_COND_UNSPEND_FIND_INVALID_PARAMETER_W,
                               "com_txs_cond_remove requires parameter '-w'");
        return DAP_CHAIN_NODE_CLI_COM_TX_COND_UNSPEND_FIND_INVALID_PARAMETER_W;
    }
    if(!l_net_name) {
        dap_json_rpc_error_add(*a_json_arr_reply, DAP_CHAIN_NODE_CLI_COM_TX_COND_UNSPEND_FIND_INVALID_PARAMETER_NET,
                               "com_txs_cond_remove requires parameter '-net'");
        return DAP_CHAIN_NODE_CLI_COM_TX_COND_UNSPEND_FIND_INVALID_PARAMETER_NET;
    }
    if(!l_srv_uid_str) {
        dap_json_rpc_error_add(*a_json_arr_reply, DAP_CHAIN_NODE_CLI_COM_TX_COND_UNSPEND_FIND_INVALID_PARAMETER_SRV_UID,
                               "com_txs_cond_remove requires parameter '-srv_uid'");
        return DAP_CHAIN_NODE_CLI_COM_TX_COND_UNSPEND_FIND_INVALID_PARAMETER_SRV_UID;
    }

    dap_chain_net_srv_uid_t l_srv_uid = {};
    l_srv_uid.uint64 = strtoll(l_srv_uid_str, NULL, 10);
    if (!l_srv_uid.uint64) {
        dap_json_rpc_error_add(*a_json_arr_reply, DAP_CHAIN_NODE_CLI_COM_TX_COND_UNSPEND_FIND_CAN_NOT_FIND_SERVICE_UID,
                               "Can't find service UID %s ", l_srv_uid_str);
        return DAP_CHAIN_NODE_CLI_COM_TX_COND_UNSPEND_FIND_CAN_NOT_FIND_SERVICE_UID;
    }

    dap_chain_net_t * l_net = l_net_name ? dap_chain_net_by_name(l_net_name) : NULL;
    if(!l_net) {
        dap_json_rpc_error_add(*a_json_arr_reply, DAP_CHAIN_NODE_CLI_COM_TX_COND_UNSPEND_FIND_CAN_NOT_FIND_NET,
                               "Can't find net '%s'", l_net_name);
        return DAP_CHAIN_NODE_CLI_COM_TX_COND_UNSPEND_FIND_CAN_NOT_FIND_NET;
    }

    dap_chain_wallet_t *l_wallet = dap_chain_wallet_open(l_wallet_str, c_wallets_path, NULL);
    if(!l_wallet) {
        dap_json_rpc_error_add(*a_json_arr_reply, DAP_CHAIN_NODE_CLI_COM_TX_COND_UNSPEND_FIND_CAN_NOT_OPEN_WALLET, "Can't open wallet '%s'", l_wallet_str);
        return DAP_CHAIN_NODE_CLI_COM_TX_COND_UNSPEND_FIND_CAN_NOT_OPEN_WALLET;
    } 

    dap_enc_key_t *l_key_from = dap_chain_wallet_get_key(l_wallet, 0);
    dap_pkey_t *l_wallet_pkey = dap_pkey_from_enc_key(l_key_from);

    const char *l_native_ticker = l_net->pub.native_ticker;
    if (!l_native_ticker){
        dap_json_rpc_error_add(*a_json_arr_reply, DAP_CHAIN_NODE_CLI_COM_TX_COND_UNSPEND_FIND_CAN_NOT_FIND_NATIVE_TICKER_IN_NET,
                               "Can't find native ticker for net %s", l_net->pub.name);
        return DAP_CHAIN_NODE_CLI_COM_TX_COND_UNSPEND_FIND_CAN_NOT_FIND_NATIVE_TICKER_IN_NET;
    }
    dap_ledger_t *l_ledger = dap_ledger_by_net_name(l_net->pub.name);
    if (!l_ledger){
        dap_json_rpc_error_add(*a_json_arr_reply, DAP_CHAIN_NODE_CLI_COM_TX_COND_UNSPEND_FIND_CAN_NOT_FIND_LEDGER_FOR_NET, "Can't find ledger for net %s", l_net->pub.name);
        return DAP_CHAIN_NODE_CLI_COM_TX_COND_UNSPEND_FIND_CAN_NOT_FIND_LEDGER_FOR_NET;
    }

//    dap_string_t *l_reply_str = dap_string_new("");
    json_object *l_jobj_tx_list_cond_outs = json_object_new_array();
    dap_list_t *l_tx_list = NULL;

    dap_chain_net_get_tx_all(l_net, TX_SEARCH_TYPE_NET, s_tx_is_srv_pay_check, &l_tx_list);
    size_t l_tx_count = 0;
    uint256_t l_total_value = {};
    for (dap_list_t *it = l_tx_list; it; it = it->next) {
        tx_check_args_t *l_data_tx = (tx_check_args_t*)it->data;
        if (l_data_tx->tx_hash.raw[0] == 0x5A && l_data_tx->tx_hash.raw[1] == 0xc1){
            log_it(L_INFO, "found!");
        }
        dap_chain_datum_tx_t *l_tx = l_data_tx->tx;
        int l_prev_cond_idx = 0;
        dap_chain_tx_out_cond_t *l_out_cond = dap_chain_datum_tx_out_cond_get(l_tx, DAP_CHAIN_TX_OUT_COND_SUBTYPE_SRV_PAY , &l_prev_cond_idx);
        if (!l_out_cond || l_out_cond->header.srv_uid.uint64 != l_srv_uid.uint64 || IS_ZERO_256(l_out_cond->header.value))
            continue;

        if (dap_ledger_tx_hash_is_used_out_item(l_ledger, &l_data_tx->tx_hash, l_prev_cond_idx, NULL)) {
            continue;
        }

        const char *l_tx_ticker = dap_ledger_tx_get_token_ticker_by_hash(l_ledger, &l_data_tx->tx_hash);
        if (!l_tx_ticker) {
            continue;
        }
        if (strcmp(l_native_ticker, l_tx_ticker)) {
            continue;
        }

        // Check sign
        dap_hash_fast_t l_owner_tx_hash = dap_ledger_get_first_chain_tx_hash(l_ledger, l_data_tx->tx, l_out_cond);
        dap_chain_datum_tx_t *l_owner_tx = dap_hash_fast_is_blank(&l_owner_tx_hash)
            ? l_tx
            : dap_ledger_tx_find_by_hash(l_ledger, &l_owner_tx_hash);
            
        if (!l_owner_tx)
            continue;
        dap_chain_tx_sig_t *l_owner_tx_sig = (dap_chain_tx_sig_t *)dap_chain_datum_tx_item_get(l_owner_tx, NULL, NULL, TX_ITEM_TYPE_SIG, NULL);
        dap_sign_t *l_owner_sign = dap_chain_datum_tx_item_sign_get_sig((dap_chain_tx_sig_t *)l_owner_tx_sig);


        if (!dap_pkey_compare_with_sign(l_wallet_pkey, l_owner_sign)) {
            continue;
        }

        char *l_remain_datoshi_str = NULL;
        char *l_remain_coins_str = NULL; 
        char l_hash_str[DAP_CHAIN_HASH_FAST_STR_SIZE];
        dap_chain_hash_fast_to_str(&l_data_tx->tx_hash, l_hash_str, DAP_CHAIN_HASH_FAST_STR_SIZE);
        l_remain_coins_str = dap_chain_balance_to_coins(l_out_cond->header.value);
        l_remain_datoshi_str = dap_chain_balance_print(l_out_cond->header.value);
        json_object *l_jobj_hash = json_object_new_string(l_hash_str);
        json_object *l_jobj_remain = json_object_new_object();
        json_object *l_jobj_remain_coins = json_object_new_string(l_remain_coins_str);
        json_object *l_jobj_remain_datoshi = json_object_new_string(l_remain_datoshi_str);
        json_object_object_add(l_jobj_remain, "coins", l_jobj_remain_coins);
        json_object_object_add(l_jobj_remain, "datoshi", l_jobj_remain_datoshi);
        json_object *l_jobj_native_ticker = json_object_new_string(l_native_ticker);
        json_object *l_jobj_tx = json_object_new_object();
        json_object_object_add(l_jobj_tx, "hash", l_jobj_hash);
        json_object_object_add(l_jobj_tx, "remain", l_jobj_remain);
        json_object_object_add(l_jobj_tx, "ticker", l_jobj_native_ticker);
        json_object_array_add(l_jobj_tx_list_cond_outs, l_jobj_tx);
        l_tx_count++;
        SUM_256_256(l_total_value, l_out_cond->header.value, &l_total_value);
    }
    char *l_total_datoshi_str = dap_chain_balance_to_coins(l_total_value);
    char *l_total_coins_str = dap_chain_balance_print(l_total_value);
    json_object *l_jobj_total = json_object_new_object();
    json_object *l_jobj_total_datoshi = json_object_new_string(l_total_datoshi_str);
    json_object *l_jobj_total_coins = json_object_new_string(l_total_coins_str);
    json_object *l_jobj_native_ticker = json_object_new_string(l_native_ticker);
    json_object_object_add(l_jobj_total, "datoshi", l_jobj_total_datoshi);
    json_object_object_add(l_jobj_total, "coins", l_jobj_total_coins);
    json_object_object_add(l_jobj_total, "ticker", l_jobj_native_ticker);
    json_object_object_add(l_jobj_total, "tx_count", json_object_new_uint64(l_tx_count));
    json_object *l_jobj_ret = json_object_new_object();
    json_object_object_add(l_jobj_ret, "transactions_out_cond", l_jobj_tx_list_cond_outs);
    json_object_object_add(l_jobj_ret, "total", l_jobj_total);
    dap_list_free_full(l_tx_list, NULL);
    json_object_array_add(*a_json_arr_reply, l_jobj_ret);
    DAP_DEL_Z(l_wallet_pkey);
    dap_chain_wallet_close(l_wallet);
    return DAP_CHAIN_NODE_CLI_COM_TX_COND_UNSPEND_FIND_OK;
}
typedef enum cmd_mempool_add_ca_error_list{
    COM_MEMPOOL_ADD_CA_ERROR_NET_NOT_FOUND = DAP_JSON_RPC_ERR_CODE_METHOD_ERR_START,
    COM_MEMPOOL_ADD_CA_ERROR_NO_CAINS_FOR_CA_DATUM_IN_NET,
    COM_MEMPOOL_ADD_CA_ERROR_REQUIRES_PARAMETER_CA_NAME,
    COM_MEMPOOL_ADD_CA_ERROR_CAN_NOT_FIND_CERTIFICATE,
    COM_MEMPOOL_ADD_CA_ERROR_CORRUPTED_CERTIFICATE_WITHOUT_KEYS,
    COM_MEMPOOL_ADD_CA_ERROR_CERTIFICATE_HAS_PRIVATE_KEY_DATA,
    COM_MEMPOOL_ADD_CA_ERROR_CAN_NOT_SERIALIZE,
    COM_MEMPOOL_ADD_CA_ERROR_CAN_NOT_PLACE_CERTIFICATE
}cmd_mempool_add_ca_error_list_t;
/**
 * @brief _cmd_mempool_add_ca
 * @details Place public CA into the mempool
 * @param a_net
 * @param a_chain
 * @param a_cert
 * @param a_str_reply
 * @return
 */
int _cmd_mempool_add_ca(dap_chain_net_t *a_net, dap_chain_t *a_chain, dap_cert_t *a_cert, void **a_str_reply)
{
    json_object **a_json_arr_reply = (json_object **)a_str_reply;
    if (!a_net || !a_chain || !a_cert){
        dap_json_rpc_error_add(*a_json_arr_reply, COM_MEMPOOL_ADD_CA_ERROR_NET_NOT_FOUND, "The network or certificate attribute was not passed.");
        return COM_MEMPOOL_ADD_CA_ERROR_NET_NOT_FOUND;
    }
    dap_chain_t *l_chain = NULL;
    // Chech for chain if was set or not
    if (!a_chain){
       // If wasn't set - trying to auto detect
        l_chain = dap_chain_net_get_chain_by_chain_type(a_net, CHAIN_TYPE_CA);
        if (!l_chain) { // If can't auto detect
            // clean previous error code
            dap_json_rpc_error_add(*a_json_arr_reply, COM_MEMPOOL_ADD_CA_ERROR_NO_CAINS_FOR_CA_DATUM_IN_NET,
                                   "No chains for CA datum in network \"%s\"", a_net->pub.name);
            return COM_MEMPOOL_ADD_CA_ERROR_NO_CAINS_FOR_CA_DATUM_IN_NET;
        }
    }
    if(!a_cert->enc_key){
        dap_json_rpc_error_add(*a_json_arr_reply, COM_MEMPOOL_ADD_CA_ERROR_CORRUPTED_CERTIFICATE_WITHOUT_KEYS,
                               "Corrupted certificate \"%s\" without keys certificate", a_cert->name);
        return COM_MEMPOOL_ADD_CA_ERROR_CORRUPTED_CERTIFICATE_WITHOUT_KEYS;
    }

    if (a_cert->enc_key->priv_key_data_size || a_cert->enc_key->priv_key_data){
        dap_json_rpc_error_add(*a_json_arr_reply, COM_MEMPOOL_ADD_CA_ERROR_CERTIFICATE_HAS_PRIVATE_KEY_DATA,
                               "Certificate \"%s\" has private key data. Please export public only key certificate without private keys", a_cert->name);
        return COM_MEMPOOL_ADD_CA_ERROR_CERTIFICATE_HAS_PRIVATE_KEY_DATA;
    }

    // Serialize certificate into memory
    uint32_t l_cert_serialized_size = 0;
    byte_t * l_cert_serialized = dap_cert_mem_save(a_cert, &l_cert_serialized_size);
    if(!l_cert_serialized){
        dap_json_rpc_error_add(*a_json_arr_reply, COM_MEMPOOL_ADD_CA_ERROR_CAN_NOT_SERIALIZE,
                               "Can't serialize in memory certificate \"%s\"", a_cert->name);
        return COM_MEMPOOL_ADD_CA_ERROR_CAN_NOT_SERIALIZE;
    }
    // Now all the chechs passed, forming datum for mempool
    dap_chain_datum_t * l_datum = dap_chain_datum_create( DAP_CHAIN_DATUM_CA, l_cert_serialized , l_cert_serialized_size);
    DAP_DELETE( l_cert_serialized);
    if(!l_datum){
        dap_json_rpc_error_add(*a_json_arr_reply, COM_MEMPOOL_ADD_CA_ERROR_CAN_NOT_SERIALIZE,
                               "Can't produce datum from certificate \"%s\"", a_cert->name);
        return COM_MEMPOOL_ADD_CA_ERROR_CAN_NOT_SERIALIZE;
    }

    // Finaly add datum to mempool
    char *l_hash_str = dap_chain_mempool_datum_add(l_datum, l_chain, "hex");
    DAP_DELETE(l_datum);
    if (l_hash_str) {
        char *l_msg = dap_strdup_printf("Datum %s was successfully placed to mempool", l_hash_str);
        if (!l_msg) {
            dap_json_rpc_allocation_error(*a_json_arr_reply);
            return DAP_JSON_RPC_ERR_CODE_MEMORY_ALLOCATED;
        }
        json_object *l_obj_message = json_object_new_string(l_msg);
        DAP_DELETE(l_msg);
        DAP_DELETE(l_hash_str);
        if (!l_obj_message) {
            dap_json_rpc_allocation_error(*a_json_arr_reply);
            return DAP_JSON_RPC_ERR_CODE_MEMORY_ALLOCATED;
        }
        json_object_array_add(*a_json_arr_reply, l_obj_message);
        return 0;
    } else {
        char *l_msg = dap_strdup_printf("Can't place certificate \"%s\" to mempool", a_cert->name);
        if (!l_msg) {
            dap_json_rpc_allocation_error(*a_json_arr_reply);
            return DAP_JSON_RPC_ERR_CODE_MEMORY_ALLOCATED;
        }
        json_object *l_obj_msg = json_object_new_string(l_msg);
        DAP_DELETE(l_msg);
        if (!l_obj_msg) {
            dap_json_rpc_allocation_error(*a_json_arr_reply);
            return DAP_JSON_RPC_ERR_CODE_MEMORY_ALLOCATED;
        }
        json_object_array_add(*a_json_arr_reply, l_obj_msg);
        return COM_MEMPOOL_ADD_CA_ERROR_CAN_NOT_PLACE_CERTIFICATE;
    }
}

/**
 * @brief com_chain_ca_copy
 * @details copy public CA into the mempool
 * @param a_argc
 * @param a_argv
 * @param a_arg_func
 * @param a_str_reply
 * @return
 */
int com_chain_ca_copy( int a_argc,  char ** a_argv, void **a_str_reply)
{
    int l_argc = a_argc + 1;
    char **l_argv = DAP_NEW_Z_COUNT(char*, l_argc);
    l_argv[0] = "mempool";
    l_argv[1] = "add_ca";
    for (int i = 1; i < a_argc; i++)
        l_argv[i + 1] = a_argv[i];
    int ret = com_mempool(l_argc, l_argv, a_str_reply);
    DAP_DEL_Z(l_argv);
    return ret;
}


/**
 * @brief com_chain_ca_pub
 * @details place public CA into the mempool
 * @param a_argc
 * @param a_argv
 * @param a_arg_func
 * @param a_str_reply
 * @return
 */
int com_chain_ca_pub( int a_argc,  char ** a_argv, void **a_str_reply)
{
    int arg_index = 1;
    // Read params
    const char * l_ca_name = NULL;
    dap_chain_net_t * l_net = NULL;
    dap_chain_t * l_chain = NULL;

    dap_cli_server_cmd_find_option_val(a_argv, arg_index, a_argc, "-ca_name", &l_ca_name);
    dap_chain_node_cli_cmd_values_parse_net_chain(&arg_index,a_argc, a_argv, a_str_reply, &l_chain, &l_net, CHAIN_TYPE_CA);

    dap_cert_t * l_cert = dap_cert_find_by_name( l_ca_name );
    if( l_cert == NULL ){
        dap_cli_server_cmd_set_reply_text(a_str_reply,
                "Can't find \"%s\" certificate", l_ca_name );
        return -4;
    }


    if( l_cert->enc_key == NULL ){
        dap_cli_server_cmd_set_reply_text(a_str_reply,
                "Corrupted certificate \"%s\" without keys certificate", l_ca_name );
        return -5;
    }

    // Create empty new cert
    dap_cert_t * l_cert_new = dap_cert_new(l_ca_name);
    if(!l_cert_new)
        return -9;
    l_cert_new->enc_key = dap_enc_key_new( l_cert->enc_key->type);
    if(!l_cert_new->enc_key) {
        DAP_DELETE(l_cert_new);
        return -10;
    }

    // Copy only public key
    l_cert_new->enc_key->pub_key_data = DAP_NEW_Z_SIZE(uint8_t,
                                                      l_cert_new->enc_key->pub_key_data_size =
                                                      l_cert->enc_key->pub_key_data_size );
    if(!l_cert_new->enc_key->pub_key_data) {
        log_it(L_CRITICAL, "%s", c_error_memory_alloc);
        DAP_DELETE(l_cert_new->enc_key);
        DAP_DELETE(l_cert_new);
        return -11;
    }
    memcpy(l_cert_new->enc_key->pub_key_data, l_cert->enc_key->pub_key_data,l_cert->enc_key->pub_key_data_size);

    // Serialize certificate into memory
    uint32_t l_cert_serialized_size = 0;
    byte_t * l_cert_serialized = dap_cert_mem_save( l_cert_new, &l_cert_serialized_size );
    if(!l_cert_serialized){
        dap_cli_server_cmd_set_reply_text(a_str_reply,
                "Can't serialize in memory certificate" );
        return -7;
    }
    // Now all the chechs passed, forming datum for mempool
    dap_chain_datum_t * l_datum = dap_chain_datum_create( DAP_CHAIN_DATUM_CA, l_cert_serialized , l_cert_serialized_size);
    DAP_DELETE(l_cert_serialized);
    if(!l_datum){
        dap_cli_server_cmd_set_reply_text(a_str_reply,
                "Can't produce datum from certificate");
        return -7;
    }

    // Finaly add datum to mempool
    char *l_hash_str = dap_chain_mempool_datum_add(l_datum, l_chain, "hex");
    DAP_DELETE(l_datum);
    if (l_hash_str) {
        dap_cli_server_cmd_set_reply_text(a_str_reply,
                "Datum %s was successfully placed to mempool", l_hash_str);
        DAP_DELETE(l_hash_str);
        return 0;
    } else {
        dap_cli_server_cmd_set_reply_text(a_str_reply,
                "Can't place certificate \"%s\" to mempool", l_ca_name);
        return -8;
    }
}


static const char* s_json_get_text(struct json_object *a_json, const char *a_key)
{
    if(!a_json || !a_key)
        return NULL;
    struct json_object *l_json = json_object_object_get(a_json, a_key);
    if(l_json && json_object_is_type(l_json, json_type_string)) {
        // Read text
        return json_object_get_string(l_json);
    }
    return NULL;
}

static bool s_json_get_int64(struct json_object *a_json, const char *a_key, int64_t *a_out)
{
    if(!a_json || !a_key || !a_out)
        return false;
    struct json_object *l_json = json_object_object_get(a_json, a_key);
    if(l_json) {
        if(json_object_is_type(l_json, json_type_int)) {
            // Read number
            *a_out = json_object_get_int64(l_json);
            return true;
        }
    }
    return false;
}

static bool s_json_get_unit(struct json_object *a_json, const char *a_key, dap_chain_net_srv_price_unit_uid_t *a_out)
{
    const char *l_unit_str = s_json_get_text(a_json, a_key);
    if(!l_unit_str || !a_out)
        return false;
    dap_chain_net_srv_price_unit_uid_t l_unit = dap_chain_net_srv_price_unit_uid_from_str(l_unit_str);
    if(l_unit.enm == SERV_UNIT_UNDEFINED)
        return false;
    a_out->enm = l_unit.enm;
    return true;
}

static bool s_json_get_uint256(struct json_object *a_json, const char *a_key, uint256_t *a_out)
{
    const char *l_uint256_str = s_json_get_text(a_json, a_key);
    if(!a_out || !l_uint256_str)
        return false;
    uint256_t l_value = dap_chain_balance_scan(l_uint256_str);
    if(!IS_ZERO_256(l_value)) {
        memcpy(a_out, &l_value, sizeof(uint256_t));
        return true;
    }
    return false;
}

// service names: srv_stake, srv_vpn, srv_xchange
static bool s_json_get_srv_uid(struct json_object *a_json, const char *a_key_service_id, const char *a_key_service, uint64_t *a_out)
{
    uint64_t l_srv_id;
    if(!a_out)
        return false;
    // Read service id
    if(s_json_get_int64(a_json, a_key_service_id, (int64_t*) &l_srv_id)) {
        *a_out = l_srv_id;
        return true;
    }
    else {
        // Read service as name
        const char *l_service = s_json_get_text(a_json, a_key_service);
        if(l_service) {
            dap_chain_net_srv_t *l_srv = dap_chain_net_srv_get_by_name(l_service);
            if(!l_srv)
                return false;
            *a_out = l_srv->uid.uint64;
            return true;
        }
    }
    return false;
}

static dap_chain_wallet_t* s_json_get_wallet(struct json_object *a_json, const char *a_key)
{
    return dap_chain_wallet_open(s_json_get_text(a_json, a_key), dap_chain_wallet_get_path(g_config), NULL);
}

static const dap_cert_t* s_json_get_cert(struct json_object *a_json, const char *a_key)
{
    return dap_cert_find_by_name(s_json_get_text(a_json, a_key));
}

// Read pkey from wallet or cert
static dap_pkey_t* s_json_get_pkey(struct json_object *a_json)
{
    dap_pkey_t *l_pub_key = NULL;
    // From wallet
    dap_chain_wallet_t *l_wallet = s_json_get_wallet(a_json, "wallet");
    if(l_wallet) {
        l_pub_key = dap_chain_wallet_get_pkey(l_wallet, 0);
        dap_chain_wallet_close(l_wallet);
        if(l_pub_key) {
            return l_pub_key;
        }
    }
    // From cert
    const dap_cert_t *l_cert = s_json_get_cert(a_json, "cert");
    if(l_cert) {
        l_pub_key = dap_pkey_from_enc_key(l_cert->enc_key);
    }
    return l_pub_key;
}


/**
 * @brief Create transaction from json file
 * com_tx_create command
 * @param argc
 * @param argv
 * @param arg_func
 * @param str_reply
 * @return int
 */
int com_tx_create_json(int a_argc, char ** a_argv, void **a_json_arr_reply)
{
    int l_arg_index = 1;
    const char *l_net_name = NULL; // optional parameter
    const char *l_chain_name = NULL; // optional parameter
    const char *l_json_file_path = NULL;
    const char *l_json_str = NULL;
    const char *l_native_token = NULL;
    const char *l_main_token = NULL;

    dap_cli_server_cmd_find_option_val(a_argv, l_arg_index, a_argc, "-net", &l_net_name); // optional parameter
    dap_cli_server_cmd_find_option_val(a_argv, l_arg_index, a_argc, "-chain", &l_chain_name); // optional parameter
    dap_cli_server_cmd_find_option_val(a_argv, l_arg_index, a_argc, "-json", &l_json_file_path);
    dap_cli_server_cmd_find_option_val(a_argv, l_arg_index, a_argc, "-json_str", &l_json_str);

    if(!l_json_file_path && !l_json_str) {
        dap_json_rpc_error_add(*a_json_arr_reply, DAP_CHAIN_NODE_CLI_COM_TX_CREATE_JSON_REQUIRE_PARAMETER_JSON,
                               "Command requires one of parameters '-json <json file path> or -json_srt <string>'");
        return DAP_CHAIN_NODE_CLI_COM_TX_CREATE_JSON_REQUIRE_PARAMETER_JSON;
    } 

    // Open json file
    struct json_object *l_json = NULL;
    if (l_json_file_path){
        l_json = json_object_from_file(l_json_file_path);
        if(!l_json) {
            dap_json_rpc_error_add(*a_json_arr_reply, DAP_CHAIN_NODE_CLI_COM_TX_CREATE_JSON_CAN_NOT_OPEN_JSON_FILE,
                                "Can't open json file: %s", json_util_get_last_err());
            return DAP_CHAIN_NODE_CLI_COM_TX_CREATE_JSON_CAN_NOT_OPEN_JSON_FILE;
        }
    } else if (l_json_str) {
        l_json = json_tokener_parse(l_json_str);
        if(!l_json) {
            dap_json_rpc_error_add(*a_json_arr_reply, DAP_CHAIN_NODE_CLI_COM_TX_CREATE_JSON_CAN_NOT_OPEN_JSON_FILE,
                                "Can't parse input JSON-string", json_util_get_last_err());
            return DAP_CHAIN_NODE_CLI_COM_TX_CREATE_JSON_CAN_NOT_OPEN_JSON_FILE;
        }
    }
    if(!json_object_is_type(l_json, json_type_object)) {
        dap_json_rpc_error_add(*a_json_arr_reply, DAP_CHAIN_NODE_CLI_COM_TX_CREATE_JSON_WRONG_JSON_FORMAT, "Wrong json format");
        json_object_put(l_json);
        return DAP_CHAIN_NODE_CLI_COM_TX_CREATE_JSON_WRONG_JSON_FORMAT;
    }

    
    // Read network from json file
    if(!l_net_name) {
        struct json_object *l_json_net = json_object_object_get(l_json, "net");
        if(l_json_net && json_object_is_type(l_json_net, json_type_string)) {
            l_net_name = json_object_get_string(l_json_net);
        }
        if(!l_net_name) {
            dap_json_rpc_error_add(*a_json_arr_reply, DAP_CHAIN_NODE_CLI_COM_TX_CREATE_JSON_REQUIRE_PARAMETER_NET,
                                   "Command requires parameter '-net' or set net in the json file");
            json_object_put(l_json);
            return DAP_CHAIN_NODE_CLI_COM_TX_CREATE_JSON_REQUIRE_PARAMETER_NET;
        }
    }
    dap_chain_net_t *l_net = dap_chain_net_by_name(l_net_name);
    if(!l_net) {
        dap_json_rpc_error_add(*a_json_arr_reply, DAP_CHAIN_NODE_CLI_COM_TX_CREATE_JSON_NOT_FOUNT_NET_BY_NAME, "Not found net by name '%s'", l_net_name);
        json_object_put(l_json);
        return DAP_CHAIN_NODE_CLI_COM_TX_CREATE_JSON_NOT_FOUNT_NET_BY_NAME;
    }
    l_native_token = l_net->pub.native_ticker;

    // Read chain from json file
    if(!l_chain_name) {
        struct json_object *l_json_chain = json_object_object_get(l_json, "chain");
        if(l_json_chain && json_object_is_type(l_json_chain, json_type_string)) {
            l_chain_name = json_object_get_string(l_json_chain);
        }
    }
    dap_chain_t *l_chain = dap_chain_net_get_chain_by_name(l_net, l_chain_name);
    if(!l_chain) {
        l_chain = dap_chain_net_get_chain_by_chain_type(l_net, CHAIN_TYPE_TX);
    }
    if(!l_chain) {
        dap_json_rpc_error_add(*a_json_arr_reply, DAP_CHAIN_NODE_CLI_COM_TX_CREATE_JSON_NOT_FOUNT_CHAIN_BY_NAME,
                               "Chain name '%s' not found, try use parameter '-chain' or set chain in the json file", l_chain_name);
        json_object_put(l_json);
        return DAP_CHAIN_NODE_CLI_COM_TX_CREATE_JSON_NOT_FOUNT_CHAIN_BY_NAME;
    }


    // Read items from json file
    struct json_object *l_json_items = json_object_object_get(l_json, "items");
    size_t l_items_count;
    if(!l_json_items || !json_object_is_type(l_json_items, json_type_array) || !(l_items_count = json_object_array_length(l_json_items))) {
        dap_json_rpc_error_add(*a_json_arr_reply, DAP_CHAIN_NODE_CLI_COM_TX_CREATE_JSON_NOT_FOUNT_ARRAY_ITEMS,
                               "Wrong json format: not found array 'items' or array is empty");
        json_object_put(l_json);
        return DAP_CHAIN_NODE_CLI_COM_TX_CREATE_JSON_NOT_FOUNT_ARRAY_ITEMS;
    }

    log_it(L_ERROR, "Json TX: found %lu items", l_items_count);
    // Create transaction
    dap_chain_datum_tx_t *l_tx = DAP_NEW_Z_SIZE(dap_chain_datum_tx_t, sizeof(dap_chain_datum_tx_t));
    if(!l_tx) {
        json_object_put(l_json);
        dap_json_rpc_allocation_error(*a_json_arr_reply);
        return DAP_JSON_RPC_ERR_CODE_MEMORY_ALLOCATED;
    }
    l_tx->header.ts_created = time(NULL);
    size_t l_items_ready = 0;
    dap_list_t *l_sign_list = NULL;// list 'sing' items
    dap_list_t *l_in_list = NULL;// list 'in' items
    // dap_list_t *l_tsd_list = NULL;// list tsd sections
    uint256_t l_value_need = { };// how many tokens are needed in the 'out' item
    uint256_t l_value_need_fee = {};
    json_object *l_jobj_errors = json_object_new_array();
//    dap_string_t *l_err_str = dap_string_new("Errors: \n");
    // Creating and adding items to the transaction
    for(size_t i = 0; i < l_items_count; ++i) {
        struct json_object *l_json_item_obj = json_object_array_get_idx(l_json_items, i);
        if(!l_json_item_obj || !json_object_is_type(l_json_item_obj, json_type_object)) {
            continue;
        }
        struct json_object *l_json_item_type = json_object_object_get(l_json_item_obj, "type");
        if(!l_json_item_type && json_object_is_type(l_json_item_type, json_type_string)) {
            log_it(L_WARNING, "Item %zu without type", i);
            continue;
        }
        const char *l_item_type_str = json_object_get_string(l_json_item_type);
        dap_chain_tx_item_type_t l_item_type = dap_chain_datum_tx_item_str_to_type(l_item_type_str);
        if(l_item_type == TX_ITEM_TYPE_UNKNOWN) {
            log_it(L_WARNING, "Item %zu has invalid type '%s'", i, l_item_type_str);
            continue;
        }

        log_it(L_DEBUG, "Json TX: process item %s", json_object_get_string(l_json_item_type));
        // Create an item depending on its type
        const uint8_t *l_item = NULL;
        switch (l_item_type) {
        case TX_ITEM_TYPE_IN: {
            // Save item obj for in
            // Read prev_hash and out_prev_idx
            const char *l_prev_hash_str = s_json_get_text(l_json_item_obj, "prev_hash");
            int64_t l_out_prev_idx;
            bool l_is_out_prev_idx = s_json_get_int64(l_json_item_obj, "out_prev_idx", &l_out_prev_idx);
            // If prev_hash and out_prev_idx were read
            if(l_prev_hash_str && l_is_out_prev_idx) {
                dap_chain_hash_fast_t l_tx_prev_hash;
                if(!dap_chain_hash_fast_from_str(l_prev_hash_str, &l_tx_prev_hash)) {
                    // Create IN item
                    dap_chain_tx_in_t *l_in_item = dap_chain_datum_tx_item_in_create(&l_tx_prev_hash, (uint32_t) l_out_prev_idx);
                    if (!l_in_item) {
                        json_object *l_jobj_err = json_object_new_string("Unable to create in for transaction.");
                        json_object_array_add(l_jobj_errors, l_jobj_err);
                    }
                    l_item = (const uint8_t*) l_in_item;
                } else {
                    log_it(L_WARNING, "Invalid 'in' item, bad prev_hash %s", l_prev_hash_str);
                    char *l_str_err = dap_strdup_printf("Unable to create in for transaction. Invalid 'in' item, "
                                                        "bad prev_hash %s", l_prev_hash_str);
                    json_object *l_jobj_err = json_object_new_string(l_str_err);
                    json_object_array_add(l_jobj_errors, l_jobj_err);
                }
            }
            // Read addr_from
            else {
               l_in_list = dap_list_append(l_in_list, l_json_item_obj);
            }
        }
            break;

        case TX_ITEM_TYPE_OUT:
        case TX_ITEM_TYPE_OUT_EXT: {
            // Read address and value
            uint256_t l_value = { };
            const char *l_json_item_addr_str = s_json_get_text(l_json_item_obj, "addr");
            bool l_is_value = s_json_get_uint256(l_json_item_obj, "value", &l_value);
            if(l_is_value && l_json_item_addr_str) {
                dap_chain_addr_t *l_addr = dap_chain_addr_from_str(l_json_item_addr_str);
                if(l_addr && !IS_ZERO_256(l_value)) {
                    if(l_item_type == TX_ITEM_TYPE_OUT) {
                        // Create OUT item
                        dap_chain_tx_out_t *l_out_item = dap_chain_datum_tx_item_out_create(l_addr, l_value);
                        if (!l_out_item) {
                            json_object *l_jobj_err = json_object_new_string("Failed to create transaction out. "
                                                                             "There may not be enough funds in the wallet.");
                            json_object_array_add(l_jobj_errors, l_jobj_err);
                        }
                        l_item = (const uint8_t*) l_out_item;
                    }
                    else if(l_item_type == TX_ITEM_TYPE_OUT_EXT) {
                        // Read address and value
                        const char *l_token = s_json_get_text(l_json_item_obj, "token");
                        l_main_token = l_token;
                        if(l_token) {
                            // Create OUT_EXT item
                            dap_chain_tx_out_ext_t *l_out_ext_item = dap_chain_datum_tx_item_out_ext_create(l_addr, l_value, l_token);
                            if (!l_out_ext_item) {
                                json_object *l_jobj_err = json_object_new_string("Failed to create a out ext"
                                                                    "for a transaction. There may not be enough funds "
                                                                    "on the wallet or the wrong ticker token "
                                                                    "is indicated.");
                                json_object_array_add(l_jobj_errors, l_jobj_err);
                            }
                            l_item = (const uint8_t*) l_out_ext_item;
                        }
                        else {
                            log_it(L_WARNING, "Invalid 'out_ext' item %zu", i);
                            continue;
                        }
                    }
                    // Save value for using in In item
                    if(l_item) {
                        SUM_256_256(l_value_need, l_value, &l_value_need);
                    }
                } else {
                    if(l_item_type == TX_ITEM_TYPE_OUT) {
                        log_it(L_WARNING, "Invalid 'out' item %zu", i);
                    }
                    else if(l_item_type == TX_ITEM_TYPE_OUT_EXT) {
                        log_it(L_WARNING, "Invalid 'out_ext' item %zu", i);
                    }
                    char *l_str_err = dap_strdup_printf("For item %zu of type 'out' or 'out_ext' the "
                                                        "string representation of the address could not be converted, "
                                                        "or the size of the output sum is 0.", i);
                    json_object *l_jobj_err = json_object_new_string(l_str_err);
                    DAP_DELETE(l_str_err);
                    json_object_array_add(l_jobj_errors, l_jobj_err);
                    continue;
                }
            }
        }
            break;
        case TX_ITEM_TYPE_OUT_COND: {
            // Read subtype of item
            const char *l_subtype_str = s_json_get_text(l_json_item_obj, "subtype");
            dap_chain_tx_out_cond_subtype_t l_subtype = dap_chain_tx_out_cond_subtype_from_str(l_subtype_str);
            switch (l_subtype) {

            case DAP_CHAIN_TX_OUT_COND_SUBTYPE_SRV_PAY:{
                uint256_t l_value = { };
                bool l_is_value = s_json_get_uint256(l_json_item_obj, "value", &l_value);
                if(!l_is_value || IS_ZERO_256(l_value)) {
                    log_it(L_ERROR, "Json TX: bad value in OUT_COND_SUBTYPE_SRV_PAY");
                    break;
                }
                uint256_t l_value_max_per_unit = { };
                l_is_value = s_json_get_uint256(l_json_item_obj, "value_max_per_unit", &l_value_max_per_unit);
                if(!l_is_value || IS_ZERO_256(l_value_max_per_unit)) {
                    log_it(L_ERROR, "Json TX: bad value_max_per_unit in OUT_COND_SUBTYPE_SRV_PAY");
                    break;
                }
                dap_chain_net_srv_price_unit_uid_t l_price_unit;
                if(!s_json_get_unit(l_json_item_obj, "price_unit", &l_price_unit)) {
                    log_it(L_ERROR, "Json TX: bad price_unit in OUT_COND_SUBTYPE_SRV_PAY");
                    break;
                }
                dap_chain_net_srv_uid_t l_srv_uid;
                if(!s_json_get_srv_uid(l_json_item_obj, "service_id", "service", &l_srv_uid.uint64)){
                    // Default service DAP_CHAIN_NET_SRV_VPN_ID
                    l_srv_uid.uint64 = 0x0000000000000001;
                }

                // From "wallet" or "cert"
                dap_pkey_t *l_pkey = s_json_get_pkey(l_json_item_obj);
                if(!l_pkey) {
                    log_it(L_ERROR, "Json TX: bad pkey in OUT_COND_SUBTYPE_SRV_PAY");
                    break;
                }
                const char *l_params_str = s_json_get_text(l_json_item_obj, "params");
                size_t l_params_size = dap_strlen(l_params_str);
                dap_chain_tx_out_cond_t *l_out_cond_item = dap_chain_datum_tx_item_out_cond_create_srv_pay(l_pkey, l_srv_uid, l_value, l_value_max_per_unit,
                        l_price_unit, l_params_str, l_params_size);
                l_item = (const uint8_t*) l_out_cond_item;
                // Save value for using in In item
                if(l_item) {
                    SUM_256_256(l_value_need, l_value, &l_value_need);
                } else {
                    char *l_str_err = dap_strdup_printf("Unable to create conditional out for transaction "
                                                        "can of type %s described in item %zu.\n", l_subtype_str, i);
                    json_object *l_jobj_err = json_object_new_string(l_str_err);
                    DAP_DELETE(l_str_err);
                    json_object_array_add(l_jobj_errors, l_jobj_err);
                }
                DAP_DELETE(l_pkey);
            }
                break;
            case DAP_CHAIN_TX_OUT_COND_SUBTYPE_SRV_XCHANGE: {

                dap_chain_net_srv_uid_t l_srv_uid;
                if(!s_json_get_srv_uid(l_json_item_obj, "service_id", "service", &l_srv_uid.uint64)) {
                    // Default service DAP_CHAIN_NET_SRV_XCHANGE_ID
                    l_srv_uid.uint64 = 0x2;
                }
                dap_chain_net_t *l_net = dap_chain_net_by_name(s_json_get_text(l_json_item_obj, "net"));
                if(!l_net) {
                    log_it(L_ERROR, "Json TX: bad net in OUT_COND_SUBTYPE_SRV_XCHANGE");
                    break;
                }
                const char *l_token = s_json_get_text(l_json_item_obj, "token");
                if(!l_token) {
                    log_it(L_ERROR, "Json TX: bad token in OUT_COND_SUBTYPE_SRV_XCHANGE");
                    break;
                }
                uint256_t l_value = { };
                if(!s_json_get_uint256(l_json_item_obj, "value", &l_value) || IS_ZERO_256(l_value)) {
                    log_it(L_ERROR, "Json TX: bad value in OUT_COND_SUBTYPE_SRV_XCHANGE");
                    break;
                }
                //const char *l_params_str = s_json_get_text(l_json_item_obj, "params");
                //size_t l_params_size = dap_strlen(l_params_str);
                dap_chain_tx_out_cond_t *l_out_cond_item = NULL; //dap_chain_datum_tx_item_out_cond_create_srv_xchange(l_srv_uid, l_net->pub.id, l_token, l_value, l_params_str, l_params_size);
                l_item = (const uint8_t*) l_out_cond_item;
                // Save value for using in In item
                if(l_item) {
                    SUM_256_256(l_value_need, l_value, &l_value_need);
                } else {
                    char *l_str_err = dap_strdup_printf("Unable to create conditional out for transaction "
                                                         "can of type %s described in item %zu.", l_subtype_str, i);
                    json_object *l_jobj_err = json_object_new_string(l_str_err);
                    DAP_DELETE(l_str_err);
                    json_object_array_add(l_jobj_errors, l_jobj_err);
                }
            }
                break;
            case DAP_CHAIN_TX_OUT_COND_SUBTYPE_SRV_STAKE_POS_DELEGATE:{
                dap_chain_net_srv_uid_t l_srv_uid;
                if(!s_json_get_srv_uid(l_json_item_obj, "service_id", "service", &l_srv_uid.uint64)) {
                    // Default service DAP_CHAIN_NET_SRV_STAKE_ID
                    l_srv_uid.uint64 = 0x13;
                }
                uint256_t l_value = { };
                if(!s_json_get_uint256(l_json_item_obj, "value", &l_value) || IS_ZERO_256(l_value)) {
                    log_it(L_ERROR, "Json TX: bad value in OUT_COND_SUBTYPE_SRV_STAKE_POS_DELEGATE");
                    break;
                }
                uint256_t l_fee_value = { };
                if(!s_json_get_uint256(l_json_item_obj, "fee", &l_fee_value) || IS_ZERO_256(l_fee_value)) {
                    break;
                }
                
                const char *l_signing_addr_str = s_json_get_text(l_json_item_obj, "signing_addr");
                dap_chain_addr_t *l_signing_addr = dap_chain_addr_from_str(l_signing_addr_str);
                if(!l_signing_addr) {
                {
                    log_it(L_ERROR, "Json TX: bad signing_addr in OUT_COND_SUBTYPE_SRV_STAKE_POS_DELEGATE");
                    break;
                }
                dap_chain_node_addr_t l_signer_node_addr;
                const char *l_node_addr_str = s_json_get_text(l_json_item_obj, "node_addr");
                if(!l_node_addr_str || dap_chain_node_addr_from_str(&l_signer_node_addr, l_node_addr_str)) {
                    log_it(L_ERROR, "Json TX: bad node_addr in OUT_COND_SUBTYPE_SRV_STAKE_POS_DELEGATE");
                    break;
                }
                dap_chain_tx_out_cond_t *l_out_cond_item = dap_chain_datum_tx_item_out_cond_create_srv_stake(l_srv_uid, l_value, l_signing_addr,
                                                                                                             &l_signer_node_addr, NULL, uint256_0);
                l_item = (const uint8_t*) l_out_cond_item;
                // Save value for using in In item
                if(l_item) {
                    SUM_256_256(l_value_need, l_value, &l_value_need);
                } else {
                    char *l_err_str = dap_strdup_printf("Unable to create conditional out for transaction "
                                                        "can of type %s described in item %zu.", l_subtype_str, i);
                    json_object *l_jobj_err = json_object_new_string(l_err_str);
                    DAP_DELETE(l_err_str);
                    json_object_array_add(l_jobj_errors, l_jobj_err);
                }
                }
            }
                break;
            case DAP_CHAIN_TX_OUT_COND_SUBTYPE_FEE: {
                uint256_t l_value = { };
                s_json_get_uint256(l_json_item_obj, "value", &l_value);
                if(!IS_ZERO_256(l_value)) {
                    dap_chain_tx_out_cond_t *l_out_cond_item = dap_chain_datum_tx_item_out_cond_create_fee(l_value);
                    l_item = (const uint8_t*) l_out_cond_item;
                    // Save value for using in In item
                    if(l_item) {
                        SUM_256_256(l_value_need_fee, l_value, &l_value_need_fee);
                    } else {
                        char *l_str_err = dap_strdup_printf("Unable to create conditional out for transaction "
                                                            "can of type %s described in item %zu.", l_subtype_str, i);
                        json_object *l_jobj_err = json_object_new_string(l_str_err);
                        json_object_array_add(l_jobj_errors, l_jobj_err);
                        DAP_DELETE(l_str_err);
                    }
                }
                else
                    log_it(L_ERROR, "Json TX: zero value in OUT_COND_SUBTYPE_FEE");
            }
                break;
            case DAP_CHAIN_TX_OUT_COND_SUBTYPE_UNDEFINED:
                log_it(L_WARNING, "Undefined subtype: '%s' of 'out_cond' item %zu ", l_subtype_str, i);
                char *l_str_err = dap_strdup_printf("Specified unknown sub type %s of conditional out on item %zu.",
                                                    l_subtype_str, i);
                json_object *l_jobj_err = json_object_new_string(l_str_err);
                DAP_DELETE(l_str_err);
                json_object_array_add(l_jobj_errors, l_jobj_err);
                break;
            }
        }
            break;
        case TX_ITEM_TYPE_SIG:{          
            const char *l_sign_type_str = s_json_get_text(l_json_item_obj, "sig_type");          
            if (l_sign_type_str) {
                int64_t l_pkey_size;
                int64_t l_sig_size;
                int64_t l_hash_type = 0;
                dap_sign_t *l_sign = NULL;
                dap_sign_type_t l_type = dap_sign_type_from_str(l_sign_type_str);

                s_json_get_int64(l_json_item_obj, "hash_type", &l_hash_type);
                s_json_get_int64(l_json_item_obj, "pub_key_size", &l_pkey_size);
                s_json_get_int64(l_json_item_obj, "sig_size", &l_sig_size);
                if (l_pkey_size == 0 || l_sig_size == 0){
                    json_object *l_jobj_err = json_object_new_string("Can't get sign for transactions. Sign or pkey length is 0.");
                    json_object_array_add(l_jobj_errors, l_jobj_err);
                    log_it(L_ERROR, "Json TX: Can't get sign for transactions. Sign or pkey length is 0.");
                    break;
                }

                l_sign = DAP_NEW_Z_SIZE(dap_sign_t, sizeof(dap_sign_t) + l_pkey_size + l_sig_size);


                json_object *l_jobj_sign = json_object_object_get(l_json_item_obj, "sig_b64");
                const char *l_sign_str = json_object_get_string(l_jobj_sign);
                void *l_sig_buf = DAP_NEW_SIZE(void,DAP_ENC_BASE64_ENCODE_SIZE(l_sig_size));
                size_t l_sign_decoded_size = dap_enc_base64_decode(l_sign_str, dap_strlen(l_sign_str), l_sig_buf, DAP_ENC_DATA_TYPE_B64_URLSAFE);
                
                
                json_object *l_jobj_pub_key = json_object_object_get(l_json_item_obj, "pub_key_b64");
                const char *l_pub_key_str = json_object_get_string(l_jobj_pub_key);    
                void *l_pkey_buf = DAP_NEW_SIZE(void,DAP_ENC_BASE64_ENCODE_SIZE(l_pkey_size));
                size_t l_pkey_decoded_size = dap_enc_base64_decode(l_pub_key_str, strlen(l_pub_key_str), l_pkey_buf, DAP_ENC_DATA_TYPE_B64_URLSAFE);

                l_sign->header.sign_pkey_size = l_pkey_size;
                l_sign->header.sign_size = l_sig_size;
                l_sign->header.type = l_type;
                l_sign->header.hash_type = (uint8_t)l_hash_type;
                memcpy(l_sign->pkey_n_sign, l_pkey_buf, l_pkey_decoded_size);
                memcpy(l_sign->pkey_n_sign + l_pkey_decoded_size, l_sig_buf, l_sign_decoded_size);
                DAP_DELETE(l_pkey_buf);
                DAP_DELETE(l_sig_buf);

                size_t l_chain_sign_size = dap_sign_get_size(l_sign); // sign data
                
                dap_chain_tx_sig_t *l_tx_sig = DAP_NEW_Z_SIZE(dap_chain_tx_sig_t,
                        sizeof(dap_chain_tx_sig_t) + l_chain_sign_size);
                l_tx_sig->header.type = TX_ITEM_TYPE_SIG;
                l_tx_sig->header.sig_size =(uint32_t) l_chain_sign_size;
                memcpy(l_tx_sig->sig, l_sign, l_chain_sign_size);
                // dap_chain_datum_tx_add_item(&l_tx, l_tx_sig);
                l_item = (const uint8_t*)l_tx_sig;
                DAP_DELETE(l_sign);
                break;
            }
            else              
                l_sign_list = dap_list_append(l_sign_list,l_json_item_obj);
        }
            break;
        case TX_ITEM_TYPE_RECEIPT: {
            dap_chain_net_srv_uid_t l_srv_uid;
            if(!s_json_get_srv_uid(l_json_item_obj, "service_id", "service", &l_srv_uid.uint64)) {
                log_it(L_ERROR, "Json TX: bad service_id in TYPE_RECEIPT");
                break;
            }
            dap_chain_net_srv_price_unit_uid_t l_price_unit;
            if(!s_json_get_unit(l_json_item_obj, "price_unit", &l_price_unit)) {
                log_it(L_ERROR, "Json TX: bad price_unit in TYPE_RECEIPT");
                break;
            }
            int64_t l_units;
            if(!s_json_get_int64(l_json_item_obj, "units", &l_units)) {
                log_it(L_ERROR, "Json TX: bad units in TYPE_RECEIPT");
                break;
            }
            uint256_t l_value = { };
            if(!s_json_get_uint256(l_json_item_obj, "value", &l_value) || IS_ZERO_256(l_value)) {
                log_it(L_ERROR, "Json TX: bad value in TYPE_RECEIPT");
                break;
            }
            const char *l_params_str = s_json_get_text(l_json_item_obj, "params");
            size_t l_params_size = dap_strlen(l_params_str);
            dap_chain_datum_tx_receipt_t *l_receipt = dap_chain_datum_tx_receipt_create(l_srv_uid, l_price_unit, l_units, l_value, l_params_str, l_params_size);
            l_item = (const uint8_t*) l_receipt;
            if (!l_item) {
                char *l_str_err = dap_strdup_printf("Unable to create receipt out for transaction "
                                                    "described by item %zu.", i);
                json_object *l_jobj_err = json_object_new_string(l_str_err);
                DAP_DELETE(l_str_err);
                json_object_array_add(l_jobj_errors, l_jobj_err);
            }
        }
            break;
        case TX_ITEM_TYPE_TSD: {
            int64_t l_tsd_type;
            if(!s_json_get_int64(l_json_item_obj, "type_tsd", &l_tsd_type)) {
                log_it(L_ERROR, "Json TX: bad type_tsd in TYPE_TSD");
                break;
            }
            const char *l_tsd_data = s_json_get_text(l_json_item_obj, "data");
            if (!l_tsd_data) {
                log_it(L_ERROR, "Json TX: bad data in TYPE_TSD");
                break;
            }
            size_t l_data_size = dap_strlen(l_tsd_data);
            dap_chain_tx_tsd_t *l_tsd = dap_chain_datum_tx_item_tsd_create((void*)l_tsd_data, (int)l_tsd_type, l_data_size);
            l_item = (const uint8_t*) l_tsd;
            // l_tsd_list = dap_list_append(l_tsd_list, l_tsd);
        }
            break;
            //case TX_ITEM_TYPE_PKEY:
                //break;
            //case TX_ITEM_TYPE_IN_EMS:
                //break;
            //case TX_ITEM_TYPE_IN_EMS_EXT:
                //break;
        }
        // Add item to transaction
        if(l_item) {
            dap_chain_datum_tx_add_item(&l_tx, (const uint8_t*) l_item);
            l_items_ready++;
            DAP_DELETE(l_item);
        }
    }
    
    dap_list_t *l_list;
    // Add In items
    l_list = l_in_list;
    while(l_list) {
        struct json_object *l_json_item_obj = (struct json_object*) l_list->data;

        const char *l_json_item_addr_str = s_json_get_text(l_json_item_obj, "addr_from");
        const char *l_json_item_token = s_json_get_text(l_json_item_obj, "token");
        l_main_token = l_json_item_token;
        dap_chain_addr_t *l_addr_from = NULL;
        if(l_json_item_addr_str) {
            l_addr_from = dap_chain_addr_from_str(l_json_item_addr_str);
            if (!l_addr_from) {
                log_it(L_WARNING, "Invalid element 'in', unable to convert string representation of addr_from: '%s' "
                                    "to binary.", l_json_item_addr_str);
                char *l_str_err = dap_strdup_printf("Invalid element 'to', unable to convert string representation "
                                                    "of addr_from: '%s' to binary.", l_json_item_addr_str);
                json_object *l_jobj_err = json_object_new_string(l_str_err);
                DAP_DELETE(l_str_err);
                json_object_array_add(l_jobj_errors, l_jobj_err);
                // Go to the next item
                l_list = dap_list_next(l_list);
                continue;
            }
        }
        else {
            log_it(L_WARNING, "Invalid 'in' item, incorrect addr_from: '%s'", l_json_item_addr_str ? l_json_item_addr_str : "[null]");
            char *l_str_err = dap_strdup_printf("Invalid 'in' item, incorrect addr_from: '%s'",
                                        l_json_item_addr_str ? l_json_item_addr_str : "[null]");
            json_object *l_jobj_err = json_object_new_string(l_str_err);
            DAP_DELETE(l_str_err);
            json_object_array_add(l_jobj_errors, l_jobj_err);
            // Go to the next item
            l_list = dap_list_next(l_list);
            continue;
        }
        if(!l_json_item_token) {
            log_it(L_WARNING, "Invalid 'in' item, not found token name");
            json_object *l_jobj_err = json_object_new_string("Invalid 'in' item, not found token name");
            json_object_array_add(l_jobj_errors, l_jobj_err);
            // Go to the next item
            l_list = dap_list_next(l_list);
            continue;
        }
        if(IS_ZERO_256(l_value_need)) {
            log_it(L_WARNING, "Invalid 'in' item, not found value in out items");
            json_object *l_jobj_err = json_object_new_string("Invalid 'in' item, not found value in out items");
            json_object_array_add(l_jobj_errors, l_jobj_err);
            // Go to the next item
            l_list = dap_list_next(l_list);
            continue;
        }
        if(l_addr_from)
        {
            // find the transactions from which to take away coins
            dap_list_t *l_list_used_out = NULL;
            dap_list_t *l_list_used_out_fee = NULL;
            uint256_t l_value_transfer = { }; // how many coins to transfer
            uint256_t l_value_transfer_fee = { }; // how many coins to transfer
            //SUM_256_256(a_value, a_value_fee, &l_value_need);
            uint256_t l_value_need_check = {};
            if (!dap_strcmp(l_native_token, l_main_token)) {
                SUM_256_256(l_value_need_check, l_value_need, &l_value_need_check);
                SUM_256_256(l_value_need_check, l_value_need_fee, &l_value_need_check);
                l_list_used_out = dap_ledger_get_list_tx_outs_with_val(l_net->pub.ledger, l_json_item_token,
                                                                                            l_addr_from, l_value_need_check, &l_value_transfer);
                if(!l_list_used_out) {
                    log_it(L_WARNING, "Not enough funds in previous tx to transfer");
                    json_object *l_jobj_err = json_object_new_string("Can't create in transaction. Not enough funds in previous tx "
                                                        "to transfer");
                    json_object_array_add(l_jobj_errors, l_jobj_err);
                    // Go to the next item
                    l_list = dap_list_next(l_list);
                    continue;
                }
            } else {
                //CHECK value need
                l_list_used_out = dap_ledger_get_list_tx_outs_with_val(l_net->pub.ledger, l_json_item_token,
                                                                                            l_addr_from, l_value_need, &l_value_transfer);
                if(!l_list_used_out) {
                    log_it(L_WARNING, "Not enough funds in previous tx to transfer");
                    json_object *l_jobj_err = json_object_new_string("Can't create in transaction. Not enough funds "
                                                                        "in previous tx to transfer");
                    json_object_array_add(l_jobj_errors, l_jobj_err);
                    // Go to the next item
                    l_list = dap_list_next(l_list);
                    continue;
                }
                //CHECK value fee
                l_list_used_out_fee = dap_ledger_get_list_tx_outs_with_val(l_net->pub.ledger, l_native_token,
                                                                                    l_addr_from, l_value_need_fee, &l_value_transfer_fee);
                if(!l_list_used_out_fee) {
                    log_it(L_WARNING, "Not enough funds in previous tx to transfer");
                    json_object *l_jobj_err = json_object_new_string("Can't create in transaction. Not enough funds "
                                                                        "in previous tx to transfer");
                    json_object_array_add(l_jobj_errors, l_jobj_err);
                    // Go to the next item
                    l_list = dap_list_next(l_list);
                    continue;
                }
            }
            // add 'in' items
            uint256_t l_value_got = dap_chain_datum_tx_add_in_item_list(&l_tx, l_list_used_out);
            assert(EQUAL_256(l_value_got, l_value_transfer));
            if (l_list_used_out_fee) {
                uint256_t l_value_got_fee = dap_chain_datum_tx_add_in_item_list(&l_tx, l_list_used_out_fee);
                assert(EQUAL_256(l_value_got_fee, l_value_transfer_fee));
                dap_list_free_full(l_list_used_out_fee, free);
                // add 'out' item for coin fee back
                uint256_t  l_value_back;
                SUBTRACT_256_256(l_value_got_fee, l_value_need_fee, &l_value_back);
                if (!IS_ZERO_256(l_value_back)) {
                    dap_chain_datum_tx_add_out_ext_item(&l_tx, l_addr_from, l_value_back, l_native_token);
                    l_items_ready++;
                }
            } else {
                SUM_256_256(l_value_need, l_value_need_fee, &l_value_need);
            }
            dap_list_free_full(l_list_used_out, free);
            if(!IS_ZERO_256(l_value_got)) {
                // add 'out' item for coin back
                uint256_t l_value_back;
                SUBTRACT_256_256(l_value_got, l_value_need, &l_value_back);
                if(!IS_ZERO_256(l_value_back)) {
                    dap_chain_datum_tx_add_out_item(&l_tx, l_addr_from, l_value_back);
                    l_items_ready++;
                }
            }
        }
        // Go to the next 'in' item
        l_list = dap_list_next(l_list);
    }
    dap_list_free(l_in_list);

    // Add signs
    l_list = l_sign_list;
    while(l_list) {

        struct json_object *l_json_item_obj = (struct json_object*) l_list->data;

        dap_enc_key_t * l_enc_key  = NULL;
        
        //get wallet or cert
        dap_chain_wallet_t *l_wallet = s_json_get_wallet(l_json_item_obj, "wallet");
        const dap_cert_t *l_cert = s_json_get_cert(l_json_item_obj, "cert");

<<<<<<< HEAD
        int64_t l_pkey_size;
        int64_t l_sig_size;
        uint8_t *l_pkey = NULL;
        int64_t l_hash_type = 0;
        dap_sign_t *l_sign = NULL;
        
=======
        const char *l_sign_type_str = s_json_get_text(l_json_item_obj, "sig_type");
        int64_t l_pkey_size;
        int64_t l_sig_size;
        uint8_t *l_pkey = NULL;
        dap_sign_t *l_sign = NULL;
        dap_enc_key_type_t l_type = dap_enc_key_type_find_by_name(l_sign_type_str);
        dap_enc_key_t * l_ret = dap_enc_key_new(l_type);
>>>>>>> 14dabb6e

        //wallet goes first
        if (l_wallet) {
            l_enc_key = dap_chain_wallet_get_key(l_wallet, 0);
        } else if (l_cert && l_cert->enc_key) {
            l_enc_key = l_cert->enc_key; 
<<<<<<< HEAD
        } else { 
=======
        } else if (l_sign_type_str) {
            
            s_json_get_int64(l_json_item_obj, "pub_key_size", &l_pkey_size);
            s_json_get_int64(l_json_item_obj, "sig_size", &l_sig_size);

            json_object *l_jobj_sign = json_object_object_get(l_json_item_obj, "sig_b64");
            const char *l_sign_str = json_object_get_string(l_jobj_sign);
            dap_sign_t *l_sign = DAP_NEW_Z_SIZE(dap_sign_t, DAP_ENC_BASE64_DECODE_SIZE(dap_strlen(l_sign_str)));
            size_t l_sign_decree_size = dap_enc_base64_decode(l_sign_str, dap_strlen(l_sign_str), l_sign, DAP_ENC_DATA_TYPE_B64);

            json_object *l_jobj_pub_key = json_object_object_get(l_json_item_obj, "pub_key_b64");
            const char *l_pub_key_str = json_object_get_string(l_jobj_pub_key);
            
            size_t l_proc_buf_size = 0;                    
            void *l_proc_buf = DAP_NEW_SIZE(void,DAP_ENC_BASE64_DECODE_SIZE(l_pkey_size));
            l_proc_buf_size = dap_enc_base64_decode(l_pub_key_str, l_pkey_size, l_proc_buf, DAP_ENC_DATA_TYPE_B64);              
            if (dap_enc_key_deserialize_pub_key(l_ret, l_proc_buf, l_pkey_size)) {
                log_it(L_ERROR, "Error in enc pub key deserialize");
                DAP_DEL_Z(l_ret);
            }
        }
        else{
>>>>>>> 14dabb6e
            json_object *l_jobj_err = json_object_new_string("Can't create sign for transactions.");
            json_object_array_add(l_jobj_errors, l_jobj_err);
            log_it(L_ERROR, "Json TX: Item sign has no wallet or cert of they are invalid ");
            l_list = dap_list_next(l_list);
            continue;
        }

        if (l_sign) {
            size_t l_chain_sign_size = dap_sign_get_size(l_sign); // sign data
            
            dap_chain_tx_sig_t *l_tx_sig = DAP_NEW_Z_SIZE(dap_chain_tx_sig_t,
                    sizeof(dap_chain_tx_sig_t) + l_chain_sign_size);
            l_tx_sig->header.type = TX_ITEM_TYPE_SIG;
            l_tx_sig->header.sig_size =(uint32_t) l_chain_sign_size;
            memcpy(l_tx_sig->sig, l_sign, l_chain_sign_size);
            dap_chain_datum_tx_add_item(&l_tx, l_tx_sig);
            DAP_DELETE(l_sign);
        }

        if(l_enc_key && dap_chain_datum_tx_add_sign_item(&l_tx, l_enc_key) > 0) {
            l_items_ready++;
        } else {
            log_it(L_ERROR, "Json TX: Item sign has invalid enc_key.");
            l_list = dap_list_next(l_list);
            continue;
        }

        if (l_wallet) {
            dap_chain_wallet_close(l_wallet);  
            dap_enc_key_delete(l_enc_key);
        }  

    
        l_list = dap_list_next(l_list);
    }

    dap_list_free(l_sign_list);
    json_object_put(l_json);

    json_object *l_jobj_ret = json_object_new_object();

    if(l_items_ready<l_items_count) {
        json_object *l_tx_create = json_object_new_boolean(false);
        json_object *l_jobj_valid_items = json_object_new_uint64(l_items_ready);
        json_object *l_jobj_total_items = json_object_new_uint64(l_items_count);
        json_object_object_add(l_jobj_ret, "tx_create", l_tx_create);
        json_object_object_add(l_jobj_ret, "valid_items", l_jobj_valid_items);
        json_object_object_add(l_jobj_ret, "total_items", l_jobj_total_items);
        json_object_object_add(l_jobj_ret, "errors", l_jobj_errors);
        json_object_array_add(*a_json_arr_reply, l_jobj_ret);
        DAP_DELETE(l_tx);
        return DAP_CHAIN_NODE_CLI_COM_TX_CREATE_JSON_INVALID_ITEMS;
    }
    json_object_put(l_jobj_errors);

    // Pack transaction into the datum
    dap_chain_datum_t *l_datum_tx = dap_chain_datum_create(DAP_CHAIN_DATUM_TX, l_tx, dap_chain_datum_tx_get_size(l_tx));
    size_t l_datum_tx_size = dap_chain_datum_size(l_datum_tx);
    DAP_DELETE(l_tx);

    // Add transaction to mempool
    char *l_gdb_group_mempool_base_tx = dap_chain_net_get_gdb_group_mempool_new(l_chain);// get group name for mempool
    char *l_tx_hash_str = dap_get_data_hash_str(l_datum_tx->data, l_datum_tx->header.data_size).s;
    bool l_placed = !dap_global_db_set(l_gdb_group_mempool_base_tx, l_tx_hash_str, l_datum_tx, l_datum_tx_size, false, NULL, NULL);

    DAP_DEL_Z(l_datum_tx);
    DAP_DELETE(l_gdb_group_mempool_base_tx);
    if(!l_placed) {
        dap_json_rpc_error_add(*a_json_arr_reply, DAP_CHAIN_NODE_CLI_COM_TX_CREATE_JSON_CAN_NOT_ADD_TRANSACTION_TO_MEMPOOL,
                               "Can't add transaction to mempool");
        return DAP_CHAIN_NODE_CLI_COM_TX_CREATE_JSON_CAN_NOT_ADD_TRANSACTION_TO_MEMPOOL;
    }
    // Completed successfully
    json_object *l_jobj_tx_create = json_object_new_boolean(true);
    json_object *l_jobj_hash = json_object_new_string(l_tx_hash_str);
    json_object *l_jobj_total_items = json_object_new_uint64(l_items_ready);
    json_object_object_add(l_jobj_ret, "tx_create", l_jobj_tx_create);
    json_object_object_add(l_jobj_ret, "hash", l_jobj_hash);
    json_object_object_add(l_jobj_ret, "total_items", l_jobj_total_items);
    json_object_array_add(*a_json_arr_reply, l_jobj_ret);
    return DAP_CHAIN_NODE_CLI_COM_TX_CREATE_JSON_OK;
}

/**
 * @brief Create transaction
 * com_tx_create command
 * @param argc
 * @param argv
 * @param arg_func
 * @param str_reply
 * @return int
 */
int com_tx_create(int a_argc, char **a_argv, void **a_json_arr_reply)
{
    int arg_index = 1;
//    int cmd_num = 1;
//    const char *value_str = NULL;
    const char *addr_base58_to = NULL;
    const char *str_tmp = NULL;
    const char * l_from_wallet_name = NULL;
    const char * l_wallet_fee_name = NULL;
    const char * l_token_ticker = NULL;
    const char * l_net_name = NULL;
    const char * l_chain_name = NULL;
    const char * l_emission_chain_name = NULL;
    const char * l_tx_num_str = NULL;
    const char *l_emission_hash_str = NULL;
    const char *l_cert_str = NULL;
    dap_cert_t *l_cert = NULL;
    dap_enc_key_t *l_priv_key = NULL;
    dap_chain_hash_fast_t l_emission_hash = {};
    size_t l_tx_num = 0;
    dap_chain_wallet_t * l_wallet_fee = NULL;

    const char * l_hash_out_type = NULL;
    dap_cli_server_cmd_find_option_val(a_argv, arg_index, a_argc, "-H", &l_hash_out_type);
    if(!l_hash_out_type)
        l_hash_out_type = "hex";
    if(dap_strcmp(l_hash_out_type,"hex") && dap_strcmp(l_hash_out_type,"base58")) {
        dap_json_rpc_error_add(*a_json_arr_reply, DAP_CHAIN_NODE_CLI_COM_TX_CREATE_HASH_INVALID, "Invalid parameter -H, valid values: -H <hex | base58>");
        return DAP_CHAIN_NODE_CLI_COM_TX_CREATE_HASH_INVALID;
    }

    dap_cli_server_cmd_find_option_val(a_argv, arg_index, a_argc, "-net", &l_net_name);
    dap_chain_net_t * l_net = dap_chain_net_by_name(l_net_name);
    if (l_net == NULL) {
        dap_json_rpc_error_add(*a_json_arr_reply, DAP_CHAIN_NODE_CLI_COM_TX_CREATE_NET_NOT_FOUND, "not found net by name '%s'", l_net_name);
        return DAP_CHAIN_NODE_CLI_COM_TX_CREATE_NET_NOT_FOUND;
    }

    uint256_t *l_value = NULL;
    uint256_t l_value_fee = {};
    dap_chain_addr_t **l_addr_to = NULL;
    size_t l_addr_el_count = 0;
    size_t l_value_el_count = 0;
    dap_cli_server_cmd_find_option_val(a_argv, arg_index, a_argc, "-from_wallet", &l_from_wallet_name);
    dap_cli_server_cmd_find_option_val(a_argv, arg_index, a_argc, "-wallet_fee", &l_wallet_fee_name);
    dap_cli_server_cmd_find_option_val(a_argv, arg_index, a_argc, "-from_emission", &l_emission_hash_str);
    dap_cli_server_cmd_find_option_val(a_argv, arg_index, a_argc, "-chain_emission", &l_emission_chain_name);
    dap_cli_server_cmd_find_option_val(a_argv, arg_index, a_argc, "-chain", &l_chain_name);
    dap_cli_server_cmd_find_option_val(a_argv, arg_index, a_argc, "-tx_num", &l_tx_num_str);
    dap_cli_server_cmd_find_option_val(a_argv, arg_index, a_argc, "-cert", &l_cert_str);

    if(l_tx_num_str)
        l_tx_num = strtoul(l_tx_num_str, NULL, 10);

    // Validator's fee
    if (dap_cli_server_cmd_find_option_val(a_argv, arg_index, a_argc, "-fee", &str_tmp)) {
        if (!str_tmp) {
            dap_json_rpc_error_add(*a_json_arr_reply, DAP_CHAIN_NODE_CLI_COM_TX_CREATE_REQUIRE_FEE, "tx_create requires parameter '-fee'");
            return DAP_CHAIN_NODE_CLI_COM_TX_CREATE_REQUIRE_FEE;
        }
        l_value_fee = dap_chain_balance_scan(str_tmp);
    }
    if (IS_ZERO_256(l_value_fee) && (!l_emission_hash_str || (str_tmp && strcmp(str_tmp, "0")))) {
        dap_json_rpc_error_add(*a_json_arr_reply, DAP_CHAIN_NODE_CLI_COM_TX_CREATE_REQUIRE_FEE_IS_UINT256, "tx_create requires parameter '-fee' to be valid uint256");
        return DAP_CHAIN_NODE_CLI_COM_TX_CREATE_REQUIRE_FEE_IS_UINT256;
    }

    if((!l_from_wallet_name && !l_emission_hash_str)||(l_from_wallet_name && l_emission_hash_str)) {
        dap_json_rpc_error_add(*a_json_arr_reply, DAP_CHAIN_NODE_CLI_COM_TX_CREATE_REQUIRE_PARAMETER_FROM_WALLET_OR_FROM_EMISSION, "tx_create requires one of parameters '-from_wallet' or '-from_emission'");
        return DAP_CHAIN_NODE_CLI_COM_TX_CREATE_REQUIRE_PARAMETER_FROM_WALLET_OR_FROM_EMISSION;
    }

    const char *c_wallets_path = dap_chain_wallet_get_path(g_config);

    dap_chain_t *l_chain = NULL;
    if (l_chain_name) {
        l_chain = dap_chain_net_get_chain_by_name(l_net, l_chain_name);
    } else {
        l_chain = dap_chain_net_get_default_chain_by_chain_type(l_net,CHAIN_TYPE_TX);
    }

    if(!l_chain) {
        dap_json_rpc_error_add(*a_json_arr_reply, DAP_CHAIN_NODE_CLI_COM_TX_CREATE_NOT_FOUND_CHAIN,
                               "not found chain name '%s', try use parameter '-chain' or set default datum type in chain configuration file",
                l_chain_name);
        return DAP_CHAIN_NODE_CLI_COM_TX_CREATE_NOT_FOUND_CHAIN;
    }

    dap_chain_t *l_emission_chain = NULL;
    if (l_emission_hash_str) {
        if (dap_chain_hash_fast_from_str(l_emission_hash_str, &l_emission_hash)) {
            dap_json_rpc_error_add(*a_json_arr_reply, DAP_CHAIN_NODE_CLI_COM_TX_CREATE_REQUIRE_PARAMETER_FROM_EMISSION,
                                   "tx_create requires parameter '-from_emission' "
                                   "to be valid string containing hash in hex or base58 format");
            return DAP_CHAIN_NODE_CLI_COM_TX_CREATE_REQUIRE_PARAMETER_FROM_EMISSION;
        }
        if (l_emission_chain_name) {
            l_emission_chain = dap_chain_net_get_chain_by_name(l_net, l_emission_chain_name);
        } else {
            l_emission_chain = dap_chain_net_get_default_chain_by_chain_type(l_net,CHAIN_TYPE_EMISSION);
        }
        if (!l_emission_chain) {
            dap_json_rpc_error_add(*a_json_arr_reply, DAP_CHAIN_NODE_CLI_COM_TX_CREATE_REQUIRE_PARAMETER_FROM_CHAIN_EMISSION,
                                   "tx_create requires parameter '-chain_emission' "
                                   "to be a valid chain name or set default datum type in chain configuration file");
            return DAP_CHAIN_NODE_CLI_COM_TX_CREATE_REQUIRE_PARAMETER_FROM_CHAIN_EMISSION;
        }

        if (l_wallet_fee_name){
            l_wallet_fee = dap_chain_wallet_open(l_wallet_fee_name, c_wallets_path, NULL);
            if (!l_wallet_fee) {
                dap_json_rpc_error_add(*a_json_arr_reply, DAP_CHAIN_NODE_CLI_COM_TX_CREATE_REQUIRE_PARAMETER_WALLET_FEE,
                                       "Wallet %s does not exist", l_wallet_fee_name);
                return DAP_CHAIN_NODE_CLI_COM_TX_CREATE_REQUIRE_PARAMETER_WALLET_FEE;
            }
            l_priv_key = dap_chain_wallet_get_key(l_wallet_fee, 0);
        } else if (l_cert_str) {
            l_cert = dap_cert_find_by_name(l_cert_str);
            if (!l_cert) {
                dap_json_rpc_error_add(*a_json_arr_reply, DAP_CHAIN_NODE_CLI_COM_TX_CREATE_CERT_IS_INVALID, "Certificate %s is invalid", l_cert_str);
                return DAP_CHAIN_NODE_CLI_COM_TX_CREATE_CERT_IS_INVALID;
            }
            l_priv_key = l_cert->enc_key;
        } else {
            dap_json_rpc_error_add(*a_json_arr_reply, DAP_CHAIN_NODE_CLI_COM_TX_CREATE_REQUIRE_PARAMETER_CERT_OR_WALLET_FEE,
                                              "tx_create requires parameter '-cert' or '-wallet_fee' for create base tx for emission");
            return DAP_CHAIN_NODE_CLI_COM_TX_CREATE_REQUIRE_PARAMETER_CERT_OR_WALLET_FEE;
        }
    } else {
        dap_cli_server_cmd_find_option_val(a_argv, arg_index, a_argc, "-token", &l_token_ticker);
        if (!l_token_ticker) {
            dap_json_rpc_error_add(*a_json_arr_reply, DAP_CHAIN_NODE_CLI_COM_TX_CREATE_REQUIRE_TOKEN, "tx_create requires parameter '-token'");
            return DAP_CHAIN_NODE_CLI_COM_TX_CREATE_REQUIRE_TOKEN;
        }
        if (!dap_ledger_token_ticker_check(l_net->pub.ledger, l_token_ticker)) {
            dap_json_rpc_error_add(*a_json_arr_reply, DAP_CHAIN_NODE_CLI_COM_TX_CREATE_TOKEN_NOT_DECLARATED_IN_NET,
                                   "Ticker '%s' is not declared on network '%s'.", l_token_ticker, l_net_name);
            return DAP_CHAIN_NODE_CLI_COM_TX_CREATE_TOKEN_NOT_DECLARATED_IN_NET;
        }
        dap_cli_server_cmd_find_option_val(a_argv, arg_index, a_argc, "-to_addr", &addr_base58_to);
        dap_cli_server_cmd_find_option_val(a_argv, arg_index, a_argc, "-value", &str_tmp);
        if (!addr_base58_to) {
            dap_json_rpc_error_add(*a_json_arr_reply, DAP_CHAIN_NODE_CLI_COM_TX_CREATE_REQUIRE_PARAMETER_TO_ADDR, "tx_create requires parameter '-to_addr'");
            return DAP_CHAIN_NODE_CLI_COM_TX_CREATE_REQUIRE_PARAMETER_TO_ADDR;
        }
        if (!str_tmp) {
            dap_json_rpc_error_add(*a_json_arr_reply, DAP_CHAIN_NODE_CLI_COM_TX_CREATE_REQUIRE_PARAMETER_VALUE_OR_INVALID_FORMAT_VALUE, "tx_create requires parameter '-value' to be valid uint256 value");
            return DAP_CHAIN_NODE_CLI_COM_TX_CREATE_REQUIRE_PARAMETER_VALUE_OR_INVALID_FORMAT_VALUE;
        }
        l_addr_el_count = dap_str_symbol_count(addr_base58_to, ',') + 1;
        l_value_el_count = dap_str_symbol_count(str_tmp, ',') + 1;

        if (l_addr_el_count != l_value_el_count) {
            dap_json_rpc_error_add(*a_json_arr_reply, DAP_CHAIN_NODE_CLI_COM_TX_CREATE_REQUIRE_PARAMETER_VALUE_OR_INVALID_FORMAT_VALUE, "num of '-to_addr' and '-value' should be equal");
            return DAP_CHAIN_NODE_CLI_COM_TX_CREATE_REQUIRE_PARAMETER_VALUE_OR_INVALID_FORMAT_VALUE;
        }

        l_value = DAP_NEW_Z_COUNT(uint256_t, l_value_el_count);
        if (!l_value) {
            dap_json_rpc_error_add(*a_json_arr_reply, DAP_CHAIN_NODE_CLI_COM_GLOBAL_DB_MEMORY_ERR, c_error_memory_alloc);
            return DAP_CHAIN_NODE_CLI_COM_GLOBAL_DB_MEMORY_ERR;
        }
        char **l_value_array = dap_strsplit(str_tmp, ",", l_value_el_count);
        if (!l_value_array) {
            DAP_DELETE(l_value);
            dap_json_rpc_error_add(*a_json_arr_reply, DAP_CHAIN_NODE_CLI_COM_GLOBAL_DB_PARAM_ERR, "Can't read '-to_addr' arg");
            return DAP_CHAIN_NODE_CLI_COM_GLOBAL_DB_PARAM_ERR;
        }
        for (size_t i = 0; i < l_value_el_count; ++i) {
            l_value[i] = dap_chain_balance_scan(l_value_array[i]);
            if(IS_ZERO_256(l_value[i])) {
                DAP_DEL_MULTY(l_value_array, l_value);
                dap_json_rpc_error_add(*a_json_arr_reply, DAP_CHAIN_NODE_CLI_COM_TX_CREATE_REQUIRE_PARAMETER_VALUE_OR_INVALID_FORMAT_VALUE, "tx_create requires parameter '-value' to be valid uint256 value");
                return DAP_CHAIN_NODE_CLI_COM_TX_CREATE_REQUIRE_PARAMETER_VALUE_OR_INVALID_FORMAT_VALUE;
            }
        }
        DAP_DELETE(l_value_array);
    
        l_addr_to = DAP_NEW_Z_COUNT(dap_chain_addr_t *, l_addr_el_count);
        if (!l_addr_to) {
            log_it(L_CRITICAL, "%s", c_error_memory_alloc);
            DAP_DELETE(l_value);
            dap_json_rpc_error_add(*a_json_arr_reply, DAP_CHAIN_NODE_CLI_COM_GLOBAL_DB_MEMORY_ERR, c_error_memory_alloc);
            return DAP_CHAIN_NODE_CLI_COM_GLOBAL_DB_MEMORY_ERR;
        }
        char **l_addr_base58_to_array = dap_strsplit(addr_base58_to, ",", l_addr_el_count);
        if (!l_addr_base58_to_array) {
            DAP_DEL_MULTY(l_addr_to, l_value);
            dap_json_rpc_error_add(*a_json_arr_reply, DAP_CHAIN_NODE_CLI_COM_GLOBAL_DB_PARAM_ERR, "Can't read '-to_addr' arg");
            return DAP_CHAIN_NODE_CLI_COM_GLOBAL_DB_PARAM_ERR;
        }
        for (size_t i = 0; i < l_addr_el_count; ++i) {
            l_addr_to[i] = dap_chain_addr_from_str(l_addr_base58_to_array[i]);
            if(!l_addr_to[i]) {
                DAP_DEL_ARRAY(l_addr_to, i);
                DAP_DEL_MULTY(l_addr_to, l_addr_base58_to_array, l_value);
                dap_json_rpc_error_add(*a_json_arr_reply, DAP_CHAIN_NODE_CLI_COM_TX_CREATE_DESTINATION_ADDRESS_INVALID, "destination address is invalid");
                return DAP_CHAIN_NODE_CLI_COM_TX_CREATE_DESTINATION_ADDRESS_INVALID;
            }
        }
        DAP_DELETE(l_addr_base58_to_array);
    }

    int l_ret = DAP_CHAIN_NODE_CLI_COM_TX_CREATE_OK;
    if (l_emission_hash_str) {
        char *l_tx_hash_str = NULL;
        if (!l_priv_key) {
            dap_json_rpc_error_add(*a_json_arr_reply, DAP_CHAIN_NODE_CLI_COM_TX_CREATE_NO_PRIVATE_KEY_DEFINED, "No private key defined for creating the underlying "
                                                   "transaction no '-wallet_fee' or '-cert' parameter specified.");
            l_ret = DAP_CHAIN_NODE_CLI_COM_TX_CREATE_NO_PRIVATE_KEY_DEFINED;
        }
        l_tx_hash_str = dap_chain_mempool_base_tx_create(l_chain, &l_emission_hash, l_emission_chain->id,
                                                         uint256_0, NULL, NULL, // Get this params from emission itself
                                                         l_priv_key, l_hash_out_type, l_value_fee);
        json_object *l_jobj_emission = json_object_new_object();
        json_object *l_jobj_emi_status = NULL;
        json_object *l_jobj_emi_hash = NULL;
        if (l_tx_hash_str) {
            l_jobj_emi_status = json_object_new_string("Ok");
            l_jobj_emi_hash = json_object_new_string(l_tx_hash_str);
            DAP_DELETE(l_tx_hash_str);
            json_object_object_add(l_jobj_emission, "emission", l_jobj_emi_status);
            json_object_object_add(l_jobj_emission, "hash", l_jobj_emi_hash);
        } else {
            l_jobj_emi_status = json_object_new_string("False");
            json_object_object_add(l_jobj_emission, "emission", l_jobj_emi_status);
            json_object *l_jobj_msg = json_object_new_string("Can't place TX datum in mempool, examine log files\n");
            json_object_object_add(l_jobj_emission, "message", l_jobj_msg);
            l_ret = DAP_CHAIN_NODE_CLI_COM_TX_CREATE_CAN_NOT_ADD_DATUM_IN_MEMPOOL;
        }
        json_object_array_add(*a_json_arr_reply, l_jobj_emission);
        DAP_DEL_ARRAY(l_addr_to, l_addr_el_count);
        DAP_DEL_MULTY(l_addr_to, l_value);
        if (l_wallet_fee) {
            dap_chain_wallet_close(l_wallet_fee);
            dap_enc_key_delete(l_priv_key);
        }
        return l_ret;        
    }

    dap_chain_wallet_t * l_wallet = dap_chain_wallet_open(l_from_wallet_name, c_wallets_path, NULL);
    json_object *l_jobj_result = json_object_new_object();

    if(!l_wallet) {
        dap_json_rpc_error_add(*a_json_arr_reply, DAP_CHAIN_NODE_CLI_COM_TX_CREATE_WALLET_DOES_NOT_EXIST,
                               "wallet %s does not exist", l_from_wallet_name);
        DAP_DEL_ARRAY(l_addr_to, l_addr_el_count);
        DAP_DEL_MULTY(l_addr_to, l_value);
        return DAP_CHAIN_NODE_CLI_COM_TX_CREATE_WALLET_DOES_NOT_EXIST;
    } else {
        const char *l_wallet_check_str = dap_chain_wallet_check_sign(l_wallet);
        if (dap_strcmp(l_wallet_check_str, "") != 0) {
            json_object *l_obj_wgn_str = json_object_new_string(l_wallet_check_str);
            json_object_object_add(l_jobj_result, "warning", l_obj_wgn_str);
        }
    }
    const dap_chain_addr_t *l_addr_from = (const dap_chain_addr_t *) dap_chain_wallet_get_addr(l_wallet, l_net->pub.id);

    if(!l_addr_from) {
        dap_chain_wallet_close(l_wallet);
        dap_enc_key_delete(l_priv_key);
        dap_json_rpc_error_add(*a_json_arr_reply, DAP_CHAIN_NODE_CLI_COM_TX_CREATE_SOURCE_ADDRESS_INVALID, "source address is invalid");
        json_object_put(l_jobj_result);
        DAP_DEL_ARRAY(l_addr_to, l_addr_el_count);
        DAP_DEL_MULTY(l_addr_to, l_value);
        return DAP_CHAIN_NODE_CLI_COM_TX_CREATE_SOURCE_ADDRESS_INVALID;
    }

    for (size_t i = 0; i < l_addr_el_count; ++i) {
        if (dap_chain_addr_compare(l_addr_to[i], l_addr_from)) {
            dap_chain_wallet_close(l_wallet);
            dap_enc_key_delete(l_priv_key);
            dap_json_rpc_error_add(*a_json_arr_reply, DAP_CHAIN_NODE_CLI_COM_TX_CREATE_EQ_SOURCE_DESTINATION_ADDRESS, "The transaction cannot be directed to the same address as the source.");
            json_object_put(l_jobj_result);
            DAP_DEL_ARRAY(l_addr_to, l_addr_el_count);
            DAP_DEL_MULTY(l_addr_to, l_value);
            return DAP_CHAIN_NODE_CLI_COM_TX_CREATE_EQ_SOURCE_DESTINATION_ADDRESS;
        }
    }

    for (size_t i = 0; i < l_addr_el_count; ++i) {
        if (!dap_chain_addr_is_blank(l_addr_to[i]) && l_addr_to[i]->net_id.uint64 != l_net->pub.id.uint64) {
            bool l_found = false;
            for (size_t j = 0; j < l_net->pub.bridged_networks_count; ++j) {
                if (l_net->pub.bridged_networks[j].uint64 == l_addr_to[i]->net_id.uint64) {
                    l_found = true;
                    break;
                }
            }
            if (!l_found) {
                dap_string_t *l_allowed_list = dap_string_new("");
                dap_string_append_printf(l_allowed_list, "0x%016"DAP_UINT64_FORMAT_X, l_net->pub.id.uint64);
                for (size_t j = 0; j < l_net->pub.bridged_networks_count; ++j)
                    dap_string_append_printf(l_allowed_list, ", 0x%016"DAP_UINT64_FORMAT_X, l_net->pub.bridged_networks[j].uint64);
                dap_json_rpc_error_add(*a_json_arr_reply, DAP_CHAIN_NODE_CLI_COM_TX_CREATE_DESTINATION_NETWORK_IS_UNREACHEBLE,
                                    "Destination network ID=0x%"DAP_UINT64_FORMAT_x
                                    " is unreachable. List of available network IDs:\n%s"
                                    " Please, change network name or wallet address",
                                    l_addr_to[i]->net_id.uint64, l_allowed_list->str);
                dap_string_free(l_allowed_list, true);
                json_object_put(l_jobj_result);

                DAP_DEL_ARRAY(l_addr_to, l_addr_el_count);
                DAP_DEL_MULTY(l_addr_to, l_value);
                return DAP_CHAIN_NODE_CLI_COM_TX_CREATE_DESTINATION_NETWORK_IS_UNREACHEBLE;
            }
        }
    }

    json_object *l_jobj_transfer_status = NULL;
    json_object *l_jobj_tx_hash = NULL;

    l_priv_key = dap_chain_wallet_get_key(l_wallet, 0);
    if(l_tx_num){
        l_ret = dap_chain_mempool_tx_create_massive(l_chain, l_priv_key, l_addr_from,
                                                  l_addr_to[0], l_token_ticker, l_value[0], l_value_fee, l_tx_num);
        l_jobj_transfer_status = json_object_new_string((l_ret == 0) ? "Ok" : (l_ret == -2) ? "False, not enough funds for transfer" : "False");
        json_object_object_add(l_jobj_result, "transfer", l_jobj_transfer_status);
    } else {
        char *l_tx_hash_str = dap_chain_mempool_tx_create(l_chain, l_priv_key, l_addr_from, (const dap_chain_addr_t **)l_addr_to,
                                                                  l_token_ticker, l_value, l_value_fee, l_hash_out_type, l_addr_el_count);
        if (l_tx_hash_str) {
            l_jobj_transfer_status = json_object_new_string("Ok");
            l_jobj_tx_hash = json_object_new_string(l_tx_hash_str);
            json_object_object_add(l_jobj_result, "transfer", l_jobj_transfer_status);
            json_object_object_add(l_jobj_result, "hash", l_jobj_tx_hash);
            DAP_DELETE(l_tx_hash_str);
        } else {
            l_jobj_transfer_status = json_object_new_string("False");
            json_object_object_add(l_jobj_result, "transfer", l_jobj_transfer_status);
            l_ret = DAP_CHAIN_NODE_CLI_COM_TX_CREATE_CAN_NOT_CREATE_TRANSACTION;
        }
    }
    json_object_array_add(*a_json_arr_reply, l_jobj_result);

    DAP_DEL_ARRAY(l_addr_to, l_addr_el_count);
    DAP_DEL_MULTY(l_addr_to, l_value);
    dap_chain_wallet_close(l_wallet);
    dap_enc_key_delete(l_priv_key);
    return l_ret;
}


/**
 * @brief com_tx_verify
 * Verifing transaction
 * tx_verify command
 * @param argc
 * @param argv
 * @param arg_func
 * @param str_reply
 * @return int
 */
int com_tx_verify(int a_argc, char **a_argv, void **a_str_reply)
{
    json_object **a_json_arr_reply = (json_object **)a_str_reply;
    const char * l_tx_hash_str = NULL;
    dap_chain_net_t * l_net = NULL;
    dap_chain_t * l_chain = NULL;
    int l_arg_index = 1;

    dap_cli_server_cmd_find_option_val(a_argv, l_arg_index, a_argc, "-tx", &l_tx_hash_str);
    if(!l_tx_hash_str) {
        dap_json_rpc_error_add(*a_json_arr_reply, DAP_CHAIN_NODE_CLI_COM_TX_VERIFY_REQUIRE_PARAMETER_TX, "tx_verify requires parameter '-tx'");
        return DAP_CHAIN_NODE_CLI_COM_TX_VERIFY_REQUIRE_PARAMETER_TX;
    }
    dap_chain_node_cli_cmd_values_parse_net_chain_for_json(*a_json_arr_reply, &l_arg_index, a_argc, a_argv, &l_chain, &l_net,
                                                           CHAIN_TYPE_TX);
    if (!l_net || !l_chain) {
        return DAP_CHAIN_NODE_CLI_COM_TX_VERIFY_NET_CHAIN_UNDEFINED;
    }
    dap_hash_fast_t l_tx_hash;
    char *l_hex_str_from58 = NULL;
    if (dap_chain_hash_fast_from_hex_str(l_tx_hash_str, &l_tx_hash)) {
        l_hex_str_from58 = dap_enc_base58_to_hex_str_from_str(l_tx_hash_str);
        if (dap_chain_hash_fast_from_hex_str(l_hex_str_from58, &l_tx_hash)) {
            dap_json_rpc_error_add(*a_json_arr_reply, DAP_CHAIN_NODE_CLI_COM_TX_VERIFY_INVALID_TX_HASH, "Invalid tx hash format, need hex or base58");
            return DAP_CHAIN_NODE_CLI_COM_TX_VERIFY_INVALID_TX_HASH;
        }
    }
    size_t l_datum_size = 0;
    char *l_gdb_group = dap_chain_net_get_gdb_group_mempool_new(l_chain);
    dap_chain_datum_t *l_datum = (dap_chain_datum_t*)dap_global_db_get_sync(l_gdb_group, l_hex_str_from58 ? l_hex_str_from58 : l_tx_hash_str, &l_datum_size, NULL, NULL);
    DAP_DEL_Z(l_hex_str_from58);
    if (!l_datum) {
        dap_json_rpc_error_add(*a_json_arr_reply, DAP_CHAIN_NODE_CLI_COM_TX_VERIFY_SPECIFIED_TX_NOT_FOUND, "Specified tx not found");
        return DAP_CHAIN_NODE_CLI_COM_TX_VERIFY_SPECIFIED_TX_NOT_FOUND;
    }
    if (l_datum->header.type_id != DAP_CHAIN_DATUM_TX){
        char *l_str_err = dap_strdup_printf("Based on the specified hash, the type %s was found and not a transaction.",
                                            dap_chain_datum_type_id_to_str(l_datum->header.type_id));
        dap_json_rpc_error_add(*a_json_arr_reply, DAP_CHAIN_NODE_CLI_COM_TX_VERIFY_HASH_IS_NOT_TX_HASH, l_str_err);
        DAP_DELETE(l_str_err);
        return DAP_CHAIN_NODE_CLI_COM_TX_VERIFY_HASH_IS_NOT_TX_HASH;
    }
    dap_chain_datum_tx_t *l_tx = (dap_chain_datum_tx_t*)l_datum->data;
    int l_ret = dap_ledger_tx_add_check(l_net->pub.ledger, l_tx, l_datum->header.data_size, &l_tx_hash);
    json_object *l_obj_ret = json_object_new_object();
    json_object *l_obj_hash = json_object_new_string(l_tx_hash_str);
    json_object_object_add(l_obj_ret, "hash", l_obj_hash);
    json_object *l_jobj_verfiy = NULL;
    json_object *l_jobj_error = NULL;
    if (l_ret) {
        l_jobj_verfiy = json_object_new_boolean(false);
        l_jobj_error = json_object_new_object();
        json_object *l_jobj_err_str = json_object_new_string(dap_ledger_check_error_str(l_ret));
        json_object *l_jobj_err_code = json_object_new_int64(l_ret);
        json_object_object_add(l_jobj_error, "code", l_jobj_err_code);
        json_object_object_add(l_jobj_error, "message", l_jobj_err_str);
        json_object_object_add(l_obj_ret, "verify", l_jobj_verfiy);
        json_object_object_add(l_obj_ret, "error", l_jobj_error);
        json_object_array_add(*a_json_arr_reply, l_obj_ret);
        return DAP_CHAIN_NODE_CLI_COM_TX_VERIFY_TX_NOT_VERIFY;
    } else {
        l_jobj_verfiy = json_object_new_boolean(true);
        l_jobj_error = json_object_new_null();
        json_object_object_add(l_obj_ret, "verify", l_jobj_verfiy);
        json_object_object_add(l_obj_ret, "error", l_jobj_error);
        json_object_array_add(*a_json_arr_reply, l_obj_ret);
        return DAP_CHAIN_NODE_CLI_COM_TX_VERIFY_OK;
    }
}


/**
 * @brief com_tx_history
 * tx_history command
 * Transaction history for an address
 * @param a_argc
 * @param a_argv
 * @param a_str_reply
 * @return int
 */
int com_tx_history(int a_argc, char ** a_argv, void **a_str_reply)
{
    json_object **a_json_arr_reply = (json_object **)a_str_reply;
    int arg_index = 1;
    const char *l_addr_base58 = NULL;
    const char *l_wallet_name = NULL;
    const char *l_net_str = NULL;
    const char *l_chain_str = NULL;
    const char *l_tx_hash_str = NULL;
    const char *l_tx_srv_str = NULL;
    const char *l_tx_act_str = NULL;
    const char *l_limit_str = NULL;
    const char *l_offset_str = NULL;
    const char *l_head_str = NULL;

    dap_chain_t * l_chain = NULL;
    dap_chain_net_t * l_net = NULL;

    const char * l_hash_out_type = NULL;
    dap_cli_server_cmd_find_option_val(a_argv, arg_index, a_argc, "-H", &l_hash_out_type);
    if(!l_hash_out_type)
        l_hash_out_type = "hex";
    if(dap_strcmp(l_hash_out_type,"hex") && dap_strcmp(l_hash_out_type,"base58")) {
        dap_json_rpc_error_add(*a_json_arr_reply, DAP_CHAIN_NODE_CLI_COM_TX_HISTORY_PARAM_ERR,
                                "Invalid parameter -H, valid values: -H <hex | base58>");
        return DAP_CHAIN_NODE_CLI_COM_TX_HISTORY_PARAM_ERR;

    }

    dap_cli_server_cmd_find_option_val(a_argv, arg_index, a_argc, "-addr", &l_addr_base58);
    dap_cli_server_cmd_find_option_val(a_argv, arg_index, a_argc, "-w", &l_wallet_name);
    dap_cli_server_cmd_find_option_val(a_argv, arg_index, a_argc, "-net", &l_net_str);
    dap_cli_server_cmd_find_option_val(a_argv, arg_index, a_argc, "-chain", &l_chain_str);
    dap_cli_server_cmd_find_option_val(a_argv, arg_index, a_argc, "-tx", &l_tx_hash_str);
    dap_cli_server_cmd_find_option_val(a_argv, arg_index, a_argc, "-srv", &l_tx_srv_str);
    dap_cli_server_cmd_find_option_val(a_argv, arg_index, a_argc, "-act", &l_tx_act_str);
    
    dap_cli_server_cmd_find_option_val(a_argv, arg_index, a_argc, "-limit", &l_limit_str);
    dap_cli_server_cmd_find_option_val(a_argv, arg_index, a_argc, "-offset", &l_offset_str);
    bool l_head = dap_cli_server_cmd_find_option_val(a_argv, arg_index, a_argc, "-head", &l_head_str) ? true : false;
    size_t l_limit = l_limit_str ? strtoul(l_limit_str, NULL, 10) : 0;
    size_t l_offset = l_offset_str ? strtoul(l_offset_str, NULL, 10) : 0;

    //default is ALL/ANY
    dap_chain_tx_tag_action_type_t l_action = l_tx_act_str ? dap_ledger_tx_action_str_to_action_t(l_tx_act_str):
                                     DAP_CHAIN_TX_TAG_ACTION_ALL;                    

    bool l_brief = (dap_cli_server_cmd_check_option(a_argv, arg_index, a_argc, "-brief") != -1) ? true : false;

    bool l_is_tx_all = dap_cli_server_cmd_find_option_val(a_argv, arg_index, a_argc, "-all", NULL);
    bool l_is_tx_count = dap_cli_server_cmd_find_option_val(a_argv, arg_index, a_argc, "-count", NULL);

    if (!l_addr_base58 && !l_wallet_name && !l_tx_hash_str && !l_is_tx_all && !l_is_tx_count) {
        dap_json_rpc_error_add(*a_json_arr_reply, DAP_CHAIN_NODE_CLI_COM_TX_HISTORY_PARAM_ERR,
                                "tx_history requires parameter '-addr' or '-w' or '-tx'");
        return DAP_CHAIN_NODE_CLI_COM_TX_HISTORY_PARAM_ERR;
    }

    if (!l_net_str && !l_addr_base58&& !l_is_tx_all) {
        dap_json_rpc_error_add(*a_json_arr_reply, DAP_CHAIN_NODE_CLI_COM_TX_HISTORY_PARAM_ERR,
                                "tx_history requires parameter '-net' or '-addr'");
        return DAP_CHAIN_NODE_CLI_COM_TX_HISTORY_PARAM_ERR;
    }

    dap_chain_hash_fast_t l_tx_hash;
    if (l_tx_hash_str && dap_chain_hash_fast_from_str(l_tx_hash_str, &l_tx_hash) != 0) {
        
        dap_json_rpc_error_add(*a_json_arr_reply, DAP_CHAIN_NODE_CLI_COM_TX_HISTORY_HASH_REC_ERR, "tx hash not recognized");
        return DAP_CHAIN_NODE_CLI_COM_TX_HISTORY_HASH_REC_ERR;
    }
    
    // Select chain network
    if (!l_addr_base58 && l_net_str) {
        l_net = dap_chain_net_by_name(l_net_str);
        if (!l_net) { // Can't find such network
            dap_json_rpc_error_add(*a_json_arr_reply, DAP_CHAIN_NODE_CLI_COM_TX_HISTORY_NET_PARAM_ERR,
                                    "tx_history requires parameter '-net' to be valid chain network name");
            return DAP_CHAIN_NODE_CLI_COM_TX_HISTORY_NET_PARAM_ERR;
        }
    }
    // Get chain address
    dap_chain_addr_t *l_addr = NULL;
    if (l_addr_base58) {
        if (l_tx_hash_str) {
            dap_json_rpc_error_add(*a_json_arr_reply, DAP_CHAIN_NODE_CLI_COM_TX_HISTORY_INCOMPATIBLE_PARAMS_ERR,
                                                        "Incompatible params '-addr' & '-tx'");
            return DAP_CHAIN_NODE_CLI_COM_TX_HISTORY_INCOMPATIBLE_PARAMS_ERR;
        }
        l_addr = dap_chain_addr_from_str(l_addr_base58);
        if (!l_addr) {
            dap_json_rpc_error_add(*a_json_arr_reply, DAP_CHAIN_NODE_CLI_COM_TX_HISTORY_WALLET_ADDR_ERR,
                                                        "Wallet address not recognized");
            return DAP_CHAIN_NODE_CLI_COM_TX_HISTORY_WALLET_ADDR_ERR;
        }
        if (l_net) {
            if (l_net->pub.id.uint64 != l_addr->net_id.uint64) {
                dap_json_rpc_error_add(*a_json_arr_reply, DAP_CHAIN_NODE_CLI_COM_TX_HISTORY_ID_NET_ADDR_DIF_ERR,
                                        "Network ID with '-net' param and network ID with '-addr' param are different");
                DAP_DELETE(l_addr);
                return DAP_CHAIN_NODE_CLI_COM_TX_HISTORY_ID_NET_ADDR_DIF_ERR;
            }
        } else
            l_net = dap_chain_net_by_id(l_addr->net_id);
    }
    if (!l_net) {
        dap_json_rpc_error_add(*a_json_arr_reply, DAP_CHAIN_NODE_CLI_COM_TX_HISTORY_NET_ERR, "Network not found");
        return DAP_DELETE(l_addr), DAP_CHAIN_NODE_CLI_COM_TX_HISTORY_NET_ERR;
    }
    if (l_wallet_name) {
        const char *c_wallets_path = dap_chain_wallet_get_path(g_config);
        dap_chain_wallet_t *l_wallet = dap_chain_wallet_open(l_wallet_name, c_wallets_path, NULL);
        if (l_wallet) {
            const char *l_sign_str = dap_chain_wallet_check_sign(l_wallet);
            //TODO add warning about deprecated signs
            dap_chain_addr_t *l_addr_tmp = dap_chain_wallet_get_addr(l_wallet, l_net->pub.id);
            if (l_addr) {
                if (!dap_chain_addr_compare(l_addr, l_addr_tmp)) {
                    dap_json_rpc_error_add(*a_json_arr_reply, DAP_CHAIN_NODE_CLI_COM_TX_HISTORY_ADDR_WALLET_DIF_ERR,
                                            "Address with '-addr' param and address with '-w' param are different");
                    DAP_DELETE(l_addr);
                    DAP_DELETE(l_addr_tmp);
                    return DAP_CHAIN_NODE_CLI_COM_TX_HISTORY_ADDR_WALLET_DIF_ERR;
                }
                DAP_DELETE(l_addr_tmp);
            } else
                l_addr = l_addr_tmp;
            dap_chain_wallet_close(l_wallet);
        } else {
            dap_json_rpc_error_add(*a_json_arr_reply, DAP_CHAIN_NODE_CLI_COM_TX_HISTORY_WALLET_ERR,
                                    "The wallet %s is not activated or it doesn't exist", l_wallet_name);
            DAP_DELETE(l_addr);
            return DAP_CHAIN_NODE_CLI_COM_TX_HISTORY_WALLET_ERR;
        }
    }
    // Select chain, if any
    if (!l_net) {
        dap_json_rpc_error_add(*a_json_arr_reply, DAP_CHAIN_NODE_CLI_COM_TX_HISTORY_NET_ERR, "Could not determine the network from which to "
                                                       "extract data for the tx_history command to work.");
        return DAP_CHAIN_NODE_CLI_COM_TX_HISTORY_NET_ERR;
    }
    if (l_chain_str)
        l_chain = dap_chain_net_get_chain_by_name(l_net, l_chain_str);
    else
        l_chain = dap_chain_net_get_default_chain_by_chain_type(l_net, CHAIN_TYPE_TX);

    if(!l_chain) {
        dap_json_rpc_error_add(*a_json_arr_reply, DAP_CHAIN_NODE_CLI_COM_TX_HISTORY_CHAIN_PARAM_ERR,
                                "tx_history requires parameter '-chain' to be valid chain name in chain net %s."
                                " You can set default datum type in chain configuration file", l_net_str);
        return DAP_CHAIN_NODE_CLI_COM_TX_HISTORY_CHAIN_PARAM_ERR;
    }
    // response
    json_object * json_obj_out = NULL;
    if (l_tx_hash_str) {
         // history tx hash
        json_obj_out = dap_db_history_tx(*a_json_arr_reply, &l_tx_hash, l_chain, l_hash_out_type, l_net);
        if (!json_obj_out) {
            dap_json_rpc_error_add(*a_json_arr_reply, DAP_CHAIN_NODE_CLI_COM_TX_HISTORY_DAP_DB_HISTORY_TX_ERR,
                                    "something went wrong in tx_history");
            return DAP_CHAIN_NODE_CLI_COM_TX_HISTORY_DAP_DB_HISTORY_TX_ERR;
        }
    } else if (l_addr) {
        // history addr and wallet
        json_object * json_obj_summary = json_object_new_object();
        if (!json_obj_summary) {
            return DAP_CHAIN_NODE_CLI_COM_TX_HISTORY_MEMORY_ERR;
        }
        json_obj_out = dap_db_history_addr(*a_json_arr_reply, l_addr, l_chain, l_hash_out_type, dap_chain_addr_to_str_static(l_addr), json_obj_summary, l_limit, l_offset, l_brief, l_tx_srv_str, l_action, l_head);
        if (!json_obj_out) {
            dap_json_rpc_error_add(*a_json_arr_reply, DAP_CHAIN_NODE_CLI_COM_TX_HISTORY_DAP_DB_HISTORY_ADDR_ERR,
                                    "something went wrong in tx_history");
            json_object_put(json_obj_summary);
            return DAP_CHAIN_NODE_CLI_COM_TX_HISTORY_DAP_DB_HISTORY_ADDR_ERR;
        }        
        json_object_array_add(*a_json_arr_reply, json_obj_out);        
        json_object_array_add(*a_json_arr_reply, json_obj_summary);        
        return DAP_CHAIN_NODE_CLI_COM_TX_HISTORY_OK;        
    } else if (l_is_tx_all) {
        // history all
        json_object * json_obj_summary = json_object_new_object();
        if (!json_obj_summary) {
            return DAP_CHAIN_NODE_CLI_COM_TX_HISTORY_MEMORY_ERR;
        }

        json_object* json_arr_history_all = dap_db_history_tx_all(*a_json_arr_reply, l_chain, l_net, l_hash_out_type, json_obj_summary,
                                                                l_limit, l_offset, l_brief, l_tx_srv_str, l_action, l_head);
        if (!json_arr_history_all) {
            dap_json_rpc_error_add(*a_json_arr_reply, DAP_CHAIN_NODE_CLI_COM_TX_HISTORY_DAP_DB_HISTORY_ALL_ERR,
                                    "something went wrong in tx_history");
            return DAP_CHAIN_NODE_CLI_COM_TX_HISTORY_DAP_DB_HISTORY_ALL_ERR;
        }

        json_object_array_add(*a_json_arr_reply, json_arr_history_all);
        json_object_array_add(*a_json_arr_reply, json_obj_summary);
        return DAP_CHAIN_NODE_CLI_COM_TX_HISTORY_OK;
    } else if (l_is_tx_count) {
        json_object * json_count_obj= json_object_new_object();
        json_object_object_add(json_count_obj, "Number of transaction", json_object_new_uint64(l_chain->callback_count_tx(l_chain)));
        json_object_array_add(*a_json_arr_reply, json_count_obj);
        return DAP_CHAIN_NODE_CLI_COM_TX_HISTORY_OK;
    }
    json_object_array_add(*a_json_arr_reply, json_obj_out ? json_obj_out : json_object_new_string("empty"));
    return DAP_CHAIN_NODE_CLI_COM_TX_HISTORY_OK;
}


/**
 * @brief stats command
 *
 * @param argc
 * @param argv
 * @param arg_func
 * @param str_reply
 * @return int
 */
int com_stats(int argc, char **a_argv, void **a_str_reply)
{
    enum {
        CMD_NONE, CMD_STATS_CPU
    };
    int arg_index = 1;
    int cmd_num = CMD_NONE;
    // find  add parameter ('cpu')
    if (dap_cli_server_cmd_find_option_val(a_argv, arg_index, dap_min(argc, arg_index + 1), "cpu", NULL)) {
        cmd_num = CMD_STATS_CPU;
    }
    switch (cmd_num) {
    case CMD_NONE:
    default:
        dap_cli_server_cmd_set_reply_text(a_str_reply, "format of command: stats cpu");
        return -1;
    case CMD_STATS_CPU:
#if (defined DAP_OS_UNIX) || (defined __WIN32)
    {
        dap_cpu_monitor_init();
        dap_usleep(500000);
        char *l_str_reply_prev = DAP_NEW_Z_SIZE(char, 1);
        char *l_str_delimiter;
        dap_cpu_stats_t s_cpu_stats = dap_cpu_get_stats();
        for (uint32_t n_cpu_num = 0; n_cpu_num < s_cpu_stats.cpu_cores_count; n_cpu_num++) {
            if ((n_cpu_num % 4 == 0) && (n_cpu_num != 0)) {
                l_str_delimiter = dap_strdup_printf("\n");
            } else if (n_cpu_num == s_cpu_stats.cpu_cores_count - 1) {
                l_str_delimiter = DAP_NEW_Z_SIZE(char, 1);
            } else {
                l_str_delimiter = dap_strdup_printf(" ");
            }
            *a_str_reply = dap_strdup_printf("%sCPU-%d: %f%%%s", l_str_reply_prev, n_cpu_num, s_cpu_stats.cpus[n_cpu_num].load, l_str_delimiter);
            DAP_DELETE(l_str_reply_prev);
            DAP_DELETE(l_str_delimiter);
            l_str_reply_prev = *a_str_reply;
        }
        *a_str_reply = dap_strdup_printf("%s\nTotal: %f%%", l_str_reply_prev, s_cpu_stats.cpu_summary.load);
        DAP_DELETE(l_str_reply_prev);
        break;
    }
#else
        dap_cli_server_cmd_set_reply_text(a_str_reply, "only Linux or Windows environment supported");
        return -1;
#endif // DAP_OS_UNIX
    }
    return 0;
}

/**
 * @brief com_exit
 *
 * @param argc
 * @param argv
 * @param arg_func
 * @param str_reply
 * @return int
 */
int com_exit(int a_argc, char **a_argv, void **a_str_reply)
{
    UNUSED(a_argc);
    UNUSED(a_argv);
    UNUSED(a_str_reply);
    //dap_events_stop_all();
    exit(0);
    return 0;
}

/**
 * @brief com_print_log Print log info
 * print_log [ts_after <timestamp >] [limit <line numbers>]
 * @param argc
 * @param argv
 * @param arg_func
 * @param str_reply
 * @return int
 */
int com_print_log(int a_argc, char **a_argv, void **a_str_reply)
{
    int arg_index = 1;
    const char * l_str_ts_after = NULL;
    const char * l_str_limit = NULL;
    int64_t l_ts_after = 0;
    long l_limit = 0;
    dap_cli_server_cmd_find_option_val(a_argv, arg_index, a_argc, "ts_after", &l_str_ts_after);
    dap_cli_server_cmd_find_option_val(a_argv, arg_index, a_argc, "limit", &l_str_limit);

    l_ts_after = (l_str_ts_after) ? strtoll(l_str_ts_after, 0, 10) : -1;
    l_limit = (l_str_limit) ? strtol(l_str_limit, 0, 10) : -1;

    if(l_ts_after < 0 || !l_str_ts_after) {
        dap_cli_server_cmd_set_reply_text(a_str_reply, "requires valid parameter 'l_ts_after'");
        return -1;
    }
    if(l_limit <= 0) {
        dap_cli_server_cmd_set_reply_text(a_str_reply, "requires valid parameter 'limit'");
        return -1;
    }

    // get logs from list
    char *l_str_ret = dap_log_get_item(l_ts_after, (int) l_limit);
    if(!l_str_ret) {
        dap_cli_server_cmd_set_reply_text(a_str_reply, "no logs");
        return -1;
    }
    dap_cli_server_cmd_set_reply_text(a_str_reply, "%s", l_str_ret);
    DAP_DELETE(l_str_ret);
    return 0;
}

/**
 * @brief cmd_gdb_export
 * action for cellframe-node-cli gdb_export command
 * @param argc
 * @param argv
 * @param arg_func
 * @param a_str_reply
 * @return
 */
int cmd_gdb_export(int a_argc, char **a_argv, void **a_str_reply)
{
    int arg_index = 1;
    const char *l_filename = NULL;
    dap_cli_server_cmd_find_option_val(a_argv, arg_index, a_argc, "filename", &l_filename);
    if (!l_filename) {
        dap_cli_server_cmd_set_reply_text(a_str_reply, "gdb_export requires parameter 'filename'");
        return -1;
    }
    const char *l_gdb_path = dap_config_get_item_str(g_config, "global_db", "path");
    if (!l_gdb_path) {
        log_it(L_ERROR, "Can't find gdb path in config file");
        dap_cli_server_cmd_set_reply_text(a_str_reply, "Can't find gdb path in the config file");
        return -1;
    }
    if (!opendir(l_gdb_path)) {
        log_it(L_ERROR, "Can't open db directory");
        dap_cli_server_cmd_set_reply_text(a_str_reply, "Can't open db directory");
        return -1;
    }
    char l_path[MAX_PATH + 1];
    snprintf(l_path, sizeof(l_path), "%s/%s.json", l_gdb_path, l_filename);

    const char *l_groups_str = NULL;
    dap_cli_server_cmd_find_option_val(a_argv, arg_index, a_argc, "-groups", &l_groups_str);
    char *l_group_str = NULL, *l_ctx = NULL;
    dap_list_t *l_parsed_groups_list = NULL;
    if (l_groups_str) {
        char *l_tmp_str = dap_strdup(l_groups_str);
        l_group_str = strtok_r(l_tmp_str, ",", &l_ctx);
        for (; l_group_str; l_group_str = strtok_r(NULL, ",", &l_ctx)) {
            l_parsed_groups_list = dap_list_prepend(l_parsed_groups_list, dap_strdup(l_group_str));
        }
        DAP_DEL_Z(l_tmp_str);
    }
    struct json_object *l_json = json_object_new_array();
    dap_list_t *l_groups_list = l_parsed_groups_list
            ? l_parsed_groups_list
            : dap_global_db_driver_get_groups_by_mask("*");
    for (dap_list_t *l_list = l_groups_list; l_list; l_list = dap_list_next(l_list)) {
        size_t l_store_obj_count = 0;
        char *l_group_name = (char *)l_list->data;

        dap_store_obj_t *l_store_obj = dap_global_db_get_all_raw_sync(l_group_name, &l_store_obj_count);

        if (!l_store_obj_count) {
            log_it(L_INFO, "Group %s is empty or not found", l_group_name);
            continue;
        } else {
            log_it(L_INFO, "Exporting group %s, number of records: %zu", l_group_name, l_store_obj_count);
        }

        struct json_object *l_json_group = json_object_new_array();
        struct json_object *l_json_group_inner = json_object_new_object();
        json_object_object_add(l_json_group_inner, "group", json_object_new_string(l_group_name));

        for (size_t i = 0; i < l_store_obj_count; ++i) {
            size_t l_out_size = DAP_ENC_BASE64_ENCODE_SIZE((int64_t)l_store_obj[i].value_len) + 1;
            dap_sign_t *l_sign = l_store_obj[i].sign;
            size_t l_sign_size = DAP_ENC_BASE64_ENCODE_SIZE(dap_sign_get_size(l_sign))+1;
            char *l_value_enc_str = DAP_NEW_Z_SIZE(char, l_out_size);
            char *l_sign_str = DAP_NEW_Z_SIZE(char, l_sign_size);
            if(!l_value_enc_str || !l_sign_str) {
                log_it(L_CRITICAL, "%s", c_error_memory_alloc);
                DAP_DEL_Z(l_sign_str);
                DAP_DEL_Z(l_value_enc_str);
                return -1;
            }
            dap_enc_base64_encode(l_store_obj[i].value, l_store_obj[i].value_len, l_value_enc_str, DAP_ENC_DATA_TYPE_B64);
            dap_enc_base64_encode(l_sign, dap_sign_get_size(l_sign), l_sign_str, DAP_ENC_DATA_TYPE_B64);
            struct json_object *jobj = json_object_new_object();
            json_object_object_add(jobj, "key",     json_object_new_string(l_store_obj[i].key));
            json_object_object_add(jobj, "value",   json_object_new_string(l_value_enc_str));
            json_object_object_add(jobj, "value_len", json_object_new_int64((int64_t)l_store_obj[i].value_len));
            json_object_object_add(jobj, "flags", json_object_new_uint64((uint64_t)l_store_obj[i].flags));
            json_object_object_add(jobj, "sign", json_object_new_string(l_sign_str));
            json_object_object_add(jobj, "timestamp", json_object_new_int64((int64_t)l_store_obj[i].timestamp));
            json_object_object_add(jobj, "crc", json_object_new_uint64(l_store_obj[i].crc));
            json_object_array_add(l_json_group, jobj);

            DAP_DELETE(l_value_enc_str);
        }
        json_object_object_add(l_json_group_inner, "records", l_json_group);
        json_object_array_add(l_json, l_json_group_inner);
        dap_store_obj_free(l_store_obj, l_store_obj_count);
    }
    if (l_parsed_groups_list)
        dap_list_free_full(l_groups_list, NULL);
    if (json_object_to_file(l_path, l_json) == -1) {
#if JSON_C_MINOR_VERSION<15
        log_it(L_CRITICAL, "Couldn't export JSON to file, error code %d", errno );
        dap_cli_server_cmd_set_reply_text (a_str_reply, "Couldn't export JSON to file, error code %d", errno );
#else
        log_it(L_CRITICAL, "Couldn't export JSON to file, err '%s'", json_util_get_last_err());
        dap_cli_server_cmd_set_reply_text(a_str_reply, "%s", json_util_get_last_err());
#endif
         json_object_put(l_json);
         return -1;
    }
    dap_cli_server_cmd_set_reply_text(a_str_reply, "Global DB export in file %s", l_path);
    json_object_put(l_json);
    dap_cli_server_cmd_set_reply_text(a_str_reply, "Global DB export in file %s", l_path);
    return 0;
}

/**
 * @brief cmd_gdb_import
 * @param argc
 * @param argv
 * @param arg_func
 * @param a_str_reply
 * @return
 */
int cmd_gdb_import(int a_argc, char **a_argv, void **a_str_reply)
{
    int arg_index = 1;
    const char *l_filename = NULL;
    dap_cli_server_cmd_find_option_val(a_argv, arg_index, a_argc, "filename", &l_filename);
    if (!l_filename) {
        dap_cli_server_cmd_set_reply_text(a_str_reply, "gdb_import requires parameter 'filename'");
        return -1;
    }
    const char *l_gdb_path = dap_config_get_item_str(g_config, "global_db", "path");
    if (!l_gdb_path) {
        log_it(L_ERROR, "Can't find gdb path in config file");
        dap_cli_server_cmd_set_reply_text(a_str_reply, "Can't find gdb path in the config file");
        return -1;
    }
    char l_path[MAX_PATH + 1];
    snprintf(l_path, sizeof(l_path), "%s/%s.json", l_gdb_path, l_filename);
    struct json_object *l_json = json_object_from_file(l_path);
    if (!l_json) {
#if JSON_C_MINOR_VERSION<15
        log_it(L_CRITICAL, "Import error occured: code %d", errno);
        dap_cli_server_cmd_set_reply_text(a_str_reply, "Import error occured: code %d",errno);
#else
        log_it(L_CRITICAL, "Import error occured: %s", json_util_get_last_err());
        dap_cli_server_cmd_set_reply_text(a_str_reply, "%s", json_util_get_last_err());
#endif
        return -1;
    }
    for (size_t i = 0, l_groups_count = json_object_array_length(l_json); i < l_groups_count; ++i) {
        struct json_object *l_group_obj = json_object_array_get_idx(l_json, i);
        if (!l_group_obj) {
            continue;
        }
        struct json_object *l_json_group_name = json_object_object_get(l_group_obj, "group");
        const char *l_group_name = json_object_get_string(l_json_group_name);
        // proc group name
        log_it(L_INFO, "Group %zu: %s", i, l_group_name);
        struct json_object *l_json_records = json_object_object_get(l_group_obj, "records");
        size_t l_records_count = json_object_array_length(l_json_records);
        dap_store_obj_t *l_group_store = DAP_NEW_Z_SIZE(dap_store_obj_t, l_records_count * sizeof(dap_store_obj_t));
        if(!l_group_store) {
            log_it(L_CRITICAL, "%s", c_error_memory_alloc);
            return -1;
        }
        for (size_t j = 0; j < l_records_count; ++j) {
            struct json_object *l_record, *l_key, *l_value, *l_value_len, *l_ts;
            l_record = json_object_array_get_idx(l_json_records, j);
            l_key       = json_object_object_get(l_record, "key");
            l_value     = json_object_object_get(l_record, "value");
            size_t l_record_size = json_object_object_length(l_record);
            l_value_len = json_object_object_get(l_record, "value_len");
            l_ts        = json_object_object_get(l_record, "timestamp");
            l_group_store[j].key    = dap_strdup(json_object_get_string(l_key));
            if(!l_group_store[j].key) {
                log_it(L_CRITICAL, "%s", c_error_memory_alloc);
                l_records_count = j;
                break;
            }
            l_group_store[j].group  = dap_strdup(l_group_name);
            if(!l_group_store[j].group) {
                log_it(L_CRITICAL, "%s", c_error_memory_alloc);
                l_records_count = j;
                break;
            }
            dap_nanotime_t l_temp = json_object_get_int64(l_ts);
            l_group_store[j].timestamp = l_temp >> 32 ? l_temp : dap_nanotime_from_sec(l_temp);  // possibly legacy record
            l_group_store[j].value_len = (uint64_t)json_object_get_int64(l_value_len);

            const char *l_value_str = json_object_get_string(l_value);
            char *l_val = DAP_NEW_Z_SIZE(char, l_group_store[j].value_len);
            if(!l_val) {
                log_it(L_CRITICAL, "%s", c_error_memory_alloc);
                l_records_count = j;
                break;
            }
            dap_enc_base64_decode(l_value_str, strlen(l_value_str), l_val, DAP_ENC_DATA_TYPE_B64);
            l_group_store[j].value  = (uint8_t*)l_val;
            if (l_record_size > 5) {
                json_object *l_jobj_crc = json_object_object_get(l_record, "crc");
                json_object *l_jobj_sign = json_object_object_get(l_record, "sign");
                json_object *l_jobj_flags = json_object_object_get(l_record, "flags");
                uint8_t l_flags = (uint8_t)json_object_get_uint64(l_jobj_flags);
                uint64_t l_crc = json_object_get_uint64(l_jobj_crc);
                const char *l_sign_str = json_object_get_string(l_jobj_sign);
                int l_len = dap_strlen(l_sign_str);
                dap_sign_t *l_sign = DAP_NEW_Z_SIZE(dap_sign_t, DAP_ENC_BASE64_DECODE_SIZE(l_len) + 1);
                size_t l_sign_decree_size = dap_enc_base64_decode(l_sign_str, l_len, l_sign, DAP_ENC_DATA_TYPE_B64);
                if (dap_sign_get_size(l_sign) != l_sign_decree_size) {
                    log_it(L_ERROR, "Can't reade signature from record with key %s", l_group_store[j].key);
                }
                l_group_store[j].sign = l_sign;
                l_group_store[j].flags = l_flags;
                l_group_store[j].crc = l_crc;
            } else {
                //Loading old record
                dap_cert_t *l_cert_record = dap_cert_find_by_name(DAP_STREAM_NODE_ADDR_CERT_NAME);
                l_group_store[j].sign = dap_store_obj_sign(&l_group_store[j], l_cert_record->enc_key, &l_group_store[j].crc);
            }
        }
        if (dap_global_db_driver_apply(l_group_store, l_records_count)) {
            log_it(L_CRITICAL, "An error occured on importing group %s...", l_group_name);
        } else {
            log_it(L_INFO, "Imported %zu records of group %s", l_records_count, l_group_name);
        }
        dap_store_obj_free(l_group_store, l_records_count);
    }
    json_object_put(l_json);
    return 0;
}

dap_list_t *s_go_all_nets_offline()
{
    dap_list_t *l_net_returns = NULL;
    for (dap_chain_net_t *it = dap_chain_net_iter_start(); it; it = dap_chain_net_iter_next(it)) {
        if ( dap_chain_net_stop(it) )
            l_net_returns = dap_list_append(l_net_returns, it);
    }
    return l_net_returns;
}

typedef struct _pvt_net_nodes_list {
    dap_chain_net_t *net;
    dap_global_db_obj_t *group_nodes;
    size_t count_nodes;
} _pvt_net_nodes_list_t;

int cmd_remove(int a_argc, char **a_argv, void **a_str_reply)
{
    //default init
    const char		*return_message	=	NULL;
    const char		*l_gdb_path		=	NULL;
//    const char		*l_chains_path	=	NULL;
    const char		*l_net_str		=	NULL;
    dap_chain_net_t	*l_net			=	NULL;
    int 			all				=	0;

    //for enum
    uint8_t			error			=	0;
    uint8_t			successful		=	0;

    //enum for errors
    enum {
        GDB_FAIL_PATH				=	0x00000001,
        CHAINS_FAIL_PATH			=	0x00000002,
        COMMAND_NOT_CORRECT			=	0x00000004,
        NET_NOT_VALID				=	0x00000008
    };

    //enum for successful
    enum {
        REMOVED_GDB					=	0x00000001,
        REMOVED_CHAINS				=	0x00000002
    };

    //check path's from config file
    if (dap_cli_server_cmd_check_option(a_argv, 1, a_argc, "-gdb") >= 0
    &&	(NULL == (l_gdb_path = dap_config_get_item_str(g_config, "global_db", "path")))){
        error |= GDB_FAIL_PATH;
    }
//    if (dap_cli_server_cmd_check_option(a_argv, 1, a_argc, "-chains") >= 0
//    &&	(NULL == (l_chains_path = dap_config_get_item_str(g_config, "resources", "dap_chains_path")))) {
//        error |= CHAINS_FAIL_PATH;
//    }

    dap_list_t *l_net_returns = NULL;
    //perform deletion according to the specified parameters, if the path is specified
    if (l_gdb_path) {
        l_net_returns = s_go_all_nets_offline();
        dap_list_t *l_gdb_nodes_list = NULL;
        for (dap_chain_net_t *it = dap_chain_net_iter_start(); it; it = dap_chain_net_iter_next(it)) {
            _pvt_net_nodes_list_t *l_gdb_groups = DAP_NEW(_pvt_net_nodes_list_t);
            if (!l_gdb_groups) {
                log_it(L_CRITICAL, "%s", c_error_memory_alloc);
                dap_list_free(l_net_returns);
                return -1;
            }
            l_gdb_groups->net = it;
            l_gdb_groups->group_nodes = dap_global_db_get_all_sync(l_gdb_groups->net->pub.gdb_nodes, &l_gdb_groups->count_nodes);
            l_gdb_nodes_list = dap_list_append(l_gdb_nodes_list, l_gdb_groups);
        }

        dap_global_db_deinit();
        const char *l_gdb_driver = dap_config_get_item_str_default(g_config, "global_db", "driver", "mdbx");
        char *l_gdb_rm_path = dap_strdup_printf("%s/gdb-%s", l_gdb_path, l_gdb_driver);
        dap_rm_rf(l_gdb_rm_path);
        DAP_DELETE(l_gdb_rm_path);
        dap_global_db_init();
        for (dap_list_t *ptr = l_gdb_nodes_list; ptr; ptr = dap_list_next(ptr)) {
            _pvt_net_nodes_list_t *l_tmp = (_pvt_net_nodes_list_t*)ptr->data;
            for (size_t i = 0; i < l_tmp->count_nodes; i++) {
                dap_global_db_obj_t l_obj = l_tmp->group_nodes[i];
                dap_global_db_set_sync(l_tmp->net->pub.gdb_nodes, l_obj.key, l_obj.value, l_obj.value_len, false);
            }
            dap_global_db_objs_delete(l_tmp->group_nodes, l_tmp->count_nodes);
        }
        dap_list_free_full(l_gdb_nodes_list, NULL);
        if (!error)
            successful |= REMOVED_GDB;
    }

    if (dap_cli_server_cmd_check_option(a_argv, 1, a_argc, "-chains") != -1) {
        dap_cli_server_cmd_find_option_val(a_argv, 1, a_argc, "-net", &l_net_str);
        all = dap_cli_server_cmd_check_option(a_argv, 1, a_argc, "-all");

        if	(NULL == l_net_str && all >= 0) {
            if (NULL == l_gdb_path)
                l_net_returns = s_go_all_nets_offline();
            for (dap_chain_net_t *it = dap_chain_net_iter_start(); it; it = dap_chain_net_iter_next(it)) {
                dap_chain_net_purge(it);
            }
            if (!error)
                successful |= REMOVED_CHAINS;
        } else if (NULL != l_net_str && all < 0) {
            if (NULL != (l_net = dap_chain_net_by_name(l_net_str))) {
                if (NULL == l_gdb_path && dap_chain_net_stop(l_net))
                    l_net_returns = dap_list_append(l_net_returns, l_net);
            } else {
                error |= NET_NOT_VALID;
            }
            dap_chain_net_purge(l_net);
            if (!error)
                successful |= REMOVED_CHAINS;

        } else {
            error |= COMMAND_NOT_CORRECT;
        }
    }

    //handling errors
    if (error & GDB_FAIL_PATH
    ||	error & CHAINS_FAIL_PATH) {
        return_message = "The node configuration file does not specify the path to the database and/or chains.\n"
                         "Please check the cellframe-node.cfg file in the [resources] item for subitems:\n"
                         "dap_global_db_path=<PATH>\n"
                         "dap_chains_path=<PATH>";
    } else if (error & COMMAND_NOT_CORRECT) {
        return_message = "You need to make a decision whether to remove all chains or a chain from a specific network.\n"
                         "You cannot use two keys '-net' and '-all' at the same time.\n"
                         "Be careful, the '-all' option will delete ALL CHAINS and won't ask you for permission!";
    } else if (error & NET_NOT_VALID) {
        return_message = "The specified network was not found.\n"
                         "The list of available networks can be viewed using the command:"
                         "'net list'";
    }

    if (error) {
       dap_cli_server_cmd_set_reply_text(a_str_reply, "Error when deleting, because:\n%s", return_message);
    }
    else if (successful) {
        dap_cli_server_cmd_set_reply_text(a_str_reply, "Successful removal: %s", successful & REMOVED_GDB && successful & REMOVED_CHAINS ? "gdb, chains" : successful & REMOVED_GDB ? "gdb" : successful & REMOVED_CHAINS ? "chains" : "");
    } else {
        dap_cli_server_cmd_set_reply_text(a_str_reply, "Nothing to delete. Check if the command is correct.\nUse flags: -gdb or/and -chains [-net <net_name> | -all]\n"
                                                       "Be careful, the '-all' option will delete ALL CHAINS and won't ask you for permission!");
    }

    for (dap_list_t *it = l_net_returns; it; it = it->next)
        dap_chain_net_start((dap_chain_net_t *)it->data);
    dap_list_free(l_net_returns);

    return error;
}


/*
 * block code signer
 */
/*
 * enum for dap_chain_sign_file
 */
typedef enum {
    SIGNER_ALL_FLAGS             = 0x1f,
    SIGNER_FILENAME              = 1 << 0,   // flag - full filename
    SIGNER_FILENAME_SHORT        = 1 << 1,   // flag - filename without extension
    SIGNER_FILESIZE              = 1 << 2,   // flag - size of file
    SIGNER_DATE                  = 1 << 3,   // flag - date
    SIGNER_MIME_MAGIC            = 1 << 4,   // flag - mime magic
    SIGNER_COUNT                 = 5         // count flags
} dap_sign_signer_file_t;

static int s_sign_file(const char *a_filename, dap_sign_signer_file_t a_flags, const char *a_cert_name,
                       dap_sign_t **a_signed, dap_chain_hash_fast_t *a_hash);
static int s_signer_cmd(int a_arg_index, int a_argc, char **a_argv, void **a_str_reply);
static int s_check_cmd(int a_arg_index, int a_argc, char **a_argv, void **a_str_reply);
struct opts {
    char *name;
    uint32_t cmd;
};

#define BUILD_BUG(condition) ((void)sizeof(char[1-2*!!(condition)]))

int com_signer(int a_argc, char **a_argv, void **a_str_reply)
{
    enum {
        CMD_NONE, CMD_SIGN, CMD_CHECK
    };

    int arg_index = 1;
    int cmd_num = CMD_NONE;

    struct opts l_opts[] = {
    { "sign", CMD_SIGN },
    { "check", CMD_CHECK }
    };

    size_t l_len_opts = sizeof(l_opts) / sizeof(struct opts);
    for (size_t i = 0; i < l_len_opts; i++) {
        if (dap_cli_server_cmd_find_option_val(a_argv, arg_index, dap_min(a_argc, arg_index + 1), l_opts[i].name, NULL)) {
            cmd_num = l_opts[i].cmd;
            break;
        }
    }

    if(cmd_num == CMD_NONE) {
        dap_cli_server_cmd_set_reply_text(a_str_reply, "command %s not recognized", a_argv[1]);
        return -1;
    }
    switch (cmd_num) {
    case CMD_SIGN:
        return s_signer_cmd(arg_index, a_argc, a_argv, a_str_reply);
        break;
    case CMD_CHECK:
        return s_check_cmd(arg_index, a_argc, a_argv, a_str_reply);
        break;
    }

    return -1;
}

static int s_get_key_from_file(const char *a_file, const char *a_mime, const char *a_cert_name, dap_sign_t **a_sign);

static int s_check_cmd(int a_arg_index, int a_argc, char **a_argv, void **a_str_reply)
{
    int l_ret = 0;

    enum {OPT_FILE, OPT_HASH, OPT_NET, OPT_MIME, OPT_CERT,
          OPT_COUNT};
    struct opts l_opts_check[] = {
    { "-file", OPT_FILE },
    { "-hash", OPT_HASH },
    { "-net", OPT_NET },
    { "-mime", OPT_MIME },
    { "-cert", OPT_CERT }
    };

    BUILD_BUG((sizeof(l_opts_check)/sizeof(struct opts)) != OPT_COUNT);

    char *l_str_opts_check[OPT_COUNT] = {0};
    for (int i = 0; i < OPT_COUNT; i++) {
        dap_cli_server_cmd_find_option_val(a_argv, a_arg_index, a_argc, l_opts_check[i].name, (const char **) &l_str_opts_check[i]);
    }

    if (!l_str_opts_check[OPT_CERT]) {
        dap_cli_server_cmd_set_reply_text(a_str_reply, "%s need to be selected", l_opts_check[OPT_CERT].name);
        return -1;
    }
    if (l_str_opts_check[OPT_HASH] && l_str_opts_check[OPT_FILE]) {
        dap_cli_server_cmd_set_reply_text(a_str_reply, "you can select is only one from (file or hash)");
        return -1;
    }

    dap_chain_net_t *l_network = dap_chain_net_by_name(l_str_opts_check[OPT_NET]);
    if (!l_network) {
        dap_cli_server_cmd_set_reply_text(a_str_reply, "%s network not found", l_str_opts_check[OPT_NET]);
        return -1;
    }


    dap_chain_t *l_chain = dap_chain_net_get_chain_by_chain_type(l_network, CHAIN_TYPE_SIGNER);
    if (!l_chain) {
        dap_cli_server_cmd_set_reply_text(a_str_reply, "Not found datum signer in network %s", l_str_opts_check[OPT_NET]);
        return -1;
    }
    int found = 0;

    dap_sign_t *l_sign = NULL;
    dap_chain_datum_t *l_datum = NULL;
    char *l_gdb_group = NULL;

    l_gdb_group = dap_chain_net_get_gdb_group_mempool_new(l_chain);
    if (!l_gdb_group) {
        dap_cli_server_cmd_set_reply_text(a_str_reply, "Not found network group for chain: %s", l_chain->name);
        l_ret = -1;
        goto end;
    }

    dap_chain_hash_fast_t l_hash_tmp;

    if (l_str_opts_check[OPT_HASH]) {
        dap_chain_hash_fast_from_str(l_str_opts_check[OPT_HASH], &l_hash_tmp);
    }


    if (l_str_opts_check[OPT_FILE]) {
        if ( s_get_key_from_file(l_str_opts_check[OPT_FILE], l_str_opts_check[OPT_MIME], l_str_opts_check[OPT_CERT], &l_sign) ) {
            l_ret = -1;
            goto end;
        }

        l_datum = dap_chain_datum_create(DAP_CHAIN_DATUM_SIGNER, l_sign->pkey_n_sign, l_sign->header.sign_size);
        if (!l_datum) {
            dap_cli_server_cmd_set_reply_text(a_str_reply, "not created datum");
            l_ret = -1;
            goto end;
        }

        dap_chain_datum_calc_hash(l_datum, &l_hash_tmp);
    }

    dap_chain_atom_iter_t *l_iter = NULL;
    dap_chain_cell_t *l_cell_tmp = NULL;
    dap_chain_cell_t *l_cell = NULL;
    size_t l_atom_size = 0, l_datums_count = 0;

    HASH_ITER(hh, l_chain->cells, l_cell, l_cell_tmp) {
        l_iter = l_cell->chain->callback_atom_iter_create(l_cell->chain, l_cell->id, NULL);
        dap_chain_atom_ptr_t l_atom = l_cell->chain->callback_atom_find_by_hash(l_iter, &l_hash_tmp, &l_atom_size);
        dap_chain_datum_t **l_datums = l_cell->chain->callback_atom_get_datums(l_atom, l_atom_size, &l_datums_count);
        for (size_t i = 0; i < l_datums_count; i++) {
            dap_chain_datum_t *l_datum = l_datums[i];
            dap_hash_fast_t l_hash;
            dap_chain_datum_calc_hash(l_datum, &l_hash);
            if (!memcmp(l_hash_tmp.raw, l_hash.raw, DAP_CHAIN_HASH_FAST_SIZE)) {
                dap_cli_server_cmd_set_reply_text(a_str_reply, "found!");
                found = 1;
                break;
            }
        }
        DAP_DEL_Z(l_datums);
        l_cell->chain->callback_atom_iter_delete(l_iter);
    }

end:

    DAP_DEL_Z(l_gdb_group);

    if (!found) {
        dap_cli_server_cmd_set_reply_text(a_str_reply, "not found!");
    }

    return l_ret;
}

static char **s_parse_items(const char *a_str, char a_delimiter, int *a_count, const int a_only_digit)
{
    int l_count_temp = *a_count = 0;
    int l_len_str = strlen(a_str);
    if (l_len_str == 0) return NULL;
    char *s, *l_temp_str;
    s = l_temp_str = dap_strdup(a_str);

    int l_buf = 0;
    for (int i = 0; i < l_len_str; i++) {
        if (s[i] == a_delimiter && !l_buf) {
            s[i] = 0;
            continue;
        }
        if (s[i] == a_delimiter && l_buf) {
            s[i] = 0;
            l_buf = 0;
            continue;
        }
        if (!dap_is_alpha(s[i]) && l_buf) {
            s[i] = 0;
            l_buf = 0;
            continue;
        }
        if (!dap_is_alpha(s[i]) && !l_buf) {
            s[i] = 0;
            continue;
        }
        if (a_only_digit) {
            if (dap_is_digit(s[i])) {
                l_buf++;
                if (l_buf == 1) l_count_temp++;
                continue;
            }
        } else if (dap_is_alpha(s[i])) {
            l_buf++;
            if (l_buf == 1) l_count_temp++;
            continue;
        }
        if (!dap_is_alpha(s[i])) {
            l_buf = 0;
            s[i] = 0;
            continue;
        }
    }

    s = l_temp_str;
    if (l_count_temp == 0) {
        DAP_DELETE(l_temp_str);
        return NULL;
    }

    char **lines = DAP_CALLOC(l_count_temp, sizeof (void *));
    if (!lines) {
        log_it(L_ERROR, "Memoru allocation error in s_parse_items");
        DAP_DELETE(l_temp_str);
        return NULL;
    }
    for (int i = 0; i < l_count_temp; i++) {
        while (*s == 0) s++;
        lines[i] = strdup(s);
        s = strchr(s, '\0');
        s++;
    }

    DAP_DELETE(l_temp_str);
    *a_count = l_count_temp;
    return lines;
}

static int s_get_key_from_file(const char *a_file, const char *a_mime, const char *a_cert_name, dap_sign_t **a_sign)
{
    char **l_items_mime = NULL;
    int l_items_mime_count = 0;
    uint32_t l_flags_mime = 0;

    if (a_mime)
        l_items_mime = s_parse_items(a_mime, ',', &l_items_mime_count, 0);

    if (l_items_mime && l_items_mime_count > 0) {
        struct opts l_opts_flags[] = {
        { "SIGNER_ALL_FLAGS", SIGNER_ALL_FLAGS },
        { "SIGNER_FILENAME", SIGNER_FILENAME },
        { "SIGNER_FILENAME_SHORT", SIGNER_FILENAME_SHORT },
        { "SIGNER_FILESIZE", SIGNER_FILESIZE },
        { "SIGNER_DATE", SIGNER_DATE },
        { "SIGNER_MIME_MAGIC", SIGNER_MIME_MAGIC }
        };
        int l_len_opts_flags = sizeof(l_opts_flags) / sizeof (struct opts);
        for (int i = 0; i < l_len_opts_flags; i++) {
            for (int isub = 0; isub < l_items_mime_count; isub++) {
                if (!strncmp (l_opts_flags[i].name, l_items_mime[isub], strlen(l_items_mime[isub]) + 1)) {
                    l_flags_mime |= l_opts_flags[i].cmd;
                    break;
                }
            }
        }
        DAP_DEL_ARRAY(l_items_mime, l_items_mime_count);
        }
        DAP_DELETE(l_items_mime);
    if (l_flags_mime == 0)
        l_flags_mime = SIGNER_ALL_FLAGS;
    dap_chain_hash_fast_t l_hash;
    return s_sign_file(a_file, l_flags_mime, a_cert_name, a_sign, &l_hash);
}

static int s_signer_cmd(int a_arg_index, int a_argc, char **a_argv, void **a_str_reply)
{
    enum {
        OPT_FILE, OPT_MIME, OPT_NET, OPT_CHAIN, OPT_CERT,
        OPT_COUNT
    };
    struct opts l_opts_signer[] = {
    { "-file", OPT_FILE },
    { "-mime", OPT_MIME },
    { "-net", OPT_NET },
    { "-chain", OPT_CHAIN },
    { "-cert", OPT_CERT }
    };

    BUILD_BUG((sizeof(l_opts_signer)/sizeof(struct opts)) != OPT_COUNT);

    a_arg_index++;

    char *l_opts_sign[OPT_COUNT] = {0};
    for (int i = 0; i < OPT_COUNT; i++) {
        dap_cli_server_cmd_find_option_val(a_argv, a_arg_index, a_argc, l_opts_signer[i].name, (const char **) &l_opts_sign[i]);
    }

    if (!l_opts_sign[OPT_CERT])
        return dap_cli_server_cmd_set_reply_text(a_str_reply, "%s need to be selected", l_opts_signer[OPT_CERT].name), -1;

    dap_chain_net_t *l_network = dap_chain_net_by_name(l_opts_sign[OPT_NET]);
    if ( !l_network )
        return dap_cli_server_cmd_set_reply_text(a_str_reply, "%s network not found", l_opts_sign[OPT_NET]), -1;

    dap_chain_t *l_chain = dap_chain_net_get_chain_by_name(l_network, l_opts_sign[OPT_CHAIN]);
    if (!l_chain)
        return dap_cli_server_cmd_set_reply_text(a_str_reply, "%s chain not found", l_opts_sign[OPT_CHAIN]), -1;

    dap_sign_t *l_sign = NULL;
    if ( s_get_key_from_file(l_opts_sign[OPT_FILE], l_opts_sign[OPT_MIME], l_opts_sign[OPT_CERT], &l_sign) )
        return dap_cli_server_cmd_set_reply_text(a_str_reply, "%s cert not found", l_opts_sign[OPT_CERT]), -1;

    dap_chain_datum_t * l_datum = dap_chain_datum_create(DAP_CHAIN_DATUM_SIGNER, l_sign->pkey_n_sign, l_sign->header.sign_size);
    if (!l_datum)
        return dap_cli_server_cmd_set_reply_text(a_str_reply, "not created datum"), -1;
    dap_cli_server_cmd_set_reply_text(a_str_reply, "hash: %s", dap_get_data_hash_str(l_datum->data, l_datum->header.data_size).s);
    return DAP_DELETE(l_datum), l_chain->callback_add_datums(l_chain, &l_datum, 1);
}



/*
SIGNER_ALL_FLAGS             = 0 << 0,
SIGNER_FILENAME              = 1 << 0,   // flag - full filename
SIGNER_FILENAME_SHORT        = 1 << 1,   // flag - filename without extension
SIGNER_FILESIZE              = 1 << 2,   // flag - size of file
SIGNER_DATE                  = 1 << 3,   // flag - date
SIGNER_MIME_MAGIC            = 1 << 4,   // flag - mime magic
SIGNER_COUNT
*/

static char *s_strdup_by_index (const char *a_file, const int a_index);
static dap_tsd_t *s_alloc_metadata (const char *a_file, const int a_meta);
static uint8_t *s_concat_hash_and_mimetypes (dap_chain_hash_fast_t *a_chain, dap_list_t *a_meta_list, size_t *a_fullsize);

/*
 * dap_sign_file - sign a file with flags.
 * flags - (SIGNER_FILENAME, SIGNER_FILENAME_SHORT, SIGNER_FILESIZE, SIGNER_DATE, SIGNER_MIME_MAGIC) or SIGNER_ALL_FLAGS
 * example
 * int ret = dap_sign_file ("void.png", SIGNER_ALL_FLAGS); it's sign file with all mime types.
 * example
 * int ret = dap_sign_file ("void.png", SIGNER_FILENAME | SIGNER_FILESIZE | SIGNER_DATE);
 */
/**
 * @brief dap_chain_sign_file
 * @param a_chain
 * @param a_filename
 * @param a_flags
 * @return
 */
static int s_sign_file(const char *a_filename, dap_sign_signer_file_t a_flags, const char *a_cert_name,
                       dap_sign_t **a_signed, dap_chain_hash_fast_t *a_hash)
{
    size_t l_size = 0;
    char *l_buffer = dap_file_get_contents2(a_filename, &l_size);
    uint32_t l_shift = 1;
    int l_count_meta = 0;
    if (a_flags == SIGNER_ALL_FLAGS) {
        l_count_meta = SIGNER_COUNT;
        a_flags = SIGNER_FILENAME | SIGNER_FILENAME_SHORT | SIGNER_FILESIZE | SIGNER_DATE | SIGNER_MIME_MAGIC;
    }

    do {
        if (a_flags <= 0) break;

        for (int i = 0; i < SIGNER_COUNT; i++) {
            if (l_shift | a_flags) l_count_meta++;
            l_shift <<= 1;
        }
    } while (0);

    l_shift = 1;
    dap_list_t *l_std_list = NULL;

    for (int i = 0; i < l_count_meta; i++) {
        if (l_shift | a_flags) {
            dap_tsd_t *l_item = s_alloc_metadata(a_filename, l_shift & a_flags);
            if (l_item) {
                l_std_list = dap_list_append(l_std_list, l_item);
            }
        }
        l_shift <<= 1;
    }

    if (!dap_hash_fast(l_buffer, (size_t)l_size, a_hash)) {
        dap_list_free_full(l_std_list, NULL);
        DAP_DELETE(l_buffer);
        return -6;
    }

    size_t l_full_size_for_sign;
    uint8_t *l_data = s_concat_hash_and_mimetypes(a_hash, l_std_list, &l_full_size_for_sign);
    dap_list_free_full(l_std_list, NULL);
    if (!l_data) {
        DAP_DELETE(l_buffer);
        return -7;
    }
    dap_cert_t *l_cert = dap_cert_find_by_name(a_cert_name);
    if (!l_cert) {
        DAP_DELETE(l_buffer);
        return -8;
    }
    *a_signed = dap_sign_create(l_cert->enc_key, l_data, l_full_size_for_sign, 0);
    if (*a_signed == NULL) {
        DAP_DELETE(l_buffer);
        return -9;
    }

    return DAP_DELETE(l_buffer), 0;
}

static byte_t *s_concat_meta (dap_list_t *a_meta, size_t *a_fullsize)
{
    if (a_fullsize)
        *a_fullsize = 0;

    int l_part = 256;
    int l_power = 1;
    byte_t *l_buf = DAP_CALLOC(l_part * l_power++, 1);
    if (!l_buf) {
        log_it(L_CRITICAL, "%s", c_error_memory_alloc);
        return NULL;
    }
    size_t l_counter = 0;
    size_t l_part_power = l_part;
    int l_index = 0;

    for ( dap_list_t* l_iter = dap_list_first(a_meta); l_iter; l_iter = l_iter->next){
        if (!l_iter->data) continue;
        dap_tsd_t * l_tsd = (dap_tsd_t *) l_iter->data;
        l_index = l_counter;
        l_counter += strlen((char *)l_tsd->data);
        if (l_counter >= l_part_power) {
            l_part_power = l_part * l_power++;
            byte_t *l_buf_new = DAP_REALLOC_RET_VAL_IF_FAIL(l_buf, l_part_power, NULL, l_buf);
            l_buf = l_buf_new;
        }
        memcpy (&l_buf[l_index], l_tsd->data, strlen((char *)l_tsd->data));
    }

    if (a_fullsize)
        *a_fullsize = l_counter;

    return l_buf;
}

static uint8_t *s_concat_hash_and_mimetypes (dap_chain_hash_fast_t *a_chain_hash, dap_list_t *a_meta_list, size_t *a_fullsize)
{
    if (!a_fullsize) return NULL;
    byte_t *l_buf = s_concat_meta (a_meta_list, a_fullsize);
    if (!l_buf)
        return NULL;

    size_t l_len_meta_buf = *a_fullsize;
    *a_fullsize += sizeof (a_chain_hash->raw) + 1;
    uint8_t *l_fullbuf = DAP_NEW_Z_SIZE_RET_VAL_IF_FAIL(uint8_t, *a_fullsize, NULL, l_buf);
    memcpy( dap_mempcpy(l_fullbuf, a_chain_hash->raw, sizeof(a_chain_hash->raw)), l_buf, l_len_meta_buf );
    DAP_DELETE(l_buf);

    return l_fullbuf;
}


static char *s_strdup_by_index (const char *a_file, const int a_index)
{
    char *l_buf = DAP_CALLOC(a_index + 1, 1);
    if (!l_buf) {
        log_it(L_CRITICAL, "%s", c_error_memory_alloc);
        return NULL;
    }
    strncpy (l_buf, a_file, a_index);
    return l_buf;
}

static dap_tsd_t *s_alloc_metadata (const char *a_file, const int a_meta)
{
    switch (a_meta) {
        case SIGNER_FILENAME:
            return dap_tsd_create_string(SIGNER_FILENAME, a_file);
            break;
        case SIGNER_FILENAME_SHORT:
            {
                char *l_filename_short = NULL;
                if ((l_filename_short = strrchr(a_file, '.')) != 0) {
                    int l_index_of_latest_point = l_filename_short - a_file;
                    l_filename_short = s_strdup_by_index (a_file, l_index_of_latest_point);
                    if (!l_filename_short) return NULL;
                    dap_tsd_t *l_ret = dap_tsd_create_string(SIGNER_FILENAME_SHORT, l_filename_short);
                    free (l_filename_short);
                    return l_ret;
                }
            }
            break;
        case SIGNER_FILESIZE:
            {
                struct stat l_st;
                stat (a_file, &l_st);
                return dap_tsd_create_string(SIGNER_FILESIZE, dap_itoa(l_st.st_size));
            }
            break;
        case SIGNER_DATE:
            {
                struct stat l_st;
                stat (a_file, &l_st);
                char *l_ctime = ctime(&l_st.st_ctime);
                char *l = NULL;
                if ((l = strchr(l_ctime, '\n')) != 0) *l = 0;
                return dap_tsd_create_string(SIGNER_DATE, l_ctime);
            }
            break;
        #ifndef DAP_OS_ANDROID
        case SIGNER_MIME_MAGIC:
            {
                /*magic_t l_magic = magic_open(MAGIC_MIME);
                if (l_magic == NULL) return NULL;
                if (magic_load (l_magic, NULL)) {
                    magic_close(l_magic);
                    return NULL;
                }
                const char *l_str_magic_file = NULL;
                dap_tsd_t *l_ret = NULL;
                do {
                        l_str_magic_file = magic_file (l_magic, a_file);
                    if (!l_str_magic_file) break;
                    l_ret = dap_tsd_create_string(SIGNER_MIME_MAGIC, l_str_magic_file);
                } while (0);
                magic_close (l_magic);
                return l_ret;*/
                return dap_tsd_create_string(SIGNER_MIME_MAGIC, "application/octet-stream");
            }
            break;
        #endif
        default:
            return NULL;
    }
    return NULL;
}

struct json_object *wallet_list_json_collect(){
    struct json_object *l_json = json_object_new_object();
    json_object_object_add(l_json, "class", json_object_new_string("WalletList"));
    struct json_object *l_j_wallets = json_object_new_array();
    s_wallet_list(dap_chain_wallet_get_path(g_config), l_j_wallets);
    json_object_object_add(l_json, "wallets", l_j_wallets);
    return l_json;
}


struct json_object *wallets_info_json_collect() {
    struct json_object *l_json = json_object_new_object();
    json_object_object_add(l_json, "class", json_object_new_string("WalletsInfo"));
    struct json_object *l_json_wallets = json_object_new_object();
    struct json_object *l_wallet_list = wallet_list_json_collect();
    struct json_object *l_wallet_list_arr = json_object_object_get(l_wallet_list, "wallets");
    size_t l_count = json_object_array_length(l_wallet_list_arr);
    for (size_t i = 0; i < l_count; i++) {
        struct json_object *l_json_wallet = json_object_array_get_idx(l_wallet_list_arr, i),
                *l_json_wallet_name = json_object_object_get(l_json_wallet, "Wallet");
        if ( !l_json_wallet_name )
            continue;
        char *l_tmp = (char*)json_object_get_string(l_json_wallet_name), *l_dot_pos = strstr(l_tmp, ".dwallet"), tmp = '\0';
        if (l_dot_pos) {
            tmp = *l_dot_pos;
            *l_dot_pos = '\0';
        }
        json_object_object_add(l_json_wallets, l_tmp, dap_chain_wallet_info_to_json(l_tmp, dap_chain_wallet_get_path(g_config)));
        if (tmp)
            *l_dot_pos = tmp;
    }
    json_object_object_add(l_json, "wallets", l_json_wallets);
    json_object_put(l_wallet_list);
    return l_json;
}

void dap_notify_new_client_send_info(dap_events_socket_t *a_es, UNUSED_ARG void *a_arg) {
    struct json_object *l_json_nets = dap_chain_net_list_json_collect();
    dap_events_socket_write_f_mt(a_es->worker, a_es->uuid, "%s\r\n", json_object_to_json_string(l_json_nets));
    json_object_put(l_json_nets);
    struct json_object *l_json_nets_info = dap_chain_nets_info_json_collect();
    dap_events_socket_write_f_mt(a_es->worker, a_es->uuid, "%s\r\n", json_object_to_json_string(l_json_nets_info));
    json_object_put(l_json_nets_info);
    struct json_object *l_json_wallets = wallet_list_json_collect();
    dap_events_socket_write_f_mt(a_es->worker, a_es->uuid, "%s\r\n", json_object_to_json_string(l_json_wallets));
    json_object_put(l_json_wallets);
    struct json_object *l_json_wallets_info = wallets_info_json_collect();
    dap_events_socket_write_f_mt(a_es->worker, a_es->uuid, "%s\r\n", json_object_to_json_string(l_json_wallets_info));
    json_object_put(l_json_wallets_info);
    for (dap_chain_net_t *l_net = dap_chain_net_iter_start(); l_net; l_net = dap_chain_net_iter_next(l_net)) {
        struct json_object *l_json_net_states = dap_chain_net_states_json_collect(l_net);
        dap_events_socket_write_f_mt(a_es->worker, a_es->uuid, "%s\r\n", json_object_to_json_string(l_json_net_states));
        json_object_put(l_json_net_states);
    }
}

static void s_stage_connected_callback(dap_client_t* a_client, void * a_arg) {
    dap_chain_node_client_t *l_node_client = DAP_CHAIN_NODE_CLIENT(a_client);
    UNUSED(a_arg);
    if(l_node_client) {
        pthread_mutex_lock(&l_node_client->wait_mutex);
        l_node_client->state = NODE_CLIENT_STATE_ESTABLISHED;
        pthread_cond_signal(&l_node_client->wait_cond);
        pthread_mutex_unlock(&l_node_client->wait_mutex);
    }
}

static void s_stage_connected_error_callback(dap_client_t* a_client, void * a_arg) {
    dap_chain_node_client_t *l_node_client = DAP_CHAIN_NODE_CLIENT(a_client);
    UNUSED(a_arg);
    if(l_node_client) {
        pthread_mutex_lock(&l_node_client->wait_mutex);
        l_node_client->state = NODE_CLIENT_STATE_ERROR;
        pthread_cond_signal(&l_node_client->wait_cond);
        pthread_mutex_unlock(&l_node_client->wait_mutex);
    }
}

int com_exec_cmd(int argc, char **argv, void **reply) {
    json_object ** a_json_arr_reply = (json_object **) reply;
    if (!dap_json_rpc_exec_cmd_inited()) {
        dap_json_rpc_error_add(*a_json_arr_reply, -1, "Json-rpc module doesn't inited, check confings");
        return -1;
    }

    const char * l_cmd_arg_str = NULL, * l_addr_str = NULL, * l_net_str = NULL;
    int arg_index = 1;
    dap_cli_server_cmd_find_option_val(argv, arg_index, argc, "-cmd", &l_cmd_arg_str);
    dap_cli_server_cmd_find_option_val(argv, arg_index, argc, "-addr", &l_addr_str);
    dap_cli_server_cmd_find_option_val(argv, arg_index, argc, "-net", &l_net_str);
    if (!l_cmd_arg_str || ! l_addr_str || !l_net_str) {
        dap_json_rpc_error_add(*a_json_arr_reply, -2, "Command exec_cmd require args -cmd, -addr, -net");
        return -2;
    }
    dap_chain_net_t* l_net = NULL;
    l_net = dap_chain_net_by_name(l_net_str);
    if (!l_net){
        dap_json_rpc_error_add(*a_json_arr_reply, -3, "Can't find net %s", l_net_str);
        return -3;
    }

    dap_json_rpc_params_t * params = dap_json_rpc_params_create();
    char *l_cmd_str = dap_strdup(l_cmd_arg_str);
    for(int i = 0; l_cmd_str[i] != '\0'; i++) {
        if (l_cmd_str[i] == ',')
            l_cmd_str[i] = ';';
    }
    dap_json_rpc_params_add_data(params, l_cmd_str, TYPE_PARAM_STRING);
    uint64_t l_id_response = dap_json_rpc_response_get_new_id();
    char ** l_cmd_arr_str = dap_strsplit(l_cmd_str, ";", -1);
    dap_json_rpc_request_t *l_request = dap_json_rpc_request_creation(l_cmd_arr_str[0], params, l_id_response);
    dap_strfreev(l_cmd_arr_str);
    dap_chain_node_addr_t l_node_addr;
    dap_chain_node_addr_from_str(&l_node_addr, l_addr_str);

    dap_chain_node_info_t *node_info = node_info_read_and_reply(l_net, &l_node_addr, NULL);
    if(!node_info) {
        log_it(L_DEBUG, "Can't find node with addr: %s", l_addr_str);
        dap_json_rpc_error_add(*a_json_arr_reply, -6, "Can't find node with addr: %s", l_addr_str);
        return -6;
    }
    int timeout_ms = 5000; //5 sec = 5000 ms
    dap_chain_node_client_t * l_node_client = dap_chain_node_client_create(l_net, node_info, NULL, NULL);

    //handshake
    l_node_client->client = dap_client_new(s_stage_connected_error_callback, l_node_client);
    l_node_client->client->_inheritor = l_node_client;
    dap_client_set_uplink_unsafe(l_node_client->client, &l_node_client->info->address, node_info->ext_host, node_info->ext_port);
    dap_client_pvt_t * l_client_internal = DAP_CLIENT_PVT(l_node_client->client);
    dap_client_go_stage(l_node_client->client, STAGE_ENC_INIT, s_stage_connected_callback);
    //wait handshake
    int res = dap_chain_node_client_wait(l_node_client, NODE_CLIENT_STATE_ESTABLISHED, timeout_ms);
    if (res) {
        log_it(L_ERROR, "No response from node");
        dap_json_rpc_error_add(*a_json_arr_reply, -8, "No reponse from node");
        dap_chain_node_client_close_unsafe(l_node_client);
        DAP_DEL_Z(node_info);
        return -8;
    }

    //send request
    json_object * l_response = NULL;
    dap_json_rpc_request_send(l_client_internal, l_request, &l_response);

    if (l_response) {
        json_object_array_add(*a_json_arr_reply, l_response);
    } else {
        json_object_array_add(*a_json_arr_reply, json_object_new_string("Empty reply"));
    }
    DAP_DEL_Z(node_info);
    dap_json_rpc_request_free(l_request);
    return 0;
}<|MERGE_RESOLUTION|>--- conflicted
+++ resolved
@@ -6742,54 +6742,19 @@
         dap_chain_wallet_t *l_wallet = s_json_get_wallet(l_json_item_obj, "wallet");
         const dap_cert_t *l_cert = s_json_get_cert(l_json_item_obj, "cert");
 
-<<<<<<< HEAD
         int64_t l_pkey_size;
         int64_t l_sig_size;
         uint8_t *l_pkey = NULL;
         int64_t l_hash_type = 0;
         dap_sign_t *l_sign = NULL;
         
-=======
-        const char *l_sign_type_str = s_json_get_text(l_json_item_obj, "sig_type");
-        int64_t l_pkey_size;
-        int64_t l_sig_size;
-        uint8_t *l_pkey = NULL;
-        dap_sign_t *l_sign = NULL;
-        dap_enc_key_type_t l_type = dap_enc_key_type_find_by_name(l_sign_type_str);
-        dap_enc_key_t * l_ret = dap_enc_key_new(l_type);
->>>>>>> 14dabb6e
 
         //wallet goes first
         if (l_wallet) {
             l_enc_key = dap_chain_wallet_get_key(l_wallet, 0);
         } else if (l_cert && l_cert->enc_key) {
             l_enc_key = l_cert->enc_key; 
-<<<<<<< HEAD
         } else { 
-=======
-        } else if (l_sign_type_str) {
-            
-            s_json_get_int64(l_json_item_obj, "pub_key_size", &l_pkey_size);
-            s_json_get_int64(l_json_item_obj, "sig_size", &l_sig_size);
-
-            json_object *l_jobj_sign = json_object_object_get(l_json_item_obj, "sig_b64");
-            const char *l_sign_str = json_object_get_string(l_jobj_sign);
-            dap_sign_t *l_sign = DAP_NEW_Z_SIZE(dap_sign_t, DAP_ENC_BASE64_DECODE_SIZE(dap_strlen(l_sign_str)));
-            size_t l_sign_decree_size = dap_enc_base64_decode(l_sign_str, dap_strlen(l_sign_str), l_sign, DAP_ENC_DATA_TYPE_B64);
-
-            json_object *l_jobj_pub_key = json_object_object_get(l_json_item_obj, "pub_key_b64");
-            const char *l_pub_key_str = json_object_get_string(l_jobj_pub_key);
-            
-            size_t l_proc_buf_size = 0;                    
-            void *l_proc_buf = DAP_NEW_SIZE(void,DAP_ENC_BASE64_DECODE_SIZE(l_pkey_size));
-            l_proc_buf_size = dap_enc_base64_decode(l_pub_key_str, l_pkey_size, l_proc_buf, DAP_ENC_DATA_TYPE_B64);              
-            if (dap_enc_key_deserialize_pub_key(l_ret, l_proc_buf, l_pkey_size)) {
-                log_it(L_ERROR, "Error in enc pub key deserialize");
-                DAP_DEL_Z(l_ret);
-            }
-        }
-        else{
->>>>>>> 14dabb6e
             json_object *l_jobj_err = json_object_new_string("Can't create sign for transactions.");
             json_object_array_add(l_jobj_errors, l_jobj_err);
             log_it(L_ERROR, "Json TX: Item sign has no wallet or cert of they are invalid ");
