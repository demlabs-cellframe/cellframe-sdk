/*
 * Authors:
 * Dmitriy A. Gerasimov <gerasimov.dmitriy@demlabs.net>
 * Alexander Lysikov <alexander.lysikov@demlabs.net>
 * DeM Labs Inc.   https://demlabs.net
 * Cellframe Network  https://github.com/demlabs-cellframe
 * Copyright  (c) 2019
 * All rights reserved.

 This file is part of DAP (Distributed Applications Platform) the open source project

 DAP (Distributed Applications Platform) is free software: you can redistribute it and/or modify
 it under the terms of the GNU General Public License as published by
 the Free Software Foundation, either version 3 of the License, or
 (at your option) any later version.

 DAP is distributed in the hope that it will be useful,
 but WITHOUT ANY WARRANTY; without even the implied warranty of
 MERCHANTABILITY or FITNESS FOR A PARTICULAR PURPOSE.  See the
 GNU General Public License for more details.

 You should have received a copy of the GNU General Public License
 along with any DAP based project.  If not, see <http://www.gnu.org/licenses/>.
 */

#include <stdlib.h>
#include <stdio.h>
#include <time.h>
#include <stdlib.h>
#include <stddef.h>
#include <stdint.h>
#include <string.h>
#include <stdbool.h>
#include <errno.h>
#include <assert.h>
#include <ctype.h>
#include <dirent.h>
#ifndef DAP_OS_ANDROID
#include <magic.h>
#endif
#include <sys/stat.h>

#ifdef WIN32
#include <winsock2.h>
#include <windows.h>
#include <mswsock.h>
#include <ws2tcpip.h>
#include <io.h>
#include "wepoll.h"
#else
#include <sys/types.h>
#include <arpa/inet.h>
#include <netinet/in.h>
#include <signal.h>
#endif
#include <pthread.h>
#include <iputils/iputils.h>

#include "uthash.h"
#include "utlist.h"
#include "dap_string.h"
#include "dap_hash.h"
#include "dap_chain_common.h"
#include "dap_strfuncs.h"
#include "dap_list.h"
#include "dap_string.h"
#include "dap_cert.h"
#include "dap_cert_file.h"
#include "dap_file_utils.h"
#include "dap_enc_base58.h"
#include "dap_enc_ks.h"
#include "dap_chain_wallet.h"
#include "dap_chain_wallet_internal.h"
#include "dap_chain_node.h"
#include "dap_global_db.h"
#include "dap_global_db_driver.h"
#include "dap_chain_node_client.h"
#include "dap_chain_node_cli_cmd.h"
#include "dap_chain_node_cli_cmd_tx.h"
#include "dap_net.h"
#include "dap_chain_net_srv.h"
#include "dap_chain_net_tx.h"
#include "dap_chain_net_balancer.h"
#include "dap_chain_cell.h"
#include "dap_enc_base64.h"

#ifdef DAP_OS_UNIX
#include <dirent.h>
#endif

#include "dap_chain_common.h"
#include "dap_chain_datum.h"
#include "dap_chain_datum_token.h"
#include "dap_chain_datum_tx_items.h"
#include "dap_chain_ledger.h"
#include "dap_chain_mempool.h"
#include "dap_global_db.h"
#include "dap_global_db_pkt.h"
#include "dap_chain_ch.h"
#include "dap_enc_base64.h"
#include "dap_chain_net_node_list.h"

#include "dap_json_rpc_errors.h"
#include "dap_http_ban_list_client.h"
#include "dap_chain_datum_tx_voting.h"
#include "dap_json_rpc.h"
#include "dap_json_rpc_request.h"
#include "dap_client_pvt.h"
#include "dap_enc.h"


#define LOG_TAG "chain_node_cli_cmd"

int _cmd_mempool_add_ca(dap_chain_net_t *a_net, dap_chain_t *a_chain, dap_cert_t *a_cert, void **a_str_reply);

dap_chain_t *s_get_chain_with_datum(dap_chain_net_t *a_net, const char *a_datum_hash) {
    dap_chain_t *l_chain = NULL;
    DL_FOREACH(a_net->pub.chains, l_chain) {
        char *l_gdb_mempool = dap_chain_net_get_gdb_group_mempool_new(l_chain);
        bool is_hash = dap_global_db_driver_is(l_gdb_mempool, a_datum_hash);
        DAP_DELETE(l_gdb_mempool);
        if (is_hash)
            return l_chain;
    }
    return NULL;
}

/**
 * @brief node_info_read_and_reply
 * Read node from base
 * @param a_net
 * @param a_address
 * @param a_str_reply
 * @return dap_chain_node_info_t*
 */
static dap_chain_node_info_t* node_info_read_and_reply(dap_chain_net_t * a_net, dap_chain_node_addr_t *a_address,
        void **a_str_reply)
{
    dap_chain_node_info_t* l_res = dap_chain_node_info_read(a_net, a_address);
    if (!l_res)
        dap_cli_server_cmd_set_reply_text(a_str_reply, "Node record is corrupted or doesn't exist");
    return l_res;
}


/**
 * @brief node_info_save_and_reply
 * Save node to base
 * @param a_net
 * @param a_node_info
 * @param str_reply
 * @return true
 * @return false
 */
static int node_info_save_and_reply(dap_chain_net_t * a_net, dap_chain_node_info_t *a_node_info, void **a_str_reply)
{
    return !a_node_info || !a_node_info->address.uint64
        ? dap_cli_server_cmd_set_reply_text(a_str_reply, "Invalid node address"), -1
        : dap_global_db_set_sync(a_net->pub.gdb_nodes, dap_stream_node_addr_to_str_static(a_node_info->address),
            (uint8_t*)a_node_info, dap_chain_node_info_get_size(a_node_info), false);
}


/**
 * @brief node_info_add_with_reply
 * Handler of command 'global_db node add'
 *
 * str_reply[out] for reply
 * return 0 Ok, -1 error
 * @param a_net
 * @param a_node_info
 * @param a_alias_str
 * @param a_cell_str
 * @param a_ipv4_str
 * @param a_ipv6_str
 * @param a_str_reply
 * @return int
 */
static int node_info_add_with_reply(dap_chain_net_t * a_net, dap_chain_node_info_t *a_node_info,
        const char *a_alias_str, const char *a_cell_str, const char *a_ip_str, void **a_str_reply)
{

    if(!a_node_info->address.uint64) {
        dap_cli_server_cmd_set_reply_text(a_str_reply, "not found -addr parameter");
        return -1;
    }
    if(!a_cell_str) {
        dap_cli_server_cmd_set_reply_text(a_str_reply, "not found -cell parameter");
        return -1;
    }

    if(a_alias_str) {
        // add alias
        if(!dap_chain_node_alias_register(a_net, a_alias_str, &a_node_info->address)) {
            log_it(L_WARNING, "can't save alias %s", a_alias_str);
            dap_cli_server_cmd_set_reply_text(a_str_reply, "alias '%s' can't be mapped to addr=0x%"DAP_UINT64_FORMAT_U,
                    a_alias_str, a_node_info->address.uint64);
            return -1;
        }
    }

    return !node_info_save_and_reply(a_net, a_node_info, a_str_reply)
        ? dap_cli_server_cmd_set_reply_text(a_str_reply, "node added"), 0
        : -1;
}

/**
 * @brief s_node_info_list_with_reply Handler of command 'node dump'
 * @param a_net
 * @param a_addr
 * @param a_is_full
 * @param a_alias
 * @param a_str_reply
 * @return int 0 Ok, -1 error
 */
static int s_node_info_list_with_reply(dap_chain_net_t *a_net, dap_chain_node_addr_t * a_addr, bool a_is_full,
        const char *a_alias, void **a_str_reply)
{
    int l_ret = 0;
    dap_string_t *l_string_reply = dap_string_new("Node list:\n");

    if ((a_addr && a_addr->uint64) || a_alias) {
        dap_chain_node_addr_t *l_addr = a_alias
                ? dap_chain_node_alias_find(a_net, a_alias)
                : DAP_DUP(a_addr);

        if (!l_addr) {
            log_it(L_ERROR, "Node address with specified params not found");
            return -1;
        }

        // read node
        dap_chain_node_info_t *node_info_read = node_info_read_and_reply(a_net, l_addr, a_str_reply);
        if(!node_info_read) {
            DAP_DEL_Z(l_addr);
            dap_string_free(l_string_reply, true);
            return -2;
        }

        // get aliases in form of string
        /*dap_string_t *aliases_string = dap_string_new(NULL);
        dap_list_t *list_aliases = get_aliases_by_name(a_net, l_addr);
        if(list_aliases)
        {
            dap_list_t *list = list_aliases;
            while(list)
            {
                const char *alias = (const char *) list->data;
                dap_string_append_printf(aliases_string, "\nalias %s", alias);
                list = dap_list_next(list);
            }
            dap_list_free_full(list_aliases, NULL);
        }
        else
            dap_string_append(aliases_string, "\nno aliases");



        const int hostlen = 128;
        char *host4 = (char*) alloca(hostlen);
        char *host6 = (char*) alloca(hostlen);
        struct sockaddr_in sa4 = { .sin_family = AF_INET, .sin_addr = node_info_read->hdr.ext_addr_v4 };
        const char* str_ip4 = inet_ntop(AF_INET, &(((struct sockaddr_in *) &sa4)->sin_addr), host4, hostlen);

        struct sockaddr_in6 sa6 = { .sin6_family = AF_INET6, .sin6_addr = node_info_read->hdr.ext_addr_v6 };
        const char* str_ip6 = inet_ntop(AF_INET6, &(((struct sockaddr_in6 *) &sa6)->sin6_addr), host6, hostlen);

        // get links in form of string
        dap_string_t *links_string = dap_string_new(NULL);
        for(unsigned int i = 0; i < node_info_read->hdr.links_number; i++) {
            dap_chain_node_addr_t link_addr = node_info_read->links[i];
            dap_string_append_printf(links_string, "\nlink%02d address : " NODE_ADDR_FP_STR, i,
                    NODE_ADDR_FP_ARGS_S(link_addr));
        }

        dap_string_append_printf(l_string_reply, "\n");
        char l_port_str[10];
        sprintf(l_port_str,"%d",node_info_read->hdr.ext_port);

        // set short reply with node param
        if(!a_is_full)
            dap_string_append_printf(l_string_reply,
                    "node address "NODE_ADDR_FP_STR"\tcell 0x%016"DAP_UINT64_FORMAT_x"\tipv4 %s\tport: %s\tnumber of links %u",
                    NODE_ADDR_FP_ARGS_S(node_info_read->hdr.address),
                    node_info_read->hdr.cell_id.uint64, str_ip4,
                    node_info_read->hdr.ext_port ? l_port_str : "default",
                    node_info_read->hdr.links_number);
        else
            // set full reply with node param
            dap_string_append_printf(l_string_reply,
                    "node address " NODE_ADDR_FP_STR "\ncell 0x%016"DAP_UINT64_FORMAT_x"\nipv4 %s\nipv6 %s\nport: %s%s\nlinks %u%s",
                    NODE_ADDR_FP_ARGS_S(node_info_read->hdr.address),
                    node_info_read->hdr.cell_id.uint64,
                    str_ip4, str_ip6,
                    node_info_read->hdr.ext_port ? l_port_str : "default",
                    aliases_string->str,
                    node_info_read->hdr.links_number, links_string->str);
        dap_string_free(aliases_string, true);
        dap_string_free(links_string, true);

        DAP_DELETE(l_addr);
        DAP_DELETE(node_info_read);*/ // TODO

    } else { // Dump list with !a_addr && !a_alias
        size_t l_nodes_count = 0;
        dap_global_db_obj_t *l_objs = dap_global_db_get_all_sync(a_net->pub.gdb_nodes, &l_nodes_count);

        if(!l_nodes_count || !l_objs) {
            dap_string_append_printf(l_string_reply, "No records\n");
            dap_cli_server_cmd_set_reply_text(a_str_reply, "%s", l_string_reply->str);
            dap_string_free(l_string_reply, true);
            dap_global_db_objs_delete(l_objs, l_nodes_count);
            return -1;
        } else {
            dap_string_append_printf(l_string_reply, "Got %zu nodes:\n", l_nodes_count);
            dap_string_append_printf(l_string_reply, "%-26s%-20s%-8s%s", "Address", "IPv4", "Port", "Timestamp\n");

            for (size_t i = 0; i < l_nodes_count; i++) {
                dap_chain_node_info_t *l_node_info = (dap_chain_node_info_t*)l_objs[i].value;
                if (dap_chain_node_addr_is_blank(&l_node_info->address)){
                    log_it(L_ERROR, "Node address is empty");
                    continue;
                }

                char l_ts[DAP_TIME_STR_SIZE] = { '\0' };
                dap_nanotime_to_str_rfc822(l_ts, sizeof(l_ts), l_objs[i].timestamp);

                dap_string_append_printf(l_string_reply, NODE_ADDR_FP_STR"    %-20s%-8d%-32s\n",
                                         NODE_ADDR_FP_ARGS_S(l_node_info->address),
                                         l_node_info->ext_host, l_node_info->ext_port,
                                         l_ts);

                // TODO make correct work with aliases
                /*dap_string_t *aliases_string = dap_string_new(NULL);

                for (size_t i = 0; i < l_data_size; i++) {
                    //dap_chain_node_addr_t addr_i;
                    dap_global_db_obj_t *l_obj = l_aliases_objs + i;
                    if (!l_obj)
                        break;
                    dap_chain_node_addr_t *l_addr = (dap_chain_node_addr_t *)l_obj->value;
                    if (l_addr && l_obj->value_len == sizeof(dap_chain_node_addr_t) &&
                            l_node_info->hdr.address.uint64 == l_addr->uint64) {
                        dap_string_append_printf(aliases_string, "\nalias %s", l_obj->key);
                    }
                }
                if (!l_data_size)
                    dap_string_append(aliases_string, "\nno aliases");

                // get links in form of string
                dap_string_t *links_string = dap_string_new(NULL);
                for(unsigned int i = 0; i < l_node_info->hdr.links_number; i++) {
                    dap_chain_node_addr_t link_addr = l_node_info->links[i];
                    dap_string_append_printf(links_string, "\nlink%02d address : " NODE_ADDR_FP_STR, i,
                            NODE_ADDR_FP_ARGS_S(link_addr));
                }

                if(i)
                    dap_string_append_printf(l_string_reply, "\n");
                char l_port_str[10];
                sprintf(l_port_str, "%d", l_node_info->hdr.ext_port);
                // set short reply with node param
                if(!a_is_full)
                    dap_string_append_printf(l_string_reply,
                            "node address "NODE_ADDR_FP_STR"\tcell 0x%016"DAP_UINT64_FORMAT_x"\tipv4 %s\tport: %s\tnumber of links %u",
                            NODE_ADDR_FP_ARGS_S(l_node_info->hdr.address),
                            l_node_info->hdr.cell_id.uint64, str_ip4,
                            l_node_info->hdr.ext_port ? l_port_str : "default",
                            l_node_info->hdr.links_number);
                else
                    // set full reply with node param
                    dap_string_append_printf(l_string_reply,
                            "node address " NODE_ADDR_FP_STR "\ncell 0x%016"DAP_UINT64_FORMAT_x"\nipv4 %s\nipv6 %s\nport: %s%s\nlinks %u%s",
                            NODE_ADDR_FP_ARGS_S(l_node_info->hdr.address),
                            l_node_info->hdr.cell_id.uint64,
                            str_ip4, str_ip6,
                            l_node_info->hdr.ext_port ? l_port_str : "default",
                            aliases_string->str,
                            l_node_info->hdr.links_number, links_string->str);
                dap_string_free(aliases_string, true);
                dap_string_free(links_string, true);*/
            }
        }
        dap_global_db_objs_delete(l_objs, l_nodes_count);
    }
    dap_cli_server_cmd_set_reply_text(a_str_reply, "%s", l_string_reply->str);
    dap_string_free(l_string_reply, true);
    return l_ret;
}

/**
 * @brief com_global_db
 * global_db command
 * @param a_argc
 * @param a_argv
 * @param arg_func
 * @param a_str_reply
 * @return int
 * return 0 OK, -1 Err
 */
int com_global_db(int a_argc, char ** a_argv, void **a_str_reply)
{
    json_object **a_json_arr_reply = (json_object **)a_str_reply;
    enum {
        CMD_NONE, CMD_NAME_CELL, CMD_ADD, CMD_FLUSH, CMD_RECORD, CMD_WRITE, CMD_READ,
        CMD_DELETE, CMD_DROP, CMD_GET_KEYS, CMD_GROUP_LIST
    };
    int arg_index = 1;
    int cmd_name = CMD_NONE;
    // find 'cells' as first parameter only
    if(dap_cli_server_cmd_find_option_val(a_argv, arg_index, dap_min(a_argc, arg_index + 1), "cells", NULL))
        cmd_name = CMD_NAME_CELL;
    else if(dap_cli_server_cmd_find_option_val(a_argv, arg_index, dap_min(a_argc, arg_index + 1), "flush", NULL))
        cmd_name = CMD_FLUSH;
    else if(dap_cli_server_cmd_find_option_val(a_argv, arg_index, dap_min(a_argc, arg_index + 1), "record", NULL))
            cmd_name = CMD_RECORD;
    else if(dap_cli_server_cmd_find_option_val(a_argv, arg_index, dap_min(a_argc, arg_index + 1), "write", NULL))
                cmd_name = CMD_WRITE;
    else if(dap_cli_server_cmd_find_option_val(a_argv, arg_index, dap_min(a_argc, arg_index + 1), "read", NULL))
                cmd_name = CMD_READ;
    else if(dap_cli_server_cmd_find_option_val(a_argv, arg_index, dap_min(a_argc, arg_index + 1), "delete", NULL))
                cmd_name = CMD_DELETE;
    else if(dap_cli_server_cmd_find_option_val(a_argv, arg_index, dap_min(a_argc, arg_index + 1), "drop_table", NULL))
                cmd_name = CMD_DROP;
    else if(dap_cli_server_cmd_find_option_val(a_argv, arg_index, dap_min(a_argc, arg_index + 1), "get_keys", NULL))
            cmd_name = CMD_GET_KEYS;
    else if(dap_cli_server_cmd_find_option_val(a_argv, arg_index, dap_min(a_argc, arg_index + 1), "group_list", NULL))
            cmd_name = CMD_GROUP_LIST;

    switch (cmd_name) {
    case CMD_NAME_CELL:
    {

        if(!arg_index || a_argc < 3) {
            dap_json_rpc_error_add(*a_json_arr_reply, DAP_CHAIN_NODE_CLI_COM_GLOBAL_DB_PARAM_ERR, "parameters are not valid");
            return -DAP_CHAIN_NODE_CLI_COM_GLOBAL_DB_PARAM_ERR;
        }
        dap_chain_t * l_chain = NULL;
        dap_chain_net_t * l_net = NULL;

        if (dap_chain_node_cli_cmd_values_parse_net_chain_for_json(*a_json_arr_reply, &arg_index, a_argc, a_argv, &l_chain, &l_net, CHAIN_TYPE_INVALID) < 0)
            return -DAP_CHAIN_NODE_CLI_COM_GLOBAL_DB_PARAM_ERR;

        const char *l_cell_str = NULL, *l_chain_str = NULL;
        // find cell and chain
        dap_cli_server_cmd_find_option_val(a_argv, arg_index, a_argc, "-cell", &l_cell_str);

        int arg_index_n = ++arg_index;
        // find command (add, delete, etc) as second parameter only
        int cmd_num = CMD_NONE;
        switch (cmd_name) {
            case CMD_NAME_CELL:
                if((arg_index_n = dap_cli_server_cmd_find_option_val(a_argv, arg_index, dap_min(a_argc, arg_index + 1), "add", NULL))
                        != 0) {
                    cmd_num = CMD_ADD;
                }
                dap_chain_cell_id_t l_cell_id = { {0} };
                if(l_cell_str) {
                    dap_digit_from_string(l_cell_str, (uint8_t*) &l_cell_id.raw, sizeof(l_cell_id.raw)); //DAP_CHAIN_CELL_ID_SIZE);
                }

                switch (cmd_num)
                {
                // add new node to global_db
                case CMD_ADD:
                    if(!arg_index || a_argc < 7) {
                        dap_json_rpc_error_add(*a_json_arr_reply, DAP_CHAIN_NODE_CLI_COM_GLOBAL_DB_PARAM_ERR, "invalid parameters");
                        return -DAP_CHAIN_NODE_CLI_COM_GLOBAL_DB_PARAM_ERR;
                    }
                    dap_chain_cell_t *l_cell = dap_chain_cell_create_fill(l_chain, l_cell_id);
                    int l_ret = (int)dap_chain_cell_file_update(l_cell);
                    if ( l_ret > 0 )
                    {
                        json_object* json_obj_name = json_object_new_object();
                        json_object_object_add(json_obj_name, "comand status", json_object_new_string("cell added successfully"));
                        json_object_array_add(*a_json_arr_reply, json_obj_name);
                    }
                    else
                        dap_json_rpc_error_add(*a_json_arr_reply, DAP_CHAIN_NODE_CLI_COM_GLOBAL_DB_CAN_CREATE_CELL_ERR, "can't create file for cell 0x%016"DAP_UINT64_FORMAT_X" ( %s )",
                                l_cell->id.uint64,l_cell->file_storage_path);
                    dap_chain_cell_close(l_cell);
                    return l_ret;

                //case CMD_NONE:
                default:
                    dap_json_rpc_error_add(*a_json_arr_reply, DAP_CHAIN_NODE_CLI_COM_GLOBAL_DB_COMMAND_ERR, "command %s not recognized", a_argv[1]);
                    return -DAP_CHAIN_NODE_CLI_COM_GLOBAL_DB_COMMAND_ERR;
                }
        }
    }
    case CMD_FLUSH:
    {
        json_object* json_obj_flush = NULL;
        int res_flush = dap_global_db_flush_sync();
        switch (res_flush) {
        case 0:
            json_obj_flush = json_object_new_object();
            json_object_object_add(json_obj_flush, "command status", json_object_new_string("Commit data base and filesystem caches to disk completed.\n\n"));
            json_object_array_add(*a_json_arr_reply, json_obj_flush);
            break;
        case -1:
            dap_json_rpc_error_add(*a_json_arr_reply, DAP_CHAIN_NODE_CLI_COM_GLOBAL_DB_CAN_NOT_OPEN_DIR,
                                                        "Couldn't open db directory. Can't init cdb\n"
                                                        "Reboot the node.\n\n");
            break;
        case -2:
            dap_json_rpc_error_add(*a_json_arr_reply, DAP_CHAIN_NODE_CLI_COM_GLOBAL_DB_CAN_NOT_INIT_DB,
                                                        "Couldn't open db directory. Can't init cdb\n"
                                                        "Reboot the node.\n\n");
            break;
        case -3:
            dap_json_rpc_error_add(*a_json_arr_reply, DAP_CHAIN_NODE_CLI_COM_GLOBAL_DB_CAN_NOT_INIT_SQL,
                                                        "Can't init sqlite\n"
                                                        "Reboot the node.\n\n");
            break;
        default:
            dap_json_rpc_error_add(*a_json_arr_reply, DAP_CHAIN_NODE_CLI_COM_GLOBAL_DB_CAN_NOT_COMMIT_TO_DISK,
                                                        "Can't commit data base caches to disk completed.\n"
                                                        "Reboot the node.\n\n");
            break;
        }
        return DAP_CHAIN_NODE_CLI_COM_GLOBAL_DB_JSON_OK;
    }
    case CMD_RECORD:
    {
        enum {
            SUMCMD_GET, SUMCMD_PIN, SUMCMD_UNPIN
        };
        if(!arg_index || a_argc < 3) {
            dap_json_rpc_error_add(*a_json_arr_reply, DAP_CHAIN_NODE_CLI_COM_GLOBAL_DB_PARAM_ERR,"parameters are not valid");
            return -DAP_CHAIN_NODE_CLI_COM_GLOBAL_DB_PARAM_ERR;
        }
        int arg_index_n = ++arg_index;
        int l_subcmd;
        // Get value
        if((arg_index_n = dap_cli_server_cmd_find_option_val(a_argv, arg_index, dap_min(a_argc, arg_index + 1), "get", NULL))!= 0) {
            l_subcmd = SUMCMD_GET;
        }
        // Pin record
        else if((arg_index_n = dap_cli_server_cmd_find_option_val(a_argv, arg_index, dap_min(a_argc, arg_index + 1), "pin", NULL)) != 0) {
            l_subcmd = SUMCMD_PIN;
        }
        // Unpin record
        else if((arg_index_n = dap_cli_server_cmd_find_option_val(a_argv, arg_index, dap_min(a_argc, arg_index + 1), "unpin", NULL)) != 0) {
            l_subcmd = SUMCMD_UNPIN;
        }
        else{
            dap_json_rpc_error_add(*a_json_arr_reply, DAP_CHAIN_NODE_CLI_COM_GLOBAL_DB_PARAM_ERR,
                                            "Subcommand '%s' not recognized, available subcommands are 'get', 'pin' or 'unpin'", a_argv[2]);
            return -DAP_CHAIN_NODE_CLI_COM_GLOBAL_DB_PARAM_ERR;
        }
        // read record from database
        const char *l_key = NULL;
        const char *l_group = NULL;
        // find key and group
        dap_cli_server_cmd_find_option_val(a_argv, arg_index, a_argc, "-key", &l_key);
        dap_cli_server_cmd_find_option_val(a_argv, arg_index, a_argc, "-group", &l_group);
        size_t l_value_len = 0;
        bool l_is_pinned = false;
        dap_nanotime_t l_ts =0;
        uint8_t *l_value = dap_global_db_get_sync(l_group, l_key, &l_value_len, &l_is_pinned, &l_ts);
        if(!l_value || !l_value_len) {
            dap_json_rpc_error_add(*a_json_arr_reply, DAP_CHAIN_NODE_CLI_COM_GLOBAL_DB_RECORD_NOT_FOUND,
                                            "Record not found\n\n");
            return -DAP_CHAIN_NODE_CLI_COM_GLOBAL_DB_RECORD_NOT_FOUND;
        }
        json_object* json_obj_rec = json_object_new_object();
        int l_ret = 0;
        // prepare record information
        switch (l_subcmd) {
            case SUMCMD_GET: // Get value
            {
                char *l_value_str = DAP_NEW_Z_SIZE(char, l_value_len * 2 + 2);
                if(!l_value_str) {
                    log_it(L_CRITICAL, "%s", c_error_memory_alloc);
                    DAP_DELETE(l_value);
                    json_object_put(json_obj_rec);
                    return -DAP_CHAIN_NODE_CLI_COM_GLOBAL_DB_MEMORY_ERR;
                }
                json_object_object_add(json_obj_rec, "command status", json_object_new_string("Commit data base and filesystem caches to disk completed."));

                dap_bin2hex(l_value_str, l_value, l_value_len);
                json_object_object_add(json_obj_rec, "command status", json_object_new_string("Record found"));
                json_object_object_add(json_obj_rec, "lenght(byte)", json_object_new_uint64(l_value_len));
                json_object_object_add(json_obj_rec, "hash", json_object_new_string(dap_get_data_hash_str(l_value, l_value_len).s));
                json_object_object_add(json_obj_rec, "pinned", l_is_pinned ? json_object_new_string("Yes") : json_object_new_string("No") );
                json_object_object_add(json_obj_rec, "value", json_object_new_string(l_value_str));
                DAP_DELETE(l_value_str);
                break;
            }
            case SUMCMD_PIN: // Pin record
            {
                if(l_is_pinned){
                    json_object_object_add(json_obj_rec, "pinned status", json_object_new_string("record already pinned"));
                    break;
                }
                if(dap_global_db_set_sync( l_group, l_key, l_value, l_value_len, true) ==0 ){
                    json_object_object_add(json_obj_rec, "pinned status", json_object_new_string("record successfully pinned"));
                }
                else{
                    dap_json_rpc_error_add(*a_json_arr_reply, DAP_CHAIN_NODE_CLI_COM_GLOBAL_DB_RECORD_NOT_PINED,
                                            "can't pin the record");
                    l_ret = -DAP_CHAIN_NODE_CLI_COM_GLOBAL_DB_RECORD_NOT_PINED;
                }
                break;
            }
            case SUMCMD_UNPIN: // Unpin record
            {
                if(!l_is_pinned) {
                    json_object_object_add(json_obj_rec, "unpinned status", json_object_new_string("record already unpinned"));
                    break;
                }
                if(dap_global_db_set_sync(l_group,l_key, l_value, l_value_len, false) == 0 ) {
                    json_object_object_add(json_obj_rec, "unpinned status", json_object_new_string("record successfully unpinned"));
                }
                else {
                    dap_json_rpc_error_add(*a_json_arr_reply, DAP_CHAIN_NODE_CLI_COM_GLOBAL_DB_RECORD_NOT_UNPINED,
                                            "can't unpin the record");
                    l_ret = -DAP_CHAIN_NODE_CLI_COM_GLOBAL_DB_RECORD_NOT_UNPINED;
                }
                break;
            }
        }
        json_object_array_add(*a_json_arr_reply, json_obj_rec);
        DAP_DELETE(l_value);
        return l_ret;
    }
    case CMD_WRITE:
    {
        const char *l_group_str = NULL;
        const char *l_key_str = NULL;
        const char *l_value_str = NULL;

        dap_cli_server_cmd_find_option_val(a_argv, arg_index, a_argc, "-group", &l_group_str);
        dap_cli_server_cmd_find_option_val(a_argv, arg_index, a_argc, "-key", &l_key_str);
        dap_cli_server_cmd_find_option_val(a_argv, arg_index, a_argc, "-value", &l_value_str);

        if (!l_group_str) {
            dap_json_rpc_error_add(*a_json_arr_reply, DAP_CHAIN_NODE_CLI_COM_GLOBAL_DB_PARAM_ERR,
                                            "%s requires parameter 'group' to be valid", a_argv[0]);

            return -DAP_CHAIN_NODE_CLI_COM_GLOBAL_DB_PARAM_ERR;
        }

        if (!l_key_str) {
            dap_json_rpc_error_add(*a_json_arr_reply, DAP_CHAIN_NODE_CLI_COM_GLOBAL_DB_PARAM_ERR,
                                            "%s requires parameter 'key' to be valid", a_argv[0]);

            return -DAP_CHAIN_NODE_CLI_COM_GLOBAL_DB_PARAM_ERR;
        }

        if (!l_value_str) {
            dap_json_rpc_error_add(*a_json_arr_reply, DAP_CHAIN_NODE_CLI_COM_GLOBAL_DB_PARAM_ERR,
                                            "%s requires parameter 'value' to be valid", a_argv[0]);

            return -DAP_CHAIN_NODE_CLI_COM_GLOBAL_DB_PARAM_ERR;
        }

        if (!dap_global_db_set_sync(l_group_str, l_key_str, l_value_str, strlen(l_value_str) +1 , false)) {
            json_object* json_obj_write = json_object_new_object();
            json_object_object_add(json_obj_write, "write status", json_object_new_string("Data has been successfully written to the database"));
            json_object_array_add(*a_json_arr_reply, json_obj_write);
            return DAP_CHAIN_NODE_CLI_COM_GLOBAL_DB_JSON_OK;
        } else {
            dap_json_rpc_error_add(*a_json_arr_reply, DAP_CHAIN_NODE_CLI_COM_GLOBAL_DB_WRITING_FILED,
                                            "Data writing is failed");
        }
    }
    case CMD_READ:
    {
        const char *l_group_str = NULL;
        const char *l_key_str = NULL;

        dap_cli_server_cmd_find_option_val(a_argv, arg_index, a_argc, "-group", &l_group_str);
        dap_cli_server_cmd_find_option_val(a_argv, arg_index, a_argc, "-key", &l_key_str);

        if(!l_group_str) {
            dap_json_rpc_error_add(*a_json_arr_reply, DAP_CHAIN_NODE_CLI_COM_GLOBAL_DB_PARAM_ERR,
                                            "%s requires parameter 'group' to be valid", a_argv[0]);
            return -DAP_CHAIN_NODE_CLI_COM_GLOBAL_DB_PARAM_ERR;
        }

        if(!l_key_str) {
            dap_json_rpc_error_add(*a_json_arr_reply, DAP_CHAIN_NODE_CLI_COM_GLOBAL_DB_PARAM_ERR,
                                            "%s requires parameter 'key' to be valid", a_argv[0]);
            return -DAP_CHAIN_NODE_CLI_COM_GLOBAL_DB_PARAM_ERR;
        }

        size_t l_out_len = 0;
        dap_nanotime_t l_ts = 0;
        uint8_t *l_value_out = dap_global_db_get_sync(l_group_str, l_key_str, &l_out_len, NULL, &l_ts);
        /*if (!l_value_out || !l_out_len)
        {
            dap_cli_server_cmd_set_reply_text(a_str_reply, "Record with key %s in group %s not found", l_key_str, l_group_str);
            return -121;
        }*/
        if (l_ts) {
            char l_ts_str[80] = { '\0' };
            dap_nanotime_to_str_rfc822(l_ts_str, sizeof(l_ts_str), l_ts);
            char *l_value_hexdump = dap_dump_hex(l_value_out, l_out_len);
            if (l_value_hexdump) {
                json_object* json_obj_read = json_object_new_object();
                json_object_object_add(json_obj_read, "group", json_object_new_string(l_group_str));
                json_object_object_add(json_obj_read, "key", json_object_new_string(l_key_str));
                json_object_object_add(json_obj_read, "time", json_object_new_string(l_ts_str));
                json_object_object_add(json_obj_read, "value len", json_object_new_uint64(l_out_len));
                json_object_object_add(json_obj_read, "value hex", json_object_new_string(l_value_hexdump));
                json_object_array_add(*a_json_arr_reply, json_obj_read);
                DAP_DELETE(l_value_hexdump);
            } else {
                dap_json_rpc_error_add(*a_json_arr_reply, DAP_CHAIN_NODE_CLI_COM_GLOBAL_DB_TIME_NO_VALUE,
                                            "\n\"%s : %s\"\nTime: %s\nNo value\n",
                                                  l_group_str, l_key_str, l_ts_str);
            }
            DAP_DELETE(l_value_out);
        } else {
            dap_json_rpc_error_add(*a_json_arr_reply, DAP_CHAIN_NODE_CLI_COM_GLOBAL_DB_RECORD_NOT_FOUND,
                                            "\nRecord \"%s : %s\" not found\n",
                                              l_group_str, l_key_str);
        }
        return DAP_CHAIN_NODE_CLI_COM_GLOBAL_DB_JSON_OK;
    }
    case CMD_DELETE:
    {
        const char *l_group_str = NULL;
        const char *l_key_str = NULL;

        dap_cli_server_cmd_find_option_val(a_argv, arg_index, a_argc, "-group", &l_group_str);
        dap_cli_server_cmd_find_option_val(a_argv, arg_index, a_argc, "-key", &l_key_str);

        if(!l_group_str) {
            dap_json_rpc_error_add(*a_json_arr_reply, DAP_CHAIN_NODE_CLI_COM_GLOBAL_DB_PARAM_ERR,
                                            "%s requires parameter 'group' to be valid", a_argv[0]);
            return -DAP_CHAIN_NODE_CLI_COM_GLOBAL_DB_PARAM_ERR;
        }

        if(!l_key_str) {
            dap_json_rpc_error_add(*a_json_arr_reply, DAP_CHAIN_NODE_CLI_COM_GLOBAL_DB_NO_KEY_PROVIDED,
                                            "No key provided, entire table %s will be altered", l_group_str);

            size_t l_objs_count = 0;
            dap_global_db_obj_t* l_obj = dap_global_db_get_all_sync(l_group_str, &l_objs_count);

            if (!l_obj || !l_objs_count)
            {
                dap_json_rpc_error_add(*a_json_arr_reply, DAP_CHAIN_NODE_CLI_COM_GLOBAL_DB_NO_DATA_IN_GROUP,
                                            "No data in group %s.", l_group_str);
                return -DAP_CHAIN_NODE_CLI_COM_GLOBAL_DB_NO_DATA_IN_GROUP;
            }
            size_t i, j = 0;
            for (i = 0; i < l_objs_count; ++i) {
                if (!l_obj[i].key)
                    continue;
                if (!dap_global_db_del_sync(l_group_str, l_obj[i].key)) {
                    ++j;
                }
            }
            dap_global_db_objs_delete(l_obj, l_objs_count);
            json_object* json_obj_del = json_object_new_object();
            json_object_object_add(json_obj_del, "Removed records", json_object_new_uint64(j));
            json_object_object_add(json_obj_del, "of records", json_object_new_uint64(i));
            json_object_object_add(json_obj_del, "in table", json_object_new_string(l_group_str));
            json_object_array_add(*a_json_arr_reply, json_obj_del);
            return DAP_CHAIN_NODE_CLI_COM_GLOBAL_DB_JSON_OK;
        }

        if (!dap_global_db_del(l_group_str, l_key_str, NULL, NULL)) {
            json_object* json_obj_del = json_object_new_object();
            json_object_object_add(json_obj_del, "Record key", json_object_new_string(l_key_str));
            json_object_object_add(json_obj_del, "Group name", json_object_new_string(l_group_str));
            json_object_object_add(json_obj_del, "status", json_object_new_string("deleted"));
            json_object_array_add(*a_json_arr_reply, json_obj_del);
            return DAP_CHAIN_NODE_CLI_COM_GLOBAL_DB_JSON_OK;
        } else {
            dap_json_rpc_error_add(*a_json_arr_reply, DAP_CHAIN_NODE_CLI_COM_GLOBAL_DB_DELETE_FAILD,
                                            "Record with key %s in group %s deleting failed", l_group_str, l_key_str);
            return -DAP_CHAIN_NODE_CLI_COM_GLOBAL_DB_DELETE_FAILD;
        }
    }
    case CMD_DROP:
    {
        const char *l_group_str = NULL;
        dap_cli_server_cmd_find_option_val(a_argv, arg_index, a_argc, "-group", &l_group_str);

        if(!l_group_str) {
            dap_json_rpc_error_add(*a_json_arr_reply, DAP_CHAIN_NODE_CLI_COM_GLOBAL_DB_PARAM_ERR,"%s requires parameter 'group' to be valid", a_argv[0]);
            return -DAP_CHAIN_NODE_CLI_COM_GLOBAL_DB_PARAM_ERR;
        }

        if (!dap_global_db_erase_table_sync(l_group_str))
        {
            json_object* json_obj_drop = json_object_new_object();
            json_object_object_add(json_obj_drop, "Dropped table", json_object_new_string(l_group_str));
            json_object_array_add(*a_json_arr_reply, json_obj_drop);
            return DAP_CHAIN_NODE_CLI_COM_GLOBAL_DB_JSON_OK;
        } else {
            dap_json_rpc_error_add(*a_json_arr_reply, DAP_CHAIN_NODE_CLI_COM_GLOBAL_DB_DROP_FAILED,"Failed to drop table %s", l_group_str);
            return -DAP_CHAIN_NODE_CLI_COM_GLOBAL_DB_DROP_FAILED;
        }
    }
    case CMD_GET_KEYS:
    {
        const char *l_group_str = NULL;
        dap_cli_server_cmd_find_option_val(a_argv, arg_index, a_argc, "-group", &l_group_str);

        if(!l_group_str) {
            dap_json_rpc_error_add(*a_json_arr_reply, DAP_CHAIN_NODE_CLI_COM_GLOBAL_DB_PARAM_ERR,"%s requires parameter 'group' to be valid", a_argv[0]);
            return -DAP_CHAIN_NODE_CLI_COM_GLOBAL_DB_PARAM_ERR;
        }

        size_t l_objs_count = 0;
        dap_store_obj_t *l_objs = dap_global_db_get_all_raw_sync(l_group_str, &l_objs_count);

        if (!l_objs || !l_objs_count)
        {
            dap_json_rpc_error_add(*a_json_arr_reply, DAP_CHAIN_NODE_CLI_COM_GLOBAL_DB_NO_DATA_IN_GROUP,"No data in group %s.", l_group_str);
            return -DAP_CHAIN_NODE_CLI_COM_GLOBAL_DB_NO_DATA_IN_GROUP;
        }

        json_object* json_arr_keys = json_object_new_array();
        json_object* json_obj_keys = NULL;
        for(size_t i = 0; i < l_objs_count; i++) {
            char l_ts[64] = { '\0' };
            dap_nanotime_to_str_rfc822(l_ts, sizeof(l_ts), l_objs[i].timestamp);
            json_obj_keys = json_object_new_object();
            json_object_object_add(json_obj_keys, "key", json_object_new_string(l_objs[i].key));
            json_object_object_add(json_obj_keys, "time", json_object_new_string(l_ts));
            json_object_object_add(json_obj_keys, "type", json_object_new_string(
                                       dap_store_obj_get_type(l_objs + i) == DAP_GLOBAL_DB_OPTYPE_ADD ?  "record" : "hole"));
            json_object_array_add(json_arr_keys, json_obj_keys);
        }
        dap_store_obj_free(l_objs, l_objs_count);

        json_object* json_keys_list = json_object_new_object();
        json_object_object_add(json_keys_list, "group name", json_object_new_string(l_group_str));
        json_object_object_add(json_keys_list, "keys list", json_arr_keys);
        json_object_array_add(*a_json_arr_reply, json_keys_list);
        return DAP_CHAIN_NODE_CLI_COM_GLOBAL_DB_JSON_OK;
    }
    case CMD_GROUP_LIST: {
        json_object* json_group_list = json_object_new_object();
        dap_list_t *l_group_list = dap_global_db_driver_get_groups_by_mask("*");
        size_t l_count = 0;
        json_object* json_arr_group = json_object_new_array();
        json_object* json_obj_list = NULL;
        for (dap_list_t *l_list = l_group_list; l_list; l_list = dap_list_next(l_list), ++l_count) {
            json_obj_list = json_object_new_object();
            json_object_object_add(json_obj_list, (char*)l_list->data,
                                   json_object_new_uint64(dap_global_db_driver_count((char*)l_list->data, c_dap_global_db_driver_hash_blank, false)));
            json_object_array_add(json_arr_group, json_obj_list);
        }
        json_object_object_add(json_group_list, "group list", json_arr_group);
        json_object_object_add(json_group_list, "total count", json_object_new_uint64(l_count));
        json_object_array_add(*a_json_arr_reply, json_group_list);
        dap_list_free(l_group_list);
        return DAP_CHAIN_NODE_CLI_COM_GLOBAL_DB_JSON_OK;
    }
    default:
        dap_json_rpc_error_add(*a_json_arr_reply, DAP_CHAIN_NODE_CLI_COM_GLOBAL_DB_PARAM_ERR,"parameters are not valid");
            return -DAP_CHAIN_NODE_CLI_COM_GLOBAL_DB_PARAM_ERR;
    }
}

static dap_tsd_t* s_chain_node_cli_com_node_create_tsd_addr(char **a_argv, int a_arg_start, int a_arg_end, void **a_str_reply, const char *a_specified_decree) {
    const char *l_ban_addr_str = NULL;
    if (dap_cli_server_cmd_find_option_val(a_argv, a_arg_start, a_arg_end, "-addr", &l_ban_addr_str)) {
        dap_chain_addr_t *l_format = dap_chain_addr_from_str(l_ban_addr_str);
        if (!l_format)
            return dap_cli_server_cmd_set_reply_text(a_str_reply, "Can't convert the -addr option value to node address"), NULL;
        DAP_DELETE(l_format);
        return dap_tsd_create_string(DAP_CHAIN_DATUM_DECREE_TSD_TYPE_STRING, l_ban_addr_str);
    } else if (dap_cli_server_cmd_find_option_val(a_argv, a_arg_start, a_arg_end, "-host", &l_ban_addr_str))
        return dap_tsd_create_string(DAP_CHAIN_DATUM_DECREE_TSD_TYPE_HOST, l_ban_addr_str);
    else
        return dap_cli_server_cmd_set_reply_text(a_str_reply, "The -host or -addr option was not "
                                                       "specified to create a %s entry creation decree.", a_specified_decree), NULL;
}

/**
 * Node command
 */
int com_node(int a_argc, char ** a_argv, void **a_str_reply)
{
    enum {
        CMD_NONE, CMD_ADD, CMD_DEL, CMD_ALIAS, CMD_HANDSHAKE, CMD_CONNECT, CMD_LIST, CMD_DUMP, CMD_CONNECTIONS, CMD_BALANCER,
        CMD_BAN, CMD_UNBAN, CMD_BANLIST
    };
    int arg_index = 1;
    int cmd_num = CMD_NONE;
    if(dap_cli_server_cmd_find_option_val(a_argv, arg_index, dap_min(a_argc, arg_index + 1), "add", NULL)) {
        cmd_num = CMD_ADD;
    }
    else if(dap_cli_server_cmd_find_option_val(a_argv, arg_index, dap_min(a_argc, arg_index + 1), "del", NULL)) {
        cmd_num = CMD_DEL;
    } // find  add parameter ('alias' or 'handshake')
    else if (dap_cli_server_cmd_find_option_val(a_argv, arg_index, dap_min(a_argc, arg_index + 1), "handshake", NULL)) {
        cmd_num = CMD_HANDSHAKE;
    }
    else if(dap_cli_server_cmd_find_option_val(a_argv, arg_index, dap_min(a_argc, arg_index + 1), "connect", NULL)) {
        cmd_num = CMD_CONNECT;
    }
    else if(dap_cli_server_cmd_find_option_val(a_argv, arg_index, dap_min(a_argc, arg_index + 1), "alias", NULL)) {
        cmd_num = CMD_ALIAS;
    }
    else if(dap_cli_server_cmd_find_option_val(a_argv, arg_index, dap_min(a_argc, arg_index + 1), "list", NULL)) {
        cmd_num = CMD_LIST;
    }
    else if(dap_cli_server_cmd_find_option_val(a_argv, arg_index, dap_min(a_argc, arg_index + 1), "dump", NULL)) {
        cmd_num = CMD_DUMP;
    }
    else if (dap_cli_server_cmd_find_option_val(a_argv, arg_index, dap_min(a_argc, arg_index + 1), "connections", NULL)) {
        cmd_num = CMD_CONNECTIONS;
    } else if (dap_cli_server_cmd_find_option_val(a_argv, arg_index, dap_min(a_argc, arg_index+1), "ban", NULL)) {
        cmd_num = CMD_BAN;
    } else if (dap_cli_server_cmd_find_option_val(a_argv, arg_index, dap_min(a_argc, arg_index+1), "unban", NULL)) {
        cmd_num = CMD_UNBAN;
    } else if (dap_cli_server_cmd_find_option_val(a_argv, arg_index, dap_min(a_argc, arg_index+1), "banlist", NULL)) {
        cmd_num = CMD_BANLIST;
    } else if (dap_cli_server_cmd_find_option_val(a_argv, arg_index, dap_min(a_argc, arg_index + 1), "balancer", NULL)){
        cmd_num = CMD_BALANCER;
    }
    arg_index++;
    if(cmd_num == CMD_NONE) {
        dap_cli_server_cmd_set_reply_text(a_str_reply, "command %s not recognized", a_argv[1]);
        return -1;
    }
    const char *l_addr_str = NULL, *l_port_str = NULL, *alias_str = NULL;
    const char *l_cell_str = NULL, *l_link_str = NULL, *l_hostname = NULL;

    // find net
    dap_chain_net_t *l_net = NULL;

    int l_net_parse_val = dap_chain_node_cli_cmd_values_parse_net_chain(&arg_index, a_argc, a_argv, a_str_reply, NULL, &l_net, CHAIN_TYPE_INVALID);
    if(l_net_parse_val < 0 && cmd_num != CMD_BANLIST) {
        if ((cmd_num != CMD_CONNECTIONS && cmd_num != CMD_DUMP) || l_net_parse_val == -102)
            return -11;
    }

    // find addr, alias
    dap_cli_server_cmd_find_option_val(a_argv, arg_index, a_argc, "-addr", &l_addr_str);
    dap_cli_server_cmd_find_option_val(a_argv, arg_index, a_argc, "-port", &l_port_str);
    dap_cli_server_cmd_find_option_val(a_argv, arg_index, a_argc, "-alias", &alias_str);
    dap_cli_server_cmd_find_option_val(a_argv, arg_index, a_argc, "-cell", &l_cell_str);
    dap_cli_server_cmd_find_option_val(a_argv, arg_index, a_argc, "-host", &l_hostname);
    dap_cli_server_cmd_find_option_val(a_argv, arg_index, a_argc, "-link", &l_link_str);

    // struct to write to the global db
    dap_chain_node_addr_t l_node_addr = {}, l_link;
    uint32_t l_info_size = l_hostname 
        ? sizeof(dap_chain_node_info_t) + dap_strlen(l_hostname) + 1
        : sizeof(dap_chain_node_info_t);
    dap_chain_node_info_t *l_node_info = DAP_NEW_STACK_SIZE(dap_chain_node_info_t, l_info_size);
    memset(l_node_info, 0, l_info_size);;
    //TODO need to rework with new node info / alias /links concept

    if (l_addr_str) {
        if (dap_chain_node_addr_from_str(&l_node_info->address, l_addr_str)) {
            dap_cli_server_cmd_set_reply_text(a_str_reply, "Can't parse node address %s", l_addr_str);
            return -5;
        }
    }
    if (l_port_str) {
        dap_digit_from_string(l_port_str, &l_node_info->ext_port, sizeof(uint16_t));
        if (!l_node_info->ext_port) {
            dap_cli_server_cmd_set_reply_text(a_str_reply, "Can't parse host port %s", l_port_str);
            return -4;
        }
    }
    if (l_cell_str) {
        dap_digit_from_string(l_cell_str, l_node_info->cell_id.raw, sizeof(l_node_info->cell_id.raw)); //DAP_CHAIN_CELL_ID_SIZE);
    }
    if (l_link_str) {   // TODO
        if(dap_chain_node_addr_from_str(&l_link, l_link_str) != 0) {
            dap_digit_from_string(l_link_str, l_link.raw, sizeof(l_link.raw));
        }
    }
    switch (cmd_num) {

    case CMD_ADD: {
        int l_res = -10;
        uint16_t l_port = 0;
        if (l_addr_str || l_hostname) {
            if (!dap_chain_net_is_my_node_authorized(l_net)) {
                dap_cli_server_cmd_set_reply_text(a_str_reply, "You have no access rights");
                return l_res;
            }
            // We're in authorized list, add directly
            struct sockaddr_storage l_verifier = { };
            if ( 0 > dap_net_parse_config_address(l_hostname, l_node_info->ext_host, &l_port, &l_verifier, NULL) ) {
                dap_cli_server_cmd_set_reply_text(a_str_reply, "Can't parse host string %s", l_hostname);
                return -6;
            }
            if ( !l_node_info->ext_port && !(l_node_info->ext_port = l_port) )
                return dap_cli_server_cmd_set_reply_text(a_str_reply, "Unspecified port"), -7;

            l_node_info->ext_host_len = dap_strlen(l_node_info->ext_host);
            l_res = dap_chain_node_info_save(l_net, l_node_info);
            return dap_cli_server_cmd_set_reply_text(a_str_reply, l_res ? "Can't add node %s, error %d" : "Successfully added node %s", l_addr_str, l_res), l_res;
        }
        // Synchronous request, wait for reply
        if ( !(l_port = l_node_info->ext_port) 
             && !(l_port = dap_chain_net_get_my_node_info(l_net)->ext_port)
             && !(l_port = dap_config_get_item_int16(g_config, "server", DAP_CFG_PARAM_LEGACY_PORT)) )
        {
            if ( dap_config_get_item_bool_default(g_config, "server", "enabled", false) ) {
                const char **l_listening = dap_config_get_array_str(g_config, "server", DAP_CFG_PARAM_LISTEN_ADDRS, NULL);
                if ( l_listening && dap_net_parse_config_address(*l_listening, NULL, &l_port, NULL, NULL) < 0 )
                    return dap_cli_server_cmd_set_reply_text(a_str_reply, "Invalid server IP address, check [server] section in cellframe-node.cfg"), -8;
            }
            if (!l_port)
                return dap_cli_server_cmd_set_reply_text(a_str_reply, "Unspecified port"), -9; 
        }
        switch ( l_res = dap_chain_net_node_list_request(l_net, l_port, true, 'a') )
        {
            case 1: return dap_cli_server_cmd_set_reply_text(a_str_reply, "Successfully added"), 0;
            case 2: return dap_cli_server_cmd_set_reply_text(a_str_reply, "No server"), l_res;
            case 3: return dap_cli_server_cmd_set_reply_text(a_str_reply, "Didn't add your address node to node list"), l_res;
            case 4: return dap_cli_server_cmd_set_reply_text(a_str_reply, "Can't calculate hash for your addr"), l_res;
            case 5: return dap_cli_server_cmd_set_reply_text(a_str_reply, "Can't do handshake for your node"), l_res;
            case 6: return dap_cli_server_cmd_set_reply_text(a_str_reply, "The node already exists"), l_res;
            case 7: return dap_cli_server_cmd_set_reply_text(a_str_reply, "Can't process node list HTTP request"), l_res;
            default:return dap_cli_server_cmd_set_reply_text(a_str_reply, "Can't process request, error %d", l_res), l_res;
        }
    }

    case CMD_DEL: {
        // handler of command 'node del'
        if (l_addr_str) {
            if (!dap_chain_net_is_my_node_authorized(l_net)) {
                dap_cli_server_cmd_set_reply_text(a_str_reply, "You have no access rights");
                return -10;
            }
            int l_res = dap_chain_node_info_del(l_net, l_node_info);
            if (l_res)
                dap_cli_server_cmd_set_reply_text(a_str_reply, "Can't delete node %s, error %d", l_addr_str, l_res);
            else
                dap_cli_server_cmd_set_reply_text(a_str_reply, "Successfully deleted node %s", l_addr_str);
            return l_res;
        }
        // Synchronous request, wait for reply
        int l_res = dap_chain_net_node_list_request(l_net, 0, true, 'r');
        switch (l_res) {
            case 8:  dap_cli_server_cmd_set_reply_text(a_str_reply, "Sucessfully deleted"); return 0;
            default: dap_cli_server_cmd_set_reply_text(a_str_reply, "Can't process request, error %d", l_res); return l_res;
        }
    }

    case CMD_LIST:{
        // handler of command 'node dump'
        bool l_is_full = dap_cli_server_cmd_find_option_val(a_argv, arg_index, a_argc, "-full", NULL);
        return s_node_info_list_with_reply(l_net, &l_node_addr, l_is_full, alias_str, a_str_reply);
    }
    case CMD_DUMP: {
        dap_string_t *l_string_reply = dap_chain_node_states_info_read(l_net, l_node_info->address);
        dap_cli_server_cmd_set_reply_text(a_str_reply, "%s", l_string_reply->str);
        dap_string_free(l_string_reply, true);
        return 0;
    }
        // add alias
    case CMD_ALIAS:
        if(alias_str) {
            if(l_addr_str) {
                // add alias
                if(!dap_chain_node_alias_register(l_net, alias_str, &l_node_addr))
                    log_it(L_WARNING, "can't save alias %s", alias_str);
                else {
                    dap_cli_server_cmd_set_reply_text(a_str_reply, "alias mapped successfully");
                }
            }
            else {
                dap_cli_server_cmd_set_reply_text(a_str_reply, "alias can't be mapped because -addr is not found");
                return -1;
            }
        }
        else {
            dap_cli_server_cmd_set_reply_text(a_str_reply, "alias can't be mapped because -alias is not found");
            return -1;
        }

        break;
        // make connect
    case CMD_CONNECT:
         dap_cli_server_cmd_set_reply_text(a_str_reply, "Not implemented yet");
         break;
#if 0
        // get address from alias if addr not defined
        if(alias_str && !l_node_addr.uint64) {
            dap_chain_node_addr_t *address_tmp = dap_chain_node_alias_find(l_net, alias_str);
            if(address_tmp) {
                l_node_addr = *address_tmp;
                DAP_DELETE(address_tmp);
            }
            else {
                dap_cli_server_cmd_set_reply_text(a_str_reply, "no address found by alias");
                return -1;
            }
        }
        // for auto mode
        int l_is_auto = 0;
        // list of dap_chain_node_addr_t struct
        unsigned int l_nodes_count = 0;
        dap_list_t *l_node_list = NULL;
        dap_chain_node_addr_t *l_remote_node_addr = NULL;
        if(!l_node_addr.uint64) {
            // check whether auto mode
            l_is_auto = dap_cli_server_cmd_find_option_val(a_argv, arg_index, a_argc, "auto", NULL);
            if(!l_is_auto) {
                dap_cli_server_cmd_set_reply_text(a_str_reply, "addr not found");
                return -1;
            }
            // if auto mode, then looking for the node address

            // get cur node links
            bool a_is_only_cur_cell = false;
            // TODO rewrite this command totally
            // dap_list_t *l_node_link_list = dap_chain_net_get_link_node_list(l_net, a_is_only_cur_cell);
            // get all nodes list if no links
            l_node_list = dap_chain_net_get_node_list(l_net);
            // select random node from the list
            l_nodes_count = dap_list_length(l_node_list);
            if(l_nodes_count > 0) {
                unsigned int l_node_pos = rand() % l_nodes_count;
                dap_list_t *l_tmp = dap_list_nth(l_node_list, l_node_pos);
                l_remote_node_addr = l_tmp->data;
                l_node_addr.uint64 = l_remote_node_addr->uint64;
            }

            if(!l_node_addr.uint64) {
                dap_cli_server_cmd_set_reply_text(a_str_reply, "no node is available");
                return -1;
            }
        }
        dap_chain_node_info_t *l_remote_node_info;
        dap_chain_node_client_t *l_node_client;
        int res;
        do {
            l_remote_node_info = node_info_read_and_reply(l_net, &l_node_addr, a_str_reply);
            if(!l_remote_node_info) {
                return -1;
            }
            // start connect
            l_node_client = dap_chain_node_client_connect_default_channels(l_net,l_remote_node_info);
            if(!l_node_client) {
                dap_cli_server_cmd_set_reply_text(a_str_reply, "can't connect");
                DAP_DELETE(l_remote_node_info);
                return -1;
            }
            // wait connected
            int timeout_ms = 7000; // 7 sec = 7000 ms
            res = dap_chain_node_client_wait(l_node_client, NODE_CLIENT_STATE_ESTABLISHED, timeout_ms);
            // select new node addr
            if(l_is_auto && res){
                if(l_remote_node_addr && l_nodes_count>1){
                    l_nodes_count--;
                    l_node_list = dap_list_remove(l_node_list, l_remote_node_addr);
                    DAP_DELETE(l_remote_node_addr);
                    unsigned int l_node_pos = rand() % l_nodes_count;
                    dap_list_t *l_tmp = dap_list_nth(l_node_list, l_node_pos);
                    l_remote_node_addr = l_tmp->data;
                    l_node_addr.uint64 = l_remote_node_addr->uint64;

                    // clean client struct
                    dap_chain_node_client_close_mt(l_node_client);
                    DAP_DELETE(l_remote_node_info);
                    //return -1;
                    continue;
                }
            }
            break;
        }
        while(1);
        // for auto mode only
        if(l_is_auto) {
            //start background thread for testing connect to the nodes
            dap_chain_node_ping_background_start(l_net, l_node_list);
            dap_list_free_full(l_node_list, NULL);
        }



        if(res) {
            dap_cli_server_cmd_set_reply_text(a_str_reply, "no response from remote node(s)");
            log_it(L_WARNING, "No response from remote node(s): err code %d", res);
            // clean client struct
            dap_chain_node_client_close_mt(l_node_client);
            //DAP_DELETE(l_remote_node_info);
            return -1;
        }
        log_it(L_NOTICE, "Stream connection established");

        dap_chain_ch_sync_request_old_t l_sync_request = {};
        dap_stream_ch_t *l_ch_chain = dap_client_get_stream_ch_unsafe(l_node_client->client, DAP_CHAIN_CH_ID);
        // fill begin id
        l_sync_request.id_start = 1;
        // fill current node address
        l_sync_request.node_addr.uint64 = dap_chain_net_get_cur_addr_int(l_net);

        log_it(L_INFO, "Requested GLOBAL_DB syncronizatoin, %"DAP_UINT64_FORMAT_U":%"DAP_UINT64_FORMAT_U" period",
                                                        l_sync_request.id_start, l_sync_request.id_end);
        if(0 == dap_chain_ch_pkt_write_unsafe(l_ch_chain, DAP_CHAIN_CH_PKT_TYPE_SYNC_GLOBAL_DB,
                l_net->pub.id.uint64, 0, 0, &l_sync_request,
                sizeof(l_sync_request))) {
            dap_cli_server_cmd_set_reply_text(a_str_reply, "Error: Can't send sync chains request");
            // clean client struct
            dap_chain_node_client_close_mt(l_node_client);
            DAP_DELETE(l_remote_node_info);
            return -1;
        }
        dap_stream_ch_set_ready_to_write_unsafe(l_ch_chain, true);
        // wait for finishing of request
        int timeout_ms = 420000; // 7 min = 420 sec = 420 000 ms
        // TODO add progress info to console
        res = dap_chain_node_client_wait(l_node_client, NODE_CLIENT_STATE_SYNCED, timeout_ms);
        if(res < 0) {
            dap_cli_server_cmd_set_reply_text(a_str_reply, "Error: can't sync with node "NODE_ADDR_FP_STR,
                                            NODE_ADDR_FP_ARGS_S(l_node_client->remote_node_addr));
            dap_chain_node_client_close_mt(l_node_client);
            DAP_DELETE(l_remote_node_info);
            log_it(L_WARNING, "Gdb synced err -2");
            return -2;

        }
        // flush global_db
        dap_global_db_flush_sync();
        log_it(L_INFO, "Gdb synced Ok");

        // Requesting chains
        dap_chain_t *l_chain = NULL;
        DL_FOREACH(l_net->pub.chains, l_chain)
        {
            // reset state NODE_CLIENT_STATE_SYNCED
            dap_chain_node_client_reset(l_node_client);
            // send request
            dap_chain_ch_sync_request_old_t l_sync_request = {};
            if(0 == dap_chain_ch_pkt_write_unsafe(l_ch_chain, DAP_CHAIN_CH_PKT_TYPE_SYNC_CHAINS,
                    l_net->pub.id.uint64, l_chain->id.uint64, l_remote_node_info->hdr.cell_id.uint64, &l_sync_request,
                    sizeof(l_sync_request))) {
                dap_cli_server_cmd_set_reply_text(a_str_reply, "Error: Can't send sync chains request");
                // clean client struct
                dap_chain_node_client_close_mt(l_node_client);
                DAP_DELETE(l_remote_node_info);
                log_it(L_INFO, "Chain '%s' synced error: Can't send sync chains request", l_chain->name);
                return -3;
            }
            log_it(L_NOTICE, "Requested syncronization for chain \"%s\"", l_chain->name);
            dap_stream_ch_set_ready_to_write_unsafe(l_ch_chain, true);

            // wait for finishing of request
            timeout_ms = 120000; // 2 min = 120 sec = 120 000 ms
            // TODO add progress info to console
            res = dap_chain_node_client_wait(l_node_client, NODE_CLIENT_STATE_SYNCED, timeout_ms);
            if(res < 0) {
                log_it(L_ERROR, "Error: Can't sync chain %s", l_chain->name);
            }
        }
        log_it(L_INFO, "Chains and gdb are synced");
        DAP_DELETE(l_remote_node_info);
        //dap_client_disconnect(l_node_client->client);
        //l_node_client->client = NULL;
        dap_chain_node_client_close_mt(l_node_client);
        dap_cli_server_cmd_set_reply_text(a_str_reply, "Node sync completed: Chains and gdb are synced");
        return 0;

    }
#endif
        // make handshake
    case CMD_HANDSHAKE: {
        // get address from alias if addr not defined
        if(alias_str && !l_node_addr.uint64) {
            dap_chain_node_addr_t *address_tmp = dap_chain_node_alias_find(l_net, alias_str);
            if(address_tmp) {
                l_node_addr = *address_tmp;
                DAP_DELETE(address_tmp);
            }
            else {
                dap_cli_server_cmd_set_reply_text(a_str_reply, "No address found by alias");
                return -4;
            }
        }
        l_node_addr = l_node_info->address;
        if(!l_node_addr.uint64) {
            dap_cli_server_cmd_set_reply_text(a_str_reply, "Addr not found");
            return -5;
        }

        dap_chain_node_info_t *node_info = node_info_read_and_reply(l_net, &l_node_addr, a_str_reply);
        if(!node_info)
            return -6;
        int timeout_ms = 5000; //5 sec = 5000 ms
        // start handshake
        dap_chain_node_client_t *l_client = dap_chain_node_client_connect_default_channels(l_net,node_info);
        if(!l_client) {
            dap_cli_server_cmd_set_reply_text(a_str_reply, "Can't connect");
            DAP_DELETE(node_info);
            return -7;
        }
        // wait handshake
        int res = dap_chain_node_client_wait(l_client, NODE_CLIENT_STATE_ESTABLISHED, timeout_ms);
        if (res) {
            dap_cli_server_cmd_set_reply_text(a_str_reply, "No response from node");
            // clean client struct
            dap_chain_node_client_close_unsafe(l_client);
            DAP_DELETE(node_info);
            return -8;
        }
        DAP_DELETE(node_info);
        dap_chain_node_client_close_unsafe(l_client);
        dap_cli_server_cmd_set_reply_text(a_str_reply, "Connection established");
    } break;

    case CMD_CONNECTIONS: {

        if (l_net) {
            dap_cluster_t *l_links_cluster = dap_cluster_by_mnemonim(l_net->pub.name);
            if (!l_links_cluster) {
                 dap_cli_server_cmd_set_reply_text(a_str_reply, "Not found links cluster for net %s", l_net->pub.name);
                 break;
            }
            *a_str_reply = dap_cluster_get_links_info(l_links_cluster);
        } else {
            const char *l_guuid_str = NULL;
            dap_cluster_t *l_cluster = NULL;
            dap_cli_server_cmd_find_option_val(a_argv, arg_index, a_argc, "-cluster", &l_guuid_str);
            if (l_guuid_str) {
                bool l_success = false;
                dap_guuid_t l_guuid = dap_guuid_from_hex_str(l_guuid_str, &l_success);
                if (!l_success) {
                    dap_cli_server_cmd_set_reply_text(a_str_reply, "Can't parse cluster guid %s", l_guuid_str);
                    break;
                }
                l_cluster = dap_cluster_find(l_guuid);
                
                if (!l_cluster) {
                    dap_cli_server_cmd_set_reply_text(a_str_reply, "Not found cluster with ID %s", l_guuid_str);
                    break;
                }
            }
            *a_str_reply = dap_cluster_get_links_info(l_cluster);
        }
    } break;

    case  CMD_BAN: {
        dap_chain_net_t *l_netl = NULL;
        dap_chain_t *l_chain = NULL;
        if(dap_chain_node_cli_cmd_values_parse_net_chain(&arg_index, a_argc, a_argv, a_str_reply, &l_chain, &l_netl,
                                                         CHAIN_TYPE_DECREE) < 0)
            return -11;
        const char * l_hash_out_type = NULL;
        dap_cli_server_cmd_find_option_val(a_argv, arg_index, a_argc, "-H", &l_hash_out_type);
        if(!l_hash_out_type)
            l_hash_out_type = "hex";
        if(dap_strcmp(l_hash_out_type,"hex") && dap_strcmp(l_hash_out_type,"base58")) {
            dap_cli_server_cmd_set_reply_text(a_str_reply, "invalid parameter -H, valid values: -H <hex | base58>");
            return -1;
        }
        const char *l_certs_str = NULL;
        size_t l_certs_count = 0;
        dap_cert_t **l_certs = NULL;
        dap_cli_server_cmd_find_option_val(a_argv, arg_index, a_argc, "-certs", &l_certs_str);
        if (!l_certs_str) {
            dap_cli_server_cmd_set_reply_text(a_str_reply, "ban create requires parameter '-certs'");
            return -106;
        }
        dap_cert_parse_str_list(l_certs_str, &l_certs, &l_certs_count);
        if(!l_certs_count) {
            dap_cli_server_cmd_set_reply_text(a_str_reply,
                                              "decree create command request at least one valid certificate to sign the decree");
            return -106;
        }
        dap_chain_datum_decree_t *l_decree = NULL;
        dap_tsd_t *l_addr_tsd = s_chain_node_cli_com_node_create_tsd_addr(a_argv, arg_index, a_argc, a_str_reply, "bun");
        if (!l_addr_tsd) {
            return -112;
        }
        l_decree = DAP_NEW_Z_SIZE(dap_chain_datum_decree_t, sizeof(dap_chain_datum_decree_t) + dap_tsd_size(l_addr_tsd));
        l_decree->decree_version = DAP_CHAIN_DATUM_DECREE_VERSION;
        l_decree->header.ts_created = dap_time_now();
        l_decree->header.type = DAP_CHAIN_DATUM_DECREE_TYPE_COMMON;
        l_decree->header.common_decree_params.net_id = l_net->pub.id;
        l_decree->header.common_decree_params.chain_id = l_chain->id;
        l_decree->header.common_decree_params.cell_id = *dap_chain_net_get_cur_cell(l_netl);
        l_decree->header.sub_type = DAP_CHAIN_DATUM_DECREE_COMMON_SUBTYPE_BAN;
        l_decree->header.data_size = dap_tsd_size(l_addr_tsd);
        l_decree->header.signs_size = 0;
        memcpy(l_decree->data_n_signs, l_addr_tsd, dap_tsd_size(l_addr_tsd));
        size_t l_total_signs_success = 0;
        l_decree = dap_chain_datum_decree_sign_in_cycle(l_certs, l_decree, l_certs_count, &l_total_signs_success);
        if (!l_decree || !l_total_signs_success) {
            dap_cli_server_cmd_set_reply_text(a_str_reply,
                                              "Decree creation failed. Successful count of certificate signing is 0");
            return -108;
        }
        dap_chain_datum_t *l_datum = dap_chain_datum_create(DAP_CHAIN_DATUM_DECREE, l_decree,
                                                            sizeof(*l_decree) + l_decree->header.data_size +
                                                            l_decree->header.signs_size);
        DAP_DELETE(l_decree);
        char *l_key_str_out = dap_chain_mempool_datum_add(l_datum, l_chain, l_hash_out_type);
        DAP_DELETE(l_datum);
        dap_cli_server_cmd_set_reply_text(a_str_reply, "Datum %s is %s placed in datum pool",
                                          l_key_str_out ? l_key_str_out : "",
                                          l_key_str_out ? "" : " not");
        DAP_DELETE(l_key_str_out);
    } break;

    case CMD_UNBAN: {
        dap_chain_net_t *l_netl = NULL;
        dap_chain_t *l_chain = NULL;
        if(dap_chain_node_cli_cmd_values_parse_net_chain(&arg_index, a_argc, a_argv, a_str_reply, &l_chain, &l_net,
                                                         CHAIN_TYPE_DECREE) < 0)
            return -11;
        const char * l_hash_out_type = NULL;
        dap_cli_server_cmd_find_option_val(a_argv, arg_index, a_argc, "-H", &l_hash_out_type);
        if(!l_hash_out_type)
            l_hash_out_type = "hex";
        if(dap_strcmp(l_hash_out_type,"hex") && dap_strcmp(l_hash_out_type,"base58")) {
            dap_cli_server_cmd_set_reply_text(a_str_reply, "invalid parameter -H, valid values: -H <hex | base58>");
            return -1;
        }
        const char *l_certs_str = NULL;
        size_t l_certs_count = 0;
        dap_cert_t **l_certs = NULL;
        dap_cli_server_cmd_find_option_val(a_argv, arg_index, a_argc, "-certs", &l_certs_str);
        if (!l_certs_str) {
            dap_cli_server_cmd_set_reply_text(a_str_reply, "ban create requires parameter '-certs'");
            return -106;
        }
        dap_cert_parse_str_list(l_certs_str, &l_certs, &l_certs_count);
        if(!l_certs_count) {
            dap_cli_server_cmd_set_reply_text(a_str_reply,
                                              "decree create command request at least one valid certificate to sign the decree");
            return -106;
        }
        dap_chain_datum_decree_t *l_decree = NULL;
        dap_tsd_t *l_addr_tsd = s_chain_node_cli_com_node_create_tsd_addr(a_argv, arg_index, a_argc, a_str_reply, "unbun");
        if (!l_addr_tsd) {
            return -112;
        }
        l_decree = DAP_NEW_Z_SIZE(dap_chain_datum_decree_t, sizeof(dap_chain_datum_decree_t) + dap_tsd_size(l_addr_tsd));
        l_decree->decree_version = DAP_CHAIN_DATUM_DECREE_VERSION;
        l_decree->header.ts_created = dap_time_now();
        l_decree->header.type = DAP_CHAIN_DATUM_DECREE_TYPE_COMMON;
        l_decree->header.common_decree_params.net_id = l_net->pub.id;
        l_decree->header.common_decree_params.chain_id = l_chain->id;
        l_decree->header.common_decree_params.cell_id = *dap_chain_net_get_cur_cell(l_netl);
        l_decree->header.sub_type = DAP_CHAIN_DATUM_DECREE_COMMON_SUBTYPE_UNBAN;
        l_decree->header.data_size = dap_tsd_size(l_addr_tsd);
        l_decree->header.signs_size = 0;
        memcpy(l_decree->data_n_signs, l_addr_tsd, dap_tsd_size(l_addr_tsd));
        size_t l_total_signs_success = 0;
        l_decree = dap_chain_datum_decree_sign_in_cycle(l_certs, l_decree, l_certs_count, &l_total_signs_success);
        if (!l_decree || !l_total_signs_success) {
            dap_cli_server_cmd_set_reply_text(a_str_reply,
                                              "Decree creation failed. Successful count of certificate signing is 0");
            return -108;
        }
        dap_chain_datum_t *l_datum = dap_chain_datum_create(DAP_CHAIN_DATUM_DECREE, l_decree,
                                                            sizeof(*l_decree) + l_decree->header.data_size +
                                                            l_decree->header.signs_size);
        DAP_DELETE(l_decree);
        char *l_key_str_out = dap_chain_mempool_datum_add(l_datum, l_chain, l_hash_out_type);
        DAP_DELETE(l_datum);
        dap_cli_server_cmd_set_reply_text(a_str_reply, "Datum %s is %s placed in datum pool",
                                          l_key_str_out ? l_key_str_out : "",
                                          l_key_str_out ? "" : " not");
        DAP_DELETE(l_key_str_out);
    } break;

    case CMD_BANLIST: {
        char *l_str_banlist = dap_http_ban_list_client_dump(NULL);
        dap_cli_server_cmd_set_reply_text(a_str_reply, "%s", l_str_banlist);
        DAP_DELETE(l_str_banlist);
    } break;

    case CMD_BALANCER: {
        //balancer link list
        dap_string_t *l_links_str = dap_chain_net_balancer_get_node_str(l_net);
        dap_cli_server_cmd_set_reply_text(a_str_reply, "%s", l_links_str->str);
        dap_string_free(l_links_str, true);
    } break;

    default:
        dap_cli_server_cmd_set_reply_text(a_str_reply, "Unrecognized subcommand '%s'",
                                          arg_index < a_argc ? a_argv[arg_index] : "(null)");
        break;
    }
    return 0;
}


#ifndef DAP_OS_ANDROID
/**
 * @brief Traceroute command
 * return 0 OK, -1 Err
 * @param argc
 * @param argv
 * @param arg_func
 * @param str_reply
 * @return int
 */
int com_traceroute(int argc, char** argv, void **a_str_reply)
{
#ifdef DAP_OS_LINUX
    const char *addr = NULL;
    int hops = 0, time_usec = 0;
    if(argc > 1)
        addr = argv[1];
    iputils_set_verbose();
    int res = (addr) ? traceroute_util(addr, &hops, &time_usec) : -EADDRNOTAVAIL;
    if(res >= 0) {
        dap_cli_server_cmd_set_reply_text(a_str_reply, "traceroute %s hops=%d time=%.1lf ms", addr, hops,
                time_usec * 1. / 1000);
    }
    else {
        if(a_str_reply) {
            switch (-res)
            {
            case EADDRNOTAVAIL:
                dap_cli_server_cmd_set_reply_text(a_str_reply, "traceroute %s error: %s", (addr) ? addr : "",
                        (addr) ? "Name or service not known" : "Host not defined");
                break;
            case 2:
                dap_cli_server_cmd_set_reply_text(a_str_reply, "traceroute %s error: %s", addr,
                        "Unknown traceroute module");
                break;
            case 3:
                dap_cli_server_cmd_set_reply_text(a_str_reply, "traceroute %s error: %s", addr, "first hop out of range");
                break;
            case 4:
                dap_cli_server_cmd_set_reply_text(a_str_reply, "traceroute %s error: %s", addr,
                        "max hops cannot be more than 255");
                break;
            case 5:
                dap_cli_server_cmd_set_reply_text(a_str_reply, "traceroute %s error: %s", addr,
                        "no more than 10 probes per hop");
                break;
            case 6:
                dap_cli_server_cmd_set_reply_text(a_str_reply, "traceroute %s error: %s", addr,
                        "bad wait specifications");
                break;
            case 7:
                dap_cli_server_cmd_set_reply_text(a_str_reply, "traceroute %s error: %s", addr, "too big packetlen ");
                break;
            case 8:
                dap_cli_server_cmd_set_reply_text(a_str_reply, "traceroute %s error: %s", addr,
                        "IP version mismatch in addresses specified");
                break;
            case 9:
                dap_cli_server_cmd_set_reply_text(a_str_reply, "traceroute %s error: %s", addr, "bad sendtime");
                break;
            case 10:
                dap_cli_server_cmd_set_reply_text(a_str_reply, "traceroute %s error: %s", addr, "init_ip_options");
                break;
            case 11:
                dap_cli_server_cmd_set_reply_text(a_str_reply, "traceroute %s error: %s", addr, "calloc");
                break;
            case 12:
                dap_cli_server_cmd_set_reply_text(a_str_reply, "traceroute %s error: %s", addr, "parse cmdline");
                break;
            case 13:
                dap_cli_server_cmd_set_reply_text(a_str_reply, "traceroute %s error: %s", addr,
                        "trace method's init failed");
                break;
            default:
                dap_cli_server_cmd_set_reply_text(a_str_reply, "traceroute %s error(%d) %s", addr, res,
                        "trace not found");
            }
        }
    }
    return res;
#else
    UNUSED(argc);
    UNUSED(argv);
    dap_cli_server_cmd_set_reply_text(a_str_reply, "Not realized for your platform");
    return -1;
#endif
}



/**
 * @brief com_tracepath
 * Tracepath command
 * @param argc
 * @param argv
 * @param arg_func
 * @param str_reply
 * @return int
 * return 0 OK, -1 Err
 */
int com_tracepath(int argc, char** argv, void **a_str_reply)
{
#ifdef DAP_OS_LINUX
    const char *addr = NULL;
    int hops = 0, time_usec = 0;
    if(argc > 1)
        addr = argv[1];
    iputils_set_verbose();
    int res = (addr) ? tracepath_util(addr, &hops, &time_usec) : -EADDRNOTAVAIL;
    if(res >= 0) {
        if(a_str_reply)
            dap_cli_server_cmd_set_reply_text(a_str_reply, "tracepath %s hops=%d time=%.1lf ms", addr, hops,
                    time_usec * 1. / 1000);
    }
    else {
        if(a_str_reply) {
            switch (-res)
            {
            case EADDRNOTAVAIL:
                dap_cli_server_cmd_set_reply_text(a_str_reply, "tracepath %s error: %s", (addr) ? addr : "",
                        (addr) ? "Name or service not known" : "Host not defined");
                break;
            case ESOCKTNOSUPPORT:
                dap_cli_server_cmd_set_reply_text(a_str_reply, "tracepath %s error: %s", addr, "Can't create socket");
                break;
            case 2:
                dap_cli_server_cmd_set_reply_text(a_str_reply, "tracepath %s error: %s", addr,
                        "Can't setsockopt IPV6_MTU_DISCOVER");
                break;
            case 3:
                dap_cli_server_cmd_set_reply_text(a_str_reply, "tracepath %s error: %s", addr,
                        "Can't setsockopt IPV6_RECVERR");
                break;
            case 4:
                dap_cli_server_cmd_set_reply_text(a_str_reply, "tracepath %s error: %s", addr,
                        "Can't setsockopt IPV6_HOPLIMIT");
                break;
            case 5:
                dap_cli_server_cmd_set_reply_text(a_str_reply, "tracepath %s error: %s", addr,
                        "Can't setsockopt IP_MTU_DISCOVER");
                break;
            case 6:
                dap_cli_server_cmd_set_reply_text(a_str_reply, "tracepath %s error: %s", addr,
                        "Can't setsockopt IP_RECVERR");
                break;
            case 7:
                dap_cli_server_cmd_set_reply_text(a_str_reply, "tracepath %s error: %s", addr,
                        "Can't setsockopt IP_RECVTTL");
                break;
            case 8:
                dap_cli_server_cmd_set_reply_text(a_str_reply, "tracepath %s error: %s", addr, "malloc");
                break;
            case 9:
                dap_cli_server_cmd_set_reply_text(a_str_reply, "tracepath %s error: %s", addr,
                        "Can't setsockopt IPV6_UNICAST_HOPS");
                break;
            case 10:
                dap_cli_server_cmd_set_reply_text(a_str_reply, "tracepath %s error: %s", addr, "Can't setsockopt IP_TTL");
                break;
            default:
                dap_cli_server_cmd_set_reply_text(a_str_reply, "tracepath %s error(%d) %s", addr, res, "trace not found");
            }
        }
    }
    return res;
#else
    UNUSED(argc);
    UNUSED(argv);
    dap_cli_server_cmd_set_reply_text(a_str_reply, "Not realized for your platform");
    return -1;
#endif
}


/**
 * @brief Ping command
 * return 0 OK, -1 Err
 * @param argc
 * @param argv
 * @param arg_func
 * @param str_reply
 * @return int
 */
int com_ping(int a_argc, char**a_argv, void **a_str_reply)
{
#ifdef DAP_OS_LINUX

    int n = 4,w = 0;
    if (a_argc < 2) {
        dap_cli_server_cmd_set_reply_text(a_str_reply, "Host not specified");
        return -1;
    }
    const char *n_str = NULL;
    const char *w_str = NULL;
    int argc_host = 1;
    int argc_start = 1;
    argc_start = dap_cli_server_cmd_find_option_val(a_argv, argc_start, a_argc, "-n", &n_str);
    if(argc_start) {
        argc_host = argc_start + 1;
        n = (n_str) ? atoi(n_str) : 4;
    }
    else {
        argc_start = dap_cli_server_cmd_find_option_val(a_argv, argc_start, a_argc, "-c", &n_str);
        if(argc_start) {
            argc_host = argc_start + 1;
            n = (n_str) ? atoi(n_str) : 4;
        }
        else
        {
            argc_start = dap_cli_server_cmd_find_option_val(a_argv, argc_start, a_argc, "-w", &w_str);
            if(argc_start) {
                argc_host = argc_start + 1;
                n = 4;
                w = (w_str) ? atoi(w_str) : 5;
            }
        }
    }
    if(n <= 1)
        n = 1;
    const char *addr = a_argv[argc_host];
    iputils_set_verbose();
    ping_handle_t *l_ping_handle = ping_handle_create();
    int res = (addr) ? ping_util(l_ping_handle, addr, n, w) : -EADDRNOTAVAIL;
    DAP_DELETE(l_ping_handle);
    if(res >= 0) {
        if(a_str_reply)
            dap_cli_server_cmd_set_reply_text(a_str_reply, "Ping %s time=%.1lf ms", addr, res * 1. / 1000);
    }
    else {
        if(a_str_reply) {
            switch (-res)
            {
            case EDESTADDRREQ:
                dap_cli_server_cmd_set_reply_text(a_str_reply, "Ping %s error: %s", addr, "Destination address required");
                break;
            case EADDRNOTAVAIL:
                dap_cli_server_cmd_set_reply_text(a_str_reply, "Ping %s error: %s", (addr) ? addr : "",
                        (addr) ? "Host not found" : "Host not defined");
                break;
            case EPFNOSUPPORT:
                dap_cli_server_cmd_set_reply_text(a_str_reply, "Ping %s error: %s", addr, "Unknown protocol family");
                break;
            default:
                dap_cli_server_cmd_set_reply_text(a_str_reply, "Ping %s error(%d)", addr, -res);
            }
        }
    }
    return res;
#else
    UNUSED(a_argc);
    UNUSED(a_argv);
    dap_cli_server_cmd_set_reply_text(a_str_reply, "Not realized for your platform");
    return -1;
#endif
}
#endif /* !ANDROID (1582) */

/**
 * @brief com_version
 * @param argc
 * @param argv
 * @param arg_func
 * @param str_reply
 * @return
 */
int com_version(int argc, char ** argv, void **a_str_reply)
{
    (void) argc;
    (void) argv;
#ifndef DAP_VERSION
#pragma message "[!WRN!] DAP_VERSION IS NOT DEFINED. Manual override engaged."
#define DAP_VERSION "0.9-15"
#endif
    return dap_cli_server_cmd_set_reply_text(a_str_reply, "%s version "DAP_VERSION"\n", dap_get_appname()), 0;
}


/**
 * @brief
 * Help command
 * @param argc
 * @param argv
 * @param arg_func
 * @param str_reply
 * @return int
 */
int com_help(int a_argc, char **a_argv, void **a_str_reply)
{
    if (a_argc > 1) {
        log_it(L_DEBUG, "Help for command %s", a_argv[1]);
        dap_cli_cmd_t *l_cmd = dap_cli_server_cmd_find(a_argv[1]);
        if(l_cmd) {
            dap_cli_server_cmd_set_reply_text(a_str_reply, "%s:\n%s", l_cmd->doc, l_cmd->doc_ex);
            return 0;
        } else {
            dap_cli_server_cmd_set_reply_text(a_str_reply, "command \"%s\" not recognized", a_argv[1]);
        }
        return -1;
    } else {
        // TODO Read list of commands & return it
        log_it(L_DEBUG, "General help requested");
        dap_string_t * l_help_list_str = dap_string_new(NULL);
        dap_cli_cmd_t *l_cmd = dap_cli_server_cmd_get_first();
        while(l_cmd) {
            dap_string_append_printf(l_help_list_str, "%s:\t\t\t%s\n",
                    l_cmd->name, l_cmd->doc ? l_cmd->doc : "(undocumented command)");
            l_cmd = (dap_cli_cmd_t*) l_cmd->hh.next;
        }
        dap_cli_server_cmd_set_reply_text(a_str_reply,
                "Available commands:\n\n%s\n",
                l_help_list_str->len ? l_help_list_str->str : "NO ANY COMMAND WERE DEFINED");
        dap_string_free(l_help_list_str, true);
        return 0;
    }
}


void s_wallet_list(const char *a_wallet_path, json_object *a_json_arr_out){
    if (!a_wallet_path || !a_json_arr_out)
        return;
    DIR * l_dir = opendir(a_wallet_path);
    if(l_dir) {
        struct dirent * l_dir_entry = NULL;
        while( (l_dir_entry = readdir(l_dir)) ) {
            if (dap_strcmp(l_dir_entry->d_name, "..") == 0 || dap_strcmp(l_dir_entry->d_name, ".") == 0)
                continue;
            const char *l_file_name = l_dir_entry->d_name;
            size_t l_file_name_len = (l_file_name) ? strlen(l_file_name) : 0;
            unsigned int res = 0;
            json_object * json_obj_wall = json_object_new_object();
            if (!json_obj_wall)
                return;
            if ( (l_file_name_len > 8) && (!strcmp(l_file_name + l_file_name_len - 8, ".dwallet")) ) {
                char l_file_path_tmp[MAX_PATH] = {0};
                snprintf(l_file_path_tmp, sizeof(l_file_path_tmp) - 1, "%s/%s", a_wallet_path, l_file_name);
                dap_chain_wallet_t *l_wallet = dap_chain_wallet_open(l_file_name, a_wallet_path, &res);

                if (l_wallet) {
                    //l_addr = l_net ? dap_chain_wallet_get_addr(l_wallet, l_net->pub.id) : NULL;
                    // const char *l_addr_str = dap_chain_addr_to_str_static(l_addr);
                    json_object_object_add(json_obj_wall, "Wallet", json_object_new_string(l_file_name));
                    if(l_wallet->flags & DAP_WALLET$M_FL_ACTIVE)
                        json_object_object_add(json_obj_wall, "status", json_object_new_string("protected-active"));
                    else
                        json_object_object_add(json_obj_wall, "status", json_object_new_string("unprotected"));
                    json_object_object_add(json_obj_wall, "deprecated", json_object_new_string(
                            strlen(dap_chain_wallet_check_sign(l_wallet))!=0 ? "true" : "false"));
                    //if (l_addr_str) {
                    //    json_object_object_add(json_obj_wall, "addr", json_object_new_string(l_addr_str));
                    // }
                    dap_chain_wallet_close(l_wallet);
                } else{
                    json_object_object_add(json_obj_wall, "Wallet", json_object_new_string(l_file_name));
                    if(res==4)json_object_object_add(json_obj_wall, "status", json_object_new_string("protected-inactive"));
                    else if(res != 0)json_object_object_add(json_obj_wall, "status", json_object_new_string("invalid"));
                }
            } else if ((l_file_name_len > 7) && (!strcmp(l_file_name + l_file_name_len - 7, ".backup"))) {
                json_object_object_add(json_obj_wall, "Wallet", json_object_new_string(l_file_name));
                json_object_object_add(json_obj_wall, "status", json_object_new_string("Backup"));
            }
            json_object_array_add(a_json_arr_out, json_obj_wall);
        }
        closedir(l_dir);
    }
}

/**
 * @brief com_tx_wallet
 * Wallet info
 * com_tx_create command
 * @param argc
 * @param argv
 * @param arg_func
 * @param str_reply
 * @return int
 */
int com_tx_wallet(int a_argc, char **a_argv, void **a_str_reply)
{
json_object ** a_json_arr_reply = (json_object **) a_str_reply;
const char *c_wallets_path = dap_chain_wallet_get_path(g_config);
enum { CMD_NONE, CMD_WALLET_NEW, CMD_WALLET_LIST, CMD_WALLET_INFO, CMD_WALLET_ACTIVATE, CMD_WALLET_DEACTIVATE, CMD_WALLET_CONVERT };
int l_arg_index = 1, l_rc, cmd_num = CMD_NONE;

    // find  add parameter ('alias' or 'handshake')
    if(dap_cli_server_cmd_find_option_val(a_argv, l_arg_index, dap_min(a_argc, l_arg_index + 1), "new", NULL))
        cmd_num = CMD_WALLET_NEW;
    else if(dap_cli_server_cmd_find_option_val(a_argv, l_arg_index, dap_min(a_argc, l_arg_index + 1), "list", NULL))
        cmd_num = CMD_WALLET_LIST;
    else if(dap_cli_server_cmd_find_option_val(a_argv, l_arg_index, dap_min(a_argc, l_arg_index + 1), "info", NULL))
        cmd_num = CMD_WALLET_INFO;
    else if(dap_cli_server_cmd_find_option_val(a_argv, l_arg_index, dap_min(a_argc, l_arg_index + 1), "activate", NULL))
        cmd_num = CMD_WALLET_ACTIVATE;
    else if(dap_cli_server_cmd_find_option_val(a_argv, l_arg_index, dap_min(a_argc, l_arg_index + 1), "deactivate", NULL))
        cmd_num = CMD_WALLET_DEACTIVATE;
    else if(dap_cli_server_cmd_find_option_val(a_argv, l_arg_index, dap_min(a_argc, l_arg_index + 1), "convert", NULL))
        cmd_num = CMD_WALLET_CONVERT;

    l_arg_index++;

    if(cmd_num == CMD_NONE) {
        dap_json_rpc_error_add(*a_json_arr_reply, DAP_CHAIN_NODE_CLI_COM_TX_WALLET_PARAM_ERR,
                "Format of command: wallet {new -w <wallet_name> | list | info [-addr <addr>]|[-w <wallet_name> -net <net_name>]}");
        return DAP_CHAIN_NODE_CLI_COM_TX_WALLET_PARAM_ERR;        
    }

    const char *l_addr_str = NULL, *l_wallet_name = NULL, *l_net_name = NULL, *l_sign_type_str = NULL, *l_restore_str = NULL,
            *l_pass_str = NULL, *l_ttl_str = NULL;

    // find wallet addr
    dap_cli_server_cmd_find_option_val(a_argv, l_arg_index, a_argc, "-addr", &l_addr_str);
    dap_cli_server_cmd_find_option_val(a_argv, l_arg_index, a_argc, "-w", &l_wallet_name);
    dap_cli_server_cmd_find_option_val(a_argv, l_arg_index, a_argc, "-net", &l_net_name);
    dap_cli_server_cmd_find_option_val(a_argv, l_arg_index, a_argc, "-password", &l_pass_str);
    dap_cli_server_cmd_find_option_val(a_argv, l_arg_index, a_argc, "-sign", &l_sign_type_str);

    // Check if wallet name has only digits and English letter
    if (l_wallet_name && !dap_isstralnum(l_wallet_name)){
        dap_json_rpc_error_add(*a_json_arr_reply, DAP_CHAIN_NODE_CLI_COM_TX_WALLET_NAME_ERR,
        "Wallet name must contains digits and aplhabetical symbols");
        return DAP_CHAIN_NODE_CLI_COM_TX_WALLET_NAME_ERR;
    }

    dap_chain_net_t * l_net = l_net_name ? dap_chain_net_by_name(l_net_name) : NULL;
    dap_chain_wallet_t *l_wallet = NULL;
    dap_chain_addr_t *l_addr = NULL;

    if(l_net_name && !l_net) {
        dap_json_rpc_error_add(*a_json_arr_reply, DAP_CHAIN_NODE_CLI_COM_TX_WALLET_NET_PARAM_ERR,
        "Not found net by name '%s'", l_net_name);
        return DAP_CHAIN_NODE_CLI_COM_TX_WALLET_NET_PARAM_ERR;
    }
    json_object * json_obj_out = NULL;
    json_object * json_arr_out = json_object_new_array();
    if (!json_arr_out) {
        return DAP_CHAIN_NODE_CLI_COM_TX_WALLET_MEMORY_ERR;
    }
    switch (cmd_num) {
        // wallet list
        case CMD_WALLET_LIST:
            s_wallet_list(c_wallets_path, json_arr_out);
            break;
        // wallet info
        case CMD_WALLET_INFO: {
            dap_ledger_t *l_ledger = NULL;
            if ((l_wallet_name && l_addr_str) || (!l_wallet_name && !l_addr_str)) {
                dap_json_rpc_error_add(*a_json_arr_reply, DAP_CHAIN_NODE_CLI_COM_TX_WALLET_NAME_ERR,
                "You should use either the -w or -addr option for the wallet info command.");
                json_object_put(json_arr_out);
                return DAP_CHAIN_NODE_CLI_COM_TX_WALLET_NAME_ERR;
            }
            if(l_wallet_name) {
                if(!l_net) {
                    dap_json_rpc_error_add(*a_json_arr_reply, DAP_CHAIN_NODE_CLI_COM_TX_WALLET_NET_PARAM_ERR,
                                           "Subcommand info requires parameter '-net'");
                    json_object_put(json_arr_out);
                    return DAP_CHAIN_NODE_CLI_COM_TX_WALLET_NET_PARAM_ERR;
                }
                l_wallet = dap_chain_wallet_open(l_wallet_name, c_wallets_path, NULL);
                l_addr = (dap_chain_addr_t *) dap_chain_wallet_get_addr(l_wallet, l_net->pub.id );
            } else {
                l_addr = dap_chain_addr_from_str(l_addr_str);
            }
            
            if (!l_addr || dap_chain_addr_is_blank(l_addr)){
                if (l_wallet) {
                    dap_json_rpc_error_add(*a_json_arr_reply, DAP_CHAIN_NODE_CLI_COM_TX_WALLET_CAN_NOT_GET_ADDR,
                                           "Wallet %s contains an unknown certificate type, the wallet address could not be calculated.", l_wallet_name);
                    dap_chain_wallet_close(l_wallet);
                    return DAP_CHAIN_NODE_CLI_COM_TX_WALLET_CAN_NOT_GET_ADDR;
                }
                dap_json_rpc_error_add(*a_json_arr_reply, DAP_CHAIN_NODE_CLI_COM_TX_WALLET_FOUND_ERR,
                                       "Wallet not found or addr not recognized");
                json_object_put(json_arr_out);
                return DAP_CHAIN_NODE_CLI_COM_TX_WALLET_FOUND_ERR;
            } else {
                l_net = dap_chain_net_by_id(l_addr->net_id);
                if (l_net) {
                    l_ledger = l_net->pub.ledger;
                    l_net_name = l_net->pub.name;
                } else {
                    dap_json_rpc_error_add(*a_json_arr_reply, DAP_CHAIN_NODE_CLI_COM_TX_WALLET_NET_ERR,
                                           "Can't find network id 0x%016"DAP_UINT64_FORMAT_X" from address %s",
                                           l_addr->net_id.uint64, l_addr_str);
                    json_object_put(json_arr_out);
                    DAP_DELETE(l_addr);
                    return DAP_CHAIN_NODE_CLI_COM_TX_WALLET_NET_ERR;
                }
            }
            json_object * json_obj_wall = json_object_new_object();
            const char *l_l_addr_str = dap_chain_addr_to_str_static((dap_chain_addr_t*) l_addr);
            if(l_wallet)
            {
                json_object_object_add(json_obj_wall, "sign", json_object_new_string(
                                                                  strlen(dap_chain_wallet_check_sign(l_wallet))!=0 ?
                                                                  dap_chain_wallet_check_sign(l_wallet) : "correct"));
                json_object_object_add(json_obj_wall, "wallet", json_object_new_string(l_wallet->name));
            }
            json_object_object_add(json_obj_wall, "addr", l_l_addr_str ? json_object_new_string(l_l_addr_str) : json_object_new_string("-"));
            json_object_object_add(json_obj_wall, "network", l_net_name? json_object_new_string(l_net_name) : json_object_new_string("-"));

            size_t l_l_addr_tokens_size = 0;
            char **l_l_addr_tokens = NULL;
            dap_ledger_addr_get_token_ticker_all(l_ledger, l_addr, &l_l_addr_tokens, &l_l_addr_tokens_size);
            if (l_wallet) {
                //Get sign for wallet
                json_object *l_jobj_sings = NULL;
                dap_chain_wallet_internal_t *l_w_internal = DAP_CHAIN_WALLET_INTERNAL(l_wallet);
                if (l_w_internal->certs_count == 1) {
                    l_jobj_sings = json_object_new_string(
                        dap_sign_type_to_str(
                            dap_sign_type_from_key_type(l_w_internal->certs[0]->enc_key->type)));
                } else {
                    dap_string_t *l_str_signs = dap_string_new("");
                    for (size_t i = 0; i < l_w_internal->certs_count; i++) {
                        dap_string_append_printf(l_str_signs, "%s%s",
                                                 dap_sign_type_to_str(dap_sign_type_from_key_type(
                                                     l_w_internal->certs[i]->enc_key->type)),
                                                 ((i + 1) == l_w_internal->certs_count) ? "" : ", ");
                    }
                    l_jobj_sings = json_object_new_string(l_str_signs->str);
                    dap_string_free(l_str_signs, true);
                }
                json_object_object_add(json_obj_wall, "signs", l_jobj_sings);
            } else {
                json_object_object_add(json_obj_wall, "signs",
                                       json_object_new_string(dap_sign_type_to_str(l_addr->sig_type)));
            }
            if(l_l_addr_tokens_size <= 0)
                json_object_object_add(json_obj_wall, "balance", json_object_new_string("0"));
            json_object * j_arr_balance= json_object_new_array();
            for(size_t i = 0; i < l_l_addr_tokens_size; i++) {
                if(l_l_addr_tokens[i]) {
                    json_object * j_balance_data = json_object_new_object();
                    uint256_t l_balance = dap_ledger_calc_balance(l_ledger, l_addr, l_l_addr_tokens[i]);
                    const char *l_balance_coins, *l_balance_datoshi = dap_uint256_to_char(l_balance, &l_balance_coins);
                    json_object *l_jobj_token = json_object_new_object();
                    json_object *l_jobj_ticker = json_object_new_string(l_l_addr_tokens[i]);
                    const char *l_description =  dap_ledger_get_description_by_ticker(l_ledger, l_l_addr_tokens[i]);
                    json_object *l_jobj_description = l_description ? json_object_new_string(l_description)
                                                                    : json_object_new_null();
                    json_object_object_add(l_jobj_token, "ticker", l_jobj_ticker);
                    json_object_object_add(l_jobj_token, "description", l_jobj_description);
                    json_object_object_add(j_balance_data, "balance", json_object_new_string(""));
                    json_object_object_add(j_balance_data, "coins", json_object_new_string(l_balance_coins));
                    json_object_object_add(j_balance_data, "datoshi", json_object_new_string(l_balance_datoshi));
                    json_object_object_add(j_balance_data, "token", l_jobj_token);
                    json_object_array_add(j_arr_balance, j_balance_data);
                }
                DAP_DELETE(l_l_addr_tokens[i]);
            }
            json_object_object_add(json_obj_wall, "tokens", j_arr_balance);
            json_object_array_add(json_arr_out, json_obj_wall);
            DAP_DELETE(l_l_addr_tokens);
            DAP_DELETE(l_addr);

            if(l_wallet)
                dap_chain_wallet_close(l_wallet);
            break;
        }
        default: {
            if( !l_wallet_name ) {
                dap_json_rpc_error_add(*a_json_arr_reply, DAP_CHAIN_NODE_CLI_COM_TX_WALLET_NAME_ERR,
                                       "Wallet name option <-w>  not defined");
                json_object_put(json_arr_out);
                return  DAP_CHAIN_NODE_CLI_COM_TX_WALLET_NAME_ERR;
            }
            if( cmd_num != CMD_WALLET_DEACTIVATE && !l_pass_str && cmd_num != CMD_WALLET_NEW) {
                dap_json_rpc_error_add(*a_json_arr_reply, DAP_CHAIN_NODE_CLI_COM_TX_WALLET_PASS_ERR,
                                       "Wallet password option <-password>  not defined");
                json_object_put(json_arr_out);
                return  DAP_CHAIN_NODE_CLI_COM_TX_WALLET_PASS_ERR;
            }
            if ( cmd_num != CMD_WALLET_DEACTIVATE && l_pass_str && DAP_WALLET$SZ_PASS < strnlen(l_pass_str, DAP_WALLET$SZ_PASS + 1) ) {
                dap_json_rpc_error_add(*a_json_arr_reply, DAP_CHAIN_NODE_CLI_COM_TX_WALLET_PASS_TO_LONG_ERR,
                                       "Wallet's password is too long ( > %d)", DAP_WALLET$SZ_PASS);
                log_it(L_ERROR, "Wallet's password is too long ( > %d)", DAP_WALLET$SZ_PASS);
                json_object_put(json_arr_out);
                return DAP_CHAIN_NODE_CLI_COM_TX_WALLET_PASS_TO_LONG_ERR;
            }
            switch (cmd_num) {
                case CMD_WALLET_ACTIVATE:
                case CMD_WALLET_DEACTIVATE: {
                    json_object * json_obj_wall = json_object_new_object();
                    const char *l_prefix = cmd_num == CMD_WALLET_ACTIVATE ? "" : "de";
                    dap_cli_server_cmd_find_option_val(a_argv, l_arg_index, a_argc, "-ttl", &l_ttl_str);
                    l_rc = l_ttl_str ? strtoul(l_ttl_str, NULL, 10) : 60;

                    l_rc = cmd_num == CMD_WALLET_ACTIVATE
                            ? dap_chain_wallet_activate(l_wallet_name, strlen(l_wallet_name), l_pass_str, strlen(l_pass_str), l_rc)
                            : dap_chain_wallet_deactivate (l_wallet_name, strlen(l_wallet_name));

                    switch (l_rc) {
                    case 0:
                        json_object_object_add(json_obj_wall, "Wallet name", json_object_new_string(l_wallet_name));
                        json_object_object_add(json_obj_wall, "protection", cmd_num == CMD_WALLET_ACTIVATE ?
                        json_object_new_string("is activated") : json_object_new_string("is deactivated"));
                        break;
                    case -EBUSY:
                        dap_json_rpc_error_add(*a_json_arr_reply, DAP_CHAIN_NODE_CLI_COM_TX_WALLET_ALREADY_ERR,
                                               "Error: wallet %s is already %sactivated\n", l_wallet_name, l_prefix);
                        break;
                    case -EAGAIN:
                        dap_json_rpc_error_add(*a_json_arr_reply, DAP_CHAIN_NODE_CLI_COM_TX_WALLET_PASS_ERR,
                                "Wrong password for wallet %s\n", l_wallet_name);
                        break;
                    case -101:
                        dap_json_rpc_error_add(*a_json_arr_reply, DAP_CHAIN_NODE_CLI_COM_TX_WALLET_PASS_ERR,
                                "Can't active unprotected wallet: %s\n", l_wallet_name);
                        break;
                    default: {
                        char l_buf[512] = { '\0' };
                        strerror_r(l_rc, l_buf, sizeof(l_buf) - 1);
                        dap_json_rpc_error_add(*a_json_arr_reply, DAP_CHAIN_NODE_CLI_COM_TX_WALLET_ACTIVE_ERR,
                                "Wallet %s %sactivation error %d : %s\n", l_wallet_name, l_prefix, l_rc, l_buf);
                        break;
                    }
                    }
                    json_object_array_add(json_arr_out, json_obj_wall);
                } break;
                // convert wallet
                case CMD_WALLET_CONVERT: {
                    l_wallet = dap_chain_wallet_open(l_wallet_name, c_wallets_path, NULL);
                    if (!l_wallet) {
                        dap_json_rpc_error_add(*a_json_arr_reply, DAP_CHAIN_NODE_CLI_COM_TX_WALLET_PASS_ERR,
                                               "wrong password");
                        json_object_put(json_arr_out);
                        return DAP_CHAIN_NODE_CLI_COM_TX_WALLET_PASS_ERR;
                    } else if (l_wallet->flags & DAP_WALLET$M_FL_ACTIVE) {
                        dap_json_rpc_error_add(*a_json_arr_reply, DAP_CHAIN_NODE_CLI_COM_TX_WALLET_CONVERT_ERR,
                                               "Wallet can't be converted twice");
                        json_object_put(json_arr_out);
                        return  DAP_CHAIN_NODE_CLI_COM_TX_WALLET_CONVERT_ERR;
                    }
                    // create wallet backup 
                    dap_chain_wallet_internal_t* l_file_name = DAP_CHAIN_WALLET_INTERNAL(l_wallet);
                    snprintf(l_file_name->file_name, sizeof(l_file_name->file_name), "%s/%s_%012lu%s", c_wallets_path, l_wallet_name, time(NULL),".backup");
                    if ( dap_chain_wallet_save(l_wallet, NULL) ) {
                        dap_json_rpc_error_add(*a_json_arr_reply, DAP_CHAIN_NODE_CLI_COM_TX_WALLET_BACKUP_ERR,
                                               "Can't create backup wallet file because of internal error");
                        json_object_put(json_arr_out);
                        return  DAP_CHAIN_NODE_CLI_COM_TX_WALLET_BACKUP_ERR;
                    }
                    // change to old filename
                    snprintf(l_file_name->file_name, sizeof(l_file_name->file_name), "%s/%s%s", c_wallets_path, l_wallet_name, ".dwallet");
                    if ( dap_chain_wallet_save(l_wallet, l_pass_str) ) {
                        dap_json_rpc_error_add(*a_json_arr_reply, DAP_CHAIN_NODE_CLI_COM_TX_WALLET_CONVERT_ERR,
                                               "Wallet is not converted because of internal error");
                        json_object_put(json_arr_out);
                        return  DAP_CHAIN_NODE_CLI_COM_TX_WALLET_CONVERT_ERR;
                    }
                    json_object * json_obj_wall = json_object_new_object();
                    log_it(L_INFO, "Wallet %s has been converted", l_wallet_name);
                    json_object_object_add(json_obj_wall, "Sign wallet", json_object_new_string(
                                                                              strlen(dap_chain_wallet_check_sign(l_wallet))!=0 ?
                                                                              dap_chain_wallet_check_sign(l_wallet) : "correct"));
                    json_object_object_add(json_obj_wall, "Wallet name", json_object_new_string(l_wallet_name));
                    json_object_object_add(json_obj_wall, "Status", json_object_new_string("successfully converted"));
                    dap_chain_wallet_close(l_wallet);
                    json_object_array_add(json_arr_out, json_obj_wall);
                    break;
                }
                // new wallet
                case CMD_WALLET_NEW: {
                    int l_restore_opt = dap_cli_server_cmd_find_option_val(a_argv, l_arg_index, a_argc, "-restore", &l_restore_str);
                    int l_restore_legacy_opt = 0;
                    if (!l_restore_str)
                        l_restore_legacy_opt = dap_cli_server_cmd_find_option_val(a_argv, l_arg_index, a_argc, "-restore_legacy", &l_restore_str);
                    // rewrite existing wallet
                    int l_is_force = dap_cli_server_cmd_find_option_val(a_argv, l_arg_index, a_argc, "-force", NULL);

                    // check wallet existence
                    if (!l_is_force) {
                        char *l_file_name = dap_strdup_printf("%s/%s.dwallet", c_wallets_path, l_wallet_name);
                        FILE *l_exists = fopen(l_file_name, "rb");
                        DAP_DELETE(l_file_name);
                        if (l_exists) {
                            dap_json_rpc_error_add(*a_json_arr_reply, DAP_CHAIN_NODE_CLI_COM_TX_WALLET_ALREADY_ERR,"Wallet %s already exists",l_wallet_name);
                            fclose(l_exists);
                            json_object_put(json_arr_out);
                            return DAP_CHAIN_NODE_CLI_COM_TX_WALLET_ALREADY_ERR;
                        }
                    }

                    dap_sign_type_t l_sign_types[MAX_ENC_KEYS_IN_MULTYSIGN] = {0};
                    size_t l_sign_count = 0;
                    if (!l_sign_type_str) {
                        l_sign_types[0].type = SIG_TYPE_DILITHIUM;
                        l_sign_type_str = dap_sign_type_to_str(l_sign_types[0]);
                        l_sign_count = 1;
                    } else {
                        l_sign_types[0] = dap_sign_type_from_str(l_sign_type_str);
                        if (l_sign_types[0].type == SIG_TYPE_NULL){
                            dap_json_rpc_error_add(*a_json_arr_reply, DAP_CHAIN_NODE_CLI_COM_TX_WALLET_UNKNOWN_SIGN_ERR,
                                                   "'%s' unknown signature type, please use:\n%s",
                                                   l_sign_type_str, dap_sign_get_str_recommended_types());
                            json_object_put(json_arr_out);
                            return DAP_CHAIN_NODE_CLI_COM_TX_WALLET_UNKNOWN_SIGN_ERR;
                        }
                        if (l_sign_types[0].type == SIG_TYPE_MULTI_CHAINED) {
                            int l_sign_index = dap_cli_server_cmd_find_option_val(a_argv, l_arg_index, a_argc, l_sign_type_str, NULL);
                            l_sign_index++;
                            for (;l_sign_index && l_sign_index < a_argc; ++l_sign_index) {
                                l_sign_types[l_sign_count] = dap_sign_type_from_str(a_argv[l_sign_index]);
                                if (l_sign_types[l_sign_count].type == SIG_TYPE_NULL ||
                                    l_sign_types[l_sign_count].type == SIG_TYPE_MULTI_CHAINED) {
                                    break;
                                }
                                l_sign_count++;
                            }
                            if (l_sign_count < 2) {
                                dap_json_rpc_error_add(*a_json_arr_reply, DAP_CHAIN_NODE_CLI_COM_TX_WALLET_UNKNOWN_SIGN_ERR,
                                                      "You did not specify an additional signature after "
                                                      "sig_multi_chained. You must specify at least two more "
                                                      "signatures other than sig_multi_chained.\n"
                                                      "After sig_multi_chained, you must specify two more signatures "
                                                      "from the list:\n%s", dap_cert_get_str_recommended_sign());
                                json_object_put(json_arr_out);
                                return DAP_CHAIN_NODE_CLI_COM_TX_WALLET_UNKNOWN_SIGN_ERR;
                            }
                        } else {
                            l_sign_count = 1;
                        }
                    }
                    // Check unsupported tesla and bliss algorithm

                    for (size_t i = 0; i < l_sign_count; ++i) {
                        if (dap_sign_type_is_depricated(l_sign_types[i])) {
                            if (l_restore_opt || l_restore_legacy_opt) {
                                dap_json_rpc_error_add(*a_json_arr_reply, DAP_CHAIN_NODE_CLI_COM_TX_WALLET_UNKNOWN_SIGN_ERR,
                                                   "CAUTION!!! CAUTION!!! CAUTION!!!\nThe Bliss, Tesla and Picnic signatures are deprecated. We recommend you to create a new wallet with another available signature and transfer funds there.\n");
                                break;
                            } else {
                                dap_json_rpc_error_add(*a_json_arr_reply, DAP_CHAIN_NODE_CLI_COM_TX_WALLET_UNKNOWN_SIGN_ERR,
                                                   "This signature algorithm is no longer supported, please, use another variant");
                                json_object_put(json_arr_out);
                                return  DAP_CHAIN_NODE_CLI_COM_TX_WALLET_UNKNOWN_SIGN_ERR;
                            }
                        }
                    }

                    uint8_t *l_seed = NULL;
                    size_t l_seed_size = 0, l_restore_str_size = dap_strlen(l_restore_str);

                    if(l_restore_opt || l_restore_legacy_opt) {
                        if (l_restore_str_size > 3 && !dap_strncmp(l_restore_str, "0x", 2) && (!dap_is_hex_string(l_restore_str + 2, l_restore_str_size - 2) || l_restore_legacy_opt)) {
                            l_seed_size = (l_restore_str_size - 2) / 2;
                            l_seed = DAP_NEW_Z_SIZE(uint8_t, l_seed_size + 1);
                            if(!l_seed) {
                                log_it(L_CRITICAL, "%s", c_error_memory_alloc);
                                json_object_put(json_arr_out);
                                return DAP_CHAIN_NODE_CLI_COM_TX_WALLET_MEMORY_ERR;
                            }
                            dap_hex2bin(l_seed, l_restore_str + 2, l_restore_str_size - 2);
                            if (l_restore_legacy_opt) {
                                dap_json_rpc_error_add(*a_json_arr_reply, DAP_CHAIN_NODE_CLI_COM_TX_WALLET_PROTECTION_ERR,
                                                       "CAUTION!!! CAUTION!!! CAUTION!!!\nYour wallet has a low level of protection. Please create a new wallet again with the option -restore\n");
                            }
                        } else {
                            dap_json_rpc_error_add(*a_json_arr_reply, DAP_CHAIN_NODE_CLI_COM_TX_WALLET_HASH_ERR,
                                                   "Restored hash is invalid or too short, wallet is not created. Please use -restore 0x<hex_value> or -restore_legacy 0x<restore_string>");
                            json_object_put(json_arr_out);
                            return DAP_CHAIN_NODE_CLI_COM_TX_WALLET_HASH_ERR;
                        }
                    }

                    // Creates new wallet
                    l_wallet = dap_chain_wallet_create_with_seed_multi(l_wallet_name, c_wallets_path, l_sign_types, l_sign_count,
                            l_seed, l_seed_size, l_pass_str);
                    DAP_DELETE(l_seed);
                    if (!l_wallet) {
                        dap_json_rpc_error_add(*a_json_arr_reply, DAP_CHAIN_NODE_CLI_COM_TX_WALLET_INTERNAL_ERR,
                                               "Wallet is not created because of internal error. Check name or password length (max 64 chars)");
                        json_object_put(json_arr_out);
                        return  DAP_CHAIN_NODE_CLI_COM_TX_WALLET_INTERNAL_ERR;
                    }

                    json_object * json_obj_wall = json_object_new_object();
                    json_object_object_add(json_obj_wall, "Wallet name", json_object_new_string(l_wallet->name));
                    if (l_sign_count > 1) {
                        dap_string_t *l_signs_types_str = dap_string_new("sig_multi_chained, ");
                        for (size_t i = 0; i < l_sign_count; i++) {
                            dap_string_append_printf(l_signs_types_str, "%s%s",
                                                     dap_sign_type_to_str(l_sign_types[i]), (i+1) == l_sign_count ? "": ", ");
                        }
                        json_object_object_add(json_obj_wall, "Sign type", json_object_new_string(l_signs_types_str->str));
                        dap_string_free(l_signs_types_str, true);
                    } else
                        json_object_object_add(json_obj_wall, "Sign type", json_object_new_string(l_sign_type_str));
                    json_object_object_add(json_obj_wall, "Status", json_object_new_string("successfully created"));

                    const char *l_addr_str = NULL;
                    if ( l_net && (l_addr_str = dap_chain_addr_to_str_static(dap_chain_wallet_get_addr(l_wallet,l_net->pub.id))) ) {
                        json_object_object_add(json_obj_wall, "new address", json_object_new_string(l_addr_str) );
                    }
                    json_object_array_add(json_arr_out, json_obj_wall);
                    dap_chain_wallet_close(l_wallet);
                    break;
                }
            }
        }
    }

    if (json_arr_out) {
            json_object_array_add(*a_json_arr_reply, json_arr_out);
        } else {
            json_object_array_add(*a_json_arr_reply, json_object_new_string("empty"));
        }
    return 0;
}


typedef enum dap_chain_node_cli_cmd_values_parse_net_chain_err_to_json {
    DAP_CHAIN_NODE_CLI_CMD_VALUES_PARSE_NET_CHAIN_ERR_INTERNAL_COMMAND_PROCESSING = 101,
    DAP_CHAIN_NODE_CLI_CMD_VALUES_PARSE_NET_CHAIN_ERR_NET_STR_IS_NUL = 102,
    DAP_CHAIN_NODE_CLI_CMD_VALUES_PARSE_NET_CHAIN_ERR_NET_NOT_FOUND = 103,
    DAP_CHAIN_NODE_CLI_CMD_VALUES_PARSE_NET_CHAIN_ERR_CHAIN_NOT_FOUND = 104,
    DAP_CHAIN_NODE_CLI_CMD_VALUES_PARSE_NET_CHAIN_ERR_CHAIN_STR_IS_NULL = 105,
    DAP_CHAIN_NODE_CLI_CMD_VALUES_PARSE_NET_CHAIN_ERR_CONFIG_DEFAULT_DATUM = 106,
    DAP_CHAIN_NODE_CLI_CMD_VALUE_PARSE_CONVERT_BASE58_TO_ADDR_WALLET = 107,
    DAP_CHAIN_NODE_CLI_CMD_VALUE_PARSE_FAST_AND_BASE58_ADDR,
    DAP_CHAIN_NODE_CLI_CMD_VALUE_PARSE_CAN_NOT_FIND_DEFAULT_CHAIN_WITH_TYPE
} dap_chain_node_cli_cmd_values_parse_net_chain_err_to_json;
int dap_chain_node_cli_cmd_values_parse_net_chain_for_json(json_object* a_json_arr_reply, int *a_arg_index, int a_argc,
                                                           char **a_argv,
                                                           dap_chain_t **a_chain, dap_chain_net_t **a_net,
                                                           dap_chain_type_t a_default_chain_type) {
    const char * l_chain_str = NULL;
    const char * l_net_str = NULL;

    // Net name
    if(a_net)
        dap_cli_server_cmd_find_option_val(a_argv, *a_arg_index, a_argc, "-net", &l_net_str);
    else {
        dap_json_rpc_error_add(a_json_arr_reply, DAP_CHAIN_NODE_CLI_CMD_VALUES_PARSE_NET_CHAIN_ERR_INTERNAL_COMMAND_PROCESSING,
                               "Error in internal command processing.");
        return DAP_CHAIN_NODE_CLI_CMD_VALUES_PARSE_NET_CHAIN_ERR_INTERNAL_COMMAND_PROCESSING;
    }

    // Select network
    if(!l_net_str) {
        dap_json_rpc_error_add(a_json_arr_reply, DAP_CHAIN_NODE_CLI_CMD_VALUES_PARSE_NET_CHAIN_ERR_NET_STR_IS_NUL, "%s requires parameter '-net'", a_argv[0]);
        return DAP_CHAIN_NODE_CLI_CMD_VALUES_PARSE_NET_CHAIN_ERR_NET_STR_IS_NUL;
    }

    if (! (*a_net = dap_chain_net_by_name(l_net_str)) ) { // Can't find such network
        return dap_json_rpc_error_add(a_json_arr_reply, DAP_CHAIN_NODE_CLI_CMD_VALUES_PARSE_NET_CHAIN_ERR_NET_NOT_FOUND,
                                                        "Network %s not found", l_net_str),
                DAP_CHAIN_NODE_CLI_CMD_VALUES_PARSE_NET_CHAIN_ERR_NET_NOT_FOUND;
    }

    // Chain name
    if(a_chain) {
        dap_cli_server_cmd_find_option_val(a_argv, *a_arg_index, a_argc, "-chain", &l_chain_str);

        // Select chain
        if(l_chain_str) {
            if ((*a_chain = dap_chain_net_get_chain_by_name(*a_net, l_chain_str)) == NULL) { // Can't find such chain
                dap_string_t *l_reply = dap_string_new("");
                dap_string_append_printf(l_reply, "Invalid '-chain' parameter \"%s\", not found in net %s\n"
                                                  "Available chains:",
                                                  l_chain_str, l_net_str);
                dap_chain_t *l_chain;
                DL_FOREACH((*a_net)->pub.chains, l_chain) {
                    dap_string_append_printf(l_reply, "\n\t%s", l_chain->name);
                }
                char *l_str_reply = dap_string_free(l_reply, false);
                dap_json_rpc_error_add(a_json_arr_reply, DAP_CHAIN_NODE_CLI_CMD_VALUES_PARSE_NET_CHAIN_ERR_CHAIN_NOT_FOUND, "%s", l_str_reply);
                return DAP_DELETE(l_str_reply), DAP_CHAIN_NODE_CLI_CMD_VALUES_PARSE_NET_CHAIN_ERR_CHAIN_NOT_FOUND;
            }
        } else if (a_default_chain_type != CHAIN_TYPE_INVALID) {
            if ((*a_chain = dap_chain_net_get_default_chain_by_chain_type(*a_net, a_default_chain_type)) != NULL) {
                return 0;
            } else {
                dap_json_rpc_error_add(a_json_arr_reply, 
                        DAP_CHAIN_NODE_CLI_CMD_VALUE_PARSE_CAN_NOT_FIND_DEFAULT_CHAIN_WITH_TYPE,
                        "Unable to get the default chain of type %s for the network.", dap_chain_type_to_str(a_default_chain_type));
                return DAP_CHAIN_NODE_CLI_CMD_VALUE_PARSE_CAN_NOT_FIND_DEFAULT_CHAIN_WITH_TYPE;

            }
        }
    }
    return 0;
}


/**
 * @brief s_values_parse_net_chain
 * @param argc
 * @param argv
 * @param str_reply
 * @param l_chain
 * @param l_net
 * @return
 */
int dap_chain_node_cli_cmd_values_parse_net_chain(int *a_arg_index, int a_argc, char **a_argv, void **a_str_reply,
        dap_chain_t **a_chain, dap_chain_net_t **a_net, dap_chain_type_t a_default_chain_type)
{
    const char * l_chain_str = NULL;
    const char * l_net_str = NULL;

    // Net name
    if(a_net)
        dap_cli_server_cmd_find_option_val(a_argv, *a_arg_index, a_argc, "-net", &l_net_str);
    else
        return -100;

    // Select network
    if(!l_net_str) {
        dap_cli_server_cmd_set_reply_text(a_str_reply, "%s requires parameter '-net'", a_argv[0]);
        return -101;
    }

    if(! (*a_net = dap_chain_net_by_name(l_net_str)) ) { // Can't find such network
        dap_cli_server_cmd_set_reply_text(a_str_reply, "%s can't find network \"%s\"", a_argv[0], l_net_str);
        return -102;
    }

    // Chain name
    if(a_chain) {
        dap_cli_server_cmd_find_option_val(a_argv, *a_arg_index, a_argc, "-chain", &l_chain_str);

        // Select chain
        if(l_chain_str) {
            if ((*a_chain = dap_chain_net_get_chain_by_name(*a_net, l_chain_str)) == NULL) { // Can't find such chain
                dap_string_t *l_reply = dap_string_new("");
                    dap_string_append_printf(l_reply, "Invalid '-chain' parameter \"%s\", not found in net %s\n"
                                                      "Available chains:",
                                                      l_chain_str, l_net_str);
                    dap_chain_t *l_chain;
                    DL_FOREACH((*a_net)->pub.chains, l_chain) {
                        dap_string_append_printf(l_reply, "\n\t%s", l_chain->name);
                    }
                    char *l_str_reply = dap_string_free(l_reply, false);
                    return dap_cli_server_cmd_set_reply_text(a_str_reply, "%s", l_str_reply), DAP_DELETE(l_str_reply), -103;
            }
        } else if (a_default_chain_type != CHAIN_TYPE_INVALID) {
            if ((*a_chain = dap_chain_net_get_default_chain_by_chain_type(*a_net, a_default_chain_type)) != NULL) {
                return 0;
            } else {
                dap_cli_server_cmd_set_reply_text(a_str_reply, "Unable to get the default chain of type %s for the network.",
                                                  dap_chain_type_to_str(a_default_chain_type));
                return -104;
            }
        } else {
            dap_cli_server_cmd_set_reply_text(a_str_reply, "%s requires parameter '-chain'", a_argv[0]);
            return -104;
        }
    }
    return 0;
}

/**
 * @brief
 * sign data (datum_token) by certificates (1 or more)
 * successful count of signes return in l_sign_counter
 * @param l_certs - array with certificates loaded from dcert file
 * @param l_datum_token - updated pointer for l_datum_token variable after realloc
 * @param l_certs_count - count of certificate
 * @param l_datum_data_offset - offset of datum
 * @param l_sign_counter - counter of successful data signing operation
 * @return dap_chain_datum_token_t*
 */
static dap_chain_datum_token_t * s_sign_cert_in_cycle(dap_cert_t ** l_certs, dap_chain_datum_token_t *l_datum_token, size_t l_certs_count,
            size_t *l_datum_signs_offset, uint16_t * l_sign_counter)
{
    if (!l_datum_signs_offset) {
        log_it(L_DEBUG,"l_datum_data_offset is NULL");
        return NULL;
    }

    size_t l_tsd_size = 0;
    if ((l_datum_token->type == DAP_CHAIN_DATUM_TOKEN_TYPE_DECL) &&
            ((l_datum_token->subtype == DAP_CHAIN_DATUM_TOKEN_SUBTYPE_PRIVATE)
            ||(l_datum_token->subtype == DAP_CHAIN_DATUM_TOKEN_SUBTYPE_NATIVE)))
        l_tsd_size = l_datum_token->header_native_decl.tsd_total_size;
    if ((l_datum_token->type == DAP_CHAIN_DATUM_TOKEN_TYPE_UPDATE) &&
            ((l_datum_token->subtype == DAP_CHAIN_DATUM_TOKEN_SUBTYPE_PRIVATE)
             ||(l_datum_token->subtype == DAP_CHAIN_DATUM_TOKEN_SUBTYPE_NATIVE)))
        l_tsd_size = l_datum_token->header_native_update.tsd_total_size;
    uint16_t l_tmp_cert_sign_count = l_datum_token->signs_total;
    l_datum_token->signs_total = 0;

    for(size_t i = 0; i < l_certs_count; i++)
    {
        dap_sign_t * l_sign = dap_cert_sign(l_certs[i],  l_datum_token,
           sizeof(*l_datum_token) + l_tsd_size, 0);
        if (l_sign) {
            size_t l_sign_size = dap_sign_get_size(l_sign);
            dap_chain_datum_token_t *l_datum_token_new
                = DAP_REALLOC_RET_VAL_IF_FAIL(l_datum_token, sizeof(*l_datum_token) + (*l_datum_signs_offset) + l_sign_size, NULL, l_sign);
            l_datum_token = l_datum_token_new;
            memcpy(l_datum_token->tsd_n_signs + *l_datum_signs_offset, l_sign, l_sign_size);
            *l_datum_signs_offset += l_sign_size;
            DAP_DELETE(l_sign);
            log_it(L_DEBUG,"<-- Signed with '%s'", l_certs[i]->name);
            (*l_sign_counter)++;
        }
    }
    l_datum_token->signs_total = l_tmp_cert_sign_count;

    return l_datum_token;
}

/**
 * @brief com_token_decl_sign
 * @param argc
 * @param argv
 * @param arg_func
 * @param str_reply
 * @return
 */
int com_token_decl_sign(int a_argc, char **a_argv, void **a_str_reply)
{
    int arg_index = 1;

    const char * l_hash_out_type = NULL;
    dap_cli_server_cmd_find_option_val(a_argv, arg_index, a_argc, "-H", &l_hash_out_type);
    if(!l_hash_out_type)
        l_hash_out_type = "hex";
    if(dap_strcmp(l_hash_out_type,"hex") && dap_strcmp(l_hash_out_type,"base58")) {
        dap_cli_server_cmd_set_reply_text(a_str_reply, "invalid parameter -H, valid values: -H <hex | base58>");
        return -1;
    }

    const char * l_datum_hash_str = NULL;
    // Chain name
    dap_cli_server_cmd_find_option_val(a_argv, arg_index, a_argc, "-datum", &l_datum_hash_str);
    if(l_datum_hash_str) {
        char *l_datum_hash_hex_str = NULL, *l_datum_hash_base58_str = NULL;
        const char * l_certs_str = NULL;
        dap_cert_t ** l_certs = NULL;
        size_t l_certs_count = 0;
        dap_chain_t * l_chain = NULL;
        dap_chain_net_t * l_net = NULL;

        dap_chain_node_cli_cmd_values_parse_net_chain(&arg_index, a_argc, a_argv, a_str_reply, &l_chain, &l_net,
                                                      CHAIN_TYPE_TOKEN);
        if(!l_net)
            return -1;
        else {
            if(*a_str_reply) {
                DAP_DELETE(*a_str_reply);
                *a_str_reply = NULL;
            }
        }

        // Certificates thats will be used to sign currend datum token
        dap_cli_server_cmd_find_option_val(a_argv, arg_index, a_argc, "-certs", &l_certs_str);

        // Load certs lists
        if (l_certs_str)
            dap_cert_parse_str_list(l_certs_str, &l_certs, &l_certs_count);

        if(!l_certs_count) {
            dap_cli_server_cmd_set_reply_text(a_str_reply,
                    "token_sign command requres at least one valid certificate to sign the basic transaction of emission");
            return -7;
        }

        char * l_gdb_group_mempool = dap_chain_net_get_gdb_group_mempool_new(l_chain);
        if(!l_gdb_group_mempool) {
            l_gdb_group_mempool = dap_chain_net_get_gdb_group_mempool_by_chain_type(l_net, CHAIN_TYPE_TOKEN);
        }
        // datum hash may be in hex or base58 format
        if(!dap_strncmp(l_datum_hash_str, "0x", 2) || !dap_strncmp(l_datum_hash_str, "0X", 2)) {
            l_datum_hash_hex_str = dap_strdup(l_datum_hash_str);
            l_datum_hash_base58_str = dap_enc_base58_from_hex_str_to_str(l_datum_hash_str);
        } else {
            l_datum_hash_hex_str = dap_enc_base58_to_hex_str_from_str(l_datum_hash_str);
            l_datum_hash_base58_str = dap_strdup(l_datum_hash_str);
        }
        const char *l_datum_hash_out_str = dap_strcmp(l_hash_out_type,"hex")
            ? l_datum_hash_base58_str
            : l_datum_hash_hex_str;

        log_it(L_DEBUG, "Requested to sign token declaration %s in gdb://%s with certs %s",
                l_gdb_group_mempool, l_datum_hash_hex_str, l_certs_str);

        dap_chain_datum_t * l_datum = NULL;
        size_t l_datum_size = 0;
        size_t l_tsd_size = 0;
        if((l_datum = (dap_chain_datum_t*) dap_global_db_get_sync(l_gdb_group_mempool,
                l_datum_hash_hex_str, &l_datum_size, NULL, NULL )) != NULL) {

            // Check if its token declaration
            if(l_datum->header.type_id == DAP_CHAIN_DATUM_TOKEN) {
                dap_chain_datum_token_t *l_datum_token = DAP_DUP_SIZE((dap_chain_datum_token_t*)l_datum->data, l_datum->header.data_size);    // for realloc
                DAP_DELETE(l_datum);
                if ((l_datum_token->subtype == DAP_CHAIN_DATUM_TOKEN_SUBTYPE_PRIVATE)
                    ||  (l_datum_token->subtype == DAP_CHAIN_DATUM_TOKEN_SUBTYPE_NATIVE))
                    l_tsd_size = l_datum_token->header_native_decl.tsd_total_size;
                // Check for signatures, are they all in set and are good enought?
                size_t l_signs_size = 0, i = 1;
                uint16_t l_tmp_signs_total = l_datum_token->signs_total;
                l_datum_token->signs_total = 0;
                for (i = 1; i <= l_tmp_signs_total; i++){
                    dap_sign_t *l_sign = (dap_sign_t *)(l_datum_token->tsd_n_signs + l_tsd_size + l_signs_size);
                    if( dap_sign_verify(l_sign, l_datum_token, sizeof(*l_datum_token) + l_tsd_size) ) {
                        log_it(L_WARNING, "Wrong signature %zu for datum_token with key %s in mempool!", i, l_datum_hash_out_str);
                        dap_cli_server_cmd_set_reply_text(a_str_reply,
                                "Datum %s with datum token has wrong signature %zu, break process and exit",
                                l_datum_hash_out_str, i);
                        DAP_DELETE(l_datum_token);
                        DAP_DELETE(l_gdb_group_mempool);
                        return -6;
                    }else{
                        log_it(L_DEBUG,"Sign %zu passed", i);
                    }
                    l_signs_size += dap_sign_get_size(l_sign);
                }
                l_datum_token->signs_total = l_tmp_signs_total;
                log_it(L_DEBUG, "Datum %s with token declaration: %hu signatures are verified well (sign_size = %zu)",
                                 l_datum_hash_out_str, l_datum_token->signs_total, l_signs_size);

                // Sign header with all certificates in the list and add signs to the end of token update
                uint16_t l_sign_counter = 0;
                size_t l_data_size = l_tsd_size + l_signs_size;
                l_datum_token = s_sign_cert_in_cycle(l_certs, l_datum_token, l_certs_count, &l_data_size,
                                                            &l_sign_counter);
                log_it(L_DEBUG, "Apply %u signs to datum %s", l_sign_counter, l_datum_hash_hex_str);
                if (!l_sign_counter) {
                    dap_cli_server_cmd_set_reply_text(a_str_reply, "Error! Used certs not valid");
                    DAP_DEL_MULTY(l_datum_token, l_datum_hash_hex_str, l_datum_hash_base58_str, l_gdb_group_mempool);
                    return -9;
                }
                l_datum_token->signs_total += l_sign_counter;
                size_t l_token_size = sizeof(*l_datum_token) + l_data_size;
                l_datum = dap_chain_datum_create(DAP_CHAIN_DATUM_TOKEN,
                                                                     l_datum_token, l_token_size);
                DAP_DELETE(l_datum_token);
                // Calc datum's hash
                l_datum_size = dap_chain_datum_size(l_datum);
                dap_chain_hash_fast_t l_key_hash = { };
                dap_hash_fast(l_datum->data, l_token_size, &l_key_hash);
                const char  *l_key_str = dap_chain_hash_fast_to_str_static(&l_key_hash),
                            *l_key_str_base58 = dap_enc_base58_encode_hash_to_str_static(&l_key_hash),
                            *l_key_out_str = dap_strcmp(l_hash_out_type, "hex") ? l_key_str_base58 : l_key_str;
                int rc = 0;
                // Add datum to mempool with datum_token hash as a key
                if( dap_global_db_set_sync(l_gdb_group_mempool, l_key_str, l_datum, dap_chain_datum_size(l_datum), false) == 0) {
                    char* l_hash_str = l_datum_hash_hex_str;
                    // Remove old datum from pool
                    if( dap_global_db_del_sync(l_gdb_group_mempool, l_hash_str ) == 0) {
                        dap_cli_server_cmd_set_reply_text(a_str_reply, "Datum was replaced in datum pool:\n\tOld: %s\n\tNew: %s",
                                l_datum_hash_out_str, l_key_out_str);
                    } else {
                        dap_cli_server_cmd_set_reply_text(a_str_reply,
                                "Warning! Can't remove old datum %s ( new datum %s added normaly in datum pool)",
                                l_datum_hash_out_str, l_key_out_str);
                        rc = -3;
                    }
                } else {
                    dap_cli_server_cmd_set_reply_text(a_str_reply,
                            "Error! datum %s produced from %s can't be placed in mempool",
                            l_key_out_str, l_datum_hash_out_str);
                    rc = -2;
                }
                DAP_DEL_MULTY(l_datum_hash_hex_str, l_datum_hash_base58_str, l_datum, l_gdb_group_mempool);
                return rc;
            } else {
                dap_cli_server_cmd_set_reply_text(a_str_reply,
                        "Error! Wrong datum type. token_decl_sign sign only token declarations datum");
                return -61;
            }
        } else {
            dap_cli_server_cmd_set_reply_text(a_str_reply,
                    "token_decl_sign can't find datum with %s hash in the mempool of %s:%s",l_datum_hash_out_str,l_net? l_net->pub.name: "<undefined>",
                    l_chain?l_chain->name:"<undefined>");
            return -5;
        }
        DAP_DEL_MULTY(l_datum_hash_hex_str, l_datum_hash_base58_str);
    } else {
        dap_cli_server_cmd_set_reply_text(a_str_reply, "token_decl_sign need -datum <datum hash> argument");
        return -2;
    }
    return 0;
}


/**
 * @brief s_com_mempool_list_print_for_chain
 *
 * @param a_net
 * @param a_chain
 * @param a_str_tmp
 * @param a_hash_out_type
 */
void s_com_mempool_list_print_for_chain(json_object* a_json_arr_reply, dap_chain_net_t * a_net, dap_chain_t * a_chain, const char * a_add,
                                        json_object *a_json_obj, const char *a_hash_out_type, bool a_fast, size_t a_limit, size_t a_offset) {
    dap_chain_addr_t *l_wallet_addr = dap_chain_addr_from_str(a_add);
    if (a_add && !l_wallet_addr) {
        dap_json_rpc_error_add(a_json_arr_reply, DAP_CHAIN_NODE_CLI_CMD_VALUE_PARSE_CONVERT_BASE58_TO_ADDR_WALLET, "Cannot convert "
                                                                                                 "string '%s' to binary address.\n", a_add);
        return;
    }
    if (l_wallet_addr && a_fast) {
        dap_json_rpc_error_add(a_json_arr_reply, DAP_CHAIN_NODE_CLI_CMD_VALUE_PARSE_FAST_AND_BASE58_ADDR,
                               "In fast mode, it is impossible to count the number of transactions and emissions "
                               "for a specific address. The -brief and -addr options are mutually exclusive.\n");
        DAP_DELETE(l_wallet_addr);
        return;
    }
    char * l_gdb_group_mempool = dap_chain_net_get_gdb_group_mempool_new(a_chain);
    if(!l_gdb_group_mempool){
        dap_json_rpc_error_add(a_json_arr_reply, DAP_CHAIN_NODE_CLI_COM_MEMPOOL_LIST_CAN_NOT_GET_MEMPOOL_GROUP,
                               "%s.%s: chain not found\n", a_net->pub.name, a_chain->name);
        return;
    }
    int l_removed = 0;
    json_object *l_obj_chain = json_object_new_object();
    json_object *l_obj_chain_name  = json_object_new_string(a_chain->name);
    if (!l_obj_chain_name || !l_obj_chain) {
        json_object_put(l_obj_chain);
        dap_json_rpc_allocation_error(a_json_arr_reply);
        return;
    }
    json_object_object_add(l_obj_chain, "name", l_obj_chain_name);
    dap_chain_mempool_filter(a_chain, &l_removed);
    json_object *l_jobj_removed = json_object_new_int(l_removed);
    if (!l_jobj_removed) {
        json_object_put(l_obj_chain);
        dap_json_rpc_allocation_error(a_json_arr_reply);
        return;
    }
    json_object_object_add(l_obj_chain, "removed", l_jobj_removed);
    size_t l_objs_count = 0;
    dap_global_db_obj_t * l_objs = dap_global_db_get_all_sync(l_gdb_group_mempool, &l_objs_count);
    json_object  *l_jobj_datums;
    size_t l_offset = a_offset;
    if (l_objs_count == 0 || l_objs_count < l_offset) {
        l_jobj_datums = json_object_new_null();
    } else {
        l_jobj_datums = json_object_new_array();
        if (!l_jobj_datums) {
            json_object_put(l_obj_chain);
            dap_json_rpc_allocation_error(a_json_arr_reply);
            return;
        }

        size_t l_arr_start = 0;
        if (l_offset) {
            l_arr_start = l_offset;
            json_object *l_jobj_offset = json_object_new_uint64(l_offset);
            json_object_object_add(l_obj_chain, "offset", l_jobj_offset);
        }
        size_t l_arr_end = l_objs_count;
        if (a_limit) {
            l_arr_end = l_offset + a_limit;
            if (l_arr_end > l_objs_count)
                l_arr_end = l_objs_count;
            json_object *l_jobj_limit = json_object_new_uint64(l_arr_end);
            json_object_object_add(l_obj_chain, "limit", l_jobj_limit);
        }
        for (size_t i = l_arr_start; i < l_arr_end; i++) {
            dap_chain_datum_t *l_datum = (dap_chain_datum_t *) l_objs[i].value;
            if (!l_datum->header.data_size || (l_datum->header.data_size > l_objs[i].value_len)) {
                log_it(L_ERROR, "Trash datum in GDB %s.%s, key: %s data_size:%u, value_len:%zu",
                       a_net->pub.name, a_chain->name, l_objs[i].key, l_datum->header.data_size, l_objs[i].value_len);
                dap_global_db_del_sync(l_gdb_group_mempool, l_objs[i].key);
                continue;
            }
            dap_time_t l_ts_create = (dap_time_t) l_datum->header.ts_create;
            const char *l_datum_type = dap_chain_datum_type_id_to_str(l_datum->header.type_id);
            dap_hash_fast_t l_datum_real_hash = {0};
            dap_hash_fast_t l_datum_hash_from_key = {0};
            dap_chain_datum_calc_hash(l_datum, &l_datum_real_hash);
            dap_chain_hash_fast_from_str(l_objs[i].key, &l_datum_hash_from_key);
            char buff_time[DAP_TIME_STR_SIZE];
            dap_time_to_str_rfc822(buff_time, DAP_TIME_STR_SIZE, l_datum->header.ts_create);
            json_object *l_jobj_type = json_object_new_string(l_datum_type);
            json_object *l_jobj_hash = json_object_new_string(l_objs[i].key);
            json_object *l_jobj_ts_created = json_object_new_object();
            json_object *l_jobj_ts_created_time_stamp = json_object_new_uint64(l_ts_create);
            json_object *l_jobj_ts_created_str = json_object_new_string(buff_time);
            if (!l_jobj_type || !l_jobj_hash || !l_jobj_ts_created || !l_jobj_ts_created_str ||
                !l_jobj_ts_created_time_stamp) {
                json_object_put(l_jobj_type);
                json_object_put(l_jobj_hash);
                json_object_put(l_jobj_ts_created);
                json_object_put(l_jobj_ts_created_time_stamp);
                json_object_put(l_jobj_ts_created_str);
                json_object_put(l_jobj_datums);
                json_object_put(l_obj_chain);
                dap_global_db_objs_delete(l_objs, l_objs_count);
                dap_json_rpc_allocation_error(a_json_arr_reply);
                return;
            }
            json_object_object_add(l_jobj_ts_created, "time_stamp", l_jobj_ts_created_time_stamp);
            json_object_object_add(l_jobj_ts_created, "str", l_jobj_ts_created_str);
            json_object *l_jobj_datum = json_object_new_object();
            if (!l_jobj_datum) {
                json_object_put(l_jobj_type);
                json_object_put(l_jobj_hash);
                json_object_put(l_jobj_ts_created);
                json_object_put(l_jobj_ts_created_time_stamp);
                json_object_put(l_jobj_ts_created_str);
                json_object_put(l_jobj_datums);
                json_object_put(l_obj_chain);
                dap_global_db_objs_delete(l_objs, l_objs_count);
                dap_json_rpc_allocation_error(a_json_arr_reply);
                return;
            }
            if (!dap_hash_fast_compare(&l_datum_real_hash, &l_datum_hash_from_key)) {
                char *l_drh_str = dap_hash_fast_to_str_new(&l_datum_real_hash);
                char *l_wgn = dap_strdup_printf("Key field in DB %s does not match datum's hash %s\n",
                                                l_objs[i].key, l_drh_str);
                DAP_DELETE(l_drh_str);
                if (!l_wgn) {
                    dap_global_db_objs_delete(l_objs, l_objs_count);
                    json_object_put(l_jobj_datum);
                    json_object_put(l_obj_chain);
                    json_object_put(l_jobj_type);
                    json_object_put(l_jobj_hash);
                    json_object_put(l_jobj_ts_created);
                    json_object_put(l_jobj_datums);
                    dap_json_rpc_allocation_error(a_json_arr_reply);
                    return;
                }
                json_object *l_jobj_warning = json_object_new_string(l_wgn);
                DAP_DELETE(l_wgn);
                if (!l_jobj_warning) {
                    dap_global_db_objs_delete(l_objs, l_objs_count);
                    json_object_put(l_jobj_datum);
                    json_object_put(l_obj_chain);
                    json_object_put(l_jobj_type);
                    json_object_put(l_jobj_hash);
                    json_object_put(l_jobj_ts_created);
                    json_object_put(l_jobj_datums);
                    dap_json_rpc_allocation_error(a_json_arr_reply);
                    return;
                }
                json_object_object_add(l_jobj_datum, "warning", l_jobj_warning);
                json_object_array_add(l_jobj_datums, l_jobj_datum);
                continue;
            }
            json_object_object_add(l_jobj_datum, "hash", l_jobj_hash);
            json_object_object_add(l_jobj_datum, "type", l_jobj_type);
            json_object_object_add(l_jobj_datum, "created", l_jobj_ts_created);
            bool datum_is_accepted_addr = false;
            if (!a_fast) {
                switch (l_datum->header.type_id) {
                    case DAP_CHAIN_DATUM_TX: {
                        dap_chain_addr_t l_addr_from;
                        dap_chain_datum_tx_t *l_tx = (dap_chain_datum_tx_t *) l_datum->data;

                        int l_ledger_rc = DAP_LEDGER_CHECK_INVALID_ARGS;
                        const char *l_main_ticker = dap_ledger_tx_calculate_main_ticker(a_net->pub.ledger, l_tx,
                                                                                  &l_ledger_rc);
                        const char *l_ledger_rc_str = dap_ledger_check_error_str(l_ledger_rc);

                        json_object *l_jobj_main_ticker = json_object_new_string(
                                l_main_ticker ? l_main_ticker : "UNKNOWN");
                        json_object *l_jobj_ledger_rc = json_object_new_string(l_ledger_rc_str);

                        if (!l_jobj_main_ticker || !l_jobj_ledger_rc) {
                            json_object_put(l_jobj_datum);
                            json_object_put(l_jobj_datums);
                            json_object_put(l_obj_chain);
                            dap_global_db_objs_delete(l_objs, l_objs_count);
                            dap_json_rpc_allocation_error(a_json_arr_reply);
                            return;
                        }

                        json_object_object_add(l_jobj_datum, "main_ticker", l_jobj_main_ticker);
                        json_object_object_add(l_jobj_datum, "ledger_rc", l_jobj_ledger_rc);

                        dap_chain_net_srv_uid_t uid;
                        char *service_name;
                        dap_chain_tx_tag_action_type_t action;
                        if (dap_ledger_deduct_tx_tag(a_net->pub.ledger, l_tx, &service_name, &uid, &action))
                        {
                            json_object_object_add(l_jobj_datum, "service", json_object_new_string(service_name));
                            json_object_object_add(l_jobj_datum, "action", json_object_new_string(dap_ledger_tx_action_str(action)));
                        }
                        else
                        {   
                            json_object_object_add(l_jobj_datum, "service", json_object_new_string("UNKNOWN"));
                            json_object_object_add(l_jobj_datum, "action", json_object_new_string("UNKNOWN"));
                        }

                        dap_list_t *l_list_in_ems = dap_chain_datum_tx_items_get(l_tx, TX_ITEM_TYPE_IN_EMS, NULL);
                        dap_chain_tx_sig_t *l_sig = (dap_chain_tx_sig_t*)dap_chain_datum_tx_item_get(l_tx, NULL, NULL, TX_ITEM_TYPE_SIG, NULL);
                        if (!l_sig) {
                            json_object *l_jobj_wgn = json_object_new_string(
                                    "An item with a type TX_ITEM_TYPE_SIG for the "
                                    "transaction was not found, the transaction may "
                                    "be corrupted.");
                            json_object_object_add(l_jobj_datum, "warning", l_jobj_wgn);
                            break;
                        }
                        dap_sign_t *l_sign = dap_chain_datum_tx_item_sign_get_sig(l_sig);
                        dap_chain_addr_fill_from_sign(&l_addr_from, l_sign, a_net->pub.id);
                        if (l_wallet_addr && dap_chain_addr_compare(l_wallet_addr, &l_addr_from)) {
                            datum_is_accepted_addr = true;
                        }
                        dap_list_t *l_list_in_reward = dap_chain_datum_tx_items_get(l_tx, TX_ITEM_TYPE_IN_REWARD, NULL);
                        if (l_list_in_reward) {
                            /*json_object *l_obj_in_reward_arary = json_object_new_array();
                            if (!l_obj_in_reward_arary) {
                                dap_list_free(l_list_in_reward);
                                json_object_put(l_jobj_datum);
                                json_object_put(l_jobj_datums);
                                json_object_put(l_obj_chain);
                                dap_global_db_objs_delete(l_objs, l_objs_count);
                                dap_json_rpc_allocation_error(*a_json_arr_reply);
                                return;
                            }
                            for (dap_list_t *it = l_list_in_reward; it; it = it->next) {
                                dap_chain_tx_in_reward_t *l_in_reward = (dap_chain_tx_in_reward_t *) it->data;
                                char *l_block_hash = dap_chain_hash_fast_to_str_new(&l_in_reward->block_hash);
                                json_object *l_jobj_block_hash = json_object_new_string(l_block_hash);
                                if (!l_jobj_block_hash) {
                                    DAP_DELETE(l_block_hash);
                                    json_object_put(l_obj_in_reward_arary);
                                    dap_list_free(l_list_in_reward);
                                    json_object_put(l_jobj_datum);
                                    json_object_put(l_jobj_datums);
                                    json_object_put(l_obj_chain);
                                    dap_global_db_objs_delete(l_objs, l_objs_count);
                                    dap_json_rpc_allocation_error(*a_json_arr_reply);
                                    return;
                                }
                                json_object_array_add(l_obj_in_reward_arary, l_jobj_block_hash);
                                DAP_DELETE(l_block_hash);
                            }*/
                           dap_list_free(l_list_in_reward);
                        } else {
                            json_object *l_jobj_addr_from = json_object_new_string(dap_chain_addr_to_str_static(&l_addr_from));
                            if (!l_jobj_addr_from) {
                                json_object_put(l_jobj_datum);
                                json_object_put(l_jobj_datums);
                                json_object_put(l_obj_chain);
                                dap_global_db_objs_delete(l_objs, l_objs_count);
                                dap_json_rpc_allocation_error(a_json_arr_reply);
                                return;
                            }
                            json_object_object_add(l_jobj_datum, "from", l_jobj_addr_from);
                        }
                        dap_list_t *l_list_out_items = dap_chain_datum_tx_items_get(l_tx, TX_ITEM_TYPE_OUT_ALL, NULL);
                        json_object *l_jobj_to_list = json_object_new_array();
                        json_object *l_jobj_change_list = json_object_new_array();
                        json_object *l_jobj_to_from_emi = json_object_new_array();
                        json_object *l_jobj_fee_list = json_object_new_array();
                        json_object *l_jobj_stake_lock_list = json_object_new_array();
                        json_object *l_jobj_xchange_list = json_object_new_array();
                        json_object *l_jobj_stake_pos_delegate_list = json_object_new_array();
                        json_object *l_jobj_pay_list = json_object_new_array();
                        json_object *l_jobj_tx_vote = json_object_new_array();
                        json_object *l_jobj_tx_voting = json_object_new_array();
                        if (!l_jobj_to_list || !l_jobj_change_list || !l_jobj_fee_list || !l_jobj_stake_lock_list ||
                            !l_jobj_xchange_list || !l_jobj_stake_pos_delegate_list || !l_jobj_pay_list) {
                            json_object_put(l_jobj_to_list);
                            json_object_put(l_jobj_change_list);
                            json_object_put(l_jobj_to_from_emi);
                            json_object_put(l_jobj_fee_list);
                            json_object_put(l_jobj_stake_lock_list);
                            json_object_put(l_jobj_xchange_list);
                            json_object_put(l_jobj_stake_pos_delegate_list);
                            json_object_put(l_jobj_pay_list);
                            json_object_put(l_jobj_tx_vote);
                            json_object_put(l_jobj_tx_voting);
                            json_object_put(l_jobj_datum);
                            json_object_put(l_jobj_datums);
                            json_object_put(l_obj_chain);
                            dap_global_db_objs_delete(l_objs, l_objs_count);
                            dap_json_rpc_allocation_error(a_json_arr_reply);
                            return;
                        }
                        enum {
                            OUT_COND_TYPE_UNKNOWN,
                            OUT_COND_TYPE_PAY,
                            OUT_COND_TYPE_FEE,
                            OUT_COND_TYPE_STAKE_LOCK,
                            OUT_COND_TYPE_XCHANGE,
                            OUT_COND_TYPE_POS_DELEGATE
                        } l_out_cond_subtype = {0};
                        dap_list_t *l_vote_list = dap_chain_datum_tx_items_get(l_tx, TX_ITEM_TYPE_VOTE, NULL);
                        dap_list_t *l_voting_list = dap_chain_datum_tx_items_get(l_tx, TX_ITEM_TYPE_VOTING, NULL);
                        for (dap_list_t *it = l_list_out_items; it; it = it->next) {
                            dap_chain_addr_t *l_dist_addr = NULL;
                            uint256_t l_value = uint256_0;
                            const char *l_dist_token = NULL;
                            uint8_t l_type = *(uint8_t *) it->data;
                            switch (l_type) {
                                case TX_ITEM_TYPE_OUT: {
                                    l_value = ((dap_chain_tx_out_t *) it->data)->header.value;
                                    l_dist_token = l_main_ticker;
                                    l_dist_addr = &((dap_chain_tx_out_t *) it->data)->addr;
                                }
                                    break;
                                case TX_ITEM_TYPE_OUT_EXT: {
                                    l_value = ((dap_chain_tx_out_ext_t *) it->data)->header.value;
                                    l_dist_token = ((dap_chain_tx_out_ext_t *) it->data)->token;
                                    l_dist_addr = &((dap_chain_tx_out_ext_t *) it->data)->addr;
                                }
                                    break;
                                case TX_ITEM_TYPE_OUT_COND: {
                                    dap_chain_tx_out_cond_t *l_out_cond = (dap_chain_tx_out_cond_t *) it->data;
                                    l_value = ((dap_chain_tx_out_cond_t *) it->data)->header.value;
                                    switch (l_out_cond->header.subtype) {
                                        case DAP_CHAIN_TX_OUT_COND_SUBTYPE_FEE: {
                                            l_dist_token = a_net->pub.native_ticker;
                                            l_out_cond_subtype = OUT_COND_TYPE_FEE;
                                        }
                                            break;
                                        case DAP_CHAIN_TX_OUT_COND_SUBTYPE_SRV_STAKE_LOCK: {
                                            l_dist_token = l_main_ticker;
                                            l_out_cond_subtype = OUT_COND_TYPE_STAKE_LOCK;
                                        }
                                            break;
                                        case DAP_CHAIN_TX_OUT_COND_SUBTYPE_SRV_XCHANGE: {
                                            l_dist_token = l_main_ticker;
                                            l_out_cond_subtype = OUT_COND_TYPE_XCHANGE;
                                        }
                                            break;
                                        case DAP_CHAIN_TX_OUT_COND_SUBTYPE_SRV_STAKE_POS_DELEGATE: {
                                            l_dist_token = l_main_ticker;
                                            l_out_cond_subtype = OUT_COND_TYPE_POS_DELEGATE;
                                        }
                                            break;
                                        case DAP_CHAIN_TX_OUT_COND_SUBTYPE_SRV_PAY: {
                                            l_dist_token = l_main_ticker;
                                            l_out_cond_subtype = OUT_COND_TYPE_PAY;
                                        }
                                            break;
                                        default:
                                            break;
                                    }
                                }
                                    break;
                                default:
                                    break;
                            }
                            json_object *l_jobj_money = json_object_new_object();
                            if (!l_jobj_money) {
                                json_object_put(l_jobj_to_list);
                                json_object_put(l_jobj_change_list);
                                json_object_put(l_jobj_to_from_emi);
                                json_object_put(l_jobj_fee_list);
                                json_object_put(l_jobj_datum);
                                json_object_put(l_jobj_datums);
                                json_object_put(l_obj_chain);
                                dap_global_db_objs_delete(l_objs, l_objs_count);
                                dap_json_rpc_allocation_error(a_json_arr_reply);
                                return;
                            }
                            const char *l_value_coins_str, *l_value_str = dap_uint256_to_char(l_value, &l_value_coins_str);
                            json_object_object_add(l_jobj_money, "value", json_object_new_string(l_value_str));
                            json_object_object_add(l_jobj_money, "coins", json_object_new_string(l_value_coins_str));
                            if (l_dist_token) {
                                json_object *l_jobj_token = json_object_new_string(l_dist_token);
                                if (!l_jobj_token) {
                                    json_object_put(l_jobj_to_list);
                                    json_object_put(l_jobj_change_list);
                                    json_object_put(l_jobj_to_from_emi);
                                    json_object_put(l_jobj_fee_list);
                                    json_object_put(l_jobj_money);
                                    json_object_put(l_jobj_datum);
                                    json_object_put(l_jobj_datums);
                                    json_object_put(l_obj_chain);
                                    dap_global_db_objs_delete(l_objs, l_objs_count);
                                    dap_json_rpc_allocation_error(a_json_arr_reply);
                                    return;
                                }
                                json_object_object_add(l_jobj_money, "token", l_jobj_token);
                            }

                            if (l_dist_addr) {
                                if (!datum_is_accepted_addr && l_wallet_addr) {
                                    datum_is_accepted_addr = dap_chain_addr_compare(l_wallet_addr, l_dist_addr);
                                }
                                json_object *l_jobj_f = json_object_new_object();
                                if (!l_jobj_f) {
                                    json_object_put(l_jobj_to_list);
                                    json_object_put(l_jobj_change_list);
                                    json_object_put(l_jobj_to_from_emi);
                                    json_object_put(l_jobj_fee_list);
                                    json_object_put(l_jobj_money);
                                    json_object_put(l_jobj_datum);
                                    json_object_put(l_jobj_datums);
                                    json_object_put(l_obj_chain);
                                    dap_global_db_objs_delete(l_objs, l_objs_count);
                                    dap_json_rpc_allocation_error(a_json_arr_reply);
                                    return;
                                }
                                json_object_object_add(l_jobj_f, "money", l_jobj_money);
                                if (dap_chain_addr_compare(&l_addr_from, l_dist_addr)) {
                                    bool l_in_from_emi = false;
                                    for (dap_list_t *it_ems = l_list_in_ems; it_ems; it_ems = it_ems->next) {
                                        dap_chain_tx_in_ems_t *l_in_ems = (dap_chain_tx_in_ems_t *) it_ems->data;
                                        if (!dap_strcmp(l_in_ems->header.ticker, l_dist_token)) {
                                            l_in_from_emi = true;
                                            dap_hash_fast_t l_ems_hash = l_in_ems->header.token_emission_hash;
                                            char l_ems_hash_str[DAP_CHAIN_HASH_FAST_STR_SIZE];
                                            dap_hash_fast_to_str(&l_ems_hash, l_ems_hash_str,
                                                                 DAP_CHAIN_HASH_FAST_STR_SIZE);
                                            json_object *l_obj_ems_hash = json_object_new_string(l_ems_hash_str);
                                            if (!l_obj_ems_hash) {
                                                json_object_put(l_jobj_to_list);
                                                json_object_put(l_jobj_change_list);
                                                json_object_put(l_jobj_to_from_emi);
                                                json_object_put(l_jobj_fee_list);
                                                json_object_put(l_jobj_money);
                                                json_object_put(l_jobj_datum);
                                                json_object_put(l_jobj_datums);
                                                json_object_put(l_obj_chain);
                                                json_object_put(l_jobj_f);
                                                dap_global_db_objs_delete(l_objs, l_objs_count);
                                                dap_json_rpc_allocation_error(a_json_arr_reply);
                                                return;
                                            }
                                            json_object_object_add(l_jobj_f, "token_emission_hash", l_obj_ems_hash);
                                            break;
                                        }
                                    }
                                    if (l_in_from_emi)
                                        json_object_array_add(l_jobj_to_from_emi, l_jobj_f);
                                    else
                                        json_object_array_add(l_jobj_change_list, l_jobj_f);
                                } else {
                                    json_object_object_add(l_jobj_f, "addr", json_object_new_string(dap_chain_addr_to_str_static(l_dist_addr)));
                                    json_object_array_add(l_jobj_to_list, l_jobj_f);
                                }
                            } else {
                                switch (l_out_cond_subtype) {
                                    case OUT_COND_TYPE_PAY:
                                        json_object_array_add(l_jobj_pay_list, l_jobj_money);
                                        break;
                                    case OUT_COND_TYPE_FEE:
                                        json_object_array_add(l_jobj_fee_list, l_jobj_money);
                                        break;
                                    case OUT_COND_TYPE_STAKE_LOCK:
                                        json_object_array_add(l_jobj_stake_lock_list, l_jobj_money);
                                        break;
                                    case OUT_COND_TYPE_XCHANGE:
                                        json_object_array_add(l_jobj_xchange_list, l_jobj_money);
                                        break;
                                    case OUT_COND_TYPE_POS_DELEGATE:
                                        json_object_array_add(l_jobj_stake_pos_delegate_list, l_jobj_money);
                                        break;
                                    default:
                                        log_it(L_ERROR,
                                               "An unknown subtype output was found in a transaction in the mempool list.");
                                        break;
                                }
                            }
                        }
                        for (dap_list_t *it = l_vote_list; it; it = it->next) {
                            json_object *l_jobj_vote = dap_chain_datum_tx_item_vote_to_json(
                                    (dap_chain_tx_vote_t *) it->data, a_net->pub.ledger);
                            json_object_array_add(l_jobj_tx_vote, l_jobj_vote);
                        }
                        for (dap_list_t *it = l_voting_list; it; it = it->next) {
                            json_object *l_jobj_voting = dap_chain_datum_tx_item_voting_tsd_to_json(l_tx);
                            json_object_array_add(l_jobj_tx_voting, l_jobj_voting);
                        }
                        json_object_object_add(l_jobj_datum, "to", l_jobj_to_list);
                        json_object_object_add(l_jobj_datum, "change", l_jobj_change_list);
                        json_object_object_add(l_jobj_datum, "fee", l_jobj_fee_list);
                        json_object_array_length(l_jobj_pay_list) > 0 ?
                        json_object_object_add(l_jobj_datum, "srv_pay", l_jobj_pay_list) : json_object_put(
                                l_jobj_pay_list);
                        json_object_array_length(l_jobj_xchange_list) > 0 ?
                        json_object_object_add(l_jobj_datum, "srv_xchange", l_jobj_xchange_list) : json_object_put(
                                l_jobj_xchange_list);
                        json_object_array_length(l_jobj_stake_lock_list) > 0 ?
                        json_object_object_add(l_jobj_datum, "srv_stake_lock", l_jobj_stake_lock_list)
                                                                             : json_object_put(l_jobj_stake_lock_list);
                        json_object_array_length(l_jobj_stake_pos_delegate_list) > 0 ?
                        json_object_object_add(l_jobj_datum, "srv_stake_pos_delegate", l_jobj_stake_pos_delegate_list)
                                                                                     : json_object_put(
                                l_jobj_stake_pos_delegate_list);
                        json_object_array_length(l_jobj_to_from_emi) > 0 ?
                        json_object_object_add(l_jobj_datum, "from_emission", l_jobj_to_from_emi) : json_object_put(
                                l_jobj_to_from_emi);
                        json_object_array_length(l_jobj_tx_vote) > 0 ?
                        json_object_object_add(l_jobj_datum, "vote", l_jobj_tx_vote) : json_object_put(l_jobj_tx_vote);
                        json_object_array_length(l_jobj_tx_voting) > 0 ?
                        json_object_object_add(l_jobj_datum, "voting", l_jobj_tx_voting) : json_object_put(
                                l_jobj_tx_voting);
                        dap_list_free(l_list_out_items);
                        dap_list_free(l_vote_list);
                        dap_list_free(l_voting_list);
                    }
                        break;
                    case DAP_CHAIN_DATUM_TOKEN_EMISSION: {
                        size_t l_emi_size = l_datum->header.data_size;
                        dap_chain_datum_token_emission_t *l_emi = dap_chain_datum_emission_read(l_datum->data,
                                                                                                &l_emi_size);
                        if (l_wallet_addr && l_emi && dap_chain_addr_compare(l_wallet_addr, &l_emi->hdr.address))
                            datum_is_accepted_addr = true;
                        DAP_DELETE(l_emi);
                        dap_chain_datum_dump_json(a_json_arr_reply, l_jobj_datum,l_datum,a_hash_out_type,a_net->pub.id, true);
                    }
                        break;
                    default:
                        dap_chain_datum_dump_json(a_json_arr_reply, l_jobj_datum,l_datum,a_hash_out_type,a_net->pub.id, true);
                }
            }
            if (l_wallet_addr) {
                if (datum_is_accepted_addr) {
                    json_object_array_add(l_jobj_datums, l_jobj_datum);
                } else
                    json_object_put(l_jobj_datum);
            } else
                json_object_array_add(l_jobj_datums, l_jobj_datum);
        }
    }

    json_object_object_add(l_obj_chain, "datums", l_jobj_datums);

    dap_global_db_objs_delete(l_objs, l_objs_count);
    char *l_nets_str = dap_strdup_printf("%s.%s: %zu", a_net->pub.name, a_chain->name, l_objs_count);
    json_object *l_object_total = json_object_new_string(l_nets_str);
    DAP_DELETE(l_nets_str);
    if (!l_object_total) {
        json_object_put(l_obj_chain);
        dap_json_rpc_allocation_error(a_json_arr_reply);
        return;
    }
    json_object_object_add(l_obj_chain, "total", l_object_total);

    json_object_array_add(a_json_obj, l_obj_chain);
    DAP_DELETE(l_gdb_group_mempool);
}

static int mempool_delete_for_chain(dap_chain_t *a_chain, const char * a_datum_hash_str, json_object **a_json_arr_reply) {
        char * l_gdb_group_mempool = dap_chain_net_get_gdb_group_mempool_new(a_chain);
        uint8_t *l_data_tmp = dap_global_db_get_sync(l_gdb_group_mempool, a_datum_hash_str,
                                                     NULL, NULL, NULL);
        if (!l_data_tmp) {
            DAP_DELETE(l_gdb_group_mempool);
            return 1;
        }
        if (dap_global_db_del_sync(l_gdb_group_mempool, a_datum_hash_str) == 0) {
            DAP_DELETE(l_gdb_group_mempool);
            DAP_DELETE(l_data_tmp);
            return 0;
        } else {
            DAP_DELETE(l_gdb_group_mempool);
            DAP_DELETE(l_data_tmp);
            return 2;
        }
}

typedef enum cmd_mempool_delete_err_list{
    COM_MEMPOOL_DELETE_ERR_DATUM_NOT_FOUND_IN_ARGUMENT = DAP_JSON_RPC_ERR_CODE_METHOD_ERR_START,
    COM_MEMPOOL_DELETE_ERR_DATUM_NOT_FOUND
}cmd_mempool_delete_err_list_t;
/**
 * @brief _cmd_mempool_delete
 * @param argc
 * @param argv
 * @param arg_func
 * @param a_str_reply
 * @return
 */
int _cmd_mempool_delete(dap_chain_net_t *a_net, dap_chain_t *a_chain, const char *a_datum_hash, void **a_str_reply)
{
    json_object **a_json_arr_reply = (json_object **)a_str_reply;
    if (!a_net || !a_datum_hash) {
        dap_json_rpc_error_add(*a_json_arr_reply, COM_MEMPOOL_DELETE_ERR_DATUM_NOT_FOUND_IN_ARGUMENT, "Net or datum hash not specified");
        return COM_MEMPOOL_DELETE_ERR_DATUM_NOT_FOUND_IN_ARGUMENT;
    }
    int res = 0;
    json_object *l_jobj_ret = json_object_new_object();
    json_object *l_jobj_net = json_object_new_string(a_net->pub.name);
    json_object *l_jobj_chain = NULL;
    json_object *l_jobj_datum_hash = json_object_new_string(a_datum_hash);
    if (!a_chain) {
        dap_chain_t * l_chain = s_get_chain_with_datum(a_net, a_datum_hash);
        if (l_chain) {
            res = mempool_delete_for_chain(l_chain, a_datum_hash, a_json_arr_reply);
            l_jobj_chain = json_object_new_string(l_chain->name);
        } else {
            res = 1;
            l_jobj_chain = json_object_new_string("empty chain parameter");
        }
    } else {
        res = mempool_delete_for_chain(a_chain, a_datum_hash, a_json_arr_reply);
        l_jobj_chain = json_object_new_string(a_chain->name);
    }
    json_object_object_add(l_jobj_ret, "net", l_jobj_net);
    json_object_object_add(l_jobj_ret, "chain", l_jobj_chain);
    json_object_object_add(l_jobj_ret, "hash", l_jobj_datum_hash);
    json_object_object_add(l_jobj_ret, "action", json_object_new_string("delete"));
    json_object *l_jobj_ret_code = json_object_new_int(res);
    json_object_object_add(l_jobj_ret, "retCode", l_jobj_ret_code);
    json_object *l_jobj_status = NULL;
    if (!res) {
        l_jobj_status = json_object_new_string("deleted");
    } else if (res == 1) {
        l_jobj_status = json_object_new_string("datum not found");
    } else {
        l_jobj_status = json_object_new_string("datum was found but could not be deleted");
    }
    json_object_object_add(l_jobj_ret, "status", l_jobj_status);
    json_object_array_add(*a_json_arr_reply, l_jobj_ret);
    if (res) {
        return COM_MEMPOOL_DELETE_ERR_DATUM_NOT_FOUND;
    }
    return 0;
}


/**
 * @brief s_com_mempool_check_datum_in_chain
 * @param a_chain
 * @param a_datum_hash_str
 * @return boolean
 */
dap_chain_datum_t *s_com_mempool_check_datum_in_chain(dap_chain_t *a_chain, const char *a_datum_hash_str)
{
    if (!a_datum_hash_str)
        return NULL;
    char *l_gdb_group_mempool = dap_chain_net_get_gdb_group_mempool_new(a_chain);
    uint8_t *l_data_tmp = dap_global_db_get_sync(l_gdb_group_mempool, a_datum_hash_str, NULL, NULL, NULL);
    DAP_DELETE(l_gdb_group_mempool);
    return (dap_chain_datum_t *)l_data_tmp;
}

typedef enum cmd_mempool_check_err_list {
    COM_MEMPOOL_CHECK_ERR_CAN_NOT_FIND_CHAIN = DAP_JSON_RPC_ERR_CODE_METHOD_ERR_START,
    COM_MEMPOOL_CHECK_ERR_CAN_NOT_FIND_NET,
    COM_MEMPOOL_CHECK_ERR_REQUIRES_DATUM_HASH,
    COM_MEMPOOL_CHECK_ERR_INCORRECT_HASH_STR,
    COM_MEMPOOL_CHECK_ERR_DATUM_NOT_FIND
}cmd_mempool_check_err_list_t;

/**
 * @brief _cmd_mempool_check
 * @param a_net
 * @param a_chain
 * @param a_datum_hash
 * @param a_hash_out_type
 * @param a_str_reply
 * @return int
 */
int _cmd_mempool_check(dap_chain_net_t *a_net, dap_chain_t *a_chain, const char *a_datum_hash, const char *a_hash_out_type, void **a_str_reply)
{
    json_object **a_json_arr_reply = (json_object **)a_str_reply;

    if (!a_net || !a_datum_hash) {
        dap_json_rpc_error_add(*a_json_arr_reply, COM_MEMPOOL_CHECK_ERR_CAN_NOT_FIND_NET, "Error! Both -net <network_name> "
                                                                       "and -datum <data_hash> parameters are required.");
        return COM_MEMPOOL_CHECK_ERR_CAN_NOT_FIND_NET;
    }
    dap_chain_datum_t *l_datum = NULL;
    char *l_chain_name = a_chain ? a_chain->name : NULL;
    bool l_found_in_chains = false;
    int l_ret_code = 0;
    dap_hash_fast_t l_atom_hash = {};
    // FIND in chain
    {
        //
        dap_hash_fast_t l_datum_hash;
        if (dap_chain_hash_fast_from_hex_str(a_datum_hash, &l_datum_hash)) {
            dap_json_rpc_error_add(*a_json_arr_reply, COM_MEMPOOL_CHECK_ERR_INCORRECT_HASH_STR,
                                    "Incorrect hash string %s", a_datum_hash);
            return COM_MEMPOOL_CHECK_ERR_INCORRECT_HASH_STR;
        }
        if (a_chain)
            l_datum = a_chain->callback_datum_find_by_hash(a_chain, &l_datum_hash, &l_atom_hash, &l_ret_code);
        else {
            dap_chain_t *it = NULL;
            DL_FOREACH(a_net->pub.chains, it) {
                l_datum = it->callback_datum_find_by_hash(it, &l_datum_hash, &l_atom_hash, &l_ret_code);
                if (l_datum) {
                    l_chain_name = it->name;
                    break;
                }
            }
        }
        if (l_datum)
            l_found_in_chains = true;
    }
    //  FIND in mempool
    if (!l_found_in_chains) {
        if (a_chain)
            l_datum = s_com_mempool_check_datum_in_chain(a_chain, a_datum_hash);
        else {
            dap_chain_t *it = NULL;
            DL_FOREACH(a_net->pub.chains, it) {
                l_datum = s_com_mempool_check_datum_in_chain(it, a_datum_hash);
                if (l_datum) {
                    l_chain_name = it->name;
                    break;
                }
            }
        }
    }
    json_object *l_jobj_datum = json_object_new_object();
    json_object *l_datum_hash = json_object_new_string(a_datum_hash);
    json_object *l_net_obj = json_object_new_string(a_net->pub.name);
    if (!l_jobj_datum || !l_datum_hash || !l_net_obj){
        json_object_put(l_jobj_datum);
        json_object_put(l_datum_hash);
        json_object_put(l_net_obj);
        dap_json_rpc_allocation_error(*a_json_arr_reply);
        return DAP_JSON_RPC_ERR_CODE_MEMORY_ALLOCATED;
    }
    json_object *l_chain_obj;
    if(l_chain_name) {
        l_chain_obj = json_object_new_string(l_chain_name);
        if (!l_chain_obj) {
            json_object_put(l_jobj_datum);
            json_object_put(l_datum_hash);
            json_object_put(l_net_obj);
            dap_json_rpc_allocation_error(*a_json_arr_reply);
            return DAP_JSON_RPC_ERR_CODE_MEMORY_ALLOCATED;
        }
    } else
        l_chain_obj = json_object_new_null();
    json_object_object_add(l_jobj_datum, "hash", l_datum_hash);
    json_object_object_add(l_jobj_datum, "net", l_net_obj);
    json_object_object_add(l_jobj_datum, "chain", l_chain_obj);
    json_object *l_find_bool;
    if (l_datum) {
        l_find_bool = json_object_new_boolean(TRUE);
        json_object *l_find_chain_or_mempool = json_object_new_string(l_found_in_chains ? "chain" : "mempool");
        if (!l_find_chain_or_mempool || !l_find_bool) {
            json_object_put(l_find_chain_or_mempool);
            json_object_put(l_find_bool);
            json_object_put(l_jobj_datum);
            dap_json_rpc_allocation_error(*a_json_arr_reply);
            return DAP_JSON_RPC_ERR_CODE_MEMORY_ALLOCATED;
        }
        json_object_object_add(l_jobj_datum, "find", l_find_bool);
        json_object_object_add(l_jobj_datum, "source", l_find_chain_or_mempool);
        if (l_found_in_chains) {
            char l_atom_hash_str[DAP_CHAIN_HASH_FAST_STR_SIZE];
            dap_chain_hash_fast_to_str(&l_atom_hash, l_atom_hash_str, DAP_CHAIN_HASH_FAST_STR_SIZE);
            json_object *l_obj_atom = json_object_new_object();
            json_object *l_jobj_atom_hash = json_object_new_string(l_atom_hash_str);
            json_object *l_jobj_atom_err = json_object_new_string(dap_ledger_check_error_str(l_ret_code));
            if (!l_obj_atom || !l_jobj_atom_hash || !l_jobj_atom_err) {
                json_object_put(l_jobj_datum);
                json_object_put(l_obj_atom);
                json_object_put(l_jobj_atom_hash);
                json_object_put(l_jobj_atom_err);
                dap_json_rpc_allocation_error(*a_json_arr_reply);
                return DAP_JSON_RPC_ERR_CODE_MEMORY_ALLOCATED;
            }
            json_object_object_add(l_obj_atom, "hash", l_jobj_atom_hash);
            json_object_object_add(l_obj_atom, "ledger_response_code", l_jobj_atom_err);
            json_object_object_add(l_jobj_datum, "atom", l_obj_atom);
        }        

        json_object *l_datum_obj_inf = json_object_new_object();
        dap_chain_datum_dump_json(*a_json_arr_reply, l_datum_obj_inf, l_datum, a_hash_out_type, a_net->pub.id, true);
        if (!l_datum_obj_inf) {
            if (!l_found_in_chains)
                DAP_DELETE(l_datum);
            json_object_put(l_jobj_datum);
            dap_json_rpc_error_add(*a_json_arr_reply, DAP_JSON_RPC_ERR_CODE_SERIALIZATION_DATUM_TO_JSON,
                                    "Failed to serialize datum to JSON.");
            return DAP_JSON_RPC_ERR_CODE_SERIALIZATION_DATUM_TO_JSON;
        }
        json_object_object_add(l_jobj_datum, "datum", l_datum_obj_inf);
        if (!l_found_in_chains)
            DAP_DELETE(l_datum);
        json_object_array_add(*a_json_arr_reply, l_jobj_datum);
        return 0;
    } else {
        l_find_bool = json_object_new_boolean(FALSE);
        if (!l_find_bool) {
            json_object_put(l_jobj_datum);
            dap_json_rpc_allocation_error(*a_json_arr_reply);
            return DAP_JSON_RPC_ERR_CODE_MEMORY_ALLOCATED;
        }
        json_object_object_add(l_jobj_datum, "find", l_find_bool);
        json_object_array_add(*a_json_arr_reply, l_jobj_datum);
        return COM_MEMPOOL_CHECK_ERR_DATUM_NOT_FIND;
    }
}

typedef enum cmd_mempool_proc_list_error{
    DAP_COM_MEMPOOL_PROC_LIST_ERROR_NODE_ROLE_NOT_FULL = DAP_JSON_RPC_ERR_CODE_METHOD_ERR_START,
    DAP_COM_MEMPOOL_PROC_LIST_ERROR_GET_DATUM_HASH_FROM_STR,
    DAP_COM_MEMPOOL_PROC_LIST_ERROR_DATUM_CORRUPT_SIZE_DATUM_NOT_EQUALS_SIZE_RECORD,
    DAP_COM_MEMPOOL_PROC_LIST_ERROR_CAN_NOT_GROUP_NAME,
    DAP_COM_MEMPOOL_PROC_LIST_ERROR_CAN_NOT_FIND_DATUM,
    DAP_COM_MEMPOOL_PROC_LIST_ERROR_CAN_NOT_CONVERT_DATUM_HASH_TO_DIGITAL_FORM,
    DAP_COM_MEMPOOL_PROC_LIST_ERROR_REAL_HASH_DATUM_DOES_NOT_MATCH_HASH_DATA_STRING,
    DAP_COM_MEMPOOL_PROC_LIST_ERROR_FALSE_VERIFY,
    DAP_COM_MEMPOOL_PROC_LIST_ERROR_CAN_NOT_MOVE_TO_NO_CONCENSUS_FROM_MEMPOOL

}cmd_mempool_proc_list_error_t;

/**
 * @brief _cmd_mempool_proc
 * process mempool datum
 * @param a_net
 * @param a_chain
 * @param a_datum_hash
 * @param a_str_reply
 * @return
 */
int _cmd_mempool_proc(dap_chain_net_t *a_net, dap_chain_t *a_chain, const char *a_datum_hash, void **a_str_reply)
{
    json_object **a_json_arr_reply = (json_object **)a_str_reply;
    // If full or light it doesnt work
    if(dap_chain_net_get_role(a_net).enums>= NODE_ROLE_FULL){
        dap_json_rpc_error_add(*a_json_arr_reply, DAP_COM_MEMPOOL_PROC_LIST_ERROR_NODE_ROLE_NOT_FULL,
                               "Need master node role or higher for network %s to process this command", a_net->pub.name);
        return DAP_COM_MEMPOOL_PROC_LIST_ERROR_NODE_ROLE_NOT_FULL;
    }
    dap_chain_t *l_chain = !a_chain ? s_get_chain_with_datum(a_net, a_datum_hash) : a_chain;

    int ret = 0;
    char *l_gdb_group_mempool = dap_chain_net_get_gdb_group_mempool_new(l_chain);
    if (!l_gdb_group_mempool){
        dap_json_rpc_error_add(*a_json_arr_reply, DAP_COM_MEMPOOL_PROC_LIST_ERROR_CAN_NOT_GROUP_NAME,
                               "Failed to get mempool group name on network %s", a_net->pub.name);
        return DAP_COM_MEMPOOL_PROC_LIST_ERROR_CAN_NOT_GROUP_NAME;
    }
    size_t l_datum_size=0;

    dap_chain_datum_t * l_datum = (dap_chain_datum_t*)dap_global_db_get_sync(l_gdb_group_mempool, a_datum_hash,
                                                                             &l_datum_size, NULL, NULL );
    size_t l_datum_size2 = l_datum? dap_chain_datum_size( l_datum): 0;
    if (l_datum_size != l_datum_size2) {
        dap_json_rpc_error_add(*a_json_arr_reply, DAP_COM_MEMPOOL_PROC_LIST_ERROR_DATUM_CORRUPT_SIZE_DATUM_NOT_EQUALS_SIZE_RECORD, "Error! Corrupted datum %s, size by datum headers is %zd when in mempool is only %zd bytes",
                                            a_datum_hash, l_datum_size2, l_datum_size);
        DAP_DELETE(l_gdb_group_mempool);
        return DAP_COM_MEMPOOL_PROC_LIST_ERROR_DATUM_CORRUPT_SIZE_DATUM_NOT_EQUALS_SIZE_RECORD;
    }
    if (!l_datum) {
        dap_json_rpc_error_add(*a_json_arr_reply, DAP_COM_MEMPOOL_PROC_LIST_ERROR_CAN_NOT_FIND_DATUM,
                               "Error! Can't find datum %s", a_datum_hash);
        DAP_DELETE(l_gdb_group_mempool);
        return DAP_COM_MEMPOOL_PROC_LIST_ERROR_CAN_NOT_FIND_DATUM;
    }
    dap_hash_fast_t l_datum_hash, l_real_hash;
    if (dap_chain_hash_fast_from_hex_str(a_datum_hash, &l_datum_hash)) {
        dap_json_rpc_error_add(*a_json_arr_reply, DAP_COM_MEMPOOL_PROC_LIST_ERROR_CAN_NOT_CONVERT_DATUM_HASH_TO_DIGITAL_FORM,
                               "Error! Can't convert datum hash string %s to digital form",
                               a_datum_hash);
        DAP_DELETE(l_gdb_group_mempool);
        return DAP_COM_MEMPOOL_PROC_LIST_ERROR_CAN_NOT_CONVERT_DATUM_HASH_TO_DIGITAL_FORM;
    }
    dap_chain_datum_calc_hash(l_datum, &l_real_hash);
    if (!dap_hash_fast_compare(&l_datum_hash, &l_real_hash)) {
        dap_json_rpc_error_add(*a_json_arr_reply, DAP_COM_MEMPOOL_PROC_LIST_ERROR_REAL_HASH_DATUM_DOES_NOT_MATCH_HASH_DATA_STRING,
                               "Error! Datum's real hash doesn't match datum's hash string %s",
                               a_datum_hash);
        DAP_DELETE(l_gdb_group_mempool);
        return DAP_COM_MEMPOOL_PROC_LIST_ERROR_REAL_HASH_DATUM_DOES_NOT_MATCH_HASH_DATA_STRING;
    }
    char buf[DAP_TIME_STR_SIZE];
    dap_time_t l_ts_create = (dap_time_t)l_datum->header.ts_create;
    const char *l_type = NULL;
    DAP_DATUM_TYPE_STR(l_datum->header.type_id, l_type);
    json_object *l_jobj_res = json_object_new_object();
    json_object *l_jobj_datum = json_object_new_object();
    json_object *l_jobj_hash = json_object_new_string(a_datum_hash);
    json_object *l_jobj_type = json_object_new_string(l_type);
    json_object *l_jobj_ts_created = json_object_new_object();
    json_object *l_jobj_ts_created_time_stamp = json_object_new_uint64(l_ts_create);
    int l_res = dap_time_to_str_rfc822(buf, DAP_TIME_STR_SIZE, l_ts_create);
    if (l_res < 0 || !l_jobj_ts_created || !l_jobj_ts_created_time_stamp || !l_jobj_type ||
        !l_jobj_hash || !l_jobj_datum || !l_jobj_res) {
        json_object_put(l_jobj_res);
        json_object_put(l_jobj_datum);
        json_object_put(l_jobj_hash);
        json_object_put(l_jobj_type);
        json_object_put(l_jobj_ts_created);
        json_object_put(l_jobj_ts_created_time_stamp);
        dap_json_rpc_allocation_error(*a_json_arr_reply);
        return DAP_JSON_RPC_ERR_CODE_MEMORY_ALLOCATED;
    }
    json_object *l_jobj_ts_created_str = json_object_new_string(buf);
    json_object *l_jobj_data_size = json_object_new_uint64(l_datum->header.data_size);
    if (!l_jobj_ts_created_str || !l_jobj_data_size) {
        json_object_put(l_jobj_res);
        json_object_put(l_jobj_datum);
        json_object_put(l_jobj_hash);
        json_object_put(l_jobj_type);
        json_object_put(l_jobj_ts_created);
        json_object_put(l_jobj_ts_created_time_stamp);
        json_object_put(l_jobj_ts_created_str);
        json_object_put(l_jobj_data_size);
        dap_json_rpc_allocation_error(*a_json_arr_reply);
        return DAP_JSON_RPC_ERR_CODE_MEMORY_ALLOCATED;
    }
    json_object_object_add(l_jobj_datum, "hash", l_jobj_hash);
    json_object_object_add(l_jobj_datum, "type", l_jobj_type);
    json_object_object_add(l_jobj_ts_created, "time_stamp", l_jobj_ts_created_time_stamp);
    json_object_object_add(l_jobj_ts_created, "str", l_jobj_ts_created_str);
    json_object_object_add(l_jobj_datum, "ts_created", l_jobj_ts_created);
    json_object_object_add(l_jobj_datum, "data_size", l_jobj_data_size);
    json_object_object_add(l_jobj_res, "datum", l_jobj_datum);
    json_object *l_jobj_verify = json_object_new_object();
    if (!l_jobj_verify) {
        json_object_put(l_jobj_res);
        dap_json_rpc_allocation_error(*a_json_arr_reply);
        return DAP_JSON_RPC_ERR_CODE_MEMORY_ALLOCATED;
    }
    int l_verify_datum = dap_chain_net_verify_datum_for_add(l_chain, l_datum, &l_datum_hash);
    if (l_verify_datum){
        json_object *l_jobj_verify_err = json_object_new_string(dap_chain_net_verify_datum_err_code_to_str(l_datum, l_verify_datum));
        json_object *l_jobj_verify_status = json_object_new_boolean(FALSE);
        if (!l_jobj_verify_status || !l_jobj_verify_err) {
            json_object_put(l_jobj_verify_status);
            json_object_put(l_jobj_verify_err);
            json_object_put(l_jobj_verify);
            json_object_put(l_jobj_res);
            dap_json_rpc_allocation_error(*a_json_arr_reply);
            return DAP_JSON_RPC_ERR_CODE_MEMORY_ALLOCATED;
        }
        json_object_object_add(l_jobj_verify, "isProcessed", l_jobj_verify_status);
        json_object_object_add(l_jobj_verify, "error", l_jobj_verify_err);
        ret = DAP_COM_MEMPOOL_PROC_LIST_ERROR_FALSE_VERIFY;
    } else {
        if (l_chain->callback_add_datums) {
            if (l_chain->callback_add_datums(l_chain, &l_datum, 1) == 0) {
                json_object *l_jobj_verify_status = json_object_new_boolean(FALSE);
                if (!l_jobj_verify_status) {
                    json_object_put(l_jobj_verify_status);
                    json_object_put(l_jobj_verify);
                    json_object_put(l_jobj_res);
                    dap_json_rpc_allocation_error(*a_json_arr_reply);
                    return DAP_JSON_RPC_ERR_CODE_MEMORY_ALLOCATED;
                }
                json_object_object_add(l_jobj_verify, "isProcessed", l_jobj_verify_status);
                ret = DAP_COM_MEMPOOL_PROC_LIST_ERROR_FALSE_VERIFY;
            } else {
                json_object *l_jobj_verify_status = json_object_new_boolean(TRUE);
                if (!l_jobj_verify_status) {
                    json_object_put(l_jobj_verify);
                    json_object_put(l_jobj_res);
                    dap_json_rpc_allocation_error(*a_json_arr_reply);
                    return DAP_JSON_RPC_ERR_CODE_MEMORY_ALLOCATED;
                }
                json_object_object_add(l_jobj_verify, "isProcessed", l_jobj_verify_status);
                if (false) { //dap_global_db_del_sync(l_gdb_group_mempool, a_datum_hash)){
                    json_object *l_jobj_wrn_text = json_object_new_string("Can't delete datum from mempool!");
                    if (!l_jobj_wrn_text) {
                        json_object_put(l_jobj_verify);
                        json_object_put(l_jobj_res);
                        dap_json_rpc_allocation_error(*a_json_arr_reply);
                        return DAP_JSON_RPC_ERR_CODE_MEMORY_ALLOCATED;
                    }
                    json_object_object_add(l_jobj_verify, "warning", l_jobj_wrn_text);
                } else {
                    json_object *l_jobj_text = json_object_new_string("Removed datum from mempool.");
                    if (!l_jobj_text) {
                        json_object_put(l_jobj_verify);
                        json_object_put(l_jobj_res);
                        dap_json_rpc_allocation_error(*a_json_arr_reply);
                        return DAP_JSON_RPC_ERR_CODE_MEMORY_ALLOCATED;
                    }
                    json_object_object_add(l_jobj_verify, "notice", l_jobj_text);
                }
            }
        } else {
            dap_json_rpc_error_add(*a_json_arr_reply, DAP_COM_MEMPOOL_PROC_LIST_ERROR_CAN_NOT_MOVE_TO_NO_CONCENSUS_FROM_MEMPOOL, "Error! Can't move to no-concensus chains from mempool");
            ret = DAP_COM_MEMPOOL_PROC_LIST_ERROR_CAN_NOT_MOVE_TO_NO_CONCENSUS_FROM_MEMPOOL;
        }
    }
    DAP_DELETE(l_gdb_group_mempool);
    json_object_object_add(l_jobj_res, "verify", l_jobj_verify);
    json_object_array_add(*a_json_arr_reply, l_jobj_res);
    return ret;
}


/**
 * @breif _cmd_mempool_proc_all
 * @param a_net
 * @param a_chain
 * @param a_str_reply
 * @return
 */
int _cmd_mempool_proc_all(dap_chain_net_t *a_net, dap_chain_t *a_chain, void **a_str_reply)
{
    json_object **a_json_arr_reply = (json_object **)a_str_reply;
    if (!a_net || !a_chain) {
        dap_json_rpc_error_add(*a_json_arr_reply, -2, "The net and chain argument is not set");
        return -2;
    }

    json_object *l_ret = json_object_new_object();
    if (!l_ret){
        dap_json_rpc_allocation_error(*a_json_arr_reply);
        return DAP_JSON_RPC_ERR_CODE_MEMORY_ALLOCATED;
    }
    if(!dap_chain_net_by_id(a_chain->net_id)) {
        char *l_warn_str = dap_strdup_printf("%s.%s: chain not found\n", a_net->pub.name,
                                             a_chain->name);
        if (!l_warn_str) {
            json_object_put(l_ret);
            dap_json_rpc_allocation_error(*a_json_arr_reply);
            return DAP_JSON_RPC_ERR_CODE_MEMORY_ALLOCATED;
        }
        json_object *l_warn_obj = json_object_new_string(l_warn_str);
        DAP_DELETE(l_warn_str);
        if (!l_warn_obj){
            json_object_put(l_ret);
            dap_json_rpc_allocation_error(*a_json_arr_reply);
            return DAP_JSON_RPC_ERR_CODE_MEMORY_ALLOCATED;
        }
        json_object_object_add(l_ret, "warning", l_warn_obj);
    }

   dap_chain_node_mempool_process_all(a_chain, true);
    char *l_str_result = dap_strdup_printf("The entire mempool has been processed in %s.%s.",
                                           a_net->pub.name, a_chain->name);
    if (!l_str_result) {
        json_object_put(l_ret);
        dap_json_rpc_allocation_error(*a_json_arr_reply);
        return DAP_JSON_RPC_ERR_CODE_MEMORY_ALLOCATED;
    }
    json_object *l_obj_result = json_object_new_string(l_str_result);
    DAP_DEL_Z(l_str_result);
    if (!l_obj_result) {
        json_object_put(l_ret);
        dap_json_rpc_allocation_error(*a_json_arr_reply);
        return DAP_JSON_RPC_ERR_CODE_MEMORY_ALLOCATED;
    }
    json_object_object_add(l_ret, "result", l_obj_result);
    json_object_array_add(*a_json_arr_reply, l_obj_result);
    return 0;
}

typedef enum _cmd_mempool_dump_error_list{
    COM_DUMP_ERROR_LIST_CORRUPTED_SIZE = DAP_JSON_RPC_ERR_CODE_METHOD_ERR_START,
    COM_DUMP_ERROR_CAN_NOT_FIND_DATUM,
    COM_DUMP_ERROR_NULL_IS_ARGUMENT_FUNCTION
}_cmd_mempool_dump_error_list_t;

int _cmd_mempool_dump_from_group(dap_chain_net_id_t a_net_id, const char *a_group_gdb, const char *a_datum_hash,
                                 const char *a_hash_out_type, json_object **a_json_arr_reply)
{
    size_t l_datum_size = 0;
    dap_chain_datum_t *l_datum = (dap_chain_datum_t *)dap_global_db_get_sync(a_group_gdb, a_datum_hash,
                                                         &l_datum_size, NULL, NULL );
    size_t l_datum_size2 = l_datum? dap_chain_datum_size( l_datum): 0;
    if (l_datum_size != l_datum_size2) {
        dap_json_rpc_error_add(*a_json_arr_reply, COM_DUMP_ERROR_LIST_CORRUPTED_SIZE, "Error! Corrupted datum %s, size by datum headers "
                                                                   "is %zd when in mempool is only %zd bytes",
                                 a_datum_hash, l_datum_size2, l_datum_size);
        return COM_DUMP_ERROR_LIST_CORRUPTED_SIZE;
    }
    if (!l_datum) {
        dap_json_rpc_error_add(*a_json_arr_reply, COM_DUMP_ERROR_LIST_CORRUPTED_SIZE, "Error! Can't find datum %s in %s", a_datum_hash, a_group_gdb);
        return COM_DUMP_ERROR_CAN_NOT_FIND_DATUM;
    }

    json_object *l_jobj_datum = json_object_new_object();
    dap_chain_datum_dump_json(*a_json_arr_reply, l_jobj_datum, l_datum, a_hash_out_type, a_net_id, true);
    json_object_array_add(*a_json_arr_reply, l_jobj_datum);
    return 0;
}

int _cmd_mempool_dump(dap_chain_net_t *a_net, dap_chain_t *a_chain, const char *a_datum_hash, const char *a_hash_out_type, json_object **a_json_arr_reply)
{
    if (!a_net || !a_datum_hash || !a_hash_out_type) {
        dap_json_rpc_error_add(*a_json_arr_reply, COM_DUMP_ERROR_NULL_IS_ARGUMENT_FUNCTION, "The following arguments are not set: network,"
                                                                         " datum hash, and output hash type. "
                                                                         "Functions required for operation.");
        return COM_DUMP_ERROR_NULL_IS_ARGUMENT_FUNCTION;
    }
    if (a_chain) {
        char *l_group_mempool = dap_chain_net_get_gdb_group_mempool_new(a_chain);
        _cmd_mempool_dump_from_group(a_net->pub.id, l_group_mempool, a_datum_hash, a_hash_out_type, a_json_arr_reply);
        DAP_DELETE(l_group_mempool);
    } else {
        dap_chain_t *l_chain = NULL;
        DL_FOREACH(a_net->pub.chains, l_chain){
            char *l_group_mempool = dap_chain_net_get_gdb_group_mempool_new(l_chain);
            if (!_cmd_mempool_dump_from_group(a_net->pub.id, l_group_mempool, a_datum_hash, a_hash_out_type, a_json_arr_reply)){
                DAP_DELETE(l_group_mempool);
                break;
            }
            DAP_DELETE(l_group_mempool);
        }
    }
    return 0;
}

int com_mempool(int a_argc, char **a_argv, void **a_str_reply)
{
    json_object **a_json_arr_reply = (json_object **)a_str_reply;
    int arg_index = 1;
    dap_chain_net_t *l_net = NULL;
    dap_chain_t *l_chain = NULL;
    enum _subcmd {SUBCMD_LIST, SUBCMD_PROC, SUBCMD_PROC_ALL, SUBCMD_DELETE, SUBCMD_ADD_CA, SUBCMD_CHECK, SUBCMD_DUMP,
            SUBCMD_COUNT};
    enum _subcmd l_cmd = 0;
    if (a_argv[1]) {
        if (!dap_strcmp(a_argv[1], "list")) {
            l_cmd = SUBCMD_LIST;
        } else if (!dap_strcmp(a_argv[1], "proc")) {
            l_cmd = SUBCMD_PROC;
        } else if (!dap_strcmp(a_argv[1], "proc_all")) {
            l_cmd = SUBCMD_PROC_ALL;
        } else if (!dap_strcmp(a_argv[1], "delete")) {
            l_cmd = SUBCMD_DELETE;
        } else if (!dap_strcmp(a_argv[1], "add_ca")) {
            l_cmd = SUBCMD_ADD_CA;
        } else if (!dap_strcmp(a_argv[1], "dump")) {
            l_cmd = SUBCMD_DUMP;
        } else if (!dap_strcmp(a_argv[1], "check")) {
            l_cmd = SUBCMD_CHECK;
        } else if (!dap_strcmp(a_argv[1], "count")) {
            l_cmd = SUBCMD_COUNT;
        } else {
            char *l_str_err = dap_strdup_printf("Invalid sub command specified. Sub command %s "
                                                           "is not supported.", a_argv[1]);
            if (!l_str_err) {
                dap_json_rpc_allocation_error(*a_json_arr_reply);
                return -1;
            }
            json_object *l_jobj_str_err = json_object_new_string(l_str_err);
            DAP_DELETE(l_str_err);
            if (!l_jobj_str_err) {
                dap_json_rpc_allocation_error(*a_json_arr_reply);
                return -1;
            }
            json_object_array_add(*a_json_arr_reply, l_jobj_str_err);
            return -2;
        }
    }
    int cmd_parse_status = dap_chain_node_cli_cmd_values_parse_net_chain_for_json(*a_json_arr_reply, &arg_index, a_argc, a_argv, &l_chain, &l_net, CHAIN_TYPE_INVALID);
    if (cmd_parse_status != 0){
        dap_json_rpc_error_add(*a_json_arr_reply, cmd_parse_status, "Request parsing error (code: %d)", cmd_parse_status);
            return cmd_parse_status;
    }
    const char *l_hash_out_type = "hex";
    dap_cli_server_cmd_find_option_val(a_argv, arg_index, a_argc, "-H", &l_hash_out_type);
    const char *l_datum_hash_in = NULL;
    char *l_datum_hash = NULL;
    dap_cli_server_cmd_find_option_val(a_argv, arg_index, a_argc, "-datum", &l_datum_hash_in);
    if (l_datum_hash_in) {
        if(dap_strncmp(l_datum_hash_in, "0x", 2) && dap_strncmp(l_datum_hash_in, "0X", 2)) {
            l_datum_hash = dap_enc_base58_to_hex_str_from_str(l_datum_hash_in);
        } else
            l_datum_hash = dap_strdup(l_datum_hash_in);
        if (!l_datum_hash) {
            dap_json_rpc_error_add(*a_json_arr_reply, -4, "Can't convert hash string %s to hex string", l_datum_hash_in);
            return -4;
        }
    }
    int ret = -100;
    switch (l_cmd) {
        case SUBCMD_LIST: {
            if (!l_net) {
                dap_json_rpc_error_add(*a_json_arr_reply, -5, "The command does not include the net parameter. Please specify the "
                                           "parameter something like this mempool list -net <net_name>");
                return -5;
            }
            json_object *obj_ret = json_object_new_object();
            json_object *obj_net = json_object_new_string(l_net->pub.name);
            if (!obj_ret || !obj_net) {
                json_object_put(obj_ret);
                json_object_put(obj_net);
                dap_json_rpc_allocation_error(*a_json_arr_reply);
                return -1;
            }
            json_object_object_add(obj_ret, "net", obj_net);
            const char *l_wallet_addr = NULL;
            if (dap_cli_server_cmd_find_option_val(a_argv, arg_index, a_argc, "-addr", &l_wallet_addr) && !l_wallet_addr) {
                json_object *l_jobj_err = json_object_new_string("Parameter '-addr' require <addr>");
                if (!l_jobj_err) {
                    dap_json_rpc_allocation_error(*a_json_arr_reply);
                    return -1;
                }
                json_object_array_add(*a_json_arr_reply, l_jobj_err);
                return -3;
            }
            json_object *l_jobj_chains = json_object_new_array();
            if (!l_jobj_chains) {
                json_object_put(obj_ret);
                dap_json_rpc_allocation_error(*a_json_arr_reply);
                return -1;
            }
            bool l_fast = (dap_cli_server_cmd_check_option(a_argv, arg_index, a_argc, "-brief") != -1) ? true : false;
            size_t l_limit = 0, l_offset = 0;
            const char *l_limit_str = NULL, *l_offset_str = NULL;
            dap_cli_server_cmd_find_option_val(a_argv, arg_index, a_argc, "-limit", &l_limit_str);
            dap_cli_server_cmd_find_option_val(a_argv, arg_index, a_argc, "-offset", &l_offset_str);
            l_limit = l_limit_str ? strtoul(l_limit_str, NULL, 10) : 1000;
            l_offset = l_offset_str ? strtoul(l_offset_str, NULL, 10) : 0;
            if(l_chain) {
                s_com_mempool_list_print_for_chain(*a_json_arr_reply, l_net, l_chain, l_wallet_addr, l_jobj_chains, l_hash_out_type, l_fast, l_limit, l_offset);
            } else {
                DL_FOREACH(l_net->pub.chains, l_chain) {
                    s_com_mempool_list_print_for_chain(*a_json_arr_reply, l_net, l_chain, l_wallet_addr, l_jobj_chains, l_hash_out_type, l_fast, l_limit, l_offset);
                }
            }
            json_object_object_add(obj_ret, "chains", l_jobj_chains);
            json_object_array_add(*a_json_arr_reply, obj_ret);
            ret = 0;
        } break;
        case SUBCMD_PROC: {
            ret = _cmd_mempool_proc(l_net, l_chain, l_datum_hash, a_str_reply);
        } break;
        case SUBCMD_PROC_ALL: {
            ret = _cmd_mempool_proc_all(l_net, l_chain, a_str_reply);
        } break;
        case SUBCMD_DELETE: {
            if (l_datum_hash) {
                ret = _cmd_mempool_delete(l_net, l_chain, l_datum_hash, a_str_reply);
            } else {
                dap_json_rpc_error_add(*a_json_arr_reply, -3, "Error! %s requires -datum <datum hash> option", a_argv[0]);
                ret = -3;
            }
        } break;
        case SUBCMD_ADD_CA: {
            const char *l_ca_name  = NULL;
            dap_cli_server_cmd_find_option_val(a_argv, arg_index, a_argc, "-ca_name", &l_ca_name);
            if (!l_ca_name) {
                dap_json_rpc_error_add(*a_json_arr_reply, -3, "mempool add_ca requires parameter '-ca_name' to specify the certificate name");
                ret = -3;
            }
            dap_cert_t *l_cert = dap_cert_find_by_name(l_ca_name);
            if (!l_cert) {
                dap_json_rpc_error_add(*a_json_arr_reply, -4, "Cert with name '%s' not found.", l_ca_name);
                ret = -4;
            }
            ret = _cmd_mempool_add_ca(l_net, l_chain, l_cert, a_str_reply);
            DAP_DELETE(l_cert);
        } break;
        case SUBCMD_CHECK: {
            ret = _cmd_mempool_check(l_net, l_chain, l_datum_hash, l_hash_out_type, a_str_reply);
        } break;
        case SUBCMD_DUMP: {
            ret = _cmd_mempool_dump(l_net, l_chain, l_datum_hash, l_hash_out_type, a_json_arr_reply);
        } break;
        case SUBCMD_COUNT: {
            char *l_mempool_group;
            json_object *obj_ret = json_object_new_object();
            json_object *obj_net = json_object_new_string(l_net->pub.name);
            if (!obj_ret || !obj_net) {
                json_object_put(obj_ret);
                json_object_put(obj_net);
                dap_json_rpc_allocation_error(*a_json_arr_reply);
                return DAP_JSON_RPC_ERR_CODE_MEMORY_ALLOCATED;
            }
            json_object_object_add(obj_ret, "net", obj_net);
            json_object *l_jobj_chains = json_object_new_array();
            if (!l_jobj_chains) {
                json_object_put(obj_ret);
                dap_json_rpc_allocation_error(*a_json_arr_reply);
                return DAP_JSON_RPC_ERR_CODE_MEMORY_ALLOCATED;
            }
            if(l_chain) {
                l_mempool_group = dap_chain_net_get_gdb_group_mempool_new(l_chain);
                size_t l_objs_count = 0;
                dap_global_db_obj_t *l_objs = dap_global_db_get_all_sync(l_mempool_group, &l_objs_count);
                dap_global_db_objs_delete(l_objs, l_objs_count);
                DAP_DELETE(l_mempool_group);
                json_object *l_jobj_chain = json_object_new_object();
                json_object *l_jobj_chain_name = json_object_new_string(l_chain->name);
                json_object *l_jobj_count = json_object_new_uint64(l_objs_count);
                if (!l_jobj_chain || !l_jobj_chain_name || !l_jobj_count) {
                    json_object_put(l_jobj_chains);
                    json_object_put(l_jobj_chain);
                    json_object_put(l_jobj_chain_name);
                    json_object_put(l_jobj_count);
                    json_object_put(obj_ret);
                    dap_json_rpc_allocation_error(*a_json_arr_reply);
                    return DAP_JSON_RPC_ERR_CODE_MEMORY_ALLOCATED;
                }
                json_object_object_add(l_jobj_chain, "name", l_jobj_chain_name);
                json_object_object_add(l_jobj_chain, "count", l_jobj_count);
                json_object_array_add(l_jobj_chains, l_jobj_chain);
            } else {
                DL_FOREACH(l_net->pub.chains, l_chain) {
                    l_mempool_group = dap_chain_net_get_gdb_group_mempool_new(l_chain);
                    size_t l_objs_count = 0;
                    dap_global_db_obj_t *l_objs = dap_global_db_get_all_sync(l_mempool_group, &l_objs_count);
                    dap_global_db_objs_delete(l_objs, l_objs_count);
                    DAP_DELETE(l_mempool_group);
                    json_object *l_jobj_chain = json_object_new_object();
                    json_object *l_jobj_chain_name = json_object_new_string(l_chain->name);
                    json_object *l_jobj_count = json_object_new_uint64(l_objs_count);
                    if (!l_jobj_chain || !l_jobj_chain_name || !l_jobj_count) {
                        json_object_put(l_jobj_chains);
                        json_object_put(l_jobj_chain);
                        json_object_put(l_jobj_chain_name);
                        json_object_put(l_jobj_count);
                        json_object_put(obj_ret);
                        dap_json_rpc_allocation_error(*a_json_arr_reply);
                        return DAP_JSON_RPC_ERR_CODE_MEMORY_ALLOCATED;
                    }
                    json_object_object_add(l_jobj_chain, "name", l_jobj_chain_name);
                    json_object_object_add(l_jobj_chain, "count", l_jobj_count);
                    json_object_array_add(l_jobj_chains, l_jobj_chain);
                }
            }
            json_object_object_add(obj_ret, "chains", l_jobj_chains);
            json_object_array_add(*a_json_arr_reply, obj_ret);
            ret = 0;
        } break;
    }
    DAP_DEL_Z(l_datum_hash);
    return ret;
}

typedef enum _s_where_search{
    ALL,
    CHAINS,
    MEMPOOL
}_s_where_search_t;

void _cmd_find_type_decree_in_chain(json_object *a_out, dap_chain_t *a_chain, uint16_t a_decree_type, _s_where_search_t a_where, const char *a_hash_out_type) {
    json_object *l_common_decree_arr = json_object_new_array();
    json_object *l_service_decree_arr = json_object_new_array();
    if (a_where == ALL || a_where == CHAINS) {
        dap_chain_cell_t *l_cell, *l_iter_tmp;
        HASH_ITER(hh, a_chain->cells, l_cell, l_iter_tmp) {
            dap_chain_atom_iter_t *l_atom_iter = l_cell->chain->callback_atom_iter_create(l_cell->chain, l_cell->id,
                                                                                          NULL);
            dap_chain_atom_ptr_t l_atom;
            uint64_t l_atom_size = 0;
            for (l_atom = l_cell->chain->callback_atom_iter_get(l_atom_iter, DAP_CHAIN_ITER_OP_FIRST, &l_atom_size);
                 l_atom && l_atom_size;
                 l_atom = l_cell->chain->callback_atom_iter_get(l_atom_iter, DAP_CHAIN_ITER_OP_NEXT, &l_atom_size)) {
                size_t l_datum_count = 0;
                dap_chain_datum_t **l_datums = l_cell->chain->callback_atom_get_datums(l_atom, l_atom_size,
                                                                                       &l_datum_count);
                char l_buff_ts[50] = {'\0'};
                dap_time_to_str_rfc822(l_buff_ts, 50, l_atom_iter->cur_ts);
                for (size_t i = 0; i < l_datum_count; i++) {
                    dap_chain_datum_t *l_datum = l_datums[i];
                    if (l_datum[i].header.type_id != DAP_CHAIN_DATUM_DECREE) continue;
                    dap_chain_datum_decree_t *l_decree = (dap_chain_datum_decree_t *) l_datum[i].data;
                    if (l_decree->header.sub_type == a_decree_type) {
                        json_object *l_jobj_atom = json_object_new_object();
                        json_object *l_jobj_atom_create = json_object_new_string(l_buff_ts);
                        json_object *l_jobj_atom_hash = json_object_new_string(
                                !dap_strcmp(a_hash_out_type, "base58") ?
                                dap_enc_base58_encode_hash_to_str_static(l_atom_iter->cur_hash) :
                                dap_hash_fast_to_str_static(l_atom_iter->cur_hash));
                        json_object_object_add(l_jobj_atom, "hash", l_jobj_atom_hash);
                        json_object_object_add(l_jobj_atom, "created", l_jobj_atom_create);
                        json_object *l_jobj_decree = json_object_new_object();
                        size_t l_decree_size = dap_chain_datum_decree_get_size(l_decree);
                        dap_chain_datum_decree_dump_json(l_jobj_decree, l_decree, l_decree_size, a_hash_out_type);
                        json_object *l_obj_source = json_object_new_object();
                        json_object_object_add(l_obj_source, "atom", l_jobj_atom);
                        json_object_object_add(l_jobj_decree, "source", l_obj_source);
                        (l_decree->header.type == DAP_CHAIN_DATUM_DECREE_TYPE_COMMON) ?
                            json_object_array_add(l_common_decree_arr, l_jobj_decree) :
                            json_object_array_add(l_service_decree_arr, l_jobj_decree);
                    }
                }
            }
            l_cell->chain->callback_atom_iter_delete(l_atom_iter);
        }
    }
    if (a_where == ALL || a_where == MEMPOOL) {
        char *l_gdb_group_mempool = dap_chain_net_get_gdb_group_mempool_new(a_chain);
        size_t l_mempool_count = 0;
        dap_global_db_obj_t *l_objs = dap_global_db_get_all_sync(l_gdb_group_mempool, &l_mempool_count);
        for (size_t i = 0; i < l_mempool_count; i++) {
            dap_chain_datum_t *l_datum = (dap_chain_datum_t *) (l_objs[i].value);
            if (l_datum->header.type_id != DAP_CHAIN_DATUM_DECREE) continue;
            dap_chain_datum_decree_t *l_decree = (dap_chain_datum_decree_t *) l_datum->data;
            if (l_decree->header.sub_type == a_decree_type) {
                json_object *l_jobj_decree = json_object_new_object();
                size_t l_decree_size = dap_chain_datum_decree_get_size(l_decree);
                dap_chain_datum_decree_dump_json(l_jobj_decree, l_decree, l_decree_size, a_hash_out_type);
                json_object_object_add(l_jobj_decree, "source", json_object_new_string("mempool"));
                (l_decree->header.type == DAP_CHAIN_DATUM_DECREE_TYPE_COMMON) ?
                json_object_array_add(l_common_decree_arr, l_jobj_decree) :
                json_object_array_add(l_service_decree_arr, l_jobj_decree);
            }
        }
        dap_global_db_objs_delete(l_objs, l_mempool_count);
    }
    json_object_object_add(a_out, "common", l_common_decree_arr);
    json_object_object_add(a_out, "service", l_service_decree_arr);
}

int cmd_find(int a_argc, char **a_argv, void **a_reply) {
    json_object **a_json_reply = (json_object **)a_reply;
    int arg_index = 1;
    dap_chain_net_t *l_net = NULL;
    dap_chain_t *l_chain = NULL;
    enum _subcmd {SUBCMD_DATUM, SUBCMD_ATOM, SUBCMD_DECREE};
    enum _subcmd l_cmd = 0;
    if (a_argv[1]) {
        if (!dap_strcmp(a_argv[1], "datum")) {
            l_cmd = SUBCMD_DATUM;
        } else if (!dap_strcmp(a_argv[1], "atom")) {
            l_cmd = SUBCMD_ATOM;
        } else if (!dap_strcmp(a_argv[1], "decree")) {
            l_cmd = SUBCMD_DECREE;
        } else {
            dap_json_rpc_error_add(*a_json_reply,DAP_CHAIN_NODE_CLI_FUND_ERR_UNKNOWN_SUBCMD,"Invalid sub command specified. Sub command %s "
                                                "is not supported.", a_argv[1]);
            return DAP_CHAIN_NODE_CLI_FUND_ERR_UNKNOWN_SUBCMD;
        }
    }
    int cmd_parse_status = dap_chain_node_cli_cmd_values_parse_net_chain_for_json(*a_json_reply, &arg_index, a_argc, a_argv, &l_chain, &l_net, CHAIN_TYPE_INVALID);
    if (cmd_parse_status != 0){
        dap_json_rpc_error_add(*a_json_reply, cmd_parse_status, "Request parsing error (code: %d)", cmd_parse_status);
            return cmd_parse_status;
    }
    const char *l_hash_out_type = "hex";
    dap_cli_server_cmd_find_option_val(a_argv, arg_index, a_argc, "-H", &l_hash_out_type);
    switch (l_cmd) {
        case SUBCMD_DATUM: {
            const char *l_datum_hash = NULL;
            dap_cli_server_cmd_find_option_val(a_argv, arg_index, a_argc, "-hash", &l_datum_hash);
            if (!l_datum_hash) {
                dap_cli_server_cmd_find_option_val(a_argv, arg_index, a_argc, "-datum", &l_datum_hash);
                if (!l_datum_hash) {
                    dap_json_rpc_error_add(*a_json_reply, DAP_CHAIN_NODE_CLI_FIND_ERR_HASH_IS_NOT_SPECIFIED,
                                           "The hash of the datum is not specified.");
                    return DAP_CHAIN_NODE_CLI_FIND_ERR_HASH_IS_NOT_SPECIFIED;
                }
            }
            return _cmd_mempool_check(l_net, l_chain, l_datum_hash, l_hash_out_type, a_reply);
        } break;
        case SUBCMD_ATOM: {
            const char *l_atom_hash_str = NULL;
            dap_cli_server_cmd_find_option_val(a_argv, arg_index, a_argc, "-hash", &l_atom_hash_str);
            dap_hash_fast_t l_atom_hash = {0};
            if (!l_atom_hash_str) {
                dap_json_rpc_error_add(*a_json_reply, DAP_CHAIN_NODE_CLI_FIND_ERR_HASH_IS_NOT_SPECIFIED, "The hash of the atom is not specified.");
                return DAP_CHAIN_NODE_CLI_FIND_ERR_HASH_IS_NOT_SPECIFIED;
            }
            if (dap_chain_hash_fast_from_str(l_atom_hash_str, &l_atom_hash)) {
                dap_json_rpc_error_add(*a_json_reply, DAP_CHAIN_NODE_CLI_FIND_ERR_PARSE_HASH, "Failed to convert the value '%s' to a hash.", l_atom_hash_str);
                return DAP_CHAIN_NODE_CLI_FIND_ERR_PARSE_HASH;
            }
            json_object *l_obj_atom = json_object_new_object();
            json_object *l_obj_atom_hash = json_object_new_string(l_atom_hash_str);
            json_object_object_add(l_obj_atom, "hash", l_obj_atom_hash);
            dap_chain_atom_ptr_t l_atom_ptr = NULL;
            size_t l_atom_size = 0;
            if (l_chain) {
                l_atom_ptr = dap_chain_get_atom_by_hash(l_chain, &l_atom_hash, &l_atom_size);
            } else {
                for (l_chain = l_net->pub.chains ; l_chain; l_chain = l_chain->next){
                    l_atom_ptr = dap_chain_get_atom_by_hash(l_chain, &l_atom_hash, &l_atom_size);
                    if (l_atom_ptr) break;
                }
            }
            json_object *l_obj_source = NULL;
            json_object *l_jobj_find = NULL;
            if (l_atom_ptr) {
                l_obj_source = json_object_new_object();
                json_object *l_obj_net = json_object_new_string(l_net->pub.name);
                json_object *l_obj_chain = json_object_new_string(l_chain->name);
                json_object_object_add(l_obj_source, "net", l_obj_net);
                json_object_object_add(l_obj_source, "chain", l_obj_chain);
                l_jobj_find = json_object_new_boolean(TRUE);
                json_object_object_add(l_obj_atom, "source", l_obj_source);
                json_object_object_add(l_obj_atom, "dump", l_chain->callback_atom_dump_json(a_json_reply, l_chain, l_atom_ptr, l_atom_size, l_hash_out_type));
            } else {
                l_jobj_find = json_object_new_boolean(FALSE);
            }
            json_object_object_add(l_obj_atom, "find", l_jobj_find);
            json_object_array_add(*a_json_reply, l_obj_atom);
        } break;
        case SUBCMD_DECREE: {
            const char* l_type_decre_str = NULL;
            dap_cli_server_cmd_find_option_val(a_argv, arg_index, a_argc, "-type", &l_type_decre_str);
            if (!l_type_decre_str){
                dap_json_rpc_error_add(*a_json_reply, DAP_CHIAN_NODE_CLI_FIND_ERR_SUBTYPE_DECREE_IS_NOT_SPECIFIED,
                                       "The type of decree you are looking for is not specified.");
                return DAP_CHIAN_NODE_CLI_FIND_ERR_SUBTYPE_DECREE_IS_NOT_SPECIFIED;
            }
            uint16_t l_subtype_decree = dap_chain_datum_decree_type_from_str(l_type_decre_str);
            if (!l_subtype_decree) {
                dap_json_rpc_error_add(*a_json_reply, DAP_CHAIN_NODE_CLI_FIND_ERR_UNKNOWN_SUBTYPE_DECREE,
                                       "There is no decree of type '%s'.", l_type_decre_str);
                return DAP_CHAIN_NODE_CLI_FIND_ERR_UNKNOWN_SUBTYPE_DECREE;
            }
            const char *l_with_type_str = NULL;
            const char *l_where_str = NULL;
            dap_cli_server_cmd_find_option_val(a_argv, arg_index, a_argc, "-where", &l_where_str);
            _s_where_search_t l_where = ALL;
            if (l_where_str) {
                if (!dap_strcmp(l_where_str, "chains")) {
                    l_where = CHAINS;
                } else if (!dap_strcmp(l_where_str, "mempool")) {
                    l_where = MEMPOOL;
                } else {
                    dap_json_rpc_error_add(*a_json_reply, DAP_CHAIN_NODE_CLI_FIND_ERR_UNKNOWN_PARAMETR_WHERE,
                                       "'%s' is not a valid place to look. Use mempool or chains.",
                                           l_where_str);
                    return DAP_CHAIN_NODE_CLI_FIND_ERR_UNKNOWN_PARAMETR_WHERE;
                }
            }
            json_object *l_obj = json_object_new_object();
            json_object_object_add(l_obj, "type", json_object_new_string(l_type_decre_str));
            json_object *l_jobj_chains = json_object_new_object();
            if (l_chain) {
                json_object *l_jobj_data = json_object_new_object();
                _cmd_find_type_decree_in_chain(l_jobj_data, l_chain, l_subtype_decree, l_where, l_hash_out_type);
                json_object_object_add(l_jobj_chains, l_chain->name, l_jobj_data);
            } else {
                for (l_chain = l_net->pub.chains; l_chain; l_chain = l_chain->next) {
                    json_object *l_jobj_data = json_object_new_object();
                    _cmd_find_type_decree_in_chain(l_jobj_data, l_chain, l_subtype_decree, l_where, l_hash_out_type);
                    json_object_object_add(l_jobj_chains, l_chain->name, l_jobj_data);
                }
            }
            json_object_object_add(l_obj, "chains", l_jobj_chains);
            json_object_array_add(*a_json_reply, l_obj);
        } break;
    }
    return DAP_CHAIN_NODE_CLI_FIND_OK;
}

/**
 * @brief
 *
 * @param a_tx_address
 * @param l_tsd_list
 * @param l_tsd_total_size
 * @param flag
 * @return dap_list_t*
 */
dap_list_t* s_parse_wallet_addresses(const char *a_tx_address, dap_list_t *l_tsd_list, size_t *l_tsd_total_size, uint32_t flag)
{
    if (!a_tx_address){
       log_it(L_DEBUG,"a_tx_address is null");
       return l_tsd_list;
    }

    char ** l_str_wallet_addr = NULL;
    l_str_wallet_addr = dap_strsplit(a_tx_address,",",0xffff);

    if (!l_str_wallet_addr){
       log_it(L_DEBUG,"Error in wallet addresses array parsing in tx_receiver_allowed parameter");
       return l_tsd_list;
    }

    while (l_str_wallet_addr && *l_str_wallet_addr){
        log_it(L_DEBUG,"Processing wallet address: %s", *l_str_wallet_addr);
        dap_chain_addr_t *addr_to = dap_chain_addr_from_str(*l_str_wallet_addr);
        if (addr_to){
            dap_tsd_t * l_tsd = dap_tsd_create(flag, addr_to, sizeof(dap_chain_addr_t));
            l_tsd_list = dap_list_append(l_tsd_list, l_tsd);
            *l_tsd_total_size += dap_tsd_size(l_tsd);
        }else{
            log_it(L_DEBUG,"Error in wallet address parsing");
        }
        l_str_wallet_addr++;
    }

    return l_tsd_list;
}

typedef struct _dap_cli_token_additional_params {
    const char* flags;
    const char* delegated_token_from;
    const char* total_signs_valid;
    const char *total_supply_change;
    const char* datum_type_allowed;
    const char* datum_type_blocked;
    const char* tx_receiver_allowed;
    const char* tx_receiver_blocked;
    const char* tx_sender_allowed;
    const char* tx_sender_blocked;
    uint16_t    parsed_flags;
    size_t      tsd_total_size;
    byte_t      *parsed_tsd;
} dap_cli_token_additional_params;

typedef struct _dap_sdk_cli_params {
    const char *hash_out_type;
    const char *chain_str;
    const char *net_str;
    const char *ticker;
    const char *type_str;
    const char *certs_str;
    dap_chain_t *chain;
    dap_chain_net_t *net;
    uint16_t type;
    uint16_t subtype;
    uint16_t signs_total;
    uint16_t signs_emission;
    uint256_t total_supply;
    const char* decimals_str;
    dap_cli_token_additional_params ext;
} dap_sdk_cli_params, *pdap_sdk_cli_params;

static int s_parse_common_token_decl_arg(int a_argc, char ** a_argv, void **a_str_reply, dap_sdk_cli_params* a_params, bool a_update_token)
{
    a_params->type = DAP_CHAIN_DATUM_TOKEN_TYPE_DECL;
    dap_cli_server_cmd_find_option_val(a_argv, 0, a_argc, "-H", &a_params->hash_out_type);
    if(!a_params->hash_out_type)
        a_params->hash_out_type = "hex";
    if(dap_strcmp(a_params->hash_out_type,"hex") && dap_strcmp(a_params->hash_out_type,"base58")) {
        dap_cli_server_cmd_set_reply_text(a_str_reply, "invalid parameter -H, valid values: -H <hex | base58>");
        return -1;
    }

    int l_arg_index = 0;
    int l_res = dap_chain_node_cli_cmd_values_parse_net_chain(&l_arg_index, a_argc, a_argv, a_str_reply,
                                                              &a_params->chain, &a_params->net, CHAIN_TYPE_TOKEN);

    if(!a_params->net || !a_params->chain)
        return l_res;
    else {
        if(*a_str_reply) {
            DAP_DELETE(*a_str_reply);
            *a_str_reply = NULL;
        }
    }
    //net name
    dap_cli_server_cmd_find_option_val(a_argv, 0, a_argc, "-net", &a_params->net_str);
    //chainname
    dap_cli_server_cmd_find_option_val(a_argv, 0, a_argc, "-chain", &a_params->chain_str);
    //token_ticker
    dap_cli_server_cmd_find_option_val(a_argv, 0, a_argc, "-token", &a_params->ticker);
    // Token type
    dap_cli_server_cmd_find_option_val(a_argv, 0, a_argc, "-type", &a_params->type_str);

    if (a_update_token)
    {
        dap_chain_datum_token_t* l_current_token = dap_ledger_token_ticker_check(a_params->net->pub.ledger, a_params->ticker);
        if (!l_current_token) {
            dap_cli_server_cmd_set_reply_text(a_str_reply, "The updated token '%s' was not found in the '%s' network ledger.",
                a_params->ticker, a_params->net->pub.name);
            return -7;
        }
        a_params->type = DAP_CHAIN_DATUM_TOKEN_TYPE_UPDATE;
        a_params->subtype = l_current_token->subtype;
    } else if (a_params->type_str) {
        if (strcmp(a_params->type_str, "private") == 0) {
            a_params->type = a_update_token ? DAP_CHAIN_DATUM_TOKEN_TYPE_UPDATE : DAP_CHAIN_DATUM_TOKEN_TYPE_DECL; // 256
            a_params->subtype = DAP_CHAIN_DATUM_TOKEN_SUBTYPE_PRIVATE;
        } else if (strcmp(a_params->type_str, "CF20") == 0) {
            a_params->type = a_update_token ? DAP_CHAIN_DATUM_TOKEN_TYPE_UPDATE : DAP_CHAIN_DATUM_TOKEN_TYPE_DECL; // 256
            a_params->subtype = DAP_CHAIN_DATUM_TOKEN_SUBTYPE_NATIVE;
        } else if (strcmp(a_params->type_str, "public_simple") == 0 && !a_update_token) {
            a_params->type = DAP_CHAIN_DATUM_TOKEN_TYPE_DECL;
            a_params->subtype = DAP_CHAIN_DATUM_TOKEN_SUBTYPE_PUBLIC; // 256
        } else  {
            dap_cli_server_cmd_set_reply_text(a_str_reply,
                        "Unknown token type %s was specified. Supported types:\n"
                        "   private\n"
                        "   CF20\n"
                        "Default token type is CF20.\n", a_params->type_str);
            return -1;
        }
    }


    // Certificates thats will be used to sign currend datum token
    dap_cli_server_cmd_find_option_val(a_argv, 0, a_argc, "-certs", &a_params->certs_str);
    // Signs number thats own emissioncan't find
    const char* l_signs_total_str = NULL;
    dap_cli_server_cmd_find_option_val(a_argv, 0, a_argc, "-signs_total", &l_signs_total_str);
    // Signs total
    char* l_tmp = NULL;
    if(l_signs_total_str){
        if((a_params->signs_total = (uint16_t) strtol(l_signs_total_str, &l_tmp, 10)) == 0){
            dap_cli_server_cmd_set_reply_text(a_str_reply,
                    "'signs_total' parameter must be unsigned integer value that fits in 2 bytes");
            return -8;
        }
    }
    // Signs minimum number thats need to authorize the emission
    const char* l_signs_emission_str = NULL;
    l_tmp = NULL;
    dap_cli_server_cmd_find_option_val(a_argv, 0, a_argc, "-signs_emission", &l_signs_emission_str);
    if (l_signs_emission_str){
        if((a_params->signs_emission = (uint16_t) strtol(l_signs_emission_str, &l_tmp, 10)) == 0){
            dap_cli_server_cmd_set_reply_text(a_str_reply,
                "%s requires parameter 'signs_emission' to be unsigned integer value that fits in 2 bytes", a_update_token ? "token_update" : "token_decl");
            return -6;
        }
    }
    if (!a_update_token) {
        // Total supply value
        const char* l_total_supply_str = NULL;
        dap_cli_server_cmd_find_option_val(a_argv, 0, a_argc, "-total_supply", &l_total_supply_str);
        if (l_total_supply_str){
            a_params->total_supply = dap_chain_balance_scan(l_total_supply_str);
        } else {
            dap_cli_server_cmd_set_reply_text(a_str_reply, "'-total_supply' must be unsigned integer value that fits in 32 bytes\n"
                                                        "You are update a token, be careful!\n"
                                                        "You can reset total_supply and make it infinite for native (CF20) tokens only, if set 0"
                                                        "for private tokens, you must specify the same or more total_supply.");
            return -4;
        }
    }
    // Total supply value
    dap_cli_server_cmd_find_option_val(a_argv, 0, a_argc, "-decimals", &a_params->decimals_str);

    return 0;
}

static int s_parse_additional_token_decl_arg(int a_argc, char ** a_argv, void **a_str_reply, dap_sdk_cli_params* a_params, bool a_update_token)
{
    dap_cli_server_cmd_find_option_val(a_argv, 0, a_argc, "-flags", &a_params->ext.flags);
    dap_cli_server_cmd_find_option_val(a_argv, 0, a_argc, "-total_signs_valid", &a_params->ext.total_signs_valid);
    dap_cli_server_cmd_find_option_val(a_argv, 0, a_argc, "-total_supply_change", &a_params->ext.total_supply_change);
    dap_cli_server_cmd_find_option_val(a_argv, 0, a_argc, "-delegated_token_from", &a_params->ext.delegated_token_from);
    dap_cli_server_cmd_find_option_val(a_argv, 0, a_argc, "-datum_type_allowed", &a_params->ext.datum_type_allowed);
    dap_cli_server_cmd_find_option_val(a_argv, 0, a_argc, "-datum_type_blocked", &a_params->ext.datum_type_blocked);
    dap_cli_server_cmd_find_option_val(a_argv, 0, a_argc, "-tx_receiver_allowed", &a_params->ext.tx_receiver_allowed);
    dap_cli_server_cmd_find_option_val(a_argv, 0, a_argc, "-tx_receiver_blocked", &a_params->ext.tx_receiver_blocked);
    dap_cli_server_cmd_find_option_val(a_argv, 0, a_argc, "-tx_sender_allowed", &a_params->ext.tx_sender_allowed);
    dap_cli_server_cmd_find_option_val(a_argv, 0, a_argc, "-tx_receiver_allowed", &a_params->ext.tx_receiver_allowed);
    dap_cli_server_cmd_find_option_val(a_argv, 0, a_argc, "-tx_sender_blocked", &a_params->ext.tx_sender_blocked);

    if (a_params->subtype == DAP_CHAIN_DATUM_TOKEN_SUBTYPE_SIMPLE)
        return 0;

    dap_list_t *l_tsd_list = NULL;
    size_t l_tsd_total_size = 0;
    uint16_t l_flags = 0;
    char ** l_str_flags = NULL;

    if (!a_update_token) {
        if (a_params->ext.flags){   // Flags
            l_str_flags = dap_strsplit(a_params->ext.flags,",",0xffff );
            while (l_str_flags && *l_str_flags){
                uint16_t l_flag = dap_chain_datum_token_flag_from_str(*l_str_flags);
                if (l_flag == DAP_CHAIN_DATUM_TOKEN_FLAG_UNDEFINED ){
                    dap_cli_server_cmd_set_reply_text(a_str_reply, "Flag can't be \"%s\"",*l_str_flags);
                    return -20;
                }
                l_flags |= l_flag; // if we have multiple flags
                l_str_flags++;
            }
        }
    } else {
        const char *l_set_flags = NULL;
        const char *l_unset_flags = NULL;
        dap_cli_server_cmd_find_option_val(a_argv, 0, a_argc, "-flag_set", &l_set_flags);
        dap_cli_server_cmd_find_option_val(a_argv, 0, a_argc, "-flag_unset", &l_unset_flags);
        if (l_set_flags) {
            l_str_flags = dap_strsplit(l_set_flags,",",0xffff );
            while (l_str_flags && *l_str_flags){
                uint16_t l_flag = dap_chain_datum_token_flag_from_str(*l_str_flags);
                if (l_flag == DAP_CHAIN_DATUM_TOKEN_FLAG_UNDEFINED ){
                    dap_cli_server_cmd_set_reply_text(a_str_reply, "Flag can't be \"%s\"",*l_str_flags);
                    return -20;
                }
                l_flags |= l_flag; // if we have multiple flags
                l_str_flags++;
            }
            dap_tsd_t *l_flag_set_tsd = dap_tsd_create_scalar(DAP_CHAIN_DATUM_TOKEN_TSD_TYPE_SET_FLAGS, l_flags);
            l_flags = 0;
            l_tsd_list = dap_list_append(l_tsd_list, l_flag_set_tsd);
            l_tsd_total_size += dap_tsd_size(l_flag_set_tsd);
        }
        if (l_unset_flags) {
            l_str_flags = dap_strsplit(l_unset_flags,",",0xffff );
            while (l_str_flags && *l_str_flags){
                uint16_t l_flag = dap_chain_datum_token_flag_from_str(*l_str_flags);
                if (l_flag == DAP_CHAIN_DATUM_TOKEN_FLAG_UNDEFINED ){
                    dap_cli_server_cmd_set_reply_text(a_str_reply, "Flag can't be \"%s\"",*l_str_flags);
                    return -20;
                }
                l_flags |= l_flag; // if we have multiple flags
                l_str_flags++;
            }
            dap_tsd_t *l_flag_unset_tsd = dap_tsd_create_scalar(DAP_CHAIN_DATUM_TOKEN_TSD_TYPE_UNSET_FLAGS, l_flags);
            l_flags = 0;
            l_tsd_list = dap_list_append(l_tsd_list, l_flag_unset_tsd);
            l_tsd_total_size += dap_tsd_size(l_flag_unset_tsd);
        }
    }

    if (a_params->ext.total_signs_valid){ // Signs valid
        uint16_t l_param_value = (uint16_t)atoi(a_params->ext.total_signs_valid);
        dap_tsd_t * l_tsd = dap_tsd_create_scalar(
                                                DAP_CHAIN_DATUM_TOKEN_TSD_TYPE_TOTAL_SIGNS_VALID, l_param_value);
        l_tsd_list = dap_list_append(l_tsd_list, l_tsd);
        l_tsd_total_size+= dap_tsd_size(l_tsd);
    }
    if (a_params->ext.datum_type_allowed){
        dap_tsd_t * l_tsd = dap_tsd_create_string(
                                                DAP_CHAIN_DATUM_TOKEN_TSD_TYPE_DATUM_TYPE_ALLOWED_ADD, a_params->ext.datum_type_allowed);
        l_tsd_list = dap_list_append(l_tsd_list, l_tsd);
        l_tsd_total_size+= dap_tsd_size(l_tsd);
    }
    if (a_params->ext.datum_type_blocked){
        dap_tsd_t * l_tsd = dap_tsd_create_string(
                                                DAP_CHAIN_DATUM_TOKEN_TSD_TYPE_DATUM_TYPE_BLOCKED_ADD, a_params->ext.datum_type_blocked);
        l_tsd_list = dap_list_append(l_tsd_list, l_tsd);
        l_tsd_total_size+= dap_tsd_size(l_tsd);
    }
    if (a_params->ext.tx_receiver_allowed)
        l_tsd_list = s_parse_wallet_addresses(a_params->ext.tx_receiver_allowed, l_tsd_list, &l_tsd_total_size, DAP_CHAIN_DATUM_TOKEN_TSD_TYPE_TX_RECEIVER_ALLOWED_ADD);

    if (a_params->ext.tx_receiver_blocked)
        l_tsd_list = s_parse_wallet_addresses(a_params->ext.tx_receiver_blocked, l_tsd_list, &l_tsd_total_size, DAP_CHAIN_DATUM_TOKEN_TSD_TYPE_TX_RECEIVER_BLOCKED_ADD);

    if (a_params->ext.tx_sender_allowed)
        l_tsd_list = s_parse_wallet_addresses(a_params->ext.tx_sender_allowed, l_tsd_list, &l_tsd_total_size, DAP_CHAIN_DATUM_TOKEN_TSD_TYPE_TX_SENDER_ALLOWED_ADD);

    if (a_params->ext.tx_sender_blocked)
        l_tsd_list = s_parse_wallet_addresses(a_params->ext.tx_sender_blocked, l_tsd_list, &l_tsd_total_size, DAP_CHAIN_DATUM_TOKEN_TSD_TYPE_TX_SENDER_BLOCKED_ADD);


    const char* l_new_certs_str = NULL;
    const char* l_remove_signs = NULL;
    dap_cli_server_cmd_find_option_val(a_argv, 0, a_argc, "-add_certs", &l_new_certs_str);
    dap_cli_server_cmd_find_option_val(a_argv, 0, a_argc, "-remove_certs", &l_remove_signs);
    const char *l_description  = NULL;
    dap_cli_server_cmd_find_option_val(a_argv, 0, a_argc, "-description", &l_description);

    //Added remove signs
    if (l_remove_signs) {
        size_t l_added_tsd_size = 0;
        char *l_remove_signs_ptrs = NULL;
        char *l_remove_signs_dup = strdup(l_remove_signs);
        char *l_remove_signs_str = strtok_r(l_remove_signs_dup, ",", &l_remove_signs_ptrs);
        for (; l_remove_signs_str; l_remove_signs_str = strtok_r(NULL, ",", &l_remove_signs_ptrs)) {
            dap_hash_fast_t l_hf;
            if (dap_chain_hash_fast_from_str(l_remove_signs_str, &l_hf) == 0) {
                dap_tsd_t *l_hf_tsd = dap_tsd_create(DAP_CHAIN_DATUM_TOKEN_TSD_TYPE_TOTAL_PKEYS_REMOVE, &l_hf, sizeof(dap_hash_fast_t));
                size_t l_hf_tsd_size = dap_tsd_size(l_hf_tsd);
                l_tsd_list = dap_list_append(l_tsd_list, l_hf_tsd);
                l_added_tsd_size += l_hf_tsd_size;
            }
        }
        DAP_DELETE(l_remove_signs_dup);
        l_tsd_total_size += l_added_tsd_size;
    }
    //Added new certs
    dap_cert_t **l_new_certs = NULL;
    size_t l_new_certs_count = 0;
    if (l_new_certs_str) {
        dap_cert_parse_str_list(l_new_certs_str, &l_new_certs, &l_new_certs_count);
        for (size_t i = 0; i < l_new_certs_count; i++) {
            dap_pkey_t *l_pkey = dap_cert_to_pkey(l_new_certs[i]);
            if (!l_pkey) {
                log_it(L_ERROR, "Can't get pkey for cert: %s", l_new_certs[i]->name);
                continue;
            }
            size_t l_pkey_size = sizeof(dap_pkey_t) + l_pkey->header.size;
            dap_tsd_t *l_pkey_tsd = dap_tsd_create(DAP_CHAIN_DATUM_TOKEN_TSD_TYPE_TOTAL_PKEYS_ADD, l_pkey, l_pkey_size);
            size_t l_pkey_tsd_size = dap_tsd_size(l_pkey_tsd);
            l_tsd_list = dap_list_append(l_tsd_list, l_pkey_tsd);
            l_tsd_total_size += l_pkey_tsd_size;
            DAP_DELETE(l_pkey);
        }
        DAP_DEL_Z(l_new_certs);
    }
    if (l_description) {
        dap_tsd_t *l_desc_token = dap_tsd_create_string(DAP_CHAIN_DATUM_TOKEN_TSD_TOKEN_DESCRIPTION, l_description);
        l_tsd_list = dap_list_append(l_tsd_list, l_desc_token);
        l_tsd_total_size += dap_tsd_size(l_desc_token);
    }
    if (a_params->ext.total_supply_change) {
        uint256_t l_total_supply = uint256_0;
        if (dap_strcmp(a_params->ext.total_supply_change, "INF")) {
            l_total_supply = dap_chain_balance_scan(a_params->ext.total_supply_change);
            if (IS_ZERO_256(l_total_supply)) {
                dap_cli_server_cmd_set_reply_text(a_str_reply, "Unable to convert value '%s' to uint256_t, use INF, number, or integer.0e+degree to represent infinity",
                                                  a_params->ext.total_supply_change);
                return -2;
            }
        }
        dap_tsd_t *l_tsd_change_total_supply = dap_tsd_create_scalar(DAP_CHAIN_DATUM_TOKEN_TSD_TYPE_TOTAL_SUPPLY, l_total_supply);
        l_tsd_list = dap_list_append(l_tsd_list, l_tsd_change_total_supply);
        l_tsd_total_size += dap_tsd_size(l_tsd_change_total_supply);
    }
    size_t l_tsd_offset = 0;
    a_params->ext.parsed_tsd = DAP_NEW_SIZE(byte_t, l_tsd_total_size);
    if(l_tsd_total_size && !a_params->ext.parsed_tsd) {
        log_it(L_CRITICAL, "%s", c_error_memory_alloc);
        return -1;
    }
    for (dap_list_t *l_iter = dap_list_first(l_tsd_list); l_iter; l_iter = l_iter->next) {
        dap_tsd_t * l_tsd = (dap_tsd_t *) l_iter->data;
        if (!l_tsd){
            log_it(L_ERROR, "NULL tsd in list!");
            continue;
        }
        size_t l_tsd_size = dap_tsd_size(l_tsd);
        memcpy(a_params->ext.parsed_tsd + l_tsd_offset, l_tsd, l_tsd_size);
        l_tsd_offset += l_tsd_size;
    }
    a_params->ext.tsd_total_size = l_tsd_total_size;
    dap_list_free_full(l_tsd_list, NULL);
    return 0;
}

static int s_token_decl_check_params(int a_argc, char **a_argv, void **a_str_reply, dap_sdk_cli_params *a_params, bool a_update_token)
{
    int l_parse_params = s_parse_common_token_decl_arg(a_argc,a_argv,a_str_reply,a_params, a_update_token);
    if (l_parse_params)
        return l_parse_params;

    l_parse_params = s_parse_additional_token_decl_arg(a_argc,a_argv,a_str_reply,a_params, a_update_token);
    if (l_parse_params)
        return l_parse_params;

    //DAP_CHAIN_DATUM_TOKEN_TYPE_NATIVE_DECL uses decimals parameter
    if (!a_update_token) {
        //// check l_decimals in CF20 token TODO: At the moment the checks are the same.
        if(!a_params->decimals_str) {
            dap_cli_server_cmd_set_reply_text(a_str_reply, "token_decl requires parameter '-decimals'");
            return -3;
        } else if (dap_strcmp(a_params->decimals_str, "18")) {
            dap_cli_server_cmd_set_reply_text(a_str_reply,
                                                "token_decl support '-decimals' to be 18 only");
            return -4;
        }
    }

    if (!a_params->signs_emission && !a_update_token) {
        dap_cli_server_cmd_set_reply_text(a_str_reply, "token_decl requires parameter '-signs_emission'");
        return -5;
    }

    if (!a_params->signs_total && !a_update_token){
        dap_cli_server_cmd_set_reply_text(a_str_reply, "token_decl requires parameter '-signs_total'");
        return -7;
    }

    if(!a_params->ticker){
        dap_cli_server_cmd_set_reply_text(a_str_reply, "%s requires parameter '-token'", a_update_token ? "token_update" : "token_decl");
        return -2;
    }

    // Check certs list
    if(!a_params->certs_str){
        dap_cli_server_cmd_set_reply_text(a_str_reply, "%s requires parameter 'certs'", a_update_token ? "token_update" : "token_decl");
        return -9;
    }
    return 0;
}

/**
 * @brief com_token_decl
 * @param argc
 * @param argv
 * @param arg_func
 * @param str_reply
 * @return
 * @details token_decl -net <net name> -chain <chain name> -token <token ticker> -total_supply <total supply> -signs_total <sign total> -signs_emission <signs for emission> -certs <certs list>\n"
 *  \t Declare new simple token for <netname>:<chain name> with ticker <token ticker>, maximum emission <total supply> and <signs for emission> from <signs total> signatures on valid emission\n"
 *  \t   Extended private token declaration\n"
 *  \t token_decl -net <net name> -chain <chain name> -token <token ticker> -type private -flags [<Flag 1>][,<Flag 2>]...[,<Flag N>]...  [-<Param name 1> <Param Value 1>] [-Param name 2> <Param Value 2>] ...[-<Param Name N> <Param Value N>]\n"
 *  \t   Declare new token for <netname>:<chain name> with ticker <token ticker>, flags <Flag 1>,<Flag2>...<Flag N>"
 *  \t   and custom parameters list <Param 1>, <Param 2>...<Param N>."
 *  \n"
 *  ==Flags=="
 *  \t ALL_BLOCKED:\t Blocked all permissions, usefull add it first and then add allows what you want to allow\n"
 *  \t ALL_ALLOWED:\t Allowed all permissions if not blocked them. Be careful with this mode\n"
 *  \t ALL_FROZEN:\t All permissions are temprorary frozen\n"
 *  \t ALL_UNFROZEN:\t Unfrozen permissions\n"
 *  \t STATIC_ALL:\t No token manipulations after declarations at all. Token declares staticly and can't variabed after\n"
 *  \t STATIC_FLAGS:\t No token manipulations after declarations with flags\n"
 *  \t STATIC_PERMISSIONS_ALL:\t No all permissions lists manipulations after declarations\n"
 *  \t STATIC_PERMISSIONS_DATUM_TYPE:\t No datum type permissions lists manipulations after declarations\n"
 *  \t STATIC_PERMISSIONS_TX_SENDER:\t No tx sender permissions lists manipulations after declarations\n"
 *  \t STATIC_PERMISSIONS_TX_RECEIVER:\t No tx receiver permissions lists manipulations after declarations\n"
    "\n"
    "==Params==\n"
    "General:\n"
    "\t -flags <value>:\t Set list of flags from <value> to token declaration\n"
    "\t -total_supply <value>:\t Set total supply - emission's maximum - to the <value>\n"
    "\t -signs_valid <value>:\t Set valid signatures count's minimum\n"
    "\t -signs <value>:\t Add signature's pkey fingerprint to the list of owners\n"
    "\nDatum type allowed/blocked:\n"
    "\t -datum_type_allowed <value>:\t Allowed datum type(s)\n"
    "\t -datum_type_blocked <value>:\t Blocked datum type(s)\n"
    "\nTx receiver addresses allowed/blocked:\n"
    "\t -tx_receiver_allowed <value>:\t Allowed tx receiver(s)\n"
    "\t -tx_receiver_blocked <value>:\t Blocked tx receiver(s)\n"
    "\n Tx sender addresses allowed/blocked:\n"
    "\t -tx_sender_allowed <value>:\t Allowed tx sender(s)\n"
    "\t -tx_sender_blocked <value>:\t Blocked tx sender(s)\n"
    "\n"
 */
int com_token_decl(int a_argc, char ** a_argv, void **a_str_reply)
{
    const char * l_ticker = NULL;
    uint256_t l_total_supply = {}; // 256
    uint16_t l_signs_emission = 0;
    uint16_t l_signs_total = 0;
    dap_cert_t ** l_certs = NULL;
    size_t l_certs_count = 0;

    dap_chain_t * l_chain = NULL;
    dap_chain_net_t * l_net = NULL;
    const char * l_hash_out_type = NULL;

    dap_sdk_cli_params* l_params = DAP_NEW_Z(dap_sdk_cli_params);

    if (!l_params) {
        log_it(L_CRITICAL, "%s", c_error_memory_alloc);
        return -1;
    }

    l_params->type = DAP_CHAIN_DATUM_TOKEN_TYPE_DECL;
    l_params->subtype = DAP_CHAIN_DATUM_TOKEN_SUBTYPE_NATIVE;

    int l_parse_params = s_token_decl_check_params(a_argc,a_argv,a_str_reply,l_params, false);
    if (l_parse_params) {
        DAP_DEL_Z(l_params);
        return l_parse_params;
    }

    dap_chain_datum_token_t * l_datum_token = NULL;
    size_t l_datum_data_offset = 0;

    // Load certs lists
    dap_cert_parse_str_list(l_params->certs_str, &l_certs, &l_certs_count);
    if(!l_certs_count){
        dap_cli_server_cmd_set_reply_text(a_str_reply,
                "token_decl command requres at least one valid certificate to sign token");
        DAP_DEL_Z(l_params);
        return -10;
    }

    l_signs_emission = l_params->signs_emission;
    l_signs_total = l_params->signs_total;
    l_total_supply = l_params->total_supply;
    l_chain = l_params->chain;
    l_net = l_params->net;
    l_ticker = l_params->ticker;
    l_hash_out_type = l_params->hash_out_type;

    switch(l_params->subtype)
    {
        case DAP_CHAIN_DATUM_TOKEN_SUBTYPE_PRIVATE:
        case DAP_CHAIN_DATUM_TOKEN_SUBTYPE_NATIVE:
		{ // 256
            dap_list_t *l_tsd_list = NULL;
            size_t l_tsd_local_list_size = 0;

            if (l_params->ext.delegated_token_from){
				dap_chain_datum_token_t *l_delegated_token_from;
				if (NULL == (l_delegated_token_from = dap_ledger_token_ticker_check(l_net->pub.ledger, l_params->ext.delegated_token_from))) {
                    dap_cli_server_cmd_set_reply_text(a_str_reply,"To create a delegated token %s, can't find token by ticket %s", l_ticker, l_params->ext.delegated_token_from);
                    DAP_DEL_Z(l_params);
					return -91;
				}
                if (!dap_strcmp(l_ticker, l_params->ext.delegated_token_from)) {
                    dap_cli_server_cmd_set_reply_text(a_str_reply, "Delegated token ticker cannot match the original ticker");
                    DAP_DEL_Z(l_params);
                    return -92;
                }

				dap_chain_datum_token_tsd_delegate_from_stake_lock_t l_tsd_section;
                dap_strncpy(l_tsd_section.ticker_token_from, l_params->ext.delegated_token_from, DAP_CHAIN_TICKER_SIZE_MAX - 1);
//				l_tsd_section.token_from = dap_hash_fast();
				l_tsd_section.emission_rate = dap_chain_coins_to_balance("0.001");//	TODO: 'm' 1:1000 tokens
				dap_tsd_t * l_tsd = dap_tsd_create_scalar(
														DAP_CHAIN_DATUM_TOKEN_TSD_TYPE_DELEGATE_EMISSION_FROM_STAKE_LOCK, l_tsd_section);
				l_tsd_list = dap_list_append(l_tsd_list, l_tsd);
				l_tsd_local_list_size += dap_tsd_size(l_tsd);
			}

            if (l_params->ext.total_signs_valid) {
                l_signs_total = (uint16_t)atoi(l_params->ext.total_signs_valid);
            }


            size_t l_tsd_total_size = l_tsd_local_list_size + l_params->ext.tsd_total_size;


            // if (l_params->ext.parsed_tsd)
                // l_tsd_total_size += l_params->ext.parsed_tsd_size;


            // Create new datum token
            l_datum_token = DAP_NEW_Z_SIZE(dap_chain_datum_token_t, sizeof(dap_chain_datum_token_t) + l_tsd_total_size);
            if (!l_datum_token) {
                log_it(L_CRITICAL, "%s", c_error_memory_alloc);
                dap_cli_server_cmd_set_reply_text(a_str_reply, "Out of memory in com_token_decl");
                DAP_DEL_Z(l_params);
                return -1;
            }
            l_datum_token->version = 2;
            l_datum_token->type = l_params->type;
            l_datum_token->subtype = l_params->subtype;
            if (l_params->subtype == DAP_CHAIN_DATUM_TOKEN_SUBTYPE_PRIVATE) {
                log_it(L_DEBUG,"Prepared TSD sections for private token on %zd total size", l_tsd_total_size);
                snprintf(l_datum_token->ticker, sizeof(l_datum_token->ticker), "%s", l_ticker);
                l_datum_token->header_private_decl.flags = l_params->ext.parsed_flags;
                l_datum_token->total_supply = l_total_supply;
                l_datum_token->signs_valid = l_signs_emission;
                l_datum_token->header_private_decl.tsd_total_size = l_tsd_local_list_size + l_params->ext.tsd_total_size;
                l_datum_token->header_private_decl.decimals = atoi(l_params->decimals_str);
            } else { //DAP_CHAIN_DATUM_TOKEN_TYPE_NATIVE_DECL
                log_it(L_DEBUG,"Prepared TSD sections for CF20 token on %zd total size", l_tsd_total_size);
                snprintf(l_datum_token->ticker, sizeof(l_datum_token->ticker), "%s", l_ticker);
                l_datum_token->header_native_decl.flags = l_params->ext.parsed_flags;
                l_datum_token->total_supply = l_total_supply;
                l_datum_token->signs_valid = l_signs_emission;
                l_datum_token->header_native_decl.tsd_total_size = l_tsd_total_size;
                l_datum_token->header_native_decl.decimals = atoi(l_params->decimals_str);
            }
            // Add TSD sections in the end
            for ( dap_list_t* l_iter=dap_list_first(l_tsd_list); l_iter; l_iter=l_iter->next){
                dap_tsd_t * l_tsd = (dap_tsd_t *) l_iter->data;
                if (l_tsd == NULL){
                    log_it(L_ERROR, "NULL tsd in list!");
                    continue;
                }
                switch (l_tsd->type){
                    case DAP_CHAIN_DATUM_TOKEN_TSD_TYPE_TOTAL_SIGNS_VALID: {
                    uint16_t l_t = 0;
                        log_it(L_DEBUG,"== TOTAL_SIGNS_VALID: %u",
                                _dap_tsd_get_scalar(l_tsd, &l_t) );
                    break;
                }
                    case DAP_CHAIN_DATUM_TOKEN_TSD_TYPE_DATUM_TYPE_ALLOWED_ADD:
                        log_it(L_DEBUG,"== DATUM_TYPE_ALLOWED_ADD: %s",
                               dap_tsd_get_string_const(l_tsd) );
                    break;
                    case DAP_CHAIN_DATUM_TOKEN_TSD_TYPE_TX_SENDER_ALLOWED_ADD:
                        log_it(L_DEBUG,"== TX_SENDER_ALLOWED_ADD: binary data");
                    break;
                    case DAP_CHAIN_DATUM_TOKEN_TSD_TYPE_TX_SENDER_BLOCKED_ADD:
                        log_it(L_DEBUG,"== TYPE_TX_SENDER_BLOCKED: binary data");
                    break;
                    case DAP_CHAIN_DATUM_TOKEN_TSD_TYPE_TX_RECEIVER_ALLOWED_ADD:
                        log_it(L_DEBUG,"== TX_RECEIVER_ALLOWED_ADD: binary data");
                    break;
                    case DAP_CHAIN_DATUM_TOKEN_TSD_TYPE_TX_RECEIVER_BLOCKED_ADD:
                        log_it(L_DEBUG,"== TX_RECEIVER_BLOCKED_ADD: binary data");
                    break;
                    case DAP_CHAIN_DATUM_TOKEN_TSD_TYPE_TOTAL_PKEYS_ADD:
                        if(l_tsd->size >= sizeof(dap_pkey_t)){
                            char *l_hash_str;
                            dap_pkey_t *l_pkey = (dap_pkey_t*)l_tsd->data;
                            dap_hash_fast_t l_hf = {0};
                            if (!dap_pkey_get_hash(l_pkey, &l_hf)) {
                                log_it(L_DEBUG, "== TOTAL_PKEYS_ADD: <WRONG CALCULATION FINGERPRINT>");
                            } else {
                                log_it(L_DEBUG, "== TOTAL_PKEYS_ADD: %s",
                                    dap_chain_hash_fast_to_str_static(&l_hf));
                            }
                        } else
                            log_it(L_DEBUG,"== TOTAL_PKEYS_ADD: <WRONG SIZE %u>", l_tsd->size);
                        break;
                    case DAP_CHAIN_DATUM_TOKEN_TSD_TOKEN_DESCRIPTION:
                        log_it(L_DEBUG, "== DESCRIPTION: %s", l_tsd->data);
                        break;
                    default: log_it(L_DEBUG, "== 0x%04X: binary data %u size ",l_tsd->type, l_tsd->size );
                }
                size_t l_tsd_size = dap_tsd_size(l_tsd);
                memcpy(l_datum_token->tsd_n_signs + l_datum_data_offset, l_tsd, l_tsd_size);
                l_datum_data_offset += l_tsd_size;
            }
            if (l_params->ext.parsed_tsd) {
                memcpy(l_datum_token->tsd_n_signs + l_datum_data_offset,
                       l_params->ext.parsed_tsd,
                       l_params->ext.tsd_total_size);
                l_datum_data_offset += l_params->ext.tsd_total_size;
                DAP_DELETE(l_params->ext.parsed_tsd);
            }
            dap_list_free_full(l_tsd_list, NULL);
            log_it(L_DEBUG, "%s token declaration '%s' initialized", l_params->subtype == DAP_CHAIN_DATUM_TOKEN_SUBTYPE_PRIVATE ?
                            "Private" : "CF20", l_datum_token->ticker);
        }break;//end
        case DAP_CHAIN_DATUM_TOKEN_SUBTYPE_SIMPLE: { // 256
            l_datum_token = DAP_NEW_Z_SIZE(dap_chain_datum_token_t, sizeof(dap_chain_datum_token_t));
            if (!l_datum_token) {
                log_it(L_CRITICAL, "%s", c_error_memory_alloc);
                dap_cli_server_cmd_set_reply_text(a_str_reply, "Out of memory in com_token_decl");
                DAP_DEL_Z(l_params);
                return -1;
            }
            l_datum_token->version = 2;
            l_datum_token->type = DAP_CHAIN_DATUM_TOKEN_TYPE_DECL; // 256
            l_datum_token->subtype = DAP_CHAIN_DATUM_TOKEN_SUBTYPE_SIMPLE; // 256
            snprintf(l_datum_token->ticker, sizeof(l_datum_token->ticker), "%s", l_ticker);
            l_datum_token->total_supply = l_total_supply;
            l_datum_token->signs_valid = l_signs_emission;
            l_datum_token->header_simple.decimals = atoi(l_params->decimals_str);
        }break;
        default:
            dap_cli_server_cmd_set_reply_text(a_str_reply,
                    "Unknown token type");
            DAP_DEL_Z(l_params);
            return -8;
    }
    dap_uuid_generate_nonce(&l_datum_token->nonce, DAP_CHAIN_DATUM_NONCE_SIZE);
    // If we have more certs than we need signs - use only first part of the list
    if(l_certs_count > l_signs_total)
        l_certs_count = l_signs_total;
    // Sign header with all certificates in the list and add signs to the end of TSD cetions
    uint16_t l_sign_counter = 0;
    l_datum_token = s_sign_cert_in_cycle(l_certs, l_datum_token, l_certs_count, &l_datum_data_offset, &l_sign_counter);
    l_datum_token->signs_total = l_sign_counter;

    // We skip datum creation opeartion, if count of signed certificates in s_sign_cert_in_cycle is 0.
    // Usually it happen, when certificate in token_decl or token_update command doesn't contain private data or broken
    if (!l_datum_token || l_datum_token->signs_total == 0){
        dap_cli_server_cmd_set_reply_text(a_str_reply,
                    "Token declaration failed. Successful count of certificate signing is 0");
            DAP_DEL_Z(l_params);
            return -9;
    }

    dap_chain_datum_t * l_datum = dap_chain_datum_create(DAP_CHAIN_DATUM_TOKEN,
                                                         l_datum_token,
                                                         sizeof(*l_datum_token) + l_datum_data_offset);
    DAP_DELETE(l_datum_token);
    size_t l_datum_size = dap_chain_datum_size(l_datum);

    // Calc datum's hash
    dap_chain_hash_fast_t l_key_hash;
    dap_chain_datum_calc_hash(l_datum, &l_key_hash);
    char *l_key_str = dap_chain_hash_fast_to_str_new(&l_key_hash);
    const char *l_key_str_out = dap_strcmp(l_hash_out_type, "hex") ?
                           dap_enc_base58_encode_hash_to_str_static(&l_key_hash) : l_key_str;

    // Add datum to mempool with datum_token hash as a key
    char *l_gdb_group_mempool = l_chain
            ? dap_chain_net_get_gdb_group_mempool_new(l_chain)
            : dap_chain_net_get_gdb_group_mempool_by_chain_type(l_net, CHAIN_TYPE_TOKEN);
    if (!l_gdb_group_mempool) {
        dap_cli_server_cmd_set_reply_text(a_str_reply, "No suitable chain for placing token datum found");
        DAP_DELETE(l_datum);
        DAP_DEL_Z(l_params);
        return -10;
    }
    bool l_placed = dap_global_db_set_sync(l_gdb_group_mempool, l_key_str, l_datum, l_datum_size, false) == 0;
    DAP_DELETE(l_gdb_group_mempool);
    dap_cli_server_cmd_set_reply_text(a_str_reply, "Datum %s with token %s is%s placed in datum pool",
                                      l_key_str_out, l_ticker, l_placed ? "" : " not");
    DAP_DELETE(l_key_str);
    DAP_DELETE(l_datum);
    DAP_DELETE(l_params);
    return l_placed ? 0 : -2;
}

/**
 * @brief com_token_decl_update
 * @param argc
 * @param argv
 * @param arg_func
 * @param str_reply
 * @return
 * @details token_update -net <net name> -chain <chain_name> -token <token ticker> [-type private] -flags [<Flag 1>][,<Flag 2>]...[,<Flag N>]...  [-<Param name 1> <Param Value 1>] [-Param name 2> <Param Value 2>] ...[-<Param Name N> <Param Value N>]\n"
 *  \t   Update token for <netname>:<chain name> with ticker <token ticker>, flags <Flag 1>,<Flag2>...<Flag N>"
 *  \t   and custom parameters list <Param 1>, <Param 2>...<Param N>."
 *  \n"
 *  ==Flags=="
 *  \t ALL_BLOCKED:\t Blocked all permissions, usefull add it first and then add allows what you want to allow\n"
 *  \t ALL_ALLOWED:\t Allowed all permissions if not blocked them. Be careful with this mode\n"
 *  \t ALL_FROZEN:\t All permissions are temprorary frozen\n"
 *  \t ALL_UNFROZEN:\t Unfrozen permissions\n"
 *  \t STATIC_ALL:\t No token manipulations after declarations at all. Token declares staticly and can't variabed after\n"
 *  \t STATIC_FLAGS:\t No token manipulations after declarations with flags\n"
 *  \t STATIC_PERMISSIONS_ALL:\t No all permissions lists manipulations after declarations\n"
 *  \t STATIC_PERMISSIONS_DATUM_TYPE:\t No datum type permissions lists manipulations after declarations\n"
 *  \t STATIC_PERMISSIONS_TX_SENDER:\t No tx sender permissions lists manipulations after declarations\n"
 *  \t STATIC_PERMISSIONS_TX_RECEIVER:\t No tx receiver permissions lists manipulations after declarations\n"
    "\n"
    "==Params==\n"
    "General:\n"
    "\t -flags_set <value>:\t Set list of flags from <value> to token declaration\n"
    "\t -flags_unset <value>:\t Unset list of flags from <value> from token declaration\n"
    "\t -total_supply <value>:\t Set total supply - emission's maximum - to the <value>\n"
    "\t -total_signs_valid <value>:\t Set valid signatures count's minimum\n"
    "\t -total_signs_add <value>:\t Add signature's pkey fingerprint to the list of owners\n"
    "\t -total_signs_remove <value>:\t Remove signature's pkey fingerprint from the owners\n"
    "\nDatum type allowed/blocked updates:\n"
    "\t -datum_type_allowed_add <value>:\t Add allowed datum type(s)\n"
    "\t -datum_type_allowed_remove <value>:\t Remove datum type(s) from allowed\n"
    "\t -datum_type_blocked_add <value>:\t Add blocked datum type(s)\n"
    "\t -datum_type_blocked_remove <value>:\t Remove datum type(s) from blocked\n"
    "\nTx receiver addresses allowed/blocked updates:\n"
    "\t -tx_receiver_allowed_add <value>:\t Add allowed tx receiver(s)\n"
    "\t -tx_receiver_allowed_remove <value>:\t Remove tx receiver(s) from allowed\n"
    "\t -tx_receiver_blocked_add <value>:\t Add blocked tx receiver(s)\n"
    "\t -tx_receiver_blocked_remove <value>:\t Remove tx receiver(s) from blocked\n"
    "\n Tx sender addresses allowed/blocked updates:\n"
    "\t -tx_sender_allowed_add <value>:\t Add allowed tx sender(s)\n"
    "\t -tx_sender_allowed_remove <value>:\t Remove tx sender(s) from allowed\n"
    "\t -tx_sender_blocked_add <value>:\t Add allowed tx sender(s)\n"
    "\t -tx_sender_blocked_remove <value>:\t Remove tx sender(s) from blocked\n"
    "\n"
 */
int com_token_update(int a_argc, char ** a_argv, void **a_str_reply)
{
    const char * l_ticker = NULL;
    uint256_t l_total_supply = {}; // 256
    uint16_t l_signs_emission = 0;
    dap_cert_t ** l_certs = NULL;
    size_t l_certs_count = 0;

    dap_chain_t * l_chain = NULL;
    dap_chain_net_t * l_net = NULL;
    const char * l_hash_out_type = NULL;

    dap_sdk_cli_params* l_params = DAP_NEW_Z(dap_sdk_cli_params);

    if (!l_params) {
        log_it(L_CRITICAL, "%s", c_error_memory_alloc);
        return -1;
    }

    l_params->type = DAP_CHAIN_DATUM_TOKEN_TYPE_UPDATE;
    l_params->subtype = DAP_CHAIN_DATUM_TOKEN_SUBTYPE_SIMPLE;

    int l_parse_params = s_token_decl_check_params(a_argc,a_argv,a_str_reply,l_params, true);
    if (l_parse_params)
        return l_parse_params;

    dap_chain_datum_token_t * l_datum_token = NULL;
    size_t l_datum_data_offset = 0;

    // Load certs lists
    dap_cert_parse_str_list(l_params->certs_str, &l_certs, &l_certs_count);
    if(!l_certs_count){
        dap_cli_server_cmd_set_reply_text(a_str_reply,
                                          "com_token_update command requres at least one valid certificate to sign token");
        return -10;
    }

    l_net = l_params->net;
    l_signs_emission = 0;
    l_total_supply = uint256_0;
    l_chain = l_params->chain;
    l_ticker = l_params->ticker;
    l_hash_out_type = l_params->hash_out_type;

    switch(l_params->subtype)
    {
        case DAP_CHAIN_DATUM_TOKEN_SUBTYPE_PRIVATE:
        case DAP_CHAIN_DATUM_TOKEN_SUBTYPE_NATIVE:
        { // 256
            // Create new datum token
            l_datum_token = DAP_NEW_Z_SIZE(dap_chain_datum_token_t, sizeof(dap_chain_datum_token_t) + l_params->ext.tsd_total_size);
            if (!l_datum_token) {
                log_it(L_CRITICAL, "%s", c_error_memory_alloc);
                return -1;
            }
            l_datum_token->version = 2;
            l_datum_token->type = DAP_CHAIN_DATUM_TOKEN_TYPE_UPDATE;
            l_datum_token->subtype = l_params->subtype;
            if (l_params->subtype == DAP_CHAIN_DATUM_TOKEN_SUBTYPE_NATIVE) {
                log_it(L_DEBUG,"Prepared TSD sections for CF20 token on %zd total size", l_params->ext.tsd_total_size);
                snprintf(l_datum_token->ticker, sizeof(l_datum_token->ticker), "%s", l_ticker);
                l_datum_token->total_supply = l_total_supply;
                l_datum_token->signs_valid = l_signs_emission;
                l_datum_token->header_native_update.tsd_total_size = l_params->ext.tsd_total_size;
                l_datum_token->header_native_update.decimals = 0;
                l_datum_data_offset = l_params->ext.tsd_total_size;
            } else { // if (l_params->type == DAP_CHAIN_DATUM_TOKEN_TYPE_PRIVATE_UPDATE) {
                log_it(L_DEBUG,"Prepared TSD sections for private token on %zd total size", l_params->ext.tsd_total_size);
                snprintf(l_datum_token->ticker, sizeof(l_datum_token->ticker), "%s", l_ticker);
                l_datum_token->total_supply = l_total_supply;
                l_datum_token->signs_valid = l_signs_emission;
                l_datum_token->header_private_update.tsd_total_size = l_params->ext.tsd_total_size;
                l_datum_token->header_private_update.decimals = 0;
                l_datum_data_offset = l_params->ext.tsd_total_size;
            }
            // Add TSD sections in the end
            if (l_params->ext.tsd_total_size) {
                memcpy(l_datum_token->tsd_n_signs, l_params->ext.parsed_tsd, l_params->ext.tsd_total_size);
                DAP_DELETE(l_params->ext.parsed_tsd);
            }
            log_it(L_DEBUG, "%s token declaration update '%s' initialized", (	l_params->subtype == DAP_CHAIN_DATUM_TOKEN_SUBTYPE_PRIVATE)	?
                                                                     "Private" : "CF20", l_datum_token->ticker);
        }break;//end
        case DAP_CHAIN_DATUM_TOKEN_SUBTYPE_SIMPLE: { // 256
            l_datum_token = DAP_NEW_Z_SIZE(dap_chain_datum_token_t, sizeof(dap_chain_datum_token_t));
            if (!l_datum_token) {
                log_it(L_CRITICAL, "%s", c_error_memory_alloc);
                return -1;
            }
            l_datum_token->version = 2;
            l_datum_token->subtype = DAP_CHAIN_DATUM_TOKEN_TYPE_UPDATE;
            l_datum_token->subtype = DAP_CHAIN_DATUM_TOKEN_SUBTYPE_SIMPLE; // 256
            snprintf(l_datum_token->ticker, sizeof(l_datum_token->ticker), "%s", l_ticker);
            l_datum_token->total_supply = l_total_supply;
            l_datum_token->signs_valid = l_signs_emission;
            if (l_params->decimals_str)
                l_datum_token->header_simple.decimals = 0;
        }break;
        default:
            dap_cli_server_cmd_set_reply_text(a_str_reply,
                                              "Unknown token type");
            return -8;
    }
    dap_uuid_generate_nonce(&l_datum_token->nonce, DAP_CHAIN_DATUM_NONCE_SIZE);
    // Sign header with all certificates in the list and add signs to the end of TSD cetions
    uint16_t l_sign_counter = 0;
    l_datum_token = s_sign_cert_in_cycle(l_certs, l_datum_token, l_certs_count, &l_datum_data_offset, &l_sign_counter);
    l_datum_token->signs_total = l_sign_counter;

    // We skip datum creation opeartion, if count of signed certificates in s_sign_cert_in_cycle is 0.
    // Usually it happen, when certificate in token_decl or token_update command doesn't contain private data or broken
//    if (!l_datum_token || l_datum_token->signs_total == 0){
//        dap_cli_server_cmd_set_reply_text(a_str_reply,
//                                          "Token declaration update failed. Successful count of certificate signing is 0");
//        return -9;
//    }

    dap_chain_datum_t * l_datum = dap_chain_datum_create(DAP_CHAIN_DATUM_TOKEN,
                                                         l_datum_token,
                                                         sizeof(*l_datum_token) + l_datum_data_offset);
    DAP_DELETE(l_datum_token);
    size_t l_datum_size = dap_chain_datum_size(l_datum);

    // Calc datum's hash
    dap_chain_hash_fast_t l_key_hash;
    dap_chain_datum_calc_hash(l_datum, &l_key_hash);
    char *l_key_str = dap_chain_hash_fast_to_str_new(&l_key_hash);
    const char *l_key_str_out = dap_strcmp(l_hash_out_type, "hex") ?
                           dap_enc_base58_encode_hash_to_str_static(&l_key_hash) : l_key_str;

    // Add datum to mempool with datum_token hash as a key
    char *l_gdb_group_mempool = l_chain
            ? dap_chain_net_get_gdb_group_mempool_new(l_chain)
            : dap_chain_net_get_gdb_group_mempool_by_chain_type(l_net, CHAIN_TYPE_TOKEN);
    if (!l_gdb_group_mempool) {
        dap_cli_server_cmd_set_reply_text(a_str_reply, "No suitable chain for placing token datum found");
        DAP_DELETE(l_datum);
        return -10;
    }
    bool l_placed = !dap_global_db_set_sync(l_gdb_group_mempool, l_key_str, (uint8_t *)l_datum, l_datum_size, false);
    DAP_DELETE(l_gdb_group_mempool);
    dap_cli_server_cmd_set_reply_text(a_str_reply, "Datum %s with token update for ticker %s is%s placed in datum pool",
                                      l_key_str_out, l_ticker, l_placed ? "" : " not");
    DAP_DELETE(l_key_str);
    DAP_DELETE(l_datum);
    DAP_DELETE(l_params);
    return l_placed ? 0 : -2;
}

/**
 * @brief com_token_emit
 * @param argc
 * @param argv
 * @param arg_func
 * @param str_reply
 * @return
 */
int com_token_emit(int a_argc, char **a_argv, void **a_str_reply)
{
    int arg_index = 1;
    const char *str_tmp = NULL;
    char *l_str_reply_tmp = NULL;
    uint256_t l_emission_value = {};
    //uint256_t l_fee_value = {};

    const char *l_ticker = NULL, *l_emission_hash_str = NULL, *l_emission_hash_str_remove = NULL, *l_addr_str = NULL;
    dap_chain_hash_fast_t l_emission_hash;
    dap_chain_datum_token_emission_t *l_emission = NULL;
    size_t l_emission_size;

    const char * l_certs_str = NULL;

    dap_cert_t ** l_certs = NULL;
    size_t l_certs_size = 0;

    const char * l_chain_emission_str = NULL;
    dap_chain_t * l_chain_emission = NULL;

    dap_chain_net_t * l_net = NULL;

    const char * l_hash_out_type = NULL;
    dap_cli_server_cmd_find_option_val(a_argv, arg_index, a_argc, "-H", &l_hash_out_type);
    if(!l_hash_out_type)
        l_hash_out_type = "hex";
    if(dap_strcmp(l_hash_out_type,"hex") && dap_strcmp(l_hash_out_type,"base58")) {
        dap_cli_server_cmd_set_reply_text(a_str_reply, "invalid parameter -H, valid values: -H <hex | base58>");
        return -1;
    }

    dap_chain_node_cli_cmd_values_parse_net_chain(&arg_index,a_argc,a_argv,a_str_reply,NULL, &l_net, CHAIN_TYPE_INVALID);
    if( ! l_net) { // Can't find such network
        return -43;
    }
    // Token emission
    dap_cli_server_cmd_find_option_val(a_argv, arg_index, a_argc, "-emission", &l_emission_hash_str);

    // Emission certs
    dap_cli_server_cmd_find_option_val(a_argv, arg_index, a_argc, "-certs", &l_certs_str);

    // Wallet address that recieves the emission
    dap_cli_server_cmd_find_option_val(a_argv, arg_index, a_argc, "-addr", &l_addr_str);

    // Token ticker
    dap_cli_server_cmd_find_option_val(a_argv, arg_index, a_argc, "-token", &l_ticker);

    if(!l_certs_str) {
        dap_cli_server_cmd_set_reply_text(a_str_reply, "token_emit requires parameter '-certs'");
        return -4;
    }
    dap_cert_parse_str_list(l_certs_str, &l_certs, &l_certs_size);

    if(!l_certs_size) {
        dap_cli_server_cmd_set_reply_text(a_str_reply,
                "token_emit command requres at least one valid certificate to sign the basic transaction of emission");
        return -5;
    }
    const char *l_add_sign = NULL;
    dap_chain_addr_t *l_addr = NULL;
    dap_cli_server_cmd_find_option_val(a_argv, arg_index, arg_index + 1, "sign", &l_add_sign);
    if (!l_add_sign) {      //Create the emission
        // Emission value
        if(dap_cli_server_cmd_find_option_val(a_argv, arg_index, a_argc, "-emission_value", &str_tmp)) {
            l_emission_value = dap_chain_balance_scan(str_tmp);
        }

        if (IS_ZERO_256(l_emission_value)) {
            dap_cli_server_cmd_set_reply_text(a_str_reply, "token_emit requires parameter '-emission_value'");
            return -1;
        }

        if(!l_addr_str) {
            dap_cli_server_cmd_set_reply_text(a_str_reply, "token_emit requires parameter '-addr'");
            return -2;
        }

        if(!l_ticker) {
            dap_cli_server_cmd_set_reply_text(a_str_reply, "token_emit requires parameter '-token'");
            return -3;
        }

        l_addr = dap_chain_addr_from_str(l_addr_str);

        if(!l_addr) {
            dap_cli_server_cmd_set_reply_text(a_str_reply, "address \"%s\" is invalid", l_addr_str);
            return -4;
        }

        dap_cli_server_cmd_find_option_val(a_argv, arg_index, a_argc, "-chain_emission", &l_chain_emission_str);
        if(l_chain_emission_str)
            l_chain_emission = dap_chain_net_get_chain_by_name(l_net, l_chain_emission_str);
        else
            l_chain_emission = dap_chain_net_get_default_chain_by_chain_type(l_net, CHAIN_TYPE_EMISSION);

        if (l_chain_emission == NULL) { // Can't find such chain
            dap_cli_server_cmd_set_reply_text(a_str_reply,
                                              "token_emit requires parameter '-chain_emission' to be valid chain name in chain net %s"
                                              " or set default datum type in chain configuration file", l_net->pub.name);
            return -45;
        }
    } else {
        if (l_emission_hash_str) {
            DL_FOREACH(l_net->pub.chains, l_chain_emission) {
                l_emission = dap_chain_mempool_emission_get(l_chain_emission, l_emission_hash_str);
                if (l_emission){
                    l_emission_hash_str_remove = l_emission_hash_str;
                    break;
                }
            }
            if (!l_emission){
                dap_cli_server_cmd_set_reply_text(a_str_reply, "Can' find emission with hash \"%s\" for token %s on network %s",
                                                  l_emission_hash_str, l_ticker, l_net->pub.name);
                return -32;
            }
        } else {
            dap_cli_server_cmd_set_reply_text(a_str_reply, "Subcommand 'sign' recuires parameter '-emission'");
            return -31;
        }
    }

    if (!l_add_sign) {
        // Check, if network ID is same as ID in destination wallet address. If not - operation is cancelled.
        if (!dap_chain_addr_is_blank(l_addr) && l_addr->net_id.uint64 != l_net->pub.id.uint64) {
            dap_cli_server_cmd_set_reply_text(a_str_reply, "destination wallet network ID=0x%"DAP_UINT64_FORMAT_x
                                                           " and network ID=0x%"DAP_UINT64_FORMAT_x" is not equal."
                                                           " Please, change network name or wallet address",
                                                           l_addr->net_id.uint64, l_net->pub.id.uint64);
            DAP_DEL_Z(l_addr);
            DAP_DEL_Z(l_emission);
            return -3;
        }

        if(!l_ticker) {
            dap_cli_server_cmd_set_reply_text(a_str_reply, "token_emit requires parameter '-token'");
            DAP_DEL_Z(l_addr);
            return -3;
        }
    
        if (!l_chain_emission) {
			if ( (l_chain_emission = dap_chain_net_get_default_chain_by_chain_type(l_net,CHAIN_TYPE_EMISSION)) == NULL ) {
				DAP_DEL_Z(l_addr);
				dap_cli_server_cmd_set_reply_text(a_str_reply,
					"token_create requires parameter '-chain_emission' to be valid chain name in chain net %s or set default datum type in chain configuration file",
						 l_net->pub.name);
				return -50;
			}
        }
        // Create emission datum
        l_emission = dap_chain_datum_emission_create(l_emission_value, l_ticker, l_addr);
    }
    // Then add signs
    for(size_t i = 0; i < l_certs_size; i++)
        l_emission = dap_chain_datum_emission_add_sign(l_certs[i]->enc_key, l_emission);
    // Calc emission's hash
    l_emission_size = dap_chain_datum_emission_get_size((uint8_t *)l_emission);
    dap_hash_fast(l_emission, l_emission_size, &l_emission_hash);
    // Produce datum
    dap_chain_datum_t *l_datum_emission = dap_chain_datum_create(DAP_CHAIN_DATUM_TOKEN_EMISSION,
            l_emission,
            l_emission_size);
    // Delete token emission
    DAP_DEL_Z(l_emission);
    l_emission_hash_str = dap_chain_mempool_datum_add(l_datum_emission, l_chain_emission, l_hash_out_type);
    if (l_emission_hash_str)
        l_str_reply_tmp = dap_strdup_printf("Datum %s with 256bit emission is placed in datum pool", l_emission_hash_str);
    else
        l_str_reply_tmp = dap_strdup("Can't place emission datum in mempool, examine log files");
    DAP_DEL_Z(l_emission_hash_str);
    DAP_DEL_Z(l_datum_emission);

    //remove previous emission datum from mempool if have new signed emission datum
    if (l_emission_hash_str_remove) {
        char *l_gdb_group_mempool_emission = dap_chain_net_get_gdb_group_mempool_new(l_chain_emission);
        dap_global_db_del_sync(l_gdb_group_mempool_emission, l_emission_hash_str_remove);
        DAP_DEL_Z(l_gdb_group_mempool_emission);
    }
    dap_cli_server_cmd_set_reply_text(a_str_reply, "%s", l_str_reply_tmp);
    return DAP_DEL_MULTY(l_certs, l_str_reply_tmp, l_addr), 0;
}


/**
 * @brief com_tx_cond_create
 * Create transaction
 * com_tx_cond_create command
 * @param a_argc
 * @param a_argv
 * @param a_str_reply
 * @return int
 */
int com_tx_cond_create(int a_argc, char ** a_argv, void **a_str_reply)
{
    (void) a_argc;
    json_object** a_json_arr_reply = (json_object**)a_str_reply;
    int arg_index = 1;
    const char *c_wallets_path = dap_chain_wallet_get_path(g_config);
    const char * l_token_ticker = NULL;
    const char * l_wallet_str = NULL;
    const char * l_cert_str = NULL;
    const char * l_value_datoshi_str = NULL;
    const char * l_value_fee_str = NULL;
    const char * l_net_name = NULL;
    const char * l_unit_str = NULL;
    const char * l_srv_uid_str = NULL;
    uint256_t l_value_datoshi = {};    
    uint256_t l_value_fee = {};
    const char * l_hash_out_type = NULL;
    dap_cli_server_cmd_find_option_val(a_argv, arg_index, a_argc, "-H", &l_hash_out_type);
    if(!l_hash_out_type)
        l_hash_out_type = "hex";
    if(dap_strcmp(l_hash_out_type,"hex") && dap_strcmp(l_hash_out_type,"base58")) {
        dap_json_rpc_error_add(*a_json_arr_reply, DAP_CHAIN_NODE_CLI_COM_TX_COND_CREATE_INVALID_PARAMETER_HEX,
                               "Invalid parameter -H, valid values: -H <hex | base58>");
        return DAP_CHAIN_NODE_CLI_COM_TX_COND_CREATE_INVALID_PARAMETER_HEX;
    }

    // Token ticker
    dap_cli_server_cmd_find_option_val(a_argv, arg_index, a_argc, "-token", &l_token_ticker);
    // Wallet name - from
    dap_cli_server_cmd_find_option_val(a_argv, arg_index, a_argc, "-w", &l_wallet_str);
    // Public certifiacte of condition owner
    dap_cli_server_cmd_find_option_val(a_argv, arg_index, a_argc, "-cert", &l_cert_str);
    // value datoshi
    dap_cli_server_cmd_find_option_val(a_argv, arg_index, a_argc, "-value", &l_value_datoshi_str);
    // fee
    dap_cli_server_cmd_find_option_val(a_argv, arg_index, a_argc, "-fee", &l_value_fee_str);
    // net
    dap_cli_server_cmd_find_option_val(a_argv, arg_index, a_argc, "-net", &l_net_name);
    // unit
    dap_cli_server_cmd_find_option_val(a_argv, arg_index, a_argc, "-unit", &l_unit_str);
    // service
    dap_cli_server_cmd_find_option_val(a_argv, arg_index, a_argc, "-srv_uid", &l_srv_uid_str);

    if(!l_token_ticker) {
        dap_json_rpc_error_add(*a_json_arr_reply, DAP_CHAIN_NODE_CLI_COM_TX_COND_CREATE_REQUIRES_PARAMETER_TOKEN, "tx_cond_create requires parameter '-token'");
        return DAP_CHAIN_NODE_CLI_COM_TX_COND_CREATE_REQUIRES_PARAMETER_TOKEN;
    }
    if (!l_wallet_str) {
        dap_json_rpc_error_add(*a_json_arr_reply, DAP_CHAIN_NODE_CLI_COM_TX_COND_CREATE_REQUIRES_PARAMETER_W, "tx_cond_create requires parameter '-w'");
        return DAP_CHAIN_NODE_CLI_COM_TX_COND_CREATE_REQUIRES_PARAMETER_W;
    }
    if (!l_cert_str) {
        dap_json_rpc_error_add(*a_json_arr_reply, DAP_CHAIN_NODE_CLI_COM_TX_COND_CREATE_REQUIRES_PARAMETER_CERT, "tx_cond_create requires parameter '-cert'");
        return DAP_CHAIN_NODE_CLI_COM_TX_COND_CREATE_REQUIRES_PARAMETER_CERT;
    }
    if(!l_value_datoshi_str) {
        dap_json_rpc_error_add(*a_json_arr_reply, DAP_CHAIN_NODE_CLI_COM_TX_COND_CREATE_REQUIRES_PARAMETER_VALUE, "tx_cond_create requires parameter '-value'");
        return DAP_CHAIN_NODE_CLI_COM_TX_COND_CREATE_REQUIRES_PARAMETER_VALUE;
    }
    if(!l_value_fee_str){
        dap_json_rpc_error_add(*a_json_arr_reply, DAP_CHAIN_NODE_CLI_COM_TX_COND_CREATE_REQUIRES_PARAMETER_FEE, "tx_cond_create requires parameter '-fee'");
        return DAP_CHAIN_NODE_CLI_COM_TX_COND_CREATE_REQUIRES_PARAMETER_FEE;
    }
    if(!l_net_name) {
        dap_json_rpc_error_add(*a_json_arr_reply, DAP_CHAIN_NODE_CLI_COM_TX_COND_CREATE_REQUIRES_PARAMETER_NET, "tx_cond_create requires parameter '-net'");
        return DAP_CHAIN_NODE_CLI_COM_TX_COND_CREATE_REQUIRES_PARAMETER_NET;
    }
    if(!l_unit_str) {
        dap_json_rpc_error_add(*a_json_arr_reply, DAP_CHAIN_NODE_CLI_COM_TX_COND_CREATE_REQUIRES_PARAMETER_UNIT, "tx_cond_create requires parameter '-unit'");
        return DAP_CHAIN_NODE_CLI_COM_TX_COND_CREATE_REQUIRES_PARAMETER_UNIT;
    }

    if(!l_srv_uid_str) {
        dap_json_rpc_error_add(*a_json_arr_reply, DAP_CHAIN_NODE_CLI_COM_TX_COND_CREATE_REQUIRES_PARAMETER_SRV_UID, "tx_cond_create requires parameter '-srv_uid'");
        return DAP_CHAIN_NODE_CLI_COM_TX_COND_CREATE_REQUIRES_PARAMETER_SRV_UID;
    }
    dap_chain_net_srv_uid_t l_srv_uid = {};
    l_srv_uid.uint64 = strtoll(l_srv_uid_str, NULL, 10);
    if (!l_srv_uid.uint64) {
        dap_json_rpc_error_add(*a_json_arr_reply, DAP_CHAIN_NODE_CLI_COM_TX_COND_CREATE_CAN_NOT_FIND_SERVICE_UID, "Can't find service UID %s ", l_srv_uid_str);
        return DAP_CHAIN_NODE_CLI_COM_TX_COND_CREATE_CAN_NOT_FIND_SERVICE_UID;
    }

    dap_chain_net_srv_price_unit_uid_t l_price_unit = { .enm = dap_chain_srv_str_to_unit_enum((char*)l_unit_str)};

    if(l_price_unit.enm == SERV_UNIT_UNDEFINED) {
        dap_json_rpc_error_add(*a_json_arr_reply, DAP_CHAIN_NODE_CLI_COM_TX_COND_CREATE_CAN_NOT_RECOGNIZE_UNIT,
                               "Can't recognize unit '%s'. Unit must look like { B | SEC }", l_unit_str);
        return DAP_CHAIN_NODE_CLI_COM_TX_COND_CREATE_CAN_NOT_RECOGNIZE_UNIT;
    }

    l_value_datoshi = dap_chain_balance_scan(l_value_datoshi_str);
    if(IS_ZERO_256(l_value_datoshi)) {
        dap_json_rpc_error_add(*a_json_arr_reply, DAP_CHAIN_NODE_CLI_COM_TX_COND_CREATE_CAN_NOT_RECOGNIZE_VALUE,
                               "Can't recognize value '%s' as a number", l_value_datoshi_str);
        return DAP_CHAIN_NODE_CLI_COM_TX_COND_CREATE_CAN_NOT_RECOGNIZE_VALUE;
    }

    l_value_fee = dap_chain_balance_scan(l_value_fee_str);
    if(IS_ZERO_256(l_value_fee)) {
        dap_json_rpc_error_add(*a_json_arr_reply, DAP_CHAIN_NODE_CLI_COM_TX_COND_CREATE_CAN_NOT_RECOGNIZE_VALUE_FEE,
                               "Can't recognize value '%s' as a number", l_value_fee_str);
        return DAP_CHAIN_NODE_CLI_COM_TX_COND_CREATE_CAN_NOT_RECOGNIZE_VALUE_FEE;
    }

    dap_chain_net_t * l_net = l_net_name ? dap_chain_net_by_name(l_net_name) : NULL;
    if(!l_net) {
        dap_json_rpc_error_add(*a_json_arr_reply, DAP_CHAIN_NODE_CLI_COM_TX_COND_CREATE_CAN_NOT_FIND_NET, "Can't find net '%s'", l_net_name);
        return DAP_CHAIN_NODE_CLI_COM_TX_COND_CREATE_CAN_NOT_FIND_NET;
    }
    dap_chain_wallet_t *l_wallet = dap_chain_wallet_open(l_wallet_str, c_wallets_path, NULL);
//    const char* l_sign_str = "";
    if(!l_wallet) {
        dap_json_rpc_error_add(*a_json_arr_reply, DAP_CHAIN_NODE_CLI_COM_TX_COND_CREATE_CAN_NOT_OPEN_WALLET, "Can't open wallet '%s'", l_wallet_str);
        return DAP_CHAIN_NODE_CLI_COM_TX_COND_CREATE_CAN_NOT_OPEN_WALLET;
    } else {
//        l_sign_str = dap_chain_wallet_check_sign(l_wallet);
    }

    dap_cert_t *l_cert_cond = dap_cert_find_by_name(l_cert_str);
    if(!l_cert_cond) {
        dap_chain_wallet_close(l_wallet);
        dap_json_rpc_error_add(*a_json_arr_reply, DAP_CHAIN_NODE_CLI_COM_TX_COND_CREATE_CAN_FIND_CERT, "Can't find cert '%s'", l_cert_str);
        return DAP_CHAIN_NODE_CLI_COM_TX_COND_CREATE_CAN_FIND_CERT;
    }

    dap_enc_key_t *l_key_from = dap_chain_wallet_get_key(l_wallet, 0);
    dap_pkey_t *l_key_cond = dap_pkey_from_enc_key(l_cert_cond->enc_key);
    if (!l_key_cond) {
        dap_chain_wallet_close(l_wallet);
        dap_enc_key_delete(l_key_from);
        dap_json_rpc_error_add(*a_json_arr_reply, DAP_CHAIN_NODE_CLI_COM_TX_COND_CREATE_CERT_DOES_NOT_CONATIN_VALID_PUBLIC_KEY,
                               "Cert '%s' doesn't contain a valid public key", l_cert_str);
        return DAP_CHAIN_NODE_CLI_COM_TX_COND_CREATE_CERT_DOES_NOT_CONATIN_VALID_PUBLIC_KEY;
    }

    uint256_t l_value_per_unit_max = {};
    char *l_hash_str = dap_chain_mempool_tx_create_cond(l_net, l_key_from, l_key_cond, l_token_ticker,
                                                        l_value_datoshi, l_value_per_unit_max, l_price_unit,
                                                        l_srv_uid, l_value_fee, NULL, 0, l_hash_out_type);
    dap_chain_wallet_close(l_wallet);
    dap_enc_key_delete(l_key_from);
    DAP_DELETE(l_key_cond);

    if (l_hash_str) {
        json_object *l_jobj_ret = json_object_new_object();
        json_object *l_jobj_tx_cond_transfer = json_object_new_boolean(true);
        json_object *l_jobj_hash = json_object_new_string(l_hash_str);
        json_object_object_add(l_jobj_ret, "create_tx_cond", l_jobj_tx_cond_transfer);
        json_object_object_add(l_jobj_ret, "hash", l_jobj_hash);
        json_object_array_add(*a_json_arr_reply, l_jobj_ret);
        DAP_DELETE(l_hash_str);
        return DAP_CHAIN_NODE_CLI_COM_TX_COND_CREATE_OK;
    }
    json_object *l_jobj_ret = json_object_new_object();
    json_object *l_jobj_tx_cond_transfer = json_object_new_boolean(false);
    json_object_object_add(l_jobj_ret, "create_tx_cond", l_jobj_tx_cond_transfer);
    json_object_array_add(*a_json_arr_reply, l_jobj_ret);
    return DAP_CHAIN_NODE_CLI_COM_TX_COND_CREATE_CAN_NOT_CONDITIONAL_TX_CREATE;
}

static dap_list_t* s_hashes_parse_str_list(const char * a_hashes_str)
{
    dap_list_t *l_ret_list = NULL;
    char * l_hashes_tmp_ptrs = NULL;
    char * l_hash_str_dup = strdup(a_hashes_str);
    if (!l_hash_str_dup) {
        log_it(L_ERROR, "Memory allocation error in %s, line %d", __PRETTY_FUNCTION__, __LINE__);
        return NULL;
    }
    char *l_hash_str = strtok_r(l_hash_str_dup, ",", &l_hashes_tmp_ptrs);
    while(l_hash_str) {
        // trim whitespace in certificate's name
        l_hash_str = dap_strstrip(l_hash_str);// removes leading and trailing spaces
        // get certificate by name
        dap_hash_fast_t* l_hash = DAP_NEW_Z(dap_hash_fast_t);
        if (dap_chain_hash_fast_from_str(l_hash_str, l_hash)){
            log_it(L_ERROR, "Can't get hash from string. Continue.");
            DAP_DELETE(l_hash);
            continue;
        }
        l_ret_list = dap_list_append(l_ret_list, l_hash);
        l_hash_str = strtok_r(NULL, ",", &l_hashes_tmp_ptrs);
    }
    return DAP_DELETE(l_hash_str_dup), l_ret_list;
}

int com_tx_cond_remove(int a_argc, char ** a_argv, void **a_json_arr_reply)
{
    (void) a_argc;
    int arg_index = 1;
    const char *c_wallets_path = dap_chain_wallet_get_path(g_config);
    const char * l_wallet_str = NULL;
    const char * l_value_fee_str = NULL;
    const char * l_net_name = NULL;
    const char * l_hashes_str = NULL;
    const char * l_srv_uid_str = NULL;
    uint256_t l_value_datoshi = {};    
    uint256_t l_value_fee = {};
    const char * l_hash_out_type = NULL;
    dap_cli_server_cmd_find_option_val(a_argv, arg_index, a_argc, "-H", &l_hash_out_type);
    if(!l_hash_out_type)
        l_hash_out_type = "hex";
    if(dap_strcmp(l_hash_out_type,"hex") && dap_strcmp(l_hash_out_type,"base58")) {
        dap_json_rpc_error_add(*a_json_arr_reply, DAP_CHAIN_NODE_CLI_COM_TX_COND_REMOVE_INVALID_PARAMETER_HEX,
                               "Invalid parameter -H, valid values: -H <hex | base58>");
        return DAP_CHAIN_NODE_CLI_COM_TX_COND_REMOVE_INVALID_PARAMETER_HEX;
    }

    // Wallet name 
    dap_cli_server_cmd_find_option_val(a_argv, arg_index, a_argc, "-w", &l_wallet_str);
    // fee
    dap_cli_server_cmd_find_option_val(a_argv, arg_index, a_argc, "-fee", &l_value_fee_str);
    // net
    dap_cli_server_cmd_find_option_val(a_argv, arg_index, a_argc, "-net", &l_net_name);
    // tx cond hahses 
    dap_cli_server_cmd_find_option_val(a_argv, arg_index, a_argc, "-hashes", &l_hashes_str);
    // srv_uid
    dap_cli_server_cmd_find_option_val(a_argv, arg_index, a_argc, "-srv_uid", &l_srv_uid_str);

    if (!l_wallet_str) {
        dap_json_rpc_error_add(*a_json_arr_reply, DAP_CHAIN_NODE_CLI_COM_TX_COND_REMOVE_REQUIRES_PARAMETER_W, "com_txs_cond_remove requires parameter '-w'");
        return DAP_CHAIN_NODE_CLI_COM_TX_COND_REMOVE_REQUIRES_PARAMETER_W;
    }
    if(!l_value_fee_str){
        dap_json_rpc_error_add(*a_json_arr_reply, DAP_CHAIN_NODE_CLI_COM_TX_COND_REMOVE_REQUIRES_PARAMETER_FEE, "com_txs_cond_remove requires parameter '-fee'");
        return DAP_CHAIN_NODE_CLI_COM_TX_COND_REMOVE_REQUIRES_PARAMETER_FEE;
    }
    if(!l_net_name) {
        dap_json_rpc_error_add(*a_json_arr_reply, DAP_CHAIN_NODE_CLI_COM_TX_COND_REMOVE_REQUIRES_PARAMETER_NET, "com_txs_cond_remove requires parameter '-net'");
        return DAP_CHAIN_NODE_CLI_COM_TX_COND_REMOVE_REQUIRES_PARAMETER_NET;
    }
    if(!l_hashes_str) {
        dap_json_rpc_error_add(*a_json_arr_reply, DAP_CHAIN_NODE_CLI_COM_TX_COND_REMOVE_REQUIRES_PARAMETER_HASHES, "com_txs_cond_remove requires parameter '-hashes'");
        return DAP_CHAIN_NODE_CLI_COM_TX_COND_REMOVE_REQUIRES_PARAMETER_HASHES;
    }
    if(!l_srv_uid_str) {
        dap_json_rpc_error_add(*a_json_arr_reply, DAP_CHAIN_NODE_CLI_COM_TX_COND_REMOVE_REQUIRES_PARAMETER_SRV_UID, "com_txs_cond_remove requires parameter '-srv_uid'");
        return DAP_CHAIN_NODE_CLI_COM_TX_COND_REMOVE_REQUIRES_PARAMETER_SRV_UID;
    }

    dap_chain_net_srv_uid_t l_srv_uid = {};
    l_srv_uid.uint64 = strtoll(l_srv_uid_str, NULL, 10);
    if (!l_srv_uid.uint64) {
        dap_json_rpc_error_add(*a_json_arr_reply, DAP_CHAIN_NODE_CLI_COM_TX_COND_REMOVE_CAN_NOT_FIND_SERVICE_UID, "Can't find service UID %s ", l_srv_uid_str);
        return DAP_CHAIN_NODE_CLI_COM_TX_COND_REMOVE_CAN_NOT_FIND_SERVICE_UID;
    }

    dap_chain_net_t * l_net = l_net_name ? dap_chain_net_by_name(l_net_name) : NULL;
    if(!l_net) {
        dap_json_rpc_error_add(*a_json_arr_reply, DAP_CHAIN_NODE_CLI_COM_TX_COND_REMOVE_CAN_NOT_FIND_NET, "Can't find net '%s'", l_net_name);
        return DAP_CHAIN_NODE_CLI_COM_TX_COND_REMOVE_CAN_NOT_FIND_NET;
    }
    dap_chain_wallet_t *l_wallet = dap_chain_wallet_open(l_wallet_str, c_wallets_path, NULL);
//    const char* l_sign_str = "";
    if(!l_wallet) {
        dap_json_rpc_error_add(*a_json_arr_reply, DAP_CHAIN_NODE_CLI_COM_TX_COND_REMOVE_CAN_NOT_OPEN_WALLET, "Can't open wallet '%s'", l_wallet_str);
        return DAP_CHAIN_NODE_CLI_COM_TX_COND_REMOVE_CAN_NOT_OPEN_WALLET;
    } 

    dap_enc_key_t *l_key_from = dap_chain_wallet_get_key(l_wallet, 0);
    dap_pkey_t *l_wallet_pkey = dap_pkey_from_enc_key(l_key_from);

    l_value_fee = dap_chain_balance_scan(l_value_fee_str);
    if(IS_ZERO_256(l_value_fee)) {
        dap_json_rpc_error_add(*a_json_arr_reply, DAP_CHAIN_NODE_CLI_COM_TX_COND_REMOVE_CAN_NOT_RECOGNIZE_VALUE_FEE, "Can't recognize value '%s' as a number", l_value_fee_str);
        return DAP_CHAIN_NODE_CLI_COM_TX_COND_REMOVE_CAN_NOT_RECOGNIZE_VALUE_FEE;
    }

    const char *l_native_ticker = l_net->pub.native_ticker;
    if (!l_native_ticker){
        dap_json_rpc_error_add(*a_json_arr_reply, DAP_CHAIN_NODE_CLI_COM_TX_COND_REMOVE_CAN_NOT_FIND_NATIVE_TICKER_IN_NET, "Can't find native ticker for net %s", l_net->pub.name);
        return DAP_CHAIN_NODE_CLI_COM_TX_COND_REMOVE_CAN_NOT_FIND_NATIVE_TICKER_IN_NET;
    }
    dap_ledger_t *l_ledger = dap_ledger_by_net_name(l_net->pub.name);
    if (!l_ledger){
        dap_json_rpc_error_add(*a_json_arr_reply, DAP_CHAIN_NODE_CLI_COM_TX_COND_REMOVE_CAN_NOT_FIND_LEDGER_FOR_NET, "Can't find ledger for net %s", l_net->pub.name);
        return DAP_CHAIN_NODE_CLI_COM_TX_COND_REMOVE_CAN_NOT_FIND_LEDGER_FOR_NET;
    }
    // create empty transaction
    dap_chain_datum_tx_t *l_tx = dap_chain_datum_tx_create();
    if (!l_ledger){
        dap_json_rpc_error_add(*a_json_arr_reply, DAP_CHAIN_NODE_CLI_COM_TX_COND_REMOVE_CAN_NOT_CREATE_NEW_TX, "Can't create new tx");
        return DAP_CHAIN_NODE_CLI_COM_TX_COND_REMOVE_CAN_NOT_CREATE_NEW_TX;
    }

    dap_list_t *l_hashes_list = s_hashes_parse_str_list(l_hashes_str);
    if (!l_hashes_list){
        dap_json_rpc_error_add(*a_json_arr_reply, DAP_CHAIN_NODE_CLI_COM_TX_COND_REMOVE_REQUESTED_COND_TX_WITH_HASH_NOT_FOUND, "Requested conditional transaction with hash not found");
        dap_chain_datum_tx_delete(l_tx);
        return DAP_CHAIN_NODE_CLI_COM_TX_COND_REMOVE_REQUESTED_COND_TX_WITH_HASH_NOT_FOUND;
    }

    uint256_t l_cond_value_sum = {};
    size_t l_num_of_hashes = dap_list_length(l_hashes_list);
    log_it(L_INFO, "Found %zu hashes. Start returning funds from transactions.", l_num_of_hashes);
    for (dap_list_t * l_tmp = l_hashes_list; l_tmp; l_tmp=l_tmp->next){
        dap_hash_fast_t *l_hash = (dap_hash_fast_t*)l_tmp->data;
        // get tx by hash
        dap_chain_datum_tx_t *l_cond_tx = dap_ledger_tx_find_by_hash(l_ledger, l_hash);
        if (!l_cond_tx) {
            char l_hash_str[DAP_CHAIN_HASH_FAST_STR_SIZE];
            dap_chain_hash_fast_to_str(l_hash, l_hash_str, DAP_CHAIN_HASH_FAST_STR_SIZE);
            log_it(L_WARNING, "Requested conditional transaction with hash %s not found. Continue.", l_hash_str);
            continue;
        }

        const char *l_tx_ticker = dap_ledger_tx_get_token_ticker_by_hash(l_ledger, l_hash);
        if (!l_tx_ticker) {
            log_it(L_WARNING, "Can't get tx ticker");
            continue;
        }
        if (strcmp(l_native_ticker, l_tx_ticker)) {
            log_it(L_WARNING, "Tx must be in native ticker");
            continue;
        }

        // Get out_cond from l_cond_tx
        int l_prev_cond_idx = 0;
        dap_chain_tx_out_cond_t *l_tx_out_cond = dap_chain_datum_tx_out_cond_get(l_cond_tx, DAP_CHAIN_TX_OUT_COND_SUBTYPE_SRV_PAY,
                                                                             &l_prev_cond_idx);
        if (!l_tx_out_cond) {
            log_it(L_WARNING, "Requested conditional transaction has no contitional output with srv_uid %"DAP_UINT64_FORMAT_U, l_srv_uid.uint64);
            continue;
        }
        if (l_tx_out_cond->header.srv_uid.uint64 != l_srv_uid.uint64)
            continue;
        
        if (dap_ledger_tx_hash_is_used_out_item(l_ledger, l_hash, l_prev_cond_idx, NULL)) {
            log_it(L_WARNING, "Requested conditional transaction is already used out");
            continue;
        }
        // Get owner tx
        dap_hash_fast_t l_owner_tx_hash = dap_ledger_get_first_chain_tx_hash(l_ledger, l_cond_tx, l_tx_out_cond);
        dap_chain_datum_tx_t *l_owner_tx = dap_hash_fast_is_blank(&l_owner_tx_hash)
            ? l_cond_tx:
            dap_ledger_tx_find_by_hash(l_ledger, &l_owner_tx_hash);
        if (!l_owner_tx)
            continue;
        dap_chain_tx_sig_t *l_owner_tx_sig = (dap_chain_tx_sig_t *)dap_chain_datum_tx_item_get(l_owner_tx, NULL, NULL, TX_ITEM_TYPE_SIG, NULL);
        dap_sign_t *l_owner_sign = dap_chain_datum_tx_item_sign_get_sig((dap_chain_tx_sig_t *)l_owner_tx_sig);

        if (!l_owner_sign) {
            log_it(L_WARNING, "Can't get sign.");
            continue;
        }

        if (!dap_pkey_compare_with_sign(l_wallet_pkey, l_owner_sign)) {
            log_it(L_WARNING, "Only owner can return funds from tx cond");
            continue;
        }

        // get final tx 
        dap_hash_fast_t l_final_hash = dap_ledger_get_final_chain_tx_hash(l_ledger, DAP_CHAIN_TX_OUT_COND_SUBTYPE_SRV_PAY, l_hash);
        dap_chain_datum_tx_t *l_final_tx = dap_ledger_tx_find_by_hash(l_ledger, &l_final_hash);
        if (!l_final_tx) {
            log_it(L_WARNING, "Only get final tx hash or tx is already used out.");
            continue;
        }

        // get and check tx_cond_out
        int l_final_cond_idx = 0;
        dap_chain_tx_out_cond_t *l_final_tx_out_cond = dap_chain_datum_tx_out_cond_get(l_final_tx, DAP_CHAIN_TX_OUT_COND_SUBTYPE_SRV_PAY,
                                                                             &l_final_cond_idx);
        if (!l_final_tx_out_cond || IS_ZERO_256(l_final_tx_out_cond->header.value)) 
            continue;

        
        // add in_cond to new tx
        // add 'in' item to buy from conditional transaction
        dap_chain_datum_tx_add_in_cond_item(&l_tx, &l_final_hash, l_final_cond_idx, 0);
        SUM_256_256(l_cond_value_sum, l_final_tx_out_cond->header.value, &l_cond_value_sum);
    }
    dap_list_free_full(l_hashes_list, NULL);

    if (IS_ZERO_256(l_cond_value_sum)){
        dap_json_rpc_error_add(*a_json_arr_reply, DAP_CHAIN_NODE_CLI_COM_TX_COND_REMOVE_UNSPENT_COND_TX_IN_HASH_LIST_FOR_WALLET,
                               "No unspent conditional transactions in hashes list for wallet %s. Check input parameters.", l_wallet_str);
        dap_chain_datum_tx_delete(l_tx);
        dap_chain_wallet_close(l_wallet);
        DAP_DEL_Z(l_wallet_pkey);
        return DAP_CHAIN_NODE_CLI_COM_TX_COND_REMOVE_UNSPENT_COND_TX_IN_HASH_LIST_FOR_WALLET;
    }

    uint256_t l_net_fee = {};
    dap_chain_addr_t l_addr_fee = {};
    bool l_net_fee_used = dap_chain_net_tx_get_fee(l_net->pub.id, &l_net_fee, &l_addr_fee);
    uint256_t l_total_fee = l_value_fee;
    if (l_net_fee_used)
        SUM_256_256(l_total_fee, l_net_fee, &l_total_fee);

    if (compare256(l_total_fee, l_cond_value_sum) >= 0 ){
        dap_json_rpc_error_add(*a_json_arr_reply, DAP_CHAIN_NODE_CLI_COM_TX_COND_REMOVE_SUM_COND_OUTPUTS_MUST_GREATER_THAN_FEES_SUM,
                               "Sum of conditional outputs must be greater than fees sum.");
        dap_chain_datum_tx_delete(l_tx);
        dap_chain_wallet_close(l_wallet);
        DAP_DEL_Z(l_wallet_pkey);
        return DAP_CHAIN_NODE_CLI_COM_TX_COND_REMOVE_SUM_COND_OUTPUTS_MUST_GREATER_THAN_FEES_SUM;
    }

    uint256_t l_coin_back = {};
    SUBTRACT_256_256(l_cond_value_sum, l_total_fee, &l_coin_back);
    dap_chain_addr_t *l_wallet_addr = dap_chain_wallet_get_addr(l_wallet, l_net->pub.id);
    // return coins to owner
    if (dap_chain_datum_tx_add_out_item(&l_tx, l_wallet_addr, l_coin_back) == -1) {
        dap_chain_datum_tx_delete(l_tx);
        dap_json_rpc_error_add(*a_json_arr_reply, DAP_CHAIN_NODE_CLI_COM_TX_COND_REMOVE_CAN_NOT_ADD_RETURNING_COINS_OUTPUT,
                               "Can't create new TX. Something went wrong.\n");
        log_it(L_ERROR, "Can't add returning coins output");
        DAP_DELETE(l_wallet_addr);
        dap_chain_wallet_close(l_wallet);
        DAP_DEL_Z(l_wallet_pkey);
        return DAP_CHAIN_NODE_CLI_COM_TX_COND_REMOVE_CAN_NOT_ADD_RETURNING_COINS_OUTPUT-22;
    }
     DAP_DELETE(l_wallet_addr);
    // Network fee
    if (l_net_fee_used &&
            dap_chain_datum_tx_add_out_item(&l_tx, &l_addr_fee, l_net_fee) != 1) {
        dap_chain_datum_tx_delete(l_tx);
        dap_chain_wallet_close(l_wallet);
        DAP_DEL_Z(l_wallet_pkey);
        dap_json_rpc_error_add(*a_json_arr_reply, DAP_CHAIN_NODE_CLI_COM_TX_COND_REMOVE_CAN_NOT_ADD_NETWORK_FEE_OUTPUT, "Can't create new TX. Something went wrong.\n");
        log_it(L_ERROR, "Cant add network fee output");
        return DAP_CHAIN_NODE_CLI_COM_TX_COND_REMOVE_CAN_NOT_ADD_NETWORK_FEE_OUTPUT;
    }
    // Validator's fee
    if (dap_chain_datum_tx_add_fee_item(&l_tx, l_value_fee) == -1) {
        dap_chain_datum_tx_delete(l_tx);
        dap_chain_wallet_close(l_wallet);
        DAP_DEL_Z(l_wallet_pkey);
        dap_json_rpc_error_add(*a_json_arr_reply, DAP_CHAIN_NODE_CLI_COM_TX_COND_REMOVE_CAN_NOT_ADD_VALIDATORS_FEE_OUTPUT, "Can't create new TX. Something went wrong.\n");
        log_it(L_ERROR, "Cant add validator's fee output");
        return DAP_CHAIN_NODE_CLI_COM_TX_COND_REMOVE_CAN_NOT_ADD_VALIDATORS_FEE_OUTPUT;
    }

    // add 'sign' items
    dap_enc_key_t *l_owner_key = dap_chain_wallet_get_key(l_wallet, 0);
    if(dap_chain_datum_tx_add_sign_item(&l_tx, l_owner_key) != 1) {
        dap_chain_datum_tx_delete(l_tx);
        dap_enc_key_delete(l_owner_key);
        dap_json_rpc_error_add(*a_json_arr_reply, DAP_CHAIN_NODE_CLI_COM_TX_COND_REMOVE_CAN_NOT_ADD_SIGN_OUTPUT, "Can't create new TX. Something went wrong.\n");
        log_it( L_ERROR, "Can't add sign output");
        return DAP_CHAIN_NODE_CLI_COM_TX_COND_REMOVE_CAN_NOT_ADD_SIGN_OUTPUT;
    }

    dap_chain_wallet_close(l_wallet);
    DAP_DEL_Z(l_wallet_pkey);

    size_t l_tx_size = dap_chain_datum_tx_get_size(l_tx);
    dap_chain_datum_t *l_datum = dap_chain_datum_create(DAP_CHAIN_DATUM_TX, l_tx, l_tx_size);
    dap_chain_datum_tx_delete(l_tx);
    dap_chain_t *l_chain = dap_chain_net_get_default_chain_by_chain_type(l_net, CHAIN_TYPE_TX);
    if (!l_chain) {
        dap_json_rpc_error_add(*a_json_arr_reply, DAP_CHAIN_NODE_CLI_COM_TX_COND_REMOVE_CAN_FIND_DEFAULT_CHAIN_WITH_TX_FOR_NET,
                               "Can't create new TX. Something went wrong.\n");
        DAP_DELETE(l_datum);
        return DAP_CHAIN_NODE_CLI_COM_TX_COND_REMOVE_CAN_FIND_DEFAULT_CHAIN_WITH_TX_FOR_NET;
    }
    // Processing will be made according to autoprocess policy
    char *l_hash_str = dap_chain_mempool_datum_add(l_datum, l_chain, "hex");
    DAP_DELETE(l_datum);

    if (l_hash_str) {
        json_object *l_jobj_ret = json_object_new_object();
        json_object *l_jobj_tx_status = json_object_new_boolean(true);
        json_object *l_jobj_tx_hash = json_object_new_string(l_hash_str);
        json_object_object_add(l_jobj_ret, "tx_create", l_jobj_tx_status);
        json_object_object_add(l_jobj_ret, "hash", l_jobj_tx_hash);
        DAP_DELETE(l_hash_str);
        json_object_array_add(*a_json_arr_reply, l_jobj_ret);
        return DAP_CHAIN_NODE_CLI_COM_TX_COND_REMOVE_OK;
    }
    dap_json_rpc_error_add(*a_json_arr_reply, DAP_CHAIN_NODE_CLI_COM_TX_COND_REMOVE_OTHER_ERROR, "Can't create new TX. Something went wrong.");
    return DAP_CHAIN_NODE_CLI_COM_TX_COND_REMOVE_OTHER_ERROR;
}

typedef struct tx_check_args {
    dap_chain_datum_tx_t *tx;
    dap_hash_fast_t tx_hash;
} tx_check_args_t;

void s_tx_is_srv_pay_check (dap_chain_net_t* a_net, dap_chain_datum_tx_t *a_tx, dap_hash_fast_t *a_tx_hash, void *a_arg)
{
    UNUSED(a_net);
    dap_list_t **l_tx_list_ptr = a_arg;
    if (dap_chain_datum_tx_out_cond_get(a_tx, DAP_CHAIN_TX_OUT_COND_SUBTYPE_SRV_PAY , NULL)){
        tx_check_args_t *l_arg = DAP_NEW_Z(tx_check_args_t);
        l_arg->tx = a_tx;
        l_arg->tx_hash = *a_tx_hash;
        *l_tx_list_ptr = dap_list_append(*l_tx_list_ptr, l_arg);
    }
       
}

int com_tx_cond_unspent_find(int a_argc, char **a_argv, void **a_json_arr_reply)
{
    (void) a_argc;
    int arg_index = 1;
    const char *c_wallets_path = dap_chain_wallet_get_path(g_config);
    const char * l_wallet_str = NULL;
    const char * l_net_name = NULL;
    const char * l_srv_uid_str = NULL;

    const char * l_hash_out_type = NULL;
    dap_cli_server_cmd_find_option_val(a_argv, arg_index, a_argc, "-H", &l_hash_out_type);
    if(!l_hash_out_type)
        l_hash_out_type = "hex";
    if(dap_strcmp(l_hash_out_type,"hex") && dap_strcmp(l_hash_out_type,"base58")) {
        dap_json_rpc_error_add(*a_json_arr_reply, DAP_CHAIN_NODE_CLI_COM_TX_COND_UNSPEND_FIND_INVALID_PARAMETER_HEX,
                               "Invalid parameter -H, valid values: -H <hex | base58>");
        return DAP_CHAIN_NODE_CLI_COM_TX_COND_UNSPEND_FIND_INVALID_PARAMETER_HEX;
    }

    // Public certifiacte of condition owner
    dap_cli_server_cmd_find_option_val(a_argv, arg_index, a_argc, "-w", &l_wallet_str);
    // net
    dap_cli_server_cmd_find_option_val(a_argv, arg_index, a_argc, "-net", &l_net_name);
    // srv_uid
    dap_cli_server_cmd_find_option_val(a_argv, arg_index, a_argc, "-srv_uid", &l_srv_uid_str);

    if (!l_wallet_str) {
        dap_json_rpc_error_add(*a_json_arr_reply, DAP_CHAIN_NODE_CLI_COM_TX_COND_UNSPEND_FIND_INVALID_PARAMETER_W,
                               "com_txs_cond_remove requires parameter '-w'");
        return DAP_CHAIN_NODE_CLI_COM_TX_COND_UNSPEND_FIND_INVALID_PARAMETER_W;
    }
    if(!l_net_name) {
        dap_json_rpc_error_add(*a_json_arr_reply, DAP_CHAIN_NODE_CLI_COM_TX_COND_UNSPEND_FIND_INVALID_PARAMETER_NET,
                               "com_txs_cond_remove requires parameter '-net'");
        return DAP_CHAIN_NODE_CLI_COM_TX_COND_UNSPEND_FIND_INVALID_PARAMETER_NET;
    }
    if(!l_srv_uid_str) {
        dap_json_rpc_error_add(*a_json_arr_reply, DAP_CHAIN_NODE_CLI_COM_TX_COND_UNSPEND_FIND_INVALID_PARAMETER_SRV_UID,
                               "com_txs_cond_remove requires parameter '-srv_uid'");
        return DAP_CHAIN_NODE_CLI_COM_TX_COND_UNSPEND_FIND_INVALID_PARAMETER_SRV_UID;
    }

    dap_chain_net_srv_uid_t l_srv_uid = {};
    l_srv_uid.uint64 = strtoll(l_srv_uid_str, NULL, 10);
    if (!l_srv_uid.uint64) {
        dap_json_rpc_error_add(*a_json_arr_reply, DAP_CHAIN_NODE_CLI_COM_TX_COND_UNSPEND_FIND_CAN_NOT_FIND_SERVICE_UID,
                               "Can't find service UID %s ", l_srv_uid_str);
        return DAP_CHAIN_NODE_CLI_COM_TX_COND_UNSPEND_FIND_CAN_NOT_FIND_SERVICE_UID;
    }

    dap_chain_net_t * l_net = l_net_name ? dap_chain_net_by_name(l_net_name) : NULL;
    if(!l_net) {
        dap_json_rpc_error_add(*a_json_arr_reply, DAP_CHAIN_NODE_CLI_COM_TX_COND_UNSPEND_FIND_CAN_NOT_FIND_NET,
                               "Can't find net '%s'", l_net_name);
        return DAP_CHAIN_NODE_CLI_COM_TX_COND_UNSPEND_FIND_CAN_NOT_FIND_NET;
    }

    dap_chain_wallet_t *l_wallet = dap_chain_wallet_open(l_wallet_str, c_wallets_path, NULL);
    if(!l_wallet) {
        dap_json_rpc_error_add(*a_json_arr_reply, DAP_CHAIN_NODE_CLI_COM_TX_COND_UNSPEND_FIND_CAN_NOT_OPEN_WALLET, "Can't open wallet '%s'", l_wallet_str);
        return DAP_CHAIN_NODE_CLI_COM_TX_COND_UNSPEND_FIND_CAN_NOT_OPEN_WALLET;
    } 

    dap_enc_key_t *l_key_from = dap_chain_wallet_get_key(l_wallet, 0);
    dap_pkey_t *l_wallet_pkey = dap_pkey_from_enc_key(l_key_from);

    const char *l_native_ticker = l_net->pub.native_ticker;
    if (!l_native_ticker){
        dap_json_rpc_error_add(*a_json_arr_reply, DAP_CHAIN_NODE_CLI_COM_TX_COND_UNSPEND_FIND_CAN_NOT_FIND_NATIVE_TICKER_IN_NET,
                               "Can't find native ticker for net %s", l_net->pub.name);
        return DAP_CHAIN_NODE_CLI_COM_TX_COND_UNSPEND_FIND_CAN_NOT_FIND_NATIVE_TICKER_IN_NET;
    }
    dap_ledger_t *l_ledger = dap_ledger_by_net_name(l_net->pub.name);
    if (!l_ledger){
        dap_json_rpc_error_add(*a_json_arr_reply, DAP_CHAIN_NODE_CLI_COM_TX_COND_UNSPEND_FIND_CAN_NOT_FIND_LEDGER_FOR_NET, "Can't find ledger for net %s", l_net->pub.name);
        return DAP_CHAIN_NODE_CLI_COM_TX_COND_UNSPEND_FIND_CAN_NOT_FIND_LEDGER_FOR_NET;
    }

//    dap_string_t *l_reply_str = dap_string_new("");
    json_object *l_jobj_tx_list_cond_outs = json_object_new_array();
    dap_list_t *l_tx_list = NULL;

    dap_chain_net_get_tx_all(l_net, TX_SEARCH_TYPE_NET, s_tx_is_srv_pay_check, &l_tx_list);
    size_t l_tx_count = 0;
    uint256_t l_total_value = {};
    for (dap_list_t *it = l_tx_list; it; it = it->next) {
        tx_check_args_t *l_data_tx = (tx_check_args_t*)it->data;
        if (l_data_tx->tx_hash.raw[0] == 0x5A && l_data_tx->tx_hash.raw[1] == 0xc1){
            log_it(L_INFO, "found!");
        }
        dap_chain_datum_tx_t *l_tx = l_data_tx->tx;
        int l_prev_cond_idx = 0;
        dap_chain_tx_out_cond_t *l_out_cond = dap_chain_datum_tx_out_cond_get(l_tx, DAP_CHAIN_TX_OUT_COND_SUBTYPE_SRV_PAY , &l_prev_cond_idx);
        if (!l_out_cond || l_out_cond->header.srv_uid.uint64 != l_srv_uid.uint64 || IS_ZERO_256(l_out_cond->header.value))
            continue;

        if (dap_ledger_tx_hash_is_used_out_item(l_ledger, &l_data_tx->tx_hash, l_prev_cond_idx, NULL)) {
            continue;
        }

        const char *l_tx_ticker = dap_ledger_tx_get_token_ticker_by_hash(l_ledger, &l_data_tx->tx_hash);
        if (!l_tx_ticker) {
            continue;
        }
        if (strcmp(l_native_ticker, l_tx_ticker)) {
            continue;
        }

        // Check sign
        dap_hash_fast_t l_owner_tx_hash = dap_ledger_get_first_chain_tx_hash(l_ledger, l_data_tx->tx, l_out_cond);
        dap_chain_datum_tx_t *l_owner_tx = dap_hash_fast_is_blank(&l_owner_tx_hash)
            ? l_tx
            : dap_ledger_tx_find_by_hash(l_ledger, &l_owner_tx_hash);
            
        if (!l_owner_tx)
            continue;
        dap_chain_tx_sig_t *l_owner_tx_sig = (dap_chain_tx_sig_t *)dap_chain_datum_tx_item_get(l_owner_tx, NULL, NULL, TX_ITEM_TYPE_SIG, NULL);
        dap_sign_t *l_owner_sign = dap_chain_datum_tx_item_sign_get_sig((dap_chain_tx_sig_t *)l_owner_tx_sig);


        if (!dap_pkey_compare_with_sign(l_wallet_pkey, l_owner_sign)) {
            continue;
        }

        char *l_remain_datoshi_str = NULL;
        char *l_remain_coins_str = NULL; 
        char l_hash_str[DAP_CHAIN_HASH_FAST_STR_SIZE];
        dap_chain_hash_fast_to_str(&l_data_tx->tx_hash, l_hash_str, DAP_CHAIN_HASH_FAST_STR_SIZE);
        l_remain_coins_str = dap_chain_balance_to_coins(l_out_cond->header.value);
        l_remain_datoshi_str = dap_chain_balance_print(l_out_cond->header.value);
        json_object *l_jobj_hash = json_object_new_string(l_hash_str);
        json_object *l_jobj_remain = json_object_new_object();
        json_object *l_jobj_remain_coins = json_object_new_string(l_remain_coins_str);
        json_object *l_jobj_remain_datoshi = json_object_new_string(l_remain_datoshi_str);
        json_object_object_add(l_jobj_remain, "coins", l_jobj_remain_coins);
        json_object_object_add(l_jobj_remain, "datoshi", l_jobj_remain_datoshi);
        json_object *l_jobj_native_ticker = json_object_new_string(l_native_ticker);
        json_object *l_jobj_tx = json_object_new_object();
        json_object_object_add(l_jobj_tx, "hash", l_jobj_hash);
        json_object_object_add(l_jobj_tx, "remain", l_jobj_remain);
        json_object_object_add(l_jobj_tx, "ticker", l_jobj_native_ticker);
        json_object_array_add(l_jobj_tx_list_cond_outs, l_jobj_tx);
        l_tx_count++;
        SUM_256_256(l_total_value, l_out_cond->header.value, &l_total_value);
    }
    char *l_total_datoshi_str = dap_chain_balance_to_coins(l_total_value);
    char *l_total_coins_str = dap_chain_balance_print(l_total_value);
    json_object *l_jobj_total = json_object_new_object();
    json_object *l_jobj_total_datoshi = json_object_new_string(l_total_datoshi_str);
    json_object *l_jobj_total_coins = json_object_new_string(l_total_coins_str);
    json_object *l_jobj_native_ticker = json_object_new_string(l_native_ticker);
    json_object_object_add(l_jobj_total, "datoshi", l_jobj_total_datoshi);
    json_object_object_add(l_jobj_total, "coins", l_jobj_total_coins);
    json_object_object_add(l_jobj_total, "ticker", l_jobj_native_ticker);
    json_object_object_add(l_jobj_total, "tx_count", json_object_new_uint64(l_tx_count));
    json_object *l_jobj_ret = json_object_new_object();
    json_object_object_add(l_jobj_ret, "transactions_out_cond", l_jobj_tx_list_cond_outs);
    json_object_object_add(l_jobj_ret, "total", l_jobj_total);
    dap_list_free_full(l_tx_list, NULL);
    json_object_array_add(*a_json_arr_reply, l_jobj_ret);
    DAP_DEL_Z(l_wallet_pkey);
    dap_chain_wallet_close(l_wallet);
    return DAP_CHAIN_NODE_CLI_COM_TX_COND_UNSPEND_FIND_OK;
}
typedef enum cmd_mempool_add_ca_error_list{
    COM_MEMPOOL_ADD_CA_ERROR_NET_NOT_FOUND = DAP_JSON_RPC_ERR_CODE_METHOD_ERR_START,
    COM_MEMPOOL_ADD_CA_ERROR_NO_CAINS_FOR_CA_DATUM_IN_NET,
    COM_MEMPOOL_ADD_CA_ERROR_REQUIRES_PARAMETER_CA_NAME,
    COM_MEMPOOL_ADD_CA_ERROR_CAN_NOT_FIND_CERTIFICATE,
    COM_MEMPOOL_ADD_CA_ERROR_CORRUPTED_CERTIFICATE_WITHOUT_KEYS,
    COM_MEMPOOL_ADD_CA_ERROR_CERTIFICATE_HAS_PRIVATE_KEY_DATA,
    COM_MEMPOOL_ADD_CA_ERROR_CAN_NOT_SERIALIZE,
    COM_MEMPOOL_ADD_CA_ERROR_CAN_NOT_PLACE_CERTIFICATE
}cmd_mempool_add_ca_error_list_t;
/**
 * @brief _cmd_mempool_add_ca
 * @details Place public CA into the mempool
 * @param a_net
 * @param a_chain
 * @param a_cert
 * @param a_str_reply
 * @return
 */
int _cmd_mempool_add_ca(dap_chain_net_t *a_net, dap_chain_t *a_chain, dap_cert_t *a_cert, void **a_str_reply)
{
    json_object **a_json_arr_reply = (json_object **)a_str_reply;
    if (!a_net || !a_chain || !a_cert){
        dap_json_rpc_error_add(*a_json_arr_reply, COM_MEMPOOL_ADD_CA_ERROR_NET_NOT_FOUND, "The network or certificate attribute was not passed.");
        return COM_MEMPOOL_ADD_CA_ERROR_NET_NOT_FOUND;
    }
    dap_chain_t *l_chain = NULL;
    // Chech for chain if was set or not
    if (!a_chain){
       // If wasn't set - trying to auto detect
        l_chain = dap_chain_net_get_chain_by_chain_type(a_net, CHAIN_TYPE_CA);
        if (!l_chain) { // If can't auto detect
            // clean previous error code
            dap_json_rpc_error_add(*a_json_arr_reply, COM_MEMPOOL_ADD_CA_ERROR_NO_CAINS_FOR_CA_DATUM_IN_NET,
                                   "No chains for CA datum in network \"%s\"", a_net->pub.name);
            return COM_MEMPOOL_ADD_CA_ERROR_NO_CAINS_FOR_CA_DATUM_IN_NET;
        }
    }
    if(!a_cert->enc_key){
        dap_json_rpc_error_add(*a_json_arr_reply, COM_MEMPOOL_ADD_CA_ERROR_CORRUPTED_CERTIFICATE_WITHOUT_KEYS,
                               "Corrupted certificate \"%s\" without keys certificate", a_cert->name);
        return COM_MEMPOOL_ADD_CA_ERROR_CORRUPTED_CERTIFICATE_WITHOUT_KEYS;
    }

    if (a_cert->enc_key->priv_key_data_size || a_cert->enc_key->priv_key_data){
        dap_json_rpc_error_add(*a_json_arr_reply, COM_MEMPOOL_ADD_CA_ERROR_CERTIFICATE_HAS_PRIVATE_KEY_DATA,
                               "Certificate \"%s\" has private key data. Please export public only key certificate without private keys", a_cert->name);
        return COM_MEMPOOL_ADD_CA_ERROR_CERTIFICATE_HAS_PRIVATE_KEY_DATA;
    }

    // Serialize certificate into memory
    uint32_t l_cert_serialized_size = 0;
    byte_t * l_cert_serialized = dap_cert_mem_save(a_cert, &l_cert_serialized_size);
    if(!l_cert_serialized){
        dap_json_rpc_error_add(*a_json_arr_reply, COM_MEMPOOL_ADD_CA_ERROR_CAN_NOT_SERIALIZE,
                               "Can't serialize in memory certificate \"%s\"", a_cert->name);
        return COM_MEMPOOL_ADD_CA_ERROR_CAN_NOT_SERIALIZE;
    }
    // Now all the chechs passed, forming datum for mempool
    dap_chain_datum_t * l_datum = dap_chain_datum_create( DAP_CHAIN_DATUM_CA, l_cert_serialized , l_cert_serialized_size);
    DAP_DELETE( l_cert_serialized);
    if(!l_datum){
        dap_json_rpc_error_add(*a_json_arr_reply, COM_MEMPOOL_ADD_CA_ERROR_CAN_NOT_SERIALIZE,
                               "Can't produce datum from certificate \"%s\"", a_cert->name);
        return COM_MEMPOOL_ADD_CA_ERROR_CAN_NOT_SERIALIZE;
    }

    // Finaly add datum to mempool
    char *l_hash_str = dap_chain_mempool_datum_add(l_datum, l_chain, "hex");
    DAP_DELETE(l_datum);
    if (l_hash_str) {
        char *l_msg = dap_strdup_printf("Datum %s was successfully placed to mempool", l_hash_str);
        if (!l_msg) {
            dap_json_rpc_allocation_error(*a_json_arr_reply);
            return DAP_JSON_RPC_ERR_CODE_MEMORY_ALLOCATED;
        }
        json_object *l_obj_message = json_object_new_string(l_msg);
        DAP_DELETE(l_msg);
        DAP_DELETE(l_hash_str);
        if (!l_obj_message) {
            dap_json_rpc_allocation_error(*a_json_arr_reply);
            return DAP_JSON_RPC_ERR_CODE_MEMORY_ALLOCATED;
        }
        json_object_array_add(*a_json_arr_reply, l_obj_message);
        return 0;
    } else {
        char *l_msg = dap_strdup_printf("Can't place certificate \"%s\" to mempool", a_cert->name);
        if (!l_msg) {
            dap_json_rpc_allocation_error(*a_json_arr_reply);
            return DAP_JSON_RPC_ERR_CODE_MEMORY_ALLOCATED;
        }
        json_object *l_obj_msg = json_object_new_string(l_msg);
        DAP_DELETE(l_msg);
        if (!l_obj_msg) {
            dap_json_rpc_allocation_error(*a_json_arr_reply);
            return DAP_JSON_RPC_ERR_CODE_MEMORY_ALLOCATED;
        }
        json_object_array_add(*a_json_arr_reply, l_obj_msg);
        return COM_MEMPOOL_ADD_CA_ERROR_CAN_NOT_PLACE_CERTIFICATE;
    }
}

/**
 * @brief com_chain_ca_copy
 * @details copy public CA into the mempool
 * @param a_argc
 * @param a_argv
 * @param a_arg_func
 * @param a_str_reply
 * @return
 */
int com_chain_ca_copy( int a_argc,  char ** a_argv, void **a_str_reply)
{
    int l_argc = a_argc + 1;
    char **l_argv = DAP_NEW_Z_COUNT(char*, l_argc);
    l_argv[0] = "mempool";
    l_argv[1] = "add_ca";
    for (int i = 1; i < a_argc; i++)
        l_argv[i + 1] = a_argv[i];
    int ret = com_mempool(l_argc, l_argv, a_str_reply);
    DAP_DEL_Z(l_argv);
    return ret;
}


/**
 * @brief com_chain_ca_pub
 * @details place public CA into the mempool
 * @param a_argc
 * @param a_argv
 * @param a_arg_func
 * @param a_str_reply
 * @return
 */
int com_chain_ca_pub( int a_argc,  char ** a_argv, void **a_str_reply)
{
    int arg_index = 1;
    // Read params
    const char * l_ca_name = NULL;
    dap_chain_net_t * l_net = NULL;
    dap_chain_t * l_chain = NULL;

    dap_cli_server_cmd_find_option_val(a_argv, arg_index, a_argc, "-ca_name", &l_ca_name);
    dap_chain_node_cli_cmd_values_parse_net_chain(&arg_index,a_argc, a_argv, a_str_reply, &l_chain, &l_net, CHAIN_TYPE_CA);

    dap_cert_t * l_cert = dap_cert_find_by_name( l_ca_name );
    if( l_cert == NULL ){
        dap_cli_server_cmd_set_reply_text(a_str_reply,
                "Can't find \"%s\" certificate", l_ca_name );
        return -4;
    }


    if( l_cert->enc_key == NULL ){
        dap_cli_server_cmd_set_reply_text(a_str_reply,
                "Corrupted certificate \"%s\" without keys certificate", l_ca_name );
        return -5;
    }

    // Create empty new cert
    dap_cert_t * l_cert_new = dap_cert_new(l_ca_name);
    if(!l_cert_new)
        return -9;
    l_cert_new->enc_key = dap_enc_key_new( l_cert->enc_key->type);
    if(!l_cert_new->enc_key) {
        DAP_DELETE(l_cert_new);
        return -10;
    }

    // Copy only public key
    l_cert_new->enc_key->pub_key_data = DAP_NEW_Z_SIZE(uint8_t,
                                                      l_cert_new->enc_key->pub_key_data_size =
                                                      l_cert->enc_key->pub_key_data_size );
    if(!l_cert_new->enc_key->pub_key_data) {
        log_it(L_CRITICAL, "%s", c_error_memory_alloc);
        DAP_DELETE(l_cert_new->enc_key);
        DAP_DELETE(l_cert_new);
        return -11;
    }
    memcpy(l_cert_new->enc_key->pub_key_data, l_cert->enc_key->pub_key_data,l_cert->enc_key->pub_key_data_size);

    // Serialize certificate into memory
    uint32_t l_cert_serialized_size = 0;
    byte_t * l_cert_serialized = dap_cert_mem_save( l_cert_new, &l_cert_serialized_size );
    if(!l_cert_serialized){
        dap_cli_server_cmd_set_reply_text(a_str_reply,
                "Can't serialize in memory certificate" );
        return -7;
    }
    // Now all the chechs passed, forming datum for mempool
    dap_chain_datum_t * l_datum = dap_chain_datum_create( DAP_CHAIN_DATUM_CA, l_cert_serialized , l_cert_serialized_size);
    DAP_DELETE(l_cert_serialized);
    if(!l_datum){
        dap_cli_server_cmd_set_reply_text(a_str_reply,
                "Can't produce datum from certificate");
        return -7;
    }

    // Finaly add datum to mempool
    char *l_hash_str = dap_chain_mempool_datum_add(l_datum, l_chain, "hex");
    DAP_DELETE(l_datum);
    if (l_hash_str) {
        dap_cli_server_cmd_set_reply_text(a_str_reply,
                "Datum %s was successfully placed to mempool", l_hash_str);
        DAP_DELETE(l_hash_str);
        return 0;
    } else {
        dap_cli_server_cmd_set_reply_text(a_str_reply,
                "Can't place certificate \"%s\" to mempool", l_ca_name);
        return -8;
    }
}


static const char* s_json_get_text(struct json_object *a_json, const char *a_key)
{
    if(!a_json || !a_key)
        return NULL;
    struct json_object *l_json = json_object_object_get(a_json, a_key);
    if(l_json && json_object_is_type(l_json, json_type_string)) {
        // Read text
        return json_object_get_string(l_json);
    }
    return NULL;
}

static bool s_json_get_int64(struct json_object *a_json, const char *a_key, int64_t *a_out)
{
    if(!a_json || !a_key || !a_out)
        return false;
    struct json_object *l_json = json_object_object_get(a_json, a_key);
    if(l_json) {
        if(json_object_is_type(l_json, json_type_int)) {
            // Read number
            *a_out = json_object_get_int64(l_json);
            return true;
        }
    }
    return false;
}

static bool s_json_get_unit(struct json_object *a_json, const char *a_key, dap_chain_net_srv_price_unit_uid_t *a_out)
{
    const char *l_unit_str = s_json_get_text(a_json, a_key);
    if(!l_unit_str || !a_out)
        return false;
    dap_chain_net_srv_price_unit_uid_t l_unit = dap_chain_net_srv_price_unit_uid_from_str(l_unit_str);
    if(l_unit.enm == SERV_UNIT_UNDEFINED)
        return false;
    a_out->enm = l_unit.enm;
    return true;
}

static bool s_json_get_uint256(struct json_object *a_json, const char *a_key, uint256_t *a_out)
{
    const char *l_uint256_str = s_json_get_text(a_json, a_key);
    if(!a_out || !l_uint256_str)
        return false;
    uint256_t l_value = dap_chain_balance_scan(l_uint256_str);
    if(!IS_ZERO_256(l_value)) {
        memcpy(a_out, &l_value, sizeof(uint256_t));
        return true;
    }
    return false;
}

// service names: srv_stake, srv_vpn, srv_xchange
static bool s_json_get_srv_uid(struct json_object *a_json, const char *a_key_service_id, const char *a_key_service, uint64_t *a_out)
{
    uint64_t l_srv_id;
    if(!a_out)
        return false;
    // Read service id
    if(s_json_get_int64(a_json, a_key_service_id, (int64_t*) &l_srv_id)) {
        *a_out = l_srv_id;
        return true;
    }
    else {
        // Read service as name
        const char *l_service = s_json_get_text(a_json, a_key_service);
        if(l_service) {
            dap_chain_net_srv_t *l_srv = dap_chain_net_srv_get_by_name(l_service);
            if(!l_srv)
                return false;
            *a_out = l_srv->uid.uint64;
            return true;
        }
    }
    return false;
}

static dap_chain_wallet_t* s_json_get_wallet(struct json_object *a_json, const char *a_key)
{
    return dap_chain_wallet_open(s_json_get_text(a_json, a_key), dap_chain_wallet_get_path(g_config), NULL);
}

static const dap_cert_t* s_json_get_cert(struct json_object *a_json, const char *a_key)
{
    return dap_cert_find_by_name(s_json_get_text(a_json, a_key));
}

// Read pkey from wallet or cert
static dap_pkey_t* s_json_get_pkey(struct json_object *a_json)
{
    dap_pkey_t *l_pub_key = NULL;
    // From wallet
    dap_chain_wallet_t *l_wallet = s_json_get_wallet(a_json, "wallet");
    if(l_wallet) {
        l_pub_key = dap_chain_wallet_get_pkey(l_wallet, 0);
        dap_chain_wallet_close(l_wallet);
        if(l_pub_key) {
            return l_pub_key;
        }
    }
    // From cert
    const dap_cert_t *l_cert = s_json_get_cert(a_json, "cert");
    if(l_cert) {
        l_pub_key = dap_pkey_from_enc_key(l_cert->enc_key);
    }
    return l_pub_key;
}


/**
 * @brief Create transaction from json file
 * com_tx_create command
 * @param argc
 * @param argv
 * @param arg_func
 * @param str_reply
 * @return int
 */
int com_tx_create_json(int a_argc, char ** a_argv, void **a_json_arr_reply)
{
    int l_arg_index = 1;
    const char *l_net_name = NULL; // optional parameter
    const char *l_chain_name = NULL; // optional parameter
    const char *l_json_file_path = NULL;
    const char *l_native_token = NULL;
    const char *l_main_token = NULL;

    dap_cli_server_cmd_find_option_val(a_argv, l_arg_index, a_argc, "-net", &l_net_name); // optional parameter
    dap_cli_server_cmd_find_option_val(a_argv, l_arg_index, a_argc, "-chain", &l_chain_name); // optional parameter
    dap_cli_server_cmd_find_option_val(a_argv, l_arg_index, a_argc, "-json", &l_json_file_path);

    if(!l_json_file_path) {
        dap_json_rpc_error_add(*a_json_arr_reply, DAP_CHAIN_NODE_CLI_COM_TX_CREATE_JSON_REQUIRE_PARAMETER_JSON,
                               "Command requires one of parameters '-json <json file path>'");
        return DAP_CHAIN_NODE_CLI_COM_TX_CREATE_JSON_REQUIRE_PARAMETER_JSON;
    }
    // Open json file
    struct json_object *l_json = json_object_from_file(l_json_file_path);
    if(!l_json) {
        dap_json_rpc_error_add(*a_json_arr_reply, DAP_CHAIN_NODE_CLI_COM_TX_CREATE_JSON_CAN_NOT_OPEN_JSON_FILE,
                               "Can't open json file: %s", json_util_get_last_err());
        return DAP_CHAIN_NODE_CLI_COM_TX_CREATE_JSON_CAN_NOT_OPEN_JSON_FILE;
    }
    if(!json_object_is_type(l_json, json_type_object)) {
        dap_json_rpc_error_add(*a_json_arr_reply, DAP_CHAIN_NODE_CLI_COM_TX_CREATE_JSON_WRONG_JSON_FORMAT, "Wrong json format");
        json_object_put(l_json);
        return DAP_CHAIN_NODE_CLI_COM_TX_CREATE_JSON_WRONG_JSON_FORMAT;
    }

    
    // Read network from json file
    if(!l_net_name) {
        struct json_object *l_json_net = json_object_object_get(l_json, "net");
        if(l_json_net && json_object_is_type(l_json_net, json_type_string)) {
            l_net_name = json_object_get_string(l_json_net);
        }
        if(!l_net_name) {
            dap_json_rpc_error_add(*a_json_arr_reply, DAP_CHAIN_NODE_CLI_COM_TX_CREATE_JSON_REQUIRE_PARAMETER_NET,
                                   "Command requires parameter '-net' or set net in the json file");
            json_object_put(l_json);
            return DAP_CHAIN_NODE_CLI_COM_TX_CREATE_JSON_REQUIRE_PARAMETER_NET;
        }
    }
    dap_chain_net_t *l_net = dap_chain_net_by_name(l_net_name);
    l_native_token = l_net->pub.native_ticker;
    if(!l_net) {
        dap_json_rpc_error_add(*a_json_arr_reply, DAP_CHAIN_NODE_CLI_COM_TX_CREATE_JSON_NOT_FOUNT_NET_BY_NAME, "Not found net by name '%s'", l_net_name);
        json_object_put(l_json);
        return DAP_CHAIN_NODE_CLI_COM_TX_CREATE_JSON_NOT_FOUNT_NET_BY_NAME;
    }

    // Read chain from json file
    if(!l_chain_name) {
        struct json_object *l_json_chain = json_object_object_get(l_json, "chain");
        if(l_json_chain && json_object_is_type(l_json_chain, json_type_string)) {
            l_chain_name = json_object_get_string(l_json_chain);
        }
    }
    dap_chain_t *l_chain = dap_chain_net_get_chain_by_name(l_net, l_chain_name);
    if(!l_chain) {
        l_chain = dap_chain_net_get_chain_by_chain_type(l_net, CHAIN_TYPE_TX);
    }
    if(!l_chain) {
        dap_json_rpc_error_add(*a_json_arr_reply, DAP_CHAIN_NODE_CLI_COM_TX_CREATE_JSON_NOT_FOUNT_CHAIN_BY_NAME,
                               "Chain name '%s' not found, try use parameter '-chain' or set chain in the json file", l_chain_name);
        json_object_put(l_json);
        return DAP_CHAIN_NODE_CLI_COM_TX_CREATE_JSON_NOT_FOUNT_CHAIN_BY_NAME;
    }


    // Read items from json file
    struct json_object *l_json_items = json_object_object_get(l_json, "items");
    size_t l_items_count;
    if(!l_json_items || !json_object_is_type(l_json_items, json_type_array) || !(l_items_count = json_object_array_length(l_json_items))) {
        dap_json_rpc_error_add(*a_json_arr_reply, DAP_CHAIN_NODE_CLI_COM_TX_CREATE_JSON_NOT_FOUNT_ARRAY_ITEMS,
                               "Wrong json format: not found array 'items' or array is empty");
        json_object_put(l_json);
        return DAP_CHAIN_NODE_CLI_COM_TX_CREATE_JSON_NOT_FOUNT_ARRAY_ITEMS;
    }

    log_it(L_ERROR, "Json TX: found %lu items", l_items_count);
    // Create transaction
    dap_chain_datum_tx_t *l_tx = DAP_NEW_Z_SIZE(dap_chain_datum_tx_t, sizeof(dap_chain_datum_tx_t));
    if(!l_tx) {
        json_object_put(l_json);
        dap_json_rpc_allocation_error(*a_json_arr_reply);
        return DAP_JSON_RPC_ERR_CODE_MEMORY_ALLOCATED;
    }
    l_tx->header.ts_created = time(NULL);
    size_t l_items_ready = 0;
    dap_list_t *l_sign_list = NULL;// list 'sing' items
    dap_list_t *l_in_list = NULL;// list 'in' items
    dap_list_t *l_tsd_list = NULL;// list tsd sections
    uint256_t l_value_need = { };// how many tokens are needed in the 'out' item
    uint256_t l_value_need_fee = {};
    json_object *l_jobj_errors = json_object_new_array();
//    dap_string_t *l_err_str = dap_string_new("Errors: \n");
    // Creating and adding items to the transaction
    for(size_t i = 0; i < l_items_count; ++i) {
        struct json_object *l_json_item_obj = json_object_array_get_idx(l_json_items, i);
        if(!l_json_item_obj || !json_object_is_type(l_json_item_obj, json_type_object)) {
            continue;
        }
        struct json_object *l_json_item_type = json_object_object_get(l_json_item_obj, "type");
        if(!l_json_item_type && json_object_is_type(l_json_item_type, json_type_string)) {
            log_it(L_WARNING, "Item %zu without type", i);
            continue;
        }
        const char *l_item_type_str = json_object_get_string(l_json_item_type);
        dap_chain_tx_item_type_t l_item_type = dap_chain_datum_tx_item_str_to_type(l_item_type_str);
        if(l_item_type == TX_ITEM_TYPE_UNKNOWN) {
            log_it(L_WARNING, "Item %zu has invalid type '%s'", i, l_item_type_str);
            continue;
        }

        log_it(L_DEBUG, "Json TX: process item %s", json_object_get_string(l_json_item_type));
        // Create an item depending on its type
        const uint8_t *l_item = NULL;
        switch (l_item_type) {
        case TX_ITEM_TYPE_IN: {
            // Save item obj for in
            l_in_list = dap_list_append(l_in_list, l_json_item_obj);
        }
            break;

        case TX_ITEM_TYPE_OUT:
        case TX_ITEM_TYPE_OUT_EXT: {
            // Read address and value
            uint256_t l_value = { };
            const char *l_json_item_addr_str = s_json_get_text(l_json_item_obj, "addr");
            bool l_is_value = s_json_get_uint256(l_json_item_obj, "value", &l_value);
            if(l_is_value && l_json_item_addr_str) {
                dap_chain_addr_t *l_addr = dap_chain_addr_from_str(l_json_item_addr_str);
                if(l_addr && !IS_ZERO_256(l_value)) {
                    if(l_item_type == TX_ITEM_TYPE_OUT) {
                        // Create OUT item
                        dap_chain_tx_out_t *l_out_item = dap_chain_datum_tx_item_out_create(l_addr, l_value);
                        if (!l_out_item) {
                            json_object *l_jobj_err = json_object_new_string("Failed to create transaction out. "
                                                                             "There may not be enough funds in the wallet.");
                            json_object_array_add(l_jobj_errors, l_jobj_err);
                        }
                        l_item = (const uint8_t*) l_out_item;
                    }
                    else if(l_item_type == TX_ITEM_TYPE_OUT_EXT) {
                        // Read address and value
                        const char *l_token = s_json_get_text(l_json_item_obj, "token");
                        l_main_token = l_token;
                        if(l_token) {
                            // Create OUT_EXT item
                            dap_chain_tx_out_ext_t *l_out_ext_item = dap_chain_datum_tx_item_out_ext_create(l_addr, l_value, l_token);
                            if (!l_out_ext_item) {
                                json_object *l_jobj_err = json_object_new_string("Failed to create a out ext"
                                                                    "for a transaction. There may not be enough funds "
                                                                    "on the wallet or the wrong ticker token "
                                                                    "is indicated.");
                                json_object_array_add(l_jobj_errors, l_jobj_err);
                            }
                            l_item = (const uint8_t*) l_out_ext_item;
                        }
                        else {
                            log_it(L_WARNING, "Invalid 'out_ext' item %zu", i);
                            continue;
                        }
                    }
                    // Save value for using in In item
                    if(l_item) {
                        SUM_256_256(l_value_need, l_value, &l_value_need);
                    }
                } else {
                    if(l_item_type == TX_ITEM_TYPE_OUT) {
                        log_it(L_WARNING, "Invalid 'out' item %zu", i);
                    }
                    else if(l_item_type == TX_ITEM_TYPE_OUT_EXT) {
                        log_it(L_WARNING, "Invalid 'out_ext' item %zu", i);
                    }
                    char *l_str_err = dap_strdup_printf("For item %zu of type 'out' or 'out_ext' the "
                                                        "string representation of the address could not be converted, "
                                                        "or the size of the output sum is 0.", i);
                    json_object *l_jobj_err = json_object_new_string(l_str_err);
                    DAP_DELETE(l_str_err);
                    json_object_array_add(l_jobj_errors, l_jobj_err);
                    continue;
                }
            }
        }
            break;
        case TX_ITEM_TYPE_OUT_COND: {
            // Read subtype of item
            const char *l_subtype_str = s_json_get_text(l_json_item_obj, "subtype");
            dap_chain_tx_out_cond_subtype_t l_subtype = dap_chain_tx_out_cond_subtype_from_str(l_subtype_str);
            switch (l_subtype) {

            case DAP_CHAIN_TX_OUT_COND_SUBTYPE_SRV_PAY:{
                uint256_t l_value = { };
                bool l_is_value = s_json_get_uint256(l_json_item_obj, "value", &l_value);
                if(!l_is_value || IS_ZERO_256(l_value)) {
                    log_it(L_ERROR, "Json TX: bad value in OUT_COND_SUBTYPE_SRV_PAY");
                    break;
                }
                uint256_t l_value_max_per_unit = { };
                l_is_value = s_json_get_uint256(l_json_item_obj, "value_max_per_unit", &l_value_max_per_unit);
                if(!l_is_value || IS_ZERO_256(l_value_max_per_unit)) {
                    log_it(L_ERROR, "Json TX: bad value_max_per_unit in OUT_COND_SUBTYPE_SRV_PAY");
                    break;
                }
                dap_chain_net_srv_price_unit_uid_t l_price_unit;
                if(!s_json_get_unit(l_json_item_obj, "price_unit", &l_price_unit)) {
                    log_it(L_ERROR, "Json TX: bad price_unit in OUT_COND_SUBTYPE_SRV_PAY");
                    break;
                }
                dap_chain_net_srv_uid_t l_srv_uid;
                if(!s_json_get_srv_uid(l_json_item_obj, "service_id", "service", &l_srv_uid.uint64)){
                    // Default service DAP_CHAIN_NET_SRV_VPN_ID
                    l_srv_uid.uint64 = 0x0000000000000001;
                }

                // From "wallet" or "cert"
                dap_pkey_t *l_pkey = s_json_get_pkey(l_json_item_obj);
                if(!l_pkey) {
                    log_it(L_ERROR, "Json TX: bad pkey in OUT_COND_SUBTYPE_SRV_PAY");
                    break;
                }
                const char *l_params_str = s_json_get_text(l_json_item_obj, "params");
                size_t l_params_size = dap_strlen(l_params_str);
                dap_chain_tx_out_cond_t *l_out_cond_item = dap_chain_datum_tx_item_out_cond_create_srv_pay(l_pkey, l_srv_uid, l_value, l_value_max_per_unit,
                        l_price_unit, l_params_str, l_params_size);
                l_item = (const uint8_t*) l_out_cond_item;
                // Save value for using in In item
                if(l_item) {
                    SUM_256_256(l_value_need, l_value, &l_value_need);
                } else {
                    char *l_str_err = dap_strdup_printf("Unable to create conditional out for transaction "
                                                        "can of type %s described in item %zu.\n", l_subtype_str, i);
                    json_object *l_jobj_err = json_object_new_string(l_str_err);
                    DAP_DELETE(l_str_err);
                    json_object_array_add(l_jobj_errors, l_jobj_err);
                }
                DAP_DELETE(l_pkey);
            }
                break;
            case DAP_CHAIN_TX_OUT_COND_SUBTYPE_SRV_XCHANGE: {

                dap_chain_net_srv_uid_t l_srv_uid;
                if(!s_json_get_srv_uid(l_json_item_obj, "service_id", "service", &l_srv_uid.uint64)) {
                    // Default service DAP_CHAIN_NET_SRV_XCHANGE_ID
                    l_srv_uid.uint64 = 0x2;
                }
                dap_chain_net_t *l_net = dap_chain_net_by_name(s_json_get_text(l_json_item_obj, "net"));
                if(!l_net) {
                    log_it(L_ERROR, "Json TX: bad net in OUT_COND_SUBTYPE_SRV_XCHANGE");
                    break;
                }
                const char *l_token = s_json_get_text(l_json_item_obj, "token");
                if(!l_token) {
                    log_it(L_ERROR, "Json TX: bad token in OUT_COND_SUBTYPE_SRV_XCHANGE");
                    break;
                }
                uint256_t l_value = { };
                if(!s_json_get_uint256(l_json_item_obj, "value", &l_value) || IS_ZERO_256(l_value)) {
                    log_it(L_ERROR, "Json TX: bad value in OUT_COND_SUBTYPE_SRV_XCHANGE");
                    break;
                }
                //const char *l_params_str = s_json_get_text(l_json_item_obj, "params");
                //size_t l_params_size = dap_strlen(l_params_str);
                dap_chain_tx_out_cond_t *l_out_cond_item = NULL; //dap_chain_datum_tx_item_out_cond_create_srv_xchange(l_srv_uid, l_net->pub.id, l_token, l_value, l_params_str, l_params_size);
                l_item = (const uint8_t*) l_out_cond_item;
                // Save value for using in In item
                if(l_item) {
                    SUM_256_256(l_value_need, l_value, &l_value_need);
                } else {
                    char *l_str_err = dap_strdup_printf("Unable to create conditional out for transaction "
                                                         "can of type %s described in item %zu.", l_subtype_str, i);
                    json_object *l_jobj_err = json_object_new_string(l_str_err);
                    DAP_DELETE(l_str_err);
                    json_object_array_add(l_jobj_errors, l_jobj_err);
                }
            }
                break;
            case DAP_CHAIN_TX_OUT_COND_SUBTYPE_SRV_STAKE_POS_DELEGATE:{
                dap_chain_net_srv_uid_t l_srv_uid;
                if(!s_json_get_srv_uid(l_json_item_obj, "service_id", "service", &l_srv_uid.uint64)) {
                    // Default service DAP_CHAIN_NET_SRV_STAKE_ID
                    l_srv_uid.uint64 = 0x13;
                }
                uint256_t l_value = { };
                if(!s_json_get_uint256(l_json_item_obj, "value", &l_value) || IS_ZERO_256(l_value)) {
                    log_it(L_ERROR, "Json TX: bad value in OUT_COND_SUBTYPE_SRV_STAKE_POS_DELEGATE");
                    break;
                }
                uint256_t l_fee_value = { };
                if(!s_json_get_uint256(l_json_item_obj, "fee", &l_fee_value) || IS_ZERO_256(l_fee_value)) {
                    break;
                }
                
                const char *l_signing_addr_str = s_json_get_text(l_json_item_obj, "signing_addr");
                dap_chain_addr_t *l_signing_addr = dap_chain_addr_from_str(l_signing_addr_str);
                if(!l_signing_addr) {
                {
                    log_it(L_ERROR, "Json TX: bad signing_addr in OUT_COND_SUBTYPE_SRV_STAKE_POS_DELEGATE");
                    break;
                }
                dap_chain_node_addr_t l_signer_node_addr;
                const char *l_node_addr_str = s_json_get_text(l_json_item_obj, "node_addr");
                if(!l_node_addr_str || dap_chain_node_addr_from_str(&l_signer_node_addr, l_node_addr_str)) {
                    log_it(L_ERROR, "Json TX: bad node_addr in OUT_COND_SUBTYPE_SRV_STAKE_POS_DELEGATE");
                    break;
                }
                dap_chain_tx_out_cond_t *l_out_cond_item = dap_chain_datum_tx_item_out_cond_create_srv_stake(l_srv_uid, l_value, l_signing_addr,
                                                                                                             &l_signer_node_addr, NULL, uint256_0);
                l_item = (const uint8_t*) l_out_cond_item;
                // Save value for using in In item
                if(l_item) {
                    SUM_256_256(l_value_need, l_value, &l_value_need);
                } else {
                    char *l_err_str = dap_strdup_printf("Unable to create conditional out for transaction "
                                                        "can of type %s described in item %zu.", l_subtype_str, i);
                    json_object *l_jobj_err = json_object_new_string(l_err_str);
                    DAP_DELETE(l_err_str);
                    json_object_array_add(l_jobj_errors, l_jobj_err);
                }
                }
            }
                break;
            case DAP_CHAIN_TX_OUT_COND_SUBTYPE_FEE: {
                uint256_t l_value = { };
                s_json_get_uint256(l_json_item_obj, "value", &l_value);
                if(!IS_ZERO_256(l_value)) {
                    dap_chain_tx_out_cond_t *l_out_cond_item = dap_chain_datum_tx_item_out_cond_create_fee(l_value);
                    l_item = (const uint8_t*) l_out_cond_item;
                    // Save value for using in In item
                    if(l_item) {
                        SUM_256_256(l_value_need_fee, l_value, &l_value_need_fee);
                    } else {
                        char *l_str_err = dap_strdup_printf("Unable to create conditional out for transaction "
                                                            "can of type %s described in item %zu.", l_subtype_str, i);
                        json_object *l_jobj_err = json_object_new_string(l_str_err);
                        json_object_array_add(l_jobj_errors, l_jobj_err);
                        DAP_DELETE(l_str_err);
                    }
                }
                else
                    log_it(L_ERROR, "Json TX: zero value in OUT_COND_SUBTYPE_FEE");
            }
                break;
            case DAP_CHAIN_TX_OUT_COND_SUBTYPE_UNDEFINED:
                log_it(L_WARNING, "Undefined subtype: '%s' of 'out_cond' item %zu ", l_subtype_str, i);
                char *l_str_err = dap_strdup_printf("Specified unknown sub type %s of conditional out on item %zu.",
                                                    l_subtype_str, i);
                json_object *l_jobj_err = json_object_new_string(l_str_err);
                DAP_DELETE(l_str_err);
                json_object_array_add(l_jobj_errors, l_jobj_err);
                break;
            }
        }

            break;
        case TX_ITEM_TYPE_SIG:{
            // Save item obj for sign
            l_sign_list = dap_list_append(l_sign_list,l_json_item_obj);
        }
            break;
        case TX_ITEM_TYPE_RECEIPT: {
            dap_chain_net_srv_uid_t l_srv_uid;
            if(!s_json_get_srv_uid(l_json_item_obj, "service_id", "service", &l_srv_uid.uint64)) {
                log_it(L_ERROR, "Json TX: bad service_id in TYPE_RECEIPT");
                break;
            }
            dap_chain_net_srv_price_unit_uid_t l_price_unit;
            if(!s_json_get_unit(l_json_item_obj, "price_unit", &l_price_unit)) {
                log_it(L_ERROR, "Json TX: bad price_unit in TYPE_RECEIPT");
                break;
            }
            int64_t l_units;
            if(!s_json_get_int64(l_json_item_obj, "units", &l_units)) {
                log_it(L_ERROR, "Json TX: bad units in TYPE_RECEIPT");
                break;
            }
            uint256_t l_value = { };
            if(!s_json_get_uint256(l_json_item_obj, "value", &l_value) || IS_ZERO_256(l_value)) {
                log_it(L_ERROR, "Json TX: bad value in TYPE_RECEIPT");
                break;
            }
            const char *l_params_str = s_json_get_text(l_json_item_obj, "params");
            size_t l_params_size = dap_strlen(l_params_str);
            dap_chain_datum_tx_receipt_t *l_receipt = dap_chain_datum_tx_receipt_create(l_srv_uid, l_price_unit, l_units, l_value, l_params_str, l_params_size);
            l_item = (const uint8_t*) l_receipt;
            if (!l_item) {
                char *l_str_err = dap_strdup_printf("Unable to create receipt out for transaction "
                                                    "described by item %zu.", i);
                json_object *l_jobj_err = json_object_new_string(l_str_err);
                DAP_DELETE(l_str_err);
                json_object_array_add(l_jobj_errors, l_jobj_err);
            }
        }
            break;
        case TX_ITEM_TYPE_TSD: {
            int64_t l_tsd_type;
            if(!s_json_get_int64(l_json_item_obj, "type_tsd", &l_tsd_type)) {
                log_it(L_ERROR, "Json TX: bad type_tsd in TYPE_TSD");
                break;
            }
            const char *l_tsd_data = s_json_get_text(l_json_item_obj, "data");
            if (!l_tsd_data) {
                log_it(L_ERROR, "Json TX: bad data in TYPE_TSD");
                break;
            }
            size_t l_data_size = dap_strlen(l_tsd_data);
            dap_chain_tx_tsd_t *l_tsd = dap_chain_datum_tx_item_tsd_create((void*)l_tsd_data, (int)l_tsd_type, l_data_size);
            l_tsd_list = dap_list_append(l_tsd_list, l_tsd);
        }
            break;
            //case TX_ITEM_TYPE_PKEY:
                //break;
            //case TX_ITEM_TYPE_IN_EMS:
                //break;
            //case TX_ITEM_TYPE_IN_EMS_EXT:
                //break;
        }
        // Add item to transaction
        if(l_item) {
            dap_chain_datum_tx_add_item(&l_tx, (const uint8_t*) l_item);
            l_items_ready++;
            DAP_DELETE(l_item);
        }
    }
    
    dap_list_t *l_list;
    // Add In items
    l_list = l_in_list;
    while(l_list) {
        struct json_object *l_json_item_obj = (struct json_object*) l_list->data;
        // Read prev_hash and out_prev_idx
        const char *l_prev_hash_str = s_json_get_text(l_json_item_obj, "prev_hash");
        int64_t l_out_prev_idx;
        bool l_is_out_prev_idx = s_json_get_int64(l_json_item_obj, "out_prev_idx", &l_out_prev_idx);
        // If prev_hash and out_prev_idx were read
        if(l_prev_hash_str && l_is_out_prev_idx) {
            dap_chain_hash_fast_t l_tx_prev_hash;
            if(!dap_chain_hash_fast_from_str(l_prev_hash_str, &l_tx_prev_hash)) {
                // Create IN item
                dap_chain_tx_in_t *l_in_item = dap_chain_datum_tx_item_in_create(&l_tx_prev_hash, (uint32_t) l_out_prev_idx);
                if (!l_in_item) {
                    json_object *l_jobj_err = json_object_new_string("Unable to create in for transaction.");
                    json_object_array_add(l_jobj_errors, l_jobj_err);
                }
            } else {
                log_it(L_WARNING, "Invalid 'in' item, bad prev_hash %s", l_prev_hash_str);
                char *l_str_err = dap_strdup_printf("Unable to create in for transaction. Invalid 'in' item, "
                                                    "bad prev_hash %s", l_prev_hash_str);
                json_object *l_jobj_err = json_object_new_string(l_str_err);
                json_object_array_add(l_jobj_errors, l_jobj_err);
                // Go to the next item
                l_list = dap_list_next(l_list);
                continue;
            }
        }
        // Read addr_from
        else {
            const char *l_json_item_addr_str = s_json_get_text(l_json_item_obj, "addr_from");
            const char *l_json_item_token = s_json_get_text(l_json_item_obj, "token");
            l_main_token = l_json_item_token;
            dap_chain_addr_t *l_addr_from = NULL;
            if(l_json_item_addr_str) {
                l_addr_from = dap_chain_addr_from_str(l_json_item_addr_str);
                if (!l_addr_from) {
                    log_it(L_WARNING, "Invalid element 'in', unable to convert string representation of addr_from: '%s' "
                                      "to binary.", l_json_item_addr_str);
                    char *l_str_err = dap_strdup_printf("Invalid element 'to', unable to convert string representation "
                                                        "of addr_from: '%s' to binary.", l_json_item_addr_str);
                    json_object *l_jobj_err = json_object_new_string(l_str_err);
                    DAP_DELETE(l_str_err);
                    json_object_array_add(l_jobj_errors, l_jobj_err);
                    // Go to the next item
                    l_list = dap_list_next(l_list);
                    continue;
                }
            }
            else {
                log_it(L_WARNING, "Invalid 'in' item, incorrect addr_from: '%s'", l_json_item_addr_str ? l_json_item_addr_str : "[null]");
                char *l_str_err = dap_strdup_printf("Invalid 'in' item, incorrect addr_from: '%s'",
                                         l_json_item_addr_str ? l_json_item_addr_str : "[null]");
                json_object *l_jobj_err = json_object_new_string(l_str_err);
                DAP_DELETE(l_str_err);
                json_object_array_add(l_jobj_errors, l_jobj_err);
                // Go to the next item
                l_list = dap_list_next(l_list);
                continue;
            }
            if(!l_json_item_token) {
                log_it(L_WARNING, "Invalid 'in' item, not found token name");
                json_object *l_jobj_err = json_object_new_string("Invalid 'in' item, not found token name");
                json_object_array_add(l_jobj_errors, l_jobj_err);
                // Go to the next item
                l_list = dap_list_next(l_list);
                continue;
            }
            if(IS_ZERO_256(l_value_need)) {
                log_it(L_WARNING, "Invalid 'in' item, not found value in out items");
                json_object *l_jobj_err = json_object_new_string("Invalid 'in' item, not found value in out items");
                json_object_array_add(l_jobj_errors, l_jobj_err);
                // Go to the next item
                l_list = dap_list_next(l_list);
                continue;
            }
            if(l_addr_from)
            {
                // find the transactions from which to take away coins
                dap_list_t *l_list_used_out = NULL;
                dap_list_t *l_list_used_out_fee = NULL;
                uint256_t l_value_transfer = { }; // how many coins to transfer
                uint256_t l_value_transfer_fee = { }; // how many coins to transfer
                //SUM_256_256(a_value, a_value_fee, &l_value_need);
                uint256_t l_value_need_check = {};
                if (!dap_strcmp(l_native_token, l_main_token)) {
                    SUM_256_256(l_value_need_check, l_value_need, &l_value_need_check);
                    SUM_256_256(l_value_need_check, l_value_need_fee, &l_value_need_check);
                    l_list_used_out = dap_ledger_get_list_tx_outs_with_val(l_net->pub.ledger, l_json_item_token,
                                                                                             l_addr_from, l_value_need_check, &l_value_transfer);
                    if(!l_list_used_out) {
                        log_it(L_WARNING, "Not enough funds in previous tx to transfer");
                        json_object *l_jobj_err = json_object_new_string("Can't create in transaction. Not enough funds in previous tx "
                                                            "to transfer");
                        json_object_array_add(l_jobj_errors, l_jobj_err);
                        // Go to the next item
                        l_list = dap_list_next(l_list);
                        continue;
                    }
                } else {
                    //CHECK value need
                    l_list_used_out = dap_ledger_get_list_tx_outs_with_val(l_net->pub.ledger, l_json_item_token,
                                                                                             l_addr_from, l_value_need, &l_value_transfer);
                    if(!l_list_used_out) {
                        log_it(L_WARNING, "Not enough funds in previous tx to transfer");
                        json_object *l_jobj_err = json_object_new_string("Can't create in transaction. Not enough funds "
                                                                         "in previous tx to transfer");
                        json_object_array_add(l_jobj_errors, l_jobj_err);
                        // Go to the next item
                        l_list = dap_list_next(l_list);
                        continue;
                    }
                    //CHECK value fee
                    l_list_used_out_fee = dap_ledger_get_list_tx_outs_with_val(l_net->pub.ledger, l_native_token,
                                                                                     l_addr_from, l_value_need_fee, &l_value_transfer_fee);
                    if(!l_list_used_out_fee) {
                        log_it(L_WARNING, "Not enough funds in previous tx to transfer");
                        json_object *l_jobj_err = json_object_new_string("Can't create in transaction. Not enough funds "
                                                                         "in previous tx to transfer");
                        json_object_array_add(l_jobj_errors, l_jobj_err);
                        // Go to the next item
                        l_list = dap_list_next(l_list);
                        continue;
                    }
                }
                // add 'in' items
                uint256_t l_value_got = dap_chain_datum_tx_add_in_item_list(&l_tx, l_list_used_out);
                assert(EQUAL_256(l_value_got, l_value_transfer));
                if (l_list_used_out_fee) {
                    uint256_t l_value_got_fee = dap_chain_datum_tx_add_in_item_list(&l_tx, l_list_used_out_fee);
                    assert(EQUAL_256(l_value_got_fee, l_value_transfer_fee));
                    dap_list_free_full(l_list_used_out_fee, free);
                    // add 'out' item for coin fee back
                    uint256_t  l_value_back;
                    SUBTRACT_256_256(l_value_got_fee, l_value_need_fee, &l_value_back);
                    if (!IS_ZERO_256(l_value_back)) {
                        dap_chain_datum_tx_add_out_ext_item(&l_tx, l_addr_from, l_value_back, l_native_token);
                    }
                } else {
                    SUM_256_256(l_value_need, l_value_need_fee, &l_value_need);
                }
                dap_list_free_full(l_list_used_out, free);
                if(!IS_ZERO_256(l_value_got)) {
                    l_items_ready++;

                    // add 'out' item for coin back
                    uint256_t l_value_back;
                    SUBTRACT_256_256(l_value_got, l_value_need, &l_value_back);
                    if(!IS_ZERO_256(l_value_back)) {
                        dap_chain_datum_tx_add_out_item(&l_tx, l_addr_from, l_value_back);
                    }
                }
            }
        }
        // Go to the next 'in' item
        l_list = dap_list_next(l_list);
    }
    dap_list_free(l_in_list);


    
    // Add TSD section
    l_list = l_tsd_list;
    while(l_list) {
        dap_chain_datum_tx_add_item(&l_tx, l_list->data);
        l_items_ready++;
        l_list = dap_list_next(l_list);
    }
    dap_list_free(l_tsd_list);


    // Add signs
    l_list = l_sign_list;
    while(l_list) {

        struct json_object *l_json_item_obj = (struct json_object*) l_list->data;

        dap_enc_key_t * l_enc_key  = NULL;
        
        //get wallet or cert
        dap_chain_wallet_t *l_wallet = s_json_get_wallet(l_json_item_obj, "wallet");
        const dap_cert_t *l_cert = s_json_get_cert(l_json_item_obj, "cert");

        //wallet goes first
        if (l_wallet) {
            l_enc_key = dap_chain_wallet_get_key(l_wallet, 0);

        } else if (l_cert && l_cert->enc_key) {
            l_enc_key = l_cert->enc_key; 
        }
        else{
            json_object *l_jobj_err = json_object_new_string("Can't create sign for transactions.");
            json_object_array_add(l_jobj_errors, l_jobj_err);
            log_it(L_ERROR, "Json TX: Item sign has no wallet or cert of they are invalid ");
            l_list = dap_list_next(l_list);
            continue;
        }

        if(l_enc_key && dap_chain_datum_tx_add_sign_item(&l_tx, l_enc_key) > 0) {
            l_items_ready++;
        } else {
            log_it(L_ERROR, "Json TX: Item sign has invalid enc_key.");
            l_list = dap_list_next(l_list);
            continue;
        }

        if (l_wallet) {
            dap_chain_wallet_close(l_wallet);  
            dap_enc_key_delete(l_enc_key);
        }  

    
        l_list = dap_list_next(l_list);
    }

    dap_list_free(l_sign_list);
    json_object_put(l_json);

    json_object *l_jobj_ret = json_object_new_object();

    if(l_items_ready<l_items_count) {
        json_object *l_tx_create = json_object_new_boolean(false);
        json_object *l_jobj_valid_items = json_object_new_uint64(l_items_ready);
        json_object *l_jobj_total_items = json_object_new_uint64(l_items_count);
        json_object_object_add(l_jobj_ret, "tx_create", l_tx_create);
        json_object_object_add(l_jobj_ret, "valid_items", l_jobj_valid_items);
        json_object_object_add(l_jobj_ret, "total_items", l_jobj_total_items);
        json_object_object_add(l_jobj_ret, "errors", l_jobj_errors);
        json_object_array_add(*a_json_arr_reply, l_jobj_ret);
        DAP_DELETE(l_tx);
        return DAP_CHAIN_NODE_CLI_COM_TX_CREATE_JSON_INVALID_ITEMS;
    }
    json_object_put(l_jobj_errors);

    // Pack transaction into the datum
    dap_chain_datum_t *l_datum_tx = dap_chain_datum_create(DAP_CHAIN_DATUM_TX, l_tx, dap_chain_datum_tx_get_size(l_tx));
    size_t l_datum_tx_size = dap_chain_datum_size(l_datum_tx);
    DAP_DELETE(l_tx);

    // Add transaction to mempool
    char *l_gdb_group_mempool_base_tx = dap_chain_net_get_gdb_group_mempool_new(l_chain);// get group name for mempool
    char *l_tx_hash_str = dap_get_data_hash_str(l_datum_tx->data, l_datum_tx->header.data_size).s;
    bool l_placed = !dap_global_db_set(l_gdb_group_mempool_base_tx, l_tx_hash_str, l_datum_tx, l_datum_tx_size, false, NULL, NULL);

    DAP_DEL_Z(l_datum_tx);
    DAP_DELETE(l_gdb_group_mempool_base_tx);
    if(!l_placed) {
        dap_json_rpc_error_add(*a_json_arr_reply, DAP_CHAIN_NODE_CLI_COM_TX_CREATE_JSON_CAN_NOT_ADD_TRANSACTION_TO_MEMPOOL,
                               "Can't add transaction to mempool");
        return DAP_CHAIN_NODE_CLI_COM_TX_CREATE_JSON_CAN_NOT_ADD_TRANSACTION_TO_MEMPOOL;
    }
    // Completed successfully
    json_object *l_jobj_tx_create = json_object_new_boolean(true);
    json_object *l_jobj_hash = json_object_new_string(l_tx_hash_str);
    json_object *l_jobj_total_items = json_object_new_uint64(l_items_ready);
    json_object_object_add(l_jobj_ret, "tx_create", l_jobj_tx_create);
    json_object_object_add(l_jobj_ret, "hash", l_jobj_hash);
    json_object_object_add(l_jobj_ret, "total_items", l_jobj_total_items);
    json_object_array_add(*a_json_arr_reply, l_jobj_ret);
    return DAP_CHAIN_NODE_CLI_COM_TX_CREATE_JSON_OK;
}

/**
 * @brief Create transaction
 * com_tx_create command
 * @param argc
 * @param argv
 * @param arg_func
 * @param str_reply
 * @return int
 */
int com_tx_create(int a_argc, char **a_argv, void **a_json_arr_reply)
{
    int arg_index = 1;
//    int cmd_num = 1;
//    const char *value_str = NULL;
    const char *addr_base58_to = NULL;
    const char *str_tmp = NULL;
    const char * l_from_wallet_name = NULL;
    const char * l_wallet_fee_name = NULL;
    const char * l_token_ticker = NULL;
    const char * l_net_name = NULL;
    const char * l_chain_name = NULL;
    const char * l_emission_chain_name = NULL;
    const char * l_tx_num_str = NULL;
    const char *l_emission_hash_str = NULL;
    const char *l_cert_str = NULL;
    dap_cert_t *l_cert = NULL;
    dap_enc_key_t *l_priv_key = NULL;
    dap_chain_hash_fast_t l_emission_hash = {};
    size_t l_tx_num = 0;
    dap_chain_wallet_t * l_wallet_fee = NULL;

    const char * l_hash_out_type = NULL;
    dap_cli_server_cmd_find_option_val(a_argv, arg_index, a_argc, "-H", &l_hash_out_type);
    if(!l_hash_out_type)
        l_hash_out_type = "hex";
    if(dap_strcmp(l_hash_out_type,"hex") && dap_strcmp(l_hash_out_type,"base58")) {
        dap_json_rpc_error_add(*a_json_arr_reply, DAP_CHAIN_NODE_CLI_COM_TX_CREATE_HASH_INVALID, "Invalid parameter -H, valid values: -H <hex | base58>");
        return DAP_CHAIN_NODE_CLI_COM_TX_CREATE_HASH_INVALID;
    }

    dap_cli_server_cmd_find_option_val(a_argv, arg_index, a_argc, "-net", &l_net_name);
    dap_chain_net_t * l_net = dap_chain_net_by_name(l_net_name);
    if (l_net == NULL) {
        dap_json_rpc_error_add(*a_json_arr_reply, DAP_CHAIN_NODE_CLI_COM_TX_CREATE_NET_NOT_FOUND, "not found net by name '%s'", l_net_name);
        return DAP_CHAIN_NODE_CLI_COM_TX_CREATE_NET_NOT_FOUND;
    }

    uint256_t l_value = {};
    uint256_t l_value_fee = {};
    dap_chain_addr_t *l_addr_to = NULL;
    dap_cli_server_cmd_find_option_val(a_argv, arg_index, a_argc, "-from_wallet", &l_from_wallet_name);
    dap_cli_server_cmd_find_option_val(a_argv, arg_index, a_argc, "-wallet_fee", &l_wallet_fee_name);
    dap_cli_server_cmd_find_option_val(a_argv, arg_index, a_argc, "-from_emission", &l_emission_hash_str);
    dap_cli_server_cmd_find_option_val(a_argv, arg_index, a_argc, "-chain_emission", &l_emission_chain_name);
    dap_cli_server_cmd_find_option_val(a_argv, arg_index, a_argc, "-chain", &l_chain_name);
    dap_cli_server_cmd_find_option_val(a_argv, arg_index, a_argc, "-tx_num", &l_tx_num_str);
    dap_cli_server_cmd_find_option_val(a_argv, arg_index, a_argc, "-cert", &l_cert_str);

    if(l_tx_num_str)
        l_tx_num = strtoul(l_tx_num_str, NULL, 10);

    // Validator's fee
    if (dap_cli_server_cmd_find_option_val(a_argv, arg_index, a_argc, "-fee", &str_tmp)) {
        if (!str_tmp) {
            dap_json_rpc_error_add(*a_json_arr_reply, DAP_CHAIN_NODE_CLI_COM_TX_CREATE_REQUIRE_FEE, "tx_create requires parameter '-fee'");
            return DAP_CHAIN_NODE_CLI_COM_TX_CREATE_REQUIRE_FEE;
        }
        l_value_fee = dap_chain_balance_scan(str_tmp);
    }
    if (IS_ZERO_256(l_value_fee) && (!l_emission_hash_str || (str_tmp && strcmp(str_tmp, "0")))) {
        dap_json_rpc_error_add(*a_json_arr_reply, DAP_CHAIN_NODE_CLI_COM_TX_CREATE_REQUIRE_FEE_IS_UINT256, "tx_create requires parameter '-fee' to be valid uint256");
        return DAP_CHAIN_NODE_CLI_COM_TX_CREATE_REQUIRE_FEE_IS_UINT256;
    }

    if((!l_from_wallet_name && !l_emission_hash_str)||(l_from_wallet_name && l_emission_hash_str)) {
        dap_json_rpc_error_add(*a_json_arr_reply, DAP_CHAIN_NODE_CLI_COM_TX_CREATE_REQUIRE_PARAMETER_FROM_WALLET_OR_FROM_EMISSION, "tx_create requires one of parameters '-from_wallet' or '-from_emission'");
        return DAP_CHAIN_NODE_CLI_COM_TX_CREATE_REQUIRE_PARAMETER_FROM_WALLET_OR_FROM_EMISSION;
    }

    const char *c_wallets_path = dap_chain_wallet_get_path(g_config);

    dap_chain_t *l_emission_chain = NULL;
    if (l_emission_hash_str) {
        if (dap_chain_hash_fast_from_str(l_emission_hash_str, &l_emission_hash)) {
            dap_json_rpc_error_add(*a_json_arr_reply, DAP_CHAIN_NODE_CLI_COM_TX_CREATE_REQUIRE_PARAMETER_FROM_EMISSION,
                                   "tx_create requires parameter '-from_emission' "
                                   "to be valid string containing hash in hex or base58 format");
            return DAP_CHAIN_NODE_CLI_COM_TX_CREATE_REQUIRE_PARAMETER_FROM_EMISSION;
        }
        if (l_emission_chain_name) {
            l_emission_chain = dap_chain_net_get_chain_by_name(l_net, l_emission_chain_name);
        } else {
            l_emission_chain = dap_chain_net_get_default_chain_by_chain_type(l_net,CHAIN_TYPE_EMISSION);
        }
        if (!l_emission_chain) {
            dap_json_rpc_error_add(*a_json_arr_reply, DAP_CHAIN_NODE_CLI_COM_TX_CREATE_REQUIRE_PARAMETER_FROM_CHAIN_EMISSION,
                                   "tx_create requires parameter '-chain_emission' "
                                   "to be a valid chain name or set default datum type in chain configuration file");
            return DAP_CHAIN_NODE_CLI_COM_TX_CREATE_REQUIRE_PARAMETER_FROM_CHAIN_EMISSION;
        }

        if (l_wallet_fee_name){
            l_wallet_fee = dap_chain_wallet_open(l_wallet_fee_name, c_wallets_path, NULL);
            if (!l_wallet_fee) {
                dap_json_rpc_error_add(*a_json_arr_reply, DAP_CHAIN_NODE_CLI_COM_TX_CREATE_REQUIRE_PARAMETER_WALLET_FEE,
                                       "Wallet %s does not exist", l_wallet_fee_name);
                return DAP_CHAIN_NODE_CLI_COM_TX_CREATE_REQUIRE_PARAMETER_WALLET_FEE;
            }
            l_priv_key = dap_chain_wallet_get_key(l_wallet_fee, 0);
        } else if (l_cert_str) {
            l_cert = dap_cert_find_by_name(l_cert_str);
            if (!l_cert) {
                dap_json_rpc_error_add(*a_json_arr_reply, DAP_CHAIN_NODE_CLI_COM_TX_CREATE_CERT_IS_INVALID, "Certificate %s is invalid", l_cert_str);
                return DAP_CHAIN_NODE_CLI_COM_TX_CREATE_CERT_IS_INVALID;
            }
            l_priv_key = l_cert->enc_key;
        } else {
            dap_json_rpc_error_add(*a_json_arr_reply, DAP_CHAIN_NODE_CLI_COM_TX_CREATE_REQUIRE_PARAMETER_CERT_OR_WALLET_FEE,
                                              "tx_create requires parameter '-cert' or '-wallet_fee' for create base tx for emission");
            return DAP_CHAIN_NODE_CLI_COM_TX_CREATE_REQUIRE_PARAMETER_CERT_OR_WALLET_FEE;
        }
    } else {
        dap_cli_server_cmd_find_option_val(a_argv, arg_index, a_argc, "-token", &l_token_ticker);
        if (!l_token_ticker) {
            dap_json_rpc_error_add(*a_json_arr_reply, DAP_CHAIN_NODE_CLI_COM_TX_CREATE_REQUIRE_TOKEN, "tx_create requires parameter '-token'");
            return DAP_CHAIN_NODE_CLI_COM_TX_CREATE_REQUIRE_TOKEN;
        }
        if (!dap_ledger_token_ticker_check(l_net->pub.ledger, l_token_ticker)) {
            dap_json_rpc_error_add(*a_json_arr_reply, DAP_CHAIN_NODE_CLI_COM_TX_CREATE_TOKEN_NOT_DECLARATED_IN_NET,
                                   "Ticker '%s' is not declared on network '%s'.", l_token_ticker, l_net_name);
            return DAP_CHAIN_NODE_CLI_COM_TX_CREATE_TOKEN_NOT_DECLARATED_IN_NET;
        }
        dap_cli_server_cmd_find_option_val(a_argv, arg_index, a_argc, "-to_addr", &addr_base58_to);
        if (!addr_base58_to) {
            dap_json_rpc_error_add(*a_json_arr_reply, DAP_CHAIN_NODE_CLI_COM_TX_CREATE_REQUIRE_PARAMETER_TO_ADDR, "tx_create requires parameter '-to_addr'");
            return DAP_CHAIN_NODE_CLI_COM_TX_CREATE_REQUIRE_PARAMETER_TO_ADDR;
        }
        l_addr_to = dap_chain_addr_from_str(addr_base58_to);
        if(!l_addr_to) {
            dap_json_rpc_error_add(*a_json_arr_reply, DAP_CHAIN_NODE_CLI_COM_TX_CREATE_DESTINATION_ADDRESS_INVALID, "destination address is invalid");
            return DAP_CHAIN_NODE_CLI_COM_TX_CREATE_DESTINATION_ADDRESS_INVALID;
        }
        if (dap_cli_server_cmd_find_option_val(a_argv, arg_index, a_argc, "-value", &str_tmp))
            l_value = dap_chain_balance_scan(str_tmp);
        if (IS_ZERO_256(l_value)) {
            dap_json_rpc_error_add(*a_json_arr_reply, DAP_CHAIN_NODE_CLI_COM_TX_CREATE_REQUIRE_PARAMETER_VALUE_OR_INVALID_FORMAT_VALUE, "tx_create requires parameter '-value' to be valid uint256 value");
            return DAP_CHAIN_NODE_CLI_COM_TX_CREATE_REQUIRE_PARAMETER_VALUE_OR_INVALID_FORMAT_VALUE;
        }
    }

    dap_chain_t *l_chain = NULL;
    if (l_chain_name) {
        l_chain = dap_chain_net_get_chain_by_name(l_net, l_chain_name);
    } else {
        l_chain = dap_chain_net_get_default_chain_by_chain_type(l_net,CHAIN_TYPE_TX);
    }

    if(!l_chain) {
        dap_json_rpc_error_add(*a_json_arr_reply, DAP_CHAIN_NODE_CLI_COM_TX_CREATE_NOT_FOUND_CHAIN,
                               "not found chain name '%s', try use parameter '-chain' or set default datum type in chain configuration file",
                l_chain_name);
        return DAP_CHAIN_NODE_CLI_COM_TX_CREATE_NOT_FOUND_CHAIN;
    }

    int l_ret = DAP_CHAIN_NODE_CLI_COM_TX_CREATE_OK;
    if (l_emission_hash_str) {
        char *l_tx_hash_str = NULL;
        if (!l_priv_key) {
            dap_json_rpc_error_add(*a_json_arr_reply, DAP_CHAIN_NODE_CLI_COM_TX_CREATE_NO_PRIVATE_KEY_DEFINED, "No private key defined for creating the underlying "
                                                   "transaction no '-wallet_fee' or '-cert' parameter specified.");
            l_ret = DAP_CHAIN_NODE_CLI_COM_TX_CREATE_NO_PRIVATE_KEY_DEFINED;
        }
        l_tx_hash_str = dap_chain_mempool_base_tx_create(l_chain, &l_emission_hash, l_emission_chain->id,
                                                         uint256_0, NULL, NULL, // Get this params from emission itself
                                                         l_priv_key, l_hash_out_type, l_value_fee);
        json_object *l_jobj_emission = json_object_new_object();
        json_object *l_jobj_emi_status = NULL;
        json_object *l_jobj_emi_hash = NULL;
        if (l_tx_hash_str) {
            l_jobj_emi_status = json_object_new_string("Ok");
            l_jobj_emi_hash = json_object_new_string(l_tx_hash_str);
            DAP_DELETE(l_tx_hash_str);
            json_object_object_add(l_jobj_emission, "emission", l_jobj_emi_status);
            json_object_object_add(l_jobj_emission, "hash", l_jobj_emi_hash);
        } else {
            l_jobj_emi_status = json_object_new_string("False");
            json_object_object_add(l_jobj_emission, "emission", l_jobj_emi_status);
            json_object *l_jobj_msg = json_object_new_string("Can't place TX datum in mempool, examine log files\n");
            json_object_object_add(l_jobj_emission, "message", l_jobj_msg);
            l_ret = DAP_CHAIN_NODE_CLI_COM_TX_CREATE_CAN_NOT_ADD_DATUM_IN_MEMPOOL;
        }
        json_object_array_add(*a_json_arr_reply, l_jobj_emission);
        DAP_DELETE(l_addr_to);
        if (l_wallet_fee) {
            dap_chain_wallet_close(l_wallet_fee);
            dap_enc_key_delete(l_priv_key);
        }
        return l_ret;        
    }

    dap_chain_wallet_t * l_wallet = dap_chain_wallet_open(l_from_wallet_name, c_wallets_path, NULL);
    json_object *l_jobj_result = json_object_new_object();

    if(!l_wallet) {
        dap_json_rpc_error_add(*a_json_arr_reply, DAP_CHAIN_NODE_CLI_COM_TX_CREATE_WALLET_DOES_NOT_EXIST,
                               "wallet %s does not exist", l_from_wallet_name);
        return DAP_CHAIN_NODE_CLI_COM_TX_CREATE_WALLET_DOES_NOT_EXIST;
    } else {
        const char *l_wallet_check_str = dap_chain_wallet_check_sign(l_wallet);
        if (dap_strcmp(l_wallet_check_str, "") != 0) {
            json_object *l_obj_wgn_str = json_object_new_string(l_wallet_check_str);
            json_object_object_add(l_jobj_result, "warning", l_obj_wgn_str);
        }
    }
    const dap_chain_addr_t *addr_from = (const dap_chain_addr_t *) dap_chain_wallet_get_addr(l_wallet, l_net->pub.id);

    if(!addr_from) {
        DAP_DELETE(l_addr_to);
        dap_chain_wallet_close(l_wallet);
        dap_enc_key_delete(l_priv_key);
        dap_json_rpc_error_add(*a_json_arr_reply, DAP_CHAIN_NODE_CLI_COM_TX_CREATE_SOURCE_ADDRESS_INVALID, "source address is invalid");
        json_object_put(l_jobj_result);
        return DAP_CHAIN_NODE_CLI_COM_TX_CREATE_SOURCE_ADDRESS_INVALID;
    }

    if (addr_from && dap_chain_addr_compare(l_addr_to, addr_from)) {
        DAP_DELETE(l_addr_to);
        dap_chain_wallet_close(l_wallet);
        dap_enc_key_delete(l_priv_key);
        dap_json_rpc_error_add(*a_json_arr_reply, DAP_CHAIN_NODE_CLI_COM_TX_CREATE_EQ_SOURCE_DESTINATION_ADDRESS, "The transaction cannot be directed to the same address as the source.");
        json_object_put(l_jobj_result);
        return DAP_CHAIN_NODE_CLI_COM_TX_CREATE_EQ_SOURCE_DESTINATION_ADDRESS;
    }

    if (l_addr_to->net_id.uint64 != l_net->pub.id.uint64 && !dap_chain_addr_is_blank(l_addr_to)) {
        bool l_found = false;
        int i;
        for (i = 0; i < l_net->pub.bridged_networks_count; ++i) {
            if (l_net->pub.bridged_networks[i].uint64 == l_addr_to->net_id.uint64) {
                l_found = true;
                break;
            }
        }
        if (!l_found) {
            dap_string_t *l_allowed_list = dap_string_new("");
            dap_string_append_printf(l_allowed_list, "0x%016"DAP_UINT64_FORMAT_X, l_net->pub.id.uint64);
            for (i = 0; i < l_net->pub.bridged_networks_count; ++i)
                dap_string_append_printf(l_allowed_list, ", 0x%016"DAP_UINT64_FORMAT_X, l_net->pub.bridged_networks[i].uint64);
            dap_json_rpc_error_add(*a_json_arr_reply, DAP_CHAIN_NODE_CLI_COM_TX_CREATE_DESTINATION_NETWORK_IS_UNREACHEBLE,
                                   "Destination network ID=0x%"DAP_UINT64_FORMAT_x
                                   " is unreachable. List of available network IDs:\n%s"
                                   " Please, change network name or wallet address",
                                   l_addr_to->net_id.uint64, l_allowed_list->str);
            dap_string_free(l_allowed_list, true);
            json_object_put(l_jobj_result);
            return DAP_CHAIN_NODE_CLI_COM_TX_CREATE_DESTINATION_NETWORK_IS_UNREACHEBLE;
        }
    }

    json_object *l_jobj_transfer_status = NULL;
    json_object *l_jobj_tx_hash = NULL;

    l_priv_key = dap_chain_wallet_get_key(l_wallet, 0);
    if(l_tx_num){
        l_ret = dap_chain_mempool_tx_create_massive(l_chain, l_priv_key, addr_from,
                                                  l_addr_to, l_token_ticker, l_value, l_value_fee, l_tx_num);
        l_jobj_transfer_status = json_object_new_string((l_ret == 0) ? "Ok" : (l_ret == -2) ? "False, not enough funds for transfer" : "False");
        json_object_object_add(l_jobj_result, "transfer", l_jobj_transfer_status);
    } else {
        char *l_tx_hash_str = dap_chain_mempool_tx_create(l_chain, l_priv_key, addr_from, l_addr_to,
                                                                  l_token_ticker, l_value, l_value_fee, l_hash_out_type);
        if (l_tx_hash_str) {
            l_jobj_transfer_status = json_object_new_string("Ok");
            l_jobj_tx_hash = json_object_new_string(l_tx_hash_str);
            json_object_object_add(l_jobj_result, "transfer", l_jobj_transfer_status);
            json_object_object_add(l_jobj_result, "hash", l_jobj_tx_hash);
            DAP_DELETE(l_tx_hash_str);
        } else {
            l_jobj_transfer_status = json_object_new_string("False");
            json_object_object_add(l_jobj_result, "transfer", l_jobj_transfer_status);
            l_ret = DAP_CHAIN_NODE_CLI_COM_TX_CREATE_CAN_NOT_CREATE_TRANSACTION;
        }
    }
    json_object_array_add(*a_json_arr_reply, l_jobj_result);

    DAP_DELETE(l_addr_to);
    dap_chain_wallet_close(l_wallet);
    dap_enc_key_delete(l_priv_key);
    return l_ret;
}


/**
 * @brief com_tx_verify
 * Verifing transaction
 * tx_verify command
 * @param argc
 * @param argv
 * @param arg_func
 * @param str_reply
 * @return int
 */
int com_tx_verify(int a_argc, char **a_argv, void **a_str_reply)
{
    json_object **a_json_arr_reply = (json_object **)a_str_reply;
    const char * l_tx_hash_str = NULL;
    dap_chain_net_t * l_net = NULL;
    dap_chain_t * l_chain = NULL;
    int l_arg_index = 1;

    dap_cli_server_cmd_find_option_val(a_argv, l_arg_index, a_argc, "-tx", &l_tx_hash_str);
    if(!l_tx_hash_str) {
        dap_json_rpc_error_add(*a_json_arr_reply, DAP_CHAIN_NODE_CLI_COM_TX_VERIFY_REQUIRE_PARAMETER_TX, "tx_verify requires parameter '-tx'");
        return DAP_CHAIN_NODE_CLI_COM_TX_VERIFY_REQUIRE_PARAMETER_TX;
    }
    dap_chain_node_cli_cmd_values_parse_net_chain_for_json(*a_json_arr_reply, &l_arg_index, a_argc, a_argv, &l_chain, &l_net,
                                                           CHAIN_TYPE_TX);
    if (!l_net || !l_chain) {
        return DAP_CHAIN_NODE_CLI_COM_TX_VERIFY_NET_CHAIN_UNDEFINED;
    }
    dap_hash_fast_t l_tx_hash;
    char *l_hex_str_from58 = NULL;
    if (dap_chain_hash_fast_from_hex_str(l_tx_hash_str, &l_tx_hash)) {
        l_hex_str_from58 = dap_enc_base58_to_hex_str_from_str(l_tx_hash_str);
        if (dap_chain_hash_fast_from_hex_str(l_hex_str_from58, &l_tx_hash)) {
            dap_json_rpc_error_add(*a_json_arr_reply, DAP_CHAIN_NODE_CLI_COM_TX_VERIFY_INVALID_TX_HASH, "Invalid tx hash format, need hex or base58");
            return DAP_CHAIN_NODE_CLI_COM_TX_VERIFY_INVALID_TX_HASH;
        }
    }
    size_t l_datum_size = 0;
    char *l_gdb_group = dap_chain_net_get_gdb_group_mempool_new(l_chain);
    dap_chain_datum_t *l_datum = (dap_chain_datum_t*)dap_global_db_get_sync(l_gdb_group, l_hex_str_from58 ? l_hex_str_from58 : l_tx_hash_str, &l_datum_size, NULL, NULL);
    DAP_DEL_Z(l_hex_str_from58);
    if (!l_datum) {
        dap_json_rpc_error_add(*a_json_arr_reply, DAP_CHAIN_NODE_CLI_COM_TX_VERIFY_SPECIFIED_TX_NOT_FOUND, "Specified tx not found");
        return DAP_CHAIN_NODE_CLI_COM_TX_VERIFY_SPECIFIED_TX_NOT_FOUND;
    }
    if (l_datum->header.type_id != DAP_CHAIN_DATUM_TX){
        char *l_str_err = dap_strdup_printf("Based on the specified hash, the type %s was found and not a transaction.",
                                            dap_chain_datum_type_id_to_str(l_datum->header.type_id));
        dap_json_rpc_error_add(*a_json_arr_reply, DAP_CHAIN_NODE_CLI_COM_TX_VERIFY_HASH_IS_NOT_TX_HASH, l_str_err);
        DAP_DELETE(l_str_err);
        return DAP_CHAIN_NODE_CLI_COM_TX_VERIFY_HASH_IS_NOT_TX_HASH;
    }
    dap_chain_datum_tx_t *l_tx = (dap_chain_datum_tx_t*)l_datum->data;
    int l_ret = dap_ledger_tx_add_check(l_net->pub.ledger, l_tx, l_datum->header.data_size, &l_tx_hash);
    json_object *l_obj_ret = json_object_new_object();
    json_object *l_obj_hash = json_object_new_string(l_tx_hash_str);
    json_object_object_add(l_obj_ret, "hash", l_obj_hash);
    json_object *l_jobj_verfiy = NULL;
    json_object *l_jobj_error = NULL;
    if (l_ret) {
        l_jobj_verfiy = json_object_new_boolean(false);
        l_jobj_error = json_object_new_object();
        json_object *l_jobj_err_str = json_object_new_string(dap_ledger_check_error_str(l_ret));
        json_object *l_jobj_err_code = json_object_new_int64(l_ret);
        json_object_object_add(l_jobj_error, "code", l_jobj_err_code);
        json_object_object_add(l_jobj_error, "message", l_jobj_err_str);
        json_object_object_add(l_obj_ret, "verify", l_jobj_verfiy);
        json_object_object_add(l_obj_ret, "error", l_jobj_error);
        json_object_array_add(*a_json_arr_reply, l_obj_ret);
        return DAP_CHAIN_NODE_CLI_COM_TX_VERIFY_TX_NOT_VERIFY;
    } else {
        l_jobj_verfiy = json_object_new_boolean(true);
        l_jobj_error = json_object_new_null();
        json_object_object_add(l_obj_ret, "verify", l_jobj_verfiy);
        json_object_object_add(l_obj_ret, "error", l_jobj_error);
        json_object_array_add(*a_json_arr_reply, l_obj_ret);
        return DAP_CHAIN_NODE_CLI_COM_TX_VERIFY_OK;
    }
}


/**
 * @brief com_tx_history
 * tx_history command
 * Transaction history for an address
 * @param a_argc
 * @param a_argv
 * @param a_str_reply
 * @return int
 */
int com_tx_history(int a_argc, char ** a_argv, void **a_str_reply)
{
    json_object **a_json_arr_reply = (json_object **)a_str_reply;
    int arg_index = 1;
    const char *l_addr_base58 = NULL;
    const char *l_wallet_name = NULL;
    const char *l_net_str = NULL;
    const char *l_chain_str = NULL;
    const char *l_tx_hash_str = NULL;
    const char *l_tx_srv_str = NULL;
    const char *l_tx_act_str = NULL;
    const char *l_limit_str = NULL;
    const char *l_offset_str = NULL;
    const char *l_head_str = NULL;

    dap_chain_t * l_chain = NULL;
    dap_chain_net_t * l_net = NULL;

    const char * l_hash_out_type = NULL;
    dap_cli_server_cmd_find_option_val(a_argv, arg_index, a_argc, "-H", &l_hash_out_type);
    if(!l_hash_out_type)
        l_hash_out_type = "hex";
    if(dap_strcmp(l_hash_out_type,"hex") && dap_strcmp(l_hash_out_type,"base58")) {
        dap_json_rpc_error_add(*a_json_arr_reply, DAP_CHAIN_NODE_CLI_COM_TX_HISTORY_PARAM_ERR,
                                "Invalid parameter -H, valid values: -H <hex | base58>");
        return DAP_CHAIN_NODE_CLI_COM_TX_HISTORY_PARAM_ERR;

    }

    dap_cli_server_cmd_find_option_val(a_argv, arg_index, a_argc, "-addr", &l_addr_base58);
    dap_cli_server_cmd_find_option_val(a_argv, arg_index, a_argc, "-w", &l_wallet_name);
    dap_cli_server_cmd_find_option_val(a_argv, arg_index, a_argc, "-net", &l_net_str);
    dap_cli_server_cmd_find_option_val(a_argv, arg_index, a_argc, "-chain", &l_chain_str);
    dap_cli_server_cmd_find_option_val(a_argv, arg_index, a_argc, "-tx", &l_tx_hash_str);
    dap_cli_server_cmd_find_option_val(a_argv, arg_index, a_argc, "-srv", &l_tx_srv_str);
    dap_cli_server_cmd_find_option_val(a_argv, arg_index, a_argc, "-act", &l_tx_act_str);
    
    dap_cli_server_cmd_find_option_val(a_argv, arg_index, a_argc, "-limit", &l_limit_str);
    dap_cli_server_cmd_find_option_val(a_argv, arg_index, a_argc, "-offset", &l_offset_str);
    bool l_head = dap_cli_server_cmd_find_option_val(a_argv, arg_index, a_argc, "-head", &l_head_str) ? true : false;
    size_t l_limit = l_limit_str ? strtoul(l_limit_str, NULL, 10) : 0;
    size_t l_offset = l_offset_str ? strtoul(l_offset_str, NULL, 10) : 0;

    //default is ALL/ANY
    dap_chain_tx_tag_action_type_t l_action = l_tx_act_str ? dap_ledger_tx_action_str_to_action_t(l_tx_act_str):
                                     DAP_CHAIN_TX_TAG_ACTION_ALL;                    

    bool l_brief = (dap_cli_server_cmd_check_option(a_argv, arg_index, a_argc, "-brief") != -1) ? true : false;

    bool l_is_tx_all = dap_cli_server_cmd_find_option_val(a_argv, arg_index, a_argc, "-all", NULL);
    bool l_is_tx_count = dap_cli_server_cmd_find_option_val(a_argv, arg_index, a_argc, "-count", NULL);

    if (!l_addr_base58 && !l_wallet_name && !l_tx_hash_str && !l_is_tx_all && !l_is_tx_count) {
        dap_json_rpc_error_add(*a_json_arr_reply, DAP_CHAIN_NODE_CLI_COM_TX_HISTORY_PARAM_ERR,
                                "tx_history requires parameter '-addr' or '-w' or '-tx'");
        return DAP_CHAIN_NODE_CLI_COM_TX_HISTORY_PARAM_ERR;
    }

    if (!l_net_str && !l_addr_base58&& !l_is_tx_all) {
        dap_json_rpc_error_add(*a_json_arr_reply, DAP_CHAIN_NODE_CLI_COM_TX_HISTORY_PARAM_ERR,
                                "tx_history requires parameter '-net' or '-addr'");
        return DAP_CHAIN_NODE_CLI_COM_TX_HISTORY_PARAM_ERR;
    }

    dap_chain_hash_fast_t l_tx_hash;
    if (l_tx_hash_str && dap_chain_hash_fast_from_str(l_tx_hash_str, &l_tx_hash) != 0) {
        
        dap_json_rpc_error_add(*a_json_arr_reply, DAP_CHAIN_NODE_CLI_COM_TX_HISTORY_HASH_REC_ERR, "tx hash not recognized");
        return DAP_CHAIN_NODE_CLI_COM_TX_HISTORY_HASH_REC_ERR;
    }
    
    // Select chain network
    if (!l_addr_base58 && l_net_str) {
        l_net = dap_chain_net_by_name(l_net_str);
        if (!l_net) { // Can't find such network
            dap_json_rpc_error_add(*a_json_arr_reply, DAP_CHAIN_NODE_CLI_COM_TX_HISTORY_NET_PARAM_ERR,
                                    "tx_history requires parameter '-net' to be valid chain network name");
            return DAP_CHAIN_NODE_CLI_COM_TX_HISTORY_NET_PARAM_ERR;
        }
    }
    // Get chain address
    dap_chain_addr_t *l_addr = NULL;
    if (l_addr_base58) {
        if (l_tx_hash_str) {
            dap_json_rpc_error_add(*a_json_arr_reply, DAP_CHAIN_NODE_CLI_COM_TX_HISTORY_INCOMPATIBLE_PARAMS_ERR,
                                                        "Incompatible params '-addr' & '-tx'");
            return DAP_CHAIN_NODE_CLI_COM_TX_HISTORY_INCOMPATIBLE_PARAMS_ERR;
        }
        l_addr = dap_chain_addr_from_str(l_addr_base58);
        if (!l_addr) {
            dap_json_rpc_error_add(*a_json_arr_reply, DAP_CHAIN_NODE_CLI_COM_TX_HISTORY_WALLET_ADDR_ERR,
                                                        "Wallet address not recognized");
            return DAP_CHAIN_NODE_CLI_COM_TX_HISTORY_WALLET_ADDR_ERR;
        }
        if (l_net) {
            if (l_net->pub.id.uint64 != l_addr->net_id.uint64) {
                dap_json_rpc_error_add(*a_json_arr_reply, DAP_CHAIN_NODE_CLI_COM_TX_HISTORY_ID_NET_ADDR_DIF_ERR,
                                        "Network ID with '-net' param and network ID with '-addr' param are different");
                DAP_DELETE(l_addr);
                return DAP_CHAIN_NODE_CLI_COM_TX_HISTORY_ID_NET_ADDR_DIF_ERR;
            }
        } else
            l_net = dap_chain_net_by_id(l_addr->net_id);
    }
    if (!l_net) {
        dap_json_rpc_error_add(*a_json_arr_reply, DAP_CHAIN_NODE_CLI_COM_TX_HISTORY_NET_ERR, "Network not found");
        return DAP_DELETE(l_addr), DAP_CHAIN_NODE_CLI_COM_TX_HISTORY_NET_ERR;
    }
    if (l_wallet_name) {
        const char *c_wallets_path = dap_chain_wallet_get_path(g_config);
        dap_chain_wallet_t *l_wallet = dap_chain_wallet_open(l_wallet_name, c_wallets_path, NULL);
        if (l_wallet) {
            const char *l_sign_str = dap_chain_wallet_check_sign(l_wallet);
            //TODO add warning about deprecated signs
            dap_chain_addr_t *l_addr_tmp = dap_chain_wallet_get_addr(l_wallet, l_net->pub.id);
            if (l_addr) {
                if (!dap_chain_addr_compare(l_addr, l_addr_tmp)) {
                    dap_json_rpc_error_add(*a_json_arr_reply, DAP_CHAIN_NODE_CLI_COM_TX_HISTORY_ADDR_WALLET_DIF_ERR,
                                            "Address with '-addr' param and address with '-w' param are different");
                    DAP_DELETE(l_addr);
                    DAP_DELETE(l_addr_tmp);
                    return DAP_CHAIN_NODE_CLI_COM_TX_HISTORY_ADDR_WALLET_DIF_ERR;
                }
                DAP_DELETE(l_addr_tmp);
            } else
                l_addr = l_addr_tmp;
            dap_chain_wallet_close(l_wallet);
        } else {
            dap_json_rpc_error_add(*a_json_arr_reply, DAP_CHAIN_NODE_CLI_COM_TX_HISTORY_WALLET_ERR,
                                    "The wallet %s is not activated or it doesn't exist", l_wallet_name);
            DAP_DELETE(l_addr);
            return DAP_CHAIN_NODE_CLI_COM_TX_HISTORY_WALLET_ERR;
        }
    }
    // Select chain, if any
    if (!l_net) {
        dap_json_rpc_error_add(*a_json_arr_reply, DAP_CHAIN_NODE_CLI_COM_TX_HISTORY_NET_ERR, "Could not determine the network from which to "
                                                       "extract data for the tx_history command to work.");
        return DAP_CHAIN_NODE_CLI_COM_TX_HISTORY_NET_ERR;
    }
    if (l_chain_str)
        l_chain = dap_chain_net_get_chain_by_name(l_net, l_chain_str);
    else
        l_chain = dap_chain_net_get_default_chain_by_chain_type(l_net, CHAIN_TYPE_TX);

    if(!l_chain) {
        dap_json_rpc_error_add(*a_json_arr_reply, DAP_CHAIN_NODE_CLI_COM_TX_HISTORY_CHAIN_PARAM_ERR,
                                "tx_history requires parameter '-chain' to be valid chain name in chain net %s."
                                " You can set default datum type in chain configuration file", l_net_str);
        return DAP_CHAIN_NODE_CLI_COM_TX_HISTORY_CHAIN_PARAM_ERR;
    }
    // response
    json_object * json_obj_out = NULL;
    if (l_tx_hash_str) {
         // history tx hash
        json_obj_out = dap_db_history_tx(*a_json_arr_reply, &l_tx_hash, l_chain, l_hash_out_type, l_net);
        if (!json_obj_out) {
            dap_json_rpc_error_add(*a_json_arr_reply, DAP_CHAIN_NODE_CLI_COM_TX_HISTORY_DAP_DB_HISTORY_TX_ERR,
                                    "something went wrong in tx_history");
            return DAP_CHAIN_NODE_CLI_COM_TX_HISTORY_DAP_DB_HISTORY_TX_ERR;
        }
    } else if (l_addr) {
        // history addr and wallet
        json_object * json_obj_summary = json_object_new_object();
        if (!json_obj_summary) {
            return DAP_CHAIN_NODE_CLI_COM_TX_HISTORY_MEMORY_ERR;
        }
        json_obj_out = dap_db_history_addr(*a_json_arr_reply, l_addr, l_chain, l_hash_out_type, dap_chain_addr_to_str_static(l_addr), json_obj_summary, l_limit, l_offset, l_brief, l_tx_srv_str, l_action, l_head);
        if (!json_obj_out) {
            dap_json_rpc_error_add(*a_json_arr_reply, DAP_CHAIN_NODE_CLI_COM_TX_HISTORY_DAP_DB_HISTORY_ADDR_ERR,
                                    "something went wrong in tx_history");
            json_object_put(json_obj_summary);
            return DAP_CHAIN_NODE_CLI_COM_TX_HISTORY_DAP_DB_HISTORY_ADDR_ERR;
        }        
        json_object_array_add(*a_json_arr_reply, json_obj_out);        
        json_object_array_add(*a_json_arr_reply, json_obj_summary);        
        return DAP_CHAIN_NODE_CLI_COM_TX_HISTORY_OK;        
    } else if (l_is_tx_all) {
        // history all
        json_object * json_obj_summary = json_object_new_object();
        if (!json_obj_summary) {
            return DAP_CHAIN_NODE_CLI_COM_TX_HISTORY_MEMORY_ERR;
        }

        json_object* json_arr_history_all = dap_db_history_tx_all(*a_json_arr_reply, l_chain, l_net, l_hash_out_type, json_obj_summary,
                                                                l_limit, l_offset, l_brief, l_tx_srv_str, l_action, l_head);
        if (!json_arr_history_all) {
            dap_json_rpc_error_add(*a_json_arr_reply, DAP_CHAIN_NODE_CLI_COM_TX_HISTORY_DAP_DB_HISTORY_ALL_ERR,
                                    "something went wrong in tx_history");
            return DAP_CHAIN_NODE_CLI_COM_TX_HISTORY_DAP_DB_HISTORY_ALL_ERR;
        }

        json_object_array_add(*a_json_arr_reply, json_arr_history_all);
        json_object_array_add(*a_json_arr_reply, json_obj_summary);
        return DAP_CHAIN_NODE_CLI_COM_TX_HISTORY_OK;
    } else if (l_is_tx_count) {
        json_object * json_count_obj= json_object_new_object();
        json_object_object_add(json_count_obj, "Number of transaction", json_object_new_uint64(l_chain->callback_count_tx(l_chain)));
        json_object_array_add(*a_json_arr_reply, json_count_obj);
        return DAP_CHAIN_NODE_CLI_COM_TX_HISTORY_OK;
    }
    json_object_array_add(*a_json_arr_reply, json_obj_out ? json_obj_out : json_object_new_string("empty"));
    return DAP_CHAIN_NODE_CLI_COM_TX_HISTORY_OK;
}


/**
 * @brief stats command
 *
 * @param argc
 * @param argv
 * @param arg_func
 * @param str_reply
 * @return int
 */
int com_stats(int argc, char **a_argv, void **a_str_reply)
{
    enum {
        CMD_NONE, CMD_STATS_CPU
    };
    int arg_index = 1;
    int cmd_num = CMD_NONE;
    // find  add parameter ('cpu')
    if (dap_cli_server_cmd_find_option_val(a_argv, arg_index, dap_min(argc, arg_index + 1), "cpu", NULL)) {
        cmd_num = CMD_STATS_CPU;
    }
    switch (cmd_num) {
    case CMD_NONE:
    default:
        dap_cli_server_cmd_set_reply_text(a_str_reply, "format of command: stats cpu");
        return -1;
    case CMD_STATS_CPU:
#if (defined DAP_OS_UNIX) || (defined __WIN32)
    {
        dap_cpu_monitor_init();
        dap_usleep(500000);
        char *l_str_reply_prev = DAP_NEW_Z_SIZE(char, 1);
        char *l_str_delimiter;
        dap_cpu_stats_t s_cpu_stats = dap_cpu_get_stats();
        for (uint32_t n_cpu_num = 0; n_cpu_num < s_cpu_stats.cpu_cores_count; n_cpu_num++) {
            if ((n_cpu_num % 4 == 0) && (n_cpu_num != 0)) {
                l_str_delimiter = dap_strdup_printf("\n");
            } else if (n_cpu_num == s_cpu_stats.cpu_cores_count - 1) {
                l_str_delimiter = DAP_NEW_Z_SIZE(char, 1);
            } else {
                l_str_delimiter = dap_strdup_printf(" ");
            }
            *a_str_reply = dap_strdup_printf("%sCPU-%d: %f%%%s", l_str_reply_prev, n_cpu_num, s_cpu_stats.cpus[n_cpu_num].load, l_str_delimiter);
            DAP_DELETE(l_str_reply_prev);
            DAP_DELETE(l_str_delimiter);
            l_str_reply_prev = *a_str_reply;
        }
        *a_str_reply = dap_strdup_printf("%s\nTotal: %f%%", l_str_reply_prev, s_cpu_stats.cpu_summary.load);
        DAP_DELETE(l_str_reply_prev);
        break;
    }
#else
        dap_cli_server_cmd_set_reply_text(a_str_reply, "only Linux or Windows environment supported");
        return -1;
#endif // DAP_OS_UNIX
    }
    return 0;
}

/**
 * @brief com_exit
 *
 * @param argc
 * @param argv
 * @param arg_func
 * @param str_reply
 * @return int
 */
int com_exit(int a_argc, char **a_argv, void **a_str_reply)
{
    UNUSED(a_argc);
    UNUSED(a_argv);
    UNUSED(a_str_reply);
    //dap_events_stop_all();
    exit(0);
    return 0;
}

/**
 * @brief com_print_log Print log info
 * print_log [ts_after <timestamp >] [limit <line numbers>]
 * @param argc
 * @param argv
 * @param arg_func
 * @param str_reply
 * @return int
 */
int com_print_log(int a_argc, char **a_argv, void **a_str_reply)
{
    int arg_index = 1;
    const char * l_str_ts_after = NULL;
    const char * l_str_limit = NULL;
    int64_t l_ts_after = 0;
    long l_limit = 0;
    dap_cli_server_cmd_find_option_val(a_argv, arg_index, a_argc, "ts_after", &l_str_ts_after);
    dap_cli_server_cmd_find_option_val(a_argv, arg_index, a_argc, "limit", &l_str_limit);

    l_ts_after = (l_str_ts_after) ? strtoll(l_str_ts_after, 0, 10) : -1;
    l_limit = (l_str_limit) ? strtol(l_str_limit, 0, 10) : -1;

    if(l_ts_after < 0 || !l_str_ts_after) {
        dap_cli_server_cmd_set_reply_text(a_str_reply, "requires valid parameter 'l_ts_after'");
        return -1;
    }
    if(l_limit <= 0) {
        dap_cli_server_cmd_set_reply_text(a_str_reply, "requires valid parameter 'limit'");
        return -1;
    }

    // get logs from list
    char *l_str_ret = dap_log_get_item(l_ts_after, (int) l_limit);
    if(!l_str_ret) {
        dap_cli_server_cmd_set_reply_text(a_str_reply, "no logs");
        return -1;
    }
    dap_cli_server_cmd_set_reply_text(a_str_reply, "%s", l_str_ret);
    DAP_DELETE(l_str_ret);
    return 0;
}

/**
 * @brief cmd_gdb_export
 * action for cellframe-node-cli gdb_export command
 * @param argc
 * @param argv
 * @param arg_func
 * @param a_str_reply
 * @return
 */
int cmd_gdb_export(int a_argc, char **a_argv, void **a_str_reply)
{
    int arg_index = 1;
    const char *l_filename = NULL;
    dap_cli_server_cmd_find_option_val(a_argv, arg_index, a_argc, "filename", &l_filename);
    if (!l_filename) {
        dap_cli_server_cmd_set_reply_text(a_str_reply, "gdb_export requires parameter 'filename'");
        return -1;
    }
    const char *l_gdb_path = dap_config_get_item_str(g_config, "global_db", "path");
    if (!l_gdb_path) {
        log_it(L_ERROR, "Can't find gdb path in config file");
        dap_cli_server_cmd_set_reply_text(a_str_reply, "Can't find gdb path in the config file");
        return -1;
    }
    if (!opendir(l_gdb_path)) {
        log_it(L_ERROR, "Can't open db directory");
        dap_cli_server_cmd_set_reply_text(a_str_reply, "Can't open db directory");
        return -1;
    }
    char l_path[MAX_PATH + 1];
    snprintf(l_path, sizeof(l_path), "%s/%s.json", l_gdb_path, l_filename);

    const char *l_groups_str = NULL;
    dap_cli_server_cmd_find_option_val(a_argv, arg_index, a_argc, "-groups", &l_groups_str);
    char *l_group_str = NULL, *l_ctx = NULL;
    dap_list_t *l_parsed_groups_list = NULL;
    if (l_groups_str) {
        char *l_tmp_str = dap_strdup(l_groups_str);
        l_group_str = strtok_r(l_tmp_str, ",", &l_ctx);
        for (; l_group_str; l_group_str = strtok_r(NULL, ",", &l_ctx)) {
            l_parsed_groups_list = dap_list_prepend(l_parsed_groups_list, dap_strdup(l_group_str));
        }
        DAP_DEL_Z(l_tmp_str);
    }
    struct json_object *l_json = json_object_new_array();
    dap_list_t *l_groups_list = l_parsed_groups_list
            ? l_parsed_groups_list
            : dap_global_db_driver_get_groups_by_mask("*");
    for (dap_list_t *l_list = l_groups_list; l_list; l_list = dap_list_next(l_list)) {
        size_t l_store_obj_count = 0;
        char *l_group_name = (char *)l_list->data;

        dap_store_obj_t *l_store_obj = dap_global_db_get_all_raw_sync(l_group_name, &l_store_obj_count);

        if (!l_store_obj_count) {
            log_it(L_INFO, "Group %s is empty or not found", l_group_name);
            continue;
        } else {
            log_it(L_INFO, "Exporting group %s, number of records: %zu", l_group_name, l_store_obj_count);
        }

        struct json_object *l_json_group = json_object_new_array();
        struct json_object *l_json_group_inner = json_object_new_object();
        json_object_object_add(l_json_group_inner, "group", json_object_new_string(l_group_name));

        for (size_t i = 0; i < l_store_obj_count; ++i) {
            size_t l_out_size = DAP_ENC_BASE64_ENCODE_SIZE((int64_t)l_store_obj[i].value_len) + 1;
            dap_sign_t *l_sign = l_store_obj[i].sign;
            size_t l_sign_size = DAP_ENC_BASE64_ENCODE_SIZE(dap_sign_get_size(l_sign))+1;
            char *l_value_enc_str = DAP_NEW_Z_SIZE(char, l_out_size);
            char *l_sign_str = DAP_NEW_Z_SIZE(char, l_sign_size);
            if(!l_value_enc_str || !l_sign_str) {
                log_it(L_CRITICAL, "%s", c_error_memory_alloc);
                DAP_DEL_Z(l_sign_str);
                DAP_DEL_Z(l_value_enc_str);
                return -1;
            }
            dap_enc_base64_encode(l_store_obj[i].value, l_store_obj[i].value_len, l_value_enc_str, DAP_ENC_DATA_TYPE_B64);
            dap_enc_base64_encode(l_sign, dap_sign_get_size(l_sign), l_sign_str, DAP_ENC_DATA_TYPE_B64);
            struct json_object *jobj = json_object_new_object();
            json_object_object_add(jobj, "key",     json_object_new_string(l_store_obj[i].key));
            json_object_object_add(jobj, "value",   json_object_new_string(l_value_enc_str));
            json_object_object_add(jobj, "value_len", json_object_new_int64((int64_t)l_store_obj[i].value_len));
            json_object_object_add(jobj, "flags", json_object_new_uint64((uint64_t)l_store_obj[i].flags));
            json_object_object_add(jobj, "sign", json_object_new_string(l_sign_str));
            json_object_object_add(jobj, "timestamp", json_object_new_int64((int64_t)l_store_obj[i].timestamp));
            json_object_object_add(jobj, "crc", json_object_new_uint64(l_store_obj[i].crc));
            json_object_array_add(l_json_group, jobj);

            DAP_DELETE(l_value_enc_str);
        }
        json_object_object_add(l_json_group_inner, "records", l_json_group);
        json_object_array_add(l_json, l_json_group_inner);
        dap_store_obj_free(l_store_obj, l_store_obj_count);
    }
    if (l_parsed_groups_list)
        dap_list_free_full(l_groups_list, NULL);
    if (json_object_to_file(l_path, l_json) == -1) {
#if JSON_C_MINOR_VERSION<15
        log_it(L_CRITICAL, "Couldn't export JSON to file, error code %d", errno );
        dap_cli_server_cmd_set_reply_text (a_str_reply, "Couldn't export JSON to file, error code %d", errno );
#else
        log_it(L_CRITICAL, "Couldn't export JSON to file, err '%s'", json_util_get_last_err());
        dap_cli_server_cmd_set_reply_text(a_str_reply, "%s", json_util_get_last_err());
#endif
         json_object_put(l_json);
         return -1;
    }
    dap_cli_server_cmd_set_reply_text(a_str_reply, "Global DB export in file %s", l_path);
    json_object_put(l_json);
    dap_cli_server_cmd_set_reply_text(a_str_reply, "Global DB export in file %s", l_path);
    return 0;
}

/**
 * @brief cmd_gdb_import
 * @param argc
 * @param argv
 * @param arg_func
 * @param a_str_reply
 * @return
 */
int cmd_gdb_import(int a_argc, char **a_argv, void **a_str_reply)
{
    int arg_index = 1;
    const char *l_filename = NULL;
    dap_cli_server_cmd_find_option_val(a_argv, arg_index, a_argc, "filename", &l_filename);
    if (!l_filename) {
        dap_cli_server_cmd_set_reply_text(a_str_reply, "gdb_import requires parameter 'filename'");
        return -1;
    }
    const char *l_gdb_path = dap_config_get_item_str(g_config, "global_db", "path");
    if (!l_gdb_path) {
        log_it(L_ERROR, "Can't find gdb path in config file");
        dap_cli_server_cmd_set_reply_text(a_str_reply, "Can't find gdb path in the config file");
        return -1;
    }
    char l_path[MAX_PATH + 1];
    snprintf(l_path, sizeof(l_path), "%s/%s.json", l_gdb_path, l_filename);
    struct json_object *l_json = json_object_from_file(l_path);
    if (!l_json) {
#if JSON_C_MINOR_VERSION<15
        log_it(L_CRITICAL, "Import error occured: code %d", errno);
        dap_cli_server_cmd_set_reply_text(a_str_reply, "Import error occured: code %d",errno);
#else
        log_it(L_CRITICAL, "Import error occured: %s", json_util_get_last_err());
        dap_cli_server_cmd_set_reply_text(a_str_reply, "%s", json_util_get_last_err());
#endif
        return -1;
    }
    for (size_t i = 0, l_groups_count = json_object_array_length(l_json); i < l_groups_count; ++i) {
        struct json_object *l_group_obj = json_object_array_get_idx(l_json, i);
        if (!l_group_obj) {
            continue;
        }
        struct json_object *l_json_group_name = json_object_object_get(l_group_obj, "group");
        const char *l_group_name = json_object_get_string(l_json_group_name);
        // proc group name
        log_it(L_INFO, "Group %zu: %s", i, l_group_name);
        struct json_object *l_json_records = json_object_object_get(l_group_obj, "records");
        size_t l_records_count = json_object_array_length(l_json_records);
        dap_store_obj_t *l_group_store = DAP_NEW_Z_SIZE(dap_store_obj_t, l_records_count * sizeof(dap_store_obj_t));
        if(!l_group_store) {
            log_it(L_CRITICAL, "%s", c_error_memory_alloc);
            return -1;
        }
        for (size_t j = 0; j < l_records_count; ++j) {
            struct json_object *l_record, *l_key, *l_value, *l_value_len, *l_ts;
            l_record = json_object_array_get_idx(l_json_records, j);
            l_key       = json_object_object_get(l_record, "key");
            l_value     = json_object_object_get(l_record, "value");
            size_t l_record_size = json_object_object_length(l_record);
            l_value_len = json_object_object_get(l_record, "value_len");
            l_ts        = json_object_object_get(l_record, "timestamp");
            l_group_store[j].key    = dap_strdup(json_object_get_string(l_key));
            if(!l_group_store[j].key) {
                log_it(L_CRITICAL, "%s", c_error_memory_alloc);
                l_records_count = j;
                break;
            }
            l_group_store[j].group  = dap_strdup(l_group_name);
            if(!l_group_store[j].group) {
                log_it(L_CRITICAL, "%s", c_error_memory_alloc);
                l_records_count = j;
                break;
            }
            dap_nanotime_t l_temp = json_object_get_int64(l_ts);
            l_group_store[j].timestamp = l_temp >> 32 ? l_temp : dap_nanotime_from_sec(l_temp);  // possibly legacy record
            l_group_store[j].value_len = (uint64_t)json_object_get_int64(l_value_len);

            const char *l_value_str = json_object_get_string(l_value);
            char *l_val = DAP_NEW_Z_SIZE(char, l_group_store[j].value_len);
            if(!l_val) {
                log_it(L_CRITICAL, "%s", c_error_memory_alloc);
                l_records_count = j;
                break;
            }
            dap_enc_base64_decode(l_value_str, strlen(l_value_str), l_val, DAP_ENC_DATA_TYPE_B64);
            l_group_store[j].value  = (uint8_t*)l_val;
            if (l_record_size > 5) {
                json_object *l_jobj_crc = json_object_object_get(l_record, "crc");
                json_object *l_jobj_sign = json_object_object_get(l_record, "sign");
                json_object *l_jobj_flags = json_object_object_get(l_record, "flags");
                uint8_t l_flags = (uint8_t)json_object_get_uint64(l_jobj_flags);
                uint64_t l_crc = json_object_get_uint64(l_jobj_crc);
                const char *l_sign_str = json_object_get_string(l_jobj_sign);
                int l_len = dap_strlen(l_sign_str);
                dap_sign_t *l_sign = DAP_NEW_Z_SIZE(dap_sign_t, DAP_ENC_BASE64_DECODE_SIZE(l_len) + 1);
                size_t l_sign_decree_size = dap_enc_base64_decode(l_sign_str, l_len, l_sign, DAP_ENC_DATA_TYPE_B64);
                if (dap_sign_get_size(l_sign) != l_sign_decree_size) {
                    log_it(L_ERROR, "Can't reade signature from record with key %s", l_group_store[j].key);
                }
                l_group_store[j].sign = l_sign;
                l_group_store[j].flags = l_flags;
                l_group_store[j].crc = l_crc;
            } else {
                //Loading old record
                dap_cert_t *l_cert_record = dap_cert_find_by_name(DAP_STREAM_NODE_ADDR_CERT_NAME);
                l_group_store[j].sign = dap_store_obj_sign(&l_group_store[j], l_cert_record->enc_key, &l_group_store[j].crc);
            }
        }
        if (dap_global_db_driver_apply(l_group_store, l_records_count)) {
            log_it(L_CRITICAL, "An error occured on importing group %s...", l_group_name);
        } else {
            log_it(L_INFO, "Imported %zu records of group %s", l_records_count, l_group_name);
        }
        dap_store_obj_free(l_group_store, l_records_count);
    }
    json_object_put(l_json);
    return 0;
}

dap_list_t *s_go_all_nets_offline()
{
    dap_list_t *l_net_returns = NULL;
    for (dap_chain_net_t *it = dap_chain_net_iter_start(); it; it = dap_chain_net_iter_next(it)) {
        if ( dap_chain_net_stop(it) )
            l_net_returns = dap_list_append(l_net_returns, it);
    }
    return l_net_returns;
}

typedef struct _pvt_net_nodes_list {
    dap_chain_net_t *net;
    dap_global_db_obj_t *group_nodes;
    size_t count_nodes;
} _pvt_net_nodes_list_t;

int cmd_remove(int a_argc, char **a_argv, void **a_str_reply)
{
    //default init
    const char		*return_message	=	NULL;
    const char		*l_gdb_path		=	NULL;
//    const char		*l_chains_path	=	NULL;
    const char		*l_net_str		=	NULL;
    dap_chain_net_t	*l_net			=	NULL;
    int 			all				=	0;

    //for enum
    uint8_t			error			=	0;
    uint8_t			successful		=	0;

    //enum for errors
    enum {
        GDB_FAIL_PATH				=	0x00000001,
        CHAINS_FAIL_PATH			=	0x00000002,
        COMMAND_NOT_CORRECT			=	0x00000004,
        NET_NOT_VALID				=	0x00000008
    };

    //enum for successful
    enum {
        REMOVED_GDB					=	0x00000001,
        REMOVED_CHAINS				=	0x00000002
    };

    //check path's from config file
    if (dap_cli_server_cmd_check_option(a_argv, 1, a_argc, "-gdb") >= 0
    &&	(NULL == (l_gdb_path = dap_config_get_item_str(g_config, "global_db", "path")))){
        error |= GDB_FAIL_PATH;
    }
//    if (dap_cli_server_cmd_check_option(a_argv, 1, a_argc, "-chains") >= 0
//    &&	(NULL == (l_chains_path = dap_config_get_item_str(g_config, "resources", "dap_chains_path")))) {
//        error |= CHAINS_FAIL_PATH;
//    }

    dap_list_t *l_net_returns = NULL;
    //perform deletion according to the specified parameters, if the path is specified
    if (l_gdb_path) {
        l_net_returns = s_go_all_nets_offline();
        dap_list_t *l_gdb_nodes_list = NULL;
        for (dap_chain_net_t *it = dap_chain_net_iter_start(); it; it = dap_chain_net_iter_next(it)) {
            _pvt_net_nodes_list_t *l_gdb_groups = DAP_NEW(_pvt_net_nodes_list_t);
            if (!l_gdb_groups) {
                log_it(L_CRITICAL, "%s", c_error_memory_alloc);
                dap_list_free(l_net_returns);
                return -1;
            }
            l_gdb_groups->net = it;
            l_gdb_groups->group_nodes = dap_global_db_get_all_sync(l_gdb_groups->net->pub.gdb_nodes, &l_gdb_groups->count_nodes);
            l_gdb_nodes_list = dap_list_append(l_gdb_nodes_list, l_gdb_groups);
        }

        dap_global_db_deinit();
        const char *l_gdb_driver = dap_config_get_item_str_default(g_config, "global_db", "driver", "mdbx");
        char *l_gdb_rm_path = dap_strdup_printf("%s/gdb-%s", l_gdb_path, l_gdb_driver);
        dap_rm_rf(l_gdb_rm_path);
        DAP_DELETE(l_gdb_rm_path);
        dap_global_db_init();
        for (dap_list_t *ptr = l_gdb_nodes_list; ptr; ptr = dap_list_next(ptr)) {
            _pvt_net_nodes_list_t *l_tmp = (_pvt_net_nodes_list_t*)ptr->data;
            for (size_t i = 0; i < l_tmp->count_nodes; i++) {
                dap_global_db_obj_t l_obj = l_tmp->group_nodes[i];
                dap_global_db_set_sync(l_tmp->net->pub.gdb_nodes, l_obj.key, l_obj.value, l_obj.value_len, false);
            }
            dap_global_db_objs_delete(l_tmp->group_nodes, l_tmp->count_nodes);
        }
        dap_list_free_full(l_gdb_nodes_list, NULL);
        if (!error)
            successful |= REMOVED_GDB;
    }

    if (dap_cli_server_cmd_check_option(a_argv, 1, a_argc, "-chains") != -1) {
        dap_cli_server_cmd_find_option_val(a_argv, 1, a_argc, "-net", &l_net_str);
        all = dap_cli_server_cmd_check_option(a_argv, 1, a_argc, "-all");

        if	(NULL == l_net_str && all >= 0) {
            if (NULL == l_gdb_path)
                l_net_returns = s_go_all_nets_offline();
            for (dap_chain_net_t *it = dap_chain_net_iter_start(); it; it = dap_chain_net_iter_next(it)) {
                dap_chain_net_purge(it);
            }
            if (!error)
                successful |= REMOVED_CHAINS;
        } else if (NULL != l_net_str && all < 0) {
            if (NULL != (l_net = dap_chain_net_by_name(l_net_str))) {
                if (NULL == l_gdb_path && dap_chain_net_stop(l_net))
                    l_net_returns = dap_list_append(l_net_returns, l_net);
            } else {
                error |= NET_NOT_VALID;
            }
            dap_chain_net_purge(l_net);
            if (!error)
                successful |= REMOVED_CHAINS;

        } else {
            error |= COMMAND_NOT_CORRECT;
        }
    }

    //handling errors
    if (error & GDB_FAIL_PATH
    ||	error & CHAINS_FAIL_PATH) {
        return_message = "The node configuration file does not specify the path to the database and/or chains.\n"
                         "Please check the cellframe-node.cfg file in the [resources] item for subitems:\n"
                         "dap_global_db_path=<PATH>\n"
                         "dap_chains_path=<PATH>";
    } else if (error & COMMAND_NOT_CORRECT) {
        return_message = "You need to make a decision whether to remove all chains or a chain from a specific network.\n"
                         "You cannot use two keys '-net' and '-all' at the same time.\n"
                         "Be careful, the '-all' option will delete ALL CHAINS and won't ask you for permission!";
    } else if (error & NET_NOT_VALID) {
        return_message = "The specified network was not found.\n"
                         "The list of available networks can be viewed using the command:"
                         "'net list'";
    }

    if (error) {
       dap_cli_server_cmd_set_reply_text(a_str_reply, "Error when deleting, because:\n%s", return_message);
    }
    else if (successful) {
        dap_cli_server_cmd_set_reply_text(a_str_reply, "Successful removal: %s", successful & REMOVED_GDB && successful & REMOVED_CHAINS ? "gdb, chains" : successful & REMOVED_GDB ? "gdb" : successful & REMOVED_CHAINS ? "chains" : "");
    } else {
        dap_cli_server_cmd_set_reply_text(a_str_reply, "Nothing to delete. Check if the command is correct.\nUse flags: -gdb or/and -chains [-net <net_name> | -all]\n"
                                                       "Be careful, the '-all' option will delete ALL CHAINS and won't ask you for permission!");
    }

    for (dap_list_t *it = l_net_returns; it; it = it->next)
        dap_chain_net_start((dap_chain_net_t *)it->data);
    dap_list_free(l_net_returns);

    return error;
}


/*
 * block code signer
 */
/*
 * enum for dap_chain_sign_file
 */
typedef enum {
    SIGNER_ALL_FLAGS             = 0x1f,
    SIGNER_FILENAME              = 1 << 0,   // flag - full filename
    SIGNER_FILENAME_SHORT        = 1 << 1,   // flag - filename without extension
    SIGNER_FILESIZE              = 1 << 2,   // flag - size of file
    SIGNER_DATE                  = 1 << 3,   // flag - date
    SIGNER_MIME_MAGIC            = 1 << 4,   // flag - mime magic
    SIGNER_COUNT                 = 5         // count flags
} dap_sign_signer_file_t;

static int s_sign_file(const char *a_filename, dap_sign_signer_file_t a_flags, const char *a_cert_name,
                       dap_sign_t **a_signed, dap_chain_hash_fast_t *a_hash);
static int s_signer_cmd(int a_arg_index, int a_argc, char **a_argv, void **a_str_reply);
static int s_check_cmd(int a_arg_index, int a_argc, char **a_argv, void **a_str_reply);
struct opts {
    char *name;
    uint32_t cmd;
};

#define BUILD_BUG(condition) ((void)sizeof(char[1-2*!!(condition)]))

int com_signer(int a_argc, char **a_argv, void **a_str_reply)
{
    enum {
        CMD_NONE, CMD_SIGN, CMD_CHECK
    };

    int arg_index = 1;
    int cmd_num = CMD_NONE;

    struct opts l_opts[] = {
    { "sign", CMD_SIGN },
    { "check", CMD_CHECK }
    };

    size_t l_len_opts = sizeof(l_opts) / sizeof(struct opts);
    for (size_t i = 0; i < l_len_opts; i++) {
        if (dap_cli_server_cmd_find_option_val(a_argv, arg_index, dap_min(a_argc, arg_index + 1), l_opts[i].name, NULL)) {
            cmd_num = l_opts[i].cmd;
            break;
        }
    }

    if(cmd_num == CMD_NONE) {
        dap_cli_server_cmd_set_reply_text(a_str_reply, "command %s not recognized", a_argv[1]);
        return -1;
    }
    switch (cmd_num) {
    case CMD_SIGN:
        return s_signer_cmd(arg_index, a_argc, a_argv, a_str_reply);
        break;
    case CMD_CHECK:
        return s_check_cmd(arg_index, a_argc, a_argv, a_str_reply);
        break;
    }

    return -1;
}

static int s_get_key_from_file(const char *a_file, const char *a_mime, const char *a_cert_name, dap_sign_t **a_sign);

static int s_check_cmd(int a_arg_index, int a_argc, char **a_argv, void **a_str_reply)
{
    int l_ret = 0;

    enum {OPT_FILE, OPT_HASH, OPT_NET, OPT_MIME, OPT_CERT,
          OPT_COUNT};
    struct opts l_opts_check[] = {
    { "-file", OPT_FILE },
    { "-hash", OPT_HASH },
    { "-net", OPT_NET },
    { "-mime", OPT_MIME },
    { "-cert", OPT_CERT }
    };

    BUILD_BUG((sizeof(l_opts_check)/sizeof(struct opts)) != OPT_COUNT);

    char *l_str_opts_check[OPT_COUNT] = {0};
    for (int i = 0; i < OPT_COUNT; i++) {
        dap_cli_server_cmd_find_option_val(a_argv, a_arg_index, a_argc, l_opts_check[i].name, (const char **) &l_str_opts_check[i]);
    }

    if (!l_str_opts_check[OPT_CERT]) {
        dap_cli_server_cmd_set_reply_text(a_str_reply, "%s need to be selected", l_opts_check[OPT_CERT].name);
        return -1;
    }
    if (l_str_opts_check[OPT_HASH] && l_str_opts_check[OPT_FILE]) {
        dap_cli_server_cmd_set_reply_text(a_str_reply, "you can select is only one from (file or hash)");
        return -1;
    }

    dap_chain_net_t *l_network = dap_chain_net_by_name(l_str_opts_check[OPT_NET]);
    if (!l_network) {
        dap_cli_server_cmd_set_reply_text(a_str_reply, "%s network not found", l_str_opts_check[OPT_NET]);
        return -1;
    }


    dap_chain_t *l_chain = dap_chain_net_get_chain_by_chain_type(l_network, CHAIN_TYPE_SIGNER);
    if (!l_chain) {
        dap_cli_server_cmd_set_reply_text(a_str_reply, "Not found datum signer in network %s", l_str_opts_check[OPT_NET]);
        return -1;
    }
    int found = 0;

    dap_sign_t *l_sign = NULL;
    dap_chain_datum_t *l_datum = NULL;
    char *l_gdb_group = NULL;

    l_gdb_group = dap_chain_net_get_gdb_group_mempool_new(l_chain);
    if (!l_gdb_group) {
        dap_cli_server_cmd_set_reply_text(a_str_reply, "Not found network group for chain: %s", l_chain->name);
        l_ret = -1;
        goto end;
    }

    dap_chain_hash_fast_t l_hash_tmp;

    if (l_str_opts_check[OPT_HASH]) {
        dap_chain_hash_fast_from_str(l_str_opts_check[OPT_HASH], &l_hash_tmp);
    }


    if (l_str_opts_check[OPT_FILE]) {
        if ( s_get_key_from_file(l_str_opts_check[OPT_FILE], l_str_opts_check[OPT_MIME], l_str_opts_check[OPT_CERT], &l_sign) ) {
            l_ret = -1;
            goto end;
        }

        l_datum = dap_chain_datum_create(DAP_CHAIN_DATUM_SIGNER, l_sign->pkey_n_sign, l_sign->header.sign_size);
        if (!l_datum) {
            dap_cli_server_cmd_set_reply_text(a_str_reply, "not created datum");
            l_ret = -1;
            goto end;
        }

        dap_chain_datum_calc_hash(l_datum, &l_hash_tmp);
    }

    dap_chain_atom_iter_t *l_iter = NULL;
    dap_chain_cell_t *l_cell_tmp = NULL;
    dap_chain_cell_t *l_cell = NULL;
    size_t l_atom_size = 0, l_datums_count = 0;

    HASH_ITER(hh, l_chain->cells, l_cell, l_cell_tmp) {
        l_iter = l_cell->chain->callback_atom_iter_create(l_cell->chain, l_cell->id, NULL);
        dap_chain_atom_ptr_t l_atom = l_cell->chain->callback_atom_find_by_hash(l_iter, &l_hash_tmp, &l_atom_size);
        dap_chain_datum_t **l_datums = l_cell->chain->callback_atom_get_datums(l_atom, l_atom_size, &l_datums_count);
        for (size_t i = 0; i < l_datums_count; i++) {
            dap_chain_datum_t *l_datum = l_datums[i];
            dap_hash_fast_t l_hash;
            dap_chain_datum_calc_hash(l_datum, &l_hash);
            if (!memcmp(l_hash_tmp.raw, l_hash.raw, DAP_CHAIN_HASH_FAST_SIZE)) {
                dap_cli_server_cmd_set_reply_text(a_str_reply, "found!");
                found = 1;
                break;
            }
        }
        DAP_DEL_Z(l_datums);
        l_cell->chain->callback_atom_iter_delete(l_iter);
    }

end:

    DAP_DEL_Z(l_gdb_group);

    if (!found) {
        dap_cli_server_cmd_set_reply_text(a_str_reply, "not found!");
    }

    return l_ret;
}

static char **s_parse_items(const char *a_str, char a_delimiter, int *a_count, const int a_only_digit)
{
    int l_count_temp = *a_count = 0;
    int l_len_str = strlen(a_str);
    if (l_len_str == 0) return NULL;
    char *s, *l_temp_str;
    s = l_temp_str = dap_strdup(a_str);

    int l_buf = 0;
    for (int i = 0; i < l_len_str; i++) {
        if (s[i] == a_delimiter && !l_buf) {
            s[i] = 0;
            continue;
        }
        if (s[i] == a_delimiter && l_buf) {
            s[i] = 0;
            l_buf = 0;
            continue;
        }
        if (!dap_is_alpha(s[i]) && l_buf) {
            s[i] = 0;
            l_buf = 0;
            continue;
        }
        if (!dap_is_alpha(s[i]) && !l_buf) {
            s[i] = 0;
            continue;
        }
        if (a_only_digit) {
            if (dap_is_digit(s[i])) {
                l_buf++;
                if (l_buf == 1) l_count_temp++;
                continue;
            }
        } else if (dap_is_alpha(s[i])) {
            l_buf++;
            if (l_buf == 1) l_count_temp++;
            continue;
        }
        if (!dap_is_alpha(s[i])) {
            l_buf = 0;
            s[i] = 0;
            continue;
        }
    }

    s = l_temp_str;
    if (l_count_temp == 0) {
        DAP_DELETE(l_temp_str);
        return NULL;
    }

    char **lines = DAP_CALLOC(l_count_temp, sizeof (void *));
    if (!lines) {
        log_it(L_ERROR, "Memoru allocation error in s_parse_items");
        DAP_DELETE(l_temp_str);
        return NULL;
    }
    for (int i = 0; i < l_count_temp; i++) {
        while (*s == 0) s++;
        lines[i] = strdup(s);
        s = strchr(s, '\0');
        s++;
    }

    DAP_DELETE(l_temp_str);
    *a_count = l_count_temp;
    return lines;
}

static int s_get_key_from_file(const char *a_file, const char *a_mime, const char *a_cert_name, dap_sign_t **a_sign)
{
    char **l_items_mime = NULL;
    int l_items_mime_count = 0;
    uint32_t l_flags_mime = 0;

    if (a_mime)
        l_items_mime = s_parse_items(a_mime, ',', &l_items_mime_count, 0);

    if (l_items_mime && l_items_mime_count > 0) {
        struct opts l_opts_flags[] = {
        { "SIGNER_ALL_FLAGS", SIGNER_ALL_FLAGS },
        { "SIGNER_FILENAME", SIGNER_FILENAME },
        { "SIGNER_FILENAME_SHORT", SIGNER_FILENAME_SHORT },
        { "SIGNER_FILESIZE", SIGNER_FILESIZE },
        { "SIGNER_DATE", SIGNER_DATE },
        { "SIGNER_MIME_MAGIC", SIGNER_MIME_MAGIC }
        };
        int l_len_opts_flags = sizeof(l_opts_flags) / sizeof (struct opts);
        for (int i = 0; i < l_len_opts_flags; i++) {
            for (int isub = 0; isub < l_items_mime_count; isub++) {
                if (!strncmp (l_opts_flags[i].name, l_items_mime[isub], strlen(l_items_mime[isub]) + 1)) {
                    l_flags_mime |= l_opts_flags[i].cmd;
                    break;
                }
            }
        }
        DAP_DEL_ARRAY(l_items_mime, l_items_mime_count);
    }
    DAP_DELETE(l_items_mime);
    if (l_flags_mime == 0)
        l_flags_mime = SIGNER_ALL_FLAGS;
    dap_chain_hash_fast_t l_hash;
    return s_sign_file(a_file, l_flags_mime, a_cert_name, a_sign, &l_hash);
}

static int s_signer_cmd(int a_arg_index, int a_argc, char **a_argv, void **a_str_reply)
{
    enum {
        OPT_FILE, OPT_MIME, OPT_NET, OPT_CHAIN, OPT_CERT,
        OPT_COUNT
    };
    struct opts l_opts_signer[] = {
    { "-file", OPT_FILE },
    { "-mime", OPT_MIME },
    { "-net", OPT_NET },
    { "-chain", OPT_CHAIN },
    { "-cert", OPT_CERT }
    };

    BUILD_BUG((sizeof(l_opts_signer)/sizeof(struct opts)) != OPT_COUNT);

    a_arg_index++;

    char *l_opts_sign[OPT_COUNT] = {0};
    for (int i = 0; i < OPT_COUNT; i++) {
        dap_cli_server_cmd_find_option_val(a_argv, a_arg_index, a_argc, l_opts_signer[i].name, (const char **) &l_opts_sign[i]);
    }

    if (!l_opts_sign[OPT_CERT])
        return dap_cli_server_cmd_set_reply_text(a_str_reply, "%s need to be selected", l_opts_signer[OPT_CERT].name), -1;

    dap_chain_net_t *l_network = dap_chain_net_by_name(l_opts_sign[OPT_NET]);
    if ( !l_network )
        return dap_cli_server_cmd_set_reply_text(a_str_reply, "%s network not found", l_opts_sign[OPT_NET]), -1;

    dap_chain_t *l_chain = dap_chain_net_get_chain_by_name(l_network, l_opts_sign[OPT_CHAIN]);
    if (!l_chain)
        return dap_cli_server_cmd_set_reply_text(a_str_reply, "%s chain not found", l_opts_sign[OPT_CHAIN]), -1;

    dap_sign_t *l_sign = NULL;
    if ( s_get_key_from_file(l_opts_sign[OPT_FILE], l_opts_sign[OPT_MIME], l_opts_sign[OPT_CERT], &l_sign) )
        return dap_cli_server_cmd_set_reply_text(a_str_reply, "%s cert not found", l_opts_sign[OPT_CERT]), -1;

    dap_chain_datum_t * l_datum = dap_chain_datum_create(DAP_CHAIN_DATUM_SIGNER, l_sign->pkey_n_sign, l_sign->header.sign_size);
    if (!l_datum)
        return dap_cli_server_cmd_set_reply_text(a_str_reply, "not created datum"), -1;
    dap_cli_server_cmd_set_reply_text(a_str_reply, "hash: %s", dap_get_data_hash_str(l_datum->data, l_datum->header.data_size).s);
    return DAP_DELETE(l_datum), l_chain->callback_add_datums(l_chain, &l_datum, 1);
}



/*
SIGNER_ALL_FLAGS             = 0 << 0,
SIGNER_FILENAME              = 1 << 0,   // flag - full filename
SIGNER_FILENAME_SHORT        = 1 << 1,   // flag - filename without extension
SIGNER_FILESIZE              = 1 << 2,   // flag - size of file
SIGNER_DATE                  = 1 << 3,   // flag - date
SIGNER_MIME_MAGIC            = 1 << 4,   // flag - mime magic
SIGNER_COUNT
*/

static char *s_strdup_by_index (const char *a_file, const int a_index);
static dap_tsd_t *s_alloc_metadata (const char *a_file, const int a_meta);
static uint8_t *s_concat_hash_and_mimetypes (dap_chain_hash_fast_t *a_chain, dap_list_t *a_meta_list, size_t *a_fullsize);

/*
 * dap_sign_file - sign a file with flags.
 * flags - (SIGNER_FILENAME, SIGNER_FILENAME_SHORT, SIGNER_FILESIZE, SIGNER_DATE, SIGNER_MIME_MAGIC) or SIGNER_ALL_FLAGS
 * example
 * int ret = dap_sign_file ("void.png", SIGNER_ALL_FLAGS); it's sign file with all mime types.
 * example
 * int ret = dap_sign_file ("void.png", SIGNER_FILENAME | SIGNER_FILESIZE | SIGNER_DATE);
 */
/**
 * @brief dap_chain_sign_file
 * @param a_chain
 * @param a_filename
 * @param a_flags
 * @return
 */
static int s_sign_file(const char *a_filename, dap_sign_signer_file_t a_flags, const char *a_cert_name,
                       dap_sign_t **a_signed, dap_chain_hash_fast_t *a_hash)
{
    size_t l_size = 0;
    char *l_buffer = dap_file_get_contents2(a_filename, &l_size);
    uint32_t l_shift = 1;
    int l_count_meta = 0;
    if (a_flags == SIGNER_ALL_FLAGS) {
        l_count_meta = SIGNER_COUNT;
        a_flags = SIGNER_FILENAME | SIGNER_FILENAME_SHORT | SIGNER_FILESIZE | SIGNER_DATE | SIGNER_MIME_MAGIC;
    }

    do {
        if (a_flags <= 0) break;

        for (int i = 0; i < SIGNER_COUNT; i++) {
            if (l_shift | a_flags) l_count_meta++;
            l_shift <<= 1;
        }
    } while (0);

    l_shift = 1;
    dap_list_t *l_std_list = NULL;

    for (int i = 0; i < l_count_meta; i++) {
        if (l_shift | a_flags) {
            dap_tsd_t *l_item = s_alloc_metadata(a_filename, l_shift & a_flags);
            if (l_item) {
                l_std_list = dap_list_append(l_std_list, l_item);
            }
        }
        l_shift <<= 1;
    }

    if (!dap_hash_fast(l_buffer, (size_t)l_size, a_hash)) {
        dap_list_free_full(l_std_list, NULL);
        DAP_DELETE(l_buffer);
        return -6;
    }

    size_t l_full_size_for_sign;
    uint8_t *l_data = s_concat_hash_and_mimetypes(a_hash, l_std_list, &l_full_size_for_sign);
    dap_list_free_full(l_std_list, NULL);
    if (!l_data) {
        DAP_DELETE(l_buffer);
        return -7;
    }
    dap_cert_t *l_cert = dap_cert_find_by_name(a_cert_name);
    if (!l_cert) {
        DAP_DELETE(l_buffer);
        return -8;
    }
    *a_signed = dap_sign_create(l_cert->enc_key, l_data, l_full_size_for_sign, 0);
    if (*a_signed == NULL) {
        DAP_DELETE(l_buffer);
        return -9;
    }

    return DAP_DELETE(l_buffer), 0;
}

static byte_t *s_concat_meta (dap_list_t *a_meta, size_t *a_fullsize)
{
    if (a_fullsize)
        *a_fullsize = 0;

    int l_part = 256;
    int l_power = 1;
    byte_t *l_buf = DAP_CALLOC(l_part * l_power++, 1);
    if (!l_buf) {
        log_it(L_CRITICAL, "%s", c_error_memory_alloc);
        return NULL;
    }
    size_t l_counter = 0;
    size_t l_part_power = l_part;
    int l_index = 0;

    for ( dap_list_t* l_iter = dap_list_first(a_meta); l_iter; l_iter = l_iter->next){
        if (!l_iter->data) continue;
        dap_tsd_t * l_tsd = (dap_tsd_t *) l_iter->data;
        l_index = l_counter;
        l_counter += strlen((char *)l_tsd->data);
        if (l_counter >= l_part_power) {
            l_part_power = l_part * l_power++;
            byte_t *l_buf_new = DAP_REALLOC_RET_VAL_IF_FAIL(l_buf, l_part_power, NULL, l_buf);
            l_buf = l_buf_new;
        }
        memcpy (&l_buf[l_index], l_tsd->data, strlen((char *)l_tsd->data));
    }

    if (a_fullsize)
        *a_fullsize = l_counter;

    return l_buf;
}

static uint8_t *s_concat_hash_and_mimetypes (dap_chain_hash_fast_t *a_chain_hash, dap_list_t *a_meta_list, size_t *a_fullsize)
{
    if (!a_fullsize) return NULL;
    byte_t *l_buf = s_concat_meta (a_meta_list, a_fullsize);
    if (!l_buf)
        return NULL;

    size_t l_len_meta_buf = *a_fullsize;
    *a_fullsize += sizeof (a_chain_hash->raw) + 1;
    uint8_t *l_fullbuf = DAP_NEW_Z_SIZE_RET_VAL_IF_FAIL(uint8_t, *a_fullsize, NULL, l_buf);
    memcpy( dap_mempcpy(l_fullbuf, a_chain_hash->raw, sizeof(a_chain_hash->raw)), l_buf, l_len_meta_buf );
    DAP_DELETE(l_buf);

    return l_fullbuf;
}


static char *s_strdup_by_index (const char *a_file, const int a_index)
{
    char *l_buf = DAP_CALLOC(a_index + 1, 1);
    if (!l_buf) {
        log_it(L_CRITICAL, "%s", c_error_memory_alloc);
        return NULL;
    }
    strncpy (l_buf, a_file, a_index);
    return l_buf;
}

static dap_tsd_t *s_alloc_metadata (const char *a_file, const int a_meta)
{
    switch (a_meta) {
        case SIGNER_FILENAME:
            return dap_tsd_create_string(SIGNER_FILENAME, a_file);
            break;
        case SIGNER_FILENAME_SHORT:
            {
                char *l_filename_short = NULL;
                if ((l_filename_short = strrchr(a_file, '.')) != 0) {
                    int l_index_of_latest_point = l_filename_short - a_file;
                    l_filename_short = s_strdup_by_index (a_file, l_index_of_latest_point);
                    if (!l_filename_short) return NULL;
                    dap_tsd_t *l_ret = dap_tsd_create_string(SIGNER_FILENAME_SHORT, l_filename_short);
                    free (l_filename_short);
                    return l_ret;
                }
            }
            break;
        case SIGNER_FILESIZE:
            {
                struct stat l_st;
                stat (a_file, &l_st);
                return dap_tsd_create_string(SIGNER_FILESIZE, dap_itoa(l_st.st_size));
            }
            break;
        case SIGNER_DATE:
            {
                struct stat l_st;
                stat (a_file, &l_st);
                char *l_ctime = ctime(&l_st.st_ctime);
                char *l = NULL;
                if ((l = strchr(l_ctime, '\n')) != 0) *l = 0;
                return dap_tsd_create_string(SIGNER_DATE, l_ctime);
            }
            break;
        #ifndef DAP_OS_ANDROID
        case SIGNER_MIME_MAGIC:
            {
                magic_t l_magic = magic_open(MAGIC_MIME);
                if (l_magic == NULL) return NULL;
                if (magic_load (l_magic, NULL)) {
                    magic_close(l_magic);
                    return NULL;
                }
                const char *l_str_magic_file = NULL;
                dap_tsd_t *l_ret = NULL;
                do {
                        l_str_magic_file = magic_file (l_magic, a_file);
                    if (!l_str_magic_file) break;
                    l_ret = dap_tsd_create_string(SIGNER_MIME_MAGIC, l_str_magic_file);
                } while (0);
                magic_close (l_magic);
                return l_ret;

            }
            break;
        #endif
        default:
            return NULL;
    }
    return NULL;
}

struct json_object *wallet_list_json_collect(){
    struct json_object *l_json = json_object_new_object();
    json_object_object_add(l_json, "class", json_object_new_string("WalletList"));
    struct json_object *l_j_wallets = json_object_new_array();
    s_wallet_list(dap_chain_wallet_get_path(g_config), l_j_wallets);
    json_object_object_add(l_json, "wallets", l_j_wallets);
    return l_json;
}


struct json_object *wallets_info_json_collect() {
    struct json_object *l_json = json_object_new_object();
    json_object_object_add(l_json, "class", json_object_new_string("WalletsInfo"));
    struct json_object *l_json_wallets = json_object_new_object();
    struct json_object *l_wallet_list = wallet_list_json_collect();
    struct json_object *l_wallet_list_arr = json_object_object_get(l_wallet_list, "wallets");
    size_t l_count = json_object_array_length(l_wallet_list_arr);
    for (size_t i = 0; i < l_count; i++) {
        struct json_object *l_json_wallet = json_object_array_get_idx(l_wallet_list_arr, i),
                *l_json_wallet_name = json_object_object_get(l_json_wallet, "Wallet");
        if ( !l_json_wallet_name )
            continue;
        char *l_tmp = (char*)json_object_get_string(l_json_wallet_name), *l_dot_pos = strstr(l_tmp, ".dwallet"), tmp = '\0';
        if (l_dot_pos) {
            tmp = *l_dot_pos;
            *l_dot_pos = '\0';
        }
        json_object_object_add(l_json_wallets, l_tmp, dap_chain_wallet_info_to_json(l_tmp, dap_chain_wallet_get_path(g_config)));
        if (tmp)
            *l_dot_pos = tmp;
    }
    json_object_object_add(l_json, "wallets", l_json_wallets);
    json_object_put(l_wallet_list);
    return l_json;
}

void dap_notify_new_client_send_info(dap_events_socket_t *a_es, UNUSED_ARG void *a_arg) {
    struct json_object *l_json_nets = dap_chain_net_list_json_collect();
    dap_events_socket_write_f_mt(a_es->worker, a_es->uuid, "%s\r\n", json_object_to_json_string(l_json_nets));
    json_object_put(l_json_nets);
    struct json_object *l_json_nets_info = dap_chain_nets_info_json_collect();
    dap_events_socket_write_f_mt(a_es->worker, a_es->uuid, "%s\r\n", json_object_to_json_string(l_json_nets_info));
    json_object_put(l_json_nets_info);
    struct json_object *l_json_wallets = wallet_list_json_collect();
    dap_events_socket_write_f_mt(a_es->worker, a_es->uuid, "%s\r\n", json_object_to_json_string(l_json_wallets));
    json_object_put(l_json_wallets);
    struct json_object *l_json_wallets_info = wallets_info_json_collect();
    dap_events_socket_write_f_mt(a_es->worker, a_es->uuid, "%s\r\n", json_object_to_json_string(l_json_wallets_info));
    json_object_put(l_json_wallets_info);
    for (dap_chain_net_t *l_net = dap_chain_net_iter_start(); l_net; l_net = dap_chain_net_iter_next(l_net)) {
        struct json_object *l_json_net_states = dap_chain_net_states_json_collect(l_net);
        dap_events_socket_write_f_mt(a_es->worker, a_es->uuid, "%s\r\n", json_object_to_json_string(l_json_net_states));
        json_object_put(l_json_net_states);
    }
<<<<<<< HEAD
    json_object_put(l_json_wallets);
}

static int s_print_last_n_lines(const char *filename, int N, json_object* a_json_arr_out) {

    FILE *file = fopen(filename, "r");
    if (file == NULL) {
        return -1;
    }

    fseek(file, 0, SEEK_END);
    long file_size = ftell(file);

    int line_count = 0;
    char ch;

    for (long i = file_size - 1; i >= 0; i--) {
        fseek(file, i, SEEK_SET);
        ch = fgetc(file);

        if (ch == '\n') {
            line_count++;
            if (line_count > N) {
                break;
            }
        }
    }
    char buffer[1024];
    while (fgets(buffer, sizeof(buffer), file) != NULL) {
        json_object_array_add(a_json_arr_out, json_object_new_string(buffer));
    }

    fclose(file);
}


int com_file(int a_argc, char ** a_argv, void **a_str_reply)
{
    json_object **a_json_arr_reply = (json_object **)a_str_reply;
    enum {
        CMD_NONE, CMD_PRINT, CMD_EXPORT, CMD_CLEAN_LOG
    };
    int l_arg_index = 1;

    int l_cmd_num = CMD_NONE;
    if (dap_cli_server_cmd_find_option_val(a_argv, l_arg_index, dap_min(a_argc, l_arg_index + 1), "print", NULL)) {
        l_cmd_num = CMD_PRINT;
    }
    else if (dap_cli_server_cmd_find_option_val(a_argv, l_arg_index, dap_min(a_argc, l_arg_index + 1), "export", NULL)) {
        l_cmd_num = CMD_EXPORT;
    }
    else if (dap_cli_server_cmd_find_option_val(a_argv, l_arg_index, dap_min(a_argc, l_arg_index + 1), "clean_log", NULL)) {
        l_cmd_num = CMD_CLEAN_LOG;
    }

    switch(l_cmd_num) {
        case CMD_PRINT : {
            const char * l_num_line_str = NULL, *l_log = NULL, *l_path_str = NULL;
            dap_cli_server_cmd_find_option_val(a_argv, l_arg_index, a_argc, "-num_line", &l_num_line_str);
            dap_cli_server_cmd_find_option_val(a_argv, l_arg_index, a_argc, "-log", &l_log);
            dap_cli_server_cmd_find_option_val(a_argv, l_arg_index, a_argc, "-path", &l_path_str);
            int l_num_line = l_num_line_str ? atoi(l_num_line_str) : 0;
            if (l_num_line <= 0) {
                dap_json_rpc_error_add(*a_json_arr_reply, DAP_CHAIN_NODE_CLI_COM_FILE_PARAM_ERR, "Wrong number in -num_line param");
                return DAP_CHAIN_NODE_CLI_COM_FILE_PARAM_ERR;
            }
            if (!l_log && !l_path_str) {
                dap_json_rpc_error_add(*a_json_arr_reply, DAP_CHAIN_NODE_CLI_COM_FILE_PARAM_ERR, "Command file require -log or -path arguments");
                return DAP_CHAIN_NODE_CLI_COM_FILE_PARAM_ERR;
            }

            char l_file_full_path[MAX_PATH] = {'\0'};
            if (l_log) {
                const char * l_log_file_path = "var/log/cellframe-node.log";
                sprintf(l_file_full_path, "%s/%s", g_sys_dir_path, l_log_file_path);
            } else {
                strncpy(l_file_full_path, l_path_str, sizeof(l_file_full_path) - 1);
                l_file_full_path[sizeof(l_file_full_path) - 1] = '\0';
            }
            json_object * l_json_arr_res = json_object_new_array();
            int res = s_print_last_n_lines(l_file_full_path, l_num_line, l_json_arr_res);
            switch (res) {
                case -1: {
                    dap_json_rpc_error_add(*a_json_arr_reply, DAP_CHAIN_NODE_CLI_COM_FILE_PARAM_ERR, "Command file require -log or -path arguments");
                    return DAP_CHAIN_NODE_CLI_COM_FILE_PARAM_ERR;
                }
                default:
                    break;
            } 
            json_object_array_add(*a_json_arr_reply, l_json_arr_res);
        }
    }
=======
}

static void s_stage_connected_callback(dap_client_t* a_client, void * a_arg) {
    dap_chain_node_client_t *l_node_client = DAP_CHAIN_NODE_CLIENT(a_client);
    UNUSED(a_arg);
    if(l_node_client) {
        pthread_mutex_lock(&l_node_client->wait_mutex);
        l_node_client->state = NODE_CLIENT_STATE_ESTABLISHED;
        pthread_cond_signal(&l_node_client->wait_cond);
        pthread_mutex_unlock(&l_node_client->wait_mutex);
    }
}

static void s_stage_connected_error_callback(dap_client_t* a_client, void * a_arg) {
    dap_chain_node_client_t *l_node_client = DAP_CHAIN_NODE_CLIENT(a_client);
    UNUSED(a_arg);
    if(l_node_client) {
        pthread_mutex_lock(&l_node_client->wait_mutex);
        l_node_client->state = NODE_CLIENT_STATE_ERROR;
        pthread_cond_signal(&l_node_client->wait_cond);
        pthread_mutex_unlock(&l_node_client->wait_mutex);
    }
}

int com_exec_cmd(int argc, char **argv, void **reply) {
    json_object ** a_json_arr_reply = (json_object **) reply;
    if (!dap_json_rpc_exec_cmd_inited()) {
        dap_json_rpc_error_add(*a_json_arr_reply, -1, "Json-rpc module doesn't inited, check confings");
        return -1;
    }

    const char * l_cmd_arg_str = NULL, * l_addr_str = NULL, * l_net_str = NULL;
    int arg_index = 1;
    dap_cli_server_cmd_find_option_val(argv, arg_index, argc, "-cmd", &l_cmd_arg_str);
    dap_cli_server_cmd_find_option_val(argv, arg_index, argc, "-addr", &l_addr_str);
    dap_cli_server_cmd_find_option_val(argv, arg_index, argc, "-net", &l_net_str);
    if (!l_cmd_arg_str || ! l_addr_str || !l_net_str) {
        dap_json_rpc_error_add(*a_json_arr_reply, -2, "Command exec_cmd require args -cmd, -addr, -net");
        return -2;
    }
    dap_chain_net_t* l_net = NULL;
    l_net = dap_chain_net_by_name(l_net_str);
    if (!l_net){
        dap_json_rpc_error_add(*a_json_arr_reply, -3, "Can't find net %s", l_net_str);
        return -3;
    }

    dap_json_rpc_params_t * params = dap_json_rpc_params_create();
    char *l_cmd_str = dap_strdup(l_cmd_arg_str);
    for(int i = 0; l_cmd_str[i] != '\0'; i++) {
        if (l_cmd_str[i] == ',')
            l_cmd_str[i] = ';';
    }
    dap_json_rpc_params_add_data(params, l_cmd_str, TYPE_PARAM_STRING);
    uint64_t l_id_response = dap_json_rpc_response_get_new_id();
    char ** l_cmd_arr_str = dap_strsplit(l_cmd_str, ";", -1);
    dap_json_rpc_request_t *l_request = dap_json_rpc_request_creation(l_cmd_arr_str[0], params, l_id_response);
    dap_strfreev(l_cmd_arr_str);
    dap_chain_node_addr_t l_node_addr;
    dap_chain_node_addr_from_str(&l_node_addr, l_addr_str);

    dap_chain_node_info_t *node_info = node_info_read_and_reply(l_net, &l_node_addr, NULL);
    if(!node_info) {
        log_it(L_DEBUG, "Can't find node with addr: %s", l_addr_str);
        dap_json_rpc_error_add(*a_json_arr_reply, -6, "Can't find node with addr: %s", l_addr_str);
        return -6;
    }
    int timeout_ms = 5000; //5 sec = 5000 ms
    dap_chain_node_client_t * l_node_client = dap_chain_node_client_create(l_net, node_info, NULL, NULL);

    //handshake
    l_node_client->client = dap_client_new(s_stage_connected_error_callback, l_node_client);
    l_node_client->client->_inheritor = l_node_client;
    dap_client_set_uplink_unsafe(l_node_client->client, &l_node_client->info->address, node_info->ext_host, node_info->ext_port);
    dap_client_pvt_t * l_client_internal = DAP_CLIENT_PVT(l_node_client->client);
    dap_client_go_stage(l_node_client->client, STAGE_ENC_INIT, s_stage_connected_callback);
    //wait handshake
    int res = dap_chain_node_client_wait(l_node_client, NODE_CLIENT_STATE_ESTABLISHED, timeout_ms);
    if (res) {
        log_it(L_ERROR, "No response from node");
        dap_json_rpc_error_add(*a_json_arr_reply, -8, "No reponse from node");
        dap_chain_node_client_close_unsafe(l_node_client);
        DAP_DEL_Z(node_info);
        return -8;
    }

    //send request
    json_object * l_response = NULL;
    dap_json_rpc_request_send(l_client_internal, l_request, &l_response);

    if (l_response) {
        json_object_array_add(*a_json_arr_reply, l_response);
    } else {
        json_object_array_add(*a_json_arr_reply, json_object_new_string("Empty reply"));
    }
    DAP_DEL_Z(node_info);
    dap_json_rpc_request_free(l_request);
>>>>>>> b3f7e543
    return 0;
}<|MERGE_RESOLUTION|>--- conflicted
+++ resolved
@@ -8692,100 +8692,6 @@
         dap_events_socket_write_f_mt(a_es->worker, a_es->uuid, "%s\r\n", json_object_to_json_string(l_json_net_states));
         json_object_put(l_json_net_states);
     }
-<<<<<<< HEAD
-    json_object_put(l_json_wallets);
-}
-
-static int s_print_last_n_lines(const char *filename, int N, json_object* a_json_arr_out) {
-
-    FILE *file = fopen(filename, "r");
-    if (file == NULL) {
-        return -1;
-    }
-
-    fseek(file, 0, SEEK_END);
-    long file_size = ftell(file);
-
-    int line_count = 0;
-    char ch;
-
-    for (long i = file_size - 1; i >= 0; i--) {
-        fseek(file, i, SEEK_SET);
-        ch = fgetc(file);
-
-        if (ch == '\n') {
-            line_count++;
-            if (line_count > N) {
-                break;
-            }
-        }
-    }
-    char buffer[1024];
-    while (fgets(buffer, sizeof(buffer), file) != NULL) {
-        json_object_array_add(a_json_arr_out, json_object_new_string(buffer));
-    }
-
-    fclose(file);
-}
-
-
-int com_file(int a_argc, char ** a_argv, void **a_str_reply)
-{
-    json_object **a_json_arr_reply = (json_object **)a_str_reply;
-    enum {
-        CMD_NONE, CMD_PRINT, CMD_EXPORT, CMD_CLEAN_LOG
-    };
-    int l_arg_index = 1;
-
-    int l_cmd_num = CMD_NONE;
-    if (dap_cli_server_cmd_find_option_val(a_argv, l_arg_index, dap_min(a_argc, l_arg_index + 1), "print", NULL)) {
-        l_cmd_num = CMD_PRINT;
-    }
-    else if (dap_cli_server_cmd_find_option_val(a_argv, l_arg_index, dap_min(a_argc, l_arg_index + 1), "export", NULL)) {
-        l_cmd_num = CMD_EXPORT;
-    }
-    else if (dap_cli_server_cmd_find_option_val(a_argv, l_arg_index, dap_min(a_argc, l_arg_index + 1), "clean_log", NULL)) {
-        l_cmd_num = CMD_CLEAN_LOG;
-    }
-
-    switch(l_cmd_num) {
-        case CMD_PRINT : {
-            const char * l_num_line_str = NULL, *l_log = NULL, *l_path_str = NULL;
-            dap_cli_server_cmd_find_option_val(a_argv, l_arg_index, a_argc, "-num_line", &l_num_line_str);
-            dap_cli_server_cmd_find_option_val(a_argv, l_arg_index, a_argc, "-log", &l_log);
-            dap_cli_server_cmd_find_option_val(a_argv, l_arg_index, a_argc, "-path", &l_path_str);
-            int l_num_line = l_num_line_str ? atoi(l_num_line_str) : 0;
-            if (l_num_line <= 0) {
-                dap_json_rpc_error_add(*a_json_arr_reply, DAP_CHAIN_NODE_CLI_COM_FILE_PARAM_ERR, "Wrong number in -num_line param");
-                return DAP_CHAIN_NODE_CLI_COM_FILE_PARAM_ERR;
-            }
-            if (!l_log && !l_path_str) {
-                dap_json_rpc_error_add(*a_json_arr_reply, DAP_CHAIN_NODE_CLI_COM_FILE_PARAM_ERR, "Command file require -log or -path arguments");
-                return DAP_CHAIN_NODE_CLI_COM_FILE_PARAM_ERR;
-            }
-
-            char l_file_full_path[MAX_PATH] = {'\0'};
-            if (l_log) {
-                const char * l_log_file_path = "var/log/cellframe-node.log";
-                sprintf(l_file_full_path, "%s/%s", g_sys_dir_path, l_log_file_path);
-            } else {
-                strncpy(l_file_full_path, l_path_str, sizeof(l_file_full_path) - 1);
-                l_file_full_path[sizeof(l_file_full_path) - 1] = '\0';
-            }
-            json_object * l_json_arr_res = json_object_new_array();
-            int res = s_print_last_n_lines(l_file_full_path, l_num_line, l_json_arr_res);
-            switch (res) {
-                case -1: {
-                    dap_json_rpc_error_add(*a_json_arr_reply, DAP_CHAIN_NODE_CLI_COM_FILE_PARAM_ERR, "Command file require -log or -path arguments");
-                    return DAP_CHAIN_NODE_CLI_COM_FILE_PARAM_ERR;
-                }
-                default:
-                    break;
-            } 
-            json_object_array_add(*a_json_arr_reply, l_json_arr_res);
-        }
-    }
-=======
 }
 
 static void s_stage_connected_callback(dap_client_t* a_client, void * a_arg) {
@@ -8883,6 +8789,97 @@
     }
     DAP_DEL_Z(node_info);
     dap_json_rpc_request_free(l_request);
->>>>>>> b3f7e543
+    return 0;
+}
+
+static int s_print_last_n_lines(const char *filename, int N, json_object* a_json_arr_out) {
+
+    FILE *file = fopen(filename, "r");
+    if (file == NULL) {
+        return -1;
+    }
+
+    fseek(file, 0, SEEK_END);
+    long file_size = ftell(file);
+
+    int line_count = 0;
+    char ch;
+
+    for (long i = file_size - 1; i >= 0; i--) {
+        fseek(file, i, SEEK_SET);
+        ch = fgetc(file);
+
+        if (ch == '\n') {
+            line_count++;
+            if (line_count > N) {
+                break;
+            }
+        }
+    }
+    char buffer[1024];
+    while (fgets(buffer, sizeof(buffer), file) != NULL) {
+        json_object_array_add(a_json_arr_out, json_object_new_string(buffer));
+    }
+
+    fclose(file);
+}
+
+
+int com_file(int a_argc, char ** a_argv, void **a_str_reply)
+{
+    json_object **a_json_arr_reply = (json_object **)a_str_reply;
+    enum {
+        CMD_NONE, CMD_PRINT, CMD_EXPORT, CMD_CLEAN_LOG
+    };
+    int l_arg_index = 1;
+
+    int l_cmd_num = CMD_NONE;
+    if (dap_cli_server_cmd_find_option_val(a_argv, l_arg_index, dap_min(a_argc, l_arg_index + 1), "print", NULL)) {
+        l_cmd_num = CMD_PRINT;
+    }
+    else if (dap_cli_server_cmd_find_option_val(a_argv, l_arg_index, dap_min(a_argc, l_arg_index + 1), "export", NULL)) {
+        l_cmd_num = CMD_EXPORT;
+    }
+    else if (dap_cli_server_cmd_find_option_val(a_argv, l_arg_index, dap_min(a_argc, l_arg_index + 1), "clean_log", NULL)) {
+        l_cmd_num = CMD_CLEAN_LOG;
+    }
+
+    switch(l_cmd_num) {
+        case CMD_PRINT : {
+            const char * l_num_line_str = NULL, *l_log = NULL, *l_path_str = NULL;
+            dap_cli_server_cmd_find_option_val(a_argv, l_arg_index, a_argc, "-num_line", &l_num_line_str);
+            dap_cli_server_cmd_find_option_val(a_argv, l_arg_index, a_argc, "-log", &l_log);
+            dap_cli_server_cmd_find_option_val(a_argv, l_arg_index, a_argc, "-path", &l_path_str);
+            int l_num_line = l_num_line_str ? atoi(l_num_line_str) : 0;
+            if (l_num_line <= 0) {
+                dap_json_rpc_error_add(*a_json_arr_reply, DAP_CHAIN_NODE_CLI_COM_FILE_PARAM_ERR, "Wrong number in -num_line param");
+                return DAP_CHAIN_NODE_CLI_COM_FILE_PARAM_ERR;
+            }
+            if (!l_log && !l_path_str) {
+                dap_json_rpc_error_add(*a_json_arr_reply, DAP_CHAIN_NODE_CLI_COM_FILE_PARAM_ERR, "Command file require -log or -path arguments");
+                return DAP_CHAIN_NODE_CLI_COM_FILE_PARAM_ERR;
+            }
+
+            char l_file_full_path[MAX_PATH] = {'\0'};
+            if (l_log) {
+                const char * l_log_file_path = "var/log/cellframe-node.log";
+                sprintf(l_file_full_path, "%s/%s", g_sys_dir_path, l_log_file_path);
+            } else {
+                strncpy(l_file_full_path, l_path_str, sizeof(l_file_full_path) - 1);
+                l_file_full_path[sizeof(l_file_full_path) - 1] = '\0';
+            }
+            json_object * l_json_arr_res = json_object_new_array();
+            int res = s_print_last_n_lines(l_file_full_path, l_num_line, l_json_arr_res);
+            switch (res) {
+                case -1: {
+                    dap_json_rpc_error_add(*a_json_arr_reply, DAP_CHAIN_NODE_CLI_COM_FILE_PARAM_ERR, "Command file require -log or -path arguments");
+                    return DAP_CHAIN_NODE_CLI_COM_FILE_PARAM_ERR;
+                }
+                default:
+                    break;
+            } 
+            json_object_array_add(*a_json_arr_reply, l_json_arr_res);
+        }
+    }
     return 0;
 }