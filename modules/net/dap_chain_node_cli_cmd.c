--- conflicted
+++ resolved
@@ -6701,7 +6701,6 @@
                     l_list = dap_list_next(l_list);
                     continue;
                 }
-<<<<<<< HEAD
             } else {
                 //CHECK value need
                 l_list_used_out = dap_ledger_get_list_tx_outs_with_val(l_net->pub.ledger, l_json_item_token,
@@ -6714,87 +6713,6 @@
                     // Go to the next item
                     l_list = dap_list_next(l_list);
                     continue;
-=======
-            }
-            else {
-                log_it(L_WARNING, "Invalid 'in' item, incorrect addr_from: '%s'", l_json_item_addr_str ? l_json_item_addr_str : "[null]");
-                char *l_str_err = dap_strdup_printf("Invalid 'in' item, incorrect addr_from: '%s'",
-                                         l_json_item_addr_str ? l_json_item_addr_str : "[null]");
-                json_object *l_jobj_err = json_object_new_string(l_str_err);
-                DAP_DELETE(l_str_err);
-                json_object_array_add(l_jobj_errors, l_jobj_err);
-                // Go to the next item
-                l_list = dap_list_next(l_list);
-                continue;
-            }
-            if(!l_json_item_token) {
-                log_it(L_WARNING, "Invalid 'in' item, not found token name");
-                json_object *l_jobj_err = json_object_new_string("Invalid 'in' item, not found token name");
-                json_object_array_add(l_jobj_errors, l_jobj_err);
-                // Go to the next item
-                l_list = dap_list_next(l_list);
-                continue;
-            }
-            if(IS_ZERO_256(l_value_need)) {
-                log_it(L_WARNING, "Invalid 'in' item, not found value in out items");
-                json_object *l_jobj_err = json_object_new_string("Invalid 'in' item, not found value in out items");
-                json_object_array_add(l_jobj_errors, l_jobj_err);
-                // Go to the next item
-                l_list = dap_list_next(l_list);
-                continue;
-            }
-            if(l_addr_from)
-            {
-                // find the transactions from which to take away coins
-                dap_list_t *l_list_used_out = NULL;
-                dap_list_t *l_list_used_out_fee = NULL;
-                uint256_t l_value_transfer = { }; // how many coins to transfer
-                uint256_t l_value_transfer_fee = { }; // how many coins to transfer
-                //SUM_256_256(a_value, a_value_fee, &l_value_need);
-                uint256_t l_value_need_check = {};
-                if (!dap_strcmp(l_native_token, l_main_token)) {
-                    SUM_256_256(l_value_need_check, l_value_need, &l_value_need_check);
-                    SUM_256_256(l_value_need_check, l_value_need_fee, &l_value_need_check);
-                    if (dap_chain_wallet_cache_tx_find_outs_with_val(l_net, l_json_item_token, l_addr_from, &l_list_used_out, l_value_need_check, &l_value_transfer) == -101)
-                        l_list_used_out = dap_ledger_get_list_tx_outs_with_val(l_net->pub.ledger, l_json_item_token,
-                                                                                             l_addr_from, l_value_need_check, &l_value_transfer);                      
-                    if(!l_list_used_out) {
-                        log_it(L_WARNING, "Not enough funds in previous tx to transfer");
-                        json_object *l_jobj_err = json_object_new_string("Can't create in transaction. Not enough funds in previous tx "
-                                                            "to transfer");
-                        json_object_array_add(l_jobj_errors, l_jobj_err);
-                        // Go to the next item
-                        l_list = dap_list_next(l_list);
-                        continue;
-                    }
-                } else {
-                    //CHECK value need
-                    if (dap_chain_wallet_cache_tx_find_outs_with_val(l_net, l_json_item_token, l_addr_from, &l_list_used_out, l_value_need, &l_value_transfer) == -101)
-                        l_list_used_out = dap_ledger_get_list_tx_outs_with_val(l_net->pub.ledger, l_json_item_token,
-                                                                                             l_addr_from, l_value_need, &l_value_transfer);
-                    if(!l_list_used_out) {
-                        log_it(L_WARNING, "Not enough funds in previous tx to transfer");
-                        json_object *l_jobj_err = json_object_new_string("Can't create in transaction. Not enough funds "
-                                                                         "in previous tx to transfer");
-                        json_object_array_add(l_jobj_errors, l_jobj_err);
-                        // Go to the next item
-                        l_list = dap_list_next(l_list);
-                        continue;
-                    }
-                    //CHECK value fee
-                    if (dap_chain_wallet_cache_tx_find_outs_with_val(l_net, l_native_token, l_addr_from, &l_list_used_out_fee, l_value_need_fee, &l_value_transfer_fee) == -101)
-                        l_list_used_out_fee = dap_ledger_get_list_tx_outs_with_val(l_net->pub.ledger, l_native_token,
-                                                                                     l_addr_from, l_value_need_fee, &l_value_transfer_fee);
-                    if(!l_list_used_out_fee) {
-                        log_it(L_WARNING, "Not enough funds in previous tx to transfer");
-                        json_object *l_jobj_err = json_object_new_string("Can't create in transaction. Not enough funds "
-                                                                         "in previous tx to transfer");
-                        json_object_array_add(l_jobj_errors, l_jobj_err);
-                        // Go to the next item
-                        l_list = dap_list_next(l_list);
-                        continue;
-                    }
->>>>>>> 6a007c0d
                 }
                 //CHECK value fee
                 l_list_used_out_fee = dap_ledger_get_list_tx_outs_with_val(l_net->pub.ledger, l_native_token,
