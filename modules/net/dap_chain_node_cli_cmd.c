--- conflicted
+++ resolved
@@ -6395,13 +6395,10 @@
         struct json_object *l_json_records = json_object_object_get(l_group_obj, "records");
         size_t l_records_count = json_object_array_length(l_json_records);
         dap_store_obj_t *l_group_store = DAP_NEW_Z_SIZE(dap_store_obj_t, l_records_count * sizeof(dap_store_obj_t));
-<<<<<<< HEAD
-=======
         if(!l_group_store) {
             log_it(L_CRITICAL, "Memory allocation error");
             return -1;
         }
->>>>>>> b7673deb
         for (size_t j = 0; j < l_records_count; ++j) {
             struct json_object *l_record, *l_id, *l_key, *l_value, *l_value_len, *l_ts;
             l_record = json_object_array_get_idx(l_json_records, j);
