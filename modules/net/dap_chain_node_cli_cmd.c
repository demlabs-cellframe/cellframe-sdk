--- conflicted
+++ resolved
@@ -6196,509 +6196,7 @@
         dap_json_rpc_error_add(*a_json_arr_reply, DAP_CHAIN_NET_TX_CREATE_JSON_NOT_FOUNT_CHAIN_BY_NAME,
                                "Chain name '%s' not found, try use parameter '-chain' or set chain in the json file", l_chain_name);
         json_object_put(l_json);
-<<<<<<< HEAD
-        return DAP_CHAIN_NODE_CLI_COM_TX_CREATE_JSON_NOT_FOUNT_CHAIN_BY_NAME;
-    }
-
-
-    // Read items from json file
-    struct json_object *l_json_items = json_object_object_get(l_json, "items");
-    size_t l_items_count;
-    if(!l_json_items || !json_object_is_type(l_json_items, json_type_array) || !(l_items_count = json_object_array_length(l_json_items))) {
-        dap_json_rpc_error_add(*a_json_arr_reply, DAP_CHAIN_NODE_CLI_COM_TX_CREATE_JSON_NOT_FOUNT_ARRAY_ITEMS,
-                               "Wrong json format: not found array 'items' or array is empty");
-        json_object_put(l_json);
-        return DAP_CHAIN_NODE_CLI_COM_TX_CREATE_JSON_NOT_FOUNT_ARRAY_ITEMS;
-    }
-
-    log_it(L_ERROR, "Json TX: found %lu items", l_items_count);
-    // Create transaction
-    dap_chain_datum_tx_t *l_tx = DAP_NEW_Z_SIZE(dap_chain_datum_tx_t, sizeof(dap_chain_datum_tx_t));
-    if(!l_tx) {
-        json_object_put(l_json);
-        dap_json_rpc_allocation_error(*a_json_arr_reply);
-        return DAP_JSON_RPC_ERR_CODE_MEMORY_ALLOCATED;
-    }
-
-    struct json_object *l_json_timestamp = json_object_object_get(l_json, "ts_created");
-    if (l_json_timestamp)
-        l_tx->header.ts_created = json_object_get_int64(l_json_timestamp);
-    else
-        l_tx->header.ts_created = time(NULL);
-
-    size_t l_items_ready = 0;
-    dap_list_t *l_sign_list = NULL;// list 'sing' items
-    dap_list_t *l_in_list = NULL;// list 'in' items
-    uint256_t l_value_need = { };// how many tokens are needed in the 'out' item
-    uint256_t l_value_need_fee = {};
-    json_object *l_jobj_errors = json_object_new_array();
-    // First iteration in input file. Check the tx will be multichannel or not
-    for(size_t i = 0; i < l_items_count; ++i) {
-        struct json_object *l_json_item_obj = json_object_array_get_idx(l_json_items, i);
-        if(!l_json_item_obj || !json_object_is_type(l_json_item_obj, json_type_object)) {
-            continue;
-        }
-        struct json_object *l_json_item_type = json_object_object_get(l_json_item_obj, "type");
-        if(!l_json_item_type && json_object_is_type(l_json_item_type, json_type_string)) {
-            log_it(L_WARNING, "Item %zu without type", i);
-            continue;
-        }
-        const char *l_item_type_str = json_object_get_string(l_json_item_type);
-        dap_chain_tx_item_type_t l_item_type = dap_chain_datum_tx_item_str_to_type(l_item_type_str);
-        if(l_item_type == TX_ITEM_TYPE_UNKNOWN) {
-            log_it(L_WARNING, "Item %zu has invalid type '%s'", i, l_item_type_str);
-            continue;
-        }
-
-        switch (l_item_type) {
-            case TX_ITEM_TYPE_IN: {
-                const char *l_json_item_token = s_json_get_text(l_json_item_obj, "token");
-                if (l_json_item_token && dap_strcmp(l_json_item_token, l_native_token)){
-                    l_multichanel = true;
-                    l_main_token = l_json_item_token;
-                }
-            }break;
-            default: continue;
-        }
-        if(l_multichanel)
-            break;
-    }
-
-    // Creating and adding items to the transaction
-    for(size_t i = 0; i < l_items_count; ++i) {
-        struct json_object *l_json_item_obj = json_object_array_get_idx(l_json_items, i);
-        if(!l_json_item_obj || !json_object_is_type(l_json_item_obj, json_type_object)) {
-            continue;
-        }
-        struct json_object *l_json_item_type = json_object_object_get(l_json_item_obj, "type");
-        if(!l_json_item_type && json_object_is_type(l_json_item_type, json_type_string)) {
-            log_it(L_WARNING, "Item %zu without type", i);
-            continue;
-        }
-        const char *l_item_type_str = json_object_get_string(l_json_item_type);
-        dap_chain_tx_item_type_t l_item_type = dap_chain_datum_tx_item_str_to_type(l_item_type_str);
-        if(l_item_type == TX_ITEM_TYPE_UNKNOWN) {
-            log_it(L_WARNING, "Item %zu has invalid type '%s'", i, l_item_type_str);
-            continue;
-        }
-
-        log_it(L_DEBUG, "Json TX: process item %s", json_object_get_string(l_json_item_type));
-        // Create an item depending on its type
-        const uint8_t *l_item = NULL;
-        switch (l_item_type) {
-        case TX_ITEM_TYPE_IN: {
-            // Save item obj for in
-            // Read prev_hash and out_prev_idx
-            const char *l_prev_hash_str = s_json_get_text(l_json_item_obj, "prev_hash");
-            int64_t l_out_prev_idx;
-            bool l_is_out_prev_idx = s_json_get_int64(l_json_item_obj, "out_prev_idx", &l_out_prev_idx);
-            // If prev_hash and out_prev_idx were read
-            if(l_prev_hash_str && l_is_out_prev_idx) {
-                dap_chain_hash_fast_t l_tx_prev_hash;
-                if(!dap_chain_hash_fast_from_str(l_prev_hash_str, &l_tx_prev_hash)) {
-                    // Create IN item
-                    dap_chain_tx_in_t *l_in_item = dap_chain_datum_tx_item_in_create(&l_tx_prev_hash, (uint32_t) l_out_prev_idx);
-                    if (!l_in_item) {
-                        json_object *l_jobj_err = json_object_new_string("Unable to create in for transaction.");
-                        json_object_array_add(l_jobj_errors, l_jobj_err);
-                    }
-                    l_item = (const uint8_t*) l_in_item;
-                } else {
-                    log_it(L_WARNING, "Invalid 'in' item, bad prev_hash %s", l_prev_hash_str);
-                    char *l_str_err = dap_strdup_printf("Unable to create in for transaction. Invalid 'in' item, "
-                                                        "bad prev_hash %s", l_prev_hash_str);
-                    json_object *l_jobj_err = json_object_new_string(l_str_err);
-                    json_object_array_add(l_jobj_errors, l_jobj_err);
-                }
-            }
-            // Read addr_from
-            else {
-               l_in_list = dap_list_append(l_in_list, l_json_item_obj);
-            }
-        }
-            break;
-
-        case TX_ITEM_TYPE_OUT:
-        case TX_ITEM_TYPE_OUT_EXT: {
-            // Read address and value
-            uint256_t l_value = { };
-            const char *l_json_item_addr_str = s_json_get_text(l_json_item_obj, "addr");
-            bool l_is_value = s_json_get_uint256(l_json_item_obj, "value", &l_value);
-            const char *l_token = s_json_get_text(l_json_item_obj, "token");
-            if(l_is_value && l_json_item_addr_str) {
-                dap_chain_addr_t *l_addr = dap_chain_addr_from_str(l_json_item_addr_str);
-                if(l_addr && !IS_ZERO_256(l_value)) {
-                    if(l_item_type == TX_ITEM_TYPE_OUT) {
-                        // Create OUT item
-                        const uint8_t *l_out_item = NULL;
-                            if(l_multichanel)
-                                l_out_item = (const uint8_t *)dap_chain_datum_tx_item_out_ext_create(l_addr, l_value, l_token ? l_token : (l_main_token ? l_main_token : l_native_token));
-                            else
-                                l_out_item = (const uint8_t *)dap_chain_datum_tx_item_out_create(l_addr, l_value);
-                        if (!l_out_item) {
-                            json_object *l_jobj_err = json_object_new_string("Failed to create transaction out. "
-                                                                             "There may not be enough funds in the wallet.");
-                            json_object_array_add(l_jobj_errors, l_jobj_err);
-                        }
-                        l_item = (const uint8_t*) l_out_item;
-                        if (l_item){
-                            if (l_multichanel && !dap_strcmp(((dap_chain_tx_out_ext_t*)l_out_item)->token, l_native_token))
-                                SUM_256_256(l_value_need_fee, l_value, &l_value_need_fee);
-                            else
-                                SUM_256_256(l_value_need, l_value, &l_value_need);
-                        }
-                            
-                    } else if(l_item_type == TX_ITEM_TYPE_OUT_EXT) {
-                        // Read address and value
-                        if(l_token) {
-                            // Create OUT_EXT item
-                            const uint8_t *l_out_item = NULL;
-                            if(l_multichanel)
-                                l_out_item = (const uint8_t *)dap_chain_datum_tx_item_out_ext_create(l_addr, l_value, l_token);
-                            else
-                                l_out_item = (const uint8_t *)dap_chain_datum_tx_item_out_create(l_addr, l_value);
-                            if (!l_out_item) {
-                                json_object *l_jobj_err = json_object_new_string("Failed to create a out ext"
-                                                                    "for a transaction. There may not be enough funds "
-                                                                    "on the wallet or the wrong ticker token "
-                                                                    "is indicated.");
-                                json_object_array_add(l_jobj_errors, l_jobj_err);
-                            }
-                            l_item = (const uint8_t*) l_out_item;
-                            if (l_item){
-                                if (l_multichanel && !dap_strcmp(l_token, l_native_token))
-                                    SUM_256_256(l_value_need_fee, l_value, &l_value_need_fee);
-                                else 
-                                    SUM_256_256(l_value_need, l_value, &l_value_need);
-                            }
-                        }
-                        else {
-                            log_it(L_WARNING, "Invalid 'out_ext' item %zu", i);
-                            continue;
-                        }
-                    }
-                } else {
-                    if(l_item_type == TX_ITEM_TYPE_OUT) {
-                        log_it(L_WARNING, "Invalid 'out' item %zu", i);
-                    }
-                    else if(l_item_type == TX_ITEM_TYPE_OUT_EXT) {
-                        log_it(L_WARNING, "Invalid 'out_ext' item %zu", i);
-                    }
-                    char *l_str_err = dap_strdup_printf("For item %zu of type 'out' or 'out_ext' the "
-                                                        "string representation of the address could not be converted, "
-                                                        "or the size of the output sum is 0.", i);
-                    json_object *l_jobj_err = json_object_new_string(l_str_err);
-                    DAP_DELETE(l_str_err);
-                    json_object_array_add(l_jobj_errors, l_jobj_err);
-                    continue;
-                }
-            }
-        }
-            break;
-        case TX_ITEM_TYPE_OUT_COND: {
-            // Read subtype of item
-            const char *l_subtype_str = s_json_get_text(l_json_item_obj, "subtype");
-            dap_chain_tx_out_cond_subtype_t l_subtype = dap_chain_tx_out_cond_subtype_from_str(l_subtype_str);
-            switch (l_subtype) {
-
-            case DAP_CHAIN_TX_OUT_COND_SUBTYPE_SRV_PAY:{
-                uint256_t l_value = { };
-                bool l_is_value = s_json_get_uint256(l_json_item_obj, "value", &l_value);
-                if(!l_is_value || IS_ZERO_256(l_value)) {
-                    log_it(L_ERROR, "Json TX: bad value in OUT_COND_SUBTYPE_SRV_PAY");
-                    break;
-                }
-                uint256_t l_value_max_per_unit = { };
-                l_is_value = s_json_get_uint256(l_json_item_obj, "value_max_per_unit", &l_value_max_per_unit);
-                if(!l_is_value || IS_ZERO_256(l_value_max_per_unit)) {
-                    log_it(L_ERROR, "Json TX: bad value_max_per_unit in OUT_COND_SUBTYPE_SRV_PAY");
-                    break;
-                }
-                dap_chain_net_srv_price_unit_uid_t l_price_unit;
-                if(!s_json_get_unit(l_json_item_obj, "price_unit", &l_price_unit)) {
-                    log_it(L_ERROR, "Json TX: bad price_unit in OUT_COND_SUBTYPE_SRV_PAY");
-                    break;
-                }
-                dap_chain_net_srv_uid_t l_srv_uid;
-                if(!s_json_get_srv_uid(l_json_item_obj, "service_id", "service", &l_srv_uid.uint64)){
-                    // Default service DAP_CHAIN_NET_SRV_VPN_ID
-                    l_srv_uid.uint64 = 0x0000000000000001;
-                }
-
-                // From "wallet" or "cert"
-                dap_pkey_t *l_pkey = s_json_get_pkey(l_json_item_obj);
-                if(!l_pkey) {
-                    log_it(L_ERROR, "Json TX: bad pkey in OUT_COND_SUBTYPE_SRV_PAY");
-                    break;
-                }
-                const char *l_params_str = s_json_get_text(l_json_item_obj, "params");
-                size_t l_params_size = dap_strlen(l_params_str);
-                dap_chain_tx_out_cond_t *l_out_cond_item = dap_chain_datum_tx_item_out_cond_create_srv_pay(l_pkey, l_srv_uid, l_value, l_value_max_per_unit,
-                        l_price_unit, l_params_str, l_params_size);
-                l_item = (const uint8_t*) l_out_cond_item;
-                // Save value for using in In item
-                if(l_item) {
-                    SUM_256_256(l_value_need, l_value, &l_value_need);
-                } else {
-                    char *l_str_err = dap_strdup_printf("Unable to create conditional out for transaction "
-                                                        "can of type %s described in item %zu.\n", l_subtype_str, i);
-                    json_object *l_jobj_err = json_object_new_string(l_str_err);
-                    DAP_DELETE(l_str_err);
-                    json_object_array_add(l_jobj_errors, l_jobj_err);
-                }
-                DAP_DELETE(l_pkey);
-            }
-                break;
-            case DAP_CHAIN_TX_OUT_COND_SUBTYPE_SRV_XCHANGE: {
-
-                dap_chain_net_srv_uid_t l_srv_uid;
-                if(!s_json_get_srv_uid(l_json_item_obj, "service_id", "service", &l_srv_uid.uint64)) {
-                    // Default service DAP_CHAIN_NET_SRV_XCHANGE_ID
-                    l_srv_uid.uint64 = 0x2;
-                }
-                dap_chain_net_t *l_net = dap_chain_net_by_name(s_json_get_text(l_json_item_obj, "net"));
-                if(!l_net) {
-                    log_it(L_ERROR, "Json TX: bad net in OUT_COND_SUBTYPE_SRV_XCHANGE");
-                    break;
-                }
-                const char *l_token = s_json_get_text(l_json_item_obj, "token");
-                if(!l_token) {
-                    log_it(L_ERROR, "Json TX: bad token in OUT_COND_SUBTYPE_SRV_XCHANGE");
-                    break;
-                }
-                uint256_t l_value = { };
-                if(!s_json_get_uint256(l_json_item_obj, "value", &l_value) || IS_ZERO_256(l_value)) {
-                    log_it(L_ERROR, "Json TX: bad value in OUT_COND_SUBTYPE_SRV_XCHANGE");
-                    break;
-                }
-                //const char *l_params_str = s_json_get_text(l_json_item_obj, "params");
-                //size_t l_params_size = dap_strlen(l_params_str);
-                dap_chain_tx_out_cond_t *l_out_cond_item = NULL; //dap_chain_datum_tx_item_out_cond_create_srv_xchange(l_srv_uid, l_net->pub.id, l_token, l_value, l_params_str, l_params_size);
-                l_item = (const uint8_t*) l_out_cond_item;
-                // Save value for using in In item
-                if(l_item) {
-                    SUM_256_256(l_value_need, l_value, &l_value_need);
-                } else {
-                    char *l_str_err = dap_strdup_printf("Unable to create conditional out for transaction "
-                                                         "can of type %s described in item %zu.", l_subtype_str, i);
-                    json_object *l_jobj_err = json_object_new_string(l_str_err);
-                    DAP_DELETE(l_str_err);
-                    json_object_array_add(l_jobj_errors, l_jobj_err);
-                }
-            }
-                break;
-            case DAP_CHAIN_TX_OUT_COND_SUBTYPE_SRV_STAKE_POS_DELEGATE:{
-                dap_chain_net_srv_uid_t l_srv_uid;
-                if(!s_json_get_srv_uid(l_json_item_obj, "service_id", "service", &l_srv_uid.uint64)) {
-                    // Default service DAP_CHAIN_NET_SRV_STAKE_ID
-                    l_srv_uid.uint64 = 0x13;
-                }
-                uint256_t l_value = { };
-                if(!s_json_get_uint256(l_json_item_obj, "value", &l_value) || IS_ZERO_256(l_value)) {
-                    log_it(L_ERROR, "Json TX: bad value in OUT_COND_SUBTYPE_SRV_STAKE_POS_DELEGATE");
-                    break;
-                }
-                uint256_t l_fee_value = { };
-                if(!s_json_get_uint256(l_json_item_obj, "fee", &l_fee_value) || IS_ZERO_256(l_fee_value)) {
-                    break;
-                }
-                
-                const char *l_signing_addr_str = s_json_get_text(l_json_item_obj, "signing_addr");
-                dap_chain_addr_t *l_signing_addr = dap_chain_addr_from_str(l_signing_addr_str);
-                if(!l_signing_addr) {
-                {
-                    log_it(L_ERROR, "Json TX: bad signing_addr in OUT_COND_SUBTYPE_SRV_STAKE_POS_DELEGATE");
-                    break;
-                }
-                dap_chain_node_addr_t l_signer_node_addr;
-                const char *l_node_addr_str = s_json_get_text(l_json_item_obj, "node_addr");
-                if(!l_node_addr_str || dap_chain_node_addr_from_str(&l_signer_node_addr, l_node_addr_str)) {
-                    log_it(L_ERROR, "Json TX: bad node_addr in OUT_COND_SUBTYPE_SRV_STAKE_POS_DELEGATE");
-                    break;
-                }
-                dap_pkey_t *l_pkey = NULL;
-                const char *l_pkey_full_str = s_json_get_text(l_json_item_obj, "pkey_full");
-                if(l_pkey_full_str) { 
-                    l_pkey = dap_pkey_get_from_str(l_pkey_full_str);
-                    debug_if(!l_pkey, L_ERROR, "Json TX: bad pkey in OUT_COND_SUBTYPE_SRV_STAKE_POS_DELEGATE");
-                }
-
-                dap_chain_tx_out_cond_t *l_out_cond_item = dap_chain_datum_tx_item_out_cond_create_srv_stake(l_srv_uid, l_value, l_signing_addr,
-                                                                                                             &l_signer_node_addr, NULL, uint256_0, l_pkey);
-                l_item = (const uint8_t*) l_out_cond_item;
-                // Save value for using in In item
-                if(l_item) {
-                    SUM_256_256(l_value_need, l_value, &l_value_need);
-                } else {
-                    char *l_err_str = dap_strdup_printf("Unable to create conditional out for transaction "
-                                                        "can of type %s described in item %zu.", l_subtype_str, i);
-                    json_object *l_jobj_err = json_object_new_string(l_err_str);
-                    DAP_DELETE(l_err_str);
-                    json_object_array_add(l_jobj_errors, l_jobj_err);
-                }
-                }
-            }
-                break;
-            case DAP_CHAIN_TX_OUT_COND_SUBTYPE_FEE: {
-                uint256_t l_value = { };
-                s_json_get_uint256(l_json_item_obj, "value", &l_value);
-                if(!IS_ZERO_256(l_value)) {
-                    dap_chain_tx_out_cond_t *l_out_cond_item = dap_chain_datum_tx_item_out_cond_create_fee(l_value);
-                    l_item = (const uint8_t*) l_out_cond_item;
-                    // Save value for using in In item
-                    if(l_item) {
-                        SUM_256_256(l_value_need_fee, l_value, &l_value_need_fee);
-                    } else {
-                        char *l_str_err = dap_strdup_printf("Unable to create conditional out for transaction "
-                                                            "can of type %s described in item %zu.", l_subtype_str, i);
-                        json_object *l_jobj_err = json_object_new_string(l_str_err);
-                        json_object_array_add(l_jobj_errors, l_jobj_err);
-                        DAP_DELETE(l_str_err);
-                    }
-                }
-                else
-                    log_it(L_ERROR, "Json TX: zero value in OUT_COND_SUBTYPE_FEE");
-            }
-                break;
-            case DAP_CHAIN_TX_OUT_COND_SUBTYPE_UNDEFINED:
-                log_it(L_WARNING, "Undefined subtype: '%s' of 'out_cond' item %zu ", l_subtype_str, i);
-                char *l_str_err = dap_strdup_printf("Specified unknown sub type %s of conditional out on item %zu.",
-                                                    l_subtype_str, i);
-                json_object *l_jobj_err = json_object_new_string(l_str_err);
-                DAP_DELETE(l_str_err);
-                json_object_array_add(l_jobj_errors, l_jobj_err);
-                break;
-            }
-        }
-            break;
-        case TX_ITEM_TYPE_SIG:{          
-            const char *l_sign_type_str = s_json_get_text(l_json_item_obj, "sig_type");          
-            if (l_sign_type_str) {
-                dap_sign_type_t l_sign_type = dap_sign_type_from_str(l_sign_type_str);
-                if (l_sign_type.type == SIG_TYPE_NULL) {
-                    json_object *l_jobj_err = json_object_new_string("Can't define sign type");
-                    json_object_array_add(l_jobj_errors, l_jobj_err);
-                    log_it(L_ERROR, "Json TX: Can't define sign type \"%s\"", l_sign_type_str);
-                    break;
-                }
-                int64_t l_pkey_size, l_sig_size, l_hash_type = 0;
-
-                s_json_get_int64(l_json_item_obj, "hash_type", &l_hash_type);
-                s_json_get_int64(l_json_item_obj, "pub_key_size", &l_pkey_size);
-                s_json_get_int64(l_json_item_obj, "sig_size", &l_sig_size);
-                debug_if(!l_pkey_size || !l_sig_size, L_WARNING,
-                         "\"pub_key_size\" or \"sig_size\" not provided! Will be calculated automatically");
-                
-                json_object *l_jobj_pub_key = json_object_object_get(l_json_item_obj, "pub_key_b64"),
-                            *l_jobj_sign = json_object_object_get(l_json_item_obj, "sig_b64");
-                if (!l_jobj_pub_key || !l_jobj_sign) {
-                    json_object *l_jobj_err = json_object_new_string("Can't get base64-encoded sign or pkey!");
-                    json_object_array_add(l_jobj_errors, l_jobj_err);
-                    log_it(L_ERROR, "Json TX: Can't get base64-encoded sign or pkey!");
-                    break;
-                }
-                const char *l_pub_key_str = json_object_get_string(l_jobj_pub_key),
-                           *l_sign_str = json_object_get_string(l_jobj_sign);
-                int64_t l_pkey_decoded_size = DAP_ENC_BASE64_DECODE_SIZE(strlen(l_pub_key_str)),
-                        l_sign_decoded_size = DAP_ENC_BASE64_DECODE_SIZE(strlen(l_sign_str));
-                
-                dap_sign_t *l_sign = DAP_NEW_SIZE(dap_sign_t, sizeof(dap_sign_t) + l_pkey_decoded_size + l_sign_decoded_size);
-                *l_sign = (dap_sign_t) {
-                    .header.type = l_sign_type,
-                    .header.hash_type = (uint8_t)l_hash_type,
-                };
-                l_pkey_decoded_size = dap_enc_base64_decode(l_pub_key_str, strlen(l_pub_key_str),
-                                                            l_sign->pkey_n_sign, DAP_ENC_DATA_TYPE_B64_URLSAFE);
-                debug_if(l_pkey_size != l_pkey_decoded_size, L_ERROR, "Json TX: pkey size mismatch, %zu != %zu",
-                                                                      l_pkey_size, l_pkey_decoded_size);
-
-                l_sign_decoded_size = dap_enc_base64_decode(l_sign_str, strlen(l_sign_str),
-                                                            l_sign->pkey_n_sign + l_pkey_decoded_size, DAP_ENC_DATA_TYPE_B64_URLSAFE);
-                debug_if(l_sig_size != l_sign_decoded_size, L_ERROR, "Json TX: sign size mismatch, %zu != %zu",
-                                                                     l_sig_size, l_sign_decoded_size);
-
-                l_sign->header.sign_size = l_sign_decoded_size;
-                l_sign->header.sign_pkey_size = l_pkey_decoded_size;
-                size_t l_sign_full_size = dap_sign_get_size(l_sign);
-                
-                dap_chain_tx_sig_t *l_tx_sig = DAP_NEW_Z_SIZE(dap_chain_tx_sig_t, sizeof(dap_chain_tx_sig_t) + l_sign_full_size);
-                l_tx_sig->header.type = TX_ITEM_TYPE_SIG;
-                l_tx_sig->header.sig_size = (uint32_t)l_sign_full_size;
-                memcpy(l_tx_sig->sig, l_sign, l_sign_full_size);
-                l_item = (const uint8_t*)l_tx_sig;
-                DAP_DELETE(l_sign);
-                break;
-            } else              
-                l_sign_list = dap_list_append(l_sign_list,l_json_item_obj);
-        }
-            break;
-        case TX_ITEM_TYPE_RECEIPT: {
-            dap_chain_net_srv_uid_t l_srv_uid;
-            if(!s_json_get_srv_uid(l_json_item_obj, "service_id", "service", &l_srv_uid.uint64)) {
-                log_it(L_ERROR, "Json TX: bad service_id in TYPE_RECEIPT");
-                break;
-            }
-            dap_chain_net_srv_price_unit_uid_t l_price_unit;
-            if(!s_json_get_unit(l_json_item_obj, "price_unit", &l_price_unit)) {
-                log_it(L_ERROR, "Json TX: bad price_unit in TYPE_RECEIPT");
-                break;
-            }
-            int64_t l_units;
-            if(!s_json_get_int64(l_json_item_obj, "units", &l_units)) {
-                log_it(L_ERROR, "Json TX: bad units in TYPE_RECEIPT");
-                break;
-            }
-            uint256_t l_value = { };
-            if(!s_json_get_uint256(l_json_item_obj, "value", &l_value) || IS_ZERO_256(l_value)) {
-                log_it(L_ERROR, "Json TX: bad value in TYPE_RECEIPT");
-                break;
-            }
-            const char *l_params_str = s_json_get_text(l_json_item_obj, "params");
-            size_t l_params_size = dap_strlen(l_params_str);
-            dap_chain_datum_tx_receipt_t *l_receipt = dap_chain_datum_tx_receipt_create(l_srv_uid, l_price_unit, l_units, l_value, l_params_str, l_params_size);
-            l_item = (const uint8_t*) l_receipt;
-            if (!l_item) {
-                char *l_str_err = dap_strdup_printf("Unable to create receipt out for transaction "
-                                                    "described by item %zu.", i);
-                json_object *l_jobj_err = json_object_new_string(l_str_err);
-                DAP_DELETE(l_str_err);
-                json_object_array_add(l_jobj_errors, l_jobj_err);
-            }
-        }
-            break;
-        case TX_ITEM_TYPE_TSD: {
-            int64_t l_tsd_type;
-            if(!s_json_get_int64(l_json_item_obj, "type_tsd", &l_tsd_type)) {
-                log_it(L_ERROR, "Json TX: bad type_tsd in TYPE_TSD");
-                break;
-            }
-            const char *l_tsd_data = s_json_get_text(l_json_item_obj, "data");
-            if (!l_tsd_data) {
-                log_it(L_ERROR, "Json TX: bad data in TYPE_TSD");
-                break;
-            }
-            size_t l_data_size = dap_strlen(l_tsd_data);
-            dap_chain_tx_tsd_t *l_tsd = dap_chain_datum_tx_item_tsd_create((void*)l_tsd_data, (int)l_tsd_type, l_data_size);
-            l_item = (const uint8_t*) l_tsd;
-            // l_tsd_list = dap_list_append(l_tsd_list, l_tsd);
-        }
-            break;
-            //case TX_ITEM_TYPE_PKEY:
-                //break;
-            //case TX_ITEM_TYPE_IN_EMS:
-                //break;
-            //case TX_ITEM_TYPE_IN_EMS_EXT:
-                //break;
-        }
-        // Add item to transaction
-        if(l_item) {
-            dap_chain_datum_tx_add_item(&l_tx, (const uint8_t*) l_item);
-            l_items_ready++;
-            DAP_DELETE(l_item);
-        }
-=======
         return DAP_CHAIN_NET_TX_CREATE_JSON_NOT_FOUNT_CHAIN_BY_NAME;
->>>>>>> 6e3f9792
     }
     
     json_object *l_jobj_errors = json_object_new_array();
