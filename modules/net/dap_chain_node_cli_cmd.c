/*
 * Authors:
 * Dmitriy A. Gerasimov <gerasimov.dmitriy@demlabs.net>
 * Alexander Lysikov <alexander.lysikov@demlabs.net>
 * DeM Labs Inc.   https://demlabs.net
 * Cellframe Network  https://github.com/demlabs-cellframe
 * Copyright  (c) 2019
 * All rights reserved.

 This file is part of DAP (Deus Applications Prototypes) the open source project

 DAP (Deus Applicaions Prototypes) is free software: you can redistribute it and/or modify
 it under the terms of the GNU General Public License as published by
 the Free Software Foundation, either version 3 of the License, or
 (at your option) any later version.

 DAP is distributed in the hope that it will be useful,
 but WITHOUT ANY WARRANTY; without even the implied warranty of
 MERCHANTABILITY or FITNESS FOR A PARTICULAR PURPOSE.  See the
 GNU General Public License for more details.

 You should have received a copy of the GNU General Public License
 along with any DAP based project.  If not, see <http://www.gnu.org/licenses/>.
 */

#include <stdlib.h>
#include <stdio.h>
#include <time.h>
#include <stdlib.h>
#include <stddef.h>
#include <stdint.h>
#include <string.h>
#include <stdbool.h>
#include <errno.h>
#include <assert.h>
#include <ctype.h>
#include <dirent.h>
#ifndef DAP_OS_ANDROID
#include <magic.h>
#endif
#include <sys/stat.h>

#ifdef WIN32
#include <winsock2.h>
#include <windows.h>
#include <mswsock.h>
#include <ws2tcpip.h>
#include <io.h>
#include "wepoll.h"
#else
#include <sys/types.h>
#include <arpa/inet.h>
#include <netinet/in.h>
#include <signal.h>
#endif
#include <pthread.h>
#include <iputils/iputils.h>

#include "uthash.h"
#include "utlist.h"
#include "dap_string.h"
#include "dap_hash.h"
#include "dap_chain_common.h"
#include "dap_strfuncs.h"
#include "dap_list.h"
#include "dap_string.h"
#include "dap_cert.h"
#include "dap_cert_file.h"
#include "dap_file_utils.h"
#include "dap_enc_base58.h"
#include "dap_chain_wallet.h"
#include "dap_chain_wallet_internal.h"
#include "dap_chain_node.h"
#include "dap_global_db.h"
#include "dap_global_db_driver.h"
#include "dap_chain_node_client.h"
#include "dap_chain_node_cli_cmd.h"
#include "dap_chain_node_cli_cmd_tx.h"
#include "dap_chain_node_ping.h"
#include "dap_chain_net_srv.h"
#include "dap_chain_net_tx.h"
#include "dap_chain_block.h"
#include "dap_chain_cs_blocks.h"

#ifndef _WIN32
#include "dap_chain_net_news.h"
#endif
#include "dap_chain_cell.h"


#include "dap_enc_base64.h"
#include "json.h"
#ifdef DAP_OS_UNIX
#include <dirent.h>
#endif

#include "dap_chain_common.h"
#include "dap_chain_datum.h"
#include "dap_chain_datum_token.h"
#include "dap_chain_datum_tx_items.h"
#include "dap_chain_ledger.h"
#include "dap_chain_mempool.h"
#include "dap_global_db.h"
#include "dap_global_db_remote.h"

#include "dap_stream_ch_chain_net.h"
#include "dap_stream_ch_chain.h"
#include "dap_stream_ch_chain_pkt.h"
#include "dap_stream_ch_chain_net_pkt.h"
#include "dap_enc_base64.h"
#include "dap_chain_net_srv_stake_pos_delegate.h"
#include "dap_chain_net_node_list.h"
#include "dap_json_rpc_errors.h"
#include "dap_json_rpc_chain_datum.h"

#define LOG_TAG "chain_node_cli_cmd"

static void s_dap_chain_net_purge(dap_chain_net_t *a_net);
int _cmd_mempool_add_ca(dap_chain_net_t *a_net, dap_chain_t *a_chain, dap_cert_t *a_cert, void ** reply);

/**
 * @brief dap_chain_node_addr_t* dap_chain_node_addr_get_by_alias
 * Find in base addr by alias
 *
 * return addr, NULL if not found
 * @param a_net
 * @param a_alias
 * @return dap_chain_node_addr_t*
 */
dap_chain_node_addr_t* dap_chain_node_addr_get_by_alias(dap_chain_net_t * a_net, const char *a_alias)
{
    dap_chain_node_addr_t *l_addr = NULL;
    if(!a_alias)
        return NULL;
    const char *a_key = a_alias;
    size_t l_addr_size = 0;
    l_addr = (dap_chain_node_addr_t*) (void*) dap_global_db_get_sync(a_net->pub.gdb_nodes_aliases,a_key, &l_addr_size,NULL, NULL);
    if(l_addr_size != sizeof(dap_chain_node_addr_t)) {
        DAP_DELETE(l_addr);
        l_addr = NULL;
    }
    return l_addr;
}


/**
 * @brief dap_list_t* get_aliases_by_name Get the aliases by name object
 * Find in base alias by addr
 *
 * return list of addr, NULL if not found
 * @param l_net
 * @param a_addr
 * @return dap_list_t*
 */
static dap_list_t* get_aliases_by_name(dap_chain_net_t * l_net, dap_chain_node_addr_t *a_addr)
{
    if(!a_addr)
        return NULL;
    dap_list_t *list_aliases = NULL;
    size_t data_size = 0;
    // read all aliases
    dap_global_db_obj_t *objs = dap_global_db_get_all_sync(l_net->pub.gdb_nodes_aliases, &data_size);
    if(!objs || !data_size)
        return NULL;
    for(size_t i = 0; i < data_size; i++) {
        //dap_chain_node_addr_t addr_i;
        dap_global_db_obj_t *obj = objs + i;
        if(!obj)
            break;
        dap_chain_node_addr_t *l_addr = (dap_chain_node_addr_t*) (void*) obj->value;
        if(l_addr && obj->value_len == sizeof(dap_chain_node_addr_t) && a_addr->uint64 == l_addr->uint64) {
            list_aliases = dap_list_prepend(list_aliases, strdup(obj->key));
        }
    }
    dap_global_db_objs_delete(objs, data_size);
    return list_aliases;
}

/**
 * @brief dap_chain_node_addr_t* s_node_info_get_addr
 *
 * @param a_net
 * @param a_node_info
 * @param a_addr
 * @param a_alias_str
 * @return dap_chain_node_addr_t*
 */
static dap_chain_node_addr_t* s_node_info_get_addr(dap_chain_net_t * a_net, dap_chain_node_addr_t *a_addr, const char *a_alias_str)
{
    dap_chain_node_addr_t *l_address = a_alias_str
            ? dap_chain_node_addr_get_by_alias(a_net, a_alias_str)
            : a_addr && a_addr->uint64 ? DAP_DUP(a_addr) : NULL;
    if (!l_address)
        log_it(L_ERROR, "Node address with specified params not found");
    return l_address;
}

/**
 * @brief node_info_read_and_reply
 * Read node from base
 * @param a_net
 * @param a_address
 * @param a_str_reply
 * @return dap_chain_node_info_t*
 */
static dap_chain_node_info_t* node_info_read_and_reply(dap_chain_net_t * a_net, dap_chain_node_addr_t *a_address,
        char **a_str_reply)
{
    char *l_key = dap_chain_node_addr_to_hash_str(a_address);
    if(!l_key)
    {
        dap_cli_server_cmd_set_reply_text(a_str_reply, "can't calculate hash of addr");
        return NULL;
    }
    size_t node_info_size = 0;
    dap_chain_node_info_t *node_info;
    // read node
    node_info = (dap_chain_node_info_t *) dap_global_db_get_sync(a_net->pub.gdb_nodes, l_key, &node_info_size, NULL, NULL);

    if(!node_info) {
        dap_cli_server_cmd_set_reply_text(a_str_reply, "node not found in base");
        DAP_DELETE(l_key);
        return NULL;
    }

    DAP_DELETE(l_key);
    return node_info;
}


/**
 * @brief node_info_save_and_reply
 * Save node to base
 * @param a_net
 * @param a_node_info
 * @param str_reply
 * @return true
 * @return false
 */
static bool node_info_save_and_reply(dap_chain_net_t * a_net, dap_chain_node_info_t *a_node_info, char **a_str_reply)
{
    if(!a_node_info || !a_node_info->hdr.address.uint64) {
        dap_cli_server_cmd_set_reply_text(a_str_reply, "node addr not found");
        return false;
    }
    char *a_key = dap_chain_node_addr_to_hash_str(&a_node_info->hdr.address);
    if(!a_key)
    {
        dap_cli_server_cmd_set_reply_text(a_str_reply, "can't calculate hash for addr");
        return NULL;
    }
    //char *a_value = dap_chain_node_info_serialize(node_info, NULL);
    size_t l_node_info_size = dap_chain_node_info_get_size(a_node_info);
    //dap_chain_node_info_t *l_node_info = DAP_NEW_Z_SIZE(dap_chain_node_info_t, l_node_info_size);
    //memcpy(l_node_info, a_node_info, l_node_info_size );

    //size_t data_len_out = 0;
    //dap_chain_node_info_t *a_node_info1 = dap_global_db_gr_get(a_key, &data_len_out, a_net->pub.gdb_nodes);

    bool res = dap_global_db_set_sync(a_net->pub.gdb_nodes, a_key, (uint8_t *) a_node_info, l_node_info_size,
                                 false) == 0;

    //data_len_out = 0;
    //dap_chain_node_info_t *a_node_info2 = dap_global_db_gr_get(a_key, &data_len_out, a_net->pub.gdb_nodes);
    //DAP_DELETE(a_key);
    //DAP_DELETE(a_value);
    return res;
}


/**
 * @brief node_info_add_with_reply
 * Handler of command 'global_db node add'
 *
 * str_reply[out] for reply
 * return 0 Ok, -1 error
 * @param a_net
 * @param a_node_info
 * @param a_alias_str
 * @param a_cell_str
 * @param a_ipv4_str
 * @param a_ipv6_str
 * @param a_str_reply
 * @return int
 */
static int node_info_add_with_reply(dap_chain_net_t * a_net, dap_chain_node_info_t *a_node_info,
        const char *a_alias_str,
        const char *a_cell_str, const char *a_ipv4_str, const char *a_ipv6_str, char **a_str_reply)
{

    if(!a_node_info->hdr.address.uint64) {
        dap_cli_server_cmd_set_reply_text(a_str_reply, "not found -addr parameter");
        return -1;
    }
    if(!a_cell_str) {
        dap_cli_server_cmd_set_reply_text(a_str_reply, "not found -cell parameter");
        return -1;
    }
    if(a_ipv4_str)
        inet_pton(AF_INET, a_ipv4_str, &(a_node_info->hdr.ext_addr_v4));
    if(a_ipv6_str)
        inet_pton(AF_INET6, a_ipv6_str, &(a_node_info->hdr.ext_addr_v6));

    // check match addr to cell or no
    /*dap_chain_node_addr_t *addr = dap_chain_node_gen_addr(&node_info->hdr.cell_id);
     if(!dap_chain_node_check_addr(&node_info->hdr.address, &node_info->hdr.cell_id)) {
     set_reply_text(a_str_reply, "cell does not match addr");
     return -1;
     }*/
    if(a_alias_str) {
        // add alias
        if(!dap_chain_node_alias_register(a_net, a_alias_str, &a_node_info->hdr.address)) {
            log_it(L_WARNING, "can't save alias %s", a_alias_str);
            dap_cli_server_cmd_set_reply_text(a_str_reply, "alias '%s' can't be mapped to addr=0x%"DAP_UINT64_FORMAT_U,
                    a_alias_str, a_node_info->hdr.address.uint64);
            return -1;
        }
    }

    // write to base
    if(!node_info_save_and_reply(a_net, a_node_info, a_str_reply))
        return -1;
    dap_cli_server_cmd_set_reply_text(a_str_reply, "node added");
    return 0;
}


/**
 * @brief node_info_del_with_reply
 * Handler of command 'global_db node add'
 * @param a_net
 * @param a_node_info
 * @param alias_str
 * @param str_reply str_reply[out] for reply
 * @return int
 * return 0 Ok, -1 error
 */
static int node_info_del_with_reply(dap_chain_net_t * a_net, dap_chain_node_info_t *a_node_info, const char *alias_str,
        char **a_str_reply)
{
    if(!a_node_info->hdr.address.uint64 && !alias_str) {
        dap_cli_server_cmd_set_reply_text(a_str_reply, "addr not found");
        return -1;
    }
    // check, current node have this addr or no
    uint64_t l_cur_addr = dap_chain_net_get_cur_node_addr_gdb_sync(a_net->pub.name);
    if(l_cur_addr && l_cur_addr == a_node_info->hdr.address.uint64) {
        dap_cli_server_cmd_set_reply_text(a_str_reply, "current node cannot be deleted");
        return -1;
    }

    // find addr by alias or addr_str
    dap_chain_node_addr_t *address = s_node_info_get_addr(a_net, &a_node_info->hdr.address, alias_str);
    if(!address) {
        dap_cli_server_cmd_set_reply_text(a_str_reply, "alias not found");
        return -1;
    }
    size_t l_nodes_count = 0;
    dap_global_db_obj_t *l_objs = dap_global_db_get_all_sync(a_net->pub.gdb_nodes, &l_nodes_count);
    if(l_nodes_count && l_objs)
    {
        for (size_t i = 0; i < l_nodes_count; i++) {
            dap_chain_node_info_t *l_node_info = (dap_chain_node_info_t*)l_objs[i].value;
            if (!dap_chain_node_addr_not_null(&l_node_info->hdr.address)){
                log_it(L_ERROR, "Node address is NULL");
                continue;
            }
            if(l_node_info->hdr.address.uint64 == address->uint64)
            {
                if(l_node_info->hdr.owner_address.uint64 != l_cur_addr)
                {
                    dap_cli_server_cmd_set_reply_text(a_str_reply, "Your node is not pinner");
                    return -1;
                }
                else
                {
                    break;
                }
            }
        }
    }
    else {
        dap_cli_server_cmd_set_reply_text(a_str_reply, "can't find node in gdb");
        return -1;
    }

    char *a_key = dap_chain_node_addr_to_hash_str(address);
    if(a_key){
        // delete node
        int l_res = dap_global_db_del_sync(a_net->pub.gdb_nodes, a_key);
        if(l_res == 0) {
            // delete all aliases for node address
            {
                dap_list_t *list_aliases = get_aliases_by_name(a_net, address);
                dap_list_t *list = list_aliases;
                while(list)
                {
                    const char *alias = (const char *) list->data;
                    dap_chain_node_alias_delete(a_net, alias);
                    list = dap_list_next(list);
                }
                dap_list_free_full(list_aliases, NULL);
            }
            // set text response
            dap_cli_server_cmd_set_reply_text(a_str_reply, "node deleted");
        }
        else
            dap_cli_server_cmd_set_reply_text(a_str_reply, "node not deleted");
        DAP_DELETE(a_key);
        DAP_DELETE(address);
        return l_res;
    }
    dap_cli_server_cmd_set_reply_text(a_str_reply, "addr to delete can't be defined");
    DAP_DELETE(address);
    return -1;
}


/**
 * @brief link_add_or_del_with_reply
 * Handler of command 'global_db node link'
 * cmd 'add' or 'del'
 * str_reply[out] for reply
 * return 0 Ok, -1 error
 * @param a_net
 * @param a_node_info
 * @param cmd
 * @param a_alias_str
 * @param link
 * @param a_str_reply
 * @return int
 */
static int link_add_or_del_with_reply(dap_chain_net_t * a_net, dap_chain_node_info_t *a_node_info, const char *cmd,
        const char *a_alias_str,
        dap_chain_node_addr_t *link, char **a_str_reply)
{
    if(!a_node_info->hdr.address.uint64 && !a_alias_str) {
        dap_cli_server_cmd_set_reply_text(a_str_reply, "addr not found");
        return -1;
    }
    if(!link->uint64) {
        dap_cli_server_cmd_set_reply_text(a_str_reply, "link not found");
        return -1;
    }
    // TODO check the presence of link in the node base
#ifdef DAP_CHAIN_NODE_CHECK_PRESENSE
        dap_cli_server_cmd_set_reply_text(a_str_reply, "node 0x%016llx not found in base", link->uint64);
        return -1;
#endif

    // find addr by alias or addr_str
    dap_chain_node_addr_t *l_address = s_node_info_get_addr(a_net, &a_node_info->hdr.address, a_alias_str);
    if(!l_address) {
        dap_cli_server_cmd_set_reply_text(a_str_reply, "alias not found");
        return -1;
    }

    dap_chain_node_info_t * l_node_info_read = node_info_read_and_reply(a_net, l_address, a_str_reply);
    size_t l_node_info_read_size = dap_chain_node_info_get_size(l_node_info_read);
    if(!l_node_info_read)
        return -1;

    int cmd_int = 0;
    if(!strcmp(cmd, "add"))
        cmd_int = 1;
    else if(!strcmp(cmd, "del"))
        cmd_int = 2;

    // find link in node_info_read
    int index_link = -1;
    for(size_t i = 0; i < l_node_info_read->hdr.links_number; i++) {
        if(l_node_info_read->links[i].uint64 == link->uint64) {
            // link already present
            index_link = (int) i;
            break;
        }
    }
    bool res_successful = false; // is successful whether add/del
    // add link
    if(cmd_int == 1) {
        if(index_link == -1) {
            l_node_info_read->hdr.links_number++;
            l_node_info_read_size = dap_chain_node_info_get_size(l_node_info_read);
            l_node_info_read = DAP_REALLOC(l_node_info_read, l_node_info_read_size);
            l_node_info_read->links[l_node_info_read->hdr.links_number-1] = *link;
            res_successful = true;
        }
    }
    // delete link
    else if(cmd_int == 2) {
        // move link list to one item prev
        if(index_link >= 0) {
            for(unsigned int j = (unsigned int) index_link; j < (l_node_info_read->hdr.links_number - 1); j++) {
                l_node_info_read->links[j] = l_node_info_read->links[j + 1];
            }
            l_node_info_read->hdr.links_number--;
            res_successful = true;
            l_node_info_read = DAP_REALLOC(l_node_info_read, l_node_info_read_size -= sizeof(*link));
        }
    }
    // save edited node_info
    if(res_successful) {
        bool res = true;  //node_info_save_and_reply(a_net, l_node_info_read, a_str_reply);
        if(res) {
            res_successful = true;
            if(cmd_int == 1)
                dap_cli_server_cmd_set_reply_text(a_str_reply, "link added");
            if(cmd_int == 2)
                dap_cli_server_cmd_set_reply_text(a_str_reply, "link deleted");
        }
        else {
            res_successful = false;
        }
    }
    else {
        if(cmd_int == 1) {
            if(index_link >= 0)
                dap_cli_server_cmd_set_reply_text(a_str_reply, "link not added because it is already present");
            else
                dap_cli_server_cmd_set_reply_text(a_str_reply, "link not added");
        }
        if(cmd_int == 2) {
            if(index_link == -1)
                dap_cli_server_cmd_set_reply_text(a_str_reply, "link not deleted because not found");
            else
                dap_cli_server_cmd_set_reply_text(a_str_reply, "link not deleted");
        }
    }

    DAP_DELETE(l_address);
    DAP_DELETE(l_node_info_read);
    if(res_successful)
        return 0;
    return -1;
}


/**
 * @brief node_info_dump_with_reply Handler of command 'node dump'
 * @param a_net
 * @param a_addr
 * @param a_is_full
 * @param a_alias
 * @param a_str_reply
 * @return int 0 Ok, -1 error
 */
static int node_info_dump_with_reply(dap_chain_net_t * a_net, dap_chain_node_addr_t * a_addr, bool a_is_full,
        const char *a_alias, char **a_str_reply)
{
    int l_ret = 0;
    dap_string_t *l_string_reply = dap_string_new("Node dump:\n");

    if ((a_addr && a_addr->uint64) || a_alias) {
        dap_chain_node_addr_t *l_addr = a_alias
                ? dap_chain_node_alias_find(a_net, a_alias)
                : DAP_DUP(a_addr);

        if (!l_addr) {
            log_it(L_ERROR, "Node address with specified params not found");
            return -1;
        }

        // read node
        dap_chain_node_info_t *node_info_read = node_info_read_and_reply(a_net, l_addr, a_str_reply);
        if(!node_info_read) {
            DAP_DEL_Z(l_addr);
            dap_string_free(l_string_reply, true);
            return -2;
        }

        // get aliases in form of string
        /*dap_string_t *aliases_string = dap_string_new(NULL);
        dap_list_t *list_aliases = get_aliases_by_name(a_net, l_addr);
        if(list_aliases)
        {
            dap_list_t *list = list_aliases;
            while(list)
            {
                const char *alias = (const char *) list->data;
                dap_string_append_printf(aliases_string, "\nalias %s", alias);
                list = dap_list_next(list);
            }
            dap_list_free_full(list_aliases, NULL);
        }
        else
            dap_string_append(aliases_string, "\nno aliases");



        const int hostlen = 128;
        char *host4 = (char*) alloca(hostlen);
        char *host6 = (char*) alloca(hostlen);
        struct sockaddr_in sa4 = { .sin_family = AF_INET, .sin_addr = node_info_read->hdr.ext_addr_v4 };
        const char* str_ip4 = inet_ntop(AF_INET, &(((struct sockaddr_in *) &sa4)->sin_addr), host4, hostlen);

        struct sockaddr_in6 sa6 = { .sin6_family = AF_INET6, .sin6_addr = node_info_read->hdr.ext_addr_v6 };
        const char* str_ip6 = inet_ntop(AF_INET6, &(((struct sockaddr_in6 *) &sa6)->sin6_addr), host6, hostlen);

        // get links in form of string
        dap_string_t *links_string = dap_string_new(NULL);
        for(unsigned int i = 0; i < node_info_read->hdr.links_number; i++) {
            dap_chain_node_addr_t link_addr = node_info_read->links[i];
            dap_string_append_printf(links_string, "\nlink%02d address : " NODE_ADDR_FP_STR, i,
                    NODE_ADDR_FP_ARGS_S(link_addr));
        }

        dap_string_append_printf(l_string_reply, "\n");
        char l_port_str[10];
        sprintf(l_port_str,"%d",node_info_read->hdr.ext_port);

        // set short reply with node param
        if(!a_is_full)
            dap_string_append_printf(l_string_reply,
                    "node address "NODE_ADDR_FP_STR"\tcell 0x%016"DAP_UINT64_FORMAT_x"\tipv4 %s\tport: %s\tnumber of links %u",
                    NODE_ADDR_FP_ARGS_S(node_info_read->hdr.address),
                    node_info_read->hdr.cell_id.uint64, str_ip4,
                    node_info_read->hdr.ext_port ? l_port_str : "default",
                    node_info_read->hdr.links_number);
        else
            // set full reply with node param
            dap_string_append_printf(l_string_reply,
                    "node address " NODE_ADDR_FP_STR "\ncell 0x%016"DAP_UINT64_FORMAT_x"\nipv4 %s\nipv6 %s\nport: %s%s\nlinks %u%s",
                    NODE_ADDR_FP_ARGS_S(node_info_read->hdr.address),
                    node_info_read->hdr.cell_id.uint64,
                    str_ip4, str_ip6,
                    node_info_read->hdr.ext_port ? l_port_str : "default",
                    aliases_string->str,
                    node_info_read->hdr.links_number, links_string->str);
        dap_string_free(aliases_string, true);
        dap_string_free(links_string, true);

        DAP_DELETE(l_addr);
        DAP_DELETE(node_info_read);*/ // TODO

    } else { // Dump list with !a_addr && !a_alias
        size_t l_nodes_count = 0;
        dap_global_db_obj_t *l_objs = dap_global_db_get_all_sync(a_net->pub.gdb_nodes, &l_nodes_count);

        if(!l_nodes_count || !l_objs) {
            dap_string_append_printf(l_string_reply, "No records\n");
            dap_cli_server_cmd_set_reply_text(a_str_reply, "%s", l_string_reply->str);
            dap_string_free(l_string_reply, true);
            dap_global_db_objs_delete(l_objs, l_nodes_count);
            return -1;
        } else {
            dap_string_append_printf(l_string_reply, "Got %zu nodes:\n", l_nodes_count);
            dap_string_append_printf(l_string_reply, "%-26s%-20s%-8s%-26s%s", "Address", "IPv4", "Port", "Pinner", "Timestamp\n");
            size_t l_data_size = 0;

            dap_global_db_obj_t *l_aliases_objs = dap_global_db_get_all_sync(a_net->pub.gdb_nodes_aliases, &l_data_size);
            for (size_t i = 0; i < l_nodes_count; i++) {
                dap_chain_node_info_t *l_node_info = (dap_chain_node_info_t*)l_objs[i].value;
                if (!dap_chain_node_addr_not_null(&l_node_info->hdr.address)){
                    log_it(L_ERROR, "Node address is NULL");
                    continue;
                }
/*
                dap_chain_node_info_t *l_node_info_read = node_info_read_and_reply(a_net, &l_node_info->hdr.address, NULL);
                if (!l_node_info_read) {
                    log_it(L_ERROR, "Invalid node info object, remove it");
                    if (dap_global_db_del_sync(a_net->pub.gdb_nodes, l_objs[i].key) !=0 )
                        log_it(L_CRITICAL, "Can't remove node info object");
                    continue;
                } else
                    DAP_DELETE(l_node_info_read);
*/

                char l_node_ipv4_str[INET_ADDRSTRLEN]={ '\0' }, l_node_ipv6_str[INET6_ADDRSTRLEN]={ '\0' };
                inet_ntop(AF_INET, &l_node_info->hdr.ext_addr_v4, l_node_ipv4_str, INET_ADDRSTRLEN);
                inet_ntop(AF_INET6, &l_node_info->hdr.ext_addr_v6, l_node_ipv6_str, INET6_ADDRSTRLEN);
                char l_ts[128] = { '\0' };
                dap_gbd_time_to_str_rfc822(l_ts, sizeof(l_ts), l_objs[i].timestamp);

                dap_string_append_printf(l_string_reply, NODE_ADDR_FP_STR"    %-20s%-8d"NODE_ADDR_FP_STR"    %-32s\n",
                                         NODE_ADDR_FP_ARGS_S(l_node_info->hdr.address),
                                         l_node_ipv4_str, l_node_info->hdr.ext_port,
                                         NODE_ADDR_FP_ARGS_S(l_node_info->hdr.owner_address),
                                         l_ts);

                // get aliases in form of string
                /*dap_string_t *aliases_string = dap_string_new(NULL);

                for (size_t i = 0; i < l_data_size; i++) {
                    //dap_chain_node_addr_t addr_i;
                    dap_global_db_obj_t *l_obj = l_aliases_objs + i;
                    if (!l_obj)
                        break;
                    dap_chain_node_addr_t *l_addr = (dap_chain_node_addr_t *)l_obj->value;
                    if (l_addr && l_obj->value_len == sizeof(dap_chain_node_addr_t) &&
                            l_node_info->hdr.address.uint64 == l_addr->uint64) {
                        dap_string_append_printf(aliases_string, "\nalias %s", l_obj->key);
                    }
                }
                if (!l_data_size)
                    dap_string_append(aliases_string, "\nno aliases");

                // get links in form of string
                dap_string_t *links_string = dap_string_new(NULL);
                for(unsigned int i = 0; i < l_node_info->hdr.links_number; i++) {
                    dap_chain_node_addr_t link_addr = l_node_info->links[i];
                    dap_string_append_printf(links_string, "\nlink%02d address : " NODE_ADDR_FP_STR, i,
                            NODE_ADDR_FP_ARGS_S(link_addr));
                }

                if(i)
                    dap_string_append_printf(l_string_reply, "\n");
                char l_port_str[10];
                sprintf(l_port_str, "%d", l_node_info->hdr.ext_port);
                // set short reply with node param
                if(!a_is_full)
                    dap_string_append_printf(l_string_reply,
                            "node address "NODE_ADDR_FP_STR"\tcell 0x%016"DAP_UINT64_FORMAT_x"\tipv4 %s\tport: %s\tnumber of links %u",
                            NODE_ADDR_FP_ARGS_S(l_node_info->hdr.address),
                            l_node_info->hdr.cell_id.uint64, str_ip4,
                            l_node_info->hdr.ext_port ? l_port_str : "default",
                            l_node_info->hdr.links_number);
                else
                    // set full reply with node param
                    dap_string_append_printf(l_string_reply,
                            "node address " NODE_ADDR_FP_STR "\ncell 0x%016"DAP_UINT64_FORMAT_x"\nipv4 %s\nipv6 %s\nport: %s%s\nlinks %u%s",
                            NODE_ADDR_FP_ARGS_S(l_node_info->hdr.address),
                            l_node_info->hdr.cell_id.uint64,
                            str_ip4, str_ip6,
                            l_node_info->hdr.ext_port ? l_port_str : "default",
                            aliases_string->str,
                            l_node_info->hdr.links_number, links_string->str);
                dap_string_free(aliases_string, true);
                dap_string_free(links_string, true);*/
            }
            dap_global_db_objs_delete(l_aliases_objs, l_data_size);
        }
        dap_global_db_objs_delete(l_objs, l_nodes_count);
    }
    dap_cli_server_cmd_set_reply_text(a_str_reply, "%s", l_string_reply->str);
    dap_string_free(l_string_reply, true);
    return l_ret;
}

/**
 * @brief purge ledger, stake, decree, all chains and remove chain files
 * @param a_net
 */
void s_dap_chain_net_purge(dap_chain_net_t * a_net)
{
    if (!a_net)
        return;
    dap_chain_t *l_chain = NULL;
    dap_ledger_purge(a_net->pub.ledger, false);
    dap_chain_net_srv_stake_purge(a_net);
    dap_chain_net_decree_purge(a_net);
    DL_FOREACH(a_net->pub.chains, l_chain) {
        if (l_chain->callback_purge)
            l_chain->callback_purge(l_chain);
        if (l_chain->callback_set_min_validators_count)
            l_chain->callback_set_min_validators_count(l_chain, 0);
        const char *l_chains_rm_path = dap_chain_get_path(l_chain);
        dap_rm_rf(l_chains_rm_path);
        a_net->pub.fee_value = uint256_0;
        a_net->pub.fee_addr = c_dap_chain_addr_blank;
        dap_chain_load_all(l_chain);
    }
}

/**
 * @brief com_global_db
 * global_db command
 * @param a_argc
 * @param a_argv
 * @param arg_func
 * @param a_str_reply
 * @return int
 * return 0 OK, -1 Err
 */
int com_global_db(int a_argc, char ** a_argv, void ** reply)
{
    char ** a_str_reply = (char **) reply;
    enum {
        CMD_NONE, CMD_NAME_CELL, CMD_ADD, CMD_FLUSH, CMD_RECORD, CMD_WRITE, CMD_READ,
        CMD_DELETE, CMD_DROP, CMD_GET_KEYS, CMD_GROUP_LIST
    };
    int arg_index = 1;
    int cmd_name = CMD_NONE;
    // find 'cells' as first parameter only
    if(dap_cli_server_cmd_find_option_val(a_argv, arg_index, dap_min(a_argc, arg_index + 1), "cells", NULL))
        cmd_name = CMD_NAME_CELL;
    else if(dap_cli_server_cmd_find_option_val(a_argv, arg_index, dap_min(a_argc, arg_index + 1), "flush", NULL))
        cmd_name = CMD_FLUSH;
    else if(dap_cli_server_cmd_find_option_val(a_argv, arg_index, dap_min(a_argc, arg_index + 1), "record", NULL))
            cmd_name = CMD_RECORD;
    else if(dap_cli_server_cmd_find_option_val(a_argv, arg_index, dap_min(a_argc, arg_index + 1), "write", NULL))
                cmd_name = CMD_WRITE;
    else if(dap_cli_server_cmd_find_option_val(a_argv, arg_index, dap_min(a_argc, arg_index + 1), "read", NULL))
                cmd_name = CMD_READ;
    else if(dap_cli_server_cmd_find_option_val(a_argv, arg_index, dap_min(a_argc, arg_index + 1), "delete", NULL))
                cmd_name = CMD_DELETE;
    else if(dap_cli_server_cmd_find_option_val(a_argv, arg_index, dap_min(a_argc, arg_index + 1), "drop_table", NULL))
                cmd_name = CMD_DROP;
    else if(dap_cli_server_cmd_find_option_val(a_argv, arg_index, dap_min(a_argc, arg_index + 1), "get_keys", NULL))
            cmd_name = CMD_GET_KEYS;
    else if(dap_cli_server_cmd_find_option_val(a_argv, arg_index, dap_min(a_argc, arg_index + 1), "group_list", NULL))
            cmd_name = CMD_GROUP_LIST;

    switch (cmd_name) {
    case CMD_NAME_CELL:
    {
        if(!arg_index || a_argc < 3) {
            dap_cli_server_cmd_set_reply_text(a_str_reply, "parameters are not valid");
            return -1;
        }
        dap_chain_t * l_chain = NULL;
        dap_chain_net_t * l_net = NULL;

        if(dap_chain_node_cli_cmd_values_parse_net_chain(&arg_index, a_argc, a_argv, a_str_reply, &l_chain, &l_net) < 0)
            return -11;

        const char *l_cell_str = NULL, *l_chain_str = NULL;
        // find cell and chain
        dap_cli_server_cmd_find_option_val(a_argv, arg_index, a_argc, "-cell", &l_cell_str);
        dap_cli_server_cmd_find_option_val(a_argv, arg_index, a_argc, "-chain", &l_chain_str);

        // Check for chain
        if(!l_chain_str) {
            dap_cli_server_cmd_set_reply_text(a_str_reply, "%s requires parameter 'chain' to be valid", a_argv[0]);
            return -12;
        }

        int arg_index_n = ++arg_index;
        // find command (add, delete, etc) as second parameter only
        int cmd_num = CMD_NONE;
        switch (cmd_name) {
            case CMD_NAME_CELL:
                if((arg_index_n = dap_cli_server_cmd_find_option_val(a_argv, arg_index, dap_min(a_argc, arg_index + 1), "add", NULL))
                        != 0) {
                    cmd_num = CMD_ADD;
                }
                dap_chain_cell_id_t l_cell_id = { {0} };
                if(l_cell_str) {
                    dap_digit_from_string(l_cell_str, (uint8_t*) &l_cell_id.raw, sizeof(l_cell_id.raw)); //DAP_CHAIN_CELL_ID_SIZE);
                }

                switch (cmd_num)
                {
                // add new node to global_db
                case CMD_ADD:
                    if(!arg_index || a_argc < 7) {
                        dap_cli_server_cmd_set_reply_text(a_str_reply, "invalid parameters");
                        return -1;
                    }
                    dap_chain_cell_t *l_cell = dap_chain_cell_create_fill(l_chain, l_cell_id);
                    int l_ret = (int)dap_chain_cell_file_update(l_cell);
                    if(l_ret > 0)
                        dap_cli_server_cmd_set_reply_text(a_str_reply, "cell added successfully");
                    else
                        dap_cli_server_cmd_set_reply_text(a_str_reply, "can't create file for cell 0x%016"DAP_UINT64_FORMAT_X" ( %s )",
                                l_cell->id.uint64,l_cell->file_storage_path);
                    dap_chain_cell_close(l_cell);
                    return l_ret;

                //case CMD_NONE:
                default:
                    dap_cli_server_cmd_set_reply_text(a_str_reply, "command %s not recognized", a_argv[1]);
                    return -1;
                }
        }
    }
    case CMD_FLUSH:
    {
        int res_flush = dap_global_db_flush_sync();
        switch (res_flush) {
        case 0:
            dap_cli_server_cmd_set_reply_text(a_str_reply, "Commit data base and filesystem caches to disk completed.\n\n");
            break;
        case -1:
            dap_cli_server_cmd_set_reply_text(a_str_reply, "Couldn't open db directory. Can't init cdb\n"
                                                           "Reboot the node.\n\n");
            break;
        case -2:
            dap_cli_server_cmd_set_reply_text(a_str_reply, "Can't init cdb\n"
                                                           "Reboot the node.\n\n");
            break;
        case -3:
            dap_cli_server_cmd_set_reply_text(a_str_reply, "Can't init sqlite\n"
                                                           "Reboot the node.\n\n");
            break;
        default:
            dap_cli_server_cmd_set_reply_text(a_str_reply, "Can't commit data base caches to disk completed.\n"
                                                           "Reboot the node.\n\n");
            break;
        }
        return 0;
    }
    case CMD_RECORD:
    {
        enum {
            SUMCMD_GET, SUMCMD_PIN, SUMCMD_UNPIN
        };
        if(!arg_index || a_argc < 3) {
            dap_cli_server_cmd_set_reply_text(a_str_reply, "parameters are not valid");
            return -1;
        }
        int arg_index_n = ++arg_index;
        int l_subcmd;
        // Get value
        if((arg_index_n = dap_cli_server_cmd_find_option_val(a_argv, arg_index, dap_min(a_argc, arg_index + 1), "get", NULL))!= 0) {
            l_subcmd = SUMCMD_GET;
        }
        // Pin record
        else if((arg_index_n = dap_cli_server_cmd_find_option_val(a_argv, arg_index, dap_min(a_argc, arg_index + 1), "pin", NULL)) != 0) {
            l_subcmd = SUMCMD_PIN;
        }
        // Unpin record
        else if((arg_index_n = dap_cli_server_cmd_find_option_val(a_argv, arg_index, dap_min(a_argc, arg_index + 1), "unpin", NULL)) != 0) {
            l_subcmd = SUMCMD_UNPIN;
        }
        else{
            dap_cli_server_cmd_set_reply_text(a_str_reply, "Subcommand '%s' not recognized, available subcommands are 'get', 'pin' or 'unpin'", a_argv[2]);
            return -1;
        }
        // read record from database
        const char *l_key = NULL;
        const char *l_group = NULL;
        // find key and group
        dap_cli_server_cmd_find_option_val(a_argv, arg_index, a_argc, "-key", &l_key);
        dap_cli_server_cmd_find_option_val(a_argv, arg_index, a_argc, "-group", &l_group);
        size_t l_value_len = 0;
        bool l_is_pinned = false;
        dap_nanotime_t l_ts =0;
        uint8_t *l_value =dap_global_db_get_sync(l_group, l_key, &l_value_len, &l_is_pinned, &l_ts);
        if(!l_value || !l_value_len) {
            dap_cli_server_cmd_set_reply_text(a_str_reply, "Record not found\n\n");
            return -1;
        }

        int l_ret = 0;
        // prepare record information
        switch (l_subcmd) {
            case SUMCMD_GET: // Get value
            {
                char *l_hash_str;
                dap_get_data_hash_str_static(l_value, l_value_len, l_hash_str);
                char *l_value_str = DAP_NEW_Z_SIZE(char, l_value_len * 2 + 2);
                if(!l_value_str) {
                    log_it(L_CRITICAL, "Memory allocation error");
                    DAP_DELETE(l_value);
                    return -1;
                }
                size_t ret = dap_bin2hex(l_value_str, l_value, l_value_len);
                dap_cli_server_cmd_set_reply_text(a_str_reply, "Record found\n"
                        "lenght:\t%zu byte\n"
                        "hash:\t%s\n"
                        "pinned:\t%s\n"
                        "value:\t0x%s\n\n", l_value_len, l_hash_str, l_is_pinned ? "Yes" : "No", l_value_str);
                DAP_DELETE(l_value_str);
                break;
            }
            case SUMCMD_PIN: // Pin record
            {
                if(l_is_pinned){
                    dap_cli_server_cmd_set_reply_text(a_str_reply, "record already pinned");
                    break;
                }
                if(dap_global_db_set_sync( l_group, l_key, l_value, l_value_len,true ) ==0 ){
                    dap_cli_server_cmd_set_reply_text(a_str_reply, "record successfully pinned");
                }
                else{
                    dap_cli_server_cmd_set_reply_text(a_str_reply, "can't pin the record");
                    l_ret = -2;
                }
                break;
            }
            case SUMCMD_UNPIN: // Unpin record
            {
                if(!l_is_pinned) {
                    dap_cli_server_cmd_set_reply_text(a_str_reply, "record already unpinned");
                    break;
                }
                if(dap_global_db_set_sync(l_group,l_key, l_value, l_value_len, false) == 0 ) {
                    dap_cli_server_cmd_set_reply_text(a_str_reply, "record successfully unpinned");
                }
                else {
                    dap_cli_server_cmd_set_reply_text(a_str_reply, "can't unpin the record");
                    l_ret = -2;
                }
                break;
            }
        }
        DAP_DELETE(l_value);
        return l_ret;
    }
    case CMD_WRITE:
    {
        const char *l_group_str = NULL;
        const char *l_key_str = NULL;
        const char *l_value_str = NULL;

        dap_cli_server_cmd_find_option_val(a_argv, arg_index, a_argc, "-group", &l_group_str);
        dap_cli_server_cmd_find_option_val(a_argv, arg_index, a_argc, "-key", &l_key_str);
        dap_cli_server_cmd_find_option_val(a_argv, arg_index, a_argc, "-value", &l_value_str);

        if(!l_group_str) {
            dap_cli_server_cmd_set_reply_text(a_str_reply, "%s requires parameter 'group' to be valid", a_argv[0]);
            return -120;
        }

        if(!l_key_str) {
            dap_cli_server_cmd_set_reply_text(a_str_reply, "%s requires parameter 'key' to be valid", a_argv[0]);
            return -121;
        }

        if(!l_value_str) {
            dap_cli_server_cmd_set_reply_text(a_str_reply, "%s requires parameter 'value' to be valid", a_argv[0]);
            return -122;
        }

        if (!dap_global_db_set_sync(l_group_str, l_key_str, l_value_str, strlen(l_value_str) +1 , false)) {
            dap_cli_server_cmd_set_reply_text(a_str_reply, "Data has been successfully written to the database");
            return 0;
        } else {
            dap_cli_server_cmd_set_reply_text(a_str_reply, "Data writing is failed");
            return -124;
        }

    }
    case CMD_READ:
    {
        const char *l_group_str = NULL;
        const char *l_key_str = NULL;

        dap_cli_server_cmd_find_option_val(a_argv, arg_index, a_argc, "-group", &l_group_str);
        dap_cli_server_cmd_find_option_val(a_argv, arg_index, a_argc, "-key", &l_key_str);

        if(!l_group_str) {
            dap_cli_server_cmd_set_reply_text(a_str_reply, "%s requires parameter 'group' to be valid", a_argv[0]);
            return -120;
        }

        if(!l_key_str) {
            dap_cli_server_cmd_set_reply_text(a_str_reply, "%s requires parameter 'key' to be valid", a_argv[0]);
            return -122;
        }

        size_t l_out_len = 0;
        uint8_t *l_value_out = dap_global_db_get_sync(l_group_str, l_key_str, &l_out_len, NULL, NULL);

        if (!l_value_out || !l_out_len)
        {
            dap_cli_server_cmd_set_reply_text(a_str_reply, "Record with key %s in group %s not found", l_key_str, l_group_str);
            return -121;
        }

        dap_cli_server_cmd_set_reply_text(a_str_reply, "Group %s, key %s, data:\n %s", l_group_str, l_key_str, (char*)l_value_out);
        DAP_DELETE(l_value_out);
        return 0;
    }
    case CMD_DELETE:
    {
        const char *l_group_str = NULL;
        const char *l_key_str = NULL;

        dap_cli_server_cmd_find_option_val(a_argv, arg_index, a_argc, "-group", &l_group_str);
        dap_cli_server_cmd_find_option_val(a_argv, arg_index, a_argc, "-key", &l_key_str);

        if(!l_group_str) {
            dap_cli_server_cmd_set_reply_text(a_str_reply, "%s requires parameter 'group' to be valid", a_argv[0]);
            return -120;
        }

        if(!l_key_str) {
            dap_cli_server_cmd_set_reply_text(a_str_reply, "No key provided, entire table %s will be altered", l_group_str);
            size_t l_objs_count = 0;
            dap_global_db_obj_t* l_obj = dap_global_db_get_all_sync(l_group_str, &l_objs_count);

            if (!l_obj || !l_objs_count)
            {
                dap_cli_server_cmd_set_reply_text(a_str_reply, "No data in group %s.", l_group_str);
                return -124;
            }
            size_t i, j = 0;
            for (i = 0; i < l_objs_count; ++i) {
                if (!l_obj[i].key)
                    continue;
                if (!dap_global_db_del_sync(l_group_str, l_obj[i].key)) {
                    ++j;
                }
            }
            dap_global_db_objs_delete(l_obj, l_objs_count);
            dap_cli_server_cmd_set_reply_text(a_str_reply, "Removed %lu of %lu records in table %s", j, i, l_group_str);
            return 0;
        }

        if (dap_global_db_del(l_group_str, l_key_str, NULL, NULL)) {
            dap_cli_server_cmd_set_reply_text(a_str_reply, "Record with key %s in group %s was deleted successfuly", l_key_str, l_group_str);
            return 0;
        } else {
            dap_cli_server_cmd_set_reply_text(a_str_reply, "Record with key %s in group %s deleting failed", l_group_str, l_key_str);
            return -122;
        }
    }
    case CMD_DROP:
    {
        const char *l_group_str = NULL;
        dap_cli_server_cmd_find_option_val(a_argv, arg_index, a_argc, "-group", &l_group_str);

        if(!l_group_str) {
            dap_cli_server_cmd_set_reply_text(a_str_reply, "%s requires parameter 'group' to be valid", a_argv[0]);
            return -120;
        }

        if (!dap_global_db_del_sync(l_group_str, NULL))
        {
            dap_cli_server_cmd_set_reply_text(a_str_reply, "Dropped table %s", l_group_str);
            return 0;
        } else {
            dap_cli_server_cmd_set_reply_text(a_str_reply, "Failed to drop table %s", l_group_str);
            return -122;
        }
    }
    case CMD_GET_KEYS:
    {
        const char *l_group_str = NULL;
        dap_cli_server_cmd_find_option_val(a_argv, arg_index, a_argc, "-group", &l_group_str);

        if(!l_group_str) {
            dap_cli_server_cmd_set_reply_text(a_str_reply, "%s requires parameter 'group' to be valid", a_argv[0]);
            return -120;
        }

        size_t l_objs_count = 0;
        dap_global_db_obj_t* l_obj = dap_global_db_get_all_sync(l_group_str, &l_objs_count);

        if (!l_obj || !l_objs_count)
        {
            dap_cli_server_cmd_set_reply_text(a_str_reply, "No data in group %s.", l_group_str);
            return -124;
        }

        dap_string_t *l_ret_str = dap_string_new(NULL);
        for(size_t i = 0; i < l_objs_count; i++){
            dap_string_append_printf(l_ret_str, "%s\n", l_obj[i].key);
        }

        dap_cli_server_cmd_set_reply_text(a_str_reply, "Keys list for group %s:\n%s\n", l_group_str, l_ret_str->str);
        dap_string_free(l_ret_str, true);
        return 0;
    }
    case CMD_GROUP_LIST: {
        dap_string_t *l_ret_str = dap_string_new(NULL);
        dap_list_t *l_group_list = dap_global_db_driver_get_groups_by_mask("*");
        size_t l_count = 0;
        for (dap_list_t *l_list = l_group_list; l_list; l_list = dap_list_next(l_list), ++l_count) {
            dap_string_append_printf(l_ret_str, "\t%-40s : %zu records\n", (char*)l_list->data, dap_global_db_driver_count((char*)l_list->data, 1));
        }
        dap_cli_server_cmd_set_reply_text(a_str_reply, "Group list:\n%sTotal count: %zu\n", l_ret_str->str, l_count);
        dap_string_free(l_ret_str, true);
        dap_list_free(l_group_list);
        return 0;
    }
    default:
        dap_cli_server_cmd_set_reply_text(a_str_reply, "parameters are not valid");
        return -1;
    }
}

/**
 * Node command
 */
int com_node(int a_argc, char ** a_argv, void ** reply)
{
    char ** a_str_reply = (char **) reply;
    enum {
        CMD_NONE, CMD_ADD, CMD_DEL, CMD_LINK, CMD_ALIAS, CMD_HANDSHAKE, CMD_CONNECT, CMD_DUMP, CMD_CONNECTIONS, CMD_BALANCER
    };
    int arg_index = 1;
    int cmd_num = CMD_NONE;
    if(dap_cli_server_cmd_find_option_val(a_argv, arg_index, dap_min(a_argc, arg_index + 1), "add", NULL)) {
        cmd_num = CMD_ADD;
    }
    else if(dap_cli_server_cmd_find_option_val(a_argv, arg_index, dap_min(a_argc, arg_index + 1), "del", NULL)) {
        cmd_num = CMD_DEL;
    }
    else if(dap_cli_server_cmd_find_option_val(a_argv, arg_index, dap_min(a_argc, arg_index + 1), "link", NULL)) {
        cmd_num = CMD_LINK;
    }
    else
    // find  add parameter ('alias' or 'handshake')
    if(dap_cli_server_cmd_find_option_val(a_argv, arg_index, dap_min(a_argc, arg_index + 1), "handshake", NULL)) {
        cmd_num = CMD_HANDSHAKE;
    }
    else if(dap_cli_server_cmd_find_option_val(a_argv, arg_index, dap_min(a_argc, arg_index + 1), "connect", NULL)) {
        cmd_num = CMD_CONNECT;
    }
    else if(dap_cli_server_cmd_find_option_val(a_argv, arg_index, dap_min(a_argc, arg_index + 1), "alias", NULL)) {
        cmd_num = CMD_ALIAS;
    }
    else if(dap_cli_server_cmd_find_option_val(a_argv, arg_index, dap_min(a_argc, arg_index + 1), "dump", NULL)) {
        cmd_num = CMD_DUMP;
    }
    else if (dap_cli_server_cmd_find_option_val(a_argv, arg_index, dap_min(a_argc, arg_index + 1), "connections", NULL)) {
        cmd_num = CMD_CONNECTIONS;
    }
    else if (dap_cli_server_cmd_find_option_val(a_argv, arg_index, dap_min(a_argc, arg_index + 1), "balancer", NULL)){
        cmd_num = CMD_BALANCER;
    }
    arg_index++;
    if(cmd_num == CMD_NONE) {
        dap_cli_server_cmd_set_reply_text(a_str_reply, "command %s not recognized", a_argv[1]);
        return -1;
    }
    const char *l_addr_str = NULL, *alias_str = NULL;
    const char *l_cell_str = NULL, *l_link_str = NULL;

    // find net
    dap_chain_net_t *l_net = NULL;

    if(dap_chain_node_cli_cmd_values_parse_net_chain(&arg_index, a_argc, a_argv, a_str_reply, NULL, &l_net) < 0)
        return -11;

    // find addr, alias
    dap_cli_server_cmd_find_option_val(a_argv, arg_index, a_argc, "-addr", &l_addr_str);
    dap_cli_server_cmd_find_option_val(a_argv, arg_index, a_argc, "-alias", &alias_str);
    dap_cli_server_cmd_find_option_val(a_argv, arg_index, a_argc, "-cell", &l_cell_str);
    dap_cli_server_cmd_find_option_val(a_argv, arg_index, a_argc, "-link", &l_link_str);

    // struct to write to the global db
    dap_chain_node_addr_t l_node_addr = { 0 };
    dap_chain_node_addr_t l_link = { 0 };
    dap_chain_node_info_t *l_node_info = NULL;
    size_t l_node_info_size = sizeof(l_node_info->hdr) + sizeof(l_link);
    if(cmd_num >= CMD_ADD && cmd_num <= CMD_LINK) {
        l_node_info = DAP_NEW_Z_SIZE(dap_chain_node_info_t, l_node_info_size);
        if (!l_node_info) {
            log_it(L_CRITICAL, "Memory allocation error");
            return -1;
        }
    }

    if(l_addr_str) {
        if(dap_chain_node_addr_from_str(&l_node_addr, l_addr_str) != 0) {
            dap_digit_from_string(l_addr_str, l_node_addr.raw, sizeof(l_node_addr.raw));
        }
        if(l_node_info)
            l_node_info->hdr.address = l_node_addr;
    }

    if(l_cell_str && l_node_info) {
        dap_digit_from_string(l_cell_str, l_node_info->hdr.cell_id.raw, sizeof(l_node_info->hdr.cell_id.raw)); //DAP_CHAIN_CELL_ID_SIZE);
    }
    if(l_link_str) {
        if(dap_chain_node_addr_from_str(&l_link, l_link_str) != 0) {
            dap_digit_from_string(l_link_str, l_link.raw, sizeof(l_link.raw));
        }
    }    
    switch (cmd_num)
    {
    case CMD_ADD:
    {
        int l_ret =0;
        dap_chain_node_info_t *l_link_node_request = DAP_NEW_Z( dap_chain_node_info_t);
        l_link_node_request->hdr.address.uint64 = dap_chain_net_get_cur_addr_int(l_net);        
        l_link_node_request->hdr.ext_port = dap_config_get_item_uint16_default(g_config,"server","listen_port_tcp",8079);
        uint32_t links_count = 0;
        size_t l_blocks_events = 0;
        links_count = dap_chain_net_get_downlink_count(l_net);
        l_link_node_request->hdr.links_number = links_count;
        dap_chain_t *l_chain;
        DL_FOREACH(l_net->pub.chains, l_chain) {
            if(l_chain->callback_count_atom)
                l_blocks_events += l_chain->callback_count_atom(l_chain);
        }
        l_link_node_request->hdr.blocks_events = l_blocks_events;
        // Synchronous request, wait for reply
        int res = dap_chain_net_node_list_request(l_net,l_link_node_request, true, 0); // CMD_ADD

        switch (res)
        {
            case 1:
                dap_cli_server_cmd_set_reply_text(a_str_reply, "Node addr successfully added to node list");
            break;
            case 2:
                dap_cli_server_cmd_set_reply_text(a_str_reply, "Can't connect to server");
            break;
            case 3:
                dap_cli_server_cmd_set_reply_text(a_str_reply, "Node addr NOT added");
            break;
            case 4:
                dap_cli_server_cmd_set_reply_text(a_str_reply, "Can't calculate hash for your addr");
            break;
            case 5:
                dap_cli_server_cmd_set_reply_text(a_str_reply, "Can't do handshake for your node");
            break;
            case 6:
                dap_cli_server_cmd_set_reply_text(a_str_reply, "The node is already exists");
            break;
            case 10:
                dap_cli_server_cmd_set_reply_text(a_str_reply, "Can't process node list HTTP request");
            break;
            default:
                dap_cli_server_cmd_set_reply_text(a_str_reply, "Unknown error code: %d", res);
                break;
        }
        DAP_DELETE(l_link_node_request);
        DAP_DELETE(l_node_info);
        return l_ret;
        //break;
    }
    case CMD_DEL:
        // handler of command 'node del'
    {
        if(!l_addr_str)
        {
            dap_cli_server_cmd_set_reply_text(a_str_reply, "Addr can't be del because -addr is not found");
            return -1;
        }
        int l_ret = node_info_del_with_reply(l_net, l_node_info, alias_str, a_str_reply);

        DAP_DELETE(l_node_info);
        break;
    }
    case CMD_LINK:
        if(dap_cli_server_cmd_find_option_val(a_argv, arg_index, dap_min(a_argc, arg_index + 1), "add", NULL)) {
            // handler of command 'node link add -addr <node address> -link <node address>'
            int l_ret = link_add_or_del_with_reply(l_net, l_node_info, "add", alias_str, &l_link, a_str_reply);
            DAP_DELETE(l_node_info);
            return l_ret;
        }
        else if(dap_cli_server_cmd_find_option_val(a_argv, arg_index, dap_min(a_argc, arg_index + 1), "del", NULL)) {
            // handler of command 'node link del -addr <node address> -link <node address>'
            int l_ret = link_add_or_del_with_reply(l_net, l_node_info, "del", alias_str, &l_link, a_str_reply);
            DAP_DELETE(l_node_info);
            return l_ret;
        }
        else {
            dap_cli_server_cmd_set_reply_text(a_str_reply, "command not recognize, supported format:\n"
                    "global_db node link <add|del] [-addr <node address>  | -alias <node alias>] -link <node address>");
            DAP_DELETE(l_node_info);
            return -1;
        }

    case CMD_DUMP: {
        // handler of command 'node dump'
        bool l_is_full = dap_cli_server_cmd_find_option_val(a_argv, arg_index, a_argc, "-full", NULL);
        return node_info_dump_with_reply(l_net, &l_node_addr, l_is_full, alias_str, a_str_reply);
    }
        // add alias
    case CMD_ALIAS:
        if(alias_str) {
            if(l_addr_str) {
                // add alias
                if(!dap_chain_node_alias_register(l_net, alias_str, &l_node_addr))
                    log_it(L_WARNING, "can't save alias %s", alias_str);
                else {
                    dap_cli_server_cmd_set_reply_text(a_str_reply, "alias mapped successfully");
                }
            }
            else {
                dap_cli_server_cmd_set_reply_text(a_str_reply, "alias can't be mapped because -addr is not found");
                return -1;
            }
        }
        else {
            dap_cli_server_cmd_set_reply_text(a_str_reply, "alias can't be mapped because -alias is not found");
            return -1;
        }

        break;
        // make connect
    case CMD_CONNECT: {
        // get address from alias if addr not defined
        if(alias_str && !l_node_addr.uint64) {
            dap_chain_node_addr_t *address_tmp = dap_chain_node_addr_get_by_alias(l_net, alias_str);
            if(address_tmp) {
                l_node_addr = *address_tmp;
                DAP_DELETE(address_tmp);
            }
            else {
                dap_cli_server_cmd_set_reply_text(a_str_reply, "no address found by alias");
                return -1;
            }
        }
        // for auto mode
        int l_is_auto = 0;
        // list of dap_chain_node_addr_t struct
        unsigned int l_nodes_count = 0;
        dap_list_t *l_node_list = NULL;
        dap_chain_node_addr_t *l_remote_node_addr = NULL;
        if(!l_node_addr.uint64) {
            // check whether auto mode
            l_is_auto = dap_cli_server_cmd_find_option_val(a_argv, arg_index, a_argc, "auto", NULL);
            if(!l_is_auto) {
                dap_cli_server_cmd_set_reply_text(a_str_reply, "addr not found");
                return -1;
            }
            // if auto mode, then looking for the node address

            // get cur node links
            bool a_is_only_cur_cell = false;
            dap_list_t *l_node_link_list = dap_chain_net_get_link_node_list(l_net, a_is_only_cur_cell);
            // get all nodes list if no links
            if(!l_node_link_list)
                l_node_list = dap_chain_net_get_node_list(l_net);
            else
                l_node_list = dap_list_concat(l_node_link_list, l_node_list);

            // select random node from the list
            l_nodes_count = dap_list_length(l_node_list);
            if(l_nodes_count > 0) {
                unsigned int l_node_pos = rand() % l_nodes_count;
                dap_list_t *l_tmp = dap_list_nth(l_node_list, l_node_pos);
                l_remote_node_addr = l_tmp->data;
                l_node_addr.uint64 = l_remote_node_addr->uint64;
            }

            if(!l_node_addr.uint64) {
                dap_cli_server_cmd_set_reply_text(a_str_reply, "no node is available");
                return -1;
            }
        }
        dap_chain_node_info_t *l_remote_node_info;
        dap_chain_node_client_t *l_node_client;
        int res;
        do {
            l_remote_node_info = node_info_read_and_reply(l_net, &l_node_addr, a_str_reply);
            if(!l_remote_node_info) {
                return -1;
            }
            // start connect
            l_node_client = dap_chain_node_client_connect_default_channels(l_net,l_remote_node_info);
            if(!l_node_client) {
                dap_cli_server_cmd_set_reply_text(a_str_reply, "can't connect");
                DAP_DELETE(l_remote_node_info);
                return -1;
            }
            // wait connected
            int timeout_ms = 7000; // 7 sec = 7000 ms
            res = dap_chain_node_client_wait(l_node_client, NODE_CLIENT_STATE_ESTABLISHED, timeout_ms);
            // select new node addr
            if(l_is_auto && res){
                if(l_remote_node_addr && l_nodes_count>1){
                    l_nodes_count--;
                    l_node_list = dap_list_remove(l_node_list, l_remote_node_addr);
                    DAP_DELETE(l_remote_node_addr);
                    unsigned int l_node_pos = rand() % l_nodes_count;
                    dap_list_t *l_tmp = dap_list_nth(l_node_list, l_node_pos);
                    l_remote_node_addr = l_tmp->data;
                    l_node_addr.uint64 = l_remote_node_addr->uint64;

                    // clean client struct
                    dap_chain_node_client_close_mt(l_node_client);
                    DAP_DELETE(l_remote_node_info);
                    //return -1;
                    continue;
                }
            }
            break;
        }
        while(1);
        // for auto mode only
        if(l_is_auto) {
            //start background thread for testing connect to the nodes
            dap_chain_node_ping_background_start(l_net, l_node_list);
            dap_list_free_full(l_node_list, NULL);
        }



        if(res) {
            dap_cli_server_cmd_set_reply_text(a_str_reply, "no response from remote node(s)");
            log_it(L_WARNING, "No response from remote node(s): err code %d", res);
            // clean client struct
            dap_chain_node_client_close_mt(l_node_client);
            //DAP_DELETE(l_remote_node_info);
            return -1;
        }

        log_it(L_NOTICE, "Stream connection established");
        dap_stream_ch_chain_sync_request_t l_sync_request = {};
         dap_stream_ch_t * l_ch_chain = dap_client_get_stream_ch_unsafe(l_node_client->client, DAP_STREAM_CH_ID);
         // fill begin id
         l_sync_request.id_start = 1;
         // fill current node address
         l_sync_request.node_addr.uint64 = dap_chain_net_get_cur_addr_int(l_net);

        // if need to get current node address (feature-2630)
        if(!l_sync_request.node_addr.uint64 )
        {
            log_it(L_NOTICE, "Now get node addr");
            uint8_t l_ch_id = DAP_STREAM_CH_ID_NET;
            dap_stream_ch_t * l_ch_chain = dap_client_get_stream_ch_unsafe(l_node_client->client, l_ch_id);

            size_t res = dap_stream_ch_chain_net_pkt_write(l_ch_chain,
            DAP_STREAM_CH_CHAIN_NET_PKT_TYPE_NODE_ADDR_LEASE_REQUEST,
            //DAP_STREAM_CH_CHAIN_NET_PKT_TYPE_NODE_ADDR_REQUEST,
            l_net->pub.id,
            NULL, 0);
            if(res == 0) {
                log_it(L_WARNING, "Can't send DAP_STREAM_CH_CHAIN_NET_PKT_TYPE_NODE_ADDR_REQUEST packet");
                dap_chain_node_client_close_mt(l_node_client);
                DAP_DELETE(l_remote_node_info);
                return -1;
            }
            int timeout_ms = 15000; // 15 sec = 15 000 ms
            int l_res = dap_chain_node_client_wait(l_node_client, NODE_CLIENT_STATE_NODE_ADDR_LEASED, timeout_ms);
            switch (l_res) {
            case 0:
                if(l_node_client->cur_node_addr.uint64 != 0) {
                    log_it(L_INFO, "Node address leased");
                    l_sync_request.node_addr.uint64 = l_node_client->cur_node_addr.uint64;
                    
                    // save cur address
                    // already saved
                    // dap_db_set_cur_node_addr_exp(l_sync_request.node_addr.uint64, l_net->pub.name);
                }
                else
                    log_it(L_WARNING, "Node address leased wrong!");
                break;
            case -1:
                log_it(L_WARNING, "Timeout with addr leasing");
            default:
                if(l_res != -1)
                    log_it(L_WARNING, "Node address request error %d", l_res);
                /*dap_chain_node_client_close(l_node_client);
                DAP_DELETE(l_remote_node_info);
                return -1;*/
            }
        }
        log_it(L_NOTICE, "Now lets sync all");

        log_it(L_INFO, "Requested GLOBAL_DB syncronizatoin, %"DAP_UINT64_FORMAT_U":%"DAP_UINT64_FORMAT_U" period", l_sync_request.id_start,
                l_sync_request.id_end);
        // copy l_sync_request to current
        //dap_stream_ch_chain_t * l_s_ch_chain = DAP_STREAM_CH_CHAIN(l_ch_chain);
        //l_s_ch_chain->request_net_id.uint64 = l_net->pub.id.uint64;
        //l_s_ch_chain->request_cell_id.uint64 = l_chain_cell_id_null.uint64;
        //memcpy(&l_s_ch_chain->request, &l_sync_request, sizeof(l_sync_request));

        if(0 == dap_stream_ch_chain_pkt_write_unsafe(l_ch_chain, DAP_STREAM_CH_CHAIN_PKT_TYPE_SYNC_GLOBAL_DB,
                l_net->pub.id.uint64, 0, 0, &l_sync_request,
                sizeof(l_sync_request))) {
            dap_cli_server_cmd_set_reply_text(a_str_reply, "Error: Can't send sync chains request");
            // clean client struct
            dap_chain_node_client_close_mt(l_node_client);
            DAP_DELETE(l_remote_node_info);
            return -1;
        }
        dap_stream_ch_set_ready_to_write_unsafe(l_ch_chain, true);
        // wait for finishing of request
        int timeout_ms = 420000; // 7 min = 420 sec = 420 000 ms
        // TODO add progress info to console
        res = dap_chain_node_client_wait(l_node_client, NODE_CLIENT_STATE_SYNCED, timeout_ms);
        if(res < 0) {
            dap_cli_server_cmd_set_reply_text(a_str_reply, "Error: can't sync with node "NODE_ADDR_FP_STR,
                                            NODE_ADDR_FP_ARGS_S(l_node_client->remote_node_addr));
            dap_chain_node_client_close_mt(l_node_client);
            DAP_DELETE(l_remote_node_info);
            log_it(L_WARNING, "Gdb synced err -2");
            return -2;

        }
        // flush global_db
        dap_global_db_flush_sync();
        log_it(L_INFO, "Gdb synced Ok");

        // Requesting chains
        dap_chain_t *l_chain = NULL;
        DL_FOREACH(l_net->pub.chains, l_chain)
        {
            // reset state NODE_CLIENT_STATE_SYNCED
            dap_chain_node_client_reset(l_node_client);
            // send request
            dap_stream_ch_chain_sync_request_t l_sync_request = {};
            dap_chain_hash_fast_t *l_hash = dap_chain_db_get_last_hash_remote(l_node_client->remote_node_addr.uint64, l_chain);
            if (l_hash) {
                l_sync_request.hash_from = *l_hash;
                DAP_DELETE(l_hash);
            }
            if(0 == dap_stream_ch_chain_pkt_write_unsafe(l_ch_chain, DAP_STREAM_CH_CHAIN_PKT_TYPE_SYNC_CHAINS,
                    l_net->pub.id.uint64, l_chain->id.uint64, l_remote_node_info->hdr.cell_id.uint64, &l_sync_request,
                    sizeof(l_sync_request))) {
                dap_cli_server_cmd_set_reply_text(a_str_reply, "Error: Can't send sync chains request");
                // clean client struct
                dap_chain_node_client_close_mt(l_node_client);
                DAP_DELETE(l_remote_node_info);
                log_it(L_INFO, "Chain '%s' synced error: Can't send sync chains request", l_chain->name);
                return -3;
            }
            log_it(L_NOTICE, "Requested syncronization for chain \"%s\"", l_chain->name);
            dap_stream_ch_set_ready_to_write_unsafe(l_ch_chain, true);

            // wait for finishing of request
            timeout_ms = 120000; // 2 min = 120 sec = 120 000 ms
            // TODO add progress info to console
            res = dap_chain_node_client_wait(l_node_client, NODE_CLIENT_STATE_SYNCED, timeout_ms);
            if(res < 0) {
                log_it(L_ERROR, "Error: Can't sync chain %s", l_chain->name);
            }
        }
        log_it(L_INFO, "Chains and gdb are synced");
        DAP_DELETE(l_remote_node_info);
        //dap_client_disconnect(l_node_client->client);
        //l_node_client->client = NULL;
        dap_chain_node_client_close_mt(l_node_client);
        dap_cli_server_cmd_set_reply_text(a_str_reply, "Node sync completed: Chains and gdb are synced");
        return 0;

    }
        // make handshake
    case CMD_HANDSHAKE: {
        // get address from alias if addr not defined
        if(alias_str && !l_node_addr.uint64) {
            dap_chain_node_addr_t *address_tmp = dap_chain_node_addr_get_by_alias(l_net, alias_str);
            if(address_tmp) {
                l_node_addr = *address_tmp;
                DAP_DELETE(address_tmp);
            }
            else {
                dap_cli_server_cmd_set_reply_text(a_str_reply, "No address found by alias");
                return -4;
            }
        }
        if(!l_node_addr.uint64) {
            dap_cli_server_cmd_set_reply_text(a_str_reply, "Addr not found");
            return -5;
        }

        dap_chain_node_info_t *node_info = node_info_read_and_reply(l_net, &l_node_addr, a_str_reply);
        if(!node_info)
            return -6;
        int timeout_ms = 5000; //5 sec = 5000 ms
        // start handshake
        dap_chain_node_client_t *l_client = dap_chain_node_client_connect_default_channels(l_net,node_info);
        if(!l_client) {
            dap_cli_server_cmd_set_reply_text(a_str_reply, "Can't connect");
            DAP_DELETE(node_info);
            return -7;
        }
        // wait handshake
        int res = dap_chain_node_client_wait(l_client, NODE_CLIENT_STATE_ESTABLISHED, timeout_ms);
        if (res) {
            dap_cli_server_cmd_set_reply_text(a_str_reply, "No response from node");
            // clean client struct
            dap_chain_node_client_close_mt(l_client);
            DAP_DELETE(node_info);
            return -8;
        }
        DAP_DELETE(node_info);
        dap_cli_server_cmd_set_reply_text(a_str_reply, "Connection established");
    }
    case CMD_CONNECTIONS: {
        char *l_reply = dap_chain_net_links_dump(l_net);
        dap_cli_server_cmd_set_reply_text(a_str_reply, "%s", l_reply);
        DAP_DELETE(l_reply);
    } break;
    case CMD_BALANCER: {
        //balancer link list
        size_t l_node_num = 0;
        dap_string_t * l_string_balanc = dap_string_new("\n");
        l_node_num = dap_list_length(l_net->pub.link_list);
        dap_string_append_printf(l_string_balanc, "Got %d records\n", (uint16_t)l_node_num);
        dap_string_append_printf(l_string_balanc, "%-26s%-20s%s", "Address", "IPv4", "downlinks\n");
        for(dap_list_t *ll = l_net->pub.link_list; ll; ll = ll->next)
        {
            dap_chain_node_info_t *l_node_link = (dap_chain_node_info_t*)ll->data;
            dap_string_append_printf(l_string_balanc, NODE_ADDR_FP_STR"    %-20s%u\n",
                                     NODE_ADDR_FP_ARGS_S(l_node_link->hdr.address),
                                     inet_ntoa(l_node_link->hdr.ext_addr_v4),
                                     l_node_link->hdr.links_number);
        }
        dap_cli_server_cmd_set_reply_text(a_str_reply, "Balancer link list:\n %s \n",
                                          l_string_balanc->str);
        dap_string_free(l_string_balanc, true);
    }
        break;
    }
    return 0;
}


#ifndef DAP_OS_ANDROID
/**
 * @brief Traceroute command
 * return 0 OK, -1 Err
 * @param argc
 * @param argv
 * @param arg_func
 * @param str_reply
 * @return int
 */
int com_traceroute(int argc, char** argv, void **reply)
{
    char ** a_str_reply = (char **) reply;
#ifdef DAP_OS_LINUX
    const char *addr = NULL;
    int hops = 0, time_usec = 0;
    if(argc > 1)
        addr = argv[1];
    iputils_set_verbose();
    int res = (addr) ? traceroute_util(addr, &hops, &time_usec) : -EADDRNOTAVAIL;
    if(res >= 0) {
        dap_cli_server_cmd_set_reply_text(a_str_reply, "traceroute %s hops=%d time=%.1lf ms", addr, hops,
                time_usec * 1. / 1000);
    }
    else {
        if(a_str_reply) {
            switch (-res)
            {
            case EADDRNOTAVAIL:
                dap_cli_server_cmd_set_reply_text(a_str_reply, "traceroute %s error: %s", (addr) ? addr : "",
                        (addr) ? "Name or service not known" : "Host not defined");
                break;
            case 2:
                dap_cli_server_cmd_set_reply_text(a_str_reply, "traceroute %s error: %s", addr,
                        "Unknown traceroute module");
                break;
            case 3:
                dap_cli_server_cmd_set_reply_text(a_str_reply, "traceroute %s error: %s", addr, "first hop out of range");
                break;
            case 4:
                dap_cli_server_cmd_set_reply_text(a_str_reply, "traceroute %s error: %s", addr,
                        "max hops cannot be more than 255");
                break;
            case 5:
                dap_cli_server_cmd_set_reply_text(a_str_reply, "traceroute %s error: %s", addr,
                        "no more than 10 probes per hop");
                break;
            case 6:
                dap_cli_server_cmd_set_reply_text(a_str_reply, "traceroute %s error: %s", addr,
                        "bad wait specifications");
                break;
            case 7:
                dap_cli_server_cmd_set_reply_text(a_str_reply, "traceroute %s error: %s", addr, "too big packetlen ");
                break;
            case 8:
                dap_cli_server_cmd_set_reply_text(a_str_reply, "traceroute %s error: %s", addr,
                        "IP version mismatch in addresses specified");
                break;
            case 9:
                dap_cli_server_cmd_set_reply_text(a_str_reply, "traceroute %s error: %s", addr, "bad sendtime");
                break;
            case 10:
                dap_cli_server_cmd_set_reply_text(a_str_reply, "traceroute %s error: %s", addr, "init_ip_options");
                break;
            case 11:
                dap_cli_server_cmd_set_reply_text(a_str_reply, "traceroute %s error: %s", addr, "calloc");
                break;
            case 12:
                dap_cli_server_cmd_set_reply_text(a_str_reply, "traceroute %s error: %s", addr, "parse cmdline");
                break;
            case 13:
                dap_cli_server_cmd_set_reply_text(a_str_reply, "traceroute %s error: %s", addr,
                        "trace method's init failed");
                break;
            default:
                dap_cli_server_cmd_set_reply_text(a_str_reply, "traceroute %s error(%d) %s", addr, res,
                        "trace not found");
            }
        }
    }
    return res;
#else
    UNUSED(argc);
    UNUSED(argv);
    dap_cli_server_cmd_set_reply_text(a_str_reply, "Not realized for your platform");
    return -1;
#endif
}



/**
 * @brief com_tracepath
 * Tracepath command
 * @param argc
 * @param argv
 * @param arg_func
 * @param str_reply
 * @return int
 * return 0 OK, -1 Err
 */
int com_tracepath(int argc, char** argv, void **reply)
{
    char ** a_str_reply = (char **) reply;
#ifdef DAP_OS_LINUX
    const char *addr = NULL;
    int hops = 0, time_usec = 0;
    if(argc > 1)
        addr = argv[1];
    iputils_set_verbose();
    int res = (addr) ? tracepath_util(addr, &hops, &time_usec) : -EADDRNOTAVAIL;
    if(res >= 0) {
        if(a_str_reply)
            dap_cli_server_cmd_set_reply_text(a_str_reply, "tracepath %s hops=%d time=%.1lf ms", addr, hops,
                    time_usec * 1. / 1000);
    }
    else {
        if(a_str_reply) {
            switch (-res)
            {
            case EADDRNOTAVAIL:
                dap_cli_server_cmd_set_reply_text(a_str_reply, "tracepath %s error: %s", (addr) ? addr : "",
                        (addr) ? "Name or service not known" : "Host not defined");
                break;
            case ESOCKTNOSUPPORT:
                dap_cli_server_cmd_set_reply_text(a_str_reply, "tracepath %s error: %s", addr, "Can't create socket");
                break;
            case 2:
                dap_cli_server_cmd_set_reply_text(a_str_reply, "tracepath %s error: %s", addr,
                        "Can't setsockopt IPV6_MTU_DISCOVER");
                break;
            case 3:
                dap_cli_server_cmd_set_reply_text(a_str_reply, "tracepath %s error: %s", addr,
                        "Can't setsockopt IPV6_RECVERR");
                break;
            case 4:
                dap_cli_server_cmd_set_reply_text(a_str_reply, "tracepath %s error: %s", addr,
                        "Can't setsockopt IPV6_HOPLIMIT");
                break;
            case 5:
                dap_cli_server_cmd_set_reply_text(a_str_reply, "tracepath %s error: %s", addr,
                        "Can't setsockopt IP_MTU_DISCOVER");
                break;
            case 6:
                dap_cli_server_cmd_set_reply_text(a_str_reply, "tracepath %s error: %s", addr,
                        "Can't setsockopt IP_RECVERR");
                break;
            case 7:
                dap_cli_server_cmd_set_reply_text(a_str_reply, "tracepath %s error: %s", addr,
                        "Can't setsockopt IP_RECVTTL");
                break;
            case 8:
                dap_cli_server_cmd_set_reply_text(a_str_reply, "tracepath %s error: %s", addr, "malloc");
                break;
            case 9:
                dap_cli_server_cmd_set_reply_text(a_str_reply, "tracepath %s error: %s", addr,
                        "Can't setsockopt IPV6_UNICAST_HOPS");
                break;
            case 10:
                dap_cli_server_cmd_set_reply_text(a_str_reply, "tracepath %s error: %s", addr, "Can't setsockopt IP_TTL");
                break;
            default:
                dap_cli_server_cmd_set_reply_text(a_str_reply, "tracepath %s error(%d) %s", addr, res, "trace not found");
            }
        }
    }
    return res;
#else
    UNUSED(argc);
    UNUSED(argv);
    dap_cli_server_cmd_set_reply_text(a_str_reply, "Not realized for your platform");
    return -1;
#endif
}


/**
 * @brief Ping command
 * return 0 OK, -1 Err
 * @param argc
 * @param argv
 * @param arg_func
 * @param str_reply
 * @return int
 */
int com_ping(int a_argc, char**a_argv, void **reply)
{
    char ** a_str_reply = (char **) reply;
#ifdef DAP_OS_LINUX

    int n = 4,w = 0;
    if (a_argc < 2) {
        dap_cli_server_cmd_set_reply_text(a_str_reply, "Host not specified");
        return -1;
    }
    const char *n_str = NULL;
    const char *w_str = NULL;
    int argc_host = 1;
    int argc_start = 1;
    argc_start = dap_cli_server_cmd_find_option_val(a_argv, argc_start, a_argc, "-n", &n_str);
    if(argc_start) {
        argc_host = argc_start + 1;
        n = (n_str) ? atoi(n_str) : 4;
    }
    else {
        argc_start = dap_cli_server_cmd_find_option_val(a_argv, argc_start, a_argc, "-c", &n_str);
        if(argc_start) {
            argc_host = argc_start + 1;
            n = (n_str) ? atoi(n_str) : 4;
        }
        else
        {
            argc_start = dap_cli_server_cmd_find_option_val(a_argv, argc_start, a_argc, "-w", &w_str);
            if(argc_start) {
                argc_host = argc_start + 1;
                n = 4;
                w = (w_str) ? atoi(w_str) : 5;
            }
        }
    }
    if(n <= 1)
        n = 1;
    const char *addr = a_argv[argc_host];
    iputils_set_verbose();
    ping_handle_t *l_ping_handle = ping_handle_create();
    int res = (addr) ? ping_util(l_ping_handle, addr, n, w) : -EADDRNOTAVAIL;
    DAP_DELETE(l_ping_handle);
    if(res >= 0) {
        if(a_str_reply)
            dap_cli_server_cmd_set_reply_text(a_str_reply, "Ping %s time=%.1lf ms", addr, res * 1. / 1000);
    }
    else {
        if(a_str_reply) {
            switch (-res)
            {
            case EDESTADDRREQ:
                dap_cli_server_cmd_set_reply_text(a_str_reply, "Ping %s error: %s", addr, "Destination address required");
                break;
            case EADDRNOTAVAIL:
                dap_cli_server_cmd_set_reply_text(a_str_reply, "Ping %s error: %s", (addr) ? addr : "",
                        (addr) ? "Host not found" : "Host not defined");
                break;
            case EPFNOSUPPORT:
                dap_cli_server_cmd_set_reply_text(a_str_reply, "Ping %s error: %s", addr, "Unknown protocol family");
                break;
            default:
                dap_cli_server_cmd_set_reply_text(a_str_reply, "Ping %s error(%d)", addr, -res);
            }
        }
    }
    return res;
#else
    UNUSED(a_argc);
    UNUSED(a_argv);
    dap_cli_server_cmd_set_reply_text(a_str_reply, "Not realized for your platform");
    return -1;
#endif
}
#endif /* !ANDROID (1582) */

/**
 * @brief com_version
 * @param argc
 * @param argv
 * @param arg_func
 * @param str_reply
 * @return
 */
int com_version(int argc, char ** argv, void **reply)
{
    char ** a_str_reply = (char **) reply;
    (void) argc;
    (void) argv;
#ifndef DAP_VERSION
#pragma message "[!WRN!] DAP_VERSION IS NOT DEFINED. Manual override engaged."
#define DAP_VERSION "0.9-15"
#endif
    dap_cli_server_cmd_set_reply_text(a_str_reply,
            "%s version %s\n", dap_get_appname(), DAP_VERSION );
    return 0;
}


/**
 * @brief
 * Help command
 * @param argc
 * @param argv
 * @param arg_func
 * @param str_reply
 * @return int
 */
int com_help(int a_argc, char **a_argv, void **reply)
{
    char ** a_str_reply = (char **) reply;
    if (a_argc > 1) {
        log_it(L_DEBUG, "Help for command %s", a_argv[1]);
        dap_cli_cmd_t *l_cmd = dap_cli_server_cmd_find(a_argv[1]);
        if(l_cmd) {
            dap_cli_server_cmd_set_reply_text(a_str_reply, "%s:\n%s", l_cmd->doc, l_cmd->doc_ex);
            return 0;
        } else {
            dap_cli_server_cmd_set_reply_text(a_str_reply, "command \"%s\" not recognized", a_argv[1]);
        }
        return -1;
    } else {
        // TODO Read list of commands & return it
        log_it(L_DEBUG, "General help requested");
        dap_string_t * l_help_list_str = dap_string_new(NULL);
        dap_cli_cmd_t *l_cmd = dap_cli_server_cmd_get_first();
        while(l_cmd) {
            dap_string_append_printf(l_help_list_str, "%s:\t\t\t%s\n",
                    l_cmd->name, l_cmd->doc ? l_cmd->doc : "(undocumented command)");
            l_cmd = (dap_cli_cmd_t*) l_cmd->hh.next;
        }
        dap_cli_server_cmd_set_reply_text(a_str_reply,
                "Available commands:\n\n%s\n",
                l_help_list_str->len ? l_help_list_str->str : "NO ANY COMMAND WERE DEFINED");
        return 0;
    }
}


/**
 * @brief com_tx_wallet
 * Wallet info
 * com_tx_create command
 * @param argc
 * @param argv
 * @param arg_func
 * @param str_reply
 * @return int
 */
int com_tx_wallet(int a_argc, char **a_argv, void **reply)
{
json_object ** json_arr_reply = (json_object **) reply;
char ** a_str_reply = (char **) reply;
const char *c_wallets_path = dap_chain_wallet_get_path(g_config);
enum { CMD_NONE, CMD_WALLET_NEW, CMD_WALLET_LIST, CMD_WALLET_INFO, CMD_WALLET_ACTIVATE, CMD_WALLET_DEACTIVATE, CMD_WALLET_CONVERT };
int l_arg_index = 1, l_rc, cmd_num = CMD_NONE;

    // find  add parameter ('alias' or 'handshake')
    if(dap_cli_server_cmd_find_option_val(a_argv, l_arg_index, dap_min(a_argc, l_arg_index + 1), "new", NULL))
        cmd_num = CMD_WALLET_NEW;
    else if(dap_cli_server_cmd_find_option_val(a_argv, l_arg_index, dap_min(a_argc, l_arg_index + 1), "list", NULL))
        cmd_num = CMD_WALLET_LIST;
    else if(dap_cli_server_cmd_find_option_val(a_argv, l_arg_index, dap_min(a_argc, l_arg_index + 1), "info", NULL))
        cmd_num = CMD_WALLET_INFO;
    else if(dap_cli_server_cmd_find_option_val(a_argv, l_arg_index, dap_min(a_argc, l_arg_index + 1), "activate", NULL))
        cmd_num = CMD_WALLET_ACTIVATE;
    else if(dap_cli_server_cmd_find_option_val(a_argv, l_arg_index, dap_min(a_argc, l_arg_index + 1), "deactivate", NULL))
        cmd_num = CMD_WALLET_DEACTIVATE;
    else if(dap_cli_server_cmd_find_option_val(a_argv, l_arg_index, dap_min(a_argc, l_arg_index + 1), "convert", NULL))
        cmd_num = CMD_WALLET_CONVERT;

    l_arg_index++;

    if(cmd_num == CMD_NONE) {
        dap_json_rpc_error_add(DAP_CHAIN_NODE_CLI_COM_TX_WALLET_PARAM_ERR,
                "Format of command: wallet {new -w <wallet_name> | list | info [-addr <addr>]|[-w <wallet_name> -net <net_name>]}");
        return DAP_CHAIN_NODE_CLI_COM_TX_WALLET_PARAM_ERR;
    }

    const char *l_addr_str = NULL, *l_wallet_name = NULL, *l_net_name = NULL, *l_sign_type_str = NULL, *l_restore_str = NULL,
            *l_pass_str = NULL, *l_ttl_str = NULL;

    // find wallet addr
    dap_cli_server_cmd_find_option_val(a_argv, l_arg_index, a_argc, "-addr", &l_addr_str);
    dap_cli_server_cmd_find_option_val(a_argv, l_arg_index, a_argc, "-w", &l_wallet_name);
    dap_cli_server_cmd_find_option_val(a_argv, l_arg_index, a_argc, "-net", &l_net_name);
    dap_cli_server_cmd_find_option_val(a_argv, l_arg_index, a_argc, "-password", &l_pass_str);
    dap_cli_server_cmd_find_option_val(a_argv, l_arg_index, a_argc, "-sign", &l_sign_type_str);

    // Check if wallet name has only digits and English letter
    if (l_wallet_name && !dap_isstralnum(l_wallet_name)){
        dap_json_rpc_error_add(DAP_CHAIN_NODE_CLI_COM_TX_WALLET_NAME_ERR,
        "Wallet name must contains digits and aplhabetical symbols");
        return DAP_CHAIN_NODE_CLI_COM_TX_WALLET_NAME_ERR;
    }

    dap_chain_net_t * l_net = l_net_name ? dap_chain_net_by_name(l_net_name) : NULL;
    //dap_string_t *l_string_ret = dap_string_new(NULL);
    dap_chain_wallet_t *l_wallet = NULL;
    dap_chain_addr_t *l_addr = NULL;

    if(l_net_name && !l_net) {
        dap_json_rpc_error_add(DAP_CHAIN_NODE_CLI_COM_TX_WALLET_NET_PARAM_ERR,
        "Not found net by name '%s'", l_net_name);
        return DAP_CHAIN_NODE_CLI_COM_TX_WALLET_NET_PARAM_ERR;
    }
    json_object * json_obj_out = json_object_new_object();
    if (!json_obj_out) {
        return DAP_CHAIN_NODE_CLI_COM_TX_WALLET_MEMORY_ERR;
    }
    switch (cmd_num) {
        // wallet list
        case CMD_WALLET_LIST: {
            DIR * l_dir = opendir(c_wallets_path);
            if(l_dir) {
                struct dirent * l_dir_entry = NULL;

                while( (l_dir_entry = readdir(l_dir)) ) {
                    const char *l_file_name = l_dir_entry->d_name;
                    size_t l_file_name_len = (l_file_name) ? strlen(l_file_name) : 0;

                    if ( (l_file_name_len > 8) && (!strcmp(l_file_name + l_file_name_len - 8, ".dwallet")) ) {
                        char l_file_path_tmp[MAX_PATH] = {0};
                        snprintf(l_file_path_tmp, sizeof(l_file_path_tmp) - 1, "%s/%s", c_wallets_path, l_file_name);

                        l_wallet = dap_chain_wallet_open(l_file_name, c_wallets_path);

                        if (l_wallet) {
                            l_addr = l_net ? dap_chain_wallet_get_addr(l_wallet, l_net->pub.id) : NULL;
                            char *l_addr_str = dap_chain_addr_to_str(l_addr);

<<<<<<< HEAD
                            json_object_object_add(json_obj_out, "Wallet", json_object_new_string(l_file_name));
                            if(l_wallet->flags & DAP_WALLET$M_FL_ACTIVE)
                                json_object_object_add(json_obj_out, "status", json_object_new_string("Active"));
                            else
                                json_object_object_add(json_obj_out, "status", json_object_new_string("not active"));
                            json_object_object_add(json_obj_out, "sign", json_object_new_string(dap_chain_wallet_check_bliss_sign(l_wallet)));
=======
                            dap_string_append_printf(l_string_ret, "Wallet: %.*s%s %s\n", (int) l_file_name_len - 8, l_file_name,
                                (l_wallet->flags & DAP_WALLET$M_FL_ACTIVE) ? " (Active)" : "",
                                dap_chain_wallet_check_sign(l_wallet));
>>>>>>> f4cde321

                            if (l_addr_str) {
                                json_object_object_add(json_obj_out, "addr", json_object_new_string(l_addr_str));
                            }

                            dap_chain_wallet_close(l_wallet);

                        } else{
                            json_object_object_add(json_obj_out, "Wallet", json_object_new_string(l_file_name));
                            json_object_object_add(json_obj_out, "status", json_object_new_string("non-active"));
                        }
                    } else if ((l_file_name_len > 7) && (!strcmp(l_file_name + l_file_name_len - 7, ".backup"))) {
                        json_object_object_add(json_obj_out, "Wallet", json_object_new_string(l_file_name));
                        json_object_object_add(json_obj_out, "status", json_object_new_string("Backup"));
                    }
                }
                closedir(l_dir);
            }
            break;
        }
        // wallet info
        case CMD_WALLET_INFO: {
            dap_ledger_t *l_ledger = NULL;
            if ((l_wallet_name && l_addr_str) || (!l_wallet_name && !l_addr_str)) {
                dap_json_rpc_error_add(DAP_CHAIN_NODE_CLI_COM_TX_WALLET_NAME_ERR,
                "You should use either the -w or -addr option for the wallet info command.");
                return DAP_CHAIN_NODE_CLI_COM_TX_WALLET_NAME_ERR;
            }
            if(l_wallet_name) {
                if(!l_net) {
                    dap_json_rpc_error_add(DAP_CHAIN_NODE_CLI_COM_TX_WALLET_NET_PARAM_ERR,
                                           "Subcommand info requires parameter '-net'");
                    return DAP_CHAIN_NODE_CLI_COM_TX_WALLET_NET_PARAM_ERR;
                }
                l_wallet = dap_chain_wallet_open(l_wallet_name, c_wallets_path);
                l_addr = (dap_chain_addr_t *) dap_chain_wallet_get_addr(l_wallet, l_net->pub.id );
            } else {
                l_addr = dap_chain_addr_from_str(l_addr_str);
            }
            
            if (!l_addr){
                if(l_wallet)
                    dap_chain_wallet_close(l_wallet);
                dap_json_rpc_error_add(DAP_CHAIN_NODE_CLI_COM_TX_WALLET_FOUND_ERR,
                                       "Wallet not found");
                return DAP_CHAIN_NODE_CLI_COM_TX_WALLET_FOUND_ERR;
            } else {
                l_net = dap_chain_net_by_id(l_addr->net_id);
                if(l_net) {
                    l_ledger = l_net->pub.ledger;
                    l_net_name = l_net->pub.name;
                } else {
                    dap_json_rpc_error_add(DAP_CHAIN_NODE_CLI_COM_TX_WALLET_NET_ERR,
                                           "Can't find network id 0x%016"DAP_UINT64_FORMAT_X" from address %s",
                                           l_addr->net_id.uint64, l_addr_str);
                    return DAP_CHAIN_NODE_CLI_COM_TX_WALLET_NET_ERR;
                }
            }

            char *l_l_addr_str = dap_chain_addr_to_str((dap_chain_addr_t*) l_addr);
<<<<<<< HEAD
            if(l_wallet)
            {
                json_object_object_add(json_obj_out, "sign", json_object_new_string(dap_chain_wallet_check_bliss_sign(l_wallet)));
                json_object_object_add(json_obj_out, "nwallet", json_object_new_string(l_wallet->name));
            }
            json_object_object_add(json_obj_out, "addr:", (l_l_addr_str) ? json_object_new_string(l_l_addr_str) : json_object_new_string("-"));
            json_object_object_add(json_obj_out, "network:", (l_net_name) ? json_object_new_string(l_net_name) : json_object_new_string("-"));
=======
            if (l_wallet)
                dap_string_append_printf(l_string_ret, "%swallet: %s\n", dap_chain_wallet_check_sign(l_wallet), l_wallet->name);
            dap_string_append_printf(l_string_ret, "addr: %s\n", (l_l_addr_str) ? l_l_addr_str : "-");
            dap_string_append_printf(l_string_ret, "network: %s\n", (l_net_name ) ? l_net_name : "-");
>>>>>>> f4cde321

            size_t l_l_addr_tokens_size = 0;
            char **l_l_addr_tokens = NULL;
            dap_ledger_addr_get_token_ticker_all(l_ledger, l_addr, &l_l_addr_tokens, &l_l_addr_tokens_size);
            if(l_l_addr_tokens_size <= 0)
                json_object_object_add(json_obj_out, "balance:", json_object_new_string("0"));

            for(size_t i = 0; i < l_l_addr_tokens_size; i++) {
                if(l_l_addr_tokens[i]) {
                    uint256_t l_balance = dap_ledger_calc_balance(l_ledger, l_addr, l_l_addr_tokens[i]);
                    char *l_balance_coins = dap_chain_balance_to_coins(l_balance);
                    char *l_balance_datoshi = dap_chain_balance_print(l_balance);
                    json_object_object_add(json_obj_out, "balance:", json_object_new_string("empty"));
                    json_object_object_add(json_obj_out, "coins:", json_object_new_string(l_balance_coins));
                    json_object_object_add(json_obj_out, "datoshi:", json_object_new_string(l_balance_datoshi));
                    json_object_object_add(json_obj_out, "token:", json_object_new_string(l_l_addr_tokens[i]));
                    DAP_DELETE(l_balance_coins);
                    DAP_DELETE(l_balance_datoshi);
                }
                DAP_DELETE(l_l_addr_tokens[i]);
            }
            DAP_DELETE(l_l_addr_tokens);
            DAP_DELETE(l_l_addr_str);
            if(l_wallet)
                dap_chain_wallet_close(l_wallet);
            break;
        }
        default: {
            if( !l_wallet_name ) {
                dap_json_rpc_error_add(DAP_CHAIN_NODE_CLI_COM_TX_WALLET_NAME_ERR,
                                       "Wallet name option <-w>  not defined");
                return  DAP_CHAIN_NODE_CLI_COM_TX_WALLET_NAME_ERR;
            }
            if( cmd_num != CMD_WALLET_DEACTIVATE && !l_pass_str && cmd_num != CMD_WALLET_NEW) {
                dap_json_rpc_error_add(DAP_CHAIN_NODE_CLI_COM_TX_WALLET_PASS_ERR,
                                       "Wallet password option <-password>  not defined");
                return  DAP_CHAIN_NODE_CLI_COM_TX_WALLET_PASS_ERR;
            }
            if ( cmd_num != CMD_WALLET_DEACTIVATE && l_pass_str && DAP_WALLET$SZ_PASS < strnlen(l_pass_str, DAP_WALLET$SZ_PASS + 1) ) {
                dap_json_rpc_error_add(DAP_CHAIN_NODE_CLI_COM_TX_WALLET_PASS_TO_LONG_ERR,
                                       "Wallet's password is too long ( > %d)", DAP_WALLET$SZ_PASS);
                log_it(L_ERROR, "Wallet's password is too long ( > %d)", DAP_WALLET$SZ_PASS);
                return DAP_CHAIN_NODE_CLI_COM_TX_WALLET_PASS_TO_LONG_ERR;
            }
            switch (cmd_num) {
                case CMD_WALLET_ACTIVATE:
                case CMD_WALLET_DEACTIVATE: {
                    const char *l_prefix = cmd_num == CMD_WALLET_ACTIVATE ? "" : "de";
                    dap_cli_server_cmd_find_option_val(a_argv, l_arg_index, a_argc, "-ttl", &l_ttl_str);
                    l_rc = l_ttl_str ? strtoul(l_ttl_str, NULL, 10) : 60;

                    l_rc = cmd_num == CMD_WALLET_ACTIVATE
                            ? dap_chain_wallet_activate(l_wallet_name, strlen(l_wallet_name), l_pass_str, strlen(l_pass_str), l_rc)
                            : dap_chain_wallet_deactivate (l_wallet_name, strlen(l_wallet_name));

                    switch (l_rc) {
                    case 0:
                        json_object_object_add(json_obj_out, "wallet name:", json_object_new_string(l_wallet_name));
                        json_object_object_add(json_obj_out, "status:", CMD_WALLET_ACTIVATE ?
                        json_object_new_string("is activated") : json_object_new_string("is deactivated"));
                        break;
                    case -EBUSY:
                        dap_json_rpc_error_add(DAP_CHAIN_NODE_CLI_COM_TX_WALLET_ALREADY_ERR,
                                               "Error: wallet %s is already %sactivated\n", l_wallet_name, l_prefix);
                        break;
                    case -EAGAIN:
                        dap_json_rpc_error_add(DAP_CHAIN_NODE_CLI_COM_TX_WALLET_PASS_ERR,
                                "Error: wrong password for wallet %s\n", l_wallet_name);
                        break;
                    default: {
                        char l_buf[512] = { '\0' };
                        strerror_r(l_rc, l_buf, sizeof(l_buf) - 1);
                        dap_json_rpc_error_add(DAP_CHAIN_NODE_CLI_COM_TX_WALLET_ACTIVE_ERR,
                                "Wallet %s %sactivation error %d : %s\n", l_wallet_name, l_prefix, l_rc, l_buf);
                        break;
                    }
                    }
                } break;
                // convert wallet
                case CMD_WALLET_CONVERT: {
                    l_wallet = dap_chain_wallet_open(l_wallet_name, c_wallets_path);
                    if (!l_wallet) {
                        dap_json_rpc_error_add(DAP_CHAIN_NODE_CLI_COM_TX_WALLET_PASS_ERR,
                                               "wrong password");
                        return DAP_CHAIN_NODE_CLI_COM_TX_WALLET_PASS_ERR;
                    } else if (l_wallet->flags & DAP_WALLET$M_FL_ACTIVE) {
                        dap_json_rpc_error_add(DAP_CHAIN_NODE_CLI_COM_TX_WALLET_CONVERT_ERR,
                                               "Wallet can't be converted twice");
                        return  DAP_CHAIN_NODE_CLI_COM_TX_WALLET_CONVERT_ERR;
                    }
                    // create wallet backup 
                    dap_chain_wallet_internal_t* l_file_name = DAP_CHAIN_WALLET_INTERNAL(l_wallet);
                    snprintf(l_file_name->file_name, sizeof(l_file_name->file_name)  - 1, "%s/%s_%012lu%s", c_wallets_path, l_wallet_name, time(NULL),".backup");
                    if ( dap_chain_wallet_save(l_wallet, NULL) ) {
                        dap_json_rpc_error_add(DAP_CHAIN_NODE_CLI_COM_TX_WALLET_BACKUP_ERR,
                                               "Can't create backup wallet file because of internal error");
                        return  DAP_CHAIN_NODE_CLI_COM_TX_WALLET_BACKUP_ERR;
                    }
                    // change to old filename
                    snprintf(l_file_name->file_name, sizeof(l_file_name->file_name)  - 1, "%s/%s%s", c_wallets_path, l_wallet_name, ".dwallet");
                    if ( dap_chain_wallet_save(l_wallet, l_pass_str) ) {
                        dap_json_rpc_error_add(DAP_CHAIN_NODE_CLI_COM_TX_WALLET_CONVERT_ERR,
                                               "Wallet is not converted because of internal error");
                        return  DAP_CHAIN_NODE_CLI_COM_TX_WALLET_CONVERT_ERR;
                    }

                    log_it(L_INFO, "Wallet %s has been converted", l_wallet_name);
<<<<<<< HEAD
                    json_object_object_add(json_obj_out, "Sign wallet:", json_object_new_string(dap_chain_wallet_check_bliss_sign(l_wallet)));
                    json_object_object_add(json_obj_out, "Wallet name:", json_object_new_string(l_wallet_name));
                    json_object_object_add(json_obj_out, "Status:", json_object_new_string("successfully converted"));
=======
                    dap_string_append_printf(l_string_ret, "%sWallet: %s successfully converted\n", dap_chain_wallet_check_sign(l_wallet), l_wallet_name);
>>>>>>> f4cde321
                    dap_chain_wallet_close(l_wallet);
                    break;
                }
                // new wallet
                case CMD_WALLET_NEW: {
                    int l_restore_opt = dap_cli_server_cmd_find_option_val(a_argv, l_arg_index, a_argc, "-restore", &l_restore_str);
                    int l_restore_legacy_opt = 0;
                    if (!l_restore_str)
                        l_restore_legacy_opt = dap_cli_server_cmd_find_option_val(a_argv, l_arg_index, a_argc, "-restore_legacy", &l_restore_str);
                    // rewrite existing wallet
                    int l_is_force = dap_cli_server_cmd_find_option_val(a_argv, l_arg_index, a_argc, "-force", NULL);

                    // check wallet existence
                    if (!l_is_force) {
                        char *l_file_name = dap_strdup_printf("%s/%s.dwallet", c_wallets_path, l_wallet_name);
                        FILE *l_exists = fopen(l_file_name, "rb");
                        DAP_DELETE(l_file_name);
                        if (l_exists) {
                            dap_json_rpc_error_add(DAP_CHAIN_NODE_CLI_COM_TX_WALLET_ALREADY_ERR,
                                                   "Wallet %s already exists",l_wallet_name);
                            fclose(l_exists);
                            return DAP_CHAIN_NODE_CLI_COM_TX_WALLET_ALREADY_ERR;
                        }
                    }

                    dap_sign_type_t l_sign_type;
                    if (!l_sign_type_str) {
                        l_sign_type.type = SIG_TYPE_DILITHIUM;
                        l_sign_type_str = dap_sign_type_to_str(l_sign_type);
                    } else {
                        l_sign_type = dap_sign_type_from_str(l_sign_type_str);
                        if (l_sign_type.type == SIG_TYPE_NULL){
                            dap_json_rpc_error_add(DAP_CHAIN_NODE_CLI_COM_TX_WALLET_UNKNOWN_SIGN_ERR,
                                                   "Unknown signature type, please use:\n sig_picnic\n sig_dil\n sig_falcon\n sig_multi\n sig_multi2\n",l_wallet_name);
                            return DAP_CHAIN_NODE_CLI_COM_TX_WALLET_UNKNOWN_SIGN_ERR;
                        }
                    }

                    if (l_sign_type.type == SIG_TYPE_TESLA || l_sign_type.type == SIG_TYPE_BLISS || l_sign_type.type == SIG_TYPE_PICNIC) {
                        if ((l_sign_type.type == SIG_TYPE_BLISS || l_sign_type.type == SIG_TYPE_PICNIC) && (l_restore_opt || l_restore_legacy_opt)) {
                            dap_json_rpc_error_add(DAP_CHAIN_NODE_CLI_COM_TX_WALLET_UNKNOWN_SIGN_ERR,
                                                   "CAUTION!!! CAUTION!!! CAUTION!!!\nThe Bliss, Tesla and Picnic signatures are deprecated. We recommend you to create a new wallet with another available signature and transfer funds there.\n");
                        } else {
                            dap_json_rpc_error_add(DAP_CHAIN_NODE_CLI_COM_TX_WALLET_UNKNOWN_SIGN_ERR,
                                                   "This signature algorithm is no longer supported, please, use another variant");
                            return  DAP_CHAIN_NODE_CLI_COM_TX_WALLET_UNKNOWN_SIGN_ERR;
                        }
                    }

                    uint8_t *l_seed = NULL;
                    size_t l_seed_size = 0, l_restore_str_size = dap_strlen(l_restore_str);

                    if(l_restore_opt || l_restore_legacy_opt) {
                        if (l_restore_str_size > 3 && !dap_strncmp(l_restore_str, "0x", 2) && (!dap_is_hex_string(l_restore_str + 2, l_restore_str_size - 2) || l_restore_legacy_opt)) {
                            l_seed_size = (l_restore_str_size - 2) / 2;
                            l_seed = DAP_NEW_Z_SIZE(uint8_t, l_seed_size);
                            if(!l_seed) {
                                log_it(L_CRITICAL, "Memory allocation error");
                                return DAP_CHAIN_NODE_CLI_COM_TX_WALLET_MEMORY_ERR;
                            }
                            dap_hex2bin(l_seed, l_restore_str + 2, l_restore_str_size - 2);
                            if (l_restore_legacy_opt) {
                                dap_json_rpc_error_add(DAP_CHAIN_NODE_CLI_COM_TX_WALLET_PROTECTION_ERR,
                                                       "CAUTION!!! CAUTION!!! CAUTION!!!\nYour wallet has a low level of protection. Please create a new wallet again with the option -restore\n");
                            }
                        } else {
                            dap_json_rpc_error_add(DAP_CHAIN_NODE_CLI_COM_TX_WALLET_HASH_ERR,
                                                   "Restored hash is invalid or too short, wallet is not created. Please use -restore 0x<hex_value> or -restore_legacy 0x<restore_string>");
                            return DAP_CHAIN_NODE_CLI_COM_TX_WALLET_HASH_ERR;
                        }
                    }

                    // Creates new wallet
                    l_wallet = dap_chain_wallet_create_with_seed(l_wallet_name, c_wallets_path, l_sign_type,
                            l_seed, l_seed_size, l_pass_str);
                    DAP_DELETE(l_seed);
                    if (!l_wallet) {
                        dap_json_rpc_error_add(DAP_CHAIN_NODE_CLI_COM_TX_WALLET_INTERNAL_ERR,
                                               "Wallet is not created because of internal error. Check name or password length (max 64 chars)");
                        return  DAP_CHAIN_NODE_CLI_COM_TX_WALLET_INTERNAL_ERR;
                    }

                    l_addr = l_net? dap_chain_wallet_get_addr(l_wallet,l_net->pub.id ) : NULL;

                    char *l_l_addr_str = l_addr ? dap_chain_addr_to_str(l_addr) : NULL;                    
                    json_object_object_add(json_obj_out, "Wallet name:", json_object_new_string(l_wallet->name));
                    json_object_object_add(json_obj_out, "Sign type:", json_object_new_string(l_sign_type_str));
                    json_object_object_add(json_obj_out, "Status:", json_object_new_string("successfully created"));

                    if ( l_l_addr_str ) {
                        json_object_object_add(json_obj_out, "new address:", json_object_new_string(l_l_addr_str));
                        DAP_DELETE(l_l_addr_str);
                    }
                    dap_chain_wallet_close(l_wallet);
                    break;
                }
            }
        }
    }
        json_object* json_obj_datum = json_object_new_array();

        if (json_obj_out) {
            json_object_array_add(json_obj_datum, json_obj_out);
            json_object_array_add(*json_arr_reply, json_obj_datum);
        } else {
            json_object_array_add(*json_arr_reply, json_object_new_string("empty"));
        }

//    *a_str_reply = dap_string_free(l_string_ret, false);
    return 0;
}


typedef enum dap_chain_node_cli_cmd_values_parse_net_chain_err_to_json {
    DAP_CHAIN_NODE_CLI_CMD_VALUES_PARSE_NET_CHAIN_ERR_INTERNAL_COMMAND_PROCESSING = 101,
    DAP_CHAIN_NODE_CLI_CMD_VALUES_PARSE_NET_CHAIN_ERR_NET_STR_IS_NUL = 102,
    DAP_CHAIN_NODE_CLI_CMD_VALUES_PARSE_NET_CHAIN_ERR_NET_NOT_FOUND = 103,
    DAP_CHAIN_NODE_CLI_CMD_VALUES_PARSE_NET_CHAIN_ERR_CHAIN_NOT_FOUND = 104,
    DAP_CHAIN_NODE_CLI_CMD_VALUES_PARSE_NET_CHAIN_ERR_CHAIN_STR_IS_NULL = 105,
    DAP_CHAIN_NODE_CLI_CMD_VALUES_PARSE_NET_CHAIN_ERR_CONFIG_DEFAULT_DATUM = 106,
    DAP_CHAIN_NODE_CLI_CMD_VALUE_PARSE_CONVERT_BASE58_TO_ADDR_WALLET = 107,
    DAP_CHAIN_NODE_CLI_CMD_VALUE_PARSE_FAST_AND_BASE58_ADDR
} dap_chain_node_cli_cmd_values_parse_net_chain_err_to_json;
int dap_chain_node_cli_cmd_values_parse_net_chain_for_json(int *a_arg_index, int a_argc,
                                                           char **a_argv,
                                                           dap_chain_t **a_chain, dap_chain_net_t **a_net) {
    const char * l_chain_str = NULL;
    const char * l_net_str = NULL;

    // Net name
    if(a_net)
        dap_cli_server_cmd_find_option_val(a_argv, *a_arg_index, a_argc, "-net", &l_net_str);
    else {
        dap_json_rpc_error_add(DAP_CHAIN_NODE_CLI_CMD_VALUES_PARSE_NET_CHAIN_ERR_INTERNAL_COMMAND_PROCESSING,
                               "Error in internal command processing.");
        return DAP_CHAIN_NODE_CLI_CMD_VALUES_PARSE_NET_CHAIN_ERR_INTERNAL_COMMAND_PROCESSING;
    }

    // Select network
    if(!l_net_str) {
        dap_json_rpc_error_add(DAP_CHAIN_NODE_CLI_CMD_VALUES_PARSE_NET_CHAIN_ERR_NET_STR_IS_NUL, "%s requires parameter '-net'", a_argv[0]);
        return DAP_CHAIN_NODE_CLI_CMD_VALUES_PARSE_NET_CHAIN_ERR_NET_STR_IS_NUL;
    }

    if((*a_net = dap_chain_net_by_name(l_net_str)) == NULL) { // Can't find such network
        char l_str_to_reply_chain[500] = {0};
        char *l_str_to_reply = NULL;
        sprintf(l_str_to_reply_chain, "%s can't find network \"%s\"\n", a_argv[0], l_net_str);
        l_str_to_reply = dap_strcat2(l_str_to_reply,l_str_to_reply_chain);
        dap_string_t* l_net_str = dap_cli_list_net();
        l_str_to_reply = dap_strcat2(l_str_to_reply,l_net_str->str);
        dap_json_rpc_error_add(DAP_CHAIN_NODE_CLI_CMD_VALUES_PARSE_NET_CHAIN_ERR_NET_NOT_FOUND, "%s can't find network \"%s\"\n%s", a_argv[0], l_net_str->str, l_str_to_reply);
        return DAP_CHAIN_NODE_CLI_CMD_VALUES_PARSE_NET_CHAIN_ERR_NET_NOT_FOUND;
    }

    // Chain name
    if(a_chain) {
        dap_cli_server_cmd_find_option_val(a_argv, *a_arg_index, a_argc, "-chain", &l_chain_str);

        // Select chain
        if(l_chain_str) {
            if ((*a_chain = dap_chain_net_get_chain_by_name(*a_net, l_chain_str)) == NULL) { // Can't find such chain
                char l_str_to_reply_chain[500] = {0};
                char *l_str_to_reply = NULL;
                sprintf(l_str_to_reply_chain, "%s requires parameter '-chain' to be valid chain name in chain net %s. Current chain %s is not valid\n",
                        a_argv[0], l_net_str, l_chain_str);
                l_str_to_reply = dap_strcat2(l_str_to_reply,l_str_to_reply_chain);
                dap_chain_t * l_chain;
                dap_chain_net_t * l_chain_net = *a_net;
                l_str_to_reply = dap_strcat2(l_str_to_reply,"\nAvailable chains:\n");
                DL_FOREACH(l_chain_net->pub.chains, l_chain) {
                    l_str_to_reply = dap_strcat2(l_str_to_reply,"\t");
                    l_str_to_reply = dap_strcat2(l_str_to_reply,l_chain->name);
                    l_str_to_reply = dap_strcat2(l_str_to_reply,"\n");
                }
                dap_json_rpc_error_add(DAP_CHAIN_NODE_CLI_CMD_VALUES_PARSE_NET_CHAIN_ERR_CHAIN_NOT_FOUND, l_str_to_reply);
                return DAP_CHAIN_NODE_CLI_CMD_VALUES_PARSE_NET_CHAIN_ERR_CHAIN_NOT_FOUND;
            }
        }
        else if (!strcmp(a_argv[0], "token_decl")  || !strcmp(a_argv[0], "token_decl_sign")) {
            if (	(*a_chain = dap_chain_net_get_default_chain_by_chain_type(*a_net, CHAIN_TYPE_TOKEN)) == NULL )
            {
                dap_json_rpc_error_add(DAP_CHAIN_NODE_CLI_CMD_VALUES_PARSE_NET_CHAIN_ERR_CONFIG_DEFAULT_DATUM, "%s requires parameter '-chain' or set default datum "
                                             "type in chain configuration file");
                return DAP_CHAIN_NODE_CLI_CMD_VALUES_PARSE_NET_CHAIN_ERR_CONFIG_DEFAULT_DATUM;
            }
        }
    }
    return 0;
}


/**
 * @brief s_values_parse_net_chain
 * @param argc
 * @param argv
 * @param str_reply
 * @param l_chain
 * @param l_net
 * @return
 */
int dap_chain_node_cli_cmd_values_parse_net_chain(int *a_arg_index, int a_argc, char **a_argv, char ** a_str_reply,
        dap_chain_t **a_chain, dap_chain_net_t **a_net)
{
    const char * l_chain_str = NULL;
    const char * l_net_str = NULL;

    // Net name
    if(a_net)
        dap_cli_server_cmd_find_option_val(a_argv, *a_arg_index, a_argc, "-net", &l_net_str);
    else
        return -100;

    // Select network
    if(!l_net_str) {
        dap_cli_server_cmd_set_reply_text(a_str_reply, "%s requires parameter '-net'", a_argv[0]);
        return -101;
    }

    if((*a_net = dap_chain_net_by_name(l_net_str)) == NULL) { // Can't find such network
        dap_cli_server_cmd_set_reply_text(a_str_reply, "%s can't find network \"%s\"", a_argv[0], l_net_str);
        char l_str_to_reply_chain[500] = {0};
        char *l_str_to_reply = NULL;
        sprintf(l_str_to_reply_chain, "%s can't find network \"%s\"\n", a_argv[0], l_net_str);
        l_str_to_reply = dap_strcat2(l_str_to_reply,l_str_to_reply_chain);
        dap_string_t* l_net_str = dap_cli_list_net();
        l_str_to_reply = dap_strcat2(l_str_to_reply,l_net_str->str);
        dap_cli_server_cmd_set_reply_text(a_str_reply, "%s", l_str_to_reply);
        return -102;
    }

    // Chain name
    if(a_chain) {
        dap_cli_server_cmd_find_option_val(a_argv, *a_arg_index, a_argc, "-chain", &l_chain_str);

        // Select chain
        if(l_chain_str) {
            if ((*a_chain = dap_chain_net_get_chain_by_name(*a_net, l_chain_str)) == NULL) { // Can't find such chain
                char l_str_to_reply_chain[500] = {0};
                char *l_str_to_reply = NULL;
                sprintf(l_str_to_reply_chain, "%s requires parameter '-chain' to be valid chain name in chain net %s. Current chain %s is not valid\n",
                        a_argv[0], l_net_str, l_chain_str);
                l_str_to_reply = dap_strcat2(l_str_to_reply,l_str_to_reply_chain);
                dap_chain_t * l_chain;
                dap_chain_net_t * l_chain_net = *a_net;
                l_str_to_reply = dap_strcat2(l_str_to_reply,"\nAvailable chains:\n");
                DL_FOREACH(l_chain_net->pub.chains, l_chain) {
                        l_str_to_reply = dap_strcat2(l_str_to_reply,"\t");
                        l_str_to_reply = dap_strcat2(l_str_to_reply,l_chain->name);
                        l_str_to_reply = dap_strcat2(l_str_to_reply,"\n");
                }
                dap_cli_server_cmd_set_reply_text(a_str_reply, "%s", l_str_to_reply);
                return -103;
            }
        }
        else if (	!strcmp(a_argv[0], "token_decl")
        ||			!strcmp(a_argv[0], "token_decl_sign")) {
            if (	(*a_chain = dap_chain_net_get_default_chain_by_chain_type(*a_net, CHAIN_TYPE_TOKEN)) == NULL )
            {
                dap_cli_server_cmd_set_reply_text(a_str_reply,
                                                  "%s requires parameter '-chain' or set default datum type in chain configuration file",
                                                  a_argv[0]);
                return -105;
            }
        } else {
            dap_cli_server_cmd_set_reply_text(a_str_reply, "%s requires parameter '-chain'", a_argv[0]);
            return -104;
        }
    }
    return 0;
}

/**
 * @brief
 * sign data (datum_token) by certificates (1 or more)
 * successful count of signes return in l_sign_counter
 * @param l_certs - array with certificates loaded from dcert file
 * @param l_datum_token - updated pointer for l_datum_token variable after realloc
 * @param l_certs_count - count of certificate
 * @param l_datum_data_offset - offset of datum
 * @param l_sign_counter - counter of successful data signing operation
 * @return dap_chain_datum_token_t*
 */
static dap_chain_datum_token_t * s_sign_cert_in_cycle(dap_cert_t ** l_certs, dap_chain_datum_token_t *l_datum_token, size_t l_certs_count,
            size_t *l_datum_signs_offset, uint16_t * l_sign_counter)
{
    if (!l_datum_signs_offset) {
        log_it(L_DEBUG,"l_datum_data_offset is NULL");
        return NULL;
    }

    size_t l_tsd_size = 0;
    if ((l_datum_token->type == DAP_CHAIN_DATUM_TOKEN_TYPE_DECL) &&
            ((l_datum_token->subtype == DAP_CHAIN_DATUM_TOKEN_SUBTYPE_PRIVATE)
            ||(l_datum_token->subtype == DAP_CHAIN_DATUM_TOKEN_SUBTYPE_NATIVE)))
        l_tsd_size = l_datum_token->header_native_decl.tsd_total_size;
    if ((l_datum_token->type == DAP_CHAIN_DATUM_TOKEN_TYPE_UPDATE) &&
            ((l_datum_token->subtype == DAP_CHAIN_DATUM_TOKEN_SUBTYPE_PRIVATE)
             ||(l_datum_token->subtype == DAP_CHAIN_DATUM_TOKEN_SUBTYPE_NATIVE)))
        l_tsd_size = l_datum_token->header_native_update.tsd_total_size;
    uint16_t l_tmp_cert_sign_count = l_datum_token->signs_total;
    l_datum_token->signs_total = 0;

    for(size_t i = 0; i < l_certs_count; i++)
    {
        dap_sign_t * l_sign = dap_cert_sign(l_certs[i],  l_datum_token,
           sizeof(*l_datum_token) + l_tsd_size, 0);

        if (l_sign) {
            size_t l_sign_size = dap_sign_get_size(l_sign);
            l_datum_token = DAP_REALLOC(l_datum_token, sizeof(*l_datum_token) + (*l_datum_signs_offset) + l_sign_size);
            memcpy(l_datum_token->data_n_tsd + *l_datum_signs_offset, l_sign, l_sign_size);
            *l_datum_signs_offset += l_sign_size;
            DAP_DELETE(l_sign);
            log_it(L_DEBUG,"<-- Signed with '%s'", l_certs[i]->name);
            (*l_sign_counter)++;
        }
    }
    l_datum_token->signs_total = l_tmp_cert_sign_count;

    return l_datum_token;
}

/**
 * @brief com_token_decl_sign
 * @param argc
 * @param argv
 * @param arg_func
 * @param str_reply
 * @return
 */
int com_token_decl_sign(int a_argc, char **a_argv, void ** reply)
{
    char ** a_str_reply = (char **) reply;
    int arg_index = 1;

    const char * l_hash_out_type = NULL;
    dap_cli_server_cmd_find_option_val(a_argv, arg_index, a_argc, "-H", &l_hash_out_type);
    if(!l_hash_out_type)
        l_hash_out_type = "hex";
    if(dap_strcmp(l_hash_out_type,"hex") && dap_strcmp(l_hash_out_type,"base58")) {
        dap_cli_server_cmd_set_reply_text(a_str_reply, "invalid parameter -H, valid values: -H <hex | base58>");
        return -1;
    }

    const char * l_datum_hash_str = NULL;
    // Chain name
    dap_cli_server_cmd_find_option_val(a_argv, arg_index, a_argc, "-datum", &l_datum_hash_str);
    if(l_datum_hash_str) {
        char *l_datum_hash_hex_str = NULL, *l_datum_hash_base58_str = NULL;
        const char * l_certs_str = NULL;
        dap_cert_t ** l_certs = NULL;
        size_t l_certs_count = 0;
        dap_chain_t * l_chain = NULL;
        dap_chain_net_t * l_net = NULL;

        dap_chain_node_cli_cmd_values_parse_net_chain(&arg_index, a_argc, a_argv, a_str_reply, &l_chain, &l_net);
        if(!l_net)
            return -1;
        else {
            if(*a_str_reply) {
                DAP_DELETE(*a_str_reply);
                *a_str_reply = NULL;
            }
        }

        // Certificates thats will be used to sign currend datum token
        dap_cli_server_cmd_find_option_val(a_argv, arg_index, a_argc, "-certs", &l_certs_str);

        // Load certs lists
        if (l_certs_str)
            dap_cert_parse_str_list(l_certs_str, &l_certs, &l_certs_count);

        if(!l_certs_count) {
            dap_cli_server_cmd_set_reply_text(a_str_reply,
                    "token_sign command requres at least one valid certificate to sign the basic transaction of emission");
            return -7;
        }

        char * l_gdb_group_mempool = dap_chain_net_get_gdb_group_mempool_new(l_chain);
        if(!l_gdb_group_mempool) {
            l_gdb_group_mempool = dap_chain_net_get_gdb_group_mempool_by_chain_type(l_net, CHAIN_TYPE_TOKEN);
        }
        // datum hash may be in hex or base58 format
        if(!dap_strncmp(l_datum_hash_str, "0x", 2) || !dap_strncmp(l_datum_hash_str, "0X", 2)) {
            l_datum_hash_hex_str = dap_strdup(l_datum_hash_str);
            l_datum_hash_base58_str = dap_enc_base58_from_hex_str_to_str(l_datum_hash_str);
        } else {
            l_datum_hash_hex_str = dap_enc_base58_to_hex_str_from_str(l_datum_hash_str);
            l_datum_hash_base58_str = dap_strdup(l_datum_hash_str);
        }
        const char *l_datum_hash_out_str;
        if(!dap_strcmp(l_hash_out_type,"hex"))
            l_datum_hash_out_str = l_datum_hash_hex_str;
        else
            l_datum_hash_out_str = l_datum_hash_base58_str;

        log_it(L_DEBUG, "Requested to sign token declaration %s in gdb://%s with certs %s",
                l_gdb_group_mempool, l_datum_hash_hex_str, l_certs_str);

        dap_chain_datum_t * l_datum = NULL;
        size_t l_datum_size = 0;
        size_t l_tsd_size = 0;
        if((l_datum = (dap_chain_datum_t*) dap_global_db_get_sync(l_gdb_group_mempool,
                l_datum_hash_hex_str, &l_datum_size, NULL, NULL )) != NULL) {

            // Check if its token declaration
            if(l_datum->header.type_id == DAP_CHAIN_DATUM_TOKEN_DECL ||
                l_datum->header.type_id == DAP_CHAIN_DATUM_TOKEN_TYPE_UPDATE) {
                dap_chain_datum_token_t *l_datum_token = DAP_DUP_SIZE(l_datum->data, l_datum->header.data_size);    // for realloc
                DAP_DELETE(l_datum);
                if ((l_datum_token->subtype == DAP_CHAIN_DATUM_TOKEN_SUBTYPE_PRIVATE)
                    ||  (l_datum_token->subtype == DAP_CHAIN_DATUM_TOKEN_SUBTYPE_NATIVE))
                    l_tsd_size = l_datum_token->header_native_decl.tsd_total_size;
                // Check for signatures, are they all in set and are good enought?
                size_t l_signs_size = 0, i = 1;
                for (i = 1; i <= l_datum_token->signs_total; i++){
                    dap_sign_t *l_sign = (dap_sign_t *)(l_datum_token->data_n_tsd + l_tsd_size + l_signs_size);
                    if( dap_sign_verify(l_sign, l_datum_token, sizeof(*l_datum_token) - sizeof(uint16_t)) != 1) {
                        log_it(L_WARNING, "Wrong signature %zu for datum_token with key %s in mempool!", i, l_datum_hash_out_str);
                        dap_cli_server_cmd_set_reply_text(a_str_reply,
                                "Datum %s with datum token has wrong signature %zu, break process and exit",
                                l_datum_hash_out_str, i);
                        DAP_DELETE(l_datum_token);
                        DAP_DELETE(l_gdb_group_mempool);
                        return -6;
                    }else{
                        log_it(L_DEBUG,"Sign %zu passed", i);
                    }
                    l_signs_size += dap_sign_get_size(l_sign);
                }

                log_it(L_DEBUG, "Datum %s with token declaration: %hu signatures are verified well (sign_size = %zu)",
                                 l_datum_hash_out_str, l_datum_token->signs_total, l_signs_size);

                // Sign header with all certificates in the list and add signs to the end of token update
                uint16_t l_sign_counter = 0;
                size_t l_data_size = l_tsd_size + l_signs_size;
                l_datum_token = s_sign_cert_in_cycle(l_certs, l_datum_token, l_certs_count, &l_data_size,
                                                            &l_sign_counter);
                l_datum_token->signs_total += l_sign_counter;
                size_t l_token_size = sizeof(*l_datum_token) + l_data_size;
                dap_chain_datum_t * l_datum = dap_chain_datum_create(DAP_CHAIN_DATUM_TOKEN_DECL,
                                                                     l_datum_token, l_token_size);
                DAP_DELETE(l_datum_token);
                // Calc datum's hash
                l_datum_size = dap_chain_datum_size(l_datum);
                dap_chain_hash_fast_t l_key_hash = { };
                dap_hash_fast(l_datum->data, l_token_size, &l_key_hash);
                char * l_key_str = dap_chain_hash_fast_to_str_new(&l_key_hash);
                char * l_key_str_base58 = dap_enc_base58_encode_hash_to_str(&l_key_hash);
                const char *l_key_out_str = dap_strcmp(l_hash_out_type,"hex")
                        ? l_key_str_base58 : l_key_str;
                // Add datum to mempool with datum_token hash as a key
                if( dap_global_db_set_sync(l_gdb_group_mempool, l_key_str, l_datum, dap_chain_datum_size(l_datum), false) == 0) {

                    char* l_hash_str = l_datum_hash_hex_str;
                    // Remove old datum from pool
                    if( dap_global_db_del_sync(l_gdb_group_mempool, l_hash_str ) == 0) {
                        dap_cli_server_cmd_set_reply_text(a_str_reply,
                                "datum %s is replacing the %s in datum pool",
                                l_key_out_str, l_datum_hash_out_str);
                        DAP_DELETE(l_key_str);
                        DAP_DELETE(l_key_str_base58);
                        DAP_DELETE(l_datum);
                        //DAP_DELETE(l_datum_token);
                        DAP_DELETE(l_gdb_group_mempool);
                        return 0;
                    } else {
                        dap_cli_server_cmd_set_reply_text(a_str_reply,
                                "Warning! Can't remove old datum %s ( new datum %s added normaly in datum pool)",
                                l_datum_hash_out_str, l_key_out_str);
                        DAP_DELETE(l_key_str);
                        DAP_DELETE(l_key_str_base58);
                        DAP_DELETE(l_datum);
                        //DAP_DELETE(l_datum_token);
                        DAP_DELETE(l_gdb_group_mempool);
                        return 1;
                    }
                    DAP_DELETE(l_hash_str);
                    DAP_DELETE(l_key_str);
                    DAP_DELETE(l_key_str_base58);
                } else {
                    dap_cli_server_cmd_set_reply_text(a_str_reply,
                            "Error! datum %s produced from %s can't be placed in mempool",
                            l_key_out_str, l_datum_hash_out_str);
                    DAP_DELETE(l_datum);
                    //DAP_DELETE(l_datum_token);
                    DAP_DELETE(l_gdb_group_mempool);
                    DAP_DELETE(l_key_str);
                    DAP_DELETE(l_key_str_base58);
                    return -2;
                }
            } else {
                dap_cli_server_cmd_set_reply_text(a_str_reply,
                        "Error! Wrong datum type. token_decl_sign sign only token declarations datum");
                return -61;
            }
        } else {
            dap_cli_server_cmd_set_reply_text(a_str_reply,
                    "token_decl_sign can't find datum with %s hash in the mempool of %s:%s",l_datum_hash_out_str,l_net? l_net->pub.name: "<undefined>",
                    l_chain?l_chain->name:"<undefined>");
            return -5;
        }
        DAP_DELETE(l_datum_hash_hex_str);
        DAP_DELETE(l_datum_hash_base58_str);
    } else {
        dap_cli_server_cmd_set_reply_text(a_str_reply, "token_decl_sign need -datum <datum hash> argument");
        return -2;
    }
    return 0;
}

/**
 * @breif s_ticker_list_get_main_ticker
 *
 * @param a_tickers
 * @param a_native_ticker
 * @return const char*
 */
const char *s_ticker_list_get_main_ticker(dap_list_t *a_tickers, const char *a_native_ticker) {
    if (!a_tickers)
        return NULL;
    const char *mt = (char*)a_tickers->data;
    for (dap_list_t *i = a_tickers; i != NULL; i = i->next) {
        char *tmp = (char*)i->data;
        if (dap_strcmp(mt, tmp) != 0) {
            if (dap_strcmp(tmp, a_native_ticker) != 0)
                return tmp;
        }
    }
    return mt;
}

/**
 * @breif s_tickers_list_created
 *
 * @param a_tx
 * @param a_net
 * @param a_unchained
 * @param a_token_ticker
 * @return dap_list_t*
 */
dap_list_t *s_tickers_list_created(dap_chain_datum_tx_t *a_tx, dap_chain_net_t *a_net, bool *a_unchained,
                                  const char **a_token_ticker) {
    dap_list_t* l_tickers = NULL;
    const char *l_token_ticker = NULL;
    dap_chain_datum_tx_t *l_tx_parent = NULL;
    int l_item_in_size = 0;
    void *l_item_in = dap_chain_datum_tx_item_get(a_tx, NULL, TX_ITEM_TYPE_IN_ALL, &l_item_in_size);
    dap_hash_fast_t l_parent_hash = {0};
    int l_parrent_tx_out_idx = 0;
    for (int l_item_in_size_current = 0; l_item_in_size_current < l_item_in_size && !l_token_ticker;) {
        size_t l_tmp_size = dap_chain_datum_item_tx_get_size(l_item_in);
        if (l_tmp_size == 0)
            break;
        l_item_in_size_current += l_tmp_size;
        switch (dap_chain_datum_tx_item_get_type(l_item_in)) {
            case TX_ITEM_TYPE_IN:
                l_parent_hash = ((dap_chain_tx_in_t*)l_item_in)->header.tx_prev_hash;
                l_parrent_tx_out_idx = ((dap_chain_tx_in_t*)l_item_in)->header.tx_out_prev_idx;
                l_tx_parent = dap_ledger_tx_find_by_hash(a_net->pub.ledger, &((dap_chain_tx_in_t*)l_item_in)->header.tx_prev_hash);
                break;
            case TX_ITEM_TYPE_IN_COND:
                l_parent_hash = ((dap_chain_tx_in_cond_t*)l_item_in)->header.tx_prev_hash;
                l_parrent_tx_out_idx = ((dap_chain_tx_in_cond_t*)l_item_in)->header.tx_out_prev_idx;
                l_tx_parent = dap_ledger_tx_find_by_hash(a_net->pub.ledger, &((dap_chain_tx_in_cond_t*)l_item_in)->header.tx_prev_hash);
                break;
        }
        if (!l_tx_parent) {
            *a_unchained = true;
            break;
        }
        const char *l_current_token = NULL;
        void *l_out_unknown = (dap_chain_tx_out_cond_t*)dap_chain_datum_tx_item_get_nth(
                l_tx_parent, TX_ITEM_TYPE_OUT_ALL, l_parrent_tx_out_idx);
        switch(dap_chain_datum_tx_item_get_type(l_out_unknown)) {
            case TX_ITEM_TYPE_OUT:
                l_current_token = dap_ledger_tx_get_token_ticker_by_hash(a_net->pub.ledger, &l_parent_hash);
                l_tickers = dap_list_append(l_tickers, (void *)l_current_token);
                break;
            case TX_ITEM_TYPE_OUT_EXT:
                l_current_token = ((dap_chain_tx_out_ext_t*)l_out_unknown)->token;
                l_tickers = dap_list_append(l_tickers, (void *)l_current_token);
                break;
            case TX_ITEM_TYPE_OUT_COND:
                if(((dap_chain_tx_out_cond_t*)l_out_unknown)->header.subtype != DAP_CHAIN_TX_OUT_COND_SUBTYPE_FEE) {
                    l_token_ticker = dap_ledger_tx_get_token_ticker_by_hash(a_net->pub.ledger, &l_parent_hash);
                }
                break;
        }
    }
    if (!(*a_unchained) && !l_token_ticker) {
        return l_tickers;
    } else {
        DAP_DELETE(l_tickers);
        *a_token_ticker = l_token_ticker;
        return NULL;
    }
}

/**
 * @breif s_tx_get_main_ticker
 *
 * @param a_tx
 * @param a_net
 * @param a_unchained
 * @return const char*
 */
const char* s_tx_get_main_ticker(dap_chain_datum_tx_t *a_tx, dap_chain_net_t *a_net, bool *a_unchained) {
    dap_chain_tx_in_ems_t *obj_token = (dap_chain_tx_in_ems_t*)dap_chain_datum_tx_item_get(a_tx, NULL, TX_ITEM_TYPE_IN_EMS, NULL);
    if (obj_token) {
        return obj_token->header.ticker;
    } else {
        const char *l_token_ticker = NULL;
        dap_list_t *l_tickers_list = NULL;
        if (a_unchained) {
            l_tickers_list = s_tickers_list_created(a_tx, a_net, a_unchained, &l_token_ticker);
        } else {
            bool l_unchained = false;
            l_tickers_list = s_tickers_list_created(a_tx, a_net, &l_unchained, &l_token_ticker);
        }
        if (l_tickers_list) {
            l_token_ticker = s_ticker_list_get_main_ticker(l_tickers_list, a_net->pub.native_ticker);
            DAP_DELETE(l_tickers_list);
        }
        return l_token_ticker;
    }
}

static bool s_mempool_find_addr_ledger(dap_ledger_t *a_ledger, dap_chain_hash_fast_t *a_tx_prev_hash, dap_chain_addr_t *a_addr)
{
    dap_chain_datum_tx_t *l_tx;
    l_tx = dap_ledger_tx_find_by_hash(a_ledger, a_tx_prev_hash);
    dap_list_t *l_list_out_items = dap_chain_datum_tx_items_get(l_tx, TX_ITEM_TYPE_OUT_ALL, NULL), *l_item;
    if(!l_list_out_items)
        return false;
    bool l_ret = false;
    DL_FOREACH(l_list_out_items, l_item) {
        //assert(l_list_out->data);
        dap_chain_addr_t *l_dst_addr = NULL;
        dap_chain_tx_item_type_t l_type = *(uint8_t*)l_item->data;
        switch (l_type) {
        case TX_ITEM_TYPE_OUT:
            l_dst_addr = &((dap_chain_tx_out_t*)l_item->data)->addr;
            break;
        case TX_ITEM_TYPE_OUT_EXT:
            l_dst_addr = &((dap_chain_tx_out_ext_t*)l_item->data)->addr;
            break;
        case TX_ITEM_TYPE_OUT_OLD:
            l_dst_addr = &((dap_chain_tx_out_old_t*)l_item->data)->addr;
        default:
            break;
        }
        if(l_dst_addr && !memcmp(l_dst_addr, a_addr, sizeof(dap_chain_addr_t))) {
            l_ret = true;
            break;
        }
    }
    dap_list_free(l_list_out_items);
    return l_ret;
}

/**
 * @brief s_com_mempool_list_print_for_chain
 *
 * @param a_net
 * @param a_chain
 * @param a_str_tmp
 * @param a_hash_out_type
 */
void s_com_mempool_list_print_for_chain(dap_chain_net_t * a_net, dap_chain_t * a_chain, const char * a_add, json_object *a_json_obj, const char *a_hash_out_type, bool a_fast) {
    dap_chain_addr_t *l_wallet_addr = dap_chain_addr_from_str(a_add);
    if (a_add && !l_wallet_addr) {
        dap_json_rpc_error_add(DAP_CHAIN_NODE_CLI_CMD_VALUE_PARSE_CONVERT_BASE58_TO_ADDR_WALLET, "Cannot convert "
                               "string '%s' to binary address.\n", a_add);
        return;
    }
    if (l_wallet_addr && a_fast) {
        dap_json_rpc_error_add(DAP_CHAIN_NODE_CLI_CMD_VALUE_PARSE_FAST_AND_BASE58_ADDR,
                               "In fast mode, it is impossible to count the number of transactions and emissions "
                               "for a specific address. The -brief and -addr options are mutually exclusive.\n");
        DAP_DELETE(l_wallet_addr);
        return;
    }
    char * l_gdb_group_mempool = dap_chain_net_get_gdb_group_mempool_new(a_chain);
    if(!l_gdb_group_mempool){
        dap_json_rpc_error_add(DAP_CHAIN_NODE_CLI_COM_MEMPOOL_LIST_CAN_NOT_GET_MEMPOOL_GROUP,
                               "%s.%s: chain not found\n", a_net->pub.name, a_chain->name);
        return;
    }
    int l_removed = 0;
    json_object *l_obj_chain = json_object_new_object();
    json_object *l_obj_chain_name  = json_object_new_string(a_chain->name);
    if (!l_obj_chain_name || !l_obj_chain) {
        json_object_put(l_obj_chain);
        dap_json_rpc_allocation_error;
        return;
    }
    json_object_object_add(l_obj_chain, "name", l_obj_chain_name);
    dap_chain_mempool_filter(a_chain, &l_removed);
    json_object *l_jobj_removed = json_object_new_int(l_removed);
    if (!l_jobj_removed) {
        json_object_put(l_obj_chain);
        dap_json_rpc_allocation_error;
        return;
    }
    json_object_object_add(l_obj_chain, "removed", l_jobj_removed);
    size_t l_objs_count = 0;
    size_t l_objs_addr = 0;
    dap_global_db_obj_t * l_objs = dap_global_db_get_all_sync(l_gdb_group_mempool, &l_objs_count);
    json_object  *l_jobj_datums;
    if (l_objs_count == 0) {
        l_jobj_datums = json_object_new_null();
    } else {
        l_jobj_datums = json_object_new_array();
        if (!l_jobj_datums) {
            json_object_put(l_obj_chain);
            dap_json_rpc_allocation_error;
            return;
        }
    }
    for(size_t i = 0; i < l_objs_count; i++) {
        dap_chain_datum_t *l_datum = (dap_chain_datum_t *)l_objs[i].value;
        if (!l_datum->header.data_size || (l_datum->header.data_size > l_objs[i].value_len)) {
            log_it(L_ERROR, "Trash datum in GDB %s.%s, key: %s data_size:%u, value_len:%zu",
                    a_net->pub.name, a_chain->name, l_objs[i].key, l_datum->header.data_size, l_objs[i].value_len);
            dap_global_db_del_sync(l_gdb_group_mempool, l_objs[i].key);
            continue;
        }
        dap_time_t l_ts_create = (dap_time_t) l_datum->header.ts_create;
        const char *l_datum_type = dap_chain_datum_type_id_to_str(l_datum->header.type_id);
        dap_hash_fast_t l_datum_real_hash = {0};
        dap_hash_fast_t l_datum_hash_from_key = {0};
        dap_hash_fast(l_datum->data, l_datum->header.data_size, &l_datum_real_hash);
        dap_chain_hash_fast_from_str(l_objs[i].key, &l_datum_hash_from_key);
        char buff_time[50];
        dap_time_to_str_rfc822(buff_time, 50, l_datum->header.ts_create);
        json_object *l_jobj_type = json_object_new_string(l_datum_type);
        json_object *l_jobj_hash = json_object_new_string(l_objs[i].key);
        json_object *l_jobj_ts_created = json_object_new_object();
        json_object *l_jobj_ts_created_time_stamp = json_object_new_uint64(l_ts_create);
        json_object *l_jobj_ts_created_str = json_object_new_string(buff_time);
        if (!l_jobj_type || !l_jobj_hash || !l_jobj_ts_created || !l_jobj_ts_created_str || !l_jobj_ts_created_time_stamp) {
            json_object_put(l_jobj_type);
            json_object_put(l_jobj_hash);
            json_object_put(l_jobj_ts_created);
            json_object_put(l_jobj_ts_created_time_stamp);
            json_object_put(l_jobj_ts_created_str);
            json_object_put(l_jobj_datums);
            json_object_put(l_obj_chain);
            dap_global_db_objs_delete(l_objs, l_objs_count);
            DAP_JSON_RPC_ERR_CODE_MEMORY_ALLOCATED;
            return;
        }
        json_object_object_add(l_jobj_ts_created, "time_stamp", l_jobj_ts_created_time_stamp);
        json_object_object_add(l_jobj_ts_created, "str", l_jobj_ts_created_str);
        json_object *l_jobj_datum = json_object_new_object();
        if (!l_jobj_datum) {
            json_object_put(l_jobj_type);
            json_object_put(l_jobj_hash);
            json_object_put(l_jobj_ts_created);
            json_object_put(l_jobj_ts_created_time_stamp);
            json_object_put(l_jobj_ts_created_str);
            json_object_put(l_jobj_datums);
            json_object_put(l_obj_chain);
            dap_global_db_objs_delete(l_objs, l_objs_count);
            DAP_JSON_RPC_ERR_CODE_MEMORY_ALLOCATED;
            return;
        }
        if (!dap_hash_fast_compare(&l_datum_real_hash, &l_datum_hash_from_key)){
            char *l_drh_str = dap_hash_fast_to_str_new(&l_datum_real_hash);
            char *l_wgn = dap_strdup_printf("Key field in DB %s does not match datum's hash %s\n",
                                            l_objs[i].key, l_drh_str);
            DAP_DELETE(l_drh_str);
            if (!l_wgn) {
                dap_global_db_objs_delete(l_objs, l_objs_count);
                json_object_put(l_jobj_datum);
                json_object_put(l_obj_chain);
                json_object_put(l_jobj_type);
                json_object_put(l_jobj_hash);
                json_object_put(l_jobj_ts_created);
                json_object_put(l_jobj_datums);
                dap_json_rpc_allocation_error;
                return;
            }
            json_object *l_jobj_warning = json_object_new_string(l_wgn);
            DAP_DELETE(l_wgn);
            if (!l_jobj_warning) {
                dap_global_db_objs_delete(l_objs, l_objs_count);
                json_object_put(l_jobj_datum);
                json_object_put(l_obj_chain);
                json_object_put(l_jobj_type);
                json_object_put(l_jobj_hash);
                json_object_put(l_jobj_ts_created);
                json_object_put(l_jobj_datums);
                dap_json_rpc_allocation_error;
                return;
            }
            json_object_object_add(l_jobj_datum, "warning", l_jobj_warning);
            json_object_array_add(l_jobj_datums, l_jobj_datum);
            continue;
        }
        json_object_object_add(l_jobj_datum, "hash", l_jobj_hash);
        json_object_object_add(l_jobj_datum, "type", l_jobj_type);
        json_object_object_add(l_jobj_datum, "created", l_jobj_ts_created);
        bool datum_is_accepted_addr = false;
        if (!a_fast) {
            switch (l_datum->header.type_id) {
                case DAP_CHAIN_DATUM_TX: {
                    dap_chain_addr_t l_addr_from;
                    dap_chain_datum_tx_t *l_tx = (dap_chain_datum_tx_t *) l_datum->data;
                    const char *l_main_token = s_tx_get_main_ticker(l_tx, a_net, NULL);
                    dap_list_t *l_list_sig_item = dap_chain_datum_tx_items_get(l_tx, TX_ITEM_TYPE_SIG, NULL);
                    dap_list_t *l_list_in_ems = dap_chain_datum_tx_items_get(l_tx, TX_ITEM_TYPE_IN_EMS, NULL);
                    if (!l_list_sig_item) {
                        json_object *l_jobj_wgn = json_object_new_string("An item with a type TX_ITEM_TYPE_SIG for the "
                                                                         "transaction was not found, the transaction may "
                                                                         "be corrupted.");
                        json_object_object_add(l_jobj_datum, "warning", l_jobj_wgn);
                        break;
                    }
                    dap_chain_tx_sig_t *l_sig = l_list_sig_item->data;
                    dap_sign_t *l_sign = dap_chain_datum_tx_item_sign_get_sig(l_sig);
                    dap_chain_addr_fill_from_sign(&l_addr_from, l_sign, a_net->pub.id);
                    if (l_wallet_addr && dap_chain_addr_compare(l_wallet_addr, &l_addr_from)) {
                        datum_is_accepted_addr = true;
                    }
                    dap_list_free(l_list_sig_item);
                    char *l_addr_from_str = dap_chain_addr_to_str(&l_addr_from);
                    if (!l_addr_from_str) {
                        json_object_put(l_jobj_datum);
                        json_object_put(l_jobj_datums);
                        json_object_put(l_obj_chain);
                        dap_global_db_objs_delete(l_objs, l_objs_count);
                        DAP_JSON_RPC_ERR_CODE_MEMORY_ALLOCATED;
                        return;
                    }
                    dap_list_t *l_list_in_reward = dap_chain_datum_tx_items_get(l_tx, TX_ITEM_TYPE_IN_REWARD, NULL);
                    if (l_list_in_reward) {
                        json_object *l_obj_in_reward_arary = json_object_new_array();
                        if (!l_obj_in_reward_arary) {
                            dap_list_free(l_list_in_reward);
                            json_object_put(l_jobj_datum);
                            json_object_put(l_jobj_datums);
                            json_object_put(l_obj_chain);
                            dap_global_db_objs_delete(l_objs, l_objs_count);
                            DAP_JSON_RPC_ERR_CODE_MEMORY_ALLOCATED;
                            return;
                        }
                        for (dap_list_t *it = l_list_in_reward; it; it = it->next) {
                            dap_chain_tx_in_reward_t *l_in_reward = (dap_chain_tx_in_reward_t *) it->data;
                            char *l_block_hash = dap_chain_hash_fast_to_str_new(&l_in_reward->block_hash);
                            json_object *l_jobj_block_hash = json_object_new_string(l_block_hash);
                            if (!l_jobj_block_hash) {
                                DAP_DELETE(l_block_hash);
                                json_object_put(l_obj_in_reward_arary);
                                dap_list_free(l_list_in_reward);
                                json_object_put(l_jobj_datum);
                                json_object_put(l_jobj_datums);
                                json_object_put(l_obj_chain);
                                dap_global_db_objs_delete(l_objs, l_objs_count);
                                DAP_JSON_RPC_ERR_CODE_MEMORY_ALLOCATED;
                                return;
                            }
                            json_object_array_add(l_obj_in_reward_arary, l_jobj_block_hash);
                            DAP_DELETE(l_block_hash);
                        }
                    } else {
                        json_object *l_jobj_addr_from = json_object_new_string(l_addr_from_str);
                        if (!l_jobj_addr_from) {
                            json_object_put(l_jobj_datum);
                            json_object_put(l_jobj_datums);
                            json_object_put(l_obj_chain);
                            dap_global_db_objs_delete(l_objs, l_objs_count);
                            DAP_JSON_RPC_ERR_CODE_MEMORY_ALLOCATED;
                            return;
                        }
                        json_object_object_add(l_jobj_datum, "from", l_jobj_addr_from);
                    }
                    DAP_DELETE(l_addr_from_str);
                    dap_list_t *l_list_out_items = dap_chain_datum_tx_items_get(l_tx, TX_ITEM_TYPE_OUT_ALL, NULL);
                    json_object *l_jobj_to_list = json_object_new_array();
                    json_object *l_jobj_change_list = json_object_new_array();
                    json_object *l_jobj_to_from_emi = json_object_new_array();
                    json_object *l_jobj_fee_list = json_object_new_array();
                    json_object *l_jobj_stake_lock_list = json_object_new_array();
                    json_object *l_jobj_xchange_list = json_object_new_array();
                    json_object *l_jobj_stake_pos_delegate_list = json_object_new_array();
                    json_object *l_jobj_pay_list = json_object_new_array();
                    if (!l_jobj_to_list || !l_jobj_change_list || !l_jobj_fee_list || !l_jobj_stake_lock_list ||
                    !l_jobj_xchange_list || !l_jobj_stake_pos_delegate_list || !l_jobj_pay_list) {
                        json_object_put(l_jobj_to_list);
                        json_object_put(l_jobj_change_list);
                        json_object_put(l_jobj_to_from_emi);
                        json_object_put(l_jobj_fee_list);
                        json_object_put(l_jobj_stake_lock_list);
                        json_object_put(l_jobj_xchange_list);
                        json_object_put(l_jobj_stake_pos_delegate_list);
                        json_object_put(l_jobj_pay_list);
                        json_object_put(l_jobj_datum);
                        json_object_put(l_jobj_datums);
                        json_object_put(l_obj_chain);
                        dap_global_db_objs_delete(l_objs, l_objs_count);
                        DAP_JSON_RPC_ERR_CODE_MEMORY_ALLOCATED;
                        return;
                    }
                    enum {
                        OUT_COND_TYPE_UNKNOWN,
                        OUT_COND_TYPE_PAY,
                        OUT_COND_TYPE_FEE,
                        OUT_COND_TYPE_STAKE_LOCK,
                        OUT_COND_TYPE_XCHANGE,
                        OUT_COND_TYPE_POS_DELEGATE
                    }l_out_cond_subtype={0};
                    for (dap_list_t *it = l_list_out_items; it; it = it->next) {
                        dap_chain_addr_t *l_dist_addr = NULL;
                        uint256_t l_value = uint256_0;
                        const char *l_dist_token = NULL;
                        uint8_t l_type = *(uint8_t *) it->data;
                        switch (l_type) {
                            case TX_ITEM_TYPE_OUT: {
                                l_value = ((dap_chain_tx_out_t *) it->data)->header.value;
                                l_dist_token = l_main_token;
                                l_dist_addr = &((dap_chain_tx_out_t *) it->data)->addr;
                            }
                                break;
                            case TX_ITEM_TYPE_OUT_EXT: {
                                l_value = ((dap_chain_tx_out_ext_t *) it->data)->header.value;
                                l_dist_token = ((dap_chain_tx_out_ext_t *) it->data)->token;
                                l_dist_addr = &((dap_chain_tx_out_ext_t *) it->data)->addr;
                            }
                                break;
                            case TX_ITEM_TYPE_OUT_COND: {
                                dap_chain_tx_out_cond_t *l_out_cond = (dap_chain_tx_out_cond_t*)it->data;
                                l_value = ((dap_chain_tx_out_cond_t *) it->data)->header.value;
                                switch (l_out_cond->header.subtype) {
                                    case DAP_CHAIN_TX_OUT_COND_SUBTYPE_FEE: {
                                        l_dist_token = a_net->pub.native_ticker;
                                        l_out_cond_subtype = OUT_COND_TYPE_FEE;
                                    } break;
                                    case DAP_CHAIN_TX_OUT_COND_SUBTYPE_SRV_STAKE_LOCK: {
                                        l_dist_token = l_main_token;
                                        l_out_cond_subtype = OUT_COND_TYPE_STAKE_LOCK;
                                    } break;
                                    case DAP_CHAIN_TX_OUT_COND_SUBTYPE_SRV_XCHANGE: {
                                        l_dist_token = l_main_token;
                                        l_out_cond_subtype = OUT_COND_TYPE_XCHANGE;
                                    } break;
                                    case DAP_CHAIN_TX_OUT_COND_SUBTYPE_SRV_STAKE_POS_DELEGATE: {
                                        l_dist_token = l_main_token;
                                        l_out_cond_subtype = OUT_COND_TYPE_POS_DELEGATE;
                                    } break;
                                    case DAP_CHAIN_TX_OUT_COND_SUBTYPE_SRV_PAY: {
                                        l_dist_token = l_main_token;
                                        l_out_cond_subtype = OUT_COND_TYPE_PAY;
                                    } break;
                                    default:
                                        break;
                                }
                            }
                                break;
                            default:
                                break;
                        }
                        json_object *l_jobj_money = json_object_new_object();
                        if (!l_jobj_money) {
                            json_object_put(l_jobj_to_list);
                            json_object_put(l_jobj_change_list);
                            json_object_put(l_jobj_to_from_emi);
                            json_object_put(l_jobj_fee_list);
                            json_object_put(l_jobj_datum);
                            json_object_put(l_jobj_datums);
                            json_object_put(l_obj_chain);
                            dap_global_db_objs_delete(l_objs, l_objs_count);
                            return;
                        }
                        char *l_value_str = dap_chain_balance_print(l_value);
                        if (!l_value_str) {
                            json_object_put(l_jobj_to_list);
                            json_object_put(l_jobj_change_list);
                            json_object_put(l_jobj_to_from_emi);
                            json_object_put(l_jobj_fee_list);
                            json_object_put(l_jobj_money);
                            json_object_put(l_jobj_datum);
                            json_object_put(l_jobj_datums);
                            json_object_put(l_obj_chain);
                            dap_global_db_objs_delete(l_objs, l_objs_count);
                            return;
                        }
                        char *l_value_coins_str = dap_chain_balance_to_coins(l_value);
                        if (!l_value_coins_str) {
                            json_object_put(l_jobj_to_list);
                            json_object_put(l_jobj_change_list);
                            json_object_put(l_jobj_to_from_emi);
                            json_object_put(l_jobj_fee_list);
                            DAP_DELETE(l_value_str);
                            json_object_put(l_jobj_money);
                            json_object_put(l_jobj_datum);
                            json_object_put(l_jobj_datums);
                            json_object_put(l_obj_chain);
                            dap_global_db_objs_delete(l_objs, l_objs_count);
                            return;
                        }
                        json_object *l_jobj_value = json_object_new_string(l_value_str);
                        if (!l_jobj_value) {
                            json_object_put(l_jobj_to_list);
                            json_object_put(l_jobj_change_list);
                            json_object_put(l_jobj_to_from_emi);
                            json_object_put(l_jobj_fee_list);
                            DAP_DELETE(l_value_str);
                            DAP_DELETE(l_value_coins_str);
                            json_object_put(l_jobj_money);
                            json_object_put(l_jobj_datum);
                            json_object_put(l_jobj_datums);
                            json_object_put(l_obj_chain);
                            dap_global_db_objs_delete(l_objs, l_objs_count);
                            return;
                        }
                        json_object_object_add(l_jobj_money, "value", l_jobj_value);
                        json_object *l_jobj_value_coins = json_object_new_string(l_value_coins_str);
                        if (!l_jobj_value_coins) {
                            json_object_put(l_jobj_to_list);
                            json_object_put(l_jobj_change_list);
                            json_object_put(l_jobj_to_from_emi);
                            json_object_put(l_jobj_fee_list);
                            DAP_DELETE(l_value_str);
                            DAP_DELETE(l_value_coins_str);
                            json_object_put(l_jobj_money);
                            json_object_put(l_jobj_datum);
                            json_object_put(l_jobj_datums);
                            json_object_put(l_obj_chain);
                            dap_global_db_objs_delete(l_objs, l_objs_count);
                            return;
                        }
                        json_object_object_add(l_jobj_money, "coins", l_jobj_value_coins);
                        if (l_dist_token) {
                            json_object *l_jobj_token = json_object_new_string(l_dist_token);
                            if (!l_jobj_token) {
                                json_object_put(l_jobj_to_list);
                                json_object_put(l_jobj_change_list);
                                json_object_put(l_jobj_to_from_emi);
                                json_object_put(l_jobj_fee_list);
                                json_object_put(l_jobj_money);
                                json_object_put(l_jobj_datum);
                                json_object_put(l_jobj_datums);
                                json_object_put(l_obj_chain);
                                DAP_DELETE(l_value_str);
                                DAP_DELETE(l_value_coins_str);
                                dap_global_db_objs_delete(l_objs, l_objs_count);
                                DAP_JSON_RPC_ERR_CODE_MEMORY_ALLOCATED;
                                return;
                            }
                            json_object_object_add(l_jobj_money, "token", l_jobj_token);
                        }

                        if (l_dist_addr) {
                            char *l_addr_str = dap_chain_addr_to_str(l_dist_addr);
                            if (!l_addr_str) {
                                json_object_put(l_jobj_to_list);
                                json_object_put(l_jobj_change_list);
                                json_object_put(l_jobj_to_from_emi);
                                json_object_put(l_jobj_fee_list);
                                DAP_DELETE(l_value_str);
                                DAP_DELETE(l_value_coins_str);
                                json_object_put(l_jobj_money);
                                json_object_put(l_jobj_datum);
                                json_object_put(l_jobj_datums);
                                json_object_put(l_obj_chain);
                                dap_global_db_objs_delete(l_objs, l_objs_count);
                                return;
                            }
                            json_object *l_jobj_addr = json_object_new_string(l_addr_str);
                            if (!l_jobj_addr) {
                                json_object_put(l_jobj_to_list);
                                json_object_put(l_jobj_change_list);
                                json_object_put(l_jobj_to_from_emi);
                                json_object_put(l_jobj_fee_list);
                                DAP_DELETE(l_value_str);
                                DAP_DELETE(l_value_coins_str);
                                DAP_DELETE(l_addr_str);
                                json_object_put(l_jobj_money);
                                json_object_put(l_jobj_datum);
                                json_object_put(l_jobj_datums);
                                json_object_put(l_obj_chain);
                                dap_global_db_objs_delete(l_objs, l_objs_count);
                                return;
                            }
                            if (!datum_is_accepted_addr && l_wallet_addr) {
                                datum_is_accepted_addr = dap_chain_addr_compare(l_wallet_addr, l_dist_addr);
                            }
                            json_object *l_jobj_f = json_object_new_object();
                            if (!l_jobj_f) {
                                json_object_put(l_jobj_to_list);
                                json_object_put(l_jobj_change_list);
                                json_object_put(l_jobj_to_from_emi);
                                json_object_put(l_jobj_fee_list);
                                DAP_DELETE(l_value_str);
                                DAP_DELETE(l_value_coins_str);
                                DAP_DELETE(l_addr_str);
                                json_object_put(l_jobj_addr);
                                json_object_put(l_jobj_money);
                                json_object_put(l_jobj_datum);
                                json_object_put(l_jobj_datums);
                                json_object_put(l_obj_chain);
                                dap_global_db_objs_delete(l_objs, l_objs_count);
                                return;
                            }
                            json_object_object_add(l_jobj_f, "money", l_jobj_money);
                            if (dap_chain_addr_compare(&l_addr_from, l_dist_addr)) {
                                bool l_in_from_emi = false;
                                for (dap_list_t *it_ems = l_list_in_ems; it_ems; it_ems = it_ems->next) {
                                    dap_chain_tx_in_ems_t *l_in_ems = (dap_chain_tx_in_ems_t*)it_ems->data;
                                    if (!dap_strcmp(l_in_ems->header.ticker, l_dist_token)) {
                                        l_in_from_emi = true;
                                        dap_hash_fast_t l_ems_hash = l_in_ems->header.token_emission_hash;
                                        char l_ems_hash_str[DAP_CHAIN_HASH_FAST_STR_SIZE];
                                        dap_hash_fast_to_str(&l_ems_hash, l_ems_hash_str, DAP_CHAIN_HASH_FAST_STR_SIZE);
                                        json_object * l_obj_ems_hash = json_object_new_string(l_ems_hash_str);
                                        if (!l_obj_ems_hash) {
                                            json_object_put(l_jobj_to_list);
                                            json_object_put(l_jobj_change_list);
                                            json_object_put(l_jobj_to_from_emi);
                                            json_object_put(l_jobj_fee_list);
                                            DAP_DELETE(l_value_str);
                                            DAP_DELETE(l_value_coins_str);
                                            DAP_DELETE(l_addr_str);
                                            json_object_put(l_jobj_addr);
                                            json_object_put(l_jobj_money);
                                            json_object_put(l_jobj_datum);
                                            json_object_put(l_jobj_datums);
                                            json_object_put(l_obj_chain);
                                            json_object_put(l_jobj_f);
                                            dap_global_db_objs_delete(l_objs, l_objs_count);
                                            return;
                                        }
                                        json_object_object_add(l_jobj_f, "token_emission_hash", l_obj_ems_hash);
                                        break;
                                    }
                                }
                                if (l_in_from_emi)
                                    json_object_array_add(l_jobj_to_from_emi, l_jobj_f);
                                else
                                    json_object_array_add(l_jobj_change_list, l_jobj_f);
                            } else {
                                json_object_object_add(l_jobj_f, "addr", l_jobj_addr);
                                json_object_array_add(l_jobj_to_list, l_jobj_f);
                            }
                            DAP_DELETE(l_addr_str);
                        } else {
                            switch (l_out_cond_subtype) {
                                case OUT_COND_TYPE_PAY:
                                    json_object_array_add(l_jobj_pay_list, l_jobj_money);
                                    break;
                                case OUT_COND_TYPE_FEE:
                                    json_object_array_add(l_jobj_fee_list, l_jobj_money);
                                    break;
                                case OUT_COND_TYPE_STAKE_LOCK:
                                    json_object_array_add(l_jobj_stake_lock_list, l_jobj_money);
                                    break;
                                case OUT_COND_TYPE_XCHANGE:
                                    json_object_array_add(l_jobj_xchange_list, l_jobj_money);
                                    break;
                                case OUT_COND_TYPE_POS_DELEGATE:
                                    json_object_array_add(l_jobj_stake_pos_delegate_list, l_jobj_money);
                                    break;
                                default:
                                    log_it(L_ERROR, "An unknown subtype output was found in a transaction in the mempool list.");
                                    break;
                            }
                        }
                        DAP_DELETE(l_value_str);
                        DAP_DELETE(l_value_coins_str);
                    }
                    json_object_object_add(l_jobj_datum, "to", l_jobj_to_list);
                    json_object_object_add(l_jobj_datum, "change", l_jobj_change_list);
                    json_object_object_add(l_jobj_datum, "fee", l_jobj_fee_list);
                    json_object_array_length(l_jobj_pay_list) > 0 ?
                    json_object_object_add(l_jobj_datum, "srv_pay", l_jobj_pay_list) : json_object_put(l_jobj_pay_list);
                    json_object_array_length(l_jobj_xchange_list) > 0 ?
                    json_object_object_add(l_jobj_datum, "srv_xchange", l_jobj_xchange_list) : json_object_put(l_jobj_xchange_list);
                    json_object_array_length(l_jobj_stake_lock_list) > 0 ?
                    json_object_object_add(l_jobj_datum, "srv_stake_lock", l_jobj_stake_lock_list) : json_object_put(l_jobj_stake_lock_list);
                    json_object_array_length(l_jobj_stake_pos_delegate_list) > 0 ?
                    json_object_object_add(l_jobj_datum, "srv_stake_pos_delegate", l_jobj_stake_pos_delegate_list) : json_object_put(l_jobj_stake_pos_delegate_list);
                    json_object_array_length(l_jobj_to_from_emi) > 0 ?
                    json_object_object_add(l_jobj_datum, "from_emission", l_jobj_to_from_emi) : json_object_put(l_jobj_to_from_emi);
                    dap_list_free(l_list_out_items);
                }
                    break;
                case DAP_CHAIN_DATUM_TOKEN_EMISSION: {
                    size_t l_emi_size = 0;
                    dap_chain_datum_token_emission_t *l_emi = dap_chain_datum_emission_read(l_datum->data, &l_emi_size);
                    if (l_wallet_addr && l_emi && dap_chain_addr_compare(l_wallet_addr, &l_emi->hdr.address))
                        datum_is_accepted_addr = true;
                    DAP_DELETE(l_emi);
                    json_object_object_add(l_jobj_datum, "data", dap_chain_datum_data_to_json(l_datum));
                }
                    break;
                default:
                    json_object_object_add(l_jobj_datum, "data", dap_chain_datum_data_to_json(l_datum));
            }
        }
        if (l_wallet_addr) {
            if (datum_is_accepted_addr) {
                json_object_array_add(l_jobj_datums, l_jobj_datum);
            } else
                json_object_put(l_jobj_datum);
        } else
            json_object_array_add(l_jobj_datums, l_jobj_datum);
    }

    json_object_object_add(l_obj_chain, "datums", l_jobj_datums);
    
    dap_global_db_objs_delete(l_objs, l_objs_count);

    char l_net_chain_count_total[64] = {0};

    sprintf(l_net_chain_count_total, "%s.%s: %zu", a_net->pub.name, a_chain->name, l_objs_count);
    json_object * l_object_total = json_object_new_string(l_net_chain_count_total);
    if (!l_object_total) {
        json_object_put(l_obj_chain);
        dap_json_rpc_allocation_error;
        return;
    }
    json_object_object_add(l_obj_chain, "total", l_object_total);

    json_object_array_add(a_json_obj, l_obj_chain);
    DAP_DELETE(l_gdb_group_mempool);
}

static int mempool_delete_for_chain(dap_chain_t *a_chain, const char * a_datum_hash_str, json_object **a_json_reply) {
        char * l_gdb_group_mempool = dap_chain_net_get_gdb_group_mempool_new(a_chain);
        uint8_t *l_data_tmp = dap_global_db_get_sync(l_gdb_group_mempool, a_datum_hash_str,
                                                     NULL, NULL, NULL);
        if(l_data_tmp && dap_global_db_del_sync(l_gdb_group_mempool, a_datum_hash_str) == 0) {
            char *l_msg_str = dap_strdup_printf("Datum %s deleted", a_datum_hash_str);
            json_object *l_msg = json_object_new_string(l_msg_str);
            DAP_DELETE(l_msg_str);
            if (!l_msg) {
                dap_json_rpc_allocation_error;
                DAP_DELETE(l_gdb_group_mempool);
                DAP_DELETE(l_data_tmp);
                return DAP_JSON_RPC_ERR_CODE_MEMORY_ALLOCATED;
            }
            json_object_array_add(*a_json_reply, l_msg);
            DAP_DELETE(l_gdb_group_mempool);
            DAP_DELETE(l_data_tmp);
            return 0;
        } else {
            DAP_DELETE(l_gdb_group_mempool);
            DAP_DELETE(l_data_tmp);
            return 1;
        }
}

typedef enum cmd_mempool_delete_err_list{
    COM_MEMPOOL_DELETE_ERR_DATUM_NOT_FOUND_IN_ARGUMENT = DAP_JSON_RPC_ERR_CODE_METHOD_ERR_START,
    COM_MEMPOOL_DELETE_ERR_DATUM_NOT_FOUND
}cmd_mempool_delete_err_list_t;
/**
 * @brief _cmd_mempool_delete
 * @param argc
 * @param argv
 * @param arg_func
 * @param a_str_reply
 * @return
 */
int _cmd_mempool_delete(dap_chain_net_t *a_net, dap_chain_t *a_chain, const char *a_datum_hash, void **reply)
{
    json_object ** a_json_reply = (json_object **) reply;
    if (!a_net || !a_datum_hash) {
        dap_json_rpc_error_add(COM_MEMPOOL_DELETE_ERR_DATUM_NOT_FOUND_IN_ARGUMENT, "Net or datum hash not specified");
        return COM_MEMPOOL_DELETE_ERR_DATUM_NOT_FOUND_IN_ARGUMENT;
    }
    int res = 0;
    if (!a_chain) {
        dap_chain_t * l_chain;
        DL_FOREACH(a_net->pub.chains, l_chain){
            res = mempool_delete_for_chain(l_chain, a_datum_hash, a_json_reply);
            if (res == 0) {
                break;
            }
        }
    } else {
        res = mempool_delete_for_chain(a_chain, a_datum_hash, a_json_reply);
    }
    if (res) {
        char *l_msg_str = dap_strdup_printf("Error! Can't find datum %s", a_datum_hash);
        if (!l_msg_str) {
            dap_json_rpc_allocation_error;
            return DAP_JSON_RPC_ERR_CODE_MEMORY_ALLOCATED;
        }
        json_object *l_msg = json_object_new_string(l_msg_str);
        DAP_DELETE(l_msg_str);
        if (!l_msg) {
            dap_json_rpc_allocation_error;
            return DAP_JSON_RPC_ERR_CODE_MEMORY_ALLOCATED;
        }
        json_object_array_add(*a_json_reply, l_msg);
        return COM_MEMPOOL_DELETE_ERR_DATUM_NOT_FOUND;
    }
    return 0;
//    } else {
//        char *l_msg_str = dap_strdup_printf("Datum %s removed", a_datum_hash);
//        if (!l_msg_str) {
//            dap_json_rpc_allocation_error;
//            return DAP_JSON_RPC_ERR_CODE_MEMORY_ALLOCATED;
//        }
//        json_object *l_msg = json_object_new_string(l_msg_str);
//        DAP_DELETE(l_msg_str);
//        if (!l_msg) {
//            dap_json_rpc_allocation_error;
//            return DAP_JSON_RPC_ERR_CODE_MEMORY_ALLOCATED;
//        }
//        json_object_array_add(*a_json_reply, l_msg);
//        return 0;
//    }
}

/**
 * @brief s_com_mempool_check_datum_in_chain
 * @param a_chain
 * @param a_datum_hash_str
 * @return boolean
 */
dap_chain_datum_t *s_com_mempool_check_datum_in_chain(dap_chain_t *a_chain, const char *a_datum_hash_str)
{
    if (!a_datum_hash_str)
        return NULL;
    char *l_gdb_group_mempool = dap_chain_net_get_gdb_group_mempool_new(a_chain);
    if (!l_gdb_group_mempool)
        return NULL;
    uint8_t *l_data_tmp = dap_global_db_get_sync(l_gdb_group_mempool, a_datum_hash_str, NULL, NULL, NULL);
    DAP_DELETE(l_gdb_group_mempool);
    return (dap_chain_datum_t *)l_data_tmp;
}

typedef enum cmd_mempool_check_err_list {
    COM_MEMPOOL_CHECK_ERR_CAN_NOT_FIND_CHAIN = DAP_JSON_RPC_ERR_CODE_METHOD_ERR_START,
    COM_MEMPOOL_CHECK_ERR_CAN_NOT_FIND_NET,
    COM_MEMPOOL_CHECK_ERR_REQUIRES_DATUM_HASH,
    COM_MEMPOOL_CHECK_ERR_INCORRECT_HASH_STR,
    COM_MEMPOOL_CHECK_ERR_DATUM_NOT_FIND
}cmd_mempool_check_err_list_t;
/**
 * @brief _cmd_mempool_check
 * @param argc
 * @param argv
 * @param arg_func
 * @param a_str_reply
 * @return
 */
int _cmd_mempool_check(dap_chain_net_t *a_net, dap_chain_t *a_chain, const char *a_datum_hash, const char **a_hash_out_type, void ** reply) {
    json_object ** a_json_reply = (json_object **) reply;

    if (!a_net || !a_datum_hash) {
        dap_json_rpc_error_add(COM_MEMPOOL_CHECK_ERR_CAN_NOT_FIND_NET, "Error! Both -net <network_name> "
                                                                       "and -datum <data_hash> parameters are required.");
        return COM_MEMPOOL_CHECK_ERR_CAN_NOT_FIND_NET;
    }
    dap_chain_datum_t *l_datum = NULL;
    char *l_chain_name = a_chain ? a_chain->name : NULL;
    bool l_found_in_chains = false;
    int l_ret_code = 0;
    dap_hash_fast_t l_atom_hash = {};
    if (a_chain)
        l_datum = s_com_mempool_check_datum_in_chain(a_chain, a_datum_hash);
    else {
        dap_chain_t *it = NULL;
        DL_FOREACH(a_net->pub.chains, it) {
            l_datum = s_com_mempool_check_datum_in_chain(it, a_datum_hash);
            if (l_datum) {
                l_chain_name = it->name;
                break;
            }
        }
    }
    if (!l_datum) {
        l_found_in_chains = true;
        dap_hash_fast_t l_datum_hash;
        if (dap_chain_hash_fast_from_hex_str(a_datum_hash, &l_datum_hash)) {
            dap_json_rpc_error_add(COM_MEMPOOL_CHECK_ERR_INCORRECT_HASH_STR,
                                    "Incorrect hash string %s", a_datum_hash);
            return COM_MEMPOOL_CHECK_ERR_INCORRECT_HASH_STR;
        }
        if (a_chain)
            l_datum = a_chain->callback_datum_find_by_hash(a_chain, &l_datum_hash, &l_atom_hash, &l_ret_code);
        else {
            dap_chain_t *it = NULL;
            DL_FOREACH(a_net->pub.chains, it) {
                l_datum = it->callback_datum_find_by_hash(it, &l_datum_hash, &l_atom_hash, &l_ret_code);
                if (l_datum) {
                    l_chain_name = it->name;
                    break;
                }
            }
        }
    }
    json_object *l_jobj_datum = json_object_new_object();
    json_object *l_datum_hash = json_object_new_string(a_datum_hash);
    json_object *l_net_obj = json_object_new_string(a_net->pub.name);
    if (!l_jobj_datum || !l_datum_hash || !l_net_obj){
        json_object_put(l_jobj_datum);
        json_object_put(l_datum_hash);
        json_object_put(l_net_obj);
        dap_json_rpc_allocation_error;
        return DAP_JSON_RPC_ERR_CODE_MEMORY_ALLOCATED;
    }
    json_object *l_chain_obj;
    if(l_chain_name) {
        l_chain_obj = json_object_new_string(l_chain_name);
        if (!l_chain_obj) {
            json_object_put(l_jobj_datum);
            json_object_put(l_datum_hash);
            json_object_put(l_net_obj);
            dap_json_rpc_allocation_error;
            return DAP_JSON_RPC_ERR_CODE_MEMORY_ALLOCATED;
        }
    } else
        l_chain_obj = json_object_new_null();
    json_object_object_add(l_jobj_datum, "hash", l_datum_hash);
    json_object_object_add(l_jobj_datum, "net", l_net_obj);
    json_object_object_add(l_jobj_datum, "chain", l_chain_obj);
    json_object *l_find_bool;
    if (l_datum) {
        l_find_bool = json_object_new_boolean(TRUE);
        json_object *l_find_chain_or_mempool = json_object_new_string(l_found_in_chains ? "chain" : "mempool");
        if (!l_find_chain_or_mempool || !l_find_bool) {
            json_object_put(l_find_chain_or_mempool);
            json_object_put(l_find_bool);
            json_object_put(l_jobj_datum);
            dap_json_rpc_allocation_error;
            return DAP_JSON_RPC_ERR_CODE_MEMORY_ALLOCATED;
        }
        json_object_object_add(l_jobj_datum, "find", l_find_bool);
        json_object_object_add(l_jobj_datum, "source", l_find_chain_or_mempool);
        if (l_found_in_chains) {
            char l_atom_hash_str[DAP_CHAIN_HASH_FAST_STR_SIZE];
            dap_chain_hash_fast_to_str(&l_atom_hash, l_atom_hash_str, DAP_CHAIN_HASH_FAST_STR_SIZE);
            json_object *l_obj_atom = json_object_new_object();
            json_object *l_jobj_atom_hash = json_object_new_string(l_atom_hash_str);
            json_object *l_jobj_atom_err = json_object_new_string(dap_ledger_tx_check_err_str(l_ret_code));
            if (!l_obj_atom || !l_jobj_atom_hash || !l_jobj_atom_err) {
                json_object_put(l_jobj_datum);
                json_object_put(l_obj_atom);
                json_object_put(l_jobj_atom_hash);
                json_object_put(l_jobj_atom_err);
                dap_json_rpc_allocation_error;
                return DAP_JSON_RPC_ERR_CODE_MEMORY_ALLOCATED;
            }
            json_object_object_add(l_obj_atom, "hash", l_jobj_atom_hash);
            json_object_object_add(l_obj_atom, "ledger_response_code", l_jobj_atom_err);
            json_object_object_add(l_jobj_datum, "atom", l_obj_atom);
        }
        json_object *l_datum_obj_inf = dap_chain_datum_to_json(l_datum);
        if (!l_datum_obj_inf) {
            if (!l_found_in_chains)
                DAP_DELETE(l_datum);
            json_object_put(l_jobj_datum);
            dap_json_rpc_error_add(DAP_JSON_RPC_ERR_CODE_SERIALIZATION_DATUM_TO_JSON,
                                    "Failed to serialize datum to JSON.");
            return DAP_JSON_RPC_ERR_CODE_SERIALIZATION_DATUM_TO_JSON;
        }
        if (!l_found_in_chains)
            DAP_DELETE(l_datum);
        json_object_array_add(*a_json_reply, l_jobj_datum);
        return 0;
    } else {
        l_find_bool = json_object_new_boolean(TRUE);
        if (!l_find_bool) {
            json_object_put(l_jobj_datum);
            dap_json_rpc_allocation_error;
            return DAP_JSON_RPC_ERR_CODE_MEMORY_ALLOCATED;
        }
        json_object_object_add(l_jobj_datum, "find", l_find_bool);
        json_object_array_add(*a_json_reply, l_jobj_datum);
        return COM_MEMPOOL_CHECK_ERR_DATUM_NOT_FIND;
    }
}

typedef enum cmd_mempool_proc_list_error{
    DAP_COM_MEMPOOL_PROC_LIST_ERROR_NODE_ROLE_NOT_FULL = DAP_JSON_RPC_ERR_CODE_METHOD_ERR_START,
    DAP_COM_MEMPOOL_PROC_LIST_ERROR_GET_DATUM_HASH_FROM_STR,
    DAP_COM_MEMPOOL_PROC_LIST_ERROR_DATUM_CORRUPT_SIZE_DATUM_NOT_EQUALS_SIZE_RECORD,
    DAP_COM_MEMPOOL_PROC_LIST_ERROR_CAN_NOT_GROUP_NAME,
    DAP_COM_MEMPOOL_PROC_LIST_ERROR_CAN_NOT_FIND_DATUM,
    DAP_COM_MEMPOOL_PROC_LIST_ERROR_CAN_NOT_CONVERT_DATUM_HASH_TO_DIGITAL_FORM,
    DAP_COM_MEMPOOL_PROC_LIST_ERROR_REAL_HASH_DATUM_DOES_NOT_MATCH_HASH_DATA_STRING,
    DAP_COM_MEMPOOL_PROC_LIST_ERROR_FALSE_VERIFY,
    DAP_COM_MEMPOOL_PROC_LIST_ERROR_CAN_NOT_MOVE_TO_NO_CONCENSUS_FROM_MEMPOOL

}cmd_mempool_proc_list_error_t;
/**
 * @brief _cmd_mempool_proc
 * process mempool datums
 * @param a_net
 * @param a_chain
 * @param a_datum_hash
 * @param reply
 * @return
 */
int _cmd_mempool_proc(dap_chain_net_t *a_net, dap_chain_t *a_chain, const char *a_datum_hash, void **reply)
{
    // If full or light it doesnt work
    if(dap_chain_net_get_role(a_net).enums>= NODE_ROLE_FULL){
        dap_json_rpc_error_add(DAP_COM_MEMPOOL_PROC_LIST_ERROR_NODE_ROLE_NOT_FULL,
                               "Need master node role or higher for network %s to process this command", a_net->pub.name);
        return DAP_COM_MEMPOOL_PROC_LIST_ERROR_NODE_ROLE_NOT_FULL;
    }

    int ret = 0;
    char *l_gdb_group_mempool = dap_chain_net_get_gdb_group_mempool_new(a_chain);
    if (!l_gdb_group_mempool){
        dap_json_rpc_error_add(DAP_COM_MEMPOOL_PROC_LIST_ERROR_CAN_NOT_GROUP_NAME,
                               "Failed to get mempool group name on network %s", a_net->pub.name);
        return DAP_COM_MEMPOOL_PROC_LIST_ERROR_CAN_NOT_GROUP_NAME;
    }
    size_t l_datum_size=0;

    dap_chain_datum_t * l_datum = (dap_chain_datum_t*)dap_global_db_get_sync(l_gdb_group_mempool, a_datum_hash,
                                                                             &l_datum_size, NULL, NULL );
    size_t l_datum_size2 = l_datum? dap_chain_datum_size( l_datum): 0;
    if (l_datum_size != l_datum_size2) {
        dap_json_rpc_error_add(DAP_COM_MEMPOOL_PROC_LIST_ERROR_DATUM_CORRUPT_SIZE_DATUM_NOT_EQUALS_SIZE_RECORD, "Error! Corrupted datum %s, size by datum headers is %zd when in mempool is only %zd bytes",
                                            a_datum_hash, l_datum_size2, l_datum_size);
        DAP_DELETE(l_gdb_group_mempool);
        return DAP_COM_MEMPOOL_PROC_LIST_ERROR_DATUM_CORRUPT_SIZE_DATUM_NOT_EQUALS_SIZE_RECORD;
    }
    if (!l_datum) {
        dap_json_rpc_error_add(DAP_COM_MEMPOOL_PROC_LIST_ERROR_CAN_NOT_FIND_DATUM,
                               "Error! Can't find datum %s", a_datum_hash);
        DAP_DELETE(l_gdb_group_mempool);
        return DAP_COM_MEMPOOL_PROC_LIST_ERROR_CAN_NOT_FIND_DATUM;
    }
    dap_hash_fast_t l_datum_hash, l_real_hash;
    if (dap_chain_hash_fast_from_hex_str(a_datum_hash, &l_datum_hash)) {
        dap_json_rpc_error_add(DAP_COM_MEMPOOL_PROC_LIST_ERROR_CAN_NOT_CONVERT_DATUM_HASH_TO_DIGITAL_FORM,
                               "Error! Can't convert datum hash string %s to digital form",
                               a_datum_hash);
        DAP_DELETE(l_gdb_group_mempool);
        return DAP_COM_MEMPOOL_PROC_LIST_ERROR_CAN_NOT_CONVERT_DATUM_HASH_TO_DIGITAL_FORM;
    }
    dap_hash_fast(l_datum->data, l_datum->header.data_size, &l_real_hash);
    if (!dap_hash_fast_compare(&l_datum_hash, &l_real_hash)) {
        dap_json_rpc_error_add(DAP_COM_MEMPOOL_PROC_LIST_ERROR_REAL_HASH_DATUM_DOES_NOT_MATCH_HASH_DATA_STRING,
                               "Error! Datum's real hash doesn't match datum's hash string %s",
                               a_datum_hash);
        DAP_DELETE(l_gdb_group_mempool);
        return DAP_COM_MEMPOOL_PROC_LIST_ERROR_REAL_HASH_DATUM_DOES_NOT_MATCH_HASH_DATA_STRING;
    }
    dap_time_t l_ts_create = (dap_time_t)l_datum->header.ts_create;
    const char *l_type = NULL;
    DAP_DATUM_TYPE_STR(l_datum->header.type_id, l_type);
    json_object *l_jobj_res = json_object_new_object();
    json_object *l_jobj_datum = json_object_new_object();
    json_object *l_jobj_hash = json_object_new_string(a_datum_hash);
    json_object *l_jobj_type = json_object_new_string(l_type);
    json_object *l_jobj_ts_created = json_object_new_object();
    json_object *l_jobj_ts_created_time_stamp = json_object_new_uint64(l_ts_create);
    if (!l_jobj_ts_created || !l_jobj_ts_created_time_stamp || !l_jobj_type ||
        !l_jobj_hash || !l_jobj_datum || !l_jobj_res) {
        json_object_put(l_jobj_res);
        json_object_put(l_jobj_datum);
        json_object_put(l_jobj_hash);
        json_object_put(l_jobj_type);
        json_object_put(l_jobj_ts_created);
        json_object_put(l_jobj_ts_created_time_stamp);
        dap_json_rpc_allocation_error;
        return DAP_JSON_RPC_ERR_CODE_MEMORY_ALLOCATED;
    }
    char l_ts_created_str[27];
    dap_ctime_r(&l_ts_create, l_ts_created_str);
    json_object *l_jobj_ts_created_str = json_object_new_string(l_ts_created_str);
    json_object *l_jobj_data_size = json_object_new_uint64(l_datum->header.data_size);
    if (!l_jobj_ts_created_str || !l_jobj_data_size) {
        json_object_put(l_jobj_res);
        json_object_put(l_jobj_datum);
        json_object_put(l_jobj_hash);
        json_object_put(l_jobj_type);
        json_object_put(l_jobj_ts_created);
        json_object_put(l_jobj_ts_created_time_stamp);
        json_object_put(l_jobj_ts_created_str);
        json_object_put(l_jobj_data_size);
        dap_json_rpc_allocation_error;
        return DAP_JSON_RPC_ERR_CODE_MEMORY_ALLOCATED;
    }
    json_object_object_add(l_jobj_datum, "hash", l_jobj_hash);
    json_object_object_add(l_jobj_datum, "type", l_jobj_type);
    json_object_object_add(l_jobj_ts_created, "time_stamp", l_jobj_ts_created_time_stamp);
    json_object_object_add(l_jobj_ts_created, "str", l_jobj_ts_created_str);
    json_object_object_add(l_jobj_datum, "ts_created", l_jobj_ts_created);
    json_object_object_add(l_jobj_datum, "data_size", l_jobj_data_size);
    json_object_object_add(l_jobj_res, "datum", l_jobj_datum);
    json_object *l_jobj_verify = json_object_new_object();
    if (!l_jobj_verify) {
        json_object_put(l_jobj_res);
        dap_json_rpc_allocation_error;
        return DAP_JSON_RPC_ERR_CODE_MEMORY_ALLOCATED;
    }
    int l_verify_datum = dap_chain_net_verify_datum_for_add(a_chain, l_datum, &l_datum_hash);
    if (l_verify_datum){
        json_object *l_jobj_verify_err = json_object_new_string(dap_chain_net_verify_datum_err_code_to_str(l_datum, l_verify_datum));
        json_object *l_jobj_verify_status = json_object_new_boolean(FALSE);
        if (!l_jobj_verify_status || !l_jobj_verify_err) {
            json_object_put(l_jobj_verify_status);
            json_object_put(l_jobj_verify_err);
            json_object_put(l_jobj_verify);
            json_object_put(l_jobj_res);
            dap_json_rpc_allocation_error;
            return DAP_JSON_RPC_ERR_CODE_MEMORY_ALLOCATED;
        }
        json_object_object_add(l_jobj_verify, "isProcessed", l_jobj_verify_status);
        json_object_object_add(l_jobj_verify, "error", l_jobj_verify_err);
        ret = DAP_COM_MEMPOOL_PROC_LIST_ERROR_FALSE_VERIFY;
    } else {
        if (a_chain->callback_add_datums) {
            if (a_chain->callback_add_datums(a_chain, &l_datum, 1) == 0) {
                json_object *l_jobj_verify_status = json_object_new_boolean(FALSE);
                if (!l_jobj_verify_status) {
                    json_object_put(l_jobj_verify_status);
                    json_object_put(l_jobj_verify);
                    json_object_put(l_jobj_res);
                    dap_json_rpc_allocation_error;
                    return DAP_JSON_RPC_ERR_CODE_MEMORY_ALLOCATED;
                }
                json_object_object_add(l_jobj_verify, "isProcessed", l_jobj_verify_status);
                ret = DAP_COM_MEMPOOL_PROC_LIST_ERROR_FALSE_VERIFY;
            } else {
                json_object *l_jobj_verify_status = json_object_new_boolean(TRUE);
                if (!l_jobj_verify_status) {
                    json_object_put(l_jobj_verify);
                    json_object_put(l_jobj_res);
                    dap_json_rpc_allocation_error;
                    return DAP_JSON_RPC_ERR_CODE_MEMORY_ALLOCATED;
                }
                json_object_object_add(l_jobj_verify, "isProcessed", l_jobj_verify_status);
                if (dap_global_db_del_sync(l_gdb_group_mempool, a_datum_hash)){
                    json_object *l_jobj_wrn_text = json_object_new_string("Can't delete datum from mempool!");
                    if (!l_jobj_wrn_text) {
                        json_object_put(l_jobj_verify);
                        json_object_put(l_jobj_res);
                        dap_json_rpc_allocation_error;
                        return DAP_JSON_RPC_ERR_CODE_MEMORY_ALLOCATED;
                    }
                    json_object_object_add(l_jobj_verify, "warning", l_jobj_wrn_text);
                } else {
                    json_object *l_jobj_text = json_object_new_string("Removed datum from mempool.");
                    if (!l_jobj_text) {
                        json_object_put(l_jobj_verify);
                        json_object_put(l_jobj_res);
                        dap_json_rpc_allocation_error;
                        return DAP_JSON_RPC_ERR_CODE_MEMORY_ALLOCATED;
                    }
                    json_object_object_add(l_jobj_verify, "notice", l_jobj_text);
                }
            }
        } else {
            dap_json_rpc_error_add(DAP_COM_MEMPOOL_PROC_LIST_ERROR_CAN_NOT_MOVE_TO_NO_CONCENSUS_FROM_MEMPOOL, "Error! Can't move to no-concensus chains from mempool");
            ret = DAP_COM_MEMPOOL_PROC_LIST_ERROR_CAN_NOT_MOVE_TO_NO_CONCENSUS_FROM_MEMPOOL;
        }
    }
    DAP_DELETE(l_gdb_group_mempool);
    json_object_object_add(l_jobj_res, "verify", l_jobj_verify);
    json_object_array_add(*reply, l_jobj_res);
    return ret;
}

/**
 * @breif _cmd_mempool_proc_all
 * @param argc
 * @param argv
 * @param arg_func
 * @param str_reply
 * @return
 */
int _cmd_mempool_proc_all(dap_chain_net_t *a_net, dap_chain_t *a_chain, void **reply) {
    json_object ** a_json_reply = (json_object **) reply;
    if (!a_net || !a_chain) {
        dap_json_rpc_error_add(-2, "The net and chain argument is not set");
        return -2;
    }

    json_object *l_ret = json_object_new_object();
    if (!l_ret){
        dap_json_rpc_allocation_error;
        return DAP_JSON_RPC_ERR_CODE_MEMORY_ALLOCATED;
    }
    if(!dap_chain_net_by_id(a_chain->net_id)) {
        char *l_warn_str = dap_strdup_printf("%s.%s: chain not found\n", a_net->pub.name,
                                             a_chain->name);
        if (!l_warn_str) {
            json_object_put(l_ret);
            dap_json_rpc_allocation_error;
            return DAP_JSON_RPC_ERR_CODE_MEMORY_ALLOCATED;
        }
        json_object *l_warn_obj = json_object_new_string(l_warn_str);
        DAP_DELETE(l_warn_str);
        if (!l_warn_obj){
            json_object_put(l_ret);
            dap_json_rpc_allocation_error;
            return DAP_JSON_RPC_ERR_CODE_MEMORY_ALLOCATED;
        }
        json_object_object_add(l_ret, "warning", l_warn_obj);
    }

#ifdef DAP_TPS_TEST
    dap_chain_ledger_set_tps_start_time(a_net->pub.ledger);
#endif
    dap_chain_node_mempool_process_all(a_chain, true);
    char *l_str_result = dap_strdup_printf("The entire mempool has been processed in %s.%s.",
                                           a_net->pub.name, a_chain->name);
    if (!l_str_result) {
        json_object_put(l_ret);
        dap_json_rpc_allocation_error;
        return DAP_JSON_RPC_ERR_CODE_MEMORY_ALLOCATED;
    }
    json_object *l_obj_result = json_object_new_string(l_str_result);
    DAP_DEL_Z(l_str_result);
    if (!l_obj_result) {
        json_object_put(l_ret);
        dap_json_rpc_allocation_error;
        return DAP_JSON_RPC_ERR_CODE_MEMORY_ALLOCATED;
    }
    json_object_object_add(l_ret, "result", l_obj_result);
    json_object_array_add(*a_json_reply, l_obj_result);
    return 0;
}

typedef enum _cmd_mempool_dump_error_list{
    COM_DUMP_ERROR_LIST_CORRUPTED_SIZE = DAP_JSON_RPC_ERR_CODE_METHOD_ERR_START,
    COM_DUMP_ERROR_CAN_NOT_FIND_DATUM,
    COM_DUMP_ERROR_NULL_IS_ARGUMENT_FUNCTION
}_cmd_mempool_dump_error_list_t;

int _cmd_mempool_dump_from_group(dap_chain_net_id_t a_net_id, const char *a_group_gdb, const char *a_datum_hash,
                                 const char *a_hash_out_type, json_object **reply) {
    size_t l_datum_size = 0;
    dap_chain_datum_t *l_datum = (dap_chain_datum_t *)dap_global_db_get_sync(a_group_gdb, a_datum_hash,
                                                         &l_datum_size, NULL, NULL );
    size_t l_datum_size2 = l_datum? dap_chain_datum_size( l_datum): 0;
    if (l_datum_size != l_datum_size2) {
        dap_json_rpc_error_add(COM_DUMP_ERROR_LIST_CORRUPTED_SIZE, "Error! Corrupted datum %s, size by datum headers "
                                                                   "is %zd when in mempool is only %zd bytes",
                                 a_datum_hash, l_datum_size2, l_datum_size);
        return COM_DUMP_ERROR_LIST_CORRUPTED_SIZE;
    }
    if (!l_datum) {
        char *l_msg_str = dap_strdup_printf("Error! Can't find datum %s in %s", a_datum_hash, a_group_gdb);
        if (!l_msg_str) {
            DAP_JSON_RPC_ERR_CODE_MEMORY_ALLOCATED;
            return -1;
        }
        json_object *l_jobj_message = json_object_new_string(l_msg_str);
        return COM_DUMP_ERROR_CAN_NOT_FIND_DATUM;
    }
    json_object *l_jobj_datum = dap_chain_datum_to_json(l_datum);
    json_object_array_add(*reply, l_jobj_datum);
    return 0;
}

int _cmd_mempool_dump(dap_chain_net_t *a_net, dap_chain_t *a_chain, const char *a_datum_hash, const char *a_hash_out_type, json_object **reply) {
    if (!a_net || !a_datum_hash || !a_hash_out_type) {
        dap_json_rpc_error_add(COM_DUMP_ERROR_NULL_IS_ARGUMENT_FUNCTION, "The following arguments are not set: network,"
                                                                         " datum hash, and output hash type. "
                                                                         "Functions required for operation.");
        return COM_DUMP_ERROR_NULL_IS_ARGUMENT_FUNCTION;
    }
    if (a_chain) {
        char *l_group_mempool = dap_chain_net_get_gdb_group_mempool_new(a_chain);
        _cmd_mempool_dump_from_group(a_net->pub.id, l_group_mempool, a_datum_hash, a_hash_out_type, reply);
        DAP_DELETE(l_group_mempool);
    } else {
        dap_chain_t *l_chain = NULL;
        DL_FOREACH(a_net->pub.chains, l_chain){
            char *l_group_mempool = dap_chain_net_get_gdb_group_mempool_new(a_chain);
            if (!_cmd_mempool_dump_from_group(a_net->pub.id, l_group_mempool, a_datum_hash, a_hash_out_type, reply)){
                DAP_DELETE(l_group_mempool);
                break;
            }
            DAP_DELETE(l_group_mempool);
        }
    }
    return 0;
}

int com_mempool(int a_argc, char **a_argv, void **reply){
    int arg_index = 1;
    dap_chain_net_t *l_net = NULL;
    dap_chain_t *l_chain = NULL;
    enum _subcmd {SUBCMD_LIST, SUBCMD_PROC, SUBCMD_PROC_ALL, SUBCMD_DELETE, SUBCMD_ADD_CA, SUBCMD_CHECK, SUBCMD_DUMP, SUBCMD_COUNT};
    enum _subcmd l_cmd = 0;
    if (a_argv[1]) {
        if (!dap_strcmp(a_argv[1], "list")) {
            l_cmd = SUBCMD_LIST;
        } else if (!dap_strcmp(a_argv[1], "proc")) {
            l_cmd = SUBCMD_PROC;
        } else if (!dap_strcmp(a_argv[1], "proc_all")) {
            l_cmd = SUBCMD_PROC_ALL;
        } else if (!dap_strcmp(a_argv[1], "delete")) {
            l_cmd = SUBCMD_DELETE;
        } else if (!dap_strcmp(a_argv[1], "add_ca")) {
            l_cmd = SUBCMD_ADD_CA;
        } else if (!dap_strcmp(a_argv[1], "dump")) {
            l_cmd = SUBCMD_DUMP;
        } else if (!dap_strcmp(a_argv[1], "check")) {
            l_cmd = SUBCMD_CHECK;
        } else if (!dap_strcmp(a_argv[1], "count")) {
            l_cmd = SUBCMD_COUNT;
        } else {
            char *l_str_err = dap_strdup_printf("Invalid sub command specified. Ыub command %s "
                                                           "is not supported.", a_argv[1]);
            if (!l_str_err) {
                DAP_JSON_RPC_ERR_CODE_MEMORY_ALLOCATED;
                return -1;
            }
            json_object *l_jobj_str_err = json_object_new_string(l_str_err);
            DAP_DELETE(l_str_err);
            if (!l_jobj_str_err) {
                DAP_JSON_RPC_ERR_CODE_MEMORY_ALLOCATED;
                return -1;
            }
            json_object_array_add(*reply, l_jobj_str_err);
            return -2;
        }
    }
    dap_chain_node_cli_cmd_values_parse_net_chain_for_json(&arg_index, a_argc, a_argv, &l_chain, &l_net);
    if (!l_net) {
        return -3;
    }
    const char *l_hash_out_type = "hex";
    dap_cli_server_cmd_find_option_val(a_argv, arg_index, a_argc, "-H", &l_hash_out_type);
    const char *l_datum_hash_in = NULL;
    const char *l_datum_hash = NULL;
    dap_cli_server_cmd_find_option_val(a_argv, arg_index, a_argc, "-datum", &l_datum_hash_in);
    if (l_datum_hash_in) {
        if(dap_strncmp(l_datum_hash_in, "0x", 2) && dap_strncmp(l_datum_hash_in, "0X", 2)) {
            l_datum_hash = dap_enc_base58_to_hex_str_from_str(l_datum_hash_in);
        } else
            l_datum_hash = dap_strdup(l_datum_hash_in);
    }
    int ret = -100;
    switch (l_cmd) {
        case SUBCMD_LIST: {
            if (!l_net) {
                dap_json_rpc_error_add(-5, "The command does not include the net parameter. Please specify the "
                                           "parameter something like this mempool list -net <net_name>");
                return -5;
            }
            json_object *obj_ret = json_object_new_object();
            json_object *obj_net = json_object_new_string(l_net->pub.name);
            if (!obj_ret || !obj_net) {
                json_object_put(obj_ret);
                json_object_put(obj_net);
                DAP_JSON_RPC_ERR_CODE_MEMORY_ALLOCATED;
                return -1;
            }
            json_object_object_add(obj_ret, "net", obj_net);
            const char *l_wallet_addr = NULL;
            if (dap_cli_server_cmd_find_option_val(a_argv, arg_index, a_argc, "-addr", &l_wallet_addr) && !l_wallet_addr) {
                json_object *l_jobj_err = json_object_new_string("Parameter '-addr' require <addr>");
                if (!l_jobj_err) {
                    DAP_JSON_RPC_ERR_CODE_MEMORY_ALLOCATED;
                    return -1;
                }
                json_object_array_add(*reply, l_jobj_err);
                return -3;
            }
            json_object *l_jobj_chains = json_object_new_array();
            if (!l_jobj_chains) {
                json_object_put(obj_ret);
                DAP_JSON_RPC_ERR_CODE_MEMORY_ALLOCATED;
                return -1;
            }
            bool l_fast = (dap_cli_server_cmd_check_option(a_argv, arg_index, a_argc, "-brief") != -1) ? true : false;
            if(l_chain) {
                s_com_mempool_list_print_for_chain(l_net, l_chain, l_wallet_addr, l_jobj_chains, l_hash_out_type, l_fast);
            } else {
                DL_FOREACH(l_net->pub.chains, l_chain) {
                    s_com_mempool_list_print_for_chain(l_net, l_chain, l_wallet_addr, l_jobj_chains, l_hash_out_type, l_fast);
                }
            }
            json_object_object_add(obj_ret, "chains", l_jobj_chains);
            json_object_array_add(*reply, obj_ret);
            ret = 0;
        } break;
        case SUBCMD_PROC: {
            ret = _cmd_mempool_proc(l_net, l_chain, l_datum_hash, reply);
        } break;
        case SUBCMD_PROC_ALL: {
            ret = _cmd_mempool_proc_all(l_net, l_chain, reply);
        } break;
        case SUBCMD_DELETE: {
            if (!l_chain) {
                dap_json_rpc_error_add(-2, "The chain parameter was not specified or was specified incorrectly.");
                ret = -2;
            }
            if (l_datum_hash) {
                ret = _cmd_mempool_delete(l_net, l_chain, l_datum_hash, reply);
            } else {
                dap_json_rpc_error_add(-3, "Error! %s requires -datum <datum hash> option", a_argv[0]);
                ret = -3;
            }
        } break;
        case SUBCMD_ADD_CA: {
            const char *l_ca_name  = NULL;
            dap_cli_server_cmd_find_option_val(a_argv, arg_index, a_argc, "-ca_name", &l_ca_name);
            if (!l_ca_name) {
                dap_json_rpc_error_add(-3, "mempool add_ca requires parameter '-ca_name' to specify the certificate name");
                ret = -3;
            }
            dap_cert_t *l_cert = dap_cert_find_by_name(l_ca_name);
            if (!l_cert) {
                dap_json_rpc_error_add(-4, "Cert with name '%s' not found.", l_ca_name);
                ret = -4;
            }
            ret = _cmd_mempool_add_ca(l_net, l_chain, l_cert, reply);
        } break;
        case SUBCMD_CHECK: {
            ret = _cmd_mempool_check(l_net, l_chain, l_datum_hash, &l_hash_out_type, reply);
        } break;
        case SUBCMD_DUMP: {
            ret = _cmd_mempool_dump(l_net, l_chain, l_datum_hash, l_hash_out_type, (json_object**)reply);
        } break;
        case SUBCMD_COUNT: {
            char *l_mempool_group;
            json_object *obj_ret = json_object_new_object();
            json_object *obj_net = json_object_new_string(l_net->pub.name);
            if (!obj_ret || !obj_net) {
                json_object_put(obj_ret);
                json_object_put(obj_net);
                DAP_JSON_RPC_ERR_CODE_MEMORY_ALLOCATED;
                return -1;
            }
            json_object_object_add(obj_ret, "net", obj_net);
            json_object *l_jobj_chains = json_object_new_array();
            if (!l_jobj_chains) {
                json_object_put(obj_ret);
                DAP_JSON_RPC_ERR_CODE_MEMORY_ALLOCATED;
                return -1;
            }
            if(l_chain) {
                l_mempool_group = dap_chain_net_get_gdb_group_mempool_new(l_chain);
                size_t l_objs_count = 0;
                dap_global_db_obj_t *l_objs = dap_global_db_get_all_sync(l_mempool_group, &l_objs_count);
                dap_global_db_objs_delete(l_objs, l_objs_count);
                DAP_DELETE(l_mempool_group);
                json_object *l_jobj_chain = json_object_new_object();
                json_object *l_jobj_chain_name = json_object_new_string(l_chain->name);
                json_object *l_jobj_count = json_object_new_uint64(l_objs_count);
                if (!l_jobj_chain || !l_jobj_chain_name || !l_jobj_count) {
                    json_object_put(l_jobj_chains);
                    json_object_put(l_jobj_chain);
                    json_object_put(l_jobj_chain_name);
                    json_object_put(l_jobj_count);
                    json_object_put(obj_ret);
                    DAP_JSON_RPC_ERR_CODE_MEMORY_ALLOCATED;
                    return DAP_JSON_RPC_ERR_CODE_MEMORY_ALLOCATED;
                }
                json_object_object_add(l_jobj_chain, "name", l_jobj_chain_name);
                json_object_object_add(l_jobj_chain, "count", l_jobj_count);
                json_object_array_add(l_jobj_chains, l_jobj_chain);
            } else {
                DL_FOREACH(l_net->pub.chains, l_chain) {
                    l_mempool_group = dap_chain_net_get_gdb_group_mempool_new(l_chain);
                    size_t l_objs_count = 0;
                    dap_global_db_obj_t *l_objs = dap_global_db_get_all_sync(l_mempool_group, &l_objs_count);
                    dap_global_db_objs_delete(l_objs, l_objs_count);
                    DAP_DELETE(l_mempool_group);
                    json_object *l_jobj_chain = json_object_new_object();
                    json_object *l_jobj_chain_name = json_object_new_string(l_chain->name);
                    json_object *l_jobj_count = json_object_new_uint64(l_objs_count);
                    if (!l_jobj_chain || !l_jobj_chain_name || !l_jobj_count) {
                        json_object_put(l_jobj_chains);
                        json_object_put(l_jobj_chain);
                        json_object_put(l_jobj_chain_name);
                        json_object_put(l_jobj_count);
                        json_object_put(obj_ret);
                        DAP_JSON_RPC_ERR_CODE_MEMORY_ALLOCATED;
                        return DAP_JSON_RPC_ERR_CODE_MEMORY_ALLOCATED;
                    }
                    json_object_object_add(l_jobj_chain, "name", l_jobj_chain_name);
                    json_object_object_add(l_jobj_chain, "count", l_jobj_count);
                    json_object_array_add(l_jobj_chains, l_jobj_chain);
                }
            }
            json_object_object_add(obj_ret, "chains", l_jobj_chains);
            json_object_array_add(*reply, obj_ret);
            ret = 0;
        } break;
    }
    DAP_DEL_Z(l_datum_hash);
    return ret;
}

/**
 * @brief
 *
 * @param a_tx_address
 * @param l_tsd_list
 * @param l_tsd_total_size
 * @param flag
 * @return dap_list_t*
 */
dap_list_t* s_parse_wallet_addresses(const char *a_tx_address, dap_list_t *l_tsd_list, size_t *l_tsd_total_size, uint32_t flag)
{
    if (!a_tx_address){
       log_it(L_DEBUG,"a_tx_address is null");
       return l_tsd_list;
    }

    char ** l_str_wallet_addr = NULL;
    l_str_wallet_addr = dap_strsplit(a_tx_address,",",0xffff);

    if (!l_str_wallet_addr){
       log_it(L_DEBUG,"Error in wallet addresses array parsing in tx_receiver_allowed parameter");
       return l_tsd_list;
    }

    while (l_str_wallet_addr && *l_str_wallet_addr){
        log_it(L_DEBUG,"Processing wallet address: %s", *l_str_wallet_addr);
        dap_chain_addr_t *addr_to = dap_chain_addr_from_str(*l_str_wallet_addr);
        if (addr_to){
            dap_tsd_t * l_tsd = dap_tsd_create(flag, addr_to, sizeof(dap_chain_addr_t));
            l_tsd_list = dap_list_append(l_tsd_list, l_tsd);
            *l_tsd_total_size += dap_tsd_size(l_tsd);
        }else{
            log_it(L_DEBUG,"Error in wallet address parsing");
        }
        l_str_wallet_addr++;
    }

    return l_tsd_list;
}

typedef struct _dap_cli_token_additional_params {
    const char* flags;
    const char* delegated_token_from;
    const char* total_signs_valid;
    const char* datum_type_allowed;
    const char* datum_type_blocked;
    const char* tx_receiver_allowed;
    const char* tx_receiver_blocked;
    const char* tx_sender_allowed;
    const char* tx_sender_blocked;
    uint16_t    parsed_flags;
    size_t      tsd_total_size;
    byte_t      *parsed_tsd;
    size_t      parsed_tsd_size;
} dap_cli_token_additional_params;

typedef struct _dap_sdk_cli_params {
    const char *hash_out_type;
    const char *chain_str;
    const char *net_str;
    const char *ticker;
    const char *type_str;
    const char *certs_str;
    dap_chain_t *chain;
    dap_chain_net_t *net;
    uint16_t type;
    uint16_t subtype;
    uint16_t signs_total;
    uint16_t signs_emission;
    uint256_t total_supply;
    const char* decimals_str;
    dap_cli_token_additional_params ext;
} dap_sdk_cli_params, *pdap_sdk_cli_params;

static int s_parse_common_token_decl_arg(int a_argc, char ** a_argv, char ** a_str_reply, dap_sdk_cli_params* a_params, bool a_update_token)
{
    a_params->type = DAP_CHAIN_DATUM_TOKEN_TYPE_DECL;
    dap_cli_server_cmd_find_option_val(a_argv, 0, a_argc, "-H", &a_params->hash_out_type);
    if(!a_params->hash_out_type)
        a_params->hash_out_type = "hex";
    if(dap_strcmp(a_params->hash_out_type,"hex") && dap_strcmp(a_params->hash_out_type,"base58")) {
        dap_cli_server_cmd_set_reply_text(a_str_reply, "invalid parameter -H, valid values: -H <hex | base58>");
        return -1;
    }

    int l_arg_index = 0;
    int l_res = dap_chain_node_cli_cmd_values_parse_net_chain(&l_arg_index, a_argc, a_argv, a_str_reply, &a_params->chain, &a_params->net);

    if(!a_params->net || !a_params->chain)
        return l_res;
    else {
        if(*a_str_reply) {
            DAP_DELETE(*a_str_reply);
            *a_str_reply = NULL;
        }
    }
    //net name
    dap_cli_server_cmd_find_option_val(a_argv, 0, a_argc, "-net", &a_params->net_str);
    //chainname
    dap_cli_server_cmd_find_option_val(a_argv, 0, a_argc, "-chain", &a_params->chain_str);
    //token_ticker
    dap_cli_server_cmd_find_option_val(a_argv, 0, a_argc, "-token", &a_params->ticker);
    // Token type
    dap_cli_server_cmd_find_option_val(a_argv, 0, a_argc, "-type", &a_params->type_str);

    if (a_params->type_str) {
        if (strcmp(a_params->type_str, "private") == 0) {
            a_params->type = a_update_token ? DAP_CHAIN_DATUM_TOKEN_TYPE_UPDATE : DAP_CHAIN_DATUM_TOKEN_TYPE_DECL; // 256
            a_params->subtype = DAP_CHAIN_DATUM_TOKEN_SUBTYPE_PRIVATE;
        } else if (strcmp(a_params->type_str, "CF20") == 0) {
            a_params->type = a_update_token ? DAP_CHAIN_DATUM_TOKEN_TYPE_UPDATE : DAP_CHAIN_DATUM_TOKEN_TYPE_DECL; // 256
            a_params->subtype = DAP_CHAIN_DATUM_TOKEN_SUBTYPE_NATIVE;
        } else if (strcmp(a_params->type_str, "private_simple") == 0 && !a_update_token) {
            a_params->type = DAP_CHAIN_DATUM_TOKEN_TYPE_DECL;
            a_params->subtype = DAP_CHAIN_DATUM_TOKEN_SUBTYPE_SIMPLE; // 256
        } else if (strcmp(a_params->type_str, "public_simple") == 0 && !a_update_token) {
            a_params->type = DAP_CHAIN_DATUM_TOKEN_TYPE_DECL;
            a_params->subtype = DAP_CHAIN_DATUM_TOKEN_SUBTYPE_PUBLIC; // 256
        } else if (!a_update_token) {
            dap_cli_server_cmd_set_reply_text(a_str_reply,
                        "Unknown token type %s was specified. Supported types:\n"
                        "   private_simple\n"
                        "   private\n"
                        "   CF20\n"
                        "Default token type is private_simple.\n", a_params->type_str);
            return -1;
        } else {
           dap_cli_server_cmd_set_reply_text(a_str_reply,
                           "Unknown token type %s was specified. Supported types:\n"
                       "   private\n"
                       "   CF20\n", a_params->type_str);
           return -1;
        }
    } else if (a_update_token) {
        dap_cli_server_cmd_set_reply_text(a_str_reply,"update_token command requires parameter:\n-type <CF20 or private>");
        return -1;
    }


    // Certificates thats will be used to sign currend datum token
    dap_cli_server_cmd_find_option_val(a_argv, 0, a_argc, "-certs", &a_params->certs_str);
    // Signs number thats own emissioncan't find
    const char* l_signs_total_str = NULL;
    dap_cli_server_cmd_find_option_val(a_argv, 0, a_argc, "-signs_total", &l_signs_total_str);
    // Signs total
    char* l_tmp = NULL;
    if(l_signs_total_str){
        if((a_params->signs_total = (uint16_t) strtol(l_signs_total_str, &l_tmp, 10)) == 0){
            dap_cli_server_cmd_set_reply_text(a_str_reply,
                    "'signs_total' parameter must be unsigned integer value that fits in 2 bytes");
            return -8;
        }
    }
    // Signs minimum number thats need to authorize the emission
    const char* l_signs_emission_str = NULL;
    l_tmp = NULL;
    dap_cli_server_cmd_find_option_val(a_argv, 0, a_argc, "-signs_emission", &l_signs_emission_str);
    if (l_signs_emission_str){
        if((a_params->signs_emission = (uint16_t) strtol(l_signs_emission_str, &l_tmp, 10)) == 0){
            dap_cli_server_cmd_set_reply_text(a_str_reply,
                "%s requires parameter 'signs_emission' to be unsigned integer value that fits in 2 bytes", a_update_token ? "token_update" : "token_decl");
            return -6;
        }
    }
    // Total supply value
    const char* l_total_supply_str = NULL;
    dap_cli_server_cmd_find_option_val(a_argv, 0, a_argc, "-total_supply", &l_total_supply_str);
    if (l_total_supply_str){
        a_params->total_supply = dap_chain_balance_scan(l_total_supply_str);
    } else if (!a_update_token) {
        dap_cli_server_cmd_set_reply_text(a_str_reply, "'-total_supply' must be unsigned integer value that fits in 32 bytes\n"
                                                       "If your token is type native (CF20) you can use value 0 for infinite total_supply.");
        return -4;
    } else {
        dap_cli_server_cmd_set_reply_text(a_str_reply, "'-total_supply' must be unsigned integer value that fits in 32 bytes\n"
                                                       "You are update a token, be careful!\n"
                                                       "You can reset total_supply and make it infinite for native (CF20) tokens only, if set 0"
                                                       "for private tokens, you must specify the same or more total_supply.");
        return -4;
    }
    // Total supply value
    dap_cli_server_cmd_find_option_val(a_argv, 0, a_argc, "-decimals", &a_params->decimals_str);

    return 0;
}

static int s_parse_additional_token_decl_arg(int a_argc, char ** a_argv, char ** a_str_reply, dap_sdk_cli_params* a_params)
{
    dap_cli_server_cmd_find_option_val(a_argv, 0, a_argc, "-flags", &a_params->ext.flags);
    dap_cli_server_cmd_find_option_val(a_argv, 0, a_argc, "-total_signs_valid", &a_params->ext.total_signs_valid);
    dap_cli_server_cmd_find_option_val(a_argv, 0, a_argc, "-delegated_token_from", &a_params->ext.delegated_token_from);
    dap_cli_server_cmd_find_option_val(a_argv, 0, a_argc, "-datum_type_allowed", &a_params->ext.datum_type_allowed);
    dap_cli_server_cmd_find_option_val(a_argv, 0, a_argc, "-datum_type_blocked", &a_params->ext.datum_type_blocked);
    dap_cli_server_cmd_find_option_val(a_argv, 0, a_argc, "-tx_receiver_allowed", &a_params->ext.tx_receiver_allowed);
    dap_cli_server_cmd_find_option_val(a_argv, 0, a_argc, "-tx_receiver_blocked", &a_params->ext.tx_receiver_blocked);
    dap_cli_server_cmd_find_option_val(a_argv, 0, a_argc, "-tx_sender_allowed", &a_params->ext.tx_sender_allowed);
    dap_cli_server_cmd_find_option_val(a_argv, 0, a_argc, "-tx_receiver_allowed", &a_params->ext.tx_receiver_allowed);
    dap_cli_server_cmd_find_option_val(a_argv, 0, a_argc, "-tx_sender_blocked", &a_params->ext.tx_sender_blocked);

    if (a_params->subtype == DAP_CHAIN_DATUM_TOKEN_SUBTYPE_SIMPLE)
        return 0;

    dap_list_t *l_tsd_list = NULL;
    size_t l_tsd_total_size = 0;
    uint16_t l_flags = 0;
    char ** l_str_flags = NULL;
    a_params->ext.parsed_tsd_size = 0;

    if (a_params->ext.flags){   // Flags
         l_str_flags = dap_strsplit(a_params->ext.flags,",",0xffff );
         while (l_str_flags && *l_str_flags){
             uint16_t l_flag = dap_chain_datum_token_flag_from_str(*l_str_flags);
             if (l_flag == DAP_CHAIN_DATUM_TOKEN_FLAG_UNDEFINED ){
                 dap_cli_server_cmd_set_reply_text(a_str_reply, "Flag can't be \"%s\"",*l_str_flags);
                 return -20;
             }
             l_flags |= l_flag; // if we have multiple flags
             l_str_flags++;
        }
    }
    a_params->ext.parsed_flags = l_flags;
    const char* l_new_certs_str = NULL;
    const char* l_remove_signs = NULL;
    dap_cli_server_cmd_find_option_val(a_argv, 0, a_argc, "-new_certs", &l_new_certs_str);
    dap_cli_server_cmd_find_option_val(a_argv, 0, a_argc, "-remove_certs", &l_remove_signs);
    const char *l_description_token  = NULL;
    dap_cli_server_cmd_find_option_val(a_argv, 0, a_argc, "-description", &l_description_token);

    //Added remove signs
    if (l_remove_signs) {
        size_t l_added_tsd_size = 0;
        char *l_remove_signs_ptrs = NULL;
        char *l_remove_signs_dup = strdup(l_remove_signs);
        char *l_remove_signs_str = strtok_r(l_remove_signs_dup, ",", &l_remove_signs_ptrs);
        for (; l_remove_signs_str; l_remove_signs_str = strtok_r(NULL, ",", &l_remove_signs_ptrs)) {
            dap_hash_fast_t l_hf;
            if (dap_chain_hash_fast_from_str(l_remove_signs_str, &l_hf) == 0) {
                dap_tsd_t *l_hf_tsd = dap_tsd_create(DAP_CHAIN_DATUM_TOKEN_TSD_TYPE_TOTAL_PKEYS_REMOVE, &l_hf, sizeof(dap_hash_fast_t));
                size_t l_hf_tsd_size = dap_tsd_size(l_hf_tsd);
                l_tsd_list = dap_list_append(l_tsd_list, l_hf_tsd);
                l_added_tsd_size += l_hf_tsd_size;
            }
        }
        DAP_DELETE(l_remove_signs_dup);
        l_tsd_total_size += l_added_tsd_size;
    }
    //Added new certs
    dap_cert_t **l_new_certs = NULL;
    size_t l_new_certs_count = 0;
    if (l_new_certs_str) {
        dap_cert_parse_str_list(l_new_certs_str, &l_new_certs, &l_new_certs_count);
        for (size_t i = 0; i < l_new_certs_count; i++) {
            dap_pkey_t *l_pkey = dap_cert_to_pkey(l_new_certs[i]);
            if (!l_pkey) {
                log_it(L_ERROR, "Can't get pkey for cert: %s", l_new_certs[i]->name);
                continue;
            }
            size_t l_pkey_size = sizeof(dap_pkey_t) + l_pkey->header.size;
            dap_tsd_t *l_pkey_tsd = dap_tsd_create(DAP_CHAIN_DATUM_TOKEN_TSD_TYPE_TOTAL_PKEYS_ADD, l_pkey, l_pkey_size);
            size_t l_pkey_tsd_size = dap_tsd_size(l_pkey_tsd);
            l_tsd_list = dap_list_append(l_tsd_list, l_pkey_tsd);
            l_tsd_total_size += l_pkey_tsd_size;
            DAP_DELETE(l_pkey);
        }
        DAP_DEL_Z(l_new_certs);
    }
    if (l_description_token) {
        dap_tsd_t *l_desc_token = dap_tsd_create(DAP_CHAIN_DATUM_TOKEN_TSD_TOKEN_DESCRIPTION, l_description_token,
                                                 dap_strlen(l_description_token));//dap_tsd_create_string(DAP_CHAIN_DATUM_TOKEN_TSD_TOKEN_DESCRIPTION, l_description_token);
        l_tsd_list = dap_list_append(l_tsd_list, l_desc_token);
        l_tsd_total_size += dap_tsd_size(l_desc_token);
        a_params->ext.parsed_tsd_size += dap_tsd_size(l_desc_token);
    }
    size_t l_tsd_offset = 0;
    a_params->ext.parsed_tsd = DAP_NEW_SIZE(byte_t, l_tsd_total_size);
    if(l_tsd_total_size && !a_params->ext.parsed_tsd) {
        log_it(L_CRITICAL, "Memory allocation error");
        return -1;
    }
    for (dap_list_t *l_iter = dap_list_first(l_tsd_list); l_iter; l_iter = l_iter->next) {
        dap_tsd_t * l_tsd = (dap_tsd_t *) l_iter->data;
        if (!l_tsd){
            log_it(L_ERROR, "NULL tsd in list!");
            continue;
        }
        size_t l_tsd_size = dap_tsd_size(l_tsd);
        memcpy(a_params->ext.parsed_tsd + l_tsd_offset, l_tsd, l_tsd_size);
        l_tsd_offset += l_tsd_size;
    }
    a_params->ext.tsd_total_size = l_tsd_total_size;

    return 0;
}

static int s_token_decl_check_params(int a_argc, char **a_argv, char **a_str_reply, dap_sdk_cli_params *a_params, bool a_update_token)
{
    int l_parse_params = s_parse_common_token_decl_arg(a_argc,a_argv,a_str_reply,a_params, a_update_token);
    if (l_parse_params)
        return l_parse_params;

    l_parse_params = s_parse_additional_token_decl_arg(a_argc,a_argv,a_str_reply,a_params);
    if (l_parse_params)
        return l_parse_params;

    //DAP_CHAIN_DATUM_TOKEN_TYPE_NATIVE_DECL uses decimals parameter
    if (a_params->subtype == DAP_CHAIN_DATUM_TOKEN_SUBTYPE_SIMPLE
            ||	a_params->subtype == DAP_CHAIN_DATUM_TOKEN_SUBTYPE_PRIVATE) {
        if(!a_params->decimals_str) {
            dap_cli_server_cmd_set_reply_text(a_str_reply, "%s requires parameter '-decimals'", a_update_token ? "token_update" : "token_decl");
            return -3;
        } else if (dap_strcmp(a_params->decimals_str, "18")) {
            dap_cli_server_cmd_set_reply_text(a_str_reply,
                                              "%s support '-decimals' to be 18 only", a_update_token ? "token_update" : "token_decl");
            return -4;
        }
    } else if (	a_params->subtype == DAP_CHAIN_DATUM_TOKEN_SUBTYPE_NATIVE){
        //// check l_decimals in CF20 token TODO: At the moment the checks are the same.
        if(!a_params->decimals_str) {
            dap_cli_server_cmd_set_reply_text(a_str_reply, "%s requires parameter '-decimals'", a_update_token ? "token_update" : "token_decl");
            return -3;
        } else if (dap_strcmp(a_params->decimals_str, "18")) {
            dap_cli_server_cmd_set_reply_text(a_str_reply,
                                              "%s support '-decimals' to be 18 only", a_update_token ? "token_update" : "token_decl");
            return -4;
        }
    }

    if (!a_params->signs_emission){
        dap_cli_server_cmd_set_reply_text(a_str_reply, "%s requires parameter '-signs_emission'", a_update_token ? "token_update" : "token_decl");
        return -5;
    }

    if (!a_params->signs_total){
        dap_cli_server_cmd_set_reply_text(a_str_reply, "%s requires parameter '-signs_total'", a_update_token ? "token_update" : "token_decl");
        return -7;
    }

    if(!a_params->ticker){
        dap_cli_server_cmd_set_reply_text(a_str_reply, "%s requires parameter '-token'", a_update_token ? "token_update" : "token_decl");
        return -2;
    }

    // Check certs list
    if(!a_params->certs_str){
        dap_cli_server_cmd_set_reply_text(a_str_reply, "%s requires parameter 'certs'", a_update_token ? "token_update" : "token_decl");
        return -9;
    }
    return 0;
}

/**
 * @brief com_token_decl
 * @param argc
 * @param argv
 * @param arg_func
 * @param str_reply
 * @return
 * @details token_decl -net <net name> -chain <chain name> -token <token ticker> -total_supply <total supply> -signs_total <sign total> -signs_emission <signs for emission> -certs <certs list>\n"
 *  \t Declare new simple token for <netname>:<chain name> with ticker <token ticker>, maximum emission <total supply> and <signs for emission> from <signs total> signatures on valid emission\n"
 *  \t   Extended private token declaration\n"
 *  \t token_decl -net <net name> -chain <chain name> -token <token ticker> -type private -flags [<Flag 1>][,<Flag 2>]...[,<Flag N>]...  [-<Param name 1> <Param Value 1>] [-Param name 2> <Param Value 2>] ...[-<Param Name N> <Param Value N>]\n"
 *  \t   Declare new token for <netname>:<chain name> with ticker <token ticker>, flags <Flag 1>,<Flag2>...<Flag N>"
 *  \t   and custom parameters list <Param 1>, <Param 2>...<Param N>."
 *  \n"
 *  ==Flags=="
 *  \t ALL_BLOCKED:\t Blocked all permissions, usefull add it first and then add allows what you want to allow\n"
 *  \t ALL_ALLOWED:\t Allowed all permissions if not blocked them. Be careful with this mode\n"
 *  \t ALL_FROZEN:\t All permissions are temprorary frozen\n"
 *  \t ALL_UNFROZEN:\t Unfrozen permissions\n"
 *  \t STATIC_ALL:\t No token manipulations after declarations at all. Token declares staticly and can't variabed after\n"
 *  \t STATIC_FLAGS:\t No token manipulations after declarations with flags\n"
 *  \t STATIC_PERMISSIONS_ALL:\t No all permissions lists manipulations after declarations\n"
 *  \t STATIC_PERMISSIONS_DATUM_TYPE:\t No datum type permissions lists manipulations after declarations\n"
 *  \t STATIC_PERMISSIONS_TX_SENDER:\t No tx sender permissions lists manipulations after declarations\n"
 *  \t STATIC_PERMISSIONS_TX_RECEIVER:\t No tx receiver permissions lists manipulations after declarations\n"
    "\n"
    "==Params==\n"
    "General:\n"
    "\t -flags <value>:\t Set list of flags from <value> to token declaration\n"
    "\t -total_supply <value>:\t Set total supply - emission's maximum - to the <value>\n"
    "\t -signs_valid <value>:\t Set valid signatures count's minimum\n"
    "\t -signs <value>:\t Add signature's pkey fingerprint to the list of owners\n"
    "\nDatum type allowed/blocked:\n"
    "\t -datum_type_allowed <value>:\t Allowed datum type(s)\n"
    "\t -datum_type_blocked <value>:\t Blocked datum type(s)\n"
    "\nTx receiver addresses allowed/blocked:\n"
    "\t -tx_receiver_allowed <value>:\t Allowed tx receiver(s)\n"
    "\t -tx_receiver_blocked <value>:\t Blocked tx receiver(s)\n"
    "\n Tx sender addresses allowed/blocked:\n"
    "\t -tx_sender_allowed <value>:\t Allowed tx sender(s)\n"
    "\t -tx_sender_blocked <value>:\t Blocked tx sender(s)\n"
    "\n"
 */
int com_token_decl(int a_argc, char ** a_argv, void ** reply)
{
    char ** a_str_reply = (char **) reply;
    const char * l_ticker = NULL;
    uint256_t l_total_supply = {}; // 256
    uint16_t l_signs_emission = 0;
    uint16_t l_signs_total = 0;
    dap_cert_t ** l_certs = NULL;
    size_t l_certs_count = 0;

    dap_chain_t * l_chain = NULL;
    dap_chain_net_t * l_net = NULL;
    const char * l_hash_out_type = NULL;

    dap_sdk_cli_params* l_params = DAP_NEW_Z(dap_sdk_cli_params);

    if (!l_params) {
        log_it(L_CRITICAL, "Memory allocation error");
        return -1;
    }

    l_params->type = DAP_CHAIN_DATUM_TOKEN_TYPE_DECL;
    l_params->subtype = DAP_CHAIN_DATUM_TOKEN_SUBTYPE_SIMPLE;

    int l_parse_params = s_token_decl_check_params(a_argc,a_argv,a_str_reply,l_params, false);
    if (l_parse_params) {
        DAP_DEL_Z(l_params);
        return l_parse_params;
    }

    dap_chain_datum_token_t * l_datum_token = NULL;
    size_t l_datum_data_offset = 0;

    // Load certs lists
    dap_cert_parse_str_list(l_params->certs_str, &l_certs, &l_certs_count);
    if(!l_certs_count){
        dap_cli_server_cmd_set_reply_text(a_str_reply,
                "token_decl command requres at least one valid certificate to sign token");
        DAP_DEL_Z(l_params);
        return -10;
    }

    l_signs_emission = l_params->signs_emission;
    l_signs_total = l_params->signs_total;
    l_total_supply = l_params->total_supply;
    l_chain = l_params->chain;
    l_net = l_params->net;
    l_ticker = l_params->ticker;
    l_hash_out_type = l_params->hash_out_type;

    switch(l_params->subtype)
    {
        case DAP_CHAIN_DATUM_TOKEN_SUBTYPE_PRIVATE:
        case DAP_CHAIN_DATUM_TOKEN_SUBTYPE_NATIVE:
		{ // 256
            dap_list_t *l_tsd_list = NULL;
            size_t l_tsd_total_size = 0;
            uint16_t l_flags = 0;
            char ** l_str_flags = NULL;

            if (l_params->ext.flags){   // Flags
                 l_str_flags = dap_strsplit(l_params->ext.flags,",",0xffff );
                 while (l_str_flags && *l_str_flags){
                     uint16_t l_flag = dap_chain_datum_token_flag_from_str(*l_str_flags);
                     if (l_flag == DAP_CHAIN_DATUM_TOKEN_FLAG_UNDEFINED ){
                         dap_cli_server_cmd_set_reply_text(a_str_reply, "Flag can't be \"%s\"",*l_str_flags);
                         DAP_DEL_Z(l_params);
                         return -20;
                     }
                     l_flags |= l_flag; // if we have multiple flags
                     l_str_flags++;
                }
            }
			if (l_params->ext.delegated_token_from){
				dap_chain_datum_token_t *l_delegated_token_from;
				if (NULL == (l_delegated_token_from = dap_ledger_token_ticker_check(l_net->pub.ledger, l_params->ext.delegated_token_from))) {
                    dap_cli_server_cmd_set_reply_text(a_str_reply,"To create a delegated token %s, can't find token by ticket %s", l_ticker, l_params->ext.delegated_token_from);
                    DAP_DEL_Z(l_params);
					return -91;
				}
				dap_chain_datum_token_tsd_delegate_from_stake_lock_t l_tsd_section;
                strcpy((char *)l_tsd_section.ticker_token_from, l_params->ext.delegated_token_from);
//				l_tsd_section.token_from = dap_hash_fast();
				l_tsd_section.emission_rate = dap_chain_coins_to_balance("0.001");//	TODO: 'm' 1:1000 tokens
				dap_tsd_t * l_tsd = dap_tsd_create_scalar(
														DAP_CHAIN_DATUM_TOKEN_TSD_TYPE_DELEGATE_EMISSION_FROM_STAKE_LOCK, l_tsd_section);
				l_tsd_list = dap_list_append(l_tsd_list, l_tsd);
				l_tsd_total_size+= dap_tsd_size(l_tsd);
			}
            if (l_params->ext.total_signs_valid){ // Signs valid
                uint16_t l_param_value = (uint16_t)atoi(l_params->ext.total_signs_valid);
                l_signs_total = l_param_value;
                dap_tsd_t * l_tsd = dap_tsd_create_scalar(
                                                        DAP_CHAIN_DATUM_TOKEN_TSD_TYPE_TOTAL_SIGNS_VALID, l_param_value);
                l_tsd_list = dap_list_append(l_tsd_list, l_tsd);
                l_tsd_total_size+= dap_tsd_size(l_tsd);
            }
            if (l_params->ext.datum_type_allowed){
                dap_tsd_t * l_tsd = dap_tsd_create_string(
                                                        DAP_CHAIN_DATUM_TOKEN_TSD_TYPE_DATUM_TYPE_ALLOWED_ADD, l_params->ext.datum_type_allowed);
                l_tsd_list = dap_list_append(l_tsd_list, l_tsd);
                l_tsd_total_size+= dap_tsd_size(l_tsd);
            }
            if (l_params->ext.datum_type_blocked){
                dap_tsd_t * l_tsd = dap_tsd_create_string(
                                                        DAP_CHAIN_DATUM_TOKEN_TSD_TYPE_DATUM_TYPE_BLOCKED_ADD, l_params->ext.datum_type_blocked);
                l_tsd_list = dap_list_append(l_tsd_list, l_tsd);
                l_tsd_total_size+= dap_tsd_size(l_tsd);
            }
            if (l_params->ext.tx_receiver_allowed)
                l_tsd_list = s_parse_wallet_addresses(l_params->ext.tx_receiver_allowed, l_tsd_list, &l_tsd_total_size, DAP_CHAIN_DATUM_TOKEN_TSD_TYPE_TX_RECEIVER_ALLOWED_ADD);

            if (l_params->ext.tx_receiver_blocked)
                l_tsd_list = s_parse_wallet_addresses(l_params->ext.tx_receiver_blocked, l_tsd_list, &l_tsd_total_size, DAP_CHAIN_DATUM_TOKEN_TSD_TYPE_TX_RECEIVER_BLOCKED_ADD);

            if (l_params->ext.tx_sender_allowed)
                l_tsd_list = s_parse_wallet_addresses(l_params->ext.tx_sender_allowed, l_tsd_list, &l_tsd_total_size, DAP_CHAIN_DATUM_TOKEN_TSD_TYPE_TX_SENDER_ALLOWED_ADD);

            if (l_params->ext.tx_sender_blocked)
                l_tsd_list = s_parse_wallet_addresses(l_params->ext.tx_sender_blocked, l_tsd_list, &l_tsd_total_size, DAP_CHAIN_DATUM_TOKEN_TSD_TYPE_TX_SENDER_BLOCKED_ADD);

            if (l_params->ext.parsed_tsd) {
                l_tsd_total_size += l_params->ext.parsed_tsd_size;
            }


            // Create new datum token
            l_datum_token = DAP_NEW_Z_SIZE(dap_chain_datum_token_t, sizeof(dap_chain_datum_token_t) + l_tsd_total_size);
            if (!l_datum_token) {
                log_it(L_CRITICAL, "Memory allocation error");
                dap_cli_server_cmd_set_reply_text(a_str_reply, "Out of memory in com_token_decl");
                DAP_DEL_Z(l_params);
                return -1;
            }
            l_datum_token->version = 2;
            l_datum_token->type = l_params->type;
            l_datum_token->subtype = l_params->subtype;
            if (l_params->subtype == DAP_CHAIN_DATUM_TOKEN_SUBTYPE_PRIVATE) {
                log_it(L_DEBUG,"Prepared TSD sections for private token on %zd total size", l_params->ext.tsd_total_size);
                snprintf(l_datum_token->ticker, sizeof(l_datum_token->ticker), "%s", l_ticker);
                l_datum_token->header_private_decl.flags = l_params->ext.parsed_flags;
                l_datum_token->total_supply = l_total_supply;
                l_datum_token->signs_valid = l_signs_emission;
                l_datum_token->header_private_decl.tsd_total_size = l_tsd_total_size;
                l_datum_token->header_private_decl.decimals = atoi(l_params->decimals_str);
            } else { //DAP_CHAIN_DATUM_TOKEN_TYPE_NATIVE_DECL
                log_it(L_DEBUG,"Prepared TSD sections for CF20 token on %zd total size", l_params->ext.tsd_total_size);
                snprintf(l_datum_token->ticker, sizeof(l_datum_token->ticker), "%s", l_ticker);
                l_datum_token->header_native_decl.flags = l_params->ext.parsed_flags;
                l_datum_token->total_supply = l_total_supply;
                l_datum_token->signs_valid = l_signs_emission;
                l_datum_token->header_native_decl.tsd_total_size = l_tsd_total_size;
                l_datum_token->header_native_decl.decimals = atoi(l_params->decimals_str);
            }
            // Add TSD sections in the end
            for ( dap_list_t* l_iter=dap_list_first(l_tsd_list); l_iter; l_iter=l_iter->next){
                dap_tsd_t * l_tsd = (dap_tsd_t *) l_iter->data;
                if (l_tsd == NULL){
                    log_it(L_ERROR, "NULL tsd in list!");
                    continue;
                }
                switch (l_tsd->type){
                    case DAP_CHAIN_DATUM_TOKEN_TSD_TYPE_TOTAL_SIGNS_VALID: {
                    uint16_t l_t = 0;
                        log_it(L_DEBUG,"== TOTAL_SIGNS_VALID: %u",
                                _dap_tsd_get_scalar(l_tsd, &l_t) );
                    break;
                }
                    case DAP_CHAIN_DATUM_TOKEN_TSD_TYPE_DATUM_TYPE_ALLOWED_ADD:
                        log_it(L_DEBUG,"== DATUM_TYPE_ALLOWED_ADD: %s",
                               dap_tsd_get_string_const(l_tsd) );
                    break;
                    case DAP_CHAIN_DATUM_TOKEN_TSD_TYPE_TX_SENDER_ALLOWED_ADD:
                        log_it(L_DEBUG,"== TX_SENDER_ALLOWED_ADD: binary data");
                    break;
                    case DAP_CHAIN_DATUM_TOKEN_TSD_TYPE_TX_SENDER_BLOCKED_ADD:
                        log_it(L_DEBUG,"== TYPE_TX_SENDER_BLOCKED: binary data");
                    break;
                    case DAP_CHAIN_DATUM_TOKEN_TSD_TYPE_TX_RECEIVER_ALLOWED_ADD:
                        log_it(L_DEBUG,"== TX_RECEIVER_ALLOWED_ADD: binary data");
                    break;
                    case DAP_CHAIN_DATUM_TOKEN_TSD_TYPE_TX_RECEIVER_BLOCKED_ADD:
                        log_it(L_DEBUG,"== TX_RECEIVER_BLOCKED_ADD: binary data");
                    break;
                    case DAP_CHAIN_DATUM_TOKEN_TSD_TYPE_TOTAL_PKEYS_ADD:
                        if(l_tsd->size >= sizeof(dap_pkey_t)){
                            char *l_hash_str;
                            dap_pkey_t *l_pkey = (dap_pkey_t*)l_tsd->data;
                            dap_hash_fast_t l_hf = {0};
                            if (!dap_pkey_get_hash(l_pkey, &l_hf)) {
                                log_it(L_DEBUG, "== total_pkeys_add: <WRONG CALCULATION FINGERPRINT>");
                            } else {
                                l_hash_str = dap_chain_hash_fast_to_str_new(&l_hf);
                                log_it(L_DEBUG, "== total_pkeys_add: %s", l_hash_str);
                                DAP_DELETE(l_hash_str);
                            }
                        } else
                            log_it(L_DEBUG,"== total_pkeys_add: <WRONG SIZE %u>", l_tsd->size);
                        break;
                    case DAP_CHAIN_DATUM_TOKEN_TSD_TOKEN_DESCRIPTION:
                        log_it(L_DEBUG, "== description: %s", l_tsd->data);
                        break;
                    default: log_it(L_DEBUG, "== 0x%04X: binary data %u size ",l_tsd->type, l_tsd->size );
                }
                size_t l_tsd_size = dap_tsd_size(l_tsd);
                memcpy(l_datum_token->data_n_tsd + l_datum_data_offset, l_tsd, l_tsd_size);
                l_datum_data_offset += l_tsd_size;
            }
            if (l_params->ext.parsed_tsd) {
                memcpy(l_datum_token->data_n_tsd + l_datum_data_offset,
                       l_params->ext.parsed_tsd,
                       l_params->ext.tsd_total_size);
                l_datum_data_offset += l_params->ext.tsd_total_size;
            }
            log_it(L_DEBUG, "%s token declaration '%s' initialized", l_params->subtype == DAP_CHAIN_DATUM_TOKEN_SUBTYPE_PRIVATE ?
                            "Private" : "CF20", l_datum_token->ticker);
        }break;//end
        case DAP_CHAIN_DATUM_TOKEN_SUBTYPE_SIMPLE: { // 256
            l_datum_token = DAP_NEW_Z_SIZE(dap_chain_datum_token_t, sizeof(dap_chain_datum_token_t));
            if (!l_datum_token) {
                log_it(L_CRITICAL, "Memory allocation error");
                dap_cli_server_cmd_set_reply_text(a_str_reply, "Out of memory in com_token_decl");
                DAP_DEL_Z(l_params);
                return -1;
            }
            l_datum_token->version = 2;
            l_datum_token->type = DAP_CHAIN_DATUM_TOKEN_TYPE_DECL; // 256
            l_datum_token->subtype = DAP_CHAIN_DATUM_TOKEN_SUBTYPE_SIMPLE; // 256
            snprintf(l_datum_token->ticker, sizeof(l_datum_token->ticker), "%s", l_ticker);
            l_datum_token->total_supply = l_total_supply;
            l_datum_token->signs_valid = l_signs_emission;
            l_datum_token->header_simple.decimals = atoi(l_params->decimals_str);
        }break;
        default:
            dap_cli_server_cmd_set_reply_text(a_str_reply,
                    "Unknown token type");
            DAP_DEL_Z(l_params);
            return -8;
    }
    // If we have more certs than we need signs - use only first part of the list
    if(l_certs_count > l_signs_total)
        l_certs_count = l_signs_total;
    // Sign header with all certificates in the list and add signs to the end of TSD cetions
    uint16_t l_sign_counter = 0;
    l_datum_token = s_sign_cert_in_cycle(l_certs, l_datum_token, l_certs_count, &l_datum_data_offset, &l_sign_counter);
    l_datum_token->signs_total = l_sign_counter;

    // We skip datum creation opeartion, if count of signed certificates in s_sign_cert_in_cycle is 0.
    // Usually it happen, when certificate in token_decl or token_update command doesn't contain private data or broken
    if (!l_datum_token || l_datum_token->signs_total == 0){
        dap_cli_server_cmd_set_reply_text(a_str_reply,
                    "Token declaration failed. Successful count of certificate signing is 0");
            DAP_DEL_Z(l_params);
            return -9;
    }

    dap_chain_datum_t * l_datum = dap_chain_datum_create(DAP_CHAIN_DATUM_TOKEN_DECL,
                                                         l_datum_token,
                                                         sizeof(*l_datum_token) + l_datum_data_offset);
    DAP_DELETE(l_datum_token);
    size_t l_datum_size = dap_chain_datum_size(l_datum);

    // Calc datum's hash
    dap_chain_hash_fast_t l_key_hash;
    dap_hash_fast(l_datum->data, l_datum->header.data_size, &l_key_hash);
    char * l_key_str = !dap_strcmp(l_hash_out_type, "hex") ?
                dap_chain_hash_fast_to_str_new(&l_key_hash) :
                dap_enc_base58_encode_hash_to_str(&l_key_hash);

    // Add datum to mempool with datum_token hash as a key
    char *l_gdb_group_mempool = l_chain
            ? dap_chain_net_get_gdb_group_mempool_new(l_chain)
            : dap_chain_net_get_gdb_group_mempool_by_chain_type(l_net, CHAIN_TYPE_TOKEN);
    if (!l_gdb_group_mempool) {
        dap_cli_server_cmd_set_reply_text(a_str_reply, "No suitable chain for placing token datum found");
        DAP_DEL_Z(l_key_str);
        DAP_DELETE(l_datum);
        DAP_DEL_Z(l_params);
        return -10;
    }
    bool l_placed = dap_global_db_set_sync(l_gdb_group_mempool, l_key_str, l_datum, l_datum_size, false) == 0;
    dap_cli_server_cmd_set_reply_text(a_str_reply, "Datum %s with token %s is%s placed in datum pool",
                                      l_key_str, l_ticker, l_placed ? "" : " not");
    DAP_DEL_Z(l_key_str);
    DAP_DELETE(l_datum);
    DAP_DELETE(l_params);
    return l_placed ? 0 : -2;
}

/**
 * @brief com_token_decl_update
 * @param argc
 * @param argv
 * @param arg_func
 * @param str_reply
 * @return
 * @details token_update -net <net name> -chain <chain_name> -token <token ticker> [-type private] -flags [<Flag 1>][,<Flag 2>]...[,<Flag N>]...  [-<Param name 1> <Param Value 1>] [-Param name 2> <Param Value 2>] ...[-<Param Name N> <Param Value N>]\n"
 *  \t   Update token for <netname>:<chain name> with ticker <token ticker>, flags <Flag 1>,<Flag2>...<Flag N>"
 *  \t   and custom parameters list <Param 1>, <Param 2>...<Param N>."
 *  \n"
 *  ==Flags=="
 *  \t ALL_BLOCKED:\t Blocked all permissions, usefull add it first and then add allows what you want to allow\n"
 *  \t ALL_ALLOWED:\t Allowed all permissions if not blocked them. Be careful with this mode\n"
 *  \t ALL_FROZEN:\t All permissions are temprorary frozen\n"
 *  \t ALL_UNFROZEN:\t Unfrozen permissions\n"
 *  \t STATIC_ALL:\t No token manipulations after declarations at all. Token declares staticly and can't variabed after\n"
 *  \t STATIC_FLAGS:\t No token manipulations after declarations with flags\n"
 *  \t STATIC_PERMISSIONS_ALL:\t No all permissions lists manipulations after declarations\n"
 *  \t STATIC_PERMISSIONS_DATUM_TYPE:\t No datum type permissions lists manipulations after declarations\n"
 *  \t STATIC_PERMISSIONS_TX_SENDER:\t No tx sender permissions lists manipulations after declarations\n"
 *  \t STATIC_PERMISSIONS_TX_RECEIVER:\t No tx receiver permissions lists manipulations after declarations\n"
    "\n"
    "==Params==\n"
    "General:\n"
    "\t -flags_set <value>:\t Set list of flags from <value> to token declaration\n"
    "\t -flags_unset <value>:\t Unset list of flags from <value> from token declaration\n"
    "\t -total_supply <value>:\t Set total supply - emission's maximum - to the <value>\n"
    "\t -total_signs_valid <value>:\t Set valid signatures count's minimum\n"
    "\t -total_signs_add <value>:\t Add signature's pkey fingerprint to the list of owners\n"
    "\t -total_signs_remove <value>:\t Remove signature's pkey fingerprint from the owners\n"
    "\nDatum type allowed/blocked updates:\n"
    "\t -datum_type_allowed_add <value>:\t Add allowed datum type(s)\n"
    "\t -datum_type_allowed_remove <value>:\t Remove datum type(s) from allowed\n"
    "\t -datum_type_blocked_add <value>:\t Add blocked datum type(s)\n"
    "\t -datum_type_blocked_remove <value>:\t Remove datum type(s) from blocked\n"
    "\nTx receiver addresses allowed/blocked updates:\n"
    "\t -tx_receiver_allowed_add <value>:\t Add allowed tx receiver(s)\n"
    "\t -tx_receiver_allowed_remove <value>:\t Remove tx receiver(s) from allowed\n"
    "\t -tx_receiver_blocked_add <value>:\t Add blocked tx receiver(s)\n"
    "\t -tx_receiver_blocked_remove <value>:\t Remove tx receiver(s) from blocked\n"
    "\n Tx sender addresses allowed/blocked updates:\n"
    "\t -tx_sender_allowed_add <value>:\t Add allowed tx sender(s)\n"
    "\t -tx_sender_allowed_remove <value>:\t Remove tx sender(s) from allowed\n"
    "\t -tx_sender_blocked_add <value>:\t Add allowed tx sender(s)\n"
    "\t -tx_sender_blocked_remove <value>:\t Remove tx sender(s) from blocked\n"
    "\n"
 */
int com_token_update(int a_argc, char ** a_argv, void ** reply)
{
    char ** a_str_reply = (char **) reply;
    const char * l_ticker = NULL;
    uint256_t l_total_supply = {}; // 256
    uint16_t l_signs_emission = 0;
    uint16_t l_signs_total = 0;
    dap_cert_t ** l_certs = NULL;
    size_t l_certs_count = 0;

    dap_chain_t * l_chain = NULL;
    dap_chain_net_t * l_net = NULL;
    const char * l_hash_out_type = NULL;

    dap_sdk_cli_params* l_params = DAP_NEW_Z(dap_sdk_cli_params);

    if (!l_params) {
        log_it(L_CRITICAL, "Memory allocation error");
        return -1;
    }

    l_params->type = DAP_CHAIN_DATUM_TOKEN_TYPE_UPDATE;
    l_params->subtype = DAP_CHAIN_DATUM_TOKEN_SUBTYPE_SIMPLE;

    int l_parse_params = s_token_decl_check_params(a_argc,a_argv,a_str_reply,l_params, true);
    if (l_parse_params)
        return l_parse_params;

    dap_chain_datum_token_t * l_datum_token = NULL;
    size_t l_datum_data_offset = 0;

    // Load certs lists
    dap_cert_parse_str_list(l_params->certs_str, &l_certs, &l_certs_count);
    if(!l_certs_count){
        dap_cli_server_cmd_set_reply_text(a_str_reply,
                                          "com_token_update command requres at least one valid certificate to sign token");
        return -10;
    }

    l_signs_emission = l_params->signs_emission;
    l_signs_total = l_params->signs_total;
    l_total_supply = l_params->total_supply;
    l_chain = l_params->chain;
    l_net = l_params->net;
    l_ticker = l_params->ticker;
    l_hash_out_type = l_params->hash_out_type;

    switch(l_params->subtype)
    {
        case DAP_CHAIN_DATUM_TOKEN_SUBTYPE_PRIVATE:
        case DAP_CHAIN_DATUM_TOKEN_SUBTYPE_NATIVE:
        { // 256
            // Create new datum token
            l_datum_token = DAP_NEW_Z_SIZE(dap_chain_datum_token_t, sizeof(dap_chain_datum_token_t) + l_params->ext.tsd_total_size);
            if (!l_datum_token) {
                log_it(L_CRITICAL, "Memory allocation error");
                return -1;
            }
            l_datum_token->version = 2;
            l_datum_token->type = l_params->type;
            l_datum_token->subtype = l_params->subtype;
            if (l_params->subtype == DAP_CHAIN_DATUM_TOKEN_SUBTYPE_NATIVE) {
                log_it(L_DEBUG,"Prepared TSD sections for CF20 token on %zd total size", l_params->ext.tsd_total_size);
                snprintf(l_datum_token->ticker, sizeof(l_datum_token->ticker), "%s", l_ticker);
                l_datum_token->header_native_update.flags = l_params->ext.parsed_flags;
                l_datum_token->total_supply = l_total_supply;
                l_datum_token->signs_valid = l_signs_emission;
                l_datum_token->header_native_update.tsd_total_size = l_params->ext.tsd_total_size;
                l_datum_token->header_native_update.decimals = atoi(l_params->decimals_str);
                l_datum_data_offset = l_params->ext.tsd_total_size;
            } else { // if (l_params->type == DAP_CHAIN_DATUM_TOKEN_TYPE_PRIVATE_UPDATE) {
                log_it(L_DEBUG,"Prepared TSD sections for private token on %zd total size", l_params->ext.tsd_total_size);
                snprintf(l_datum_token->ticker, sizeof(l_datum_token->ticker), "%s", l_ticker);
                l_datum_token->header_private_update.flags = l_params->ext.parsed_flags;
                l_datum_token->total_supply = l_total_supply;
                l_datum_token->signs_valid = l_signs_emission;
                l_datum_token->header_private_update.tsd_total_size = l_params->ext.tsd_total_size;
                l_datum_token->header_private_update.decimals = atoi(l_params->decimals_str);
                l_datum_data_offset = l_params->ext.tsd_total_size;
            }
            // Add TSD sections in the end
            // Add TSD sections in the end
            if (l_params->ext.tsd_total_size) {
                memcpy(l_datum_token->data_n_tsd, l_params->ext.parsed_tsd, l_params->ext.parsed_tsd_size);
                DAP_DELETE(l_params->ext.parsed_tsd);
            }
            log_it(L_DEBUG, "%s token declaration update '%s' initialized", (	l_params->subtype == DAP_CHAIN_DATUM_TOKEN_SUBTYPE_PRIVATE)	?
                                                                     "Private" : "CF20", l_datum_token->ticker);
        }break;//end
        case DAP_CHAIN_DATUM_TOKEN_SUBTYPE_SIMPLE: { // 256
            l_datum_token = DAP_NEW_Z_SIZE(dap_chain_datum_token_t, sizeof(dap_chain_datum_token_t));
            if (!l_datum_token) {
                log_it(L_CRITICAL, "Memory allocation error");
                return -1;
            }
            l_datum_token->version = 2;
            l_datum_token->subtype = DAP_CHAIN_DATUM_TOKEN_TYPE_UPDATE;
            l_datum_token->subtype = DAP_CHAIN_DATUM_TOKEN_SUBTYPE_SIMPLE; // 256
            snprintf(l_datum_token->ticker, sizeof(l_datum_token->ticker), "%s", l_ticker);
            l_datum_token->total_supply = l_total_supply;
            l_datum_token->signs_valid = l_signs_emission;
            if (l_params->decimals_str)
                l_datum_token->header_simple.decimals = atoi(l_params->decimals_str);
        }break;
        default:
            dap_cli_server_cmd_set_reply_text(a_str_reply,
                                              "Unknown token type");
            return -8;
    }
    // If we have more certs than we need signs - use only first part of the list
    if(l_certs_count > l_signs_total)
        l_certs_count = l_signs_total;
    // Sign header with all certificates in the list and add signs to the end of TSD cetions
    uint16_t l_sign_counter = 0;
    l_datum_token = s_sign_cert_in_cycle(l_certs, l_datum_token, l_certs_count, &l_datum_data_offset, &l_sign_counter);
    l_datum_token->signs_total = l_sign_counter;

    // We skip datum creation opeartion, if count of signed certificates in s_sign_cert_in_cycle is 0.
    // Usually it happen, when certificate in token_decl or token_update command doesn't contain private data or broken
    if (!l_datum_token || l_datum_token->signs_total == 0){
        dap_cli_server_cmd_set_reply_text(a_str_reply,
                                          "Token declaration update failed. Successful count of certificate signing is 0");
        return -9;
    }

    dap_chain_datum_t * l_datum = dap_chain_datum_create(DAP_CHAIN_DATUM_TOKEN_DECL,
                                                         l_datum_token,
                                                         sizeof(*l_datum_token) + l_datum_data_offset);
    DAP_DELETE(l_datum_token);
    size_t l_datum_size = dap_chain_datum_size(l_datum);

    // Calc datum's hash
    dap_chain_hash_fast_t l_key_hash;
    dap_hash_fast(l_datum->data, l_datum->header.data_size, &l_key_hash);
    char * l_key_str = dap_chain_hash_fast_to_str_new(&l_key_hash);
    char * l_key_str_out = dap_strcmp(l_hash_out_type, "hex") ?
                           dap_enc_base58_encode_hash_to_str(&l_key_hash) : dap_strdup(l_key_str);

    // Add datum to mempool with datum_token hash as a key
    char *l_gdb_group_mempool = l_chain
            ? dap_chain_net_get_gdb_group_mempool_new(l_chain)
            : dap_chain_net_get_gdb_group_mempool_by_chain_type(l_net, CHAIN_TYPE_TOKEN);
    if (!l_gdb_group_mempool) {
        dap_cli_server_cmd_set_reply_text(a_str_reply, "No suitable chain for placing token datum found");
        DAP_DEL_Z(l_key_str);
        DAP_DEL_Z(l_key_str_out);
        DAP_DELETE(l_datum);
        return -10;
    }
    bool l_placed = !dap_global_db_set_sync(l_gdb_group_mempool, l_key_str, (uint8_t *)l_datum, l_datum_size, false);
    dap_cli_server_cmd_set_reply_text(a_str_reply, "Datum %s with 256bit token %s is%s placed in datum pool",
                                      l_key_str_out, l_ticker, l_placed ? "" : " not");
    DAP_DEL_Z(l_key_str);
    DAP_DEL_Z(l_key_str_out);
    DAP_DELETE(l_datum);
    DAP_DELETE(l_params);
    return l_placed ? 0 : -2;
}

/**
 * @brief com_token_emit
 * @param argc
 * @param argv
 * @param arg_func
 * @param str_reply
 * @return
 */
int com_token_emit(int a_argc, char **a_argv, void ** reply)
{
    char ** a_str_reply = (char **) reply;
    int arg_index = 1;
    const char *str_tmp = NULL;
    //const char *str_fee = NULL;
    char *l_str_reply_tmp = NULL;
    uint256_t l_emission_value = {};
    //uint256_t l_fee_value = {};
    const char * l_ticker = NULL;

    const char * l_addr_str = NULL;

    const char * l_emission_hash_str = NULL;
    const char * l_emission_hash_str_remove = NULL;
    dap_chain_hash_fast_t l_emission_hash;
    dap_chain_datum_token_emission_t *l_emission = NULL;
    size_t l_emission_size;

    const char * l_certs_str = NULL;

    dap_cert_t ** l_certs = NULL;
    size_t l_certs_size = 0;

    const char * l_chain_emission_str = NULL;
    dap_chain_t * l_chain_emission = NULL;

    dap_chain_net_t * l_net = NULL;

    const char * l_hash_out_type = NULL;
    dap_cli_server_cmd_find_option_val(a_argv, arg_index, a_argc, "-H", &l_hash_out_type);
    if(!l_hash_out_type)
        l_hash_out_type = "hex";
    if(dap_strcmp(l_hash_out_type,"hex") && dap_strcmp(l_hash_out_type,"base58")) {
        dap_cli_server_cmd_set_reply_text(a_str_reply, "invalid parameter -H, valid values: -H <hex | base58>");
        return -1;
    }

    dap_chain_node_cli_cmd_values_parse_net_chain(&arg_index,a_argc,a_argv,a_str_reply,NULL, &l_net);
    if( ! l_net) { // Can't find such network
        return -43;
    }
    // Token emission
    dap_cli_server_cmd_find_option_val(a_argv, arg_index, a_argc, "-emission", &l_emission_hash_str);

    // Emission certs
    dap_cli_server_cmd_find_option_val(a_argv, arg_index, a_argc, "-certs", &l_certs_str);

    // Wallet address that recieves the emission
    dap_cli_server_cmd_find_option_val(a_argv, arg_index, a_argc, "-addr", &l_addr_str);

    // Token ticker
    dap_cli_server_cmd_find_option_val(a_argv, arg_index, a_argc, "-token", &l_ticker);

    if(!l_certs_str) {
        dap_cli_server_cmd_set_reply_text(a_str_reply, "token_emit requires parameter '-certs'");
        return -4;
    }
    dap_cert_parse_str_list(l_certs_str, &l_certs, &l_certs_size);

    if(!l_certs_size) {
        dap_cli_server_cmd_set_reply_text(a_str_reply,
                "token_emit command requres at least one valid certificate to sign the basic transaction of emission");
        return -5;
    }
    const char *l_add_sign = NULL;
    dap_chain_addr_t *l_addr = NULL;
    dap_cli_server_cmd_find_option_val(a_argv, arg_index, arg_index + 1, "sign", &l_add_sign);
    if (!l_add_sign) {      //Create the emission
        // Emission value
        if(dap_cli_server_cmd_find_option_val(a_argv, arg_index, a_argc, "-emission_value", &str_tmp)) {
            l_emission_value = dap_chain_balance_scan(str_tmp);
        }

        if (IS_ZERO_256(l_emission_value)) {
            dap_cli_server_cmd_set_reply_text(a_str_reply, "token_emit requires parameter '-emission_value'");
            return -1;
        }

        if(!l_addr_str) {
            dap_cli_server_cmd_set_reply_text(a_str_reply, "token_emit requires parameter '-addr'");
            return -2;
        }

        if(!l_ticker) {
            dap_cli_server_cmd_set_reply_text(a_str_reply, "token_emit requires parameter '-token'");
            return -3;
        }

        l_addr = dap_chain_addr_from_str(l_addr_str);

        if(!l_addr) {
            dap_cli_server_cmd_set_reply_text(a_str_reply, "address \"%s\" is invalid", l_addr_str);
            return -4;
        }

        dap_cli_server_cmd_find_option_val(a_argv, arg_index, a_argc, "-chain_emission", &l_chain_emission_str);
        if(l_chain_emission_str) {
            if((l_chain_emission = dap_chain_net_get_chain_by_name(l_net, l_chain_emission_str)) == NULL) { // Can't find such chain
                dap_cli_server_cmd_set_reply_text(a_str_reply,
                                      "token_emit requires parameter '-chain_emission' to be valid chain name in chain net %s"
                                      " or set default datum type in chain configuration file", l_net->pub.name);
                return -45;
            }
        }
    } else {
        if (l_emission_hash_str) {
            DL_FOREACH(l_net->pub.chains, l_chain_emission) {
                l_emission = dap_chain_mempool_emission_get(l_chain_emission, l_emission_hash_str);
                if (l_emission){
                    l_emission_hash_str_remove = l_emission_hash_str;
                    break;
                }
            }
            if (!l_emission){
                dap_cli_server_cmd_set_reply_text(a_str_reply, "Can' find emission with hash \"%s\" for token %s on network %s",
                                                  l_emission_hash_str, l_ticker, l_net->pub.name);
                return -32;
            }
        } else {
            dap_cli_server_cmd_set_reply_text(a_str_reply, "Subcommand 'sign' recuires parameter '-emission'");
            return -31;
        }
    }

    // Check, if network ID is same as ID in destination wallet address. If not - operation is cancelled.
    if (!dap_chain_addr_is_blank(l_addr) && l_addr->net_id.uint64 != l_net->pub.id.uint64) {
        dap_cli_server_cmd_set_reply_text(a_str_reply, "destination wallet network ID=0x%"DAP_UINT64_FORMAT_x
                                                       " and network ID=0x%"DAP_UINT64_FORMAT_x" is not equal."
                                                       " Please, change network name or wallet address",
                                                       l_addr->net_id.uint64, l_net->pub.id.uint64);
        DAP_DEL_Z(l_addr);
        DAP_DEL_Z(l_emission);
        return -3;
    }

    if(!l_ticker) {
        dap_cli_server_cmd_set_reply_text(a_str_reply, "token_emit requires parameter '-token'");
        DAP_DEL_Z(l_addr);
        return -3;
    }

    if (!l_add_sign) {
        if (!l_chain_emission) {
			if ( (l_chain_emission = dap_chain_net_get_default_chain_by_chain_type(l_net,CHAIN_TYPE_EMISSION)) == NULL ) {
				DAP_DEL_Z(l_addr);
				dap_cli_server_cmd_set_reply_text(a_str_reply,
					"token_create requires parameter '-chain_emission' to be valid chain name in chain net %s or set default datum type in chain configuration file",
						 l_net->pub.name);
				return -50;
			}
        }
        // Create emission datum
        l_emission = dap_chain_datum_emission_create(l_emission_value, l_ticker, l_addr);
    }
    // Then add signs
    for(size_t i = 0; i < l_certs_size; i++)
        l_emission = dap_chain_datum_emission_add_sign(l_certs[i]->enc_key, l_emission);
    // Calc emission's hash
    l_emission_size = dap_chain_datum_emission_get_size((uint8_t *)l_emission);
    dap_hash_fast(l_emission, l_emission_size, &l_emission_hash);
    // Produce datum
    dap_chain_datum_t *l_datum_emission = dap_chain_datum_create(DAP_CHAIN_DATUM_TOKEN_EMISSION,
            l_emission,
            l_emission_size);
    // Delete token emission
    DAP_DEL_Z(l_emission);
    l_emission_hash_str = dap_chain_mempool_datum_add(l_datum_emission, l_chain_emission, l_hash_out_type);
    if (l_emission_hash_str)
        l_str_reply_tmp = dap_strdup_printf("Datum %s with 256bit emission is placed in datum pool", l_emission_hash_str);
    else
        l_str_reply_tmp = dap_strdup("Can't place emission datum in mempool, examine log files");
    DAP_DEL_Z(l_emission_hash_str);
    DAP_DEL_Z(l_datum_emission);

    //remove previous emission datum from mempool if have new signed emission datum
    if (l_emission_hash_str_remove) {
        char *l_gdb_group_mempool_emission = dap_chain_net_get_gdb_group_mempool_new(l_chain_emission);
        dap_global_db_del_sync(l_gdb_group_mempool_emission, l_emission_hash_str_remove);
        DAP_DEL_Z(l_gdb_group_mempool_emission);
    }
    dap_cli_server_cmd_set_reply_text(a_str_reply, "%s", l_str_reply_tmp);

    DAP_DEL_Z(l_certs);
    DAP_DEL_Z(l_str_reply_tmp);
    DAP_DEL_Z(l_addr);
    return 0;
}


/**
 * @brief com_tx_cond_create
 * Create transaction
 * com_tx_cond_create command
 * @param a_argc
 * @param a_argv
 * @param a_str_reply
 * @return int
 */
int com_tx_cond_create(int a_argc, char ** a_argv, void ** reply)
{
    char ** a_str_reply = (char **) reply;
    (void) a_argc;
    int arg_index = 1;
    const char *c_wallets_path = dap_chain_wallet_get_path(g_config);
    const char * l_token_ticker = NULL;
    const char * l_wallet_str = NULL;
    const char * l_cert_str = NULL;
    const char * l_value_datoshi_str = NULL;
    const char * l_value_fee_str = NULL;
    const char * l_net_name = NULL;
    const char * l_unit_str = NULL;
    const char * l_srv_uid_str = NULL;
    uint256_t l_value_datoshi = {};    
    uint256_t l_value_fee = {};
    const char * l_hash_out_type = NULL;
    dap_cli_server_cmd_find_option_val(a_argv, arg_index, a_argc, "-H", &l_hash_out_type);
    if(!l_hash_out_type)
        l_hash_out_type = "hex";
    if(dap_strcmp(l_hash_out_type,"hex") && dap_strcmp(l_hash_out_type,"base58")) {
        dap_cli_server_cmd_set_reply_text(a_str_reply, "Invalid parameter -H, valid values: -H <hex | base58>");
        return -1;
    }

    // Token ticker
    dap_cli_server_cmd_find_option_val(a_argv, arg_index, a_argc, "-token", &l_token_ticker);
    // Wallet name - from
    dap_cli_server_cmd_find_option_val(a_argv, arg_index, a_argc, "-w", &l_wallet_str);
    // Public certifiacte of condition owner
    dap_cli_server_cmd_find_option_val(a_argv, arg_index, a_argc, "-cert", &l_cert_str);
    // value datoshi
    dap_cli_server_cmd_find_option_val(a_argv, arg_index, a_argc, "-value", &l_value_datoshi_str);
    // fee
    dap_cli_server_cmd_find_option_val(a_argv, arg_index, a_argc, "-fee", &l_value_fee_str);
    // net
    dap_cli_server_cmd_find_option_val(a_argv, arg_index, a_argc, "-net", &l_net_name);
    // unit
    dap_cli_server_cmd_find_option_val(a_argv, arg_index, a_argc, "-unit", &l_unit_str);
    // service
    dap_cli_server_cmd_find_option_val(a_argv, arg_index, a_argc, "-srv_uid", &l_srv_uid_str);

    if(!l_token_ticker) {
        dap_cli_server_cmd_set_reply_text(a_str_reply, "tx_cond_create requires parameter '-token'");
        return -1;
    }
    if (!l_wallet_str) {
        dap_cli_server_cmd_set_reply_text(a_str_reply, "tx_cond_create requires parameter '-w'");
        return -2;
    }
    if (!l_cert_str) {
        dap_cli_server_cmd_set_reply_text(a_str_reply, "tx_cond_create requires parameter '-cert'");
        return -3;
    }
    if(!l_value_datoshi_str) {
        dap_cli_server_cmd_set_reply_text(a_str_reply, "tx_cond_create requires parameter '-value'");
        return -4;
    }
    if(!l_value_fee_str){
        dap_cli_server_cmd_set_reply_text(a_str_reply, "tx_cond_create requires parameter '-fee'");
        return -15;
    }
    if(!l_net_name) {
        dap_cli_server_cmd_set_reply_text(a_str_reply, "tx_cond_create requires parameter '-net'");
        return -5;
    }
    if(!l_unit_str) {
        dap_cli_server_cmd_set_reply_text(a_str_reply, "tx_cond_create requires parameter '-unit'");
        return -6;
    }

    if(!l_srv_uid_str) {
        dap_cli_server_cmd_set_reply_text(a_str_reply, "tx_cond_create requires parameter '-srv_uid'");
        return -7;
    }
    dap_chain_net_srv_uid_t l_srv_uid = {};
    l_srv_uid.uint64 = strtoll(l_srv_uid_str, NULL, 10);
    if (!l_srv_uid.uint64) {
        dap_cli_server_cmd_set_reply_text(a_str_reply, "Can't find service UID %s ", l_srv_uid_str);
        return -8;
    }

    dap_chain_net_srv_price_unit_uid_t l_price_unit = dap_chain_net_srv_price_unit_uid_from_str(l_unit_str);

    if(l_price_unit.enm == SERV_UNIT_UNDEFINED) {
        dap_cli_server_cmd_set_reply_text(a_str_reply, "Can't recognize unit '%s'. Unit must look like {mb | kb | b | sec | day}",
                l_unit_str);
        return -9;
    }

    l_value_datoshi = dap_chain_balance_scan(l_value_datoshi_str);
    if(IS_ZERO_256(l_value_datoshi)) {
        dap_cli_server_cmd_set_reply_text(a_str_reply, "Can't recognize value '%s' as a number", l_value_datoshi_str);
        return -10;
    }

    l_value_fee = dap_chain_balance_scan(l_value_fee_str);
    if(IS_ZERO_256(l_value_fee)) {
        dap_cli_server_cmd_set_reply_text(a_str_reply, "Can't recognize value '%s' as a number", l_value_fee_str);
        return -16;
    }

    dap_chain_net_t * l_net = l_net_name ? dap_chain_net_by_name(l_net_name) : NULL;
    if(!l_net) {
        dap_cli_server_cmd_set_reply_text(a_str_reply, "Can't find net '%s'", l_net_name);
        return -11;
    }
    dap_chain_wallet_t *l_wallet = dap_chain_wallet_open(l_wallet_str, c_wallets_path);
    const char* l_sign_str = "";
    if(!l_wallet) {
        dap_cli_server_cmd_set_reply_text(a_str_reply, "Can't open wallet '%s'", l_wallet_str);
        return -12;
    } else {
        l_sign_str = dap_chain_wallet_check_sign(l_wallet);
    }

    dap_cert_t *l_cert_cond = dap_cert_find_by_name(l_cert_str);
    if(!l_cert_cond) {
        dap_chain_wallet_close(l_wallet);
        dap_cli_server_cmd_set_reply_text(a_str_reply, "Can't find cert '%s'", l_cert_str);
        return -13;
    }

    dap_enc_key_t *l_key_from = dap_chain_wallet_get_key(l_wallet, 0);
    dap_pkey_t *l_key_cond = dap_pkey_from_enc_key(l_cert_cond->enc_key);
    if (!l_key_cond) {
        dap_chain_wallet_close(l_wallet);
        dap_cli_server_cmd_set_reply_text(a_str_reply, "Cert '%s' doesn't contain a valid public key", l_cert_str);
        return -14;
    }

    uint256_t l_value_per_unit_max = {};
    char *l_hash_str = dap_chain_mempool_tx_create_cond(l_net, l_key_from, l_key_cond, l_token_ticker,
                                                        l_value_datoshi, l_value_per_unit_max, l_price_unit,
                                                        l_srv_uid, l_value_fee, NULL, 0, l_hash_out_type);
    dap_chain_wallet_close(l_wallet);
    DAP_DELETE(l_key_cond);

    if (l_hash_str) {
        dap_cli_server_cmd_set_reply_text(a_str_reply, "%sConditional 256bit TX created succefully, hash=%s\n", l_hash_str, l_sign_str);
        DAP_DELETE(l_hash_str);
        return 0;
    }
    dap_cli_server_cmd_set_reply_text(a_str_reply, "Can't create conditional 256bit TX\n");
    return -1;
}

typedef enum cmd_mempool_add_ca_error_list{
    COM_MEMPOOL_ADD_CA_ERROR_NET_NOT_FOUND = DAP_JSON_RPC_ERR_CODE_METHOD_ERR_START,
    COM_MEMPOOL_ADD_CA_ERROR_NO_CAINS_FOR_CA_DATUM_IN_NET,
    COM_MEMPOOL_ADD_CA_ERROR_REQUIRES_PARAMETER_CA_NAME,
    COM_MEMPOOL_ADD_CA_ERROR_CAN_NOT_FIND_CERTIFICATE,
    COM_MEMPOOL_ADD_CA_ERROR_CORRUPTED_CERTIFICATE_WITHOUT_KEYS,
    COM_MEMPOOL_ADD_CA_ERROR_CERTIFICATE_HAS_PRIVATE_KEY_DATA,
    COM_MEMPOOL_ADD_CA_ERROR_CAN_NOT_SERIALIZE,
    COM_MEMPOOL_ADD_CA_ERROR_CAN_NOT_PLACE_CERTIFICATE
}cmd_mempool_add_ca_error_list_t;
/**
 * @brief _cmd_mempool_add_ca
 * @details Place public CA into the mempool
 * @param a_net
 * @param a_chain
 * @param a_cert
 * @param reply
 * @return
 */
int _cmd_mempool_add_ca(dap_chain_net_t *a_net, dap_chain_t *a_chain, dap_cert_t *a_cert, void ** reply)
{
    json_object ** a_json_reply = (json_object **) reply;
    if (!a_net || !a_chain || !a_cert){
        dap_json_rpc_error_add(COM_MEMPOOL_ADD_CA_ERROR_NET_NOT_FOUND, "The network, chain or certificate attribute was not passed.");
        return COM_MEMPOOL_ADD_CA_ERROR_NET_NOT_FOUND;
    }
    dap_chain_t *l_chain = a_chain;
    // Chech for chain if was set or not
    if (!a_chain){
       // If wasn't set - trying to auto detect
        l_chain = dap_chain_net_get_chain_by_chain_type(a_net, CHAIN_TYPE_CA);
        if (!l_chain) { // If can't auto detect
            // clean previous error code
            dap_json_rpc_error_add(COM_MEMPOOL_ADD_CA_ERROR_NO_CAINS_FOR_CA_DATUM_IN_NET,
                                   "No chains for CA datum in network \"%s\"", a_net->pub.name);
            return COM_MEMPOOL_ADD_CA_ERROR_NO_CAINS_FOR_CA_DATUM_IN_NET;
        }
    }
    if(!a_cert->enc_key){
        dap_json_rpc_error_add(COM_MEMPOOL_ADD_CA_ERROR_CORRUPTED_CERTIFICATE_WITHOUT_KEYS,
                               "Corrupted certificate \"%s\" without keys certificate", a_cert->name);
        return COM_MEMPOOL_ADD_CA_ERROR_CORRUPTED_CERTIFICATE_WITHOUT_KEYS;
    }

    if (a_cert->enc_key->priv_key_data_size || a_cert->enc_key->priv_key_data){
        dap_json_rpc_error_add(COM_MEMPOOL_ADD_CA_ERROR_CERTIFICATE_HAS_PRIVATE_KEY_DATA,
                               "Certificate \"%s\" has private key data. Please export public only key certificate without private keys", a_cert->name);
        return COM_MEMPOOL_ADD_CA_ERROR_CERTIFICATE_HAS_PRIVATE_KEY_DATA;
    }

    // Serialize certificate into memory
    uint32_t l_cert_serialized_size = 0;
    byte_t * l_cert_serialized = dap_cert_mem_save(a_cert, &l_cert_serialized_size);
    if(!l_cert_serialized){
        dap_json_rpc_error_add(COM_MEMPOOL_ADD_CA_ERROR_CAN_NOT_SERIALIZE,
                               "Can't serialize in memory certificate \"%s\"", a_cert->name);
        return COM_MEMPOOL_ADD_CA_ERROR_CAN_NOT_SERIALIZE;
    }
    // Now all the chechs passed, forming datum for mempool
    dap_chain_datum_t * l_datum = dap_chain_datum_create( DAP_CHAIN_DATUM_CA, l_cert_serialized , l_cert_serialized_size);
    DAP_DELETE( l_cert_serialized);
    if(!l_datum){
        dap_json_rpc_error_add(COM_MEMPOOL_ADD_CA_ERROR_CAN_NOT_SERIALIZE,
                               "Can't produce datum from certificate \"%s\"", a_cert->name);
        return COM_MEMPOOL_ADD_CA_ERROR_CAN_NOT_SERIALIZE;
    }

    // Finaly add datum to mempool
    char *l_hash_str = dap_chain_mempool_datum_add(l_datum, l_chain, "hex");
    DAP_DELETE(l_datum);
    if (l_hash_str) {
        char *l_msg = dap_strdup_printf("Datum %s was successfully placed to mempool", l_hash_str);
        if (!l_msg) {
            dap_json_rpc_allocation_error;
            return DAP_JSON_RPC_ERR_CODE_MEMORY_ALLOCATED;
        }
        json_object *l_obj_message = json_object_new_string(l_msg);
        DAP_DELETE(l_msg);
        DAP_DELETE(l_hash_str);
        if (!l_obj_message) {
            dap_json_rpc_allocation_error;
            return DAP_JSON_RPC_ERR_CODE_MEMORY_ALLOCATED;
        }
        json_object_array_add(*a_json_reply, l_obj_message);
        return 0;
    } else {
        char *l_msg = dap_strdup_printf("Can't place certificate \"%s\" to mempool", a_cert->name);
        if (!l_msg) {
            dap_json_rpc_allocation_error;
            return DAP_JSON_RPC_ERR_CODE_MEMORY_ALLOCATED;
        }
        json_object *l_obj_msg = json_object_new_string(l_msg);
        DAP_DELETE(l_msg);
        if (!l_obj_msg) {
            dap_json_rpc_allocation_error;
            return DAP_JSON_RPC_ERR_CODE_MEMORY_ALLOCATED;
        }
        json_object_array_add(*a_json_reply, l_obj_msg);
        return COM_MEMPOOL_ADD_CA_ERROR_CAN_NOT_PLACE_CERTIFICATE;
    }
}

/**
 * @brief com_chain_ca_copy
 * @details copy public CA into the mempool
 * @param a_argc
 * @param a_argv
 * @param a_arg_func
 * @param a_str_reply
 * @return
 */
int com_chain_ca_copy( int a_argc,  char ** a_argv, void ** reply)
{
    int l_argc = a_argc + 1;
    char **l_argv = DAP_NEW_Z_COUNT(char*, l_argc);
    l_argv[0] = "mempool";
    l_argv[1] = "add_ca";
    for (int i = 1; i < a_argc; i++)
        l_argv[i + 1] = a_argv[i];
    int ret = com_mempool(l_argc, l_argv, reply);
    DAP_DEL_Z(l_argv);
    return ret;
}


/**
 * @brief com_chain_ca_pub
 * @details place public CA into the mempool
 * @param a_argc
 * @param a_argv
 * @param a_arg_func
 * @param a_str_reply
 * @return
 */
int com_chain_ca_pub( int a_argc,  char ** a_argv, void ** reply)
{
    char ** a_str_reply = (char **) reply;
    int arg_index = 1;
    // Read params
    const char * l_ca_name = NULL;
    dap_chain_net_t * l_net = NULL;
    dap_chain_t * l_chain = NULL;

    dap_cli_server_cmd_find_option_val(a_argv, arg_index, a_argc, "-ca_name", &l_ca_name);
    dap_chain_node_cli_cmd_values_parse_net_chain(&arg_index,a_argc, a_argv, a_str_reply, &l_chain, &l_net);

    dap_cert_t * l_cert = dap_cert_find_by_name( l_ca_name );
    if( l_cert == NULL ){
        dap_cli_server_cmd_set_reply_text(a_str_reply,
                "Can't find \"%s\" certificate", l_ca_name );
        return -4;
    }


    if( l_cert->enc_key == NULL ){
        dap_cli_server_cmd_set_reply_text(a_str_reply,
                "Corrupted certificate \"%s\" without keys certificate", l_ca_name );
        return -5;
    }

    // Create empty new cert
    dap_cert_t * l_cert_new = dap_cert_new(l_ca_name);
    if(!l_cert_new)
        return -9;
    l_cert_new->enc_key = dap_enc_key_new( l_cert->enc_key->type);
    if(!l_cert_new->enc_key) {
        DAP_DELETE(l_cert_new);
        return -10;
    }

    // Copy only public key
    l_cert_new->enc_key->pub_key_data = DAP_NEW_Z_SIZE(uint8_t,
                                                      l_cert_new->enc_key->pub_key_data_size =
                                                      l_cert->enc_key->pub_key_data_size );
    if(!l_cert_new->enc_key->pub_key_data) {
        log_it(L_CRITICAL, "Memory allocation error");
        DAP_DELETE(l_cert_new->enc_key);
        DAP_DELETE(l_cert_new);
        return -11;
    }
    memcpy(l_cert_new->enc_key->pub_key_data, l_cert->enc_key->pub_key_data,l_cert->enc_key->pub_key_data_size);

    // Serialize certificate into memory
    uint32_t l_cert_serialized_size = 0;
    byte_t * l_cert_serialized = dap_cert_mem_save( l_cert_new, &l_cert_serialized_size );
    if(!l_cert_serialized){
        dap_cli_server_cmd_set_reply_text(a_str_reply,
                "Can't serialize in memory certificate" );
        return -7;
    }
    // Now all the chechs passed, forming datum for mempool
    dap_chain_datum_t * l_datum = dap_chain_datum_create( DAP_CHAIN_DATUM_CA, l_cert_serialized , l_cert_serialized_size);
    DAP_DELETE(l_cert_serialized);
    if(!l_datum){
        dap_cli_server_cmd_set_reply_text(a_str_reply,
                "Can't produce datum from certificate");
        return -7;
    }

    // Finaly add datum to mempool
    char *l_hash_str = dap_chain_mempool_datum_add(l_datum, l_chain, "hex");
    DAP_DELETE(l_datum);
    if (l_hash_str) {
        dap_cli_server_cmd_set_reply_text(a_str_reply,
                "Datum %s was successfully placed to mempool", l_hash_str);
        DAP_DELETE(l_hash_str);
        return 0;
    } else {
        dap_cli_server_cmd_set_reply_text(a_str_reply,
                "Can't place certificate \"%s\" to mempool", l_ca_name);
        return -8;
    }
}

static const char* s_json_get_text(struct json_object *a_json, const char *a_key)
{
    if(!a_json || !a_key)
        return NULL;
    struct json_object *l_json = json_object_object_get(a_json, a_key);
    if(l_json && json_object_is_type(l_json, json_type_string)) {
        // Read text
        return json_object_get_string(l_json);
    }
    return NULL;
}

static bool s_json_get_int64(struct json_object *a_json, const char *a_key, int64_t *a_out)
{
    if(!a_json || !a_key || !a_out)
        return false;
    struct json_object *l_json = json_object_object_get(a_json, a_key);
    if(l_json) {
        if(json_object_is_type(l_json, json_type_int)) {
            // Read number
            *a_out = json_object_get_int64(l_json);
            return true;
        }
    }
    return false;
}

static bool s_json_get_unit(struct json_object *a_json, const char *a_key, dap_chain_net_srv_price_unit_uid_t *a_out)
{
    const char *l_unit_str = s_json_get_text(a_json, a_key);
    if(!l_unit_str || !a_out)
        return false;
    dap_chain_net_srv_price_unit_uid_t l_unit = dap_chain_net_srv_price_unit_uid_from_str(l_unit_str);
    if(l_unit.enm == SERV_UNIT_UNDEFINED)
        return false;
    a_out->enm = l_unit.enm;
    return true;
}

static bool s_json_get_uint256(struct json_object *a_json, const char *a_key, uint256_t *a_out)
{
    const char *l_uint256_str = s_json_get_text(a_json, a_key);
    if(!a_out || !l_uint256_str)
        return false;
    uint256_t l_value = dap_chain_balance_scan(l_uint256_str);
    if(!IS_ZERO_256(l_value)) {
        memcpy(a_out, &l_value, sizeof(uint256_t));
        return true;
    }
    return false;
}

// service names: srv_stake, srv_vpn, srv_xchange
static bool s_json_get_srv_uid(struct json_object *a_json, const char *a_key_service_id, const char *a_key_service, uint64_t *a_out)
{
    uint64_t l_srv_id;
    if(!a_out)
        return false;
    // Read service id
    if(s_json_get_int64(a_json, a_key_service_id, (int64_t*) &l_srv_id)) {
        *a_out = l_srv_id;
        return true;
    }
    else {
        // Read service as name
        const char *l_service = s_json_get_text(a_json, a_key_service);
        if(l_service) {
            dap_chain_net_srv_t *l_srv = dap_chain_net_srv_get_by_name(l_service);
            if(!l_srv)
                return false;
            *a_out = l_srv->uid.uint64;
            return true;
        }
    }
    return false;
}

static dap_chain_wallet_t* s_json_get_wallet(struct json_object *a_json, const char *a_key)
{
    // From wallet
    const char *l_wallet_str = s_json_get_text(a_json, a_key);
    if(l_wallet_str) {
        dap_chain_wallet_t *l_wallet = dap_chain_wallet_open(l_wallet_str, dap_config_get_item_str_default(g_config, "resources", "wallets_path", NULL));
        return l_wallet;
    }
    return NULL;
}

static const dap_cert_t* s_json_get_cert(struct json_object *a_json, const char *a_key)
{
    const char *l_cert_name = s_json_get_text(a_json, a_key);
    if(l_cert_name) {
        dap_cert_t *l_cert = dap_cert_find_by_name(l_cert_name);
        return l_cert;
    }
    return NULL;
}

// Read pkey from wallet or cert
static dap_pkey_t* s_json_get_pkey(struct json_object *a_json)
{
    dap_pkey_t *l_pub_key = NULL;
    // From wallet
    dap_chain_wallet_t *l_wallet = s_json_get_wallet(a_json, "wallet");
    if(l_wallet) {
        l_pub_key = dap_chain_wallet_get_pkey(l_wallet, 0);
        dap_chain_wallet_close(l_wallet);
        if(l_pub_key) {
            return l_pub_key;
        }
    }
    // From cert
    const dap_cert_t *l_cert = s_json_get_cert(a_json, "cert");
    if(l_cert) {
        l_pub_key = dap_pkey_from_enc_key(l_cert->enc_key);
    }
    return l_pub_key;
}


/**
 * @brief Create transaction from json file
 * com_tx_create command
 * @param argc
 * @param argv
 * @param arg_func
 * @param str_reply
 * @return int
 */
int com_tx_create_json(int a_argc, char ** a_argv, void ** reply)
{
    char ** a_str_reply = (char **) reply;
    int l_arg_index = 1;
    int l_err_code = 0;
    const char *l_net_name = NULL; // optional parameter
    const char *l_chain_name = NULL; // optional parameter
    const char *l_json_file_path = NULL;
    const char *l_native_token = NULL;
    const char *l_main_token = NULL;

    dap_cli_server_cmd_find_option_val(a_argv, l_arg_index, a_argc, "-net", &l_net_name); // optional parameter
    dap_cli_server_cmd_find_option_val(a_argv, l_arg_index, a_argc, "-chain", &l_chain_name); // optional parameter
    dap_cli_server_cmd_find_option_val(a_argv, l_arg_index, a_argc, "-json", &l_json_file_path);

    if(!l_json_file_path) {
        dap_cli_server_cmd_set_reply_text(a_str_reply, "Command requires one of parameters '-json <json file path>'");
        return -1;
    }
    // Open json file
    struct json_object *l_json = json_object_from_file(l_json_file_path);
    if(!l_json) {
        dap_cli_server_cmd_set_reply_text(a_str_reply, "Can't open json file: %s", json_util_get_last_err());
        return -2;
    }
    if(!json_object_is_type(l_json, json_type_object)) {
        dap_cli_server_cmd_set_reply_text(a_str_reply, "Wrong json format");
        json_object_put(l_json);
        return -3;
    }

    
    // Read network from json file
    if(!l_net_name) {
        struct json_object *l_json_net = json_object_object_get(l_json, "net");
        if(l_json_net && json_object_is_type(l_json_net, json_type_string)) {
            l_net_name = json_object_get_string(l_json_net);
        }
        if(!l_net_name) {
            dap_cli_server_cmd_set_reply_text(a_str_reply, "Command requires parameter '-net' or set net in the json file");
            json_object_put(l_json);
            return -11;
        }
    }
    dap_chain_net_t *l_net = dap_chain_net_by_name(l_net_name);
    l_native_token = l_net->pub.native_ticker;
    if(!l_net) {
        dap_cli_server_cmd_set_reply_text(a_str_reply, "Not found net by name '%s'", l_net_name);
        json_object_put(l_json);
        return -12;
    }

    // Read chain from json file
    if(!l_chain_name) {
        struct json_object *l_json_chain = json_object_object_get(l_json, "chain");
        if(l_json_chain && json_object_is_type(l_json_chain, json_type_string)) {
            l_chain_name = json_object_get_string(l_json_chain);
        }
    }
    dap_chain_t *l_chain = dap_chain_net_get_chain_by_name(l_net, l_chain_name);
    if(!l_chain) {
        l_chain = dap_chain_net_get_chain_by_chain_type(l_net, CHAIN_TYPE_TX);
    }
    if(!l_chain) {
        dap_cli_server_cmd_set_reply_text(a_str_reply, "Chain name '%s' not found, try use parameter '-chain' or set chain in the json file", l_chain_name);
        json_object_put(l_json);
        return -13;
    }


    // Read items from json file
    struct json_object *l_json_items = json_object_object_get(l_json, "items");
    size_t l_items_count = json_object_array_length(l_json_items);
    bool a = (l_items_count = json_object_array_length(l_json_items));
    if(!l_json_items || !json_object_is_type(l_json_items, json_type_array) || !(l_items_count = json_object_array_length(l_json_items))) {
        dap_cli_server_cmd_set_reply_text(a_str_reply, "Wrong json format: not found array 'items' or array is empty");
        json_object_put(l_json);
        return -15;
    }

    log_it(L_ERROR, "Json TX: found %lu items", l_items_count);
    // Create transaction
    dap_chain_datum_tx_t *l_tx = DAP_NEW_Z_SIZE(dap_chain_datum_tx_t, sizeof(dap_chain_datum_tx_t));
    if(!l_tx) {
        log_it(L_CRITICAL, "Memory allocation error");
        return -16;
    }
    l_tx->header.ts_created = time(NULL);
    size_t l_items_ready = 0;
    size_t l_receipt_count = 0;
    dap_list_t *l_sign_list = NULL;// list 'sing' items
    dap_list_t *l_in_list = NULL;// list 'in' items
    dap_list_t *l_tsd_list = NULL;// list tsd sections
    uint256_t l_value_need = { };// how many tokens are needed in the 'out' item
    uint256_t l_value_need_fee = {};
    dap_string_t *l_err_str = dap_string_new("Errors: \n");
    // Creating and adding items to the transaction
    for(size_t i = 0; i < l_items_count; ++i) {
        struct json_object *l_json_item_obj = json_object_array_get_idx(l_json_items, i);
        if(!l_json_item_obj || !json_object_is_type(l_json_item_obj, json_type_object)) {
            continue;
        }
        struct json_object *l_json_item_type = json_object_object_get(l_json_item_obj, "type");
        if(!l_json_item_type && json_object_is_type(l_json_item_type, json_type_string)) {
            log_it(L_WARNING, "Item %zu without type", i);
            continue;
        }
        const char *l_item_type_str = json_object_get_string(l_json_item_type);
        dap_chain_tx_item_type_t l_item_type = dap_chain_datum_tx_item_str_to_type(l_item_type_str);
        if(l_item_type == TX_ITEM_TYPE_UNKNOWN) {
            log_it(L_WARNING, "Item %zu has invalid type '%s'", i, l_item_type_str);
            continue;
        }

        log_it(L_DEBUG, "Json TX: process item %s", json_object_get_string(l_json_item_type));
        // Create an item depending on its type
        const uint8_t *l_item = NULL;
        switch (l_item_type) {
        case TX_ITEM_TYPE_IN: {
            // Save item obj for in
            l_in_list = dap_list_append(l_in_list, l_json_item_obj);
        }
            break;

        case TX_ITEM_TYPE_OUT:
        case TX_ITEM_TYPE_OUT_EXT: {
            // Read address and value
            uint256_t l_value = { };
            const char *l_json_item_addr_str = s_json_get_text(l_json_item_obj, "addr");
            bool l_is_value = s_json_get_uint256(l_json_item_obj, "value", &l_value);
            if(l_is_value && l_json_item_addr_str) {
                dap_chain_addr_t *l_addr = dap_chain_addr_from_str(l_json_item_addr_str);
                if(l_addr && !IS_ZERO_256(l_value)) {
                    if(l_item_type == TX_ITEM_TYPE_OUT) {
                        // Create OUT item
                        dap_chain_tx_out_t *l_out_item = dap_chain_datum_tx_item_out_create(l_addr, l_value);
                        if (!l_out_item) {
                            dap_string_append_printf(l_err_str, "Failed to create transaction out. "
                                                                "There may not be enough funds in the wallet.\n");
                        }
                        l_item = (const uint8_t*) l_out_item;
                    }
                    else if(l_item_type == TX_ITEM_TYPE_OUT_EXT) {
                        // Read address and value
                        const char *l_token = s_json_get_text(l_json_item_obj, "token");
                        l_main_token = l_token;
                        if(l_token) {
                            // Create OUT_EXT item
                            dap_chain_tx_out_ext_t *l_out_ext_item = dap_chain_datum_tx_item_out_ext_create(l_addr, l_value, l_token);
                            if (!l_out_ext_item) {
                                dap_string_append_printf(l_err_str, "Failed to create a out ext"
                                                                    "for a transaction. There may not be enough funds "
                                                                    "on the wallet or the wrong ticker token "
                                                                    "is indicated.\n");
                            }
                            l_item = (const uint8_t*) l_out_ext_item;
                        }
                        else {
                            log_it(L_WARNING, "Invalid 'out_ext' item %zu", i);
                            continue;
                        }
                    }
                    // Save value for using in In item
                    if(l_item) {
                        SUM_256_256(l_value_need, l_value, &l_value_need);
                    }
                } else {
                    if(l_item_type == TX_ITEM_TYPE_OUT) {
                        log_it(L_WARNING, "Invalid 'out' item %zu", i);
                    }
                    else if(l_item_type == TX_ITEM_TYPE_OUT_EXT) {
                        log_it(L_WARNING, "Invalid 'out_ext' item %zu", i);
                    }
                    dap_string_append_printf(l_err_str, "For item %zu of type 'out' or 'out_ext' the "
                                                        "string representation of the address could not be converted, "
                                                        "or the size of the output sum is 0.\n", i);
                    continue;
                }
            }
        }
            break;
        case TX_ITEM_TYPE_OUT_COND: {
            // Read subtype of item
            const char *l_subtype_str = s_json_get_text(l_json_item_obj, "subtype");
            dap_chain_tx_out_cond_subtype_t l_subtype = dap_chain_tx_out_cond_subtype_from_str(l_subtype_str);
            switch (l_subtype) {

            case DAP_CHAIN_TX_OUT_COND_SUBTYPE_SRV_PAY:{
                uint256_t l_value = { };
                bool l_is_value = s_json_get_uint256(l_json_item_obj, "value", &l_value);
                if(!l_is_value || IS_ZERO_256(l_value)) {
                    log_it(L_ERROR, "Json TX: bad value in OUT_COND_SUBTYPE_SRV_PAY");
                    break;
                }
                uint256_t l_value_max_per_unit = { };
                l_is_value = s_json_get_uint256(l_json_item_obj, "value_max_per_unit", &l_value_max_per_unit);
                if(!l_is_value || IS_ZERO_256(l_value_max_per_unit)) {
                    log_it(L_ERROR, "Json TX: bad value_max_per_unit in OUT_COND_SUBTYPE_SRV_PAY");
                    break;
                }
                dap_chain_net_srv_price_unit_uid_t l_price_unit;
                if(!s_json_get_unit(l_json_item_obj, "price_unit", &l_price_unit)) {
                    log_it(L_ERROR, "Json TX: bad price_unit in OUT_COND_SUBTYPE_SRV_PAY");
                    break;
                }
                dap_chain_net_srv_uid_t l_srv_uid;
                if(!s_json_get_srv_uid(l_json_item_obj, "service_id", "service", &l_srv_uid.uint64)){
                    // Default service DAP_CHAIN_NET_SRV_VPN_ID
                    l_srv_uid.uint64 = 0x0000000000000001;
                }

                // From "wallet" or "cert"
                dap_pkey_t *l_pkey = s_json_get_pkey(l_json_item_obj);
                if(!l_pkey) {
                    log_it(L_ERROR, "Json TX: bad pkey in OUT_COND_SUBTYPE_SRV_PAY");
                    break;
                }
                const char *l_params_str = s_json_get_text(l_json_item_obj, "params");
                size_t l_params_size = dap_strlen(l_params_str);
                dap_chain_tx_out_cond_t *l_out_cond_item = dap_chain_datum_tx_item_out_cond_create_srv_pay(l_pkey, l_srv_uid, l_value, l_value_max_per_unit,
                        l_price_unit, l_params_str, l_params_size);
                l_item = (const uint8_t*) l_out_cond_item;
                // Save value for using in In item
                if(l_item) {
                    SUM_256_256(l_value_need, l_value, &l_value_need);
                } else {
                    dap_string_append_printf(l_err_str, "Unable to create conditional out for transaction "
                                                        "can of type %s described in item %zu.\n", l_subtype_str, i);
                }
                DAP_DELETE(l_pkey);
            }
                break;
            case DAP_CHAIN_TX_OUT_COND_SUBTYPE_SRV_XCHANGE: {

                dap_chain_net_srv_uid_t l_srv_uid;
                if(!s_json_get_srv_uid(l_json_item_obj, "service_id", "service", &l_srv_uid.uint64)) {
                    // Default service DAP_CHAIN_NET_SRV_XCHANGE_ID
                    l_srv_uid.uint64 = 0x2;
                }
                dap_chain_net_t *l_net = dap_chain_net_by_name(s_json_get_text(l_json_item_obj, "net"));
                if(!l_net) {
                    log_it(L_ERROR, "Json TX: bad net in OUT_COND_SUBTYPE_SRV_XCHANGE");
                    break;
                }
                const char *l_token = s_json_get_text(l_json_item_obj, "token");
                if(!l_token) {
                    log_it(L_ERROR, "Json TX: bad token in OUT_COND_SUBTYPE_SRV_XCHANGE");
                    break;
                }
                uint256_t l_value = { };
                if(!s_json_get_uint256(l_json_item_obj, "value", &l_value) || IS_ZERO_256(l_value)) {
                    log_it(L_ERROR, "Json TX: bad value in OUT_COND_SUBTYPE_SRV_XCHANGE");
                    break;
                }
                //const char *l_params_str = s_json_get_text(l_json_item_obj, "params");
                //size_t l_params_size = dap_strlen(l_params_str);
                dap_chain_tx_out_cond_t *l_out_cond_item = NULL; //dap_chain_datum_tx_item_out_cond_create_srv_xchange(l_srv_uid, l_net->pub.id, l_token, l_value, l_params_str, l_params_size);
                l_item = (const uint8_t*) l_out_cond_item;
                // Save value for using in In item
                if(l_item) {
                    SUM_256_256(l_value_need, l_value, &l_value_need);
                } else {
                    dap_string_append_printf(l_err_str, "Unable to create conditional out for transaction "
                                                        "can of type %s described in item %zu.\n", l_subtype_str, i);
                }
            }
                break;
            case DAP_CHAIN_TX_OUT_COND_SUBTYPE_SRV_STAKE_POS_DELEGATE:{
                dap_chain_net_srv_uid_t l_srv_uid;
                if(!s_json_get_srv_uid(l_json_item_obj, "service_id", "service", &l_srv_uid.uint64)) {
                    // Default service DAP_CHAIN_NET_SRV_STAKE_ID
                    l_srv_uid.uint64 = 0x13;
                }
                uint256_t l_value = { };
                if(!s_json_get_uint256(l_json_item_obj, "value", &l_value) || IS_ZERO_256(l_value)) {
                    log_it(L_ERROR, "Json TX: bad value in OUT_COND_SUBTYPE_SRV_STAKE_POS_DELEGATE");
                    break;
                }
                uint256_t l_fee_value = { };
                if(!s_json_get_uint256(l_json_item_obj, "fee", &l_fee_value) || IS_ZERO_256(l_fee_value)) {
                    break;
                }
                
                const char *l_signing_addr_str = s_json_get_text(l_json_item_obj, "signing_addr");
                dap_chain_addr_t *l_signing_addr = dap_chain_addr_from_str(l_signing_addr_str);
                if(!l_signing_addr) {
                {
                    log_it(L_ERROR, "Json TX: bad signing_addr in OUT_COND_SUBTYPE_SRV_STAKE_POS_DELEGATE");
                    break;
                }
                dap_chain_node_addr_t l_signer_node_addr;
                const char *l_node_addr_str = s_json_get_text(l_json_item_obj, "node_addr");
                if(!l_node_addr_str || dap_chain_node_addr_from_str(&l_signer_node_addr, l_node_addr_str)) {
                    log_it(L_ERROR, "Json TX: bad node_addr in OUT_COND_SUBTYPE_SRV_STAKE_POS_DELEGATE");
                    break;
                }
                dap_chain_tx_out_cond_t *l_out_cond_item = dap_chain_datum_tx_item_out_cond_create_srv_stake(l_srv_uid, l_value, l_signing_addr,
                                                                                                             &l_signer_node_addr, NULL, uint256_0);
                l_item = (const uint8_t*) l_out_cond_item;
                // Save value for using in In item
                if(l_item) {
                    SUM_256_256(l_value_need, l_value, &l_value_need);
                } else {
                    dap_string_append_printf(l_err_str, "Unable to create conditional out for transaction "
                                                        "can of type %s described in item %zu.\n", l_subtype_str, i);
                }
                }
            }
                break;
            case DAP_CHAIN_TX_OUT_COND_SUBTYPE_FEE: {
                uint256_t l_value = { };
                bool l_is_value = s_json_get_uint256(l_json_item_obj, "value", &l_value);
                if(!IS_ZERO_256(l_value)) {
                    dap_chain_tx_out_cond_t *l_out_cond_item = dap_chain_datum_tx_item_out_cond_create_fee(l_value);
                    l_item = (const uint8_t*) l_out_cond_item;
                    // Save value for using in In item
                    if(l_item) {
                        SUM_256_256(l_value_need_fee, l_value, &l_value_need_fee);
                    } else {
                        dap_string_append_printf(l_err_str, "Unable to create conditional out for transaction "
                                                            "can of type %s described in item %zu.\n", l_subtype_str, i);
                    }
                }
                else
                    log_it(L_ERROR, "Json TX: zero value in OUT_COND_SUBTYPE_FEE");
            }
                break;
            case DAP_CHAIN_TX_OUT_COND_SUBTYPE_UNDEFINED:
                log_it(L_WARNING, "Undefined subtype: '%s' of 'out_cond' item %zu ", l_subtype_str, i);
                    dap_string_append_printf(l_err_str, "Specified unknown sub type %s of conditional out "
                                                        "on item %zu.\n", l_subtype_str, i);
                break;
            }
        }

            break;
        case TX_ITEM_TYPE_SIG:{
            // Save item obj for sign
            l_sign_list = dap_list_append(l_sign_list,l_json_item_obj);
        }
            break;
        case TX_ITEM_TYPE_RECEIPT: {
            dap_chain_net_srv_uid_t l_srv_uid;
            if(!s_json_get_srv_uid(l_json_item_obj, "service_id", "service", &l_srv_uid.uint64)) {
                log_it(L_ERROR, "Json TX: bad service_id in TYPE_RECEIPT");
                break;
            }
            dap_chain_net_srv_price_unit_uid_t l_price_unit;
            if(!s_json_get_unit(l_json_item_obj, "price_unit", &l_price_unit)) {
                log_it(L_ERROR, "Json TX: bad price_unit in TYPE_RECEIPT");
                break;
            }
            int64_t l_units;
            if(!s_json_get_int64(l_json_item_obj, "units", &l_units)) {
                log_it(L_ERROR, "Json TX: bad units in TYPE_RECEIPT");
                break;
            }
            uint256_t l_value = { };
            if(!s_json_get_uint256(l_json_item_obj, "value", &l_value) || IS_ZERO_256(l_value)) {
                log_it(L_ERROR, "Json TX: bad value in TYPE_RECEIPT");
                break;
            }
            const char *l_params_str = s_json_get_text(l_json_item_obj, "params");
            size_t l_params_size = dap_strlen(l_params_str);
            dap_chain_datum_tx_receipt_t *l_receipt = dap_chain_datum_tx_receipt_create(l_srv_uid, l_price_unit, l_units, l_value, l_params_str, l_params_size);
            l_item = (const uint8_t*) l_receipt;
            if(l_item)
                l_receipt_count++;
            else {
                dap_string_append_printf(l_err_str, "Unable to create receipt out for transaction "
                                                    "described by item %zu.\n", i);
            }
        }
            break;
        case TX_ITEM_TYPE_TSD: {
            int64_t l_tsd_type;
            if(!s_json_get_int64(l_json_item_obj, "type_tsd", &l_tsd_type)) {
                log_it(L_ERROR, "Json TX: bad type_tsd in TYPE_TSD");
                break;
            }
            const char *l_tsd_data = s_json_get_text(l_json_item_obj, "data");
            if (!l_tsd_data) {
                log_it(L_ERROR, "Json TX: bad data in TYPE_TSD");
                break;
            }
            size_t l_data_size = dap_strlen(l_tsd_data);
            dap_chain_tx_tsd_t *l_tsd = dap_chain_datum_tx_item_tsd_create((void*)l_tsd_data, (int)l_tsd_type, l_data_size);
            l_tsd_list = dap_list_append(l_tsd_list, l_tsd);
        }
            break;
            //case TX_ITEM_TYPE_PKEY:
                //break;
            //case TX_ITEM_TYPE_IN_EMS:
                //break;
            //case TX_ITEM_TYPE_IN_EMS_EXT:
                //break;
        }
        // Add item to transaction
        if(l_item) {
            dap_chain_datum_tx_add_item(&l_tx, (const uint8_t*) l_item);
            l_items_ready++;
            DAP_DELETE(l_item);
        }
    }
    
    dap_list_t *l_list;
    // Add In items
    l_list = l_in_list;
    while(l_list) {
        struct json_object *l_json_item_obj = (struct json_object*) l_list->data;
        // Read prev_hash and out_prev_idx
        const char *l_prev_hash_str = s_json_get_text(l_json_item_obj, "prev_hash");
        int64_t l_out_prev_idx;
        bool l_is_out_prev_idx = s_json_get_int64(l_json_item_obj, "out_prev_idx", &l_out_prev_idx);
        // If prev_hash and out_prev_idx were read
        if(l_prev_hash_str && l_is_out_prev_idx) {
            dap_chain_hash_fast_t l_tx_prev_hash;
            if(!dap_chain_hash_fast_from_str(l_prev_hash_str, &l_tx_prev_hash)) {
                // Create IN item
                dap_chain_tx_in_t *l_in_item = dap_chain_datum_tx_item_in_create(&l_tx_prev_hash, (uint32_t) l_out_prev_idx);
                if (!l_in_item) {
                    dap_string_append_printf(l_err_str, "Unable to create in for transaction.\n");
                }
            } else {
                log_it(L_WARNING, "Invalid 'in' item, bad prev_hash %s", l_prev_hash_str);
                dap_string_append_printf(l_err_str, "Unable to create in for transaction. Invalid 'in' item, "
                                                    "bad prev_hash %s\n", l_prev_hash_str);
                // Go to the next item
                l_list = dap_list_next(l_list);
                continue;
            }
        }
        // Read addr_from
        else {
            const char *l_json_item_addr_str = s_json_get_text(l_json_item_obj, "addr_from");
            const char *l_json_item_token = s_json_get_text(l_json_item_obj, "token");
            l_main_token = l_json_item_token;
            dap_chain_addr_t *l_addr_from = NULL;
            if(l_json_item_addr_str) {
                l_addr_from = dap_chain_addr_from_str(l_json_item_addr_str);
                if (!l_addr_from) {
                    log_it(L_WARNING, "Invalid element 'in', unable to convert string representation of addr_from: '%s' "
                                      "to binary.", l_json_item_addr_str);
                    dap_string_append_printf(l_err_str, "Invalid element 'to', unable to convert string representation "
                                                        "of addr_from: '%s' to binary.\n", l_json_item_addr_str);
                    // Go to the next item
                    l_list = dap_list_next(l_list);
                    continue;
                }
            }
            else {
                log_it(L_WARNING, "Invalid 'in' item, incorrect addr_from: '%s'", l_json_item_addr_str ? l_json_item_addr_str : "[null]");
                dap_string_append_printf(l_err_str, "Invalid 'in' item, incorrect addr_from: '%s'\n",
                                         l_json_item_addr_str ? l_json_item_addr_str : "[null]");
                // Go to the next item
                l_list = dap_list_next(l_list);
                continue;
            }
            if(!l_json_item_token) {
                log_it(L_WARNING, "Invalid 'in' item, not found token name");
                dap_string_append_printf(l_err_str, "Invalid 'in' item, not found token name\n");
                // Go to the next item
                l_list = dap_list_next(l_list);
                continue;
            }
            if(IS_ZERO_256(l_value_need)) {
                log_it(L_WARNING, "Invalid 'in' item, not found value in out items");
                dap_string_append_printf(l_err_str, "Invalid 'in' item, not found value in out items\n");
                // Go to the next item
                l_list = dap_list_next(l_list);
                continue;
            }
            if(l_addr_from)
            {
                // find the transactions from which to take away coins
                dap_list_t *l_list_used_out = NULL;
                dap_list_t *l_list_used_out_fee = NULL;
                uint256_t l_value_transfer = { }; // how many coins to transfer
                uint256_t l_value_transfer_fee = { }; // how many coins to transfer
                //SUM_256_256(a_value, a_value_fee, &l_value_need);
                uint256_t l_value_need_check = {};
                if (!dap_strcmp(l_native_token, l_main_token)) {
                    SUM_256_256(l_value_need_check, l_value_need, &l_value_need_check);
                    SUM_256_256(l_value_need_check, l_value_need_fee, &l_value_need_check);
                    l_list_used_out = dap_ledger_get_list_tx_outs_with_val(l_net->pub.ledger, l_json_item_token,
                                                                                             l_addr_from, l_value_need_check, &l_value_transfer);
                    if(!l_list_used_out) {
                        log_it(L_WARNING, "Not enough funds in previous tx to transfer");
                        dap_string_append_printf(l_err_str, "Can't create in transaction. Not enough funds in previous tx "
                                                            "to transfer\n");
                        // Go to the next item
                        l_list = dap_list_next(l_list);
                        continue;
                    }
                } else {
                    //CHECK value need
                    l_list_used_out = dap_ledger_get_list_tx_outs_with_val(l_net->pub.ledger, l_json_item_token,
                                                                                             l_addr_from, l_value_need, &l_value_transfer);
                    if(!l_list_used_out) {
                        log_it(L_WARNING, "Not enough funds in previous tx to transfer");
                        dap_string_append_printf(l_err_str, "Can't create in transaction. Not enough funds in previous tx "
                                                            "to transfer\n");
                        // Go to the next item
                        l_list = dap_list_next(l_list);
                        continue;
                    }
                    //CHECK value fee
                    l_list_used_out_fee = dap_ledger_get_list_tx_outs_with_val(l_net->pub.ledger, l_native_token,
                                                                                     l_addr_from, l_value_need_fee, &l_value_transfer_fee);
                    if(!l_list_used_out_fee) {
                        log_it(L_WARNING, "Not enough funds in previous tx to transfer");
                        dap_string_append_printf(l_err_str, "Can't create in transaction. Not enough funds in previous tx "
                                                            "to transfer\n");
                        // Go to the next item
                        l_list = dap_list_next(l_list);
                        continue;
                    }
                }
                // add 'in' items
                uint256_t l_value_got = dap_chain_datum_tx_add_in_item_list(&l_tx, l_list_used_out);
                assert(EQUAL_256(l_value_got, l_value_transfer));
                if (l_list_used_out_fee) {
                    uint256_t l_value_got_fee = dap_chain_datum_tx_add_in_item_list(&l_tx, l_list_used_out_fee);
                    assert(EQUAL_256(l_value_got_fee, l_value_transfer_fee));
                    dap_list_free_full(l_list_used_out_fee, free);
                    // add 'out' item for coin fee back
                    uint256_t  l_value_back;
                    SUBTRACT_256_256(l_value_got_fee, l_value_need_fee, &l_value_back);
                    if (!IS_ZERO_256(l_value_back)) {
                        dap_chain_datum_tx_add_out_ext_item(&l_tx, l_addr_from, l_value_back, l_native_token);
                    }
                } else {
                    SUM_256_256(l_value_need, l_value_need_fee, &l_value_need);
                }
                dap_list_free_full(l_list_used_out, free);
                if(!IS_ZERO_256(l_value_got)) {
                    l_items_ready++;

                    // add 'out' item for coin back
                    uint256_t l_value_back;
                    SUBTRACT_256_256(l_value_got, l_value_need, &l_value_back);
                    if(!IS_ZERO_256(l_value_back)) {
                        dap_chain_datum_tx_add_out_item(&l_tx, l_addr_from, l_value_back);
                    }
                }
            }
        }
        // Go to the next 'in' item
        l_list = dap_list_next(l_list);
    }
    dap_list_free(l_in_list);


    
    // Add TSD section
    l_list = l_tsd_list;
    while(l_list) {
        dap_chain_datum_tx_add_item(&l_tx, l_list->data);
        l_items_ready++;
        l_list = dap_list_next(l_list);
    }
    dap_list_free(l_tsd_list);


    // Add signs
    l_list = l_sign_list;
    while(l_list) {

        struct json_object *l_json_item_obj = (struct json_object*) l_list->data;

        dap_enc_key_t * l_enc_key  = NULL;
        
        //get wallet or cert
        dap_chain_wallet_t *l_wallet = s_json_get_wallet(l_json_item_obj, "wallet");
        const dap_cert_t *l_cert = s_json_get_cert(l_json_item_obj, "cert");

        //wallet goes first
        if (l_wallet) {
            l_enc_key = dap_chain_wallet_get_key(l_wallet, 0);

        } else if (l_cert && l_cert->enc_key) {
            l_enc_key = l_cert->enc_key;
        }
        else{
		dap_string_append_printf(l_err_str, "Can't create sign for transactions.\n");
            log_it(L_ERROR, "Json TX: Item sign has no wallet or cert of they are invalid ");
            l_list = dap_list_next(l_list);
            continue;
        }

        if(l_enc_key && dap_chain_datum_tx_add_sign_item(&l_tx, l_enc_key) > 0) {
            l_items_ready++;
        } else {
            log_it(L_ERROR, "Json TX: Item sign has invalid enc_key.");
            l_list = dap_list_next(l_list);
            continue;
        }

        if (l_wallet)
            dap_chain_wallet_close(l_wallet);    

    
        l_list = dap_list_next(l_list);
    }

    dap_list_free(l_sign_list);
    json_object_put(l_json);

    if(l_items_ready<l_items_count) {
        if(!l_items_ready)
            dap_cli_server_cmd_set_reply_text(a_str_reply, "No valid items found to create a transaction");
        else
            dap_cli_server_cmd_set_reply_text(a_str_reply, "Can't create transaction, because only %zu items out of %zu are valid",l_items_ready,l_items_count);
        DAP_DELETE(l_tx);
        return -30;
    }

    // Pack transaction into the datum
    dap_chain_datum_t *l_datum_tx = dap_chain_datum_create(DAP_CHAIN_DATUM_TX, l_tx, dap_chain_datum_tx_get_size(l_tx));
    size_t l_datum_tx_size = dap_chain_datum_size(l_datum_tx);
    DAP_DELETE(l_tx);

    // Add transaction to mempool
    char *l_gdb_group_mempool_base_tx = dap_chain_net_get_gdb_group_mempool_new(l_chain);// get group name for mempool
    char *l_tx_hash_str;
    dap_get_data_hash_str_static(l_datum_tx->data, l_datum_tx->header.data_size, l_tx_hash_str);
    bool l_placed = !dap_global_db_set(l_gdb_group_mempool_base_tx,l_tx_hash_str, l_datum_tx, l_datum_tx_size, false, NULL, NULL);

    DAP_DEL_Z(l_datum_tx);
    DAP_DELETE(l_gdb_group_mempool_base_tx);
    if(!l_placed) {
        dap_cli_server_cmd_set_reply_text(a_str_reply, "Can't add transaction to mempool");
        return -90;
    }
    // Completed successfully
    dap_cli_server_cmd_set_reply_text(a_str_reply, "Transaction %s with %zu items created and added to mempool successfully", l_tx_hash_str, l_items_ready);
    return l_err_code;
}

/**
 * @brief Create transaction
 * com_tx_create command
 * @param argc
 * @param argv
 * @param arg_func
 * @param str_reply
 * @return int
 */
int com_tx_create(int a_argc, char **a_argv, void ** reply)
{
    char ** a_str_reply = (char **) reply;
    int arg_index = 1;
//    int cmd_num = 1;
//    const char *value_str = NULL;
    const char *addr_base58_to = NULL;
    const char *str_tmp = NULL;
    const char * l_from_wallet_name = NULL;
    const char * l_wallet_fee_name = NULL;
    const char * l_token_ticker = NULL;
    const char * l_net_name = NULL;
    const char * l_chain_name = NULL;
    const char * l_emission_chain_name = NULL;
    const char * l_tx_num_str = NULL;
    const char *l_emission_hash_str = NULL;
    const char *l_cert_str = NULL;
    dap_cert_t *l_cert = NULL;
    dap_enc_key_t *l_priv_key = NULL;
    dap_chain_hash_fast_t l_emission_hash = {};
    size_t l_tx_num = 0;
    dap_chain_wallet_t * l_wallet_fee = NULL;

    const char * l_hash_out_type = NULL;
    dap_cli_server_cmd_find_option_val(a_argv, arg_index, a_argc, "-H", &l_hash_out_type);
    if(!l_hash_out_type)
        l_hash_out_type = "hex";
    if(dap_strcmp(l_hash_out_type,"hex") && dap_strcmp(l_hash_out_type,"base58")) {
        dap_cli_server_cmd_set_reply_text(a_str_reply, "Invalid parameter -H, valid values: -H <hex | base58>");
        return -1;
    }

    dap_cli_server_cmd_find_option_val(a_argv, arg_index, a_argc, "-net", &l_net_name);
    dap_chain_net_t * l_net = dap_chain_net_by_name(l_net_name);
    if (l_net == NULL) {
        dap_cli_server_cmd_set_reply_text(a_str_reply, "not found net by name '%s'", l_net_name);
        return -7;
    }

    uint256_t l_value = {};
    uint256_t l_value_fee = {};
    dap_chain_addr_t *l_addr_to = NULL;
    dap_cli_server_cmd_find_option_val(a_argv, arg_index, a_argc, "-from_wallet", &l_from_wallet_name);
    dap_cli_server_cmd_find_option_val(a_argv, arg_index, a_argc, "-wallet_fee", &l_wallet_fee_name);
    dap_cli_server_cmd_find_option_val(a_argv, arg_index, a_argc, "-from_emission", &l_emission_hash_str);
    dap_cli_server_cmd_find_option_val(a_argv, arg_index, a_argc, "-chain_emission", &l_emission_chain_name);
    dap_cli_server_cmd_find_option_val(a_argv, arg_index, a_argc, "-chain", &l_chain_name);
    dap_cli_server_cmd_find_option_val(a_argv, arg_index, a_argc, "-tx_num", &l_tx_num_str);
    dap_cli_server_cmd_find_option_val(a_argv, arg_index, a_argc, "-cert", &l_cert_str);

    if(l_tx_num_str)
        l_tx_num = strtoul(l_tx_num_str, NULL, 10);

    // Validator's fee
    if (dap_cli_server_cmd_find_option_val(a_argv, arg_index, a_argc, "-fee", &str_tmp))
        l_value_fee = dap_chain_balance_scan(str_tmp);
    if (IS_ZERO_256(l_value_fee) && (!l_emission_hash_str || (str_tmp && strcmp(str_tmp, "0")))) {
        dap_cli_server_cmd_set_reply_text(a_str_reply,
                "tx_create requires parameter '-fee' to be valid uint256");
        return -5;
    }

    if((!l_from_wallet_name && !l_emission_hash_str)||(l_from_wallet_name && l_emission_hash_str)) {
        dap_cli_server_cmd_set_reply_text(a_str_reply, "tx_create requires one of parameters '-from_wallet' or '-from_emission'");
        return -1;
    }

    if(!l_net_name) {
        dap_cli_server_cmd_set_reply_text(a_str_reply, "tx_create requires parameter '-net'");
        return -6;
    }

    const char *c_wallets_path = dap_chain_wallet_get_path(g_config);

    dap_chain_t *l_emission_chain = NULL;
    if (l_emission_hash_str) {
        if (dap_chain_hash_fast_from_str(l_emission_hash_str, &l_emission_hash)) {
            dap_cli_server_cmd_set_reply_text(a_str_reply, "tx_create requires parameter '-from_emission' "
                                                         "to be valid string containing hash in hex or base58 format");
            return -3;
        }
        if (l_emission_chain_name) {
            l_emission_chain = dap_chain_net_get_chain_by_name(l_net, l_emission_chain_name);
        } else {
            l_emission_chain = dap_chain_net_get_default_chain_by_chain_type(l_net,CHAIN_TYPE_EMISSION);
        }
        if (!l_emission_chain) {
            dap_cli_server_cmd_set_reply_text(a_str_reply, "tx_create requires parameter '-chain_emission' "
                                                         "to be a valid chain name or set default datum type in chain configuration file");
            return -9;
        }

        if (l_wallet_fee_name){
            l_wallet_fee = dap_chain_wallet_open(l_wallet_fee_name, c_wallets_path);
            if (!l_wallet_fee) {
                dap_cli_server_cmd_set_reply_text(a_str_reply, "Wallet %s does not exist", l_wallet_fee_name);
                return -12;
            }
            l_priv_key = dap_chain_wallet_get_key(l_wallet_fee, 0);
        } else if (l_cert_str) {
            l_cert = dap_cert_find_by_name(l_cert_str);
            if (!l_cert) {
                dap_cli_server_cmd_set_reply_text(a_str_reply, "Certificate %s is invalid", l_cert_str);
                return -5;
            }
            l_priv_key = l_cert->enc_key;
        } else {
            dap_cli_server_cmd_set_reply_text(a_str_reply,
                                              "tx_create requires parameter '-cert' or '-wallet_fee' for create base tx for emission");
            return -10;
        }
    } else {
        dap_cli_server_cmd_find_option_val(a_argv, arg_index, a_argc, "-token", &l_token_ticker);
        if (!l_token_ticker) {
            dap_cli_server_cmd_set_reply_text(a_str_reply, "tx_create requires parameter '-token'");
            return -3;
        }
        if (!dap_ledger_token_ticker_check(l_net->pub.ledger, l_token_ticker)) {
            dap_cli_server_cmd_set_reply_text(a_str_reply, "Ticker '%s' is not declared on network '%s'.",
                                              l_token_ticker, l_net_name);
            return -16;
        }
        dap_cli_server_cmd_find_option_val(a_argv, arg_index, a_argc, "-to_addr", &addr_base58_to);
        if (!addr_base58_to) {
            dap_cli_server_cmd_set_reply_text(a_str_reply, "tx_create requires parameter '-to_addr'");
            return -2;
        }
        l_addr_to = dap_chain_addr_from_str(addr_base58_to);
        if(!l_addr_to) {
            dap_cli_server_cmd_set_reply_text(a_str_reply, "destination address is invalid");
            return -11;
        }
        if (dap_cli_server_cmd_find_option_val(a_argv, arg_index, a_argc, "-value", &str_tmp))
            l_value = dap_chain_balance_scan(str_tmp);
        if (IS_ZERO_256(l_value)) {
            dap_cli_server_cmd_set_reply_text(a_str_reply, "tx_create requires parameter '-value' to be valid uint256 value");
            return -4;
        }
    }

    dap_chain_t *l_chain = NULL;
    if (l_chain_name) {
        l_chain = dap_chain_net_get_chain_by_name(l_net, l_chain_name);
    } else {
        l_chain = dap_chain_net_get_default_chain_by_chain_type(l_net,CHAIN_TYPE_TX);
    }

    if(!l_chain) {
        dap_cli_server_cmd_set_reply_text(a_str_reply, "not found chain name '%s', try use parameter '-chain' or set default datum type in chain configuration file",
                l_chain_name);
        return -8;
    }

    dap_string_t *l_string_ret = dap_string_new(NULL);
    int l_ret = 0;
    if (l_emission_hash_str) {
        char *l_tx_hash_str = NULL;
        if (!l_priv_key) {
            dap_string_append_printf(l_string_ret, "No private key defined for creating the underlying "
                                                   "transaction no '-wallet_fee' or '-cert' parameter specified.");
            l_ret = -10;
        }
        l_tx_hash_str = dap_chain_mempool_base_tx_create(l_chain, &l_emission_hash, l_emission_chain->id,
                                                         uint256_0, NULL, NULL, // Get this params from emission itself
                                                         l_priv_key, l_hash_out_type, l_value_fee);
        if (l_tx_hash_str) {
            dap_string_append_printf(l_string_ret, "\nDatum %s with 256bit TX is placed in datum pool\n", l_tx_hash_str);
            DAP_DELETE(l_tx_hash_str);
        } else {
            dap_string_append_printf(l_string_ret, "\nCan't place TX datum in mempool, examine log files\n");
            l_ret = -15;
        }
        dap_cli_server_cmd_set_reply_text(a_str_reply, "%s", l_string_ret->str);
        dap_string_free(l_string_ret, true);
        DAP_DELETE(l_addr_to);
        if (l_wallet_fee)
            dap_chain_wallet_close(l_wallet_fee);
        return l_ret;        
    }

    dap_chain_wallet_t * l_wallet = dap_chain_wallet_open(l_from_wallet_name, c_wallets_path);

    if(!l_wallet) {
        dap_cli_server_cmd_set_reply_text(a_str_reply, "wallet %s does not exist", l_from_wallet_name);
        return -9;
    } else
        dap_string_append(l_string_ret, dap_chain_wallet_check_sign(l_wallet));

    const dap_chain_addr_t *addr_from = (const dap_chain_addr_t *) dap_chain_wallet_get_addr(l_wallet, l_net->pub.id);

    if(!addr_from) {
        dap_cli_server_cmd_set_reply_text(a_str_reply, "source address is invalid");
        return -10;
    }

    if (l_addr_to->net_id.uint64 != l_net->pub.id.uint64 && !dap_chain_addr_is_blank(l_addr_to)) {
        bool l_found = false;
        for (dap_list_t *it = l_net->pub.bridged_networks; it; it = it->next) {
            if (((dap_chain_net_id_t *)it->data)->uint64 == l_addr_to->net_id.uint64) {
                l_found = true;
                break;
            }
        }
        if (!l_found) {
            dap_string_t *l_allowed_list = dap_string_new("");
            dap_string_append_printf(l_allowed_list, "0x%016"DAP_UINT64_FORMAT_X, l_net->pub.id.uint64);
            for (dap_list_t *it = l_net->pub.bridged_networks; it; it = it->next)
                dap_string_append_printf(l_allowed_list, ", 0x%016"DAP_UINT64_FORMAT_X, ((dap_chain_net_id_t *)it->data)->uint64);
            dap_cli_server_cmd_set_reply_text(a_str_reply, "Destination network ID=0x%"DAP_UINT64_FORMAT_x
                                                           " is unreachable. List of available network IDs:\n%s"
                                                           " Please, change network name or wallet address",
                                              l_addr_to->net_id.uint64, l_allowed_list->str);
            dap_string_free(l_allowed_list, true);
            return -13;
        }
    }

    if(l_tx_num){
        l_ret = dap_chain_mempool_tx_create_massive(l_chain, dap_chain_wallet_get_key(l_wallet, 0), addr_from,
                                                  l_addr_to, l_token_ticker, l_value, l_value_fee, l_tx_num);

        dap_string_append_printf(l_string_ret, "transfer=%s\n",
                (l_ret == 0) ? "Ok" : (l_ret == -2) ? "False, not enough funds for transfer" : "False");
    } else {
        char *l_tx_hash_str = dap_chain_mempool_tx_create(l_chain, dap_chain_wallet_get_key(l_wallet, 0), addr_from, l_addr_to,
                                                                  l_token_ticker, l_value, l_value_fee, l_hash_out_type);
        if (l_tx_hash_str) {
            dap_string_append_printf(l_string_ret, "transfer=Ok\ntx_hash=%s\n",l_tx_hash_str);
            DAP_DELETE(l_tx_hash_str);
        } else {
            dap_string_append_printf(l_string_ret, "transfer=False\n");
            l_ret = -14;
        }
    }
    dap_cli_server_cmd_set_reply_text(a_str_reply, "%s", l_string_ret->str);
    dap_string_free(l_string_ret, true);

    DAP_DELETE(l_addr_to);
    dap_chain_wallet_close(l_wallet);
    return l_ret;
}


/**
 * @brief com_tx_verify
 * Verifing transaction
 * tx_verify command
 * @param argc
 * @param argv
 * @param arg_func
 * @param str_reply
 * @return int
 */
int com_tx_verify(int a_argc, char **a_argv, void ** reply)
{
    char ** a_str_reply = (char **) reply;
    const char * l_tx_hash_str = NULL;
    dap_chain_net_t * l_net = NULL;
    dap_chain_t * l_chain = NULL;
    int l_arg_index = 1;

    dap_cli_server_cmd_find_option_val(a_argv, l_arg_index, a_argc, "-tx", &l_tx_hash_str);
    if(!l_tx_hash_str) {
        dap_cli_server_cmd_set_reply_text(a_str_reply, "tx_verify requires parameter '-tx'");
        return -1;
    }
    dap_chain_node_cli_cmd_values_parse_net_chain(&l_arg_index, a_argc, a_argv, a_str_reply, &l_chain, &l_net);
    if (!l_net || !l_chain) {
        return -2;
    } else if (a_str_reply && *a_str_reply) {
        DAP_DELETE(*a_str_reply);
        *a_str_reply = NULL;
    }
    dap_hash_fast_t l_tx_hash;
    char *l_hex_str_from58 = NULL;
    if (dap_chain_hash_fast_from_hex_str(l_tx_hash_str, &l_tx_hash)) {
        l_hex_str_from58 = dap_enc_base58_to_hex_str_from_str(l_tx_hash_str);
        if (dap_chain_hash_fast_from_hex_str(l_hex_str_from58, &l_tx_hash)) {
            dap_cli_server_cmd_set_reply_text(a_str_reply, "Invalid tx hash format, need hex or base58");
            return -3;
        }
    }
    size_t l_tx_size = 0;
    char *l_gdb_group = dap_chain_net_get_gdb_group_mempool_new(l_chain);
    dap_chain_datum_tx_t *l_tx = (dap_chain_datum_tx_t *)
            dap_global_db_get_sync(l_gdb_group, l_hex_str_from58 ? l_hex_str_from58 : l_tx_hash_str, &l_tx_size, NULL, NULL );
    DAP_DEL_Z(l_hex_str_from58);
    if (!l_tx) {
        dap_cli_server_cmd_set_reply_text(a_str_reply, "Specified tx not found");
        return -3;
    }
    int l_ret = dap_ledger_tx_add_check(l_net->pub.ledger, l_tx, l_tx_size, &l_tx_hash);
    if (l_ret) {
        dap_cli_server_cmd_set_reply_text(a_str_reply, "Specified tx verify fail with return code=%d", l_ret);
        return -4;
    }
    dap_cli_server_cmd_set_reply_text(a_str_reply, "Specified tx verified successfully");
    return 0;
}

static const char *s_com_tx_history_decl_err_str[] = {
    [DAP_CHAIN_NODE_CLI_COM_TX_HISTORY_OK] = "DAP_CHAIN_NODE_CLI_COM_TX_HISTORY_OK",
    [DAP_CHAIN_NODE_CLI_COM_TX_HISTORY_MEMORY_ERR] = "DAP_CHAIN_NODE_CLI_COM_TX_HISTORY_MEMORY_ERR",
    [DAP_CHAIN_NODE_CLI_COM_TX_HISTORY_PARAM_ERR] = "DAP_CHAIN_NODE_CLI_COM_TX_HISTORY_PARAM_ERR",
    [DAP_CHAIN_NODE_CLI_COM_TX_HISTORY_HASH_REC_ERR] = "DAP_CHAIN_NODE_CLI_COM_TX_HISTORY_HASH_REC_ERR",
    [DAP_CHAIN_NODE_CLI_COM_TX_HISTORY_NET_PARAM_ERR] = "DAP_CHAIN_NODE_CLI_COM_TX_HISTORY_NET_PARAM_ERR",
    [DAP_CHAIN_NODE_CLI_COM_TX_HISTORY_INCOMPATIBLE_PARAMS_ERR] = "DAP_CHAIN_NODE_CLI_COM_TX_HISTORY_INCOMPATIBLE_PARAMS_ERR",
    [DAP_CHAIN_NODE_CLI_COM_TX_HISTORY_WALLET_ADDR_ERR] = "DAP_CHAIN_NODE_CLI_COM_TX_HISTORY_WALLET_ADDR_ERR",
    [DAP_CHAIN_NODE_CLI_COM_TX_HISTORY_ID_NET_ADDR_DIF_ERR] = "DAP_CHAIN_NODE_CLI_COM_TX_HISTORY_ID_NET_ADDR_DIF_ERR",
    [DAP_CHAIN_NODE_CLI_COM_TX_HISTORY_ADDR_WALLET_DIF_ERR] = "DAP_CHAIN_NODE_CLI_COM_TX_HISTORY_ADDR_WALLET_DIF_ERR",
    [DAP_CHAIN_NODE_CLI_COM_TX_HISTORY_WALLET_ERR] = "DAP_CHAIN_NODE_CLI_COM_TX_HISTORY_WALLET_ERR",
    [DAP_CHAIN_NODE_CLI_COM_TX_HISTORY_NET_ERR] = "DAP_CHAIN_NODE_CLI_COM_TX_HISTORY_NET_ERR",
    [DAP_CHAIN_NODE_CLI_COM_TX_HISTORY_CHAIN_PARAM_ERR] = "DAP_CHAIN_NODE_CLI_COM_TX_HISTORY_CHAIN_PARAM_ERR",
    [DAP_CHAIN_NODE_CLI_COM_TX_HISTORY_DAP_DB_HISTORY_TX_ERR] = "DAP_CHAIN_NODE_CLI_COM_TX_HISTORY_DAP_DB_HISTORY_TX_ERR",
    [DAP_CHAIN_NODE_CLI_COM_TX_HISTORY_DAP_DB_HISTORY_ADDR_ERR] = "DAP_CHAIN_NODE_CLI_COM_TX_HISTORY_DAP_DB_HISTORY_ADDR_ERR",
    [DAP_CHAIN_NODE_CLI_COM_TX_HISTORY_DAP_DB_HISTORY_ALL_ERR] = "DAP_CHAIN_NODE_CLI_COM_TX_HISTORY_DAP_DB_HISTORY_ALL_ERR",
};

char *dap_chain_node_cli_com_tx_history_err(int a_code) {
    return (a_code >= DAP_CHAIN_NODE_CLI_COM_TX_HISTORY_OK) && (a_code < DAP_CHAIN_NODE_CLI_COM_TX_UNKNOWN)
            ? (char*)s_com_tx_history_decl_err_str[(s_com_tx_history_err_t)a_code]
            : dap_itoa(a_code);
}

/**
 * @brief com_tx_history
 * tx_history command
 * Transaction history for an address
 * @param a_argc
 * @param a_argv
 * @param a_str_reply
 * @return int
 */
int com_tx_history(int a_argc, char ** a_argv, void ** reply)
{
    json_object ** json_arr_reply = (json_object **) reply;
    int arg_index = 1;
    const char *l_addr_base58 = NULL;
    const char *l_wallet_name = NULL;
    const char *l_net_str = NULL;
    const char *l_chain_str = NULL;
    const char *l_tx_hash_str = NULL;

    dap_chain_t * l_chain = NULL;
    dap_chain_net_t * l_net = NULL;

    const char * l_hash_out_type = NULL;
    dap_cli_server_cmd_find_option_val(a_argv, arg_index, a_argc, "-H", &l_hash_out_type);
    if(!l_hash_out_type)
        l_hash_out_type = "hex";
    if(dap_strcmp(l_hash_out_type,"hex") && dap_strcmp(l_hash_out_type,"base58")) {
        dap_json_rpc_error_add(DAP_CHAIN_NODE_CLI_COM_TX_HISTORY_PARAM_ERR,
                                "Invalid parameter -H, valid values: -H <hex | base58>");
        return DAP_CHAIN_NODE_CLI_COM_TX_HISTORY_PARAM_ERR;

    }

    dap_cli_server_cmd_find_option_val(a_argv, arg_index, a_argc, "-addr", &l_addr_base58);
    dap_cli_server_cmd_find_option_val(a_argv, arg_index, a_argc, "-w", &l_wallet_name);
    dap_cli_server_cmd_find_option_val(a_argv, arg_index, a_argc, "-net", &l_net_str);
    dap_cli_server_cmd_find_option_val(a_argv, arg_index, a_argc, "-chain", &l_chain_str);
    dap_cli_server_cmd_find_option_val(a_argv, arg_index, a_argc, "-tx", &l_tx_hash_str);

    bool l_is_tx_all = dap_cli_server_cmd_find_option_val(a_argv, arg_index, a_argc, "-all", NULL);

    if (!l_addr_base58 && !l_wallet_name && !l_tx_hash_str && !l_is_tx_all) {
        dap_json_rpc_error_add(DAP_CHAIN_NODE_CLI_COM_TX_HISTORY_PARAM_ERR,
                                "tx_history requires parameter '-addr' or '-w' or '-tx'");
        return DAP_CHAIN_NODE_CLI_COM_TX_HISTORY_PARAM_ERR;
    }

    if (!l_net_str && !l_addr_base58&& !l_is_tx_all) {
        dap_json_rpc_error_add(DAP_CHAIN_NODE_CLI_COM_TX_HISTORY_PARAM_ERR,
                                "tx_history requires parameter '-net' or '-addr'");
        return DAP_CHAIN_NODE_CLI_COM_TX_HISTORY_PARAM_ERR;
    }

    dap_chain_hash_fast_t l_tx_hash;
    if (l_tx_hash_str && dap_chain_hash_fast_from_str(l_tx_hash_str, &l_tx_hash) < 0) {
        dap_json_rpc_error_add(DAP_CHAIN_NODE_CLI_COM_TX_HISTORY_HASH_REC_ERR, "tx hash not recognized");
        return DAP_CHAIN_NODE_CLI_COM_TX_HISTORY_HASH_REC_ERR;
    }
    // Select chain network
    if (!l_addr_base58 && l_net_str) {
        l_net = dap_chain_net_by_name(l_net_str);
        if (!l_net) { // Can't find such network
            dap_json_rpc_error_add(DAP_CHAIN_NODE_CLI_COM_TX_HISTORY_NET_PARAM_ERR,
                                    "tx_history requires parameter '-net' to be valid chain network name");
            return DAP_CHAIN_NODE_CLI_COM_TX_HISTORY_NET_PARAM_ERR;
        }
    }
    // Get chain address
    dap_chain_addr_t *l_addr = NULL;
    if (l_addr_base58) {
        if (l_tx_hash_str) {
            dap_json_rpc_error_add(DAP_CHAIN_NODE_CLI_COM_TX_HISTORY_INCOMPATIBLE_PARAMS_ERR,
                                                        "Incompatible params '-addr' & '-tx'");
            return DAP_CHAIN_NODE_CLI_COM_TX_HISTORY_INCOMPATIBLE_PARAMS_ERR;
        }
        l_addr = dap_chain_addr_from_str(l_addr_base58);
        if (!l_addr) {
            dap_json_rpc_error_add(DAP_CHAIN_NODE_CLI_COM_TX_HISTORY_WALLET_ADDR_ERR,
                                                        "Wallet address not recognized");
            return DAP_CHAIN_NODE_CLI_COM_TX_HISTORY_WALLET_ADDR_ERR;
        }
        if (l_net) {
            if (l_net->pub.id.uint64 != l_addr->net_id.uint64) {
                dap_json_rpc_error_add(DAP_CHAIN_NODE_CLI_COM_TX_HISTORY_ID_NET_ADDR_DIF_ERR,
                                        "Network ID with '-net' param and network ID with '-addr' param are different");
                DAP_DELETE(l_addr);
                return DAP_CHAIN_NODE_CLI_COM_TX_HISTORY_ID_NET_ADDR_DIF_ERR;
            }
        } else
            l_net = dap_chain_net_by_id(l_addr->net_id);
    }
    const char* l_sign_str = "";
    if (l_wallet_name) {
        const char *c_wallets_path = dap_chain_wallet_get_path(g_config);
        dap_chain_wallet_t *l_wallet = dap_chain_wallet_open(l_wallet_name, c_wallets_path);
        if (l_wallet) {
            l_sign_str = dap_chain_wallet_check_sign(l_wallet);
            dap_chain_addr_t *l_addr_tmp = dap_chain_wallet_get_addr(l_wallet, l_net->pub.id);
            if (l_addr) {
                if (!dap_chain_addr_compare(l_addr, l_addr_tmp)) {
                    dap_json_rpc_error_add(DAP_CHAIN_NODE_CLI_COM_TX_HISTORY_ADDR_WALLET_DIF_ERR,
                                            "Address with '-addr' param and address with '-w' param are different");
                    DAP_DELETE(l_addr);
                    DAP_DELETE(l_addr_tmp);
                    return DAP_CHAIN_NODE_CLI_COM_TX_HISTORY_ADDR_WALLET_DIF_ERR;
                }
                DAP_DELETE(l_addr_tmp);
            } else
                l_addr = l_addr_tmp;
            dap_chain_wallet_close(l_wallet);
        } else {
            dap_json_rpc_error_add(DAP_CHAIN_NODE_CLI_COM_TX_HISTORY_WALLET_ERR,
                                    "The wallet %s is not activated or it doesn't exist", l_wallet_name);
            DAP_DELETE(l_addr);
            return DAP_CHAIN_NODE_CLI_COM_TX_HISTORY_WALLET_ERR;
        }
    }
    // Select chain, if any
    if (!l_net) {
        dap_json_rpc_error_add(DAP_CHAIN_NODE_CLI_COM_TX_HISTORY_NET_ERR, "Could not determine the network from which to "
                                                       "extract data for the tx_history command to work.");
        return DAP_CHAIN_NODE_CLI_COM_TX_HISTORY_NET_ERR;
    }
    if (l_chain_str)
        l_chain = dap_chain_net_get_chain_by_name(l_net, l_chain_str);
    else
        l_chain = dap_chain_net_get_default_chain_by_chain_type(l_net, CHAIN_TYPE_TX);

    if(!l_chain) {
        dap_json_rpc_error_add(DAP_CHAIN_NODE_CLI_COM_TX_HISTORY_CHAIN_PARAM_ERR,
                                "tx_history requires parameter '-chain' to be valid chain name in chain net %s."
                                " You can set default datum type in chain configuration file", l_net_str);
        return DAP_CHAIN_NODE_CLI_COM_TX_HISTORY_CHAIN_PARAM_ERR;
    }
    // response
    json_object * json_obj_out = NULL;
    if (l_tx_hash_str) {
         // history tx hash
        json_obj_out = dap_db_history_tx(&l_tx_hash, l_chain, l_hash_out_type, l_net);
        if (!json_obj_out) {
            dap_json_rpc_error_add(DAP_CHAIN_NODE_CLI_COM_TX_HISTORY_DAP_DB_HISTORY_TX_ERR,
                                    "something went wrong in tx_history");
            return DAP_CHAIN_NODE_CLI_COM_TX_HISTORY_DAP_DB_HISTORY_TX_ERR;
        }
    } else if (l_addr) {
        // history addr and wallet
        char *l_addr_str = dap_chain_addr_to_str(l_addr);
        json_obj_out = dap_db_history_addr(l_addr, l_chain, l_hash_out_type, l_addr_str);
        if (!json_obj_out) {
            dap_json_rpc_error_add(DAP_CHAIN_NODE_CLI_COM_TX_HISTORY_DAP_DB_HISTORY_ADDR_ERR,
                                    "something went wrong in tx_history");
            return DAP_CHAIN_NODE_CLI_COM_TX_HISTORY_DAP_DB_HISTORY_ADDR_ERR;
        }
    } else if (l_is_tx_all) {
        // history all
        json_object * json_obj_summary = json_object_new_object();
        if (!json_obj_summary) {
            return DAP_CHAIN_NODE_CLI_COM_TX_HISTORY_MEMORY_ERR;
        }

        json_object* json_arr_history_all = dap_db_history_tx_all(l_chain, l_net, l_hash_out_type, json_obj_summary);
        if (!json_arr_history_all) {
            dap_json_rpc_error_add(DAP_CHAIN_NODE_CLI_COM_TX_HISTORY_DAP_DB_HISTORY_ALL_ERR,
                                    "something went wrong in tx_history");
            return DAP_CHAIN_NODE_CLI_COM_TX_HISTORY_DAP_DB_HISTORY_ALL_ERR;
        }

        json_object_array_add(*json_arr_reply, json_arr_history_all);
        json_object_array_add(*json_arr_reply, json_obj_summary);
        return DAP_CHAIN_NODE_CLI_COM_TX_HISTORY_OK;
    }
json_object_array_add(*json_arr_reply, json_object_new_string("empty"));
    if (json_obj_out) {
        json_object_array_add(*json_arr_reply, json_obj_out);
    } else {
        json_object_array_add(*json_arr_reply, json_object_new_string("empty"));
    }

    return DAP_CHAIN_NODE_CLI_COM_TX_HISTORY_OK;
}

/**
 * @brief stats command
 *
 * @param argc
 * @param argv
 * @param arg_func
 * @param str_reply
 * @return int
 */
int com_stats(int argc, char **a_argv, void ** reply)
{
    char ** a_str_reply = (char **) reply;
    enum {
        CMD_NONE, CMD_STATS_CPU
    };
    int arg_index = 1;
    int cmd_num = CMD_NONE;
    // find  add parameter ('cpu')
    if (dap_cli_server_cmd_find_option_val(a_argv, arg_index, dap_min(argc, arg_index + 1), "cpu", NULL)) {
        cmd_num = CMD_STATS_CPU;
    }
    switch (cmd_num) {
    case CMD_NONE:
    default:
        dap_cli_server_cmd_set_reply_text(a_str_reply, "format of command: stats cpu");
        return -1;
    case CMD_STATS_CPU:
#if (defined DAP_OS_UNIX) || (defined __WIN32)
    {
        dap_cpu_monitor_init();
        dap_usleep(500000);
        char *l_str_reply_prev = DAP_NEW_Z_SIZE(char, 1);
        char *l_str_delimiter;
        dap_cpu_stats_t s_cpu_stats = dap_cpu_get_stats();
        for (uint32_t n_cpu_num = 0; n_cpu_num < s_cpu_stats.cpu_cores_count; n_cpu_num++) {
            if ((n_cpu_num % 4 == 0) && (n_cpu_num != 0)) {
                l_str_delimiter = dap_strdup_printf("\n");
            } else if (n_cpu_num == s_cpu_stats.cpu_cores_count - 1) {
                l_str_delimiter = DAP_NEW_Z_SIZE(char, 1);
            } else {
                l_str_delimiter = dap_strdup_printf(" ");
            }
            *a_str_reply = dap_strdup_printf("%sCPU-%d: %f%%%s", l_str_reply_prev, n_cpu_num, s_cpu_stats.cpus[n_cpu_num].load, l_str_delimiter);
            DAP_DELETE(l_str_reply_prev);
            DAP_DELETE(l_str_delimiter);
            l_str_reply_prev = *a_str_reply;
        }
        *a_str_reply = dap_strdup_printf("%s\nTotal: %f%%", l_str_reply_prev, s_cpu_stats.cpu_summary.load);
        DAP_DELETE(l_str_reply_prev);
        break;
    }
#else
        dap_cli_server_cmd_set_reply_text(a_str_reply, "only Linux or Windows environment supported");
        return -1;
#endif // DAP_OS_UNIX
    }
    return 0;
}

/**
 * @brief com_exit
 *
 * @param argc
 * @param argv
 * @param arg_func
 * @param str_reply
 * @return int
 */
int com_exit(int a_argc, char **a_argv, void ** reply)
{
    char ** a_str_reply = (char **) reply;
    UNUSED(a_argc);
    UNUSED(a_argv);
    UNUSED(a_str_reply);
    //dap_events_stop_all();
    exit(0);
    return 0;
}


/**
 * @brief com_print_log Print log info
 * print_log [ts_after <timestamp >] [limit <line numbers>]
 * @param argc
 * @param argv
 * @param arg_func
 * @param str_reply
 * @return int
 */
int com_print_log(int a_argc, char **a_argv, void ** reply)
{
    char ** a_str_reply = (char **) reply;
    int arg_index = 1;
    const char * l_str_ts_after = NULL;
    const char * l_str_limit = NULL;
    int64_t l_ts_after = 0;
    long l_limit = 0;
    dap_cli_server_cmd_find_option_val(a_argv, arg_index, a_argc, "ts_after", &l_str_ts_after);
    dap_cli_server_cmd_find_option_val(a_argv, arg_index, a_argc, "limit", &l_str_limit);

    l_ts_after = (l_str_ts_after) ? strtoll(l_str_ts_after, 0, 10) : -1;
    l_limit = (l_str_limit) ? strtol(l_str_limit, 0, 10) : -1;

    if(l_ts_after < 0 || !l_str_ts_after) {
        dap_cli_server_cmd_set_reply_text(a_str_reply, "requires valid parameter 'l_ts_after'");
        return -1;
    }
    if(l_limit <= 0) {
        dap_cli_server_cmd_set_reply_text(a_str_reply, "requires valid parameter 'limit'");
        return -1;
    }

    // get logs from list
    char *l_str_ret = dap_log_get_item(l_ts_after, (int) l_limit);
    if(!l_str_ret) {
        dap_cli_server_cmd_set_reply_text(a_str_reply, "no logs");
        return -1;
    }
    dap_cli_server_cmd_set_reply_text(a_str_reply, "%s", l_str_ret);
    DAP_DELETE(l_str_ret);
    return 0;
}

/**
 * @brief cmd_gdb_export
 * action for cellframe-node-cli gdb_export command
 * @param argc
 * @param argv
 * @param arg_func
 * @param a_str_reply
 * @return
 */
int cmd_gdb_export(int a_argc, char **a_argv, void ** reply)
{
    char ** a_str_reply = (char **) reply;
    int arg_index = 1;
    const char *l_filename = NULL;
    dap_cli_server_cmd_find_option_val(a_argv, arg_index, a_argc, "filename", &l_filename);
    if (!l_filename) {
        dap_cli_server_cmd_set_reply_text(a_str_reply, "gdb_export requires parameter 'filename'");
        return -1;
    }
    const char *l_gdb_path = dap_config_get_item_str(g_config, "global_db", "path");
    if (!l_gdb_path) {
        log_it(L_ERROR, "Can't find gdb path in config file");
        dap_cli_server_cmd_set_reply_text(a_str_reply, "Can't find gdb path in the config file");
        return -1;
    }
    if (!opendir(l_gdb_path)) {
        log_it(L_ERROR, "Can't open db directory");
        dap_cli_server_cmd_set_reply_text(a_str_reply, "Can't open db directory");
        return -1;
    }
    char l_path[dap_min(strlen(l_gdb_path) + strlen(l_filename) + 12, (size_t)MAX_PATH)];
    memset(l_path, '\0', sizeof(l_path));
    snprintf(l_path, sizeof(l_path), "%s/%s.json", l_gdb_path, l_filename);

    const char *l_groups_str = NULL;
    dap_cli_server_cmd_find_option_val(a_argv, arg_index, a_argc, "-groups", &l_groups_str);
    char *l_group_str = NULL, *l_ctx = NULL;
    dap_list_t *l_parsed_groups_list = NULL;
    if (l_groups_str) {
        char *l_tmp_str = dap_strdup(l_groups_str);
        l_group_str = strtok_r(l_tmp_str, ",", &l_ctx);
        for (; l_group_str; l_group_str = strtok_r(NULL, ",", &l_ctx)) {
            l_parsed_groups_list = dap_list_prepend(l_parsed_groups_list, dap_strdup(l_group_str));
        }
        DAP_DEL_Z(l_tmp_str);
    }
    struct json_object *l_json = json_object_new_array();
    dap_list_t *l_groups_list = l_parsed_groups_list
            ? l_parsed_groups_list
            : dap_global_db_driver_get_groups_by_mask("*");
    for (dap_list_t *l_list = l_groups_list; l_list; l_list = dap_list_next(l_list)) {
        size_t l_store_obj_count = 0;
        char *l_group_name = (char *)l_list->data;
        pdap_store_obj_t l_store_obj = dap_global_db_get_all_raw_sync(l_group_name,0, &l_store_obj_count);
        if (!l_store_obj_count) {
            log_it(L_INFO, "Group %s is empty or not found", l_group_name);
            continue;
        } else {
            log_it(L_INFO, "Exporting group %s, number of records: %zu", l_group_name, l_store_obj_count);
        }

        struct json_object *l_json_group = json_object_new_array();
        struct json_object *l_json_group_inner = json_object_new_object();
        json_object_object_add(l_json_group_inner, "group", json_object_new_string(l_group_name));

        for (size_t i = 0; i < l_store_obj_count; ++i) {
            size_t l_out_size = DAP_ENC_BASE64_ENCODE_SIZE((int64_t)l_store_obj[i].value_len) + 1;
            char *l_value_enc_str = DAP_NEW_Z_SIZE(char, l_out_size);
            if(!l_value_enc_str) {
                log_it(L_CRITICAL, "Memory allocation error");
                return -1;
            }
            dap_enc_base64_encode(l_store_obj[i].value, l_store_obj[i].value_len, l_value_enc_str, DAP_ENC_DATA_TYPE_B64);
            struct json_object *jobj = json_object_new_object();
            json_object_object_add(jobj, "id",      json_object_new_int64((int64_t)l_store_obj[i].id));
            json_object_object_add(jobj, "key",     json_object_new_string(l_store_obj[i].key));
            json_object_object_add(jobj, "value",   json_object_new_string(l_value_enc_str));
            json_object_object_add(jobj, "value_len", json_object_new_int64((int64_t)l_store_obj[i].value_len));
            json_object_object_add(jobj, "timestamp", json_object_new_int64((int64_t)l_store_obj[i].timestamp));
            json_object_array_add(l_json_group, jobj);

            DAP_DELETE(l_value_enc_str);
        }
        json_object_object_add(l_json_group_inner, "records", l_json_group);
        json_object_array_add(l_json, l_json_group_inner);
        dap_store_obj_free(l_store_obj, l_store_obj_count);
    }
    if (l_parsed_groups_list)
        dap_list_free_full(l_groups_list, NULL);
    if (json_object_to_file(l_path, l_json) == -1) {
#if JSON_C_MINOR_VERSION<15
        log_it(L_CRITICAL, "Couldn't export JSON to file, error code %d", errno );
        dap_cli_server_cmd_set_reply_text (a_str_reply, "Couldn't export JSON to file, error code %d", errno );
#else
        log_it(L_CRITICAL, "Couldn't export JSON to file, err '%s'", json_util_get_last_err());
        dap_cli_server_cmd_set_reply_text(a_str_reply, "%s", json_util_get_last_err());
#endif
         json_object_put(l_json);
         return -1;
    }
    dap_cli_server_cmd_set_reply_text(a_str_reply, "Global DB export in file %s", l_path);
    json_object_put(l_json);
    return 0;
}

/**
 * @brief cmd_gdb_import
 * @param argc
 * @param argv
 * @param arg_func
 * @param a_str_reply
 * @return
 */
int cmd_gdb_import(int a_argc, char **a_argv, void ** reply)
{
    char ** a_str_reply = (char **) reply;
    int arg_index = 1;
    const char *l_filename = NULL;
    dap_cli_server_cmd_find_option_val(a_argv, arg_index, a_argc, "filename", &l_filename);
    if (!l_filename) {
        dap_cli_server_cmd_set_reply_text(a_str_reply, "gdb_import requires parameter 'filename'");
        return -1;
    }
    const char *l_gdb_path = dap_config_get_item_str(g_config, "global_db", "path");
    if (!l_gdb_path) {
        log_it(L_ERROR, "Can't find gdb path in config file");
        dap_cli_server_cmd_set_reply_text(a_str_reply, "Can't find gdb path in the config file");
        return -1;
    }
    char l_path[strlen(l_gdb_path) + strlen(l_filename) + 12];
    memset(l_path, '\0', sizeof(l_path));
    snprintf(l_path, sizeof(l_path), "%s/%s.json", l_gdb_path, l_filename);
    struct json_object *l_json = json_object_from_file(l_path);
    if (!l_json) {
#if JSON_C_MINOR_VERSION<15
        log_it(L_CRITICAL, "Import error occured: code %d", errno);
        dap_cli_server_cmd_set_reply_text(a_str_reply, "Import error occured: code %d",errno);
#else
        log_it(L_CRITICAL, "Import error occured: %s", json_util_get_last_err());
        dap_cli_server_cmd_set_reply_text(a_str_reply, "%s", json_util_get_last_err());
#endif
        return -1;
    }
    for (size_t i = 0, l_groups_count = json_object_array_length(l_json); i < l_groups_count; ++i) {
        struct json_object *l_group_obj = json_object_array_get_idx(l_json, i);
        if (!l_group_obj) {
            continue;
        }
        struct json_object *l_json_group_name = json_object_object_get(l_group_obj, "group");
        const char *l_group_name = json_object_get_string(l_json_group_name);
        // proc group name
        log_it(L_INFO, "Group %zu: %s", i, l_group_name);
        struct json_object *l_json_records = json_object_object_get(l_group_obj, "records");
        size_t l_records_count = json_object_array_length(l_json_records);
        pdap_store_obj_t l_group_store = DAP_NEW_Z_SIZE(dap_store_obj_t, l_records_count * sizeof(dap_store_obj_t));
        if(!l_group_store) {
            log_it(L_CRITICAL, "Memory allocation error");
            return -1;
        }
        for (size_t j = 0; j < l_records_count; ++j) {
            struct json_object *l_record, *l_id, *l_key, *l_value, *l_value_len, *l_ts;
            l_record = json_object_array_get_idx(l_json_records, j);
            l_id        = json_object_object_get(l_record, "id");
            l_key       = json_object_object_get(l_record, "key");
            l_value     = json_object_object_get(l_record, "value");
            l_value_len = json_object_object_get(l_record, "value_len");
            l_ts        = json_object_object_get(l_record, "timestamp");
            //
            l_group_store[j].id     = (uint64_t)json_object_get_int64(l_id);
            l_group_store[j].key    = dap_strdup(json_object_get_string(l_key));
            l_group_store[j].group  = dap_strdup(l_group_name);
            dap_nanotime_t l_temp = json_object_get_int64(l_ts);
            l_group_store[j].timestamp = l_temp >> 32 ? l_temp : l_temp << 32; // possibly legacy record
            l_group_store[j].value_len = (uint64_t)json_object_get_int64(l_value_len);
            l_group_store[j].type   = 'a';
            const char *l_value_str = json_object_get_string(l_value);
            char *l_val = DAP_NEW_Z_SIZE(char, l_group_store[j].value_len);
            if(!l_val) {
                log_it(L_CRITICAL, "Memory allocation error");
                l_records_count = j;
                break;
            }
            dap_enc_base64_decode(l_value_str, strlen(l_value_str), l_val, DAP_ENC_DATA_TYPE_B64);
            l_group_store[j].value  = (uint8_t*)l_val;
        }
        if (dap_global_db_driver_apply(l_group_store, l_records_count)) {
            log_it(L_CRITICAL, "An error occured on importing group %s...", l_group_name);
        } else {
            log_it(L_INFO, "Imported %zu records of group %s", l_records_count, l_group_name);
        }
        //dap_store_obj_free(l_group_store, l_records_count);
    }
    json_object_put(l_json);
    return 0;
}

dap_list_t *s_go_all_nets_offline()
{
    dap_list_t *l_net_returns = NULL;
    uint16_t l_net_count;
    dap_chain_net_t **l_net_list = dap_chain_net_list(&l_net_count);
    for (uint16_t i = 0; i < l_net_count; i++) {    // Shutdown all networks
        if (dap_chain_net_stop(l_net_list[i]))
            l_net_returns = dap_list_append(l_net_returns, l_net_list[i]);
    }
    sleep(2);   // waiting for networks to go offline
    return l_net_returns;
}

typedef struct _pvt_net_aliases_list{
    dap_chain_net_t *net;
    dap_global_db_obj_t *group_aliases;
    size_t count_aliases;
    dap_global_db_obj_t *group_nodes;
    size_t count_nodes;
}_pvt_net_aliases_list_t;

int cmd_remove(int a_argc, char **a_argv, void ** reply)
{
    char ** a_str_reply = (char **) reply;
    //default init
    const char		*return_message	=	NULL;
    const char		*l_gdb_path		=	NULL;
//    const char		*l_chains_path	=	NULL;
    const char		*l_net_str		=	NULL;
    dap_chain_net_t	*l_net			=	NULL;
    int 			all				=	0;

    //for enum
    uint8_t			error			=	0;
    uint8_t			successful		=	0;

    //enum for errors
    enum {
        GDB_FAIL_PATH				=	0x00000001,
        CHAINS_FAIL_PATH			=	0x00000002,
        COMMAND_NOT_CORRECT			=	0x00000004,
        NET_NOT_VALID				=	0x00000008
    };

    //enum for successful
    enum {
        REMOVED_GDB					=	0x00000001,
        REMOVED_CHAINS				=	0x00000002
    };

    //check path's from config file
    if (dap_cli_server_cmd_check_option(a_argv, 1, a_argc, "-gdb") >= 0
    &&	(NULL == (l_gdb_path = dap_config_get_item_str(g_config, "global_db", "path")))){
        error |= GDB_FAIL_PATH;
    }
//    if (dap_cli_server_cmd_check_option(a_argv, 1, a_argc, "-chains") >= 0
//    &&	(NULL == (l_chains_path = dap_config_get_item_str(g_config, "resources", "dap_chains_path")))) {
//        error |= CHAINS_FAIL_PATH;
//    }

    dap_list_t *l_net_returns = NULL;
    //perform deletion according to the specified parameters, if the path is specified
    if (l_gdb_path) {
        l_net_returns = s_go_all_nets_offline();
        uint16_t l_net_count;
        dap_chain_net_t **l_net_list = dap_chain_net_list(&l_net_count);
        dap_list_t *l_gdb_aliases_list = NULL;
        for (uint16_t i = 0; i < l_net_count; i++) {
            size_t l_aliases_count = 0;
            _pvt_net_aliases_list_t *l_gdb_groups = DAP_NEW(_pvt_net_aliases_list_t);
            if (!l_gdb_groups) {
                log_it(L_CRITICAL, "Memory allocation error");
                dap_list_free(l_net_returns);
                return -1;
            }
            l_gdb_groups->net = l_net_list[i];
            l_gdb_groups->group_aliases = dap_global_db_get_all_sync(l_gdb_groups->net->pub.gdb_nodes_aliases, &l_gdb_groups->count_aliases);
            l_gdb_groups->group_nodes = dap_global_db_get_all_sync(l_gdb_groups->net->pub.gdb_nodes, &l_gdb_groups->count_nodes);
            l_gdb_aliases_list = dap_list_append(l_gdb_aliases_list, l_gdb_groups);
        }
        dap_global_db_deinit();
        const char *l_gdb_driver = dap_config_get_item_str_default(g_config, "global_db", "driver", "mdbx");
        char *l_gdb_rm_path = dap_strdup_printf("%s/gdb-%s", l_gdb_path, l_gdb_driver);
        dap_rm_rf(l_gdb_rm_path);
        DAP_DELETE(l_gdb_rm_path);
        dap_global_db_init(l_gdb_path, l_gdb_driver);
        for (dap_list_t *ptr = l_gdb_aliases_list; ptr; ptr = dap_list_next(ptr)) {
            _pvt_net_aliases_list_t *l_tmp = (_pvt_net_aliases_list_t*)ptr->data;
            for (size_t i = 0; i < l_tmp->count_aliases; i++) {
                dap_global_db_obj_t l_obj = l_tmp->group_aliases[i];
                dap_global_db_set_sync(l_tmp->net->pub.gdb_nodes_aliases, l_obj.key, l_obj.value, l_obj.value_len, false);
            }
            dap_global_db_objs_delete(l_tmp->group_aliases, l_tmp->count_aliases);
            for (size_t i = 0; i < l_tmp->count_nodes; i++) {
                dap_global_db_obj_t l_obj = l_tmp->group_nodes[i];
                dap_global_db_set_sync(l_tmp->net->pub.gdb_nodes, l_obj.key, l_obj.value, l_obj.value_len, false);
            }
            dap_global_db_objs_delete(l_tmp->group_nodes, l_tmp->count_nodes);
        }
        dap_list_free_full(l_gdb_aliases_list, NULL);
        if (!error)
            successful |= REMOVED_GDB;
    }

    if (dap_cli_server_cmd_check_option(a_argv, 1, a_argc, "-chains") != -1) {
        dap_cli_server_cmd_find_option_val(a_argv, 1, a_argc, "-net", &l_net_str);
        all = dap_cli_server_cmd_check_option(a_argv, 1, a_argc, "-all");

        if	(NULL == l_net_str && all >= 0) {
            if (NULL == l_gdb_path)
                l_net_returns = s_go_all_nets_offline();
            uint16_t l_net_count;
            dap_chain_net_t **l_net_list = dap_chain_net_list(&l_net_count);
            for (uint16_t i = 0; i < l_net_count; i++) {
                s_dap_chain_net_purge(l_net_list[i]);
            }
            if (!error)
                successful |= REMOVED_CHAINS;

        } else if	(NULL != l_net_str && all < 0) {
            if (NULL != (l_net = dap_chain_net_by_name(l_net_str))) {
                if (NULL == l_gdb_path && dap_chain_net_stop(l_net))
                    l_net_returns = dap_list_append(l_net_returns, l_net);
            } else {
                error |= NET_NOT_VALID;
            }
            s_dap_chain_net_purge(l_net);
            if (!error)
                successful |= REMOVED_CHAINS;

        } else {
            error |= COMMAND_NOT_CORRECT;
        }
    }

    //handling errors
    if (error & GDB_FAIL_PATH
    ||	error & CHAINS_FAIL_PATH) {
        return_message = "The node configuration file does not specify the path to the database and/or chains.\n"
                         "Please check the cellframe-node.cfg file in the [resources] item for subitems:\n"
                         "dap_global_db_path=<PATH>\n"
                         "dap_chains_path=<PATH>";
    } else if (error & COMMAND_NOT_CORRECT) {
        return_message = "You need to make a decision whether to remove all chains or a chain from a specific network.\n"
                         "You cannot use two keys '-net' and '-all' at the same time.\n"
                         "Be careful, the '-all' option will delete ALL CHAINS and won't ask you for permission!";
    } else if (error & NET_NOT_VALID) {
        return_message = "The specified network was not found.\n"
                         "The list of available networks can be viewed using the command:"
                         "'net list'";
    }

    if (error) {
       dap_cli_server_cmd_set_reply_text(a_str_reply, "Error when deleting, because:\n%s", return_message);
    }
    else if (successful) {
        dap_cli_server_cmd_set_reply_text(a_str_reply, "Successful removal: %s %s", successful & REMOVED_GDB ? "gdb" : "-", successful & REMOVED_CHAINS ? "chains" : "-");
    } else {
        dap_cli_server_cmd_set_reply_text(a_str_reply, "Nothing to delete. Check if the command is correct.\nUse flags: -gdb or/and -chains [-net <net_name> | -all]\n"
                                                       "Be careful, the '-all' option will delete ALL CHAINS and won't ask you for permission!");
    }

    for (dap_list_t *it = l_net_returns; it; it = it->next)
        dap_chain_net_start((dap_chain_net_t *)it->data);
    dap_list_free(l_net_returns);

    return error;
}


/*
 * block code signer
 */
/*
 * enum for dap_chain_sign_file
 */
typedef enum {
    SIGNER_ALL_FLAGS             = 0x1f,
    SIGNER_FILENAME              = 1 << 0,   // flag - full filename
    SIGNER_FILENAME_SHORT        = 1 << 1,   // flag - filename without extension
    SIGNER_FILESIZE              = 1 << 2,   // flag - size of file
    SIGNER_DATE                  = 1 << 3,   // flag - date
    SIGNER_MIME_MAGIC            = 1 << 4,   // flag - mime magic
    SIGNER_COUNT                 = 5         // count flags
} dap_sign_signer_file_t;

static int s_sign_file(const char *a_filename, dap_sign_signer_file_t a_flags, const char *a_cert_name,
                       dap_sign_t **a_signed, dap_chain_hash_fast_t *a_hash);
static int s_signer_cmd(int a_arg_index, int a_argc, char **a_argv, char **a_str_reply);
static int s_check_cmd(int a_arg_index, int a_argc, char **a_argv, char **a_str_reply);
struct opts {
    char *name;
    uint32_t cmd;
};

#define BUILD_BUG(condition) ((void)sizeof(char[1-2*!!(condition)]))

int com_signer(int a_argc, char **a_argv, void **reply)
{
    char ** a_str_reply = (char **) reply;
    enum {
        CMD_NONE, CMD_SIGN, CMD_CHECK
    };

    int arg_index = 1;
    int cmd_num = CMD_NONE;

    struct opts l_opts[] = {
    { "sign", CMD_SIGN },
    { "check", CMD_CHECK }
    };

    size_t l_len_opts = sizeof(l_opts) / sizeof(struct opts);
    for (size_t i = 0; i < l_len_opts; i++) {
        if (dap_cli_server_cmd_find_option_val(a_argv, arg_index, dap_min(a_argc, arg_index + 1), l_opts[i].name, NULL)) {
            cmd_num = l_opts[i].cmd;
            break;
        }
    }

    if(cmd_num == CMD_NONE) {
        dap_cli_server_cmd_set_reply_text(a_str_reply, "command %s not recognized", a_argv[1]);
        return -1;
    }
    switch (cmd_num) {
    case CMD_SIGN:
        return s_signer_cmd(arg_index, a_argc, a_argv, a_str_reply);
        break;
    case CMD_CHECK:
        return s_check_cmd(arg_index, a_argc, a_argv, a_str_reply);
        break;
    }

    return -1;
}

static int s_get_key_from_file(const char *a_file, const char *a_mime, const char *a_cert_name, dap_sign_t **a_sign);

static int s_check_cmd(int a_arg_index, int a_argc, char **a_argv, char **a_str_reply)
{
    int l_ret = 0;

    enum {OPT_FILE, OPT_HASH, OPT_NET, OPT_MIME, OPT_CERT,
          OPT_COUNT};
    struct opts l_opts_check[] = {
    { "-file", OPT_FILE },
    { "-hash", OPT_HASH },
    { "-net", OPT_NET },
    { "-mime", OPT_MIME },
    { "-cert", OPT_CERT }
    };

    BUILD_BUG((sizeof(l_opts_check)/sizeof(struct opts)) != OPT_COUNT);

    char *l_str_opts_check[OPT_COUNT] = {0};
    for (int i = 0; i < OPT_COUNT; i++) {
        dap_cli_server_cmd_find_option_val(a_argv, a_arg_index, a_argc, l_opts_check[i].name, (const char **) &l_str_opts_check[i]);
    }

    if (!l_str_opts_check[OPT_CERT]) {
        dap_cli_server_cmd_set_reply_text(a_str_reply, "%s need to be selected", l_opts_check[OPT_CERT].name);
        return -1;
    }
    if (l_str_opts_check[OPT_HASH] && l_str_opts_check[OPT_FILE]) {
        dap_cli_server_cmd_set_reply_text(a_str_reply, "you can select is only one from (file or hash)");
        return -1;
    }

    dap_chain_net_t *l_network = dap_chain_net_by_name(l_str_opts_check[OPT_NET]);
    if (!l_network) {
        dap_cli_server_cmd_set_reply_text(a_str_reply, "%s network not found", l_str_opts_check[OPT_NET]);
        return -1;
    }


    dap_chain_t *l_chain = dap_chain_net_get_chain_by_chain_type(l_network, CHAIN_TYPE_SIGNER);
    if (!l_chain) {
        dap_cli_server_cmd_set_reply_text(a_str_reply, "Not found datum signer in network %s", l_str_opts_check[OPT_NET]);
        return -1;
    }
    int found = 0;

    dap_sign_t *l_sign = NULL;
    dap_chain_datum_t *l_datum = NULL;
    char *l_gdb_group = NULL;

    l_gdb_group = dap_chain_net_get_gdb_group_mempool_new(l_chain);
    if (!l_gdb_group) {
        dap_cli_server_cmd_set_reply_text(a_str_reply, "Not found network group for chain: %s", l_chain->name);
        l_ret = -1;
        goto end;
    }

    dap_chain_hash_fast_t l_hash_tmp;

    if (l_str_opts_check[OPT_HASH]) {
        dap_chain_hash_fast_from_str(l_str_opts_check[OPT_HASH], &l_hash_tmp);
    }


    if (l_str_opts_check[OPT_FILE]) {
        l_ret = s_get_key_from_file(l_str_opts_check[OPT_FILE], l_str_opts_check[OPT_MIME], l_str_opts_check[OPT_CERT], &l_sign);
        if (!l_ret) {
            l_ret = -1;
            goto end;
        }

        l_datum = dap_chain_datum_create(DAP_CHAIN_DATUM_SIGNER, l_sign->pkey_n_sign, l_sign->header.sign_size);
        if (!l_datum) {
            dap_cli_server_cmd_set_reply_text(a_str_reply, "not created datum");
            l_ret = -1;
            goto end;
        }

        dap_hash_fast(l_datum->data, l_datum->header.data_size, &l_hash_tmp);
    }

    dap_chain_atom_iter_t *l_iter = NULL;
    dap_chain_cell_t *l_cell_tmp = NULL;
    dap_chain_cell_t *l_cell = NULL;
    size_t l_atom_size = 0, l_datums_count = 0;

    HASH_ITER(hh, l_chain->cells, l_cell, l_cell_tmp) {
        l_iter = l_cell->chain->callback_atom_iter_create(l_cell->chain, l_cell->id, 0);
        dap_chain_atom_ptr_t l_atom = l_cell->chain->callback_atom_find_by_hash(l_iter, &l_hash_tmp, &l_atom_size);
        dap_chain_datum_t **l_datums = l_cell->chain->callback_atom_get_datums(l_atom, l_atom_size, &l_datums_count);
        for (size_t i = 0; i < l_datums_count; i++) {
            dap_chain_datum_t *l_datum = l_datums[i];
            dap_hash_fast_t l_hash;
            dap_hash_fast(l_datum->data, l_datum->header.data_size, &l_hash);
            if (!memcmp(l_hash_tmp.raw, l_hash.raw, DAP_CHAIN_HASH_FAST_SIZE)) {
                dap_cli_server_cmd_set_reply_text(a_str_reply, "found!");
                found = 1;
                break;
            }
        }
        DAP_DEL_Z(l_datums);
        l_cell->chain->callback_atom_iter_delete(l_iter);
    }

end:

    DAP_DEL_Z(l_gdb_group);

    if (!found) {
        dap_cli_server_cmd_set_reply_text(a_str_reply, "not found!");
    }

    return 0;
}

static char **s_parse_items(const char *a_str, char a_delimiter, int *a_count, const int a_only_digit)
{
    int l_count_temp = *a_count = 0;
    int l_len_str = strlen(a_str);
    if (l_len_str == 0) return NULL;
    char *s, *l_temp_str;
    s = l_temp_str = dap_strdup(a_str);

    int l_buf = 0;
    for (int i = 0; i < l_len_str; i++) {
        if (s[i] == a_delimiter && !l_buf) {
            s[i] = 0;
            continue;
        }
        if (s[i] == a_delimiter && l_buf) {
            s[i] = 0;
            l_buf = 0;
            continue;
        }
        if (!dap_is_alpha(s[i]) && l_buf) {
            s[i] = 0;
            l_buf = 0;
            continue;
        }
        if (!dap_is_alpha(s[i]) && !l_buf) {
            s[i] = 0;
            continue;
        }
        if (a_only_digit) {
            if (dap_is_digit(s[i])) {
                l_buf++;
                if (l_buf == 1) l_count_temp++;
                continue;
            }
        } else if (dap_is_alpha(s[i])) {
            l_buf++;
            if (l_buf == 1) l_count_temp++;
            continue;
        }
        if (!dap_is_alpha(s[i])) {
            l_buf = 0;
            s[i] = 0;
            continue;
        }
    }

    s = l_temp_str;
    if (l_count_temp == 0) {
        DAP_DELETE(l_temp_str);
        return NULL;
    }

    char **lines = DAP_CALLOC(l_count_temp, sizeof (void *));
    if (!lines) {
        log_it(L_ERROR, "Memoru allocation error in s_parse_items");
        DAP_DELETE(l_temp_str);
        return NULL;
    }
    for (int i = 0; i < l_count_temp; i++) {
        while (*s == 0) s++;
        lines[i] = strdup(s);
        s = strchr(s, '\0');
        s++;
    }

    DAP_DELETE(l_temp_str);
    *a_count = l_count_temp;
    return lines;
}

static int s_get_key_from_file(const char *a_file, const char *a_mime, const char *a_cert_name, dap_sign_t **a_sign)
{
    char **l_items_mime = NULL;
    int l_items_mime_count = 0;
    uint32_t l_flags_mime = 0;



    if (a_mime) {
        l_items_mime = s_parse_items(a_mime, ',', &l_items_mime_count, 0);
    }

    if (l_items_mime && l_items_mime_count > 0) {
        struct opts l_opts_flags[] = {
        { "SIGNER_ALL_FLAGS", SIGNER_ALL_FLAGS },
        { "SIGNER_FILENAME", SIGNER_FILENAME },
        { "SIGNER_FILENAME_SHORT", SIGNER_FILENAME_SHORT },
        { "SIGNER_FILESIZE", SIGNER_FILESIZE },
        { "SIGNER_DATE", SIGNER_DATE },
        { "SIGNER_MIME_MAGIC", SIGNER_MIME_MAGIC }
        };
        int l_len_opts_flags = sizeof(l_opts_flags) / sizeof (struct opts);
        for (int i = 0; i < l_len_opts_flags; i++) {
            for (int isub = 0; isub < l_items_mime_count; isub++) {
                if (!strncmp (l_opts_flags[i].name, l_items_mime[isub], strlen(l_items_mime[isub]) + 1)) {
                    l_flags_mime |= l_opts_flags[i].cmd;
                    break;
                }
            }

        }

        /* free l_items_mime */
        for (int i = 0; i < l_items_mime_count; i++) {
            if (l_items_mime[i]) DAP_DELETE(l_items_mime[i]);
        }
        DAP_DELETE(l_items_mime);
        l_items_mime_count = 0;
    }
    if (l_flags_mime == 0) l_flags_mime = SIGNER_ALL_FLAGS;

    dap_chain_hash_fast_t l_hash;


    int l_ret = s_sign_file(a_file, l_flags_mime, a_cert_name, a_sign, &l_hash);

    if (l_items_mime)
        DAP_DELETE(l_items_mime);
    return l_ret;
}

static int s_signer_cmd(int a_arg_index, int a_argc, char **a_argv, char **a_str_reply)
{
    enum {
        OPT_FILE, OPT_MIME, OPT_NET, OPT_CHAIN, OPT_CERT,
        OPT_COUNT
    };
    struct opts l_opts_signer[] = {
    { "-file", OPT_FILE },
    { "-mime", OPT_MIME },
    { "-net", OPT_NET },
    { "-chain", OPT_CHAIN },
    { "-cert", OPT_CERT }
    };

    BUILD_BUG((sizeof(l_opts_signer)/sizeof(struct opts)) != OPT_COUNT);

    a_arg_index++;

    char *l_opts_sign[OPT_COUNT] = {0};
    for (int i = 0; i < OPT_COUNT; i++) {
        dap_cli_server_cmd_find_option_val(a_argv, a_arg_index, a_argc, l_opts_signer[i].name, (const char **) &l_opts_sign[i]);
    }

    if (!l_opts_sign[OPT_CERT]) {
        dap_cli_server_cmd_set_reply_text(a_str_reply, "%s need to be selected", l_opts_signer[OPT_CERT].name);
        return -1;
    }

    dap_chain_net_t *l_network = dap_chain_net_by_name(l_opts_sign[OPT_NET]);
    if (!l_network) {
        dap_cli_server_cmd_set_reply_text(a_str_reply, "%s network not found", l_opts_sign[OPT_NET]);
        return -1;
    }

    dap_chain_t *l_chain = dap_chain_net_get_chain_by_name(l_network, l_opts_sign[OPT_CHAIN]);
    if (!l_chain) {
        dap_cli_server_cmd_set_reply_text(a_str_reply, "%s chain not found", l_opts_sign[OPT_CHAIN]);
        return -1;
    }

    int l_ret = 0;
    dap_sign_t *l_sign = NULL;
    dap_chain_datum_t *l_datum = NULL;

    l_ret = s_get_key_from_file(l_opts_sign[OPT_FILE], l_opts_sign[OPT_MIME], l_opts_sign[OPT_CERT], &l_sign);
    if (!l_ret) {
        dap_cli_server_cmd_set_reply_text(a_str_reply, "%s cert not found", l_opts_sign[OPT_CERT]);
        return -1;
    }

    l_datum = dap_chain_datum_create(DAP_CHAIN_DATUM_SIGNER, l_sign->pkey_n_sign, l_sign->header.sign_size);
    if (!l_datum) {
        dap_cli_server_cmd_set_reply_text(a_str_reply, "not created datum");
        return -1;
    }

    l_ret = l_chain->callback_add_datums(l_chain, &l_datum, 1);

    char *l_key_str;
    dap_get_data_hash_str_static(l_datum->data, l_datum->header.data_size, l_key_str);
    dap_cli_server_cmd_set_reply_text(a_str_reply, "hash: %s", l_key_str);
    DAP_DELETE(l_datum);
    return l_ret;
}



/*
SIGNER_ALL_FLAGS             = 0 << 0,
SIGNER_FILENAME              = 1 << 0,   // flag - full filename
SIGNER_FILENAME_SHORT        = 1 << 1,   // flag - filename without extension
SIGNER_FILESIZE              = 1 << 2,   // flag - size of file
SIGNER_DATE                  = 1 << 3,   // flag - date
SIGNER_MIME_MAGIC            = 1 << 4,   // flag - mime magic
SIGNER_COUNT
*/

static char *s_strdup_by_index (const char *a_file, const int a_index);
static dap_tsd_t *s_alloc_metadata (const char *a_file, const int a_meta);
static uint8_t *s_concat_hash_and_mimetypes (dap_chain_hash_fast_t *a_chain, dap_list_t *a_meta_list, size_t *a_fullsize);

/*
 * dap_sign_file - sign a file with flags.
 * flags - (SIGNER_FILENAME, SIGNER_FILENAME_SHORT, SIGNER_FILESIZE, SIGNER_DATE, SIGNER_MIME_MAGIC) or SIGNER_ALL_FLAGS
 * example
 * int ret = dap_sign_file ("void.png", SIGNER_ALL_FLAGS); it's sign file with all mime types.
 * example
 * int ret = dap_sign_file ("void.png", SIGNER_FILENAME | SIGNER_FILESIZE | SIGNER_DATE);
 */
/**
 * @brief dap_chain_sign_file
 * @param a_chain
 * @param a_filename
 * @param a_flags
 * @return
 */
static int s_sign_file(const char *a_filename, dap_sign_signer_file_t a_flags, const char *a_cert_name,
                       dap_sign_t **a_signed, dap_chain_hash_fast_t *a_hash)
{
    uint32_t l_shift = 1;
    int l_count_meta = 0;
    int l_index_meta = 0;
    char *l_buffer = NULL;

    if (a_flags == SIGNER_ALL_FLAGS) {
        l_count_meta = SIGNER_COUNT;
        a_flags = SIGNER_FILENAME | SIGNER_FILENAME_SHORT | SIGNER_FILESIZE | SIGNER_DATE | SIGNER_MIME_MAGIC;
    }

    do {
        if (a_flags <= 0) break;

        for (int i = 0; i < SIGNER_COUNT; i++) {
            if (l_shift | a_flags) l_count_meta++;
            l_shift <<= 1;
        }
    } while (0);

    size_t l_file_content_size;
    if (!dap_file_get_contents(a_filename, &l_buffer, &l_file_content_size)) return 0;

    l_shift = 1;
    dap_list_t *l_std_list = NULL;


    for (int i = 0; i < l_count_meta; i++) {
        if (l_shift | a_flags) {
            dap_tsd_t *l_item = s_alloc_metadata(a_filename, l_shift & a_flags);
            if (l_item) {
                l_std_list = dap_list_append(l_std_list, l_item);
                l_index_meta++;
            }
        }
        l_shift <<= 1;
    }

    dap_cert_t *l_cert = dap_cert_find_by_name(a_cert_name);
    if (!l_cert) {
        DAP_DELETE(l_buffer);
        return 0;
    }

    if (!dap_hash_fast(l_buffer, l_file_content_size, a_hash)) {
        DAP_DELETE(l_buffer);
        return 0;
    }

    size_t l_full_size_for_sign;
    uint8_t *l_data = s_concat_hash_and_mimetypes(a_hash, l_std_list, &l_full_size_for_sign);
    if (!l_data) {
        DAP_DELETE(l_buffer);
        return 0;
    }
    *a_signed = dap_sign_create(l_cert->enc_key, l_data, l_full_size_for_sign, 0);
    if (*a_signed == NULL) {
        DAP_DELETE(l_buffer);
        return 0;
    }

    DAP_DELETE(l_buffer);
    return 1;
}

static byte_t *s_concat_meta (dap_list_t *a_meta, size_t *a_fullsize)
{
    if (a_fullsize)
        *a_fullsize = 0;

    int l_part = 256;
    int l_power = 1;
    byte_t *l_buf = DAP_CALLOC(l_part * l_power++, 1);
    if (!l_buf) {
        log_it(L_CRITICAL, "Memory allocation error");
        return NULL;
    }
    size_t l_counter = 0;
    size_t l_part_power = l_part;
    int l_index = 0;

    for ( dap_list_t* l_iter = dap_list_first(a_meta); l_iter; l_iter = l_iter->next){
        if (!l_iter->data) continue;
        dap_tsd_t * l_tsd = (dap_tsd_t *) l_iter->data;
        l_index = l_counter;
        l_counter += strlen((char *)l_tsd->data);
        if (l_counter >= l_part_power) {
            l_part_power = l_part * l_power++;
            l_buf = (byte_t *) DAP_REALLOC(l_buf, l_part_power);
            if (!l_buf) {
                log_it(L_CRITICAL, "Memory allocation error");
                return NULL;
            }
        }
        memcpy (&l_buf[l_index], l_tsd->data, strlen((char *)l_tsd->data));
    }

    if (a_fullsize)
        *a_fullsize = l_counter;

    return l_buf;
}

static uint8_t *s_concat_hash_and_mimetypes (dap_chain_hash_fast_t *a_chain_hash, dap_list_t *a_meta_list, size_t *a_fullsize)
{
    if (!a_fullsize) return NULL;
    byte_t *l_buf = s_concat_meta (a_meta_list, a_fullsize);
    if (!l_buf) return (uint8_t *) l_buf;

    size_t l_len_meta_buf = *a_fullsize;
    *a_fullsize += sizeof (a_chain_hash->raw) + 1;
    uint8_t *l_fullbuf = DAP_CALLOC(*a_fullsize, 1);
    if (!l_fullbuf) {
        log_it(L_CRITICAL, "Memory allocation error");
        DAP_DELETE(l_buf);
        return NULL;
    }
    uint8_t *l_s = l_fullbuf;

    memcpy(l_s, a_chain_hash->raw, sizeof(a_chain_hash->raw));
    l_s += sizeof (a_chain_hash->raw);
    memcpy(l_s, l_buf, l_len_meta_buf);
    DAP_DELETE(l_buf);

    return l_fullbuf;
}


static char *s_strdup_by_index (const char *a_file, const int a_index)
{
    char *l_buf = DAP_CALLOC(a_index + 1, 1);
    if (!l_buf) {
        log_it(L_CRITICAL, "Memory allocation error");
        return NULL;
    }
    strncpy (l_buf, a_file, a_index);
    return l_buf;
}

static dap_tsd_t *s_alloc_metadata (const char *a_file, const int a_meta)
{
    switch (a_meta) {
        case SIGNER_FILENAME:
            return dap_tsd_create_string(SIGNER_FILENAME, a_file);
            break;
        case SIGNER_FILENAME_SHORT:
            {
                char *l_filename_short = NULL;
                if ((l_filename_short = strrchr(a_file, '.')) != 0) {
                    int l_index_of_latest_point = l_filename_short - a_file;
                    l_filename_short = s_strdup_by_index (a_file, l_index_of_latest_point);
                    if (!l_filename_short) return NULL;
                    dap_tsd_t *l_ret = dap_tsd_create_string(SIGNER_FILENAME_SHORT, l_filename_short);
                    free (l_filename_short);
                    return l_ret;
                }
            }
            break;
        case SIGNER_FILESIZE:
            {
                struct stat l_st;
                stat (a_file, &l_st);
                char l_size[513];
                snprintf(l_size, 513, "%ld", l_st.st_size);
                return dap_tsd_create_string(SIGNER_FILESIZE, l_size);
            }
            break;
        case SIGNER_DATE:
            {
                struct stat l_st;
                stat (a_file, &l_st);
                char *l_ctime = ctime(&l_st.st_ctime);
                char *l = NULL;
                if ((l = strchr(l_ctime, '\n')) != 0) *l = 0;
                return dap_tsd_create_string(SIGNER_DATE, l_ctime);
            }
            break;
        #ifndef DAP_OS_ANDROID
        case SIGNER_MIME_MAGIC:
            {
                magic_t l_magic = magic_open(MAGIC_MIME);
                if (l_magic == NULL) return NULL;
                if (magic_load (l_magic, NULL)) {
                    magic_close(l_magic);
                    return NULL;
                }
                const char *l_str_magic_file = NULL;
                dap_tsd_t *l_ret = NULL;
                do {
                        l_str_magic_file = magic_file (l_magic, a_file);
                    if (!l_str_magic_file) break;
                    l_ret = dap_tsd_create_string(SIGNER_MIME_MAGIC, l_str_magic_file);
                } while (0);
                magic_close (l_magic);
                return l_ret;

            }
            break;
        #endif
        default:
            return NULL;
    }
    return NULL;
}
<|MERGE_RESOLUTION|>--- conflicted
+++ resolved
@@ -2090,18 +2090,12 @@
                             l_addr = l_net ? dap_chain_wallet_get_addr(l_wallet, l_net->pub.id) : NULL;
                             char *l_addr_str = dap_chain_addr_to_str(l_addr);
 
-<<<<<<< HEAD
                             json_object_object_add(json_obj_out, "Wallet", json_object_new_string(l_file_name));
                             if(l_wallet->flags & DAP_WALLET$M_FL_ACTIVE)
                                 json_object_object_add(json_obj_out, "status", json_object_new_string("Active"));
                             else
                                 json_object_object_add(json_obj_out, "status", json_object_new_string("not active"));
                             json_object_object_add(json_obj_out, "sign", json_object_new_string(dap_chain_wallet_check_bliss_sign(l_wallet)));
-=======
-                            dap_string_append_printf(l_string_ret, "Wallet: %.*s%s %s\n", (int) l_file_name_len - 8, l_file_name,
-                                (l_wallet->flags & DAP_WALLET$M_FL_ACTIVE) ? " (Active)" : "",
-                                dap_chain_wallet_check_sign(l_wallet));
->>>>>>> f4cde321
 
                             if (l_addr_str) {
                                 json_object_object_add(json_obj_out, "addr", json_object_new_string(l_addr_str));
@@ -2162,7 +2156,6 @@
             }
 
             char *l_l_addr_str = dap_chain_addr_to_str((dap_chain_addr_t*) l_addr);
-<<<<<<< HEAD
             if(l_wallet)
             {
                 json_object_object_add(json_obj_out, "sign", json_object_new_string(dap_chain_wallet_check_bliss_sign(l_wallet)));
@@ -2170,12 +2163,6 @@
             }
             json_object_object_add(json_obj_out, "addr:", (l_l_addr_str) ? json_object_new_string(l_l_addr_str) : json_object_new_string("-"));
             json_object_object_add(json_obj_out, "network:", (l_net_name) ? json_object_new_string(l_net_name) : json_object_new_string("-"));
-=======
-            if (l_wallet)
-                dap_string_append_printf(l_string_ret, "%swallet: %s\n", dap_chain_wallet_check_sign(l_wallet), l_wallet->name);
-            dap_string_append_printf(l_string_ret, "addr: %s\n", (l_l_addr_str) ? l_l_addr_str : "-");
-            dap_string_append_printf(l_string_ret, "network: %s\n", (l_net_name ) ? l_net_name : "-");
->>>>>>> f4cde321
 
             size_t l_l_addr_tokens_size = 0;
             char **l_l_addr_tokens = NULL;
@@ -2283,13 +2270,9 @@
                     }
 
                     log_it(L_INFO, "Wallet %s has been converted", l_wallet_name);
-<<<<<<< HEAD
                     json_object_object_add(json_obj_out, "Sign wallet:", json_object_new_string(dap_chain_wallet_check_bliss_sign(l_wallet)));
                     json_object_object_add(json_obj_out, "Wallet name:", json_object_new_string(l_wallet_name));
                     json_object_object_add(json_obj_out, "Status:", json_object_new_string("successfully converted"));
-=======
-                    dap_string_append_printf(l_string_ret, "%sWallet: %s successfully converted\n", dap_chain_wallet_check_sign(l_wallet), l_wallet_name);
->>>>>>> f4cde321
                     dap_chain_wallet_close(l_wallet);
                     break;
                 }
