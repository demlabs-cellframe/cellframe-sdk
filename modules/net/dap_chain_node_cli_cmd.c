--- conflicted
+++ resolved
@@ -7449,56 +7449,6 @@
 }
 
 /**
-<<<<<<< HEAD
-=======
- * @brief com_print_log Print log info
- * print_log [ts_after <timestamp >] [limit <line numbers>]
- * @param argc
- * @param argv
- * @param arg_func
- * @param str_reply
- * @return int
- */
-int com_print_log(int a_argc, char **a_argv, void **a_str_reply, UNUSED_ARG int a_version)
-{
-    json_object **a_json_arr_reply = (json_object **)a_str_reply;
-    int arg_index = 1;
-    const char * l_str_ts_after = NULL;
-    const char * l_str_limit = NULL;
-    int64_t l_ts_after = 0;
-    long l_limit = 0;
-    dap_cli_server_cmd_find_option_val(a_argv, arg_index, a_argc, "ts_after", &l_str_ts_after);
-    dap_cli_server_cmd_find_option_val(a_argv, arg_index, a_argc, "limit", &l_str_limit);
-
-    l_ts_after = (l_str_ts_after) ? strtoll(l_str_ts_after, 0, 10) : -1;
-    l_limit = (l_str_limit) ? strtol(l_str_limit, 0, 10) : -1;
-
-    if(l_ts_after < 0 || !l_str_ts_after) {
-        dap_json_rpc_error_add(*a_json_arr_reply, DAP_CHAIN_NODE_CLI_COM_PRINT_LOG_REQUIRES_PARAMETER_AFTER, 
-                                                                        "requires valid parameter 'l_ts_after'");
-        return -DAP_CHAIN_NODE_CLI_COM_PRINT_LOG_REQUIRES_PARAMETER_AFTER;
-    }
-    if(l_limit <= 0) {
-        dap_json_rpc_error_add(*a_json_arr_reply, DAP_CHAIN_NODE_CLI_COM_PRINT_LOG_REQUIRES_PARAMETER_LIMIT, 
-                                                                        "requires valid parameter 'limit'");
-        return -DAP_CHAIN_NODE_CLI_COM_PRINT_LOG_REQUIRES_PARAMETER_LIMIT;
-    }
-
-    // get logs from list
-    char *l_str_ret = dap_log_get_item(l_ts_after, (int) l_limit);
-    if(!l_str_ret) {
-        dap_json_rpc_error_add(*a_json_arr_reply, DAP_CHAIN_NODE_CLI_COM_PRINT_LOG_NO_LOGS, 
-                                                                        "no logs");
-        return -DAP_CHAIN_NODE_CLI_COM_PRINT_LOG_NO_LOGS;
-    }
-    dap_json_rpc_error_add(*a_json_arr_reply, DAP_CHAIN_NODE_CLI_COM_PRINT_LOG_OK, 
-                                                        "%s", l_str_ret);
-    DAP_DELETE(l_str_ret);
-    return DAP_CHAIN_NODE_CLI_COM_PRINT_LOG_OK;
-}
-
-/**
->>>>>>> 05e30b79
  * @brief cmd_gdb_export
  * action for cellframe-node-cli gdb_export command
  * @param argc
@@ -8612,7 +8562,6 @@
     return 0;
 }
 
-<<<<<<< HEAD
 int com_file(int a_argc, char ** a_argv, void **a_str_reply)
 {
     json_object **a_json_arr_reply = (json_object **)a_str_reply;
@@ -8765,7 +8714,164 @@
             dap_json_rpc_error_add(*a_json_arr_reply, DAP_CHAIN_NODE_CLI_COM_FILE_PARAM_ERR, "require 'print', 'export' or 'clear_log' args" );
         }
     }
-=======
+    return 0;
+}
+
+int com_file(int a_argc, char ** a_argv, void **a_str_reply)
+{
+    json_object **a_json_arr_reply = (json_object **)a_str_reply;
+    enum {
+        CMD_NONE, CMD_PRINT, CMD_EXPORT, CMD_CLEAR_LOG
+    };
+    int l_arg_index = 1;
+
+    int l_cmd_num = CMD_NONE;
+    if (dap_cli_server_cmd_find_option_val(a_argv, l_arg_index, dap_min(a_argc, l_arg_index + 1), "print", NULL)) {
+        l_cmd_num = CMD_PRINT;
+    }
+    else if (dap_cli_server_cmd_find_option_val(a_argv, l_arg_index, dap_min(a_argc, l_arg_index + 1), "export", NULL)) {
+        l_cmd_num = CMD_EXPORT;
+    }
+    else if (dap_cli_server_cmd_find_option_val(a_argv, l_arg_index, dap_min(a_argc, l_arg_index + 1), "clear_log", NULL)) {
+        l_cmd_num = CMD_CLEAR_LOG;
+    }
+
+    const char * l_num_line_str = NULL, *l_path_str = NULL, * l_str_ts_after = NULL, * l_str_limit = NULL;
+    bool l_log = false;
+    int l_num_line = 0;
+    long l_limit = 0;
+    time_t l_ts_after = 0;
+    if (l_cmd_num != CMD_CLEAR_LOG) {
+        dap_cli_server_cmd_find_option_val(a_argv, l_arg_index, a_argc, "-num_line", &l_num_line_str);
+        l_num_line = l_num_line_str ? atoi(l_num_line_str) : 0;
+
+        if (dap_cli_server_cmd_find_option_val(a_argv, l_arg_index, a_argc, "-log", NULL) ){
+            l_log = true;
+        }
+
+        dap_cli_server_cmd_find_option_val(a_argv, l_arg_index, a_argc, "-ts_after", &l_str_ts_after);
+        if (l_str_ts_after) {
+            struct tm l_tm = { };
+            strptime(l_str_ts_after, /* "[%x-%X" */ "%m/%d/%Y-%H:%M:%S", &l_tm);
+            l_tm.tm_year += 2000;
+            l_ts_after = mktime(&l_tm);
+        }
+
+        if (!l_num_line && l_ts_after<=0) {
+            dap_json_rpc_error_add(*a_json_arr_reply, DAP_CHAIN_NODE_CLI_COM_FILE_PARAM_ERR, "Requires only one argument '-num_line' or '-ts_after'");
+            return DAP_CHAIN_NODE_CLI_COM_FILE_PARAM_ERR;
+        } else if (l_num_line) {
+            if (l_num_line <= 0) {
+                dap_json_rpc_error_add(*a_json_arr_reply, DAP_CHAIN_NODE_CLI_COM_FILE_PARAM_ERR, "Wrong line number %d", l_num_line);
+                return DAP_CHAIN_NODE_CLI_COM_FILE_PARAM_ERR;
+            }
+        } else if (l_ts_after) {
+            if(l_ts_after < 0) {
+                dap_json_rpc_error_add(*a_json_arr_reply, DAP_CHAIN_NODE_CLI_COM_FILE_PARAM_ERR, "Requires valid parameter '-ts_after'");
+                return DAP_CHAIN_NODE_CLI_COM_FILE_PARAM_ERR;
+            }
+        } else {
+            dap_json_rpc_error_add(*a_json_arr_reply, DAP_CHAIN_NODE_CLI_COM_FILE_PARAM_ERR, "Requires parameters '-num_line' or '-ts_after'");
+            return DAP_CHAIN_NODE_CLI_COM_FILE_PARAM_ERR;
+        }
+
+        dap_cli_server_cmd_find_option_val(a_argv, l_arg_index, a_argc, "-path", &l_path_str);
+        if (!l_log && !l_path_str) {
+            dap_json_rpc_error_add(*a_json_arr_reply, DAP_CHAIN_NODE_CLI_COM_FILE_PARAM_ERR, "Command file require '-log' or '-path' arguments");
+            return DAP_CHAIN_NODE_CLI_COM_FILE_PARAM_ERR;
+        }
+
+        dap_cli_server_cmd_find_option_val(a_argv, l_arg_index, a_argc, "-limit", &l_str_limit);
+        l_limit = (l_str_limit) ? strtol(l_str_limit, 0, 10) : -1;
+        if(l_str_limit && l_limit <= 0) {
+            dap_json_rpc_error_add(*a_json_arr_reply, DAP_CHAIN_NODE_CLI_COM_FILE_PARAM_ERR, "requires valid parameter '-limit'");
+            return -1;
+        }
+    }
+
+    if (l_cmd_num == CMD_CLEAR_LOG)
+        l_log =true;
+
+    char l_file_full_path[MAX_PATH] = {'\0'};
+    if (l_log) {
+        const char * l_log_file_path = "var/log/cellframe-node.log";
+        sprintf(l_file_full_path, "%s/%s", g_sys_dir_path, l_log_file_path);
+    } else {
+        strncpy(l_file_full_path, l_path_str, sizeof(l_file_full_path) - 1);
+        l_file_full_path[sizeof(l_file_full_path) - 1] = '\0';
+    }
+    char * l_res = NULL;
+    if (l_cmd_num != CMD_CLEAR_LOG) {
+        if (l_num_line) {
+            l_res = dap_log_get_last_n_lines(l_file_full_path, l_num_line);
+        } else {
+            l_res = dap_log_get_item(l_file_full_path, l_ts_after, l_limit);
+        }
+    }
+    switch(l_cmd_num) {
+        case CMD_PRINT : {
+            if (l_res) {
+                json_object_array_add(*a_json_arr_reply, json_object_new_string(l_res));
+                DAP_DELETE(l_res);
+            } else {
+                dap_json_rpc_error_add(*a_json_arr_reply, DAP_CHAIN_NODE_CLI_COM_FILE_SOURCE_FILE_ERR, "Can't open source file %s or wrong line number %d", l_file_full_path, l_num_line);
+                return DAP_CHAIN_NODE_CLI_COM_FILE_SOURCE_FILE_ERR;
+            }
+            break;
+        }
+        case CMD_EXPORT: {
+            const char * l_dest_str = NULL;
+            dap_cli_server_cmd_find_option_val(a_argv, l_arg_index, a_argc, "-dest", &l_dest_str);
+            if (!l_dest_str) {
+                dap_json_rpc_error_add(*a_json_arr_reply, DAP_CHAIN_NODE_CLI_COM_FILE_PARAM_ERR, "Command file require -log or -path arguments");
+                return DAP_CHAIN_NODE_CLI_COM_FILE_PARAM_ERR;
+            }
+            int res = dap_log_export_string_to_file(l_res, l_dest_str);
+            switch (res) {
+                case 0: {
+                    json_object_array_add(*a_json_arr_reply, json_object_new_string("Export success"));
+                    break;
+                }
+                case -1: {
+                    dap_json_rpc_error_add(*a_json_arr_reply, DAP_CHAIN_NODE_CLI_COM_FILE_SOURCE_FILE_ERR, "Can't open source file %s", l_file_full_path);
+                    return DAP_CHAIN_NODE_CLI_COM_FILE_SOURCE_FILE_ERR;
+                }
+                case -2: {
+                    dap_json_rpc_error_add(*a_json_arr_reply, DAP_CHAIN_NODE_CLI_COM_FILE_DEST_FILE_ERR, "Can't open dest file %s", l_file_full_path);
+                    return DAP_CHAIN_NODE_CLI_COM_FILE_DEST_FILE_ERR;
+                }
+                case -3: {
+                    dap_json_rpc_error_add(*a_json_arr_reply, DAP_CHAIN_NODE_CLI_COM_FILE_NUM_ERR, "Wrong line number %s", l_num_line);
+                    return DAP_CHAIN_NODE_CLI_COM_FILE_NUM_ERR;
+                }
+                default:
+                    break;
+            }
+            break;
+        }
+        case CMD_CLEAR_LOG: {
+            int res = dap_log_clear_file(l_file_full_path);
+            switch (res) {
+                case 0: {
+                    json_object_array_add(*a_json_arr_reply, json_object_new_string("Log file has been cleared"));
+                    break;
+                }
+                case -1: {
+                    dap_json_rpc_error_add(*a_json_arr_reply, DAP_CHAIN_NODE_CLI_COM_FILE_SOURCE_FILE_ERR, "Can't open log file %s", l_file_full_path);
+                    return DAP_CHAIN_NODE_CLI_COM_FILE_SOURCE_FILE_ERR;
+                }
+                default:
+                    break;
+            }
+            break;
+        }
+        default: {
+            dap_json_rpc_error_add(*a_json_arr_reply, DAP_CHAIN_NODE_CLI_COM_FILE_PARAM_ERR, "require 'print', 'export' or 'clear_log' args" );
+        }
+    }
+    return 0;
+}
+
 static dap_chain_datum_decree_t *s_decree_policy_execute(dap_chain_net_t *a_net, dap_chain_policy_t *a_policy)
 {
     dap_return_val_if_pass(!a_net || !a_policy, NULL);
@@ -8997,6 +9103,5 @@
     json_object_array_add(*a_json_arr_reply, json_object_new_string(l_approve_str));
     DAP_DELETE(l_decree_hash_str);
 
->>>>>>> 05e30b79
     return 0;
 }