/*
 * Authors:
 * Dmitriy A. Gerasimov <gerasimov.dmitriy@demlabs.net>
 * Alexander Lysikov <alexander.lysikov@demlabs.net>
 * DeM Labs Inc.   https://demlabs.net
 * Cellframe Network  https://github.com/demlabs-cellframe
 * Copyright  (c) 2019
 * All rights reserved.

 This file is part of DAP (Deus Applications Prototypes) the open source project

 DAP (Deus Applicaions Prototypes) is free software: you can redistribute it and/or modify
 it under the terms of the GNU General Public License as published by
 the Free Software Foundation, either version 3 of the License, or
 (at your option) any later version.

 DAP is distributed in the hope that it will be useful,
 but WITHOUT ANY WARRANTY; without even the implied warranty of
 MERCHANTABILITY or FITNESS FOR A PARTICULAR PURPOSE.  See the
 GNU General Public License for more details.

 You should have received a copy of the GNU General Public License
 along with any DAP based project.  If not, see <http://www.gnu.org/licenses/>.
 */

#include <stdlib.h>
#include <stdio.h>
#include <time.h>
#include <stdlib.h>
#include <stddef.h>
#include <stdint.h>
#include <string.h>
#include <stdbool.h>
#include <errno.h>
#include <assert.h>
#include <ctype.h>
#include <dirent.h>
#ifndef DAP_OS_ANDROID
#include <magic.h>
#endif
#include <sys/stat.h>

#ifdef WIN32
#include <winsock2.h>
#include <windows.h>
#include <mswsock.h>
#include <ws2tcpip.h>
#include <io.h>
#include "wepoll.h"
#else
#include <sys/types.h>
#include <arpa/inet.h>
#include <netinet/in.h>
#include <signal.h>
#endif
#include <pthread.h>
#include <iputils/iputils.h>

#include "uthash.h"
#include "utlist.h"
#include "dap_string.h"
#include "dap_hash.h"
#include "dap_chain_common.h"
#include "dap_strfuncs.h"
#include "dap_list.h"
#include "dap_string.h"
#include "dap_cert.h"
#include "dap_cert_file.h"
#include "dap_file_utils.h"
#include "dap_enc_base58.h"
#include "dap_chain_wallet.h"
#include "dap_chain_wallet_internal.h"
#include "dap_chain_node.h"
#include "dap_global_db.h"
#include "dap_global_db_driver.h"
#include "dap_chain_node_client.h"
#include "dap_chain_node_cli_cmd.h"
#include "dap_chain_node_cli_cmd_tx.h"
#include "dap_chain_node_ping.h"
#include "dap_chain_net_srv.h"
#include "dap_chain_net_tx.h"
#include "dap_chain_block.h"
#include "dap_chain_cs_blocks.h"

#include "dap_chain_cell.h"

#include "dap_enc_base64.h"
#include "json.h"
#ifdef DAP_OS_UNIX
#include <dirent.h>
#endif

#include "dap_chain_common.h"
#include "dap_chain_datum.h"
#include "dap_chain_datum_token.h"
#include "dap_chain_datum_tx_items.h"
#include "dap_chain_ledger.h"
#include "dap_chain_mempool.h"
#include "dap_global_db.h"
#include "dap_global_db_cluster.h"
#include "dap_global_db_pkt.h"

#include "dap_stream_ch_chain_net.h"
#include "dap_chain_ch.h"
#include "dap_stream_ch_chain_net_pkt.h"
#include "dap_enc_base64.h"
#include "dap_chain_net_srv_stake_pos_delegate.h"
#include "dap_chain_node_net_ban_list.h"
#include "dap_chain_net_node_list.h"

#include "dap_json_rpc_errors.h"
#include "dap_json_rpc_chain_datum.h"
#include "dap_chain_datum_tx_voting.h"


#define LOG_TAG "chain_node_cli_cmd"

static void s_dap_chain_net_purge(dap_chain_net_t *a_net);
int _cmd_mempool_add_ca(dap_chain_net_t *a_net, dap_chain_t *a_chain, dap_cert_t *a_cert, void **a_str_reply);

/**
 * @brief dap_list_t* get_aliases_by_name Get the aliases by name object
 * Find in base alias by addr
 *
 * return list of addr, NULL if not found
 * @param l_net
 * @param a_addr
 * @return dap_list_t*
 */
static dap_list_t* get_aliases_by_name(dap_chain_net_t * l_net, dap_chain_node_addr_t *a_addr)
{
    if(!a_addr)
        return NULL;
    dap_list_t *list_aliases = NULL;
    size_t data_size = 0;
    // read all aliases
    dap_global_db_obj_t *objs = dap_global_db_get_all_sync(l_net->pub.gdb_nodes_aliases, &data_size);
    if(!objs || !data_size)
        return NULL;
    for(size_t i = 0; i < data_size; i++) {
        //dap_chain_node_addr_t addr_i;
        dap_global_db_obj_t *obj = objs + i;
        if(!obj)
            break;
        dap_chain_node_addr_t *l_addr = (dap_chain_node_addr_t*) (void*) obj->value;
        if(l_addr && obj->value_len == sizeof(dap_chain_node_addr_t) && a_addr->uint64 == l_addr->uint64) {
            list_aliases = dap_list_prepend(list_aliases, strdup(obj->key));
        }
    }
    dap_global_db_objs_delete(objs, data_size);
    return list_aliases;
}

/**
 * @brief dap_chain_node_addr_t* s_node_info_get_addr
 *
 * @param a_net
 * @param a_node_info
 * @param a_addr
 * @param a_alias_str
 * @return dap_chain_node_addr_t*
 */
static dap_chain_node_addr_t* s_node_info_get_addr(dap_chain_net_t * a_net, dap_chain_node_addr_t *a_addr, const char *a_alias_str)
{
    dap_chain_node_addr_t *l_address = a_alias_str
            ? dap_chain_node_alias_find(a_net, a_alias_str)
            : a_addr && a_addr->uint64 ? DAP_DUP(a_addr) : NULL;
    if (!l_address)
        log_it(L_ERROR, "Node address with specified params not found");
    return l_address;
}

/**
 * @brief node_info_read_and_reply
 * Read node from base
 * @param a_net
 * @param a_address
 * @param a_str_reply
 * @return dap_chain_node_info_t*
 */
static dap_chain_node_info_t* node_info_read_and_reply(dap_chain_net_t * a_net, dap_chain_node_addr_t *a_address,
        void **a_str_reply)
{
    char *l_key = dap_chain_node_addr_to_hash_str(a_address);
    if(!l_key)
    {
        dap_cli_server_cmd_set_reply_text(a_str_reply, "can't calculate hash of addr");
        return NULL;
    }
    size_t node_info_size = 0;
    dap_chain_node_info_t *node_info;
    // read node
    node_info = (dap_chain_node_info_t *) dap_global_db_get_sync(a_net->pub.gdb_nodes, l_key, &node_info_size, NULL, NULL);

    if(!node_info) {
        dap_cli_server_cmd_set_reply_text(a_str_reply, "node not found in base");
        DAP_DELETE(l_key);
        return NULL;
    }
    /* if(!node_info->hdr.ext_port)
        node_info->hdr.ext_port = 8079; */
    size_t node_info_size_must_be = dap_chain_node_info_get_size(node_info);
    if(node_info_size_must_be != node_info_size) {
        dap_cli_server_cmd_set_reply_text(a_str_reply, "node has bad size in base=%zu (must be %zu)", node_info_size,
                node_info_size_must_be);
        DAP_DELETE(node_info);
        DAP_DELETE(l_key);
        return NULL;
    }

    DAP_DELETE(l_key);
    return node_info;
}


/**
 * @brief node_info_save_and_reply
 * Save node to base
 * @param a_net
 * @param a_node_info
 * @param str_reply
 * @return true
 * @return false
 */
static bool node_info_save_and_reply(dap_chain_net_t * a_net, dap_chain_node_info_t *a_node_info, void **a_str_reply)
{
    if(!a_node_info || !a_node_info->hdr.address.uint64) {
        dap_cli_server_cmd_set_reply_text(a_str_reply, "node addr not found");
        return false;
    }
    char *a_key = dap_chain_node_addr_to_hash_str(&a_node_info->hdr.address);
    if(!a_key)
    {
        dap_cli_server_cmd_set_reply_text(a_str_reply, "can't calculate hash for addr");
        return NULL;
    }
    //char *a_value = dap_chain_node_info_serialize(node_info, NULL);
    size_t l_node_info_size = dap_chain_node_info_get_size(a_node_info);
    //dap_chain_node_info_t *l_node_info = DAP_NEW_Z_SIZE(dap_chain_node_info_t, l_node_info_size);
    //memcpy(l_node_info, a_node_info, l_node_info_size );

    //size_t data_len_out = 0;
    //dap_chain_node_info_t *a_node_info1 = dap_global_db_gr_get(a_key, &data_len_out, a_net->pub.gdb_nodes);

    bool res = dap_global_db_set_sync(a_net->pub.gdb_nodes, a_key, (uint8_t *) a_node_info, l_node_info_size,
                                 false) == 0;

    //data_len_out = 0;
    //dap_chain_node_info_t *a_node_info2 = dap_global_db_gr_get(a_key, &data_len_out, a_net->pub.gdb_nodes);
    //DAP_DELETE(a_key);
    //DAP_DELETE(a_value);
    return res;
}


/**
 * @brief node_info_add_with_reply
 * Handler of command 'global_db node add'
 *
 * str_reply[out] for reply
 * return 0 Ok, -1 error
 * @param a_net
 * @param a_node_info
 * @param a_alias_str
 * @param a_cell_str
 * @param a_ipv4_str
 * @param a_ipv6_str
 * @param a_str_reply
 * @return int
 */
static int node_info_add_with_reply(dap_chain_net_t * a_net, dap_chain_node_info_t *a_node_info,
        const char *a_alias_str,
        const char *a_cell_str, const char *a_ipv4_str, const char *a_ipv6_str, void **a_str_reply)
{

    if(!a_node_info->hdr.address.uint64) {
        dap_cli_server_cmd_set_reply_text(a_str_reply, "not found -addr parameter");
        return -1;
    }
    if(!a_cell_str) {
        dap_cli_server_cmd_set_reply_text(a_str_reply, "not found -cell parameter");
        return -1;
    }
    if(a_ipv4_str)
        inet_pton(AF_INET, a_ipv4_str, &(a_node_info->hdr.ext_addr_v4));
    if(a_ipv6_str)
        inet_pton(AF_INET6, a_ipv6_str, &(a_node_info->hdr.ext_addr_v6));

    // check match addr to cell or no
    /*dap_chain_node_addr_t *addr = dap_chain_node_gen_addr(&node_info->hdr.cell_id);
     if(!dap_chain_node_check_addr(&node_info->hdr.address, &node_info->hdr.cell_id)) {
     set_reply_text(a_str_reply, "cell does not match addr");
     return -1;
     }*/
    if(a_alias_str) {
        // add alias
        if(!dap_chain_node_alias_register(a_net, a_alias_str, &a_node_info->hdr.address)) {
            log_it(L_WARNING, "can't save alias %s", a_alias_str);
            dap_cli_server_cmd_set_reply_text(a_str_reply, "alias '%s' can't be mapped to addr=0x%"DAP_UINT64_FORMAT_U,
                    a_alias_str, a_node_info->hdr.address.uint64);
            return -1;
        }
    }

    // write to base
    if(!node_info_save_and_reply(a_net, a_node_info, a_str_reply))
        return -1;
    dap_cli_server_cmd_set_reply_text(a_str_reply, "node added");
    return 0;
}


/**
 * @brief node_info_del_with_reply
 * Handler of command 'global_db node add'
 * @param a_net
 * @param a_node_info
 * @param alias_str
 * @param str_reply str_reply[out] for reply
 * @return int
 * return 0 Ok, -1 error
 */
static int node_info_del_with_reply(dap_chain_net_t * a_net, dap_chain_node_info_t *a_node_info, const char *alias_str,
        void **a_str_reply)
{
    if(!a_node_info->hdr.address.uint64 && !alias_str) {
        dap_cli_server_cmd_set_reply_text(a_str_reply, "addr not found");
        return -1;
    }
    // find addr by alias or addr_str
    dap_chain_node_addr_t *address = s_node_info_get_addr(a_net, &a_node_info->hdr.address, alias_str);
    if(!address) {
        dap_cli_server_cmd_set_reply_text(a_str_reply, "alias not found");
        return -1;
    }
    char *a_key = dap_chain_node_addr_to_hash_str(address);
    if(a_key){
        // delete node
        int l_res = dap_global_db_del_sync(a_net->pub.gdb_nodes, a_key);
        if(l_res == 0) {
            // delete all aliases for node address
            {
                dap_list_t *list_aliases = get_aliases_by_name(a_net, address);
                dap_list_t *list = list_aliases;
                while(list)
                {
                    const char *alias = (const char *) list->data;
                    dap_chain_node_alias_delete(a_net, alias);
                    list = dap_list_next(list);
                }
                dap_list_free_full(list_aliases, NULL);
            }
            // set text response
            dap_cli_server_cmd_set_reply_text(a_str_reply, "node deleted");
        }
        else
            dap_cli_server_cmd_set_reply_text(a_str_reply, "node not deleted");
        DAP_DELETE(a_key);
        DAP_DELETE(address);
        return l_res;
    }
    dap_cli_server_cmd_set_reply_text(a_str_reply, "addr to delete can't be defined");
    DAP_DELETE(address);
    return -1;
}

/**
 * @brief node_info_dump_with_reply Handler of command 'node dump'
 * @param a_net
 * @param a_addr
 * @param a_is_full
 * @param a_alias
 * @param a_str_reply
 * @return int 0 Ok, -1 error
 */
static int node_info_dump_with_reply(dap_chain_net_t * a_net, dap_chain_node_addr_t * a_addr, bool a_is_full,
        const char *a_alias, void **a_str_reply)
{
    int l_ret = 0;
    dap_string_t *l_string_reply = dap_string_new("Node dump:\n");

    if ((a_addr && a_addr->uint64) || a_alias) {
        dap_chain_node_addr_t *l_addr = a_alias
                ? dap_chain_node_alias_find(a_net, a_alias)
                : DAP_DUP(a_addr);

        if (!l_addr) {
            log_it(L_ERROR, "Node address with specified params not found");
            return -1;
        }

        // read node
        dap_chain_node_info_t *node_info_read = node_info_read_and_reply(a_net, l_addr, a_str_reply);
        if(!node_info_read) {
            DAP_DEL_Z(l_addr);
            dap_string_free(l_string_reply, true);
            return -2;
        }

        // get aliases in form of string
        /*dap_string_t *aliases_string = dap_string_new(NULL);
        dap_list_t *list_aliases = get_aliases_by_name(a_net, l_addr);
        if(list_aliases)
        {
            dap_list_t *list = list_aliases;
            while(list)
            {
                const char *alias = (const char *) list->data;
                dap_string_append_printf(aliases_string, "\nalias %s", alias);
                list = dap_list_next(list);
            }
            dap_list_free_full(list_aliases, NULL);
        }
        else
            dap_string_append(aliases_string, "\nno aliases");



        const int hostlen = 128;
        char *host4 = (char*) alloca(hostlen);
        char *host6 = (char*) alloca(hostlen);
        struct sockaddr_in sa4 = { .sin_family = AF_INET, .sin_addr = node_info_read->hdr.ext_addr_v4 };
        const char* str_ip4 = inet_ntop(AF_INET, &(((struct sockaddr_in *) &sa4)->sin_addr), host4, hostlen);

        struct sockaddr_in6 sa6 = { .sin6_family = AF_INET6, .sin6_addr = node_info_read->hdr.ext_addr_v6 };
        const char* str_ip6 = inet_ntop(AF_INET6, &(((struct sockaddr_in6 *) &sa6)->sin6_addr), host6, hostlen);

        // get links in form of string
        dap_string_t *links_string = dap_string_new(NULL);
        for(unsigned int i = 0; i < node_info_read->hdr.links_number; i++) {
            dap_chain_node_addr_t link_addr = node_info_read->links[i];
            dap_string_append_printf(links_string, "\nlink%02d address : " NODE_ADDR_FP_STR, i,
                    NODE_ADDR_FP_ARGS_S(link_addr));
        }

        dap_string_append_printf(l_string_reply, "\n");
        char l_port_str[10];
        sprintf(l_port_str,"%d",node_info_read->hdr.ext_port);

        // set short reply with node param
        if(!a_is_full)
            dap_string_append_printf(l_string_reply,
                    "node address "NODE_ADDR_FP_STR"\tcell 0x%016"DAP_UINT64_FORMAT_x"\tipv4 %s\tport: %s\tnumber of links %u",
                    NODE_ADDR_FP_ARGS_S(node_info_read->hdr.address),
                    node_info_read->hdr.cell_id.uint64, str_ip4,
                    node_info_read->hdr.ext_port ? l_port_str : "default",
                    node_info_read->hdr.links_number);
        else
            // set full reply with node param
            dap_string_append_printf(l_string_reply,
                    "node address " NODE_ADDR_FP_STR "\ncell 0x%016"DAP_UINT64_FORMAT_x"\nipv4 %s\nipv6 %s\nport: %s%s\nlinks %u%s",
                    NODE_ADDR_FP_ARGS_S(node_info_read->hdr.address),
                    node_info_read->hdr.cell_id.uint64,
                    str_ip4, str_ip6,
                    node_info_read->hdr.ext_port ? l_port_str : "default",
                    aliases_string->str,
                    node_info_read->hdr.links_number, links_string->str);
        dap_string_free(aliases_string, true);
        dap_string_free(links_string, true);

        DAP_DELETE(l_addr);
        DAP_DELETE(node_info_read);*/ // TODO

    } else { // Dump list with !a_addr && !a_alias
        size_t l_nodes_count = 0;
        dap_global_db_obj_t *l_objs = dap_global_db_get_all_sync(a_net->pub.gdb_nodes, &l_nodes_count);

        if(!l_nodes_count || !l_objs) {
            dap_string_append_printf(l_string_reply, "No records\n");
            dap_cli_server_cmd_set_reply_text(a_str_reply, "%s", l_string_reply->str);
            dap_string_free(l_string_reply, true);
            dap_global_db_objs_delete(l_objs, l_nodes_count);
            return -1;
        } else {
            dap_string_append_printf(l_string_reply, "Got %zu nodes:\n", l_nodes_count);
            dap_string_append_printf(l_string_reply, "%-26s%-20s%-8s%-26s%s", "Address", "IPv4", "Port", "Pinner", "Timestamp\n");
            size_t l_data_size = 0;

            dap_global_db_obj_t *l_aliases_objs = dap_global_db_get_all_sync(a_net->pub.gdb_nodes_aliases, &l_data_size);
            for (size_t i = 0; i < l_nodes_count; i++) {
                dap_chain_node_info_t *l_node_info = (dap_chain_node_info_t*)l_objs[i].value;
                if (dap_chain_node_addr_is_blank(&l_node_info->hdr.address)){
                    log_it(L_ERROR, "Node address is empty");
                    continue;
                }
/*
                dap_chain_node_info_t *l_node_info_read = node_info_read_and_reply(a_net, &l_node_info->hdr.address, NULL);
                if (!l_node_info_read) {
                    log_it(L_ERROR, "Invalid node info object, remove it");
                    if (dap_global_db_del_sync(a_net->pub.gdb_nodes, l_objs[i].key) !=0 )
                        log_it(L_CRITICAL, "Can't remove node info object");
                    continue;
                } else
                    DAP_DELETE(l_node_info_read);
*/

                char l_node_ipv4_str[INET_ADDRSTRLEN]={ '\0' }, l_node_ipv6_str[INET6_ADDRSTRLEN]={ '\0' };
                inet_ntop(AF_INET, &l_node_info->hdr.ext_addr_v4, l_node_ipv4_str, INET_ADDRSTRLEN);
                inet_ntop(AF_INET6, &l_node_info->hdr.ext_addr_v6, l_node_ipv6_str, INET6_ADDRSTRLEN);
                char l_ts[128] = { '\0' };
                dap_nanotime_to_str_rfc822(l_ts, sizeof(l_ts), l_objs[i].timestamp);

                dap_string_append_printf(l_string_reply, NODE_ADDR_FP_STR"    %-20s%-8d"NODE_ADDR_FP_STR"    %-32s\n",
                                         NODE_ADDR_FP_ARGS_S(l_node_info->hdr.address),
                                         l_node_ipv4_str, l_node_info->hdr.ext_port,
                                         NODE_ADDR_FP_ARGS_S(l_node_info->info.owner_addr),
                                         l_ts);

                // get aliases in form of string
                /*dap_string_t *aliases_string = dap_string_new(NULL);

                for (size_t i = 0; i < l_data_size; i++) {
                    //dap_chain_node_addr_t addr_i;
                    dap_global_db_obj_t *l_obj = l_aliases_objs + i;
                    if (!l_obj)
                        break;
                    dap_chain_node_addr_t *l_addr = (dap_chain_node_addr_t *)l_obj->value;
                    if (l_addr && l_obj->value_len == sizeof(dap_chain_node_addr_t) &&
                            l_node_info->hdr.address.uint64 == l_addr->uint64) {
                        dap_string_append_printf(aliases_string, "\nalias %s", l_obj->key);
                    }
                }
                if (!l_data_size)
                    dap_string_append(aliases_string, "\nno aliases");

                // get links in form of string
                dap_string_t *links_string = dap_string_new(NULL);
                for(unsigned int i = 0; i < l_node_info->hdr.links_number; i++) {
                    dap_chain_node_addr_t link_addr = l_node_info->links[i];
                    dap_string_append_printf(links_string, "\nlink%02d address : " NODE_ADDR_FP_STR, i,
                            NODE_ADDR_FP_ARGS_S(link_addr));
                }

                if(i)
                    dap_string_append_printf(l_string_reply, "\n");
                char l_port_str[10];
                sprintf(l_port_str, "%d", l_node_info->hdr.ext_port);
                // set short reply with node param
                if(!a_is_full)
                    dap_string_append_printf(l_string_reply,
                            "node address "NODE_ADDR_FP_STR"\tcell 0x%016"DAP_UINT64_FORMAT_x"\tipv4 %s\tport: %s\tnumber of links %u",
                            NODE_ADDR_FP_ARGS_S(l_node_info->hdr.address),
                            l_node_info->hdr.cell_id.uint64, str_ip4,
                            l_node_info->hdr.ext_port ? l_port_str : "default",
                            l_node_info->hdr.links_number);
                else
                    // set full reply with node param
                    dap_string_append_printf(l_string_reply,
                            "node address " NODE_ADDR_FP_STR "\ncell 0x%016"DAP_UINT64_FORMAT_x"\nipv4 %s\nipv6 %s\nport: %s%s\nlinks %u%s",
                            NODE_ADDR_FP_ARGS_S(l_node_info->hdr.address),
                            l_node_info->hdr.cell_id.uint64,
                            str_ip4, str_ip6,
                            l_node_info->hdr.ext_port ? l_port_str : "default",
                            aliases_string->str,
                            l_node_info->hdr.links_number, links_string->str);
                dap_string_free(aliases_string, true);
                dap_string_free(links_string, true);*/
            }
            dap_global_db_objs_delete(l_aliases_objs, l_data_size);
        }
        dap_global_db_objs_delete(l_objs, l_nodes_count);
    }
    dap_cli_server_cmd_set_reply_text(a_str_reply, "%s", l_string_reply->str);
    dap_string_free(l_string_reply, true);
    return l_ret;
}

/**
 * @brief purge ledger, stake, decree, all chains and remove chain files
 * @param a_net
 */
void s_dap_chain_net_purge(dap_chain_net_t * a_net)
{
    if (!a_net)
        return;
    dap_chain_t *l_chain = NULL;
    dap_ledger_purge(a_net->pub.ledger, false);
    dap_chain_net_srv_stake_purge(a_net);
    dap_chain_net_decree_purge(a_net);
    DL_FOREACH(a_net->pub.chains, l_chain) {
        if (l_chain->callback_purge)
            l_chain->callback_purge(l_chain);
        if (l_chain->callback_set_min_validators_count)
            l_chain->callback_set_min_validators_count(l_chain, 0);
        const char *l_chains_rm_path = dap_chain_get_path(l_chain);
        dap_rm_rf(l_chains_rm_path);
        a_net->pub.fee_value = uint256_0;
        a_net->pub.fee_addr = c_dap_chain_addr_blank;
        dap_chain_load_all(l_chain);
    }
}

/**
 * @brief com_global_db
 * global_db command
 * @param a_argc
 * @param a_argv
 * @param arg_func
 * @param a_str_reply
 * @return int
 * return 0 OK, -1 Err
 */
int com_global_db(int a_argc, char ** a_argv, void **a_str_reply)
{
    enum {
        CMD_NONE, CMD_NAME_CELL, CMD_ADD, CMD_FLUSH, CMD_RECORD, CMD_WRITE, CMD_READ,
        CMD_DELETE, CMD_DROP, CMD_GET_KEYS, CMD_GROUP_LIST
    };
    int arg_index = 1;
    int cmd_name = CMD_NONE;
    // find 'cells' as first parameter only
    if(dap_cli_server_cmd_find_option_val(a_argv, arg_index, dap_min(a_argc, arg_index + 1), "cells", NULL))
        cmd_name = CMD_NAME_CELL;
    else if(dap_cli_server_cmd_find_option_val(a_argv, arg_index, dap_min(a_argc, arg_index + 1), "flush", NULL))
        cmd_name = CMD_FLUSH;
    else if(dap_cli_server_cmd_find_option_val(a_argv, arg_index, dap_min(a_argc, arg_index + 1), "record", NULL))
            cmd_name = CMD_RECORD;
    else if(dap_cli_server_cmd_find_option_val(a_argv, arg_index, dap_min(a_argc, arg_index + 1), "write", NULL))
                cmd_name = CMD_WRITE;
    else if(dap_cli_server_cmd_find_option_val(a_argv, arg_index, dap_min(a_argc, arg_index + 1), "read", NULL))
                cmd_name = CMD_READ;
    else if(dap_cli_server_cmd_find_option_val(a_argv, arg_index, dap_min(a_argc, arg_index + 1), "delete", NULL))
                cmd_name = CMD_DELETE;
    else if(dap_cli_server_cmd_find_option_val(a_argv, arg_index, dap_min(a_argc, arg_index + 1), "drop_table", NULL))
                cmd_name = CMD_DROP;
    else if(dap_cli_server_cmd_find_option_val(a_argv, arg_index, dap_min(a_argc, arg_index + 1), "get_keys", NULL))
            cmd_name = CMD_GET_KEYS;
    else if(dap_cli_server_cmd_find_option_val(a_argv, arg_index, dap_min(a_argc, arg_index + 1), "group_list", NULL))
            cmd_name = CMD_GROUP_LIST;

    switch (cmd_name) {
    case CMD_NAME_CELL:
    {
        if(!arg_index || a_argc < 3) {
            dap_cli_server_cmd_set_reply_text(a_str_reply, "parameters are not valid");
            return -1;
        }
        dap_chain_t * l_chain = NULL;
        dap_chain_net_t * l_net = NULL;

        if(dap_chain_node_cli_cmd_values_parse_net_chain(&arg_index, a_argc, a_argv, a_str_reply, &l_chain, &l_net) < 0)
            return -11;

        const char *l_cell_str = NULL, *l_chain_str = NULL;
        // find cell and chain
        dap_cli_server_cmd_find_option_val(a_argv, arg_index, a_argc, "-cell", &l_cell_str);
        dap_cli_server_cmd_find_option_val(a_argv, arg_index, a_argc, "-chain", &l_chain_str);

        // Check for chain
        if(!l_chain_str) {
            dap_cli_server_cmd_set_reply_text(a_str_reply, "%s requires parameter 'chain' to be valid", a_argv[0]);
            return -12;
        }

        int arg_index_n = ++arg_index;
        // find command (add, delete, etc) as second parameter only
        int cmd_num = CMD_NONE;
        switch (cmd_name) {
            case CMD_NAME_CELL:
                if((arg_index_n = dap_cli_server_cmd_find_option_val(a_argv, arg_index, dap_min(a_argc, arg_index + 1), "add", NULL))
                        != 0) {
                    cmd_num = CMD_ADD;
                }
                dap_chain_cell_id_t l_cell_id = { {0} };
                if(l_cell_str) {
                    dap_digit_from_string(l_cell_str, (uint8_t*) &l_cell_id.raw, sizeof(l_cell_id.raw)); //DAP_CHAIN_CELL_ID_SIZE);
                }

                switch (cmd_num)
                {
                // add new node to global_db
                case CMD_ADD:
                    if(!arg_index || a_argc < 7) {
                        dap_cli_server_cmd_set_reply_text(a_str_reply, "invalid parameters");
                        return -1;
                    }
                    dap_chain_cell_t *l_cell = dap_chain_cell_create_fill(l_chain, l_cell_id);
                    int l_ret = (int)dap_chain_cell_file_update(l_cell);
                    if(l_ret > 0)
                        dap_cli_server_cmd_set_reply_text(a_str_reply, "cell added successfully");
                    else
                        dap_cli_server_cmd_set_reply_text(a_str_reply, "can't create file for cell 0x%016"DAP_UINT64_FORMAT_X" ( %s )",
                                l_cell->id.uint64,l_cell->file_storage_path);
                    dap_chain_cell_close(l_cell);
                    return l_ret;

                //case CMD_NONE:
                default:
                    dap_cli_server_cmd_set_reply_text(a_str_reply, "command %s not recognized", a_argv[1]);
                    return -1;
                }
        }
    }
    case CMD_FLUSH:
    {
        int res_flush = dap_global_db_flush_sync();
        switch (res_flush) {
        case 0:
            dap_cli_server_cmd_set_reply_text(a_str_reply, "Commit data base and filesystem caches to disk completed.\n\n");
            break;
        case -1:
            dap_cli_server_cmd_set_reply_text(a_str_reply, "Couldn't open db directory. Can't init cdb\n"
                                                           "Reboot the node.\n\n");
            break;
        case -2:
            dap_cli_server_cmd_set_reply_text(a_str_reply, "Can't init cdb\n"
                                                           "Reboot the node.\n\n");
            break;
        case -3:
            dap_cli_server_cmd_set_reply_text(a_str_reply, "Can't init sqlite\n"
                                                           "Reboot the node.\n\n");
            break;
        default:
            dap_cli_server_cmd_set_reply_text(a_str_reply, "Can't commit data base caches to disk completed.\n"
                                                           "Reboot the node.\n\n");
            break;
        }
        return 0;
    }
    case CMD_RECORD:
    {
        enum {
            SUMCMD_GET, SUMCMD_PIN, SUMCMD_UNPIN
        };
        if(!arg_index || a_argc < 3) {
            dap_cli_server_cmd_set_reply_text(a_str_reply, "parameters are not valid");
            return -1;
        }
        int arg_index_n = ++arg_index;
        int l_subcmd;
        // Get value
        if((arg_index_n = dap_cli_server_cmd_find_option_val(a_argv, arg_index, dap_min(a_argc, arg_index + 1), "get", NULL))!= 0) {
            l_subcmd = SUMCMD_GET;
        }
        // Pin record
        else if((arg_index_n = dap_cli_server_cmd_find_option_val(a_argv, arg_index, dap_min(a_argc, arg_index + 1), "pin", NULL)) != 0) {
            l_subcmd = SUMCMD_PIN;
        }
        // Unpin record
        else if((arg_index_n = dap_cli_server_cmd_find_option_val(a_argv, arg_index, dap_min(a_argc, arg_index + 1), "unpin", NULL)) != 0) {
            l_subcmd = SUMCMD_UNPIN;
        }
        else{
            dap_cli_server_cmd_set_reply_text(a_str_reply, "Subcommand '%s' not recognized, available subcommands are 'get', 'pin' or 'unpin'", a_argv[2]);
            return -1;
        }
        // read record from database
        const char *l_key = NULL;
        const char *l_group = NULL;
        // find key and group
        dap_cli_server_cmd_find_option_val(a_argv, arg_index, a_argc, "-key", &l_key);
        dap_cli_server_cmd_find_option_val(a_argv, arg_index, a_argc, "-group", &l_group);
        size_t l_value_len = 0;
        bool l_is_pinned = false;
        dap_nanotime_t l_ts =0;
        uint8_t *l_value =dap_global_db_get_sync(l_group, l_key, &l_value_len, &l_is_pinned, &l_ts);
        if(!l_value || !l_value_len) {
            dap_cli_server_cmd_set_reply_text(a_str_reply, "Record not found\n\n");
            return -1;
        }

        int l_ret = 0;
        // prepare record information
        switch (l_subcmd) {
            case SUMCMD_GET: // Get value
            {
                char *l_hash_str;
                dap_get_data_hash_str_static(l_value, l_value_len, l_hash_str);
                char *l_value_str = DAP_NEW_Z_SIZE(char, l_value_len * 2 + 2);
                if(!l_value_str) {
                    log_it(L_CRITICAL, "Memory allocation error");
                    DAP_DELETE(l_value);
                    return -1;
                }
                size_t ret = dap_bin2hex(l_value_str, l_value, l_value_len);
                dap_cli_server_cmd_set_reply_text(a_str_reply, "Record found\n"
                        "lenght:\t%zu byte\n"
                        "hash:\t%s\n"
                        "pinned:\t%s\n"
                        "value:\t0x%s\n\n", l_value_len, l_hash_str, l_is_pinned ? "Yes" : "No", l_value_str);
                DAP_DELETE(l_value_str);
                break;
            }
            case SUMCMD_PIN: // Pin record
            {
                if(l_is_pinned){
                    dap_cli_server_cmd_set_reply_text(a_str_reply, "record already pinned");
                    break;
                }
                if(dap_global_db_set_sync( l_group, l_key, l_value, l_value_len, true) ==0 ){
                    dap_cli_server_cmd_set_reply_text(a_str_reply, "record successfully pinned");
                }
                else{
                    dap_cli_server_cmd_set_reply_text(a_str_reply, "can't pin the record");
                    l_ret = -2;
                }
                break;
            }
            case SUMCMD_UNPIN: // Unpin record
            {
                if(!l_is_pinned) {
                    dap_cli_server_cmd_set_reply_text(a_str_reply, "record already unpinned");
                    break;
                }
                if(dap_global_db_set_sync(l_group,l_key, l_value, l_value_len, false) == 0 ) {
                    dap_cli_server_cmd_set_reply_text(a_str_reply, "record successfully unpinned");
                }
                else {
                    dap_cli_server_cmd_set_reply_text(a_str_reply, "can't unpin the record");
                    l_ret = -2;
                }
                break;
            }
        }
        DAP_DELETE(l_value);
        return l_ret;
    }
    case CMD_WRITE:
    {
        const char *l_group_str = NULL;
        const char *l_key_str = NULL;
        const char *l_value_str = NULL;

        dap_cli_server_cmd_find_option_val(a_argv, arg_index, a_argc, "-group", &l_group_str);
        dap_cli_server_cmd_find_option_val(a_argv, arg_index, a_argc, "-key", &l_key_str);
        dap_cli_server_cmd_find_option_val(a_argv, arg_index, a_argc, "-value", &l_value_str);

        if(!l_group_str) {
            dap_cli_server_cmd_set_reply_text(a_str_reply, "%s requires parameter 'group' to be valid", a_argv[0]);
            return -120;
        }

        if(!l_key_str) {
            dap_cli_server_cmd_set_reply_text(a_str_reply, "%s requires parameter 'key' to be valid", a_argv[0]);
            return -121;
        }

        if(!l_value_str) {
            dap_cli_server_cmd_set_reply_text(a_str_reply, "%s requires parameter 'value' to be valid", a_argv[0]);
            return -122;
        }

        if (!dap_global_db_set_sync(l_group_str, l_key_str, l_value_str, strlen(l_value_str) +1 , false)) {
            dap_cli_server_cmd_set_reply_text(a_str_reply, "Data has been successfully written to the database");
            return 0;
        } else {
            dap_cli_server_cmd_set_reply_text(a_str_reply, "Data writing is failed");
            return -124;
        }

    }
    case CMD_READ:
    {
        const char *l_group_str = NULL;
        const char *l_key_str = NULL;

        dap_cli_server_cmd_find_option_val(a_argv, arg_index, a_argc, "-group", &l_group_str);
        dap_cli_server_cmd_find_option_val(a_argv, arg_index, a_argc, "-key", &l_key_str);

        if(!l_group_str) {
            dap_cli_server_cmd_set_reply_text(a_str_reply, "%s requires parameter 'group' to be valid", a_argv[0]);
            return -120;
        }

        if(!l_key_str) {
            dap_cli_server_cmd_set_reply_text(a_str_reply, "%s requires parameter 'key' to be valid", a_argv[0]);
            return -122;
        }

        size_t l_out_len = 0;
        dap_nanotime_t l_ts = 0;
        uint8_t *l_value_out = dap_global_db_get_sync(l_group_str, l_key_str, &l_out_len, NULL, &l_ts);
        /*if (!l_value_out || !l_out_len)
        {
            dap_cli_server_cmd_set_reply_text(a_str_reply, "Record with key %s in group %s not found", l_key_str, l_group_str);
            return -121;
        }*/
        if (l_ts) {
            char l_ts_str[80] = { '\0' };
            dap_nanotime_to_str_rfc822(l_ts_str, sizeof(l_ts_str), l_ts);
            char *l_value_hexdump = dap_dump_hex(l_value_out, l_out_len);
            if (l_value_hexdump) {

                dap_cli_server_cmd_set_reply_text(a_str_reply, "\n\"%s : %s\"\nTime: %s\nValue len: %zu\nValue hex:\n\n%s",
                                                  l_group_str, l_key_str, l_ts_str, l_out_len, l_value_hexdump);
                DAP_DELETE(l_value_hexdump);
            } else {
                dap_cli_server_cmd_set_reply_text(a_str_reply, "\n\"%s : %s\"\nTime: %s\nNo value\n",
                                                  l_group_str, l_key_str, l_ts_str);
            }
            DAP_DELETE(l_value_out);
        } else {
            dap_cli_server_cmd_set_reply_text(a_str_reply, "\nRecord \"%s : %s\" not found\n",
                                              l_group_str, l_key_str);
        }


        return 0;
    }
    case CMD_DELETE:
    {
        const char *l_group_str = NULL;
        const char *l_key_str = NULL;

        dap_cli_server_cmd_find_option_val(a_argv, arg_index, a_argc, "-group", &l_group_str);
        dap_cli_server_cmd_find_option_val(a_argv, arg_index, a_argc, "-key", &l_key_str);

        if(!l_group_str) {
            dap_cli_server_cmd_set_reply_text(a_str_reply, "%s requires parameter 'group' to be valid", a_argv[0]);
            return -120;
        }

        if(!l_key_str) {
            dap_cli_server_cmd_set_reply_text(a_str_reply, "No key provided, entire table %s will be altered", l_group_str);
            size_t l_objs_count = 0;
            dap_global_db_obj_t* l_obj = dap_global_db_get_all_sync(l_group_str, &l_objs_count);

            if (!l_obj || !l_objs_count)
            {
                dap_cli_server_cmd_set_reply_text(a_str_reply, "No data in group %s.", l_group_str);
                return -124;
            }
            size_t i, j = 0;
            for (i = 0; i < l_objs_count; ++i) {
                if (!l_obj[i].key)
                    continue;
                if (!dap_global_db_del_sync(l_group_str, l_obj[i].key)) {
                    ++j;
                }
            }
            dap_global_db_objs_delete(l_obj, l_objs_count);
            dap_cli_server_cmd_set_reply_text(a_str_reply, "Removed %lu of %lu records in table %s", j, i, l_group_str);
            return 0;
        }

        if (!dap_global_db_del(l_group_str, l_key_str, NULL, NULL)) {
            dap_cli_server_cmd_set_reply_text(a_str_reply, "Record with key %s in group %s was deleted successfuly", l_key_str, l_group_str);
            return 0;
        } else {
            dap_cli_server_cmd_set_reply_text(a_str_reply, "Record with key %s in group %s deleting failed", l_group_str, l_key_str);
            return -122;
        }
    }
    case CMD_DROP:
    {
        const char *l_group_str = NULL;
        dap_cli_server_cmd_find_option_val(a_argv, arg_index, a_argc, "-group", &l_group_str);

        if(!l_group_str) {
            dap_cli_server_cmd_set_reply_text(a_str_reply, "%s requires parameter 'group' to be valid", a_argv[0]);
            return -120;
        }

        if (!dap_global_db_del_sync(l_group_str, NULL))
        {
            dap_cli_server_cmd_set_reply_text(a_str_reply, "Dropped table %s", l_group_str);
            return 0;
        } else {
            dap_cli_server_cmd_set_reply_text(a_str_reply, "Failed to drop table %s", l_group_str);
            return -122;
        }
    }
    case CMD_GET_KEYS:
    {
        const char *l_group_str = NULL;
        dap_cli_server_cmd_find_option_val(a_argv, arg_index, a_argc, "-group", &l_group_str);

        if(!l_group_str) {
            dap_cli_server_cmd_set_reply_text(a_str_reply, "%s requires parameter 'group' to be valid", a_argv[0]);
            return -120;
        }

        size_t l_objs_count = 0;
        dap_global_db_obj_t* l_obj = dap_global_db_get_all_sync(l_group_str, &l_objs_count);

        if (!l_obj || !l_objs_count)
        {
            dap_cli_server_cmd_set_reply_text(a_str_reply, "No data in group %s.", l_group_str);
            return -124;
        }

        dap_string_t *l_ret_str = dap_string_new(NULL);
        for(size_t i = 0; i < l_objs_count; i++) {
            char l_ts[64] = { '\0' };
            dap_nanotime_to_str_rfc822(l_ts, sizeof(l_ts), l_obj[i].timestamp);
            dap_string_append_printf(l_ret_str, "\t%s, %s\n", l_obj[i].key, l_ts);
        }
        dap_global_db_objs_delete(l_obj, l_objs_count);
        dap_cli_server_cmd_set_reply_text(a_str_reply, "Keys list for group \"%s:\n\n%s\n", l_group_str, l_ret_str->str);
        dap_string_free(l_ret_str, true);
        return 0;
    }
    case CMD_GROUP_LIST: {
        dap_string_t *l_ret_str = dap_string_new(NULL);
        dap_list_t *l_group_list = dap_global_db_driver_get_groups_by_mask("*");
        size_t l_count = 0;
        for (dap_list_t *l_list = l_group_list; l_list; l_list = dap_list_next(l_list), ++l_count) {
            dap_string_append_printf(l_ret_str, "\t%-40s : %zu records\n", (char*)l_list->data,
                                     dap_global_db_driver_count((char*)l_list->data, c_dap_global_db_driver_hash_blank));
        }
        dap_cli_server_cmd_set_reply_text(a_str_reply, "Group list:\n%sTotal count: %zu\n", l_ret_str->str, l_count);
        dap_string_free(l_ret_str, true);
        dap_list_free(l_group_list);
        return 0;
    }
    default:
        dap_cli_server_cmd_set_reply_text(a_str_reply, "parameters are not valid");
        return -1;
    }
}

static dap_tsd_t* s_chain_node_cli_com_node_create_tsd_addr(char **a_argv, int a_arg_start, int a_arg_end, void **a_str_reply, const char *a_specified_decree) {
    const char *l_ban_addr_str = NULL;
    dap_tsd_t *l_addr_tsd = NULL;
    if (dap_cli_server_cmd_find_option_val(a_argv, a_arg_start, a_arg_end, "-ip", &l_ban_addr_str)){
        if (l_ban_addr_str[0] == ':' || dap_strlen(l_ban_addr_str) > 15) {
            struct in6_addr l_ip_addr;
            if (inet_pton(AF_INET6, l_ban_addr_str, &l_ip_addr)) {
                l_addr_tsd = dap_tsd_create(DAP_CHAIN_DATUM_DECREE_TSD_TYPE_IP_V6,
                                            &l_ip_addr,
                                            sizeof(struct in6_addr));
            } else {
                dap_cli_server_cmd_set_reply_text(a_str_reply, "The -ip option can contain an "
                                                               "ip address in V4 or V6 format. Well, it is "
                                                               "possible to convert the string value of the "
                                                               "V6 address into a binary representation.");
                return NULL;
            }
        } else {
            struct in_addr l_ip_addr;
            if (inet_pton(AF_INET, l_ban_addr_str, &l_ip_addr)) {
                l_addr_tsd = dap_tsd_create(DAP_CHAIN_DATUM_DECREE_TSD_TYPE_IP_V4,
                                            &l_ip_addr,
                                            sizeof(struct in_addr));

            } else {
                dap_cli_server_cmd_set_reply_text(a_str_reply, "The -ip option can contain an "
                                                               "ip address in V4 or V6 format. Well, it is "
                                                               "possible to convert the string value of the "
                                                               "V4 address into a binary representation.");
                return NULL;
            }
        }
    }else if (dap_cli_server_cmd_find_option_val(a_argv, a_arg_start, a_arg_end, "-addr", &l_ban_addr_str)){
        dap_chain_node_addr_t l_node_addr = {0};
        if (dap_chain_node_addr_from_str(&l_node_addr, l_ban_addr_str)) {
            dap_cli_server_cmd_set_reply_text(a_str_reply, "The node address is in the wrong format.");
            return NULL;
        } else {
            l_addr_tsd = dap_tsd_create(DAP_CHAIN_DATUM_DECREE_TSD_TYPE_NODE_ADDR, &l_node_addr, sizeof(dap_chain_node_addr_t));
        }
    } else {
        dap_cli_server_cmd_set_reply_text(a_str_reply, "The -ip or -addr option was not "
                                                       "specified to create a %s entry creation decree.", a_specified_decree);
        return NULL;
    }
    return  l_addr_tsd;
}

/**
 * Node command
 */
int com_node(int a_argc, char ** a_argv, void **a_str_reply)
{
    enum {
        CMD_NONE, CMD_ADD, CMD_DEL, CMD_ALIAS, CMD_HANDSHAKE, CMD_CONNECT, CMD_DUMP, CMD_CONNECTIONS, CMD_BALANCER,
        CMD_BAN, CMD_UNBAN, CMD_BANLIST
    };
    int arg_index = 1;
    int cmd_num = CMD_NONE;
    if(dap_cli_server_cmd_find_option_val(a_argv, arg_index, dap_min(a_argc, arg_index + 1), "add", NULL)) {
        cmd_num = CMD_ADD;
    }
    else if(dap_cli_server_cmd_find_option_val(a_argv, arg_index, dap_min(a_argc, arg_index + 1), "del", NULL)) {
        cmd_num = CMD_DEL;
    } // find  add parameter ('alias' or 'handshake')
    else if (dap_cli_server_cmd_find_option_val(a_argv, arg_index, dap_min(a_argc, arg_index + 1), "handshake", NULL)) {
        cmd_num = CMD_HANDSHAKE;
    }
    else if(dap_cli_server_cmd_find_option_val(a_argv, arg_index, dap_min(a_argc, arg_index + 1), "connect", NULL)) {
        cmd_num = CMD_CONNECT;
    }
    else if(dap_cli_server_cmd_find_option_val(a_argv, arg_index, dap_min(a_argc, arg_index + 1), "alias", NULL)) {
        cmd_num = CMD_ALIAS;
    }
    else if(dap_cli_server_cmd_find_option_val(a_argv, arg_index, dap_min(a_argc, arg_index + 1), "dump", NULL)) {
        cmd_num = CMD_DUMP;
    }
    else if (dap_cli_server_cmd_find_option_val(a_argv, arg_index, dap_min(a_argc, arg_index + 1), "connections", NULL)) {
        cmd_num = CMD_CONNECTIONS;
    } else if (dap_cli_server_cmd_find_option_val(a_argv, arg_index, dap_min(a_argc, arg_index+1), "ban", NULL)) {
        cmd_num = CMD_BAN;
    } else if (dap_cli_server_cmd_find_option_val(a_argv, arg_index, dap_min(a_argc, arg_index+1), "unban", NULL)) {
        cmd_num = CMD_UNBAN;
    } else if (dap_cli_server_cmd_find_option_val(a_argv, arg_index, dap_min(a_argc, arg_index+1), "banlist", NULL)) {
        cmd_num = CMD_BANLIST;
    } else if (dap_cli_server_cmd_find_option_val(a_argv, arg_index, dap_min(a_argc, arg_index + 1), "balancer", NULL)){
        cmd_num = CMD_BALANCER;
    }
    arg_index++;
    if(cmd_num == CMD_NONE) {
        dap_cli_server_cmd_set_reply_text(a_str_reply, "command %s not recognized", a_argv[1]);
        return -1;
    }
    const char *l_addr_str = NULL, *l_port_str = NULL, *alias_str = NULL;
    const char *l_cell_str = NULL, *l_link_str = NULL, *a_ipv4_str = NULL, *a_ipv6_str = NULL;

    // find net
    dap_chain_net_t *l_net = NULL;

    if(dap_chain_node_cli_cmd_values_parse_net_chain(&arg_index, a_argc, a_argv, a_str_reply, NULL, &l_net) < 0) {
        if (cmd_num != CMD_BANLIST && cmd_num != CMD_CONNECTIONS)
            return -11;
    }

    // find addr, alias
    dap_cli_server_cmd_find_option_val(a_argv, arg_index, a_argc, "-addr", &l_addr_str);
    dap_cli_server_cmd_find_option_val(a_argv, arg_index, a_argc, "-port", &l_port_str);
    dap_cli_server_cmd_find_option_val(a_argv, arg_index, a_argc, "-alias", &alias_str);
    dap_cli_server_cmd_find_option_val(a_argv, arg_index, a_argc, "-cell", &l_cell_str);
    dap_cli_server_cmd_find_option_val(a_argv, arg_index, a_argc, "-ipv4", &a_ipv4_str);
    dap_cli_server_cmd_find_option_val(a_argv, arg_index, a_argc, "-ipv6", &a_ipv6_str);
    dap_cli_server_cmd_find_option_val(a_argv, arg_index, a_argc, "-link", &l_link_str);

    // struct to write to the global db
    dap_chain_node_addr_t l_node_addr = {}, l_link;
    dap_chain_node_info_t l_node_info = {};

    //TODO need to rework with new node info / alias /links concept

    if(l_addr_str) {
        if(dap_chain_node_addr_from_str(&l_node_addr, l_addr_str) != 0) {
            dap_digit_from_string(l_addr_str, l_node_addr.raw, sizeof(l_node_addr.raw));
        }
        l_node_info.hdr.address = l_node_addr;
    }
    if(l_port_str) {
        uint16_t l_node_port = 0;
        dap_digit_from_string(l_port_str, &l_node_port, sizeof(uint16_t));
        l_node_info.hdr.ext_port = l_node_port;
    }
    if (l_cell_str) {
        dap_digit_from_string(l_cell_str, l_node_info.hdr.cell_id.raw, sizeof(l_node_info.hdr.cell_id.raw)); //DAP_CHAIN_CELL_ID_SIZE);
    }
    if (l_link_str) {   // TODO
        if(dap_chain_node_addr_from_str(&l_link, l_link_str) != 0) {
            dap_digit_from_string(l_link_str, l_link.raw, sizeof(l_link.raw));
        }
    }
    int l_ret =0;
    switch (cmd_num)
    {    
    case CMD_ADD:
        if(!l_port_str || !a_ipv4_str) {
            dap_cli_server_cmd_set_reply_text(a_str_reply, "node requires parameter -ipv4 and -port");
            return -1;
        }
        if (inet_pton(AF_INET, a_ipv4_str, &(l_node_info.hdr.ext_addr_v4)) <= 0) {
            dap_cli_server_cmd_set_reply_text(a_str_reply, "Incorrect ipv4 string");
            return -2;
        }
        if (l_addr_str) {
            if (dap_chain_node_info_save(l_net, &l_node_info) == DAP_GLOBAL_DB_RC_SUCCESS) {
                dap_cli_server_cmd_set_reply_text(a_str_reply, "Node address successfully added to node list");
                return 0;
            }
            dap_cli_server_cmd_set_reply_text(a_str_reply, "Can't add node address to node list");
            return -3;
        }
        l_node_info.hdr.address.uint64 = dap_chain_net_get_cur_addr_int(l_net);
        // Synchronous request, wait for reply
        int res = dap_chain_net_node_list_request(l_net, &l_node_info, true);
        switch (res)
        {
            case 0:
                dap_cli_server_cmd_set_reply_text(a_str_reply, "No server");
            break;
            case 1:
                dap_cli_server_cmd_set_reply_text(a_str_reply, "Node addr successfully added to node list");
            break;
            case 2:
                dap_cli_server_cmd_set_reply_text(a_str_reply, "Didn't add your addres node to node list");
            break;
            case 3:
                dap_cli_server_cmd_set_reply_text(a_str_reply, "Can't calculate hash for your addr");
            break;
            case 4:
                dap_cli_server_cmd_set_reply_text(a_str_reply, "Can't do handshake for your node");
            break;
            case 5:
                dap_cli_server_cmd_set_reply_text(a_str_reply, "The node is already exists");
            break;
            case 6:
                dap_cli_server_cmd_set_reply_text(a_str_reply, "Can't process node list HTTP request");
            break;
            default:
                break;
        }
        return l_ret;
        //break;
    case CMD_DEL:
        // handler of command 'node del'
    {
        return node_info_del_with_reply(l_net, &l_node_info, alias_str, a_str_reply);
    }

    case CMD_DUMP: {
        // handler of command 'node dump'
        bool l_is_full = dap_cli_server_cmd_find_option_val(a_argv, arg_index, a_argc, "-full", NULL);
        return node_info_dump_with_reply(l_net, &l_node_addr, l_is_full, alias_str, a_str_reply);
    }
        // add alias
    case CMD_ALIAS:
        if(alias_str) {
            if(l_addr_str) {
                // add alias
                if(!dap_chain_node_alias_register(l_net, alias_str, &l_node_addr))
                    log_it(L_WARNING, "can't save alias %s", alias_str);
                else {
                    dap_cli_server_cmd_set_reply_text(a_str_reply, "alias mapped successfully");
                }
            }
            else {
                dap_cli_server_cmd_set_reply_text(a_str_reply, "alias can't be mapped because -addr is not found");
                return -1;
            }
        }
        else {
            dap_cli_server_cmd_set_reply_text(a_str_reply, "alias can't be mapped because -alias is not found");
            return -1;
        }

        break;
        // make connect
    case CMD_CONNECT:
         dap_cli_server_cmd_set_reply_text(a_str_reply, "Not implemented yet");
         break;
#if 0
        // get address from alias if addr not defined
        if(alias_str && !l_node_addr.uint64) {
            dap_chain_node_addr_t *address_tmp = dap_chain_node_alias_find(l_net, alias_str);
            if(address_tmp) {
                l_node_addr = *address_tmp;
                DAP_DELETE(address_tmp);
            }
            else {
                dap_cli_server_cmd_set_reply_text(a_str_reply, "no address found by alias");
                return -1;
            }
        }
        // for auto mode
        int l_is_auto = 0;
        // list of dap_chain_node_addr_t struct
        unsigned int l_nodes_count = 0;
        dap_list_t *l_node_list = NULL;
        dap_chain_node_addr_t *l_remote_node_addr = NULL;
        if(!l_node_addr.uint64) {
            // check whether auto mode
            l_is_auto = dap_cli_server_cmd_find_option_val(a_argv, arg_index, a_argc, "auto", NULL);
            if(!l_is_auto) {
                dap_cli_server_cmd_set_reply_text(a_str_reply, "addr not found");
                return -1;
            }
            // if auto mode, then looking for the node address

            // get cur node links
            bool a_is_only_cur_cell = false;
            // TODO rewrite this command totally
            // dap_list_t *l_node_link_list = dap_chain_net_get_link_node_list(l_net, a_is_only_cur_cell);
            // get all nodes list if no links
            l_node_list = dap_chain_net_get_node_list(l_net);
            // select random node from the list
            l_nodes_count = dap_list_length(l_node_list);
            if(l_nodes_count > 0) {
                unsigned int l_node_pos = rand() % l_nodes_count;
                dap_list_t *l_tmp = dap_list_nth(l_node_list, l_node_pos);
                l_remote_node_addr = l_tmp->data;
                l_node_addr.uint64 = l_remote_node_addr->uint64;
            }

            if(!l_node_addr.uint64) {
                dap_cli_server_cmd_set_reply_text(a_str_reply, "no node is available");
                return -1;
            }
        }
        dap_chain_node_info_t *l_remote_node_info;
        dap_chain_node_client_t *l_node_client;
        int res;
        do {
            l_remote_node_info = node_info_read_and_reply(l_net, &l_node_addr, a_str_reply);
            if(!l_remote_node_info) {
                return -1;
            }
            // start connect
            l_node_client = dap_chain_node_client_connect_default_channels(l_net,l_remote_node_info);
            if(!l_node_client) {
                dap_cli_server_cmd_set_reply_text(a_str_reply, "can't connect");
                DAP_DELETE(l_remote_node_info);
                return -1;
            }
            // wait connected
            int timeout_ms = 7000; // 7 sec = 7000 ms
            res = dap_chain_node_client_wait(l_node_client, NODE_CLIENT_STATE_ESTABLISHED, timeout_ms);
            // select new node addr
            if(l_is_auto && res){
                if(l_remote_node_addr && l_nodes_count>1){
                    l_nodes_count--;
                    l_node_list = dap_list_remove(l_node_list, l_remote_node_addr);
                    DAP_DELETE(l_remote_node_addr);
                    unsigned int l_node_pos = rand() % l_nodes_count;
                    dap_list_t *l_tmp = dap_list_nth(l_node_list, l_node_pos);
                    l_remote_node_addr = l_tmp->data;
                    l_node_addr.uint64 = l_remote_node_addr->uint64;

                    // clean client struct
                    dap_chain_node_client_close_mt(l_node_client);
                    DAP_DELETE(l_remote_node_info);
                    //return -1;
                    continue;
                }
            }
            break;
        }
        while(1);
        // for auto mode only
        if(l_is_auto) {
            //start background thread for testing connect to the nodes
            dap_chain_node_ping_background_start(l_net, l_node_list);
            dap_list_free_full(l_node_list, NULL);
        }



        if(res) {
            dap_cli_server_cmd_set_reply_text(a_str_reply, "no response from remote node(s)");
            log_it(L_WARNING, "No response from remote node(s): err code %d", res);
            // clean client struct
            dap_chain_node_client_close_mt(l_node_client);
            //DAP_DELETE(l_remote_node_info);
            return -1;
        }
        log_it(L_NOTICE, "Stream connection established");

        dap_chain_ch_sync_request_t l_sync_request = {};
        dap_stream_ch_t *l_ch_chain = dap_client_get_stream_ch_unsafe(l_node_client->client, DAP_STREAM_CH_CHAIN_ID);
        // fill begin id
        l_sync_request.id_start = 1;
        // fill current node address
        l_sync_request.node_addr.uint64 = dap_chain_net_get_cur_addr_int(l_net);

        log_it(L_INFO, "Requested GLOBAL_DB syncronizatoin, %"DAP_UINT64_FORMAT_U":%"DAP_UINT64_FORMAT_U" period",
                                                        l_sync_request.id_start, l_sync_request.id_end);
        if(0 == dap_chain_ch_pkt_write_unsafe(l_ch_chain, DAP_STREAM_CH_CHAIN_PKT_TYPE_SYNC_GLOBAL_DB,
                l_net->pub.id.uint64, 0, 0, &l_sync_request,
                sizeof(l_sync_request))) {
            dap_cli_server_cmd_set_reply_text(a_str_reply, "Error: Can't send sync chains request");
            // clean client struct
            dap_chain_node_client_close_mt(l_node_client);
            DAP_DELETE(l_remote_node_info);
            return -1;
        }
        dap_stream_ch_set_ready_to_write_unsafe(l_ch_chain, true);
        // wait for finishing of request
        int timeout_ms = 420000; // 7 min = 420 sec = 420 000 ms
        // TODO add progress info to console
        res = dap_chain_node_client_wait(l_node_client, NODE_CLIENT_STATE_SYNCED, timeout_ms);
        if(res < 0) {
            dap_cli_server_cmd_set_reply_text(a_str_reply, "Error: can't sync with node "NODE_ADDR_FP_STR,
                                            NODE_ADDR_FP_ARGS_S(l_node_client->remote_node_addr));
            dap_chain_node_client_close_mt(l_node_client);
            DAP_DELETE(l_remote_node_info);
            log_it(L_WARNING, "Gdb synced err -2");
            return -2;

        }
        // flush global_db
        dap_global_db_flush_sync();
        log_it(L_INFO, "Gdb synced Ok");

        // Requesting chains
        dap_chain_t *l_chain = NULL;
        DL_FOREACH(l_net->pub.chains, l_chain)
        {
            // reset state NODE_CLIENT_STATE_SYNCED
            dap_chain_node_client_reset(l_node_client);
            // send request
            dap_chain_ch_sync_request_t l_sync_request = {};
            if(0 == dap_chain_ch_pkt_write_unsafe(l_ch_chain, DAP_STREAM_CH_CHAIN_PKT_TYPE_SYNC_CHAINS,
                    l_net->pub.id.uint64, l_chain->id.uint64, l_remote_node_info->hdr.cell_id.uint64, &l_sync_request,
                    sizeof(l_sync_request))) {
                dap_cli_server_cmd_set_reply_text(a_str_reply, "Error: Can't send sync chains request");
                // clean client struct
                dap_chain_node_client_close_mt(l_node_client);
                DAP_DELETE(l_remote_node_info);
                log_it(L_INFO, "Chain '%s' synced error: Can't send sync chains request", l_chain->name);
                return -3;
            }
            log_it(L_NOTICE, "Requested syncronization for chain \"%s\"", l_chain->name);
            dap_stream_ch_set_ready_to_write_unsafe(l_ch_chain, true);

            // wait for finishing of request
            timeout_ms = 120000; // 2 min = 120 sec = 120 000 ms
            // TODO add progress info to console
            res = dap_chain_node_client_wait(l_node_client, NODE_CLIENT_STATE_SYNCED, timeout_ms);
            if(res < 0) {
                log_it(L_ERROR, "Error: Can't sync chain %s", l_chain->name);
            }
        }
        log_it(L_INFO, "Chains and gdb are synced");
        DAP_DELETE(l_remote_node_info);
        //dap_client_disconnect(l_node_client->client);
        //l_node_client->client = NULL;
        dap_chain_node_client_close_mt(l_node_client);
        dap_cli_server_cmd_set_reply_text(a_str_reply, "Node sync completed: Chains and gdb are synced");
        return 0;

    }
#endif
        // make handshake
    case CMD_HANDSHAKE: {
        // get address from alias if addr not defined
        if(alias_str && !l_node_addr.uint64) {
            dap_chain_node_addr_t *address_tmp = dap_chain_node_alias_find(l_net, alias_str);
            if(address_tmp) {
                l_node_addr = *address_tmp;
                DAP_DELETE(address_tmp);
            }
            else {
                dap_cli_server_cmd_set_reply_text(a_str_reply, "No address found by alias");
                return -4;
            }
        }
        if(!l_node_addr.uint64) {
            dap_cli_server_cmd_set_reply_text(a_str_reply, "Addr not found");
            return -5;
        }

        dap_chain_node_info_t *node_info = node_info_read_and_reply(l_net, &l_node_addr, a_str_reply);
        if(!node_info)
            return -6;
        int timeout_ms = 5000; //5 sec = 5000 ms
        // start handshake
        dap_chain_node_client_t *l_client = dap_chain_node_client_connect_default_channels(l_net,node_info);
        if(!l_client) {
            dap_cli_server_cmd_set_reply_text(a_str_reply, "Can't connect");
            DAP_DELETE(node_info);
            return -7;
        }
        // wait handshake
        int res = dap_chain_node_client_wait(l_client, NODE_CLIENT_STATE_ESTABLISHED, timeout_ms);
        if (res) {
            dap_cli_server_cmd_set_reply_text(a_str_reply, "No response from node");
            // clean client struct
            dap_chain_node_client_close_mt(l_client);
            DAP_DELETE(node_info);
            return -8;
        }
        DAP_DELETE(node_info);
        dap_cli_server_cmd_set_reply_text(a_str_reply, "Connection established");
    } break;

    case CMD_CONNECTIONS: {
        if (l_net) {
            dap_cluster_t *l_links_cluster = dap_cluster_by_mnemonim(l_net->pub.name);
            if (!l_links_cluster) {
                 dap_cli_server_cmd_set_reply_text(a_str_reply, "Not found links cluster for net %s", l_net->pub.name);
                 break;
            }
            *a_str_reply = dap_cluster_get_links_info(l_links_cluster);
        } else
            *a_str_reply = dap_cluster_get_links_info(NULL);
    } break;

    case  CMD_BAN: {
        dap_chain_net_t *l_netl = NULL;
        dap_chain_t *l_chain = NULL;
        if(dap_chain_node_cli_cmd_values_parse_net_chain(&arg_index, a_argc, a_argv, a_str_reply, &l_chain, &l_netl) < 0)
            return -11;
        const char * l_hash_out_type = NULL;
        dap_cli_server_cmd_find_option_val(a_argv, arg_index, a_argc, "-H", &l_hash_out_type);
        if(!l_hash_out_type)
            l_hash_out_type = "hex";
        if(dap_strcmp(l_hash_out_type,"hex") && dap_strcmp(l_hash_out_type,"base58")) {
            dap_cli_server_cmd_set_reply_text(a_str_reply, "invalid parameter -H, valid values: -H <hex | base58>");
            return -1;
        }
        const char *l_certs_str = NULL;
        size_t l_certs_count = 0;
        dap_cert_t **l_certs = NULL;
        dap_cli_server_cmd_find_option_val(a_argv, arg_index, a_argc, "-certs", &l_certs_str);
        if (!l_certs_str) {
            dap_cli_server_cmd_set_reply_text(a_str_reply, "ban create requires parameter '-certs'");
            return -106;
        }
        dap_cert_parse_str_list(l_certs_str, &l_certs, &l_certs_count);
        if(!l_certs_count) {
            dap_cli_server_cmd_set_reply_text(a_str_reply,
                                              "decree create command request at least one valid certificate to sign the decree");
            return -106;
        }
        dap_chain_datum_decree_t *l_decree = NULL;
        dap_tsd_t *l_addr_tsd = s_chain_node_cli_com_node_create_tsd_addr(a_argv, arg_index, a_argc, a_str_reply, "bun");
        if (!l_addr_tsd) {
            return -112;
        }
        l_decree = DAP_NEW_Z_SIZE(dap_chain_datum_decree_t, sizeof(dap_chain_datum_decree_t) + dap_tsd_size(l_addr_tsd));
        l_decree->decree_version = DAP_CHAIN_DATUM_DECREE_VERSION;
        l_decree->header.ts_created = dap_time_now();
        l_decree->header.type = DAP_CHAIN_DATUM_DECREE_TYPE_COMMON;
        l_decree->header.common_decree_params.net_id = l_net->pub.id;
        l_decree->header.common_decree_params.chain_id = l_chain->id;
        l_decree->header.common_decree_params.cell_id = *dap_chain_net_get_cur_cell(l_netl);
        l_decree->header.sub_type = DAP_CHAIN_DATUM_DECREE_COMMON_SUBTYPE_BAN;
        l_decree->header.data_size = dap_tsd_size(l_addr_tsd);
        l_decree->header.signs_size = 0;
        memcpy(l_decree->data_n_signs, l_addr_tsd, dap_tsd_size(l_addr_tsd));
        size_t l_total_signs_success = 0;
        l_decree = dap_chain_datum_decree_sign_in_cycle(l_certs, l_decree, l_certs_count, &l_total_signs_success);
        if (!l_decree || !l_total_signs_success) {
            dap_cli_server_cmd_set_reply_text(a_str_reply,
                                              "Decree creation failed. Successful count of certificate signing is 0");
            return -108;
        }
        dap_chain_datum_t *l_datum = dap_chain_datum_create(DAP_CHAIN_DATUM_DECREE, l_decree,
                                                            sizeof(*l_decree) + l_decree->header.data_size +
                                                            l_decree->header.signs_size);
        DAP_DELETE(l_decree);
        char *l_key_str_out = dap_chain_mempool_datum_add(l_datum, l_chain, l_hash_out_type);
        DAP_DELETE(l_datum);
        dap_cli_server_cmd_set_reply_text(a_str_reply, "Datum %s is %s placed in datum pool",
                                          l_key_str_out ? l_key_str_out : "",
                                          l_key_str_out ? "" : " not");
        DAP_DELETE(l_key_str_out);
    } break;

    case CMD_UNBAN: {
        dap_chain_net_t *l_netl = NULL;
        dap_chain_t *l_chain = NULL;
        if(dap_chain_node_cli_cmd_values_parse_net_chain(&arg_index, a_argc, a_argv, a_str_reply, &l_chain, &l_netl) < 0)
            return -11;
        const char * l_hash_out_type = NULL;
        dap_cli_server_cmd_find_option_val(a_argv, arg_index, a_argc, "-H", &l_hash_out_type);
        if(!l_hash_out_type)
            l_hash_out_type = "hex";
        if(dap_strcmp(l_hash_out_type,"hex") && dap_strcmp(l_hash_out_type,"base58")) {
            dap_cli_server_cmd_set_reply_text(a_str_reply, "invalid parameter -H, valid values: -H <hex | base58>");
            return -1;
        }
        const char *l_certs_str = NULL;
        size_t l_certs_count = 0;
        dap_cert_t **l_certs = NULL;
        dap_cli_server_cmd_find_option_val(a_argv, arg_index, a_argc, "-certs", &l_certs_str);
        if (!l_certs_str) {
            dap_cli_server_cmd_set_reply_text(a_str_reply, "ban create requires parameter '-certs'");
            return -106;
        }
        dap_cert_parse_str_list(l_certs_str, &l_certs, &l_certs_count);
        if(!l_certs_count) {
            dap_cli_server_cmd_set_reply_text(a_str_reply,
                                              "decree create command request at least one valid certificate to sign the decree");
            return -106;
        }
        dap_chain_datum_decree_t *l_decree = NULL;
        dap_tsd_t *l_addr_tsd = s_chain_node_cli_com_node_create_tsd_addr(a_argv, arg_index, a_argc, a_str_reply, "unbun");
        if (!l_addr_tsd) {
            return -112;
        }
        l_decree = DAP_NEW_Z_SIZE(dap_chain_datum_decree_t, sizeof(dap_chain_datum_decree_t) + dap_tsd_size(l_addr_tsd));
        l_decree->decree_version = DAP_CHAIN_DATUM_DECREE_VERSION;
        l_decree->header.ts_created = dap_time_now();
        l_decree->header.type = DAP_CHAIN_DATUM_DECREE_TYPE_COMMON;
        l_decree->header.common_decree_params.net_id = l_net->pub.id;
        l_decree->header.common_decree_params.chain_id = l_chain->id;
        l_decree->header.common_decree_params.cell_id = *dap_chain_net_get_cur_cell(l_netl);
        l_decree->header.sub_type = DAP_CHAIN_DATUM_DECREE_COMMON_SUBTYPE_UNBAN;
        l_decree->header.data_size = dap_tsd_size(l_addr_tsd);
        l_decree->header.signs_size = 0;
        memcpy(l_decree->data_n_signs, l_addr_tsd, dap_tsd_size(l_addr_tsd));
        size_t l_total_signs_success = 0;
        l_decree = dap_chain_datum_decree_sign_in_cycle(l_certs, l_decree, l_certs_count, &l_total_signs_success);
        if (!l_decree || !l_total_signs_success) {
            dap_cli_server_cmd_set_reply_text(a_str_reply,
                                              "Decree creation failed. Successful count of certificate signing is 0");
            return -108;
        }
        dap_chain_datum_t *l_datum = dap_chain_datum_create(DAP_CHAIN_DATUM_DECREE, l_decree,
                                                            sizeof(*l_decree) + l_decree->header.data_size +
                                                            l_decree->header.signs_size);
        DAP_DELETE(l_decree);
        char *l_key_str_out = dap_chain_mempool_datum_add(l_datum, l_chain, l_hash_out_type);
        DAP_DELETE(l_datum);
        dap_cli_server_cmd_set_reply_text(a_str_reply, "Datum %s is %s placed in datum pool",
                                          l_key_str_out ? l_key_str_out : "",
                                          l_key_str_out ? "" : " not");
        DAP_DELETE(l_key_str_out);
    } break;

    case CMD_BANLIST: {
        dap_string_t *l_str_ban_list = dap_string_new("Ban list:\n");
        dap_http_ban_list_client_ipv4_print(l_str_ban_list);
        dap_http_ban_list_client_ipv6_print(l_str_ban_list);
        dap_chain_node_net_ban_list_print(l_str_ban_list);
        dap_cli_server_cmd_set_reply_text(a_str_reply, "%s", l_str_ban_list->str);
        dap_string_free(l_str_ban_list, true);
    } break;

    case CMD_BALANCER: {
        //balancer link list
        size_t l_node_num = 0;
        dap_string_t * l_string_balanc = dap_string_new("\n");
        l_node_num = dap_list_length(l_net->pub.link_list);
        dap_string_append_printf(l_string_balanc, "Got %d records\n", (uint16_t)l_node_num);
        for(dap_list_t *ll = l_net->pub.link_list; ll; ll = ll->next)
        {
            dap_chain_node_info_t *l_node_link = (dap_chain_node_info_t*)ll->data;
            dap_string_append_printf(l_string_balanc, NODE_ADDR_FP_STR"    %-20s%u\n",
                                     NODE_ADDR_FP_ARGS_S(l_node_link->hdr.address),
                                     inet_ntoa(l_node_link->hdr.ext_addr_v4),
                                     l_node_link->info.links_number);
        }
        dap_cli_server_cmd_set_reply_text(a_str_reply, "Balancer link list:\n %s \n",
                                          l_string_balanc->str);
        dap_string_free(l_string_balanc, true);
    } break;

    default:
        dap_cli_server_cmd_set_reply_text(a_str_reply, "Unrecognized subcommand '%s'",
                                          arg_index < a_argc ? a_argv[arg_index] : "(null)");
        break;
    }
    return 0;
}


#ifndef DAP_OS_ANDROID
/**
 * @brief Traceroute command
 * return 0 OK, -1 Err
 * @param argc
 * @param argv
 * @param arg_func
 * @param str_reply
 * @return int
 */
int com_traceroute(int argc, char** argv, void **a_str_reply)
{
#ifdef DAP_OS_LINUX
    const char *addr = NULL;
    int hops = 0, time_usec = 0;
    if(argc > 1)
        addr = argv[1];
    iputils_set_verbose();
    int res = (addr) ? traceroute_util(addr, &hops, &time_usec) : -EADDRNOTAVAIL;
    if(res >= 0) {
        dap_cli_server_cmd_set_reply_text(a_str_reply, "traceroute %s hops=%d time=%.1lf ms", addr, hops,
                time_usec * 1. / 1000);
    }
    else {
        if(a_str_reply) {
            switch (-res)
            {
            case EADDRNOTAVAIL:
                dap_cli_server_cmd_set_reply_text(a_str_reply, "traceroute %s error: %s", (addr) ? addr : "",
                        (addr) ? "Name or service not known" : "Host not defined");
                break;
            case 2:
                dap_cli_server_cmd_set_reply_text(a_str_reply, "traceroute %s error: %s", addr,
                        "Unknown traceroute module");
                break;
            case 3:
                dap_cli_server_cmd_set_reply_text(a_str_reply, "traceroute %s error: %s", addr, "first hop out of range");
                break;
            case 4:
                dap_cli_server_cmd_set_reply_text(a_str_reply, "traceroute %s error: %s", addr,
                        "max hops cannot be more than 255");
                break;
            case 5:
                dap_cli_server_cmd_set_reply_text(a_str_reply, "traceroute %s error: %s", addr,
                        "no more than 10 probes per hop");
                break;
            case 6:
                dap_cli_server_cmd_set_reply_text(a_str_reply, "traceroute %s error: %s", addr,
                        "bad wait specifications");
                break;
            case 7:
                dap_cli_server_cmd_set_reply_text(a_str_reply, "traceroute %s error: %s", addr, "too big packetlen ");
                break;
            case 8:
                dap_cli_server_cmd_set_reply_text(a_str_reply, "traceroute %s error: %s", addr,
                        "IP version mismatch in addresses specified");
                break;
            case 9:
                dap_cli_server_cmd_set_reply_text(a_str_reply, "traceroute %s error: %s", addr, "bad sendtime");
                break;
            case 10:
                dap_cli_server_cmd_set_reply_text(a_str_reply, "traceroute %s error: %s", addr, "init_ip_options");
                break;
            case 11:
                dap_cli_server_cmd_set_reply_text(a_str_reply, "traceroute %s error: %s", addr, "calloc");
                break;
            case 12:
                dap_cli_server_cmd_set_reply_text(a_str_reply, "traceroute %s error: %s", addr, "parse cmdline");
                break;
            case 13:
                dap_cli_server_cmd_set_reply_text(a_str_reply, "traceroute %s error: %s", addr,
                        "trace method's init failed");
                break;
            default:
                dap_cli_server_cmd_set_reply_text(a_str_reply, "traceroute %s error(%d) %s", addr, res,
                        "trace not found");
            }
        }
    }
    return res;
#else
    UNUSED(argc);
    UNUSED(argv);
    dap_cli_server_cmd_set_reply_text(a_str_reply, "Not realized for your platform");
    return -1;
#endif
}



/**
 * @brief com_tracepath
 * Tracepath command
 * @param argc
 * @param argv
 * @param arg_func
 * @param str_reply
 * @return int
 * return 0 OK, -1 Err
 */
int com_tracepath(int argc, char** argv, void **a_str_reply)
{
#ifdef DAP_OS_LINUX
    const char *addr = NULL;
    int hops = 0, time_usec = 0;
    if(argc > 1)
        addr = argv[1];
    iputils_set_verbose();
    int res = (addr) ? tracepath_util(addr, &hops, &time_usec) : -EADDRNOTAVAIL;
    if(res >= 0) {
        if(a_str_reply)
            dap_cli_server_cmd_set_reply_text(a_str_reply, "tracepath %s hops=%d time=%.1lf ms", addr, hops,
                    time_usec * 1. / 1000);
    }
    else {
        if(a_str_reply) {
            switch (-res)
            {
            case EADDRNOTAVAIL:
                dap_cli_server_cmd_set_reply_text(a_str_reply, "tracepath %s error: %s", (addr) ? addr : "",
                        (addr) ? "Name or service not known" : "Host not defined");
                break;
            case ESOCKTNOSUPPORT:
                dap_cli_server_cmd_set_reply_text(a_str_reply, "tracepath %s error: %s", addr, "Can't create socket");
                break;
            case 2:
                dap_cli_server_cmd_set_reply_text(a_str_reply, "tracepath %s error: %s", addr,
                        "Can't setsockopt IPV6_MTU_DISCOVER");
                break;
            case 3:
                dap_cli_server_cmd_set_reply_text(a_str_reply, "tracepath %s error: %s", addr,
                        "Can't setsockopt IPV6_RECVERR");
                break;
            case 4:
                dap_cli_server_cmd_set_reply_text(a_str_reply, "tracepath %s error: %s", addr,
                        "Can't setsockopt IPV6_HOPLIMIT");
                break;
            case 5:
                dap_cli_server_cmd_set_reply_text(a_str_reply, "tracepath %s error: %s", addr,
                        "Can't setsockopt IP_MTU_DISCOVER");
                break;
            case 6:
                dap_cli_server_cmd_set_reply_text(a_str_reply, "tracepath %s error: %s", addr,
                        "Can't setsockopt IP_RECVERR");
                break;
            case 7:
                dap_cli_server_cmd_set_reply_text(a_str_reply, "tracepath %s error: %s", addr,
                        "Can't setsockopt IP_RECVTTL");
                break;
            case 8:
                dap_cli_server_cmd_set_reply_text(a_str_reply, "tracepath %s error: %s", addr, "malloc");
                break;
            case 9:
                dap_cli_server_cmd_set_reply_text(a_str_reply, "tracepath %s error: %s", addr,
                        "Can't setsockopt IPV6_UNICAST_HOPS");
                break;
            case 10:
                dap_cli_server_cmd_set_reply_text(a_str_reply, "tracepath %s error: %s", addr, "Can't setsockopt IP_TTL");
                break;
            default:
                dap_cli_server_cmd_set_reply_text(a_str_reply, "tracepath %s error(%d) %s", addr, res, "trace not found");
            }
        }
    }
    return res;
#else
    UNUSED(argc);
    UNUSED(argv);
    dap_cli_server_cmd_set_reply_text(a_str_reply, "Not realized for your platform");
    return -1;
#endif
}


/**
 * @brief Ping command
 * return 0 OK, -1 Err
 * @param argc
 * @param argv
 * @param arg_func
 * @param str_reply
 * @return int
 */
int com_ping(int a_argc, char**a_argv, void **a_str_reply)
{
#ifdef DAP_OS_LINUX

    int n = 4,w = 0;
    if (a_argc < 2) {
        dap_cli_server_cmd_set_reply_text(a_str_reply, "Host not specified");
        return -1;
    }
    const char *n_str = NULL;
    const char *w_str = NULL;
    int argc_host = 1;
    int argc_start = 1;
    argc_start = dap_cli_server_cmd_find_option_val(a_argv, argc_start, a_argc, "-n", &n_str);
    if(argc_start) {
        argc_host = argc_start + 1;
        n = (n_str) ? atoi(n_str) : 4;
    }
    else {
        argc_start = dap_cli_server_cmd_find_option_val(a_argv, argc_start, a_argc, "-c", &n_str);
        if(argc_start) {
            argc_host = argc_start + 1;
            n = (n_str) ? atoi(n_str) : 4;
        }
        else
        {
            argc_start = dap_cli_server_cmd_find_option_val(a_argv, argc_start, a_argc, "-w", &w_str);
            if(argc_start) {
                argc_host = argc_start + 1;
                n = 4;
                w = (w_str) ? atoi(w_str) : 5;
            }
        }
    }
    if(n <= 1)
        n = 1;
    const char *addr = a_argv[argc_host];
    iputils_set_verbose();
    ping_handle_t *l_ping_handle = ping_handle_create();
    int res = (addr) ? ping_util(l_ping_handle, addr, n, w) : -EADDRNOTAVAIL;
    DAP_DELETE(l_ping_handle);
    if(res >= 0) {
        if(a_str_reply)
            dap_cli_server_cmd_set_reply_text(a_str_reply, "Ping %s time=%.1lf ms", addr, res * 1. / 1000);
    }
    else {
        if(a_str_reply) {
            switch (-res)
            {
            case EDESTADDRREQ:
                dap_cli_server_cmd_set_reply_text(a_str_reply, "Ping %s error: %s", addr, "Destination address required");
                break;
            case EADDRNOTAVAIL:
                dap_cli_server_cmd_set_reply_text(a_str_reply, "Ping %s error: %s", (addr) ? addr : "",
                        (addr) ? "Host not found" : "Host not defined");
                break;
            case EPFNOSUPPORT:
                dap_cli_server_cmd_set_reply_text(a_str_reply, "Ping %s error: %s", addr, "Unknown protocol family");
                break;
            default:
                dap_cli_server_cmd_set_reply_text(a_str_reply, "Ping %s error(%d)", addr, -res);
            }
        }
    }
    return res;
#else
    UNUSED(a_argc);
    UNUSED(a_argv);
    dap_cli_server_cmd_set_reply_text(a_str_reply, "Not realized for your platform");
    return -1;
#endif
}
#endif /* !ANDROID (1582) */

/**
 * @brief com_version
 * @param argc
 * @param argv
 * @param arg_func
 * @param str_reply
 * @return
 */
int com_version(int argc, char ** argv, void **a_str_reply)
{
    (void) argc;
    (void) argv;
#ifndef DAP_VERSION
#pragma message "[!WRN!] DAP_VERSION IS NOT DEFINED. Manual override engaged."
#define DAP_VERSION 0.9-15
#endif
    dap_cli_server_cmd_set_reply_text(a_str_reply,
            "%s version %s\n", dap_get_appname(), DAP_VERSION );
    return 0;
}


/**
 * @brief
 * Help command
 * @param argc
 * @param argv
 * @param arg_func
 * @param str_reply
 * @return int
 */
int com_help(int a_argc, char **a_argv, void **a_str_reply)
{
    if (a_argc > 1) {
        log_it(L_DEBUG, "Help for command %s", a_argv[1]);
        dap_cli_cmd_t *l_cmd = dap_cli_server_cmd_find(a_argv[1]);
        if(l_cmd) {
            dap_cli_server_cmd_set_reply_text(a_str_reply, "%s:\n%s", l_cmd->doc, l_cmd->doc_ex);
            return 0;
        } else {
            dap_cli_server_cmd_set_reply_text(a_str_reply, "command \"%s\" not recognized", a_argv[1]);
        }
        return -1;
    } else {
        // TODO Read list of commands & return it
        log_it(L_DEBUG, "General help requested");
        dap_string_t * l_help_list_str = dap_string_new(NULL);
        dap_cli_cmd_t *l_cmd = dap_cli_server_cmd_get_first();
        while(l_cmd) {
            dap_string_append_printf(l_help_list_str, "%s:\t\t\t%s\n",
                    l_cmd->name, l_cmd->doc ? l_cmd->doc : "(undocumented command)");
            l_cmd = (dap_cli_cmd_t*) l_cmd->hh.next;
        }
        dap_cli_server_cmd_set_reply_text(a_str_reply,
                "Available commands:\n\n%s\n",
                l_help_list_str->len ? l_help_list_str->str : "NO ANY COMMAND WERE DEFINED");
        dap_string_free(l_help_list_str, true);
        return 0;
    }
}


/**
 * @brief com_tx_wallet
 * Wallet info
 * com_tx_create command
 * @param argc
 * @param argv
 * @param arg_func
 * @param str_reply
 * @return int
 */
int com_tx_wallet(int a_argc, char **a_argv, void **reply)
{
json_object ** json_arr_reply = (json_object **) reply;
const char *c_wallets_path = dap_chain_wallet_get_path(g_config);
enum { CMD_NONE, CMD_WALLET_NEW, CMD_WALLET_LIST, CMD_WALLET_INFO, CMD_WALLET_ACTIVATE, CMD_WALLET_DEACTIVATE, CMD_WALLET_CONVERT };
int l_arg_index = 1, l_rc, cmd_num = CMD_NONE;

    // find  add parameter ('alias' or 'handshake')
    if(dap_cli_server_cmd_find_option_val(a_argv, l_arg_index, dap_min(a_argc, l_arg_index + 1), "new", NULL))
        cmd_num = CMD_WALLET_NEW;
    else if(dap_cli_server_cmd_find_option_val(a_argv, l_arg_index, dap_min(a_argc, l_arg_index + 1), "list", NULL))
        cmd_num = CMD_WALLET_LIST;
    else if(dap_cli_server_cmd_find_option_val(a_argv, l_arg_index, dap_min(a_argc, l_arg_index + 1), "info", NULL))
        cmd_num = CMD_WALLET_INFO;
    else if(dap_cli_server_cmd_find_option_val(a_argv, l_arg_index, dap_min(a_argc, l_arg_index + 1), "activate", NULL))
        cmd_num = CMD_WALLET_ACTIVATE;
    else if(dap_cli_server_cmd_find_option_val(a_argv, l_arg_index, dap_min(a_argc, l_arg_index + 1), "deactivate", NULL))
        cmd_num = CMD_WALLET_DEACTIVATE;
    else if(dap_cli_server_cmd_find_option_val(a_argv, l_arg_index, dap_min(a_argc, l_arg_index + 1), "convert", NULL))
        cmd_num = CMD_WALLET_CONVERT;

    l_arg_index++;

    if(cmd_num == CMD_NONE) {
        dap_json_rpc_error_add(DAP_CHAIN_NODE_CLI_COM_TX_WALLET_PARAM_ERR,
                "Format of command: wallet {new -w <wallet_name> | list | info [-addr <addr>]|[-w <wallet_name> -net <net_name>]}");
        return DAP_CHAIN_NODE_CLI_COM_TX_WALLET_PARAM_ERR;        
    }

    const char *l_addr_str = NULL, *l_wallet_name = NULL, *l_net_name = NULL, *l_sign_type_str = NULL, *l_restore_str = NULL,
            *l_pass_str = NULL, *l_ttl_str = NULL;

    // find wallet addr
    dap_cli_server_cmd_find_option_val(a_argv, l_arg_index, a_argc, "-addr", &l_addr_str);
    dap_cli_server_cmd_find_option_val(a_argv, l_arg_index, a_argc, "-w", &l_wallet_name);
    dap_cli_server_cmd_find_option_val(a_argv, l_arg_index, a_argc, "-net", &l_net_name);
    dap_cli_server_cmd_find_option_val(a_argv, l_arg_index, a_argc, "-password", &l_pass_str);
    dap_cli_server_cmd_find_option_val(a_argv, l_arg_index, a_argc, "-sign", &l_sign_type_str);

    // Check if wallet name has only digits and English letter
    if (l_wallet_name && !dap_isstralnum(l_wallet_name)){
        dap_json_rpc_error_add(DAP_CHAIN_NODE_CLI_COM_TX_WALLET_NAME_ERR,
        "Wallet name must contains digits and aplhabetical symbols");
        return DAP_CHAIN_NODE_CLI_COM_TX_WALLET_NAME_ERR;
    }

    dap_chain_net_t * l_net = l_net_name ? dap_chain_net_by_name(l_net_name) : NULL;
    //dap_string_t *l_string_ret = dap_string_new(NULL);
    dap_chain_wallet_t *l_wallet = NULL;
    dap_chain_addr_t *l_addr = NULL;

    if(l_net_name && !l_net) {
        dap_json_rpc_error_add(DAP_CHAIN_NODE_CLI_COM_TX_WALLET_NET_PARAM_ERR,
        "Not found net by name '%s'", l_net_name);
        return DAP_CHAIN_NODE_CLI_COM_TX_WALLET_NET_PARAM_ERR;
    }
    json_object * json_obj_out = NULL;
    json_object * json_arr_out = json_object_new_array();
    if (!json_arr_out) {
        return DAP_CHAIN_NODE_CLI_COM_TX_WALLET_MEMORY_ERR;
    }
    switch (cmd_num) {
        // wallet list
        case CMD_WALLET_LIST: {
            DIR * l_dir = opendir(c_wallets_path);
            if(l_dir) {
                struct dirent * l_dir_entry = NULL;

                while( (l_dir_entry = readdir(l_dir)) ) {
                    json_object * json_obj_wall = json_object_new_object();
                    if (!json_obj_wall) {
                        json_object_put(json_arr_out);
                        return DAP_CHAIN_NODE_CLI_COM_TX_WALLET_MEMORY_ERR;
                    }
                    const char *l_file_name = l_dir_entry->d_name;
                    size_t l_file_name_len = (l_file_name) ? strlen(l_file_name) : 0;

                    if ( (l_file_name_len > 8) && (!strcmp(l_file_name + l_file_name_len - 8, ".dwallet")) ) {
                        char l_file_path_tmp[MAX_PATH] = {0};
                        snprintf(l_file_path_tmp, sizeof(l_file_path_tmp) - 1, "%s/%s", c_wallets_path, l_file_name);

                        l_wallet = dap_chain_wallet_open(l_file_name, c_wallets_path);

                        if (l_wallet) {
                            l_addr = l_net ? dap_chain_wallet_get_addr(l_wallet, l_net->pub.id) : NULL;
                            char *l_addr_str = dap_chain_addr_to_str(l_addr);
                            json_object_object_add(json_obj_wall, "Wallet", json_object_new_string(l_file_name));
                            if(l_wallet->flags & DAP_WALLET$M_FL_ACTIVE)
                                json_object_object_add(json_obj_wall, "status", json_object_new_string("Active"));
                            else
                                json_object_object_add(json_obj_wall, "status", json_object_new_string("not active"));
                            json_object_object_add(json_obj_wall, "sign_status", json_object_new_string(
                                                                                     strlen(dap_chain_wallet_check_sign(l_wallet))!=0 ?
                                                                                     dap_chain_wallet_check_sign(l_wallet) : "correct"));
                            if (l_addr_str) {
                                json_object_object_add(json_obj_wall, "addr", json_object_new_string(l_addr_str));
                            }

                            dap_chain_wallet_close(l_wallet);

                        } else{
                            json_object_object_add(json_obj_wall, "Wallet", json_object_new_string(l_file_name));
                            json_object_object_add(json_obj_wall, "status", json_object_new_string("can't open"));
                        }
                    } else if ((l_file_name_len > 7) && (!strcmp(l_file_name + l_file_name_len - 7, ".backup"))) {
                        json_object_object_add(json_obj_wall, "Wallet", json_object_new_string(l_file_name));
                        json_object_object_add(json_obj_wall, "status", json_object_new_string("Backup"));
                    }
                    json_object_array_add(json_arr_out, json_obj_wall);
                }
                closedir(l_dir);
            }
            break;
        }
        // wallet info
        case CMD_WALLET_INFO: {
            dap_ledger_t *l_ledger = NULL;
            if ((l_wallet_name && l_addr_str) || (!l_wallet_name && !l_addr_str)) {
                dap_json_rpc_error_add(DAP_CHAIN_NODE_CLI_COM_TX_WALLET_NAME_ERR,
                "You should use either the -w or -addr option for the wallet info command.");
                json_object_put(json_arr_out);
                return DAP_CHAIN_NODE_CLI_COM_TX_WALLET_NAME_ERR;
            }
            if(l_wallet_name) {
                if(!l_net) {
                    dap_json_rpc_error_add(DAP_CHAIN_NODE_CLI_COM_TX_WALLET_NET_PARAM_ERR,
                                           "Subcommand info requires parameter '-net'");
                    json_object_put(json_arr_out);
                    return DAP_CHAIN_NODE_CLI_COM_TX_WALLET_NET_PARAM_ERR;
                }
                l_wallet = dap_chain_wallet_open(l_wallet_name, c_wallets_path);
                l_addr = (dap_chain_addr_t *) dap_chain_wallet_get_addr(l_wallet, l_net->pub.id );
            } else {
                l_addr = dap_chain_addr_from_str(l_addr_str);
            }
            
            if (!l_addr){
                if(l_wallet)
                    dap_chain_wallet_close(l_wallet);
                dap_json_rpc_error_add(DAP_CHAIN_NODE_CLI_COM_TX_WALLET_FOUND_ERR,
                                       "Wallet not found");
                json_object_put(json_arr_out);
                return DAP_CHAIN_NODE_CLI_COM_TX_WALLET_FOUND_ERR;
            } else {
                l_net = dap_chain_net_by_id(l_addr->net_id);
                if(l_net) {
                    l_ledger = l_net->pub.ledger;
                    l_net_name = l_net->pub.name;
                } else {
                    dap_json_rpc_error_add(DAP_CHAIN_NODE_CLI_COM_TX_WALLET_NET_ERR,
                                           "Can't find network id 0x%016"DAP_UINT64_FORMAT_X" from address %s",
                                           l_addr->net_id.uint64, l_addr_str);
                    json_object_put(json_arr_out);
                    return DAP_CHAIN_NODE_CLI_COM_TX_WALLET_NET_ERR;
                }
            }
            json_object * json_obj_wall = json_object_new_object();
            char *l_l_addr_str = dap_chain_addr_to_str((dap_chain_addr_t*) l_addr);
            if(l_wallet)
            {
                json_object_object_add(json_obj_wall, "sign", json_object_new_string(
                                                                  strlen(dap_chain_wallet_check_sign(l_wallet))!=0 ?
                                                                  dap_chain_wallet_check_sign(l_wallet) : "correct"));
                json_object_object_add(json_obj_wall, "nwallet", json_object_new_string(l_wallet->name));
            }
            json_object_object_add(json_obj_wall, "addr", l_l_addr_str ? json_object_new_string(l_l_addr_str) : json_object_new_string("-"));
            json_object_object_add(json_obj_wall, "network", l_net_name? json_object_new_string(l_net_name) : json_object_new_string("-"));

            size_t l_l_addr_tokens_size = 0;
            char **l_l_addr_tokens = NULL;
            dap_ledger_addr_get_token_ticker_all(l_ledger, l_addr, &l_l_addr_tokens, &l_l_addr_tokens_size);
            if(l_l_addr_tokens_size <= 0)
                json_object_object_add(json_obj_wall, "balance", json_object_new_string("0"));
            json_object * j_arr_balance= json_object_new_array();
            for(size_t i = 0; i < l_l_addr_tokens_size; i++) {
                if(l_l_addr_tokens[i]) {
                    json_object * j_balance_data = json_object_new_object();
                    uint256_t l_balance = dap_ledger_calc_balance(l_ledger, l_addr, l_l_addr_tokens[i]);
                    char *l_balance_coins, *l_balance_datoshi = dap_uint256_to_char(l_balance, &l_balance_coins);
                    json_object_object_add(j_balance_data, "balance", json_object_new_string(""));
                    json_object_object_add(j_balance_data, "coins", json_object_new_string(l_balance_coins));
                    json_object_object_add(j_balance_data, "datoshi", json_object_new_string(l_balance_datoshi));
                    json_object_object_add(j_balance_data, "token", json_object_new_string(l_l_addr_tokens[i]));
                    json_object_array_add(j_arr_balance, j_balance_data);
                }
                DAP_DELETE(l_l_addr_tokens[i]);
            }
            json_object_object_add(json_obj_wall, "tokens", j_arr_balance);
            json_object_array_add(json_arr_out, json_obj_wall);
            DAP_DELETE(l_l_addr_tokens);
            if(l_wallet)
                dap_chain_wallet_close(l_wallet);
            break;
        }
        default: {
            if( !l_wallet_name ) {
                dap_json_rpc_error_add(DAP_CHAIN_NODE_CLI_COM_TX_WALLET_NAME_ERR,
                                       "Wallet name option <-w>  not defined");
                json_object_put(json_arr_out);
                return  DAP_CHAIN_NODE_CLI_COM_TX_WALLET_NAME_ERR;
            }
            if( cmd_num != CMD_WALLET_DEACTIVATE && !l_pass_str && cmd_num != CMD_WALLET_NEW) {
                dap_json_rpc_error_add(DAP_CHAIN_NODE_CLI_COM_TX_WALLET_PASS_ERR,
                                       "Wallet password option <-password>  not defined");
                json_object_put(json_arr_out);
                return  DAP_CHAIN_NODE_CLI_COM_TX_WALLET_PASS_ERR;
            }
            if ( cmd_num != CMD_WALLET_DEACTIVATE && l_pass_str && DAP_WALLET$SZ_PASS < strnlen(l_pass_str, DAP_WALLET$SZ_PASS + 1) ) {
                dap_json_rpc_error_add(DAP_CHAIN_NODE_CLI_COM_TX_WALLET_PASS_TO_LONG_ERR,
                                       "Wallet's password is too long ( > %d)", DAP_WALLET$SZ_PASS);
                log_it(L_ERROR, "Wallet's password is too long ( > %d)", DAP_WALLET$SZ_PASS);
                json_object_put(json_arr_out);
                return DAP_CHAIN_NODE_CLI_COM_TX_WALLET_PASS_TO_LONG_ERR;
            }
            switch (cmd_num) {
                case CMD_WALLET_ACTIVATE:
                case CMD_WALLET_DEACTIVATE: {
                    json_object * json_obj_wall = json_object_new_object();
                    const char *l_prefix = cmd_num == CMD_WALLET_ACTIVATE ? "" : "de";
                    dap_cli_server_cmd_find_option_val(a_argv, l_arg_index, a_argc, "-ttl", &l_ttl_str);
                    l_rc = l_ttl_str ? strtoul(l_ttl_str, NULL, 10) : 60;

                    l_rc = cmd_num == CMD_WALLET_ACTIVATE
                            ? dap_chain_wallet_activate(l_wallet_name, strlen(l_wallet_name), l_pass_str, strlen(l_pass_str), l_rc)
                            : dap_chain_wallet_deactivate (l_wallet_name, strlen(l_wallet_name));

                    switch (l_rc) {
                    case 0:
                        json_object_object_add(json_obj_wall, "Wallet name", json_object_new_string(l_wallet_name));
                        json_object_object_add(json_obj_wall, "protection", CMD_WALLET_ACTIVATE ?
                        json_object_new_string("is activated") : json_object_new_string("is deactivated"));
                        break;
                    case -EBUSY:
                        dap_json_rpc_error_add(DAP_CHAIN_NODE_CLI_COM_TX_WALLET_ALREADY_ERR,
                                               "Error: wallet %s is already %sactivated\n", l_wallet_name, l_prefix);
                        break;
                    case -EAGAIN:
                        dap_json_rpc_error_add(DAP_CHAIN_NODE_CLI_COM_TX_WALLET_PASS_ERR,
                                "Error: wrong password for wallet %s\n", l_wallet_name);
                        break;
                    default: {
                        char l_buf[512] = { '\0' };
                        strerror_r(l_rc, l_buf, sizeof(l_buf) - 1);
                        dap_json_rpc_error_add(DAP_CHAIN_NODE_CLI_COM_TX_WALLET_ACTIVE_ERR,
                                "Wallet %s %sactivation error %d : %s\n", l_wallet_name, l_prefix, l_rc, l_buf);
                        break;
                    }
                    }
                    json_object_array_add(json_arr_out, json_obj_wall);
                } break;
                // convert wallet
                case CMD_WALLET_CONVERT: {
                    l_wallet = dap_chain_wallet_open(l_wallet_name, c_wallets_path);
                    if (!l_wallet) {
                        dap_json_rpc_error_add(DAP_CHAIN_NODE_CLI_COM_TX_WALLET_PASS_ERR,
                                               "wrong password");
                        json_object_put(json_arr_out);
                        return DAP_CHAIN_NODE_CLI_COM_TX_WALLET_PASS_ERR;
                    } else if (l_wallet->flags & DAP_WALLET$M_FL_ACTIVE) {
                        dap_json_rpc_error_add(DAP_CHAIN_NODE_CLI_COM_TX_WALLET_CONVERT_ERR,
                                               "Wallet can't be converted twice");
                        json_object_put(json_arr_out);
                        return  DAP_CHAIN_NODE_CLI_COM_TX_WALLET_CONVERT_ERR;
                    }
                    // create wallet backup 
                    dap_chain_wallet_internal_t* l_file_name = DAP_CHAIN_WALLET_INTERNAL(l_wallet);
                    snprintf(l_file_name->file_name, sizeof(l_file_name->file_name)  - 1, "%s/%s_%012lu%s", c_wallets_path, l_wallet_name, time(NULL),".backup");
                    if ( dap_chain_wallet_save(l_wallet, NULL) ) {
                        dap_json_rpc_error_add(DAP_CHAIN_NODE_CLI_COM_TX_WALLET_BACKUP_ERR,
                                               "Can't create backup wallet file because of internal error");
                        json_object_put(json_arr_out);
                        return  DAP_CHAIN_NODE_CLI_COM_TX_WALLET_BACKUP_ERR;
                    }
                    // change to old filename
                    snprintf(l_file_name->file_name, sizeof(l_file_name->file_name)  - 1, "%s/%s%s", c_wallets_path, l_wallet_name, ".dwallet");
                    if ( dap_chain_wallet_save(l_wallet, l_pass_str) ) {
                        dap_json_rpc_error_add(DAP_CHAIN_NODE_CLI_COM_TX_WALLET_CONVERT_ERR,
                                               "Wallet is not converted because of internal error");
                        json_object_put(json_arr_out);
                        return  DAP_CHAIN_NODE_CLI_COM_TX_WALLET_CONVERT_ERR;
                    }
                    json_object * json_obj_wall = json_object_new_object();
                    log_it(L_INFO, "Wallet %s has been converted", l_wallet_name);
                    json_object_object_add(json_obj_wall, "Sign wallet", json_object_new_string(
                                                                              strlen(dap_chain_wallet_check_sign(l_wallet))!=0 ?
                                                                              dap_chain_wallet_check_sign(l_wallet) : "correct"));
                    json_object_object_add(json_obj_wall, "Wallet name", json_object_new_string(l_wallet_name));
                    json_object_object_add(json_obj_wall, "Status", json_object_new_string("successfully converted"));
                    dap_chain_wallet_close(l_wallet);
                    json_object_array_add(json_arr_out, json_obj_wall);
                    break;
                }
                // new wallet
                case CMD_WALLET_NEW: {
                    int l_restore_opt = dap_cli_server_cmd_find_option_val(a_argv, l_arg_index, a_argc, "-restore", &l_restore_str);
                    int l_restore_legacy_opt = 0;
                    if (!l_restore_str)
                        l_restore_legacy_opt = dap_cli_server_cmd_find_option_val(a_argv, l_arg_index, a_argc, "-restore_legacy", &l_restore_str);
                    // rewrite existing wallet
                    int l_is_force = dap_cli_server_cmd_find_option_val(a_argv, l_arg_index, a_argc, "-force", NULL);

                    // check wallet existence
                    if (!l_is_force) {
                        char *l_file_name = dap_strdup_printf("%s/%s.dwallet", c_wallets_path, l_wallet_name);
                        FILE *l_exists = fopen(l_file_name, "rb");
                        DAP_DELETE(l_file_name);
                        if (l_exists) {
                            dap_json_rpc_error_add(DAP_CHAIN_NODE_CLI_COM_TX_WALLET_ALREADY_ERR,"Wallet %s already exists",l_wallet_name);
                            fclose(l_exists);
                            json_object_put(json_arr_out);
                            return DAP_CHAIN_NODE_CLI_COM_TX_WALLET_ALREADY_ERR;
                        }
                    }

                    dap_sign_type_t l_sign_types[MAX_ENC_KEYS_IN_MULTYSIGN] = {0};
                    size_t l_sign_count = 0;
                    if (!l_sign_type_str) {
                        l_sign_types[0].type = SIG_TYPE_DILITHIUM;
                        l_sign_type_str = dap_sign_type_to_str(l_sign_types[0]);
                        l_sign_count = 1;
                    } else {
                        l_sign_types[0] = dap_sign_type_from_str(l_sign_type_str);
                        if (l_sign_types[0].type == SIG_TYPE_NULL){
                            dap_json_rpc_error_add(DAP_CHAIN_NODE_CLI_COM_TX_WALLET_UNKNOWN_SIGN_ERR,
                                                   "Unknown signature type, please use:\n sig_picnic\n sig_dil\n sig_falcon\n sig_multi\n sig_multi2\n",l_wallet_name);
                            json_object_put(json_arr_out);
                            return DAP_CHAIN_NODE_CLI_COM_TX_WALLET_UNKNOWN_SIGN_ERR;
                        }
                        if (l_sign_types[0].type == SIG_TYPE_MULTI_CHAINED) {
                            int l_sign_index = dap_cli_server_cmd_find_option_val(a_argv, l_arg_index, a_argc, l_sign_type_str, NULL);
                            l_sign_index++;
                            for (;l_sign_index && l_sign_index < a_argc; ++l_sign_index) {
                                l_sign_types[l_sign_count] = dap_sign_type_from_str(a_argv[l_sign_index]);
                                if (l_sign_types[l_sign_count].type == SIG_TYPE_NULL) {
                                    break;
                                }
                                l_sign_count++;
                            }
                            if (!l_sign_count) {
                                dap_json_rpc_error_add(DAP_CHAIN_NODE_CLI_COM_TX_WALLET_UNKNOWN_SIGN_ERR,
                                                   "Unknown signature type, please use:\n sig_picnic\n sig_dil\n sig_falcon\n sig_multi\n sig_multi2\n",l_wallet_name);
                                json_object_put(json_arr_out);
                                return DAP_CHAIN_NODE_CLI_COM_TX_WALLET_UNKNOWN_SIGN_ERR;
                            }
                        } else {
                            l_sign_count = 1;
                        }
                    }
                    // Check unsupported tesla and bliss algorithm

                    for (size_t i = 0; i < l_sign_count; ++i) {
                        if (l_sign_types[i].type == SIG_TYPE_TESLA || l_sign_types[i].type == SIG_TYPE_BLISS|| l_sign_types[i].type == SIG_TYPE_PICNIC) {
                            if (l_restore_opt || l_restore_legacy_opt) {
                                dap_json_rpc_error_add(DAP_CHAIN_NODE_CLI_COM_TX_WALLET_UNKNOWN_SIGN_ERR,
                                                   "CAUTION!!! CAUTION!!! CAUTION!!!\nThe Bliss, Tesla and Picnic signatures are deprecated. We recommend you to create a new wallet with another available signature and transfer funds there.\n");
                                break;
                            } else {
                                dap_json_rpc_error_add(DAP_CHAIN_NODE_CLI_COM_TX_WALLET_UNKNOWN_SIGN_ERR,
                                                   "This signature algorithm is no longer supported, please, use another variant");
                                json_object_put(json_arr_out);
                                return  DAP_CHAIN_NODE_CLI_COM_TX_WALLET_UNKNOWN_SIGN_ERR;
                            }
                        }
                    }

                    uint8_t *l_seed = NULL;
                    size_t l_seed_size = 0, l_restore_str_size = dap_strlen(l_restore_str);

                    if(l_restore_opt || l_restore_legacy_opt) {
                        if (l_restore_str_size > 3 && !dap_strncmp(l_restore_str, "0x", 2) && (!dap_is_hex_string(l_restore_str + 2, l_restore_str_size - 2) || l_restore_legacy_opt)) {
                            l_seed_size = (l_restore_str_size - 2) / 2;
                            l_seed = DAP_NEW_Z_SIZE(uint8_t, l_seed_size);
                            if(!l_seed) {
                                log_it(L_CRITICAL, "Memory allocation error");
                                json_object_put(json_arr_out);
                                return DAP_CHAIN_NODE_CLI_COM_TX_WALLET_MEMORY_ERR;
                            }
                            dap_hex2bin(l_seed, l_restore_str + 2, l_restore_str_size - 2);
                            if (l_restore_legacy_opt) {
                                dap_json_rpc_error_add(DAP_CHAIN_NODE_CLI_COM_TX_WALLET_PROTECTION_ERR,
                                                       "CAUTION!!! CAUTION!!! CAUTION!!!\nYour wallet has a low level of protection. Please create a new wallet again with the option -restore\n");
                            }
                        } else {
                            dap_json_rpc_error_add(DAP_CHAIN_NODE_CLI_COM_TX_WALLET_HASH_ERR,
                                                   "Restored hash is invalid or too short, wallet is not created. Please use -restore 0x<hex_value> or -restore_legacy 0x<restore_string>");
                            json_object_put(json_arr_out);
                            return DAP_CHAIN_NODE_CLI_COM_TX_WALLET_HASH_ERR;
                        }
                    }

                    // Creates new wallet
                    l_wallet = dap_chain_wallet_create_with_seed_multi(l_wallet_name, c_wallets_path, l_sign_types, l_sign_count,
                            l_seed, l_seed_size, l_pass_str);
                    DAP_DELETE(l_seed);
                    if (!l_wallet) {
                        dap_json_rpc_error_add(DAP_CHAIN_NODE_CLI_COM_TX_WALLET_INTERNAL_ERR,
                                               "Wallet is not created because of internal error. Check name or password length (max 64 chars)");
                        json_object_put(json_arr_out);
                        return  DAP_CHAIN_NODE_CLI_COM_TX_WALLET_INTERNAL_ERR;
                    }

                    l_addr = l_net ? dap_chain_wallet_get_addr(l_wallet,l_net->pub.id ) : NULL;

                    char *l_addr_str = dap_chain_addr_to_str(l_addr);
                    json_object * json_obj_wall = json_object_new_object();
                    json_object_object_add(json_obj_wall, "Wallet name", json_object_new_string(l_wallet->name));
                    json_object_object_add(json_obj_wall, "Sign type", json_object_new_string(l_sign_type_str));
                    json_object_object_add(json_obj_wall, "Status", json_object_new_string("successfully created"));
                    if ( l_addr_str ) {
                        json_object_object_add(json_obj_wall, "new address", json_object_new_string(l_addr_str));
                    }
                    json_object_array_add(json_arr_out, json_obj_wall);
                    dap_chain_wallet_close(l_wallet);
                    break;
                }
            }
        }
    }

    if (json_arr_out) {
            json_object_array_add(*json_arr_reply, json_arr_out);
        } else {
            json_object_array_add(*json_arr_reply, json_object_new_string("empty"));
        }
    return 0;
}


typedef enum dap_chain_node_cli_cmd_values_parse_net_chain_err_to_json {
    DAP_CHAIN_NODE_CLI_CMD_VALUES_PARSE_NET_CHAIN_ERR_INTERNAL_COMMAND_PROCESSING = 101,
    DAP_CHAIN_NODE_CLI_CMD_VALUES_PARSE_NET_CHAIN_ERR_NET_STR_IS_NUL = 102,
    DAP_CHAIN_NODE_CLI_CMD_VALUES_PARSE_NET_CHAIN_ERR_NET_NOT_FOUND = 103,
    DAP_CHAIN_NODE_CLI_CMD_VALUES_PARSE_NET_CHAIN_ERR_CHAIN_NOT_FOUND = 104,
    DAP_CHAIN_NODE_CLI_CMD_VALUES_PARSE_NET_CHAIN_ERR_CHAIN_STR_IS_NULL = 105,
    DAP_CHAIN_NODE_CLI_CMD_VALUES_PARSE_NET_CHAIN_ERR_CONFIG_DEFAULT_DATUM = 106,
    DAP_CHAIN_NODE_CLI_CMD_VALUE_PARSE_CONVERT_BASE58_TO_ADDR_WALLET = 107,
    DAP_CHAIN_NODE_CLI_CMD_VALUE_PARSE_FAST_AND_BASE58_ADDR
} dap_chain_node_cli_cmd_values_parse_net_chain_err_to_json;
int dap_chain_node_cli_cmd_values_parse_net_chain_for_json(int *a_arg_index, int a_argc,
                                                           char **a_argv,
                                                           dap_chain_t **a_chain, dap_chain_net_t **a_net) {
    const char * l_chain_str = NULL;
    const char * l_net_str = NULL;

    // Net name
    if(a_net)
        dap_cli_server_cmd_find_option_val(a_argv, *a_arg_index, a_argc, "-net", &l_net_str);
    else {
        dap_json_rpc_error_add(DAP_CHAIN_NODE_CLI_CMD_VALUES_PARSE_NET_CHAIN_ERR_INTERNAL_COMMAND_PROCESSING,
                               "Error in internal command processing.");
        return DAP_CHAIN_NODE_CLI_CMD_VALUES_PARSE_NET_CHAIN_ERR_INTERNAL_COMMAND_PROCESSING;
    }

    // Select network
    if(!l_net_str) {
        dap_json_rpc_error_add(DAP_CHAIN_NODE_CLI_CMD_VALUES_PARSE_NET_CHAIN_ERR_NET_STR_IS_NUL, "%s requires parameter '-net'", a_argv[0]);
        return DAP_CHAIN_NODE_CLI_CMD_VALUES_PARSE_NET_CHAIN_ERR_NET_STR_IS_NUL;
    }

    if((*a_net = dap_chain_net_by_name(l_net_str)) == NULL) { // Can't find such network
        char l_str_to_reply_chain[500] = {0};
        char *l_str_to_reply = NULL;
        sprintf(l_str_to_reply_chain, "%s can't find network \"%s\"\n", a_argv[0], l_net_str);
        l_str_to_reply = dap_strcat2(l_str_to_reply,l_str_to_reply_chain);
        dap_string_t* l_net_str = dap_cli_list_net();
        l_str_to_reply = dap_strcat2(l_str_to_reply,l_net_str->str);
        dap_json_rpc_error_add(DAP_CHAIN_NODE_CLI_CMD_VALUES_PARSE_NET_CHAIN_ERR_NET_NOT_FOUND, "%s can't find network \"%s\"\n%s", a_argv[0], l_net_str->str, l_str_to_reply);
        return DAP_CHAIN_NODE_CLI_CMD_VALUES_PARSE_NET_CHAIN_ERR_NET_NOT_FOUND;
    }

    // Chain name
    if(a_chain) {
        dap_cli_server_cmd_find_option_val(a_argv, *a_arg_index, a_argc, "-chain", &l_chain_str);

        // Select chain
        if(l_chain_str) {
            if ((*a_chain = dap_chain_net_get_chain_by_name(*a_net, l_chain_str)) == NULL) { // Can't find such chain
                char l_str_to_reply_chain[500] = {0};
                char *l_str_to_reply = NULL;
                sprintf(l_str_to_reply_chain, "%s requires parameter '-chain' to be valid chain name in chain net %s. Current chain %s is not valid\n",
                        a_argv[0], l_net_str, l_chain_str);
                l_str_to_reply = dap_strcat2(l_str_to_reply,l_str_to_reply_chain);
                dap_chain_t * l_chain;
                dap_chain_net_t * l_chain_net = *a_net;
                l_str_to_reply = dap_strcat2(l_str_to_reply,"\nAvailable chains:\n");
                DL_FOREACH(l_chain_net->pub.chains, l_chain) {
                    l_str_to_reply = dap_strcat2(l_str_to_reply,"\t");
                    l_str_to_reply = dap_strcat2(l_str_to_reply,l_chain->name);
                    l_str_to_reply = dap_strcat2(l_str_to_reply,"\n");
                }
                dap_json_rpc_error_add(DAP_CHAIN_NODE_CLI_CMD_VALUES_PARSE_NET_CHAIN_ERR_CHAIN_NOT_FOUND, l_str_to_reply);
                return DAP_CHAIN_NODE_CLI_CMD_VALUES_PARSE_NET_CHAIN_ERR_CHAIN_NOT_FOUND;
            }
        }
        else if (!strcmp(a_argv[0], "token_decl")  || !strcmp(a_argv[0], "token_decl_sign")) {
            if (	(*a_chain = dap_chain_net_get_default_chain_by_chain_type(*a_net, CHAIN_TYPE_TOKEN)) == NULL )
            {
                dap_json_rpc_error_add(DAP_CHAIN_NODE_CLI_CMD_VALUES_PARSE_NET_CHAIN_ERR_CONFIG_DEFAULT_DATUM, "%s requires parameter '-chain' or set default datum "
                                             "type in chain configuration file");
                return DAP_CHAIN_NODE_CLI_CMD_VALUES_PARSE_NET_CHAIN_ERR_CONFIG_DEFAULT_DATUM;
            }
        }
    }
    return 0;
}


/**
 * @brief s_values_parse_net_chain
 * @param argc
 * @param argv
 * @param str_reply
 * @param l_chain
 * @param l_net
 * @return
 */
int dap_chain_node_cli_cmd_values_parse_net_chain(int *a_arg_index, int a_argc, char **a_argv, void **a_str_reply,
        dap_chain_t **a_chain, dap_chain_net_t **a_net)
{
    const char * l_chain_str = NULL;
    const char * l_net_str = NULL;

    // Net name
    if(a_net)
        dap_cli_server_cmd_find_option_val(a_argv, *a_arg_index, a_argc, "-net", &l_net_str);
    else
        return -100;

    // Select network
    if(!l_net_str) {
        dap_cli_server_cmd_set_reply_text(a_str_reply, "%s requires parameter '-net'", a_argv[0]);
        return -101;
    }

    if((*a_net = dap_chain_net_by_name(l_net_str)) == NULL) { // Can't find such network
        dap_cli_server_cmd_set_reply_text(a_str_reply, "%s can't find network \"%s\"", a_argv[0], l_net_str);
        char l_str_to_reply_chain[500] = {0};
        char *l_str_to_reply = NULL;
        sprintf(l_str_to_reply_chain, "%s can't find network \"%s\"\n", a_argv[0], l_net_str);
        l_str_to_reply = dap_strcat2(l_str_to_reply,l_str_to_reply_chain);
        dap_string_t* l_net_str = dap_cli_list_net();
        l_str_to_reply = dap_strcat2(l_str_to_reply,l_net_str->str);
        dap_cli_server_cmd_set_reply_text(a_str_reply, "%s", l_str_to_reply);
        return -102;
    }

    // Chain name
    if(a_chain) {
        dap_cli_server_cmd_find_option_val(a_argv, *a_arg_index, a_argc, "-chain", &l_chain_str);

        // Select chain
        if(l_chain_str) {
            if ((*a_chain = dap_chain_net_get_chain_by_name(*a_net, l_chain_str)) == NULL) { // Can't find such chain
                char l_str_to_reply_chain[500] = {0};
                char *l_str_to_reply = NULL;
                sprintf(l_str_to_reply_chain, "%s requires parameter '-chain' to be valid chain name in chain net %s. Current chain %s is not valid\n",
                        a_argv[0], l_net_str, l_chain_str);
                l_str_to_reply = dap_strcat2(l_str_to_reply,l_str_to_reply_chain);
                dap_chain_t * l_chain;
                dap_chain_net_t * l_chain_net = *a_net;
                l_str_to_reply = dap_strcat2(l_str_to_reply,"\nAvailable chains:\n");
                DL_FOREACH(l_chain_net->pub.chains, l_chain) {
                        l_str_to_reply = dap_strcat2(l_str_to_reply,"\t");
                        l_str_to_reply = dap_strcat2(l_str_to_reply,l_chain->name);
                        l_str_to_reply = dap_strcat2(l_str_to_reply,"\n");
                }
                dap_cli_server_cmd_set_reply_text(a_str_reply, "%s", l_str_to_reply);
                return -103;
            }
        }
        else if (	!strcmp(a_argv[0], "token_decl")
        ||			!strcmp(a_argv[0], "token_decl_sign")) {
            if (	(*a_chain = dap_chain_net_get_default_chain_by_chain_type(*a_net, CHAIN_TYPE_TOKEN)) == NULL )
            {
                dap_cli_server_cmd_set_reply_text(a_str_reply,
                                                  "%s requires parameter '-chain' or set default datum type in chain configuration file",
                                                  a_argv[0]);
                return -105;
            }
        } else {
            dap_cli_server_cmd_set_reply_text(a_str_reply, "%s requires parameter '-chain'", a_argv[0]);
            return -104;
        }
    }
    return 0;
}

/**
 * @brief
 * sign data (datum_token) by certificates (1 or more)
 * successful count of signes return in l_sign_counter
 * @param l_certs - array with certificates loaded from dcert file
 * @param l_datum_token - updated pointer for l_datum_token variable after realloc
 * @param l_certs_count - count of certificate
 * @param l_datum_data_offset - offset of datum
 * @param l_sign_counter - counter of successful data signing operation
 * @return dap_chain_datum_token_t*
 */
static dap_chain_datum_token_t * s_sign_cert_in_cycle(dap_cert_t ** l_certs, dap_chain_datum_token_t *l_datum_token, size_t l_certs_count,
            size_t *l_datum_signs_offset, uint16_t * l_sign_counter)
{
    if (!l_datum_signs_offset) {
        log_it(L_DEBUG,"l_datum_data_offset is NULL");
        return NULL;
    }

    size_t l_tsd_size = 0;
    if ((l_datum_token->type == DAP_CHAIN_DATUM_TOKEN_TYPE_DECL) &&
            ((l_datum_token->subtype == DAP_CHAIN_DATUM_TOKEN_SUBTYPE_PRIVATE)
            ||(l_datum_token->subtype == DAP_CHAIN_DATUM_TOKEN_SUBTYPE_NATIVE)))
        l_tsd_size = l_datum_token->header_native_decl.tsd_total_size;
    if ((l_datum_token->type == DAP_CHAIN_DATUM_TOKEN_TYPE_UPDATE) &&
            ((l_datum_token->subtype == DAP_CHAIN_DATUM_TOKEN_SUBTYPE_PRIVATE)
             ||(l_datum_token->subtype == DAP_CHAIN_DATUM_TOKEN_SUBTYPE_NATIVE)))
        l_tsd_size = l_datum_token->header_native_update.tsd_total_size;
    uint16_t l_tmp_cert_sign_count = l_datum_token->signs_total;
    l_datum_token->signs_total = 0;

    for(size_t i = 0; i < l_certs_count; i++)
    {
        dap_sign_t * l_sign = dap_cert_sign(l_certs[i],  l_datum_token,
           sizeof(*l_datum_token) + l_tsd_size, 0);

        if (l_sign) {
            size_t l_sign_size = dap_sign_get_size(l_sign);
            l_datum_token = DAP_REALLOC(l_datum_token, sizeof(*l_datum_token) + (*l_datum_signs_offset) + l_sign_size);
            memcpy(l_datum_token->data_n_tsd + *l_datum_signs_offset, l_sign, l_sign_size);
            *l_datum_signs_offset += l_sign_size;
            DAP_DELETE(l_sign);
            log_it(L_DEBUG,"<-- Signed with '%s'", l_certs[i]->name);
            (*l_sign_counter)++;
        }
    }
    l_datum_token->signs_total = l_tmp_cert_sign_count;

    return l_datum_token;
}

/**
 * @brief com_token_decl_sign
 * @param argc
 * @param argv
 * @param arg_func
 * @param str_reply
 * @return
 */
int com_token_decl_sign(int a_argc, char **a_argv, void **a_str_reply)
{
    int arg_index = 1;

    const char * l_hash_out_type = NULL;
    dap_cli_server_cmd_find_option_val(a_argv, arg_index, a_argc, "-H", &l_hash_out_type);
    if(!l_hash_out_type)
        l_hash_out_type = "hex";
    if(dap_strcmp(l_hash_out_type,"hex") && dap_strcmp(l_hash_out_type,"base58")) {
        dap_cli_server_cmd_set_reply_text(a_str_reply, "invalid parameter -H, valid values: -H <hex | base58>");
        return -1;
    }

    const char * l_datum_hash_str = NULL;
    // Chain name
    dap_cli_server_cmd_find_option_val(a_argv, arg_index, a_argc, "-datum", &l_datum_hash_str);
    if(l_datum_hash_str) {
        char *l_datum_hash_hex_str = NULL, *l_datum_hash_base58_str = NULL;
        const char * l_certs_str = NULL;
        dap_cert_t ** l_certs = NULL;
        size_t l_certs_count = 0;
        dap_chain_t * l_chain = NULL;
        dap_chain_net_t * l_net = NULL;

        dap_chain_node_cli_cmd_values_parse_net_chain(&arg_index, a_argc, a_argv, a_str_reply, &l_chain, &l_net);
        if(!l_net)
            return -1;
        else {
            if(*a_str_reply) {
                DAP_DELETE(*a_str_reply);
                *a_str_reply = NULL;
            }
        }

        // Certificates thats will be used to sign currend datum token
        dap_cli_server_cmd_find_option_val(a_argv, arg_index, a_argc, "-certs", &l_certs_str);

        // Load certs lists
        if (l_certs_str)
            dap_cert_parse_str_list(l_certs_str, &l_certs, &l_certs_count);

        if(!l_certs_count) {
            dap_cli_server_cmd_set_reply_text(a_str_reply,
                    "token_sign command requres at least one valid certificate to sign the basic transaction of emission");
            return -7;
        }

        char * l_gdb_group_mempool = dap_chain_net_get_gdb_group_mempool_new(l_chain);
        if(!l_gdb_group_mempool) {
            l_gdb_group_mempool = dap_chain_net_get_gdb_group_mempool_by_chain_type(l_net, CHAIN_TYPE_TOKEN);
        }
        // datum hash may be in hex or base58 format
        if(!dap_strncmp(l_datum_hash_str, "0x", 2) || !dap_strncmp(l_datum_hash_str, "0X", 2)) {
            l_datum_hash_hex_str = dap_strdup(l_datum_hash_str);
            l_datum_hash_base58_str = dap_enc_base58_from_hex_str_to_str(l_datum_hash_str);
        } else {
            l_datum_hash_hex_str = dap_enc_base58_to_hex_str_from_str(l_datum_hash_str);
            l_datum_hash_base58_str = dap_strdup(l_datum_hash_str);
        }
        const char *l_datum_hash_out_str = dap_strcmp(l_hash_out_type,"hex")
            ? l_datum_hash_base58_str
            : l_datum_hash_hex_str;

        log_it(L_DEBUG, "Requested to sign token declaration %s in gdb://%s with certs %s",
                l_gdb_group_mempool, l_datum_hash_hex_str, l_certs_str);

        dap_chain_datum_t * l_datum = NULL;
        size_t l_datum_size = 0;
        size_t l_tsd_size = 0;
        if((l_datum = (dap_chain_datum_t*) dap_global_db_get_sync(l_gdb_group_mempool,
                l_datum_hash_hex_str, &l_datum_size, NULL, NULL )) != NULL) {

            // Check if its token declaration
            if(l_datum->header.type_id == DAP_CHAIN_DATUM_TOKEN_DECL ||
                l_datum->header.type_id == DAP_CHAIN_DATUM_TOKEN_TYPE_UPDATE) {
                dap_chain_datum_token_t *l_datum_token = DAP_DUP_SIZE(l_datum->data, l_datum->header.data_size);    // for realloc
                DAP_DELETE(l_datum);
                if ((l_datum_token->subtype == DAP_CHAIN_DATUM_TOKEN_SUBTYPE_PRIVATE)
                    ||  (l_datum_token->subtype == DAP_CHAIN_DATUM_TOKEN_SUBTYPE_NATIVE))
                    l_tsd_size = l_datum_token->header_native_decl.tsd_total_size;
                // Check for signatures, are they all in set and are good enought?
                size_t l_signs_size = 0, i = 1;
                for (i = 1; i <= l_datum_token->signs_total; i++){
                    dap_sign_t *l_sign = (dap_sign_t *)(l_datum_token->data_n_tsd + l_tsd_size + l_signs_size);
                    if(dap_sign_verify(l_sign, l_datum_token, sizeof(*l_datum_token) - sizeof(uint16_t))) {
                        log_it(L_WARNING, "Wrong signature %zu for datum_token with key %s in mempool!", i, l_datum_hash_out_str);
                        dap_cli_server_cmd_set_reply_text(a_str_reply,
                                "Datum %s with datum token has wrong signature %zu, break process and exit",
                                l_datum_hash_out_str, i);
                        DAP_DELETE(l_datum_token);
                        DAP_DELETE(l_gdb_group_mempool);
                        return -6;
                    }else{
                        log_it(L_DEBUG,"Sign %zu passed", i);
                    }
                    l_signs_size += dap_sign_get_size(l_sign);
                }

                log_it(L_DEBUG, "Datum %s with token declaration: %hu signatures are verified well (sign_size = %zu)",
                                 l_datum_hash_out_str, l_datum_token->signs_total, l_signs_size);

                // Sign header with all certificates in the list and add signs to the end of token update
                uint16_t l_sign_counter = 0;
                size_t l_data_size = l_tsd_size + l_signs_size;
                l_datum_token = s_sign_cert_in_cycle(l_certs, l_datum_token, l_certs_count, &l_data_size,
                                                            &l_sign_counter);
                l_datum_token->signs_total += l_sign_counter;
                size_t l_token_size = sizeof(*l_datum_token) + l_data_size;
                dap_chain_datum_t * l_datum = dap_chain_datum_create(DAP_CHAIN_DATUM_TOKEN_DECL,
                                                                     l_datum_token, l_token_size);
                DAP_DELETE(l_datum_token);
                // Calc datum's hash
                l_datum_size = dap_chain_datum_size(l_datum);
                dap_chain_hash_fast_t l_key_hash = { };
                dap_hash_fast(l_datum->data, l_token_size, &l_key_hash);
                char *l_key_str = dap_chain_hash_fast_to_str_static(&l_key_hash);
                char *l_key_str_base58 = dap_enc_base58_encode_hash_to_str_static(&l_key_hash);
                const char *l_key_out_str = dap_strcmp(l_hash_out_type, "hex")
                        ? l_key_str_base58 : l_key_str;
                // Add datum to mempool with datum_token hash as a key
                if( dap_global_db_set_sync(l_gdb_group_mempool, l_key_str, l_datum, dap_chain_datum_size(l_datum), false) == 0) {

                    char* l_hash_str = l_datum_hash_hex_str;
                    // Remove old datum from pool
                    if( dap_global_db_del_sync(l_gdb_group_mempool, l_hash_str ) == 0) {
                        dap_cli_server_cmd_set_reply_text(a_str_reply,
                                "datum %s is replacing the %s in datum pool",
                                l_key_out_str, l_datum_hash_out_str);
                        DAP_DELETE(l_datum);
                        //DAP_DELETE(l_datum_token);
                        DAP_DELETE(l_gdb_group_mempool);
                        return 0;
                    } else {
                        dap_cli_server_cmd_set_reply_text(a_str_reply,
                                "Warning! Can't remove old datum %s ( new datum %s added normaly in datum pool)",
                                l_datum_hash_out_str, l_key_out_str);
                        DAP_DELETE(l_datum);
                        DAP_DELETE(l_gdb_group_mempool);
                        return 1;
                    }
                    DAP_DELETE(l_hash_str);
                } else {
                    dap_cli_server_cmd_set_reply_text(a_str_reply,
                            "Error! datum %s produced from %s can't be placed in mempool",
                            l_key_out_str, l_datum_hash_out_str);
                    DAP_DELETE(l_datum);
                    DAP_DELETE(l_gdb_group_mempool);
                    DAP_DELETE(l_key_str);
                    DAP_DELETE(l_key_str_base58);
                    return -2;
                }
            } else {
                dap_cli_server_cmd_set_reply_text(a_str_reply,
                        "Error! Wrong datum type. token_decl_sign sign only token declarations datum");
                return -61;
            }
        } else {
            dap_cli_server_cmd_set_reply_text(a_str_reply,
                    "token_decl_sign can't find datum with %s hash in the mempool of %s:%s",l_datum_hash_out_str,l_net? l_net->pub.name: "<undefined>",
                    l_chain?l_chain->name:"<undefined>");
            return -5;
        }
        DAP_DELETE(l_datum_hash_hex_str);
        DAP_DELETE(l_datum_hash_base58_str);
    } else {
        dap_cli_server_cmd_set_reply_text(a_str_reply, "token_decl_sign need -datum <datum hash> argument");
        return -2;
    }
    return 0;
}


/**
 * @brief s_com_mempool_list_print_for_chain
 *
 * @param a_net
 * @param a_chain
 * @param a_str_tmp
 * @param a_hash_out_type
 */
void s_com_mempool_list_print_for_chain(dap_chain_net_t * a_net, dap_chain_t * a_chain, const char * a_add, json_object *a_json_obj, const char *a_hash_out_type, bool a_fast) {
    dap_chain_addr_t *l_wallet_addr = dap_chain_addr_from_str(a_add);
    if (a_add && !l_wallet_addr) {
        dap_json_rpc_error_add(DAP_CHAIN_NODE_CLI_CMD_VALUE_PARSE_CONVERT_BASE58_TO_ADDR_WALLET, "Cannot convert "
                                                                                                 "string '%s' to binary address.\n", a_add);
        return;
    }
    if (l_wallet_addr && a_fast) {
        dap_json_rpc_error_add(DAP_CHAIN_NODE_CLI_CMD_VALUE_PARSE_FAST_AND_BASE58_ADDR,
                               "In fast mode, it is impossible to count the number of transactions and emissions "
                               "for a specific address. The -brief and -addr options are mutually exclusive.\n");
        DAP_DELETE(l_wallet_addr);
        return;
    }
    char * l_gdb_group_mempool = dap_chain_net_get_gdb_group_mempool_new(a_chain);
    if(!l_gdb_group_mempool){
        dap_json_rpc_error_add(DAP_CHAIN_NODE_CLI_COM_MEMPOOL_LIST_CAN_NOT_GET_MEMPOOL_GROUP,
                               "%s.%s: chain not found\n", a_net->pub.name, a_chain->name);
        return;
    }
    int l_removed = 0;
    json_object *l_obj_chain = json_object_new_object();
    json_object *l_obj_chain_name  = json_object_new_string(a_chain->name);
    if (!l_obj_chain_name || !l_obj_chain) {
        json_object_put(l_obj_chain);
        dap_json_rpc_allocation_error;
        return;
    }
    json_object_object_add(l_obj_chain, "name", l_obj_chain_name);
    dap_chain_mempool_filter(a_chain, &l_removed);
    json_object *l_jobj_removed = json_object_new_int(l_removed);
    if (!l_jobj_removed) {
        json_object_put(l_obj_chain);
        dap_json_rpc_allocation_error;
        return;
    }
    json_object_object_add(l_obj_chain, "removed", l_jobj_removed);
    size_t l_objs_count = 0;
    size_t l_objs_addr = 0;
    dap_global_db_obj_t * l_objs = dap_global_db_get_all_sync(l_gdb_group_mempool, &l_objs_count);
    json_object  *l_jobj_datums;
    if (l_objs_count == 0) {
        l_jobj_datums = json_object_new_null();
    } else {
        l_jobj_datums = json_object_new_array();
        if (!l_jobj_datums) {
            json_object_put(l_obj_chain);
            dap_json_rpc_allocation_error;
            return;
        }
    }
    for(size_t i = 0; i < l_objs_count; i++) {
        dap_chain_datum_t *l_datum = (dap_chain_datum_t *)l_objs[i].value;
        if (!l_datum->header.data_size || (l_datum->header.data_size > l_objs[i].value_len)) {
            log_it(L_ERROR, "Trash datum in GDB %s.%s, key: %s data_size:%u, value_len:%zu",
                   a_net->pub.name, a_chain->name, l_objs[i].key, l_datum->header.data_size, l_objs[i].value_len);
            dap_global_db_del_sync(l_gdb_group_mempool, l_objs[i].key);
            continue;
        }
        dap_time_t l_ts_create = (dap_time_t) l_datum->header.ts_create;
        const char *l_datum_type = dap_chain_datum_type_id_to_str(l_datum->header.type_id);
        dap_hash_fast_t l_datum_real_hash = {0};
        dap_hash_fast_t l_datum_hash_from_key = {0};
        dap_hash_fast(l_datum->data, l_datum->header.data_size, &l_datum_real_hash);
        dap_chain_hash_fast_from_str(l_objs[i].key, &l_datum_hash_from_key);
        char buff_time[50];
        dap_time_to_str_rfc822(buff_time, 50, l_datum->header.ts_create);
        json_object *l_jobj_type = json_object_new_string(l_datum_type);
        json_object *l_jobj_hash = json_object_new_string(l_objs[i].key);
        json_object *l_jobj_ts_created = json_object_new_object();
        json_object *l_jobj_ts_created_time_stamp = json_object_new_uint64(l_ts_create);
        json_object *l_jobj_ts_created_str = json_object_new_string(buff_time);
        if (!l_jobj_type || !l_jobj_hash || !l_jobj_ts_created || !l_jobj_ts_created_str || !l_jobj_ts_created_time_stamp) {
            json_object_put(l_jobj_type);
            json_object_put(l_jobj_hash);
            json_object_put(l_jobj_ts_created);
            json_object_put(l_jobj_ts_created_time_stamp);
            json_object_put(l_jobj_ts_created_str);
            json_object_put(l_jobj_datums);
            json_object_put(l_obj_chain);
            dap_global_db_objs_delete(l_objs, l_objs_count);
            dap_json_rpc_allocation_error;
            return;
        }
        json_object_object_add(l_jobj_ts_created, "time_stamp", l_jobj_ts_created_time_stamp);
        json_object_object_add(l_jobj_ts_created, "str", l_jobj_ts_created_str);
        json_object *l_jobj_datum = json_object_new_object();
        if (!l_jobj_datum) {
            json_object_put(l_jobj_type);
            json_object_put(l_jobj_hash);
            json_object_put(l_jobj_ts_created);
            json_object_put(l_jobj_ts_created_time_stamp);
            json_object_put(l_jobj_ts_created_str);
            json_object_put(l_jobj_datums);
            json_object_put(l_obj_chain);
            dap_global_db_objs_delete(l_objs, l_objs_count);
            dap_json_rpc_allocation_error;
            return;
        }
        if (!dap_hash_fast_compare(&l_datum_real_hash, &l_datum_hash_from_key)){
            char *l_drh_str = dap_hash_fast_to_str_new(&l_datum_real_hash);
            char *l_wgn = dap_strdup_printf("Key field in DB %s does not match datum's hash %s\n",
                                            l_objs[i].key, l_drh_str);
            DAP_DELETE(l_drh_str);
            if (!l_wgn) {
                dap_global_db_objs_delete(l_objs, l_objs_count);
                json_object_put(l_jobj_datum);
                json_object_put(l_obj_chain);
                json_object_put(l_jobj_type);
                json_object_put(l_jobj_hash);
                json_object_put(l_jobj_ts_created);
                json_object_put(l_jobj_datums);
                dap_json_rpc_allocation_error;
                return;
            }
            json_object *l_jobj_warning = json_object_new_string(l_wgn);
            DAP_DELETE(l_wgn);
            if (!l_jobj_warning) {
                dap_global_db_objs_delete(l_objs, l_objs_count);
                json_object_put(l_jobj_datum);
                json_object_put(l_obj_chain);
                json_object_put(l_jobj_type);
                json_object_put(l_jobj_hash);
                json_object_put(l_jobj_ts_created);
                json_object_put(l_jobj_datums);
                dap_json_rpc_allocation_error;
                return;
            }
            json_object_object_add(l_jobj_datum, "warning", l_jobj_warning);
            json_object_array_add(l_jobj_datums, l_jobj_datum);
            continue;
        }
        json_object_object_add(l_jobj_datum, "hash", l_jobj_hash);
        json_object_object_add(l_jobj_datum, "type", l_jobj_type);
        json_object_object_add(l_jobj_datum, "created", l_jobj_ts_created);
        bool datum_is_accepted_addr = false;
        if (!a_fast) {
            switch (l_datum->header.type_id) {
                case DAP_CHAIN_DATUM_TX: {
                    dap_chain_addr_t l_addr_from;
                    dap_chain_datum_tx_t *l_tx = (dap_chain_datum_tx_t *) l_datum->data;
                    
                    int l_ledger_rc = DAP_LEDGER_TX_CHECK_NULL_TX;
<<<<<<< HEAD
                    char *l_main_ticker = dap_ledger_tx_get_main_ticker(a_net->pub.ledger, l_tx, &l_ledger_rc);
=======
                    const char *l_main_ticker = dap_ledger_tx_get_main_ticker(a_net->pub.ledger, l_tx, &l_ledger_rc);
>>>>>>> c7af1eb4
                    char * l_ledger_rc_str = dap_ledger_tx_check_err_str(l_ledger_rc);
                    
                    json_object *l_jobj_main_ticker = json_object_new_string(l_main_ticker ? l_main_ticker : "UNKNOWN");
                    json_object *l_jobj_ledger_rc = json_object_new_string(l_ledger_rc_str);
                    
                    if (!l_jobj_main_ticker || !l_jobj_ledger_rc) {
                            json_object_put(l_jobj_datum);
                            json_object_put(l_jobj_datums);
                            json_object_put(l_obj_chain);
                            dap_global_db_objs_delete(l_objs, l_objs_count);
                            dap_json_rpc_allocation_error;
                            return;
                    }
                
                    json_object_object_add(l_jobj_datum, "main_ticker", l_jobj_main_ticker);
                    json_object_object_add(l_jobj_datum, "ledger_rc", l_jobj_ledger_rc);
                
                    dap_list_t *l_list_sig_item = dap_chain_datum_tx_items_get(l_tx, TX_ITEM_TYPE_SIG, NULL);
                    dap_list_t *l_list_in_ems = dap_chain_datum_tx_items_get(l_tx, TX_ITEM_TYPE_IN_EMS, NULL);
                    if (!l_list_sig_item) {
                        json_object *l_jobj_wgn = json_object_new_string("An item with a type TX_ITEM_TYPE_SIG for the "
                                                                         "transaction was not found, the transaction may "
                                                                         "be corrupted.");
                        json_object_object_add(l_jobj_datum, "warning", l_jobj_wgn);
                        break;
                    }
                    dap_chain_tx_sig_t *l_sig = l_list_sig_item->data;
                    dap_sign_t *l_sign = dap_chain_datum_tx_item_sign_get_sig(l_sig);
                    dap_chain_addr_fill_from_sign(&l_addr_from, l_sign, a_net->pub.id);
                    if (l_wallet_addr && dap_chain_addr_compare(l_wallet_addr, &l_addr_from)) {
                        datum_is_accepted_addr = true;
                    }
                    dap_list_free(l_list_sig_item);
                    dap_list_t *l_list_in_reward = dap_chain_datum_tx_items_get(l_tx, TX_ITEM_TYPE_IN_REWARD, NULL);
                    if (l_list_in_reward) {
                        json_object *l_obj_in_reward_arary = json_object_new_array();
                        if (!l_obj_in_reward_arary) {
                            dap_list_free(l_list_in_reward);
                            json_object_put(l_jobj_datum);
                            json_object_put(l_jobj_datums);
                            json_object_put(l_obj_chain);
                            dap_global_db_objs_delete(l_objs, l_objs_count);
                            dap_json_rpc_allocation_error;
                            return;
                        }
                        for (dap_list_t *it = l_list_in_reward; it; it = it->next) {
                            dap_chain_tx_in_reward_t *l_in_reward = (dap_chain_tx_in_reward_t *) it->data;
                            char *l_block_hash = dap_chain_hash_fast_to_str_new(&l_in_reward->block_hash);
                            json_object *l_jobj_block_hash = json_object_new_string(l_block_hash);
                            if (!l_jobj_block_hash) {
                                DAP_DELETE(l_block_hash);
                                json_object_put(l_obj_in_reward_arary);
                                dap_list_free(l_list_in_reward);
                                json_object_put(l_jobj_datum);
                                json_object_put(l_jobj_datums);
                                json_object_put(l_obj_chain);
                                dap_global_db_objs_delete(l_objs, l_objs_count);
                                dap_json_rpc_allocation_error;
                                return;
                            }
                            json_object_array_add(l_obj_in_reward_arary, l_jobj_block_hash);
                            DAP_DELETE(l_block_hash);
                        }
                    } else {
                        json_object *l_jobj_addr_from = json_object_new_string(dap_chain_addr_to_str(&l_addr_from));
                        if (!l_jobj_addr_from) {
                            json_object_put(l_jobj_datum);
                            json_object_put(l_jobj_datums);
                            json_object_put(l_obj_chain);
                            dap_global_db_objs_delete(l_objs, l_objs_count);
                            dap_json_rpc_allocation_error;
                            return;
                        }
                        json_object_object_add(l_jobj_datum, "from", l_jobj_addr_from);
                    }
                    dap_list_t *l_list_out_items = dap_chain_datum_tx_items_get(l_tx, TX_ITEM_TYPE_OUT_ALL, NULL);
                    json_object *l_jobj_to_list = json_object_new_array();
                    json_object *l_jobj_change_list = json_object_new_array();
                    json_object *l_jobj_to_from_emi = json_object_new_array();
                    json_object *l_jobj_fee_list = json_object_new_array();
                    json_object *l_jobj_stake_lock_list = json_object_new_array();
                    json_object *l_jobj_xchange_list = json_object_new_array();
                    json_object *l_jobj_stake_pos_delegate_list = json_object_new_array();
                    json_object *l_jobj_pay_list = json_object_new_array();
                    json_object *l_jobj_tx_vote = json_object_new_array();
                    json_object *l_jobj_tx_voting  = json_object_new_array();
                    if (!l_jobj_to_list || !l_jobj_change_list || !l_jobj_fee_list || !l_jobj_stake_lock_list ||
                        !l_jobj_xchange_list || !l_jobj_stake_pos_delegate_list || !l_jobj_pay_list) {
                        json_object_put(l_jobj_to_list);
                        json_object_put(l_jobj_change_list);
                        json_object_put(l_jobj_to_from_emi);
                        json_object_put(l_jobj_fee_list);
                        json_object_put(l_jobj_stake_lock_list);
                        json_object_put(l_jobj_xchange_list);
                        json_object_put(l_jobj_stake_pos_delegate_list);
                        json_object_put(l_jobj_pay_list);
                        json_object_put(l_jobj_tx_vote);
                        json_object_put(l_jobj_tx_voting);
                        json_object_put(l_jobj_datum);
                        json_object_put(l_jobj_datums);
                        json_object_put(l_obj_chain);
                        dap_global_db_objs_delete(l_objs, l_objs_count);
                        dap_json_rpc_allocation_error;
                        return;
                    }
                    enum {
                        OUT_COND_TYPE_UNKNOWN,
                        OUT_COND_TYPE_PAY,
                        OUT_COND_TYPE_FEE,
                        OUT_COND_TYPE_STAKE_LOCK,
                        OUT_COND_TYPE_XCHANGE,
                        OUT_COND_TYPE_POS_DELEGATE
                    }l_out_cond_subtype={0};
                    dap_list_t *l_vote_list = dap_chain_datum_tx_items_get(l_tx, TX_ITEM_TYPE_VOTE, NULL);
                    dap_list_t *l_voting_list = dap_chain_datum_tx_items_get(l_tx, TX_ITEM_TYPE_VOTING, NULL);
                    for (dap_list_t *it = l_list_out_items; it; it = it->next) {
                        dap_chain_addr_t *l_dist_addr = NULL;
                        uint256_t l_value = uint256_0;
                        const char *l_dist_token = NULL;
                        uint8_t l_type = *(uint8_t *) it->data;
                        switch (l_type) {
                            case TX_ITEM_TYPE_OUT: {
                                l_value = ((dap_chain_tx_out_t *) it->data)->header.value;
                                l_dist_token = l_main_ticker;
                                l_dist_addr = &((dap_chain_tx_out_t *) it->data)->addr;
                            }
                                break;
                            case TX_ITEM_TYPE_OUT_EXT: {
                                l_value = ((dap_chain_tx_out_ext_t *) it->data)->header.value;
                                l_dist_token = ((dap_chain_tx_out_ext_t *) it->data)->token;
                                l_dist_addr = &((dap_chain_tx_out_ext_t *) it->data)->addr;
                            }
                                break;
                            case TX_ITEM_TYPE_OUT_COND: {
                                dap_chain_tx_out_cond_t *l_out_cond = (dap_chain_tx_out_cond_t*)it->data;
                                l_value = ((dap_chain_tx_out_cond_t *) it->data)->header.value;
                                switch (l_out_cond->header.subtype) {
                                    case DAP_CHAIN_TX_OUT_COND_SUBTYPE_FEE: {
                                        l_dist_token = a_net->pub.native_ticker;
                                        l_out_cond_subtype = OUT_COND_TYPE_FEE;
                                    } break;
                                    case DAP_CHAIN_TX_OUT_COND_SUBTYPE_SRV_STAKE_LOCK: {
                                        l_dist_token = l_main_ticker;
                                        l_out_cond_subtype = OUT_COND_TYPE_STAKE_LOCK;
                                    } break;
                                    case DAP_CHAIN_TX_OUT_COND_SUBTYPE_SRV_XCHANGE: {
                                        l_dist_token = l_main_ticker;
                                        l_out_cond_subtype = OUT_COND_TYPE_XCHANGE;
                                    } break;
                                    case DAP_CHAIN_TX_OUT_COND_SUBTYPE_SRV_STAKE_POS_DELEGATE: {
                                        l_dist_token = l_main_ticker;
                                        l_out_cond_subtype = OUT_COND_TYPE_POS_DELEGATE;
                                    } break;
                                    case DAP_CHAIN_TX_OUT_COND_SUBTYPE_SRV_PAY: {
                                        l_dist_token = l_main_ticker;
                                        l_out_cond_subtype = OUT_COND_TYPE_PAY;
                                    } break;
                                    default:
                                        break;
                                }
                            } break;
                            default:
                                break;
                        }
                        json_object *l_jobj_money = json_object_new_object();
                        if (!l_jobj_money) {
                            json_object_put(l_jobj_to_list);
                            json_object_put(l_jobj_change_list);
                            json_object_put(l_jobj_to_from_emi);
                            json_object_put(l_jobj_fee_list);
                            json_object_put(l_jobj_datum);
                            json_object_put(l_jobj_datums);
                            json_object_put(l_obj_chain);
                            dap_global_db_objs_delete(l_objs, l_objs_count);
                            dap_json_rpc_allocation_error;
                            return;
                        }
                        char *l_value_coins_str, *l_value_str = dap_uint256_to_char(l_value, &l_value_coins_str);
                        json_object_object_add(l_jobj_money, "value", json_object_new_string(l_value_str));
                        json_object_object_add(l_jobj_money, "coins", json_object_new_string(l_value_coins_str));
                        if (l_dist_token) {
                            json_object *l_jobj_token = json_object_new_string(l_dist_token);
                            if (!l_jobj_token) {
                                json_object_put(l_jobj_to_list);
                                json_object_put(l_jobj_change_list);
                                json_object_put(l_jobj_to_from_emi);
                                json_object_put(l_jobj_fee_list);
                                json_object_put(l_jobj_money);
                                json_object_put(l_jobj_datum);
                                json_object_put(l_jobj_datums);
                                json_object_put(l_obj_chain);
                                dap_global_db_objs_delete(l_objs, l_objs_count);
                                dap_json_rpc_allocation_error;
                                return;
                            }
                            json_object_object_add(l_jobj_money, "token", l_jobj_token);
                        }

                        if (l_dist_addr) {
                            json_object *l_jobj_addr = json_object_new_string(dap_chain_addr_to_str(l_dist_addr));
                            if (!l_jobj_addr) {
                                json_object_put(l_jobj_to_list);
                                json_object_put(l_jobj_change_list);
                                json_object_put(l_jobj_to_from_emi);
                                json_object_put(l_jobj_fee_list);
                                json_object_put(l_jobj_money);
                                json_object_put(l_jobj_datum);
                                json_object_put(l_jobj_datums);
                                json_object_put(l_obj_chain);
                                dap_global_db_objs_delete(l_objs, l_objs_count);
                                dap_json_rpc_allocation_error;
                                return;
                            }
                            if (!datum_is_accepted_addr && l_wallet_addr) {
                                datum_is_accepted_addr = dap_chain_addr_compare(l_wallet_addr, l_dist_addr);
                            }
                            json_object *l_jobj_f = json_object_new_object();
                            if (!l_jobj_f) {
                                json_object_put(l_jobj_to_list);
                                json_object_put(l_jobj_change_list);
                                json_object_put(l_jobj_to_from_emi);
                                json_object_put(l_jobj_fee_list);
                                json_object_put(l_jobj_addr);
                                json_object_put(l_jobj_money);
                                json_object_put(l_jobj_datum);
                                json_object_put(l_jobj_datums);
                                json_object_put(l_obj_chain);
                                dap_global_db_objs_delete(l_objs, l_objs_count);
                                dap_json_rpc_allocation_error;
                                return;
                            }
                            json_object_object_add(l_jobj_f, "money", l_jobj_money);
                            if (dap_chain_addr_compare(&l_addr_from, l_dist_addr)) {
                                bool l_in_from_emi = false;
                                for (dap_list_t *it_ems = l_list_in_ems; it_ems; it_ems = it_ems->next) {
                                    dap_chain_tx_in_ems_t *l_in_ems = (dap_chain_tx_in_ems_t*)it_ems->data;
                                    if (!dap_strcmp(l_in_ems->header.ticker, l_dist_token)) {
                                        l_in_from_emi = true;
                                        dap_hash_fast_t l_ems_hash = l_in_ems->header.token_emission_hash;
                                        char l_ems_hash_str[DAP_CHAIN_HASH_FAST_STR_SIZE];
                                        dap_hash_fast_to_str(&l_ems_hash, l_ems_hash_str, DAP_CHAIN_HASH_FAST_STR_SIZE);
                                        json_object * l_obj_ems_hash = json_object_new_string(l_ems_hash_str);
                                        if (!l_obj_ems_hash) {
                                            json_object_put(l_jobj_to_list);
                                            json_object_put(l_jobj_change_list);
                                            json_object_put(l_jobj_to_from_emi);
                                            json_object_put(l_jobj_fee_list);
                                            json_object_put(l_jobj_addr);
                                            json_object_put(l_jobj_money);
                                            json_object_put(l_jobj_datum);
                                            json_object_put(l_jobj_datums);
                                            json_object_put(l_obj_chain);
                                            json_object_put(l_jobj_f);
                                            dap_global_db_objs_delete(l_objs, l_objs_count);
                                            dap_json_rpc_allocation_error;
                                            return;
                                        }
                                        json_object_object_add(l_jobj_f, "token_emission_hash", l_obj_ems_hash);
                                        break;
                                    }
                                }
                                if (l_in_from_emi)
                                    json_object_array_add(l_jobj_to_from_emi, l_jobj_f);
                                else
                                    json_object_array_add(l_jobj_change_list, l_jobj_f);
                            } else {
                                json_object_object_add(l_jobj_f, "addr", l_jobj_addr);
                                json_object_array_add(l_jobj_to_list, l_jobj_f);
                            }
                        } else {
                            switch (l_out_cond_subtype) {
                                case OUT_COND_TYPE_PAY:
                                    json_object_array_add(l_jobj_pay_list, l_jobj_money);
                                    break;
                                case OUT_COND_TYPE_FEE:
                                    json_object_array_add(l_jobj_fee_list, l_jobj_money);
                                    break;
                                case OUT_COND_TYPE_STAKE_LOCK:
                                    json_object_array_add(l_jobj_stake_lock_list, l_jobj_money);
                                    break;
                                case OUT_COND_TYPE_XCHANGE:
                                    json_object_array_add(l_jobj_xchange_list, l_jobj_money);
                                    break;
                                case OUT_COND_TYPE_POS_DELEGATE:
                                    json_object_array_add(l_jobj_stake_pos_delegate_list, l_jobj_money);
                                    break;
                                default:
                                    log_it(L_ERROR, "An unknown subtype output was found in a transaction in the mempool list.");
                                    break;
                            }
                        }
                    }
                    for (dap_list_t *it = l_vote_list; it; it = it->next) {
                        json_object *l_jobj_vote = dap_chain_datum_tx_item_vote_to_json((dap_chain_tx_vote_t*)it->data);
                        json_object_array_add(l_jobj_tx_vote, l_jobj_vote);
                    }
                    for (dap_list_t *it = l_voting_list; it; it = it->next) {
                        json_object *l_jobj_voting = dap_chain_datum_tx_item_voting_tsd_to_json(l_tx);
                        json_object_array_add(l_jobj_tx_voting, l_jobj_voting);
                    }
                    json_object_object_add(l_jobj_datum, "to", l_jobj_to_list);
                    json_object_object_add(l_jobj_datum, "change", l_jobj_change_list);
                    json_object_object_add(l_jobj_datum, "fee", l_jobj_fee_list);
                    json_object_array_length(l_jobj_pay_list) > 0 ?
                    json_object_object_add(l_jobj_datum, "srv_pay", l_jobj_pay_list) : json_object_put(l_jobj_pay_list);
                    json_object_array_length(l_jobj_xchange_list) > 0 ?
                    json_object_object_add(l_jobj_datum, "srv_xchange", l_jobj_xchange_list) : json_object_put(l_jobj_xchange_list);
                    json_object_array_length(l_jobj_stake_lock_list) > 0 ?
                    json_object_object_add(l_jobj_datum, "srv_stake_lock", l_jobj_stake_lock_list) : json_object_put(l_jobj_stake_lock_list);
                    json_object_array_length(l_jobj_stake_pos_delegate_list) > 0 ?
                    json_object_object_add(l_jobj_datum, "srv_stake_pos_delegate", l_jobj_stake_pos_delegate_list) : json_object_put(l_jobj_stake_pos_delegate_list);
                    json_object_array_length(l_jobj_to_from_emi) > 0 ?
                    json_object_object_add(l_jobj_datum, "from_emission", l_jobj_to_from_emi) : json_object_put(l_jobj_to_from_emi);
                    json_object_array_length(l_jobj_tx_vote) > 0 ?
                    json_object_object_add(l_jobj_datum, "vote", l_jobj_tx_vote) : json_object_put(l_jobj_tx_vote);
                    json_object_array_length(l_jobj_tx_voting) > 0 ?
                    json_object_object_add(l_jobj_datum, "voting", l_jobj_tx_voting) : json_object_put(l_jobj_tx_voting);
                    dap_list_free(l_list_out_items);
                    dap_list_free(l_vote_list);
                    dap_list_free(l_voting_list);
                }
                    break;
                case DAP_CHAIN_DATUM_TOKEN_EMISSION: {
                    size_t l_emi_size = l_datum->header.data_size;
                    dap_chain_datum_token_emission_t *l_emi = dap_chain_datum_emission_read(l_datum->data, &l_emi_size);
                    if (l_wallet_addr && l_emi && dap_chain_addr_compare(l_wallet_addr, &l_emi->hdr.address))
                        datum_is_accepted_addr = true;
                    DAP_DELETE(l_emi);
                    json_object_object_add(l_jobj_datum, "data", dap_chain_datum_data_to_json(l_datum));
                }
                    break;
                default:
                    json_object_object_add(l_jobj_datum, "data", dap_chain_datum_data_to_json(l_datum));
            }
        }
        if (l_wallet_addr) {
            if (datum_is_accepted_addr) {
                json_object_array_add(l_jobj_datums, l_jobj_datum);
            } else
                json_object_put(l_jobj_datum);
        } else
            json_object_array_add(l_jobj_datums, l_jobj_datum);
    }

    json_object_object_add(l_obj_chain, "datums", l_jobj_datums);

    dap_global_db_objs_delete(l_objs, l_objs_count);

    char l_net_chain_count_total[64] = {0};

    sprintf(l_net_chain_count_total, "%s.%s: %zu", a_net->pub.name, a_chain->name, l_objs_count);
    json_object * l_object_total = json_object_new_string(l_net_chain_count_total);
    if (!l_object_total) {
        json_object_put(l_obj_chain);
        dap_json_rpc_allocation_error;
        return;
    }
    json_object_object_add(l_obj_chain, "total", l_object_total);

    json_object_array_add(a_json_obj, l_obj_chain);
    DAP_DELETE(l_gdb_group_mempool);
}

static int mempool_delete_for_chain(dap_chain_t *a_chain, const char * a_datum_hash_str, json_object **a_json_reply) {
        char * l_gdb_group_mempool = dap_chain_net_get_gdb_group_mempool_new(a_chain);
        uint8_t *l_data_tmp = dap_global_db_get_sync(l_gdb_group_mempool, a_datum_hash_str,
                                                     NULL, NULL, NULL);
        if (!l_data_tmp) {
            DAP_DELETE(l_gdb_group_mempool);
            return 1;
        }
        if (dap_global_db_del_sync(l_gdb_group_mempool, a_datum_hash_str) == 0) {
            char *l_msg_str = dap_strdup_printf("Datum %s deleted", a_datum_hash_str);
            json_object *l_msg = json_object_new_string(l_msg_str);
            DAP_DELETE(l_msg_str);
            if (!l_msg) {
                dap_json_rpc_allocation_error;
                DAP_DELETE(l_gdb_group_mempool);
                DAP_DELETE(l_data_tmp);
                return DAP_JSON_RPC_ERR_CODE_MEMORY_ALLOCATED;
            }
            json_object_array_add(*a_json_reply, l_msg);
            DAP_DELETE(l_gdb_group_mempool);
            DAP_DELETE(l_data_tmp);
            return 0;
        } else {
            DAP_DELETE(l_gdb_group_mempool);
            DAP_DELETE(l_data_tmp);
            return 2;
        }
}

typedef enum cmd_mempool_delete_err_list{
    COM_MEMPOOL_DELETE_ERR_DATUM_NOT_FOUND_IN_ARGUMENT = DAP_JSON_RPC_ERR_CODE_METHOD_ERR_START,
    COM_MEMPOOL_DELETE_ERR_DATUM_NOT_FOUND
}cmd_mempool_delete_err_list_t;
/**
 * @brief _cmd_mempool_delete
 * @param argc
 * @param argv
 * @param arg_func
 * @param a_str_reply
 * @return
 */
int _cmd_mempool_delete(dap_chain_net_t *a_net, dap_chain_t *a_chain, const char *a_datum_hash, void **a_str_reply)
{
    json_object **a_json_reply = (json_object **)a_str_reply;
    if (!a_net || !a_datum_hash) {
        dap_json_rpc_error_add(COM_MEMPOOL_DELETE_ERR_DATUM_NOT_FOUND_IN_ARGUMENT, "Net or datum hash not specified");
        return COM_MEMPOOL_DELETE_ERR_DATUM_NOT_FOUND_IN_ARGUMENT;
    }
    int res = 0;
    if (!a_chain) {
        dap_chain_t * l_chain;
        DL_FOREACH(a_net->pub.chains, l_chain){
            res = mempool_delete_for_chain(l_chain, a_datum_hash, a_json_reply);
            if (res == 0) {
                break;
            }
        }
    } else {
        res = mempool_delete_for_chain(a_chain, a_datum_hash, a_json_reply);
    }
    if (res) {
        char *l_msg_str = dap_strdup_printf("Error! Can't %s datum %s", res == 1 ? "find" : "delete", a_datum_hash);
        if (!l_msg_str) {
            dap_json_rpc_allocation_error;
            return DAP_JSON_RPC_ERR_CODE_MEMORY_ALLOCATED;
        }
        json_object *l_msg = json_object_new_string(l_msg_str);
        DAP_DELETE(l_msg_str);
        if (!l_msg) {
            dap_json_rpc_allocation_error;
            return DAP_JSON_RPC_ERR_CODE_MEMORY_ALLOCATED;
        }
        json_object_array_add(*a_json_reply, l_msg);
        return COM_MEMPOOL_DELETE_ERR_DATUM_NOT_FOUND;
    }
    return 0;
}


/**
 * @brief s_com_mempool_check_datum_in_chain
 * @param a_chain
 * @param a_datum_hash_str
 * @return boolean
 */
dap_chain_datum_t *s_com_mempool_check_datum_in_chain(dap_chain_t *a_chain, const char *a_datum_hash_str)
{
    if (!a_datum_hash_str)
        return NULL;
    char *l_gdb_group_mempool = dap_chain_net_get_gdb_group_mempool_new(a_chain);
    uint8_t *l_data_tmp = dap_global_db_get_sync(l_gdb_group_mempool, a_datum_hash_str, NULL, NULL, NULL);
    DAP_DELETE(l_gdb_group_mempool);
    return (dap_chain_datum_t *)l_data_tmp;
}

typedef enum cmd_mempool_check_err_list {
    COM_MEMPOOL_CHECK_ERR_CAN_NOT_FIND_CHAIN = DAP_JSON_RPC_ERR_CODE_METHOD_ERR_START,
    COM_MEMPOOL_CHECK_ERR_CAN_NOT_FIND_NET,
    COM_MEMPOOL_CHECK_ERR_REQUIRES_DATUM_HASH,
    COM_MEMPOOL_CHECK_ERR_INCORRECT_HASH_STR,
    COM_MEMPOOL_CHECK_ERR_DATUM_NOT_FIND
}cmd_mempool_check_err_list_t;

/**
 * @brief _cmd_mempool_check
 * @param a_net
 * @param a_chain
 * @param a_datum_hash
 * @param a_hash_out_type
 * @param a_str_reply
 * @return int
 */
int _cmd_mempool_check(dap_chain_net_t *a_net, dap_chain_t *a_chain, const char *a_datum_hash, const char *a_hash_out_type, void **a_str_reply)
{
    json_object **a_json_reply = (json_object **)a_str_reply;

    if (!a_net || !a_datum_hash) {
        dap_json_rpc_error_add(COM_MEMPOOL_CHECK_ERR_CAN_NOT_FIND_NET, "Error! Both -net <network_name> "
                                                                       "and -datum <data_hash> parameters are required.");
        return COM_MEMPOOL_CHECK_ERR_CAN_NOT_FIND_NET;
    }
    dap_chain_datum_t *l_datum = NULL;
    char *l_chain_name = a_chain ? a_chain->name : NULL;
    bool l_found_in_chains = false;
    int l_ret_code = 0;
    dap_hash_fast_t l_atom_hash = {};
    if (a_chain)
        l_datum = s_com_mempool_check_datum_in_chain(a_chain, a_datum_hash);
    else {
        dap_chain_t *it = NULL;
        DL_FOREACH(a_net->pub.chains, it) {
            l_datum = s_com_mempool_check_datum_in_chain(it, a_datum_hash);
            if (l_datum) {
                l_chain_name = it->name;
                break;
            }
        }
    }
    if (!l_datum) {
        l_found_in_chains = true;
        dap_hash_fast_t l_datum_hash;
        if (dap_chain_hash_fast_from_hex_str(a_datum_hash, &l_datum_hash)) {
            dap_json_rpc_error_add(COM_MEMPOOL_CHECK_ERR_INCORRECT_HASH_STR,
                                    "Incorrect hash string %s", a_datum_hash);
            return COM_MEMPOOL_CHECK_ERR_INCORRECT_HASH_STR;
        }
        if (a_chain)
            l_datum = a_chain->callback_datum_find_by_hash(a_chain, &l_datum_hash, &l_atom_hash, &l_ret_code);
        else {
            dap_chain_t *it = NULL;
            DL_FOREACH(a_net->pub.chains, it) {
                l_datum = it->callback_datum_find_by_hash(it, &l_datum_hash, &l_atom_hash, &l_ret_code);
                if (l_datum) {
                    l_chain_name = it->name;
                    break;
                }
            }
        }
    }
    json_object *l_jobj_datum = json_object_new_object();
    json_object *l_datum_hash = json_object_new_string(a_datum_hash);
    json_object *l_net_obj = json_object_new_string(a_net->pub.name);
    if (!l_jobj_datum || !l_datum_hash || !l_net_obj){
        json_object_put(l_jobj_datum);
        json_object_put(l_datum_hash);
        json_object_put(l_net_obj);
        dap_json_rpc_allocation_error;
        return DAP_JSON_RPC_ERR_CODE_MEMORY_ALLOCATED;
    }
    json_object *l_chain_obj;
    if(l_chain_name) {
        l_chain_obj = json_object_new_string(l_chain_name);
        if (!l_chain_obj) {
            json_object_put(l_jobj_datum);
            json_object_put(l_datum_hash);
            json_object_put(l_net_obj);
            dap_json_rpc_allocation_error;
            return DAP_JSON_RPC_ERR_CODE_MEMORY_ALLOCATED;
        }
    } else
        l_chain_obj = json_object_new_null();
    json_object_object_add(l_jobj_datum, "hash", l_datum_hash);
    json_object_object_add(l_jobj_datum, "net", l_net_obj);
    json_object_object_add(l_jobj_datum, "chain", l_chain_obj);
    json_object *l_find_bool;
    if (l_datum) {
        l_find_bool = json_object_new_boolean(TRUE);
        json_object *l_find_chain_or_mempool = json_object_new_string(l_found_in_chains ? "chain" : "mempool");
        if (!l_find_chain_or_mempool || !l_find_bool) {
            json_object_put(l_find_chain_or_mempool);
            json_object_put(l_find_bool);
            json_object_put(l_jobj_datum);
            dap_json_rpc_allocation_error;
            return DAP_JSON_RPC_ERR_CODE_MEMORY_ALLOCATED;
        }
        json_object_object_add(l_jobj_datum, "find", l_find_bool);
        json_object_object_add(l_jobj_datum, "source", l_find_chain_or_mempool);
        if (l_found_in_chains) {
            char l_atom_hash_str[DAP_CHAIN_HASH_FAST_STR_SIZE];
            dap_chain_hash_fast_to_str(&l_atom_hash, l_atom_hash_str, DAP_CHAIN_HASH_FAST_STR_SIZE);
            json_object *l_obj_atom = json_object_new_object();
            json_object *l_jobj_atom_hash = json_object_new_string(l_atom_hash_str);
            json_object *l_jobj_atom_err = json_object_new_string(dap_ledger_tx_check_err_str(l_ret_code));
            if (!l_obj_atom || !l_jobj_atom_hash || !l_jobj_atom_err) {
                json_object_put(l_jobj_datum);
                json_object_put(l_obj_atom);
                json_object_put(l_jobj_atom_hash);
                json_object_put(l_jobj_atom_err);
                dap_json_rpc_allocation_error;
                return DAP_JSON_RPC_ERR_CODE_MEMORY_ALLOCATED;
            }
            json_object_object_add(l_obj_atom, "hash", l_jobj_atom_hash);
            json_object_object_add(l_obj_atom, "ledger_response_code", l_jobj_atom_err);
            json_object_object_add(l_jobj_datum, "atom", l_obj_atom);
        }
        json_object *l_datum_obj_inf = dap_chain_datum_to_json(l_datum);
        if (!l_datum_obj_inf) {
            if (!l_found_in_chains)
                DAP_DELETE(l_datum);
            json_object_put(l_jobj_datum);
            dap_json_rpc_error_add(DAP_JSON_RPC_ERR_CODE_SERIALIZATION_DATUM_TO_JSON,
                                    "Failed to serialize datum to JSON.");
            return DAP_JSON_RPC_ERR_CODE_SERIALIZATION_DATUM_TO_JSON;
        }
        if (!l_found_in_chains)
            DAP_DELETE(l_datum);
        json_object_array_add(*a_json_reply, l_jobj_datum);
        return 0;
    } else {
        l_find_bool = json_object_new_boolean(TRUE);
        if (!l_find_bool) {
            json_object_put(l_jobj_datum);
            dap_json_rpc_allocation_error;
            return DAP_JSON_RPC_ERR_CODE_MEMORY_ALLOCATED;
        }
        json_object_object_add(l_jobj_datum, "find", l_find_bool);
        json_object_array_add(*a_json_reply, l_jobj_datum);
        return COM_MEMPOOL_CHECK_ERR_DATUM_NOT_FIND;
    }
}

typedef enum cmd_mempool_proc_list_error{
    DAP_COM_MEMPOOL_PROC_LIST_ERROR_NODE_ROLE_NOT_FULL = DAP_JSON_RPC_ERR_CODE_METHOD_ERR_START,
    DAP_COM_MEMPOOL_PROC_LIST_ERROR_GET_DATUM_HASH_FROM_STR,
    DAP_COM_MEMPOOL_PROC_LIST_ERROR_DATUM_CORRUPT_SIZE_DATUM_NOT_EQUALS_SIZE_RECORD,
    DAP_COM_MEMPOOL_PROC_LIST_ERROR_CAN_NOT_GROUP_NAME,
    DAP_COM_MEMPOOL_PROC_LIST_ERROR_CAN_NOT_FIND_DATUM,
    DAP_COM_MEMPOOL_PROC_LIST_ERROR_CAN_NOT_CONVERT_DATUM_HASH_TO_DIGITAL_FORM,
    DAP_COM_MEMPOOL_PROC_LIST_ERROR_REAL_HASH_DATUM_DOES_NOT_MATCH_HASH_DATA_STRING,
    DAP_COM_MEMPOOL_PROC_LIST_ERROR_FALSE_VERIFY,
    DAP_COM_MEMPOOL_PROC_LIST_ERROR_CAN_NOT_MOVE_TO_NO_CONCENSUS_FROM_MEMPOOL

}cmd_mempool_proc_list_error_t;

/**
 * @brief _cmd_mempool_proc
 * process mempool datum
 * @param a_net
 * @param a_chain
 * @param a_datum_hash
 * @param a_str_reply
 * @return
 */
int _cmd_mempool_proc(dap_chain_net_t *a_net, dap_chain_t *a_chain, const char *a_datum_hash, void **a_str_reply)
{
    json_object **a_json_reply = (json_object **)a_str_reply;
    // If full or light it doesnt work
    if(dap_chain_net_get_role(a_net).enums>= NODE_ROLE_FULL){
        dap_json_rpc_error_add(DAP_COM_MEMPOOL_PROC_LIST_ERROR_NODE_ROLE_NOT_FULL,
                               "Need master node role or higher for network %s to process this command", a_net->pub.name);
        return DAP_COM_MEMPOOL_PROC_LIST_ERROR_NODE_ROLE_NOT_FULL;
    }

    int ret = 0;
    char *l_gdb_group_mempool = dap_chain_net_get_gdb_group_mempool_new(a_chain);
    if (!l_gdb_group_mempool){
        dap_json_rpc_error_add(DAP_COM_MEMPOOL_PROC_LIST_ERROR_CAN_NOT_GROUP_NAME,
                               "Failed to get mempool group name on network %s", a_net->pub.name);
        return DAP_COM_MEMPOOL_PROC_LIST_ERROR_CAN_NOT_GROUP_NAME;
    }
    size_t l_datum_size=0;

    dap_chain_datum_t * l_datum = (dap_chain_datum_t*)dap_global_db_get_sync(l_gdb_group_mempool, a_datum_hash,
                                                                             &l_datum_size, NULL, NULL );
    size_t l_datum_size2 = l_datum? dap_chain_datum_size( l_datum): 0;
    if (l_datum_size != l_datum_size2) {
        dap_json_rpc_error_add(DAP_COM_MEMPOOL_PROC_LIST_ERROR_DATUM_CORRUPT_SIZE_DATUM_NOT_EQUALS_SIZE_RECORD, "Error! Corrupted datum %s, size by datum headers is %zd when in mempool is only %zd bytes",
                                            a_datum_hash, l_datum_size2, l_datum_size);
        DAP_DELETE(l_gdb_group_mempool);
        return DAP_COM_MEMPOOL_PROC_LIST_ERROR_DATUM_CORRUPT_SIZE_DATUM_NOT_EQUALS_SIZE_RECORD;
    }
    if (!l_datum) {
        dap_json_rpc_error_add(DAP_COM_MEMPOOL_PROC_LIST_ERROR_CAN_NOT_FIND_DATUM,
                               "Error! Can't find datum %s", a_datum_hash);
        DAP_DELETE(l_gdb_group_mempool);
        return DAP_COM_MEMPOOL_PROC_LIST_ERROR_CAN_NOT_FIND_DATUM;
    }
    dap_hash_fast_t l_datum_hash, l_real_hash;
    if (dap_chain_hash_fast_from_hex_str(a_datum_hash, &l_datum_hash)) {
        dap_json_rpc_error_add(DAP_COM_MEMPOOL_PROC_LIST_ERROR_CAN_NOT_CONVERT_DATUM_HASH_TO_DIGITAL_FORM,
                               "Error! Can't convert datum hash string %s to digital form",
                               a_datum_hash);
        DAP_DELETE(l_gdb_group_mempool);
        return DAP_COM_MEMPOOL_PROC_LIST_ERROR_CAN_NOT_CONVERT_DATUM_HASH_TO_DIGITAL_FORM;
    }
    dap_hash_fast(l_datum->data, l_datum->header.data_size, &l_real_hash);
    if (!dap_hash_fast_compare(&l_datum_hash, &l_real_hash)) {
        dap_json_rpc_error_add(DAP_COM_MEMPOOL_PROC_LIST_ERROR_REAL_HASH_DATUM_DOES_NOT_MATCH_HASH_DATA_STRING,
                               "Error! Datum's real hash doesn't match datum's hash string %s",
                               a_datum_hash);
        DAP_DELETE(l_gdb_group_mempool);
        return DAP_COM_MEMPOOL_PROC_LIST_ERROR_REAL_HASH_DATUM_DOES_NOT_MATCH_HASH_DATA_STRING;
    }
    char buf[DAP_TIME_STR_SIZE];
    dap_time_t l_ts_create = (dap_time_t)l_datum->header.ts_create;
    const char *l_type = NULL;
    DAP_DATUM_TYPE_STR(l_datum->header.type_id, l_type);
    json_object *l_jobj_res = json_object_new_object();
    json_object *l_jobj_datum = json_object_new_object();
    json_object *l_jobj_hash = json_object_new_string(a_datum_hash);
    json_object *l_jobj_type = json_object_new_string(l_type);
    json_object *l_jobj_ts_created = json_object_new_object();
    json_object *l_jobj_ts_created_time_stamp = json_object_new_uint64(l_ts_create);
    int l_res = dap_time_to_str_rfc822(buf, DAP_TIME_STR_SIZE, l_ts_create);
    if (l_res < 0 || !l_jobj_ts_created || !l_jobj_ts_created_time_stamp || !l_jobj_type ||
        !l_jobj_hash || !l_jobj_datum || !l_jobj_res) {
        json_object_put(l_jobj_res);
        json_object_put(l_jobj_datum);
        json_object_put(l_jobj_hash);
        json_object_put(l_jobj_type);
        json_object_put(l_jobj_ts_created);
        json_object_put(l_jobj_ts_created_time_stamp);
        dap_json_rpc_allocation_error;
        return DAP_JSON_RPC_ERR_CODE_MEMORY_ALLOCATED;
    }
    json_object *l_jobj_ts_created_str = json_object_new_string(buf);
    json_object *l_jobj_data_size = json_object_new_uint64(l_datum->header.data_size);
    if (!l_jobj_ts_created_str || !l_jobj_data_size) {
        json_object_put(l_jobj_res);
        json_object_put(l_jobj_datum);
        json_object_put(l_jobj_hash);
        json_object_put(l_jobj_type);
        json_object_put(l_jobj_ts_created);
        json_object_put(l_jobj_ts_created_time_stamp);
        json_object_put(l_jobj_ts_created_str);
        json_object_put(l_jobj_data_size);
        dap_json_rpc_allocation_error;
        return DAP_JSON_RPC_ERR_CODE_MEMORY_ALLOCATED;
    }
    json_object_object_add(l_jobj_datum, "hash", l_jobj_hash);
    json_object_object_add(l_jobj_datum, "type", l_jobj_type);
    json_object_object_add(l_jobj_ts_created, "time_stamp", l_jobj_ts_created_time_stamp);
    json_object_object_add(l_jobj_ts_created, "str", l_jobj_ts_created_str);
    json_object_object_add(l_jobj_datum, "ts_created", l_jobj_ts_created);
    json_object_object_add(l_jobj_datum, "data_size", l_jobj_data_size);
    json_object_object_add(l_jobj_res, "datum", l_jobj_datum);
    json_object *l_jobj_verify = json_object_new_object();
    if (!l_jobj_verify) {
        json_object_put(l_jobj_res);
        dap_json_rpc_allocation_error;
        return DAP_JSON_RPC_ERR_CODE_MEMORY_ALLOCATED;
    }
    int l_verify_datum = dap_chain_net_verify_datum_for_add(a_chain, l_datum, &l_datum_hash);
    if (l_verify_datum){
        json_object *l_jobj_verify_err = json_object_new_string(dap_chain_net_verify_datum_err_code_to_str(l_datum, l_verify_datum));
        json_object *l_jobj_verify_status = json_object_new_boolean(FALSE);
        if (!l_jobj_verify_status || !l_jobj_verify_err) {
            json_object_put(l_jobj_verify_status);
            json_object_put(l_jobj_verify_err);
            json_object_put(l_jobj_verify);
            json_object_put(l_jobj_res);
            dap_json_rpc_allocation_error;
            return DAP_JSON_RPC_ERR_CODE_MEMORY_ALLOCATED;
        }
        json_object_object_add(l_jobj_verify, "isProcessed", l_jobj_verify_status);
        json_object_object_add(l_jobj_verify, "error", l_jobj_verify_err);
        ret = DAP_COM_MEMPOOL_PROC_LIST_ERROR_FALSE_VERIFY;
    } else {
        if (a_chain->callback_add_datums) {
            if (a_chain->callback_add_datums(a_chain, &l_datum, 1) == 0) {
                json_object *l_jobj_verify_status = json_object_new_boolean(FALSE);
                if (!l_jobj_verify_status) {
                    json_object_put(l_jobj_verify_status);
                    json_object_put(l_jobj_verify);
                    json_object_put(l_jobj_res);
                    dap_json_rpc_allocation_error;
                    return DAP_JSON_RPC_ERR_CODE_MEMORY_ALLOCATED;
                }
                json_object_object_add(l_jobj_verify, "isProcessed", l_jobj_verify_status);
                ret = DAP_COM_MEMPOOL_PROC_LIST_ERROR_FALSE_VERIFY;
            } else {
                json_object *l_jobj_verify_status = json_object_new_boolean(TRUE);
                if (!l_jobj_verify_status) {
                    json_object_put(l_jobj_verify);
                    json_object_put(l_jobj_res);
                    dap_json_rpc_allocation_error;
                    return DAP_JSON_RPC_ERR_CODE_MEMORY_ALLOCATED;
                }
                json_object_object_add(l_jobj_verify, "isProcessed", l_jobj_verify_status);
                if (false) { //dap_global_db_del_sync(l_gdb_group_mempool, a_datum_hash)){
                    json_object *l_jobj_wrn_text = json_object_new_string("Can't delete datum from mempool!");
                    if (!l_jobj_wrn_text) {
                        json_object_put(l_jobj_verify);
                        json_object_put(l_jobj_res);
                        dap_json_rpc_allocation_error;
                        return DAP_JSON_RPC_ERR_CODE_MEMORY_ALLOCATED;
                    }
                    json_object_object_add(l_jobj_verify, "warning", l_jobj_wrn_text);
                } else {
                    json_object *l_jobj_text = json_object_new_string("Removed datum from mempool.");
                    if (!l_jobj_text) {
                        json_object_put(l_jobj_verify);
                        json_object_put(l_jobj_res);
                        dap_json_rpc_allocation_error;
                        return DAP_JSON_RPC_ERR_CODE_MEMORY_ALLOCATED;
                    }
                    json_object_object_add(l_jobj_verify, "notice", l_jobj_text);
                }
            }
        } else {
            dap_json_rpc_error_add(DAP_COM_MEMPOOL_PROC_LIST_ERROR_CAN_NOT_MOVE_TO_NO_CONCENSUS_FROM_MEMPOOL, "Error! Can't move to no-concensus chains from mempool");
            ret = DAP_COM_MEMPOOL_PROC_LIST_ERROR_CAN_NOT_MOVE_TO_NO_CONCENSUS_FROM_MEMPOOL;
        }
    }
    DAP_DELETE(l_gdb_group_mempool);
    json_object_object_add(l_jobj_res, "verify", l_jobj_verify);
    json_object_array_add(*a_json_reply, l_jobj_res);
    return ret;
}


/**
 * @breif _cmd_mempool_proc_all
 * @param a_net
 * @param a_chain
 * @param a_str_reply
 * @return
 */
int _cmd_mempool_proc_all(dap_chain_net_t *a_net, dap_chain_t *a_chain, void **a_str_reply)
{
    json_object **a_json_reply = (json_object **)a_str_reply;
    if (!a_net || !a_chain) {
        dap_json_rpc_error_add(-2, "The net and chain argument is not set");
        return -2;
    }

    json_object *l_ret = json_object_new_object();
    if (!l_ret){
        dap_json_rpc_allocation_error;
        return DAP_JSON_RPC_ERR_CODE_MEMORY_ALLOCATED;
    }
    if(!dap_chain_net_by_id(a_chain->net_id)) {
        char *l_warn_str = dap_strdup_printf("%s.%s: chain not found\n", a_net->pub.name,
                                             a_chain->name);
        if (!l_warn_str) {
            json_object_put(l_ret);
            dap_json_rpc_allocation_error;
            return DAP_JSON_RPC_ERR_CODE_MEMORY_ALLOCATED;
        }
        json_object *l_warn_obj = json_object_new_string(l_warn_str);
        DAP_DELETE(l_warn_str);
        if (!l_warn_obj){
            json_object_put(l_ret);
            dap_json_rpc_allocation_error;
            return DAP_JSON_RPC_ERR_CODE_MEMORY_ALLOCATED;
        }
        json_object_object_add(l_ret, "warning", l_warn_obj);
    }

#ifdef DAP_TPS_TEST
    dap_chain_ledger_set_tps_start_time(a_net->pub.ledger);
#endif
    dap_chain_node_mempool_process_all(a_chain, true);
    char *l_str_result = dap_strdup_printf("The entire mempool has been processed in %s.%s.",
                                           a_net->pub.name, a_chain->name);
    if (!l_str_result) {
        json_object_put(l_ret);
        dap_json_rpc_allocation_error;
        return DAP_JSON_RPC_ERR_CODE_MEMORY_ALLOCATED;
    }
    json_object *l_obj_result = json_object_new_string(l_str_result);
    DAP_DEL_Z(l_str_result);
    if (!l_obj_result) {
        json_object_put(l_ret);
        dap_json_rpc_allocation_error;
        return DAP_JSON_RPC_ERR_CODE_MEMORY_ALLOCATED;
    }
    json_object_object_add(l_ret, "result", l_obj_result);
    json_object_array_add(*a_json_reply, l_obj_result);
    return 0;
}

typedef enum _cmd_mempool_dump_error_list{
    COM_DUMP_ERROR_LIST_CORRUPTED_SIZE = DAP_JSON_RPC_ERR_CODE_METHOD_ERR_START,
    COM_DUMP_ERROR_CAN_NOT_FIND_DATUM,
    COM_DUMP_ERROR_NULL_IS_ARGUMENT_FUNCTION
}_cmd_mempool_dump_error_list_t;

int _cmd_mempool_dump_from_group(dap_chain_net_id_t a_net_id, const char *a_group_gdb, const char *a_datum_hash,
                                 const char *a_hash_out_type, json_object **a_json_reply)
{
    size_t l_datum_size = 0;
    dap_chain_datum_t *l_datum = (dap_chain_datum_t *)dap_global_db_get_sync(a_group_gdb, a_datum_hash,
                                                         &l_datum_size, NULL, NULL );
    size_t l_datum_size2 = l_datum? dap_chain_datum_size( l_datum): 0;
    if (l_datum_size != l_datum_size2) {
        dap_json_rpc_error_add(COM_DUMP_ERROR_LIST_CORRUPTED_SIZE, "Error! Corrupted datum %s, size by datum headers "
                                                                   "is %zd when in mempool is only %zd bytes",
                                 a_datum_hash, l_datum_size2, l_datum_size);
        return COM_DUMP_ERROR_LIST_CORRUPTED_SIZE;
    }
    if (!l_datum) {
        char *l_msg_str = dap_strdup_printf("Error! Can't find datum %s in %s", a_datum_hash, a_group_gdb);
        if (!l_msg_str) {
            dap_json_rpc_allocation_error;
            return -1;
        }
        json_object *l_jobj_message = json_object_new_string(l_msg_str);
        return COM_DUMP_ERROR_CAN_NOT_FIND_DATUM;
    }
    json_object *l_jobj_datum = dap_chain_datum_to_json(l_datum);
    json_object_array_add(*a_json_reply, l_jobj_datum);
    return 0;
}

int _cmd_mempool_dump(dap_chain_net_t *a_net, dap_chain_t *a_chain, const char *a_datum_hash, const char *a_hash_out_type, json_object **a_json_reply)
{
    if (!a_net || !a_datum_hash || !a_hash_out_type) {
        dap_json_rpc_error_add(COM_DUMP_ERROR_NULL_IS_ARGUMENT_FUNCTION, "The following arguments are not set: network,"
                                                                         " datum hash, and output hash type. "
                                                                         "Functions required for operation.");
        return COM_DUMP_ERROR_NULL_IS_ARGUMENT_FUNCTION;
    }
    if (a_chain) {
        char *l_group_mempool = dap_chain_net_get_gdb_group_mempool_new(a_chain);
        _cmd_mempool_dump_from_group(a_net->pub.id, l_group_mempool, a_datum_hash, a_hash_out_type, a_json_reply);
        DAP_DELETE(l_group_mempool);
    } else {
        dap_chain_t *l_chain = NULL;
        DL_FOREACH(a_net->pub.chains, l_chain){
            char *l_group_mempool = dap_chain_net_get_gdb_group_mempool_new(a_chain);
            if (!_cmd_mempool_dump_from_group(a_net->pub.id, l_group_mempool, a_datum_hash, a_hash_out_type, a_json_reply)){
                DAP_DELETE(l_group_mempool);
                break;
            }
            DAP_DELETE(l_group_mempool);
        }
    }
    return 0;
}

int com_mempool(int a_argc, char **a_argv, void **a_str_reply)
{
    json_object **a_json_reply = (json_object **)a_str_reply;
    int arg_index = 1;
    dap_chain_net_t *l_net = NULL;
    dap_chain_t *l_chain = NULL;
    enum _subcmd {SUBCMD_LIST, SUBCMD_PROC, SUBCMD_PROC_ALL, SUBCMD_DELETE, SUBCMD_ADD_CA, SUBCMD_CHECK, SUBCMD_DUMP};
    enum _subcmd l_cmd = 0;
    if (a_argv[1]) {
        if (!dap_strcmp(a_argv[1], "list")) {
            l_cmd = SUBCMD_LIST;
        } else if (!dap_strcmp(a_argv[1], "proc")) {
            l_cmd = SUBCMD_PROC;
        } else if (!dap_strcmp(a_argv[1], "proc_all")) {
            l_cmd = SUBCMD_PROC_ALL;
        } else if (!dap_strcmp(a_argv[1], "delete")) {
            l_cmd = SUBCMD_DELETE;
        } else if (!dap_strcmp(a_argv[1], "add_ca")) {
            l_cmd = SUBCMD_ADD_CA;
        } else if (!dap_strcmp(a_argv[1], "dump")) {
            l_cmd = SUBCMD_DUMP;
        } else if (!dap_strcmp(a_argv[1], "check")) {
            l_cmd = SUBCMD_CHECK;
        } else {
            char *l_str_err = dap_strdup_printf("Invalid sub command specified. Ыub command %s "
                                                           "is not supported.", a_argv[1]);
            if (!l_str_err) {
                dap_json_rpc_allocation_error;
                return -1;
            }
            json_object *l_jobj_str_err = json_object_new_string(l_str_err);
            DAP_DELETE(l_str_err);
            if (!l_jobj_str_err) {
                dap_json_rpc_allocation_error;
                return -1;
            }
            json_object_array_add(*a_json_reply, l_jobj_str_err);
            return -2;
        }
    }
    dap_chain_node_cli_cmd_values_parse_net_chain_for_json(&arg_index, a_argc, a_argv, &l_chain, &l_net);
    const char *l_hash_out_type = "hex";
    dap_cli_server_cmd_find_option_val(a_argv, arg_index, a_argc, "-H", &l_hash_out_type);
    const char *l_datum_hash_in = NULL;
    const char *l_datum_hash = NULL;
    dap_cli_server_cmd_find_option_val(a_argv, arg_index, a_argc, "-datum", &l_datum_hash_in);
    if (l_datum_hash_in) {
        if(dap_strncmp(l_datum_hash_in, "0x", 2) && dap_strncmp(l_datum_hash_in, "0X", 2)) {
            l_datum_hash = dap_enc_base58_to_hex_str_from_str(l_datum_hash_in);
        } else
            l_datum_hash = dap_strdup(l_datum_hash_in);
    }
    int ret = -100;
    switch (l_cmd) {
        case SUBCMD_LIST: {
            if (!l_net) {
                dap_json_rpc_error_add(-5, "The command does not include the net parameter. Please specify the "
                                           "parameter something like this mempool list -net <net_name>");
                return -5;
            }
            json_object *obj_ret = json_object_new_object();
            json_object *obj_net = json_object_new_string(l_net->pub.name);
            if (!obj_ret || !obj_net) {
                json_object_put(obj_ret);
                json_object_put(obj_net);
                dap_json_rpc_allocation_error;
                return -1;
            }
            json_object_object_add(obj_ret, "net", obj_net);
            const char *l_wallet_addr = NULL;
            if (dap_cli_server_cmd_find_option_val(a_argv, arg_index, a_argc, "-addr", &l_wallet_addr) && !l_wallet_addr) {
                json_object *l_jobj_err = json_object_new_string("Parameter '-addr' require <addr>");
                if (!l_jobj_err) {
                    dap_json_rpc_allocation_error;
                    return -1;
                }
                json_object_array_add(*a_json_reply, l_jobj_err);
                return -3;
            }
            json_object *l_jobj_chains = json_object_new_array();
            if (!l_jobj_chains) {
                json_object_put(obj_ret);
                dap_json_rpc_allocation_error;
                return -1;
            }
            bool l_fast = (dap_cli_server_cmd_check_option(a_argv, arg_index, a_argc, "-brief") != -1) ? true : false;
            if(l_chain) {
                s_com_mempool_list_print_for_chain(l_net, l_chain, l_wallet_addr, l_jobj_chains, l_hash_out_type, l_fast);
            } else {
                DL_FOREACH(l_net->pub.chains, l_chain) {
                    s_com_mempool_list_print_for_chain(l_net, l_chain, l_wallet_addr, l_jobj_chains, l_hash_out_type, l_fast);
                }
            }
            json_object_object_add(obj_ret, "chains", l_jobj_chains);
            json_object_array_add(*a_json_reply, obj_ret);
            ret = 0;
        } break;
        case SUBCMD_PROC: {
            ret = _cmd_mempool_proc(l_net, l_chain, l_datum_hash, a_str_reply);
        } break;
        case SUBCMD_PROC_ALL: {
            ret = _cmd_mempool_proc_all(l_net, l_chain, a_str_reply);
        } break;
        case SUBCMD_DELETE: {
            if (!l_chain) {
                dap_json_rpc_error_add(-2, "The chain parameter was not specified or was specified incorrectly.");
                ret = -2;
            }
            if (l_datum_hash) {
                ret = _cmd_mempool_delete(l_net, l_chain, l_datum_hash, a_str_reply);
            } else {
                dap_json_rpc_error_add(-3, "Error! %s requires -datum <datum hash> option", a_argv[0]);
                ret = -3;
            }
        } break;
        case SUBCMD_ADD_CA: {
            const char *l_ca_name  = NULL;
            dap_cli_server_cmd_find_option_val(a_argv, arg_index, a_argc, "-ca_name", &l_ca_name);
            if (!l_ca_name) {
                dap_json_rpc_error_add(-3, "mempool add_ca requires parameter '-ca_name' to specify the certificate name");
                ret = -3;
            }
            dap_cert_t *l_cert = dap_cert_find_by_name(l_ca_name);
            if (!l_cert) {
                dap_json_rpc_error_add(-4, "Cert with name '%s' not found.", l_ca_name);
                ret = -4;
            }
            ret = _cmd_mempool_add_ca(l_net, l_chain, l_cert, a_str_reply);
            DAP_DELETE(l_cert);
        } break;
        case SUBCMD_CHECK: {
            ret = _cmd_mempool_check(l_net, l_chain, l_datum_hash, l_hash_out_type, a_str_reply);
        } break;
        case SUBCMD_DUMP: {
            ret = _cmd_mempool_dump(l_net, l_chain, l_datum_hash, l_hash_out_type, a_json_reply);
        } break;
    }
    DAP_DEL_Z(l_datum_hash);
    return ret;
}

/**
 * @brief
 *
 * @param a_tx_address
 * @param l_tsd_list
 * @param l_tsd_total_size
 * @param flag
 * @return dap_list_t*
 */
dap_list_t* s_parse_wallet_addresses(const char *a_tx_address, dap_list_t *l_tsd_list, size_t *l_tsd_total_size, uint32_t flag)
{
    if (!a_tx_address){
       log_it(L_DEBUG,"a_tx_address is null");
       return l_tsd_list;
    }

    char ** l_str_wallet_addr = NULL;
    l_str_wallet_addr = dap_strsplit(a_tx_address,",",0xffff);

    if (!l_str_wallet_addr){
       log_it(L_DEBUG,"Error in wallet addresses array parsing in tx_receiver_allowed parameter");
       return l_tsd_list;
    }

    while (l_str_wallet_addr && *l_str_wallet_addr){
        log_it(L_DEBUG,"Processing wallet address: %s", *l_str_wallet_addr);
        dap_chain_addr_t *addr_to = dap_chain_addr_from_str(*l_str_wallet_addr);
        if (addr_to){
            dap_tsd_t * l_tsd = dap_tsd_create(flag, addr_to, sizeof(dap_chain_addr_t));
            l_tsd_list = dap_list_append(l_tsd_list, l_tsd);
            *l_tsd_total_size += dap_tsd_size(l_tsd);
        }else{
            log_it(L_DEBUG,"Error in wallet address parsing");
        }
        l_str_wallet_addr++;
    }

    return l_tsd_list;
}

typedef struct _dap_cli_token_additional_params {
    const char* flags;
    const char* delegated_token_from;
    const char* total_signs_valid;
    const char* datum_type_allowed;
    const char* datum_type_blocked;
    const char* tx_receiver_allowed;
    const char* tx_receiver_blocked;
    const char* tx_sender_allowed;
    const char* tx_sender_blocked;
    uint16_t    parsed_flags;
    size_t      tsd_total_size;
    byte_t      *parsed_tsd;
    size_t      parsed_tsd_size;
} dap_cli_token_additional_params;

typedef struct _dap_sdk_cli_params {
    const char *hash_out_type;
    const char *chain_str;
    const char *net_str;
    const char *ticker;
    const char *type_str;
    const char *certs_str;
    dap_chain_t *chain;
    dap_chain_net_t *net;
    uint16_t type;
    uint16_t subtype;
    uint16_t signs_total;
    uint16_t signs_emission;
    uint256_t total_supply;
    const char* decimals_str;
    dap_cli_token_additional_params ext;
} dap_sdk_cli_params, *pdap_sdk_cli_params;

static int s_parse_common_token_decl_arg(int a_argc, char ** a_argv, void **a_str_reply, dap_sdk_cli_params* a_params, bool a_update_token)
{
    a_params->type = DAP_CHAIN_DATUM_TOKEN_TYPE_DECL;
    dap_cli_server_cmd_find_option_val(a_argv, 0, a_argc, "-H", &a_params->hash_out_type);
    if(!a_params->hash_out_type)
        a_params->hash_out_type = "hex";
    if(dap_strcmp(a_params->hash_out_type,"hex") && dap_strcmp(a_params->hash_out_type,"base58")) {
        dap_cli_server_cmd_set_reply_text(a_str_reply, "invalid parameter -H, valid values: -H <hex | base58>");
        return -1;
    }

    int l_arg_index = 0;
    int l_res = dap_chain_node_cli_cmd_values_parse_net_chain(&l_arg_index, a_argc, a_argv, a_str_reply, &a_params->chain, &a_params->net);

    if(!a_params->net || !a_params->chain)
        return l_res;
    else {
        if(*a_str_reply) {
            DAP_DELETE(*a_str_reply);
            *a_str_reply = NULL;
        }
    }
    //net name
    dap_cli_server_cmd_find_option_val(a_argv, 0, a_argc, "-net", &a_params->net_str);
    //chainname
    dap_cli_server_cmd_find_option_val(a_argv, 0, a_argc, "-chain", &a_params->chain_str);
    //token_ticker
    dap_cli_server_cmd_find_option_val(a_argv, 0, a_argc, "-token", &a_params->ticker);
    // Token type
    dap_cli_server_cmd_find_option_val(a_argv, 0, a_argc, "-type", &a_params->type_str);

    if (a_params->type_str) {
        if (strcmp(a_params->type_str, "private") == 0) {
            a_params->type = a_update_token ? DAP_CHAIN_DATUM_TOKEN_TYPE_UPDATE : DAP_CHAIN_DATUM_TOKEN_TYPE_DECL; // 256
            a_params->subtype = DAP_CHAIN_DATUM_TOKEN_SUBTYPE_PRIVATE;
        } else if (strcmp(a_params->type_str, "CF20") == 0) {
            a_params->type = a_update_token ? DAP_CHAIN_DATUM_TOKEN_TYPE_UPDATE : DAP_CHAIN_DATUM_TOKEN_TYPE_DECL; // 256
            a_params->subtype = DAP_CHAIN_DATUM_TOKEN_SUBTYPE_NATIVE;
        } else if (strcmp(a_params->type_str, "private_simple") == 0 && !a_update_token) {
            a_params->type = DAP_CHAIN_DATUM_TOKEN_TYPE_DECL;
            a_params->subtype = DAP_CHAIN_DATUM_TOKEN_SUBTYPE_SIMPLE; // 256
        } else if (strcmp(a_params->type_str, "public_simple") == 0 && !a_update_token) {
            a_params->type = DAP_CHAIN_DATUM_TOKEN_TYPE_DECL;
            a_params->subtype = DAP_CHAIN_DATUM_TOKEN_SUBTYPE_PUBLIC; // 256
        } else if (!a_update_token) {
            dap_cli_server_cmd_set_reply_text(a_str_reply,
                        "Unknown token type %s was specified. Supported types:\n"
                        "   private_simple\n"
                        "   private\n"
                        "   CF20\n"
                        "Default token type is private_simple.\n", a_params->type_str);
            return -1;
        } else {
           dap_cli_server_cmd_set_reply_text(a_str_reply,
                           "Unknown token type %s was specified. Supported types:\n"
                       "   private\n"
                       "   CF20\n", a_params->type_str);
           return -1;
        }
    } else if (a_update_token) {
        dap_cli_server_cmd_set_reply_text(a_str_reply,"update_token command requires parameter:\n-type <CF20 or private>");
        return -1;
    }


    // Certificates thats will be used to sign currend datum token
    dap_cli_server_cmd_find_option_val(a_argv, 0, a_argc, "-certs", &a_params->certs_str);
    // Signs number thats own emissioncan't find
    const char* l_signs_total_str = NULL;
    dap_cli_server_cmd_find_option_val(a_argv, 0, a_argc, "-signs_total", &l_signs_total_str);
    // Signs total
    char* l_tmp = NULL;
    if(l_signs_total_str){
        if((a_params->signs_total = (uint16_t) strtol(l_signs_total_str, &l_tmp, 10)) == 0){
            dap_cli_server_cmd_set_reply_text(a_str_reply,
                    "'signs_total' parameter must be unsigned integer value that fits in 2 bytes");
            return -8;
        }
    }
    // Signs minimum number thats need to authorize the emission
    const char* l_signs_emission_str = NULL;
    l_tmp = NULL;
    dap_cli_server_cmd_find_option_val(a_argv, 0, a_argc, "-signs_emission", &l_signs_emission_str);
    if (l_signs_emission_str){
        if((a_params->signs_emission = (uint16_t) strtol(l_signs_emission_str, &l_tmp, 10)) == 0){
            dap_cli_server_cmd_set_reply_text(a_str_reply,
                "%s requires parameter 'signs_emission' to be unsigned integer value that fits in 2 bytes", a_update_token ? "token_update" : "token_decl");
            return -6;
        }
    }
    // Total supply value
    const char* l_total_supply_str = NULL;
    dap_cli_server_cmd_find_option_val(a_argv, 0, a_argc, "-total_supply", &l_total_supply_str);
    if (l_total_supply_str){
        a_params->total_supply = dap_chain_balance_scan(l_total_supply_str);
    } else if (!a_update_token) {
        dap_cli_server_cmd_set_reply_text(a_str_reply, "'-total_supply' must be unsigned integer value that fits in 32 bytes\n"
                                                       "If your token is type native (CF20) you can use value 0 for infinite total_supply.");
        return -4;
    } else {
        dap_cli_server_cmd_set_reply_text(a_str_reply, "'-total_supply' must be unsigned integer value that fits in 32 bytes\n"
                                                       "You are update a token, be careful!\n"
                                                       "You can reset total_supply and make it infinite for native (CF20) tokens only, if set 0"
                                                       "for private tokens, you must specify the same or more total_supply.");
        return -4;
    }
    // Total supply value
    dap_cli_server_cmd_find_option_val(a_argv, 0, a_argc, "-decimals", &a_params->decimals_str);

    return 0;
}

static int s_parse_additional_token_decl_arg(int a_argc, char ** a_argv, void **a_str_reply, dap_sdk_cli_params* a_params)
{
    dap_cli_server_cmd_find_option_val(a_argv, 0, a_argc, "-flags", &a_params->ext.flags);
    dap_cli_server_cmd_find_option_val(a_argv, 0, a_argc, "-total_signs_valid", &a_params->ext.total_signs_valid);
    dap_cli_server_cmd_find_option_val(a_argv, 0, a_argc, "-delegated_token_from", &a_params->ext.delegated_token_from);
    dap_cli_server_cmd_find_option_val(a_argv, 0, a_argc, "-datum_type_allowed", &a_params->ext.datum_type_allowed);
    dap_cli_server_cmd_find_option_val(a_argv, 0, a_argc, "-datum_type_blocked", &a_params->ext.datum_type_blocked);
    dap_cli_server_cmd_find_option_val(a_argv, 0, a_argc, "-tx_receiver_allowed", &a_params->ext.tx_receiver_allowed);
    dap_cli_server_cmd_find_option_val(a_argv, 0, a_argc, "-tx_receiver_blocked", &a_params->ext.tx_receiver_blocked);
    dap_cli_server_cmd_find_option_val(a_argv, 0, a_argc, "-tx_sender_allowed", &a_params->ext.tx_sender_allowed);
    dap_cli_server_cmd_find_option_val(a_argv, 0, a_argc, "-tx_receiver_allowed", &a_params->ext.tx_receiver_allowed);
    dap_cli_server_cmd_find_option_val(a_argv, 0, a_argc, "-tx_sender_blocked", &a_params->ext.tx_sender_blocked);

    if (a_params->subtype == DAP_CHAIN_DATUM_TOKEN_SUBTYPE_SIMPLE)
        return 0;

    dap_list_t *l_tsd_list = NULL;
    size_t l_tsd_total_size = 0;
    uint16_t l_flags = 0;
    char ** l_str_flags = NULL;
    a_params->ext.parsed_tsd_size = 0;

    if (a_params->ext.flags){   // Flags
         l_str_flags = dap_strsplit(a_params->ext.flags,",",0xffff );
         while (l_str_flags && *l_str_flags){
             uint16_t l_flag = dap_chain_datum_token_flag_from_str(*l_str_flags);
             if (l_flag == DAP_CHAIN_DATUM_TOKEN_FLAG_UNDEFINED ){
                 dap_cli_server_cmd_set_reply_text(a_str_reply, "Flag can't be \"%s\"",*l_str_flags);
                 return -20;
             }
             l_flags |= l_flag; // if we have multiple flags
             l_str_flags++;
        }
    }
    a_params->ext.parsed_flags = l_flags;

    const char* l_new_certs_str = NULL;
    const char* l_remove_signs = NULL;
    dap_cli_server_cmd_find_option_val(a_argv, 0, a_argc, "-new_certs", &l_new_certs_str);
    dap_cli_server_cmd_find_option_val(a_argv, 0, a_argc, "-remove_certs", &l_remove_signs);
    const char *l_description_token  = NULL;
    dap_cli_server_cmd_find_option_val(a_argv, 0, a_argc, "-description", &l_description_token);

    //Added remove signs
    if (l_remove_signs) {
        size_t l_added_tsd_size = 0;
        char *l_remove_signs_ptrs = NULL;
        char *l_remove_signs_dup = strdup(l_remove_signs);
        char *l_remove_signs_str = strtok_r(l_remove_signs_dup, ",", &l_remove_signs_ptrs);
        for (; l_remove_signs_str; l_remove_signs_str = strtok_r(NULL, ",", &l_remove_signs_ptrs)) {
            dap_hash_fast_t l_hf;
            if (dap_chain_hash_fast_from_str(l_remove_signs_str, &l_hf) == 0) {
                dap_tsd_t *l_hf_tsd = dap_tsd_create(DAP_CHAIN_DATUM_TOKEN_TSD_TYPE_TOTAL_PKEYS_REMOVE, &l_hf, sizeof(dap_hash_fast_t));
                size_t l_hf_tsd_size = dap_tsd_size(l_hf_tsd);
                l_tsd_list = dap_list_append(l_tsd_list, l_hf_tsd);
                l_added_tsd_size += l_hf_tsd_size;
            }
        }
        DAP_DELETE(l_remove_signs_dup);
        l_tsd_total_size += l_added_tsd_size;
    }
    //Added new certs
    dap_cert_t **l_new_certs = NULL;
    size_t l_new_certs_count = 0;
    if (l_new_certs_str) {
        dap_cert_parse_str_list(l_new_certs_str, &l_new_certs, &l_new_certs_count);
        for (size_t i = 0; i < l_new_certs_count; i++) {
            dap_pkey_t *l_pkey = dap_cert_to_pkey(l_new_certs[i]);
            if (!l_pkey) {
                log_it(L_ERROR, "Can't get pkey for cert: %s", l_new_certs[i]->name);
                continue;
            }
            size_t l_pkey_size = sizeof(dap_pkey_t) + l_pkey->header.size;
            dap_tsd_t *l_pkey_tsd = dap_tsd_create(DAP_CHAIN_DATUM_TOKEN_TSD_TYPE_TOTAL_PKEYS_ADD, l_pkey, l_pkey_size);
            size_t l_pkey_tsd_size = dap_tsd_size(l_pkey_tsd);
            l_tsd_list = dap_list_append(l_tsd_list, l_pkey_tsd);
            l_tsd_total_size += l_pkey_tsd_size;
            DAP_DELETE(l_pkey);
        }
        DAP_DEL_Z(l_new_certs);
    }
    if (l_description_token) {
        dap_tsd_t *l_desc_token = dap_tsd_create(DAP_CHAIN_DATUM_TOKEN_TSD_TOKEN_DESCRIPTION, l_description_token,
                                                 dap_strlen(l_description_token));//dap_tsd_create_string(DAP_CHAIN_DATUM_TOKEN_TSD_TOKEN_DESCRIPTION, l_description_token);
        l_tsd_list = dap_list_append(l_tsd_list, l_desc_token);
        l_tsd_total_size += dap_tsd_size(l_desc_token);
        a_params->ext.parsed_tsd_size += dap_tsd_size(l_desc_token);
    }
    size_t l_tsd_offset = 0;
    a_params->ext.parsed_tsd = DAP_NEW_SIZE(byte_t, l_tsd_total_size);
    if(l_tsd_total_size && !a_params->ext.parsed_tsd) {
        log_it(L_CRITICAL, "Memory allocation error");
        return -1;
    }
    for (dap_list_t *l_iter = dap_list_first(l_tsd_list); l_iter; l_iter = l_iter->next) {
        dap_tsd_t * l_tsd = (dap_tsd_t *) l_iter->data;
        if (!l_tsd){
            log_it(L_ERROR, "NULL tsd in list!");
            continue;
        }
        size_t l_tsd_size = dap_tsd_size(l_tsd);
        memcpy(a_params->ext.parsed_tsd + l_tsd_offset, l_tsd, l_tsd_size);
        l_tsd_offset += l_tsd_size;
    }
    a_params->ext.tsd_total_size = l_tsd_total_size;

    return 0;
}

static int s_token_decl_check_params(int a_argc, char **a_argv, void **a_str_reply, dap_sdk_cli_params *a_params, bool a_update_token)
{
    int l_parse_params = s_parse_common_token_decl_arg(a_argc,a_argv,a_str_reply,a_params, a_update_token);
    if (l_parse_params)
        return l_parse_params;

    l_parse_params = s_parse_additional_token_decl_arg(a_argc,a_argv,a_str_reply,a_params);
    if (l_parse_params)
        return l_parse_params;

    //DAP_CHAIN_DATUM_TOKEN_TYPE_NATIVE_DECL uses decimals parameter
    if (a_params->subtype == DAP_CHAIN_DATUM_TOKEN_SUBTYPE_SIMPLE
            ||	a_params->subtype == DAP_CHAIN_DATUM_TOKEN_SUBTYPE_PRIVATE) {
        if(!a_params->decimals_str) {
            dap_cli_server_cmd_set_reply_text(a_str_reply, "%s requires parameter '-decimals'", a_update_token ? "token_update" : "token_decl");
            return -3;
        } else if (dap_strcmp(a_params->decimals_str, "18")) {
            dap_cli_server_cmd_set_reply_text(a_str_reply,
                                              "%s support '-decimals' to be 18 only", a_update_token ? "token_update" : "token_decl");
            return -4;
        }
    } else if (	a_params->subtype == DAP_CHAIN_DATUM_TOKEN_SUBTYPE_NATIVE){
        //// check l_decimals in CF20 token TODO: At the moment the checks are the same.
        if(!a_params->decimals_str) {
            dap_cli_server_cmd_set_reply_text(a_str_reply, "%s requires parameter '-decimals'", a_update_token ? "token_update" : "token_decl");
            return -3;
        } else if (dap_strcmp(a_params->decimals_str, "18")) {
            dap_cli_server_cmd_set_reply_text(a_str_reply,
                                              "%s support '-decimals' to be 18 only", a_update_token ? "token_update" : "token_decl");
            return -4;
        }
    }

    if (!a_params->signs_emission){
        dap_cli_server_cmd_set_reply_text(a_str_reply, "%s requires parameter '-signs_emission'", a_update_token ? "token_update" : "token_decl");
        return -5;
    }

    if (!a_params->signs_total){
        dap_cli_server_cmd_set_reply_text(a_str_reply, "%s requires parameter '-signs_total'", a_update_token ? "token_update" : "token_decl");
        return -7;
    }

    if(!a_params->ticker){
        dap_cli_server_cmd_set_reply_text(a_str_reply, "%s requires parameter '-token'", a_update_token ? "token_update" : "token_decl");
        return -2;
    }

    // Check certs list
    if(!a_params->certs_str){
        dap_cli_server_cmd_set_reply_text(a_str_reply, "%s requires parameter 'certs'", a_update_token ? "token_update" : "token_decl");
        return -9;
    }
    return 0;
}

/**
 * @brief com_token_decl
 * @param argc
 * @param argv
 * @param arg_func
 * @param str_reply
 * @return
 * @details token_decl -net <net name> -chain <chain name> -token <token ticker> -total_supply <total supply> -signs_total <sign total> -signs_emission <signs for emission> -certs <certs list>\n"
 *  \t Declare new simple token for <netname>:<chain name> with ticker <token ticker>, maximum emission <total supply> and <signs for emission> from <signs total> signatures on valid emission\n"
 *  \t   Extended private token declaration\n"
 *  \t token_decl -net <net name> -chain <chain name> -token <token ticker> -type private -flags [<Flag 1>][,<Flag 2>]...[,<Flag N>]...  [-<Param name 1> <Param Value 1>] [-Param name 2> <Param Value 2>] ...[-<Param Name N> <Param Value N>]\n"
 *  \t   Declare new token for <netname>:<chain name> with ticker <token ticker>, flags <Flag 1>,<Flag2>...<Flag N>"
 *  \t   and custom parameters list <Param 1>, <Param 2>...<Param N>."
 *  \n"
 *  ==Flags=="
 *  \t ALL_BLOCKED:\t Blocked all permissions, usefull add it first and then add allows what you want to allow\n"
 *  \t ALL_ALLOWED:\t Allowed all permissions if not blocked them. Be careful with this mode\n"
 *  \t ALL_FROZEN:\t All permissions are temprorary frozen\n"
 *  \t ALL_UNFROZEN:\t Unfrozen permissions\n"
 *  \t STATIC_ALL:\t No token manipulations after declarations at all. Token declares staticly and can't variabed after\n"
 *  \t STATIC_FLAGS:\t No token manipulations after declarations with flags\n"
 *  \t STATIC_PERMISSIONS_ALL:\t No all permissions lists manipulations after declarations\n"
 *  \t STATIC_PERMISSIONS_DATUM_TYPE:\t No datum type permissions lists manipulations after declarations\n"
 *  \t STATIC_PERMISSIONS_TX_SENDER:\t No tx sender permissions lists manipulations after declarations\n"
 *  \t STATIC_PERMISSIONS_TX_RECEIVER:\t No tx receiver permissions lists manipulations after declarations\n"
    "\n"
    "==Params==\n"
    "General:\n"
    "\t -flags <value>:\t Set list of flags from <value> to token declaration\n"
    "\t -total_supply <value>:\t Set total supply - emission's maximum - to the <value>\n"
    "\t -signs_valid <value>:\t Set valid signatures count's minimum\n"
    "\t -signs <value>:\t Add signature's pkey fingerprint to the list of owners\n"
    "\nDatum type allowed/blocked:\n"
    "\t -datum_type_allowed <value>:\t Allowed datum type(s)\n"
    "\t -datum_type_blocked <value>:\t Blocked datum type(s)\n"
    "\nTx receiver addresses allowed/blocked:\n"
    "\t -tx_receiver_allowed <value>:\t Allowed tx receiver(s)\n"
    "\t -tx_receiver_blocked <value>:\t Blocked tx receiver(s)\n"
    "\n Tx sender addresses allowed/blocked:\n"
    "\t -tx_sender_allowed <value>:\t Allowed tx sender(s)\n"
    "\t -tx_sender_blocked <value>:\t Blocked tx sender(s)\n"
    "\n"
 */
int com_token_decl(int a_argc, char ** a_argv, void **a_str_reply)
{
    const char * l_ticker = NULL;
    uint256_t l_total_supply = {}; // 256
    uint16_t l_signs_emission = 0;
    uint16_t l_signs_total = 0;
    dap_cert_t ** l_certs = NULL;
    size_t l_certs_count = 0;

    dap_chain_t * l_chain = NULL;
    dap_chain_net_t * l_net = NULL;
    const char * l_hash_out_type = NULL;

    dap_sdk_cli_params* l_params = DAP_NEW_Z(dap_sdk_cli_params);

    if (!l_params) {
        log_it(L_CRITICAL, "Memory allocation error");
        return -1;
    }

    l_params->type = DAP_CHAIN_DATUM_TOKEN_TYPE_DECL;
    l_params->subtype = DAP_CHAIN_DATUM_TOKEN_SUBTYPE_SIMPLE;

    int l_parse_params = s_token_decl_check_params(a_argc,a_argv,a_str_reply,l_params, false);
    if (l_parse_params) {
        DAP_DEL_Z(l_params);
        return l_parse_params;
    }

    dap_chain_datum_token_t * l_datum_token = NULL;
    size_t l_datum_data_offset = 0;

    // Load certs lists
    dap_cert_parse_str_list(l_params->certs_str, &l_certs, &l_certs_count);
    if(!l_certs_count){
        dap_cli_server_cmd_set_reply_text(a_str_reply,
                "token_decl command requres at least one valid certificate to sign token");
        DAP_DEL_Z(l_params);
        return -10;
    }

    l_signs_emission = l_params->signs_emission;
    l_signs_total = l_params->signs_total;
    l_total_supply = l_params->total_supply;
    l_chain = l_params->chain;
    l_net = l_params->net;
    l_ticker = l_params->ticker;
    l_hash_out_type = l_params->hash_out_type;

    switch(l_params->subtype)
    {
        case DAP_CHAIN_DATUM_TOKEN_SUBTYPE_PRIVATE:
        case DAP_CHAIN_DATUM_TOKEN_SUBTYPE_NATIVE:
		{ // 256
            dap_list_t *l_tsd_list = NULL;
            size_t l_tsd_total_size = 0;
            uint16_t l_flags = 0;
            char ** l_str_flags = NULL;

            if (l_params->ext.flags){   // Flags
                 l_str_flags = dap_strsplit(l_params->ext.flags,",",0xffff );
                 while (l_str_flags && *l_str_flags){
                     uint16_t l_flag = dap_chain_datum_token_flag_from_str(*l_str_flags);
                     if (l_flag == DAP_CHAIN_DATUM_TOKEN_FLAG_UNDEFINED ){
                         dap_cli_server_cmd_set_reply_text(a_str_reply, "Flag can't be \"%s\"",*l_str_flags);
                         DAP_DEL_Z(l_params);
                         return -20;
                     }
                     l_flags |= l_flag; // if we have multiple flags
                     l_str_flags++;
                }
            }
			if (l_params->ext.delegated_token_from){
				dap_chain_datum_token_t *l_delegated_token_from;
				if (NULL == (l_delegated_token_from = dap_ledger_token_ticker_check(l_net->pub.ledger, l_params->ext.delegated_token_from))) {
                    dap_cli_server_cmd_set_reply_text(a_str_reply,"To create a delegated token %s, can't find token by ticket %s", l_ticker, l_params->ext.delegated_token_from);
                    DAP_DEL_Z(l_params);
					return -91;
				}
				dap_chain_datum_token_tsd_delegate_from_stake_lock_t l_tsd_section;
                strcpy((char *)l_tsd_section.ticker_token_from, l_params->ext.delegated_token_from);
//				l_tsd_section.token_from = dap_hash_fast();
				l_tsd_section.emission_rate = dap_chain_coins_to_balance("0.001");//	TODO: 'm' 1:1000 tokens
				dap_tsd_t * l_tsd = dap_tsd_create_scalar(
														DAP_CHAIN_DATUM_TOKEN_TSD_TYPE_DELEGATE_EMISSION_FROM_STAKE_LOCK, l_tsd_section);
				l_tsd_list = dap_list_append(l_tsd_list, l_tsd);
				l_tsd_total_size+= dap_tsd_size(l_tsd);
			}
            if (l_params->ext.total_signs_valid){ // Signs valid
                uint16_t l_param_value = (uint16_t)atoi(l_params->ext.total_signs_valid);
                l_signs_total = l_param_value;
                dap_tsd_t * l_tsd = dap_tsd_create_scalar(
                                                        DAP_CHAIN_DATUM_TOKEN_TSD_TYPE_TOTAL_SIGNS_VALID, l_param_value);
                l_tsd_list = dap_list_append(l_tsd_list, l_tsd);
                l_tsd_total_size+= dap_tsd_size(l_tsd);
            }
            if (l_params->ext.datum_type_allowed){
                dap_tsd_t * l_tsd = dap_tsd_create_string(
                                                        DAP_CHAIN_DATUM_TOKEN_TSD_TYPE_DATUM_TYPE_ALLOWED_ADD, l_params->ext.datum_type_allowed);
                l_tsd_list = dap_list_append(l_tsd_list, l_tsd);
                l_tsd_total_size+= dap_tsd_size(l_tsd);
            }
            if (l_params->ext.datum_type_blocked){
                dap_tsd_t * l_tsd = dap_tsd_create_string(
                                                        DAP_CHAIN_DATUM_TOKEN_TSD_TYPE_DATUM_TYPE_BLOCKED_ADD, l_params->ext.datum_type_blocked);
                l_tsd_list = dap_list_append(l_tsd_list, l_tsd);
                l_tsd_total_size+= dap_tsd_size(l_tsd);
            }
            if (l_params->ext.tx_receiver_allowed)
                l_tsd_list = s_parse_wallet_addresses(l_params->ext.tx_receiver_allowed, l_tsd_list, &l_tsd_total_size, DAP_CHAIN_DATUM_TOKEN_TSD_TYPE_TX_RECEIVER_ALLOWED_ADD);

            if (l_params->ext.tx_receiver_blocked)
                l_tsd_list = s_parse_wallet_addresses(l_params->ext.tx_receiver_blocked, l_tsd_list, &l_tsd_total_size, DAP_CHAIN_DATUM_TOKEN_TSD_TYPE_TX_RECEIVER_BLOCKED_ADD);

            if (l_params->ext.tx_sender_allowed)
                l_tsd_list = s_parse_wallet_addresses(l_params->ext.tx_sender_allowed, l_tsd_list, &l_tsd_total_size, DAP_CHAIN_DATUM_TOKEN_TSD_TYPE_TX_SENDER_ALLOWED_ADD);

            if (l_params->ext.tx_sender_blocked)
                l_tsd_list = s_parse_wallet_addresses(l_params->ext.tx_sender_blocked, l_tsd_list, &l_tsd_total_size, DAP_CHAIN_DATUM_TOKEN_TSD_TYPE_TX_SENDER_BLOCKED_ADD);

            if (l_params->ext.parsed_tsd)
                l_tsd_total_size += l_params->ext.parsed_tsd_size;


            // Create new datum token
            l_datum_token = DAP_NEW_Z_SIZE(dap_chain_datum_token_t, sizeof(dap_chain_datum_token_t) + l_tsd_total_size);
            if (!l_datum_token) {
                log_it(L_CRITICAL, "Memory allocation error");
                dap_cli_server_cmd_set_reply_text(a_str_reply, "Out of memory in com_token_decl");
                DAP_DEL_Z(l_params);
                return -1;
            }
            l_datum_token->version = 2;
            l_datum_token->type = l_params->type;
            l_datum_token->subtype = l_params->subtype;
            if (l_params->subtype == DAP_CHAIN_DATUM_TOKEN_SUBTYPE_PRIVATE) {
                log_it(L_DEBUG,"Prepared TSD sections for private token on %zd total size", l_tsd_total_size);
                snprintf(l_datum_token->ticker, sizeof(l_datum_token->ticker), "%s", l_ticker);
                l_datum_token->header_private_decl.flags = l_params->ext.parsed_flags;
                l_datum_token->total_supply = l_total_supply;
                l_datum_token->signs_valid = l_signs_emission;
                l_datum_token->header_private_decl.tsd_total_size = l_tsd_total_size;
                l_datum_token->header_private_decl.decimals = atoi(l_params->decimals_str);
            } else { //DAP_CHAIN_DATUM_TOKEN_TYPE_NATIVE_DECL
                log_it(L_DEBUG,"Prepared TSD sections for CF20 token on %zd total size", l_tsd_total_size);
                snprintf(l_datum_token->ticker, sizeof(l_datum_token->ticker), "%s", l_ticker);
                l_datum_token->header_native_decl.flags = l_params->ext.parsed_flags;
                l_datum_token->total_supply = l_total_supply;
                l_datum_token->signs_valid = l_signs_emission;
                l_datum_token->header_native_decl.tsd_total_size = l_tsd_total_size;
                l_datum_token->header_native_decl.decimals = atoi(l_params->decimals_str);
            }
            // Add TSD sections in the end
            for ( dap_list_t* l_iter=dap_list_first(l_tsd_list); l_iter; l_iter=l_iter->next){
                dap_tsd_t * l_tsd = (dap_tsd_t *) l_iter->data;
                if (l_tsd == NULL){
                    log_it(L_ERROR, "NULL tsd in list!");
                    continue;
                }
                switch (l_tsd->type){
                    case DAP_CHAIN_DATUM_TOKEN_TSD_TYPE_TOTAL_SIGNS_VALID: {
                    uint16_t l_t = 0;
                        log_it(L_DEBUG,"== TOTAL_SIGNS_VALID: %u",
                                _dap_tsd_get_scalar(l_tsd, &l_t) );
                    break;
                }
                    case DAP_CHAIN_DATUM_TOKEN_TSD_TYPE_DATUM_TYPE_ALLOWED_ADD:
                        log_it(L_DEBUG,"== DATUM_TYPE_ALLOWED_ADD: %s",
                               dap_tsd_get_string_const(l_tsd) );
                    break;
                    case DAP_CHAIN_DATUM_TOKEN_TSD_TYPE_TX_SENDER_ALLOWED_ADD:
                        log_it(L_DEBUG,"== TX_SENDER_ALLOWED_ADD: binary data");
                    break;
                    case DAP_CHAIN_DATUM_TOKEN_TSD_TYPE_TX_SENDER_BLOCKED_ADD:
                        log_it(L_DEBUG,"== TYPE_TX_SENDER_BLOCKED: binary data");
                    break;
                    case DAP_CHAIN_DATUM_TOKEN_TSD_TYPE_TX_RECEIVER_ALLOWED_ADD:
                        log_it(L_DEBUG,"== TX_RECEIVER_ALLOWED_ADD: binary data");
                    break;
                    case DAP_CHAIN_DATUM_TOKEN_TSD_TYPE_TX_RECEIVER_BLOCKED_ADD:
                        log_it(L_DEBUG,"== TX_RECEIVER_BLOCKED_ADD: binary data");
                    break;
                    case DAP_CHAIN_DATUM_TOKEN_TSD_TYPE_TOTAL_PKEYS_ADD:
                        if(l_tsd->size >= sizeof(dap_pkey_t)){
                            char *l_hash_str;
                            dap_pkey_t *l_pkey = (dap_pkey_t*)l_tsd->data;
                            dap_hash_fast_t l_hf = {0};
                            if (!dap_pkey_get_hash(l_pkey, &l_hf)) {
                                log_it(L_DEBUG, "== TOTAL_PKEYS_ADD: <WRONG CALCULATION FINGERPRINT>");
                            } else {
                                log_it(L_DEBUG, "== TOTAL_PKEYS_ADD: %s",
                                    dap_chain_hash_fast_to_str_static(&l_hf));
                            }
                        } else
                            log_it(L_DEBUG,"== TOTAL_PKEYS_ADD: <WRONG SIZE %u>", l_tsd->size);
                        break;
                    case DAP_CHAIN_DATUM_TOKEN_TSD_TOKEN_DESCRIPTION:
                        log_it(L_DEBUG, "== DESCRIPTION: %s", l_tsd->data);
                        break;
                    default: log_it(L_DEBUG, "== 0x%04X: binary data %u size ",l_tsd->type, l_tsd->size );
                }
                size_t l_tsd_size = dap_tsd_size(l_tsd);
                memcpy(l_datum_token->data_n_tsd + l_datum_data_offset, l_tsd, l_tsd_size);
                l_datum_data_offset += l_tsd_size;
            }
            if (l_params->ext.parsed_tsd) {
                memcpy(l_datum_token->data_n_tsd + l_datum_data_offset,
                       l_params->ext.parsed_tsd,
                       l_params->ext.tsd_total_size);
                l_datum_data_offset += l_params->ext.tsd_total_size;
                DAP_DELETE(l_params->ext.parsed_tsd);
            }
            log_it(L_DEBUG, "%s token declaration '%s' initialized", l_params->subtype == DAP_CHAIN_DATUM_TOKEN_SUBTYPE_PRIVATE ?
                            "Private" : "CF20", l_datum_token->ticker);
        }break;//end
        case DAP_CHAIN_DATUM_TOKEN_SUBTYPE_SIMPLE: { // 256
            l_datum_token = DAP_NEW_Z_SIZE(dap_chain_datum_token_t, sizeof(dap_chain_datum_token_t));
            if (!l_datum_token) {
                log_it(L_CRITICAL, "Memory allocation error");
                dap_cli_server_cmd_set_reply_text(a_str_reply, "Out of memory in com_token_decl");
                DAP_DEL_Z(l_params);
                return -1;
            }
            l_datum_token->version = 2;
            l_datum_token->type = DAP_CHAIN_DATUM_TOKEN_TYPE_DECL; // 256
            l_datum_token->subtype = DAP_CHAIN_DATUM_TOKEN_SUBTYPE_SIMPLE; // 256
            snprintf(l_datum_token->ticker, sizeof(l_datum_token->ticker), "%s", l_ticker);
            l_datum_token->total_supply = l_total_supply;
            l_datum_token->signs_valid = l_signs_emission;
            l_datum_token->header_simple.decimals = atoi(l_params->decimals_str);
        }break;
        default:
            dap_cli_server_cmd_set_reply_text(a_str_reply,
                    "Unknown token type");
            DAP_DEL_Z(l_params);
            return -8;
    }
    // If we have more certs than we need signs - use only first part of the list
    if(l_certs_count > l_signs_total)
        l_certs_count = l_signs_total;
    // Sign header with all certificates in the list and add signs to the end of TSD cetions
    uint16_t l_sign_counter = 0;
    l_datum_token = s_sign_cert_in_cycle(l_certs, l_datum_token, l_certs_count, &l_datum_data_offset, &l_sign_counter);
    l_datum_token->signs_total = l_sign_counter;

    // We skip datum creation opeartion, if count of signed certificates in s_sign_cert_in_cycle is 0.
    // Usually it happen, when certificate in token_decl or token_update command doesn't contain private data or broken
    if (!l_datum_token || l_datum_token->signs_total == 0){
        dap_cli_server_cmd_set_reply_text(a_str_reply,
                    "Token declaration failed. Successful count of certificate signing is 0");
            DAP_DEL_Z(l_params);
            return -9;
    }

    dap_chain_datum_t * l_datum = dap_chain_datum_create(DAP_CHAIN_DATUM_TOKEN_DECL,
                                                         l_datum_token,
                                                         sizeof(*l_datum_token) + l_datum_data_offset);
    DAP_DELETE(l_datum_token);
    size_t l_datum_size = dap_chain_datum_size(l_datum);

    // Calc datum's hash
    dap_chain_hash_fast_t l_key_hash;
    dap_hash_fast(l_datum->data, l_datum->header.data_size, &l_key_hash);
    char * l_key_str = !dap_strcmp(l_hash_out_type, "hex") ?
                dap_chain_hash_fast_to_str_static(&l_key_hash) :
                dap_enc_base58_encode_hash_to_str_static(&l_key_hash);

    // Add datum to mempool with datum_token hash as a key
    char *l_gdb_group_mempool = l_chain
            ? dap_chain_net_get_gdb_group_mempool_new(l_chain)
            : dap_chain_net_get_gdb_group_mempool_by_chain_type(l_net, CHAIN_TYPE_TOKEN);
    if (!l_gdb_group_mempool) {
        dap_cli_server_cmd_set_reply_text(a_str_reply, "No suitable chain for placing token datum found");
        DAP_DELETE(l_datum);
        DAP_DEL_Z(l_params);
        return -10;
    }
    bool l_placed = dap_global_db_set_sync(l_gdb_group_mempool, l_key_str, l_datum, l_datum_size, false) == 0;
    dap_cli_server_cmd_set_reply_text(a_str_reply, "Datum %s with token %s is%s placed in datum pool",
                                      l_key_str, l_ticker, l_placed ? "" : " not");
    DAP_DELETE(l_datum);
    DAP_DELETE(l_params);
    return l_placed ? 0 : -2;
}

/**
 * @brief com_token_decl_update
 * @param argc
 * @param argv
 * @param arg_func
 * @param str_reply
 * @return
 * @details token_update -net <net name> -chain <chain_name> -token <token ticker> [-type private] -flags [<Flag 1>][,<Flag 2>]...[,<Flag N>]...  [-<Param name 1> <Param Value 1>] [-Param name 2> <Param Value 2>] ...[-<Param Name N> <Param Value N>]\n"
 *  \t   Update token for <netname>:<chain name> with ticker <token ticker>, flags <Flag 1>,<Flag2>...<Flag N>"
 *  \t   and custom parameters list <Param 1>, <Param 2>...<Param N>."
 *  \n"
 *  ==Flags=="
 *  \t ALL_BLOCKED:\t Blocked all permissions, usefull add it first and then add allows what you want to allow\n"
 *  \t ALL_ALLOWED:\t Allowed all permissions if not blocked them. Be careful with this mode\n"
 *  \t ALL_FROZEN:\t All permissions are temprorary frozen\n"
 *  \t ALL_UNFROZEN:\t Unfrozen permissions\n"
 *  \t STATIC_ALL:\t No token manipulations after declarations at all. Token declares staticly and can't variabed after\n"
 *  \t STATIC_FLAGS:\t No token manipulations after declarations with flags\n"
 *  \t STATIC_PERMISSIONS_ALL:\t No all permissions lists manipulations after declarations\n"
 *  \t STATIC_PERMISSIONS_DATUM_TYPE:\t No datum type permissions lists manipulations after declarations\n"
 *  \t STATIC_PERMISSIONS_TX_SENDER:\t No tx sender permissions lists manipulations after declarations\n"
 *  \t STATIC_PERMISSIONS_TX_RECEIVER:\t No tx receiver permissions lists manipulations after declarations\n"
    "\n"
    "==Params==\n"
    "General:\n"
    "\t -flags_set <value>:\t Set list of flags from <value> to token declaration\n"
    "\t -flags_unset <value>:\t Unset list of flags from <value> from token declaration\n"
    "\t -total_supply <value>:\t Set total supply - emission's maximum - to the <value>\n"
    "\t -total_signs_valid <value>:\t Set valid signatures count's minimum\n"
    "\t -total_signs_add <value>:\t Add signature's pkey fingerprint to the list of owners\n"
    "\t -total_signs_remove <value>:\t Remove signature's pkey fingerprint from the owners\n"
    "\nDatum type allowed/blocked updates:\n"
    "\t -datum_type_allowed_add <value>:\t Add allowed datum type(s)\n"
    "\t -datum_type_allowed_remove <value>:\t Remove datum type(s) from allowed\n"
    "\t -datum_type_blocked_add <value>:\t Add blocked datum type(s)\n"
    "\t -datum_type_blocked_remove <value>:\t Remove datum type(s) from blocked\n"
    "\nTx receiver addresses allowed/blocked updates:\n"
    "\t -tx_receiver_allowed_add <value>:\t Add allowed tx receiver(s)\n"
    "\t -tx_receiver_allowed_remove <value>:\t Remove tx receiver(s) from allowed\n"
    "\t -tx_receiver_blocked_add <value>:\t Add blocked tx receiver(s)\n"
    "\t -tx_receiver_blocked_remove <value>:\t Remove tx receiver(s) from blocked\n"
    "\n Tx sender addresses allowed/blocked updates:\n"
    "\t -tx_sender_allowed_add <value>:\t Add allowed tx sender(s)\n"
    "\t -tx_sender_allowed_remove <value>:\t Remove tx sender(s) from allowed\n"
    "\t -tx_sender_blocked_add <value>:\t Add allowed tx sender(s)\n"
    "\t -tx_sender_blocked_remove <value>:\t Remove tx sender(s) from blocked\n"
    "\n"
 */
int com_token_update(int a_argc, char ** a_argv, void **a_str_reply)
{
    const char * l_ticker = NULL;
    uint256_t l_total_supply = {}; // 256
    uint16_t l_signs_emission = 0;
    uint16_t l_signs_total = 0;
    dap_cert_t ** l_certs = NULL;
    size_t l_certs_count = 0;

    dap_chain_t * l_chain = NULL;
    dap_chain_net_t * l_net = NULL;
    const char * l_hash_out_type = NULL;

    dap_sdk_cli_params* l_params = DAP_NEW_Z(dap_sdk_cli_params);

    if (!l_params) {
        log_it(L_CRITICAL, "Memory allocation error");
        return -1;
    }

    l_params->type = DAP_CHAIN_DATUM_TOKEN_TYPE_UPDATE;
    l_params->subtype = DAP_CHAIN_DATUM_TOKEN_SUBTYPE_SIMPLE;

    int l_parse_params = s_token_decl_check_params(a_argc,a_argv,a_str_reply,l_params, true);
    if (l_parse_params)
        return l_parse_params;

    dap_chain_datum_token_t * l_datum_token = NULL;
    size_t l_datum_data_offset = 0;

    // Load certs lists
    dap_cert_parse_str_list(l_params->certs_str, &l_certs, &l_certs_count);
    if(!l_certs_count){
        dap_cli_server_cmd_set_reply_text(a_str_reply,
                                          "com_token_update command requres at least one valid certificate to sign token");
        return -10;
    }

    l_signs_emission = l_params->signs_emission;
    l_signs_total = l_params->signs_total;
    l_total_supply = l_params->total_supply;
    l_chain = l_params->chain;
    l_net = l_params->net;
    l_ticker = l_params->ticker;
    l_hash_out_type = l_params->hash_out_type;

    switch(l_params->subtype)
    {
        case DAP_CHAIN_DATUM_TOKEN_SUBTYPE_PRIVATE:
        case DAP_CHAIN_DATUM_TOKEN_SUBTYPE_NATIVE:
        { // 256
            // Create new datum token
            l_datum_token = DAP_NEW_Z_SIZE(dap_chain_datum_token_t, sizeof(dap_chain_datum_token_t) + l_params->ext.tsd_total_size);
            if (!l_datum_token) {
                log_it(L_CRITICAL, "Memory allocation error");
                return -1;
            }
            l_datum_token->version = 2;
            l_datum_token->type = l_params->type;
            l_datum_token->subtype = l_params->subtype;
            if (l_params->subtype == DAP_CHAIN_DATUM_TOKEN_SUBTYPE_NATIVE) {
                log_it(L_DEBUG,"Prepared TSD sections for CF20 token on %zd total size", l_params->ext.tsd_total_size);
                snprintf(l_datum_token->ticker, sizeof(l_datum_token->ticker), "%s", l_ticker);
                l_datum_token->header_native_update.flags = l_params->ext.parsed_flags;
                l_datum_token->total_supply = l_total_supply;
                l_datum_token->signs_valid = l_signs_emission;
                l_datum_token->header_native_update.tsd_total_size = l_params->ext.tsd_total_size;
                l_datum_token->header_native_update.decimals = atoi(l_params->decimals_str);
                l_datum_data_offset = l_params->ext.tsd_total_size;
            } else { // if (l_params->type == DAP_CHAIN_DATUM_TOKEN_TYPE_PRIVATE_UPDATE) {
                log_it(L_DEBUG,"Prepared TSD sections for private token on %zd total size", l_params->ext.tsd_total_size);
                snprintf(l_datum_token->ticker, sizeof(l_datum_token->ticker), "%s", l_ticker);
                l_datum_token->header_private_update.flags = l_params->ext.parsed_flags;
                l_datum_token->total_supply = l_total_supply;
                l_datum_token->signs_valid = l_signs_emission;
                l_datum_token->header_private_update.tsd_total_size = l_params->ext.tsd_total_size;
                l_datum_token->header_private_update.decimals = atoi(l_params->decimals_str);
                l_datum_data_offset = l_params->ext.tsd_total_size;
            }
            // Add TSD sections in the end
            // Add TSD sections in the end
            if (l_params->ext.tsd_total_size) {
                memcpy(l_datum_token->data_n_tsd, l_params->ext.parsed_tsd, l_params->ext.parsed_tsd_size);
                DAP_DELETE(l_params->ext.parsed_tsd);
            }
            log_it(L_DEBUG, "%s token declaration update '%s' initialized", (	l_params->subtype == DAP_CHAIN_DATUM_TOKEN_SUBTYPE_PRIVATE)	?
                                                                     "Private" : "CF20", l_datum_token->ticker);
        }break;//end
        case DAP_CHAIN_DATUM_TOKEN_SUBTYPE_SIMPLE: { // 256
            l_datum_token = DAP_NEW_Z_SIZE(dap_chain_datum_token_t, sizeof(dap_chain_datum_token_t));
            if (!l_datum_token) {
                log_it(L_CRITICAL, "Memory allocation error");
                return -1;
            }
            l_datum_token->version = 2;
            l_datum_token->subtype = DAP_CHAIN_DATUM_TOKEN_TYPE_UPDATE;
            l_datum_token->subtype = DAP_CHAIN_DATUM_TOKEN_SUBTYPE_SIMPLE; // 256
            snprintf(l_datum_token->ticker, sizeof(l_datum_token->ticker), "%s", l_ticker);
            l_datum_token->total_supply = l_total_supply;
            l_datum_token->signs_valid = l_signs_emission;
            if (l_params->decimals_str)
                l_datum_token->header_simple.decimals = atoi(l_params->decimals_str);
        }break;
        default:
            dap_cli_server_cmd_set_reply_text(a_str_reply,
                                              "Unknown token type");
            return -8;
    }
    // If we have more certs than we need signs - use only first part of the list
    if(l_certs_count > l_signs_total)
        l_certs_count = l_signs_total;
    // Sign header with all certificates in the list and add signs to the end of TSD cetions
    uint16_t l_sign_counter = 0;
    l_datum_token = s_sign_cert_in_cycle(l_certs, l_datum_token, l_certs_count, &l_datum_data_offset, &l_sign_counter);
    l_datum_token->signs_total = l_sign_counter;

    // We skip datum creation opeartion, if count of signed certificates in s_sign_cert_in_cycle is 0.
    // Usually it happen, when certificate in token_decl or token_update command doesn't contain private data or broken
    if (!l_datum_token || l_datum_token->signs_total == 0){
        dap_cli_server_cmd_set_reply_text(a_str_reply,
                                          "Token declaration update failed. Successful count of certificate signing is 0");
        return -9;
    }

    dap_chain_datum_t * l_datum = dap_chain_datum_create(DAP_CHAIN_DATUM_TOKEN_DECL,
                                                         l_datum_token,
                                                         sizeof(*l_datum_token) + l_datum_data_offset);
    DAP_DELETE(l_datum_token);
    size_t l_datum_size = dap_chain_datum_size(l_datum);

    // Calc datum's hash
    dap_chain_hash_fast_t l_key_hash;
    dap_hash_fast(l_datum->data, l_datum->header.data_size, &l_key_hash);
    char * l_key_str = dap_chain_hash_fast_to_str_static(&l_key_hash);
    char * l_key_str_out = dap_strcmp(l_hash_out_type, "hex") ?
                           dap_enc_base58_encode_hash_to_str_static(&l_key_hash) : l_key_str;

    // Add datum to mempool with datum_token hash as a key
    char *l_gdb_group_mempool = l_chain
            ? dap_chain_net_get_gdb_group_mempool_new(l_chain)
            : dap_chain_net_get_gdb_group_mempool_by_chain_type(l_net, CHAIN_TYPE_TOKEN);
    if (!l_gdb_group_mempool) {
        dap_cli_server_cmd_set_reply_text(a_str_reply, "No suitable chain for placing token datum found");
        DAP_DELETE(l_datum);
        return -10;
    }
    bool l_placed = !dap_global_db_set_sync(l_gdb_group_mempool, l_key_str, (uint8_t *)l_datum, l_datum_size, false);
    dap_cli_server_cmd_set_reply_text(a_str_reply, "Datum %s with 256bit token %s is%s placed in datum pool",
                                      l_key_str_out, l_ticker, l_placed ? "" : " not");
    DAP_DELETE(l_datum);
    DAP_DELETE(l_params);
    return l_placed ? 0 : -2;
}

/**
 * @brief com_token_emit
 * @param argc
 * @param argv
 * @param arg_func
 * @param str_reply
 * @return
 */
int com_token_emit(int a_argc, char **a_argv, void **a_str_reply)
{
    int arg_index = 1;
    const char *str_tmp = NULL;
    //const char *str_fee = NULL;
    char *l_str_reply_tmp = NULL;
    uint256_t l_emission_value = {};
    //uint256_t l_fee_value = {};
    const char * l_ticker = NULL;

    const char * l_addr_str = NULL;

    const char * l_emission_hash_str = NULL;
    const char * l_emission_hash_str_remove = NULL;
    dap_chain_hash_fast_t l_emission_hash;
    dap_chain_datum_token_emission_t *l_emission = NULL;
    size_t l_emission_size;

    const char * l_certs_str = NULL;

    dap_cert_t ** l_certs = NULL;
    size_t l_certs_size = 0;

    const char * l_chain_emission_str = NULL;
    dap_chain_t * l_chain_emission = NULL;

    dap_chain_net_t * l_net = NULL;

    const char * l_hash_out_type = NULL;
    dap_cli_server_cmd_find_option_val(a_argv, arg_index, a_argc, "-H", &l_hash_out_type);
    if(!l_hash_out_type)
        l_hash_out_type = "hex";
    if(dap_strcmp(l_hash_out_type,"hex") && dap_strcmp(l_hash_out_type,"base58")) {
        dap_cli_server_cmd_set_reply_text(a_str_reply, "invalid parameter -H, valid values: -H <hex | base58>");
        return -1;
    }

    dap_chain_node_cli_cmd_values_parse_net_chain(&arg_index,a_argc,a_argv,a_str_reply,NULL, &l_net);
    if( ! l_net) { // Can't find such network
        return -43;
    }
    // Token emission
    dap_cli_server_cmd_find_option_val(a_argv, arg_index, a_argc, "-emission", &l_emission_hash_str);

    // Emission certs
    dap_cli_server_cmd_find_option_val(a_argv, arg_index, a_argc, "-certs", &l_certs_str);

    // Wallet address that recieves the emission
    dap_cli_server_cmd_find_option_val(a_argv, arg_index, a_argc, "-addr", &l_addr_str);

    // Token ticker
    dap_cli_server_cmd_find_option_val(a_argv, arg_index, a_argc, "-token", &l_ticker);

    if(!l_certs_str) {
        dap_cli_server_cmd_set_reply_text(a_str_reply, "token_emit requires parameter '-certs'");
        return -4;
    }
    dap_cert_parse_str_list(l_certs_str, &l_certs, &l_certs_size);

    if(!l_certs_size) {
        dap_cli_server_cmd_set_reply_text(a_str_reply,
                "token_emit command requres at least one valid certificate to sign the basic transaction of emission");
        return -5;
    }
    const char *l_add_sign = NULL;
    dap_chain_addr_t *l_addr = NULL;
    dap_cli_server_cmd_find_option_val(a_argv, arg_index, arg_index + 1, "sign", &l_add_sign);
    if (!l_add_sign) {      //Create the emission
        // Emission value
        if(dap_cli_server_cmd_find_option_val(a_argv, arg_index, a_argc, "-emission_value", &str_tmp)) {
            l_emission_value = dap_chain_balance_scan(str_tmp);
        }

        if (IS_ZERO_256(l_emission_value)) {
            dap_cli_server_cmd_set_reply_text(a_str_reply, "token_emit requires parameter '-emission_value'");
            return -1;
        }

        if(!l_addr_str) {
            dap_cli_server_cmd_set_reply_text(a_str_reply, "token_emit requires parameter '-addr'");
            return -2;
        }

        if(!l_ticker) {
            dap_cli_server_cmd_set_reply_text(a_str_reply, "token_emit requires parameter '-token'");
            return -3;
        }

        l_addr = dap_chain_addr_from_str(l_addr_str);

        if(!l_addr) {
            dap_cli_server_cmd_set_reply_text(a_str_reply, "address \"%s\" is invalid", l_addr_str);
            return -4;
        }

        dap_cli_server_cmd_find_option_val(a_argv, arg_index, a_argc, "-chain_emission", &l_chain_emission_str);
        if(l_chain_emission_str) {
            if((l_chain_emission = dap_chain_net_get_chain_by_name(l_net, l_chain_emission_str)) == NULL) { // Can't find such chain
                dap_cli_server_cmd_set_reply_text(a_str_reply,
                                      "token_emit requires parameter '-chain_emission' to be valid chain name in chain net %s"
                                      " or set default datum type in chain configuration file", l_net->pub.name);
                return -45;
            }
        }
    } else {
        if (l_emission_hash_str) {
            DL_FOREACH(l_net->pub.chains, l_chain_emission) {
                l_emission = dap_chain_mempool_emission_get(l_chain_emission, l_emission_hash_str);
                if (l_emission){
                    l_emission_hash_str_remove = l_emission_hash_str;
                    break;
                }
            }
            if (!l_emission){
                dap_cli_server_cmd_set_reply_text(a_str_reply, "Can' find emission with hash \"%s\" for token %s on network %s",
                                                  l_emission_hash_str, l_ticker, l_net->pub.name);
                return -32;
            }
        } else {
            dap_cli_server_cmd_set_reply_text(a_str_reply, "Subcommand 'sign' recuires parameter '-emission'");
            return -31;
        }
    }

    // Check, if network ID is same as ID in destination wallet address. If not - operation is cancelled.
    if (!dap_chain_addr_is_blank(l_addr) && l_addr->net_id.uint64 != l_net->pub.id.uint64) {
        dap_cli_server_cmd_set_reply_text(a_str_reply, "destination wallet network ID=0x%"DAP_UINT64_FORMAT_x
                                                       " and network ID=0x%"DAP_UINT64_FORMAT_x" is not equal."
                                                       " Please, change network name or wallet address",
                                                       l_addr->net_id.uint64, l_net->pub.id.uint64);
        DAP_DEL_Z(l_addr);
        DAP_DEL_Z(l_emission);
        return -3;
    }

    if(!l_ticker) {
        dap_cli_server_cmd_set_reply_text(a_str_reply, "token_emit requires parameter '-token'");
        DAP_DEL_Z(l_addr);
        return -3;
    }

    if (!l_add_sign) {
        if (!l_chain_emission) {
			if ( (l_chain_emission = dap_chain_net_get_default_chain_by_chain_type(l_net,CHAIN_TYPE_EMISSION)) == NULL ) {
				DAP_DEL_Z(l_addr);
				dap_cli_server_cmd_set_reply_text(a_str_reply,
					"token_create requires parameter '-chain_emission' to be valid chain name in chain net %s or set default datum type in chain configuration file",
						 l_net->pub.name);
				return -50;
			}
        }
        // Create emission datum
        l_emission = dap_chain_datum_emission_create(l_emission_value, l_ticker, l_addr);
    }
    // Then add signs
    for(size_t i = 0; i < l_certs_size; i++)
        l_emission = dap_chain_datum_emission_add_sign(l_certs[i]->enc_key, l_emission);
    // Calc emission's hash
    l_emission_size = dap_chain_datum_emission_get_size((uint8_t *)l_emission);
    dap_hash_fast(l_emission, l_emission_size, &l_emission_hash);
    // Produce datum
    dap_chain_datum_t *l_datum_emission = dap_chain_datum_create(DAP_CHAIN_DATUM_TOKEN_EMISSION,
            l_emission,
            l_emission_size);
    // Delete token emission
    DAP_DEL_Z(l_emission);
    l_emission_hash_str = dap_chain_mempool_datum_add(l_datum_emission, l_chain_emission, l_hash_out_type);
    if (l_emission_hash_str)
        l_str_reply_tmp = dap_strdup_printf("Datum %s with 256bit emission is placed in datum pool", l_emission_hash_str);
    else
        l_str_reply_tmp = dap_strdup("Can't place emission datum in mempool, examine log files");
    DAP_DEL_Z(l_emission_hash_str);
    DAP_DEL_Z(l_datum_emission);

    //remove previous emission datum from mempool if have new signed emission datum
    if (l_emission_hash_str_remove) {
        char *l_gdb_group_mempool_emission = dap_chain_net_get_gdb_group_mempool_new(l_chain_emission);
        dap_global_db_del_sync(l_gdb_group_mempool_emission, l_emission_hash_str_remove);
        DAP_DEL_Z(l_gdb_group_mempool_emission);
    }
    dap_cli_server_cmd_set_reply_text(a_str_reply, "%s", l_str_reply_tmp);

    DAP_DEL_Z(l_certs);
    DAP_DEL_Z(l_str_reply_tmp);
    DAP_DEL_Z(l_addr);
    return 0;
}


/**
 * @brief com_tx_cond_create
 * Create transaction
 * com_tx_cond_create command
 * @param a_argc
 * @param a_argv
 * @param a_str_reply
 * @return int
 */
int com_tx_cond_create(int a_argc, char ** a_argv, void **a_str_reply)
{
    (void) a_argc;
    int arg_index = 1;
    const char *c_wallets_path = dap_chain_wallet_get_path(g_config);
    const char * l_token_ticker = NULL;
    const char * l_wallet_str = NULL;
    const char * l_cert_str = NULL;
    const char * l_value_datoshi_str = NULL;
    const char * l_value_fee_str = NULL;
    const char * l_net_name = NULL;
    const char * l_unit_str = NULL;
    const char * l_srv_uid_str = NULL;
    uint256_t l_value_datoshi = {};    
    uint256_t l_value_fee = {};
    const char * l_hash_out_type = NULL;
    dap_cli_server_cmd_find_option_val(a_argv, arg_index, a_argc, "-H", &l_hash_out_type);
    if(!l_hash_out_type)
        l_hash_out_type = "hex";
    if(dap_strcmp(l_hash_out_type,"hex") && dap_strcmp(l_hash_out_type,"base58")) {
        dap_cli_server_cmd_set_reply_text(a_str_reply, "Invalid parameter -H, valid values: -H <hex | base58>");
        return -1;
    }

    // Token ticker
    dap_cli_server_cmd_find_option_val(a_argv, arg_index, a_argc, "-token", &l_token_ticker);
    // Wallet name - from
    dap_cli_server_cmd_find_option_val(a_argv, arg_index, a_argc, "-w", &l_wallet_str);
    // Public certifiacte of condition owner
    dap_cli_server_cmd_find_option_val(a_argv, arg_index, a_argc, "-cert", &l_cert_str);
    // value datoshi
    dap_cli_server_cmd_find_option_val(a_argv, arg_index, a_argc, "-value", &l_value_datoshi_str);
    // fee
    dap_cli_server_cmd_find_option_val(a_argv, arg_index, a_argc, "-fee", &l_value_fee_str);
    // net
    dap_cli_server_cmd_find_option_val(a_argv, arg_index, a_argc, "-net", &l_net_name);
    // unit
    dap_cli_server_cmd_find_option_val(a_argv, arg_index, a_argc, "-unit", &l_unit_str);
    // service
    dap_cli_server_cmd_find_option_val(a_argv, arg_index, a_argc, "-srv_uid", &l_srv_uid_str);

    if(!l_token_ticker) {
        dap_cli_server_cmd_set_reply_text(a_str_reply, "tx_cond_create requires parameter '-token'");
        return -1;
    }
    if (!l_wallet_str) {
        dap_cli_server_cmd_set_reply_text(a_str_reply, "tx_cond_create requires parameter '-w'");
        return -2;
    }
    if (!l_cert_str) {
        dap_cli_server_cmd_set_reply_text(a_str_reply, "tx_cond_create requires parameter '-cert'");
        return -3;
    }
    if(!l_value_datoshi_str) {
        dap_cli_server_cmd_set_reply_text(a_str_reply, "tx_cond_create requires parameter '-value'");
        return -4;
    }
    if(!l_value_fee_str){
        dap_cli_server_cmd_set_reply_text(a_str_reply, "tx_cond_create requires parameter '-fee'");
        return -15;
    }
    if(!l_net_name) {
        dap_cli_server_cmd_set_reply_text(a_str_reply, "tx_cond_create requires parameter '-net'");
        return -5;
    }
    if(!l_unit_str) {
        dap_cli_server_cmd_set_reply_text(a_str_reply, "tx_cond_create requires parameter '-unit'");
        return -6;
    }

    if(!l_srv_uid_str) {
        dap_cli_server_cmd_set_reply_text(a_str_reply, "tx_cond_create requires parameter '-srv_uid'");
        return -7;
    }
    dap_chain_net_srv_uid_t l_srv_uid = {};
    l_srv_uid.uint64 = strtoll(l_srv_uid_str, NULL, 10);
    if (!l_srv_uid.uint64) {
        dap_cli_server_cmd_set_reply_text(a_str_reply, "Can't find service UID %s ", l_srv_uid_str);
        return -8;
    }

    dap_chain_net_srv_price_unit_uid_t l_price_unit = dap_chain_net_srv_price_unit_uid_from_str(l_unit_str);

    if(l_price_unit.enm == SERV_UNIT_UNDEFINED) {
        dap_cli_server_cmd_set_reply_text(a_str_reply, "Can't recognize unit '%s'. Unit must look like {mb | kb | b | sec | day}",
                l_unit_str);
        return -9;
    }

    l_value_datoshi = dap_chain_balance_scan(l_value_datoshi_str);
    if(IS_ZERO_256(l_value_datoshi)) {
        dap_cli_server_cmd_set_reply_text(a_str_reply, "Can't recognize value '%s' as a number", l_value_datoshi_str);
        return -10;
    }

    l_value_fee = dap_chain_balance_scan(l_value_fee_str);
    if(IS_ZERO_256(l_value_fee)) {
        dap_cli_server_cmd_set_reply_text(a_str_reply, "Can't recognize value '%s' as a number", l_value_fee_str);
        return -16;
    }

    dap_chain_net_t * l_net = l_net_name ? dap_chain_net_by_name(l_net_name) : NULL;
    if(!l_net) {
        dap_cli_server_cmd_set_reply_text(a_str_reply, "Can't find net '%s'", l_net_name);
        return -11;
    }
    dap_chain_wallet_t *l_wallet = dap_chain_wallet_open(l_wallet_str, c_wallets_path);
    const char* l_sign_str = "";
    if(!l_wallet) {
        dap_cli_server_cmd_set_reply_text(a_str_reply, "Can't open wallet '%s'", l_wallet_str);
        return -12;
    } else {
        l_sign_str = dap_chain_wallet_check_sign(l_wallet);
    }

    dap_cert_t *l_cert_cond = dap_cert_find_by_name(l_cert_str);
    if(!l_cert_cond) {
        dap_chain_wallet_close(l_wallet);
        dap_cli_server_cmd_set_reply_text(a_str_reply, "Can't find cert '%s'", l_cert_str);
        return -13;
    }

    dap_enc_key_t *l_key_from = dap_chain_wallet_get_key(l_wallet, 0);
    dap_pkey_t *l_key_cond = dap_pkey_from_enc_key(l_cert_cond->enc_key);
    if (!l_key_cond) {
        dap_chain_wallet_close(l_wallet);
        dap_enc_key_delete(l_key_from);
        dap_cli_server_cmd_set_reply_text(a_str_reply, "Cert '%s' doesn't contain a valid public key", l_cert_str);
        return -14;
    }

    uint256_t l_value_per_unit_max = {};
    char *l_hash_str = dap_chain_mempool_tx_create_cond(l_net, l_key_from, l_key_cond, l_token_ticker,
                                                        l_value_datoshi, l_value_per_unit_max, l_price_unit,
                                                        l_srv_uid, l_value_fee, NULL, 0, l_hash_out_type);
    dap_chain_wallet_close(l_wallet);
    dap_enc_key_delete(l_key_from);
    DAP_DELETE(l_key_cond);

    if (l_hash_str) {
        dap_cli_server_cmd_set_reply_text(a_str_reply, "%sConditional 256bit TX created succefully, hash=%s\n", l_hash_str, l_sign_str);
        DAP_DELETE(l_hash_str);
        return 0;
    }
    dap_cli_server_cmd_set_reply_text(a_str_reply, "Can't create conditional 256bit TX\n");
    return -1;
}

typedef enum cmd_mempool_add_ca_error_list{
    COM_MEMPOOL_ADD_CA_ERROR_NET_NOT_FOUND = DAP_JSON_RPC_ERR_CODE_METHOD_ERR_START,
    COM_MEMPOOL_ADD_CA_ERROR_NO_CAINS_FOR_CA_DATUM_IN_NET,
    COM_MEMPOOL_ADD_CA_ERROR_REQUIRES_PARAMETER_CA_NAME,
    COM_MEMPOOL_ADD_CA_ERROR_CAN_NOT_FIND_CERTIFICATE,
    COM_MEMPOOL_ADD_CA_ERROR_CORRUPTED_CERTIFICATE_WITHOUT_KEYS,
    COM_MEMPOOL_ADD_CA_ERROR_CERTIFICATE_HAS_PRIVATE_KEY_DATA,
    COM_MEMPOOL_ADD_CA_ERROR_CAN_NOT_SERIALIZE,
    COM_MEMPOOL_ADD_CA_ERROR_CAN_NOT_PLACE_CERTIFICATE
}cmd_mempool_add_ca_error_list_t;
/**
 * @brief _cmd_mempool_add_ca
 * @details Place public CA into the mempool
 * @param a_net
 * @param a_chain
 * @param a_cert
 * @param a_str_reply
 * @return
 */
int _cmd_mempool_add_ca(dap_chain_net_t *a_net, dap_chain_t *a_chain, dap_cert_t *a_cert, void **a_str_reply)
{
    json_object **a_json_reply = (json_object **)a_str_reply;
    if (!a_net || !a_chain || !a_cert){
        dap_json_rpc_error_add(COM_MEMPOOL_ADD_CA_ERROR_NET_NOT_FOUND, "The network or certificate attribute was not passed.");
        return COM_MEMPOOL_ADD_CA_ERROR_NET_NOT_FOUND;
    }
    dap_chain_t *l_chain = NULL;
    // Chech for chain if was set or not
    if (!a_chain){
       // If wasn't set - trying to auto detect
        l_chain = dap_chain_net_get_chain_by_chain_type(a_net, CHAIN_TYPE_CA);
        if (!l_chain) { // If can't auto detect
            // clean previous error code
            dap_json_rpc_error_add(COM_MEMPOOL_ADD_CA_ERROR_NO_CAINS_FOR_CA_DATUM_IN_NET,
                                   "No chains for CA datum in network \"%s\"", a_net->pub.name);
            return COM_MEMPOOL_ADD_CA_ERROR_NO_CAINS_FOR_CA_DATUM_IN_NET;
        }
    }
    if(!a_cert->enc_key){
        dap_json_rpc_error_add(COM_MEMPOOL_ADD_CA_ERROR_CORRUPTED_CERTIFICATE_WITHOUT_KEYS,
                               "Corrupted certificate \"%s\" without keys certificate", a_cert->name);
        return COM_MEMPOOL_ADD_CA_ERROR_CORRUPTED_CERTIFICATE_WITHOUT_KEYS;
    }

    if (a_cert->enc_key->priv_key_data_size || a_cert->enc_key->priv_key_data){
        dap_json_rpc_error_add(COM_MEMPOOL_ADD_CA_ERROR_CERTIFICATE_HAS_PRIVATE_KEY_DATA,
                               "Certificate \"%s\" has private key data. Please export public only key certificate without private keys", a_cert->name);
        return COM_MEMPOOL_ADD_CA_ERROR_CERTIFICATE_HAS_PRIVATE_KEY_DATA;
    }

    // Serialize certificate into memory
    uint32_t l_cert_serialized_size = 0;
    byte_t * l_cert_serialized = dap_cert_mem_save(a_cert, &l_cert_serialized_size);
    if(!l_cert_serialized){
        dap_json_rpc_error_add(COM_MEMPOOL_ADD_CA_ERROR_CAN_NOT_SERIALIZE,
                               "Can't serialize in memory certificate \"%s\"", a_cert->name);
        return COM_MEMPOOL_ADD_CA_ERROR_CAN_NOT_SERIALIZE;
    }
    // Now all the chechs passed, forming datum for mempool
    dap_chain_datum_t * l_datum = dap_chain_datum_create( DAP_CHAIN_DATUM_CA, l_cert_serialized , l_cert_serialized_size);
    DAP_DELETE( l_cert_serialized);
    if(!l_datum){
        dap_json_rpc_error_add(COM_MEMPOOL_ADD_CA_ERROR_CAN_NOT_SERIALIZE,
                               "Can't produce datum from certificate \"%s\"", a_cert->name);
        return COM_MEMPOOL_ADD_CA_ERROR_CAN_NOT_SERIALIZE;
    }

    // Finaly add datum to mempool
    char *l_hash_str = dap_chain_mempool_datum_add(l_datum, l_chain, "hex");
    DAP_DELETE(l_datum);
    if (l_hash_str) {
        char *l_msg = dap_strdup_printf("Datum %s was successfully placed to mempool", l_hash_str);
        if (!l_msg) {
            dap_json_rpc_allocation_error;
            return DAP_JSON_RPC_ERR_CODE_MEMORY_ALLOCATED;
        }
        json_object *l_obj_message = json_object_new_string(l_msg);
        DAP_DELETE(l_msg);
        DAP_DELETE(l_hash_str);
        if (!l_obj_message) {
            dap_json_rpc_allocation_error;
            return DAP_JSON_RPC_ERR_CODE_MEMORY_ALLOCATED;
        }
        json_object_array_add(*a_json_reply, l_obj_message);
        return 0;
    } else {
        char *l_msg = dap_strdup_printf("Can't place certificate \"%s\" to mempool", a_cert->name);
        if (!l_msg) {
            dap_json_rpc_allocation_error;
            return DAP_JSON_RPC_ERR_CODE_MEMORY_ALLOCATED;
        }
        json_object *l_obj_msg = json_object_new_string(l_msg);
        DAP_DELETE(l_msg);
        if (!l_obj_msg) {
            dap_json_rpc_allocation_error;
            return DAP_JSON_RPC_ERR_CODE_MEMORY_ALLOCATED;
        }
        json_object_array_add(*a_json_reply, l_obj_msg);
        return COM_MEMPOOL_ADD_CA_ERROR_CAN_NOT_PLACE_CERTIFICATE;
    }
}

/**
 * @brief com_chain_ca_copy
 * @details copy public CA into the mempool
 * @param a_argc
 * @param a_argv
 * @param a_arg_func
 * @param a_str_reply
 * @return
 */
int com_chain_ca_copy( int a_argc,  char ** a_argv, void **a_str_reply)
{
    int l_argc = a_argc + 1;
    char **l_argv = DAP_NEW_Z_COUNT(char*, l_argc);
    l_argv[0] = "mempool";
    l_argv[1] = "add_ca";
    for (int i = 1; i < a_argc; i++)
        l_argv[i + 1] = a_argv[i];
    int ret = com_mempool(l_argc, l_argv, a_str_reply);
    DAP_DEL_Z(l_argv);
    return ret;
}


/**
 * @brief com_chain_ca_pub
 * @details place public CA into the mempool
 * @param a_argc
 * @param a_argv
 * @param a_arg_func
 * @param a_str_reply
 * @return
 */
int com_chain_ca_pub( int a_argc,  char ** a_argv, void **a_str_reply)
{
    int arg_index = 1;
    // Read params
    const char * l_ca_name = NULL;
    dap_chain_net_t * l_net = NULL;
    dap_chain_t * l_chain = NULL;

    dap_cli_server_cmd_find_option_val(a_argv, arg_index, a_argc, "-ca_name", &l_ca_name);
    dap_chain_node_cli_cmd_values_parse_net_chain(&arg_index,a_argc, a_argv, a_str_reply, &l_chain, &l_net);

    dap_cert_t * l_cert = dap_cert_find_by_name( l_ca_name );
    if( l_cert == NULL ){
        dap_cli_server_cmd_set_reply_text(a_str_reply,
                "Can't find \"%s\" certificate", l_ca_name );
        return -4;
    }


    if( l_cert->enc_key == NULL ){
        dap_cli_server_cmd_set_reply_text(a_str_reply,
                "Corrupted certificate \"%s\" without keys certificate", l_ca_name );
        return -5;
    }

    // Create empty new cert
    dap_cert_t * l_cert_new = dap_cert_new(l_ca_name);
    if(!l_cert_new)
        return -9;
    l_cert_new->enc_key = dap_enc_key_new( l_cert->enc_key->type);
    if(!l_cert_new->enc_key) {
        DAP_DELETE(l_cert_new);
        return -10;
    }

    // Copy only public key
    l_cert_new->enc_key->pub_key_data = DAP_NEW_Z_SIZE(uint8_t,
                                                      l_cert_new->enc_key->pub_key_data_size =
                                                      l_cert->enc_key->pub_key_data_size );
    if(!l_cert_new->enc_key->pub_key_data) {
        log_it(L_CRITICAL, "Memory allocation error");
        DAP_DELETE(l_cert_new->enc_key);
        DAP_DELETE(l_cert_new);
        return -11;
    }
    memcpy(l_cert_new->enc_key->pub_key_data, l_cert->enc_key->pub_key_data,l_cert->enc_key->pub_key_data_size);

    // Serialize certificate into memory
    uint32_t l_cert_serialized_size = 0;
    byte_t * l_cert_serialized = dap_cert_mem_save( l_cert_new, &l_cert_serialized_size );
    if(!l_cert_serialized){
        dap_cli_server_cmd_set_reply_text(a_str_reply,
                "Can't serialize in memory certificate" );
        return -7;
    }
    // Now all the chechs passed, forming datum for mempool
    dap_chain_datum_t * l_datum = dap_chain_datum_create( DAP_CHAIN_DATUM_CA, l_cert_serialized , l_cert_serialized_size);
    DAP_DELETE(l_cert_serialized);
    if(!l_datum){
        dap_cli_server_cmd_set_reply_text(a_str_reply,
                "Can't produce datum from certificate");
        return -7;
    }

    // Finaly add datum to mempool
    char *l_hash_str = dap_chain_mempool_datum_add(l_datum, l_chain, "hex");
    DAP_DELETE(l_datum);
    if (l_hash_str) {
        dap_cli_server_cmd_set_reply_text(a_str_reply,
                "Datum %s was successfully placed to mempool", l_hash_str);
        DAP_DELETE(l_hash_str);
        return 0;
    } else {
        dap_cli_server_cmd_set_reply_text(a_str_reply,
                "Can't place certificate \"%s\" to mempool", l_ca_name);
        return -8;
    }
}


static const char* s_json_get_text(struct json_object *a_json, const char *a_key)
{
    if(!a_json || !a_key)
        return NULL;
    struct json_object *l_json = json_object_object_get(a_json, a_key);
    if(l_json && json_object_is_type(l_json, json_type_string)) {
        // Read text
        return json_object_get_string(l_json);
    }
    return NULL;
}

static bool s_json_get_int64(struct json_object *a_json, const char *a_key, int64_t *a_out)
{
    if(!a_json || !a_key || !a_out)
        return false;
    struct json_object *l_json = json_object_object_get(a_json, a_key);
    if(l_json) {
        if(json_object_is_type(l_json, json_type_int)) {
            // Read number
            *a_out = json_object_get_int64(l_json);
            return true;
        }
    }
    return false;
}

static bool s_json_get_unit(struct json_object *a_json, const char *a_key, dap_chain_net_srv_price_unit_uid_t *a_out)
{
    const char *l_unit_str = s_json_get_text(a_json, a_key);
    if(!l_unit_str || !a_out)
        return false;
    dap_chain_net_srv_price_unit_uid_t l_unit = dap_chain_net_srv_price_unit_uid_from_str(l_unit_str);
    if(l_unit.enm == SERV_UNIT_UNDEFINED)
        return false;
    a_out->enm = l_unit.enm;
    return true;
}

static bool s_json_get_uint256(struct json_object *a_json, const char *a_key, uint256_t *a_out)
{
    const char *l_uint256_str = s_json_get_text(a_json, a_key);
    if(!a_out || !l_uint256_str)
        return false;
    uint256_t l_value = dap_chain_balance_scan(l_uint256_str);
    if(!IS_ZERO_256(l_value)) {
        memcpy(a_out, &l_value, sizeof(uint256_t));
        return true;
    }
    return false;
}

// service names: srv_stake, srv_vpn, srv_xchange
static bool s_json_get_srv_uid(struct json_object *a_json, const char *a_key_service_id, const char *a_key_service, uint64_t *a_out)
{
    uint64_t l_srv_id;
    if(!a_out)
        return false;
    // Read service id
    if(s_json_get_int64(a_json, a_key_service_id, (int64_t*) &l_srv_id)) {
        *a_out = l_srv_id;
        return true;
    }
    else {
        // Read service as name
        const char *l_service = s_json_get_text(a_json, a_key_service);
        if(l_service) {
            dap_chain_net_srv_t *l_srv = dap_chain_net_srv_get_by_name(l_service);
            if(!l_srv)
                return false;
            *a_out = l_srv->uid.uint64;
            return true;
        }
    }
    return false;
}

static dap_chain_wallet_t* s_json_get_wallet(struct json_object *a_json, const char *a_key)
{
    // From wallet
    const char *l_wallet_str = s_json_get_text(a_json, a_key);
    if(l_wallet_str) {
        dap_chain_wallet_t *l_wallet = dap_chain_wallet_open(l_wallet_str, dap_config_get_item_str_default(g_config, "resources", "wallets_path", NULL));
        return l_wallet;
    }
    return NULL;
}

static const dap_cert_t* s_json_get_cert(struct json_object *a_json, const char *a_key)
{
    const char *l_cert_name = s_json_get_text(a_json, a_key);
    if(l_cert_name) {
        dap_cert_t *l_cert = dap_cert_find_by_name(l_cert_name);
        return l_cert;
    }
    return NULL;
}

// Read pkey from wallet or cert
static dap_pkey_t* s_json_get_pkey(struct json_object *a_json)
{
    dap_pkey_t *l_pub_key = NULL;
    // From wallet
    dap_chain_wallet_t *l_wallet = s_json_get_wallet(a_json, "wallet");
    if(l_wallet) {
        l_pub_key = dap_chain_wallet_get_pkey(l_wallet, 0);
        dap_chain_wallet_close(l_wallet);
        if(l_pub_key) {
            return l_pub_key;
        }
    }
    // From cert
    const dap_cert_t *l_cert = s_json_get_cert(a_json, "cert");
    if(l_cert) {
        l_pub_key = dap_pkey_from_enc_key(l_cert->enc_key);
    }
    return l_pub_key;
}


/**
 * @brief Create transaction from json file
 * com_tx_create command
 * @param argc
 * @param argv
 * @param arg_func
 * @param str_reply
 * @return int
 */
int com_tx_create_json(int a_argc, char ** a_argv, void **a_str_reply)
{
    int l_arg_index = 1;
    int l_err_code = 0;
    const char *l_net_name = NULL; // optional parameter
    const char *l_chain_name = NULL; // optional parameter
    const char *l_json_file_path = NULL;
    const char *l_native_token = NULL;
    const char *l_main_token = NULL;

    dap_cli_server_cmd_find_option_val(a_argv, l_arg_index, a_argc, "-net", &l_net_name); // optional parameter
    dap_cli_server_cmd_find_option_val(a_argv, l_arg_index, a_argc, "-chain", &l_chain_name); // optional parameter
    dap_cli_server_cmd_find_option_val(a_argv, l_arg_index, a_argc, "-json", &l_json_file_path);

    if(!l_json_file_path) {
        dap_cli_server_cmd_set_reply_text(a_str_reply, "Command requires one of parameters '-json <json file path>'");
        return -1;
    }
    // Open json file
    struct json_object *l_json = json_object_from_file(l_json_file_path);
    if(!l_json) {
        dap_cli_server_cmd_set_reply_text(a_str_reply, "Can't open json file: %s", json_util_get_last_err());
        return -2;
    }
    if(!json_object_is_type(l_json, json_type_object)) {
        dap_cli_server_cmd_set_reply_text(a_str_reply, "Wrong json format");
        json_object_put(l_json);
        return -3;
    }

    
    // Read network from json file
    if(!l_net_name) {
        struct json_object *l_json_net = json_object_object_get(l_json, "net");
        if(l_json_net && json_object_is_type(l_json_net, json_type_string)) {
            l_net_name = json_object_get_string(l_json_net);
        }
        if(!l_net_name) {
            dap_cli_server_cmd_set_reply_text(a_str_reply, "Command requires parameter '-net' or set net in the json file");
            json_object_put(l_json);
            return -11;
        }
    }
    dap_chain_net_t *l_net = dap_chain_net_by_name(l_net_name);
    l_native_token = l_net->pub.native_ticker;
    if(!l_net) {
        dap_cli_server_cmd_set_reply_text(a_str_reply, "Not found net by name '%s'", l_net_name);
        json_object_put(l_json);
        return -12;
    }

    // Read chain from json file
    if(!l_chain_name) {
        struct json_object *l_json_chain = json_object_object_get(l_json, "chain");
        if(l_json_chain && json_object_is_type(l_json_chain, json_type_string)) {
            l_chain_name = json_object_get_string(l_json_chain);
        }
    }
    dap_chain_t *l_chain = dap_chain_net_get_chain_by_name(l_net, l_chain_name);
    if(!l_chain) {
        l_chain = dap_chain_net_get_chain_by_chain_type(l_net, CHAIN_TYPE_TX);
    }
    if(!l_chain) {
        dap_cli_server_cmd_set_reply_text(a_str_reply, "Chain name '%s' not found, try use parameter '-chain' or set chain in the json file", l_chain_name);
        json_object_put(l_json);
        return -13;
    }


    // Read items from json file
    struct json_object *l_json_items = json_object_object_get(l_json, "items");
    size_t l_items_count = json_object_array_length(l_json_items);
    bool a = (l_items_count = json_object_array_length(l_json_items));
    if(!l_json_items || !json_object_is_type(l_json_items, json_type_array) || !(l_items_count = json_object_array_length(l_json_items))) {
        dap_cli_server_cmd_set_reply_text(a_str_reply, "Wrong json format: not found array 'items' or array is empty");
        json_object_put(l_json);
        return -15;
    }

    log_it(L_ERROR, "Json TX: found %lu items", l_items_count);
    // Create transaction
    dap_chain_datum_tx_t *l_tx = DAP_NEW_Z_SIZE(dap_chain_datum_tx_t, sizeof(dap_chain_datum_tx_t));
    if(!l_tx) {
        log_it(L_CRITICAL, "Memory allocation error");
        return -16;
    }
    l_tx->header.ts_created = time(NULL);
    size_t l_items_ready = 0;
    size_t l_receipt_count = 0;
    dap_list_t *l_sign_list = NULL;// list 'sing' items
    dap_list_t *l_in_list = NULL;// list 'in' items
    dap_list_t *l_tsd_list = NULL;// list tsd sections
    uint256_t l_value_need = { };// how many tokens are needed in the 'out' item
    uint256_t l_value_need_fee = {};
    dap_string_t *l_err_str = dap_string_new("Errors: \n");
    // Creating and adding items to the transaction
    for(size_t i = 0; i < l_items_count; ++i) {
        struct json_object *l_json_item_obj = json_object_array_get_idx(l_json_items, i);
        if(!l_json_item_obj || !json_object_is_type(l_json_item_obj, json_type_object)) {
            continue;
        }
        struct json_object *l_json_item_type = json_object_object_get(l_json_item_obj, "type");
        if(!l_json_item_type && json_object_is_type(l_json_item_type, json_type_string)) {
            log_it(L_WARNING, "Item %zu without type", i);
            continue;
        }
        const char *l_item_type_str = json_object_get_string(l_json_item_type);
        dap_chain_tx_item_type_t l_item_type = dap_chain_datum_tx_item_str_to_type(l_item_type_str);
        if(l_item_type == TX_ITEM_TYPE_UNKNOWN) {
            log_it(L_WARNING, "Item %zu has invalid type '%s'", i, l_item_type_str);
            continue;
        }

        log_it(L_DEBUG, "Json TX: process item %s", json_object_get_string(l_json_item_type));
        // Create an item depending on its type
        const uint8_t *l_item = NULL;
        switch (l_item_type) {
        case TX_ITEM_TYPE_IN: {
            // Save item obj for in
            l_in_list = dap_list_append(l_in_list, l_json_item_obj);
        }
            break;

        case TX_ITEM_TYPE_OUT:
        case TX_ITEM_TYPE_OUT_EXT: {
            // Read address and value
            uint256_t l_value = { };
            const char *l_json_item_addr_str = s_json_get_text(l_json_item_obj, "addr");
            bool l_is_value = s_json_get_uint256(l_json_item_obj, "value", &l_value);
            if(l_is_value && l_json_item_addr_str) {
                dap_chain_addr_t *l_addr = dap_chain_addr_from_str(l_json_item_addr_str);
                if(l_addr && !IS_ZERO_256(l_value)) {
                    if(l_item_type == TX_ITEM_TYPE_OUT) {
                        // Create OUT item
                        dap_chain_tx_out_t *l_out_item = dap_chain_datum_tx_item_out_create(l_addr, l_value);
                        if (!l_out_item) {
                            dap_string_append_printf(l_err_str, "Failed to create transaction out. "
                                                                "There may not be enough funds in the wallet.\n");
                        }
                        l_item = (const uint8_t*) l_out_item;
                    }
                    else if(l_item_type == TX_ITEM_TYPE_OUT_EXT) {
                        // Read address and value
                        const char *l_token = s_json_get_text(l_json_item_obj, "token");
                        l_main_token = l_token;
                        if(l_token) {
                            // Create OUT_EXT item
                            dap_chain_tx_out_ext_t *l_out_ext_item = dap_chain_datum_tx_item_out_ext_create(l_addr, l_value, l_token);
                            if (!l_out_ext_item) {
                                dap_string_append_printf(l_err_str, "Failed to create a out ext"
                                                                    "for a transaction. There may not be enough funds "
                                                                    "on the wallet or the wrong ticker token "
                                                                    "is indicated.\n");
                            }
                            l_item = (const uint8_t*) l_out_ext_item;
                        }
                        else {
                            log_it(L_WARNING, "Invalid 'out_ext' item %zu", i);
                            continue;
                        }
                    }
                    // Save value for using in In item
                    if(l_item) {
                        SUM_256_256(l_value_need, l_value, &l_value_need);
                    }
                } else {
                    if(l_item_type == TX_ITEM_TYPE_OUT) {
                        log_it(L_WARNING, "Invalid 'out' item %zu", i);
                    }
                    else if(l_item_type == TX_ITEM_TYPE_OUT_EXT) {
                        log_it(L_WARNING, "Invalid 'out_ext' item %zu", i);
                    }
                    dap_string_append_printf(l_err_str, "For item %zu of type 'out' or 'out_ext' the "
                                                        "string representation of the address could not be converted, "
                                                        "or the size of the output sum is 0.\n", i);
                    continue;
                }
            }
        }
            break;
        case TX_ITEM_TYPE_OUT_COND: {
            // Read subtype of item
            const char *l_subtype_str = s_json_get_text(l_json_item_obj, "subtype");
            dap_chain_tx_out_cond_subtype_t l_subtype = dap_chain_tx_out_cond_subtype_from_str(l_subtype_str);
            switch (l_subtype) {

            case DAP_CHAIN_TX_OUT_COND_SUBTYPE_SRV_PAY:{
                uint256_t l_value = { };
                bool l_is_value = s_json_get_uint256(l_json_item_obj, "value", &l_value);
                if(!l_is_value || IS_ZERO_256(l_value)) {
                    log_it(L_ERROR, "Json TX: bad value in OUT_COND_SUBTYPE_SRV_PAY");
                    break;
                }
                uint256_t l_value_max_per_unit = { };
                l_is_value = s_json_get_uint256(l_json_item_obj, "value_max_per_unit", &l_value_max_per_unit);
                if(!l_is_value || IS_ZERO_256(l_value_max_per_unit)) {
                    log_it(L_ERROR, "Json TX: bad value_max_per_unit in OUT_COND_SUBTYPE_SRV_PAY");
                    break;
                }
                dap_chain_net_srv_price_unit_uid_t l_price_unit;
                if(!s_json_get_unit(l_json_item_obj, "price_unit", &l_price_unit)) {
                    log_it(L_ERROR, "Json TX: bad price_unit in OUT_COND_SUBTYPE_SRV_PAY");
                    break;
                }
                dap_chain_net_srv_uid_t l_srv_uid;
                if(!s_json_get_srv_uid(l_json_item_obj, "service_id", "service", &l_srv_uid.uint64)){
                    // Default service DAP_CHAIN_NET_SRV_VPN_ID
                    l_srv_uid.uint64 = 0x0000000000000001;
                }

                // From "wallet" or "cert"
                dap_pkey_t *l_pkey = s_json_get_pkey(l_json_item_obj);
                if(!l_pkey) {
                    log_it(L_ERROR, "Json TX: bad pkey in OUT_COND_SUBTYPE_SRV_PAY");
                    break;
                }
                const char *l_params_str = s_json_get_text(l_json_item_obj, "params");
                size_t l_params_size = dap_strlen(l_params_str);
                dap_chain_tx_out_cond_t *l_out_cond_item = dap_chain_datum_tx_item_out_cond_create_srv_pay(l_pkey, l_srv_uid, l_value, l_value_max_per_unit,
                        l_price_unit, l_params_str, l_params_size);
                l_item = (const uint8_t*) l_out_cond_item;
                // Save value for using in In item
                if(l_item) {
                    SUM_256_256(l_value_need, l_value, &l_value_need);
                } else {
                    dap_string_append_printf(l_err_str, "Unable to create conditional out for transaction "
                                                        "can of type %s described in item %zu.\n", l_subtype_str, i);
                }
                DAP_DELETE(l_pkey);
            }
                break;
            case DAP_CHAIN_TX_OUT_COND_SUBTYPE_SRV_XCHANGE: {

                dap_chain_net_srv_uid_t l_srv_uid;
                if(!s_json_get_srv_uid(l_json_item_obj, "service_id", "service", &l_srv_uid.uint64)) {
                    // Default service DAP_CHAIN_NET_SRV_XCHANGE_ID
                    l_srv_uid.uint64 = 0x2;
                }
                dap_chain_net_t *l_net = dap_chain_net_by_name(s_json_get_text(l_json_item_obj, "net"));
                if(!l_net) {
                    log_it(L_ERROR, "Json TX: bad net in OUT_COND_SUBTYPE_SRV_XCHANGE");
                    break;
                }
                const char *l_token = s_json_get_text(l_json_item_obj, "token");
                if(!l_token) {
                    log_it(L_ERROR, "Json TX: bad token in OUT_COND_SUBTYPE_SRV_XCHANGE");
                    break;
                }
                uint256_t l_value = { };
                if(!s_json_get_uint256(l_json_item_obj, "value", &l_value) || IS_ZERO_256(l_value)) {
                    log_it(L_ERROR, "Json TX: bad value in OUT_COND_SUBTYPE_SRV_XCHANGE");
                    break;
                }
                //const char *l_params_str = s_json_get_text(l_json_item_obj, "params");
                //size_t l_params_size = dap_strlen(l_params_str);
                dap_chain_tx_out_cond_t *l_out_cond_item = NULL; //dap_chain_datum_tx_item_out_cond_create_srv_xchange(l_srv_uid, l_net->pub.id, l_token, l_value, l_params_str, l_params_size);
                l_item = (const uint8_t*) l_out_cond_item;
                // Save value for using in In item
                if(l_item) {
                    SUM_256_256(l_value_need, l_value, &l_value_need);
                } else {
                    dap_string_append_printf(l_err_str, "Unable to create conditional out for transaction "
                                                        "can of type %s described in item %zu.\n", l_subtype_str, i);
                }
            }
                break;
            case DAP_CHAIN_TX_OUT_COND_SUBTYPE_SRV_STAKE_POS_DELEGATE:{
                dap_chain_net_srv_uid_t l_srv_uid;
                if(!s_json_get_srv_uid(l_json_item_obj, "service_id", "service", &l_srv_uid.uint64)) {
                    // Default service DAP_CHAIN_NET_SRV_STAKE_ID
                    l_srv_uid.uint64 = 0x13;
                }
                uint256_t l_value = { };
                if(!s_json_get_uint256(l_json_item_obj, "value", &l_value) || IS_ZERO_256(l_value)) {
                    log_it(L_ERROR, "Json TX: bad value in OUT_COND_SUBTYPE_SRV_STAKE_POS_DELEGATE");
                    break;
                }
                uint256_t l_fee_value = { };
                if(!s_json_get_uint256(l_json_item_obj, "fee", &l_fee_value) || IS_ZERO_256(l_fee_value)) {
                    break;
                }
                
                const char *l_signing_addr_str = s_json_get_text(l_json_item_obj, "signing_addr");
                dap_chain_addr_t *l_signing_addr = dap_chain_addr_from_str(l_signing_addr_str);
                if(!l_signing_addr) {
                {
                    log_it(L_ERROR, "Json TX: bad signing_addr in OUT_COND_SUBTYPE_SRV_STAKE_POS_DELEGATE");
                    break;
                }
                dap_chain_node_addr_t l_signer_node_addr;
                const char *l_node_addr_str = s_json_get_text(l_json_item_obj, "node_addr");
                if(!l_node_addr_str || dap_chain_node_addr_from_str(&l_signer_node_addr, l_node_addr_str)) {
                    log_it(L_ERROR, "Json TX: bad node_addr in OUT_COND_SUBTYPE_SRV_STAKE_POS_DELEGATE");
                    break;
                }
                dap_chain_tx_out_cond_t *l_out_cond_item = dap_chain_datum_tx_item_out_cond_create_srv_stake(l_srv_uid, l_value, l_signing_addr,
                                                                                                             &l_signer_node_addr, NULL, uint256_0);
                l_item = (const uint8_t*) l_out_cond_item;
                // Save value for using in In item
                if(l_item) {
                    SUM_256_256(l_value_need, l_value, &l_value_need);
                } else {
                    dap_string_append_printf(l_err_str, "Unable to create conditional out for transaction "
                                                        "can of type %s described in item %zu.\n", l_subtype_str, i);
                }
                }
            }
                break;
            case DAP_CHAIN_TX_OUT_COND_SUBTYPE_FEE: {
                uint256_t l_value = { };
                s_json_get_uint256(l_json_item_obj, "value", &l_value);
                if(!IS_ZERO_256(l_value)) {
                    dap_chain_tx_out_cond_t *l_out_cond_item = dap_chain_datum_tx_item_out_cond_create_fee(l_value);
                    l_item = (const uint8_t*) l_out_cond_item;
                    // Save value for using in In item
                    if(l_item) {
                        SUM_256_256(l_value_need_fee, l_value, &l_value_need_fee);
                    } else {
                        dap_string_append_printf(l_err_str, "Unable to create conditional out for transaction "
                                                            "can of type %s described in item %zu.\n", l_subtype_str, i);
                    }
                }
                else
                    log_it(L_ERROR, "Json TX: zero value in OUT_COND_SUBTYPE_FEE");
            }
                break;
            case DAP_CHAIN_TX_OUT_COND_SUBTYPE_UNDEFINED:
                log_it(L_WARNING, "Undefined subtype: '%s' of 'out_cond' item %zu ", l_subtype_str, i);
                    dap_string_append_printf(l_err_str, "Specified unknown sub type %s of conditional out "
                                                        "on item %zu.\n", l_subtype_str, i);
                break;
            }
        }

            break;
        case TX_ITEM_TYPE_SIG:{
            // Save item obj for sign
            l_sign_list = dap_list_append(l_sign_list,l_json_item_obj);
        }
            break;
        case TX_ITEM_TYPE_RECEIPT: {
            dap_chain_net_srv_uid_t l_srv_uid;
            if(!s_json_get_srv_uid(l_json_item_obj, "service_id", "service", &l_srv_uid.uint64)) {
                log_it(L_ERROR, "Json TX: bad service_id in TYPE_RECEIPT");
                break;
            }
            dap_chain_net_srv_price_unit_uid_t l_price_unit;
            if(!s_json_get_unit(l_json_item_obj, "price_unit", &l_price_unit)) {
                log_it(L_ERROR, "Json TX: bad price_unit in TYPE_RECEIPT");
                break;
            }
            int64_t l_units;
            if(!s_json_get_int64(l_json_item_obj, "units", &l_units)) {
                log_it(L_ERROR, "Json TX: bad units in TYPE_RECEIPT");
                break;
            }
            uint256_t l_value = { };
            if(!s_json_get_uint256(l_json_item_obj, "value", &l_value) || IS_ZERO_256(l_value)) {
                log_it(L_ERROR, "Json TX: bad value in TYPE_RECEIPT");
                break;
            }
            const char *l_params_str = s_json_get_text(l_json_item_obj, "params");
            size_t l_params_size = dap_strlen(l_params_str);
            dap_chain_datum_tx_receipt_t *l_receipt = dap_chain_datum_tx_receipt_create(l_srv_uid, l_price_unit, l_units, l_value, l_params_str, l_params_size);
            l_item = (const uint8_t*) l_receipt;
            if(l_item)
                l_receipt_count++;
            else {
                dap_string_append_printf(l_err_str, "Unable to create receipt out for transaction "
                                                    "described by item %zu.\n", i);
            }
        }
            break;
        case TX_ITEM_TYPE_TSD: {
            int64_t l_tsd_type;
            if(!s_json_get_int64(l_json_item_obj, "type_tsd", &l_tsd_type)) {
                log_it(L_ERROR, "Json TX: bad type_tsd in TYPE_TSD");
                break;
            }
            const char *l_tsd_data = s_json_get_text(l_json_item_obj, "data");
            if (!l_tsd_data) {
                log_it(L_ERROR, "Json TX: bad data in TYPE_TSD");
                break;
            }
            size_t l_data_size = dap_strlen(l_tsd_data);
            dap_chain_tx_tsd_t *l_tsd = dap_chain_datum_tx_item_tsd_create((void*)l_tsd_data, (int)l_tsd_type, l_data_size);
            l_tsd_list = dap_list_append(l_tsd_list, l_tsd);
        }
            break;
            //case TX_ITEM_TYPE_PKEY:
                //break;
            //case TX_ITEM_TYPE_IN_EMS:
                //break;
            //case TX_ITEM_TYPE_IN_EMS_EXT:
                //break;
        }
        // Add item to transaction
        if(l_item) {
            dap_chain_datum_tx_add_item(&l_tx, (const uint8_t*) l_item);
            l_items_ready++;
            DAP_DELETE(l_item);
        }
    }
    
    dap_list_t *l_list;
    // Add In items
    l_list = l_in_list;
    while(l_list) {
        struct json_object *l_json_item_obj = (struct json_object*) l_list->data;
        // Read prev_hash and out_prev_idx
        const char *l_prev_hash_str = s_json_get_text(l_json_item_obj, "prev_hash");
        int64_t l_out_prev_idx;
        bool l_is_out_prev_idx = s_json_get_int64(l_json_item_obj, "out_prev_idx", &l_out_prev_idx);
        // If prev_hash and out_prev_idx were read
        if(l_prev_hash_str && l_is_out_prev_idx) {
            dap_chain_hash_fast_t l_tx_prev_hash;
            if(!dap_chain_hash_fast_from_str(l_prev_hash_str, &l_tx_prev_hash)) {
                // Create IN item
                dap_chain_tx_in_t *l_in_item = dap_chain_datum_tx_item_in_create(&l_tx_prev_hash, (uint32_t) l_out_prev_idx);
                if (!l_in_item) {
                    dap_string_append_printf(l_err_str, "Unable to create in for transaction.\n");
                }
            } else {
                log_it(L_WARNING, "Invalid 'in' item, bad prev_hash %s", l_prev_hash_str);
                dap_string_append_printf(l_err_str, "Unable to create in for transaction. Invalid 'in' item, "
                                                    "bad prev_hash %s\n", l_prev_hash_str);
                // Go to the next item
                l_list = dap_list_next(l_list);
                continue;
            }
        }
        // Read addr_from
        else {
            const char *l_json_item_addr_str = s_json_get_text(l_json_item_obj, "addr_from");
            const char *l_json_item_token = s_json_get_text(l_json_item_obj, "token");
            l_main_token = l_json_item_token;
            dap_chain_addr_t *l_addr_from = NULL;
            if(l_json_item_addr_str) {
                l_addr_from = dap_chain_addr_from_str(l_json_item_addr_str);
                if (!l_addr_from) {
                    log_it(L_WARNING, "Invalid element 'in', unable to convert string representation of addr_from: '%s' "
                                      "to binary.", l_json_item_addr_str);
                    dap_string_append_printf(l_err_str, "Invalid element 'to', unable to convert string representation "
                                                        "of addr_from: '%s' to binary.\n", l_json_item_addr_str);
                    // Go to the next item
                    l_list = dap_list_next(l_list);
                    continue;
                }
            }
            else {
                log_it(L_WARNING, "Invalid 'in' item, incorrect addr_from: '%s'", l_json_item_addr_str ? l_json_item_addr_str : "[null]");
                dap_string_append_printf(l_err_str, "Invalid 'in' item, incorrect addr_from: '%s'\n",
                                         l_json_item_addr_str ? l_json_item_addr_str : "[null]");
                // Go to the next item
                l_list = dap_list_next(l_list);
                continue;
            }
            if(!l_json_item_token) {
                log_it(L_WARNING, "Invalid 'in' item, not found token name");
                dap_string_append_printf(l_err_str, "Invalid 'in' item, not found token name\n");
                // Go to the next item
                l_list = dap_list_next(l_list);
                continue;
            }
            if(IS_ZERO_256(l_value_need)) {
                log_it(L_WARNING, "Invalid 'in' item, not found value in out items");
                dap_string_append_printf(l_err_str, "Invalid 'in' item, not found value in out items\n");
                // Go to the next item
                l_list = dap_list_next(l_list);
                continue;
            }
            if(l_addr_from)
            {
                // find the transactions from which to take away coins
                dap_list_t *l_list_used_out = NULL;
                dap_list_t *l_list_used_out_fee = NULL;
                uint256_t l_value_transfer = { }; // how many coins to transfer
                uint256_t l_value_transfer_fee = { }; // how many coins to transfer
                //SUM_256_256(a_value, a_value_fee, &l_value_need);
                uint256_t l_value_need_check = {};
                if (!dap_strcmp(l_native_token, l_main_token)) {
                    SUM_256_256(l_value_need_check, l_value_need, &l_value_need_check);
                    SUM_256_256(l_value_need_check, l_value_need_fee, &l_value_need_check);
                    l_list_used_out = dap_ledger_get_list_tx_outs_with_val(l_net->pub.ledger, l_json_item_token,
                                                                                             l_addr_from, l_value_need_check, &l_value_transfer);
                    if(!l_list_used_out) {
                        log_it(L_WARNING, "Not enough funds in previous tx to transfer");
                        dap_string_append_printf(l_err_str, "Can't create in transaction. Not enough funds in previous tx "
                                                            "to transfer\n");
                        // Go to the next item
                        l_list = dap_list_next(l_list);
                        continue;
                    }
                } else {
                    //CHECK value need
                    l_list_used_out = dap_ledger_get_list_tx_outs_with_val(l_net->pub.ledger, l_json_item_token,
                                                                                             l_addr_from, l_value_need, &l_value_transfer);
                    if(!l_list_used_out) {
                        log_it(L_WARNING, "Not enough funds in previous tx to transfer");
                        dap_string_append_printf(l_err_str, "Can't create in transaction. Not enough funds in previous tx "
                                                            "to transfer\n");
                        // Go to the next item
                        l_list = dap_list_next(l_list);
                        continue;
                    }
                    //CHECK value fee
                    l_list_used_out_fee = dap_ledger_get_list_tx_outs_with_val(l_net->pub.ledger, l_native_token,
                                                                                     l_addr_from, l_value_need_fee, &l_value_transfer_fee);
                    if(!l_list_used_out_fee) {
                        log_it(L_WARNING, "Not enough funds in previous tx to transfer");
                        dap_string_append_printf(l_err_str, "Can't create in transaction. Not enough funds in previous tx "
                                                            "to transfer\n");
                        // Go to the next item
                        l_list = dap_list_next(l_list);
                        continue;
                    }
                }
                // add 'in' items
                uint256_t l_value_got = dap_chain_datum_tx_add_in_item_list(&l_tx, l_list_used_out);
                assert(EQUAL_256(l_value_got, l_value_transfer));
                if (l_list_used_out_fee) {
                    uint256_t l_value_got_fee = dap_chain_datum_tx_add_in_item_list(&l_tx, l_list_used_out_fee);
                    assert(EQUAL_256(l_value_got_fee, l_value_transfer_fee));
                    dap_list_free_full(l_list_used_out_fee, free);
                    // add 'out' item for coin fee back
                    uint256_t  l_value_back;
                    SUBTRACT_256_256(l_value_got_fee, l_value_need_fee, &l_value_back);
                    if (!IS_ZERO_256(l_value_back)) {
                        dap_chain_datum_tx_add_out_ext_item(&l_tx, l_addr_from, l_value_back, l_native_token);
                    }
                } else {
                    SUM_256_256(l_value_need, l_value_need_fee, &l_value_need);
                }
                dap_list_free_full(l_list_used_out, free);
                if(!IS_ZERO_256(l_value_got)) {
                    l_items_ready++;

                    // add 'out' item for coin back
                    uint256_t l_value_back;
                    SUBTRACT_256_256(l_value_got, l_value_need, &l_value_back);
                    if(!IS_ZERO_256(l_value_back)) {
                        dap_chain_datum_tx_add_out_item(&l_tx, l_addr_from, l_value_back);
                    }
                }
            }
        }
        // Go to the next 'in' item
        l_list = dap_list_next(l_list);
    }
    dap_list_free(l_in_list);


    
    // Add TSD section
    l_list = l_tsd_list;
    while(l_list) {
        dap_chain_datum_tx_add_item(&l_tx, l_list->data);
        l_items_ready++;
        l_list = dap_list_next(l_list);
    }
    dap_list_free(l_tsd_list);


    // Add signs
    l_list = l_sign_list;
    while(l_list) {

        struct json_object *l_json_item_obj = (struct json_object*) l_list->data;

        dap_enc_key_t * l_enc_key  = NULL;
        
        //get wallet or cert
        dap_chain_wallet_t *l_wallet = s_json_get_wallet(l_json_item_obj, "wallet");
        const dap_cert_t *l_cert = s_json_get_cert(l_json_item_obj, "cert");

        //wallet goes first
        if (l_wallet) {
            l_enc_key = dap_chain_wallet_get_key(l_wallet, 0);

        } else if (l_cert && l_cert->enc_key) {
            l_enc_key = l_cert->enc_key; 
        }
        else{
		dap_string_append_printf(l_err_str, "Can't create sign for transactions.\n");
            log_it(L_ERROR, "Json TX: Item sign has no wallet or cert of they are invalid ");
            l_list = dap_list_next(l_list);
            continue;
        }

        if(l_enc_key && dap_chain_datum_tx_add_sign_item(&l_tx, l_enc_key) > 0) {
            l_items_ready++;
        } else {
            log_it(L_ERROR, "Json TX: Item sign has invalid enc_key.");
            l_list = dap_list_next(l_list);
            continue;
        }

        if (l_wallet) {
            dap_chain_wallet_close(l_wallet);  
            dap_enc_key_delete(l_enc_key);
        }  

    
        l_list = dap_list_next(l_list);
    }

    dap_list_free(l_sign_list);
    json_object_put(l_json);

    if(l_items_ready<l_items_count) {
        if(!l_items_ready)
            dap_cli_server_cmd_set_reply_text(a_str_reply, "No valid items found to create a transaction");
        else
            dap_cli_server_cmd_set_reply_text(a_str_reply, "Can't create transaction, because only %zu items out of %zu are valid",l_items_ready,l_items_count);
        DAP_DELETE(l_tx);
        return -30;
    }

    // Pack transaction into the datum
    dap_chain_datum_t *l_datum_tx = dap_chain_datum_create(DAP_CHAIN_DATUM_TX, l_tx, dap_chain_datum_tx_get_size(l_tx));
    size_t l_datum_tx_size = dap_chain_datum_size(l_datum_tx);
    DAP_DELETE(l_tx);

    // Add transaction to mempool
    char *l_gdb_group_mempool_base_tx = dap_chain_net_get_gdb_group_mempool_new(l_chain);// get group name for mempool
    char *l_tx_hash_str;
    dap_get_data_hash_str_static(l_datum_tx->data, l_datum_tx->header.data_size, l_tx_hash_str);
    bool l_placed = !dap_global_db_set(l_gdb_group_mempool_base_tx,l_tx_hash_str, l_datum_tx, l_datum_tx_size, false, NULL, NULL);

    DAP_DEL_Z(l_datum_tx);
    DAP_DELETE(l_gdb_group_mempool_base_tx);
    if(!l_placed) {
        dap_cli_server_cmd_set_reply_text(a_str_reply, "Can't add transaction to mempool");
        return -90;
    }
    // Completed successfully
    dap_cli_server_cmd_set_reply_text(a_str_reply, "Transaction %s with %zu items created and added to mempool successfully", l_tx_hash_str, l_items_ready);
    return l_err_code;
}

/**
 * @brief Create transaction
 * com_tx_create command
 * @param argc
 * @param argv
 * @param arg_func
 * @param str_reply
 * @return int
 */
int com_tx_create(int a_argc, char **a_argv, void **a_str_reply)
{
    int arg_index = 1;
//    int cmd_num = 1;
//    const char *value_str = NULL;
    const char *addr_base58_to = NULL;
    const char *str_tmp = NULL;
    const char * l_from_wallet_name = NULL;
    const char * l_wallet_fee_name = NULL;
    const char * l_token_ticker = NULL;
    const char * l_net_name = NULL;
    const char * l_chain_name = NULL;
    const char * l_emission_chain_name = NULL;
    const char * l_tx_num_str = NULL;
    const char *l_emission_hash_str = NULL;
    const char *l_cert_str = NULL;
    dap_cert_t *l_cert = NULL;
    dap_enc_key_t *l_priv_key = NULL;
    dap_chain_hash_fast_t l_emission_hash = {};
    size_t l_tx_num = 0;
    dap_chain_wallet_t * l_wallet_fee = NULL;

    const char * l_hash_out_type = NULL;
    dap_cli_server_cmd_find_option_val(a_argv, arg_index, a_argc, "-H", &l_hash_out_type);
    if(!l_hash_out_type)
        l_hash_out_type = "hex";
    if(dap_strcmp(l_hash_out_type,"hex") && dap_strcmp(l_hash_out_type,"base58")) {
        dap_cli_server_cmd_set_reply_text(a_str_reply, "Invalid parameter -H, valid values: -H <hex | base58>");
        return -1;
    }

    dap_cli_server_cmd_find_option_val(a_argv, arg_index, a_argc, "-net", &l_net_name);
    dap_chain_net_t * l_net = dap_chain_net_by_name(l_net_name);
    if (l_net == NULL) {
        dap_cli_server_cmd_set_reply_text(a_str_reply, "not found net by name '%s'", l_net_name);
        return -7;
    }

    uint256_t l_value = {};
    uint256_t l_value_fee = {};
    dap_chain_addr_t *l_addr_to = NULL;
    dap_cli_server_cmd_find_option_val(a_argv, arg_index, a_argc, "-from_wallet", &l_from_wallet_name);
    dap_cli_server_cmd_find_option_val(a_argv, arg_index, a_argc, "-wallet_fee", &l_wallet_fee_name);
    dap_cli_server_cmd_find_option_val(a_argv, arg_index, a_argc, "-from_emission", &l_emission_hash_str);
    dap_cli_server_cmd_find_option_val(a_argv, arg_index, a_argc, "-chain_emission", &l_emission_chain_name);
    dap_cli_server_cmd_find_option_val(a_argv, arg_index, a_argc, "-chain", &l_chain_name);
    dap_cli_server_cmd_find_option_val(a_argv, arg_index, a_argc, "-tx_num", &l_tx_num_str);
    dap_cli_server_cmd_find_option_val(a_argv, arg_index, a_argc, "-cert", &l_cert_str);

    if(l_tx_num_str)
        l_tx_num = strtoul(l_tx_num_str, NULL, 10);

    // Validator's fee
    if (dap_cli_server_cmd_find_option_val(a_argv, arg_index, a_argc, "-fee", &str_tmp))
        l_value_fee = dap_chain_balance_scan(str_tmp);
    if (IS_ZERO_256(l_value_fee) && (!l_emission_hash_str || (str_tmp && strcmp(str_tmp, "0")))) {
        dap_cli_server_cmd_set_reply_text(a_str_reply,
                "tx_create requires parameter '-fee' to be valid uint256");
        return -5;
    }

    if((!l_from_wallet_name && !l_emission_hash_str)||(l_from_wallet_name && l_emission_hash_str)) {
        dap_cli_server_cmd_set_reply_text(a_str_reply, "tx_create requires one of parameters '-from_wallet' or '-from_emission'");
        return -1;
    }

    if(!l_net_name) {
        dap_cli_server_cmd_set_reply_text(a_str_reply, "tx_create requires parameter '-net'");
        return -6;
    }

    const char *c_wallets_path = dap_chain_wallet_get_path(g_config);

    dap_chain_t *l_emission_chain = NULL;
    if (l_emission_hash_str) {
        if (dap_chain_hash_fast_from_str(l_emission_hash_str, &l_emission_hash)) {
            dap_cli_server_cmd_set_reply_text(a_str_reply, "tx_create requires parameter '-from_emission' "
                                                         "to be valid string containing hash in hex or base58 format");
            return -3;
        }
        if (l_emission_chain_name) {
            l_emission_chain = dap_chain_net_get_chain_by_name(l_net, l_emission_chain_name);
        } else {
            l_emission_chain = dap_chain_net_get_default_chain_by_chain_type(l_net,CHAIN_TYPE_EMISSION);
        }
        if (!l_emission_chain) {
            dap_cli_server_cmd_set_reply_text(a_str_reply, "tx_create requires parameter '-chain_emission' "
                                                         "to be a valid chain name or set default datum type in chain configuration file");
            return -9;
        }

        if (l_wallet_fee_name){
            l_wallet_fee = dap_chain_wallet_open(l_wallet_fee_name, c_wallets_path);
            if (!l_wallet_fee) {
                dap_cli_server_cmd_set_reply_text(a_str_reply, "Wallet %s does not exist", l_wallet_fee_name);
                return -12;
            }
            l_priv_key = dap_chain_wallet_get_key(l_wallet_fee, 0);
        } else if (l_cert_str) {
            l_cert = dap_cert_find_by_name(l_cert_str);
            if (!l_cert) {
                dap_cli_server_cmd_set_reply_text(a_str_reply, "Certificate %s is invalid", l_cert_str);
                return -5;
            }
            l_priv_key = l_cert->enc_key;
        } else {
            dap_cli_server_cmd_set_reply_text(a_str_reply,
                                              "tx_create requires parameter '-cert' or '-wallet_fee' for create base tx for emission");
            return -10;
        }
    } else {
        dap_cli_server_cmd_find_option_val(a_argv, arg_index, a_argc, "-token", &l_token_ticker);
        if (!l_token_ticker) {
            dap_cli_server_cmd_set_reply_text(a_str_reply, "tx_create requires parameter '-token'");
            return -3;
        }
        if (!dap_ledger_token_ticker_check(l_net->pub.ledger, l_token_ticker)) {
            dap_cli_server_cmd_set_reply_text(a_str_reply, "Ticker '%s' is not declared on network '%s'.",
                                              l_token_ticker, l_net_name);
            return -16;
        }
        dap_cli_server_cmd_find_option_val(a_argv, arg_index, a_argc, "-to_addr", &addr_base58_to);
        if (!addr_base58_to) {
            dap_cli_server_cmd_set_reply_text(a_str_reply, "tx_create requires parameter '-to_addr'");
            return -2;
        }
        l_addr_to = dap_chain_addr_from_str(addr_base58_to);
        if(!l_addr_to) {
            dap_cli_server_cmd_set_reply_text(a_str_reply, "destination address is invalid");
            return -11;
        }
        if (dap_cli_server_cmd_find_option_val(a_argv, arg_index, a_argc, "-value", &str_tmp))
            l_value = dap_chain_balance_scan(str_tmp);
        if (IS_ZERO_256(l_value)) {
            dap_cli_server_cmd_set_reply_text(a_str_reply, "tx_create requires parameter '-value' to be valid uint256 value");
            return -4;
        }
    }

    dap_chain_t *l_chain = NULL;
    if (l_chain_name) {
        l_chain = dap_chain_net_get_chain_by_name(l_net, l_chain_name);
    } else {
        l_chain = dap_chain_net_get_default_chain_by_chain_type(l_net,CHAIN_TYPE_TX);
    }

    if(!l_chain) {
        dap_cli_server_cmd_set_reply_text(a_str_reply, "not found chain name '%s', try use parameter '-chain' or set default datum type in chain configuration file",
                l_chain_name);
        return -8;
    }

    dap_string_t *l_string_ret = dap_string_new(NULL);
    int l_ret = 0;
    if (l_emission_hash_str) {
        char *l_tx_hash_str = NULL;
        if (!l_priv_key) {
            dap_string_append_printf(l_string_ret, "No private key defined for creating the underlying "
                                                   "transaction no '-wallet_fee' or '-cert' parameter specified.");
            l_ret = -10;
        }
        l_tx_hash_str = dap_chain_mempool_base_tx_create(l_chain, &l_emission_hash, l_emission_chain->id,
                                                         uint256_0, NULL, NULL, // Get this params from emission itself
                                                         l_priv_key, l_hash_out_type, l_value_fee);
        if (l_tx_hash_str) {
            dap_string_append_printf(l_string_ret, "\nDatum %s with 256bit TX is placed in datum pool\n", l_tx_hash_str);
            DAP_DELETE(l_tx_hash_str);
        } else {
            dap_string_append_printf(l_string_ret, "\nCan't place TX datum in mempool, examine log files\n");
            l_ret = -15;
        }
        dap_cli_server_cmd_set_reply_text(a_str_reply, "%s", l_string_ret->str);
        dap_string_free(l_string_ret, true);
        DAP_DELETE(l_addr_to);
        if (l_wallet_fee) {
            dap_chain_wallet_close(l_wallet_fee);
            dap_enc_key_delete(l_priv_key);
        }
        return l_ret;        
    }

    dap_chain_wallet_t * l_wallet = dap_chain_wallet_open(l_from_wallet_name, c_wallets_path);

    if(!l_wallet) {
        dap_cli_server_cmd_set_reply_text(a_str_reply, "wallet %s does not exist", l_from_wallet_name);
        return -9;
    } else {
        dap_string_append(l_string_ret, dap_chain_wallet_check_sign(l_wallet));
    }
    const dap_chain_addr_t *addr_from = (const dap_chain_addr_t *) dap_chain_wallet_get_addr(l_wallet, l_net->pub.id);

    if(!addr_from) {
        dap_cli_server_cmd_set_reply_text(a_str_reply, "source address is invalid");
        return -10;
    }

    if (l_addr_to->net_id.uint64 != l_net->pub.id.uint64 && !dap_chain_addr_is_blank(l_addr_to)) {
        bool l_found = false;
        for (dap_list_t *it = l_net->pub.bridged_networks; it; it = it->next) {
            if (((dap_chain_net_id_t *)it->data)->uint64 == l_addr_to->net_id.uint64) {
                l_found = true;
                break;
            }
        }
        if (!l_found) {
            dap_string_t *l_allowed_list = dap_string_new("");
            dap_string_append_printf(l_allowed_list, "0x%016"DAP_UINT64_FORMAT_X, l_net->pub.id.uint64);
            for (dap_list_t *it = l_net->pub.bridged_networks; it; it = it->next)
                dap_string_append_printf(l_allowed_list, ", 0x%016"DAP_UINT64_FORMAT_X, ((dap_chain_net_id_t *)it->data)->uint64);
            dap_cli_server_cmd_set_reply_text(a_str_reply, "Destination network ID=0x%"DAP_UINT64_FORMAT_x
                                                           " is unreachable. List of available network IDs:\n%s"
                                                           " Please, change network name or wallet address",
                                              l_addr_to->net_id.uint64, l_allowed_list->str);
            dap_string_free(l_allowed_list, true);
            return -13;
        }
    }

    l_priv_key = dap_chain_wallet_get_key(l_wallet, 0);
    if(l_tx_num){
        l_ret = dap_chain_mempool_tx_create_massive(l_chain, l_priv_key, addr_from,
                                                  l_addr_to, l_token_ticker, l_value, l_value_fee, l_tx_num);

        dap_string_append_printf(l_string_ret, "transfer=%s\n",
                (l_ret == 0) ? "Ok" : (l_ret == -2) ? "False, not enough funds for transfer" : "False");
    } else {
        char *l_tx_hash_str = dap_chain_mempool_tx_create(l_chain, l_priv_key, addr_from, l_addr_to,
                                                                  l_token_ticker, l_value, l_value_fee, l_hash_out_type);
        if (l_tx_hash_str) {
            dap_string_append_printf(l_string_ret, "transfer=Ok\ntx_hash=%s\n",l_tx_hash_str);
            DAP_DELETE(l_tx_hash_str);
        } else {
            dap_string_append_printf(l_string_ret, "transfer=False\n");
            l_ret = -14;
        }
    }
    dap_cli_server_cmd_set_reply_text(a_str_reply, "%s", l_string_ret->str);
    dap_string_free(l_string_ret, true);

    DAP_DELETE(l_addr_to);
    dap_chain_wallet_close(l_wallet);
    dap_enc_key_delete(l_priv_key);
    return l_ret;
}


/**
 * @brief com_tx_verify
 * Verifing transaction
 * tx_verify command
 * @param argc
 * @param argv
 * @param arg_func
 * @param str_reply
 * @return int
 */
int com_tx_verify(int a_argc, char **a_argv, void **a_str_reply)
{
    const char * l_tx_hash_str = NULL;
    dap_chain_net_t * l_net = NULL;
    dap_chain_t * l_chain = NULL;
    int l_arg_index = 1;

    dap_cli_server_cmd_find_option_val(a_argv, l_arg_index, a_argc, "-tx", &l_tx_hash_str);
    if(!l_tx_hash_str) {
        dap_cli_server_cmd_set_reply_text(a_str_reply, "tx_verify requires parameter '-tx'");
        return -1;
    }
    dap_chain_node_cli_cmd_values_parse_net_chain(&l_arg_index, a_argc, a_argv, a_str_reply, &l_chain, &l_net);
    if (!l_net || !l_chain) {
        return -2;
    } else if (a_str_reply && *a_str_reply) {
        DAP_DELETE(*a_str_reply);
        *a_str_reply = NULL;
    }
    dap_hash_fast_t l_tx_hash;
    char *l_hex_str_from58 = NULL;
    if (dap_chain_hash_fast_from_hex_str(l_tx_hash_str, &l_tx_hash)) {
        l_hex_str_from58 = dap_enc_base58_to_hex_str_from_str(l_tx_hash_str);
        if (dap_chain_hash_fast_from_hex_str(l_hex_str_from58, &l_tx_hash)) {
            dap_cli_server_cmd_set_reply_text(a_str_reply, "Invalid tx hash format, need hex or base58");
            return -3;
        }
    }
    size_t l_tx_size = 0;
    char *l_gdb_group = dap_chain_net_get_gdb_group_mempool_new(l_chain);
    dap_chain_datum_tx_t *l_tx = (dap_chain_datum_tx_t *)
            dap_global_db_get_sync(l_gdb_group, l_hex_str_from58 ? l_hex_str_from58 : l_tx_hash_str, &l_tx_size, NULL, NULL );
    DAP_DEL_Z(l_hex_str_from58);
    if (!l_tx) {
        dap_cli_server_cmd_set_reply_text(a_str_reply, "Specified tx not found");
        return -3;
    }
    int l_ret = dap_ledger_tx_add_check(l_net->pub.ledger, l_tx, l_tx_size, &l_tx_hash);
    if (l_ret) {
        dap_cli_server_cmd_set_reply_text(a_str_reply, "Specified tx verify fail with return code=%d", l_ret);
        return -4;
    }
    dap_cli_server_cmd_set_reply_text(a_str_reply, "Specified tx verified successfully");
    return 0;
}


/**
 * @brief com_tx_history
 * tx_history command
 * Transaction history for an address
 * @param a_argc
 * @param a_argv
 * @param a_str_reply
 * @return int
 */
int com_tx_history(int a_argc, char ** a_argv, void **a_str_reply)
{
    json_object **json_arr_reply = (json_object **)a_str_reply;
    int arg_index = 1;
    const char *l_addr_base58 = NULL;
    const char *l_wallet_name = NULL;
    const char *l_net_str = NULL;
    const char *l_chain_str = NULL;
    const char *l_tx_hash_str = NULL;

    dap_chain_t * l_chain = NULL;
    dap_chain_net_t * l_net = NULL;

    const char * l_hash_out_type = NULL;
    dap_cli_server_cmd_find_option_val(a_argv, arg_index, a_argc, "-H", &l_hash_out_type);
    if(!l_hash_out_type)
        l_hash_out_type = "hex";
    if(dap_strcmp(l_hash_out_type,"hex") && dap_strcmp(l_hash_out_type,"base58")) {
        dap_json_rpc_error_add(DAP_CHAIN_NODE_CLI_COM_TX_HISTORY_PARAM_ERR,
                                "Invalid parameter -H, valid values: -H <hex | base58>");
        return DAP_CHAIN_NODE_CLI_COM_TX_HISTORY_PARAM_ERR;

    }

    dap_cli_server_cmd_find_option_val(a_argv, arg_index, a_argc, "-addr", &l_addr_base58);
    dap_cli_server_cmd_find_option_val(a_argv, arg_index, a_argc, "-w", &l_wallet_name);
    dap_cli_server_cmd_find_option_val(a_argv, arg_index, a_argc, "-net", &l_net_str);
    dap_cli_server_cmd_find_option_val(a_argv, arg_index, a_argc, "-chain", &l_chain_str);
    dap_cli_server_cmd_find_option_val(a_argv, arg_index, a_argc, "-tx", &l_tx_hash_str);

    bool l_is_tx_all = dap_cli_server_cmd_find_option_val(a_argv, arg_index, a_argc, "-all", NULL);

    if (!l_addr_base58 && !l_wallet_name && !l_tx_hash_str && !l_is_tx_all) {
        dap_json_rpc_error_add(DAP_CHAIN_NODE_CLI_COM_TX_HISTORY_PARAM_ERR,
                                "tx_history requires parameter '-addr' or '-w' or '-tx'");
        return DAP_CHAIN_NODE_CLI_COM_TX_HISTORY_PARAM_ERR;
    }

    if (!l_net_str && !l_addr_base58&& !l_is_tx_all) {
        dap_json_rpc_error_add(DAP_CHAIN_NODE_CLI_COM_TX_HISTORY_PARAM_ERR,
                                "tx_history requires parameter '-net' or '-addr'");
        return DAP_CHAIN_NODE_CLI_COM_TX_HISTORY_PARAM_ERR;
    }

    dap_chain_hash_fast_t l_tx_hash;
    if (l_tx_hash_str && dap_chain_hash_fast_from_str(l_tx_hash_str, &l_tx_hash) < 0) {
        dap_json_rpc_error_add(DAP_CHAIN_NODE_CLI_COM_TX_HISTORY_HASH_REC_ERR, "tx hash not recognized");
        return DAP_CHAIN_NODE_CLI_COM_TX_HISTORY_HASH_REC_ERR;
    }
    // Select chain network
    if (!l_addr_base58 && l_net_str) {
        l_net = dap_chain_net_by_name(l_net_str);
        if (!l_net) { // Can't find such network
            dap_json_rpc_error_add(DAP_CHAIN_NODE_CLI_COM_TX_HISTORY_NET_PARAM_ERR,
                                    "tx_history requires parameter '-net' to be valid chain network name");
            return DAP_CHAIN_NODE_CLI_COM_TX_HISTORY_NET_PARAM_ERR;
        }
    }
    // Get chain address
    dap_chain_addr_t *l_addr = NULL;
    if (l_addr_base58) {
        if (l_tx_hash_str) {
            dap_json_rpc_error_add(DAP_CHAIN_NODE_CLI_COM_TX_HISTORY_INCOMPATIBLE_PARAMS_ERR,
                                                        "Incompatible params '-addr' & '-tx'");
            return DAP_CHAIN_NODE_CLI_COM_TX_HISTORY_INCOMPATIBLE_PARAMS_ERR;
        }
        l_addr = dap_chain_addr_from_str(l_addr_base58);
        if (!l_addr) {
            dap_json_rpc_error_add(DAP_CHAIN_NODE_CLI_COM_TX_HISTORY_WALLET_ADDR_ERR,
                                                        "Wallet address not recognized");
            return DAP_CHAIN_NODE_CLI_COM_TX_HISTORY_WALLET_ADDR_ERR;
        }
        l_net = dap_chain_net_by_id(l_addr->net_id);
    }
    if (l_wallet_name) {
        const char *c_wallets_path = dap_chain_wallet_get_path(g_config);
        dap_chain_wallet_t *l_wallet = dap_chain_wallet_open(l_wallet_name, c_wallets_path);
        if (l_wallet) {
            const char *l_sign_str = dap_chain_wallet_check_sign(l_wallet);
            //TODO add warning about deprecated signs
            dap_chain_addr_t *l_addr_tmp = dap_chain_wallet_get_addr(l_wallet, l_net->pub.id);
            if (l_addr) {
                if (!dap_chain_addr_compare(l_addr, l_addr_tmp)) {
                    dap_json_rpc_error_add(DAP_CHAIN_NODE_CLI_COM_TX_HISTORY_ADDR_WALLET_DIF_ERR,
                                            "Address with '-addr' param and address with '-w' param are different");
                    DAP_DELETE(l_addr);
                    DAP_DELETE(l_addr_tmp);
                    return DAP_CHAIN_NODE_CLI_COM_TX_HISTORY_ADDR_WALLET_DIF_ERR;
                }
                DAP_DELETE(l_addr_tmp);
            } else
                l_addr = l_addr_tmp;
            dap_chain_wallet_close(l_wallet);
        } else {
            dap_json_rpc_error_add(DAP_CHAIN_NODE_CLI_COM_TX_HISTORY_WALLET_ERR,
                                    "The wallet %s is not activated or it doesn't exist", l_wallet_name);
            DAP_DELETE(l_addr);
            return DAP_CHAIN_NODE_CLI_COM_TX_HISTORY_WALLET_ERR;
        }
    }
    // Select chain, if any
    if (!l_net) {
        dap_json_rpc_error_add(DAP_CHAIN_NODE_CLI_COM_TX_HISTORY_NET_ERR, "Could not determine the network from which to "
                                                       "extract data for the tx_history command to work.");
        return DAP_CHAIN_NODE_CLI_COM_TX_HISTORY_NET_ERR;
    }
    if (l_chain_str)
        l_chain = dap_chain_net_get_chain_by_name(l_net, l_chain_str);
    else
        l_chain = dap_chain_net_get_default_chain_by_chain_type(l_net, CHAIN_TYPE_TX);

    if(!l_chain) {
        dap_json_rpc_error_add(DAP_CHAIN_NODE_CLI_COM_TX_HISTORY_CHAIN_PARAM_ERR,
                                "tx_history requires parameter '-chain' to be valid chain name in chain net %s."
                                " You can set default datum type in chain configuration file", l_net_str);
        return DAP_CHAIN_NODE_CLI_COM_TX_HISTORY_CHAIN_PARAM_ERR;
    }
    // response
    json_object * json_obj_out = NULL;
    if (l_tx_hash_str) {
         // history tx hash
        json_obj_out = dap_db_history_tx(&l_tx_hash, l_chain, l_hash_out_type, l_net);
        if (!json_obj_out) {
            dap_json_rpc_error_add(DAP_CHAIN_NODE_CLI_COM_TX_HISTORY_DAP_DB_HISTORY_TX_ERR,
                                    "something went wrong in tx_history");
            return DAP_CHAIN_NODE_CLI_COM_TX_HISTORY_DAP_DB_HISTORY_TX_ERR;
        }
    } else if (l_addr) {
        // history addr and wallet
        json_obj_out = dap_db_history_addr(l_addr, l_chain, l_hash_out_type, dap_chain_addr_to_str(l_addr));
        if (!json_obj_out) {
            dap_json_rpc_error_add(DAP_CHAIN_NODE_CLI_COM_TX_HISTORY_DAP_DB_HISTORY_ADDR_ERR,
                                    "something went wrong in tx_history");
            return DAP_CHAIN_NODE_CLI_COM_TX_HISTORY_DAP_DB_HISTORY_ADDR_ERR;
        }
    } else if (l_is_tx_all) {
        // history all
        json_object * json_obj_summary = json_object_new_object();
        if (!json_obj_summary) {
            return DAP_CHAIN_NODE_CLI_COM_TX_HISTORY_MEMORY_ERR;
        }

        json_object* json_arr_history_all = dap_db_history_tx_all(l_chain, l_net, l_hash_out_type, json_obj_summary);
        if (!json_arr_history_all) {
            dap_json_rpc_error_add(DAP_CHAIN_NODE_CLI_COM_TX_HISTORY_DAP_DB_HISTORY_ALL_ERR,
                                    "something went wrong in tx_history");
            return DAP_CHAIN_NODE_CLI_COM_TX_HISTORY_DAP_DB_HISTORY_ALL_ERR;
        }

        json_object_array_add(*json_arr_reply, json_arr_history_all);
        json_object_array_add(*json_arr_reply, json_obj_summary);
        return DAP_CHAIN_NODE_CLI_COM_TX_HISTORY_OK;
    }

    if (json_obj_out) {
        json_object_array_add(*json_arr_reply, json_obj_out);
    } else {
        json_object_array_add(*json_arr_reply, json_object_new_string("empty"));
    }

    return DAP_CHAIN_NODE_CLI_COM_TX_HISTORY_OK;
}


/**
 * @brief stats command
 *
 * @param argc
 * @param argv
 * @param arg_func
 * @param str_reply
 * @return int
 */
int com_stats(int argc, char **a_argv, void **a_str_reply)
{
    enum {
        CMD_NONE, CMD_STATS_CPU
    };
    int arg_index = 1;
    int cmd_num = CMD_NONE;
    // find  add parameter ('cpu')
    if (dap_cli_server_cmd_find_option_val(a_argv, arg_index, dap_min(argc, arg_index + 1), "cpu", NULL)) {
        cmd_num = CMD_STATS_CPU;
    }
    switch (cmd_num) {
    case CMD_NONE:
    default:
        dap_cli_server_cmd_set_reply_text(a_str_reply, "format of command: stats cpu");
        return -1;
    case CMD_STATS_CPU:
#if (defined DAP_OS_UNIX) || (defined __WIN32)
    {
        dap_cpu_monitor_init();
        dap_usleep(500000);
        char *l_str_reply_prev = DAP_NEW_Z_SIZE(char, 1);
        char *l_str_delimiter;
        dap_cpu_stats_t s_cpu_stats = dap_cpu_get_stats();
        for (uint32_t n_cpu_num = 0; n_cpu_num < s_cpu_stats.cpu_cores_count; n_cpu_num++) {
            if ((n_cpu_num % 4 == 0) && (n_cpu_num != 0)) {
                l_str_delimiter = dap_strdup_printf("\n");
            } else if (n_cpu_num == s_cpu_stats.cpu_cores_count - 1) {
                l_str_delimiter = DAP_NEW_Z_SIZE(char, 1);
            } else {
                l_str_delimiter = dap_strdup_printf(" ");
            }
            *a_str_reply = dap_strdup_printf("%sCPU-%d: %f%%%s", l_str_reply_prev, n_cpu_num, s_cpu_stats.cpus[n_cpu_num].load, l_str_delimiter);
            DAP_DELETE(l_str_reply_prev);
            DAP_DELETE(l_str_delimiter);
            l_str_reply_prev = *a_str_reply;
        }
        *a_str_reply = dap_strdup_printf("%s\nTotal: %f%%", l_str_reply_prev, s_cpu_stats.cpu_summary.load);
        DAP_DELETE(l_str_reply_prev);
        break;
    }
#else
        dap_cli_server_cmd_set_reply_text(a_str_reply, "only Linux or Windows environment supported");
        return -1;
#endif // DAP_OS_UNIX
    }
    return 0;
}

/**
 * @brief com_exit
 *
 * @param argc
 * @param argv
 * @param arg_func
 * @param str_reply
 * @return int
 */
int com_exit(int a_argc, char **a_argv, void **a_str_reply)
{
    UNUSED(a_argc);
    UNUSED(a_argv);
    UNUSED(a_str_reply);
    //dap_events_stop_all();
    exit(0);
    return 0;
}


/**
 * @brief com_print_log Print log info
 * print_log [ts_after <timestamp >] [limit <line numbers>]
 * @param argc
 * @param argv
 * @param arg_func
 * @param str_reply
 * @return int
 */
int com_print_log(int a_argc, char **a_argv, void **a_str_reply)
{
    int arg_index = 1;
    const char * l_str_ts_after = NULL;
    const char * l_str_limit = NULL;
    int64_t l_ts_after = 0;
    long l_limit = 0;
    dap_cli_server_cmd_find_option_val(a_argv, arg_index, a_argc, "ts_after", &l_str_ts_after);
    dap_cli_server_cmd_find_option_val(a_argv, arg_index, a_argc, "limit", &l_str_limit);

    l_ts_after = (l_str_ts_after) ? strtoll(l_str_ts_after, 0, 10) : -1;
    l_limit = (l_str_limit) ? strtol(l_str_limit, 0, 10) : -1;

    if(l_ts_after < 0 || !l_str_ts_after) {
        dap_cli_server_cmd_set_reply_text(a_str_reply, "requires valid parameter 'l_ts_after'");
        return -1;
    }
    if(l_limit <= 0) {
        dap_cli_server_cmd_set_reply_text(a_str_reply, "requires valid parameter 'limit'");
        return -1;
    }

    // get logs from list
    char *l_str_ret = dap_log_get_item(l_ts_after, (int) l_limit);
    if(!l_str_ret) {
        dap_cli_server_cmd_set_reply_text(a_str_reply, "no logs");
        return -1;
    }
    dap_cli_server_cmd_set_reply_text(a_str_reply, "%s", l_str_ret);
    DAP_DELETE(l_str_ret);
    return 0;
}

/**
 * @brief cmd_gdb_export
 * action for cellframe-node-cli gdb_export command
 * @param argc
 * @param argv
 * @param arg_func
 * @param a_str_reply
 * @return
 */
int cmd_gdb_export(int a_argc, char **a_argv, void **a_str_reply)
{
    int arg_index = 1;
    const char *l_filename = NULL;
    dap_cli_server_cmd_find_option_val(a_argv, arg_index, a_argc, "filename", &l_filename);
    if (!l_filename) {
        dap_cli_server_cmd_set_reply_text(a_str_reply, "gdb_export requires parameter 'filename'");
        return -1;
    }
    const char *l_gdb_path = dap_config_get_item_str(g_config, "global_db", "path");
    if (!l_gdb_path) {
        log_it(L_ERROR, "Can't find gdb path in config file");
        dap_cli_server_cmd_set_reply_text(a_str_reply, "Can't find gdb path in the config file");
        return -1;
    }
    if (!opendir(l_gdb_path)) {
        log_it(L_ERROR, "Can't open db directory");
        dap_cli_server_cmd_set_reply_text(a_str_reply, "Can't open db directory");
        return -1;
    }
    char l_path[dap_min(strlen(l_gdb_path) + strlen(l_filename) + 12, (size_t)MAX_PATH)];
    memset(l_path, '\0', sizeof(l_path));
    snprintf(l_path, sizeof(l_path), "%s/%s.json", l_gdb_path, l_filename);

    const char *l_groups_str = NULL;
    dap_cli_server_cmd_find_option_val(a_argv, arg_index, a_argc, "-groups", &l_groups_str);
    char *l_group_str = NULL, *l_ctx = NULL;
    dap_list_t *l_parsed_groups_list = NULL;
    if (l_groups_str) {
        char *l_tmp_str = dap_strdup(l_groups_str);
        l_group_str = strtok_r(l_tmp_str, ",", &l_ctx);
        for (; l_group_str; l_group_str = strtok_r(NULL, ",", &l_ctx)) {
            l_parsed_groups_list = dap_list_prepend(l_parsed_groups_list, dap_strdup(l_group_str));
        }
        DAP_DEL_Z(l_tmp_str);
    }
    struct json_object *l_json = json_object_new_array();
    dap_list_t *l_groups_list = l_parsed_groups_list
            ? l_parsed_groups_list
            : dap_global_db_driver_get_groups_by_mask("*");
    for (dap_list_t *l_list = l_groups_list; l_list; l_list = dap_list_next(l_list)) {
        size_t l_store_obj_count = 0;
        char *l_group_name = (char *)l_list->data;

        dap_store_obj_t *l_store_obj = dap_global_db_get_all_raw_sync(l_group_name, &l_store_obj_count);

        if (!l_store_obj_count) {
            log_it(L_INFO, "Group %s is empty or not found", l_group_name);
            continue;
        } else {
            log_it(L_INFO, "Exporting group %s, number of records: %zu", l_group_name, l_store_obj_count);
        }

        struct json_object *l_json_group = json_object_new_array();
        struct json_object *l_json_group_inner = json_object_new_object();
        json_object_object_add(l_json_group_inner, "group", json_object_new_string(l_group_name));

        for (size_t i = 0; i < l_store_obj_count; ++i) {
            size_t l_out_size = DAP_ENC_BASE64_ENCODE_SIZE((int64_t)l_store_obj[i].value_len) + 1;
            dap_sign_t *l_sign = l_store_obj[i].sign;
            size_t l_sign_size = DAP_ENC_BASE64_ENCODE_SIZE(dap_sign_get_size(l_sign))+1;
            char *l_value_enc_str = DAP_NEW_Z_SIZE(char, l_out_size);
            char *l_sign_str = DAP_NEW_Z_SIZE(char, l_sign_size);
            if(!l_value_enc_str) {
                log_it(L_CRITICAL, "Memory allocation error");
                return -1;
            }
            dap_enc_base64_encode(l_store_obj[i].value, l_store_obj[i].value_len, l_value_enc_str, DAP_ENC_DATA_TYPE_B64);
            dap_enc_base64_encode(l_sign, dap_sign_get_size(l_sign), l_sign_str, DAP_ENC_DATA_TYPE_B64);
            struct json_object *jobj = json_object_new_object();
            //json_object_object_add(jobj, "id",      json_object_new_int64((int64_t)l_store_obj[i].id));
            json_object_object_add(jobj, "key",     json_object_new_string(l_store_obj[i].key));
            json_object_object_add(jobj, "value",   json_object_new_string(l_value_enc_str));
            json_object_object_add(jobj, "value_len", json_object_new_int64((int64_t)l_store_obj[i].value_len));
            json_object_object_add(jobj, "flags", json_object_new_uint64((uint64_t)l_store_obj[i].flags));
            json_object_object_add(jobj, "sign", json_object_new_string(l_sign_str));
            json_object_object_add(jobj, "timestamp", json_object_new_int64((int64_t)l_store_obj[i].timestamp));
            json_object_object_add(jobj, "crc", json_object_new_uint64(l_store_obj[i].crc));
            json_object_array_add(l_json_group, jobj);

            DAP_DELETE(l_value_enc_str);
        }
        json_object_object_add(l_json_group_inner, "records", l_json_group);
        json_object_array_add(l_json, l_json_group_inner);
        dap_store_obj_free(l_store_obj, l_store_obj_count);
    }
    if (l_parsed_groups_list)
        dap_list_free_full(l_groups_list, NULL);
    if (json_object_to_file(l_path, l_json) == -1) {
#if JSON_C_MINOR_VERSION<15
        log_it(L_CRITICAL, "Couldn't export JSON to file, error code %d", errno );
        dap_cli_server_cmd_set_reply_text (a_str_reply, "Couldn't export JSON to file, error code %d", errno );
#else
        log_it(L_CRITICAL, "Couldn't export JSON to file, err '%s'", json_util_get_last_err());
        dap_cli_server_cmd_set_reply_text(a_str_reply, "%s", json_util_get_last_err());
#endif
         json_object_put(l_json);
         return -1;
    }
    dap_cli_server_cmd_set_reply_text(a_str_reply, "Global DB export in file %s", l_path);
    json_object_put(l_json);
    dap_cli_server_cmd_set_reply_text(a_str_reply, "Global DB export in file %s", l_path);
    return 0;
}

/**
 * @brief cmd_gdb_import
 * @param argc
 * @param argv
 * @param arg_func
 * @param a_str_reply
 * @return
 */
int cmd_gdb_import(int a_argc, char **a_argv, void **a_str_reply)
{
    int arg_index = 1;
    const char *l_filename = NULL;
    dap_cli_server_cmd_find_option_val(a_argv, arg_index, a_argc, "filename", &l_filename);
    if (!l_filename) {
        dap_cli_server_cmd_set_reply_text(a_str_reply, "gdb_import requires parameter 'filename'");
        return -1;
    }
    const char *l_gdb_path = dap_config_get_item_str(g_config, "global_db", "path");
    if (!l_gdb_path) {
        log_it(L_ERROR, "Can't find gdb path in config file");
        dap_cli_server_cmd_set_reply_text(a_str_reply, "Can't find gdb path in the config file");
        return -1;
    }
    char l_path[strlen(l_gdb_path) + strlen(l_filename) + 12];
    memset(l_path, '\0', sizeof(l_path));
    snprintf(l_path, sizeof(l_path), "%s/%s.json", l_gdb_path, l_filename);
    struct json_object *l_json = json_object_from_file(l_path);
    if (!l_json) {
#if JSON_C_MINOR_VERSION<15
        log_it(L_CRITICAL, "Import error occured: code %d", errno);
        dap_cli_server_cmd_set_reply_text(a_str_reply, "Import error occured: code %d",errno);
#else
        log_it(L_CRITICAL, "Import error occured: %s", json_util_get_last_err());
        dap_cli_server_cmd_set_reply_text(a_str_reply, "%s", json_util_get_last_err());
#endif
        return -1;
    }
    for (size_t i = 0, l_groups_count = json_object_array_length(l_json); i < l_groups_count; ++i) {
        struct json_object *l_group_obj = json_object_array_get_idx(l_json, i);
        if (!l_group_obj) {
            continue;
        }
        struct json_object *l_json_group_name = json_object_object_get(l_group_obj, "group");
        const char *l_group_name = json_object_get_string(l_json_group_name);
        // proc group name
        log_it(L_INFO, "Group %zu: %s", i, l_group_name);
        struct json_object *l_json_records = json_object_object_get(l_group_obj, "records");
        size_t l_records_count = json_object_array_length(l_json_records);
        dap_store_obj_t *l_group_store = DAP_NEW_Z_SIZE(dap_store_obj_t, l_records_count * sizeof(dap_store_obj_t));
        if(!l_group_store) {
            log_it(L_CRITICAL, "Memory allocation error");
            return -1;
        }
        for (size_t j = 0; j < l_records_count; ++j) {
            struct json_object *l_record, *l_key, *l_value, *l_value_len, *l_ts;
            l_record = json_object_array_get_idx(l_json_records, j);
            //l_id        = json_object_object_get(l_record, "id");
            l_key       = json_object_object_get(l_record, "key");
            l_value     = json_object_object_get(l_record, "value");
            size_t l_record_size = json_object_object_length(l_record);
            l_value_len = json_object_object_get(l_record, "value_len");
            l_ts        = json_object_object_get(l_record, "timestamp");
            // l_group_store[j].id     = (uint64_t)json_object_get_int64(l_id);
            l_group_store[j].key    = dap_strdup(json_object_get_string(l_key));
            l_group_store[j].group  = dap_strdup(l_group_name);
            dap_nanotime_t l_temp = json_object_get_int64(l_ts);
            l_group_store[j].timestamp = l_temp >> 32 ? l_temp : l_temp << 32; // possibly legacy record
            l_group_store[j].value_len = (uint64_t)json_object_get_int64(l_value_len);
            l_group_store[j].type   = 'a';
            const char *l_value_str = json_object_get_string(l_value);
            char *l_val = DAP_NEW_Z_SIZE(char, l_group_store[j].value_len);
            if(!l_val) {
                log_it(L_CRITICAL, "Memory allocation error");
                l_records_count = j;
                break;
            }
            dap_enc_base64_decode(l_value_str, strlen(l_value_str), l_val, DAP_ENC_DATA_TYPE_B64);
            l_group_store[j].value  = (uint8_t*)l_val;
            if (l_record_size > 5) {
                json_object *l_jobj_crc = json_object_object_get(l_record, "crc");
                json_object *l_jobj_sign = json_object_object_get(l_record, "sign");
                json_object *l_jobj_flags = json_object_object_get(l_record, "flags");
                uint8_t l_flags = (uint8_t)json_object_get_uint64(l_jobj_flags);
                uint64_t l_crc = json_object_get_uint64(l_jobj_crc);
                const char *l_sign_str = json_object_get_string(l_jobj_sign);
                dap_sign_t *l_sign = DAP_NEW_Z_SIZE(dap_sign_t, dap_strlen(l_sign_str) + 1);
                size_t l_sign_decree_size = dap_enc_base64_decode(l_sign_str, dap_strlen(l_sign_str), l_sign, DAP_ENC_DATA_TYPE_B64);
                if (dap_sign_get_size(l_sign) != l_sign_decree_size) {
                    log_it(L_ERROR, "Can't reade signature from record with key %s", l_group_store[j].key);
                }
                l_group_store[j].sign = l_sign;
                l_group_store[j].flags = l_flags;
                l_group_store[j].crc = l_crc;
            } else {
                //Loading old record
                dap_cert_t *l_cert_record = dap_cert_find_by_name(DAP_STREAM_NODE_ADDR_CERT_NAME);
                l_group_store[j].sign = dap_store_obj_sign(&l_group_store[j], l_cert_record->enc_key, &l_group_store[j].crc);
            }
        }
        if (dap_global_db_driver_apply(l_group_store, l_records_count)) {
            log_it(L_CRITICAL, "An error occured on importing group %s...", l_group_name);
        } else {
            log_it(L_INFO, "Imported %zu records of group %s", l_records_count, l_group_name);
        }
        //dap_store_obj_free(l_group_store, l_records_count);
    }
    json_object_put(l_json);
    return 0;
}

dap_list_t *s_go_all_nets_offline()
{
    dap_list_t *l_net_returns = NULL;
    uint16_t l_net_count;
    dap_chain_net_t **l_net_list = dap_chain_net_list(&l_net_count);
    for (uint16_t i = 0; i < l_net_count; i++) {    // Shutdown all networks
        if (dap_chain_net_stop(l_net_list[i]))
            l_net_returns = dap_list_append(l_net_returns, l_net_list[i]);
    }
    sleep(2);   // waiting for networks to go offline
    return l_net_returns;
}

typedef struct _pvt_net_aliases_list{
    dap_chain_net_t *net;
    dap_global_db_obj_t *group_aliases;
    size_t count_aliases;
    dap_global_db_obj_t *group_nodes;
    size_t count_nodes;
}_pvt_net_aliases_list_t;

int cmd_remove(int a_argc, char **a_argv, void **a_str_reply)
{
    //default init
    const char		*return_message	=	NULL;
    const char		*l_gdb_path		=	NULL;
//    const char		*l_chains_path	=	NULL;
    const char		*l_net_str		=	NULL;
    dap_chain_net_t	*l_net			=	NULL;
    int 			all				=	0;

    //for enum
    uint8_t			error			=	0;
    uint8_t			successful		=	0;

    //enum for errors
    enum {
        GDB_FAIL_PATH				=	0x00000001,
        CHAINS_FAIL_PATH			=	0x00000002,
        COMMAND_NOT_CORRECT			=	0x00000004,
        NET_NOT_VALID				=	0x00000008
    };

    //enum for successful
    enum {
        REMOVED_GDB					=	0x00000001,
        REMOVED_CHAINS				=	0x00000002
    };

    //check path's from config file
    if (dap_cli_server_cmd_check_option(a_argv, 1, a_argc, "-gdb") >= 0
    &&	(NULL == (l_gdb_path = dap_config_get_item_str(g_config, "global_db", "path")))){
        error |= GDB_FAIL_PATH;
    }
//    if (dap_cli_server_cmd_check_option(a_argv, 1, a_argc, "-chains") >= 0
//    &&	(NULL == (l_chains_path = dap_config_get_item_str(g_config, "resources", "dap_chains_path")))) {
//        error |= CHAINS_FAIL_PATH;
//    }

    dap_list_t *l_net_returns = NULL;
    //perform deletion according to the specified parameters, if the path is specified
    if (l_gdb_path) {
        l_net_returns = s_go_all_nets_offline();
        uint16_t l_net_count;
        dap_chain_net_t **l_net_list = dap_chain_net_list(&l_net_count);
        dap_list_t *l_gdb_aliases_list = NULL;
        for (uint16_t i = 0; i < l_net_count; i++) {
            size_t l_aliases_count = 0;
            _pvt_net_aliases_list_t *l_gdb_groups = DAP_NEW(_pvt_net_aliases_list_t);
            if (!l_gdb_groups) {
                log_it(L_CRITICAL, "Memory allocation error");
                dap_list_free(l_net_returns);
                return -1;
            }
            l_gdb_groups->net = l_net_list[i];
            l_gdb_groups->group_aliases = dap_global_db_get_all_sync(l_gdb_groups->net->pub.gdb_nodes_aliases, &l_gdb_groups->count_aliases);
            l_gdb_groups->group_nodes = dap_global_db_get_all_sync(l_gdb_groups->net->pub.gdb_nodes, &l_gdb_groups->count_nodes);
            l_gdb_aliases_list = dap_list_append(l_gdb_aliases_list, l_gdb_groups);
        }
        dap_global_db_deinit();
        const char *l_gdb_driver = dap_config_get_item_str_default(g_config, "global_db", "driver", "mdbx");
        char *l_gdb_rm_path = dap_strdup_printf("%s/gdb-%s", l_gdb_path, l_gdb_driver);
        dap_rm_rf(l_gdb_rm_path);
        DAP_DELETE(l_gdb_rm_path);
        dap_global_db_init(l_gdb_path, l_gdb_driver);
        for (dap_list_t *ptr = l_gdb_aliases_list; ptr; ptr = dap_list_next(ptr)) {
            _pvt_net_aliases_list_t *l_tmp = (_pvt_net_aliases_list_t*)ptr->data;
            for (size_t i = 0; i < l_tmp->count_aliases; i++) {
                dap_global_db_obj_t l_obj = l_tmp->group_aliases[i];
                dap_global_db_set_sync(l_tmp->net->pub.gdb_nodes_aliases, l_obj.key, l_obj.value, l_obj.value_len, false);
            }
            dap_global_db_objs_delete(l_tmp->group_aliases, l_tmp->count_aliases);
            for (size_t i = 0; i < l_tmp->count_nodes; i++) {
                dap_global_db_obj_t l_obj = l_tmp->group_nodes[i];
                dap_global_db_set_sync(l_tmp->net->pub.gdb_nodes, l_obj.key, l_obj.value, l_obj.value_len, false);
            }
            dap_global_db_objs_delete(l_tmp->group_nodes, l_tmp->count_nodes);
        }
        dap_list_free_full(l_gdb_aliases_list, NULL);
        if (!error)
            successful |= REMOVED_GDB;
    }

    if (dap_cli_server_cmd_check_option(a_argv, 1, a_argc, "-chains") != -1) {
        dap_cli_server_cmd_find_option_val(a_argv, 1, a_argc, "-net", &l_net_str);
        all = dap_cli_server_cmd_check_option(a_argv, 1, a_argc, "-all");

        if	(NULL == l_net_str && all >= 0) {
            if (NULL == l_gdb_path)
                l_net_returns = s_go_all_nets_offline();
            uint16_t l_net_count;
            dap_chain_net_t **l_net_list = dap_chain_net_list(&l_net_count);
            for (uint16_t i = 0; i < l_net_count; i++) {
                s_dap_chain_net_purge(l_net_list[i]);
            }
            if (!error)
                successful |= REMOVED_CHAINS;

        } else if	(NULL != l_net_str && all < 0) {
            if (NULL != (l_net = dap_chain_net_by_name(l_net_str))) {
                if (NULL == l_gdb_path && dap_chain_net_stop(l_net))
                    l_net_returns = dap_list_append(l_net_returns, l_net);
            } else {
                error |= NET_NOT_VALID;
            }
            s_dap_chain_net_purge(l_net);
            if (!error)
                successful |= REMOVED_CHAINS;

        } else {
            error |= COMMAND_NOT_CORRECT;
        }
    }

    //handling errors
    if (error & GDB_FAIL_PATH
    ||	error & CHAINS_FAIL_PATH) {
        return_message = "The node configuration file does not specify the path to the database and/or chains.\n"
                         "Please check the cellframe-node.cfg file in the [resources] item for subitems:\n"
                         "dap_global_db_path=<PATH>\n"
                         "dap_chains_path=<PATH>";
    } else if (error & COMMAND_NOT_CORRECT) {
        return_message = "You need to make a decision whether to remove all chains or a chain from a specific network.\n"
                         "You cannot use two keys '-net' and '-all' at the same time.\n"
                         "Be careful, the '-all' option will delete ALL CHAINS and won't ask you for permission!";
    } else if (error & NET_NOT_VALID) {
        return_message = "The specified network was not found.\n"
                         "The list of available networks can be viewed using the command:"
                         "'net list'";
    }

    if (error) {
       dap_cli_server_cmd_set_reply_text(a_str_reply, "Error when deleting, because:\n%s", return_message);
    }
    else if (successful) {
        dap_cli_server_cmd_set_reply_text(a_str_reply, "Successful removal: %s %s", successful & REMOVED_GDB ? "gdb" : "-", successful & REMOVED_CHAINS ? "chains" : "-");
    } else {
        dap_cli_server_cmd_set_reply_text(a_str_reply, "Nothing to delete. Check if the command is correct.\nUse flags: -gdb or/and -chains [-net <net_name> | -all]\n"
                                                       "Be careful, the '-all' option will delete ALL CHAINS and won't ask you for permission!");
    }

    for (dap_list_t *it = l_net_returns; it; it = it->next)
        dap_chain_net_start((dap_chain_net_t *)it->data);
    dap_list_free(l_net_returns);

    return error;
}


/*
 * block code signer
 */
/*
 * enum for dap_chain_sign_file
 */
typedef enum {
    SIGNER_ALL_FLAGS             = 0x1f,
    SIGNER_FILENAME              = 1 << 0,   // flag - full filename
    SIGNER_FILENAME_SHORT        = 1 << 1,   // flag - filename without extension
    SIGNER_FILESIZE              = 1 << 2,   // flag - size of file
    SIGNER_DATE                  = 1 << 3,   // flag - date
    SIGNER_MIME_MAGIC            = 1 << 4,   // flag - mime magic
    SIGNER_COUNT                 = 5         // count flags
} dap_sign_signer_file_t;

static int s_sign_file(const char *a_filename, dap_sign_signer_file_t a_flags, const char *a_cert_name,
                       dap_sign_t **a_signed, dap_chain_hash_fast_t *a_hash);
static int s_signer_cmd(int a_arg_index, int a_argc, char **a_argv, void **a_str_reply);
static int s_check_cmd(int a_arg_index, int a_argc, char **a_argv, void **a_str_reply);
struct opts {
    char *name;
    uint32_t cmd;
};

#define BUILD_BUG(condition) ((void)sizeof(char[1-2*!!(condition)]))

int com_signer(int a_argc, char **a_argv, void **a_str_reply)
{
    enum {
        CMD_NONE, CMD_SIGN, CMD_CHECK
    };

    int arg_index = 1;
    int cmd_num = CMD_NONE;

    struct opts l_opts[] = {
    { "sign", CMD_SIGN },
    { "check", CMD_CHECK }
    };

    size_t l_len_opts = sizeof(l_opts) / sizeof(struct opts);
    for (size_t i = 0; i < l_len_opts; i++) {
        if (dap_cli_server_cmd_find_option_val(a_argv, arg_index, dap_min(a_argc, arg_index + 1), l_opts[i].name, NULL)) {
            cmd_num = l_opts[i].cmd;
            break;
        }
    }

    if(cmd_num == CMD_NONE) {
        dap_cli_server_cmd_set_reply_text(a_str_reply, "command %s not recognized", a_argv[1]);
        return -1;
    }
    switch (cmd_num) {
    case CMD_SIGN:
        return s_signer_cmd(arg_index, a_argc, a_argv, a_str_reply);
        break;
    case CMD_CHECK:
        return s_check_cmd(arg_index, a_argc, a_argv, a_str_reply);
        break;
    }

    return -1;
}

static int s_get_key_from_file(const char *a_file, const char *a_mime, const char *a_cert_name, dap_sign_t **a_sign);

static int s_check_cmd(int a_arg_index, int a_argc, char **a_argv, void **a_str_reply)
{
    int l_ret = 0;

    enum {OPT_FILE, OPT_HASH, OPT_NET, OPT_MIME, OPT_CERT,
          OPT_COUNT};
    struct opts l_opts_check[] = {
    { "-file", OPT_FILE },
    { "-hash", OPT_HASH },
    { "-net", OPT_NET },
    { "-mime", OPT_MIME },
    { "-cert", OPT_CERT }
    };

    BUILD_BUG((sizeof(l_opts_check)/sizeof(struct opts)) != OPT_COUNT);

    char *l_str_opts_check[OPT_COUNT] = {0};
    for (int i = 0; i < OPT_COUNT; i++) {
        dap_cli_server_cmd_find_option_val(a_argv, a_arg_index, a_argc, l_opts_check[i].name, (const char **) &l_str_opts_check[i]);
    }

    if (!l_str_opts_check[OPT_CERT]) {
        dap_cli_server_cmd_set_reply_text(a_str_reply, "%s need to be selected", l_opts_check[OPT_CERT].name);
        return -1;
    }
    if (l_str_opts_check[OPT_HASH] && l_str_opts_check[OPT_FILE]) {
        dap_cli_server_cmd_set_reply_text(a_str_reply, "you can select is only one from (file or hash)");
        return -1;
    }

    dap_chain_net_t *l_network = dap_chain_net_by_name(l_str_opts_check[OPT_NET]);
    if (!l_network) {
        dap_cli_server_cmd_set_reply_text(a_str_reply, "%s network not found", l_str_opts_check[OPT_NET]);
        return -1;
    }


    dap_chain_t *l_chain = dap_chain_net_get_chain_by_chain_type(l_network, CHAIN_TYPE_SIGNER);
    if (!l_chain) {
        dap_cli_server_cmd_set_reply_text(a_str_reply, "Not found datum signer in network %s", l_str_opts_check[OPT_NET]);
        return -1;
    }
    int found = 0;

    dap_sign_t *l_sign = NULL;
    dap_chain_datum_t *l_datum = NULL;
    char *l_gdb_group = NULL;

    l_gdb_group = dap_chain_net_get_gdb_group_mempool_new(l_chain);
    if (!l_gdb_group) {
        dap_cli_server_cmd_set_reply_text(a_str_reply, "Not found network group for chain: %s", l_chain->name);
        l_ret = -1;
        goto end;
    }

    dap_chain_hash_fast_t l_hash_tmp;

    if (l_str_opts_check[OPT_HASH]) {
        dap_chain_hash_fast_from_str(l_str_opts_check[OPT_HASH], &l_hash_tmp);
    }


    if (l_str_opts_check[OPT_FILE]) {
        l_ret = s_get_key_from_file(l_str_opts_check[OPT_FILE], l_str_opts_check[OPT_MIME], l_str_opts_check[OPT_CERT], &l_sign);
        if (!l_ret) {
            l_ret = -1;
            goto end;
        }

        l_datum = dap_chain_datum_create(DAP_CHAIN_DATUM_SIGNER, l_sign->pkey_n_sign, l_sign->header.sign_size);
        if (!l_datum) {
            dap_cli_server_cmd_set_reply_text(a_str_reply, "not created datum");
            l_ret = -1;
            goto end;
        }

        dap_hash_fast(l_datum->data, l_datum->header.data_size, &l_hash_tmp);
    }

    dap_chain_atom_iter_t *l_iter = NULL;
    dap_chain_cell_t *l_cell_tmp = NULL;
    dap_chain_cell_t *l_cell = NULL;
    size_t l_atom_size = 0, l_datums_count = 0;

    HASH_ITER(hh, l_chain->cells, l_cell, l_cell_tmp) {
        l_iter = l_cell->chain->callback_atom_iter_create(l_cell->chain, l_cell->id, 0);
        dap_chain_atom_ptr_t l_atom = l_cell->chain->callback_atom_find_by_hash(l_iter, &l_hash_tmp, &l_atom_size);
        dap_chain_datum_t **l_datums = l_cell->chain->callback_atom_get_datums(l_atom, l_atom_size, &l_datums_count);
        for (size_t i = 0; i < l_datums_count; i++) {
            dap_chain_datum_t *l_datum = l_datums[i];
            dap_hash_fast_t l_hash;
            dap_hash_fast(l_datum->data, l_datum->header.data_size, &l_hash);
            if (!memcmp(l_hash_tmp.raw, l_hash.raw, DAP_CHAIN_HASH_FAST_SIZE)) {
                dap_cli_server_cmd_set_reply_text(a_str_reply, "found!");
                found = 1;
                break;
            }
        }
        DAP_DEL_Z(l_datums);
        l_cell->chain->callback_atom_iter_delete(l_iter);
    }

end:

    DAP_DEL_Z(l_gdb_group);

    if (!found) {
        dap_cli_server_cmd_set_reply_text(a_str_reply, "not found!");
    }

    return 0;
}

static char **s_parse_items(const char *a_str, char a_delimiter, int *a_count, const int a_only_digit)
{
    int l_count_temp = *a_count = 0;
    int l_len_str = strlen(a_str);
    if (l_len_str == 0) return NULL;
    char *s, *l_temp_str;
    s = l_temp_str = dap_strdup(a_str);

    int l_buf = 0;
    for (int i = 0; i < l_len_str; i++) {
        if (s[i] == a_delimiter && !l_buf) {
            s[i] = 0;
            continue;
        }
        if (s[i] == a_delimiter && l_buf) {
            s[i] = 0;
            l_buf = 0;
            continue;
        }
        if (!dap_is_alpha(s[i]) && l_buf) {
            s[i] = 0;
            l_buf = 0;
            continue;
        }
        if (!dap_is_alpha(s[i]) && !l_buf) {
            s[i] = 0;
            continue;
        }
        if (a_only_digit) {
            if (dap_is_digit(s[i])) {
                l_buf++;
                if (l_buf == 1) l_count_temp++;
                continue;
            }
        } else if (dap_is_alpha(s[i])) {
            l_buf++;
            if (l_buf == 1) l_count_temp++;
            continue;
        }
        if (!dap_is_alpha(s[i])) {
            l_buf = 0;
            s[i] = 0;
            continue;
        }
    }

    s = l_temp_str;
    if (l_count_temp == 0) {
        DAP_DELETE(l_temp_str);
        return NULL;
    }

    char **lines = DAP_CALLOC(l_count_temp, sizeof (void *));
    if (!lines) {
        log_it(L_ERROR, "Memoru allocation error in s_parse_items");
        DAP_DELETE(l_temp_str);
        return NULL;
    }
    for (int i = 0; i < l_count_temp; i++) {
        while (*s == 0) s++;
        lines[i] = strdup(s);
        s = strchr(s, '\0');
        s++;
    }

    DAP_DELETE(l_temp_str);
    *a_count = l_count_temp;
    return lines;
}

static int s_get_key_from_file(const char *a_file, const char *a_mime, const char *a_cert_name, dap_sign_t **a_sign)
{
    char **l_items_mime = NULL;
    int l_items_mime_count = 0;
    uint32_t l_flags_mime = 0;



    if (a_mime) {
        l_items_mime = s_parse_items(a_mime, ',', &l_items_mime_count, 0);
    }

    if (l_items_mime && l_items_mime_count > 0) {
        struct opts l_opts_flags[] = {
        { "SIGNER_ALL_FLAGS", SIGNER_ALL_FLAGS },
        { "SIGNER_FILENAME", SIGNER_FILENAME },
        { "SIGNER_FILENAME_SHORT", SIGNER_FILENAME_SHORT },
        { "SIGNER_FILESIZE", SIGNER_FILESIZE },
        { "SIGNER_DATE", SIGNER_DATE },
        { "SIGNER_MIME_MAGIC", SIGNER_MIME_MAGIC }
        };
        int l_len_opts_flags = sizeof(l_opts_flags) / sizeof (struct opts);
        for (int i = 0; i < l_len_opts_flags; i++) {
            for (int isub = 0; isub < l_items_mime_count; isub++) {
                if (!strncmp (l_opts_flags[i].name, l_items_mime[isub], strlen(l_items_mime[isub]) + 1)) {
                    l_flags_mime |= l_opts_flags[i].cmd;
                    break;
                }
            }

        }

        /* free l_items_mime */
        for (int i = 0; i < l_items_mime_count; i++) {
            if (l_items_mime[i]) DAP_DELETE(l_items_mime[i]);
        }
        DAP_DELETE(l_items_mime);
        l_items_mime_count = 0;
    }
    if (l_flags_mime == 0) l_flags_mime = SIGNER_ALL_FLAGS;

    dap_chain_hash_fast_t l_hash;


    int l_ret = s_sign_file(a_file, l_flags_mime, a_cert_name, a_sign, &l_hash);

    if (l_items_mime)
        DAP_DELETE(l_items_mime);
    return l_ret;
}

static int s_signer_cmd(int a_arg_index, int a_argc, char **a_argv, void **a_str_reply)
{
    enum {
        OPT_FILE, OPT_MIME, OPT_NET, OPT_CHAIN, OPT_CERT,
        OPT_COUNT
    };
    struct opts l_opts_signer[] = {
    { "-file", OPT_FILE },
    { "-mime", OPT_MIME },
    { "-net", OPT_NET },
    { "-chain", OPT_CHAIN },
    { "-cert", OPT_CERT }
    };

    BUILD_BUG((sizeof(l_opts_signer)/sizeof(struct opts)) != OPT_COUNT);

    a_arg_index++;

    char *l_opts_sign[OPT_COUNT] = {0};
    for (int i = 0; i < OPT_COUNT; i++) {
        dap_cli_server_cmd_find_option_val(a_argv, a_arg_index, a_argc, l_opts_signer[i].name, (const char **) &l_opts_sign[i]);
    }

    if (!l_opts_sign[OPT_CERT]) {
        dap_cli_server_cmd_set_reply_text(a_str_reply, "%s need to be selected", l_opts_signer[OPT_CERT].name);
        return -1;
    }

    dap_chain_net_t *l_network = dap_chain_net_by_name(l_opts_sign[OPT_NET]);
    if (!l_network) {
        dap_cli_server_cmd_set_reply_text(a_str_reply, "%s network not found", l_opts_sign[OPT_NET]);
        return -1;
    }

    dap_chain_t *l_chain = dap_chain_net_get_chain_by_name(l_network, l_opts_sign[OPT_CHAIN]);
    if (!l_chain) {
        dap_cli_server_cmd_set_reply_text(a_str_reply, "%s chain not found", l_opts_sign[OPT_CHAIN]);
        return -1;
    }

    int l_ret = 0;
    dap_sign_t *l_sign = NULL;
    dap_chain_datum_t *l_datum = NULL;

    l_ret = s_get_key_from_file(l_opts_sign[OPT_FILE], l_opts_sign[OPT_MIME], l_opts_sign[OPT_CERT], &l_sign);
    if (!l_ret) {
        dap_cli_server_cmd_set_reply_text(a_str_reply, "%s cert not found", l_opts_sign[OPT_CERT]);
        return -1;
    }

    l_datum = dap_chain_datum_create(DAP_CHAIN_DATUM_SIGNER, l_sign->pkey_n_sign, l_sign->header.sign_size);
    if (!l_datum) {
        dap_cli_server_cmd_set_reply_text(a_str_reply, "not created datum");
        return -1;
    }

    l_ret = l_chain->callback_add_datums(l_chain, &l_datum, 1);

    char *l_key_str;
    dap_get_data_hash_str_static(l_datum->data, l_datum->header.data_size, l_key_str);
    dap_cli_server_cmd_set_reply_text(a_str_reply, "hash: %s", l_key_str);
    DAP_DELETE(l_datum);
    return l_ret;
}



/*
SIGNER_ALL_FLAGS             = 0 << 0,
SIGNER_FILENAME              = 1 << 0,   // flag - full filename
SIGNER_FILENAME_SHORT        = 1 << 1,   // flag - filename without extension
SIGNER_FILESIZE              = 1 << 2,   // flag - size of file
SIGNER_DATE                  = 1 << 3,   // flag - date
SIGNER_MIME_MAGIC            = 1 << 4,   // flag - mime magic
SIGNER_COUNT
*/

static char *s_strdup_by_index (const char *a_file, const int a_index);
static dap_tsd_t *s_alloc_metadata (const char *a_file, const int a_meta);
static uint8_t *s_concat_hash_and_mimetypes (dap_chain_hash_fast_t *a_chain, dap_list_t *a_meta_list, size_t *a_fullsize);

/*
 * dap_sign_file - sign a file with flags.
 * flags - (SIGNER_FILENAME, SIGNER_FILENAME_SHORT, SIGNER_FILESIZE, SIGNER_DATE, SIGNER_MIME_MAGIC) or SIGNER_ALL_FLAGS
 * example
 * int ret = dap_sign_file ("void.png", SIGNER_ALL_FLAGS); it's sign file with all mime types.
 * example
 * int ret = dap_sign_file ("void.png", SIGNER_FILENAME | SIGNER_FILESIZE | SIGNER_DATE);
 */
/**
 * @brief dap_chain_sign_file
 * @param a_chain
 * @param a_filename
 * @param a_flags
 * @return
 */
static int s_sign_file(const char *a_filename, dap_sign_signer_file_t a_flags, const char *a_cert_name,
                       dap_sign_t **a_signed, dap_chain_hash_fast_t *a_hash)
{
    uint32_t l_shift = 1;
    int l_count_meta = 0;
    int l_index_meta = 0;
    char *l_buffer = NULL;

    if (a_flags == SIGNER_ALL_FLAGS) {
        l_count_meta = SIGNER_COUNT;
        a_flags = SIGNER_FILENAME | SIGNER_FILENAME_SHORT | SIGNER_FILESIZE | SIGNER_DATE | SIGNER_MIME_MAGIC;
    }

    do {
        if (a_flags <= 0) break;

        for (int i = 0; i < SIGNER_COUNT; i++) {
            if (l_shift | a_flags) l_count_meta++;
            l_shift <<= 1;
        }
    } while (0);

    size_t l_file_content_size;
    if (!dap_file_get_contents(a_filename, &l_buffer, &l_file_content_size)) return 0;

    l_shift = 1;
    dap_list_t *l_std_list = NULL;


    for (int i = 0; i < l_count_meta; i++) {
        if (l_shift | a_flags) {
            dap_tsd_t *l_item = s_alloc_metadata(a_filename, l_shift & a_flags);
            if (l_item) {
                l_std_list = dap_list_append(l_std_list, l_item);
                l_index_meta++;
            }
        }
        l_shift <<= 1;
    }

    dap_cert_t *l_cert = dap_cert_find_by_name(a_cert_name);
    if (!l_cert) {
        DAP_DELETE(l_buffer);
        return 0;
    }

    if (!dap_hash_fast(l_buffer, l_file_content_size, a_hash)) {
        DAP_DELETE(l_buffer);
        return 0;
    }

    size_t l_full_size_for_sign;
    uint8_t *l_data = s_concat_hash_and_mimetypes(a_hash, l_std_list, &l_full_size_for_sign);
    if (!l_data) {
        DAP_DELETE(l_buffer);
        return 0;
    }
    *a_signed = dap_sign_create(l_cert->enc_key, l_data, l_full_size_for_sign, 0);
    if (*a_signed == NULL) {
        DAP_DELETE(l_buffer);
        return 0;
    }

    DAP_DELETE(l_buffer);
    return 1;
}

static byte_t *s_concat_meta (dap_list_t *a_meta, size_t *a_fullsize)
{
    if (a_fullsize)
        *a_fullsize = 0;

    int l_part = 256;
    int l_power = 1;
    byte_t *l_buf = DAP_CALLOC(l_part * l_power++, 1);
    if (!l_buf) {
        log_it(L_CRITICAL, "Memory allocation error");
        return NULL;
    }
    size_t l_counter = 0;
    size_t l_part_power = l_part;
    int l_index = 0;

    for ( dap_list_t* l_iter = dap_list_first(a_meta); l_iter; l_iter = l_iter->next){
        if (!l_iter->data) continue;
        dap_tsd_t * l_tsd = (dap_tsd_t *) l_iter->data;
        l_index = l_counter;
        l_counter += strlen((char *)l_tsd->data);
        if (l_counter >= l_part_power) {
            l_part_power = l_part * l_power++;
            l_buf = (byte_t *) DAP_REALLOC(l_buf, l_part_power);
            if (!l_buf) {
                log_it(L_CRITICAL, "Memory allocation error");
                return NULL;
            }
        }
        memcpy (&l_buf[l_index], l_tsd->data, strlen((char *)l_tsd->data));
    }

    if (a_fullsize)
        *a_fullsize = l_counter;

    return l_buf;
}

static uint8_t *s_concat_hash_and_mimetypes (dap_chain_hash_fast_t *a_chain_hash, dap_list_t *a_meta_list, size_t *a_fullsize)
{
    if (!a_fullsize) return NULL;
    byte_t *l_buf = s_concat_meta (a_meta_list, a_fullsize);
    if (!l_buf) return (uint8_t *) l_buf;

    size_t l_len_meta_buf = *a_fullsize;
    *a_fullsize += sizeof (a_chain_hash->raw) + 1;
    uint8_t *l_fullbuf = DAP_CALLOC(*a_fullsize, 1);
    if (!l_fullbuf) {
        log_it(L_CRITICAL, "Memory allocation error");
        DAP_DELETE(l_buf);
        return NULL;
    }
    uint8_t *l_s = l_fullbuf;

    memcpy(l_s, a_chain_hash->raw, sizeof(a_chain_hash->raw));
    l_s += sizeof (a_chain_hash->raw);
    memcpy(l_s, l_buf, l_len_meta_buf);
    DAP_DELETE(l_buf);

    return l_fullbuf;
}


static char *s_strdup_by_index (const char *a_file, const int a_index)
{
    char *l_buf = DAP_CALLOC(a_index + 1, 1);
    if (!l_buf) {
        log_it(L_CRITICAL, "Memory allocation error");
        return NULL;
    }
    strncpy (l_buf, a_file, a_index);
    return l_buf;
}

static dap_tsd_t *s_alloc_metadata (const char *a_file, const int a_meta)
{
    switch (a_meta) {
        case SIGNER_FILENAME:
            return dap_tsd_create_string(SIGNER_FILENAME, a_file);
            break;
        case SIGNER_FILENAME_SHORT:
            {
                char *l_filename_short = NULL;
                if ((l_filename_short = strrchr(a_file, '.')) != 0) {
                    int l_index_of_latest_point = l_filename_short - a_file;
                    l_filename_short = s_strdup_by_index (a_file, l_index_of_latest_point);
                    if (!l_filename_short) return NULL;
                    dap_tsd_t *l_ret = dap_tsd_create_string(SIGNER_FILENAME_SHORT, l_filename_short);
                    free (l_filename_short);
                    return l_ret;
                }
            }
            break;
        case SIGNER_FILESIZE:
            {
                struct stat l_st;
                stat (a_file, &l_st);
                char l_size[513];
                snprintf(l_size, 513, "%ld", l_st.st_size);
                return dap_tsd_create_string(SIGNER_FILESIZE, l_size);
            }
            break;
        case SIGNER_DATE:
            {
                struct stat l_st;
                stat (a_file, &l_st);
                char *l_ctime = ctime(&l_st.st_ctime);
                char *l = NULL;
                if ((l = strchr(l_ctime, '\n')) != 0) *l = 0;
                return dap_tsd_create_string(SIGNER_DATE, l_ctime);
            }
            break;
        #ifndef DAP_OS_ANDROID
        case SIGNER_MIME_MAGIC:
            {
                magic_t l_magic = magic_open(MAGIC_MIME);
                if (l_magic == NULL) return NULL;
                if (magic_load (l_magic, NULL)) {
                    magic_close(l_magic);
                    return NULL;
                }
                const char *l_str_magic_file = NULL;
                dap_tsd_t *l_ret = NULL;
                do {
                        l_str_magic_file = magic_file (l_magic, a_file);
                    if (!l_str_magic_file) break;
                    l_ret = dap_tsd_create_string(SIGNER_MIME_MAGIC, l_str_magic_file);
                } while (0);
                magic_close (l_magic);
                return l_ret;

            }
            break;
        #endif
        default:
            return NULL;
    }
    return NULL;
}
<|MERGE_RESOLUTION|>--- conflicted
+++ resolved
@@ -2930,11 +2930,7 @@
                     dap_chain_datum_tx_t *l_tx = (dap_chain_datum_tx_t *) l_datum->data;
                     
                     int l_ledger_rc = DAP_LEDGER_TX_CHECK_NULL_TX;
-<<<<<<< HEAD
-                    char *l_main_ticker = dap_ledger_tx_get_main_ticker(a_net->pub.ledger, l_tx, &l_ledger_rc);
-=======
                     const char *l_main_ticker = dap_ledger_tx_get_main_ticker(a_net->pub.ledger, l_tx, &l_ledger_rc);
->>>>>>> c7af1eb4
                     char * l_ledger_rc_str = dap_ledger_tx_check_err_str(l_ledger_rc);
                     
                     json_object *l_jobj_main_ticker = json_object_new_string(l_main_ticker ? l_main_ticker : "UNKNOWN");
