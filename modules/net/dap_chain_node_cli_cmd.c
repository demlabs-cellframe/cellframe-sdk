--- conflicted
+++ resolved
@@ -3189,14 +3189,10 @@
     // Token emission
     dap_chain_node_cli_find_option_val(a_argv, arg_index, a_argc, "-emission", &l_emission_hash_str);
 
-<<<<<<< HEAD
     // 256
     dap_chain_node_cli_find_option_val(a_argv, arg_index, a_argc, "-256", &l_type_256);
 
-    // Wallet address that recieves the emission
-=======
     // Emission certs
->>>>>>> 25bb1e0a
     dap_chain_node_cli_find_option_val(a_argv, arg_index, a_argc, "-certs", &l_certs_str);
 
     // Wallet address that recieves the emission
@@ -3309,9 +3305,8 @@
         // size_t l_emission_256_size = sizeof(l_emission_256->hdr) +
         //         sizeof(l_emission_256->data.type_auth.signs_count);
 
-        size_t l_offset = 0;
         l_emission = DAP_NEW_Z_SIZE(dap_chain_datum_token_emission_t, l_emission_size);
-<<<<<<< HEAD
+
         if ( !l_type_256 ) {
             l_emission->hdr.type_value_256 = false;
             l_emission->hdr.value = dap_chain_uint256_to(l_emission_value);
@@ -3319,21 +3314,18 @@
             l_emission->hdr.type_value_256 = true;
             l_emission->hdr.value_256 = l_emission_value;
         }
-            
-=======
+
         l_emission->hdr.version = 1;
->>>>>>> 25bb1e0a
+
         strncpy(l_emission->hdr.ticker, l_ticker, sizeof(l_emission->hdr.ticker) - 1);
         l_emission->hdr.type = DAP_CHAIN_DATUM_TOKEN_EMISSION_TYPE_AUTH;
         memcpy(&l_emission->hdr.address, l_addr, sizeof(l_emission->hdr.address));
-<<<<<<< HEAD
-
-=======
+
         time_t l_time = time(NULL);
         memcpy(&l_emission->hdr.nonce, &l_time, sizeof(time_t));
         // Then add signs
         size_t l_offset = 0;
->>>>>>> 25bb1e0a
+
         for(size_t i = 0; i < l_certs_size; i++) {
             dap_sign_t * l_sign = dap_cert_sign(l_certs[i], &l_emission->hdr,
                     sizeof(l_emission->hdr), 0);
