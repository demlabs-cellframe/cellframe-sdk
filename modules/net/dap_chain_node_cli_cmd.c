--- conflicted
+++ resolved
@@ -2943,7 +2943,7 @@
             json_object_put(l_jobj_datums);
             json_object_put(l_obj_chain);
             dap_global_db_objs_delete(l_objs, l_objs_count);
-            DAP_JSON_RPC_ERR_CODE_MEMORY_ALLOCATED;
+            dap_json_rpc_allocation_error;
             return;
         }
         json_object_object_add(l_jobj_ts_created, "time_stamp", l_jobj_ts_created_time_stamp);
@@ -2958,7 +2958,7 @@
             json_object_put(l_jobj_datums);
             json_object_put(l_obj_chain);
             dap_global_db_objs_delete(l_objs, l_objs_count);
-            DAP_JSON_RPC_ERR_CODE_MEMORY_ALLOCATED;
+            dap_json_rpc_allocation_error;
             return;
         }
         if (!dap_hash_fast_compare(&l_datum_real_hash, &l_datum_hash_from_key)){
@@ -3011,7 +3011,7 @@
                             json_object_put(l_jobj_datums);
                             json_object_put(l_obj_chain);
                             dap_global_db_objs_delete(l_objs, l_objs_count);
-                            DAP_JSON_RPC_ERR_CODE_MEMORY_ALLOCATED;
+                            dap_json_rpc_allocation_error;
                             return;
                         }
                         json_object_object_add(l_jobj_datum, "main_ticker", l_jobj_main_ticker);
@@ -3038,7 +3038,7 @@
                         json_object_put(l_jobj_datums);
                         json_object_put(l_obj_chain);
                         dap_global_db_objs_delete(l_objs, l_objs_count);
-                        DAP_JSON_RPC_ERR_CODE_MEMORY_ALLOCATED;
+                        dap_json_rpc_allocation_error;
                         return;
                     }
                     dap_list_t *l_list_in_reward = dap_chain_datum_tx_items_get(l_tx, TX_ITEM_TYPE_IN_REWARD, NULL);
@@ -3050,7 +3050,7 @@
                             json_object_put(l_jobj_datums);
                             json_object_put(l_obj_chain);
                             dap_global_db_objs_delete(l_objs, l_objs_count);
-                            DAP_JSON_RPC_ERR_CODE_MEMORY_ALLOCATED;
+                            dap_json_rpc_allocation_error;
                             return;
                         }
                         for (dap_list_t *it = l_list_in_reward; it; it = it->next) {
@@ -3065,7 +3065,7 @@
                                 json_object_put(l_jobj_datums);
                                 json_object_put(l_obj_chain);
                                 dap_global_db_objs_delete(l_objs, l_objs_count);
-                                DAP_JSON_RPC_ERR_CODE_MEMORY_ALLOCATED;
+                                dap_json_rpc_allocation_error;
                                 return;
                             }
                             json_object_array_add(l_obj_in_reward_arary, l_jobj_block_hash);
@@ -3078,7 +3078,7 @@
                             json_object_put(l_jobj_datums);
                             json_object_put(l_obj_chain);
                             dap_global_db_objs_delete(l_objs, l_objs_count);
-                            DAP_JSON_RPC_ERR_CODE_MEMORY_ALLOCATED;
+                            dap_json_rpc_allocation_error;
                             return;
                         }
                         json_object_object_add(l_jobj_datum, "from", l_jobj_addr_from);
@@ -3107,7 +3107,7 @@
                         json_object_put(l_jobj_datums);
                         json_object_put(l_obj_chain);
                         dap_global_db_objs_delete(l_objs, l_objs_count);
-                        DAP_JSON_RPC_ERR_CODE_MEMORY_ALLOCATED;
+                        dap_json_rpc_allocation_error;
                         return;
                     }
                     enum {
@@ -3178,6 +3178,7 @@
                             json_object_put(l_jobj_datums);
                             json_object_put(l_obj_chain);
                             dap_global_db_objs_delete(l_objs, l_objs_count);
+                            dap_json_rpc_allocation_error;
                             return;
                         }
                         char *l_value_str = dap_chain_balance_print(l_value);
@@ -3191,6 +3192,7 @@
                             json_object_put(l_jobj_datums);
                             json_object_put(l_obj_chain);
                             dap_global_db_objs_delete(l_objs, l_objs_count);
+                            dap_json_rpc_allocation_error;
                             return;
                         }
                         char *l_value_coins_str = dap_chain_balance_to_coins(l_value);
@@ -3205,6 +3207,7 @@
                             json_object_put(l_jobj_datums);
                             json_object_put(l_obj_chain);
                             dap_global_db_objs_delete(l_objs, l_objs_count);
+                            dap_json_rpc_allocation_error;
                             return;
                         }
                         json_object *l_jobj_value = json_object_new_string(l_value_str);
@@ -3220,6 +3223,7 @@
                             json_object_put(l_jobj_datums);
                             json_object_put(l_obj_chain);
                             dap_global_db_objs_delete(l_objs, l_objs_count);
+                            dap_json_rpc_allocation_error;
                             return;
                         }
                         json_object_object_add(l_jobj_money, "value", l_jobj_value);
@@ -3236,6 +3240,7 @@
                             json_object_put(l_jobj_datums);
                             json_object_put(l_obj_chain);
                             dap_global_db_objs_delete(l_objs, l_objs_count);
+                            dap_json_rpc_allocation_error;
                             return;
                         }
                         json_object_object_add(l_jobj_money, "coins", l_jobj_value_coins);
@@ -3253,7 +3258,7 @@
                                 DAP_DELETE(l_value_str);
                                 DAP_DELETE(l_value_coins_str);
                                 dap_global_db_objs_delete(l_objs, l_objs_count);
-                                DAP_JSON_RPC_ERR_CODE_MEMORY_ALLOCATED;
+                                dap_json_rpc_allocation_error;
                                 return;
                             }
                             json_object_object_add(l_jobj_money, "token", l_jobj_token);
@@ -3273,6 +3278,7 @@
                                 json_object_put(l_jobj_datums);
                                 json_object_put(l_obj_chain);
                                 dap_global_db_objs_delete(l_objs, l_objs_count);
+                                dap_json_rpc_allocation_error;
                                 return;
                             }
                             json_object *l_jobj_addr = json_object_new_string(l_addr_str);
@@ -3289,6 +3295,7 @@
                                 json_object_put(l_jobj_datums);
                                 json_object_put(l_obj_chain);
                                 dap_global_db_objs_delete(l_objs, l_objs_count);
+                                dap_json_rpc_allocation_error;
                                 return;
                             }
                             if (!datum_is_accepted_addr && l_wallet_addr) {
@@ -3309,6 +3316,7 @@
                                 json_object_put(l_jobj_datums);
                                 json_object_put(l_obj_chain);
                                 dap_global_db_objs_delete(l_objs, l_objs_count);
+                                dap_json_rpc_allocation_error;
                                 return;
                             }
                             json_object_object_add(l_jobj_f, "money", l_jobj_money);
@@ -3337,6 +3345,7 @@
                                             json_object_put(l_obj_chain);
                                             json_object_put(l_jobj_f);
                                             dap_global_db_objs_delete(l_objs, l_objs_count);
+                                            dap_json_rpc_allocation_error;
                                             return;
                                         }
                                         json_object_object_add(l_jobj_f, "token_emission_hash", l_obj_ems_hash);
@@ -3392,7 +3401,6 @@
                     json_object_object_add(l_jobj_datum, "from_emission", l_jobj_to_from_emi) : json_object_put(l_jobj_to_from_emi);
                     dap_list_free(l_list_out_items);
                 }
-<<<<<<< HEAD
                     break;
                 case DAP_CHAIN_DATUM_TOKEN_EMISSION: {
                     size_t l_emi_size = l_datum->header.data_size;
@@ -3406,23 +3414,6 @@
                 default:
                     json_object_object_add(l_jobj_datum, "data", dap_chain_datum_data_to_json(l_datum));
             }
-=======
-                json_object_object_add(l_jobj_datum, "to", l_jobj_to_list);
-                json_object_object_add(l_jobj_datum, "change", l_jobj_change_list);
-                json_object_object_add(l_jobj_datum, "fee", l_jobj_fee_list);
-                dap_list_free(l_list_out_items);
-            } break;
-            case DAP_CHAIN_DATUM_TOKEN_EMISSION: {
-                size_t l_emi_size = l_datum->header.data_size;
-                dap_chain_datum_token_emission_t *l_emi = dap_chain_datum_emission_read(l_datum->data, &l_emi_size);
-                if (l_wallet_addr && l_emi && dap_chain_addr_compare(l_wallet_addr, &l_emi->hdr.address))
-                    datum_is_accepted_addr = true;
-                DAP_DELETE(l_emi);
-                json_object_object_add(l_jobj_datum, "data", dap_chain_datum_data_to_json(l_datum));
-            } break;
-            default:
-                json_object_object_add(l_jobj_datum, "data", dap_chain_datum_data_to_json(l_datum));
->>>>>>> 0750a30b
         }
         if (l_wallet_addr) {
             if (datum_is_accepted_addr) {
