--- conflicted
+++ resolved
@@ -813,11 +813,7 @@
         size_t l_count = 0;
         for (dap_list_t *l_list = l_group_list; l_list; l_list = dap_list_next(l_list), ++l_count) {
             dap_string_append_printf(l_ret_str, "\t%-40s : %zu records\n", (char*)l_list->data,
-<<<<<<< HEAD
                                      dap_global_db_driver_count((char*)l_list->data, c_dap_global_db_driver_hash_blank, false));
-=======
-                                     dap_global_db_driver_count((char*)l_list->data, c_dap_global_db_driver_hash_blank, true));
->>>>>>> 887edd53
         }
         dap_cli_server_cmd_set_reply_text(a_str_reply, "Group list:\n%sTotal count: %zu\n", l_ret_str->str, l_count);
         dap_string_free(l_ret_str, true);
