/*
 * Authors:
 * Dmitriy A. Gerasimov <gerasimov.dmitriy@demlabs.net>
 * Alexander Lysikov <alexander.lysikov@demlabs.net>
 * DeM Labs Inc.   https://demlabs.net
 * Cellframe Network  https://github.com/demlabs-cellframe
 * Copyright  (c) 2019
 * All rights reserved.

 This file is part of DAP (Deus Applications Prototypes) the open source project

 DAP (Deus Applicaions Prototypes) is free software: you can redistribute it and/or modify
 it under the terms of the GNU General Public License as published by
 the Free Software Foundation, either version 3 of the License, or
 (at your option) any later version.

 DAP is distributed in the hope that it will be useful,
 but WITHOUT ANY WARRANTY; without even the implied warranty of
 MERCHANTABILITY or FITNESS FOR A PARTICULAR PURPOSE.  See the
 GNU General Public License for more details.

 You should have received a copy of the GNU General Public License
 along with any DAP based project.  If not, see <http://www.gnu.org/licenses/>.
 */

#include <stdlib.h>
#include <stdio.h>
#include <time.h>
#include <stdlib.h>
#include <stddef.h>
#include <stdint.h>
#include <string.h>
#include <stdbool.h>
#include <errno.h>
#include <assert.h>
#include <ctype.h>
#include <dirent.h>
#include <magic.h>
#include <sys/stat.h>

#ifdef WIN32
#include <winsock2.h>
#include <windows.h>
#include <mswsock.h>
#include <ws2tcpip.h>
#include <io.h>
#include "wepoll.h"
#else
#include <sys/types.h>
#include <arpa/inet.h>
#include <netinet/in.h>
#include <signal.h>
#endif
#include <pthread.h>
#include <iputils/iputils.h>

#include "uthash.h"
#include "utlist.h"
#include "dap_string.h"
#include "dap_hash.h"
#include "dap_chain_common.h"
#include "dap_strfuncs.h"
#include "dap_list.h"
#include "dap_string.h"
#include "dap_cert.h"
#include "dap_cert_file.h"
#include "dap_file_utils.h"
#include "dap_enc_base58.h"
#include "dap_chain_wallet.h"
#include "dap_chain_wallet_internal.h"
#include "dap_chain_node.h"
#include "dap_global_db.h"
#include "dap_global_db_driver.h"
#include "dap_chain_node_client.h"
#include "dap_chain_node_cli_cmd.h"
#include "dap_chain_node_cli_cmd_tx.h"
#include "dap_chain_node_ping.h"
#include "dap_chain_net_srv.h"
#include "dap_chain_net_tx.h"
#include "dap_chain_block.h"
#include "dap_chain_cs_blocks.h"

#ifndef _WIN32
#include "dap_chain_net_news.h"
#endif
#include "dap_chain_cell.h"


#include "dap_enc_base64.h"
#include "json.h"
#ifdef DAP_OS_UNIX
#include <dirent.h>
#endif

#include "dap_chain_common.h"
#include "dap_chain_datum.h"
#include "dap_chain_datum_token.h"
#include "dap_chain_datum_tx_items.h"
#include "dap_chain_ledger.h"
#include "dap_chain_mempool.h"
#include "dap_global_db.h"
#include "dap_global_db_remote.h"

#include "dap_stream_ch_chain_net.h"
#include "dap_stream_ch_chain.h"
#include "dap_stream_ch_chain_pkt.h"
#include "dap_stream_ch_chain_net_pkt.h"
#include "dap_enc_base64.h"
#include "dap_chain_net_srv_stake_pos_delegate.h"
#include "dap_chain_net_node_list.h"

#define LOG_TAG "chain_node_cli_cmd"

static void s_dap_chain_net_purge(dap_chain_net_t *a_net);

/**
 * @brief dap_chain_node_addr_t* dap_chain_node_addr_get_by_alias
 * Find in base addr by alias
 *
 * return addr, NULL if not found
 * @param a_net
 * @param a_alias
 * @return dap_chain_node_addr_t*
 */
dap_chain_node_addr_t* dap_chain_node_addr_get_by_alias(dap_chain_net_t * a_net, const char *a_alias)
{
    dap_chain_node_addr_t *l_addr = NULL;
    if(!a_alias)
        return NULL;
    const char *a_key = a_alias;
    size_t l_addr_size = 0;
    l_addr = (dap_chain_node_addr_t*) (void*) dap_global_db_get_sync(a_net->pub.gdb_nodes_aliases,a_key, &l_addr_size,NULL, NULL);
    if(l_addr_size != sizeof(dap_chain_node_addr_t)) {
        DAP_DELETE(l_addr);
        l_addr = NULL;
    }
    return l_addr;
}


/**
 * @brief dap_list_t* get_aliases_by_name Get the aliases by name object
 * Find in base alias by addr
 *
 * return list of addr, NULL if not found
 * @param l_net
 * @param a_addr
 * @return dap_list_t*
 */
static dap_list_t* get_aliases_by_name(dap_chain_net_t * l_net, dap_chain_node_addr_t *a_addr)
{
    if(!a_addr)
        return NULL;
    dap_list_t *list_aliases = NULL;
    size_t data_size = 0;
    // read all aliases
    dap_global_db_obj_t *objs = dap_global_db_get_all_sync(l_net->pub.gdb_nodes_aliases, &data_size);
    if(!objs || !data_size)
        return NULL;
    for(size_t i = 0; i < data_size; i++) {
        //dap_chain_node_addr_t addr_i;
        dap_global_db_obj_t *obj = objs + i;
        if(!obj)
            break;
        dap_chain_node_addr_t *l_addr = (dap_chain_node_addr_t*) (void*) obj->value;
        if(l_addr && obj->value_len == sizeof(dap_chain_node_addr_t) && a_addr->uint64 == l_addr->uint64) {
            list_aliases = dap_list_prepend(list_aliases, strdup(obj->key));
        }
    }
    dap_global_db_objs_delete(objs, data_size);
    return list_aliases;
}

/**
 * @brief dap_chain_node_addr_t* s_node_info_get_addr
 *
 * @param a_net
 * @param a_node_info
 * @param a_addr
 * @param a_alias_str
 * @return dap_chain_node_addr_t*
 */
static dap_chain_node_addr_t* s_node_info_get_addr(dap_chain_net_t * a_net, dap_chain_node_addr_t *a_addr, const char *a_alias_str)
{
    dap_chain_node_addr_t *l_address = a_alias_str
            ? dap_chain_node_addr_get_by_alias(a_net, a_alias_str)
            : a_addr && a_addr->uint64 ? DAP_DUP(a_addr) : NULL;
    if (!l_address)
        log_it(L_ERROR, "Node address with specified params not found");
    return l_address;
}

/**
 * @brief node_info_read_and_reply
 * Read node from base
 * @param a_net
 * @param a_address
 * @param a_str_reply
 * @return dap_chain_node_info_t*
 */
static dap_chain_node_info_t* node_info_read_and_reply(dap_chain_net_t * a_net, dap_chain_node_addr_t *a_address,
        char **a_str_reply)
{
    char *l_key = dap_chain_node_addr_to_hash_str(a_address);
    if(!l_key)
    {
        dap_cli_server_cmd_set_reply_text(a_str_reply, "can't calculate hash of addr");
        return NULL;
    }
    size_t node_info_size = 0;
    dap_chain_node_info_t *node_info;
    // read node
    node_info = (dap_chain_node_info_t *) dap_global_db_get_sync(a_net->pub.gdb_nodes, l_key, &node_info_size, NULL, NULL);

    if(!node_info) {
        dap_cli_server_cmd_set_reply_text(a_str_reply, "node not found in base");
        DAP_DELETE(l_key);
        return NULL;
    }
    /* if(!node_info->hdr.ext_port)
        node_info->hdr.ext_port = 8079; */
    size_t node_info_size_must_be = dap_chain_node_info_get_size(node_info);
    if(node_info_size_must_be != node_info_size) {
        dap_cli_server_cmd_set_reply_text(a_str_reply, "node has bad size in base=%zu (must be %zu)", node_info_size,
                node_info_size_must_be);
        DAP_DELETE(node_info);
        DAP_DELETE(l_key);
        return NULL;
    }

    DAP_DELETE(l_key);
    return node_info;
}


/**
 * @brief node_info_save_and_reply
 * Save node to base
 * @param a_net
 * @param a_node_info
 * @param str_reply
 * @return true
 * @return false
 */
static bool node_info_save_and_reply(dap_chain_net_t * a_net, dap_chain_node_info_t *a_node_info, char **a_str_reply)
{
    if(!a_node_info || !a_node_info->hdr.address.uint64) {
        dap_cli_server_cmd_set_reply_text(a_str_reply, "node addr not found");
        return false;
    }
    char *a_key = dap_chain_node_addr_to_hash_str(&a_node_info->hdr.address);
    if(!a_key)
    {
        dap_cli_server_cmd_set_reply_text(a_str_reply, "can't calculate hash for addr");
        return NULL;
    }
    //char *a_value = dap_chain_node_info_serialize(node_info, NULL);
    size_t l_node_info_size = dap_chain_node_info_get_size(a_node_info);
    //dap_chain_node_info_t *l_node_info = DAP_NEW_Z_SIZE(dap_chain_node_info_t, l_node_info_size);
    //memcpy(l_node_info, a_node_info, l_node_info_size );

    //size_t data_len_out = 0;
    //dap_chain_node_info_t *a_node_info1 = dap_global_db_gr_get(a_key, &data_len_out, a_net->pub.gdb_nodes);

    bool res = dap_global_db_set_sync(a_net->pub.gdb_nodes, a_key, (uint8_t *) a_node_info, l_node_info_size,
                                 false) == 0;

    //data_len_out = 0;
    //dap_chain_node_info_t *a_node_info2 = dap_global_db_gr_get(a_key, &data_len_out, a_net->pub.gdb_nodes);
    //DAP_DELETE(a_key);
    //DAP_DELETE(a_value);
    return res;
}


/**
 * @brief node_info_add_with_reply
 * Handler of command 'global_db node add'
 *
 * str_reply[out] for reply
 * return 0 Ok, -1 error
 * @param a_net
 * @param a_node_info
 * @param a_alias_str
 * @param a_cell_str
 * @param a_ipv4_str
 * @param a_ipv6_str
 * @param a_str_reply
 * @return int
 */
static int node_info_add_with_reply(dap_chain_net_t * a_net, dap_chain_node_info_t *a_node_info,
        const char *a_alias_str,
        const char *a_cell_str, const char *a_ipv4_str, const char *a_ipv6_str, char **a_str_reply)
{

    if(!a_node_info->hdr.address.uint64) {
        dap_cli_server_cmd_set_reply_text(a_str_reply, "not found -addr parameter");
        return -1;
    }
    if(!a_cell_str) {
        dap_cli_server_cmd_set_reply_text(a_str_reply, "not found -cell parameter");
        return -1;
    }
    if(a_ipv4_str)
        inet_pton(AF_INET, a_ipv4_str, &(a_node_info->hdr.ext_addr_v4));
    if(a_ipv6_str)
        inet_pton(AF_INET6, a_ipv6_str, &(a_node_info->hdr.ext_addr_v6));

    // check match addr to cell or no
    /*dap_chain_node_addr_t *addr = dap_chain_node_gen_addr(&node_info->hdr.cell_id);
     if(!dap_chain_node_check_addr(&node_info->hdr.address, &node_info->hdr.cell_id)) {
     set_reply_text(a_str_reply, "cell does not match addr");
     return -1;
     }*/
    if(a_alias_str) {
        // add alias
        if(!dap_chain_node_alias_register(a_net, a_alias_str, &a_node_info->hdr.address)) {
            log_it(L_WARNING, "can't save alias %s", a_alias_str);
            dap_cli_server_cmd_set_reply_text(a_str_reply, "alias '%s' can't be mapped to addr=0x%"DAP_UINT64_FORMAT_U,
                    a_alias_str, a_node_info->hdr.address.uint64);
            return -1;
        }
    }

    // write to base
    if(!node_info_save_and_reply(a_net, a_node_info, a_str_reply))
        return -1;
    dap_cli_server_cmd_set_reply_text(a_str_reply, "node added");
    return 0;
}


/**
 * @brief node_info_del_with_reply
 * Handler of command 'global_db node add'
 * @param a_net
 * @param a_node_info
 * @param alias_str
 * @param str_reply str_reply[out] for reply
 * @return int
 * return 0 Ok, -1 error
 */
static int node_info_del_with_reply(dap_chain_net_t * a_net, dap_chain_node_info_t *a_node_info, const char *alias_str,
        char **a_str_reply)
{
    if(!a_node_info->hdr.address.uint64 && !alias_str) {
        dap_cli_server_cmd_set_reply_text(a_str_reply, "addr not found");
        return -1;
    }
    // check, current node have this addr or no
    uint64_t l_cur_addr = dap_chain_net_get_cur_node_addr_gdb_sync(a_net->pub.name);
    if(l_cur_addr && l_cur_addr == a_node_info->hdr.address.uint64) {
        dap_cli_server_cmd_set_reply_text(a_str_reply, "current node cannot be deleted");
        return -1;
    }

    // find addr by alias or addr_str
    dap_chain_node_addr_t *address = s_node_info_get_addr(a_net, &a_node_info->hdr.address, alias_str);
    if(!address) {
        dap_cli_server_cmd_set_reply_text(a_str_reply, "alias not found");
        return -1;
    }
    char *a_key = dap_chain_node_addr_to_hash_str(address);
    if(a_key){
        // delete node
        int l_res = dap_global_db_del_sync(a_net->pub.gdb_nodes, a_key);
        if(l_res == 0) {
            // delete all aliases for node address
            {
                dap_list_t *list_aliases = get_aliases_by_name(a_net, address);
                dap_list_t *list = list_aliases;
                while(list)
                {
                    const char *alias = (const char *) list->data;
                    dap_chain_node_alias_delete(a_net, alias);
                    list = dap_list_next(list);
                }
                dap_list_free_full(list_aliases, NULL);
            }
            // set text response
            dap_cli_server_cmd_set_reply_text(a_str_reply, "node deleted");
        }
        else
            dap_cli_server_cmd_set_reply_text(a_str_reply, "node not deleted");
        DAP_DELETE(a_key);
        DAP_DELETE(address);
        return l_res;
    }
    dap_cli_server_cmd_set_reply_text(a_str_reply, "addr to delete can't be defined");
    DAP_DELETE(address);
    return -1;
}


/**
 * @brief link_add_or_del_with_reply
 * Handler of command 'global_db node link'
 * cmd 'add' or 'del'
 * str_reply[out] for reply
 * return 0 Ok, -1 error
 * @param a_net
 * @param a_node_info
 * @param cmd
 * @param a_alias_str
 * @param link
 * @param a_str_reply
 * @return int
 */
static int link_add_or_del_with_reply(dap_chain_net_t * a_net, dap_chain_node_info_t *a_node_info, const char *cmd,
        const char *a_alias_str,
        dap_chain_node_addr_t *link, char **a_str_reply)
{
    if(!a_node_info->hdr.address.uint64 && !a_alias_str) {
        dap_cli_server_cmd_set_reply_text(a_str_reply, "addr not found");
        return -1;
    }
    if(!link->uint64) {
        dap_cli_server_cmd_set_reply_text(a_str_reply, "link not found");
        return -1;
    }
    // TODO check the presence of link in the node base
#ifdef DAP_CHAIN_NODE_CHECK_PRESENSE
        dap_cli_server_cmd_set_reply_text(a_str_reply, "node 0x%016llx not found in base", link->uint64);
        return -1;
#endif

    // find addr by alias or addr_str
    dap_chain_node_addr_t *l_address = s_node_info_get_addr(a_net, &a_node_info->hdr.address, a_alias_str);
    if(!l_address) {
        dap_cli_server_cmd_set_reply_text(a_str_reply, "alias not found");
        return -1;
    }

    dap_chain_node_info_t * l_node_info_read = node_info_read_and_reply(a_net, l_address, a_str_reply);
    size_t l_node_info_read_size = dap_chain_node_info_get_size(l_node_info_read);
    if(!l_node_info_read)
        return -1;

    int cmd_int = 0;
    if(!strcmp(cmd, "add"))
        cmd_int = 1;
    else if(!strcmp(cmd, "del"))
        cmd_int = 2;

    // find link in node_info_read
    int index_link = -1;
    for(size_t i = 0; i < l_node_info_read->hdr.links_number; i++) {
        if(l_node_info_read->links[i].uint64 == link->uint64) {
            // link already present
            index_link = (int) i;
            break;
        }
    }
    bool res_successful = false; // is successful whether add/del
    // add link
    if(cmd_int == 1) {
        if(index_link == -1) {
            l_node_info_read->hdr.links_number++;
            l_node_info_read_size = dap_chain_node_info_get_size(l_node_info_read);
            l_node_info_read = DAP_REALLOC(l_node_info_read, l_node_info_read_size);
            l_node_info_read->links[l_node_info_read->hdr.links_number-1] = *link;
            res_successful = true;
        }
    }
    // delete link
    else if(cmd_int == 2) {
        // move link list to one item prev
        if(index_link >= 0) {
            for(unsigned int j = (unsigned int) index_link; j < (l_node_info_read->hdr.links_number - 1); j++) {
                l_node_info_read->links[j] = l_node_info_read->links[j + 1];
            }
            l_node_info_read->hdr.links_number--;
            res_successful = true;
            l_node_info_read = DAP_REALLOC(l_node_info_read, l_node_info_read_size -= sizeof(*link));
        }
    }
    // save edited node_info
    if(res_successful) {
        bool res = true;  //node_info_save_and_reply(a_net, l_node_info_read, a_str_reply);
        if(res) {
            res_successful = true;
            if(cmd_int == 1)
                dap_cli_server_cmd_set_reply_text(a_str_reply, "link added");
            if(cmd_int == 2)
                dap_cli_server_cmd_set_reply_text(a_str_reply, "link deleted");
        }
        else {
            res_successful = false;
        }
    }
    else {
        if(cmd_int == 1) {
            if(index_link >= 0)
                dap_cli_server_cmd_set_reply_text(a_str_reply, "link not added because it is already present");
            else
                dap_cli_server_cmd_set_reply_text(a_str_reply, "link not added");
        }
        if(cmd_int == 2) {
            if(index_link == -1)
                dap_cli_server_cmd_set_reply_text(a_str_reply, "link not deleted because not found");
            else
                dap_cli_server_cmd_set_reply_text(a_str_reply, "link not deleted");
        }
    }

    DAP_DELETE(l_address);
    DAP_DELETE(l_node_info_read);
    if(res_successful)
        return 0;
    return -1;
}


/**
 * @brief node_info_dump_with_reply Handler of command 'node dump'
 * @param a_net
 * @param a_addr
 * @param a_is_full
 * @param a_alias
 * @param a_str_reply
 * @return int 0 Ok, -1 error
 */
static int node_info_dump_with_reply(dap_chain_net_t * a_net, dap_chain_node_addr_t * a_addr, bool a_is_full,
        const char *a_alias, char **a_str_reply)
{
    int l_ret = 0;
    dap_string_t *l_string_reply = dap_string_new("Node dump:\n");

    if ((a_addr && a_addr->uint64) || a_alias) {
        dap_chain_node_addr_t *l_addr = a_alias
                ? dap_chain_node_alias_find(a_net, a_alias)
                : DAP_DUP(a_addr);

        if (!l_addr) {
            log_it(L_ERROR, "Node address with specified params not found");
            return -1;
        }

        // read node
        dap_chain_node_info_t *node_info_read = node_info_read_and_reply(a_net, l_addr, a_str_reply);
        if(!node_info_read) {
            DAP_DEL_Z(l_addr);
            dap_string_free(l_string_reply, true);
            return -2;
        }

        // get aliases in form of string
        /*dap_string_t *aliases_string = dap_string_new(NULL);
        dap_list_t *list_aliases = get_aliases_by_name(a_net, l_addr);
        if(list_aliases)
        {
            dap_list_t *list = list_aliases;
            while(list)
            {
                const char *alias = (const char *) list->data;
                dap_string_append_printf(aliases_string, "\nalias %s", alias);
                list = dap_list_next(list);
            }
            dap_list_free_full(list_aliases, NULL);
        }
        else
            dap_string_append(aliases_string, "\nno aliases");

        const int hostlen = 128;
        char *host4 = (char*) alloca(hostlen);
        char *host6 = (char*) alloca(hostlen);
        struct sockaddr_in sa4 = { .sin_family = AF_INET, .sin_addr = node_info_read->hdr.ext_addr_v4 };
        const char* str_ip4 = inet_ntop(AF_INET, &(((struct sockaddr_in *) &sa4)->sin_addr), host4, hostlen);

        struct sockaddr_in6 sa6 = { .sin6_family = AF_INET6, .sin6_addr = node_info_read->hdr.ext_addr_v6 };
        const char* str_ip6 = inet_ntop(AF_INET6, &(((struct sockaddr_in6 *) &sa6)->sin6_addr), host6, hostlen);

        // get links in form of string
        dap_string_t *links_string = dap_string_new(NULL);
        for(unsigned int i = 0; i < node_info_read->hdr.links_number; i++) {
            dap_chain_node_addr_t link_addr = node_info_read->links[i];
            dap_string_append_printf(links_string, "\nlink%02d address : " NODE_ADDR_FP_STR, i,
                    NODE_ADDR_FP_ARGS_S(link_addr));
        }

        dap_string_append_printf(l_string_reply, "\n");
        char l_port_str[10];
        sprintf(l_port_str,"%d",node_info_read->hdr.ext_port);

        // set short reply with node param
        if(!a_is_full)
            dap_string_append_printf(l_string_reply,
                    "node address "NODE_ADDR_FP_STR"\tcell 0x%016"DAP_UINT64_FORMAT_x"\tipv4 %s\tport: %s\tnumber of links %u",
                    NODE_ADDR_FP_ARGS_S(node_info_read->hdr.address),
                    node_info_read->hdr.cell_id.uint64, str_ip4,
                    node_info_read->hdr.ext_port ? l_port_str : "default",
                    node_info_read->hdr.links_number);
        else
            // set full reply with node param
            dap_string_append_printf(l_string_reply,
                    "node address " NODE_ADDR_FP_STR "\ncell 0x%016"DAP_UINT64_FORMAT_x"\nipv4 %s\nipv6 %s\nport: %s%s\nlinks %u%s",
                    NODE_ADDR_FP_ARGS_S(node_info_read->hdr.address),
                    node_info_read->hdr.cell_id.uint64,
                    str_ip4, str_ip6,
                    node_info_read->hdr.ext_port ? l_port_str : "default",
                    aliases_string->str,
                    node_info_read->hdr.links_number, links_string->str);
        dap_string_free(aliases_string, true);
        dap_string_free(links_string, true);

        DAP_DELETE(l_addr);
        DAP_DELETE(node_info_read);*/ // TODO

    } else { // Dump list with !a_addr && !a_alias
        size_t l_nodes_count = 0;
        dap_global_db_obj_t *l_objs = dap_global_db_get_all_sync(a_net->pub.gdb_nodes, &l_nodes_count);

        if(!l_nodes_count || !l_objs) {
            dap_string_append_printf(l_string_reply, "No records\n");
            dap_cli_server_cmd_set_reply_text(a_str_reply, "%s", l_string_reply->str);
            dap_string_free(l_string_reply, true);
            dap_global_db_objs_delete(l_objs, l_nodes_count);
            return -1;
        } else {
            dap_string_append_printf(l_string_reply, "Got %zu nodes:\n", l_nodes_count);
            dap_string_append_printf(l_string_reply, "%-26s%-20s%-8s%-26s%s", "Address", "IPv4", "Port", "Pinner", "Timestamp\n");
            size_t l_data_size = 0;

            dap_global_db_obj_t *l_aliases_objs = dap_global_db_get_all_sync(a_net->pub.gdb_nodes_aliases, &l_data_size);
            for (size_t i = 0; i < l_nodes_count; i++) {
                dap_chain_node_info_t *l_node_info = (dap_chain_node_info_t*)l_objs[i].value;
                if (!dap_chain_node_addr_not_null(&l_node_info->hdr.address)){
                    log_it(L_ERROR, "Node address is NULL");
                    continue;
                }
/*
                dap_chain_node_info_t *l_node_info_read = node_info_read_and_reply(a_net, &l_node_info->hdr.address, NULL);
                if (!l_node_info_read) {
                    log_it(L_ERROR, "Invalid node info object, remove it");
                    if (dap_global_db_del_sync(a_net->pub.gdb_nodes, l_objs[i].key) !=0 )
                        log_it(L_CRITICAL, "Can't remove node info object");
                    continue;
                } else
                    DAP_DELETE(l_node_info_read);
*/

                char l_node_ipv4_str[INET_ADDRSTRLEN]={ '\0' }, l_node_ipv6_str[INET6_ADDRSTRLEN]={ '\0' };
                inet_ntop(AF_INET, &l_node_info->hdr.ext_addr_v4, l_node_ipv4_str, INET_ADDRSTRLEN);
                inet_ntop(AF_INET6, &l_node_info->hdr.ext_addr_v6, l_node_ipv6_str, INET6_ADDRSTRLEN);
                char l_ts[128] = { '\0' };
                dap_gbd_time_to_str_rfc822(l_ts, sizeof(l_ts), l_objs[i].timestamp);

                dap_string_append_printf(l_string_reply, NODE_ADDR_FP_STR"    %-20s%-8s"NODE_ADDR_FP_STR"    %-32s\n",
                                         NODE_ADDR_FP_ARGS_S(l_node_info->hdr.address),
                                         l_node_ipv4_str, dap_itoa(l_node_info->hdr.ext_port),
                                         NODE_ADDR_FP_ARGS_S(l_node_info->hdr.owner_address),
                                         l_ts);

                // get aliases in form of string
                /*dap_string_t *aliases_string = dap_string_new(NULL);

                for (size_t i = 0; i < l_data_size; i++) {
                    //dap_chain_node_addr_t addr_i;
                    dap_global_db_obj_t *l_obj = l_aliases_objs + i;
                    if (!l_obj)
                        break;
                    dap_chain_node_addr_t *l_addr = (dap_chain_node_addr_t *)l_obj->value;
                    if (l_addr && l_obj->value_len == sizeof(dap_chain_node_addr_t) &&
                            l_node_info->hdr.address.uint64 == l_addr->uint64) {
                        dap_string_append_printf(aliases_string, "\nalias %s", l_obj->key);
                    }
                }
                if (!l_data_size)
                    dap_string_append(aliases_string, "\nno aliases");

                // get links in form of string
                dap_string_t *links_string = dap_string_new(NULL);
                for(unsigned int i = 0; i < l_node_info->hdr.links_number; i++) {
                    dap_chain_node_addr_t link_addr = l_node_info->links[i];
                    dap_string_append_printf(links_string, "\nlink%02d address : " NODE_ADDR_FP_STR, i,
                            NODE_ADDR_FP_ARGS_S(link_addr));
                }

                if(i)
                    dap_string_append_printf(l_string_reply, "\n");
                char l_port_str[10];
                sprintf(l_port_str, "%d", l_node_info->hdr.ext_port);
                // set short reply with node param
                if(!a_is_full)
                    dap_string_append_printf(l_string_reply,
                            "node address "NODE_ADDR_FP_STR"\tcell 0x%016"DAP_UINT64_FORMAT_x"\tipv4 %s\tport: %s\tnumber of links %u",
                            NODE_ADDR_FP_ARGS_S(l_node_info->hdr.address),
                            l_node_info->hdr.cell_id.uint64, str_ip4,
                            l_node_info->hdr.ext_port ? l_port_str : "default",
                            l_node_info->hdr.links_number);
                else
                    // set full reply with node param
                    dap_string_append_printf(l_string_reply,
                            "node address " NODE_ADDR_FP_STR "\ncell 0x%016"DAP_UINT64_FORMAT_x"\nipv4 %s\nipv6 %s\nport: %s%s\nlinks %u%s",
                            NODE_ADDR_FP_ARGS_S(l_node_info->hdr.address),
                            l_node_info->hdr.cell_id.uint64,
                            str_ip4, str_ip6,
                            l_node_info->hdr.ext_port ? l_port_str : "default",
                            aliases_string->str,
                            l_node_info->hdr.links_number, links_string->str);
                dap_string_free(aliases_string, true);
                dap_string_free(links_string, true);*/
            }
            dap_global_db_objs_delete(l_aliases_objs, l_data_size);
        }
        dap_global_db_objs_delete(l_objs, l_nodes_count);
    }
    dap_cli_server_cmd_set_reply_text(a_str_reply, "%s", l_string_reply->str);
    dap_string_free(l_string_reply, true);
    return l_ret;
}

/**
 * @brief purge ledger, stake, decree, all chains and remove chain files
 * @param a_net
 */
void s_dap_chain_net_purge(dap_chain_net_t * a_net)
{
    if (!a_net)
        return;
    dap_chain_t *l_chain = NULL;
    dap_chain_ledger_purge(a_net->pub.ledger, false);
    dap_chain_net_srv_stake_purge(a_net);
    dap_chain_net_decree_purge(a_net);
    DL_FOREACH(a_net->pub.chains, l_chain) {
        if (l_chain->callback_purge)
            l_chain->callback_purge(l_chain);
        if (l_chain->callback_set_min_validators_count)
            l_chain->callback_set_min_validators_count(l_chain, 0);
        const char *l_chains_rm_path = dap_chain_get_path(l_chain);
        dap_rm_rf(l_chains_rm_path);
        dap_chain_ledger_set_fee(a_net->pub.ledger, uint256_0, c_dap_chain_addr_blank);
        dap_chain_load_all(l_chain);
    }
}

/**
 * @brief com_global_db
 * global_db command
 * @param a_argc
 * @param a_argv
 * @param arg_func
 * @param a_str_reply
 * @return int
 * return 0 OK, -1 Err
 */
int com_global_db(int a_argc, char ** a_argv, char **a_str_reply)
{
    enum {
        CMD_NONE, CMD_NAME_CELL, CMD_ADD, CMD_FLUSH, CMD_RECORD, CMD_WRITE, CMD_READ, CMD_DELETE, CMD_DROP, CMD_GET_KEYS
    };
    int arg_index = 1;
    int cmd_name = CMD_NONE;
    // find 'cells' as first parameter only
    if(dap_cli_server_cmd_find_option_val(a_argv, arg_index, MIN(a_argc, arg_index + 1), "cells", NULL))
        cmd_name = CMD_NAME_CELL;
    else if(dap_cli_server_cmd_find_option_val(a_argv, arg_index, MIN(a_argc, arg_index + 1), "flush", NULL))
        cmd_name = CMD_FLUSH;
    else if(dap_cli_server_cmd_find_option_val(a_argv, arg_index, MIN(a_argc, arg_index + 1), "record", NULL))
            cmd_name = CMD_RECORD;
    else if(dap_cli_server_cmd_find_option_val(a_argv, arg_index, MIN(a_argc, arg_index + 1), "write", NULL))
                cmd_name = CMD_WRITE;
    else if(dap_cli_server_cmd_find_option_val(a_argv, arg_index, MIN(a_argc, arg_index + 1), "read", NULL))
                cmd_name = CMD_READ;
    else if(dap_cli_server_cmd_find_option_val(a_argv, arg_index, MIN(a_argc, arg_index + 1), "delete", NULL))
                cmd_name = CMD_DELETE;
    else if(dap_cli_server_cmd_find_option_val(a_argv, arg_index, min(a_argc, arg_index + 1), "drop_table", NULL))
                cmd_name = CMD_DROP;
    else if(dap_cli_server_cmd_find_option_val(a_argv, arg_index, min(a_argc, arg_index + 1), "get_keys", NULL))
            cmd_name = CMD_GET_KEYS;

    switch (cmd_name) {
    case CMD_NAME_CELL:
    {
        if(!arg_index || a_argc < 3) {
            dap_cli_server_cmd_set_reply_text(a_str_reply, "parameters are not valid");
            return -1;
        }
        dap_chain_t * l_chain = NULL;
        dap_chain_net_t * l_net = NULL;

        if(dap_chain_node_cli_cmd_values_parse_net_chain(&arg_index, a_argc, a_argv, a_str_reply, &l_chain, &l_net) < 0)
            return -11;

        const char *l_cell_str = NULL, *l_chain_str = NULL;
        // find cell and chain
        dap_cli_server_cmd_find_option_val(a_argv, arg_index, a_argc, "-cell", &l_cell_str);
        dap_cli_server_cmd_find_option_val(a_argv, arg_index, a_argc, "-chain", &l_chain_str);

        // Check for chain
        if(!l_chain_str) {
            dap_cli_server_cmd_set_reply_text(a_str_reply, "%s requires parameter 'chain' to be valid", a_argv[0]);
            return -12;
        }

        int arg_index_n = ++arg_index;
        // find command (add, delete, etc) as second parameter only
        int cmd_num = CMD_NONE;
        switch (cmd_name) {
            case CMD_NAME_CELL:
                if((arg_index_n = dap_cli_server_cmd_find_option_val(a_argv, arg_index, MIN(a_argc, arg_index + 1), "add", NULL))
                        != 0) {
                    cmd_num = CMD_ADD;
                }
                dap_chain_cell_id_t l_cell_id = { {0} };
                if(l_cell_str) {
                    dap_digit_from_string(l_cell_str, (uint8_t*) &l_cell_id.raw, sizeof(l_cell_id.raw)); //DAP_CHAIN_CELL_ID_SIZE);
                }

                switch (cmd_num)
                {
                // add new node to global_db
                case CMD_ADD:
                    if(!arg_index || a_argc < 7) {
                        dap_cli_server_cmd_set_reply_text(a_str_reply, "invalid parameters");
                        return -1;
                    }
                    dap_chain_cell_t *l_cell = dap_chain_cell_create_fill(l_chain, l_cell_id);
                    int l_ret = (int)dap_chain_cell_file_update(l_cell);
                    if(l_ret > 0)
                        dap_cli_server_cmd_set_reply_text(a_str_reply, "cell added successfully");
                    else
                        dap_cli_server_cmd_set_reply_text(a_str_reply, "can't create file for cell 0x%016"DAP_UINT64_FORMAT_X" ( %s )",
                                l_cell->id.uint64,l_cell->file_storage_path);
                    dap_chain_cell_close(l_cell);
                    return l_ret;

                //case CMD_NONE:
                default:
                    dap_cli_server_cmd_set_reply_text(a_str_reply, "command %s not recognized", a_argv[1]);
                    return -1;
                }
        }
    }
    case CMD_FLUSH:
    {
        int res_flush = dap_global_db_flush_sync();
        switch (res_flush) {
        case 0:
            dap_cli_server_cmd_set_reply_text(a_str_reply, "Commit data base and filesystem caches to disk completed.\n\n");
            break;
        case -1:
            dap_cli_server_cmd_set_reply_text(a_str_reply, "Couldn't open db directory. Can't init cdb\n"
                                                           "Reboot the node.\n\n");
            break;
        case -2:
            dap_cli_server_cmd_set_reply_text(a_str_reply, "Can't init cdb\n"
                                                           "Reboot the node.\n\n");
            break;
        case -3:
            dap_cli_server_cmd_set_reply_text(a_str_reply, "Can't init sqlite\n"
                                                           "Reboot the node.\n\n");
            break;
        default:
            dap_cli_server_cmd_set_reply_text(a_str_reply, "Can't commit data base caches to disk completed.\n"
                                                           "Reboot the node.\n\n");
            break;
        }
        return 0;
    }
    case CMD_RECORD:
    {
        enum {
            SUMCMD_GET, SUMCMD_PIN, SUMCMD_UNPIN
        };
        if(!arg_index || a_argc < 3) {
            dap_cli_server_cmd_set_reply_text(a_str_reply, "parameters are not valid");
            return -1;
        }
        int arg_index_n = ++arg_index;
        int l_subcmd;
        // Get value
        if((arg_index_n = dap_cli_server_cmd_find_option_val(a_argv, arg_index, MIN(a_argc, arg_index + 1), "get", NULL))!= 0) {
            l_subcmd = SUMCMD_GET;
        }
        // Pin record
        else if((arg_index_n = dap_cli_server_cmd_find_option_val(a_argv, arg_index, MIN(a_argc, arg_index + 1), "pin", NULL)) != 0) {
            l_subcmd = SUMCMD_PIN;
        }
        // Unpin record
        else if((arg_index_n = dap_cli_server_cmd_find_option_val(a_argv, arg_index, MIN(a_argc, arg_index + 1), "unpin", NULL)) != 0) {
            l_subcmd = SUMCMD_UNPIN;
        }
        else{
            dap_cli_server_cmd_set_reply_text(a_str_reply, "Subcommand '%s' not recognized, available subcommands are 'get', 'pin' or 'unpin'", a_argv[2]);
            return -1;
        }
        // read record from database
        const char *l_key = NULL;
        const char *l_group = NULL;
        // find key and group
        dap_cli_server_cmd_find_option_val(a_argv, arg_index, a_argc, "-key", &l_key);
        dap_cli_server_cmd_find_option_val(a_argv, arg_index, a_argc, "-group", &l_group);
        size_t l_value_len = 0;
        bool l_is_pinned = false;
        dap_nanotime_t l_ts =0;
        uint8_t *l_value =dap_global_db_get_sync(l_group, l_key, &l_value_len, &l_is_pinned, &l_ts);
        if(!l_value || !l_value_len) {
            dap_cli_server_cmd_set_reply_text(a_str_reply, "Record not found\n\n");
            return -1;
        }

        int l_ret = 0;
        // prepare record information
        switch (l_subcmd) {
            case SUMCMD_GET: // Get value
            {
                char *l_hash_str;
                dap_get_data_hash_str_static(l_value, l_value_len, l_hash_str);
                char *l_value_str = DAP_NEW_Z_SIZE(char, l_value_len * 2 + 2);
                if(!l_value_str) {
                    log_it(L_CRITICAL, "Memory allocation error");
                    DAP_DELETE(l_value);
                    return -1;
                }
                size_t ret = dap_bin2hex(l_value_str, l_value, l_value_len);
                dap_cli_server_cmd_set_reply_text(a_str_reply, "Record found\n"
                        "lenght:\t%zu byte\n"
                        "hash:\t%s\n"
                        "pinned:\t%s\n"
                        "value:\t0x%s\n\n", l_value_len, l_hash_str, l_is_pinned ? "Yes" : "No", l_value_str);
                DAP_DELETE(l_value_str);
                break;
            }
            case SUMCMD_PIN: // Pin record
            {
                if(l_is_pinned){
                    dap_cli_server_cmd_set_reply_text(a_str_reply, "record already pinned");
                    break;
                }
                if(dap_global_db_set_sync( l_group, l_key, l_value, l_value_len,true ) ==0 ){
                    dap_cli_server_cmd_set_reply_text(a_str_reply, "record successfully pinned");
                }
                else{
                    dap_cli_server_cmd_set_reply_text(a_str_reply, "can't pin the record");
                    l_ret = -2;
                }
                break;
            }
            case SUMCMD_UNPIN: // Unpin record
            {
                if(!l_is_pinned) {
                    dap_cli_server_cmd_set_reply_text(a_str_reply, "record already unpinned");
                    break;
                }
                if(dap_global_db_set_sync(l_group,l_key, l_value, l_value_len, false) == 0 ) {
                    dap_cli_server_cmd_set_reply_text(a_str_reply, "record successfully unpinned");
                }
                else {
                    dap_cli_server_cmd_set_reply_text(a_str_reply, "can't unpin the record");
                    l_ret = -2;
                }
                break;
            }
        }
        DAP_DELETE(l_value);
        return l_ret;
    }
    case CMD_WRITE:
    {
        const char *l_group_str = NULL;
        const char *l_key_str = NULL;
        const char *l_value_str = NULL;

        dap_cli_server_cmd_find_option_val(a_argv, arg_index, a_argc, "-group", &l_group_str);
        dap_cli_server_cmd_find_option_val(a_argv, arg_index, a_argc, "-key", &l_key_str);
        dap_cli_server_cmd_find_option_val(a_argv, arg_index, a_argc, "-value", &l_value_str);

        if(!l_group_str) {
            dap_cli_server_cmd_set_reply_text(a_str_reply, "%s requires parameter 'group' to be valid", a_argv[0]);
            return -120;
        }

        if(!l_key_str) {
            dap_cli_server_cmd_set_reply_text(a_str_reply, "%s requires parameter 'key' to be valid", a_argv[0]);
            return -121;
        }

        if(!l_value_str) {
            dap_cli_server_cmd_set_reply_text(a_str_reply, "%s requires parameter 'value' to be valid", a_argv[0]);
            return -122;
        }

        if (!dap_global_db_set_sync(l_group_str, l_key_str, l_value_str, strlen(l_value_str) +1 , false)) {
            dap_cli_server_cmd_set_reply_text(a_str_reply, "Data has been successfully written to the database");
            return 0;
        } else {
            dap_cli_server_cmd_set_reply_text(a_str_reply, "Data writing is failed");
            return -124;
        }

    }
    case CMD_READ:
    {
        const char *l_group_str = NULL;
        const char *l_key_str = NULL;

        dap_cli_server_cmd_find_option_val(a_argv, arg_index, a_argc, "-group", &l_group_str);
        dap_cli_server_cmd_find_option_val(a_argv, arg_index, a_argc, "-key", &l_key_str);

        if(!l_group_str) {
            dap_cli_server_cmd_set_reply_text(a_str_reply, "%s requires parameter 'group' to be valid", a_argv[0]);
            return -120;
        }

        if(!l_key_str) {
            dap_cli_server_cmd_set_reply_text(a_str_reply, "%s requires parameter 'key' to be valid", a_argv[0]);
            return -122;
        }

        size_t l_out_len = 0;
        uint8_t *l_value_out = dap_global_db_get_sync(l_group_str, l_key_str, &l_out_len, NULL, NULL);

        if (!l_value_out || !l_out_len)
        {
            dap_cli_server_cmd_set_reply_text(a_str_reply, "Record with key %s in group %s not found", l_key_str, l_group_str);
            return -121;
        }

        dap_cli_server_cmd_set_reply_text(a_str_reply, "Group %s, key %s, data:\n %s", l_group_str, l_key_str, (char*)l_value_out);
        DAP_DELETE(l_value_out);
        return 0;
    }
    case CMD_DELETE:
    {
        const char *l_group_str = NULL;
        const char *l_key_str = NULL;

        dap_cli_server_cmd_find_option_val(a_argv, arg_index, a_argc, "-group", &l_group_str);
        dap_cli_server_cmd_find_option_val(a_argv, arg_index, a_argc, "-key", &l_key_str);

        if(!l_group_str) {
            dap_cli_server_cmd_set_reply_text(a_str_reply, "%s requires parameter 'group' to be valid", a_argv[0]);
            return -120;
        }

        if(!l_key_str) {
            dap_cli_server_cmd_set_reply_text(a_str_reply, "No key provided, entire table %s will be altered", l_group_str);
            size_t l_objs_count = 0;
            dap_global_db_obj_t* l_obj = dap_global_db_get_all_sync(l_group_str, &l_objs_count);

            if (!l_obj || !l_objs_count)
            {
                dap_cli_server_cmd_set_reply_text(a_str_reply, "No data in group %s.", l_group_str);
                return -124;
            }
            size_t i, j = 0;
            for (i = 0; i < l_objs_count; ++i) {
                if (!l_obj[i].key)
                    continue;
                if (!dap_global_db_del_sync(l_group_str, l_obj[i].key)) {
                    ++j;
                }
            }
            dap_global_db_objs_delete(l_obj, l_objs_count);
            dap_cli_server_cmd_set_reply_text(a_str_reply, "Removed %lu of %lu records in table %s", j, i, l_group_str);
            return 0;
        }

        if (dap_global_db_del(l_group_str, l_key_str, NULL, NULL)) {
            dap_cli_server_cmd_set_reply_text(a_str_reply, "Record with key %s in group %s was deleted successfuly", l_key_str, l_group_str);
            return 0;
        } else {
            dap_cli_server_cmd_set_reply_text(a_str_reply, "Record with key %s in group %s deleting failed", l_group_str, l_key_str);
            return -122;
        }
    }
    case CMD_DROP:
    {
        const char *l_group_str = NULL;
        dap_cli_server_cmd_find_option_val(a_argv, arg_index, a_argc, "-group", &l_group_str);

        if(!l_group_str) {
            dap_cli_server_cmd_set_reply_text(a_str_reply, "%s requires parameter 'group' to be valid", a_argv[0]);
            return -120;
        }

        if (!dap_global_db_del_sync(l_group_str, NULL))
        {
            dap_cli_server_cmd_set_reply_text(a_str_reply, "Dropped table %s", l_group_str);
            return 0;
        } else {
            dap_cli_server_cmd_set_reply_text(a_str_reply, "Failed to drop table %s", l_group_str);
            return -122;
        }
    }
    case CMD_GET_KEYS:
    {
        const char *l_group_str = NULL;
        dap_cli_server_cmd_find_option_val(a_argv, arg_index, a_argc, "-group", &l_group_str);

        if(!l_group_str) {
            dap_cli_server_cmd_set_reply_text(a_str_reply, "%s requires parameter 'group' to be valid", a_argv[0]);
            return -120;
        }

        size_t l_objs_count = 0;
        dap_global_db_obj_t* l_obj = dap_global_db_get_all_sync(l_group_str, &l_objs_count);

        if (!l_obj || !l_objs_count)
        {
            dap_cli_server_cmd_set_reply_text(a_str_reply, "No data in group %s.", l_group_str);
            return -124;
        }

        dap_string_t *l_ret_str = dap_string_new(NULL);
        for(size_t i = 0; i < l_objs_count; i++){
            dap_string_append_printf(l_ret_str, "%s\n", l_obj[i].key);
        }

        dap_cli_server_cmd_set_reply_text(a_str_reply, "Keys list for group %s:\n%s\n", l_group_str, l_ret_str->str);
        dap_string_free(l_ret_str, true);
        return 0;
    }
    default:
        dap_cli_server_cmd_set_reply_text(a_str_reply, "parameters are not valid");
        return -1;
    }
}

/**
 * Node command
 */
int com_node(int a_argc, char ** a_argv, char **a_str_reply)
{
    enum {
        CMD_NONE, CMD_ADD, CMD_DEL, CMD_LINK, CMD_ALIAS, CMD_HANDSHAKE, CMD_CONNECT, CMD_DUMP, CMD_CONNECTIONS, CMD_BALANCER
    };
    int arg_index = 1;
    int cmd_num = CMD_NONE;
    if(dap_cli_server_cmd_find_option_val(a_argv, arg_index, MIN(a_argc, arg_index + 1), "add", NULL)) {
        cmd_num = CMD_ADD;
    }
    else if(dap_cli_server_cmd_find_option_val(a_argv, arg_index, MIN(a_argc, arg_index + 1), "del", NULL)) {
        cmd_num = CMD_DEL;
    }
    else if(dap_cli_server_cmd_find_option_val(a_argv, arg_index, MIN(a_argc, arg_index + 1), "link", NULL)) {
        cmd_num = CMD_LINK;
    }
    else
    // find  add parameter ('alias' or 'handshake')
    if(dap_cli_server_cmd_find_option_val(a_argv, arg_index, MIN(a_argc, arg_index + 1), "handshake", NULL)) {
        cmd_num = CMD_HANDSHAKE;
    }
    else if(dap_cli_server_cmd_find_option_val(a_argv, arg_index, MIN(a_argc, arg_index + 1), "connect", NULL)) {
        cmd_num = CMD_CONNECT;
    }
    else if(dap_cli_server_cmd_find_option_val(a_argv, arg_index, MIN(a_argc, arg_index + 1), "alias", NULL)) {
        cmd_num = CMD_ALIAS;
    }
    else if(dap_cli_server_cmd_find_option_val(a_argv, arg_index, MIN(a_argc, arg_index + 1), "dump", NULL)) {
        cmd_num = CMD_DUMP;
    }
    else if (dap_cli_server_cmd_find_option_val(a_argv, arg_index, MIN(a_argc, arg_index + 1), "connections", NULL)) {
        cmd_num = CMD_CONNECTIONS;
    }
    else if (dap_cli_server_cmd_find_option_val(a_argv, arg_index, MIN(a_argc, arg_index + 1), "balancer", NULL)){
        cmd_num = CMD_BALANCER;
    }
    arg_index++;
    if(cmd_num == CMD_NONE) {
        dap_cli_server_cmd_set_reply_text(a_str_reply, "command %s not recognized", a_argv[1]);
        return -1;
    }
    const char *l_addr_str = NULL, *l_port_str = NULL, *alias_str = NULL;
    const char *l_cell_str = NULL, *l_link_str = NULL, *a_ipv4_str = NULL, *a_ipv6_str = NULL;

    // find net
    dap_chain_net_t *l_net = NULL;

    if(dap_chain_node_cli_cmd_values_parse_net_chain(&arg_index, a_argc, a_argv, a_str_reply, NULL, &l_net) < 0)
        return -11;

    // find addr, alias
    dap_cli_server_cmd_find_option_val(a_argv, arg_index, a_argc, "-addr", &l_addr_str);
    dap_cli_server_cmd_find_option_val(a_argv, arg_index, a_argc, "-port", &l_port_str);
    dap_cli_server_cmd_find_option_val(a_argv, arg_index, a_argc, "-alias", &alias_str);
    dap_cli_server_cmd_find_option_val(a_argv, arg_index, a_argc, "-cell", &l_cell_str);
    dap_cli_server_cmd_find_option_val(a_argv, arg_index, a_argc, "-ipv4", &a_ipv4_str);
    dap_cli_server_cmd_find_option_val(a_argv, arg_index, a_argc, "-ipv6", &a_ipv6_str);
    dap_cli_server_cmd_find_option_val(a_argv, arg_index, a_argc, "-link", &l_link_str);

    // struct to write to the global db
    dap_chain_node_addr_t l_node_addr = { 0 };
    dap_chain_node_addr_t l_link = { 0 };
    dap_chain_node_info_t *l_node_info = NULL;
    size_t l_node_info_size = sizeof(l_node_info->hdr) + sizeof(l_link);
    if(cmd_num >= CMD_ADD && cmd_num <= CMD_LINK) {
        l_node_info = DAP_NEW_Z_SIZE(dap_chain_node_info_t, l_node_info_size);
        if (!l_node_info) {
            log_it(L_CRITICAL, "Memory allocation error");
            return -1;
        }
    }

    if(l_addr_str) {
        if(dap_chain_node_addr_from_str(&l_node_addr, l_addr_str) != 0) {
            dap_digit_from_string(l_addr_str, l_node_addr.raw, sizeof(l_node_addr.raw));
        }
        if(l_node_info)
            l_node_info->hdr.address = l_node_addr;
    }
    if(l_port_str) {
        uint16_t l_node_port = 0;
        dap_digit_from_string(l_port_str, &l_node_port, sizeof(uint16_t));
        if(l_node_info)
            l_node_info->hdr.ext_port = l_node_port;
    }
    if(l_cell_str && l_node_info) {
        dap_digit_from_string(l_cell_str, l_node_info->hdr.cell_id.raw, sizeof(l_node_info->hdr.cell_id.raw)); //DAP_CHAIN_CELL_ID_SIZE);
    }
    if(l_link_str) {
        if(dap_chain_node_addr_from_str(&l_link, l_link_str) != 0) {
            dap_digit_from_string(l_link_str, l_link.raw, sizeof(l_link.raw));
        }
    }
    int l_ret =0;
    switch (cmd_num)
    {    
    case CMD_ADD:
        if(!l_port_str || !a_ipv4_str)
        {
            dap_cli_server_cmd_set_reply_text(a_str_reply, "node requires parameter -ipv4 and -port");
            DAP_DELETE(l_node_info);
            return -1;
        }
        dap_chain_node_info_t *l_link_node_request = DAP_NEW_Z( dap_chain_node_info_t);
        l_link_node_request->hdr.address.uint64 = dap_chain_net_get_cur_addr_int(l_net);
        inet_pton(AF_INET, a_ipv4_str, &(l_link_node_request->hdr.ext_addr_v4));
        uint16_t l_node_port = 0;
        dap_digit_from_string(l_port_str, &l_node_port, sizeof(uint16_t));
        l_link_node_request->hdr.ext_port = l_node_port;
        // Synchronous request, wait for reply
        int res = dap_chain_net_node_list_request(l_net,l_link_node_request, true);
        switch (res)
        {
            case 0:
                dap_cli_server_cmd_set_reply_text(a_str_reply, "No server");
            break;
            case 1:
                dap_cli_server_cmd_set_reply_text(a_str_reply, "Node addr successfully added to node list");
            break;
            case 2:
                dap_cli_server_cmd_set_reply_text(a_str_reply, "Didn't add your addres node to node list");
            break;
            case 3:
                dap_cli_server_cmd_set_reply_text(a_str_reply, "Can't calculate hash for your addr");
            break;
            case 4:
                dap_cli_server_cmd_set_reply_text(a_str_reply, "Can't do handshake for your node");
            break;
            case 5:
                dap_cli_server_cmd_set_reply_text(a_str_reply, "The node is already exists");
            break;
            case 6:
                dap_cli_server_cmd_set_reply_text(a_str_reply, "Can't process node list HTTP request");
            break;
            default:
                break;
        }
        DAP_DELETE(l_link_node_request);
        DAP_DELETE(l_node_info);
        return l_ret;
        //break;
    case CMD_DEL:
        // handler of command 'node del'
    {
        int l_ret = node_info_del_with_reply(l_net, l_node_info, alias_str, a_str_reply);
        DAP_DELETE(l_node_info);
        return l_ret;
    }
    case CMD_LINK:
        if(dap_cli_server_cmd_find_option_val(a_argv, arg_index, MIN(a_argc, arg_index + 1), "add", NULL)) {
            // handler of command 'node link add -addr <node address> -link <node address>'
            int l_ret = link_add_or_del_with_reply(l_net, l_node_info, "add", alias_str, &l_link, a_str_reply);
            DAP_DELETE(l_node_info);
            return l_ret;
        }
        else if(dap_cli_server_cmd_find_option_val(a_argv, arg_index, MIN(a_argc, arg_index + 1), "del", NULL)) {
            // handler of command 'node link del -addr <node address> -link <node address>'
            int l_ret = link_add_or_del_with_reply(l_net, l_node_info, "del", alias_str, &l_link, a_str_reply);
            DAP_DELETE(l_node_info);
            return l_ret;
        }
        else {
            dap_cli_server_cmd_set_reply_text(a_str_reply, "command not recognize, supported format:\n"
                    "global_db node link <add|del] [-addr <node address>  | -alias <node alias>] -link <node address>");
            DAP_DELETE(l_node_info);
            return -1;
        }

    case CMD_DUMP: {
        // handler of command 'node dump'
        bool l_is_full = dap_cli_server_cmd_find_option_val(a_argv, arg_index, a_argc, "-full", NULL);
        return node_info_dump_with_reply(l_net, &l_node_addr, l_is_full, alias_str, a_str_reply);
    }
        // add alias
    case CMD_ALIAS:
        if(alias_str) {
            if(l_addr_str) {
                // add alias
                if(!dap_chain_node_alias_register(l_net, alias_str, &l_node_addr))
                    log_it(L_WARNING, "can't save alias %s", alias_str);
                else {
                    dap_cli_server_cmd_set_reply_text(a_str_reply, "alias mapped successfully");
                }
            }
            else {
                dap_cli_server_cmd_set_reply_text(a_str_reply, "alias can't be mapped because -addr is not found");
                return -1;
            }
        }
        else {
            dap_cli_server_cmd_set_reply_text(a_str_reply, "alias can't be mapped because -alias is not found");
            return -1;
        }

        break;
        // make connect
    case CMD_CONNECT: {
        // get address from alias if addr not defined
        if(alias_str && !l_node_addr.uint64) {
            dap_chain_node_addr_t *address_tmp = dap_chain_node_addr_get_by_alias(l_net, alias_str);
            if(address_tmp) {
                l_node_addr = *address_tmp;
                DAP_DELETE(address_tmp);
            }
            else {
                dap_cli_server_cmd_set_reply_text(a_str_reply, "no address found by alias");
                return -1;
            }
        }
        // for auto mode
        int l_is_auto = 0;
        // list of dap_chain_node_addr_t struct
        unsigned int l_nodes_count = 0;
        dap_list_t *l_node_list = NULL;
        dap_chain_node_addr_t *l_remote_node_addr = NULL;
        if(!l_node_addr.uint64) {
            // check whether auto mode
            l_is_auto = dap_cli_server_cmd_find_option_val(a_argv, arg_index, a_argc, "auto", NULL);
            if(!l_is_auto) {
                dap_cli_server_cmd_set_reply_text(a_str_reply, "addr not found");
                return -1;
            }
            // if auto mode, then looking for the node address

            // get cur node links
            bool a_is_only_cur_cell = false;
            dap_list_t *l_node_link_list = dap_chain_net_get_link_node_list(l_net, a_is_only_cur_cell);
            // get all nodes list if no links
            if(!l_node_link_list)
                l_node_list = dap_chain_net_get_node_list(l_net);
            else
                l_node_list = dap_list_concat(l_node_link_list, l_node_list);

            // select random node from the list
            l_nodes_count = dap_list_length(l_node_list);
            if(l_nodes_count > 0) {
                unsigned int l_node_pos = rand() % l_nodes_count;
                dap_list_t *l_tmp = dap_list_nth(l_node_list, l_node_pos);
                l_remote_node_addr = l_tmp->data;
                l_node_addr.uint64 = l_remote_node_addr->uint64;
            }

            if(!l_node_addr.uint64) {
                dap_cli_server_cmd_set_reply_text(a_str_reply, "no node is available");
                return -1;
            }
        }
        dap_chain_node_info_t *l_remote_node_info;
        dap_chain_node_client_t *l_node_client;
        int res;
        do {
            l_remote_node_info = node_info_read_and_reply(l_net, &l_node_addr, a_str_reply);
            if(!l_remote_node_info) {
                return -1;
            }
            // start connect
            l_node_client = dap_chain_node_client_connect_default_channels(l_net,l_remote_node_info);
            if(!l_node_client) {
                dap_cli_server_cmd_set_reply_text(a_str_reply, "can't connect");
                DAP_DELETE(l_remote_node_info);
                return -1;
            }
            // wait connected
            int timeout_ms = 7000; // 7 sec = 7000 ms
            res = dap_chain_node_client_wait(l_node_client, NODE_CLIENT_STATE_ESTABLISHED, timeout_ms);
            // select new node addr
            if(l_is_auto && res){
                if(l_remote_node_addr && l_nodes_count>1){
                    l_nodes_count--;
                    l_node_list = dap_list_remove(l_node_list, l_remote_node_addr);
                    DAP_DELETE(l_remote_node_addr);
                    unsigned int l_node_pos = rand() % l_nodes_count;
                    dap_list_t *l_tmp = dap_list_nth(l_node_list, l_node_pos);
                    l_remote_node_addr = l_tmp->data;
                    l_node_addr.uint64 = l_remote_node_addr->uint64;

                    // clean client struct
                    dap_chain_node_client_close_mt(l_node_client);
                    DAP_DELETE(l_remote_node_info);
                    //return -1;
                    continue;
                }
            }
            break;
        }
        while(1);
        // for auto mode only
        if(l_is_auto) {
            //start background thread for testing connect to the nodes
            dap_chain_node_ping_background_start(l_net, l_node_list);
            dap_list_free_full(l_node_list, NULL);
        }



        if(res) {
            dap_cli_server_cmd_set_reply_text(a_str_reply, "no response from remote node(s)");
            log_it(L_WARNING, "No response from remote node(s): err code %d", res);
            // clean client struct
            dap_chain_node_client_close_mt(l_node_client);
            //DAP_DELETE(l_remote_node_info);
            return -1;
        }

        log_it(L_NOTICE, "Stream connection established");
        dap_stream_ch_chain_sync_request_t l_sync_request = {};
         dap_stream_ch_t * l_ch_chain = dap_client_get_stream_ch_unsafe(l_node_client->client, DAP_STREAM_CH_ID);
         // fill begin id
         l_sync_request.id_start = 1;
         // fill current node address
         l_sync_request.node_addr.uint64 = dap_chain_net_get_cur_addr_int(l_net);

        // if need to get current node address (feature-2630)
        if(!l_sync_request.node_addr.uint64 )
        {
            log_it(L_NOTICE, "Now get node addr");
            uint8_t l_ch_id = DAP_STREAM_CH_ID_NET;
            dap_stream_ch_t * l_ch_chain = dap_client_get_stream_ch_unsafe(l_node_client->client, l_ch_id);

            size_t res = dap_stream_ch_chain_net_pkt_write(l_ch_chain,
            DAP_STREAM_CH_CHAIN_NET_PKT_TYPE_NODE_ADDR_LEASE_REQUEST,
            //DAP_STREAM_CH_CHAIN_NET_PKT_TYPE_NODE_ADDR_REQUEST,
            l_net->pub.id,
            NULL, 0);
            if(res == 0) {
                log_it(L_WARNING, "Can't send DAP_STREAM_CH_CHAIN_NET_PKT_TYPE_NODE_ADDR_REQUEST packet");
                dap_chain_node_client_close_mt(l_node_client);
                DAP_DELETE(l_remote_node_info);
                return -1;
            }
            int timeout_ms = 15000; // 15 sec = 15 000 ms
            int l_res = dap_chain_node_client_wait(l_node_client, NODE_CLIENT_STATE_NODE_ADDR_LEASED, timeout_ms);
            switch (l_res) {
            case 0:
                if(l_node_client->cur_node_addr.uint64 != 0) {
                    log_it(L_INFO, "Node address leased");
                    l_sync_request.node_addr.uint64 = l_node_client->cur_node_addr.uint64;
                    
                    // save cur address
                    // already saved
                    // dap_db_set_cur_node_addr_exp(l_sync_request.node_addr.uint64, l_net->pub.name);
                }
                else
                    log_it(L_WARNING, "Node address leased wrong!");
                break;
            case -1:
                log_it(L_WARNING, "Timeout with addr leasing");
            default:
                if(l_res != -1)
                    log_it(L_WARNING, "Node address request error %d", l_res);
                /*dap_chain_node_client_close(l_node_client);
                DAP_DELETE(l_remote_node_info);
                return -1;*/
            }
        }
        log_it(L_NOTICE, "Now lets sync all");

        log_it(L_INFO, "Requested GLOBAL_DB syncronizatoin, %"DAP_UINT64_FORMAT_U":%"DAP_UINT64_FORMAT_U" period", l_sync_request.id_start,
                l_sync_request.id_end);
        // copy l_sync_request to current
        //dap_stream_ch_chain_t * l_s_ch_chain = DAP_STREAM_CH_CHAIN(l_ch_chain);
        //l_s_ch_chain->request_net_id.uint64 = l_net->pub.id.uint64;
        //l_s_ch_chain->request_cell_id.uint64 = l_chain_cell_id_null.uint64;
        //memcpy(&l_s_ch_chain->request, &l_sync_request, sizeof(l_sync_request));

        if(0 == dap_stream_ch_chain_pkt_write_unsafe(l_ch_chain, DAP_STREAM_CH_CHAIN_PKT_TYPE_SYNC_GLOBAL_DB,
                l_net->pub.id.uint64, 0, 0, &l_sync_request,
                sizeof(l_sync_request))) {
            dap_cli_server_cmd_set_reply_text(a_str_reply, "Error: Can't send sync chains request");
            // clean client struct
            dap_chain_node_client_close_mt(l_node_client);
            DAP_DELETE(l_remote_node_info);
            return -1;
        }
        dap_stream_ch_set_ready_to_write_unsafe(l_ch_chain, true);
        // wait for finishing of request
        int timeout_ms = 420000; // 7 min = 420 sec = 420 000 ms
        // TODO add progress info to console
        res = dap_chain_node_client_wait(l_node_client, NODE_CLIENT_STATE_SYNCED, timeout_ms);
        if(res < 0) {
            dap_cli_server_cmd_set_reply_text(a_str_reply, "Error: can't sync with node "NODE_ADDR_FP_STR,
                                            NODE_ADDR_FP_ARGS_S(l_node_client->remote_node_addr));
            dap_chain_node_client_close_mt(l_node_client);
            DAP_DELETE(l_remote_node_info);
            log_it(L_WARNING, "Gdb synced err -2");
            return -2;

        }
        // flush global_db
        dap_global_db_flush_sync();
        log_it(L_INFO, "Gdb synced Ok");

        // Requesting chains
        dap_chain_t *l_chain = NULL;
        DL_FOREACH(l_net->pub.chains, l_chain)
        {
            // reset state NODE_CLIENT_STATE_SYNCED
            dap_chain_node_client_reset(l_node_client);
            // send request
            dap_stream_ch_chain_sync_request_t l_sync_request = {};
            dap_chain_hash_fast_t *l_hash = dap_chain_db_get_last_hash_remote(l_node_client->remote_node_addr.uint64, l_chain);
            if (l_hash) {
                l_sync_request.hash_from = *l_hash;
                DAP_DELETE(l_hash);
            }
            if(0 == dap_stream_ch_chain_pkt_write_unsafe(l_ch_chain, DAP_STREAM_CH_CHAIN_PKT_TYPE_SYNC_CHAINS,
                    l_net->pub.id.uint64, l_chain->id.uint64, l_remote_node_info->hdr.cell_id.uint64, &l_sync_request,
                    sizeof(l_sync_request))) {
                dap_cli_server_cmd_set_reply_text(a_str_reply, "Error: Can't send sync chains request");
                // clean client struct
                dap_chain_node_client_close_mt(l_node_client);
                DAP_DELETE(l_remote_node_info);
                log_it(L_INFO, "Chain '%s' synced error: Can't send sync chains request", l_chain->name);
                return -3;
            }
            log_it(L_NOTICE, "Requested syncronization for chain \"%s\"", l_chain->name);
            dap_stream_ch_set_ready_to_write_unsafe(l_ch_chain, true);

            // wait for finishing of request
            timeout_ms = 120000; // 2 min = 120 sec = 120 000 ms
            // TODO add progress info to console
            res = dap_chain_node_client_wait(l_node_client, NODE_CLIENT_STATE_SYNCED, timeout_ms);
            if(res < 0) {
                log_it(L_ERROR, "Error: Can't sync chain %s", l_chain->name);
            }
        }
        log_it(L_INFO, "Chains and gdb are synced");
        DAP_DELETE(l_remote_node_info);
        //dap_client_disconnect(l_node_client->client);
        //l_node_client->client = NULL;
        dap_chain_node_client_close_mt(l_node_client);
        dap_cli_server_cmd_set_reply_text(a_str_reply, "Node sync completed: Chains and gdb are synced");
        return 0;

    }
        // make handshake
    case CMD_HANDSHAKE: {
        // get address from alias if addr not defined
        if(alias_str && !l_node_addr.uint64) {
            dap_chain_node_addr_t *address_tmp = dap_chain_node_addr_get_by_alias(l_net, alias_str);
            if(address_tmp) {
                l_node_addr = *address_tmp;
                DAP_DELETE(address_tmp);
            }
            else {
                dap_cli_server_cmd_set_reply_text(a_str_reply, "No address found by alias");
                return -4;
            }
        }
        if(!l_node_addr.uint64) {
            dap_cli_server_cmd_set_reply_text(a_str_reply, "Addr not found");
            return -5;
        }

        dap_chain_node_info_t *node_info = node_info_read_and_reply(l_net, &l_node_addr, a_str_reply);
        if(!node_info)
            return -6;
        int timeout_ms = 5000; //5 sec = 5000 ms
        // start handshake
        dap_chain_node_client_t *l_client = dap_chain_node_client_connect_default_channels(l_net,node_info);
        if(!l_client) {
            dap_cli_server_cmd_set_reply_text(a_str_reply, "Can't connect");
            DAP_DELETE(node_info);
            return -7;
        }
        // wait handshake
        int res = dap_chain_node_client_wait(l_client, NODE_CLIENT_STATE_ESTABLISHED, timeout_ms);
        if (res) {
            dap_cli_server_cmd_set_reply_text(a_str_reply, "No response from node");
            // clean client struct
            dap_chain_node_client_close_mt(l_client);
            DAP_DELETE(node_info);
            return -8;
        }
        DAP_DELETE(node_info);
        dap_cli_server_cmd_set_reply_text(a_str_reply, "Connection established");
    }
    case CMD_CONNECTIONS: {
        char *l_reply = dap_chain_net_links_dump(l_net);
        dap_cli_server_cmd_set_reply_text(a_str_reply, "%s", l_reply);
        DAP_DELETE(l_reply);
    }
        break;
    case CMD_BALANCER: {
        //balancer link list
        size_t l_node_num = 0;
        dap_string_t * l_string_balanc = dap_string_new("\n");
        l_node_num = dap_list_length(l_net->pub.link_list);
        dap_string_append_printf(l_string_balanc, "Got %d records\n", (uint16_t)l_node_num);
        for(dap_list_t *ll = l_net->pub.link_list; ll; ll = ll->next)
        {
            dap_chain_node_info_t *l_node_link = (dap_chain_node_info_t*)ll->data;
            dap_string_append_printf(l_string_balanc, "node address "NODE_ADDR_FP_STR"  \tipv4 %s \tnumber of links %u\n",
                                     NODE_ADDR_FP_ARGS_S(l_node_link->hdr.address),
                                     inet_ntoa(l_node_link->hdr.ext_addr_v4),
                                     l_node_link->hdr.links_number);
        }
        dap_cli_server_cmd_set_reply_text(a_str_reply, "Balancer link list:\n %s \n",
                                          l_string_balanc->str);
        dap_string_free(l_string_balanc, true);
    }
        break;
    }
    return 0;
}


/**
 * @brief Traceroute command
 * return 0 OK, -1 Err
 * @param argc
 * @param argv
 * @param arg_func
 * @param str_reply
 * @return int
 */
int com_traceroute(int argc, char** argv, char **a_str_reply)
{
#ifdef DAP_OS_LINUX
    const char *addr = NULL;
    int hops = 0, time_usec = 0;
    if(argc > 1)
        addr = argv[1];
    iputils_set_verbose();
    int res = (addr) ? traceroute_util(addr, &hops, &time_usec) : -EADDRNOTAVAIL;
    if(res >= 0) {
        dap_cli_server_cmd_set_reply_text(a_str_reply, "traceroute %s hops=%d time=%.1lf ms", addr, hops,
                time_usec * 1. / 1000);
    }
    else {
        if(a_str_reply) {
            switch (-res)
            {
            case EADDRNOTAVAIL:
                dap_cli_server_cmd_set_reply_text(a_str_reply, "traceroute %s error: %s", (addr) ? addr : "",
                        (addr) ? "Name or service not known" : "Host not defined");
                break;
            case 2:
                dap_cli_server_cmd_set_reply_text(a_str_reply, "traceroute %s error: %s", addr,
                        "Unknown traceroute module");
                break;
            case 3:
                dap_cli_server_cmd_set_reply_text(a_str_reply, "traceroute %s error: %s", addr, "first hop out of range");
                break;
            case 4:
                dap_cli_server_cmd_set_reply_text(a_str_reply, "traceroute %s error: %s", addr,
                        "max hops cannot be more than 255");
                break;
            case 5:
                dap_cli_server_cmd_set_reply_text(a_str_reply, "traceroute %s error: %s", addr,
                        "no more than 10 probes per hop");
                break;
            case 6:
                dap_cli_server_cmd_set_reply_text(a_str_reply, "traceroute %s error: %s", addr,
                        "bad wait specifications");
                break;
            case 7:
                dap_cli_server_cmd_set_reply_text(a_str_reply, "traceroute %s error: %s", addr, "too big packetlen ");
                break;
            case 8:
                dap_cli_server_cmd_set_reply_text(a_str_reply, "traceroute %s error: %s", addr,
                        "IP version mismatch in addresses specified");
                break;
            case 9:
                dap_cli_server_cmd_set_reply_text(a_str_reply, "traceroute %s error: %s", addr, "bad sendtime");
                break;
            case 10:
                dap_cli_server_cmd_set_reply_text(a_str_reply, "traceroute %s error: %s", addr, "init_ip_options");
                break;
            case 11:
                dap_cli_server_cmd_set_reply_text(a_str_reply, "traceroute %s error: %s", addr, "calloc");
                break;
            case 12:
                dap_cli_server_cmd_set_reply_text(a_str_reply, "traceroute %s error: %s", addr, "parse cmdline");
                break;
            case 13:
                dap_cli_server_cmd_set_reply_text(a_str_reply, "traceroute %s error: %s", addr,
                        "trace method's init failed");
                break;
            default:
                dap_cli_server_cmd_set_reply_text(a_str_reply, "traceroute %s error(%d) %s", addr, res,
                        "trace not found");
            }
        }
    }
    return res;
#else
    UNUSED(argc);
    UNUSED(argv);
    dap_cli_server_cmd_set_reply_text(a_str_reply, "Not realized for your platform");
    return -1;
#endif
}


/**
 * @brief com_tracepath
 * Tracepath command
 * @param argc
 * @param argv
 * @param arg_func
 * @param str_reply
 * @return int
 * return 0 OK, -1 Err
 */
int com_tracepath(int argc, char** argv, char **a_str_reply)
{
#ifdef DAP_OS_LINUX
    const char *addr = NULL;
    int hops = 0, time_usec = 0;
    if(argc > 1)
        addr = argv[1];
    iputils_set_verbose();
    int res = (addr) ? tracepath_util(addr, &hops, &time_usec) : -EADDRNOTAVAIL;
    if(res >= 0) {
        if(a_str_reply)
            dap_cli_server_cmd_set_reply_text(a_str_reply, "tracepath %s hops=%d time=%.1lf ms", addr, hops,
                    time_usec * 1. / 1000);
    }
    else {
        if(a_str_reply) {
            switch (-res)
            {
            case EADDRNOTAVAIL:
                dap_cli_server_cmd_set_reply_text(a_str_reply, "tracepath %s error: %s", (addr) ? addr : "",
                        (addr) ? "Name or service not known" : "Host not defined");
                break;
            case ESOCKTNOSUPPORT:
                dap_cli_server_cmd_set_reply_text(a_str_reply, "tracepath %s error: %s", addr, "Can't create socket");
                break;
            case 2:
                dap_cli_server_cmd_set_reply_text(a_str_reply, "tracepath %s error: %s", addr,
                        "Can't setsockopt IPV6_MTU_DISCOVER");
                break;
            case 3:
                dap_cli_server_cmd_set_reply_text(a_str_reply, "tracepath %s error: %s", addr,
                        "Can't setsockopt IPV6_RECVERR");
                break;
            case 4:
                dap_cli_server_cmd_set_reply_text(a_str_reply, "tracepath %s error: %s", addr,
                        "Can't setsockopt IPV6_HOPLIMIT");
                break;
            case 5:
                dap_cli_server_cmd_set_reply_text(a_str_reply, "tracepath %s error: %s", addr,
                        "Can't setsockopt IP_MTU_DISCOVER");
                break;
            case 6:
                dap_cli_server_cmd_set_reply_text(a_str_reply, "tracepath %s error: %s", addr,
                        "Can't setsockopt IP_RECVERR");
                break;
            case 7:
                dap_cli_server_cmd_set_reply_text(a_str_reply, "tracepath %s error: %s", addr,
                        "Can't setsockopt IP_RECVTTL");
                break;
            case 8:
                dap_cli_server_cmd_set_reply_text(a_str_reply, "tracepath %s error: %s", addr, "malloc");
                break;
            case 9:
                dap_cli_server_cmd_set_reply_text(a_str_reply, "tracepath %s error: %s", addr,
                        "Can't setsockopt IPV6_UNICAST_HOPS");
                break;
            case 10:
                dap_cli_server_cmd_set_reply_text(a_str_reply, "tracepath %s error: %s", addr, "Can't setsockopt IP_TTL");
                break;
            default:
                dap_cli_server_cmd_set_reply_text(a_str_reply, "tracepath %s error(%d) %s", addr, res, "trace not found");
            }
        }
    }
    return res;
#else
    UNUSED(argc);
    UNUSED(argv);
    dap_cli_server_cmd_set_reply_text(a_str_reply, "Not realized for your platform");
    return -1;
#endif
}


/**
 * @brief Ping command
 * return 0 OK, -1 Err
 * @param argc
 * @param argv
 * @param arg_func
 * @param str_reply
 * @return int
 */
int com_ping(int a_argc, char**a_argv, char **a_str_reply)
{
#ifdef DAP_OS_LINUX

    int n = 4;
    if (a_argc < 2) {
        dap_cli_server_cmd_set_reply_text(a_str_reply, "Host not specified");
        return -1;
    }
    const char *n_str = NULL;
    int argc_host = 1;
    int argc_start = 1;
    argc_start = dap_cli_server_cmd_find_option_val(a_argv, argc_start, a_argc, "-n", &n_str);
    if(argc_start) {
        argc_host = argc_start + 1;
        n = (n_str) ? atoi(n_str) : 4;
    }
    else {
        argc_start = dap_cli_server_cmd_find_option_val(a_argv, argc_start, a_argc, "-c", &n_str);
        if(argc_start) {
            argc_host = argc_start + 1;
            n = (n_str) ? atoi(n_str) : 4;
        }
    }
    if(n <= 1)
        n = 1;
    const char *addr = a_argv[argc_host];
    iputils_set_verbose();
    ping_handle_t *l_ping_handle = ping_handle_create();
    int res = (addr) ? ping_util(l_ping_handle, addr, n) : -EADDRNOTAVAIL;
    DAP_DELETE(l_ping_handle);
    if(res >= 0) {
        if(a_str_reply)
            dap_cli_server_cmd_set_reply_text(a_str_reply, "Ping %s time=%.1lf ms", addr, res * 1. / 1000);
    }
    else {
        if(a_str_reply) {
            switch (-res)
            {
            case EDESTADDRREQ:
                dap_cli_server_cmd_set_reply_text(a_str_reply, "Ping %s error: %s", addr, "Destination address required");
                break;
            case EADDRNOTAVAIL:
                dap_cli_server_cmd_set_reply_text(a_str_reply, "Ping %s error: %s", (addr) ? addr : "",
                        (addr) ? "Host not found" : "Host not defined");
                break;
            case EPFNOSUPPORT:
                dap_cli_server_cmd_set_reply_text(a_str_reply, "Ping %s error: %s", addr, "Unknown protocol family");
                break;
            default:
                dap_cli_server_cmd_set_reply_text(a_str_reply, "Ping %s error(%d)", addr, -res);
            }
        }
    }
    return res;
#else
    UNUSED(a_argc);
    UNUSED(a_argv);
    dap_cli_server_cmd_set_reply_text(a_str_reply, "Not realized for your platform");
    return -1;
#endif
}

/**
 * @brief com_version
 * @param argc
 * @param argv
 * @param arg_func
 * @param str_reply
 * @return
 */
int com_version(int argc, char ** argv, char **a_str_reply)
{
    (void) argc;
    (void) argv;
#ifndef DAP_VERSION
#pragma message "[!WRN!] DAP_VERSION IS NOT DEFINED. Manual override engaged."
#define DAP_VERSION 0.9-15
#endif
    dap_cli_server_cmd_set_reply_text(a_str_reply,
            "%s version %s\n", dap_get_appname(), DAP_VERSION );
    return 0;
}


/**
 * @brief
 * Help command
 * @param argc
 * @param argv
 * @param arg_func
 * @param str_reply
 * @return int
 */
int com_help(int a_argc, char **a_argv, char **a_str_reply)
{
    if (a_argc > 1) {
        log_it(L_DEBUG, "Help for command %s", a_argv[1]);
        dap_cli_cmd_t *l_cmd = dap_cli_server_cmd_find(a_argv[1]);
        if(l_cmd) {
            dap_cli_server_cmd_set_reply_text(a_str_reply, "%s:\n%s", l_cmd->doc, l_cmd->doc_ex);
            return 0;
        } else {
            dap_cli_server_cmd_set_reply_text(a_str_reply, "command \"%s\" not recognized", a_argv[1]);
        }
        return -1;
    } else {
        // TODO Read list of commands & return it
        log_it(L_DEBUG, "General help requested");
        dap_string_t * l_help_list_str = dap_string_new(NULL);
        dap_cli_cmd_t *l_cmd = dap_cli_server_cmd_get_first();
        while(l_cmd) {
            dap_string_append_printf(l_help_list_str, "%s:\t\t\t%s\n",
                    l_cmd->name, l_cmd->doc ? l_cmd->doc : "(undocumented command)");
            l_cmd = (dap_cli_cmd_t*) l_cmd->hh.next;
        }
        dap_cli_server_cmd_set_reply_text(a_str_reply,
                "Available commands:\n\n%s\n",
                l_help_list_str->len ? l_help_list_str->str : "NO ANY COMMAND WERE DEFINED");
        return 0;
    }
}


/**
 * @brief com_tx_wallet
 * Wallet info
 * com_tx_create command
 * @param argc
 * @param argv
 * @param arg_func
 * @param str_reply
 * @return int
 */
int com_tx_wallet(int a_argc, char **a_argv, char **a_str_reply)
{
const char *c_wallets_path = dap_chain_wallet_get_path(g_config);
enum { CMD_NONE, CMD_WALLET_NEW, CMD_WALLET_LIST, CMD_WALLET_INFO, CMD_WALLET_ACTIVATE, CMD_WALLET_DEACTIVATE, CMD_WALLET_CONVERT };
int l_arg_index = 1, l_rc, cmd_num = CMD_NONE;

    // find  add parameter ('alias' or 'handshake')
    if(dap_cli_server_cmd_find_option_val(a_argv, l_arg_index, MIN(a_argc, l_arg_index + 1), "new", NULL))
        cmd_num = CMD_WALLET_NEW;
    else if(dap_cli_server_cmd_find_option_val(a_argv, l_arg_index, MIN(a_argc, l_arg_index + 1), "list", NULL))
        cmd_num = CMD_WALLET_LIST;
    else if(dap_cli_server_cmd_find_option_val(a_argv, l_arg_index, MIN(a_argc, l_arg_index + 1), "info", NULL))
        cmd_num = CMD_WALLET_INFO;
    else if(dap_cli_server_cmd_find_option_val(a_argv, l_arg_index, MIN(a_argc, l_arg_index + 1), "activate", NULL))
        cmd_num = CMD_WALLET_ACTIVATE;
    else if(dap_cli_server_cmd_find_option_val(a_argv, l_arg_index, MIN(a_argc, l_arg_index + 1), "deactivate", NULL))
        cmd_num = CMD_WALLET_DEACTIVATE;
    else if(dap_cli_server_cmd_find_option_val(a_argv, l_arg_index, MIN(a_argc, l_arg_index + 1), "convert", NULL))
        cmd_num = CMD_WALLET_CONVERT;

    l_arg_index++;

    if(cmd_num == CMD_NONE) {
        dap_cli_server_cmd_set_reply_text (a_str_reply,
                "Format of command: wallet {new -w <wallet_name> | list | info [-addr <addr>]|[-w <wallet_name> -net <net_name>]}");
        return -1;
    }

    const char *l_addr_str = NULL, *l_wallet_name = NULL, *l_net_name = NULL, *l_sign_type_str = NULL, *l_restore_str = NULL,
            *l_pass_str = NULL, *l_ttl_str = NULL;

    // find wallet addr
    dap_cli_server_cmd_find_option_val(a_argv, l_arg_index, a_argc, "-addr", &l_addr_str);
    dap_cli_server_cmd_find_option_val(a_argv, l_arg_index, a_argc, "-w", &l_wallet_name);
    dap_cli_server_cmd_find_option_val(a_argv, l_arg_index, a_argc, "-net", &l_net_name);
    dap_cli_server_cmd_find_option_val(a_argv, l_arg_index, a_argc, "-password", &l_pass_str);
    dap_cli_server_cmd_find_option_val(a_argv, l_arg_index, a_argc, "-sign", &l_sign_type_str);

    // Check if wallet name has only digits and English letter
    if (l_wallet_name && !dap_isstralnum(l_wallet_name)){
        dap_cli_server_cmd_set_reply_text(a_str_reply, "Wallet name must contains digits and aplhabetical symbols");
        return -1;
    }

    dap_chain_net_t * l_net = l_net_name ? dap_chain_net_by_name(l_net_name) : NULL;
    dap_string_t *l_string_ret = dap_string_new(NULL);
    dap_chain_wallet_t *l_wallet = NULL;
    dap_chain_addr_t *l_addr = NULL;

    if(l_net_name && !l_net) {
        dap_cli_server_cmd_set_reply_text(a_str_reply, "Not found net by name '%s'", l_net_name);
        return -1;
    }

    switch (cmd_num) {
        // wallet list
        case CMD_WALLET_LIST: {
            DIR * l_dir = opendir(c_wallets_path);
            if(l_dir) {
                struct dirent * l_dir_entry = NULL;

                while( (l_dir_entry = readdir(l_dir)) ) {
                    const char *l_file_name = l_dir_entry->d_name;
                    size_t l_file_name_len = (l_file_name) ? strlen(l_file_name) : 0;

                    if ( (l_file_name_len > 8) && (!strcmp(l_file_name + l_file_name_len - 8, ".dwallet")) ) {
                        char l_file_path_tmp[MAX_PATH] = {0};
                        snprintf(l_file_path_tmp, sizeof(l_file_path_tmp) - 1, "%s/%s", c_wallets_path, l_file_name);

                        l_wallet = dap_chain_wallet_open(l_file_name, c_wallets_path);

                        if (l_wallet) {
                            l_addr = l_net ? dap_chain_wallet_get_addr(l_wallet, l_net->pub.id) : NULL;
                            char *l_addr_str = dap_chain_addr_to_str(l_addr);

                            dap_string_append_printf(l_string_ret, "Wallet: %.*s%s %s\n", (int) l_file_name_len - 8, l_file_name,
                                (l_wallet->flags & DAP_WALLET$M_FL_ACTIVE) ? " (Active)" : "",
                                dap_chain_wallet_check_bliss_sign(l_wallet));

                            if (l_addr_str) {
                                dap_string_append_printf(l_string_ret, "addr: %s\n", (l_addr_str) ? l_addr_str : "-");
                                DAP_DELETE(l_addr_str);
                            }

                            dap_chain_wallet_close(l_wallet);

                        } else dap_string_append_printf(l_string_ret, "Wallet: %.*s (non-Active)\n", (int) l_file_name_len - 8, l_file_name);
                    } else if ((l_file_name_len > 7) && (!strcmp(l_file_name + l_file_name_len - 7, ".backup"))) {
                        dap_string_append_printf(l_string_ret, "Wallet: %.*s (Backup)\n", (int) l_file_name_len - 7, l_file_name);
                    }
                }
                closedir(l_dir);
            }
            break;
        }
        // wallet info
        case CMD_WALLET_INFO: {
            dap_ledger_t *l_ledger = NULL;
            if ((l_wallet_name && l_addr_str) || (!l_wallet_name && !l_addr_str)) {
                dap_cli_server_cmd_set_reply_text(a_str_reply, "You should use either the -w or -addr option for the wallet info command.");
                dap_string_free(l_string_ret, true);
                return -1;
            }
            if(l_wallet_name) {
                if(!l_net) {
                    dap_cli_server_cmd_set_reply_text(a_str_reply, "Subcommand info requires parameter '-net'");
                    dap_string_free(l_string_ret, true);
                    return -1;
                }
                l_wallet = dap_chain_wallet_open(l_wallet_name, c_wallets_path);
                l_addr = (dap_chain_addr_t *) dap_chain_wallet_get_addr(l_wallet, l_net->pub.id );
            } else {
                l_addr = dap_chain_addr_from_str(l_addr_str);
            }
            
            if (!l_addr){
                if(l_wallet)
                    dap_chain_wallet_close(l_wallet);
                dap_string_free(l_string_ret, true);
                dap_cli_server_cmd_set_reply_text(a_str_reply, "Wallet not found");
                return -1;
            } else {
                l_net = dap_chain_net_by_id(l_addr->net_id);
                if(l_net) {
                    l_ledger = l_net->pub.ledger;
                    l_net_name = l_net->pub.name;
                } else {
                    dap_cli_server_cmd_set_reply_text(a_str_reply, "Can't find network id 0x%016"DAP_UINT64_FORMAT_X" from address %s",
                                                    l_addr->net_id.uint64, l_addr_str);
                    dap_string_free(l_string_ret, true);
                    return -1;
                }
            }

            char *l_l_addr_str = dap_chain_addr_to_str((dap_chain_addr_t*) l_addr);
            if(l_wallet)
                dap_string_append_printf(l_string_ret, "%s\nwallet: %s\n", dap_chain_wallet_check_bliss_sign(l_wallet), l_wallet->name);
            dap_string_append_printf(l_string_ret, "addr: %s\n", (l_l_addr_str) ? l_l_addr_str : "-");
            dap_string_append_printf(l_string_ret, "network: %s\n", (l_net_name ) ? l_net_name : "-");

            size_t l_l_addr_tokens_size = 0;
            char **l_l_addr_tokens = NULL;
            dap_chain_ledger_addr_get_token_ticker_all(l_ledger, l_addr, &l_l_addr_tokens, &l_l_addr_tokens_size);
            if(l_l_addr_tokens_size > 0)
                dap_string_append_printf(l_string_ret, "balance:\n");
            else
                dap_string_append_printf(l_string_ret, "balance: 0");

            for(size_t i = 0; i < l_l_addr_tokens_size; i++) {
                if(l_l_addr_tokens[i]) {
                    uint256_t l_balance = dap_chain_ledger_calc_balance(l_ledger, l_addr, l_l_addr_tokens[i]);
                    char *l_balance_coins = dap_chain_balance_to_coins(l_balance);
                    char *l_balance_datoshi = dap_chain_balance_print(l_balance);
                    dap_string_append_printf(l_string_ret, "\t%s (%s) %s\n", l_balance_coins,
                            l_balance_datoshi, l_l_addr_tokens[i]);
                    if(i < l_l_addr_tokens_size - 1)
                        dap_string_append_printf(l_string_ret, "\n");
                    DAP_DELETE(l_balance_coins);
                    DAP_DELETE(l_balance_datoshi);

                }
                DAP_DELETE(l_l_addr_tokens[i]);
            }
            DAP_DELETE(l_l_addr_tokens);
            DAP_DELETE(l_l_addr_str);
            if(l_wallet)
                dap_chain_wallet_close(l_wallet);
            break;
        }
        default: {
            if( !l_wallet_name ) {
                dap_string_free(l_string_ret, true);
                return  dap_cli_server_cmd_set_reply_text(a_str_reply, "Wallet name option <-w>  not defined"), -EINVAL;
            }
            if( !l_pass_str && cmd_num != CMD_WALLET_NEW) {
                dap_string_free(l_string_ret, true);
                return  dap_cli_server_cmd_set_reply_text(a_str_reply, "Wallet password option <-password>  not defined"), -EINVAL;
            }
            if ( l_pass_str && DAP_WALLET$SZ_PASS < strnlen(l_pass_str, DAP_WALLET$SZ_PASS + 1) ) {
                dap_cli_server_cmd_set_reply_text(a_str_reply, "Wallet's password is too long ( > %d)", DAP_WALLET$SZ_PASS);
                log_it(L_ERROR, "Wallet's password is too long ( > %d)", DAP_WALLET$SZ_PASS);
                dap_string_free(l_string_ret, true);
                return -EINVAL;
            }
            switch (cmd_num) {
                case CMD_WALLET_ACTIVATE:
                case CMD_WALLET_DEACTIVATE: {
                    const char *l_prefix = cmd_num == CMD_WALLET_ACTIVATE ? "" : "de";
                    dap_cli_server_cmd_find_option_val(a_argv, l_arg_index, a_argc, "-ttl", &l_ttl_str);
                    l_rc = l_ttl_str ? strtoul(l_ttl_str, NULL, 10) : 60;

                    l_rc = cmd_num == CMD_WALLET_ACTIVATE
                            ? dap_chain_wallet_activate(l_wallet_name, strlen(l_wallet_name), l_pass_str, strlen(l_pass_str), l_rc)
                            : dap_chain_wallet_deactivate (l_wallet_name, strlen(l_wallet_name), l_pass_str, strlen(l_pass_str));

                    switch (l_rc) {
                    case 0:
                        dap_string_append_printf(l_string_ret, "Wallet %s is %sactivated\n", l_wallet_name, l_prefix);
                        break;
                    case -EBUSY:
                        dap_string_append_printf(l_string_ret, "Error: wallet %s is already %sactivated\n", l_wallet_name, l_prefix);
                        break;
                    case -EAGAIN:
                        dap_string_append_printf(l_string_ret, "Error: wrong password for wallet %s\n", l_wallet_name);
                        break;
                    default: {
                        char l_buf[512] = { '\0' };
                        strerror_r(l_rc, l_buf, sizeof(l_buf) - 1);
                        dap_string_append_printf(l_string_ret, "Wallet %s %sactivation error %d : %s\n", l_wallet_name, l_prefix, l_rc, l_buf);
                        break;
                    }
                    }
                } break;
                // convert wallet
                case CMD_WALLET_CONVERT: {
                    l_wallet = dap_chain_wallet_open(l_wallet_name, c_wallets_path);
                    if (!l_wallet) {
                        dap_cli_server_cmd_set_reply_text(a_str_reply, "wrong password");
                        return -1;
                    } else if (l_wallet->flags & DAP_WALLET$M_FL_ACTIVE) {
                        dap_cli_server_cmd_set_reply_text(a_str_reply, "Wallet can't be converted twice");
                        dap_string_free(l_string_ret, true);
                        return  -1;
                    }
                    // create wallet backup 
                    dap_chain_wallet_internal_t* l_file_name = DAP_CHAIN_WALLET_INTERNAL(l_wallet);
                    snprintf(l_file_name->file_name, sizeof(l_file_name->file_name)  - 1, "%s/%s_%012lu%s", c_wallets_path, l_wallet_name, time(NULL),".backup");
                    if ( dap_chain_wallet_save(l_wallet, NULL) ) {
                        dap_cli_server_cmd_set_reply_text(a_str_reply, "Can't create backup wallet file because of internal error");
                        dap_string_free(l_string_ret, true);
                        return  -1;
                    }
                    // change to old filename
                    snprintf(l_file_name->file_name, sizeof(l_file_name->file_name)  - 1, "%s/%s%s", c_wallets_path, l_wallet_name, ".dwallet");
                    if ( dap_chain_wallet_save(l_wallet, l_pass_str) ) {
                        dap_cli_server_cmd_set_reply_text(a_str_reply, "Wallet is not converted because of internal error");
                        dap_string_free(l_string_ret, true);
                        return  -1;
                    }

                    log_it(L_INFO, "Wallet %s has been converted", l_wallet_name);
                    dap_string_append_printf(l_string_ret, "%s\nWallet: %s successfully converted\n", dap_chain_wallet_check_bliss_sign(l_wallet), l_wallet_name);
                    dap_chain_wallet_close(l_wallet);
                    break;
                }
                // new wallet
                case CMD_WALLET_NEW: {
                    int l_restore_opt = dap_cli_server_cmd_find_option_val(a_argv, l_arg_index, a_argc, "-restore", &l_restore_str);
                    int l_restore_legacy_opt = 0;
                    if (!l_restore_str)
                        l_restore_legacy_opt = dap_cli_server_cmd_find_option_val(a_argv, l_arg_index, a_argc, "-restore_legacy", &l_restore_str);
                    // rewrite existing wallet
                    int l_is_force = dap_cli_server_cmd_find_option_val(a_argv, l_arg_index, a_argc, "-force", NULL);

                    // check wallet existence
                    if (!l_is_force) {
                        char *l_file_name = dap_strdup_printf("%s/%s.dwallet", c_wallets_path, l_wallet_name);
                        FILE *l_exists = fopen(l_file_name, "rb");
                        DAP_DELETE(l_file_name);
                        if (l_exists) {
                            dap_cli_server_cmd_set_reply_text(a_str_reply, "Wallet %s already exists", l_wallet_name);
                            fclose(l_exists);
                            dap_string_free(l_string_ret, true);
                            return -1;
                        }
                    }

                    dap_sign_type_t l_sign_type;
                    if (!l_sign_type_str) {
                        l_sign_type.type = SIG_TYPE_DILITHIUM;
                        l_sign_type_str = dap_sign_type_to_str(l_sign_type);
                    } else {
                        l_sign_type = dap_sign_type_from_str(l_sign_type_str);
                        if (l_sign_type.type == SIG_TYPE_NULL){
                            dap_cli_server_cmd_set_reply_text(a_str_reply, "Unknown signature type, please use:\n sig_picnic\n sig_dil\n sig_falcon\n sig_multi\n sig_multi2\n");
                            dap_string_free(l_string_ret, true);
                            return -1;
                        }
                    }
                    // Check unsupported tesla and bliss algorithm

                    if (l_sign_type.type == SIG_TYPE_TESLA || l_sign_type.type == SIG_TYPE_BLISS) {
                        if (l_sign_type.type == SIG_TYPE_BLISS && (l_restore_opt || l_restore_legacy_opt)) {
                            dap_string_append_printf(l_string_ret, "CAUTION!!! CAUTION!!! CAUTION!!!\nThe Bliss signature is deprecated. We recommend you to create a new wallet with another available signature and transfer funds there.\n");
                        } else {
                            dap_string_free(l_string_ret, true);
                            return  dap_cli_server_cmd_set_reply_text(a_str_reply, "This signature algorithm is no longer supported, please, use another variant"), -1;
                        }
                    }

                    uint8_t *l_seed = NULL;
                    size_t l_seed_size = 0, l_restore_str_size = dap_strlen(l_restore_str);

                    if(l_restore_opt || l_restore_legacy_opt) {
                        if (l_restore_str_size > 3 && !dap_strncmp(l_restore_str, "0x", 2) && (!dap_is_hex_string(l_restore_str + 2, l_restore_str_size - 2) || l_restore_legacy_opt)) {
                            l_seed_size = (l_restore_str_size - 2) / 2;
                            l_seed = DAP_NEW_Z_SIZE(uint8_t, l_seed_size);
                            if(!l_seed) {
                                log_it(L_CRITICAL, "Memory allocation error");
                                dap_string_free(l_string_ret, true);
                                return -1;
                            }
                            dap_hex2bin(l_seed, l_restore_str + 2, l_restore_str_size - 2);
                            if (l_restore_legacy_opt) {
                                dap_string_append_printf(l_string_ret, "CAUTION!!! CAUTION!!! CAUTION!!!\nYour wallet has a low level of protection. Please create a new wallet again with the option -restore\n");
                            }
                        } else {
                            dap_cli_server_cmd_set_reply_text(a_str_reply, "Restored hash is invalid or too short, wallet is not created. Please use -restore 0x<hex_value> or -restore_legacy 0x<restore_string>");
                            dap_string_free(l_string_ret, true);
                            return -1;
                        }
                    }

                    // Creates new wallet
                    l_wallet = dap_chain_wallet_create_with_seed(l_wallet_name, c_wallets_path, l_sign_type,
                            l_seed, l_seed_size, l_pass_str);
                    DAP_DELETE(l_seed);
                    if (!l_wallet) {
                        dap_string_free(l_string_ret, true);
                        return  dap_cli_server_cmd_set_reply_text(a_str_reply, "Wallet is not created because of internal error. Check name or password length (max 64 chars)"), -1;
                    }

                    l_addr = l_net? dap_chain_wallet_get_addr(l_wallet,l_net->pub.id ) : NULL;

                    char *l_l_addr_str = l_addr ? dap_chain_addr_to_str(l_addr) : NULL;
                    dap_string_append_printf(l_string_ret, "Wallet: %s (type=%s) successfully created\n", l_wallet->name, l_sign_type_str);
                    if ( l_l_addr_str ) {
                        dap_string_append_printf(l_string_ret, "new address %s", l_l_addr_str);
                        DAP_DELETE(l_l_addr_str);
                    }
                    dap_chain_wallet_close(l_wallet);
                    break;
                }
            }
        }
    }

    *a_str_reply = dap_string_free(l_string_ret, false);
    return 0;
}


typedef enum dap_chain_node_cli_cmd_values_parse_net_chain_err_to_json {
    DAP_CHAIN_NODE_CLI_CMD_VALUES_PARSE_NET_CHAIN_ERR_INTERNAL_COMMAND_PROCESSING = 101,
    DAP_CHAIN_NODE_CLI_CMD_VALUES_PARSE_NET_CHAIN_ERR_NET_STR_IS_NUL = 102,
    DAP_CHAIN_NODE_CLI_CMD_VALUES_PARSE_NET_CHAIN_ERR_NET_NOT_FOUND = 103,
    DAP_CHAIN_NODE_CLI_CMD_VALUES_PARSE_NET_CHAIN_ERR_CHAIN_NOT_FOUND = 104,
    DAP_CHAIN_NODE_CLI_CMD_VALUES_PARSE_NET_CHAIN_ERR_CHAIN_STR_IS_NULL = 105,
    DAP_CHAIN_NODE_CLI_CMD_VALUES_PARSE_NET_CHAIN_ERR_CONFIG_DEFAULT_DATUM = 106
} dap_chain_node_cli_cmd_values_parse_net_chain_err_to_json;
int dap_chain_node_cli_cmd_values_parse_net_chain_for_json(int *a_arg_index, int a_argc,
                                                           char **a_argv,
                                                           dap_chain_t **a_chain, dap_chain_net_t **a_net) {
    const char * l_chain_str = NULL;
    const char * l_net_str = NULL;

    // Net name
    if(a_net)
        dap_cli_server_cmd_find_option_val(a_argv, *a_arg_index, a_argc, "-net", &l_net_str);
    else {
        dap_json_rpc_error_add(DAP_CHAIN_NODE_CLI_CMD_VALUES_PARSE_NET_CHAIN_ERR_INTERNAL_COMMAND_PROCESSING,
                               "Error in internal command processing.");
        return DAP_CHAIN_NODE_CLI_CMD_VALUES_PARSE_NET_CHAIN_ERR_INTERNAL_COMMAND_PROCESSING;
    }

    // Select network
    if(!l_net_str) {
        dap_json_rpc_error_add(DAP_CHAIN_NODE_CLI_CMD_VALUES_PARSE_NET_CHAIN_ERR_NET_STR_IS_NUL, "%s requires parameter '-net'", a_argv[0]);
        return DAP_CHAIN_NODE_CLI_CMD_VALUES_PARSE_NET_CHAIN_ERR_NET_STR_IS_NUL;
    }

    if((*a_net = dap_chain_net_by_name(l_net_str)) == NULL) { // Can't find such network
        char l_str_to_reply_chain[500] = {0};
        char *l_str_to_reply = NULL;
        sprintf(l_str_to_reply_chain, "%s can't find network \"%s\"\n", a_argv[0], l_net_str);
        l_str_to_reply = dap_strcat2(l_str_to_reply,l_str_to_reply_chain);
        dap_string_t* l_net_str = dap_cli_list_net();
        l_str_to_reply = dap_strcat2(l_str_to_reply,l_net_str->str);
        dap_json_rpc_error_add(DAP_CHAIN_NODE_CLI_CMD_VALUES_PARSE_NET_CHAIN_ERR_NET_NOT_FOUND, "%s can't find network \"%s\"\n%s", a_argv[0], l_net_str, l_str_to_reply);
        return DAP_CHAIN_NODE_CLI_CMD_VALUES_PARSE_NET_CHAIN_ERR_NET_NOT_FOUND;
    }

    // Chain name
    if(a_chain) {
        dap_cli_server_cmd_find_option_val(a_argv, *a_arg_index, a_argc, "-chain", &l_chain_str);

        // Select chain
        if(l_chain_str) {
            if ((*a_chain = dap_chain_net_get_chain_by_name(*a_net, l_chain_str)) == NULL) { // Can't find such chain
                char l_str_to_reply_chain[500] = {0};
                char *l_str_to_reply = NULL;
                sprintf(l_str_to_reply_chain, "%s requires parameter '-chain' to be valid chain name in chain net %s. Current chain %s is not valid\n",
                        a_argv[0], l_net_str, l_chain_str);
                l_str_to_reply = dap_strcat2(l_str_to_reply,l_str_to_reply_chain);
                dap_chain_t * l_chain;
                dap_chain_net_t * l_chain_net = *a_net;
                l_str_to_reply = dap_strcat2(l_str_to_reply,"\nAvailable chains:\n");
                DL_FOREACH(l_chain_net->pub.chains, l_chain) {
                    l_str_to_reply = dap_strcat2(l_str_to_reply,"\t");
                    l_str_to_reply = dap_strcat2(l_str_to_reply,l_chain->name);
                    l_str_to_reply = dap_strcat2(l_str_to_reply,"\n");
                }
                dap_json_rpc_error_add(DAP_CHAIN_NODE_CLI_CMD_VALUES_PARSE_NET_CHAIN_ERR_CHAIN_NOT_FOUND, l_str_to_reply);
                return DAP_CHAIN_NODE_CLI_CMD_VALUES_PARSE_NET_CHAIN_ERR_CHAIN_NOT_FOUND;
            }
        }
        else if (!strcmp(a_argv[0], "token_decl")  || !strcmp(a_argv[0], "token_decl_sign")) {
            if (	(*a_chain = dap_chain_net_get_default_chain_by_chain_type(*a_net, CHAIN_TYPE_TOKEN)) == NULL )
            {
                dap_json_rpc_error_add(DAP_CHAIN_NODE_CLI_CMD_VALUES_PARSE_NET_CHAIN_ERR_CONFIG_DEFAULT_DATUM, "%s requires parameter '-chain' or set default datum "
                                             "type in chain configuration file");
                return DAP_CHAIN_NODE_CLI_CMD_VALUES_PARSE_NET_CHAIN_ERR_CONFIG_DEFAULT_DATUM;
            }
        }
    }
    return 0;
}


/**
 * @brief s_values_parse_net_chain
 * @param argc
 * @param argv
 * @param str_reply
 * @param l_chain
 * @param l_net
 * @return
 */
int dap_chain_node_cli_cmd_values_parse_net_chain(int *a_arg_index, int a_argc, char **a_argv, char **a_str_reply,
        dap_chain_t **a_chain, dap_chain_net_t **a_net)
{
    const char * l_chain_str = NULL;
    const char * l_net_str = NULL;

    // Net name
    if(a_net)
        dap_cli_server_cmd_find_option_val(a_argv, *a_arg_index, a_argc, "-net", &l_net_str);
    else
        return -100;

    // Select network
    if(!l_net_str) {
        dap_cli_server_cmd_set_reply_text(a_str_reply, "%s requires parameter '-net'", a_argv[0]);
        return -101;
    }

    if((*a_net = dap_chain_net_by_name(l_net_str)) == NULL) { // Can't find such network
        dap_cli_server_cmd_set_reply_text(a_str_reply, "%s can't find network \"%s\"", a_argv[0], l_net_str);
        char l_str_to_reply_chain[500] = {0};
        char *l_str_to_reply = NULL;
        sprintf(l_str_to_reply_chain, "%s can't find network \"%s\"\n", a_argv[0], l_net_str);
        l_str_to_reply = dap_strcat2(l_str_to_reply,l_str_to_reply_chain);
        dap_string_t* l_net_str = dap_cli_list_net();
        l_str_to_reply = dap_strcat2(l_str_to_reply,l_net_str->str);
        dap_cli_server_cmd_set_reply_text(a_str_reply, "%s", l_str_to_reply);
        return -102;
    }

    // Chain name
    if(a_chain) {
        dap_cli_server_cmd_find_option_val(a_argv, *a_arg_index, a_argc, "-chain", &l_chain_str);

        // Select chain
        if(l_chain_str) {
            if ((*a_chain = dap_chain_net_get_chain_by_name(*a_net, l_chain_str)) == NULL) { // Can't find such chain
                char l_str_to_reply_chain[500] = {0};
                char *l_str_to_reply = NULL;
                sprintf(l_str_to_reply_chain, "%s requires parameter '-chain' to be valid chain name in chain net %s. Current chain %s is not valid\n",
                        a_argv[0], l_net_str, l_chain_str);
                l_str_to_reply = dap_strcat2(l_str_to_reply,l_str_to_reply_chain);
                dap_chain_t * l_chain;
                dap_chain_net_t * l_chain_net = *a_net;
                l_str_to_reply = dap_strcat2(l_str_to_reply,"\nAvailable chains:\n");
                DL_FOREACH(l_chain_net->pub.chains, l_chain) {
                        l_str_to_reply = dap_strcat2(l_str_to_reply,"\t");
                        l_str_to_reply = dap_strcat2(l_str_to_reply,l_chain->name);
                        l_str_to_reply = dap_strcat2(l_str_to_reply,"\n");
                }
                dap_cli_server_cmd_set_reply_text(a_str_reply, "%s", l_str_to_reply);
                return -103;
            }
        }
        else if (	!strcmp(a_argv[0], "token_decl")
        ||			!strcmp(a_argv[0], "token_decl_sign")) {
            if (	(*a_chain = dap_chain_net_get_default_chain_by_chain_type(*a_net, CHAIN_TYPE_TOKEN)) == NULL )
            {
                dap_cli_server_cmd_set_reply_text(a_str_reply,
                                                  "%s requires parameter '-chain' or set default datum type in chain configuration file",
                                                  a_argv[0]);
                return -105;
            }
        } else {
            dap_cli_server_cmd_set_reply_text(a_str_reply, "%s requires parameter '-chain'", a_argv[0]);
            return -104;
        }
    }
    return 0;
}

/**
 * @brief
 * sign data (datum_token) by certificates (1 or more)
 * successful count of signes return in l_sign_counter
 * @param l_certs - array with certificates loaded from dcert file
 * @param l_datum_token - updated pointer for l_datum_token variable after realloc
 * @param l_certs_count - count of certificate
 * @param l_datum_data_offset - offset of datum
 * @param l_sign_counter - counter of successful data signing operation
 * @return dap_chain_datum_token_t*
 */
static dap_chain_datum_token_t * s_sign_cert_in_cycle(dap_cert_t ** l_certs, dap_chain_datum_token_t *l_datum_token, size_t l_certs_count,
            size_t *l_datum_signs_offset, uint16_t * l_sign_counter)
{
    if (!l_datum_signs_offset) {
        log_it(L_DEBUG,"l_datum_data_offset is NULL");
        return NULL;
    }

    size_t l_tsd_size = 0;
    if ((l_datum_token->type == DAP_CHAIN_DATUM_TOKEN_TYPE_DECL) &&
            ((l_datum_token->subtype == DAP_CHAIN_DATUM_TOKEN_SUBTYPE_PRIVATE)
            ||(l_datum_token->subtype == DAP_CHAIN_DATUM_TOKEN_SUBTYPE_NATIVE)))
        l_tsd_size = l_datum_token->header_native_decl.tsd_total_size;
    if ((l_datum_token->type == DAP_CHAIN_DATUM_TOKEN_TYPE_UPDATE) &&
            ((l_datum_token->subtype == DAP_CHAIN_DATUM_TOKEN_SUBTYPE_PRIVATE)
             ||(l_datum_token->subtype == DAP_CHAIN_DATUM_TOKEN_SUBTYPE_NATIVE)))
        l_tsd_size = l_datum_token->header_native_update.tsd_total_size;
    uint16_t l_tmp_cert_sign_count = l_datum_token->signs_total;
    l_datum_token->signs_total = 0;

    for(size_t i = 0; i < l_certs_count; i++)
    {
        dap_sign_t * l_sign = dap_cert_sign(l_certs[i],  l_datum_token,
           sizeof(*l_datum_token) + l_tsd_size, 0);

        if (l_sign) {
            size_t l_sign_size = dap_sign_get_size(l_sign);
            l_datum_token = DAP_REALLOC(l_datum_token, sizeof(*l_datum_token) + (*l_datum_signs_offset) + l_sign_size);
            memcpy(l_datum_token->data_n_tsd + *l_datum_signs_offset, l_sign, l_sign_size);
            *l_datum_signs_offset += l_sign_size;
            DAP_DELETE(l_sign);
            log_it(L_DEBUG,"<-- Signed with '%s'", l_certs[i]->name);
            (*l_sign_counter)++;
        }
    }
    l_datum_token->signs_total = l_tmp_cert_sign_count;

    return l_datum_token;
}

/**
 * @brief com_token_decl_sign
 * @param argc
 * @param argv
 * @param arg_func
 * @param str_reply
 * @return
 */
int com_token_decl_sign(int a_argc, char **a_argv, char ** a_str_reply)
{
    int arg_index = 1;

    const char * l_hash_out_type = NULL;
    dap_cli_server_cmd_find_option_val(a_argv, arg_index, a_argc, "-H", &l_hash_out_type);
    if(!l_hash_out_type)
        l_hash_out_type = "hex";
    if(dap_strcmp(l_hash_out_type,"hex") && dap_strcmp(l_hash_out_type,"base58")) {
        dap_cli_server_cmd_set_reply_text(a_str_reply, "invalid parameter -H, valid values: -H <hex | base58>");
        return -1;
    }

    const char * l_datum_hash_str = NULL;
    // Chain name
    dap_cli_server_cmd_find_option_val(a_argv, arg_index, a_argc, "-datum", &l_datum_hash_str);
    if(l_datum_hash_str) {
        char *l_datum_hash_hex_str = NULL, *l_datum_hash_base58_str = NULL;
        const char * l_certs_str = NULL;
        dap_cert_t ** l_certs = NULL;
        size_t l_certs_count = 0;
        dap_chain_t * l_chain = NULL;
        dap_chain_net_t * l_net = NULL;

        dap_chain_node_cli_cmd_values_parse_net_chain(&arg_index, a_argc, a_argv, a_str_reply, &l_chain, &l_net);
        if(!l_net)
            return -1;
        else {
            if(*a_str_reply) {
                DAP_DELETE(*a_str_reply);
                *a_str_reply = NULL;
            }
        }

        // Certificates thats will be used to sign currend datum token
        dap_cli_server_cmd_find_option_val(a_argv, arg_index, a_argc, "-certs", &l_certs_str);

        // Load certs lists
        if (l_certs_str)
            dap_cert_parse_str_list(l_certs_str, &l_certs, &l_certs_count);

        if(!l_certs_count) {
            dap_cli_server_cmd_set_reply_text(a_str_reply,
                    "token_sign command requres at least one valid certificate to sign the basic transaction of emission");
            return -7;
        }

        char * l_gdb_group_mempool = dap_chain_net_get_gdb_group_mempool_new(l_chain);
        if(!l_gdb_group_mempool) {
            l_gdb_group_mempool = dap_chain_net_get_gdb_group_mempool_by_chain_type(l_net, CHAIN_TYPE_TOKEN);
        }
        // datum hash may be in hex or base58 format
        if(!dap_strncmp(l_datum_hash_str, "0x", 2) || !dap_strncmp(l_datum_hash_str, "0X", 2)) {
            l_datum_hash_hex_str = dap_strdup(l_datum_hash_str);
            l_datum_hash_base58_str = dap_enc_base58_from_hex_str_to_str(l_datum_hash_str);
        } else {
            l_datum_hash_hex_str = dap_enc_base58_to_hex_str_from_str(l_datum_hash_str);
            l_datum_hash_base58_str = dap_strdup(l_datum_hash_str);
        }
        const char *l_datum_hash_out_str;
        if(!dap_strcmp(l_hash_out_type,"hex"))
            l_datum_hash_out_str = l_datum_hash_hex_str;
        else
            l_datum_hash_out_str = l_datum_hash_base58_str;

        log_it(L_DEBUG, "Requested to sign token declaration %s in gdb://%s with certs %s",
                l_gdb_group_mempool, l_datum_hash_hex_str, l_certs_str);

        dap_chain_datum_t * l_datum = NULL;
        size_t l_datum_size = 0;
        size_t l_tsd_size = 0;
        if((l_datum = (dap_chain_datum_t*) dap_global_db_get_sync(l_gdb_group_mempool,
                l_datum_hash_hex_str, &l_datum_size, NULL, NULL )) != NULL) {

            // Check if its token declaration
            if(l_datum->header.type_id == DAP_CHAIN_DATUM_TOKEN_DECL ||
                l_datum->header.type_id == DAP_CHAIN_DATUM_TOKEN_TYPE_UPDATE) {
                dap_chain_datum_token_t *l_datum_token = DAP_DUP_SIZE(l_datum->data, l_datum->header.data_size);    // for realloc
                DAP_DELETE(l_datum);
                if ((l_datum_token->subtype == DAP_CHAIN_DATUM_TOKEN_SUBTYPE_PRIVATE)
                    ||  (l_datum_token->subtype == DAP_CHAIN_DATUM_TOKEN_SUBTYPE_NATIVE))
                    l_tsd_size = l_datum_token->header_native_decl.tsd_total_size;
                // Check for signatures, are they all in set and are good enought?
                size_t l_signs_size = 0, i = 1;
                for (i = 1; i <= l_datum_token->signs_total; i++){
                    dap_sign_t *l_sign = (dap_sign_t *)(l_datum_token->data_n_tsd + l_tsd_size + l_signs_size);
                    if( dap_sign_verify(l_sign, l_datum_token, sizeof(*l_datum_token) - sizeof(uint16_t)) != 1) {
                        log_it(L_WARNING, "Wrong signature %zu for datum_token with key %s in mempool!", i, l_datum_hash_out_str);
                        dap_cli_server_cmd_set_reply_text(a_str_reply,
                                "Datum %s with datum token has wrong signature %zu, break process and exit",
                                l_datum_hash_out_str, i);
                        DAP_DELETE(l_datum_token);
                        DAP_DELETE(l_gdb_group_mempool);
                        return -6;
                    }else{
                        log_it(L_DEBUG,"Sign %zu passed", i);
                    }
                    l_signs_size += dap_sign_get_size(l_sign);
                }

                log_it(L_DEBUG, "Datum %s with token declaration: %hu signatures are verified well (sign_size = %zu)",
                                 l_datum_hash_out_str, l_datum_token->signs_total, l_signs_size);

                // Sign header with all certificates in the list and add signs to the end of token update
                uint16_t l_sign_counter = 0;
                size_t l_data_size = l_tsd_size + l_signs_size;
                l_datum_token = s_sign_cert_in_cycle(l_certs, l_datum_token, l_certs_count, &l_data_size,
                                                            &l_sign_counter);
                l_datum_token->signs_total += l_sign_counter;
                size_t l_token_size = sizeof(*l_datum_token) + l_data_size;
                dap_chain_datum_t * l_datum = dap_chain_datum_create(DAP_CHAIN_DATUM_TOKEN_DECL,
                                                                     l_datum_token, l_token_size);
                DAP_DELETE(l_datum_token);
                // Calc datum's hash
                l_datum_size = dap_chain_datum_size(l_datum);
                dap_chain_hash_fast_t l_key_hash = { };
                dap_hash_fast(l_datum->data, l_token_size, &l_key_hash);
                char * l_key_str = dap_chain_hash_fast_to_str_new(&l_key_hash);
                char * l_key_str_base58 = dap_enc_base58_encode_hash_to_str(&l_key_hash);
                const char *l_key_out_str = dap_strcmp(l_hash_out_type,"hex")
                        ? l_key_str_base58 : l_key_str;
                // Add datum to mempool with datum_token hash as a key
                if( dap_global_db_set_sync(l_gdb_group_mempool, l_key_str, l_datum, dap_chain_datum_size(l_datum), false) == 0) {

                    char* l_hash_str = l_datum_hash_hex_str;
                    // Remove old datum from pool
                    if( dap_global_db_del_sync(l_gdb_group_mempool, l_hash_str ) == 0) {
                        dap_cli_server_cmd_set_reply_text(a_str_reply,
                                "datum %s is replacing the %s in datum pool",
                                l_key_out_str, l_datum_hash_out_str);
                        DAP_DELETE(l_key_str);
                        DAP_DELETE(l_key_str_base58);
                        DAP_DELETE(l_datum);
                        //DAP_DELETE(l_datum_token);
                        DAP_DELETE(l_gdb_group_mempool);
                        return 0;
                    } else {
                        dap_cli_server_cmd_set_reply_text(a_str_reply,
                                "Warning! Can't remove old datum %s ( new datum %s added normaly in datum pool)",
                                l_datum_hash_out_str, l_key_out_str);
                        DAP_DELETE(l_key_str);
                        DAP_DELETE(l_key_str_base58);
                        DAP_DELETE(l_datum);
                        //DAP_DELETE(l_datum_token);
                        DAP_DELETE(l_gdb_group_mempool);
                        return 1;
                    }
                    DAP_DELETE(l_hash_str);
                    DAP_DELETE(l_key_str);
                    DAP_DELETE(l_key_str_base58);
                } else {
                    dap_cli_server_cmd_set_reply_text(a_str_reply,
                            "Error! datum %s produced from %s can't be placed in mempool",
                            l_key_out_str, l_datum_hash_out_str);
                    DAP_DELETE(l_datum);
                    //DAP_DELETE(l_datum_token);
                    DAP_DELETE(l_gdb_group_mempool);
                    DAP_DELETE(l_key_str);
                    DAP_DELETE(l_key_str_base58);
                    return -2;
                }
            } else {
                dap_cli_server_cmd_set_reply_text(a_str_reply,
                        "Error! Wrong datum type. token_decl_sign sign only token declarations datum");
                return -61;
            }
        } else {
            dap_cli_server_cmd_set_reply_text(a_str_reply,
                    "token_decl_sign can't find datum with %s hash in the mempool of %s:%s",l_datum_hash_out_str,l_net? l_net->pub.name: "<undefined>",
                    l_chain?l_chain->name:"<undefined>");
            return -5;
        }
        DAP_DELETE(l_datum_hash_hex_str);
        DAP_DELETE(l_datum_hash_base58_str);
    } else {
        dap_cli_server_cmd_set_reply_text(a_str_reply, "token_decl_sign need -datum <datum hash> argument");
        return -2;
    }
    return 0;
}

/**
 * @breif s_ticker_list_get_main_ticker
 *
 * @param a_tickers
 * @param a_native_ticker
 * @return const char*
 */
const char *s_ticker_list_get_main_ticker(dap_list_t *a_tickers, const char *a_native_ticker) {
    if (!a_tickers)
        return NULL;
    const char *mt = (char*)a_tickers->data;
    for (dap_list_t *i = a_tickers; i != NULL; i = i->next) {
        char *tmp = (char*)i->data;
        if (dap_strcmp(mt, tmp) != 0) {
            if (dap_strcmp(tmp, a_native_ticker) != 0)
                return tmp;
        }
    }
    return mt;
}

/**
 * @breif s_tickers_list_created
 *
 * @param a_tx
 * @param a_net
 * @param a_unchained
 * @param a_token_ticker
 * @return dap_list_t*
 */
dap_list_t *s_tickers_list_created(dap_chain_datum_tx_t *a_tx, dap_chain_net_t *a_net, bool *a_unchained,
                                  const char **a_token_ticker) {
    dap_list_t* l_tickers = NULL;
    const char *l_token_ticker = NULL;
    dap_chain_datum_tx_t *l_tx_parent = NULL;
    int l_item_in_size = 0;
    void *l_item_in = dap_chain_datum_tx_item_get(a_tx, NULL, TX_ITEM_TYPE_IN_ALL, &l_item_in_size);
    dap_hash_fast_t l_parent_hash = {0};
    int l_parrent_tx_out_idx = 0;
    for (int l_item_in_size_current = 0; l_item_in_size_current < l_item_in_size && !l_token_ticker;) {
        size_t l_tmp_size = dap_chain_datum_item_tx_get_size(l_item_in);
        if (l_tmp_size == 0)
            break;
        l_item_in_size_current += l_tmp_size;
        switch (dap_chain_datum_tx_item_get_type(l_item_in)) {
            case TX_ITEM_TYPE_IN:
                l_parent_hash = ((dap_chain_tx_in_t*)l_item_in)->header.tx_prev_hash;
                l_parrent_tx_out_idx = ((dap_chain_tx_in_t*)l_item_in)->header.tx_out_prev_idx;
                l_tx_parent = dap_chain_ledger_tx_find_by_hash(a_net->pub.ledger, &((dap_chain_tx_in_t*)l_item_in)->header.tx_prev_hash);
                break;
            case TX_ITEM_TYPE_IN_COND:
                l_parent_hash = ((dap_chain_tx_in_cond_t*)l_item_in)->header.tx_prev_hash;
                l_parrent_tx_out_idx = ((dap_chain_tx_in_cond_t*)l_item_in)->header.tx_out_prev_idx;
                l_tx_parent = dap_chain_ledger_tx_find_by_hash(a_net->pub.ledger, &((dap_chain_tx_in_cond_t*)l_item_in)->header.tx_prev_hash);
                break;
        }
        if (!l_tx_parent) {
            *a_unchained = true;
            break;
        }
        const char *l_current_token = NULL;
        void *l_out_unknown = (dap_chain_tx_out_cond_t*)dap_chain_datum_tx_item_get_nth(
                l_tx_parent, TX_ITEM_TYPE_OUT_ALL, l_parrent_tx_out_idx);
        switch(dap_chain_datum_tx_item_get_type(l_out_unknown)) {
            case TX_ITEM_TYPE_OUT:
                l_current_token = dap_chain_ledger_tx_get_token_ticker_by_hash(a_net->pub.ledger, &l_parent_hash);
                l_tickers = dap_list_append(l_tickers, (void *)l_current_token);
                break;
            case TX_ITEM_TYPE_OUT_EXT:
                l_current_token = ((dap_chain_tx_out_ext_t*)l_out_unknown)->token;
                l_tickers = dap_list_append(l_tickers, (void *)l_current_token);
                break;
            case TX_ITEM_TYPE_OUT_COND:
                if(((dap_chain_tx_out_cond_t*)l_out_unknown)->header.subtype != DAP_CHAIN_TX_OUT_COND_SUBTYPE_FEE) {
                    l_token_ticker = dap_chain_ledger_tx_get_token_ticker_by_hash(a_net->pub.ledger, &l_parent_hash);
                }
                break;
        }
    }
    if (!(*a_unchained) && !l_token_ticker) {
        return l_tickers;
    } else {
        DAP_DELETE(l_tickers);
        *a_token_ticker = l_token_ticker;
        return NULL;
    }
}

/**
 * @breif s_tx_get_main_ticker
 *
 * @param a_tx
 * @param a_net
 * @param a_unchained
 * @return const char*
 */
const char* s_tx_get_main_ticker(dap_chain_datum_tx_t *a_tx, dap_chain_net_t *a_net, bool *a_unchained) {
    dap_chain_tx_in_ems_t *obj_token = (dap_chain_tx_in_ems_t*)dap_chain_datum_tx_item_get(a_tx, NULL, TX_ITEM_TYPE_IN_EMS, NULL);
    if (obj_token) {
        return obj_token->header.ticker;
    } else {
        const char *l_token_ticker = NULL;
        dap_list_t *l_tickers_list = NULL;
        if (a_unchained) {
            l_tickers_list = s_tickers_list_created(a_tx, a_net, a_unchained, &l_token_ticker);
        } else {
            bool l_unchained = false;
            l_tickers_list = s_tickers_list_created(a_tx, a_net, &l_unchained, &l_token_ticker);
        }
        if (l_tickers_list) {
            l_token_ticker = s_ticker_list_get_main_ticker(l_tickers_list, a_net->pub.native_ticker);
            DAP_DELETE(l_tickers_list);
        }
        return l_token_ticker;
    }
}

static bool dap_chain_mempool_find_addr_ledger(dap_ledger_t* a_ledger, dap_chain_hash_fast_t* a_tx_prev_hash, dap_chain_addr_t *a_addr)
{
    dap_chain_datum_tx_t *l_tx;
    l_tx = dap_chain_ledger_tx_find_by_hash (a_ledger,a_tx_prev_hash);
    dap_list_t *l_list_out_items = dap_chain_datum_tx_items_get(l_tx, TX_ITEM_TYPE_OUT_ALL, NULL), *l_item;
    if(!l_list_out_items)
        return false;
    bool l_ret = false;
    DL_FOREACH(l_list_out_items, l_item) {
        //assert(l_list_out->data);
        dap_chain_addr_t *l_dst_addr = NULL;
        dap_chain_tx_item_type_t l_type = *(uint8_t*)l_item->data;
        switch (l_type) {
        case TX_ITEM_TYPE_OUT:
            l_dst_addr = &((dap_chain_tx_out_t*)l_item->data)->addr;
            break;
        case TX_ITEM_TYPE_OUT_EXT:
            l_dst_addr = &((dap_chain_tx_out_ext_t*)l_item->data)->addr;
            break;
        case TX_ITEM_TYPE_OUT_OLD:
            l_dst_addr = &((dap_chain_tx_out_old_t*)l_item->data)->addr;
        default:
            break;
        }
        if(l_dst_addr && !memcmp(l_dst_addr, a_addr, sizeof(dap_chain_addr_t))) {
            l_ret = true;
            break;
        }
    }
    dap_list_free(l_list_out_items);
    return l_ret;
}

/**
 * @brief s_com_mempool_list_print_for_chain
 *
 * @param a_net
 * @param a_chain
 * @param a_str_tmp
 * @param a_hash_out_type
 */
void s_com_mempool_list_print_for_chain(dap_chain_net_t * a_net, dap_chain_t * a_chain, const char * a_add, json_object *a_json_obj, const char *a_hash_out_type, bool a_fast){
    char * l_gdb_group_mempool = dap_chain_net_get_gdb_group_mempool_new(a_chain);
    if(!l_gdb_group_mempool){
        dap_json_rpc_error_add(DAP_CHAIN_NODE_CLI_COM_MEMPOOL_LIST_CAN_NOT_GET_MEMPOOL_GROUP,
                               "%s.%s: chain not found\n", a_net->pub.name, a_chain->name);
    } else {
        int l_removed = 0;
        json_object *l_obj_chain = json_object_new_object();
        if (!l_obj_chain) {
            dap_json_rpc_allocated_error;
            return;
        }
        json_object *l_obj_chain_name  = json_object_new_string(a_chain->name);
        if (!l_obj_chain_name) {
            json_object_put(l_obj_chain);
            dap_json_rpc_allocated_error;
            return;
        }
        json_object_object_add(l_obj_chain, "name", l_obj_chain_name);
        dap_chain_mempool_filter(a_chain, &l_removed);
        json_object *l_jobj_removed = json_object_new_int(l_removed);
        if (!l_jobj_removed) {
            json_object_put(l_obj_chain);
            dap_json_rpc_allocated_error;
            return;
        }
        json_object_object_add(l_obj_chain, "removed", l_jobj_removed);
        size_t l_objs_size = 0;
        dap_global_db_obj_t * l_objs = dap_global_db_get_all_sync(l_gdb_group_mempool, &l_objs_size);
        size_t l_objs_addr = 0;
        json_object  *l_jobj_datums;
        if (l_objs_size == 0) {
            l_jobj_datums = json_object_new_null();
        } else {
            l_jobj_datums = json_object_new_array();
            if (!l_jobj_datums) {
                json_object_put(l_obj_chain);
                dap_json_rpc_allocated_error;
                return;
            }
        }
        for(size_t i = 0; i < l_objs_size; i++) {
            dap_chain_datum_t *l_datum = (dap_chain_datum_t *)l_objs[i].value;
            dap_time_t l_ts_create = (dap_time_t) l_datum->header.ts_create;
            if (!l_datum->header.data_size || (l_datum->header.data_size > l_objs[i].value_len)) {
                log_it(L_ERROR, "Trash datum in GDB %s.%s, key: %s data_size:%u, value_len:%zu",
                        a_net->pub.name, a_chain->name, l_objs[i].key, l_datum->header.data_size, l_objs[i].value_len);
                dap_global_db_del_sync(l_gdb_group_mempool, l_objs[i].key);
                continue;
            }
            json_object *l_jobj_datum = dap_chain_datum_to_json(l_datum);
            if (!l_jobj_datum){
                json_object_put(l_jobj_datums);
                json_object_put(l_obj_chain);
                dap_global_db_objs_delete(l_objs, l_objs_size);
                dap_json_rpc_error_add(DAP_JSON_RPC_ERR_CODE_SERIALIZATION_DATUM_TO_JSON,
                                       "An error occurred while serializing a datum to JSON.");
                return;
            }
            json_object *l_jobj_warning = NULL;
            if(a_add)
            {
                size_t l_emisssion_size = l_datum->header.data_size;
                dap_chain_datum_token_emission_t *l_emission = dap_chain_datum_emission_read(l_datum->data, &l_emisssion_size);
                if (!l_emission) {
                    json_object_put(l_jobj_datum);
                    json_object_put(l_jobj_datums);
                    json_object_put(l_obj_chain);
                    dap_global_db_objs_delete(l_objs, l_objs_size);
                    dap_json_rpc_error_add(DAP_CHAIN_NODE_CLI_COM_MEMPOOL_LIST_CAN_NOT_READ_EMISSION,
                                           "Failed to read the emission.");
                    return;
                }
                dap_chain_datum_tx_t *l_tx = (dap_chain_datum_tx_t *)l_datum->data;

                uint32_t l_tx_items_count = 0;
                uint32_t l_tx_items_size = l_tx->header.tx_items_size;
                bool l_f_found = false;

                dap_chain_addr_t *l_addr = dap_chain_addr_from_str(a_add);
                if (!l_addr) {
                    json_object_put(l_obj_chain);
                    json_object_put(l_jobj_datum);
                    json_object_put(l_jobj_datums);
                    dap_global_db_objs_delete(l_objs, l_objs_size);
                    dap_json_rpc_allocated_error;
                    return;
                }
                switch (l_datum->header.type_id) {
                case DAP_CHAIN_DATUM_TX:
                    while (l_tx_items_count < l_tx_items_size)
                    {
                        uint8_t *item = l_tx->tx_items + l_tx_items_count;
                        size_t l_item_tx_size = dap_chain_datum_item_tx_get_size(item);
                        dap_chain_hash_fast_t l_hash;
                        bool t =false;
                        if(!memcmp(l_addr, &((dap_chain_tx_out_old_t*)item)->addr, sizeof(dap_chain_addr_t))||
                            !memcmp(l_addr, &((dap_chain_tx_out_t*)item)->addr, sizeof(dap_chain_addr_t))||
                            !memcmp(l_addr, &((dap_chain_tx_out_ext_t*)item)->addr, sizeof(dap_chain_addr_t)))
                        {
                            l_f_found = true;                            
                            break;
                        }
                        l_hash = ((dap_chain_tx_in_t*)item)->header.tx_prev_hash;
                        if(dap_chain_mempool_find_addr_ledger(a_net->pub.ledger,&l_hash,l_addr)){l_f_found=true;break;}
                        l_hash = ((dap_chain_tx_in_cond_t*)item)->header.tx_prev_hash;
                        if(dap_chain_mempool_find_addr_ledger(a_net->pub.ledger,&l_hash,l_addr)){l_f_found=true;break;}
                        l_hash = ((dap_chain_tx_in_ems_t*)item)->header.token_emission_hash;
                        if(dap_chain_mempool_find_addr_ledger(a_net->pub.ledger,&l_hash,l_addr)){l_f_found=true;break;}
                        l_hash = ((dap_chain_tx_in_ems_ext_t*)item)->header.ext_tx_hash;
                        if(dap_chain_mempool_find_addr_ledger(a_net->pub.ledger,&l_hash,l_addr)){l_f_found=true;break;}

                        l_tx_items_count += l_item_tx_size;
                    }
                    if(l_f_found)
                        l_objs_addr++;
                    break;
                case DAP_CHAIN_DATUM_TOKEN_EMISSION:
                    if(!memcmp(l_addr, &l_emission->hdr.address, sizeof(dap_chain_addr_t)))
                    {
                        l_objs_addr++;
                        l_f_found = true;
                    }
                    break;
                case DAP_CHAIN_DATUM_DECREE:

                    break;
                default:
                    //continue;
                    break;
                }
                DAP_DELETE(l_emission);
                DAP_DELETE(l_addr);
                if(!l_f_found)
                    continue;
            }
            char buf[50] = {[0]='\0'};
            dap_hash_fast_t l_data_hash;
            char l_data_hash_str[DAP_CHAIN_HASH_FAST_STR_SIZE] = {[0]='\0'};
            dap_hash_fast(l_datum->data,l_datum->header.data_size,&l_data_hash);
            dap_hash_fast_to_str(&l_data_hash,l_data_hash_str,DAP_CHAIN_HASH_FAST_STR_SIZE);
            if (strcmp(l_data_hash_str, l_objs[i].key)){
                char *l_wgn = dap_strdup_printf("Key field in DB %s does not match datum's hash %s\n",
                                                l_objs[i].key, l_data_hash_str);
                if (!l_wgn) {
                    dap_global_db_objs_delete(l_objs, l_objs_size);
                    json_object_put(l_obj_chain);
                    json_object_put(l_jobj_datum);
                    json_object_put(l_jobj_datums);
                    dap_json_rpc_allocated_error;
                    return;
                }
                l_jobj_warning = json_object_new_string(l_wgn);
                DAP_DELETE(l_wgn);
                if (!l_jobj_warning) {
                    dap_global_db_objs_delete(l_objs, l_objs_size);
                    json_object_put(l_obj_chain);
                    json_object_put(l_jobj_datum);
                    json_object_put(l_jobj_datums);
                    dap_json_rpc_allocated_error;
                    return;
                }
            }
            const char *l_type = NULL;
            DAP_DATUM_TYPE_STR(l_datum->header.type_id, l_type)
            const char *l_token_ticker = NULL;
            bool l_is_unchained = false;
            if (l_datum->header.type_id == DAP_CHAIN_DATUM_TX) { // TODO rewrite it for support of multichannel & conditional transactions
                dap_chain_tx_in_ems_t *obj_token = (dap_chain_tx_in_ems_t*)dap_chain_datum_tx_item_get((dap_chain_datum_tx_t*)l_datum->data, NULL, TX_ITEM_TYPE_IN_EMS, NULL);
                if (obj_token) {
                    l_token_ticker = obj_token->header.ticker;
                } else {
                    if (!a_fast) {
                        l_token_ticker = s_tx_get_main_ticker((dap_chain_datum_tx_t*)l_datum->data, a_net, &l_is_unchained);
                    }
                }
                if (l_token_ticker) {
                    json_object *l_main_ticker = json_object_new_string(l_token_ticker);
                    if (!l_main_ticker) {
                        dap_global_db_objs_delete(l_objs, l_objs_size);
                        json_object_put(l_obj_chain);
                        json_object_put(l_jobj_datum);
                        json_object_put(l_jobj_datums);
                        dap_json_rpc_allocated_error;
                        return;
                    }
                    json_object_object_add(l_jobj_datum, "main_ticker", l_main_ticker);
                }
            }
            json_object_array_add(l_jobj_datums, l_jobj_datum);
        }
        dap_global_db_objs_delete(l_objs, l_objs_size);
        json_object_object_add(l_obj_chain, "datums", l_jobj_datums);
        if (a_add) {
            json_object *l_ev_addr = json_object_new_int64(l_objs_size);
            if (!l_ev_addr) {
                json_object_put(l_obj_chain);
                dap_json_rpc_allocated_error;
                return;
            }
            json_object_object_add(l_obj_chain, "Number_elements_per_address", l_ev_addr);
        }
        json_object_array_add(a_json_obj, l_obj_chain);
        DAP_DELETE(l_gdb_group_mempool);
    }
}

/**
 * @brief com_token_decl_list
 * @param argc
 * @param argv
 * @param arg_func
 * @param str_reply
 * @return
 */
int com_mempool_list(int a_argc, char **a_argv, json_object **a_json_reply)
{
    int arg_index = 1;
    dap_chain_t * l_chain = NULL;
    dap_chain_net_t * l_net = NULL;
    const char *l_addr_base58 = NULL;
    bool l_fast = false;

    const char * l_hash_out_type = "hex";
    dap_cli_server_cmd_find_option_val(a_argv, arg_index, a_argc, "-H", &l_hash_out_type);
<<<<<<< HEAD
    const char *l_chain_str = NULL;
    dap_chain_node_cli_cmd_values_parse_net_chain_for_json(&arg_index, a_argc, a_argv, &l_chain, &l_net);
    dap_cli_server_cmd_find_option_val(a_argv, arg_index, a_argc, "-addr", &l_addr_base58);
=======
    dap_chain_node_cli_cmd_values_parse_net_chain(&arg_index, a_argc, a_argv, a_str_reply, &l_chain, &l_net);
    if (dap_cli_server_cmd_find_option_val(a_argv, arg_index, a_argc, "-addr", &l_addr_base58) && !l_addr_base58) {
        dap_cli_server_cmd_set_reply_text(a_str_reply, "Parameter '-addr' require <addr>");
        return -1;
    }
>>>>>>> 6b456cdc
    l_fast = (dap_cli_server_cmd_check_option(a_argv, arg_index, a_argc, "-fast") != -1) ? true : false;
    if(!l_net)
        return -1;
    json_object *l_ret = json_object_new_object();
    if (!l_ret) {
        dap_json_rpc_allocated_error;
        return DAP_JSON_RPC_ERR_CODE_MEMORY_ALLOCATED;
    }
    json_object *l_ret_net = json_object_new_string(l_net->pub.name);
    if (!l_ret_net) {
        dap_json_rpc_allocated_error;
        return DAP_JSON_RPC_ERR_CODE_MEMORY_ALLOCATED;
    }
    json_object_object_add(l_ret, "net", l_ret_net);
    json_object *l_ret_chains = json_object_new_array();
    if (!l_ret_chains){
        dap_json_rpc_allocated_error;
        return DAP_JSON_RPC_ERR_CODE_MEMORY_ALLOCATED;
    }
    if(l_chain)
        s_com_mempool_list_print_for_chain(l_net, l_chain, l_addr_base58, l_ret_chains, l_hash_out_type, l_fast);
    else
        DL_FOREACH(l_net->pub.chains, l_chain)
            s_com_mempool_list_print_for_chain(l_net, l_chain, l_addr_base58, l_ret_chains, l_hash_out_type, l_fast);

    json_object_object_add(l_ret, "chains", l_ret_chains);
    json_object_array_add(*a_json_reply, l_ret);
    return 0;
}

typedef enum com_mempool_delete_err_list{
    COM_MEMPOOL_DELETE_ERR_DATUM_NOT_FOUND_IN_ARGUMENT = DAP_JSON_RPC_ERR_CODE_METHOD_ERR_START,
    COM_MEMPOOL_DELETE_ERR_DATUM_NOT_FOUND
}com_mempool_delete_err_list_t;
/**
 * @brief com_mempool_delete
 * @param argc
 * @param argv
 * @param arg_func
 * @param a_str_reply
 * @return
 */
int com_mempool_delete(int a_argc, char **a_argv, json_object **a_json_reply)
{
    int arg_index = 1;
    dap_chain_t * l_chain = NULL;
    dap_chain_net_t * l_net = NULL;

    if(dap_chain_node_cli_cmd_values_parse_net_chain_for_json(&arg_index, a_argc, a_argv, &l_chain, &l_net) != 0) {
        return -1;
    }
    const char * l_datum_hash_str = NULL;
    dap_cli_server_cmd_find_option_val(a_argv, arg_index, a_argc, "-datum", &l_datum_hash_str);
    if (l_datum_hash_str) {
        char *l_datum_hash_hex_str = (char *)l_datum_hash_str;
        // datum hash may be in hex or base58 format
        if(dap_strncmp(l_datum_hash_str, "0x", 2) && dap_strncmp(l_datum_hash_str, "0X", 2))
            l_datum_hash_hex_str = dap_enc_base58_to_hex_str_from_str(l_datum_hash_str);

        char * l_gdb_group_mempool = dap_chain_net_get_gdb_group_mempool_new(l_chain);
        if (!l_gdb_group_mempool) {
            dap_json_rpc_allocated_error;
            return DAP_JSON_RPC_ERR_CODE_MEMORY_ALLOCATED;
        }
        uint8_t *l_data_tmp = dap_global_db_get_sync(l_gdb_group_mempool, l_datum_hash_hex_str ? l_datum_hash_hex_str : l_datum_hash_str,
                                                     NULL, NULL, NULL);
        if(l_data_tmp && dap_global_db_del_sync(l_gdb_group_mempool, l_datum_hash_hex_str) == 0) {
            char *l_msg_str = dap_strdup_printf("Datum %s deleted", l_datum_hash_str);
            if (!l_msg_str) {
                dap_json_rpc_allocated_error;
                return DAP_JSON_RPC_ERR_CODE_MEMORY_ALLOCATED;
            }
            json_object *l_msg = json_object_new_string(l_msg_str);
            DAP_DELETE(l_msg_str);
            if (!l_msg) {
                dap_json_rpc_allocated_error;
                return DAP_JSON_RPC_ERR_CODE_MEMORY_ALLOCATED;
            }
            json_object_array_add(*a_json_reply, l_msg);
            return 0;
        } else {
            char *l_msg_str = dap_strdup_printf("Error! Can't find datum %s", l_datum_hash_str);
            if (!l_msg_str) {
               dap_json_rpc_allocated_error;
                return DAP_JSON_RPC_ERR_CODE_MEMORY_ALLOCATED;
            }
            json_object *l_msg = json_object_new_string(l_msg_str);
            DAP_DELETE(l_msg_str);
            if (!l_msg) {
                dap_json_rpc_allocated_error;
                return DAP_JSON_RPC_ERR_CODE_MEMORY_ALLOCATED;
            }
            json_object_array_add(*a_json_reply, l_msg);
            return COM_MEMPOOL_DELETE_ERR_DATUM_NOT_FOUND;
        }
        DAP_DELETE(l_gdb_group_mempool);
        DAP_DELETE(l_data_tmp);
        if (l_datum_hash_hex_str != l_datum_hash_str)
            DAP_DELETE(l_datum_hash_hex_str);
    } else {
        dap_json_rpc_error_add(COM_MEMPOOL_DELETE_ERR_DATUM_NOT_FOUND_IN_ARGUMENT, "Error! %s requires -datum <datum hash> option", a_argv[0]);
        return COM_MEMPOOL_DELETE_ERR_DATUM_NOT_FOUND_IN_ARGUMENT;
    }
}

/**
 * @brief s_com_mempool_check_datum_in_chain
 * @param a_chain
 * @param a_datum_hash_str
 * @return boolean
 */
dap_chain_datum_t *s_com_mempool_check_datum_in_chain(dap_chain_t *a_chain, const char *a_datum_hash_str)
{
    if (!a_datum_hash_str)
        return NULL;
    char *l_gdb_group_mempool = dap_chain_net_get_gdb_group_mempool_new(a_chain);
    if (!l_gdb_group_mempool)
        return NULL;
    uint8_t *l_data_tmp = dap_global_db_get_sync(l_gdb_group_mempool, a_datum_hash_str, NULL, NULL, NULL);
    DAP_DELETE(l_gdb_group_mempool);
    return (dap_chain_datum_t *)l_data_tmp;
}

typedef enum com_mempool_check_err_list {
    COM_MEMPOOL_CHECK_ERR_CAN_NOT_FIND_CHAIN = DAP_JSON_RPC_ERR_CODE_METHOD_ERR_START,
    COM_MEMPOOL_CHECK_ERR_CAN_NOT_FIND_NET,
    COM_MEMPOOL_CHECK_ERR_REQUIRES_DATUM_HASH,
    COM_MEMPOOL_CHECK_ERR_INCORRECT_HASH_STR,
    COM_MEMPOOL_CHECK_ERR_DATUM_NOT_FIND
}com_mempool_check_err_list_t;
/**
 * @brief com_mempool_check
 * @param argc
 * @param argv
 * @param arg_func
 * @param a_str_reply
 * @return
 */
int com_mempool_check(int a_argc, char **a_argv, json_object ** a_json_reply)
{
    int arg_index = 1;
    dap_chain_t * l_chain = NULL;
    dap_chain_net_t * l_net = NULL;

    if (dap_chain_node_cli_cmd_values_parse_net_chain_for_json(&arg_index, a_argc, a_argv, NULL, &l_net))
        return -1;

    const char *l_chain_str = NULL;
    dap_cli_server_cmd_find_option_val(a_argv, arg_index, a_argc, "-chain", &l_chain_str);
    if (l_chain_str) {
        l_chain = dap_chain_net_get_chain_by_name(l_net, l_chain_str);
        if (!l_chain) {
            dap_json_rpc_error_add(COM_MEMPOOL_CHECK_ERR_CAN_NOT_FIND_CHAIN, "%s requires parameter '-chain' to be valid chain name in chain net %s. Current chain %s is not valid",
                                   a_argv[0], l_net->pub.name, l_chain_str);
            return COM_MEMPOOL_CHECK_ERR_CAN_NOT_FIND_CHAIN;
        }
    }

    if (l_net) {
        const char *l_datum_hash_str = NULL;
        dap_cli_server_cmd_find_option_val(a_argv, arg_index, a_argc, "-datum", &l_datum_hash_str);
        if (l_datum_hash_str) {
            char *l_datum_hash_hex_str = NULL;
            char *l_hash_out_type = "hex";
            // datum hash may be in hex or base58 format
            if (dap_strncmp(l_datum_hash_str, "0x", 2) && dap_strncmp(l_datum_hash_str, "0X", 2)) {
                l_hash_out_type = "base58";
                l_datum_hash_hex_str = dap_enc_base58_to_hex_str_from_str(l_datum_hash_str);
            } else
                l_datum_hash_hex_str = dap_strdup(l_datum_hash_str);
            dap_chain_datum_t *l_datum = NULL;
            char *l_chain_name = l_chain ? l_chain->name : NULL;
            bool l_found_in_chains = false;
            int l_ret_code = 0;
            dap_hash_fast_t l_atom_hash = {};
            if (l_chain)
                l_datum = s_com_mempool_check_datum_in_chain(l_chain, l_datum_hash_hex_str);
            else {
                dap_chain_t *it = NULL;
                DL_FOREACH(l_net->pub.chains, it) {
                    l_datum = s_com_mempool_check_datum_in_chain(it, l_datum_hash_hex_str);
                    if (l_datum) {
                        l_chain_name = it->name;
                        break;
                    }
                }
            }
            if (!l_datum) {
                l_found_in_chains = true;
                dap_hash_fast_t l_datum_hash;
                if (dap_chain_hash_fast_from_hex_str(l_datum_hash_hex_str, &l_datum_hash)) {
                    dap_json_rpc_error_add(COM_MEMPOOL_CHECK_ERR_INCORRECT_HASH_STR,
                                           "Incorrect hash string %s", l_datum_hash_str);
                    return COM_MEMPOOL_CHECK_ERR_INCORRECT_HASH_STR;
                }
                if (l_chain)
                    l_datum = l_chain->callback_datum_find_by_hash(l_chain, &l_datum_hash, &l_atom_hash, &l_ret_code);
                else {
                    dap_chain_t *it = NULL;
                    DL_FOREACH(l_net->pub.chains, it) {
                        l_datum = it->callback_datum_find_by_hash(it, &l_datum_hash, &l_atom_hash, &l_ret_code);
                        if (l_datum) {
                            l_chain_name = it->name;
                            break;
                        }
                    }
                }
            }
            DAP_DELETE(l_datum_hash_hex_str);
            json_object *l_jobj_datum = json_object_new_object();
            json_object *l_datum_hash = json_object_new_string(l_datum_hash_str);
            json_object *l_net_obj = json_object_new_string(l_net->pub.name);
            if (!l_jobj_datum || !l_datum_hash || !l_net_obj){
                json_object_put(l_jobj_datum);
                json_object_put(l_datum_hash);
                json_object_put(l_net_obj);
                dap_json_rpc_allocated_error;
                return DAP_JSON_RPC_ERR_CODE_MEMORY_ALLOCATED;
            }
            json_object *l_chain_obj;
            if(l_chain_name) {
                l_chain_obj = json_object_new_string(l_chain_name);
                if (!l_chain_obj) {
                    json_object_put(l_jobj_datum);
                    json_object_put(l_datum_hash);
                    json_object_put(l_net_obj);
                    dap_json_rpc_allocated_error;
                    return DAP_JSON_RPC_ERR_CODE_MEMORY_ALLOCATED;
                }
            } else
                l_chain_obj = json_object_new_null();
            json_object_object_add(l_jobj_datum, "hash", l_datum_hash);
            json_object_object_add(l_jobj_datum, "net", l_net_obj);
            json_object_object_add(l_jobj_datum, "chain", l_chain_obj);
            json_object *l_find_bool;
            if (l_datum) {
                l_find_bool = json_object_new_boolean(TRUE);
                json_object *l_find_chain_or_mempool = json_object_new_string(l_found_in_chains ? "chain" : "mempool");
                if (!l_find_chain_or_mempool || !l_find_bool) {
                    json_object_put(l_find_chain_or_mempool);
                    json_object_put(l_find_bool);
                    json_object_put(l_jobj_datum);
                    dap_json_rpc_allocated_error;
                    return DAP_JSON_RPC_ERR_CODE_MEMORY_ALLOCATED;
                }
                json_object_object_add(l_jobj_datum, "find", l_find_bool);
                json_object_object_add(l_jobj_datum, "source", l_find_chain_or_mempool);
                if (l_found_in_chains) {
                    char l_atom_hash_str[DAP_CHAIN_HASH_FAST_STR_SIZE];
                    dap_chain_hash_fast_to_str(&l_atom_hash, l_atom_hash_str, DAP_CHAIN_HASH_FAST_STR_SIZE);
                    json_object *l_obj_atom = json_object_new_object();
                    json_object *l_jobj_atom_hash = json_object_new_string(l_atom_hash_str);
                    json_object *l_jobj_atom_err = json_object_new_string(dap_chain_ledger_tx_check_err_str(l_ret_code));
                    if (!l_obj_atom || !l_jobj_atom_hash || !l_jobj_atom_err) {
                        json_object_put(l_jobj_datum);
                        json_object_put(l_obj_atom);
                        json_object_put(l_jobj_atom_hash);
                        json_object_put(l_jobj_atom_err);
                        dap_json_rpc_allocated_error;
                        return DAP_JSON_RPC_ERR_CODE_MEMORY_ALLOCATED;
                    }
                    json_object_object_add(l_obj_atom, "hash", l_jobj_atom_hash);
                    json_object_object_add(l_obj_atom, "err", l_jobj_atom_err);
                    json_object_object_add(l_jobj_datum, "atom", l_obj_atom);
                }
                json_object *l_datum_obj_inf = dap_chain_datum_to_json(l_datum);
                if (!l_datum_obj_inf) {
                    if (!l_found_in_chains)
                        DAP_DELETE(l_datum);
                    json_object_put(l_jobj_datum);
                    dap_json_rpc_error_add(DAP_JSON_RPC_ERR_CODE_SERIALIZATION_DATUM_TO_JSON,
                                           "Failed to serialize datum to JSON.");
                    return DAP_JSON_RPC_ERR_CODE_SERIALIZATION_DATUM_TO_JSON;
                }
                if (!l_found_in_chains)
                    DAP_DELETE(l_datum);
                json_object_array_add(*a_json_reply, l_jobj_datum);
                return 0;
            } else {
               l_find_bool = json_object_new_boolean(TRUE);
               if (!l_find_bool) {
                   json_object_put(l_jobj_datum);
                   dap_json_rpc_allocated_error;
                   return DAP_JSON_RPC_ERR_CODE_MEMORY_ALLOCATED;
               }
                json_object_object_add(l_jobj_datum, "find", l_find_bool);
                json_object_array_add(*a_json_reply, l_jobj_datum);
                return COM_MEMPOOL_CHECK_ERR_DATUM_NOT_FIND;
            }
        } else {
            dap_json_rpc_error_add(COM_MEMPOOL_CHECK_ERR_REQUIRES_DATUM_HASH,
                                   "Error! %s requires -datum <datum hash> option", a_argv[0]);
            return COM_MEMPOOL_CHECK_ERR_REQUIRES_DATUM_HASH;
        }
    } else {
        dap_json_rpc_error_add(COM_MEMPOOL_CHECK_ERR_CAN_NOT_FIND_NET, "Error! Need both -net <network name> param");
        return COM_MEMPOOL_CHECK_ERR_CAN_NOT_FIND_NET;
    }
}

typedef enum com_mempool_proc_list_error{
    DAP_COM_MEMPOOL_PROC_LIST_ERROR_NODE_ROLE_NOT_FULL = DAP_JSON_RPC_ERR_CODE_METHOD_ERR_START,
    DAP_COM_MEMPOOL_PROC_LIST_ERROR_GET_DATUM_HASH_FROM_STR,
    DAP_COM_MEMPOOL_PROC_LIST_ERROR_DATUM_CORRUPT_SIZE_DATUM_NOT_EQUALS_SIZE_RECORD,
    DAP_COM_MEMPOOL_PROC_LIST_ERROR_CAN_NOT_GROUP_NAME,
    DAP_COM_MEMPOOL_PROC_LIST_ERROR_CAN_NOT_FIND_DATUM,
    DAP_COM_MEMPOOL_PROC_LIST_ERROR_CAN_NOT_CONVERT_DATUM_HASH_TO_DIGITAL_FORM,
    DAP_COM_MEMPOOL_PROC_LIST_ERROR_REAL_HASH_DATUM_DOES_NOT_MATCH_HASH_DATA_STRING,
    DAP_COM_MEMPOOL_PROC_LIST_ERROR_FALSE_VERIFY,
    DAP_COM_MEMPOOL_PROC_LIST_ERROR_CAN_NOT_MOVE_TO_NO_CONCENSUS_FROM_MEMPOOL

}com_mempool_proc_list_error_t;
/**
 * @brief com_mempool_proc
 * process mempool datums
 * @param argc
 * @param argv
 * @param arg_func
 * @param a_str_reply
 * @return
 */
int com_mempool_proc(int a_argc, char **a_argv, json_object **a_json_reply)
{
    int arg_index = 1;
    dap_chain_t * l_chain = NULL;
    dap_chain_net_t * l_net = NULL;
    dap_chain_node_cli_cmd_values_parse_net_chain_for_json(&arg_index, a_argc, a_argv, &l_chain, &l_net);
    if (!l_net || !l_chain)
        return -1;

//    if(*a_str_reply) {
//        DAP_DELETE(*a_str_reply);COM_MEMPOOL_CHECK_ERR_DATUM_NOT_FIND
//        *a_str_reply = NULL;
//    }

    // If full or light it doesnt work
    if(dap_chain_net_get_role(l_net).enums>= NODE_ROLE_FULL){
        dap_json_rpc_error_add(DAP_COM_MEMPOOL_PROC_LIST_ERROR_NODE_ROLE_NOT_FULL,
                               "Need master node role or higher for network %s to process this command", l_net->pub.name);
        return DAP_COM_MEMPOOL_PROC_LIST_ERROR_NODE_ROLE_NOT_FULL;
    }

    const char * l_datum_hash_str = NULL;
    int ret = 0;
    dap_cli_server_cmd_find_option_val(a_argv, arg_index, a_argc, "-datum", &l_datum_hash_str);
    if (!l_datum_hash_str) {
        dap_json_rpc_error_add(DAP_COM_MEMPOOL_PROC_LIST_ERROR_GET_DATUM_HASH_FROM_STR,
                               "Error! %s requires -datum <datum hash> option", a_argv[0]);
        return DAP_COM_MEMPOOL_PROC_LIST_ERROR_GET_DATUM_HASH_FROM_STR;
    }
    char *l_gdb_group_mempool = dap_chain_net_get_gdb_group_mempool_new(l_chain);
    if (!l_gdb_group_mempool){
        dap_json_rpc_error_add(DAP_COM_MEMPOOL_PROC_LIST_ERROR_CAN_NOT_GROUP_NAME,
                               "Failed to get mempool group name on network %s", l_net->pub.name);
        return DAP_COM_MEMPOOL_PROC_LIST_ERROR_CAN_NOT_GROUP_NAME;
    }
    size_t l_datum_size=0;

    char *l_datum_hash_hex_str;
    // datum hash may be in hex or base58 format
    if(dap_strncmp(l_datum_hash_str, "0x", 2) && dap_strncmp(l_datum_hash_str, "0X", 2))
        l_datum_hash_hex_str = dap_enc_base58_to_hex_str_from_str(l_datum_hash_str);
    else
        l_datum_hash_hex_str = dap_strdup(l_datum_hash_str);

    dap_chain_datum_t * l_datum = l_datum_hash_hex_str ? (dap_chain_datum_t*) dap_global_db_get_sync(l_gdb_group_mempool, l_datum_hash_hex_str,
                                                                                   &l_datum_size, NULL, NULL ) : NULL;
    size_t l_datum_size2 = l_datum? dap_chain_datum_size( l_datum): 0;
    if (l_datum_size != l_datum_size2) {
        dap_json_rpc_error_add(DAP_COM_MEMPOOL_PROC_LIST_ERROR_DATUM_CORRUPT_SIZE_DATUM_NOT_EQUALS_SIZE_RECORD, "Error! Corrupted datum %s, size by datum headers is %zd when in mempool is only %zd bytes",
                                            l_datum_hash_hex_str, l_datum_size2, l_datum_size);
        DAP_DELETE(l_datum_hash_hex_str);
        DAP_DELETE(l_gdb_group_mempool);
        return DAP_COM_MEMPOOL_PROC_LIST_ERROR_DATUM_CORRUPT_SIZE_DATUM_NOT_EQUALS_SIZE_RECORD;
    }
    if (!l_datum) {
        dap_json_rpc_error_add(DAP_COM_MEMPOOL_PROC_LIST_ERROR_CAN_NOT_FIND_DATUM,
                               "Error! Can't find datum %s", l_datum_hash_str);
        DAP_DELETE(l_datum_hash_hex_str);
        DAP_DELETE(l_gdb_group_mempool);
        return DAP_COM_MEMPOOL_PROC_LIST_ERROR_CAN_NOT_FIND_DATUM;
    }
    dap_hash_fast_t l_datum_hash, l_real_hash;
    if (dap_chain_hash_fast_from_hex_str(l_datum_hash_hex_str, &l_datum_hash)) {
        dap_json_rpc_error_add(DAP_COM_MEMPOOL_PROC_LIST_ERROR_CAN_NOT_CONVERT_DATUM_HASH_TO_DIGITAL_FORM,
                               "Error! Can't convert datum hash string %s to digital form",
                               l_datum_hash_hex_str);
        DAP_DELETE(l_datum_hash_hex_str);
        DAP_DELETE(l_gdb_group_mempool);
        return DAP_COM_MEMPOOL_PROC_LIST_ERROR_CAN_NOT_CONVERT_DATUM_HASH_TO_DIGITAL_FORM;
    }
    dap_hash_fast(l_datum->data, l_datum->header.data_size, &l_real_hash);
    if (!dap_hash_fast_compare(&l_datum_hash, &l_real_hash)) {
        dap_json_rpc_error_add(DAP_COM_MEMPOOL_PROC_LIST_ERROR_REAL_HASH_DATUM_DOES_NOT_MATCH_HASH_DATA_STRING,
                               "Error! Datum's real hash doesn't match datum's hash string %s",
                                            l_datum_hash_hex_str);
        DAP_DELETE(l_datum_hash_hex_str);
        DAP_DELETE(l_gdb_group_mempool);
        return DAP_COM_MEMPOOL_PROC_LIST_ERROR_REAL_HASH_DATUM_DOES_NOT_MATCH_HASH_DATA_STRING;
    }
    char buf[50];
    dap_time_t l_ts_create = (dap_time_t)l_datum->header.ts_create;
    const char *l_type = NULL;
    DAP_DATUM_TYPE_STR(l_datum->header.type_id, l_type);
    json_object *l_jobj_res = json_object_new_object();
    json_object *l_jobj_datum = json_object_new_object();
    json_object *l_jobj_hash = json_object_new_string(l_datum_hash_str);
    json_object *l_jobj_type = json_object_new_string(l_type);
    json_object *l_jobj_ts_created = json_object_new_object();
    json_object *l_jobj_ts_created_time_stamp = json_object_new_uint64(l_ts_create);
    char *l_ts_created_str = dap_ctime_r(&l_ts_create, buf);
    if (!l_ts_created_str || !l_jobj_ts_created || !l_jobj_ts_created_time_stamp || !l_jobj_type ||
        !l_jobj_hash || !l_jobj_datum || !l_jobj_res) {
        json_object_put(l_jobj_res);
        json_object_put(l_jobj_datum);
        json_object_put(l_jobj_hash);
        json_object_put(l_jobj_type);
        json_object_put(l_jobj_ts_created);
        json_object_put(l_jobj_ts_created_time_stamp);
        DAP_DEL_Z(l_ts_created_str);
        dap_json_rpc_allocated_error;
        return DAP_JSON_RPC_ERR_CODE_MEMORY_ALLOCATED;
    }
    json_object *l_jobj_ts_created_str = json_object_new_string(l_ts_created_str);
    DAP_DEL_Z(l_ts_created_str);
    json_object *l_jobj_data_size = json_object_new_uint64(l_datum->header.data_size);
    if (!l_jobj_ts_created_str || !l_jobj_data_size) {
        json_object_put(l_jobj_res);
        json_object_put(l_jobj_datum);
        json_object_put(l_jobj_hash);
        json_object_put(l_jobj_type);
        json_object_put(l_jobj_ts_created);
        json_object_put(l_jobj_ts_created_time_stamp);
        json_object_put(l_jobj_ts_created_str);
        json_object_put(l_jobj_data_size);
        dap_json_rpc_allocated_error;
        return DAP_JSON_RPC_ERR_CODE_MEMORY_ALLOCATED;
    }
    json_object_object_add(l_jobj_datum, "hash", l_jobj_hash);
    json_object_object_add(l_jobj_datum, "type", l_jobj_type);
    json_object_object_add(l_jobj_ts_created, "time_stamp", l_jobj_ts_created_time_stamp);
    json_object_object_add(l_jobj_ts_created, "str", l_jobj_ts_created_str);
    json_object_object_add(l_jobj_datum, "ts_created", l_jobj_ts_created);
    json_object_object_add(l_jobj_datum, "data_size", l_jobj_data_size);
    json_object_object_add(l_jobj_res, "datum", l_jobj_datum);
    json_object *l_jobj_verify = json_object_new_object();
    if (!l_jobj_verify) {
        json_object_put(l_jobj_res);
        dap_json_rpc_allocated_error;
        return DAP_JSON_RPC_ERR_CODE_MEMORY_ALLOCATED;
    }
    int l_verify_datum = dap_chain_net_verify_datum_for_add(l_chain, l_datum, &l_datum_hash);
    if (l_verify_datum){
        json_object *l_jobj_verify_err = json_object_new_string(dap_chain_net_verify_datum_err_code_to_str(l_datum, l_verify_datum));
        json_object *l_jobj_verify_status = json_object_new_boolean(FALSE);
        if (!l_jobj_verify_status || !l_jobj_verify_err) {
            json_object_put(l_jobj_verify_status);
            json_object_put(l_jobj_verify_err);
            json_object_put(l_jobj_verify);
            json_object_put(l_jobj_res);
            dap_json_rpc_allocated_error;
            return DAP_JSON_RPC_ERR_CODE_MEMORY_ALLOCATED;
        }
        json_object_object_add(l_jobj_verify, "isProcessed", l_jobj_verify_status);
        json_object_object_add(l_jobj_verify, "error", l_jobj_verify_err);
        ret = DAP_COM_MEMPOOL_PROC_LIST_ERROR_FALSE_VERIFY;
    } else {
        if (l_chain->callback_add_datums) {
            if (l_chain->callback_add_datums(l_chain, &l_datum, 1) == 0) {
                json_object *l_jobj_verify_status = json_object_new_boolean(FALSE);
                if (!l_jobj_verify_status) {
                    json_object_put(l_jobj_verify_status);
                    json_object_put(l_jobj_verify);
                    json_object_put(l_jobj_res);
                    dap_json_rpc_allocated_error;
                    return DAP_JSON_RPC_ERR_CODE_MEMORY_ALLOCATED;
                }
                json_object_object_add(l_jobj_verify, "isProcessed", l_jobj_verify_status);
                ret = DAP_COM_MEMPOOL_PROC_LIST_ERROR_FALSE_VERIFY;
            } else {
                json_object *l_jobj_verify_status = json_object_new_boolean(TRUE);
                if (!l_jobj_verify_status) {
                    json_object_put(l_jobj_verify);
                    json_object_put(l_jobj_res);
                    dap_json_rpc_allocated_error;
                    return DAP_JSON_RPC_ERR_CODE_MEMORY_ALLOCATED;
                }
                json_object_object_add(l_jobj_verify, "isProcessed", l_jobj_verify_status);
                if (dap_global_db_del_sync(l_gdb_group_mempool, l_datum_hash_hex_str)){
                    json_object *l_jobj_wrn_text = json_object_new_string("Can't delete datum from mempool!");
                    if (!l_jobj_wrn_text) {
                        json_object_put(l_jobj_verify);
                        json_object_put(l_jobj_res);
                        dap_json_rpc_allocated_error;
                        return DAP_JSON_RPC_ERR_CODE_MEMORY_ALLOCATED;
                    }
                    json_object_object_add(l_jobj_verify, "warning", l_jobj_wrn_text);
                } else {
                    json_object *l_jobj_text = json_object_new_string("Removed datum from mempool.");
                    if (!l_jobj_text) {
                        json_object_put(l_jobj_verify);
                        json_object_put(l_jobj_res);
                        dap_json_rpc_allocated_error;
                        return DAP_JSON_RPC_ERR_CODE_MEMORY_ALLOCATED;
                    }
                    json_object_object_add(l_jobj_verify, "notice", l_jobj_text);
                }
            }
        } else {
            dap_json_rpc_error_add(DAP_COM_MEMPOOL_PROC_LIST_ERROR_CAN_NOT_MOVE_TO_NO_CONCENSUS_FROM_MEMPOOL, "Error! Can't move to no-concensus chains from mempool");
            ret = DAP_COM_MEMPOOL_PROC_LIST_ERROR_CAN_NOT_MOVE_TO_NO_CONCENSUS_FROM_MEMPOOL;
        }
    }
    DAP_DELETE(l_gdb_group_mempool);
    DAP_DELETE(l_datum_hash_hex_str);
    json_object_object_add(l_jobj_res, "verify", l_jobj_verify);
    json_object_array_add(*a_json_reply, l_jobj_res);
    return ret;
}

/**
 * @breif com_mempool_proc_all
 * @param argc
 * @param argv
 * @param a_str_reply
 * @return
 */
int com_mempool_proc_all(int argc, char ** argv, json_object **a_json_reply) {
    dap_chain_net_t *l_net = NULL;
    dap_chain_t *l_chain = NULL;
    int arg_index = 1;

    dap_chain_node_cli_cmd_values_parse_net_chain_for_json(&arg_index, argc, argv, &l_chain, &l_net);
    if (!l_net || !l_chain)
        return -1;

    json_object *l_ret = json_object_new_object();
    if (!l_ret){
        dap_json_rpc_allocated_error;
        return DAP_JSON_RPC_ERR_CODE_MEMORY_ALLOCATED;
    }
    if(!dap_chain_net_by_id(l_chain->net_id)) {
        char *l_warn_str = dap_strdup_printf("%s.%s: chain not found\n", l_net->pub.name,
                                             l_chain->name);
        if (!l_warn_str) {
            json_object_put(l_ret);
            dap_json_rpc_allocated_error;
            return DAP_JSON_RPC_ERR_CODE_MEMORY_ALLOCATED;
        }
        json_object *l_warn_obj = json_object_new_string(l_warn_str);
        DAP_DELETE(l_warn_str);
        if (!l_warn_obj){
            json_object_put(l_ret);
            dap_json_rpc_allocated_error;
            return DAP_JSON_RPC_ERR_CODE_MEMORY_ALLOCATED;
        }
        json_object_object_add(l_ret, "warning", l_warn_obj);
    }

#ifdef DAP_TPS_TEST
    dap_chain_ledger_set_tps_start_time(l_net->pub.ledger);
#endif
    dap_chain_node_mempool_process_all(l_chain, true);
    char *l_str_result = dap_strdup_printf("The entire mempool has been processed in %s.%s.",
                                           l_net->pub.name, l_chain->name);
    if (!l_str_result) {
        json_object_put(l_ret);
        dap_json_rpc_allocated_error;
        return DAP_JSON_RPC_ERR_CODE_MEMORY_ALLOCATED;
    }
    json_object *l_obj_result = json_object_new_string(l_str_result);
    DAP_DEL_Z(l_str_result);
    if (!l_obj_result) {
        json_object_put(l_ret);
        dap_json_rpc_allocated_error;
        return DAP_JSON_RPC_ERR_CODE_MEMORY_ALLOCATED;
    }
    json_object_object_add(l_ret, "result", l_obj_result);
    json_object_array_add(*a_json_reply, l_obj_result);
    return 0;
}

/**
 * @brief
 *
 * @param a_tx_address
 * @param l_tsd_list
 * @param l_tsd_total_size
 * @param flag
 * @return dap_list_t*
 */
dap_list_t* s_parse_wallet_addresses(const char *a_tx_address, dap_list_t *l_tsd_list, size_t *l_tsd_total_size, uint32_t flag)
{
    if (!a_tx_address){
       log_it(L_DEBUG,"a_tx_address is null");
       return l_tsd_list;
    }

    char ** l_str_wallet_addr = NULL;
    l_str_wallet_addr = dap_strsplit(a_tx_address,",",0xffff);

    if (!l_str_wallet_addr){
       log_it(L_DEBUG,"Error in wallet addresses array parsing in tx_receiver_allowed parameter");
       return l_tsd_list;
    }

    while (l_str_wallet_addr && *l_str_wallet_addr){
        log_it(L_DEBUG,"Processing wallet address: %s", *l_str_wallet_addr);
        dap_chain_addr_t *addr_to = dap_chain_addr_from_str(*l_str_wallet_addr);
        if (addr_to){
            dap_tsd_t * l_tsd = dap_tsd_create(flag, addr_to, sizeof(dap_chain_addr_t));
            l_tsd_list = dap_list_append(l_tsd_list, l_tsd);
            *l_tsd_total_size += dap_tsd_size(l_tsd);
        }else{
            log_it(L_DEBUG,"Error in wallet address parsing");
        }
        l_str_wallet_addr++;
    }

    return l_tsd_list;
}

typedef struct _dap_cli_token_additional_params {
    const char* flags;
    const char* delegated_token_from;
    const char* total_signs_valid;
    const char* datum_type_allowed;
    const char* datum_type_blocked;
    const char* tx_receiver_allowed;
    const char* tx_receiver_blocked;
    const char* tx_sender_allowed;
    const char* tx_sender_blocked;
    uint16_t parsed_flags;
    size_t tsd_total_size;
    byte_t *parsed_tsd;
} dap_cli_token_additional_params;

typedef struct _dap_sdk_cli_params {
    const char *hash_out_type;
    const char *chain_str;
    const char *net_str;
    const char *ticker;
    const char *type_str;
    const char *certs_str;
    dap_chain_t *chain;
    dap_chain_net_t *net;
    uint16_t type;
    uint16_t subtype;
    uint16_t signs_total;
    uint16_t signs_emission;
    uint256_t total_supply;
    const char* decimals_str;
    dap_cli_token_additional_params ext;
} dap_sdk_cli_params, *pdap_sdk_cli_params;

static int s_parse_common_token_decl_arg(int a_argc, char ** a_argv, char ** a_str_reply, dap_sdk_cli_params* a_params, bool a_update_token)
{
    a_params->type = DAP_CHAIN_DATUM_TOKEN_TYPE_DECL;
    dap_cli_server_cmd_find_option_val(a_argv, 0, a_argc, "-H", &a_params->hash_out_type);
    if(!a_params->hash_out_type)
        a_params->hash_out_type = "hex";
    if(dap_strcmp(a_params->hash_out_type,"hex") && dap_strcmp(a_params->hash_out_type,"base58")) {
        dap_cli_server_cmd_set_reply_text(a_str_reply, "invalid parameter -H, valid values: -H <hex | base58>");
        return -1;
    }

    int l_arg_index = 0;
    int l_res = dap_chain_node_cli_cmd_values_parse_net_chain(&l_arg_index, a_argc, a_argv, a_str_reply, &a_params->chain, &a_params->net);

    if(!a_params->net || !a_params->chain)
        return l_res;
    else {
        if(*a_str_reply) {
            DAP_DELETE(*a_str_reply);
            *a_str_reply = NULL;
        }
    }
    //net name
    dap_cli_server_cmd_find_option_val(a_argv, 0, a_argc, "-net", &a_params->net_str);
    //chainname
    dap_cli_server_cmd_find_option_val(a_argv, 0, a_argc, "-chain", &a_params->chain_str);
    //token_ticker
    dap_cli_server_cmd_find_option_val(a_argv, 0, a_argc, "-token", &a_params->ticker);
    // Token type
    dap_cli_server_cmd_find_option_val(a_argv, 0, a_argc, "-type", &a_params->type_str);

    if (a_params->type_str) {
        if (strcmp(a_params->type_str, "private") == 0) {
            a_params->type = a_update_token ? DAP_CHAIN_DATUM_TOKEN_TYPE_UPDATE : DAP_CHAIN_DATUM_TOKEN_TYPE_DECL; // 256
            a_params->subtype = DAP_CHAIN_DATUM_TOKEN_SUBTYPE_PRIVATE;
        } else if (strcmp(a_params->type_str, "CF20") == 0) {
            a_params->type = a_update_token ? DAP_CHAIN_DATUM_TOKEN_TYPE_UPDATE : DAP_CHAIN_DATUM_TOKEN_TYPE_DECL; // 256
            a_params->subtype = DAP_CHAIN_DATUM_TOKEN_SUBTYPE_NATIVE;
        } else if (strcmp(a_params->type_str, "private_simple") == 0 && !a_update_token) {
            a_params->type = DAP_CHAIN_DATUM_TOKEN_TYPE_DECL;
            a_params->subtype = DAP_CHAIN_DATUM_TOKEN_SUBTYPE_SIMPLE; // 256
        } else if (strcmp(a_params->type_str, "public_simple") == 0 && !a_update_token) {
            a_params->type = DAP_CHAIN_DATUM_TOKEN_TYPE_DECL;
            a_params->subtype = DAP_CHAIN_DATUM_TOKEN_SUBTYPE_PUBLIC; // 256
        } else if (!a_update_token) {
            dap_cli_server_cmd_set_reply_text(a_str_reply,
                        "Unknown token type %s was specified. Supported types:\n"
                        "   private_simple\n"
                        "   private\n"
                        "   CF20\n"
                        "Default token type is private_simple.\n", a_params->type_str);
            return -1;
        } else {
           dap_cli_server_cmd_set_reply_text(a_str_reply,
                           "Unknown token type %s was specified. Supported types:\n"
                       "   private\n"
                       "   CF20\n", a_params->type_str);
           return -1;
        }
    } else if (a_update_token) {
        dap_cli_server_cmd_set_reply_text(a_str_reply,"update_token command requires parameter:\n-type <CF20 or private>");
        return -1;
    }


    // Certificates thats will be used to sign currend datum token
    dap_cli_server_cmd_find_option_val(a_argv, 0, a_argc, "-certs", &a_params->certs_str);
    // Signs number thats own emissioncan't find
    const char* l_signs_total_str = NULL;
    dap_cli_server_cmd_find_option_val(a_argv, 0, a_argc, "-signs_total", &l_signs_total_str);
    // Signs total
    char* l_tmp = NULL;
    if(l_signs_total_str){
        if((a_params->signs_total = (uint16_t) strtol(l_signs_total_str, &l_tmp, 10)) == 0){
            dap_cli_server_cmd_set_reply_text(a_str_reply,
                    "'signs_total' parameter must be unsigned integer value that fits in 2 bytes");
            return -8;
        }
    }
    // Signs minimum number thats need to authorize the emission
    const char* l_signs_emission_str = NULL;
    l_tmp = NULL;
    dap_cli_server_cmd_find_option_val(a_argv, 0, a_argc, "-signs_emission", &l_signs_emission_str);
    if (l_signs_emission_str){
        if((a_params->signs_emission = (uint16_t) strtol(l_signs_emission_str, &l_tmp, 10)) == 0){
            dap_cli_server_cmd_set_reply_text(a_str_reply,
                "%s requires parameter 'signs_emission' to be unsigned integer value that fits in 2 bytes", a_update_token ? "token_update" : "token_decl");
            return -6;
        }
    }
    // Total supply value
    const char* l_total_supply_str = NULL;
    dap_cli_server_cmd_find_option_val(a_argv, 0, a_argc, "-total_supply", &l_total_supply_str);
    if (l_total_supply_str){
        a_params->total_supply = dap_chain_balance_scan(l_total_supply_str);
    } else if (!a_update_token) {
        dap_cli_server_cmd_set_reply_text(a_str_reply, "'-total_supply' must be unsigned integer value that fits in 32 bytes\n"
                                                       "If your token is type native (CF20) you can use value 0 for infinite total_supply.");
        return -4;
    } else {
        dap_cli_server_cmd_set_reply_text(a_str_reply, "'-total_supply' must be unsigned integer value that fits in 32 bytes\n"
                                                       "You are update a token, be careful!\n"
                                                       "You can reset total_supply and make it infinite for native (CF20) tokens only, if set 0"
                                                       "for private tokens, you must specify the same or more total_supply.");
        return -4;
    }
    // Total supply value
    dap_cli_server_cmd_find_option_val(a_argv, 0, a_argc, "-decimals", &a_params->decimals_str);

    return 0;
}

static int s_parse_additional_token_decl_arg(int a_argc, char ** a_argv, char ** a_str_reply, dap_sdk_cli_params* a_params)
{
    dap_cli_server_cmd_find_option_val(a_argv, 0, a_argc, "-flags", &a_params->ext.flags);
    dap_cli_server_cmd_find_option_val(a_argv, 0, a_argc, "-total_signs_valid", &a_params->ext.total_signs_valid);
    dap_cli_server_cmd_find_option_val(a_argv, 0, a_argc, "-delegated_token_from", &a_params->ext.delegated_token_from);
    dap_cli_server_cmd_find_option_val(a_argv, 0, a_argc, "-datum_type_allowed", &a_params->ext.datum_type_allowed);
    dap_cli_server_cmd_find_option_val(a_argv, 0, a_argc, "-datum_type_blocked", &a_params->ext.datum_type_blocked);
    dap_cli_server_cmd_find_option_val(a_argv, 0, a_argc, "-tx_receiver_allowed", &a_params->ext.tx_receiver_allowed);
    dap_cli_server_cmd_find_option_val(a_argv, 0, a_argc, "-tx_receiver_blocked", &a_params->ext.tx_receiver_blocked);
    dap_cli_server_cmd_find_option_val(a_argv, 0, a_argc, "-tx_sender_allowed", &a_params->ext.tx_sender_allowed);
    dap_cli_server_cmd_find_option_val(a_argv, 0, a_argc, "-tx_receiver_allowed", &a_params->ext.tx_receiver_allowed);
    dap_cli_server_cmd_find_option_val(a_argv, 0, a_argc, "-tx_sender_blocked", &a_params->ext.tx_sender_blocked);

    if (a_params->subtype == DAP_CHAIN_DATUM_TOKEN_SUBTYPE_SIMPLE)
        return 0;

    dap_list_t *l_tsd_list = NULL;
    size_t l_tsd_total_size = 0;
    uint16_t l_flags = 0;
    char ** l_str_flags = NULL;

    if (a_params->ext.flags){   // Flags
         l_str_flags = dap_strsplit(a_params->ext.flags,",",0xffff );
         while (l_str_flags && *l_str_flags){
             uint16_t l_flag = dap_chain_datum_token_flag_from_str(*l_str_flags);
             if (l_flag == DAP_CHAIN_DATUM_TOKEN_FLAG_UNDEFINED ){
                 dap_cli_server_cmd_set_reply_text(a_str_reply, "Flag can't be \"%s\"",*l_str_flags);
                 return -20;
             }
             l_flags |= l_flag; // if we have multiple flags
             l_str_flags++;
        }
    }
    a_params->ext.parsed_flags = l_flags;
    if (a_params->ext.delegated_token_from) {
        dap_chain_datum_token_t* l_delegated_token_from;
        if (NULL == (l_delegated_token_from = dap_chain_ledger_token_ticker_check(a_params->net->pub.ledger, a_params->ext.delegated_token_from))) {
            dap_cli_server_cmd_set_reply_text(a_str_reply, "To create a delegated token %s, can't find token by ticker %s", a_params->ticker, a_params->ext.delegated_token_from);
            return -91;
        }
        dap_chain_datum_token_tsd_delegate_from_stake_lock_t l_tsd_section;
        strcpy((char *)l_tsd_section.ticker_token_from, a_params->ext.delegated_token_from);
        l_tsd_section.emission_rate = dap_chain_coins_to_balance("0.001");
        dap_tsd_t* l_tsd = dap_tsd_create_scalar(
            DAP_CHAIN_DATUM_TOKEN_TSD_TYPE_DELEGATE_EMISSION_FROM_STAKE_LOCK, l_tsd_section);
        l_tsd_list = dap_list_append(l_tsd_list, l_tsd);
        l_tsd_total_size += dap_tsd_size(l_tsd);
    }
    if (a_params->ext.total_signs_valid){ // Signs valid
        uint16_t l_param_value = (uint16_t)atoi(a_params->ext.total_signs_valid);
        a_params->signs_emission = l_param_value;
        dap_tsd_t * l_tsd = dap_tsd_create_scalar(
                                                DAP_CHAIN_DATUM_TOKEN_TSD_TYPE_TOTAL_SIGNS_VALID, l_param_value);
        l_tsd_list = dap_list_append(l_tsd_list, l_tsd);
        l_tsd_total_size+= dap_tsd_size(l_tsd);
    }
    if (a_params->ext.datum_type_allowed){
        dap_tsd_t * l_tsd = dap_tsd_create_string(
                                                DAP_CHAIN_DATUM_TOKEN_TSD_TYPE_DATUM_TYPE_ALLOWED_ADD, a_params->ext.datum_type_allowed);
        l_tsd_list = dap_list_append(l_tsd_list, l_tsd);
        l_tsd_total_size+= dap_tsd_size(l_tsd);
    }
    if (a_params->ext.datum_type_blocked){
        dap_tsd_t * l_tsd = dap_tsd_create_string(
                                                DAP_CHAIN_DATUM_TOKEN_TSD_TYPE_DATUM_TYPE_BLOCKED_ADD, a_params->ext.datum_type_blocked);
        l_tsd_list = dap_list_append(l_tsd_list, l_tsd);
        l_tsd_total_size+= dap_tsd_size(l_tsd);
    }
    if (a_params->ext.tx_receiver_allowed)
        l_tsd_list = s_parse_wallet_addresses(a_params->ext.tx_receiver_allowed, l_tsd_list, &l_tsd_total_size, DAP_CHAIN_DATUM_TOKEN_TSD_TYPE_TX_RECEIVER_ALLOWED_ADD);

    if (a_params->ext.tx_receiver_blocked)
        l_tsd_list = s_parse_wallet_addresses(a_params->ext.tx_receiver_blocked, l_tsd_list, &l_tsd_total_size, DAP_CHAIN_DATUM_TOKEN_TSD_TYPE_TX_RECEIVER_BLOCKED_ADD);

    if (a_params->ext.tx_sender_allowed)
        l_tsd_list = s_parse_wallet_addresses(a_params->ext.tx_sender_allowed, l_tsd_list, &l_tsd_total_size, DAP_CHAIN_DATUM_TOKEN_TSD_TYPE_TX_SENDER_ALLOWED_ADD);

    if (a_params->ext.tx_sender_blocked)
        l_tsd_list = s_parse_wallet_addresses(a_params->ext.tx_sender_blocked, l_tsd_list, &l_tsd_total_size, DAP_CHAIN_DATUM_TOKEN_TSD_TYPE_TX_SENDER_BLOCKED_ADD);

    const char* l_new_certs_str = NULL;
    const char* l_remove_signs = NULL;
    dap_cli_server_cmd_find_option_val(a_argv, 0, a_argc, "-new_certs", &l_new_certs_str);
    dap_cli_server_cmd_find_option_val(a_argv, 0, a_argc, "-remove_certs", &l_remove_signs);

    //Added remove signs
    if (l_remove_signs) {
        size_t l_added_tsd_size = 0;
        char *l_remove_signs_ptrs = NULL;
        char *l_remove_signs_dup = strdup(l_remove_signs);
        char *l_remove_signs_str = strtok_r(l_remove_signs_dup, ",", &l_remove_signs_ptrs);
        for (; l_remove_signs_str; l_remove_signs_str = strtok_r(NULL, ",", &l_remove_signs_ptrs)) {
            dap_hash_fast_t l_hf;
            if (dap_chain_hash_fast_from_str(l_remove_signs_str, &l_hf) == 0) {
                dap_tsd_t *l_hf_tsd = dap_tsd_create(DAP_CHAIN_DATUM_TOKEN_TSD_TYPE_TOTAL_PKEYS_REMOVE, &l_hf, sizeof(dap_hash_fast_t));
                size_t l_hf_tsd_size = dap_tsd_size(l_hf_tsd);
                l_tsd_list = dap_list_append(l_tsd_list, l_hf_tsd);
                l_added_tsd_size += l_hf_tsd_size;
            }
        }
        DAP_DELETE(l_remove_signs_dup);
        l_tsd_total_size += l_added_tsd_size;
    }
    //Added new certs
    dap_cert_t **l_new_certs = NULL;
    size_t l_new_certs_count = 0;
    if (l_new_certs_str) {
        dap_cert_parse_str_list(l_new_certs_str, &l_new_certs, &l_new_certs_count);
        for (size_t i = 0; i < l_new_certs_count; i++) {
            dap_pkey_t *l_pkey = dap_cert_to_pkey(l_new_certs[i]);
            if (!l_pkey) {
                log_it(L_ERROR, "Can't get pkey for cert: %s", l_new_certs[i]->name);
                continue;
            }
            size_t l_pkey_size = sizeof(dap_pkey_t) + l_pkey->header.size;
            dap_tsd_t *l_pkey_tsd = dap_tsd_create(DAP_CHAIN_DATUM_TOKEN_TSD_TYPE_TOTAL_PKEYS_ADD, l_pkey, l_pkey_size);
            size_t l_pkey_tsd_size = dap_tsd_size(l_pkey_tsd);
            l_tsd_list = dap_list_append(l_tsd_list, l_pkey_tsd);
            l_tsd_total_size += l_pkey_tsd_size;
            DAP_DELETE(l_pkey);
        }
        DAP_DEL_Z(l_new_certs);
    }
    size_t l_tsd_offset = 0;
    a_params->ext.parsed_tsd = DAP_NEW_SIZE(byte_t, l_tsd_total_size);
    if(l_tsd_total_size && !a_params->ext.parsed_tsd) {
        log_it(L_CRITICAL, "Memory allocation error");
        return -1;
    }
    for (dap_list_t *l_iter = dap_list_first(l_tsd_list); l_iter; l_iter = l_iter->next) {
        dap_tsd_t * l_tsd = (dap_tsd_t *) l_iter->data;
        if (!l_tsd){
            log_it(L_ERROR, "NULL tsd in list!");
            continue;
        }
        switch (l_tsd->type){
            case DAP_CHAIN_DATUM_TOKEN_TSD_TYPE_TOTAL_SIGNS_VALID: {
            uint16_t l_t = 0;
                log_it(L_DEBUG,"== TOTAL_SIGNS_VALID: %u",
                        _dap_tsd_get_scalar(l_tsd, &l_t) );
            break;
        }
            case DAP_CHAIN_DATUM_TOKEN_TSD_TYPE_DATUM_TYPE_ALLOWED_ADD:
                log_it(L_DEBUG,"== DATUM_TYPE_ALLOWED_ADD: %s",
                       dap_tsd_get_string_const(l_tsd) );
            break;
            case DAP_CHAIN_DATUM_TOKEN_TSD_TYPE_TX_SENDER_ALLOWED_ADD:
                log_it(L_DEBUG,"== TX_SENDER_ALLOWED_ADD: binary data");
            break;
            case DAP_CHAIN_DATUM_TOKEN_TSD_TYPE_TX_SENDER_BLOCKED_ADD:
                log_it(L_DEBUG,"== TYPE_TX_SENDER_BLOCKED: binary data");
            break;
            case DAP_CHAIN_DATUM_TOKEN_TSD_TYPE_TX_RECEIVER_ALLOWED_ADD:
                log_it(L_DEBUG,"== TX_RECEIVER_ALLOWED_ADD: binary data");
            break;
            case DAP_CHAIN_DATUM_TOKEN_TSD_TYPE_TX_RECEIVER_BLOCKED_ADD:
                log_it(L_DEBUG,"== TX_RECEIVER_BLOCKED_ADD: binary data");
            break;
            case DAP_CHAIN_DATUM_TOKEN_TSD_TYPE_TOTAL_PKEYS_ADD:
                if(l_tsd->size >= sizeof(dap_pkey_t)){
                    char *l_hash_str;
                    dap_pkey_t *l_pkey = (dap_pkey_t*)l_tsd->data;
                    dap_hash_fast_t l_hf = {0};
                    if (!dap_pkey_get_hash(l_pkey, &l_hf)) {
                        log_it(L_DEBUG, "== total_pkeys_add: <WRONG CALCULATION FINGERPRINT>");
                    } else {
                        l_hash_str = dap_chain_hash_fast_to_str_new(&l_hf);
                        log_it(L_DEBUG, "== total_pkeys_add: %s", l_hash_str);
                        DAP_DELETE(l_hash_str);
                    }
                } else
                    log_it(L_DEBUG,"== total_pkeys_add: <WRONG SIZE %u>", l_tsd->size);
            break;
            default: log_it(L_DEBUG, "== 0x%04X: binary data %u size ",l_tsd->type, l_tsd->size );
        }
        size_t l_tsd_size = dap_tsd_size(l_tsd);
        memcpy(a_params->ext.parsed_tsd + l_tsd_offset, l_tsd, l_tsd_size);
        l_tsd_offset += l_tsd_size;
    }
    a_params->ext.tsd_total_size = l_tsd_total_size;

    return 0;
}

static int s_token_decl_check_params(int a_argc, char **a_argv, char **a_str_reply, dap_sdk_cli_params *a_params, bool a_update_token)
{
    int l_parse_params = s_parse_common_token_decl_arg(a_argc,a_argv,a_str_reply,a_params, a_update_token);
    if (l_parse_params)
        return l_parse_params;

    l_parse_params = s_parse_additional_token_decl_arg(a_argc,a_argv,a_str_reply,a_params);
    if (l_parse_params)
        return l_parse_params;

    //DAP_CHAIN_DATUM_TOKEN_TYPE_NATIVE_DECL uses decimals parameter
    if (a_params->subtype == DAP_CHAIN_DATUM_TOKEN_SUBTYPE_SIMPLE
            ||	a_params->subtype == DAP_CHAIN_DATUM_TOKEN_SUBTYPE_PRIVATE) {
        if(!a_params->decimals_str) {
            dap_cli_server_cmd_set_reply_text(a_str_reply, "%s requires parameter '-decimals'", a_update_token ? "token_update" : "token_decl");
            return -3;
        } else if (dap_strcmp(a_params->decimals_str, "18")) {
            dap_cli_server_cmd_set_reply_text(a_str_reply,
                                              "%s support '-decimals' to be 18 only", a_update_token ? "token_update" : "token_decl");
            return -4;
        }
    } else if (	a_params->subtype == DAP_CHAIN_DATUM_TOKEN_SUBTYPE_NATIVE){
        //// check l_decimals in CF20 token TODO: At the moment the checks are the same.
        if(!a_params->decimals_str) {
            dap_cli_server_cmd_set_reply_text(a_str_reply, "%s requires parameter '-decimals'", a_update_token ? "token_update" : "token_decl");
            return -3;
        } else if (dap_strcmp(a_params->decimals_str, "18")) {
            dap_cli_server_cmd_set_reply_text(a_str_reply,
                                              "%s support '-decimals' to be 18 only", a_update_token ? "token_update" : "token_decl");
            return -4;
        }
    }

    if (!a_params->signs_emission){
        dap_cli_server_cmd_set_reply_text(a_str_reply, "%s requires parameter '-signs_emission'", a_update_token ? "token_update" : "token_decl");
        return -5;
    }

    if (!a_params->signs_total){
        dap_cli_server_cmd_set_reply_text(a_str_reply, "%s requires parameter '-signs_total'", a_update_token ? "token_update" : "token_decl");
        return -7;
    }

    if(!a_params->ticker){
        dap_cli_server_cmd_set_reply_text(a_str_reply, "%s requires parameter '-token'", a_update_token ? "token_update" : "token_decl");
        return -2;
    }

    // Check certs list
    if(!a_params->certs_str){
        dap_cli_server_cmd_set_reply_text(a_str_reply, "%s requires parameter 'certs'", a_update_token ? "token_update" : "token_decl");
        return -9;
    }
    return 0;
}

/**
 * @brief com_token_decl
 * @param argc
 * @param argv
 * @param arg_func
 * @param str_reply
 * @return
 * @details token_decl -net <net name> -chain <chain name> -token <token ticker> -total_supply <total supply> -signs_total <sign total> -signs_emission <signs for emission> -certs <certs list>\n"
 *  \t Declare new simple token for <netname>:<chain name> with ticker <token ticker>, maximum emission <total supply> and <signs for emission> from <signs total> signatures on valid emission\n"
 *  \t   Extended private token declaration\n"
 *  \t token_decl -net <net name> -chain <chain name> -token <token ticker> -type private -flags [<Flag 1>][,<Flag 2>]...[,<Flag N>]...  [-<Param name 1> <Param Value 1>] [-Param name 2> <Param Value 2>] ...[-<Param Name N> <Param Value N>]\n"
 *  \t   Declare new token for <netname>:<chain name> with ticker <token ticker>, flags <Flag 1>,<Flag2>...<Flag N>"
 *  \t   and custom parameters list <Param 1>, <Param 2>...<Param N>."
 *  \n"
 *  ==Flags=="
 *  \t ALL_BLOCKED:\t Blocked all permissions, usefull add it first and then add allows what you want to allow\n"
 *  \t ALL_ALLOWED:\t Allowed all permissions if not blocked them. Be careful with this mode\n"
 *  \t ALL_FROZEN:\t All permissions are temprorary frozen\n"
 *  \t ALL_UNFROZEN:\t Unfrozen permissions\n"
 *  \t STATIC_ALL:\t No token manipulations after declarations at all. Token declares staticly and can't variabed after\n"
 *  \t STATIC_FLAGS:\t No token manipulations after declarations with flags\n"
 *  \t STATIC_PERMISSIONS_ALL:\t No all permissions lists manipulations after declarations\n"
 *  \t STATIC_PERMISSIONS_DATUM_TYPE:\t No datum type permissions lists manipulations after declarations\n"
 *  \t STATIC_PERMISSIONS_TX_SENDER:\t No tx sender permissions lists manipulations after declarations\n"
 *  \t STATIC_PERMISSIONS_TX_RECEIVER:\t No tx receiver permissions lists manipulations after declarations\n"
    "\n"
    "==Params==\n"
    "General:\n"
    "\t -flags <value>:\t Set list of flags from <value> to token declaration\n"
    "\t -total_supply <value>:\t Set total supply - emission's maximum - to the <value>\n"
    "\t -signs_valid <value>:\t Set valid signatures count's minimum\n"
    "\t -signs <value>:\t Add signature's pkey fingerprint to the list of owners\n"
    "\nDatum type allowed/blocked:\n"
    "\t -datum_type_allowed <value>:\t Allowed datum type(s)\n"
    "\t -datum_type_blocked <value>:\t Blocked datum type(s)\n"
    "\nTx receiver addresses allowed/blocked:\n"
    "\t -tx_receiver_allowed <value>:\t Allowed tx receiver(s)\n"
    "\t -tx_receiver_blocked <value>:\t Blocked tx receiver(s)\n"
    "\n Tx sender addresses allowed/blocked:\n"
    "\t -tx_sender_allowed <value>:\t Allowed tx sender(s)\n"
    "\t -tx_sender_blocked <value>:\t Blocked tx sender(s)\n"
    "\n"
 */
int com_token_decl(int a_argc, char ** a_argv, char ** a_str_reply)
{
    const char * l_ticker = NULL;
    uint256_t l_total_supply = {}; // 256
    uint16_t l_signs_emission = 0;
    uint16_t l_signs_total = 0;
    dap_cert_t ** l_certs = NULL;
    size_t l_certs_count = 0;

    dap_chain_t * l_chain = NULL;
    dap_chain_net_t * l_net = NULL;
    const char * l_hash_out_type = NULL;

    dap_sdk_cli_params* l_params = DAP_NEW_Z(dap_sdk_cli_params);

    if (!l_params) {
        log_it(L_CRITICAL, "Memory allocation error");
        return -1;
    }

    l_params->type = DAP_CHAIN_DATUM_TOKEN_TYPE_DECL;
    l_params->subtype = DAP_CHAIN_DATUM_TOKEN_SUBTYPE_SIMPLE;

    int l_parse_params = s_token_decl_check_params(a_argc,a_argv,a_str_reply,l_params, false);
    if (l_parse_params) {
        DAP_DEL_Z(l_params);
        return l_parse_params;
    }

    dap_chain_datum_token_t * l_datum_token = NULL;
    size_t l_datum_data_offset = 0;

    // Load certs lists
    dap_cert_parse_str_list(l_params->certs_str, &l_certs, &l_certs_count);
    if(!l_certs_count){
        dap_cli_server_cmd_set_reply_text(a_str_reply,
                "token_decl command requres at least one valid certificate to sign token");
        DAP_DEL_Z(l_params);
        return -10;
    }

    l_signs_emission = l_params->signs_emission;
    l_signs_total = l_params->signs_total;
    l_total_supply = l_params->total_supply;
    l_chain = l_params->chain;
    l_net = l_params->net;
    l_ticker = l_params->ticker;
    l_hash_out_type = l_params->hash_out_type;

    switch(l_params->subtype)
    {
        case DAP_CHAIN_DATUM_TOKEN_SUBTYPE_PRIVATE:
        case DAP_CHAIN_DATUM_TOKEN_SUBTYPE_NATIVE:
		{ // 256
            dap_list_t *l_tsd_list = NULL;
            size_t l_tsd_total_size = 0;
            uint16_t l_flags = 0;
            char ** l_str_flags = NULL;

            if (l_params->ext.flags){   // Flags
                 l_str_flags = dap_strsplit(l_params->ext.flags,",",0xffff );
                 while (l_str_flags && *l_str_flags){
                     uint16_t l_flag = dap_chain_datum_token_flag_from_str(*l_str_flags);
                     if (l_flag == DAP_CHAIN_DATUM_TOKEN_FLAG_UNDEFINED ){
                         dap_cli_server_cmd_set_reply_text(a_str_reply, "Flag can't be \"%s\"",*l_str_flags);
                         DAP_DEL_Z(l_params);
                         return -20;
                     }
                     l_flags |= l_flag; // if we have multiple flags
                     l_str_flags++;
                }
            }
			if (l_params->ext.delegated_token_from){
				dap_chain_datum_token_t *l_delegated_token_from;
				if (NULL == (l_delegated_token_from = dap_chain_ledger_token_ticker_check(l_net->pub.ledger, l_params->ext.delegated_token_from))) {
                    dap_cli_server_cmd_set_reply_text(a_str_reply,"To create a delegated token %s, can't find token by ticket %s", l_ticker, l_params->ext.delegated_token_from);
                    DAP_DEL_Z(l_params);
					return -91;
				}
				dap_chain_datum_token_tsd_delegate_from_stake_lock_t l_tsd_section;
                strcpy((char *)l_tsd_section.ticker_token_from, l_params->ext.delegated_token_from);
//				l_tsd_section.token_from = dap_hash_fast();
				l_tsd_section.emission_rate = dap_chain_coins_to_balance("0.001");//	TODO: 'm' 1:1000 tokens
				dap_tsd_t * l_tsd = dap_tsd_create_scalar(
														DAP_CHAIN_DATUM_TOKEN_TSD_TYPE_DELEGATE_EMISSION_FROM_STAKE_LOCK, l_tsd_section);
				l_tsd_list = dap_list_append(l_tsd_list, l_tsd);
				l_tsd_total_size+= dap_tsd_size(l_tsd);
			}
            if (l_params->ext.total_signs_valid){ // Signs valid
                uint16_t l_param_value = (uint16_t)atoi(l_params->ext.total_signs_valid);
                l_signs_total = l_param_value;
                dap_tsd_t * l_tsd = dap_tsd_create_scalar(
                                                        DAP_CHAIN_DATUM_TOKEN_TSD_TYPE_TOTAL_SIGNS_VALID, l_param_value);
                l_tsd_list = dap_list_append(l_tsd_list, l_tsd);
                l_tsd_total_size+= dap_tsd_size(l_tsd);
            }
            if (l_params->ext.datum_type_allowed){
                dap_tsd_t * l_tsd = dap_tsd_create_string(
                                                        DAP_CHAIN_DATUM_TOKEN_TSD_TYPE_DATUM_TYPE_ALLOWED_ADD, l_params->ext.datum_type_allowed);
                l_tsd_list = dap_list_append(l_tsd_list, l_tsd);
                l_tsd_total_size+= dap_tsd_size(l_tsd);
            }
            if (l_params->ext.datum_type_blocked){
                dap_tsd_t * l_tsd = dap_tsd_create_string(
                                                        DAP_CHAIN_DATUM_TOKEN_TSD_TYPE_DATUM_TYPE_BLOCKED_ADD, l_params->ext.datum_type_blocked);
                l_tsd_list = dap_list_append(l_tsd_list, l_tsd);
                l_tsd_total_size+= dap_tsd_size(l_tsd);
            }
            if (l_params->ext.tx_receiver_allowed)
                l_tsd_list = s_parse_wallet_addresses(l_params->ext.tx_receiver_allowed, l_tsd_list, &l_tsd_total_size, DAP_CHAIN_DATUM_TOKEN_TSD_TYPE_TX_RECEIVER_ALLOWED_ADD);

            if (l_params->ext.tx_receiver_blocked)
                l_tsd_list = s_parse_wallet_addresses(l_params->ext.tx_receiver_blocked, l_tsd_list, &l_tsd_total_size, DAP_CHAIN_DATUM_TOKEN_TSD_TYPE_TX_RECEIVER_BLOCKED_ADD);

            if (l_params->ext.tx_sender_allowed)
                l_tsd_list = s_parse_wallet_addresses(l_params->ext.tx_sender_allowed, l_tsd_list, &l_tsd_total_size, DAP_CHAIN_DATUM_TOKEN_TSD_TYPE_TX_SENDER_ALLOWED_ADD);

            if (l_params->ext.tx_sender_blocked)
                l_tsd_list = s_parse_wallet_addresses(l_params->ext.tx_sender_blocked, l_tsd_list, &l_tsd_total_size, DAP_CHAIN_DATUM_TOKEN_TSD_TYPE_TX_SENDER_BLOCKED_ADD);


            // Create new datum token
            l_datum_token = DAP_NEW_Z_SIZE(dap_chain_datum_token_t, sizeof(dap_chain_datum_token_t) + l_params->ext.tsd_total_size);
            if (!l_datum_token) {
                log_it(L_CRITICAL, "Memory allocation error");
                dap_cli_server_cmd_set_reply_text(a_str_reply, "Out of memory in com_token_decl");
                DAP_DEL_Z(l_params);
                return -1;
            }
            l_datum_token->version = 2;
            l_datum_token->type = l_params->type;
            l_datum_token->subtype = l_params->subtype;
            if (l_params->subtype == DAP_CHAIN_DATUM_TOKEN_SUBTYPE_PRIVATE) {
                log_it(L_DEBUG,"Prepared TSD sections for private token on %zd total size", l_params->ext.tsd_total_size);
                snprintf(l_datum_token->ticker, sizeof(l_datum_token->ticker), "%s", l_ticker);
                l_datum_token->header_private_decl.flags = l_params->ext.parsed_flags;
                l_datum_token->total_supply = l_total_supply;
                l_datum_token->signs_valid = l_signs_emission;
                l_datum_token->header_private_decl.tsd_total_size = l_params->ext.tsd_total_size;
                l_datum_token->header_private_decl.decimals = atoi(l_params->decimals_str);
            } else { //DAP_CHAIN_DATUM_TOKEN_TYPE_NATIVE_DECL
                log_it(L_DEBUG,"Prepared TSD sections for CF20 token on %zd total size", l_params->ext.tsd_total_size);
                snprintf(l_datum_token->ticker, sizeof(l_datum_token->ticker), "%s", l_ticker);
                l_datum_token->header_native_decl.flags = l_params->ext.parsed_flags;
                l_datum_token->total_supply = l_total_supply;
                l_datum_token->signs_valid = l_signs_emission;
                l_datum_token->header_native_decl.tsd_total_size = l_params->ext.tsd_total_size;
                l_datum_token->header_native_decl.decimals = atoi(l_params->decimals_str);
            }
            // Add TSD sections in the end
            for ( dap_list_t* l_iter=dap_list_first(l_tsd_list); l_iter; l_iter=l_iter->next){
                dap_tsd_t * l_tsd = (dap_tsd_t *) l_iter->data;
                if (l_tsd == NULL){
                    log_it(L_ERROR, "NULL tsd in list!");
                    continue;
                }
                switch (l_tsd->type){
                    case DAP_CHAIN_DATUM_TOKEN_TSD_TYPE_TOTAL_SIGNS_VALID: {
                    uint16_t l_t = 0;
                        log_it(L_DEBUG,"== TOTAL_SIGNS_VALID: %u",
                                _dap_tsd_get_scalar(l_tsd, &l_t) );
                    break;
                }
                    case DAP_CHAIN_DATUM_TOKEN_TSD_TYPE_DATUM_TYPE_ALLOWED_ADD:
                        log_it(L_DEBUG,"== DATUM_TYPE_ALLOWED_ADD: %s",
                               dap_tsd_get_string_const(l_tsd) );
                    break;
                    case DAP_CHAIN_DATUM_TOKEN_TSD_TYPE_TX_SENDER_ALLOWED_ADD:
                        log_it(L_DEBUG,"== TX_SENDER_ALLOWED_ADD: binary data");
                    break;
                    case DAP_CHAIN_DATUM_TOKEN_TSD_TYPE_TX_SENDER_BLOCKED_ADD:
                        log_it(L_DEBUG,"== TYPE_TX_SENDER_BLOCKED: binary data");
                    break;
                    case DAP_CHAIN_DATUM_TOKEN_TSD_TYPE_TX_RECEIVER_ALLOWED_ADD:
                        log_it(L_DEBUG,"== TX_RECEIVER_ALLOWED_ADD: binary data");
                    break;
                    case DAP_CHAIN_DATUM_TOKEN_TSD_TYPE_TX_RECEIVER_BLOCKED_ADD:
                        log_it(L_DEBUG,"== TX_RECEIVER_BLOCKED_ADD: binary data");
                    break;
                    default: log_it(L_DEBUG, "== 0x%04X: binary data %u size ",l_tsd->type, l_tsd->size );
                }
                size_t l_tsd_size = dap_tsd_size(l_tsd);
                memcpy(l_datum_token->data_n_tsd + l_datum_data_offset, l_tsd, l_tsd_size);
                l_datum_data_offset += l_tsd_size;
            }
            log_it(L_DEBUG, "%s token declaration '%s' initialized", l_params->subtype == DAP_CHAIN_DATUM_TOKEN_SUBTYPE_PRIVATE ?
                            "Private" : "CF20", l_datum_token->ticker);
        }break;//end
        case DAP_CHAIN_DATUM_TOKEN_SUBTYPE_SIMPLE: { // 256
            l_datum_token = DAP_NEW_Z_SIZE(dap_chain_datum_token_t, sizeof(dap_chain_datum_token_t));
            if (!l_datum_token) {
                log_it(L_CRITICAL, "Memory allocation error");
                dap_cli_server_cmd_set_reply_text(a_str_reply, "Out of memory in com_token_decl");
                DAP_DEL_Z(l_params);
                return -1;
            }
            l_datum_token->version = 2;
            l_datum_token->type = DAP_CHAIN_DATUM_TOKEN_TYPE_DECL; // 256
            l_datum_token->subtype = DAP_CHAIN_DATUM_TOKEN_SUBTYPE_SIMPLE; // 256
            snprintf(l_datum_token->ticker, sizeof(l_datum_token->ticker), "%s", l_ticker);
            l_datum_token->total_supply = l_total_supply;
            l_datum_token->signs_valid = l_signs_emission;
            l_datum_token->header_simple.decimals = atoi(l_params->decimals_str);
        }break;
        default:
            dap_cli_server_cmd_set_reply_text(a_str_reply,
                    "Unknown token type");
            DAP_DEL_Z(l_params);
            return -8;
    }
    // If we have more certs than we need signs - use only first part of the list
    if(l_certs_count > l_signs_total)
        l_certs_count = l_signs_total;
    // Sign header with all certificates in the list and add signs to the end of TSD cetions
    uint16_t l_sign_counter = 0;
    l_datum_token = s_sign_cert_in_cycle(l_certs, l_datum_token, l_certs_count, &l_datum_data_offset, &l_sign_counter);
    l_datum_token->signs_total = l_sign_counter;

    // We skip datum creation opeartion, if count of signed certificates in s_sign_cert_in_cycle is 0.
    // Usually it happen, when certificate in token_decl or token_update command doesn't contain private data or broken
    if (!l_datum_token || l_datum_token->signs_total == 0){
        dap_cli_server_cmd_set_reply_text(a_str_reply,
                    "Token declaration failed. Successful count of certificate signing is 0");
            DAP_DEL_Z(l_params);
            return -9;
    }

    dap_chain_datum_t * l_datum = dap_chain_datum_create(DAP_CHAIN_DATUM_TOKEN_DECL,
                                                         l_datum_token,
                                                         sizeof(*l_datum_token) + l_datum_data_offset);
    DAP_DELETE(l_datum_token);
    size_t l_datum_size = dap_chain_datum_size(l_datum);

    // Calc datum's hash
    dap_chain_hash_fast_t l_key_hash;
    dap_hash_fast(l_datum->data, l_datum->header.data_size, &l_key_hash);
    char * l_key_str = !dap_strcmp(l_hash_out_type, "hex") ?
                dap_chain_hash_fast_to_str_new(&l_key_hash) :
                dap_enc_base58_encode_hash_to_str(&l_key_hash);

    // Add datum to mempool with datum_token hash as a key
    char *l_gdb_group_mempool = l_chain
            ? dap_chain_net_get_gdb_group_mempool_new(l_chain)
            : dap_chain_net_get_gdb_group_mempool_by_chain_type(l_net, CHAIN_TYPE_TOKEN);
    if (!l_gdb_group_mempool) {
        dap_cli_server_cmd_set_reply_text(a_str_reply, "No suitable chain for placing token datum found");
        DAP_DEL_Z(l_key_str);
        DAP_DELETE(l_datum);
        DAP_DEL_Z(l_params);
        return -10;
    }
    bool l_placed = dap_global_db_set_sync(l_gdb_group_mempool, l_key_str, l_datum, l_datum_size, false) == 0;
    dap_cli_server_cmd_set_reply_text(a_str_reply, "Datum %s with token %s is%s placed in datum pool",
                                      l_key_str, l_ticker, l_placed ? "" : " not");
    DAP_DEL_Z(l_key_str);
    DAP_DELETE(l_datum);
    DAP_DELETE(l_params);
    return l_placed ? 0 : -2;
}

/**
 * @brief com_token_decl_update
 * @param argc
 * @param argv
 * @param arg_func
 * @param str_reply
 * @return
 * @details token_update -net <net name> -chain <chain_name> -token <token ticker> [-type private] -flags [<Flag 1>][,<Flag 2>]...[,<Flag N>]...  [-<Param name 1> <Param Value 1>] [-Param name 2> <Param Value 2>] ...[-<Param Name N> <Param Value N>]\n"
 *  \t   Update token for <netname>:<chain name> with ticker <token ticker>, flags <Flag 1>,<Flag2>...<Flag N>"
 *  \t   and custom parameters list <Param 1>, <Param 2>...<Param N>."
 *  \n"
 *  ==Flags=="
 *  \t ALL_BLOCKED:\t Blocked all permissions, usefull add it first and then add allows what you want to allow\n"
 *  \t ALL_ALLOWED:\t Allowed all permissions if not blocked them. Be careful with this mode\n"
 *  \t ALL_FROZEN:\t All permissions are temprorary frozen\n"
 *  \t ALL_UNFROZEN:\t Unfrozen permissions\n"
 *  \t STATIC_ALL:\t No token manipulations after declarations at all. Token declares staticly and can't variabed after\n"
 *  \t STATIC_FLAGS:\t No token manipulations after declarations with flags\n"
 *  \t STATIC_PERMISSIONS_ALL:\t No all permissions lists manipulations after declarations\n"
 *  \t STATIC_PERMISSIONS_DATUM_TYPE:\t No datum type permissions lists manipulations after declarations\n"
 *  \t STATIC_PERMISSIONS_TX_SENDER:\t No tx sender permissions lists manipulations after declarations\n"
 *  \t STATIC_PERMISSIONS_TX_RECEIVER:\t No tx receiver permissions lists manipulations after declarations\n"
    "\n"
    "==Params==\n"
    "General:\n"
    "\t -flags_set <value>:\t Set list of flags from <value> to token declaration\n"
    "\t -flags_unset <value>:\t Unset list of flags from <value> from token declaration\n"
    "\t -total_supply <value>:\t Set total supply - emission's maximum - to the <value>\n"
    "\t -total_signs_valid <value>:\t Set valid signatures count's minimum\n"
    "\t -total_signs_add <value>:\t Add signature's pkey fingerprint to the list of owners\n"
    "\t -total_signs_remove <value>:\t Remove signature's pkey fingerprint from the owners\n"
    "\nDatum type allowed/blocked updates:\n"
    "\t -datum_type_allowed_add <value>:\t Add allowed datum type(s)\n"
    "\t -datum_type_allowed_remove <value>:\t Remove datum type(s) from allowed\n"
    "\t -datum_type_blocked_add <value>:\t Add blocked datum type(s)\n"
    "\t -datum_type_blocked_remove <value>:\t Remove datum type(s) from blocked\n"
    "\nTx receiver addresses allowed/blocked updates:\n"
    "\t -tx_receiver_allowed_add <value>:\t Add allowed tx receiver(s)\n"
    "\t -tx_receiver_allowed_remove <value>:\t Remove tx receiver(s) from allowed\n"
    "\t -tx_receiver_blocked_add <value>:\t Add blocked tx receiver(s)\n"
    "\t -tx_receiver_blocked_remove <value>:\t Remove tx receiver(s) from blocked\n"
    "\n Tx sender addresses allowed/blocked updates:\n"
    "\t -tx_sender_allowed_add <value>:\t Add allowed tx sender(s)\n"
    "\t -tx_sender_allowed_remove <value>:\t Remove tx sender(s) from allowed\n"
    "\t -tx_sender_blocked_add <value>:\t Add allowed tx sender(s)\n"
    "\t -tx_sender_blocked_remove <value>:\t Remove tx sender(s) from blocked\n"
    "\n"
 */
int com_token_update(int a_argc, char ** a_argv, char ** a_str_reply)
{
    const char * l_ticker = NULL;
    uint256_t l_total_supply = {}; // 256
    uint16_t l_signs_emission = 0;
    uint16_t l_signs_total = 0;
    dap_cert_t ** l_certs = NULL;
    size_t l_certs_count = 0;

    dap_chain_t * l_chain = NULL;
    dap_chain_net_t * l_net = NULL;
    const char * l_hash_out_type = NULL;

    dap_sdk_cli_params* l_params = DAP_NEW_Z(dap_sdk_cli_params);

    if (!l_params) {
        log_it(L_CRITICAL, "Memory allocation error");
        return -1;
    }

    l_params->type = DAP_CHAIN_DATUM_TOKEN_TYPE_UPDATE;
    l_params->subtype = DAP_CHAIN_DATUM_TOKEN_SUBTYPE_SIMPLE;

    int l_parse_params = s_token_decl_check_params(a_argc,a_argv,a_str_reply,l_params, true);
    if (l_parse_params)
        return l_parse_params;

    dap_chain_datum_token_t * l_datum_token = NULL;
    size_t l_datum_data_offset = 0;

    // Load certs lists
    dap_cert_parse_str_list(l_params->certs_str, &l_certs, &l_certs_count);
    if(!l_certs_count){
        dap_cli_server_cmd_set_reply_text(a_str_reply,
                                          "com_token_update command requres at least one valid certificate to sign token");
        return -10;
    }

    l_signs_emission = l_params->signs_emission;
    l_signs_total = l_params->signs_total;
    l_total_supply = l_params->total_supply;
    l_chain = l_params->chain;
    l_net = l_params->net;
    l_ticker = l_params->ticker;
    l_hash_out_type = l_params->hash_out_type;

    switch(l_params->subtype)
    {
        case DAP_CHAIN_DATUM_TOKEN_SUBTYPE_PRIVATE:
        case DAP_CHAIN_DATUM_TOKEN_SUBTYPE_NATIVE:
        { // 256
            // Create new datum token
            l_datum_token = DAP_NEW_Z_SIZE(dap_chain_datum_token_t, sizeof(dap_chain_datum_token_t) + l_params->ext.tsd_total_size);
            if (!l_datum_token) {
                log_it(L_CRITICAL, "Memory allocation error");
                return -1;
            }
            l_datum_token->version = 2;
            l_datum_token->type = l_params->type;
            l_datum_token->subtype = l_params->subtype;
            if (l_params->subtype == DAP_CHAIN_DATUM_TOKEN_SUBTYPE_NATIVE) {
                log_it(L_DEBUG,"Prepared TSD sections for CF20 token on %zd total size", l_params->ext.tsd_total_size);
                snprintf(l_datum_token->ticker, sizeof(l_datum_token->ticker), "%s", l_ticker);
                l_datum_token->header_native_update.flags = l_params->ext.parsed_flags;
                l_datum_token->total_supply = l_total_supply;
                l_datum_token->signs_valid = l_signs_emission;
                l_datum_token->header_native_update.tsd_total_size = l_params->ext.tsd_total_size;
                l_datum_token->header_native_update.decimals = atoi(l_params->decimals_str);
                l_datum_data_offset = l_params->ext.tsd_total_size;
            } else { // if (l_params->type == DAP_CHAIN_DATUM_TOKEN_TYPE_PRIVATE_UPDATE) {
                log_it(L_DEBUG,"Prepared TSD sections for private token on %zd total size", l_params->ext.tsd_total_size);
                snprintf(l_datum_token->ticker, sizeof(l_datum_token->ticker), "%s", l_ticker);
                l_datum_token->header_private_update.flags = l_params->ext.parsed_flags;
                l_datum_token->total_supply = l_total_supply;
                l_datum_token->signs_valid = l_signs_emission;
                l_datum_token->header_private_update.tsd_total_size = l_params->ext.tsd_total_size;
                l_datum_token->header_private_update.decimals = atoi(l_params->decimals_str);
                l_datum_data_offset = l_params->ext.tsd_total_size;
            }
            // Add TSD sections in the end
            // Add TSD sections in the end
            if (l_params->ext.tsd_total_size) {
                memcpy(l_datum_token->data_n_tsd, l_params->ext.parsed_tsd, l_params->ext.tsd_total_size);
                DAP_DELETE(l_params->ext.parsed_tsd);
            }
            log_it(L_DEBUG, "%s token declaration update '%s' initialized", (	l_params->subtype == DAP_CHAIN_DATUM_TOKEN_SUBTYPE_PRIVATE)	?
                                                                     "Private" : "CF20", l_datum_token->ticker);
        }break;//end
        case DAP_CHAIN_DATUM_TOKEN_SUBTYPE_SIMPLE: { // 256
            l_datum_token = DAP_NEW_Z_SIZE(dap_chain_datum_token_t, sizeof(dap_chain_datum_token_t));
            if (!l_datum_token) {
                log_it(L_CRITICAL, "Memory allocation error");
                return -1;
            }
            l_datum_token->version = 2;
            l_datum_token->subtype = DAP_CHAIN_DATUM_TOKEN_TYPE_UPDATE;
            l_datum_token->subtype = DAP_CHAIN_DATUM_TOKEN_SUBTYPE_SIMPLE; // 256
            snprintf(l_datum_token->ticker, sizeof(l_datum_token->ticker), "%s", l_ticker);
            l_datum_token->total_supply = l_total_supply;
            l_datum_token->signs_valid = l_signs_emission;
            if (l_params->decimals_str)
                l_datum_token->header_simple.decimals = atoi(l_params->decimals_str);
        }break;
        default:
            dap_cli_server_cmd_set_reply_text(a_str_reply,
                                              "Unknown token type");
            return -8;
    }
    // If we have more certs than we need signs - use only first part of the list
    if(l_certs_count > l_signs_total)
        l_certs_count = l_signs_total;
    // Sign header with all certificates in the list and add signs to the end of TSD cetions
    uint16_t l_sign_counter = 0;
    l_datum_token = s_sign_cert_in_cycle(l_certs, l_datum_token, l_certs_count, &l_datum_data_offset, &l_sign_counter);
    l_datum_token->signs_total = l_sign_counter;

    // We skip datum creation opeartion, if count of signed certificates in s_sign_cert_in_cycle is 0.
    // Usually it happen, when certificate in token_decl or token_update command doesn't contain private data or broken
    if (!l_datum_token || l_datum_token->signs_total == 0){
        dap_cli_server_cmd_set_reply_text(a_str_reply,
                                          "Token declaration update failed. Successful count of certificate signing is 0");
        return -9;
    }

    dap_chain_datum_t * l_datum = dap_chain_datum_create(DAP_CHAIN_DATUM_TOKEN_DECL,
                                                         l_datum_token,
                                                         sizeof(*l_datum_token) + l_datum_data_offset);
    DAP_DELETE(l_datum_token);
    size_t l_datum_size = dap_chain_datum_size(l_datum);

    // Calc datum's hash
    dap_chain_hash_fast_t l_key_hash;
    dap_hash_fast(l_datum->data, l_datum->header.data_size, &l_key_hash);
    char * l_key_str = dap_chain_hash_fast_to_str_new(&l_key_hash);
    char * l_key_str_out = dap_strcmp(l_hash_out_type, "hex") ?
                           dap_enc_base58_encode_hash_to_str(&l_key_hash) : dap_strdup(l_key_str);

    // Add datum to mempool with datum_token hash as a key
    char *l_gdb_group_mempool = l_chain
            ? dap_chain_net_get_gdb_group_mempool_new(l_chain)
            : dap_chain_net_get_gdb_group_mempool_by_chain_type(l_net, CHAIN_TYPE_TOKEN);
    if (!l_gdb_group_mempool) {
        dap_cli_server_cmd_set_reply_text(a_str_reply, "No suitable chain for placing token datum found");
        DAP_DEL_Z(l_key_str);
        DAP_DEL_Z(l_key_str_out);
        DAP_DELETE(l_datum);
        return -10;
    }
    bool l_placed = !dap_global_db_set_sync(l_gdb_group_mempool, l_key_str, (uint8_t *)l_datum, l_datum_size, false);
    dap_cli_server_cmd_set_reply_text(a_str_reply, "Datum %s with 256bit token %s is%s placed in datum pool",
                                      l_key_str_out, l_ticker, l_placed ? "" : " not");
    DAP_DEL_Z(l_key_str);
    DAP_DEL_Z(l_key_str_out);
    DAP_DELETE(l_datum);
    DAP_DELETE(l_params);
    return l_placed ? 0 : -2;
}

/**
 * @brief com_token_emit
 * @param argc
 * @param argv
 * @param arg_func
 * @param str_reply
 * @return
 */
int com_token_emit(int a_argc, char **a_argv, char **a_str_reply)
{
    int arg_index = 1;
    const char *str_tmp = NULL;
    //const char *str_fee = NULL;
    char *l_str_reply_tmp = NULL;
    uint256_t l_emission_value = {};
    //uint256_t l_fee_value = {};
    const char * l_ticker = NULL;

    const char * l_addr_str = NULL;

    const char * l_emission_hash_str = NULL;
    const char * l_emission_hash_str_remove = NULL;
    dap_chain_hash_fast_t l_emission_hash;
    dap_chain_datum_token_emission_t *l_emission = NULL;
    size_t l_emission_size;

    const char * l_certs_str = NULL;

    dap_cert_t ** l_certs = NULL;
    size_t l_certs_size = 0;

    const char * l_chain_emission_str = NULL;
    dap_chain_t * l_chain_emission = NULL;

    dap_chain_net_t * l_net = NULL;

    const char * l_hash_out_type = NULL;
    dap_cli_server_cmd_find_option_val(a_argv, arg_index, a_argc, "-H", &l_hash_out_type);
    if(!l_hash_out_type)
        l_hash_out_type = "hex";
    if(dap_strcmp(l_hash_out_type,"hex") && dap_strcmp(l_hash_out_type,"base58")) {
        dap_cli_server_cmd_set_reply_text(a_str_reply, "invalid parameter -H, valid values: -H <hex | base58>");
        return -1;
    }

    dap_chain_node_cli_cmd_values_parse_net_chain(&arg_index,a_argc,a_argv,a_str_reply,NULL, &l_net);
    if( ! l_net) { // Can't find such network
        return -43;
    }
    // Token emission
    dap_cli_server_cmd_find_option_val(a_argv, arg_index, a_argc, "-emission", &l_emission_hash_str);

    // Emission certs
    dap_cli_server_cmd_find_option_val(a_argv, arg_index, a_argc, "-certs", &l_certs_str);

    // Wallet address that recieves the emission
    dap_cli_server_cmd_find_option_val(a_argv, arg_index, a_argc, "-addr", &l_addr_str);

    // Token ticker
    dap_cli_server_cmd_find_option_val(a_argv, arg_index, a_argc, "-token", &l_ticker);

    if(!l_certs_str) {
        dap_cli_server_cmd_set_reply_text(a_str_reply, "token_emit requires parameter '-certs'");
        return -4;
    }
    dap_cert_parse_str_list(l_certs_str, &l_certs, &l_certs_size);

    if(!l_certs_size) {
        dap_cli_server_cmd_set_reply_text(a_str_reply,
                "token_emit command requres at least one valid certificate to sign the basic transaction of emission");
        return -5;
    }
    const char *l_add_sign = NULL;
    dap_chain_addr_t *l_addr = NULL;
    dap_cli_server_cmd_find_option_val(a_argv, arg_index, arg_index + 1, "sign", &l_add_sign);
    if (!l_add_sign) {      //Create the emission
        // Emission value
        if(dap_cli_server_cmd_find_option_val(a_argv, arg_index, a_argc, "-emission_value", &str_tmp)) {
            l_emission_value = dap_chain_balance_scan(str_tmp);
        }

        if (IS_ZERO_256(l_emission_value)) {
            dap_cli_server_cmd_set_reply_text(a_str_reply, "token_emit requires parameter '-emission_value'");
            return -1;
        }

        if(!l_addr_str) {
            dap_cli_server_cmd_set_reply_text(a_str_reply, "token_emit requires parameter '-addr'");
            return -2;
        }

        if(!l_ticker) {
            dap_cli_server_cmd_set_reply_text(a_str_reply, "token_emit requires parameter '-token'");
            return -3;
        }

        l_addr = dap_chain_addr_from_str(l_addr_str);

        if(!l_addr) {
            dap_cli_server_cmd_set_reply_text(a_str_reply, "address \"%s\" is invalid", l_addr_str);
            return -4;
        }

        dap_cli_server_cmd_find_option_val(a_argv, arg_index, a_argc, "-chain_emission", &l_chain_emission_str);
        if(l_chain_emission_str) {
            if((l_chain_emission = dap_chain_net_get_chain_by_name(l_net, l_chain_emission_str)) == NULL) { // Can't find such chain
                dap_cli_server_cmd_set_reply_text(a_str_reply,
                                      "token_emit requires parameter '-chain_emission' to be valid chain name in chain net %s"
                                      " or set default datum type in chain configuration file", l_net->pub.name);
                return -45;
            }
        }
    } else {
        if (l_emission_hash_str) {
            DL_FOREACH(l_net->pub.chains, l_chain_emission) {
                l_emission = dap_chain_mempool_emission_get(l_chain_emission, l_emission_hash_str);
                if (l_emission){
                    l_emission_hash_str_remove = l_emission_hash_str;
                    break;
                }
            }
            if (!l_emission){
                dap_cli_server_cmd_set_reply_text(a_str_reply, "Can' find emission with hash \"%s\" for token %s on network %s",
                                                  l_emission_hash_str, l_ticker, l_net->pub.name);
                return -32;
            }
        } else {
            dap_cli_server_cmd_set_reply_text(a_str_reply, "Subcommand 'sign' recuires parameter '-emission'");
            return -31;
        }
    }

    // Check, if network ID is same as ID in destination wallet address. If not - operation is cancelled.
    if (!dap_chain_addr_is_blank(l_addr) && l_addr->net_id.uint64 != l_net->pub.id.uint64) {
        dap_cli_server_cmd_set_reply_text(a_str_reply, "destination wallet network ID=0x%"DAP_UINT64_FORMAT_x
                                                       " and network ID=0x%"DAP_UINT64_FORMAT_x" is not equal."
                                                       " Please, change network name or wallet address",
                                                       l_addr->net_id.uint64, l_net->pub.id.uint64);
        DAP_DEL_Z(l_addr);
        DAP_DEL_Z(l_emission);
        return -3;
    }

    if(!l_ticker) {
        dap_cli_server_cmd_set_reply_text(a_str_reply, "token_emit requires parameter '-token'");
        DAP_DEL_Z(l_addr);
        return -3;
    }

    if (!l_add_sign) {
        if (!l_chain_emission) {
			if ( (l_chain_emission = dap_chain_net_get_default_chain_by_chain_type(l_net,CHAIN_TYPE_EMISSION)) == NULL ) {
				DAP_DEL_Z(l_addr);
				dap_cli_server_cmd_set_reply_text(a_str_reply,
					"token_create requires parameter '-chain_emission' to be valid chain name in chain net %s or set default datum type in chain configuration file",
						 l_net->pub.name);
				return -50;
			}
        }
        // Create emission datum
        l_emission = dap_chain_datum_emission_create(l_emission_value, l_ticker, l_addr);
    }
    // Then add signs
    for(size_t i = 0; i < l_certs_size; i++)
        l_emission = dap_chain_datum_emission_add_sign(l_certs[i]->enc_key, l_emission);
    // Calc emission's hash
    l_emission_size = dap_chain_datum_emission_get_size((uint8_t *)l_emission);
    dap_hash_fast(l_emission, l_emission_size, &l_emission_hash);
    // Produce datum
    dap_chain_datum_t *l_datum_emission = dap_chain_datum_create(DAP_CHAIN_DATUM_TOKEN_EMISSION,
            l_emission,
            l_emission_size);
    // Delete token emission
    DAP_DEL_Z(l_emission);
    l_emission_hash_str = dap_chain_mempool_datum_add(l_datum_emission, l_chain_emission, l_hash_out_type);
    if (l_emission_hash_str)
        l_str_reply_tmp = dap_strdup_printf("Datum %s with 256bit emission is placed in datum pool", l_emission_hash_str);
    else
        l_str_reply_tmp = dap_strdup("Can't place emission datum in mempool, examine log files");
    DAP_DEL_Z(l_emission_hash_str);
    DAP_DEL_Z(l_datum_emission);

    //remove previous emission datum from mempool if have new signed emission datum
    if (l_emission_hash_str_remove) {
        char *l_gdb_group_mempool_emission = dap_chain_net_get_gdb_group_mempool_new(l_chain_emission);
        dap_global_db_del_sync(l_gdb_group_mempool_emission, l_emission_hash_str_remove);
        DAP_DEL_Z(l_gdb_group_mempool_emission);
    }
    dap_cli_server_cmd_set_reply_text(a_str_reply, "%s", l_str_reply_tmp);

    DAP_DEL_Z(l_certs);
    DAP_DEL_Z(l_str_reply_tmp);
    DAP_DEL_Z(l_addr);
    return 0;
}


/**
 * @brief com_tx_cond_create
 * Create transaction
 * com_tx_cond_create command
 * @param a_argc
 * @param a_argv
 * @param a_str_reply
 * @return int
 */
int com_tx_cond_create(int a_argc, char ** a_argv, char **a_str_reply)
{
    (void) a_argc;
    int arg_index = 1;
    const char *c_wallets_path = dap_chain_wallet_get_path(g_config);
    const char * l_token_ticker = NULL;
    const char * l_wallet_str = NULL;
    const char * l_cert_str = NULL;
    const char * l_value_datoshi_str = NULL;
    const char * l_value_fee_str = NULL;
    const char * l_net_name = NULL;
    const char * l_unit_str = NULL;
    const char * l_srv_uid_str = NULL;
    uint256_t l_value_datoshi = {};    
    uint256_t l_value_fee = {};
    const char * l_hash_out_type = NULL;
    dap_cli_server_cmd_find_option_val(a_argv, arg_index, a_argc, "-H", &l_hash_out_type);
    if(!l_hash_out_type)
        l_hash_out_type = "hex";
    if(dap_strcmp(l_hash_out_type,"hex") && dap_strcmp(l_hash_out_type,"base58")) {
        dap_cli_server_cmd_set_reply_text(a_str_reply, "Invalid parameter -H, valid values: -H <hex | base58>");
        return -1;
    }

    // Token ticker
    dap_cli_server_cmd_find_option_val(a_argv, arg_index, a_argc, "-token", &l_token_ticker);
    // Wallet name - from
    dap_cli_server_cmd_find_option_val(a_argv, arg_index, a_argc, "-w", &l_wallet_str);
    // Public certifiacte of condition owner
    dap_cli_server_cmd_find_option_val(a_argv, arg_index, a_argc, "-cert", &l_cert_str);
    // value datoshi
    dap_cli_server_cmd_find_option_val(a_argv, arg_index, a_argc, "-value", &l_value_datoshi_str);
    // fee
    dap_cli_server_cmd_find_option_val(a_argv, arg_index, a_argc, "-fee", &l_value_fee_str);
    // net
    dap_cli_server_cmd_find_option_val(a_argv, arg_index, a_argc, "-net", &l_net_name);
    // unit
    dap_cli_server_cmd_find_option_val(a_argv, arg_index, a_argc, "-unit", &l_unit_str);
    // service
    dap_cli_server_cmd_find_option_val(a_argv, arg_index, a_argc, "-srv_uid", &l_srv_uid_str);

    if(!l_token_ticker) {
        dap_cli_server_cmd_set_reply_text(a_str_reply, "tx_cond_create requires parameter '-token'");
        return -1;
    }
    if (!l_wallet_str) {
        dap_cli_server_cmd_set_reply_text(a_str_reply, "tx_cond_create requires parameter '-w'");
        return -2;
    }
    if (!l_cert_str) {
        dap_cli_server_cmd_set_reply_text(a_str_reply, "tx_cond_create requires parameter '-cert'");
        return -3;
    }
    if(!l_value_datoshi_str) {
        dap_cli_server_cmd_set_reply_text(a_str_reply, "tx_cond_create requires parameter '-value'");
        return -4;
    }
    if(!l_value_fee_str){
        dap_cli_server_cmd_set_reply_text(a_str_reply, "tx_cond_create requires parameter '-fee'");
        return -15;
    }
    if(!l_net_name) {
        dap_cli_server_cmd_set_reply_text(a_str_reply, "tx_cond_create requires parameter '-net'");
        return -5;
    }
    if(!l_unit_str) {
        dap_cli_server_cmd_set_reply_text(a_str_reply, "tx_cond_create requires parameter '-unit'");
        return -6;
    }

    if(!l_srv_uid_str) {
        dap_cli_server_cmd_set_reply_text(a_str_reply, "tx_cond_create requires parameter '-srv_uid'");
        return -7;
    }
    dap_chain_net_srv_uid_t l_srv_uid = {};
    l_srv_uid.uint64 = strtoll(l_srv_uid_str, NULL, 10);
    if (!l_srv_uid.uint64) {
        dap_cli_server_cmd_set_reply_text(a_str_reply, "Can't find service UID %s ", l_srv_uid_str);
        return -8;
    }

    dap_chain_net_srv_price_unit_uid_t l_price_unit = dap_chain_net_srv_price_unit_uid_from_str(l_unit_str);

    if(l_price_unit.enm == SERV_UNIT_UNDEFINED) {
        dap_cli_server_cmd_set_reply_text(a_str_reply, "Can't recognize unit '%s'. Unit must look like {mb | kb | b | sec | day}",
                l_unit_str);
        return -9;
    }

    l_value_datoshi = dap_chain_balance_scan(l_value_datoshi_str);
    if(IS_ZERO_256(l_value_datoshi)) {
        dap_cli_server_cmd_set_reply_text(a_str_reply, "Can't recognize value '%s' as a number", l_value_datoshi_str);
        return -10;
    }

    l_value_fee = dap_chain_balance_scan(l_value_fee_str);
    if(IS_ZERO_256(l_value_fee)) {
        dap_cli_server_cmd_set_reply_text(a_str_reply, "Can't recognize value '%s' as a number", l_value_fee_str);
        return -16;
    }

    dap_chain_net_t * l_net = l_net_name ? dap_chain_net_by_name(l_net_name) : NULL;
    if(!l_net) {
        dap_cli_server_cmd_set_reply_text(a_str_reply, "Can't find net '%s'", l_net_name);
        return -11;
    }
    dap_chain_wallet_t *l_wallet = dap_chain_wallet_open(l_wallet_str, c_wallets_path);
    const char* l_sign_str = "";
    if(!l_wallet) {
        dap_cli_server_cmd_set_reply_text(a_str_reply, "Can't open wallet '%s'", l_wallet_str);
        return -12;
    } else {
        l_sign_str = dap_chain_wallet_check_bliss_sign(l_wallet);
    }

    dap_cert_t *l_cert_cond = dap_cert_find_by_name(l_cert_str);
    if(!l_cert_cond) {
        dap_chain_wallet_close(l_wallet);
        dap_cli_server_cmd_set_reply_text(a_str_reply, "Can't find cert '%s'", l_cert_str);
        return -13;
    }

    dap_enc_key_t *l_key_from = dap_chain_wallet_get_key(l_wallet, 0);
    dap_pkey_t *l_key_cond = dap_pkey_from_enc_key(l_cert_cond->enc_key);
    if (!l_key_cond) {
        dap_chain_wallet_close(l_wallet);
        dap_cli_server_cmd_set_reply_text(a_str_reply, "Cert '%s' doesn't contain a valid public key", l_cert_str);
        return -14;
    }

    uint256_t l_value_per_unit_max = {};
    char *l_hash_str = dap_chain_mempool_tx_create_cond(l_net, l_key_from, l_key_cond, l_token_ticker,
                                                        l_value_datoshi, l_value_per_unit_max, l_price_unit,
                                                        l_srv_uid, l_value_fee, NULL, 0, l_hash_out_type);
    dap_chain_wallet_close(l_wallet);
    DAP_DELETE(l_key_cond);

    if (l_hash_str) {
        dap_cli_server_cmd_set_reply_text(a_str_reply, "Conditional 256bit TX created succefully, hash=%s\n%s\n", l_hash_str, l_sign_str);
        DAP_DELETE(l_hash_str);
        return 0;
    }
    dap_cli_server_cmd_set_reply_text(a_str_reply, "Can't create conditional 256bit TX\n%s\n", l_sign_str);
    return -1;
}

typedef enum com_mempool_add_ca_error_list{
    COM_MEMPOOL_ADD_CA_ERROR_NET_NOT_FOUND = DAP_JSON_RPC_ERR_CODE_METHOD_ERR_START,
    COM_MEMPOOL_ADD_CA_ERROR_NO_CAINS_FOR_CA_DATUM_IN_NET,
    COM_MEMPOOL_ADD_CA_ERROR_REQUIRES_PARAMETER_CA_NAME,
    COM_MEMPOOL_ADD_CA_ERROR_CAN_NOT_FIND_CERTIFICATE,
    COM_MEMPOOL_ADD_CA_ERROR_CORRUPTED_CERTIFICATE_WITHOUT_KEYS,
    COM_MEMPOOL_ADD_CA_ERROR_CERTIFICATE_HAS_PRIVATE_KEY_DATA,
    COM_MEMPOOL_ADD_CA_ERROR_CAN_NOT_SERIALIZE,
    COM_MEMPOOL_ADD_CA_ERROR_CAN_NOT_PLACE_CERTIFICATE
}com_mempool_add_ca_error_list_t;
/**
 * @brief com_mempool_add_ca
 * @details Place public CA into the mempool
 * @param a_argc
 * @param a_argv
 * @param a_str_reply
 * @return
 */
int com_mempool_add_ca(int a_argc,  char ** a_argv, json_object ** a_json_reply)
{
    int arg_index = 1;

    // Read params
    const char * l_ca_name = NULL;
    dap_chain_net_t * l_net = NULL;
    dap_chain_t * l_chain = NULL;

    dap_cli_server_cmd_find_option_val(a_argv, arg_index, a_argc, "-ca_name", &l_ca_name);
    dap_chain_node_cli_cmd_values_parse_net_chain_for_json(&arg_index,a_argc, a_argv, &l_chain, &l_net);
    if ( l_net == NULL ){
        return COM_MEMPOOL_ADD_CA_ERROR_NET_NOT_FOUND;
    } else if (a_json_reply && *a_json_reply) {
        DAP_DELETE(*a_json_reply);
        *a_json_reply = NULL;
    }

    // Chech for chain if was set or not
    if ( l_chain == NULL){
       // If wasn't set - trying to auto detect
        l_chain = dap_chain_net_get_chain_by_chain_type( l_net, CHAIN_TYPE_CA );
        if (l_chain == NULL) { // If can't auto detect
            // clean previous error code
            dap_json_rpc_error_add(COM_MEMPOOL_ADD_CA_ERROR_NO_CAINS_FOR_CA_DATUM_IN_NET,
                                   "No chains for CA datum in network \"%s\"", l_net->pub.name);
            return COM_MEMPOOL_ADD_CA_ERROR_NO_CAINS_FOR_CA_DATUM_IN_NET;
        }
    }
    // Check if '-ca_name' wasn't specified
    if (l_ca_name == NULL){
        dap_json_rpc_error_add(COM_MEMPOOL_ADD_CA_ERROR_REQUIRES_PARAMETER_CA_NAME,
                               "mempool_add_ca_public requires parameter '-ca_name' to specify the certificate name");
        return COM_MEMPOOL_ADD_CA_ERROR_REQUIRES_PARAMETER_CA_NAME;
    }

    // Find certificate with specified key
    dap_cert_t * l_cert = dap_cert_find_by_name( l_ca_name );
    if( l_cert == NULL ){
        dap_json_rpc_error_add(COM_MEMPOOL_ADD_CA_ERROR_CAN_NOT_FIND_CERTIFICATE,
                               "Can't find \"%s\" certificate", l_ca_name);
        return COM_MEMPOOL_ADD_CA_ERROR_CAN_NOT_FIND_CERTIFICATE;
    }
    if( l_cert->enc_key == NULL ){
        dap_json_rpc_error_add(COM_MEMPOOL_ADD_CA_ERROR_CORRUPTED_CERTIFICATE_WITHOUT_KEYS,
                               "Corrupted certificate \"%s\" without keys certificate", l_ca_name);
        return COM_MEMPOOL_ADD_CA_ERROR_CORRUPTED_CERTIFICATE_WITHOUT_KEYS;
    }

    if ( l_cert->enc_key->priv_key_data_size || l_cert->enc_key->priv_key_data){
        dap_json_rpc_error_add(COM_MEMPOOL_ADD_CA_ERROR_CERTIFICATE_HAS_PRIVATE_KEY_DATA,
                               "Certificate \"%s\" has private key data. Please export public only key certificate without private keys", l_ca_name);
        return COM_MEMPOOL_ADD_CA_ERROR_CERTIFICATE_HAS_PRIVATE_KEY_DATA;
    }

    // Serialize certificate into memory
    uint32_t l_cert_serialized_size = 0;
    byte_t * l_cert_serialized = dap_cert_mem_save( l_cert, &l_cert_serialized_size );
    if( l_cert_serialized == NULL){
        dap_json_rpc_error_add(COM_MEMPOOL_ADD_CA_ERROR_CAN_NOT_SERIALIZE,
                               "Can't serialize in memory certificate \"%s\"", l_ca_name);
        return COM_MEMPOOL_ADD_CA_ERROR_CAN_NOT_SERIALIZE;
    }
    // Now all the chechs passed, forming datum for mempool
    dap_chain_datum_t * l_datum = dap_chain_datum_create( DAP_CHAIN_DATUM_CA, l_cert_serialized , l_cert_serialized_size);
    DAP_DELETE( l_cert_serialized);
    if( l_datum == NULL){
        dap_json_rpc_error_add(COM_MEMPOOL_ADD_CA_ERROR_CAN_NOT_SERIALIZE,
                               "Can't produce datum from certificate \"%s\"", l_ca_name);
        return COM_MEMPOOL_ADD_CA_ERROR_CAN_NOT_SERIALIZE;
    }

    // Finaly add datum to mempool
    char *l_hash_str = dap_chain_mempool_datum_add(l_datum, l_chain, "hex");
    DAP_DELETE(l_datum);
    if (l_hash_str) {
        char *l_msg = dap_strdup_printf("Datum %s was successfully placed to mempool", l_hash_str);
        if (!l_msg) {
            dap_json_rpc_allocated_error;
            return DAP_JSON_RPC_ERR_CODE_MEMORY_ALLOCATED;
        }
        json_object *l_obj_message = json_object_new_string(l_msg);
        DAP_DELETE(l_msg);
        DAP_DELETE(l_hash_str);
        if (!l_obj_message) {
            dap_json_rpc_allocated_error;
            return DAP_JSON_RPC_ERR_CODE_MEMORY_ALLOCATED;
        }
        json_object_array_add(*a_json_reply, l_obj_message);
        return 0;
    } else {
        char *l_msg = dap_strdup_printf("Can't place certificate \"%s\" to mempool", l_ca_name);
        if (!l_msg) {
            dap_json_rpc_allocated_error;
            return DAP_JSON_RPC_ERR_CODE_MEMORY_ALLOCATED;
        }
        json_object *l_obj_msg = json_object_new_string(l_msg);
        DAP_DELETE(l_msg);
        if (!l_obj_msg) {
            dap_json_rpc_allocated_error;
            return DAP_JSON_RPC_ERR_CODE_MEMORY_ALLOCATED;
        }
        json_object_array_add(*a_json_reply, l_obj_msg);
        return COM_MEMPOOL_ADD_CA_ERROR_CAN_NOT_PLACE_CERTIFICATE;
    }
}

/**
 * @brief com_chain_ca_copy
 * @details copy public CA into the mempool
 * @param a_argc
 * @param a_argv
 * @param a_arg_func
 * @param a_str_reply
 * @return
 */
int com_chain_ca_copy( int a_argc,  char ** a_argv, json_object ** a_json_reply)
{
    return com_mempool_add_ca(a_argc, a_argv, a_json_reply);
}


/**
 * @brief com_chain_ca_pub
 * @details place public CA into the mempool
 * @param a_argc
 * @param a_argv
 * @param a_arg_func
 * @param a_str_reply
 * @return
 */
int com_chain_ca_pub( int a_argc,  char ** a_argv, char ** a_str_reply)
{
    int arg_index = 1;
    // Read params
    const char * l_ca_name = NULL;
    dap_chain_net_t * l_net = NULL;
    dap_chain_t * l_chain = NULL;

    dap_cli_server_cmd_find_option_val(a_argv, arg_index, a_argc, "-ca_name", &l_ca_name);
    dap_chain_node_cli_cmd_values_parse_net_chain(&arg_index,a_argc, a_argv, a_str_reply, &l_chain, &l_net);

    dap_cert_t * l_cert = dap_cert_find_by_name( l_ca_name );
    if( l_cert == NULL ){
        dap_cli_server_cmd_set_reply_text(a_str_reply,
                "Can't find \"%s\" certificate", l_ca_name );
        return -4;
    }


    if( l_cert->enc_key == NULL ){
        dap_cli_server_cmd_set_reply_text(a_str_reply,
                "Corrupted certificate \"%s\" without keys certificate", l_ca_name );
        return -5;
    }

    // Create empty new cert
    dap_cert_t * l_cert_new = dap_cert_new(l_ca_name);
    if(!l_cert_new)
        return -9;
    l_cert_new->enc_key = dap_enc_key_new( l_cert->enc_key->type);
    if(!l_cert_new->enc_key) {
        DAP_DELETE(l_cert_new);
        return -10;
    }

    // Copy only public key
    l_cert_new->enc_key->pub_key_data = DAP_NEW_Z_SIZE(uint8_t,
                                                      l_cert_new->enc_key->pub_key_data_size =
                                                      l_cert->enc_key->pub_key_data_size );
    if(!l_cert_new->enc_key->pub_key_data) {
        log_it(L_CRITICAL, "Memory allocation error");
        DAP_DELETE(l_cert_new->enc_key);
        DAP_DELETE(l_cert_new);
        return -11;
    }
    memcpy(l_cert_new->enc_key->pub_key_data, l_cert->enc_key->pub_key_data,l_cert->enc_key->pub_key_data_size);

    // Serialize certificate into memory
    uint32_t l_cert_serialized_size = 0;
    byte_t * l_cert_serialized = dap_cert_mem_save( l_cert_new, &l_cert_serialized_size );
    if(!l_cert_serialized){
        dap_cli_server_cmd_set_reply_text(a_str_reply,
                "Can't serialize in memory certificate" );
        return -7;
    }
    // Now all the chechs passed, forming datum for mempool
    dap_chain_datum_t * l_datum = dap_chain_datum_create( DAP_CHAIN_DATUM_CA, l_cert_serialized , l_cert_serialized_size);
    DAP_DELETE(l_cert_serialized);
    if(!l_datum){
        dap_cli_server_cmd_set_reply_text(a_str_reply,
                "Can't produce datum from certificate");
        return -7;
    }

    // Finaly add datum to mempool
    char *l_hash_str = dap_chain_mempool_datum_add(l_datum, l_chain, "hex");
    DAP_DELETE(l_datum);
    if (l_hash_str) {
        dap_cli_server_cmd_set_reply_text(a_str_reply,
                "Datum %s was successfully placed to mempool", l_hash_str);
        DAP_DELETE(l_hash_str);
        return 0;
    } else {
        dap_cli_server_cmd_set_reply_text(a_str_reply,
                "Can't place certificate \"%s\" to mempool", l_ca_name);
        return -8;
    }
}

static const char* s_json_get_text(struct json_object *a_json, const char *a_key)
{
    if(!a_json || !a_key)
        return NULL;
    struct json_object *l_json = json_object_object_get(a_json, a_key);
    if(l_json && json_object_is_type(l_json, json_type_string)) {
        // Read text
        return json_object_get_string(l_json);
    }
    return NULL;
}

static bool s_json_get_int64(struct json_object *a_json, const char *a_key, int64_t *a_out)
{
    if(!a_json || !a_key || !a_out)
        return false;
    struct json_object *l_json = json_object_object_get(a_json, a_key);
    if(l_json) {
        if(json_object_is_type(l_json, json_type_int)) {
            // Read number
            *a_out = json_object_get_int64(l_json);
            return true;
        }
    }
    return false;
}

static bool s_json_get_unit(struct json_object *a_json, const char *a_key, dap_chain_net_srv_price_unit_uid_t *a_out)
{
    const char *l_unit_str = s_json_get_text(a_json, a_key);
    if(!l_unit_str || !a_out)
        return false;
    dap_chain_net_srv_price_unit_uid_t l_unit = dap_chain_net_srv_price_unit_uid_from_str(l_unit_str);
    if(l_unit.enm == SERV_UNIT_UNDEFINED)
        return false;
    a_out->enm = l_unit.enm;
    return true;
}

static bool s_json_get_uint256(struct json_object *a_json, const char *a_key, uint256_t *a_out)
{
    const char *l_uint256_str = s_json_get_text(a_json, a_key);
    if(!a_out || !l_uint256_str)
        return false;
    uint256_t l_value = dap_chain_balance_scan(l_uint256_str);
    if(!IS_ZERO_256(l_value)) {
        memcpy(a_out, &l_value, sizeof(uint256_t));
        return true;
    }
    return false;
}

// service names: srv_stake, srv_vpn, srv_xchange
static bool s_json_get_srv_uid(struct json_object *a_json, const char *a_key_service_id, const char *a_key_service, uint64_t *a_out)
{
    uint64_t l_srv_id;
    if(!a_out)
        return false;
    // Read service id
    if(s_json_get_int64(a_json, a_key_service_id, (int64_t*) &l_srv_id)) {
        *a_out = l_srv_id;
        return true;
    }
    else {
        // Read service as name
        const char *l_service = s_json_get_text(a_json, a_key_service);
        if(l_service) {
            dap_chain_net_srv_t *l_srv = dap_chain_net_srv_get_by_name(l_service);
            if(!l_srv)
                return false;
            *a_out = l_srv->uid.uint64;
            return true;
        }
    }
    return false;
}

static dap_chain_wallet_t* s_json_get_wallet(struct json_object *a_json, const char *a_key)
{
    // From wallet
    const char *l_wallet_str = s_json_get_text(a_json, a_key);
    if(l_wallet_str) {
        dap_chain_wallet_t *l_wallet = dap_chain_wallet_open(l_wallet_str, dap_config_get_item_str_default(g_config, "resources", "wallets_path", NULL));
        return l_wallet;
    }
    return NULL;
}

static const dap_cert_t* s_json_get_cert(struct json_object *a_json, const char *a_key)
{
    const char *l_cert_name = s_json_get_text(a_json, a_key);
    if(l_cert_name) {
        dap_cert_t *l_cert = dap_cert_find_by_name(l_cert_name);
        return l_cert;
    }
    return NULL;
}

// Read pkey from wallet or cert
static dap_pkey_t* s_json_get_pkey(struct json_object *a_json)
{
    dap_pkey_t *l_pub_key = NULL;
    // From wallet
    dap_chain_wallet_t *l_wallet = s_json_get_wallet(a_json, "wallet");
    if(l_wallet) {
        l_pub_key = dap_chain_wallet_get_pkey(l_wallet, 0);
        dap_chain_wallet_close(l_wallet);
        if(l_pub_key) {
            return l_pub_key;
        }
    }
    // From cert
    const dap_cert_t *l_cert = s_json_get_cert(a_json, "cert");
    if(l_cert) {
        l_pub_key = dap_pkey_from_enc_key(l_cert->enc_key);
    }
    return l_pub_key;
}


/**
 * @brief Create transaction from json file
 * com_tx_create command
 * @param argc
 * @param argv
 * @param arg_func
 * @param str_reply
 * @return int
 */
int com_tx_create_json(int a_argc, char ** a_argv, char **a_str_reply)
{
    int l_arg_index = 1;
    int l_err_code = 0;
    const char *l_net_name = NULL; // optional parameter
    const char *l_chain_name = NULL; // optional parameter
    const char *l_json_file_path = NULL;
    const char *l_native_token = NULL;
    const char *l_main_token = NULL;

    dap_cli_server_cmd_find_option_val(a_argv, l_arg_index, a_argc, "-net", &l_net_name); // optional parameter
    dap_cli_server_cmd_find_option_val(a_argv, l_arg_index, a_argc, "-chain", &l_chain_name); // optional parameter
    dap_cli_server_cmd_find_option_val(a_argv, l_arg_index, a_argc, "-json", &l_json_file_path);

    if(!l_json_file_path) {
        dap_cli_server_cmd_set_reply_text(a_str_reply, "Command requires one of parameters '-json <json file path>'");
        return -1;
    }
    // Open json file
    struct json_object *l_json = json_object_from_file(l_json_file_path);
    if(!l_json) {
        dap_cli_server_cmd_set_reply_text(a_str_reply, "Can't open json file: %s", json_util_get_last_err());
        return -2;
    }
    if(!json_object_is_type(l_json, json_type_object)) {
        dap_cli_server_cmd_set_reply_text(a_str_reply, "Wrong json format");
        json_object_put(l_json);
        return -3;
    }

    
    // Read network from json file
    if(!l_net_name) {
        struct json_object *l_json_net = json_object_object_get(l_json, "net");
        if(l_json_net && json_object_is_type(l_json_net, json_type_string)) {
            l_net_name = json_object_get_string(l_json_net);
        }
        if(!l_net_name) {
            dap_cli_server_cmd_set_reply_text(a_str_reply, "Command requires parameter '-net' or set net in the json file");
            json_object_put(l_json);
            return -11;
        }
    }
    dap_chain_net_t *l_net = dap_chain_net_by_name(l_net_name);
    l_native_token = l_net->pub.native_ticker;
    if(!l_net) {
        dap_cli_server_cmd_set_reply_text(a_str_reply, "Not found net by name '%s'", l_net_name);
        json_object_put(l_json);
        return -12;
    }

    // Read chain from json file
    if(!l_chain_name) {
        struct json_object *l_json_chain = json_object_object_get(l_json, "chain");
        if(l_json_chain && json_object_is_type(l_json_chain, json_type_string)) {
            l_chain_name = json_object_get_string(l_json_chain);
        }
    }
    dap_chain_t *l_chain = dap_chain_net_get_chain_by_name(l_net, l_chain_name);
    if(!l_chain) {
        l_chain = dap_chain_net_get_chain_by_chain_type(l_net, CHAIN_TYPE_TX);
    }
    if(!l_chain) {
        dap_cli_server_cmd_set_reply_text(a_str_reply, "Chain name '%s' not found, try use parameter '-chain' or set chain in the json file", l_chain_name);
        json_object_put(l_json);
        return -13;
    }


    // Read items from json file
    struct json_object *l_json_items = json_object_object_get(l_json, "items");
    size_t l_items_count = json_object_array_length(l_json_items);
    bool a = (l_items_count = json_object_array_length(l_json_items));
    if(!l_json_items || !json_object_is_type(l_json_items, json_type_array) || !(l_items_count = json_object_array_length(l_json_items))) {
        dap_cli_server_cmd_set_reply_text(a_str_reply, "Wrong json format: not found array 'items' or array is empty");
        json_object_put(l_json);
        return -15;
    }

    log_it(L_ERROR, "Json TX: found %lu items", l_items_count);
    // Create transaction
    dap_chain_datum_tx_t *l_tx = DAP_NEW_Z_SIZE(dap_chain_datum_tx_t, sizeof(dap_chain_datum_tx_t));
    if(!l_tx) {
        log_it(L_CRITICAL, "Memory allocation error");
        return -16;
    }
    l_tx->header.ts_created = time(NULL);
    size_t l_items_ready = 0;
    size_t l_receipt_count = 0;
    dap_list_t *l_sign_list = NULL;// list 'sing' items
    dap_list_t *l_in_list = NULL;// list 'in' items
    dap_list_t *l_tsd_list = NULL;// list tsd sections
    uint256_t l_value_need = { };// how many tokens are needed in the 'out' item
    uint256_t l_value_need_fee = {};
    dap_string_t *l_err_str = dap_string_new("Errors: \n");
    // Creating and adding items to the transaction
    for(size_t i = 0; i < l_items_count; ++i) {
        struct json_object *l_json_item_obj = json_object_array_get_idx(l_json_items, i);
        if(!l_json_item_obj || !json_object_is_type(l_json_item_obj, json_type_object)) {
            continue;
        }
        struct json_object *l_json_item_type = json_object_object_get(l_json_item_obj, "type");
        if(!l_json_item_type && json_object_is_type(l_json_item_type, json_type_string)) {
            log_it(L_WARNING, "Item %zu without type", i);
            continue;
        }
        const char *l_item_type_str = json_object_get_string(l_json_item_type);
        dap_chain_tx_item_type_t l_item_type = dap_chain_datum_tx_item_str_to_type(l_item_type_str);
        if(l_item_type == TX_ITEM_TYPE_UNKNOWN) {
            log_it(L_WARNING, "Item %zu has invalid type '%s'", i, l_item_type_str);
            continue;
        }

        log_it(L_DEBUG, "Json TX: process item %s", json_object_get_string(l_json_item_type));
        // Create an item depending on its type
        const uint8_t *l_item = NULL;
        switch (l_item_type) {
        case TX_ITEM_TYPE_IN: {
            // Save item obj for in
            l_in_list = dap_list_append(l_in_list, l_json_item_obj);
        }
            break;

        case TX_ITEM_TYPE_OUT:
        case TX_ITEM_TYPE_OUT_EXT: {
            // Read address and value
            uint256_t l_value = { };
            const char *l_json_item_addr_str = s_json_get_text(l_json_item_obj, "addr");
            bool l_is_value = s_json_get_uint256(l_json_item_obj, "value", &l_value);
            if(l_is_value && l_json_item_addr_str) {
                dap_chain_addr_t *l_addr = dap_chain_addr_from_str(l_json_item_addr_str);
                if(l_addr && !IS_ZERO_256(l_value)) {
                    if(l_item_type == TX_ITEM_TYPE_OUT) {
                        // Create OUT item
                        dap_chain_tx_out_t *l_out_item = dap_chain_datum_tx_item_out_create(l_addr, l_value);
                        if (!l_out_item) {
                            dap_string_append_printf(l_err_str, "Failed to create transaction out. "
                                                                "There may not be enough funds in the wallet.\n");
                        }
                        l_item = (const uint8_t*) l_out_item;
                    }
                    else if(l_item_type == TX_ITEM_TYPE_OUT_EXT) {
                        // Read address and value
                        const char *l_token = s_json_get_text(l_json_item_obj, "token");
                        l_main_token = l_token;
                        if(l_token) {
                            // Create OUT_EXT item
                            dap_chain_tx_out_ext_t *l_out_ext_item = dap_chain_datum_tx_item_out_ext_create(l_addr, l_value, l_token);
                            if (!l_out_ext_item) {
                                dap_string_append_printf(l_err_str, "Failed to create a out ext"
                                                                    "for a transaction. There may not be enough funds "
                                                                    "on the wallet or the wrong ticker token "
                                                                    "is indicated.\n");
                            }
                            l_item = (const uint8_t*) l_out_ext_item;
                        }
                        else {
                            log_it(L_WARNING, "Invalid 'out_ext' item %zu", i);
                            continue;
                        }
                    }
                    // Save value for using in In item
                    if(l_item) {
                        SUM_256_256(l_value_need, l_value, &l_value_need);
                    }
                } else {
                    if(l_item_type == TX_ITEM_TYPE_OUT) {
                        log_it(L_WARNING, "Invalid 'out' item %zu", i);
                    }
                    else if(l_item_type == TX_ITEM_TYPE_OUT_EXT) {
                        log_it(L_WARNING, "Invalid 'out_ext' item %zu", i);
                    }
                    dap_string_append_printf(l_err_str, "For item %zu of type 'out' or 'out_ext' the "
                                                        "string representation of the address could not be converted, "
                                                        "or the size of the output sum is 0.\n", i);
                    continue;
                }
            }
        }
            break;
        case TX_ITEM_TYPE_OUT_COND: {
            // Read subtype of item
            const char *l_subtype_str = s_json_get_text(l_json_item_obj, "subtype");
            dap_chain_tx_out_cond_subtype_t l_subtype = dap_chain_tx_out_cond_subtype_from_str(l_subtype_str);
            switch (l_subtype) {

            case DAP_CHAIN_TX_OUT_COND_SUBTYPE_SRV_PAY:{
                uint256_t l_value = { };
                bool l_is_value = s_json_get_uint256(l_json_item_obj, "value", &l_value);
                if(!l_is_value || IS_ZERO_256(l_value)) {
                    log_it(L_ERROR, "Json TX: bad value in OUT_COND_SUBTYPE_SRV_PAY");
                    break;
                }
                uint256_t l_value_max_per_unit = { };
                l_is_value = s_json_get_uint256(l_json_item_obj, "value_max_per_unit", &l_value_max_per_unit);
                if(!l_is_value || IS_ZERO_256(l_value_max_per_unit)) {
                    log_it(L_ERROR, "Json TX: bad value_max_per_unit in OUT_COND_SUBTYPE_SRV_PAY");
                    break;
                }
                dap_chain_net_srv_price_unit_uid_t l_price_unit;
                if(!s_json_get_unit(l_json_item_obj, "price_unit", &l_price_unit)) {
                    log_it(L_ERROR, "Json TX: bad price_unit in OUT_COND_SUBTYPE_SRV_PAY");
                    break;
                }
                dap_chain_net_srv_uid_t l_srv_uid;
                if(!s_json_get_srv_uid(l_json_item_obj, "service_id", "service", &l_srv_uid.uint64)){
                    // Default service DAP_CHAIN_NET_SRV_VPN_ID
                    l_srv_uid.uint64 = 0x0000000000000001;
                }

                // From "wallet" or "cert"
                dap_pkey_t *l_pkey = s_json_get_pkey(l_json_item_obj);
                if(!l_pkey) {
                    log_it(L_ERROR, "Json TX: bad pkey in OUT_COND_SUBTYPE_SRV_PAY");
                    break;
                }
                const char *l_params_str = s_json_get_text(l_json_item_obj, "params");
                size_t l_params_size = dap_strlen(l_params_str);
                dap_chain_tx_out_cond_t *l_out_cond_item = dap_chain_datum_tx_item_out_cond_create_srv_pay(l_pkey, l_srv_uid, l_value, l_value_max_per_unit,
                        l_price_unit, l_params_str, l_params_size);
                l_item = (const uint8_t*) l_out_cond_item;
                // Save value for using in In item
                if(l_item) {
                    SUM_256_256(l_value_need, l_value, &l_value_need);
                } else {
                    dap_string_append_printf(l_err_str, "Unable to create conditional out for transaction "
                                                        "can of type %s described in item %zu.\n", l_subtype_str, i);
                }
                DAP_DELETE(l_pkey);
            }
                break;
            case DAP_CHAIN_TX_OUT_COND_SUBTYPE_SRV_XCHANGE: {

                dap_chain_net_srv_uid_t l_srv_uid;
                if(!s_json_get_srv_uid(l_json_item_obj, "service_id", "service", &l_srv_uid.uint64)) {
                    // Default service DAP_CHAIN_NET_SRV_XCHANGE_ID
                    l_srv_uid.uint64 = 0x2;
                }
                dap_chain_net_t *l_net = dap_chain_net_by_name(s_json_get_text(l_json_item_obj, "net"));
                if(!l_net) {
                    log_it(L_ERROR, "Json TX: bad net in OUT_COND_SUBTYPE_SRV_XCHANGE");
                    break;
                }
                const char *l_token = s_json_get_text(l_json_item_obj, "token");
                if(!l_token) {
                    log_it(L_ERROR, "Json TX: bad token in OUT_COND_SUBTYPE_SRV_XCHANGE");
                    break;
                }
                uint256_t l_value = { };
                if(!s_json_get_uint256(l_json_item_obj, "value", &l_value) || IS_ZERO_256(l_value)) {
                    log_it(L_ERROR, "Json TX: bad value in OUT_COND_SUBTYPE_SRV_XCHANGE");
                    break;
                }
                //const char *l_params_str = s_json_get_text(l_json_item_obj, "params");
                //size_t l_params_size = dap_strlen(l_params_str);
                dap_chain_tx_out_cond_t *l_out_cond_item = NULL; //dap_chain_datum_tx_item_out_cond_create_srv_xchange(l_srv_uid, l_net->pub.id, l_token, l_value, l_params_str, l_params_size);
                l_item = (const uint8_t*) l_out_cond_item;
                // Save value for using in In item
                if(l_item) {
                    SUM_256_256(l_value_need, l_value, &l_value_need);
                } else {
                    dap_string_append_printf(l_err_str, "Unable to create conditional out for transaction "
                                                        "can of type %s described in item %zu.\n", l_subtype_str, i);
                }
            }
                break;
            case DAP_CHAIN_TX_OUT_COND_SUBTYPE_SRV_STAKE_POS_DELEGATE:{
                dap_chain_net_srv_uid_t l_srv_uid;
                if(!s_json_get_srv_uid(l_json_item_obj, "service_id", "service", &l_srv_uid.uint64)) {
                    // Default service DAP_CHAIN_NET_SRV_STAKE_ID
                    l_srv_uid.uint64 = 0x13;
                }
                uint256_t l_value = { };
                if(!s_json_get_uint256(l_json_item_obj, "value", &l_value) || IS_ZERO_256(l_value)) {
                    log_it(L_ERROR, "Json TX: bad value in OUT_COND_SUBTYPE_SRV_STAKE_POS_DELEGATE");
                    break;
                }
                uint256_t l_fee_value = { };
                if(!s_json_get_uint256(l_json_item_obj, "fee", &l_fee_value) || IS_ZERO_256(l_fee_value)) {
                    break;
                }
                
                const char *l_signing_addr_str = s_json_get_text(l_json_item_obj, "signing_addr");
                dap_chain_addr_t *l_signing_addr = dap_chain_addr_from_str(l_signing_addr_str);
                if(!l_signing_addr) {
                {
                    log_it(L_ERROR, "Json TX: bad signing_addr in OUT_COND_SUBTYPE_SRV_STAKE_POS_DELEGATE");
                    break;
                }
                dap_chain_node_addr_t l_signer_node_addr;
                const char *l_node_addr_str = s_json_get_text(l_json_item_obj, "node_addr");
                if(!l_node_addr_str || dap_chain_node_addr_from_str(&l_signer_node_addr, l_node_addr_str)) {
                    log_it(L_ERROR, "Json TX: bad node_addr in OUT_COND_SUBTYPE_SRV_STAKE_POS_DELEGATE");
                    break;
                }
                dap_chain_tx_out_cond_t *l_out_cond_item = dap_chain_datum_tx_item_out_cond_create_srv_stake(l_srv_uid, l_value, l_signing_addr, &l_signer_node_addr);
                l_item = (const uint8_t*) l_out_cond_item;
                // Save value for using in In item
                if(l_item) {
                    SUM_256_256(l_value_need, l_value, &l_value_need);
                } else {
                    dap_string_append_printf(l_err_str, "Unable to create conditional out for transaction "
                                                        "can of type %s described in item %zu.\n", l_subtype_str, i);
                }
                }
            }
                break;
            case DAP_CHAIN_TX_OUT_COND_SUBTYPE_FEE: {
                uint256_t l_value = { };
                bool l_is_value = s_json_get_uint256(l_json_item_obj, "value", &l_value);
                if(!IS_ZERO_256(l_value)) {
                    dap_chain_tx_out_cond_t *l_out_cond_item = dap_chain_datum_tx_item_out_cond_create_fee(l_value);
                    l_item = (const uint8_t*) l_out_cond_item;
                    // Save value for using in In item
                    if(l_item) {
                        SUM_256_256(l_value_need_fee, l_value, &l_value_need_fee);
                    } else {
                        dap_string_append_printf(l_err_str, "Unable to create conditional out for transaction "
                                                            "can of type %s described in item %zu.\n", l_subtype_str, i);
                    }
                }
                else
                    log_it(L_ERROR, "Json TX: zero value in OUT_COND_SUBTYPE_FEE");
            }
                break;
            case DAP_CHAIN_TX_OUT_COND_SUBTYPE_UNDEFINED:
                log_it(L_WARNING, "Undefined subtype: '%s' of 'out_cond' item %zu ", l_subtype_str, i);
                    dap_string_append_printf(l_err_str, "Specified unknown sub type %s of conditional out "
                                                        "on item %zu.\n", l_subtype_str, i);
                break;
            }
        }

            break;
        case TX_ITEM_TYPE_SIG:{
            // Save item obj for sign
            l_sign_list = dap_list_append(l_sign_list,l_json_item_obj);
        }
            break;
        case TX_ITEM_TYPE_RECEIPT: {
            dap_chain_net_srv_uid_t l_srv_uid;
            if(!s_json_get_srv_uid(l_json_item_obj, "service_id", "service", &l_srv_uid.uint64)) {
                log_it(L_ERROR, "Json TX: bad service_id in TYPE_RECEIPT");
                break;
            }
            dap_chain_net_srv_price_unit_uid_t l_price_unit;
            if(!s_json_get_unit(l_json_item_obj, "price_unit", &l_price_unit)) {
                log_it(L_ERROR, "Json TX: bad price_unit in TYPE_RECEIPT");
                break;
            }
            int64_t l_units;
            if(!s_json_get_int64(l_json_item_obj, "units", &l_units)) {
                log_it(L_ERROR, "Json TX: bad units in TYPE_RECEIPT");
                break;
            }
            uint256_t l_value = { };
            if(!s_json_get_uint256(l_json_item_obj, "value", &l_value) || IS_ZERO_256(l_value)) {
                log_it(L_ERROR, "Json TX: bad value in TYPE_RECEIPT");
                break;
            }
            const char *l_params_str = s_json_get_text(l_json_item_obj, "params");
            size_t l_params_size = dap_strlen(l_params_str);
            dap_chain_datum_tx_receipt_t *l_receipt = dap_chain_datum_tx_receipt_create(l_srv_uid, l_price_unit, l_units, l_value, l_params_str, l_params_size);
            l_item = (const uint8_t*) l_receipt;
            if(l_item)
                l_receipt_count++;
            else {
                dap_string_append_printf(l_err_str, "Unable to create receipt out for transaction "
                                                    "described by item %zu.\n", i);
            }
        }
            break;
        case TX_ITEM_TYPE_TSD: {
            int64_t l_tsd_type;
            if(!s_json_get_int64(l_json_item_obj, "type_tsd", &l_tsd_type)) {
                log_it(L_ERROR, "Json TX: bad type_tsd in TYPE_TSD");
                break;
            }
            const char *l_tsd_data = s_json_get_text(l_json_item_obj, "data");
            if (!l_tsd_data) {
                log_it(L_ERROR, "Json TX: bad data in TYPE_TSD");
                break;
            }
            size_t l_data_size = dap_strlen(l_tsd_data);
            dap_chain_tx_tsd_t *l_tsd = dap_chain_datum_tx_item_tsd_create((void*)l_tsd_data, (int)l_tsd_type, l_data_size);
            l_tsd_list = dap_list_append(l_tsd_list, l_tsd);
        }
            break;
            //case TX_ITEM_TYPE_PKEY:
                //break;
            //case TX_ITEM_TYPE_IN_EMS:
                //break;
            //case TX_ITEM_TYPE_IN_EMS_EXT:
                //break;
        }
        // Add item to transaction
        if(l_item) {
            dap_chain_datum_tx_add_item(&l_tx, (const uint8_t*) l_item);
            l_items_ready++;
            DAP_DELETE(l_item);
        }
    }
    
    dap_list_t *l_list;
    // Add In items
    l_list = l_in_list;
    while(l_list) {
        struct json_object *l_json_item_obj = (struct json_object*) l_list->data;
        // Read prev_hash and out_prev_idx
        const char *l_prev_hash_str = s_json_get_text(l_json_item_obj, "prev_hash");
        int64_t l_out_prev_idx;
        bool l_is_out_prev_idx = s_json_get_int64(l_json_item_obj, "out_prev_idx", &l_out_prev_idx);
        // If prev_hash and out_prev_idx were read
        if(l_prev_hash_str && l_is_out_prev_idx) {
            dap_chain_hash_fast_t l_tx_prev_hash;
            if(!dap_chain_hash_fast_from_str(l_prev_hash_str, &l_tx_prev_hash)) {
                // Create IN item
                dap_chain_tx_in_t *l_in_item = dap_chain_datum_tx_item_in_create(&l_tx_prev_hash, (uint32_t) l_out_prev_idx);
                if (!l_in_item) {
                    dap_string_append_printf(l_err_str, "Unable to create in for transaction.\n");
                }
            } else {
                log_it(L_WARNING, "Invalid 'in' item, bad prev_hash %s", l_prev_hash_str);
                dap_string_append_printf(l_err_str, "Unable to create in for transaction. Invalid 'in' item, "
                                                    "bad prev_hash %s\n", l_prev_hash_str);
                // Go to the next item
                l_list = dap_list_next(l_list);
                continue;
            }
        }
        // Read addr_from
        else {
            const char *l_json_item_addr_str = s_json_get_text(l_json_item_obj, "addr_from");
            const char *l_json_item_token = s_json_get_text(l_json_item_obj, "token");
            l_main_token = l_json_item_token;
            dap_chain_addr_t *l_addr_from = NULL;
            if(l_json_item_addr_str) {
                l_addr_from = dap_chain_addr_from_str(l_json_item_addr_str);
                if (!l_addr_from) {
                    log_it(L_WARNING, "Invalid element 'in', unable to convert string representation of addr_from: '%s' "
                                      "to binary.", l_json_item_addr_str);
                    dap_string_append_printf(l_err_str, "Invalid element 'to', unable to convert string representation "
                                                        "of addr_from: '%s' to binary.\n", l_json_item_addr_str);
                    // Go to the next item
                    l_list = dap_list_next(l_list);
                    continue;
                }
            }
            else {
                log_it(L_WARNING, "Invalid 'in' item, incorrect addr_from: '%s'", l_json_item_addr_str ? l_json_item_addr_str : "[null]");
                dap_string_append_printf(l_err_str, "Invalid 'in' item, incorrect addr_from: '%s'\n",
                                         l_json_item_addr_str ? l_json_item_addr_str : "[null]");
                // Go to the next item
                l_list = dap_list_next(l_list);
                continue;
            }
            if(!l_json_item_token) {
                log_it(L_WARNING, "Invalid 'in' item, not found token name");
                dap_string_append_printf(l_err_str, "Invalid 'in' item, not found token name\n");
                // Go to the next item
                l_list = dap_list_next(l_list);
                continue;
            }
            if(IS_ZERO_256(l_value_need)) {
                log_it(L_WARNING, "Invalid 'in' item, not found value in out items");
                dap_string_append_printf(l_err_str, "Invalid 'in' item, not found value in out items\n");
                // Go to the next item
                l_list = dap_list_next(l_list);
                continue;
            }
            if(l_addr_from)
            {
                // find the transactions from which to take away coins
                dap_list_t *l_list_used_out = NULL;
                dap_list_t *l_list_used_out_fee = NULL;
                uint256_t l_value_transfer = { }; // how many coins to transfer
                uint256_t l_value_transfer_fee = { }; // how many coins to transfer
                //SUM_256_256(a_value, a_value_fee, &l_value_need);
                uint256_t l_value_need_check = {};
                if (!dap_strcmp(l_native_token, l_main_token)) {
                    SUM_256_256(l_value_need_check, l_value_need, &l_value_need_check);
                    SUM_256_256(l_value_need_check, l_value_need_fee, &l_value_need_check);
                    l_list_used_out = dap_chain_ledger_get_list_tx_outs_with_val(l_net->pub.ledger, l_json_item_token,
                                                                                             l_addr_from, l_value_need_check, &l_value_transfer);
                    if(!l_list_used_out) {
                        log_it(L_WARNING, "Not enough funds in previous tx to transfer");
                        dap_string_append_printf(l_err_str, "Can't create in transaction. Not enough funds in previous tx "
                                                            "to transfer\n");
                        // Go to the next item
                        l_list = dap_list_next(l_list);
                        continue;
                    }
                } else {
                    //CHECK value need
                    l_list_used_out = dap_chain_ledger_get_list_tx_outs_with_val(l_net->pub.ledger, l_json_item_token,
                                                                                             l_addr_from, l_value_need, &l_value_transfer);
                    if(!l_list_used_out) {
                        log_it(L_WARNING, "Not enough funds in previous tx to transfer");
                        dap_string_append_printf(l_err_str, "Can't create in transaction. Not enough funds in previous tx "
                                                            "to transfer\n");
                        // Go to the next item
                        l_list = dap_list_next(l_list);
                        continue;
                    }
                    //CHECK value fee
                    l_list_used_out_fee = dap_chain_ledger_get_list_tx_outs_with_val(l_net->pub.ledger, l_native_token,
                                                                                     l_addr_from, l_value_need_fee, &l_value_transfer_fee);
                    if(!l_list_used_out_fee) {
                        log_it(L_WARNING, "Not enough funds in previous tx to transfer");
                        dap_string_append_printf(l_err_str, "Can't create in transaction. Not enough funds in previous tx "
                                                            "to transfer\n");
                        // Go to the next item
                        l_list = dap_list_next(l_list);
                        continue;
                    }
                }
                // add 'in' items
                uint256_t l_value_got = dap_chain_datum_tx_add_in_item_list(&l_tx, l_list_used_out);
                assert(EQUAL_256(l_value_got, l_value_transfer));
                if (l_list_used_out_fee) {
                    uint256_t l_value_got_fee = dap_chain_datum_tx_add_in_item_list(&l_tx, l_list_used_out_fee);
                    assert(EQUAL_256(l_value_got_fee, l_value_transfer_fee));
                    dap_list_free_full(l_list_used_out_fee, free);
                    // add 'out' item for coin fee back
                    uint256_t  l_value_back;
                    SUBTRACT_256_256(l_value_got_fee, l_value_need_fee, &l_value_back);
                    if (!IS_ZERO_256(l_value_back)) {
                        dap_chain_datum_tx_add_out_ext_item(&l_tx, l_addr_from, l_value_back, l_native_token);
                    }
                } else {
                    SUM_256_256(l_value_need, l_value_need_fee, &l_value_need);
                }
                dap_list_free_full(l_list_used_out, free);
                if(!IS_ZERO_256(l_value_got)) {
                    l_items_ready++;

                    // add 'out' item for coin back
                    uint256_t l_value_back;
                    SUBTRACT_256_256(l_value_got, l_value_need, &l_value_back);
                    if(!IS_ZERO_256(l_value_back)) {
                        dap_chain_datum_tx_add_out_item(&l_tx, l_addr_from, l_value_back);
                    }
                }
            }
        }
        // Go to the next 'in' item
        l_list = dap_list_next(l_list);
    }
    dap_list_free(l_in_list);


    
    // Add TSD section
    l_list = l_tsd_list;
    while(l_list) {
        dap_chain_datum_tx_add_item(&l_tx, l_list->data);
        l_items_ready++;
        l_list = dap_list_next(l_list);
    }
    dap_list_free(l_tsd_list);


    // Add signs
    l_list = l_sign_list;
    while(l_list) {

        struct json_object *l_json_item_obj = (struct json_object*) l_list->data;

        dap_enc_key_t * l_enc_key  = NULL;
        
        //get wallet or cert
        dap_chain_wallet_t *l_wallet = s_json_get_wallet(l_json_item_obj, "wallet");
        const dap_cert_t *l_cert = s_json_get_cert(l_json_item_obj, "cert");

        //wallet goes first
        if (l_wallet) {
            l_enc_key = dap_chain_wallet_get_key(l_wallet, 0);

        } else if (l_cert && l_cert->enc_key) {
            l_enc_key = l_cert->enc_key;
        }
        else{
		dap_string_append_printf(l_err_str, "Can't create sign for transactions.\n");
            log_it(L_ERROR, "Json TX: Item sign has no wallet or cert of they are invalid ");
            l_list = dap_list_next(l_list);
            continue;
        }

        if(l_enc_key && dap_chain_datum_tx_add_sign_item(&l_tx, l_enc_key) > 0) {
            l_items_ready++;
        } else {
            log_it(L_ERROR, "Json TX: Item sign has invalid enc_key.");
            l_list = dap_list_next(l_list);
            continue;
        }

        if (l_wallet)
            dap_chain_wallet_close(l_wallet);    

    
        l_list = dap_list_next(l_list);
    }

    dap_list_free(l_sign_list);
    json_object_put(l_json);

    if(l_items_ready<l_items_count) {
        if(!l_items_ready)
            dap_cli_server_cmd_set_reply_text(a_str_reply, "No valid items found to create a transaction");
        else
            dap_cli_server_cmd_set_reply_text(a_str_reply, "Can't create transaction, because only %zu items out of %zu are valid",l_items_ready,l_items_count);
        DAP_DELETE(l_tx);
        return -30;
    }

    // Pack transaction into the datum
    dap_chain_datum_t *l_datum_tx = dap_chain_datum_create(DAP_CHAIN_DATUM_TX, l_tx, dap_chain_datum_tx_get_size(l_tx));
    size_t l_datum_tx_size = dap_chain_datum_size(l_datum_tx);
    DAP_DELETE(l_tx);

    // Add transaction to mempool
    char *l_gdb_group_mempool_base_tx = dap_chain_net_get_gdb_group_mempool_new(l_chain);// get group name for mempool
    char *l_tx_hash_str;
    dap_get_data_hash_str_static(l_datum_tx->data, l_datum_tx->header.data_size, l_tx_hash_str);
    bool l_placed = !dap_global_db_set(l_gdb_group_mempool_base_tx,l_tx_hash_str, l_datum_tx, l_datum_tx_size, false, NULL, NULL);

    DAP_DEL_Z(l_datum_tx);
    DAP_DELETE(l_gdb_group_mempool_base_tx);
    if(!l_placed) {
        dap_cli_server_cmd_set_reply_text(a_str_reply, "Can't add transaction to mempool");
        return -90;
    }
    // Completed successfully
    dap_cli_server_cmd_set_reply_text(a_str_reply, "Transaction %s with %zu items created and added to mempool successfully", l_tx_hash_str, l_items_ready);
    return l_err_code;
}

/**
 * @brief Create transaction
 * com_tx_create command
 * @param argc
 * @param argv
 * @param arg_func
 * @param str_reply
 * @return int
 */
int com_tx_create(int a_argc, char **a_argv, char **a_str_reply)
{
    int arg_index = 1;
//    int cmd_num = 1;
//    const char *value_str = NULL;
    const char *addr_base58_to = NULL;
    const char *str_tmp = NULL;
    const char * l_from_wallet_name = NULL;
    const char * l_wallet_fee_name = NULL;
    const char * l_token_ticker = NULL;
    const char * l_net_name = NULL;
    const char * l_chain_name = NULL;
    const char * l_emission_chain_name = NULL;
    const char * l_tx_num_str = NULL;
    const char *l_emission_hash_str = NULL;
    const char *l_cert_str = NULL;
    dap_cert_t *l_cert = NULL;
    dap_enc_key_t *l_priv_key = NULL;
    dap_chain_hash_fast_t l_emission_hash = {};
    size_t l_tx_num = 0;
    dap_chain_wallet_t * l_wallet_fee = NULL;

    const char * l_hash_out_type = NULL;
    dap_cli_server_cmd_find_option_val(a_argv, arg_index, a_argc, "-H", &l_hash_out_type);
    if(!l_hash_out_type)
        l_hash_out_type = "hex";
    if(dap_strcmp(l_hash_out_type,"hex") && dap_strcmp(l_hash_out_type,"base58")) {
        dap_cli_server_cmd_set_reply_text(a_str_reply, "Invalid parameter -H, valid values: -H <hex | base58>");
        return -1;
    }

    uint256_t l_value = {};
    uint256_t l_value_fee = {};
    dap_cli_server_cmd_find_option_val(a_argv, arg_index, a_argc, "-from_wallet", &l_from_wallet_name);
    dap_cli_server_cmd_find_option_val(a_argv, arg_index, a_argc, "-wallet_fee", &l_wallet_fee_name);
    dap_cli_server_cmd_find_option_val(a_argv, arg_index, a_argc, "-from_emission", &l_emission_hash_str);
    dap_cli_server_cmd_find_option_val(a_argv, arg_index, a_argc, "-chain_emission", &l_emission_chain_name);
    dap_cli_server_cmd_find_option_val(a_argv, arg_index, a_argc, "-to_addr", &addr_base58_to);
    dap_cli_server_cmd_find_option_val(a_argv, arg_index, a_argc, "-token", &l_token_ticker);
    dap_cli_server_cmd_find_option_val(a_argv, arg_index, a_argc, "-net", &l_net_name);
    dap_cli_server_cmd_find_option_val(a_argv, arg_index, a_argc, "-chain", &l_chain_name);
    dap_cli_server_cmd_find_option_val(a_argv, arg_index, a_argc, "-tx_num", &l_tx_num_str);
    dap_cli_server_cmd_find_option_val(a_argv, arg_index, a_argc, "-cert", &l_cert_str);

    if(l_tx_num_str)
        l_tx_num = strtoul(l_tx_num_str, NULL, 10);

    if(dap_cli_server_cmd_find_option_val(a_argv, arg_index, a_argc, "-value", &str_tmp))
        l_value = dap_chain_balance_scan(str_tmp);
    if(IS_ZERO_256(l_value)) {
        dap_cli_server_cmd_set_reply_text(a_str_reply, "tx_create requires parameter '-value' to be valid uint256 value");
        return -4;
    }

    // Validator's fee
    if (dap_cli_server_cmd_find_option_val(a_argv, arg_index, a_argc, "-fee", &str_tmp))
        l_value_fee = dap_chain_balance_scan(str_tmp);
    if (IS_ZERO_256(l_value_fee) && (!l_emission_hash_str || (str_tmp && strcmp(str_tmp, "0")))) {
        dap_cli_server_cmd_set_reply_text(a_str_reply,
                "tx_create requires parameter '-fee' to be valid uint256");
        return -5;
    }

    if((!l_from_wallet_name && !l_emission_hash_str)||(l_from_wallet_name && l_emission_hash_str)) {
        dap_cli_server_cmd_set_reply_text(a_str_reply, "tx_create requires one of parameters '-from_wallet' or '-from_emission'");
        return -1;
    }
    if(!addr_base58_to) {
        dap_cli_server_cmd_set_reply_text(a_str_reply, "tx_create requires parameter '-to_addr'");
        return -2;
    }

    if(!l_net_name) {
        dap_cli_server_cmd_set_reply_text(a_str_reply, "tx_create requires parameter '-net'");
        return -6;
    }

    if(!l_token_ticker) {
        dap_cli_server_cmd_set_reply_text(a_str_reply, "tx_create requires parameter '-token'");
        return -3;
    }
    dap_chain_net_t * l_net = dap_chain_net_by_name(l_net_name);
    dap_ledger_t *l_ledger = l_net ? l_net->pub.ledger : NULL;
    if(l_net == NULL || (l_ledger = dap_chain_ledger_by_net_name(l_net_name)) == NULL) {
        dap_cli_server_cmd_set_reply_text(a_str_reply, "not found net by name '%s'", l_net_name);
        return -7;
    }

    if(!dap_chain_ledger_token_ticker_check(l_ledger, l_token_ticker)) {
        dap_cli_server_cmd_set_reply_text(a_str_reply, "Ticker '%s' is not declared on network '%s'.",
                                          l_token_ticker, l_net_name);
        return -16;
    }

    const char *c_wallets_path = dap_chain_wallet_get_path(g_config);

    dap_chain_t *l_emission_chain = NULL;
    if (l_emission_hash_str) {
        if (dap_chain_hash_fast_from_str(l_emission_hash_str, &l_emission_hash)) {
            dap_cli_server_cmd_set_reply_text(a_str_reply, "tx_create requires parameter '-from_emission' "
                                                         "to be valid string containing hash in hex or base58 format");
            return -3;
        }
        if (l_emission_chain_name) {
            l_emission_chain = dap_chain_net_get_chain_by_name(l_net, l_emission_chain_name);
        } else {
            l_emission_chain = dap_chain_net_get_default_chain_by_chain_type(l_net,CHAIN_TYPE_EMISSION);
        }
        if (!l_emission_chain) {
            dap_cli_server_cmd_set_reply_text(a_str_reply, "tx_create requires parameter '-chain_emission' "
                                                         "to be a valid chain name or set default datum type in chain configuration file");
            return -9;
        }

        if (l_wallet_fee_name){
            l_wallet_fee = dap_chain_wallet_open(l_wallet_fee_name, c_wallets_path);
            if (!l_wallet_fee) {
                dap_cli_server_cmd_set_reply_text(a_str_reply, "Wallet %s does not exist", l_wallet_fee_name);
                return -12;
            }
            l_priv_key = dap_chain_wallet_get_key(l_wallet_fee, 0);
        } else if (l_cert_str) {
            l_cert = dap_cert_find_by_name(l_cert_str);
            if (!l_cert) {
                dap_cli_server_cmd_set_reply_text(a_str_reply, "Certificate %s is invalid", l_cert_str);
                return -5;
            }
            l_priv_key = l_cert->enc_key;
        } else {
            dap_cli_server_cmd_set_reply_text(a_str_reply,
                                              "tx_create requires parameter '-cert' or '-wallet_fee' for create base tx for emission");
            return -10;
        }
    }

    dap_chain_t *l_chain = NULL;
    if (l_chain_name) {
        l_chain = dap_chain_net_get_chain_by_name(l_net, l_chain_name);
    } else {
        l_chain = dap_chain_net_get_default_chain_by_chain_type(l_net,CHAIN_TYPE_TX);
    }

    if(!l_chain) {
        dap_cli_server_cmd_set_reply_text(a_str_reply, "not found chain name '%s', try use parameter '-chain' or set default datum type in chain configuration file",
                l_chain_name);
        return -8;
    }

    dap_chain_addr_t *l_addr_to = dap_chain_addr_from_str(addr_base58_to);
    if(!l_addr_to) {
        dap_cli_server_cmd_set_reply_text(a_str_reply, "destination address is invalid");
        return -11;
    }

    dap_string_t *l_string_ret = dap_string_new(NULL);
    int l_ret = 0;
    if (l_emission_hash_str) {
        char *l_tx_hash_str = NULL;
        if (!l_priv_key) {
            dap_string_append_printf(l_string_ret, "No private key defined for creating the underlying "
                                                   "transaction no '-wallet_fee' or ' -cert' parameter specified.");
            l_ret = -10;
        }
        l_tx_hash_str = dap_chain_mempool_base_tx_create(l_chain, &l_emission_hash, l_emission_chain->id,
                                                         l_value, l_token_ticker, l_addr_to, l_priv_key,
                                                         l_hash_out_type, l_value_fee);
        if (l_tx_hash_str) {
            dap_string_append_printf(l_string_ret, "\nDatum %s with 256bit TX is placed in datum pool\n", l_tx_hash_str);
            DAP_DELETE(l_tx_hash_str);
        } else {
            dap_string_append_printf(l_string_ret, "\nCan't place TX datum in mempool, examine log files\n");
            l_ret = -15;
        }
        dap_cli_server_cmd_set_reply_text(a_str_reply, "%s", l_string_ret->str);
        dap_string_free(l_string_ret, true);
        DAP_DELETE(l_addr_to);
        dap_chain_wallet_close(l_wallet_fee);
        DAP_DEL_Z(l_cert);
        return l_ret;        
    }

    dap_chain_wallet_t * l_wallet = dap_chain_wallet_open(l_from_wallet_name, c_wallets_path);

    if(!l_wallet) {
        dap_cli_server_cmd_set_reply_text(a_str_reply, "wallet %s does not exist", l_from_wallet_name);
        return -9;
    } else {
        dap_string_append_printf(l_string_ret, "%s\n", dap_chain_wallet_check_bliss_sign(l_wallet));
    }
    const dap_chain_addr_t *addr_from = (const dap_chain_addr_t *) dap_chain_wallet_get_addr(l_wallet, l_net->pub.id);

    if(!addr_from) {
        dap_cli_server_cmd_set_reply_text(a_str_reply, "source address is invalid");
        return -10;
    }

    if (l_addr_to->net_id.uint64 != l_net->pub.id.uint64 && !dap_chain_addr_is_blank(l_addr_to)) {
        bool l_found = false;
        for (dap_list_t *it = l_net->pub.bridged_networks; it; it = it->next) {
            if (((dap_chain_net_id_t *)it->data)->uint64 == l_addr_to->net_id.uint64) {
                l_found = true;
                break;
            }
        }
        if (!l_found) {
            dap_string_t *l_allowed_list = dap_string_new("");
            dap_string_append_printf(l_allowed_list, "0x%016"DAP_UINT64_FORMAT_X, l_net->pub.id.uint64);
            for (dap_list_t *it = l_net->pub.bridged_networks; it; it = it->next)
                dap_string_append_printf(l_allowed_list, ", 0x%016"DAP_UINT64_FORMAT_X, ((dap_chain_net_id_t *)it->data)->uint64);
            dap_cli_server_cmd_set_reply_text(a_str_reply, "Destination network ID=0x%"DAP_UINT64_FORMAT_x
                                                           " is unreachable. List of available network IDs:\n%s"
                                                           " Please, change network name or wallet address",
                                              l_addr_to->net_id.uint64, l_allowed_list->str);
            dap_string_free(l_allowed_list, true);
            return -13;
        }
    }

    if(l_tx_num){
        l_ret = dap_chain_mempool_tx_create_massive(l_chain, dap_chain_wallet_get_key(l_wallet, 0), addr_from,
                                                  l_addr_to, l_token_ticker, l_value, l_value_fee, l_tx_num);

        dap_string_append_printf(l_string_ret, "transfer=%s\n",
                (l_ret == 0) ? "Ok" : (l_ret == -2) ? "False, not enough funds for transfer" : "False");
    } else {
        char *l_tx_hash_str = dap_chain_mempool_tx_create(l_chain, dap_chain_wallet_get_key(l_wallet, 0), addr_from, l_addr_to,
                                                                  l_token_ticker, l_value, l_value_fee, l_hash_out_type);
        if (l_tx_hash_str) {
            dap_string_append_printf(l_string_ret, "transfer=Ok\ntx_hash=%s\n",l_tx_hash_str);
            DAP_DELETE(l_tx_hash_str);
        } else {
            dap_string_append_printf(l_string_ret, "transfer=False\n");
            l_ret = -14;
        }
    }
    dap_cli_server_cmd_set_reply_text(a_str_reply, "%s", l_string_ret->str);
    dap_string_free(l_string_ret, true);

    DAP_DELETE(l_addr_to);
    dap_chain_wallet_close(l_wallet);
    return l_ret;
}


/**
 * @brief com_tx_verify
 * Verifing transaction
 * tx_verify command
 * @param argc
 * @param argv
 * @param arg_func
 * @param str_reply
 * @return int
 */
int com_tx_verify(int a_argc, char **a_argv, char **a_str_reply)
{
    const char * l_tx_hash_str = NULL;
    dap_chain_net_t * l_net = NULL;
    dap_chain_t * l_chain = NULL;
    int l_arg_index = 1;

    dap_cli_server_cmd_find_option_val(a_argv, l_arg_index, a_argc, "-tx", &l_tx_hash_str);
    if(!l_tx_hash_str) {
        dap_cli_server_cmd_set_reply_text(a_str_reply, "tx_verify requires parameter '-tx'");
        return -1;
    }
    dap_chain_node_cli_cmd_values_parse_net_chain(&l_arg_index, a_argc, a_argv, a_str_reply, &l_chain, &l_net);
    if (!l_net || !l_chain) {
        return -2;
    } else if (a_str_reply && *a_str_reply) {
        DAP_DELETE(*a_str_reply);
        *a_str_reply = NULL;
    }
    dap_hash_fast_t l_tx_hash;
    char *l_hex_str_from58 = NULL;
    if (dap_chain_hash_fast_from_hex_str(l_tx_hash_str, &l_tx_hash)) {
        l_hex_str_from58 = dap_enc_base58_to_hex_str_from_str(l_tx_hash_str);
        if (dap_chain_hash_fast_from_hex_str(l_hex_str_from58, &l_tx_hash)) {
            dap_cli_server_cmd_set_reply_text(a_str_reply, "Invalid tx hash format, need hex or base58");
            return -3;
        }
    }
    size_t l_tx_size = 0;
    char *l_gdb_group = dap_chain_net_get_gdb_group_mempool_new(l_chain);
    dap_chain_datum_tx_t *l_tx = (dap_chain_datum_tx_t *)
            dap_global_db_get_sync(l_gdb_group, l_hex_str_from58 ? l_hex_str_from58 : l_tx_hash_str, &l_tx_size, NULL, NULL );
    DAP_DEL_Z(l_hex_str_from58);
    if (!l_tx) {
        dap_cli_server_cmd_set_reply_text(a_str_reply, "Specified tx not found");
        return -3;
    }
    int l_ret = dap_chain_ledger_tx_add_check(l_net->pub.ledger, l_tx, l_tx_size, &l_tx_hash);
    if (l_ret) {
        dap_cli_server_cmd_set_reply_text(a_str_reply, "Specified tx verify fail with return code=%d", l_ret);
        return -4;
    }
    dap_cli_server_cmd_set_reply_text(a_str_reply, "Specified tx verified successfully");
    return 0;
}

static const char *s_com_tx_history_decl_err_str[] = {
    [DAP_CHAIN_NODE_CLI_COM_TX_HISTORY_OK] = "DAP_CHAIN_NODE_CLI_COM_TX_HISTORY_OK",
    [DAP_CHAIN_NODE_CLI_COM_TX_HISTORY_MEMORY_ERR] = "DAP_CHAIN_NODE_CLI_COM_TX_HISTORY_MEMORY_ERR",
    [DAP_CHAIN_NODE_CLI_COM_TX_HISTORY_PARAM_ERR] = "DAP_CHAIN_NODE_CLI_COM_TX_HISTORY_PARAM_ERR",
    [DAP_CHAIN_NODE_CLI_COM_TX_HISTORY_HASH_REC_ERR] = "DAP_CHAIN_NODE_CLI_COM_TX_HISTORY_HASH_REC_ERR",
    [DAP_CHAIN_NODE_CLI_COM_TX_HISTORY_NET_PARAM_ERR] = "DAP_CHAIN_NODE_CLI_COM_TX_HISTORY_NET_PARAM_ERR",
    [DAP_CHAIN_NODE_CLI_COM_TX_HISTORY_INCOMPATIBLE_PARAMS_ERR] = "DAP_CHAIN_NODE_CLI_COM_TX_HISTORY_INCOMPATIBLE_PARAMS_ERR",
    [DAP_CHAIN_NODE_CLI_COM_TX_HISTORY_WALLET_ADDR_ERR] = "DAP_CHAIN_NODE_CLI_COM_TX_HISTORY_WALLET_ADDR_ERR",
    [DAP_CHAIN_NODE_CLI_COM_TX_HISTORY_ID_NET_ADDR_DIF_ERR] = "DAP_CHAIN_NODE_CLI_COM_TX_HISTORY_ID_NET_ADDR_DIF_ERR",
    [DAP_CHAIN_NODE_CLI_COM_TX_HISTORY_ADDR_WALLET_DIF_ERR] = "DAP_CHAIN_NODE_CLI_COM_TX_HISTORY_ADDR_WALLET_DIF_ERR",
    [DAP_CHAIN_NODE_CLI_COM_TX_HISTORY_WALLET_ERR] = "DAP_CHAIN_NODE_CLI_COM_TX_HISTORY_WALLET_ERR",
    [DAP_CHAIN_NODE_CLI_COM_TX_HISTORY_NET_ERR] = "DAP_CHAIN_NODE_CLI_COM_TX_HISTORY_NET_ERR",
    [DAP_CHAIN_NODE_CLI_COM_TX_HISTORY_CHAIN_PARAM_ERR] = "DAP_CHAIN_NODE_CLI_COM_TX_HISTORY_CHAIN_PARAM_ERR",
    [DAP_CHAIN_NODE_CLI_COM_TX_HISTORY_DAP_DB_HISTORY_TX_ERR] = "DAP_CHAIN_NODE_CLI_COM_TX_HISTORY_DAP_DB_HISTORY_TX_ERR",
    [DAP_CHAIN_NODE_CLI_COM_TX_HISTORY_DAP_DB_HISTORY_ADDR_ERR] = "DAP_CHAIN_NODE_CLI_COM_TX_HISTORY_DAP_DB_HISTORY_ADDR_ERR",
    [DAP_CHAIN_NODE_CLI_COM_TX_HISTORY_DAP_DB_HISTORY_ALL_ERR] = "DAP_CHAIN_NODE_CLI_COM_TX_HISTORY_DAP_DB_HISTORY_ALL_ERR",
};

char *dap_chain_node_cli_com_tx_history_err(int a_code) {
    return (a_code >= DAP_CHAIN_NODE_CLI_COM_TX_HISTORY_OK) && (a_code < DAP_CHAIN_NODE_CLI_COM_TX_UNKNOWN)
            ? (char*)s_com_tx_history_decl_err_str[(dap_chain_ledger_tx_check_t)a_code]
            : dap_itoa(a_code);
}

/**
 * @brief com_tx_history
 * tx_history command
 * Transaction history for an address
 * @param a_argc
 * @param a_argv
 * @param a_str_reply
 * @return int
 */
int com_tx_history(int a_argc, char ** a_argv, json_object** json_arr_reply, char ** str)
{
    UNUSED(str);
    int arg_index = 1;
    const char *l_addr_base58 = NULL;
    const char *l_wallet_name = NULL;
    const char *l_net_str = NULL;
    const char *l_chain_str = NULL;
    const char *l_tx_hash_str = NULL;

    dap_chain_t * l_chain = NULL;
    dap_chain_net_t * l_net = NULL;

    const char * l_hash_out_type = NULL;
    dap_cli_server_cmd_find_option_val(a_argv, arg_index, a_argc, "-H", &l_hash_out_type);
    if(!l_hash_out_type)
        l_hash_out_type = "hex";
    if(dap_strcmp(l_hash_out_type,"hex") && dap_strcmp(l_hash_out_type,"base58")) {
        dap_json_rpc_error_add(DAP_CHAIN_NODE_CLI_COM_TX_HISTORY_PARAM_ERR,
                                "Invalid parameter -H, valid values: -H <hex | base58>");
        return DAP_CHAIN_NODE_CLI_COM_TX_HISTORY_PARAM_ERR;

    }

    dap_cli_server_cmd_find_option_val(a_argv, arg_index, a_argc, "-addr", &l_addr_base58);
    dap_cli_server_cmd_find_option_val(a_argv, arg_index, a_argc, "-w", &l_wallet_name);
    dap_cli_server_cmd_find_option_val(a_argv, arg_index, a_argc, "-net", &l_net_str);
    dap_cli_server_cmd_find_option_val(a_argv, arg_index, a_argc, "-chain", &l_chain_str);
    dap_cli_server_cmd_find_option_val(a_argv, arg_index, a_argc, "-tx", &l_tx_hash_str);

    bool l_is_tx_all = dap_cli_server_cmd_find_option_val(a_argv, arg_index, a_argc, "-all", NULL);

    if (!l_addr_base58 && !l_wallet_name && !l_tx_hash_str && !l_is_tx_all) {
        dap_json_rpc_error_add(DAP_CHAIN_NODE_CLI_COM_TX_HISTORY_PARAM_ERR,
                                "tx_history requires parameter '-addr' or '-w' or '-tx'");
        return DAP_CHAIN_NODE_CLI_COM_TX_HISTORY_PARAM_ERR;
    }

    if (!l_net_str && !l_addr_base58&& !l_is_tx_all) {
        dap_json_rpc_error_add(DAP_CHAIN_NODE_CLI_COM_TX_HISTORY_PARAM_ERR,
                                "tx_history requires parameter '-net' or '-addr'");
        return DAP_CHAIN_NODE_CLI_COM_TX_HISTORY_PARAM_ERR;
    }

    dap_chain_hash_fast_t l_tx_hash;
    if (l_tx_hash_str && dap_chain_hash_fast_from_str(l_tx_hash_str, &l_tx_hash) < 0) {
        dap_json_rpc_error_add(DAP_CHAIN_NODE_CLI_COM_TX_HISTORY_HASH_REC_ERR, "tx hash not recognized");
        return DAP_CHAIN_NODE_CLI_COM_TX_HISTORY_HASH_REC_ERR;
    }
    // Select chain network
    if (l_net_str) {
        l_net = dap_chain_net_by_name(l_net_str);
        if (!l_net) { // Can't find such network
            dap_json_rpc_error_add(DAP_CHAIN_NODE_CLI_COM_TX_HISTORY_NET_PARAM_ERR,
                                    "tx_history requires parameter '-net' to be valid chain network name");
            return DAP_CHAIN_NODE_CLI_COM_TX_HISTORY_NET_PARAM_ERR;
        }
    }
    // Get chain address
    dap_chain_addr_t *l_addr = NULL;
    if (l_addr_base58) {
        if (l_tx_hash_str) {
            dap_json_rpc_error_add(DAP_CHAIN_NODE_CLI_COM_TX_HISTORY_INCOMPATIBLE_PARAMS_ERR,
                                                        "Incompatible params '-addr' & '-tx'");
            return DAP_CHAIN_NODE_CLI_COM_TX_HISTORY_INCOMPATIBLE_PARAMS_ERR;
        }
        l_addr = dap_chain_addr_from_str(l_addr_base58);
        if (!l_addr) {
            dap_json_rpc_error_add(DAP_CHAIN_NODE_CLI_COM_TX_HISTORY_WALLET_ADDR_ERR,
                                                        "Wallet address not recognized");
            return DAP_CHAIN_NODE_CLI_COM_TX_HISTORY_WALLET_ADDR_ERR;
        }
        if (l_net) {
            if (l_net->pub.id.uint64 != l_addr->net_id.uint64) {
                dap_json_rpc_error_add(DAP_CHAIN_NODE_CLI_COM_TX_HISTORY_ID_NET_ADDR_DIF_ERR,
                                        "Network ID with '-net' param and network ID with '-addr' param are different");
                DAP_DELETE(l_addr);
                return DAP_CHAIN_NODE_CLI_COM_TX_HISTORY_ID_NET_ADDR_DIF_ERR;
            }
        } else
            l_net = dap_chain_net_by_id(l_addr->net_id);
    }
    const char* l_sign_str = "";
    if (l_wallet_name) {
        const char *c_wallets_path = dap_chain_wallet_get_path(g_config);
        dap_chain_wallet_t *l_wallet = dap_chain_wallet_open(l_wallet_name, c_wallets_path);
        if (l_wallet) {
            l_sign_str = dap_chain_wallet_check_bliss_sign(l_wallet);
            dap_chain_addr_t *l_addr_tmp = dap_chain_wallet_get_addr(l_wallet, l_net->pub.id);
            if (l_addr) {
                if (!dap_chain_addr_compare(l_addr, l_addr_tmp)) {
                    dap_json_rpc_error_add(DAP_CHAIN_NODE_CLI_COM_TX_HISTORY_ADDR_WALLET_DIF_ERR,
                                            "Address with '-addr' param and address with '-w' param are different");
                    DAP_DELETE(l_addr);
                    DAP_DELETE(l_addr_tmp);
                    return DAP_CHAIN_NODE_CLI_COM_TX_HISTORY_ADDR_WALLET_DIF_ERR;
                }
                DAP_DELETE(l_addr_tmp);
            } else
                l_addr = l_addr_tmp;
            dap_chain_wallet_close(l_wallet);
        } else {
            dap_json_rpc_error_add(DAP_CHAIN_NODE_CLI_COM_TX_HISTORY_WALLET_ERR,
                                    "The wallet %s is not activated or it doesn't exist", l_wallet_name);
            DAP_DELETE(l_addr);
            return DAP_CHAIN_NODE_CLI_COM_TX_HISTORY_WALLET_ERR;
        }
    }
    // Select chain, if any
    if (!l_net) {
        dap_json_rpc_error_add(DAP_CHAIN_NODE_CLI_COM_TX_HISTORY_NET_ERR, "Could not determine the network from which to "
                                                       "extract data for the tx_history command to work.");
        return DAP_CHAIN_NODE_CLI_COM_TX_HISTORY_NET_ERR;
    }
    if (l_chain_str)
        l_chain = dap_chain_net_get_chain_by_name(l_net, l_chain_str);
    else
        l_chain = dap_chain_net_get_default_chain_by_chain_type(l_net, CHAIN_TYPE_TX);

    if(!l_chain) {
        dap_json_rpc_error_add(DAP_CHAIN_NODE_CLI_COM_TX_HISTORY_CHAIN_PARAM_ERR,
                                "tx_history requires parameter '-chain' to be valid chain name in chain net %s."
                                " You can set default datum type in chain configuration file", l_net_str);
        return DAP_CHAIN_NODE_CLI_COM_TX_HISTORY_CHAIN_PARAM_ERR;
    }
    // response
    json_object * json_obj_out = NULL;
    if (l_tx_hash_str) {
         // history tx hash
        json_obj_out = dap_db_history_tx(&l_tx_hash, l_chain, l_hash_out_type, l_net);
        if (!json_obj_out) {
            dap_json_rpc_error_add(DAP_CHAIN_NODE_CLI_COM_TX_HISTORY_DAP_DB_HISTORY_TX_ERR,
                                    "something went wrong in tx_history");
            return DAP_CHAIN_NODE_CLI_COM_TX_HISTORY_DAP_DB_HISTORY_TX_ERR;
        }
    } else if (l_addr) {
        // history addr and wallet
        char *l_addr_str = dap_chain_addr_to_str(l_addr);
        json_obj_out = dap_db_history_addr(l_addr, l_chain, l_hash_out_type, l_addr_str);
        if (!json_obj_out) {
            dap_json_rpc_error_add(DAP_CHAIN_NODE_CLI_COM_TX_HISTORY_DAP_DB_HISTORY_ADDR_ERR,
                                    "something went wrong in tx_history");
            return DAP_CHAIN_NODE_CLI_COM_TX_HISTORY_DAP_DB_HISTORY_ADDR_ERR;
        }
    } else if (l_is_tx_all) {
        // history all
        json_object * json_obj_summary = json_object_new_object();
        if (!json_obj_summary) {
            return DAP_CHAIN_NODE_CLI_COM_TX_HISTORY_MEMORY_ERR;
        }

        json_object* json_arr_history_all = dap_db_history_tx_all(l_chain, l_net, l_hash_out_type, json_obj_summary);
        if (!json_arr_history_all) {
            dap_json_rpc_error_add(DAP_CHAIN_NODE_CLI_COM_TX_HISTORY_DAP_DB_HISTORY_ALL_ERR,
                                    "something went wrong in tx_history");
            return DAP_CHAIN_NODE_CLI_COM_TX_HISTORY_DAP_DB_HISTORY_ALL_ERR;
        }

        json_object_array_add(*json_arr_reply, json_arr_history_all);
        json_object_array_add(*json_arr_reply, json_obj_summary);
        return DAP_CHAIN_NODE_CLI_COM_TX_HISTORY_OK;
    }

    if (json_obj_out) {
        *json_arr_reply = json_object_get(json_obj_out);
    } else {
        json_object_array_add(*json_arr_reply, json_object_new_string("empty"));
    }

    return DAP_CHAIN_NODE_CLI_COM_TX_HISTORY_OK;
}

/**
 * @brief stats command
 *
 * @param argc
 * @param argv
 * @param arg_func
 * @param str_reply
 * @return int
 */
int com_stats(int argc, char **a_argv, char **a_str_reply)
{
    enum {
        CMD_NONE, CMD_STATS_CPU
    };
    int arg_index = 1;
    int cmd_num = CMD_NONE;
    // find  add parameter ('cpu')
    if (dap_cli_server_cmd_find_option_val(a_argv, arg_index, MIN(argc, arg_index + 1), "cpu", NULL)) {
        cmd_num = CMD_STATS_CPU;
    }
    switch (cmd_num) {
    case CMD_NONE:
    default:
        dap_cli_server_cmd_set_reply_text(a_str_reply, "format of command: stats cpu");
        return -1;
    case CMD_STATS_CPU:
#if (defined DAP_OS_UNIX) || (defined __WIN32)
    {
        dap_cpu_monitor_init();
        dap_usleep(500000);
        char *l_str_reply_prev = DAP_NEW_Z_SIZE(char, 1);
        char *l_str_delimiter;
        dap_cpu_stats_t s_cpu_stats = dap_cpu_get_stats();
        for (uint32_t n_cpu_num = 0; n_cpu_num < s_cpu_stats.cpu_cores_count; n_cpu_num++) {
            if ((n_cpu_num % 4 == 0) && (n_cpu_num != 0)) {
                l_str_delimiter = dap_strdup_printf("\n");
            } else if (n_cpu_num == s_cpu_stats.cpu_cores_count - 1) {
                l_str_delimiter = DAP_NEW_Z_SIZE(char, 1);
            } else {
                l_str_delimiter = dap_strdup_printf(" ");
            }
            *a_str_reply = dap_strdup_printf("%sCPU-%d: %f%%%s", l_str_reply_prev, n_cpu_num, s_cpu_stats.cpus[n_cpu_num].load, l_str_delimiter);
            DAP_DELETE(l_str_reply_prev);
            DAP_DELETE(l_str_delimiter);
            l_str_reply_prev = *a_str_reply;
        }
        *a_str_reply = dap_strdup_printf("%s\nTotal: %f%%", l_str_reply_prev, s_cpu_stats.cpu_summary.load);
        DAP_DELETE(l_str_reply_prev);
        break;
    }
#else
        dap_cli_server_cmd_set_reply_text(a_str_reply, "only Linux or Windows environment supported");
        return -1;
#endif // DAP_OS_UNIX
    }
    return 0;
}

/**
 * @brief com_exit
 *
 * @param argc
 * @param argv
 * @param arg_func
 * @param str_reply
 * @return int
 */
int com_exit(int a_argc, char **a_argv, char **a_str_reply)
{
    UNUSED(a_argc);
    UNUSED(a_argv);
    UNUSED(a_str_reply);
    //dap_events_stop_all();
    exit(0);
    return 0;
}


/**
 * @brief com_print_log Print log info
 * print_log [ts_after <timestamp >] [limit <line numbers>]
 * @param argc
 * @param argv
 * @param arg_func
 * @param str_reply
 * @return int
 */
int com_print_log(int a_argc, char **a_argv, char **a_str_reply)
{
    int arg_index = 1;
    const char * l_str_ts_after = NULL;
    const char * l_str_limit = NULL;
    int64_t l_ts_after = 0;
    long l_limit = 0;
    dap_cli_server_cmd_find_option_val(a_argv, arg_index, a_argc, "ts_after", &l_str_ts_after);
    dap_cli_server_cmd_find_option_val(a_argv, arg_index, a_argc, "limit", &l_str_limit);

    l_ts_after = (l_str_ts_after) ? strtoll(l_str_ts_after, 0, 10) : -1;
    l_limit = (l_str_limit) ? strtol(l_str_limit, 0, 10) : -1;

    if(l_ts_after < 0 || !l_str_ts_after) {
        dap_cli_server_cmd_set_reply_text(a_str_reply, "requires valid parameter 'l_ts_after'");
        return -1;
    }
    if(l_limit <= 0) {
        dap_cli_server_cmd_set_reply_text(a_str_reply, "requires valid parameter 'limit'");
        return -1;
    }

    // get logs from list
    char *l_str_ret = dap_log_get_item(l_ts_after, (int) l_limit);
    if(!l_str_ret) {
        dap_cli_server_cmd_set_reply_text(a_str_reply, "no logs");
        return -1;
    }
    dap_cli_server_cmd_set_reply_text(a_str_reply, "%s", l_str_ret);
    DAP_DELETE(l_str_ret);
    return 0;
}

/**
 * @brief cmd_gdb_export
 * action for cellframe-node-cli gdb_export command
 * @param argc
 * @param argv
 * @param arg_func
 * @param a_str_reply
 * @return
 */
int cmd_gdb_export(int a_argc, char **a_argv, char **a_str_reply)
{
    int arg_index = 1;
    const char *l_filename = NULL;
    dap_cli_server_cmd_find_option_val(a_argv, arg_index, a_argc, "filename", &l_filename);
    if (!l_filename) {
        dap_cli_server_cmd_set_reply_text(a_str_reply, "gdb_export requires parameter 'filename'");
        return -1;
    }
    const char *l_gdb_path = dap_config_get_item_str(g_config, "global_db", "path");
    if (!l_gdb_path) {
        log_it(L_ERROR, "Can't find gdb path in config file");
        dap_cli_server_cmd_set_reply_text(a_str_reply, "Can't find gdb path in the config file");
        return -1;
    }
    if (!opendir(l_gdb_path)) {
        log_it(L_ERROR, "Can't open db directory");
        dap_cli_server_cmd_set_reply_text(a_str_reply, "Can't open db directory");
        return -1;
    }
    char l_path[MIN(strlen(l_gdb_path) + strlen(l_filename) + 12, MAX_PATH)];
    memset(l_path, '\0', sizeof(l_path));
    snprintf(l_path, sizeof(l_path), "%s/%s.json", l_gdb_path, l_filename);

    const char *l_groups_str = NULL;
    dap_cli_server_cmd_find_option_val(a_argv, arg_index, a_argc, "-groups", &l_groups_str);
    char *l_group_str = NULL, *l_ctx = NULL;
    dap_list_t *l_parsed_groups_list = NULL;
    if (l_groups_str) {
        char *l_tmp_str = dap_strdup(l_groups_str);
        l_group_str = strtok_r(l_tmp_str, ",", &l_ctx);
        for (; l_group_str; l_group_str = strtok_r(NULL, ",", &l_ctx)) {
            l_parsed_groups_list = dap_list_prepend(l_parsed_groups_list, dap_strdup(l_group_str));
        }
        DAP_DEL_Z(l_tmp_str);
    }
    struct json_object *l_json = json_object_new_array();
    dap_list_t *l_groups_list = l_parsed_groups_list
            ? l_parsed_groups_list
            : dap_global_db_driver_get_groups_by_mask("*");
    for (dap_list_t *l_list = l_groups_list; l_list; l_list = dap_list_next(l_list)) {
        size_t l_store_obj_count = 0;
        char *l_group_name = (char *)l_list->data;
        pdap_store_obj_t l_store_obj = dap_global_db_get_all_raw_sync(l_group_name,0, &l_store_obj_count);
        if (!l_store_obj_count) {
            log_it(L_INFO, "Group %s is empty or not found", l_group_name);
            continue;
        } else {
            log_it(L_INFO, "Exporting group %s, number of records: %zu", l_group_name, l_store_obj_count);
        }

        struct json_object *l_json_group = json_object_new_array();
        struct json_object *l_json_group_inner = json_object_new_object();
        json_object_object_add(l_json_group_inner, "group", json_object_new_string(l_group_name));

        for (size_t i = 0; i < l_store_obj_count; ++i) {
            size_t l_out_size = DAP_ENC_BASE64_ENCODE_SIZE((int64_t)l_store_obj[i].value_len) + 1;
            char *l_value_enc_str = DAP_NEW_Z_SIZE(char, l_out_size);
            if(!l_value_enc_str) {
                log_it(L_CRITICAL, "Memory allocation error");
                return -1;
            }
            dap_enc_base64_encode(l_store_obj[i].value, l_store_obj[i].value_len, l_value_enc_str, DAP_ENC_DATA_TYPE_B64);
            struct json_object *jobj = json_object_new_object();
            json_object_object_add(jobj, "id",      json_object_new_int64((int64_t)l_store_obj[i].id));
            json_object_object_add(jobj, "key",     json_object_new_string(l_store_obj[i].key));
            json_object_object_add(jobj, "value",   json_object_new_string(l_value_enc_str));
            json_object_object_add(jobj, "value_len", json_object_new_int64((int64_t)l_store_obj[i].value_len));
            json_object_object_add(jobj, "timestamp", json_object_new_int64((int64_t)l_store_obj[i].timestamp));
            json_object_array_add(l_json_group, jobj);

            DAP_DELETE(l_value_enc_str);
        }
        json_object_object_add(l_json_group_inner, "records", l_json_group);
        json_object_array_add(l_json, l_json_group_inner);
        dap_store_obj_free(l_store_obj, l_store_obj_count);
    }
    dap_list_free_full(l_groups_list, NULL);
    if (json_object_to_file(l_path, l_json) == -1) {
#if JSON_C_MINOR_VERSION<15
        log_it(L_CRITICAL, "Couldn't export JSON to file, error code %d", errno );
        dap_cli_server_cmd_set_reply_text (a_str_reply, "Couldn't export JSON to file, error code %d", errno );
#else
        log_it(L_CRITICAL, "Couldn't export JSON to file, err '%s'", json_util_get_last_err());
        dap_cli_server_cmd_set_reply_text(a_str_reply, "%s", json_util_get_last_err());
#endif
         json_object_put(l_json);
         return -1;
    }
    json_object_put(l_json);
    return 0;
}

/**
 * @brief cmd_gdb_import
 * @param argc
 * @param argv
 * @param arg_func
 * @param a_str_reply
 * @return
 */
int cmd_gdb_import(int a_argc, char **a_argv, char ** a_str_reply)
{
    int arg_index = 1;
    const char *l_filename = NULL;
    dap_cli_server_cmd_find_option_val(a_argv, arg_index, a_argc, "filename", &l_filename);
    if (!l_filename) {
        dap_cli_server_cmd_set_reply_text(a_str_reply, "gdb_import requires parameter 'filename'");
        return -1;
    }
    const char *l_gdb_path = dap_config_get_item_str(g_config, "global_db", "path");
    if (!l_gdb_path) {
        log_it(L_ERROR, "Can't find gdb path in config file");
        dap_cli_server_cmd_set_reply_text(a_str_reply, "Can't find gdb path in the config file");
        return -1;
    }
    char l_path[strlen(l_gdb_path) + strlen(l_filename) + 12];
    memset(l_path, '\0', sizeof(l_path));
    snprintf(l_path, sizeof(l_path), "%s/%s.json", l_gdb_path, l_filename);
    struct json_object *l_json = json_object_from_file(l_path);
    if (!l_json) {
#if JSON_C_MINOR_VERSION<15
        log_it(L_CRITICAL, "Import error occured: code %d", errno);
        dap_cli_server_cmd_set_reply_text(a_str_reply, "Import error occured: code %d",errno);
#else
        log_it(L_CRITICAL, "Import error occured: %s", json_util_get_last_err());
        dap_cli_server_cmd_set_reply_text(a_str_reply, "%s", json_util_get_last_err());
#endif
        return -1;
    }
    for (size_t i = 0, l_groups_count = json_object_array_length(l_json); i < l_groups_count; ++i) {
        struct json_object *l_group_obj = json_object_array_get_idx(l_json, i);
        if (!l_group_obj) {
            continue;
        }
        struct json_object *l_json_group_name = json_object_object_get(l_group_obj, "group");
        const char *l_group_name = json_object_get_string(l_json_group_name);
        // proc group name
        log_it(L_INFO, "Group %zu: %s", i, l_group_name);
        struct json_object *l_json_records = json_object_object_get(l_group_obj, "records");
        size_t l_records_count = json_object_array_length(l_json_records);
        pdap_store_obj_t l_group_store = DAP_NEW_Z_SIZE(dap_store_obj_t, l_records_count * sizeof(dap_store_obj_t));
        if(!l_group_store) {
            log_it(L_CRITICAL, "Memory allocation error");
            return -1;
        }
        for (size_t j = 0; j < l_records_count; ++j) {
            struct json_object *l_record, *l_id, *l_key, *l_value, *l_value_len, *l_ts;
            l_record = json_object_array_get_idx(l_json_records, j);
            l_id        = json_object_object_get(l_record, "id");
            l_key       = json_object_object_get(l_record, "key");
            l_value     = json_object_object_get(l_record, "value");
            l_value_len = json_object_object_get(l_record, "value_len");
            l_ts        = json_object_object_get(l_record, "timestamp");
            //
            l_group_store[j].id     = (uint64_t)json_object_get_int64(l_id);
            l_group_store[j].key    = dap_strdup(json_object_get_string(l_key));
            l_group_store[j].group  = dap_strdup(l_group_name);
            dap_nanotime_t l_temp = json_object_get_int64(l_ts);
            l_group_store[j].timestamp = l_temp >> 32 ? l_temp : l_temp << 32; // possibly legacy record
            l_group_store[j].value_len = (uint64_t)json_object_get_int64(l_value_len);
            l_group_store[j].type   = 'a';
            const char *l_value_str = json_object_get_string(l_value);
            char *l_val = DAP_NEW_Z_SIZE(char, l_group_store[j].value_len);
            if(!l_val) {
                log_it(L_CRITICAL, "Memory allocation error");
                l_records_count = j;
                break;
            }
            dap_enc_base64_decode(l_value_str, strlen(l_value_str), l_val, DAP_ENC_DATA_TYPE_B64);
            l_group_store[j].value  = (uint8_t*)l_val;
        }
        if (dap_global_db_driver_apply(l_group_store, l_records_count)) {
            log_it(L_CRITICAL, "An error occured on importing group %s...", l_group_name);
        } else {
            log_it(L_INFO, "Imported %zu records of group %s", l_records_count, l_group_name);
        }
        //dap_store_obj_free(l_group_store, l_records_count);
    }
    json_object_put(l_json);
    return 0;
}

dap_list_t *s_go_all_nets_offline()
{
    dap_list_t *l_net_returns = NULL;
    uint16_t l_net_count;
    dap_chain_net_t **l_net_list = dap_chain_net_list(&l_net_count);
    for (uint16_t i = 0; i < l_net_count; i++) {    // Shutdown all networks
        if (dap_chain_net_stop(l_net_list[i]))
            l_net_returns = dap_list_append(l_net_returns, l_net_list[i]);
    }
    sleep(2);   // waiting for networks to go offline
    return l_net_returns;
}

typedef struct _pvt_net_aliases_list{
    dap_chain_net_t *net;
    dap_global_db_obj_t *group_aliases;
    size_t count_aliases;
    dap_global_db_obj_t *group_nodes;
    size_t count_nodes;
}_pvt_net_aliases_list_t;

int cmd_remove(int a_argc, char **a_argv, char ** a_str_reply)
{
    //default init
    const char		*return_message	=	NULL;
    const char		*l_gdb_path		=	NULL;
//    const char		*l_chains_path	=	NULL;
    const char		*l_net_str		=	NULL;
    dap_chain_net_t	*l_net			=	NULL;
    int 			all				=	0;

    //for enum
    uint8_t			error			=	0;
    uint8_t			successful		=	0;

    //enum for errors
    enum {
        GDB_FAIL_PATH				=	0x00000001,
        CHAINS_FAIL_PATH			=	0x00000002,
        COMMAND_NOT_CORRECT			=	0x00000004,
        NET_NOT_VALID				=	0x00000008
    };

    //enum for successful
    enum {
        REMOVED_GDB					=	0x00000001,
        REMOVED_CHAINS				=	0x00000002
    };

    //check path's from config file
    if (dap_cli_server_cmd_check_option(a_argv, 1, a_argc, "-gdb") >= 0
    &&	(NULL == (l_gdb_path = dap_config_get_item_str(g_config, "global_db", "path")))){
        error |= GDB_FAIL_PATH;
    }
//    if (dap_cli_server_cmd_check_option(a_argv, 1, a_argc, "-chains") >= 0
//    &&	(NULL == (l_chains_path = dap_config_get_item_str(g_config, "resources", "dap_chains_path")))) {
//        error |= CHAINS_FAIL_PATH;
//    }

    dap_list_t *l_net_returns = NULL;
    //perform deletion according to the specified parameters, if the path is specified
    if (l_gdb_path) {
        l_net_returns = s_go_all_nets_offline();
        uint16_t l_net_count;
        dap_chain_net_t **l_net_list = dap_chain_net_list(&l_net_count);
        dap_list_t *l_gdb_aliases_list = NULL;
        for (uint16_t i = 0; i < l_net_count; i++) {
            size_t l_aliases_count = 0;
            _pvt_net_aliases_list_t *l_gdb_groups = DAP_NEW(_pvt_net_aliases_list_t);
            if (!l_gdb_groups) {
                log_it(L_CRITICAL, "Memory allocation error");
                dap_list_free(l_net_returns);
                return -1;
            }
            l_gdb_groups->net = l_net_list[i];
            l_gdb_groups->group_aliases = dap_global_db_get_all_sync(l_gdb_groups->net->pub.gdb_nodes_aliases, &l_gdb_groups->count_aliases);
            l_gdb_groups->group_nodes = dap_global_db_get_all_sync(l_gdb_groups->net->pub.gdb_nodes, &l_gdb_groups->count_nodes);
            l_gdb_aliases_list = dap_list_append(l_gdb_aliases_list, l_gdb_groups);
        }
        dap_global_db_deinit();
        const char *l_gdb_driver = dap_config_get_item_str_default(g_config, "global_db", "driver", "mdbx");
        char *l_gdb_rm_path = dap_strdup_printf("%s/gdb-%s", l_gdb_path, l_gdb_driver);
        dap_rm_rf(l_gdb_rm_path);
        DAP_DELETE(l_gdb_rm_path);
        dap_global_db_init(l_gdb_path, l_gdb_driver);
        for (dap_list_t *ptr = l_gdb_aliases_list; ptr; ptr = dap_list_next(ptr)) {
            _pvt_net_aliases_list_t *l_tmp = (_pvt_net_aliases_list_t*)ptr->data;
            for (size_t i = 0; i < l_tmp->count_aliases; i++) {
                dap_global_db_obj_t l_obj = l_tmp->group_aliases[i];
                dap_global_db_set_sync(l_tmp->net->pub.gdb_nodes_aliases, l_obj.key, l_obj.value, l_obj.value_len, false);
            }
            dap_global_db_objs_delete(l_tmp->group_aliases, l_tmp->count_aliases);
            for (size_t i = 0; i < l_tmp->count_nodes; i++) {
                dap_global_db_obj_t l_obj = l_tmp->group_nodes[i];
                dap_global_db_set_sync(l_tmp->net->pub.gdb_nodes, l_obj.key, l_obj.value, l_obj.value_len, false);
            }
            dap_global_db_objs_delete(l_tmp->group_nodes, l_tmp->count_nodes);
        }
        dap_list_free_full(l_gdb_aliases_list, NULL);
        if (!error)
            successful |= REMOVED_GDB;
    }

    if (dap_cli_server_cmd_check_option(a_argv, 1, a_argc, "-chains") != -1) {
        dap_cli_server_cmd_find_option_val(a_argv, 1, a_argc, "-net", &l_net_str);
        all = dap_cli_server_cmd_check_option(a_argv, 1, a_argc, "-all");

        if	(NULL == l_net_str && all >= 0) {
            if (NULL == l_gdb_path)
                l_net_returns = s_go_all_nets_offline();
            uint16_t l_net_count;
            dap_chain_net_t **l_net_list = dap_chain_net_list(&l_net_count);
            for (uint16_t i = 0; i < l_net_count; i++) {
                s_dap_chain_net_purge(l_net_list[i]);
            }
            if (!error)
                successful |= REMOVED_CHAINS;

        } else if	(NULL != l_net_str && all < 0) {
            if (NULL != (l_net = dap_chain_net_by_name(l_net_str))) {
                if (NULL == l_gdb_path && dap_chain_net_stop(l_net))
                    l_net_returns = dap_list_append(l_net_returns, l_net);
            } else {
                error |= NET_NOT_VALID;
            }
            s_dap_chain_net_purge(l_net);
            if (!error)
                successful |= REMOVED_CHAINS;

        } else {
            error |= COMMAND_NOT_CORRECT;
        }
    }

    //handling errors
    if (error & GDB_FAIL_PATH
    ||	error & CHAINS_FAIL_PATH) {
        return_message = "The node configuration file does not specify the path to the database and/or chains.\n"
                         "Please check the cellframe-node.cfg file in the [resources] item for subitems:\n"
                         "dap_global_db_path=<PATH>\n"
                         "dap_chains_path=<PATH>";
    } else if (error & COMMAND_NOT_CORRECT) {
        return_message = "You need to make a decision whether to remove all chains or a chain from a specific network.\n"
                         "You cannot use two keys '-net' and '-all' at the same time.\n"
                         "Be careful, the '-all' option will delete ALL CHAINS and won't ask you for permission!";
    } else if (error & NET_NOT_VALID) {
        return_message = "The specified network was not found.\n"
                         "The list of available networks can be viewed using the command:"
                         "'net list'";
    }

    if (error) {
       dap_cli_server_cmd_set_reply_text(a_str_reply, "Error when deleting, because:\n%s", return_message);
    }
    else if (successful) {
        dap_cli_server_cmd_set_reply_text(a_str_reply, "Successful removal: %s %s", successful & REMOVED_GDB ? "gdb" : "-", successful & REMOVED_CHAINS ? "chains" : "-");
    } else {
        dap_cli_server_cmd_set_reply_text(a_str_reply, "Nothing to delete. Check if the command is correct.\nUse flags: -gdb or/and -chains [-net <net_name> | -all]\n"
                                                       "Be careful, the '-all' option will delete ALL CHAINS and won't ask you for permission!");
    }

    for (dap_list_t *it = l_net_returns; it; it = it->next)
        dap_chain_net_start((dap_chain_net_t *)it->data);
    dap_list_free(l_net_returns);

    return error;
}


/*
 * block code signer
 */
/*
 * enum for dap_chain_sign_file
 */
typedef enum {
    SIGNER_ALL_FLAGS             = 0x1f,
    SIGNER_FILENAME              = 1 << 0,   // flag - full filename
    SIGNER_FILENAME_SHORT        = 1 << 1,   // flag - filename without extension
    SIGNER_FILESIZE              = 1 << 2,   // flag - size of file
    SIGNER_DATE                  = 1 << 3,   // flag - date
    SIGNER_MIME_MAGIC            = 1 << 4,   // flag - mime magic
    SIGNER_COUNT                 = 5         // count flags
} dap_sign_signer_file_t;

static int s_sign_file(const char *a_filename, dap_sign_signer_file_t a_flags, const char *a_cert_name,
                       dap_sign_t **a_signed, dap_chain_hash_fast_t *a_hash);
static int s_signer_cmd(int a_arg_index, int a_argc, char **a_argv, char **a_str_reply);
static int s_check_cmd(int a_arg_index, int a_argc, char **a_argv, char **a_str_reply);
struct opts {
    char *name;
    uint32_t cmd;
};

#define BUILD_BUG(condition) ((void)sizeof(char[1-2*!!(condition)]))

int com_signer(int a_argc, char **a_argv, char **a_str_reply)
{
    enum {
        CMD_NONE, CMD_SIGN, CMD_CHECK
    };

    int arg_index = 1;
    int cmd_num = CMD_NONE;

    struct opts l_opts[] = {
    { "sign", CMD_SIGN },
    { "check", CMD_CHECK }
    };

    size_t l_len_opts = sizeof(l_opts) / sizeof(struct opts);
    for (size_t i = 0; i < l_len_opts; i++) {
        if (dap_cli_server_cmd_find_option_val(a_argv, arg_index, MIN(a_argc, arg_index + 1), l_opts[i].name, NULL)) {
            cmd_num = l_opts[i].cmd;
            break;
        }
    }

    if(cmd_num == CMD_NONE) {
        dap_cli_server_cmd_set_reply_text(a_str_reply, "command %s not recognized", a_argv[1]);
        return -1;
    }
    switch (cmd_num) {
    case CMD_SIGN:
        return s_signer_cmd(arg_index, a_argc, a_argv, a_str_reply);
        break;
    case CMD_CHECK:
        return s_check_cmd(arg_index, a_argc, a_argv, a_str_reply);
        break;
    }

    return -1;
}

static int s_get_key_from_file(const char *a_file, const char *a_mime, const char *a_cert_name, dap_sign_t **a_sign);

static int s_check_cmd(int a_arg_index, int a_argc, char **a_argv, char **a_str_reply)
{
    int l_ret = 0;

    enum {OPT_FILE, OPT_HASH, OPT_NET, OPT_MIME, OPT_CERT,
          OPT_COUNT};
    struct opts l_opts_check[] = {
    { "-file", OPT_FILE },
    { "-hash", OPT_HASH },
    { "-net", OPT_NET },
    { "-mime", OPT_MIME },
    { "-cert", OPT_CERT }
    };

    BUILD_BUG((sizeof(l_opts_check)/sizeof(struct opts)) != OPT_COUNT);

    char *l_str_opts_check[OPT_COUNT] = {0};
    for (int i = 0; i < OPT_COUNT; i++) {
        dap_cli_server_cmd_find_option_val(a_argv, a_arg_index, a_argc, l_opts_check[i].name, (const char **) &l_str_opts_check[i]);
    }

    if (!l_str_opts_check[OPT_CERT]) {
        dap_cli_server_cmd_set_reply_text(a_str_reply, "%s need to be selected", l_opts_check[OPT_CERT].name);
        return -1;
    }
    if (l_str_opts_check[OPT_HASH] && l_str_opts_check[OPT_FILE]) {
        dap_cli_server_cmd_set_reply_text(a_str_reply, "you can select is only one from (file or hash)");
        return -1;
    }

    dap_chain_net_t *l_network = dap_chain_net_by_name(l_str_opts_check[OPT_NET]);
    if (!l_network) {
        dap_cli_server_cmd_set_reply_text(a_str_reply, "%s network not found", l_str_opts_check[OPT_NET]);
        return -1;
    }


    dap_chain_t *l_chain = dap_chain_net_get_chain_by_chain_type(l_network, CHAIN_TYPE_SIGNER);
    if (!l_chain) {
        dap_cli_server_cmd_set_reply_text(a_str_reply, "Not found datum signer in network %s", l_str_opts_check[OPT_NET]);
        return -1;
    }
    int found = 0;

    dap_sign_t *l_sign = NULL;
    dap_chain_datum_t *l_datum = NULL;
    char *l_gdb_group = NULL;

    l_gdb_group = dap_chain_net_get_gdb_group_mempool_new(l_chain);
    if (!l_gdb_group) {
        dap_cli_server_cmd_set_reply_text(a_str_reply, "Not found network group for chain: %s", l_chain->name);
        l_ret = -1;
        goto end;
    }

    dap_chain_hash_fast_t l_hash_tmp;

    if (l_str_opts_check[OPT_HASH]) {
        dap_chain_hash_fast_from_str(l_str_opts_check[OPT_HASH], &l_hash_tmp);
    }


    if (l_str_opts_check[OPT_FILE]) {
        l_ret = s_get_key_from_file(l_str_opts_check[OPT_FILE], l_str_opts_check[OPT_MIME], l_str_opts_check[OPT_CERT], &l_sign);
        if (!l_ret) {
            l_ret = -1;
            goto end;
        }

        l_datum = dap_chain_datum_create(DAP_CHAIN_DATUM_SIGNER, l_sign->pkey_n_sign, l_sign->header.sign_size);
        if (!l_datum) {
            dap_cli_server_cmd_set_reply_text(a_str_reply, "not created datum");
            l_ret = -1;
            goto end;
        }

        dap_hash_fast(l_datum->data, l_datum->header.data_size, &l_hash_tmp);
    }

    dap_chain_atom_iter_t *l_iter = NULL;
    dap_chain_cell_t *l_cell_tmp = NULL;
    dap_chain_cell_t *l_cell = NULL;
    size_t l_atom_size = 0, l_datums_count = 0;

    HASH_ITER(hh, l_chain->cells, l_cell, l_cell_tmp) {
        l_iter = l_cell->chain->callback_atom_iter_create(l_cell->chain, l_cell->id, 0);
        dap_chain_atom_ptr_t l_atom = l_cell->chain->callback_atom_find_by_hash(l_iter, &l_hash_tmp, &l_atom_size);
        dap_chain_datum_t **l_datums = l_cell->chain->callback_atom_get_datums(l_atom, l_atom_size, &l_datums_count);
        for (size_t i = 0; i < l_datums_count; i++) {
            dap_chain_datum_t *l_datum = l_datums[i];
            dap_hash_fast_t l_hash;
            dap_hash_fast(l_datum->data, l_datum->header.data_size, &l_hash);
            if (!memcmp(l_hash_tmp.raw, l_hash.raw, DAP_CHAIN_HASH_FAST_SIZE)) {
                dap_cli_server_cmd_set_reply_text(a_str_reply, "found!");
                found = 1;
                break;
            }
        }
        DAP_DEL_Z(l_datums);
        l_cell->chain->callback_atom_iter_delete(l_iter);
    }

end:

    DAP_DEL_Z(l_gdb_group);

    if (!found) {
        dap_cli_server_cmd_set_reply_text(a_str_reply, "not found!");
    }

    return 0;
}

static char **s_parse_items(const char *a_str, char a_delimiter, int *a_count, const int a_only_digit)
{
    int l_count_temp = *a_count = 0;
    int l_len_str = strlen(a_str);
    if (l_len_str == 0) return NULL;
    char *s, *l_temp_str;
    s = l_temp_str = dap_strdup(a_str);

    int l_buf = 0;
    for (int i = 0; i < l_len_str; i++) {
        if (s[i] == a_delimiter && !l_buf) {
            s[i] = 0;
            continue;
        }
        if (s[i] == a_delimiter && l_buf) {
            s[i] = 0;
            l_buf = 0;
            continue;
        }
        if (!dap_is_alpha(s[i]) && l_buf) {
            s[i] = 0;
            l_buf = 0;
            continue;
        }
        if (!dap_is_alpha(s[i]) && !l_buf) {
            s[i] = 0;
            continue;
        }
        if (a_only_digit) {
            if (dap_is_digit(s[i])) {
                l_buf++;
                if (l_buf == 1) l_count_temp++;
                continue;
            }
        } else if (dap_is_alpha(s[i])) {
            l_buf++;
            if (l_buf == 1) l_count_temp++;
            continue;
        }
        if (!dap_is_alpha(s[i])) {
            l_buf = 0;
            s[i] = 0;
            continue;
        }
    }

    s = l_temp_str;
    if (l_count_temp == 0) {
        DAP_DELETE(l_temp_str);
        return NULL;
    }

    char **lines = DAP_CALLOC(l_count_temp, sizeof (void *));
    if (!lines) {
        log_it(L_ERROR, "Memoru allocation error in s_parse_items");
        DAP_DELETE(l_temp_str);
        return NULL;
    }
    for (int i = 0; i < l_count_temp; i++) {
        while (*s == 0) s++;
        lines[i] = strdup(s);
        s = strchr(s, '\0');
        s++;
    }

    DAP_DELETE(l_temp_str);
    *a_count = l_count_temp;
    return lines;
}

static int s_get_key_from_file(const char *a_file, const char *a_mime, const char *a_cert_name, dap_sign_t **a_sign)
{
    char **l_items_mime = NULL;
    int l_items_mime_count = 0;
    uint32_t l_flags_mime = 0;



    if (a_mime) {
        l_items_mime = s_parse_items(a_mime, ',', &l_items_mime_count, 0);
    }

    if (l_items_mime && l_items_mime_count > 0) {
        struct opts l_opts_flags[] = {
        { "SIGNER_ALL_FLAGS", SIGNER_ALL_FLAGS },
        { "SIGNER_FILENAME", SIGNER_FILENAME },
        { "SIGNER_FILENAME_SHORT", SIGNER_FILENAME_SHORT },
        { "SIGNER_FILESIZE", SIGNER_FILESIZE },
        { "SIGNER_DATE", SIGNER_DATE },
        { "SIGNER_MIME_MAGIC", SIGNER_MIME_MAGIC }
        };
        int l_len_opts_flags = sizeof(l_opts_flags) / sizeof (struct opts);
        for (int i = 0; i < l_len_opts_flags; i++) {
            for (int isub = 0; isub < l_items_mime_count; isub++) {
                if (!strncmp (l_opts_flags[i].name, l_items_mime[isub], strlen(l_items_mime[isub]) + 1)) {
                    l_flags_mime |= l_opts_flags[i].cmd;
                    break;
                }
            }

        }

        /* free l_items_mime */
        for (int i = 0; i < l_items_mime_count; i++) {
            if (l_items_mime[i]) DAP_DELETE(l_items_mime[i]);
        }
        DAP_DELETE(l_items_mime);
        l_items_mime_count = 0;
    }
    if (l_flags_mime == 0) l_flags_mime = SIGNER_ALL_FLAGS;

    dap_chain_hash_fast_t l_hash;


    int l_ret = s_sign_file(a_file, l_flags_mime, a_cert_name, a_sign, &l_hash);

    if (l_items_mime)
        DAP_DELETE(l_items_mime);
    return l_ret;
}

static int s_signer_cmd(int a_arg_index, int a_argc, char **a_argv, char **a_str_reply)
{
    enum {
        OPT_FILE, OPT_MIME, OPT_NET, OPT_CHAIN, OPT_CERT,
        OPT_COUNT
    };
    struct opts l_opts_signer[] = {
    { "-file", OPT_FILE },
    { "-mime", OPT_MIME },
    { "-net", OPT_NET },
    { "-chain", OPT_CHAIN },
    { "-cert", OPT_CERT }
    };

    BUILD_BUG((sizeof(l_opts_signer)/sizeof(struct opts)) != OPT_COUNT);

    a_arg_index++;

    char *l_opts_sign[OPT_COUNT] = {0};
    for (int i = 0; i < OPT_COUNT; i++) {
        dap_cli_server_cmd_find_option_val(a_argv, a_arg_index, a_argc, l_opts_signer[i].name, (const char **) &l_opts_sign[i]);
    }

    if (!l_opts_sign[OPT_CERT]) {
        dap_cli_server_cmd_set_reply_text(a_str_reply, "%s need to be selected", l_opts_signer[OPT_CERT].name);
        return -1;
    }

    dap_chain_net_t *l_network = dap_chain_net_by_name(l_opts_sign[OPT_NET]);
    if (!l_network) {
        dap_cli_server_cmd_set_reply_text(a_str_reply, "%s network not found", l_opts_sign[OPT_NET]);
        return -1;
    }

    dap_chain_t *l_chain = dap_chain_net_get_chain_by_name(l_network, l_opts_sign[OPT_CHAIN]);
    if (!l_chain) {
        dap_cli_server_cmd_set_reply_text(a_str_reply, "%s chain not found", l_opts_sign[OPT_CHAIN]);
        return -1;
    }

    int l_ret = 0;
    dap_sign_t *l_sign = NULL;
    dap_chain_datum_t *l_datum = NULL;

    l_ret = s_get_key_from_file(l_opts_sign[OPT_FILE], l_opts_sign[OPT_MIME], l_opts_sign[OPT_CERT], &l_sign);
    if (!l_ret) {
        dap_cli_server_cmd_set_reply_text(a_str_reply, "%s cert not found", l_opts_sign[OPT_CERT]);
        return -1;
    }

    l_datum = dap_chain_datum_create(DAP_CHAIN_DATUM_SIGNER, l_sign->pkey_n_sign, l_sign->header.sign_size);
    if (!l_datum) {
        dap_cli_server_cmd_set_reply_text(a_str_reply, "not created datum");
        return -1;
    }

    l_ret = l_chain->callback_add_datums(l_chain, &l_datum, 1);

    char *l_key_str;
    dap_get_data_hash_str_static(l_datum->data, l_datum->header.data_size, l_key_str);
    dap_cli_server_cmd_set_reply_text(a_str_reply, "hash: %s", l_key_str);
    DAP_DELETE(l_datum);
    return l_ret;
}



/*
SIGNER_ALL_FLAGS             = 0 << 0,
SIGNER_FILENAME              = 1 << 0,   // flag - full filename
SIGNER_FILENAME_SHORT        = 1 << 1,   // flag - filename without extension
SIGNER_FILESIZE              = 1 << 2,   // flag - size of file
SIGNER_DATE                  = 1 << 3,   // flag - date
SIGNER_MIME_MAGIC            = 1 << 4,   // flag - mime magic
SIGNER_COUNT
*/

static char *s_strdup_by_index (const char *a_file, const int a_index);
static dap_tsd_t *s_alloc_metadata (const char *a_file, const int a_meta);
static uint8_t *s_concat_hash_and_mimetypes (dap_chain_hash_fast_t *a_chain, dap_list_t *a_meta_list, size_t *a_fullsize);

/*
 * dap_sign_file - sign a file with flags.
 * flags - (SIGNER_FILENAME, SIGNER_FILENAME_SHORT, SIGNER_FILESIZE, SIGNER_DATE, SIGNER_MIME_MAGIC) or SIGNER_ALL_FLAGS
 * example
 * int ret = dap_sign_file ("void.png", SIGNER_ALL_FLAGS); it's sign file with all mime types.
 * example
 * int ret = dap_sign_file ("void.png", SIGNER_FILENAME | SIGNER_FILESIZE | SIGNER_DATE);
 */
/**
 * @brief dap_chain_sign_file
 * @param a_chain
 * @param a_filename
 * @param a_flags
 * @return
 */
static int s_sign_file(const char *a_filename, dap_sign_signer_file_t a_flags, const char *a_cert_name,
                       dap_sign_t **a_signed, dap_chain_hash_fast_t *a_hash)
{
    uint32_t l_shift = 1;
    int l_count_meta = 0;
    int l_index_meta = 0;
    char *l_buffer = NULL;

    if (a_flags == SIGNER_ALL_FLAGS) {
        l_count_meta = SIGNER_COUNT;
        a_flags = SIGNER_FILENAME | SIGNER_FILENAME_SHORT | SIGNER_FILESIZE | SIGNER_DATE | SIGNER_MIME_MAGIC;
    }

    do {
        if (a_flags <= 0) break;

        for (int i = 0; i < SIGNER_COUNT; i++) {
            if (l_shift | a_flags) l_count_meta++;
            l_shift <<= 1;
        }
    } while (0);

    size_t l_file_content_size;
    if (!dap_file_get_contents(a_filename, &l_buffer, &l_file_content_size)) return 0;

    l_shift = 1;
    dap_list_t *l_std_list = NULL;


    for (int i = 0; i < l_count_meta; i++) {
        if (l_shift | a_flags) {
            dap_tsd_t *l_item = s_alloc_metadata(a_filename, l_shift & a_flags);
            if (l_item) {
                l_std_list = dap_list_append(l_std_list, l_item);
                l_index_meta++;
            }
        }
        l_shift <<= 1;
    }

    dap_cert_t *l_cert = dap_cert_find_by_name(a_cert_name);
    if (!l_cert) {
        DAP_DELETE(l_buffer);
        return 0;
    }

    if (!dap_hash_fast(l_buffer, l_file_content_size, a_hash)) {
        DAP_DELETE(l_buffer);
        return 0;
    }

    size_t l_full_size_for_sign;
    uint8_t *l_data = s_concat_hash_and_mimetypes(a_hash, l_std_list, &l_full_size_for_sign);
    if (!l_data) {
        DAP_DELETE(l_buffer);
        return 0;
    }
    *a_signed = dap_sign_create(l_cert->enc_key, l_data, l_full_size_for_sign, 0);
    if (*a_signed == NULL) {
        DAP_DELETE(l_buffer);
        return 0;
    }

    DAP_DELETE(l_buffer);
    return 1;
}

static byte_t *s_concat_meta (dap_list_t *a_meta, size_t *a_fullsize)
{
    if (a_fullsize)
        *a_fullsize = 0;

    int l_part = 256;
    int l_power = 1;
    byte_t *l_buf = DAP_CALLOC(l_part * l_power++, 1);
    if (!l_buf) {
        log_it(L_CRITICAL, "Memory allocation error");
        return NULL;
    }
    size_t l_counter = 0;
    size_t l_part_power = l_part;
    int l_index = 0;

    for ( dap_list_t* l_iter = dap_list_first(a_meta); l_iter; l_iter = l_iter->next){
        if (!l_iter->data) continue;
        dap_tsd_t * l_tsd = (dap_tsd_t *) l_iter->data;
        l_index = l_counter;
        l_counter += strlen((char *)l_tsd->data);
        if (l_counter >= l_part_power) {
            l_part_power = l_part * l_power++;
            l_buf = (byte_t *) DAP_REALLOC(l_buf, l_part_power);
            if (!l_buf) {
                log_it(L_CRITICAL, "Memory allocation error");
                return NULL;
            }
        }
        memcpy (&l_buf[l_index], l_tsd->data, strlen((char *)l_tsd->data));
    }

    if (a_fullsize)
        *a_fullsize = l_counter;

    return l_buf;
}

static uint8_t *s_concat_hash_and_mimetypes (dap_chain_hash_fast_t *a_chain_hash, dap_list_t *a_meta_list, size_t *a_fullsize)
{
    if (!a_fullsize) return NULL;
    byte_t *l_buf = s_concat_meta (a_meta_list, a_fullsize);
    if (!l_buf) return (uint8_t *) l_buf;

    size_t l_len_meta_buf = *a_fullsize;
    *a_fullsize += sizeof (a_chain_hash->raw) + 1;
    uint8_t *l_fullbuf = DAP_CALLOC(*a_fullsize, 1);
    if (!l_fullbuf) {
        log_it(L_CRITICAL, "Memory allocation error");
        DAP_DELETE(l_buf);
        return NULL;
    }
    uint8_t *l_s = l_fullbuf;

    memcpy(l_s, a_chain_hash->raw, sizeof(a_chain_hash->raw));
    l_s += sizeof (a_chain_hash->raw);
    memcpy(l_s, l_buf, l_len_meta_buf);
    DAP_DELETE(l_buf);

    return l_fullbuf;
}


static char *s_strdup_by_index (const char *a_file, const int a_index)
{
    char *l_buf = DAP_CALLOC(a_index + 1, 1);
    if (!l_buf) {
        log_it(L_CRITICAL, "Memory allocation error");
        return NULL;
    }
    strncpy (l_buf, a_file, a_index);
    return l_buf;
}

static dap_tsd_t *s_alloc_metadata (const char *a_file, const int a_meta)
{
    switch (a_meta) {
        case SIGNER_FILENAME:
            return dap_tsd_create_string(SIGNER_FILENAME, a_file);
            break;
        case SIGNER_FILENAME_SHORT:
            {
                char *l_filename_short = NULL;
                if ((l_filename_short = strrchr(a_file, '.')) != 0) {
                    int l_index_of_latest_point = l_filename_short - a_file;
                    l_filename_short = s_strdup_by_index (a_file, l_index_of_latest_point);
                    if (!l_filename_short) return NULL;
                    dap_tsd_t *l_ret = dap_tsd_create_string(SIGNER_FILENAME_SHORT, l_filename_short);
                    free (l_filename_short);
                    return l_ret;
                }
            }
            break;
        case SIGNER_FILESIZE:
            {
                struct stat l_st;
                stat (a_file, &l_st);
                char l_size[513];
                snprintf(l_size, 513, "%ld", l_st.st_size);
                return dap_tsd_create_string(SIGNER_FILESIZE, l_size);
            }
            break;
        case SIGNER_DATE:
            {
                struct stat l_st;
                stat (a_file, &l_st);
                char *l_ctime = ctime(&l_st.st_ctime);
                char *l = NULL;
                if ((l = strchr(l_ctime, '\n')) != 0) *l = 0;
                return dap_tsd_create_string(SIGNER_DATE, l_ctime);
            }
            break;
        case SIGNER_MIME_MAGIC:
            {
                magic_t l_magic = magic_open(MAGIC_MIME);
                if (l_magic == NULL) return NULL;
                if (magic_load (l_magic, NULL)) {
                    magic_close(l_magic);
                    return NULL;
                }
                const char *l_str_magic_file = NULL;
                dap_tsd_t *l_ret = NULL;
                do {
                        l_str_magic_file = magic_file (l_magic, a_file);
                    if (!l_str_magic_file) break;
                    l_ret = dap_tsd_create_string(SIGNER_MIME_MAGIC, l_str_magic_file);
                } while (0);
                magic_close (l_magic);
                return l_ret;

            }
            break;
        default:
            return NULL;
    }
    return NULL;
}
<|MERGE_RESOLUTION|>--- conflicted
+++ resolved
@@ -3065,17 +3065,11 @@
 
     const char * l_hash_out_type = "hex";
     dap_cli_server_cmd_find_option_val(a_argv, arg_index, a_argc, "-H", &l_hash_out_type);
-<<<<<<< HEAD
-    const char *l_chain_str = NULL;
     dap_chain_node_cli_cmd_values_parse_net_chain_for_json(&arg_index, a_argc, a_argv, &l_chain, &l_net);
-    dap_cli_server_cmd_find_option_val(a_argv, arg_index, a_argc, "-addr", &l_addr_base58);
-=======
-    dap_chain_node_cli_cmd_values_parse_net_chain(&arg_index, a_argc, a_argv, a_str_reply, &l_chain, &l_net);
     if (dap_cli_server_cmd_find_option_val(a_argv, arg_index, a_argc, "-addr", &l_addr_base58) && !l_addr_base58) {
-        dap_cli_server_cmd_set_reply_text(a_str_reply, "Parameter '-addr' require <addr>");
-        return -1;
-    }
->>>>>>> 6b456cdc
+        dap_json_rpc_error_add(-2, "Parameter '-addr' require <addr>");
+        return -2;
+    }
     l_fast = (dap_cli_server_cmd_check_option(a_argv, arg_index, a_argc, "-fast") != -1) ? true : false;
     if(!l_net)
         return -1;
